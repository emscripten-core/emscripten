This document describes changes between tagged Emscripten SDK versions.

Note that in the compiler, version numbering is used as the mechanism to invalidate internal compiler caches,
so version numbers do not necessarily reflect the amount of changes between versions.

To browse or download snapshots of old tagged versions, visit https://github.com/kripken/emscripten/releases .

Not all changes are documented here. In particular, new features, user-oriented fixes, options, command-line parameters, usage changes, deprecations, significant internal modifications and optimizations etc. generally deserve a mention. To examine the full set of changes between versions, visit the link to full changeset diff at the end of each section.

Current Trunk
-------------
<<<<<<< HEAD
 - Breaking change: Change `NO_EXIT_RUNTIME` to 1 by default. This means that by default we don't include code to shut down the runtime, flush stdio streams, run atexits, etc., which is better for code size. When `ASSERTIONS` is on, we warn at runtime if there is text buffered in the streams that should be flushed, or atexits are used.
=======
 - Meta-DCE for JS+wasm: remove unused code between JS+wasm more aggressively. This should not break valid code, but may break code that depended on unused code being kept around (like using a function from outside the emitted JS without exporting it - only exported things are guaranteed to be kept alive through optimization).

v1.37.24: 12/13/2017
--------------------
>>>>>>> c057242b
 - Breaking change: Similar to the getValue/setValue change from before (and with the same `ASSERTIONS` warnings to help users), do not export the following runtime methods by default: ccall, cwrap, allocate, Pointer_stringify, AsciiToString, stringToAscii, UTF8ArrayToString, UTF8ToString, stringToUTF8Array, stringToUTF8, lengthBytesUTF8, stackTrace, addOnPreRun, addOnInit, addOnPreMain, addOnExit, addOnPostRun, intArrayFromString, intArrayToString, writeStringToMemory, writeArrayToMemory, writeAsciiToMemory.

v1.37.23: 12/4/2017
-------------------
 - Breaking change: Do not polyfill Math.{clz32, fround, imul, trunc} by default. A new `LEGACY_VM_SUPPORT` option enables support for legacy browsers. In `ASSERTIONS` mode, a warning is shown if a polyfill was needed, suggesting using that option.
 - Breaking change: Do not export getValue/setValue runtime methods by default. You can still use them by calling them directly in code optimized with the main file (pre-js, post-js, js libraries; if the optimizer sees they are used, it preserves them), but if you try to use them on `Module` then you must export them by adding them to `EXTRA_EXPORTED_RUNTIME_METHODS`. In `-O0` or when `ASSERTIONS` is on, a run-time error message explains that, if they are attempted to be used incorrectly.

v1.37.17: 7/25/2017
------------------
 - Updated to libc++'s "v2" ABI, which provides better alignment for string data and other improvements. This is an ABI-incompatible change, so bitcode files from previous versions will not be compatible.
 - To see a list of commits in the active development branch 'incoming', which have not yet been packaged in a release, see
    - Emscripten: https://github.com/kripken/emscripten/compare/1.37.13...incoming
    - Emscripten-LLVM: https://github.com/kripken/emscripten-fastcomp/compare/1.37.13...incoming
    - Emscripten-Clang: https://github.com/kripken/emscripten-fastcomp-clang/compare/1.37.13...incoming

v1.37.13: 5/26/2017
-------------------
 - Improved Android support for emrun.
 - Duplicate function elimination fixes (#5186)
 - Fix problem with embinding derived classes (#5193)
 - Fix CMake compiler detection when EMCC_SKIP_SANITY_CHECK=1 is used. (#5145)
 - Implemented GLFW Joystick API (#5175)
 - Fixed a bug with emcc --clear-ports command (#5248)
 - Updated Binaryen to version 33.
 - Full list of changes:
    - Emscripten: https://github.com/kripken/emscripten/compare/1.37.12...1.37.13
    - Emscripten-LLVM: no changes.
    - Emscripten-Clang: no changes.

v1.37.12: 5/1/2017
------------------
 - Added emscripten-legalize-javascript-ffi option to LLVM to allow disabling JS FFI mangling
 - Full list of changes:
    - Emscripten: https://github.com/kripken/emscripten/compare/1.37.11...1.37.12
    - Emscripten-LLVM: https://github.com/kripken/emscripten-fastcomp/compare/1.37.11...1.37.12
    - Emscripten-Clang: no changes.

v1.37.11: 5/1/2017
------------------
 - Added missing SIGSTKSZ define after musl 1.1.15 update (#5149)
 - Fix emscripten_get_mouse_status (#5152)
 - Fix _mm_set_epi64x() function (#5103)
 - Fix issue with number of gamepads connected at initial page load (#5169, #5170)
 - Full list of changes:
    - Emscripten: https://github.com/kripken/emscripten/compare/1.37.10...1.37.11
    - Emscripten-LLVM: https://github.com/kripken/emscripten-fastcomp/compare/1.37.10...1.37.11
    - Emscripten-Clang: https://github.com/kripken/emscripten-fastcomp-clang/compare/1.37.10...1.37.11

v1.37.10: 4/20/2017
-------------------
 - Added stub for pthread_setcancelstate for singlethreaded runs.
 - Fixed an outlining bug on function returns (#5080)
 - Implemented new parallel test runner architecture (#5074)
 - Added Cocos2D to Emscripten ports. (-s USE_COCOS2D=1)
 - Updated Binaryen to version 32, which migrates Emscripten to use the new WebAssembly Names section. This is a forwards and backwards breaking change with respect to reading debug symbol names in Wasm callstacks. Use of the new Names section format first shipped in Emscripten 1.37.10, Binaryen version 32, Firefox 55, Firefox Nightly 2017-05-18 and Chrome 59; earlier versions still used the old format. For more information, see https://github.com/WebAssembly/design/pull/984 and https://github.com/WebAssembly/binaryen/pull/933.
 - Full list of changes:
    - Emscripten: https://github.com/kripken/emscripten/compare/1.37.9...1.37.10
    - Emscripten-LLVM: https://github.com/kripken/emscripten-fastcomp/compare/1.37.9...1.37.10
    - Emscripten-Clang: no changes.

v1.37.9: 3/23/2017
------------------
 - Added new build feature -s GL_PREINITIALIZED_CONTEXT=1 which allows pages to manually precreate the GL context they use for customization purposes.
 - Added a custom callback hook Module.instantiateWasm() which allows user shell HTML file to manually perform Wasm instantiation for preloading and progress bar purposes.
 - Added a custom callback hook Module.getPreloadedPackage() to file preloader code to allow user shell HTML file to manually download .data files for preloading and progress bar purposes.
 - Full list of changes:
    - Emscripten: https://github.com/kripken/emscripten/compare/1.37.8...1.37.9
    - Emscripten-LLVM: https://github.com/kripken/emscripten-fastcomp/compare/1.37.8...1.37.9
    - Emscripten-Clang: no changes.

v1.37.8: 3/17/2017
------------------
 - Fixed a bug with robust_list initialization on pthreads build mode.
 - Full list of changes:
    - Emscripten: https://github.com/kripken/emscripten/compare/1.37.7...1.37.8
    - Emscripten-LLVM: no changes.
    - Emscripten-Clang: no changes.

v1.37.7: 3/15/2017
------------------
 - Updated to LLVM 4.0.
 - Full list of changes:
    - Emscripten: https://github.com/kripken/emscripten/compare/1.37.6...1.37.7
    - Emscripten-LLVM: https://github.com/kripken/emscripten-fastcomp/compare/1.37.6...1.37.7
    - Emscripten-Clang: https://github.com/kripken/emscripten-fastcomp-clang/compare/1.37.6...1.37.7

v1.37.6: 3/15/2017
------------------
 - Implemented readdir() function for WORKERFS.
 - Fixed bugs with Fetch API (#4995, #5027)
 - Full list of changes:
    - Emscripten: https://github.com/kripken/emscripten/compare/1.37.5...1.37.6
    - Emscripten-LLVM: no changes.
    - Emscripten-Clang: no changes.

v1.37.5: 3/13/2017
------------------
 - Updated musl to version 1.1.15 from earlier version 1.0.5.
 - Full list of changes:
    - Emscripten: https://github.com/kripken/emscripten/compare/1.37.4...1.37.5
    - Emscripten-LLVM: no changes.
    - Emscripten-Clang: no changes.

v1.37.4: 3/13/2017
------------------
 - Fixed glGetUniformLocation() to work according to spec with named uniform blocks.
 - Fixed WebAssembly Memory.grow() to work.
 - Switched to 16KB page size from earlier 64KB.
 - Optimize alBufferData() operation.
 - Fixed a resource lookup issue with multiple OpenAL audio contexts.
 - Full list of changes:
    - Emscripten: https://github.com/kripken/emscripten/compare/1.37.3...1.37.4
    - Emscripten-LLVM: no changes.
    - Emscripten-Clang: no changes.

v1.37.3: 2/16/2017
------------------
 - Updated Binaryen to version 0x01. First official stable WebAssembly support version. (#4953)
 - Optimized memcpy and memset with unrolling and SIMD, when available.
 - Improved Emscripten toolchain profiler to track more hot code.
 - Added new linker flag -s WEBGL2_BACKWARDS_COMPATIBILITY_EMULATION=1 to allow simultaneously targeting WebGL 1 and WebGL 2.
 - Optimize Emscripten use of multiprocessing pools.
 - More WebGL 2 garbage free optimizations.
 - Full list of changes:
    - Emscripten: https://github.com/kripken/emscripten/compare/1.37.2...1.37.3
    - Emscripten-LLVM: https://github.com/kripken/emscripten-fastcomp/compare/1.37.2...1.37.3
    - Emscripten-Clang: no changes.

v1.37.2: 1/31/2017
------------------
 - Fixed a build error with boolean SIMD types.
 - Improved WebAssembly support, update Binaryen to version 22.
 - Update GL, GLES, GLES2 and GLES3 headers to latest upstream Khronos versions.
 - Implement support for new garbage free WebGL 2 API entrypoints which improve performance and reduce animation related stuttering.
 - Fixed a bug where -s USE_PTHREADS builds would not have correct heap size if -s TOTAL_MEMORY is not being used.
 - Fixed array type issue that prevented glTexImage3D() and glTexSubImage3D() from working.
 - Full list of changes:
    - Emscripten: https://github.com/kripken/emscripten/compare/1.37.1...1.37.2
    - Emscripten-LLVM: https://github.com/kripken/emscripten-fastcomp/compare/1.37.1...1.37.2
    - Emscripten-Clang: no changes.

v1.37.1: 12/26/2016
-------------------
 - Implemented new Fetch API for flexible multithreaded XHR and IndexedDB access.
 - Implemented initial version of new ASMFS filesystem for multithreaded filesystem operation.
 - Full list of changes:
    - Emscripten: https://github.com/kripken/emscripten/compare/1.37.0...1.37.1
    - Emscripten-LLVM: no changes.
    - Emscripten-Clang: no changes.

v1.37.0: 12/23/2016
-------------------
 - Added support for LLVM sin&cos intrinsics.
 - Fix GLFW mouse button mappings (#4317, #4659)
 - Add support for --emit-symbol-map to wasm
 - Fixed handling of an invalid path in chdir (#4749)
 - Added new EMSCRIPTEN_STRICT mode, which can be enabled to opt in to removing support for deprecated behavior.
 - Remove references to Web Audio .setVelocity() function, which has been removed from the spec.
 - Full list of changes:
    - Emscripten: https://github.com/kripken/emscripten/compare/1.36.14...1.37.0
    - Emscripten-LLVM: https://github.com/kripken/emscripten-fastcomp/compare/1.36.14...1.37.0
    - Emscripten-Clang: no changes.

v1.36.14: 11/3/2016
-------------------
 - Added support to emscripten_async_wget() for relative paths.
 - Fixed FS.mkdirTree('/') to work.
 - Updated SDL 2 port to version 12.
 - Added more missing pthreads stubs.
 - Normalize system header includes to use the preferred form #include <emscripten/foo.h> to avoid polluting header include namespaces.
 - Fixed a bug where transitioning to fullscreen could cause a stack overflow in GLFW.
 - Added new system CMake option -DEMSCRIPTEN_GENERATE_BITCODE_STATIC_LIBRARIES=ON to choose if static libraries should be LLVM bitcode instead of .a files.
 - Improved SIMD support to be more correct to the spec.
 - Updated Binaryen to version 18. (#4674)
 - Fixed dlopen with RTLD_GLOBAL parameter.
 - Full list of changes:
    - Emscripten: https://github.com/kripken/emscripten/compare/1.36.13...1.36.14
    - Emscripten-LLVM: no changes.
    - Emscripten-Clang: no changes.

v1.36.13: 10/21/2016
--------------------
 - Pass optimization settings to asm2wasm.
 - Fix to exporting emscripten_builtin_malloc() and emscripten_builtin_free() when heap is split to multiple parts.
 - Full list of changes:
    - Emscripten: https://github.com/kripken/emscripten/compare/1.36.12...1.36.13
    - Emscripten-LLVM: no changes.
    - Emscripten-Clang: no changes.

v1.36.12: 10/20/2016
--------------------
 - Improved Emscripten toolchain profiler with more data. (#4566)
 - Export dlmalloc() and dlfree() as emscripten_builtin_malloc() and emscripten_builtin_free() to allow user applications to hook into memory allocation (#4603)
 - Improved asm.js -s USE_PTHREADS=2 build mode compatibility when multithreading is not supported.
 - Improved WebGL support with closure compiler (#4619)
 - Improved Bianaryen WebAssembly support
 - Added support for GL_disjoint_timer_query extension (#4575)
 - Improved Emscripten compiler detection with CMake (#4129, #4314, #4318)
 - Added support for int64 in wasm.
 - Optimize small constant length memcpys in wasm.
 - Full list of changes:
    - Emscripten: https://github.com/kripken/emscripten/compare/1.36.11...1.36.12
    - Emscripten-LLVM: https://github.com/kripken/emscripten-fastcomp/compare/1.36.11...1.36.12
    - Emscripten-Clang: no changes.

v1.36.11: 9/24/2016
-------------------
 - Added new runtime functions emscripten_sync/async/waitable_run_in_main_runtime_thread() for proxying calls with pthreads (#4569)
 - Full list of changes:
    - Emscripten: https://github.com/kripken/emscripten/compare/1.36.10...1.36.11
    - Emscripten-LLVM: no changes.
    - Emscripten-Clang: no changes.

v1.36.10: 9/24/2016
-------------------
 - Improved compiler logging print messages on first run experience. (#4501)
 - Fixed log printing in glFlushMappedBufferRange() and glGetInfoLog() functions. (#4521)
 - Added setjmp/longjmp handling for wasm.
 - Improved support for --proxy-to-worker build mode.
 - Improved GLES3 support for glGet() features that WebGL2 does not have. (#4514)
 - Added support for implementation defined glReadPixels() format.
 - Improved WebGL 2 support with closure compilter. (#4554)
 - Implemented support for nanosleep() when building in pthreads mode (#4578)
 - Added support for  llvm_ceil_f64 and llvm_floor_f64 intrinsics.
 - Full list of changes:
    - Emscripten: https://github.com/kripken/emscripten/compare/1.36.9...1.36.10
    - Emscripten-LLVM: https://github.com/kripken/emscripten-fastcomp/compare/1.36.9...1.36.10
    - Emscripten-Clang: no changes.

v1.36.9: 8/24/2016
------------------
 - Fixed glGet for GL_VERTEX_ATTRIB_ARRAY_BUFFER_BINDING to work. (#1330)
 - Move the DYNAMICTOP variable from JS global scope to inside the heap so that the value is shared to multithreaded applications. This removes the global runtime variable DYNAMICTOP in favor of a new variable DYNAMICTOP_PTR. (#4391, #4496)
 - Implemented brk() system function.
 - Fixed --output-eol to work with --proxy-to-worker mode.
 - Improved reported error message when execution fails to stack overflow.
 - Full list of changes:
    - Emscripten: https://github.com/kripken/emscripten/compare/1.36.8...1.36.9
    - Emscripten-LLVM: https://github.com/kripken/emscripten-fastcomp/compare/1.36.8...1.36.9
    - Emscripten-Clang: no changes.

v1.36.8: 8/20/2016
------------------
 - Fixed a memory leak in ctor_evaller.py on Windows (#4446)
 - Migrate to requiring CMake 3.4.3 as the minimum version for Emscripten CMake build integration support.
 - Fixed an issue that prevented -s INLINING_LIMIT from working (#4471)
 - Fixed a bug with Building.llvm_nm interpretation of defined symbols (#4488)
 - Add support for DISABLE_EXCEPTION_CATCHING and EXCEPTION_CATCHING_WHITELIST options for wasm.
 - Added new emprofile.py script which can be used to profile toolchain wide performance. (#4491)
 - Added new linker flag --output-eol, which specifices what kind of line endings to generate to the output files. (#4492)
 - Fixed a Windows bug where aborting execution with Ctrl-C might hang Emscripten to an infinite loop instead. (#4494)
 - Implement support for touch events to GLUT (#4493)
 - Deprecated unsafe function writeStringToMemory() from src/preamble.js. Using stringToUTF8() is recommended instead. (#4497)
 - Full list of changes:
    - Emscripten: https://github.com/kripken/emscripten/compare/1.36.7...1.36.8
    - Emscripten-LLVM: no changes.
    - Emscripten-Clang: no changes.

v1.36.7: 8/8/2016
-----------------
 - Updated to latest upstream LLVM 3.9.
 - Full list of changes:
    - Emscripten: https://github.com/kripken/emscripten/compare/1.36.6...1.36.7
    - Emscripten-LLVM: https://github.com/kripken/emscripten-fastcomp/compare/1.36.6...1.36.7
    - Emscripten-Clang: https://github.com/kripken/emscripten-fastcomp-clang/compare/1.36.6...1.36.7

v1.36.6: 8/8/2016
-----------------
 - Fixed wheelDelta for MSIE (#4316)
 - Fixed inconsistencies in fullscreen API signatures (#4310, #4318, #4379)
 - Changed the behavior of Emscripten WebGL createContext() to not forcibly set CSS style on created canvases, but let page customize the style themselves (#3406, #4194 and #4350, #4355)
 - Adjusted the reported GL_VERSION field to adapt to the OpenGL ES specifications (#4345)
 - Added support for GLES3 GL_MAJOR/MINOR_VERSION fields. (#4368)
 - Improved -s USE_PTHREADS=1 and --proxy-to-worker linker options to be mutually compatible. (#4372)
 - Improved IDBFS to not fail on Safari where IndexedDB support is spotty (#4371)
 - Improved SIMD.js support when using Closure minifier. (#4374)
 - Improved glGetString to be able to read fields from WEBGL_debug_renderer_info extension. (#4381)
 - Fixed an issue with glFramebufferTextureLayer() not working correctly.
 - Fixed a bug with std::uncaught_exception() support (#4392)
 - Implemented a multiprocess lock to access the Emscripten cache. (#3850)
 - Implemented support for the pointerlockerror event in HTML5 API (#4373)
 - Report WebGL GLSL version number in GL_SHADING_LANGUAGE_VERSION string (#4365)
 - Optimized llvm_ctpop_i32() and conversion of strings from C to JS side (#4402, #4403)
 - Added support for the OffscreenCanvas proposal, and transferring canvases to offscreen in pthreads build mode, linker flag -s OFFSCREENCANVAS_SUPPORT=0/1 (#4412)
 - Fixed an issue after updating to new LLVM version that response files passed to llvm-link must have forward slashes (#4434)
 - Fixed a memory leak in relooper in LLVM.
 - Full list of changes:
    - Emscripten: https://github.com/kripken/emscripten/compare/1.36.5...1.36.6
    - Emscripten-LLVM: https://github.com/kripken/emscripten-fastcomp/compare/1.36.5...1.36.6
    - Emscripten-Clang: no changes.

v1.36.5: 5/24/2016
------------------
 - Added support for passing custom messages when running in web worker.
 - Improved fp128 support when targeting WebAssembly.
 - Updated cpuprofiler.js to support tracing time spent in WebGL functions.
 - Fixed an issue with glFenceSync() function call signature (#4260, #4339)
 - Added missing zero argument version of emscripten_sync_run_in_main_thread().
 - Improves support for targeting pthreads when using Closure minifier (#4348).
 - Fixed an issue where pthreads enabled code did not correctly validate as asm.js
 - Fixed an issue with incorrect SIMD.js related imports (#4341)
 - Full list of changes:
    - Emscripten: https://github.com/kripken/emscripten/compare/1.36.4...1.36.5
    - Emscripten-LLVM: https://github.com/kripken/emscripten-fastcomp/compare/1.36.4...1.36.5
    - Emscripten-Clang: no changes.

v1.36.4: 5/9/2016
-----------------
 - Added EM_TRUE and EM_FALSE #defines to html5.h.
 - Fixed an issue with GLFW window and framebuffer size callbacks.
 - Added support for more missing WebGL 2 texture formats (#4277)
 - Added support for source files with no extension.
 - Updated emrun.py to latest version, adds support to precompressed content and running as just a web server without launching a browser.
 - Updated experimental WebAssembly support to generate 0xb version code.
 - Automatically build Binaryen when needed.
 - Updated libc++ to SVN revision 268153. (#4288)
 - Full list of changes:
    - Emscripten: https://github.com/kripken/emscripten/compare/1.36.3...1.36.4
    - Emscripten-LLVM: no changes.
    - Emscripten-Clang: no changes.

v1.36.3: 4/27/2016
------------------
 - Fixed a deadlock bug with pthreads support.
 - Remove sources from temporary garbage being generated in OpenAL code (#4275)
 - Added support for calling alert() from pthreads code.
 - Full list of changes:
    - Emscripten: https://github.com/kripken/emscripten/compare/1.36.2...1.36.3
    - Emscripten-LLVM: no changes.
    - Emscripten-Clang: no changes.

v1.36.2: 4/22/2016
------------------
 - Improve support for targeting WebAssembly with Binaryen.
 - Improve support for LLVM's WebAssembly backend (EMCC_WASM_BACKEND=1 environment variable).
 - Separate out emscripten cache structure to asmjs and wasm directories.
 - Fix a bug where Emscripten would spawn too many unused python subprocesses (#4158)
 - Optimize Emscripten for large asm.js projects.
 - Added sdl2_net to Emscripten ports.
 - Updated to latest version of the SIMD polyfill (#4165)
 - Fixed an issue with missing texture formats support in GLES 3 (#4176)
 - Added a new WebAssembly linker option -s BINARYEN_IMPRECISE=1 (default=0) which mutes potential traps from WebAssembly int div/rem by zero and float-to-int conversions.
 - Added support for EXT_color_buffer_float extension.
 - Fixed behavior of SSE shift operations (#4165).
 - Fixed a bug where ctor_evaller.py (-Oz builds) would hang on Windows.
 - Fixed a bug where emscripten_set_main_loop() with EM_TIMING_SETTIMEOUT would incorrectly compute the delta times (#4200, #4208)
 - Update pthreads support to latest proposed spec version. (#4212, #4220)
 - Fixed an unresolved symbol linker error in embind (#4225)
 - Fix file_packager.py --use-preload-cache option to also work on Safari and iOS (#2977, #4253)
 - Added new file packager option --indexedDB-name to allow specifying the database name to use for the cache (#4219)
 - Added DWARF style debugging information.
 - Full list of changes:
    - Emscripten: https://github.com/kripken/emscripten/compare/1.36.1...1.36.2
    - Emscripten-LLVM: https://github.com/kripken/emscripten-fastcomp/compare/1.36.1...1.36.2
    - Emscripten-Clang: no changes.

v1.36.1: 3/8/2016
-----------------
 - Fixed glfwSetWindowSizeCallback to conform to GLFW2 API.
 - Update OpenAL sources only when the browser window is visible to avoid occasional stuttering static glitches when the page tab is hidden. (#4107)
 - Implemented LLVM math intrinsics powi, trunc and floor.
 - Added support for SDL_GL_ALPHA_SIZE in GL context initialization. (#4125)
 - Added no-op stubs for several pthread functions when building without pthreads enabled (#4130)
 - Optimize glUniform*fv and glVertexAttrib*fv functions to generate less garbage and perform much faster (#4128)
 - Added new EVAL_CTORS optimization pass which evaluates global data initializer constructors at link time, which would improve startup time and reduce code size of these ctors.
 - Implemented support for OpenAL AL_PITCH option.
 - Implemented new build options -s STACK_OVERFLOW_CHECK=0/1/2 which adds runtime stack overrun checks. 0: disabled, 1: minimal, between each frame, 2: at each explicit JS side stack allocation call to allocate().
 - Fixed an issue with -s SPLIT_MEMORY mode where an unsigned 32-bit memory access would come out as signed. (#4150)
 - Fixed asm.js validation in call handlers to llvm_powi_f*.
 - Full list of changes:
    - Emscripten: https://github.com/kripken/emscripten/compare/1.36.0...1.36.1
    - Emscripten-LLVM: https://github.com/kripken/emscripten-fastcomp/compare/1.36.0...1.36.1
    - Emscripten-Clang: no changes.

v1.36.0: 2/23/2016
------------------
 - Fixed an OpenAL bug where OpenAL sources would not respect global volume setting.
 - Fixed an issue where alGetListenerf() with AL_GAIN would not return the correct value. (#4091)
 - Fixed an issue where setting alListenerf() with AL_GAIN would not set the correct value. (#4092)
 - Implemented new JS optimizer "Duplicate Function Elimination" pass which collapses identical functions to save code size.
 - Implemented the _Exit() function.
 - Added support for SSE3 and SSSE3 intrinsics (#4099) and partially for SSE 4.1 intrinsics (#4030, #4101)
 - Added support for -include-pch flag (#4086)
 - Fixed a regex syntax in ccall on Chrome Canary (#4111)
 - Full list of changes:
    - Emscripten: https://github.com/kripken/emscripten/compare/1.35.23...1.36.0
    - Emscripten-LLVM: https://github.com/kripken/emscripten-fastcomp/compare/1.35.23...1.36.0
    - Emscripten-Clang: no changes.

v1.35.23: 2/9/2016
------------------
 - Provide $NM environment variable to point to llvm-nm when running emconfigure, which helps e.g. libjansson to build (#4036)
 - Fixed glGetString(GL_SHADING_LANGUAGE_VERSION) to return appropriate result depending on if running on WebGL1 vs WebGL2, instead of hardcoding the result (#4040)
 - Fixed a regression with CMake try_run() possibly failing, caused by the addition of CMAKE_CROSSCOMPILING_EMULATOR in v1.32.3.
 - Fixed CMake to work in the case when NODE_JS is an array containing parameters to be passed to Node.js. (#4045)
 - Fixed a memory issue that caused the Emscripten memory initializer file (.mem.js) to be unnecessarily retained in memory during runtime (#4044)
 - Added support for complex valued mul and div ops.
 - Added new option "Module.environment" which allows overriding the runtime ENVIRONMENT_IS_WEB/ENVIRONMENT_IS_WORKER/ENVIRONMENT_IS_NODE/ENVIRONMENT_IS_SHELL fields.
 - Fixed an issue with SAFE_HEAP methods in async mode (#4046)
 - Fixed WebSocket constructor to work in web worker environment (#3849)
 - Fixed a potential issue with some browsers reporting gamepad axis values outside \[-1, 1\] (#3602)
 - Changed libcxxabi to be linked in last, so that it does not override weakly linked methods in libcxx (#4053)
 - Implemented new JSDCE code optimization pass which removes at JS link stage dead code that is not referenced anywhere (in addition to LLVM doing this for C++ link stage).
 - Fixed a Windows issue where embedding memory initializer as a string in JS code might cause corrupted output. (#3854)
 - Fixed an issue when spaces are present in directory names in response files (#4062)
 - Fixed a build issue when using --tracing and -s ALLOW_MEMORY_GROWTH=1 simultaneously (#4064)
 - Greatly updated Emscripten support for SIMD.js intrinsics (non-SSE or NEON)
 - Fixed an issue where compiler would not generate a link error when JS library function depended on a nonexisting symbol. (#4077)
 - Removed UTF16 and UTF32 marshalling code from being exported by default.
 - Removed the -s NO_BROWSER linker option and automated the detection of when that option is needed.
 - Removed the JS implemented C++ symbol name demangler, now always depend on the libcxxabi compiled one.
 - Fixed an issue where Emscripten linker would redundantly generate missing function stubs for some functions that do exist.
 - Full list of changes:
    - Emscripten: https://github.com/kripken/emscripten/compare/1.35.22...1.35.23
    - Emscripten-LLVM: https://github.com/kripken/emscripten-fastcomp/compare/1.35.22...1.35.23
    - Emscripten-Clang: no changes.

v1.35.22: 1/13/2016
-------------------
 - Updated to latest upstream LLVM trunk as of January 13th.
 - Bumped up the required LLVM version from LLVM 3.8 to LLVM 3.9.
 - Full list of changes:
    - Emscripten: https://github.com/kripken/emscripten/compare/1.35.21...1.35.22
    - Emscripten-LLVM: https://github.com/kripken/emscripten-fastcomp/compare/1.35.21...1.35.22
    - Emscripten-Clang: https://github.com/kripken/emscripten-fastcomp-clang/compare/1.35.21...1.35.22

v1.35.21: 1/13/2016
-------------------
 - Improved support for handling GLFW2 keycodes.
 - Improved emranlib, system/bin/sdl-config and system/bin/sdl2-config to be executable in both python2 and python3.
 - Fixed build flags -s AGGRESSIVE_VARIABLE_ELIMINATION=1 and -s USE_PTHREADS=2 to correctly work when run on a browser that does not support pthreads.
 - Fixed a build issue that caused sequences of \r\r\n to be emitted on Windows.
 - Fixed an issue that prevented building LLVM on Visual Studio 2015 (emscripten-fastcomp-clang #7)
 - Full list of changes:
    - Emscripten: https://github.com/kripken/emscripten/compare/1.35.20...1.35.21
    - Emscripten-LLVM: https://github.com/kripken/emscripten-fastcomp/compare/1.35.20...1.35.21
    - Emscripten-Clang: https://github.com/kripken/emscripten-fastcomp-clang/compare/1.35.20...1.35.21

v1.35.20: 1/10/2016
-------------------
 - Fixed -s USE_PTHREADS compilation mode to account that SharedArrayBuffer specification no longer allows futex waiting on the main thread. (#4024)
 - Added new python2 vs python3 compatibility wrappers for emcmake, emconfigure, emmake and emar.
 - Fixed atomicrmw i64 codegen (#4025)
 - Optimized codegen to simplify "x != 0" to just "x" when output is a boolean.
 - Fixed a compiler crash when generating atomics code in debug builds of LLVM.
 - Fixed a compiler crash when generating SIMD.js code that utilizes non-canonical length vectors (e.g. <float x 3>)
 - Full list of changes:
    - Emscripten: https://github.com/kripken/emscripten/compare/1.35.19...1.35.20
    - Emscripten-LLVM: https://github.com/kripken/emscripten-fastcomp/compare/1.35.19...1.35.20
    - Emscripten-Clang: no changes.

v1.35.19: 1/7/2016
------------------
 - Updated to latest upstream LLVM trunk as of January 7th.
 - Full list of changes:
    - Emscripten: no changes.
    - Emscripten-LLVM: https://github.com/kripken/emscripten-fastcomp/compare/1.35.18...1.35.19
    - Emscripten-Clang: https://github.com/kripken/emscripten-fastcomp-clang/compare/1.35.18...1.35.19

v1.35.18: 1/7/2016
------------------
 - Implemented getpeername() and fixed issues with handling getsockname() (#3997)
 - Fixed an issue with daylight saving time in mktime() (#4001)
 - Optimized pthreads code to avoid unnecessary FFI transitions (#3504)
 - Fixed issues with strftime() (#3993)
 - Deprecated memory growth support in asm.js.
 - Implemented llvm_bitreverse_i32() (#3976)
 - Fixed missing include header that affected building relooper on some compilers.
 - Full list of changes:
    - Emscripten: https://github.com/kripken/emscripten/compare/1.35.17...1.35.18
    - Emscripten-LLVM: https://github.com/kripken/emscripten-fastcomp/compare/1.35.17...1.35.18
    - Emscripten-Clang: no changes.

v1.35.17: 1/4/2016
------------------
 - Updated to latest upstream LLVM trunk as of January 4th.
 - Full list of changes:
    - Emscripten: no changes.
    - Emscripten-LLVM: https://github.com/kripken/emscripten-fastcomp/compare/1.35.16...1.35.17
    - Emscripten-Clang: https://github.com/kripken/emscripten-fastcomp/compare/1.35.16...1.35.17

v1.35.16: 1/4/2016
------------------
 - Improved support for -s USE_PTHREADS=2 build mode and added support for Atomics.exchange().
 - Full list of changes:
    - Emscripten: https://github.com/kripken/emscripten/compare/1.35.15...1.35.16
    - Emscripten-LLVM: https://github.com/kripken/emscripten-fastcomp/compare/1.35.15...1.35.16
    - Emscripten-Clang: no changes.

v1.35.15: 1/4/2016
------------------
 - Fixed an error with glClearbufferfv not working. (#3961)
 - Improved file packager code so that file:// URLs work in Chrome too (#3965)
 - Fixed issues with the --memoryprofiler UI.
 - Fixed a Windows issue when generating system libraries in cache (#3939)
 - Fixed a regression from v1.35.13 where GLES2 compilation would not work when -s USE_PTHREADS=1 was passed.
 - Added support for WebIDL arrays as input parameters to WebIDL binder.
 - Updated build support when using the LLVM wasm backend.
 - Added new linker option --threadprofiler which generates a threads dashboard on the generated page for threads status overview. (#3971)
 - Improved backwards compatibility of building on GCC 4.3 - 4.6.
 - Fixed an asm.js validation issue when building against updated SIMD.js specification. (#3986)
 - Improved Rust support.
 - Full list of changes:
    - Emscripten: https://github.com/kripken/emscripten/compare/1.35.14...1.35.15
    - Emscripten-LLVM: https://github.com/kripken/emscripten-fastcomp/compare/1.35.14...1.35.15
    - Emscripten-Clang: no changes.

v1.35.14: 12/15/2015
--------------------
 - Updated to latest upstream LLVM trunk as of December 15th.
 - Full list of changes:
    - Emscripten: https://github.com/kripken/emscripten/compare/1.35.13...1.35.14
    - Emscripten-LLVM: https://github.com/kripken/emscripten-fastcomp/compare/1.35.13...1.35.14
    - Emscripten-Clang: https://github.com/kripken/emscripten-fastcomp-clang/compare/1.35.13...1.35.14

v1.35.13: 12/15/2015
--------------------
 - Updated -s USE_PTHREADS code generation to reflect that the SharedInt*Array hierarchy no longer exists in the SharedArrayBuffer spec.
 - Removed references to Atomic.fence() which no longer is part of the SharedArrayBuffer specification.
 - Fixed an issue where JS code minifiers might generate bad code for cwrap (#3945)
 - Updated compiler to issue a warning when --separate-asm is being used and output suffix is .js.
 - Added new build option -s ONLY_MY_CODE which aims to eliminate most of the Emscripten runtime and generate a very minimal compiler output.
 - Added new build option -s WASM_BACKEND=0/1 which controls whether to utilize the upstream LLVM wasm emitting codegen backend.
 - Full list of changes:
    - Emscripten: https://github.com/kripken/emscripten/compare/1.35.12...1.35.13
    - Emscripten-LLVM: https://github.com/kripken/emscripten-fastcomp/compare/1.35.12...1.35.13
    - Emscripten-Clang: no changes.

v1.35.12: 11/28/2015
--------------------
 - Update to latest upstream LLVM trunk as of November 28th.
 - Fix Emscripten to handle new style format outputted by llvm-nm.
 - Added new build option BINARYEN_METHOD to allow choosing which wasm generation method to use.
 - Updates to Binaryen support.
 - Full list of changes:
    - Emscripten: https://github.com/kripken/emscripten/compare/1.35.11...1.35.12
    - Emscripten-LLVM: https://github.com/kripken/emscripten-fastcomp/compare/1.35.11...1.35.12
    - Emscripten-Clang: https://github.com/kripken/emscripten-fastcomp-clang/compare/1.35.11...1.35.12

v1.35.11: 11/27/2015
--------------------
 - Updated atomics test to stress 64-bit atomics better (#3892)
 - Full list of changes:
    - Emscripten: https://github.com/kripken/emscripten/compare/1.35.10...1.35.11
    - Emscripten-LLVM: https://github.com/kripken/emscripten-fastcomp/compare/1.35.10...1.35.11
    - Emscripten-Clang: no changes.

v1.35.10: 11/25/2015
--------------------
 - Integration with Binaryen.
 - Add a performance warning when multiple FS.syncfs() calls are in flight simultaneously.
 - Correctly pass GLFW_REPEAT when sending key press repeats.
 - Improved filesystem performance when building in multithreaded mode (#3923)
 - Improve error detection when data file fails to load.
 - Clarified that -s NO_DYNAMIC_EXECUTION=1 and -s RELOCATABLE=1 build modes are mutually exclusive.
 - Added new build option -s NO_DYNAMIC_EXECUTION=2 which demotes eval() errors to warnings at runtime, useful for iterating fixes in a codebase for multiple eval()s  (#3930)
 - Added support to Module.locateFile(filename) to locate the pthread-main.js file (#3500)
 - Changed -s USE_PTHREADS=2 and -s PRECISE_F32=2 to imply --separate-asm instead of requiring it, to be backwards compatible (#3829, #3933)
 - Fixed bad codegen for some 64-bit atomics (#3892, #3936)
 - When emitting NaN canonicalization warning, also print the location in code where it occurs.
 - Full list of changes:
    - Emscripten: https://github.com/kripken/emscripten/compare/1.35.9...1.35.10
    - Emscripten-LLVM: https://github.com/kripken/emscripten-fastcomp/compare/1.35.9...1.35.10
    - Emscripten-Clang: no changes.

v1.35.9: 11/12/2015
-------------------
 - Implement glfwSetInputMode when mode is GLFW_CURSOR and value is GLFW_CURSOR_NORMAL|GLFW_CURSOR_DISABLED
 - Add explicit abort() when dlopen() is called without linking support
 - Make emcc explicitly reinvoke itself from python2 if called from python3.
 - Optimize memory initializer to omit zero-initialized values (#3907)
 - Full list of changes:
    - Emscripten: https://github.com/kripken/emscripten/compare/1.35.8...1.35.9
    - Emscripten-LLVM: https://github.com/kripken/emscripten-fastcomp/compare/1.35.8...1.35.9
    - Emscripten-Clang: no changes.

v1.35.8: 11/10/2015
-------------------
 - Removed obsoleted EXPORTED_GLOBALS build option.
 - Export filesystem as global object 'FS' in Emscripten runtime.
 - Fixed realpath() function on directories.
 - Fixed round() and roundf() to work when building without -s PRECISE_F32=1 and optimize these to be faster (#3876)
 - Full list of changes:
    - Emscripten: https://github.com/kripken/emscripten/compare/1.35.7...1.35.8
    - Emscripten-LLVM: no changes.
    - Emscripten-Clang: no changes.

v1.35.7: 11/4/2015
------------------
 - Updated to latest upstream LLVM trunk version as of November 4th.
 - Full list of changes:
    - Emscripten: https://github.com/kripken/emscripten/compare/1.35.6...1.35.7
    - Emscripten-LLVM: https://github.com/kripken/emscripten-fastcomp/compare/1.35.6...1.35.7
    - Emscripten-Clang: https://github.com/kripken/emscripten-fastcomp-clang/compare/1.35.6...1.35.7

v1.35.6: 11/4/2015
------------------
 - This tag was created for technical purposes, and has no changes compared to v1.35.6.

v1.35.5: 11/4/2015
------------------
 - Removed Content-Length and Connection: close headers in POST requests.
 - Migrate to using the native C++11-implemented optimizer by default.
 - Fixed call to glDrawBuffers(0, *); (#3890)
 - Fixed lazy file system to work with closure (#3842)
 - Fixed gzip compression with lazy file system (#3837)
 - Added no-op gracefully failing stubs for process spawn functions (#3819)
 - Clarified error message that memory growth is not supported with shared modules (#3893)
 - Initial work on wasm support in optimizer
 - Full list of changes:
    - Emscripten: https://github.com/kripken/emscripten/compare/1.35.4...1.35.5
    - Emscripten-LLVM: no changes.
    - Emscripten-Clang: no changes.

v1.35.4: 10/26/2015
-------------------
 - Move to legalization in the JS backend.
 - Full list of changes:
    - Emscripten: https://github.com/kripken/emscripten/compare/1.35.3...1.35.4
    - Emscripten-LLVM: https://github.com/kripken/emscripten-fastcomp/compare/1.35.3...1.35.4
    - Emscripten-Clang: https://github.com/kripken/emscripten-fastcomp-clang/compare/1.35.3...1.35.4

v1.35.3: 10/26/2015
-------------------
 - Ignore O_CLOEXEC on NODEFS (#3862)
 - Improved --js-library support in CMake by treating these as libraries (#3840)
 - Still support -Wno-warn-absolute-paths (#3833)
 - Add support to zext <4 x i1> to <4x i32>
 - Emit emscripten versions of llvm and clang in clang --version
 - Full list of changes:
    - Emscripten: https://github.com/kripken/emscripten/compare/1.35.2...1.35.3
    - Emscripten-LLVM: https://github.com/kripken/emscripten-fastcomp/compare/1.35.2...1.35.3
    - Emscripten-Clang: https://github.com/kripken/emscripten-fastcomp-clang/compare/1.35.2...1.35.3

v1.35.2: 10/20/2015
-------------------
 - Rebase against upstream LLVM "google/stable" branch, bringing us to LLVM 3.8.
 - Full list of changes:
    - Emscripten: https://github.com/kripken/emscripten/compare/1.35.1...1.35.2
    - Emscripten-LLVM: https://github.com/kripken/emscripten-fastcomp/compare/1.35.1...1.35.2
    - Emscripten-Clang: https://github.com/kripken/emscripten-fastcomp-clang/compare/1.35.1...1.35.2

v1.35.1: 10/20/2015
-------------------
 - Fixed a bug where passing -s option to LLVM would not work.
 - Work around a WebAudio bug on WebKit "pauseWebAudio failed: TypeError: Not enough arguments" (#3861)
 - Full list of changes:
    - Emscripten: https://github.com/kripken/emscripten/compare/1.35.0...1.35.1
    - Emscripten-LLVM: no changes.
    - Emscripten-Clang: no changes.

v1.35.0: 10/19/2015
-------------------
 - Fixed out of memory abort message.
 - Full list of changes:
    - Emscripten: https://github.com/kripken/emscripten/compare/1.34.12...1.35.0
    - Emscripten-LLVM: no changes.
    - Emscripten-Clang: no changes.

v1.34.12: 10/13/2015
--------------------
 - Added new experimental build option -s SPLIT_MEMORY=1, which splits up the Emscripten HEAP to multiple smaller slabs.
 - Added SDL2_ttf to Emscripten ports.
 - Added support for building GLES3 code to target WebGL 2. (#3757, #3782)
 - Fixed certain glUniform*() functions to work properly when called in conjunction with -s USE_PTHREADS=1.
 - Fixed support for -l, -L and -I command line parameters to accept a space between the path, i.e. "-l SDL". (#3777)
 - Fixed SSE2 support in optimized builds.
 - Changed the default behavior of warning when absolute paths are passed to -I to be silent. To enable the absolute paths warning, pass "-Wwarn-absolute-paths" flag to emcc.
 - Added new linker option -s ABORTING_MALLOC=0 that can be used to make malloc() return 0 on failed allocation (Current default is to abort execution of the page on OOM) (#3822)
 - Removed the default behavior of automatically decoding all preloaded assets on page startup (#3785)
 - Full list of changes:
    - Emscripten: https://github.com/kripken/emscripten/compare/1.34.11...1.34.12
    - Emscripten-LLVM: https://github.com/kripken/emscripten-fastcomp/compare/1.34.11...1.34.12
    - Emscripten-Clang: no changes.

v1.34.11: 9/29/2015
-------------------
 - Fixed asm.js validation on autovectorized output
 - Fix an issue with printing to iostream in global ctors (#3824)
 - Added support for LLVM pow intrinsics with integer exponent.
 - Full list of changes:
    - Emscripten: https://github.com/kripken/emscripten/compare/1.34.10...1.34.11
    - Emscripten-LLVM: https://github.com/kripken/emscripten-fastcomp/compare/1.34.10...1.34.11
    - Emscripten-Clang: no changes.

v1.34.10: 9/25/2015
-------------------
 - Added wasm compressor/decompressor polyfill (#3766)
 - Added support for sRGB texture formats.
 - Removed the deprecated --compression option.
 - Fixed an issue with asm.js validation for pthreads being broken since v1.34.7 (#3719)
 - Added built-in cpu performance profiler, which is enabled with linker flag --cpuprofiler. (#3781)
 - Added build-in memory usage profiler, which is enabled with linker flag --memoryprofiler. (#3781)
 - Fixed multiple arities per EM_ASM block (#3804)
 - Fixed issues with SSE2 an NaN bit patterns. (emscripten-fastcomp #116)
 - Full list of changes:
    - Emscripten: https://github.com/kripken/emscripten/compare/1.34.9...1.34.10
    - Emscripten-LLVM: https://github.com/kripken/emscripten-fastcomp/compare/1.34.9...1.34.10
    - Emscripten-Clang: no changes.

v1.34.9: 9/18/2015
------------------
 - Fixed an issue with --llvm-lto 3 builds (#3765)
 - Optimized LZ4 compression
 - Fixed a bug where glfwCreateWindow would return success even on failure (#3764)
 - Greatly optimized the -s SAFE_HEAP=1 linker flag option by executing the heap checks in asm.js side instead.
 - Fixed the return value of EM_ASM_DOUBLE (#3770)
 - Implemented getsockname syscall (#3769)
 - Don't warn on unresolved symbols when LINKABLE is specified.
 - Fixed various issues with SSE2 compilation in optimized builds.
 - Fixed a breakage with -s USE_PTHREADS=2 (#3774)
 - Added support for GL_HALF_FLOAT in WebGL 2. (#3790)
 - Full list of changes:
    - Emscripten: https://github.com/kripken/emscripten/compare/1.34.8...1.34.9
    - Emscripten-LLVM: https://github.com/kripken/emscripten-fastcomp/compare/1.34.8...1.34.9
    - Emscripten-Clang: no changes.

v1.34.8: 9/9/2015
-----------------
 - Fixed a race condition at worker startup (#3741)
 - Update emrun to latest, which improves unit test run automation with emrun.
 - Added support for LZ4 compressing file packages, used with the -s LZ4=1 linker flag. (#3754)
 - Fixed noisy build warning on "unexpected number of arguments in call to strtold" (#3760)
 - Added new linker flag --separate-asm that splits the asm.js module and the handwritten JS functions to separate files.
 - Full list of changes:
    - Emscripten: https://github.com/kripken/emscripten/compare/1.34.7...1.34.8
    - Emscripten-LLVM: no changes.
    - Emscripten-Clang: no changes.

v1.34.7: 9/5/2015
-----------------
 - Fixed uses of i64* in side modules.
 - Improved GL support when proxying, and fake WebAudio calls when proxying.
 - Added new main loop timing mode EM_TIMING_SETIMMEDIATE for rendering with vsync disabled (#3717)
 - Updated emrun to latest version, adds --safe_firefox_profile option to run emrun pages in clean isolated environment.
 - Implemented glGetStringi() method for WebGL2/GLES3. (#3472, #3725)
 - Automatically emit loading code for EMTERPRETIFY_FILE if emitting html.
 - Added new build option -s USE_PTHREADS=2 for running pthreads-enabled pages in browsers that do not support SharedArrayBuffer.
 - Added support for building SSE2 intrinsics based code (emmintrin.h), when -msse2 is passed to the build.
 - Added exports for getting FS objects by their name (#3690)
 - Updated LLVM to latest upstream PNaCl version (Clang 3.7, July 29th).
 - Full list of changes:
    - Emscripten: https://github.com/kripken/emscripten/compare/1.34.6...1.34.7
    - Emscripten-LLVM: https://github.com/kripken/emscripten-fastcomp/compare/1.34.6...1.34.7
    - Emscripten-Clang: https://github.com/kripken/emscripten-fastcomp-clang/compare/1.34.6...1.34.7

v1.34.6: 8/20/2015
------------------
 - Added new build option -s EMULATED_FUNCTION_POINTERS=2.
 - Fixed a bug with calling functions pointers that take float as parameter across dynamic modules.
 - Improved dynamic linking support with -s LINKABLE=1.
 - Added new build option -s MAIN_MODULE=2.
 - Cleaned up a few redundant linker warnings (#3702, #3704)
 - Full list of changes:
    - Emscripten: https://github.com/kripken/emscripten/compare/1.34.5...1.34.6
    - Emscripten-LLVM: https://github.com/kripken/emscripten-fastcomp/compare/1.34.5...1.34.6
    - Emscripten-Clang: no changes.

v1.34.5: 8/18/2015
------------------
 - Added Bullet physics, ogg and vorbis to emscripten-ports.
 - Added FreeType 2.6 to emscripten-ports.
 - Fixed CMake handling when building OpenCV.
 - Fixed and issue with exceptions being thrown in empty glBegin()-glEnd() blocks (#3693)
 - Improved function pointer handling between dynamically linked modules
 - Fixed some OpenAL alGetSource get calls (#3669)
 - Fixed issues with building the optimizer on 32-bit Windows (#3673)
 - Increased optimizer stack size on Windows to 10MB (#3679)
 - Added support for passing multiple input files to opt, to speed up optimization and linking in opt.  
 - Full list of changes:
    - Emscripten: https://github.com/kripken/emscripten/compare/1.34.4...1.34.5
    - Emscripten-LLVM: https://github.com/kripken/emscripten-fastcomp/compare/1.34.4...1.34.5
    - Emscripten-Clang: no changes.

v1.34.4: 8/4/2015
-----------------
 - Add special handling support for /dev/null as an input file (#3552)
 - Added basic printf support in NO_FILESYSTEM mode (#3627)
 - Update WebVR support to the latest specification, and add support for retrieving device names
 - Improved --proxy-to-worker build mode with proxying (#3568, #3623)
 - Generalized EXPORT_FS_METHODS to EXPORT_RUNTIME_METHODS
 - Added node externs for closure
 - Fixed a memory allocation bug in pthreads code (#3636)
 - Cleaned up some debug assertion messages behind #ifdef ASSERTIONS (#3639)
 - Fixed umask syscall (#3637)
 - Fixed double alignment issue with formatStrind and emscripten_log (#3647)
 - Added new EXTRA_EXPORTED_RUNTIME_METHODS build option
 - Updated emrun to latest version
 - Full list of changes:
    - Emscripten: https://github.com/kripken/emscripten/compare/1.34.3...1.34.4
    - Emscripten-LLVM: https://github.com/kripken/emscripten-fastcomp/compare/1.34.3...1.34.4
    - Emscripten-Clang: no changes.

v1.34.3: 7/15/2015
------------------
 - Move libc to musl+syscalls
 - Full list of changes:
    - Emscripten: https://github.com/kripken/emscripten/compare/1.34.2...1.34.3
    - Emscripten-LLVM: no changes.
    - Emscripten-Clang: no changes.

v1.34.2: 7/14/2015
------------------
 - Upgrade to new SIMD.js polyfill version and improved SIMD support.
 - Improved WebGL support in --proxy-to-worker mode (#3569)
 - Removed warning on unimplemented JS library functions
 - Fix WebGL 2 support with closure compiler
 - Fixed an issue with WebRTC support (#3574)
 - Fixed emcc to return a correct error process exit code when invoked with no input files
 - Fixed a compiler problem where global data might not get aligned correctly for SIMD.
 - Fixed a LLVM backend problem which caused recursive stack behavior when linking large codebases, which was seen to cause a stack overflow crash on Windows.
 - Full list of changes:
    - Emscripten: https://github.com/kripken/emscripten/compare/1.34.1...1.34.2
    - Emscripten-LLVM: https://github.com/kripken/emscripten-fastcomp/compare/1.34.1...1.34.2
    - Emscripten-Clang: no changes.

v1.34.1: 6/18/2015
------------------
 - Fixed an issue with resize canvas not working with GLFW.
 - Fixed handling of empty else blocks.
 - Full list of changes:
    - Emscripten: https://github.com/kripken/emscripten/compare/1.34.0...1.34.1
    - Emscripten-LLVM: no changes.
    - Emscripten-Clang: no changes.

v1.34.0: 6/16/2015
------------------
 - Fixed an issue when generating .a files from object files that reside on separate drives on Windows (#3525).
 - Added a missing dependency for GLFW (#3530).
 - Removed the Emterpreter YIELDLIST option.
 - Added support for enabling memory growth before the runtime is ready.
 - Added a new feature to store the memory initializer in a string literal inside the generated .js file.
 - Fixed a code miscompilation issue with a constexpr in fcmp.
 - Full list of changes:
    - Emscripten: https://github.com/kripken/emscripten/compare/1.33.2...1.34.0
    - Emscripten-LLVM: https://github.com/kripken/emscripten-fastcomp/compare/1.33.2...1.34.0
    - Emscripten-Clang: no changes.

v1.33.2: 6/9/2015
-----------------
 - Added support for OpenAL Extension AL_EXT_float32 (#3492).
 - Added support for handling command line flags -M and -MM (#3518).
 - Fixed a code miscompilation issue with missing ';' character (#3520).
 - Full list of changes:
    - Emscripten: https://github.com/kripken/emscripten/compare/1.33.1...1.33.2
    - Emscripten-LLVM: https://github.com/kripken/emscripten-fastcomp/compare/1.33.1...1.33.2
    - Emscripten-Clang: no changes.

v1.33.1: 6/3/2015
-----------------
 - Added support for multithreading with the POSIX threads API (pthreads), used when compiling and linking with the -s USE_PTHREADS=1 flag (#3266).
 - Full list of changes:
    - Emscripten: https://github.com/kripken/emscripten/compare/1.33.0...1.33.1
    - Emscripten-LLVM: https://github.com/kripken/emscripten-fastcomp/compare/1.33.0...1.33.1
    - Emscripten-Clang: no changes.

v1.33.0: 5/29/2015
------------------
 - Fix an issue with writing to /dev/null (#3454).
 - Added a hash to objects inside .a files to support to linking duplicate symbol names inside .a files (#2142).
 - Provide extensions ANGLE_instanced_arrays and EXT_draw_buffers as aliases to the WebGL ones.
 - Fixed LLVM/Clang to build again on Windows after previous LLVM upgrade.
 - Full list of changes:
    - Emscripten: https://github.com/kripken/emscripten/compare/1.32.4...1.33.0
    - Emscripten-LLVM: https://github.com/kripken/emscripten-fastcomp/compare/1.32.4...1.33.0
    - Emscripten-Clang: no changes.

v1.32.4: 5/16/2015
------------------
 - Update LLVM and Clang to PNaCl's current 3.7 merge point (April 17 2015)
 - Added libpng to Emscripten-ports.
 - Added intrinsic llvm_fabs_f32.
 - Full list of changes:
    - Emscripten: https://github.com/kripken/emscripten/compare/1.32.3...1.32.4
    - Emscripten-LLVM: https://github.com/kripken/emscripten-fastcomp/compare/1.32.3...1.32.4
    - Emscripten-Clang: https://github.com/kripken/emscripten-fastcomp-clang/compare/1.32.3...1.32.4

v1.32.3: 5/15/2015
------------------
 - Improved dynamic linking support.
 - Added new option to file_packager.py to store metadata externally.
 - Improved CMake support with CMAKE_CROSSCOMPILING_EMULATOR (#3447).
 - Added support for sysconf(_SC_PHYS_PAGES) (#3405, 3442).
 - Full list of changes:
    - Emscripten: https://github.com/kripken/emscripten/compare/1.32.2...1.32.3
    - Emscripten-LLVM: https://github.com/kripken/emscripten-fastcomp/compare/1.32.2...1.32.3
    - Emscripten-Clang: no changes.

v1.32.2: 5/8/2015
-----------------
 - Removed a (name+num)+num -> name+newnum optimization, which caused heavy performance regressions in Firefox when the intermediate computation wraps around the address space (#3438).
 - Improved dynamic linking support.
 - Improved emterpreter when doing dynamic linking.
 - Fixed an issue with source maps debug info containing zeroes as line numbers.
 - Full list of changes:
    - Emscripten: https://github.com/kripken/emscripten/compare/1.32.1...1.32.2
    - Emscripten-LLVM: https://github.com/kripken/emscripten-fastcomp/compare/1.32.1...1.32.2
    - Emscripten-Clang: no changes.

v1.32.1: 5/2/2015
-----------------
 - Removed old deprecated options -s INIT_HEAP, MICRO_OPTS, CLOSURE_ANNOTATIONS, INLINE_LIBRARY_FUNCS, SHOW_LABELS, COMPILER_ASSERTIONS and COMPILER_FASTPATHS.
 - Added support for dynamic linking and dlopen().
 - Fixed a compilation issue that affected -O2 builds and higher (#3430).
 - Full list of changes:
    - Emscripten: https://github.com/kripken/emscripten/compare/1.32.0...1.32.1
    - Emscripten-LLVM: https://github.com/kripken/emscripten-fastcomp/compare/1.32.0...1.32.1
    - Emscripten-Clang: no changes.

v1.32.0: 4/28/2015
------------------
 - Compile .i files properly as C and not C++ (#3365).
 - Removed old deprecated options -s PRECISE_I32_MUL, CORRECT_ROUNDINGS, CORRECT_OVERFLOWS, CORRECT_SIGNS, CHECK_HEAP_ALIGN, SAFE_HEAP_LINES, SAFE_HEAP >= 2, ASM_HEAP_LOG, SAFE_DYNCALLS, LABEL_DEBUG, RUNTIME_TYPE_INFO and EXECUTION_TIMEOUT, since these don't apply to fastcomp, which is now the only enabled compilation mode.
 - Preliminary work towards supporting dynamic linking and dlopen().
 - Fixed an issue where emrun stripped some characters at output (#3394).
 - Fixed alignment issues with varargs.
 - Full list of changes:
    - Emscripten: https://github.com/kripken/emscripten/compare/1.31.3...1.32.0
    - Emscripten-LLVM: https://github.com/kripken/emscripten-fastcomp/compare/1.31.3...1.32.0
    - Emscripten-Clang: no changes.

v1.31.3: 4/22/2015
------------------
 - Improved support for -E command line option (#3365).
 - Removed the old optimizeShifts optimization pass that was not valid for asm.js code.
 - Fixed an issue when simultaneously using EMULATE_FUNCTION_POINTER_CASTS and EMULATED_FUNCTION_POINTERS.
 - Fixed an issue with -s PRECISE_I64_MATH=2 not working (#3374).
 - Full list of changes:
    - Emscripten: https://github.com/kripken/emscripten/compare/1.31.2...1.31.3
    - Emscripten-LLVM: https://github.com/kripken/emscripten-fastcomp/compare/1.31.2...1.31.3
    - Emscripten-Clang: no changes.

v1.31.2: 4/20/2015
------------------
 - Added support for file suffixes .i and .ii (#3365).
 - Fixed an issue with embind and wide strings (#3299).
 - Removed more traces of the old non-fastcomp compiler code.
 - Full list of changes:
    - Emscripten: https://github.com/kripken/emscripten/compare/1.31.1...1.31.2
    - Emscripten-LLVM: no changes.
    - Emscripten-Clang: no changes.

v1.31.1: 4/17/2015
------------------
 - Added support for unicode characters in EM_ASM() blocks (#3348).
 - Removed the pointer masking feature as experimental and unsupported.
 - Fixed an issue where exit() did not terminate execution of Emterpreter (#3360).
 - Removed traces of the old non-fastcomp compiler code.
 - Full list of changes:
    - Emscripten: https://github.com/kripken/emscripten/compare/1.31.0...1.31.1
    - Emscripten-LLVM: https://github.com/kripken/emscripten-fastcomp/compare/1.31.0...1.31.1
    - Emscripten-Clang: no changes.

v1.31.0: 4/14/2015
------------------
 - Remove references to unsupported EMCC_FAST_COMPILER mode, fastcomp is always enabled (#3347).
 - Full list of changes:
    - Emscripten: https://github.com/kripken/emscripten/compare/1.30.6...1.31.0
    - Emscripten-LLVM: https://github.com/kripken/emscripten-fastcomp/compare/1.30.6...1.31.0
    - Emscripten-Clang: no changes.

v1.30.6: 4/14/2015
------------------
 - Removed support for the deprecated jcache functionality (#3313).
 - Added support to emscripten_GetProcAddress() to fetch symbols with the ANGLE suffix (#3304, #3315).
 - Added immintrin.h header file to include all SSE support.
 - Added an async option to ccall (#3307).
 - Stopped from using 0 as a valid source ID for OpenAL (#3303).
 - When project has disabled exception catching, build an exceptions-disabled version of libcxx.
 - Split libcxx into two parts to optimize code size for projects that only need small amount of libcxx (#2545, #3308).
 - Avoid fprintf usage in emscripten_GetProcAddress() to allow using it with -s NO_FILESYSTEM=1 (#3327).
 - Removed old deprecated functionalities USE_TYPED_ARRAYS, FHEAP, GC emulation and non-asmjs-emscripten ABI.
 - Don't refer to prefixed GL extensions when creating a GL context (#3324).
 - Removed support code for x86_fp80 type (#3341).
 - Optimize EM_ASM() calls even more (#2596).
 - Full list of changes:
    - Emscripten: https://github.com/kripken/emscripten/compare/1.30.5...1.30.6
    - Emscripten-LLVM: https://github.com/kripken/emscripten-fastcomp/compare/1.30.5...1.30.6
    - Emscripten-Clang: no changes.

v1.30.5: 4/7/2015
-----------------
 - Fixed WebIDL operation when closure is enabled after the previous EM_ASM() optimizations.
 - Optimized jsCall() to handle variadic cases of number of arguments faster (#3290, #3305).
 - Removed support for the getwd() function (#1115, #3309).
 - Fixed a problem with -s IGNORED_FUNCTIONS and -s DEAD_FUNCTIONS not working as expected (#3239).
 - Fixed an issue with -s EMTERPRETIFY_ASYNC=1 and emscripten_sleep() not working (#3307).
 - Full list of changes:
    - Emscripten: https://github.com/kripken/emscripten/compare/1.30.4...1.30.5
    - Emscripten-LLVM: https://github.com/kripken/emscripten-fastcomp/compare/1.30.4...1.30.5
    - Emscripten-Clang: no changes.

v1.30.4: 4/3/2015
-----------------
 - Optimized the performance and security of EM_ASM() blocks by avoiding the use of eval() (#2596).
 - Full list of changes:
    - Emscripten: https://github.com/kripken/emscripten/compare/1.30.3...1.30.4
    - Emscripten-LLVM: https://github.com/kripken/emscripten-fastcomp/compare/1.30.3...1.30.4
    - Emscripten-Clang: no changes.

v1.30.3: 4/3/2015
-----------------
 - Improved error handling in library_idbstore.js.
 - Fixed an asm.js validation issue with EMULATE_FUNCTION_POINTER_CASTS=1 feature (#3300).
 - Fixed Clang build by adding missing nacltransforms project after latest LLVM/Clang upstream merge.
 - Full list of changes:
    - Emscripten: https://github.com/kripken/emscripten/compare/1.30.2...1.30.3
    - Emscripten-LLVM: https://github.com/kripken/emscripten-fastcomp/compare/1.30.2...1.30.3
    - Emscripten-Clang: https://github.com/kripken/emscripten-fastcomp-clang/compare/1.30.2...1.30.3

v1.30.2: 4/1/2015
-----------------
 - Added support to writing to mmap()ed memory by implementing msync() (#3269).
 - Updated SDL2 port to version 7.
 - Exported new singleton function Module.createContext() for creating a GL context from SDL2.
 - Added support for asm.js/Emscripten arch in Clang.
 - Finished LLVM 3.6 upgrade merge.
 - Full list of changes:
    - Emscripten: https://github.com/kripken/emscripten/compare/1.30.1...1.30.2
    - Emscripten-LLVM: https://github.com/kripken/emscripten-fastcomp/compare/1.30.1...1.30.2
    - Emscripten-Clang: https://github.com/kripken/emscripten-fastcomp-clang/compare/1.30.1...1.30.2

v1.30.1: 3/24/2015
------------------
 - Upgraded LLVM+Clang from vrsion 3.5 to version 3.6.
 - Full list of changes:
    - Emscripten: https://github.com/kripken/emscripten/compare/1.30.0...1.30.1
    - Emscripten-LLVM: https://github.com/kripken/emscripten-fastcomp/compare/1.30.0...1.30.1
    - Emscripten-Clang: https://github.com/kripken/emscripten-fastcomp-clang/compare/1.30.0...1.30.1

v1.30.0: 3/24/2015
------------------
 - Fixed a bug where html5.h API would not remove event handlers on request.
 - Fixed a regression issue that broke building on Windows when attempting to invoke tools/gen_struct_info.py.
 - Improved memory growth feature to better handle growing to large memory sizes between 1GB and 2GB (#3253).
 - Fixed issues with emrun with terminating target browser process, managing lingering sockets and command line quote handling.
 - Fixed a bug where unsigned integer return values in embind could be returned as signed (#3249).
 - Improved handling of lost GL contexts.
 - Changed malloc to be fallible (return null on failure) when memory growth is enabled (#3253).
 - Fixed a bug with WebIDL not being able to handle enums (#3258).
 - Updated POINTER_MASKING feature to behave as a boolean rather than a mask (#3240).
 - Improved "emcmake cmake" on Windows to automatically remove from path any entries that contain sh.exe in them, which is not supported by CMake.
 - Fixed an issue with symlink handling in readlink (#3277).
 - Updated SDL2 port to version 6.
 - Removed the obsolete FAST_MEMORY build option.
 - Added reciprocalApproximation and reciprocalSqrtApproximation SIMD intrinsics.
 - Full list of changes:
    - Emscripten: https://github.com/kripken/emscripten/compare/1.29.12...1.30.0
    - Emscripten-LLVM: https://github.com/kripken/emscripten-fastcomp/compare/1.29.12...1.30.0
    - Emscripten-Clang: no changes.

v1.29.12: 3/15/2015
-------------------
 - Fix a bug where SDL_malloc and SDL_free were not available. (#3247)
 - Fix various issues with emrun usage. (#3234)
 - Fixed an off-by-one memory access in native optimizer.
 - Improve emterpreter support.
 - Full list of changes:
    - Emscripten: https://github.com/kripken/emscripten/compare/1.29.11...1.29.12
    - Emscripten-LLVM: no changes.
    - Emscripten-Clang: no changes.

v1.29.11: 3/11/2015
-------------------
 - Remove the requirement to pass -s PRECISE_F32=1 manually when building with SIMD support.
 - Fix a temp directory leak that could leave behind empty directories in the temp directory after build (#706)
 - Improve support for growable Emscripten heap in asm.js mode.
 - Added a warning message when generating huge asset bundles with file packager.
 - Fixed a bug where emscripten_get_gamepad_status might throw a JS exception if called after a gamepad was disconnected.
 - Improve emterpreter sleep support.
 - Optimize code generation when multiple consecutive bitshifts are present.
 - Optimize redundant stack save and restores, and memcpy/memsets.
 - Full list of changes:
    - Emscripten: https://github.com/kripken/emscripten/compare/1.29.10...1.29.11
    - Emscripten-LLVM: https://github.com/kripken/emscripten-fastcomp/compare/1.29.10...1.29.11
    - Emscripten-Clang: no changes.

v1.29.10: 2/19/2015
-------------------
 - Add a warning message when generating code that has a very large number of variables, which optimization flags could remove.
 - Improve support for SIMD casts and special loads.
 - Fix the process return code when using EMCONFIGURE_JS=1.
 - Improved the error message in abort().
 - Fix main loop handling during emterpreter sync save/load.
 - Handle emscripten_async_call and friends during sleep, by pausing all safeSet*() operations.
 - Add support for Google WTF when building with --tracing.
 - Improve emterpreter stability with fuzzing.
 - Add an option to load the memory initializer file from a typed array (#3187)
 - Remove linker warning message when linking to -lm, since Emscripten includes musl that implements the math libraries built-in.
 - Add support for SDL_WM_SetCaption(), which calls to Module['setWindowTitle'], or if not present, sets the web page title. (#3192)
 - Full list of changes:
    - Emscripten: https://github.com/kripken/emscripten/compare/1.29.9...1.29.10
    - Emscripten-LLVM: https://github.com/kripken/emscripten-fastcomp/compare/1.29.9...1.29.10
    - Emscripten-Clang: no changes.

v1.29.9: 2/9/2015
-------------------
 - Documented FORCE_ALIGNED_MEMORY to be no longer supported.
 - Fixes issues with native optimizer handling of "if () else {}" statements. (#3129)
 - Improved cross-browser support for EMSCRIPTEN_FULLSCREEN_FILTERING_NEAREST. (#3165)
 - Added new linker option --profiling-funcs, which generates output that is otherwise minified, except that function names are kept intact, for use in profilers and getting descriptive call stacks.
 - The Module object is no longer written in global scope. (#3167)
 - Added new emscripten_idb_* API. (#3169)
 - Added new function emscripten_wget_data().
 - Add support for GL_RED with GLES3/WebGL2. (#3176)
 - Added basic WebVR support. (#3177)
 - Full list of changes:
    - Emscripten: https://github.com/kripken/emscripten/compare/1.29.8...1.29.9
    - Emscripten-LLVM: no changes.
    - Emscripten-Clang: no changes.

v1.29.8: 1/31/2015
-------------------
 - Fix a temp file leak with emterpreter. (#3156)
 - Fix a typo that broke glBlitFramebuffer. (#3159)
 - Added scandir() and alphasort() from musl. (#3161)
 - Add a warning if multiple .a files with same basename are being linked together. (#2619)
 - Full list of changes:
    - Emscripten: https://github.com/kripken/emscripten/compare/1.29.7...1.29.8
    - Emscripten-LLVM: https://github.com/kripken/emscripten-fastcomp/compare/1.29.7...1.29.8
    - Emscripten-Clang: no changes.

v1.29.7: 1/28/2015
-------------------
 - Fixed an issue with backwards compatibility in emscripten-ports. (#3144)
 - Warn on duplicate entries in archives. (#2619)
 - Removed the MAX_SETJMPS limitation to improve setjmp/longjpmp support. (#3151)
 - Improve the native optimizer to not emit empty if clauses in some cases. (#3154)
 - Optimize Math.clz32, Math.min, NaN, and inf handling in asm.js.
 - Full list of changes:
    - Emscripten: https://github.com/kripken/emscripten/compare/1.29.6...1.29.7
    - Emscripten-LLVM: https://github.com/kripken/emscripten-fastcomp/compare/1.29.6...1.29.7
    - Emscripten-Clang: no changes.

v1.29.6: 1/23/2015
-------------------
 - Fixed an issue where calling glGen*() when the GL context was lost might throw a JS exception, instead a GL_INVALID_OPERATION is now recorded.
 - Improve label handling in native optimizer.
 - Full list of changes:
    - Emscripten: https://github.com/kripken/emscripten/compare/1.29.5...1.29.6
    - Emscripten-LLVM: no changes.
    - Emscripten-Clang: no changes.

v1.29.5: 1/23/2015
-------------------
 - Enable compiling source files with the extension ".c++".
 - Enable versioning of the emscripten ports so that older Emscripten versions can keep using older versions of the ports (#3144)
 - Added a whitelist option to emterpreter, a linker flag of form -s EMTERPRETIFY_WHITELIST=["symbol1","symbol2"]. (#3129)
 - Improved emscripten_get_pointerlock_status() to always fill the output structure even when pointer lock is not supported.
 - Added an environment variable EMCC_NO_OPT_SORT=0/1 option to configure whether the generated output should have the functions sorted by length, useful for debugging.
 - Added new tool tools/merge_pair.py which allows bisecting differences between two output files to find discrepancies.
 - Improved parsing in cashew.
 - Improved output message from emconfigure and emmake when inputs are unexpected.
 - Added built-in asm handler for LLVM fabs operation.
 - Full list of changes:
    - Emscripten: https://github.com/kripken/emscripten/compare/1.29.4...1.29.5
    - Emscripten-LLVM: https://github.com/kripken/emscripten-fastcomp/compare/1.29.4...1.29.5
    - Emscripten-Clang: no changes.

v1.29.4: 1/21/2015
-------------------
 - Added new C <-> JS string marshalling functions asciiToString(), stringToAscii(), UTF8ToString(), stringToUTF8() that can be used to copy strings across the JS and C boundaries. (#2363)
 - Added new functions lengthBytesUTF8(), lengthBytesUTF16() and lengthBytesUTF32() to allow computing the byte lengths of strings in different encodings. (#2363)
 - Upgraded SDL2 port to version 4.
 - Add support for saving the emterpreter stack when there are functions returning a value on the stack (#3129)
 - Notice async state in emterpreter trampolines (#3129)
 - Optimize SDL1 pixel copying to the screen.
 - Fixed an issue with emterpreter parsing. (#3141)
 - Fixed an issue with native optimizer and -s PPRECISE_F32=1.
 - Full list of changes:
    - Emscripten: https://github.com/kripken/emscripten/compare/1.29.3...1.29.4
    - Emscripten-LLVM: https://github.com/kripken/emscripten-fastcomp/compare/1.29.3...1.29.4
    - Emscripten-Clang: no changes.

v1.29.3: 1/16/2015
-------------------
 - Fixed a bug with OpenGL context initialization enableExtensionsByDefault. (#3135)
 - Fixed an issue with nested if parsing in native optimizer.
 - Full list of changes:
    - Emscripten: https://github.com/kripken/emscripten/compare/1.29.2...1.29.3
    - Emscripten-LLVM: no changes.
    - Emscripten-Clang: no changes.

v1.29.2: 1/16/2015
-------------------
 - Fixed an issue with embind compilation in LLVM 3.5.
 - Fixed an issue with SDL audio queueing stability, which would queue audio too eagerly and cause stutter in some applications (#3122, #3124)
 - Enabled native JS optimizer to be built automatically on Windows, requires VS2012 or VS2013. 
 - Improve error message to reflect the fact that DLOPEN_SUPPORT is currently not available (#2365)
 - Improve SIMD load and store support.
 - Upgraded SDL2 port to version 3.
 - Fix a bug with native JS optimizer and braces in nested ifs.
 - Improved emterpreter support.
 - Fixed LLVM 3.5 to build with Visual Studio on Windows (emscripten-fastcomp #61)
 - Full list of changes:
    - Emscripten: https://github.com/kripken/emscripten/compare/1.29.1...1.29.2
    - Emscripten-LLVM: https://github.com/kripken/emscripten-fastcomp/compare/1.29.1...1.29.2
    - Emscripten-Clang: no changes.

v1.29.1: 1/7/2015
-------------------
 - Migrated to upstream PNaCl LLVM+Clang 3.5 from the previous 3.4.
 - Full list of changes:
    - Emscripten: https://github.com/kripken/emscripten/compare/1.29.0...1.29.1
    - Emscripten-LLVM: https://github.com/kripken/emscripten-fastcomp/compare/1.29.0...1.29.1
    - Emscripten-Clang: https://github.com/kripken/emscripten-fastcomp-clang/compare/1.29.0...1.29.1

v1.29.0: 1/7/2015
-------------------
 - Full list of changes:
    - Emscripten: https://github.com/kripken/emscripten/compare/1.28.3...1.29.0
    - Emscripten-LLVM: https://github.com/kripken/emscripten-fastcomp/compare/1.28.3...1.29.0
    - Emscripten-Clang: no changes.

v1.28.3: 1/4/2015
-------------------
 - embuilder.py tool
 - Many fixes for native optimizer on Windows
 - Perform LLVM LTO in a separate invocation of opt, so that it does not mix with legalization and other stuff we do at link time
 - Full list of changes:
    - Emscripten: https://github.com/kripken/emscripten/compare/1.28.2...1.28.3
    - Emscripten-LLVM: https://github.com/kripken/emscripten-fastcomp/compare/1.28.2...1.28.3
    - Emscripten-Clang: https://github.com/kripken/emscripten-fastcomp-clang/compare/1.28.2...1.28.3

v1.28.2: 12/17/2014
-------------------
 - Enable native optimizer by default
 - Disable slow2asm legacy testing (asm.js mode in pre-fastcomp)
 - Full list of changes:
    - Emscripten: https://github.com/kripken/emscripten/compare/1.28.1...1.28.2
    - Emscripten-LLVM: https://github.com/kripken/emscripten-fastcomp/compare/1.28.1...1.28.2
    - Emscripten-Clang: no changes.

v1.28.1: 12/15/2014
-------------------
 - Use a lot more MUSL math functions
 - Full list of changes:
    - Emscripten: https://github.com/kripken/emscripten/compare/1.28.0...1.28.1
    - Emscripten-LLVM: https://github.com/kripken/emscripten-fastcomp/compare/1.28.0...1.28.1
    - Emscripten-Clang: no changes.

v1.28.0: 12/12/2014
-------------------
 - Full list of changes:
    - Emscripten: https://github.com/kripken/emscripten/compare/1.27.2...1.28.0
    - Emscripten-LLVM: https://github.com/kripken/emscripten-fastcomp/compare/1.27.2...1.28.0
    - Emscripten-Clang: no changes.

v1.27.2: 12/10/2014
-------------------
 - Added more complete support for SSE1 SIMD intrinsics API. (#2792)
 - Fixed an issue with glTexImage2D on GL_LUMINANCE + GL_FLOAT textures. (#3039)
 - Use the cashew asm.js parser in native optimizer.
 - Fixed issues with IE when running closure minified pages. (#3012)
 - Enabled asm.js validation for SIMD compilation.
 - Full list of changes:
    - Emscripten: https://github.com/kripken/emscripten/compare/1.27.1...1.27.2
    - Emscripten-LLVM: https://github.com/kripken/emscripten-fastcomp/compare/1.27.1...1.27.2
    - Emscripten-Clang: no changes.

v1.27.1: 11/20/2014
-------------------
 - Migrated to upstream PNaCl LLVM+Clang 3.4 from the previous 3.3.
 - Added a FindOpenGL.cmake to support find_package() for OpenGL in CMake scripts.
 - Full list of changes:
    - Emscripten: https://github.com/kripken/emscripten/compare/1.27.0...1.27.1
    - Emscripten-LLVM: https://github.com/kripken/emscripten-fastcomp/compare/1.27.0...1.27.1
    - Emscripten-Clang: https://github.com/kripken/emscripten-fastcomp-clang/compare/1.27.0...1.27.1

v1.27.0: 11/20/2014
-------------------
 - Added new work in progress option -s NATIVE_OPTIMIZER=1 that migrates optimizer code from JS to C++ for better performance.
 - Fixed an embind issue when compiling with closure (#2974)
 - Fixed an embind issue with unique_ptr (#2979)
 - Fixed a bug with new GL context initialization in proxy to worker mode.
 - Fixed an issue where GL context event handlers would leak after a GL context has been freed.
 - Optimized embind operation in Chrome by avoiding using Function.prototype.bind().
 - Full list of changes:
    - Emscripten: https://github.com/kripken/emscripten/compare/1.26.1...1.27.0
    - Emscripten-LLVM: https://github.com/kripken/emscripten-fastcomp/compare/1.26.1...1.27.0
    - Emscripten-Clang: no changes.

v1.26.1: 11/7/2014
------------------
 - Fixed emscripten::val handle for special js values (#2930)
 - Implemented SDL 1.2 SDL_SetClipRect / SDL_GetClipRect (#2931)
 - Added support for building zlib from Emscripten Ports with linker flag -s USE_ZLIB=1.
 - Improved experimental GLES3 support.
 - Fixed issues with llseek (#2945)
 - Enable using emscripten_get_now() in web workers (#2953)
 - Added stricter input data validation in GL code.
 - Added new HTML5 C API for managing fullscreen mode transitions to resolve cross-browser issue #2556 (#2975)
 - Fixed an issue with using structs in va_args (#2923)
 - Full list of changes:
    - Emscripten: https://github.com/kripken/emscripten/compare/1.26.0...1.26.1
    - Emscripten-LLVM: https://github.com/kripken/emscripten-fastcomp/compare/1.26.0...1.26.1
    - Emscripten-Clang: https://github.com/kripken/emscripten-fastcomp-clang/compare/1.26.0...1.26.1

v1.26.0: 10/29/2014
-------------------
 - Fixed an issue where emar would forward --em-config to llvm-ar (#2886)
 - Added a new "emterpreter" feature that allows running Emscripten compiled code in interpreted form until asm.js compilation is ready (-s EMTERPRETIFY=1).
    - For more information, see https://groups.google.com/d/msg/emscripten-discuss/vhaPL9kULxk/_eD2G06eucwJ
 - Added new "Emscripten Ports" architecture that enables building SDL2 with -s USE_SDL=2 command line flag.
 - Added support for SDL 1.2 SDL_CreateRGBSurfaceFrom() function.
 - Improved experimental SIMD support.
 - Use only minimum necessary digits to print floating point literals in generated JS code for smaller code output.
 - Full list of changes:
    - Emscripten: https://github.com/kripken/emscripten/compare/1.25.2...1.26.0
    - Emscripten-LLVM: https://github.com/kripken/emscripten-fastcomp/compare/1.25.2...1.26.0
    - Emscripten-Clang: no changes.

v1.25.2: 10/16/2014
-------------------
 - Fixed a bug in tmpfile() function not allocating the mode argument correctly.
 - Fixed a bug with handling empty files in IDBFS (#2845)
 - Added an implementation of the utimes() function (#2845)
 - Added experimental WebGL 2.0 support with the linker flag -s USE_WEBGL2=1. (#2873)
 - Fixed a UnboundTypeError occurring in embind (#2875)
 - Fixed an error "IndexSizeError: Index or size is negative or greater than the allowed amount" being thrown by Emscripten SDL 1.2 surface blit code. (#2879)
 - Fixed a JS minifier issue that generated "x--y from x - -y" (#2869)
 - Added a new emcc command line flag "--cache <dir>" to control the location of the Emscripten cache directory (#2816)
 - Implemented SDL_ConvertSurface() and added support for SDL_SRCALPHA in SDL_SetAlpha (#2871)
 - Fixed issues with the GL library handling of invalid input values.
 - Optimized SDL copyIndexedColorData function (#2890)
 - Implemented GLES3 emulation for glMapBufferRange() for upcoming WebGL 2 support, using the -s FULL_ES3=1 linker option.
 - Fixed a bug where setting up and cancelling the main loop multiple times would stack up the main loop to be called too frequently (#2839)
 - Introduced a new API emscripten_set_main_loop_timing() for managing the Emscripten main loop calling frequency (#2839)
 - Added new optimization flags SDL.discardOnLock and SDL.opaqueFrontBuffer to Emscripten SDL 1.2 SDL_LockSurface() and SDL_UnlockSurface() (#2870)
 - Fixed a bug with glfwGetProcAddress().
 - Added option to customize GLOBAL_BASE (the starting address of global variables in the Emscripten HEAP).
 - Added the ability to register mouseover and mouseout events from the HTML5 API.
 - Improved experimental SIMD support.
 - Full list of changes:
    - Emscripten: https://github.com/kripken/emscripten/compare/1.25.1...1.25.2
    - Emscripten-LLVM: no changes.
    - Emscripten-Clang: no changes.

v1.25.1: 10/1/2014
------------------
 - Updated heap resize support code when -s ALLOW_MEMORY_GROWTH=1 is defined.
 - Updated libc++ to new version from upstream svn revision 218372, 2014-09-24.
 - Fixed a bug where building on Windows might generate output JS files with incorrect syntax (emscripten-fastcomp #52)
 - Improved experimental SIMD support.
 - Full list of changes:
    - Emscripten: https://github.com/kripken/emscripten/compare/1.25.0...1.25.1
    - Emscripten-LLVM: https://github.com/kripken/emscripten-fastcomp/compare/1.25.0...1.25.1
    - Emscripten-Clang: no changes.


v1.25.0: 9/30/2014
------------------
 - Fixed a warning message with -s EXPORTED_FUNCTIONS.
 - Full list of changes:
    - Emscripten: https://github.com/kripken/emscripten/compare/1.24.1...1.25.0
    - Emscripten-LLVM: no changes.
    - Emscripten-Clang: no changes.

v1.24.1: 9/27/2014
------------------
 - Fixed issues with the tmpnam and tmpfile functions (#2797, 2798)
 - Fixed CMake package find code to not search any system directories, because Emscripten is a cross-compiler.
 - Improved support for the proposed solution for heap resizing.
 - Fixed an issue where one could not run a main loop without having first a GL context created when -s FULL_ES2 or -s LEGACY_GL_EMULATION were set.
 - For compatibility, Emscripten will no longer warn about missing library files for -lGL, -lGLU and -lglut libraries, since Emscripten provides the implementation for these without having to explicitly link to anything.
 - Added support for readonly (const) attributes and automatically call Pointer_stringify on DOMStrings in WebIDL.
 - Improved SIMD support for the experimental Ecmascript SIMD spec.
 - Added support for GLFW 3.0.
 - Added new Emscripten HTML 5 functions emscripten_set_mouseenter_callback() and emscripten_set_mouseleave_callback().
 - Emscripten now recognizes an environment variable EMCC_JSOPT_BLACKLIST=a,b,c,d which can be used to force-disable Emscripten to skip running specific JS optimization passes. This is intended as a debugging aid to help zoom in on JS optimizer bugs when compiling with -O1 and greater. (#2819)
 - Fixed a bug where Module['TOTAL_STACK'] was ignored (#2837).
 - Improved SIMD support for the experimental Ecmascript SIMD spec. Preliminary asm.js validation.
 - Full list of changes:
    - Emscripten: https://github.com/kripken/emscripten/compare/1.24.0...1.24.1
    - Emscripten-LLVM: https://github.com/kripken/emscripten-fastcomp/compare/1.24.0...1.24.1
    - Emscripten-Clang: no changes.

v1.24.0: 9/16/2014
------------------
 - Renamed the earlier Module.locateFilePackage() to Module.locateFile() added in v1.22.2 to better reflect its extended usage.
 - Improved exceptions support with exception_ptr.
 - Fixed a bug where restoring files from IDBFS would not preserve their file modes.
 - Fixed and issue where one could not pass a null pointer to strftime() function.
 - Improved SIMD support for the experimental Ecmascript SIMD spec.
 - Full list of changes:
    - Emscripten: https://github.com/kripken/emscripten/compare/1.23.5...1.24.0
    - Emscripten-LLVM: https://github.com/kripken/emscripten-fastcomp/compare/1.23.5...1.24.0
    - Emscripten-Clang: no changes.

v1.23.5: 9/12/2014
------------------
 - Added new functions emscripten_get_device_pixel_ratio(), emscripten_set_canvas_css_size() and emscripten_get_canvas_css_size() which allow handling High DPI options from C code.
 - Fixed bugs with timzone-related functions in the JS-implemented C standard library.
 - Implemented clock_gettime(CLOCK_MONOTONIC) and added a new function emscripten_get_now_is_monotonic() to query whether the JS-provided timer is monotonic or not.
 - Fixed an issue where the user could not pass --llvm-opts=xxx when also specifying --llvm-lto=2.
 - Renamed the linker option -profiling to --profiling for consistency. The old form is still supported.
 - Formalized the set of valid characters to be used in files passed to the file_packager.py (#2765).
 - Implemented SDL function SDL_BlitScaled.
 - Fixed a bug with right modifier keys in SDL.
 - Full list of changes:
    - Emscripten: https://github.com/kripken/emscripten/compare/1.23.4...1.23.5
    - Emscripten-LLVM: no changes.
    - Emscripten-Clang: no changes.

v1.23.4: 9/7/2014
------------------
 - Implemented new targetX and targetY fields for native HTML5 mouse and touch events (#2751)
 - Improved SIMD support for the experimental Ecmascript SIMD spec.
 - Full list of changes:
    - Emscripten: https://github.com/kripken/emscripten/compare/1.23.3...1.23.4
    - Emscripten-LLVM: https://github.com/kripken/emscripten-fastcomp/compare/1.23.3...1.23.4
    - Emscripten-Clang: no changes.

v1.23.3: 9/7/2014
------------------
 - Removed the scons-tools SCons build system as unused.
 - Fixed an issue where applications could not handle WebGL context creation failures gracefully.
 - Fixed a bug where the stringToC function in ccall/cwrap might not allocate enough space to hold unicode strings.
 - Removed CMake from attempting to link to library -ldl when building projects, by unsetting CMAKE_DL_LIBS.
 - Fixed a bug where write_sockaddr might return undefined data in its output structure.
 - Added a new _experimental_ -s POINTER_MASKING=1 linker option that might help JS VMs to optimize asm.js code.
 - Added first version of a memory tracing API to profile memory usage in Emscripten applications.
 - Added functions glob and globfree from musl regex library.
 - Improved SIMD support for the experimental Ecmascript SIMD spec.
 - Full list of changes:
    - Emscripten: https://github.com/kripken/emscripten/compare/1.23.2...1.23.3
    - Emscripten-LLVM: https://github.com/kripken/emscripten-fastcomp/compare/1.23.2...1.23.3
    - Emscripten-Clang: no changes.

v1.23.2: 9/2/2014
------------------
 - Adjusted the process and group ids reported by the stub library functions to be closer to native unix values.
 - Set stack to be aligned to 16 bytes. (#2721)
 - Fixed a compiler error "unresolved symbol: __cxa_decrement_exception_refcount" (#2715)
 - Added a new warning message that instructs that building .so, .dll and .dylib files is not actually supported, and is faked for compatibility reasons for existing build chains. (#2562)
 - Fixed problems with SDL mouse scrolling (#2643)
 - Implemented OpenAL function alSourceRewind.
 - Removed several old header files from the Emscripten repository that had been included for emulation purposes (zlib.h, png.h, tiff.h, tiffio.h), but their implementation is not included.
 - Work around an issue in d8 with binary file reading that broke e.g. printf when running in d8. (#2731)
 - Rigidified the semantics of Module.preRun and Module.postRun: These must always be JS arrays, single functions are not allowed (#2729)
 - Improved compiler warning diagnostics when generating output that will not validate as asm.js (#2737)
 - Updated to latest emrun version to enable support for passing arguments with hyphens to the program. (#2742)
 - Added Bessel math functions of the first kind  (j0, j1, jn) from musl.
 - Improved SIMD support for the experimental Ecmascript SIMD spec.
 - Full list of changes:
    - Emscripten: https://github.com/kripken/emscripten/compare/1.23.1...1.23.2
    - Emscripten-LLVM: https://github.com/kripken/emscripten-fastcomp/compare/1.23.1...1.23.2
    - Emscripten-Clang: no changes.

v1.23.1: 8/26/2014
------------------
 - Add support for the Chrome variant of the Gamepad API.
 - Updates to SIMD.js support.
 - Implemented glutSetCursor function.
 - Added new link-time options -s NO_FILESYSTEM=1 and -s NO_BROWSER=1 to enable reducing output file sizes when those functionalities are not necessary.
 - Added a new option --closure 2 to allow running closure even on the asm.js output.
 - Fixed a regression bug that broke the use of emscripten_set_socket_error_callback() in emscripten.h
 - Removed the support for old discontinued Mozilla Audio Data API in src/library_sdl.js.
 - Removed the support for using Web Audio ScriptProcessorNode to stream audio.
 - Improved SDL audio streaming by using the main rAF() callback instead of a separate setTimeout() callback to schedule the audio data.
 - Deprecated compiling without typed arrays support. 
 - Migrated to using musl PRNG functions. Fixes reported bugs about the quality of randomness (#2341)
 - Improved SIMD support for the experimental Ecmascript SIMD spec.
 - Full list of changes:
    - Emscripten: https://github.com/kripken/emscripten/compare/1.23.0...1.23.1
    - Emscripten-LLVM: https://github.com/kripken/emscripten-fastcomp/compare/1.23.0...1.23.1
    - Emscripten-Clang: no changes.

v1.23.0: 8/21/2014
------------------
 - Added support for array attributes in WebIDL bindings.
 - Allow cloning pointers that are scheduled for deletion in embind, and add support for null in embind_repr().
 - Fixed possible issues with rounding and flooring operations.
 - Full list of changes:
    - Emscripten: https://github.com/kripken/emscripten/compare/1.22.2...1.23.0
    - Emscripten-LLVM: no changes.
    - Emscripten-Clang: no changes.

v1.22.2: 8/19/2014
------------------
 - Adds stack overflow checks when building with the link flag -s ASSERTIONS=1.
 - Fix an issue where EM_ASM was not usable with closure when closure removed the Module object (#2639)
 - The locale "POSIX" is now recognized (#2636)
 - Fixed a problem with embind on IE11.
 - Added OpenAL functions alSource3i, alListener3f, alGetEnumValue and alSpeedOfSound and also recognize ALC_MAX_AUXILIARY_SENDS.
 - Fixed an issue where emcc would create .o files in the current directory when compiling multiple code files simultaneously (#2644)
 - The -s PROXY_TO_WORKER1= option now looks for a GET option "?noProxy" in the page URL to select at startup time whether proxying should be on or off.
 - Added new functions emscripten_yield, emscripten_coroutine_create and emscripten_coroutine_next which implement coroutines when building with the -s ASYNCIFY=1 option.
 - Optimized the size of intermediate generated .o files by omitting LLVM debug info from them when not needed. (#2657)
 - Fixed WebSocket connection URLs to allow a port number in them, e.g. "server:port/addr" (2610)
 - Added support for void* to the WebIDL binder, via the identifier VoidPtr.
 - Optimize emcc to not copy bitcode files around redundantly.
 - Fix stat() to correctly return ENOTDIR when expected (#2669).
 - Fixed issues with nested exception catching (#1714).
 - Increased the minimum size of the Emscripten HEAP to 64k instead of a previous 4k.
 - The {{{ cDefine('name') }}} macros now raise a compile-time error if the define name is not found, instead of hiding the error message inside the compiled output (#2672)
 - Fixed an issue where --emrun parameter was not compatible with the -s PROXY_TO_WORKER=1 option.
 - Improved WebGL support when compiling with the PROXY_TO_WORKER=1 option.
 - Fixed a regression issue with the handling of running dtors of classes that use virtual inheritance. (#2682)
 - Added an option Module.locateFilePackage() as a means to customize where data files are found in relative to the running page (#2680). NOTE: This parameter was later renamed to Module.locateFile() instead in release 1.24.0.
 - Fixed a bug where OpenAL sources would not properly delete.
 - Fixed a bug with upstream libc++ on std::map, std::multimap and std::unordered_map self-assignment (http://llvm.org/bugs/show_bug.cgi?id=18735)
 - Allow using __asm__ __volatile__("": : :"memory") as a compile-time reordering barrier (#2647)
 - Full list of changes:
    - Emscripten: https://github.com/kripken/emscripten/compare/1.22.1...1.22.2
    - Emscripten-LLVM: https://github.com/kripken/emscripten-fastcomp/compare/1.22.1...1.22.2
    - Emscripten-Clang: no changes.

v1.22.1: 8/7/2014
------------------
 - Added support for prefixing functions with '$' in JS libraries, in order to cause them not be prefixed with '_' when compiling.
 - Improved WebIDL compiler to support enums.
 - Fixed a bug with emscripten_force_exit() that would throw an exception (#2629).
 - Fixed setlocale() when setting a bad locale. (#2630)
 - Fixed a compiler miscompilation bug when optimizing loops. (#2626)
 - Fixed an issue with rethrowing an exception (#2627)
 - Fixed a bug where malloc()ing from JS code would leak memory if the C/C++ side does not use malloc() (#2621)
 - Removed an unnecessary assert() in glReadPixels, and improved it to support more texture pixel types.
 - Fixed a bug with std::locale accepting unknown locale names (#2636)
 - Added support for WebIDL binder to work with Closure (#2620)
 - Added no-op SDL IMG_Quit() and TTF_Quit() symbols.
 - Migrated to building libcxx and libcxxapi with -Oz optimization flags.
 - Full list of changes:
    - Emscripten: https://github.com/kripken/emscripten/compare/1.22.0...1.22.1
    - Emscripten-LLVM: no changes.
    - Emscripten-Clang: no changes.

v1.22.0: 8/5/2014
------------------
 - Added support to emrun to dump files to the local filesystem for debugging purposes.
 - Implemented emscripten_wget in ASYNCIFY mode.
 - Improved extension catching support (#2616)
 - Fixed .a link groups to also work when linking to bitcode. (#2568)
 - Full list of changes:
    - Emscripten: https://github.com/kripken/emscripten/compare/1.21.10...1.22.0
    - Emscripten-LLVM: https://github.com/kripken/emscripten-fastcomp/compare/1.21.10...1.22.0
    - Emscripten-Clang: no changes.

v1.21.10: 7/29/2014
-------------------
 - Fixed a Windows-specific issue where the generated output files might contain line endings of form \r\r\n. This caused browser debuggers to get confused with line numbers. (#2133)
 - Improved the node.js workaround introduced in v1.21.8.
 - Implemented new HTML5 API for direct WebGL context creation, emscripten_webgl_*().
 - Fixed a bug when loading in node.js and loaded by another module (#2586)
 - Full list of changes:
    - Emscripten: https://github.com/kripken/emscripten/compare/1.21.9...1.21.10
    - Emscripten-LLVM: no changes.
    - Emscripten-Clang: no changes.

v1.21.9: 7/28/2014
------------------
 - Fixed issues with exception catching. (#2531)
 - Full list of changes:
    - Emscripten: https://github.com/kripken/emscripten/compare/1.21.8...1.21.9
    - Emscripten-LLVM: no changes.
    - Emscripten-Clang: no changes.

v1.21.8: 7/28/2014
------------------
 - Fixed an issue when using --embed-file to embed very large files.
 - Worked around a Windows node.js bug where the compiler output might get cut off when the compilation ends in an error. (https://github.com/joyent/node/issues/1669)
 - Full list of changes:
    - Emscripten: https://github.com/kripken/emscripten/compare/1.21.7...1.21.8
    - Emscripten-LLVM: https://github.com/kripken/emscripten-fastcomp/compare/1.21.7...1.21.8
    - Emscripten-Clang: no changes.

v1.21.7: 7/25/2014
------------------
 - Added new link option -s EMCC_ONLY_FORCED_STDLIBS which can be used to restrict to only linking to the chosen set of Emscripten-provided libraries. (See also -s EMCC_FORCE_STDLIBS)
 - Adjusted argv[0] and environment variables USER, HOME, LANG and _ to report a more convenient set of default values. (#2565)
 - Fixed an issue where the application could not use environ without also referring to getenv() (#2557)
 - Fixed an issue with IDBFS running in web workers.
 - Print out an error if IDBFS is used without IDB support.
 - Fixed calling Runtime.getFuncWrapper() when -s ALIASING_FUNCTION_POINTERS=1 (#2010)
 - Fixed an issue where deleting files during directory iteration would produce incorrect iteration results (#2528)
 - Fixed support for strftime with %z and %Z (#2570)
 - Fixed a bug with truncate() throwing an exception (#2572)
 - Improved the linker to generate warning messages if user specifies -s X=Y linker flags that do not exist (#2579)
 - Fixed an issue with creating read-only files (#2573)
 - Added first implementation for the ASYNCIFY option, which splits up synchronous blocking loops to asynchronous execution. For more information on this approach, see https://github.com/kripken/emscripten/wiki/Asyncify
 - Full list of changes:
    - Emscripten: https://github.com/kripken/emscripten/compare/1.21.6...1.21.7
    - Emscripten-LLVM: https://github.com/kripken/emscripten-fastcomp/compare/1.21.6...1.21.7
    - Emscripten-Clang: no changes.

v1.21.6: 7/22/2014
------------------
 - Separated OpenAL AL and ALC errors to properly separate fields.
 - When using EGL to initialize a GL context, initialize a stencil buffer to the context as well, since proper EGL context choosing is not yet implemented.
 - Added new linker flag -s DEMANGLE_SUPPORT to choose whether to compile the application with libcxxabi-provided demangling support ___cxa_demangle().
 - Fixed a problem where calling stat() on a nonexisting file in the runtime VFS would result in an exception being thrown. (#2552)
 - When using the -v flag, no longer retain intermediate compilation files. To preserve the intermediate files, set the EMCC_DEBUG=1 environment variable. (#2538)
 - Added a new HTML setting Module.memoryInitializerPrefixURL which specifies a prefix for where the memory initializer file .mem.js should be loaded from (#2542)
 - Implemented eglReleaseThread to work according to spec.
 - Implemented a new function emscripten_force_exit() which immediately shuts down the C runtime.
 - Fixed a bug with exception handling that resulted in an error unresolved symbol: _ZTISt13bad_exception (#2560)
 - Full list of changes:
    - Emscripten: https://github.com/kripken/emscripten/compare/1.21.5...1.21.6
    - Emscripten-LLVM: no changes.
    - Emscripten-Clang: no changes.

v1.21.5: 7/21/2014
------------------
 - Added support for glDrawBuffers with the WEBGL_draw_buffers extension.
 - Added stub implementation for eglReleaseThread.
 - Fixed a bug where passing -E to emcc used the system include headers instead of the built-in ones. (#2534)
 - Fixed the stacktrace() function to work on MSIE as well.
 - Removed the zlib.h header file from system include directory, since Emscripten does not provide an implementation of zlib built-in.
 - Added support for __cxa_bad_typeid (#2547)
 - Fixed an internal compiler crash with a certain pattern involving optimized builds and int64_t (#2539)
 - Fixed an issue with -s EXCEPTION_CATCHING_WHITELIST handling where an extension that was a substring of another might get erroneously handled.
 - Full list of changes:
    - Emscripten: https://github.com/kripken/emscripten/compare/1.21.4...1.21.5
    - Emscripten-LLVM: https://github.com/kripken/emscripten-fastcomp/compare/1.21.4...1.21.5
    - Emscripten-Clang: no changes.

v1.21.4: 7/17/2014
------------------
 - Implemented the getsockopt() function.
 - Added new event callback functions emscripten_set_socket_xx_callback() that allow listening to WebSocket events in an asynchronous manner.
 - Greatly improved CMake support, now various forms of configure-time test builds are supported, and the default extension is set to ".js"
 - Prohibit the virtual filesystem from creating files with name '.' or '..' at runtime.
 - Have runtime mkdir() function call normalize the path to be created before creation.
 - Fixed an issue with omitting the third paramter in cwrap() call (#2511).
 - Fixed an issue where mouse event handling would throw an exception if the page did not contain a canvas object.
 - Fixed a GL initialization problem when user has extended Array with custom functions (#2514)
 - Added new compiler defines __EMSCRIPTEN_major__, __EMSCRIPTEN_minor__ and __EMSCRIPTEN_tiny__ which communicate the compiler version major.minor.tiny to compiled applications (#2343)
 - Fixed a bug where emrun did not properly capture the exit code when exit runtime via not calling exit().
 - Fixed an error message when symlinkin invalid filenams at runtime.
 - Fixed a bug in EGL context creation that parsed the input context creation parameters with wrong terminator.
 - Improved ffdb.py to be smarter when to attempt port forwarding to connect to a FFOS device DevTools port.
 - Implemented strsignal() function (#2532)
 - Full list of changes:
    - Emscripten: https://github.com/kripken/emscripten/compare/1.21.3...1.21.4
    - Emscripten-LLVM: no changes.
    - Emscripten-Clang: no changes.

v1.21.3: 7/10/2014
------------------
 - Added implementations for SDL function SDL_AudioQuit and SDL_VideoQuit.
 - Fix an issue with the optimizeShifts optimization enabled in previous version.
 - Fixed the -s RELOOPER command line parameter to work.
 - Fixed a bug where building the system libc migt result in a compiler deadlock on Windows.
 - Removed emcc from trying to link in .dll files as static libraries on Windows.
 - Added support for GL_HALF_FLOAT_OES.
 - Fixed a bug where emcmake did not work on Windows.
 - Use multithreaded compilation to build libc.
 - Fixed an issue where the GL interop library could throw an exception in an error condition, instead of raising a GL error.
 - Full list of changes:
    - Emscripten: https://github.com/kripken/emscripten/compare/1.21.2...1.21.3
    - Emscripten-LLVM: no changes.
    - Emscripten-Clang: no changes.

v1.21.2: 7/5/2014
------------------
 - Improved the checks that detect that code is run only while the runtime is initialized.
 - The memory initializer file (.mem.js) is now emitted by default when compiling with at least -O2 optimization level.
 - Fixed a performance issue where built-in math functions (Math.sqrt, etc.) took a slightly slower path (#2484).
 - Added support for the ffs libc function.
 - Re-enabled optimizeShifts optimization when not compiling for asm.js (#2481)
 - Full list of changes:
    - Emscripten: https://github.com/kripken/emscripten/compare/1.21.1...1.21.2
    - Emscripten-LLVM: no changes.
    - Emscripten-Clang: no changes.

v1.21.1: 7/3/2014
------------------
 - Fixed an issue where wrong python interpreter could get invoked on Windows when both native and cygwin python were installed.
 - Updated musl from version 0.9.13 to version 1.0.3.
 - Full list of changes:
    - Emscripten: https://github.com/kripken/emscripten/compare/1.21.0...1.21.1
    - Emscripten-LLVM: no changes.
    - Emscripten-Clang: no changes.

v1.21.0: 7/2/2014
------------------
 - Enable memory init files (.mem) by default in optimized builds (-O2+), as if  --memory-init-file 1  is specified. This makes the default behavior on optimized builds emit smaller and faster-to-load code, but does require that you ship both a .js and a .mem file (if you prefer not to, can use  --memory-init-file 1  ).
 - Implemented new SDL 1.2 functions SDL_GetRGB, SDL_GetRGBA and SDL_putenv.
 - Added support for /dev/random, /dev/urandom and C++11 std::random_device, which will use cryptographically secure random api if available. (#2447)
 - Added support for CMake find_path() directive.
 - Added support for std::unique_ptr in embind.
 - Improved Windows support for ffdb.py.
 - Implemented the clip_rect structure for created SDL surfaces.
 - Fixed a regression with SDL touch events (#2466)
 - Added support for C++11 std::thread::hardware_concurrency which backs to navigator.hardwareConcurrency. See http://wiki.whatwg.org/wiki/Navigator_HW_Concurrency (#2456)
 - Optimized embind code generation with constexprs.
 - Enabled the use of Runtime.add&removeFunction when closure minification is active (#2446)
 - Implemented support for accessing WebGL when building via the proxy to worker architecture.
 - Full list of changes:
    - Emscripten: https://github.com/kripken/emscripten/compare/1.20.0...1.21.0
    - Emscripten-LLVM: no changes.
    - Emscripten-Clang: no changes.

v1.20.0: 6/13/2014
------------------
 - Optimize in-memory virtual filesystem performance when serialized to an IndexedDB.
 - Fixed memcpy regression with ta0 and ta1 modes.
 - Fixed an issue with line numbers being messed up when generating source maps (#2410)
 - Fixed an ffdb logging bug that could cause it to drop messages if they were being received too fast. Added support getting memory and system descriptions with ffdb.
 - Added a new extension to SDL "emscripten_SDL_SetEventHandler()" which enabled application to perform SDL event handling inside a JS event handler to overcome browser security restrictions. (#2417)
 - Full list of changes:
    - Emscripten: https://github.com/kripken/emscripten/compare/1.19.2...1.20.0
    - Emscripten-LLVM: no changes.
    - Emscripten-Clang: no changes.

v1.19.2: 6/9/2014
------------------
 - Updated CMake support for response file handling.
 - Fixed issues with glfwGetProcAddress and glfwSetWindowSizeCallback.
 - Fixed an issue with regexes that caused issues on IE11 runtime (#2400)
 - Added a new functions emscripten_get_preloaded_image_data() and emscripten_get_preloaded_image_data_from_FILE() to obtain pixel data of preloaded images.
 - Greatly improved ffdb capabilities to operate a FFOS device.
 - Fixed a Windows-specific bug where the user temp directory was littered with temporary .rsp files that did not get cleaned up.
 - Improved SIMD support.
 - Full list of changes:
    - Emscripten: https://github.com/kripken/emscripten/compare/1.19.1...1.19.2
    - Emscripten-LLVM: https://github.com/kripken/emscripten-fastcomp/compare/1.19.1...1.19.2
    - Emscripten-Clang: no changes.

v1.19.1: 6/3/2014
------------------
 - Migrate to using musl sscanf and sprintf and the family that writes to memory, and not directly to the filesystem.
 - Improve the error messages from -s SAFE_HEAP_ACCESS=1 runtime checks.
 - Added new linker flag -s NO_DYNAMIC_EXECUTION=1 which removes the use of eval() and new Function() in the generated output. For more information, see "Eval and related functions are disabled" in https://developer.chrome.com/extensions/contentSecurityPolicy .
 - Fixed a compiler issue when very large double constants are present. (#2392)
 - Full list of changes:
    - Emscripten: https://github.com/kripken/emscripten/compare/1.19.0...1.19.1
    - Emscripten-LLVM: no changes.
    - Emscripten-Clang: no changes.

v1.19.0: 5/29/2014
------------------
 - Added an error message to signal that linkable modules are not supported in fastcomp.
 - Fixed a miscompilation issue that resulted in an error "SyntaxError: invalid increment operand" and a statement +(+0) being generated (#2314)
 - Make optimized compiler output smaller by running the shell code through uglify when not using closure.
 - Fixed a crash in SDL audio loading code introduced in v1.18.3
 - Fixed an issue where glTex(Sub)Image2D might throw an exception on error, instead of setting glGetError().
 - Added new typedefs emscripten_align1_short, emscripten_align{1/2}_int, emscripten_align{1/2}_float and emscripten_align{1/2/4}_double to ease signaling the compiler that unaligned data is present. (#2378)
 - Fixed an embind issue with refcount tracking on smart pointers.
 - Full list of changes:
    - Emscripten: https://github.com/kripken/emscripten/compare/1.18.4...1.19.0
    - Emscripten-LLVM: https://github.com/kripken/emscripten-fastcomp/compare/1.18.4...1.19.0
    - Emscripten-Clang: no changes.

v1.18.4: 5/27/2014
------------------
 - Fixed error message on unsupported linking options (#2365)
 - Updated embind to latest version from IMVU upstream.
 - Fixed an issue where source maps did not load properly in Firefox.
 - Added a more descriptive error message to fastcomp when MAX_SETJMPS limit is violated. (#2379)
 - Full list of changes:
    - Emscripten: https://github.com/kripken/emscripten/compare/1.18.3...1.18.4
    - Emscripten-LLVM: https://github.com/kripken/emscripten-fastcomp/compare/1.18.3...1.18.4
    - Emscripten-Clang: no changes.

v1.18.3: 5/21/2014
------------------
 - Added support to emcc command line for "archive groups": -Wl,--start-group and -Wl,--end-group
 - Greatly optimized ccall and cwrap implementations.
 - Added new support for SDL_Mix backend to use WebAudio to play back audio clips.
 - Fixed a registerizeHarder issue with elimination of conditional expressions.
 - Migrated single-character standard C functions (islower, tolower, and the family) to use musl implementations.
 - Updated relooper to not optimize out breaks if it causes excessive nesting.
 - Full list of changes:
    - Emscripten: https://github.com/kripken/emscripten/compare/1.18.2...1.18.3
    - Emscripten-LLVM: https://github.com/kripken/emscripten-fastcomp/compare/1.18.2...1.18.3
    - Emscripten-Clang: no changes.

v1.18.2: 5/19/2014
------------------
 - Fixed a problem which blocked user applications from handling WebGL context loss events themselves.
 - Added a new HTML5 api function emscripten_is_webgl_context_lost() which allows polling for context loss in addition to receiving events.
 - Improved async wget progress events to work better across browsers.
 - Improved WebIDL binder support.
 - Added new typeof() function to emscripten::val.
 - Added support for SDL window events SDL_WINDOWEVENT_FOCUS_GAINED, SDL_WINDOWEVENT_FOCUS_LOST, SDL_WINDOWEVENT_SHOWN, SDL_WINDOWEVENT_HIDDEN.
 - Fixed a compiler miscompilation on unsigned i1 bitcasts (#2350)
 - Fixed a compiler bug where doubles in varargs might not get 8-byte aligned (#2358)
 - Full list of changes:
    - Emscripten: https://github.com/kripken/emscripten/compare/1.18.1...1.18.2
    - Emscripten-LLVM: https://github.com/kripken/emscripten-fastcomp/compare/1.18.1...1.18.2
    - Emscripten-Clang: no changes.

v1.18.1: 5/12/2014
------------------
 - Fixed an issue where the mouse wheel scroll did not work with SDL.
 - Fixed an issue with emscripten_async_wget, which undesirably expected that the string pointer passed to it stayed alive for the duration of the operation (#2349)
 - Emscripten now issues a warning message when the EXPORTED_FUNCTIONS list contains invalid symbol names (#2338)
 - Full list of changes:
    - Emscripten: https://github.com/kripken/emscripten/compare/1.18.0...1.18.1
    - Emscripten-LLVM: no changes.
    - Emscripten-Clang: no changes.

v1.18.0: 5/10/2014
------------------
 - Enable support for low-level C<->JS interop to marshall 64 bit integers from C to JS.
 - Fixed an issue that caused some programs to immediately run out of memory "(cannot enlarge memory arrays)" at startup. (#2334)
 - Fixed a crash issue with generated touch events that didn't correspond to a real touch.
 - Full list of changes:
    - Emscripten: https://github.com/kripken/emscripten/compare/1.17.0...1.18.0
    - Emscripten-LLVM: https://github.com/kripken/emscripten-fastcomp/compare/1.17.0...1.18.0
    - Emscripten-Clang: no changes.

v1.17.0: 5/6/2014
------------------
 - Enabled asm.js compilation and -s PRECISE_F32 support when using embind.
 - Improved relooper to emit switches in many-entried blocks.
 - Fixed a GLFW bug where mouse wheel direction was reversed.
 - Fixed glfwGetKey to work even when no callback is registered with glfwGetKeyCallback (#1320)
 - Added a new tool 'webidl_binder' that generates C <-> JS interop code from WebIDL descriptions.
 - Fix emscripten compilation to work on pages that don't contain a HTML canvas.
 - Added a new error message to default shell when an uncaught exception is thrown.
 - Improved error diagnostics reported by -s SAFE_HEAP=1.
 - Added support for registering callbacks hook to VFS file open, write, move, close and delete.
 - Added embind support to std::basic_string<unsigned char>
 - By default, the C runtime will no longer exit after returning from main() when safeSetTimeout() or safeSetInterval() is used.
 - Fixed an issue with sscanf formatting (#2322)
 - Fixed an issue where precompiled headers were given a wrong output filename (#2320)
 - Enabled registerizeHarder optimization pass to work when outlining is enabled.
 - Fixed an issue with strptime month handling (#2324)
 - Added an initial implementation of a new tool 'ffdb' which can be used to operate a Firefox OS phone from the command line.
 - Fixed a compiler crash on assertion failure '!contains(BranchesOut, Target)' (emscripten-fastcomp #32)
 - Added a new ABI to Clang that targets Emscripten specifically. Stop aligning member functions to save some space in the function table array.
 - Full list of changes:
    - Emscripten: https://github.com/kripken/emscripten/compare/1.16.0...1.17.0
    - Emscripten-LLVM: https://github.com/kripken/emscripten-fastcomp/compare/1.16.0...1.17.0
    - Emscripten-Clang: https://github.com/kripken/emscripten-fastcomp-clang/compare/1.16.0...1.17.0

v1.16.0: 4/16/2014
------------------
 - Removed browser warnings message in VFS library about replacing __proto__ performance issue. 
 - Full list of changes:
    - Emscripten: https://github.com/kripken/emscripten/compare/1.15.1...1.16.0
    - Emscripten-LLVM: no changes.
    - Emscripten-Clang: https://github.com/kripken/emscripten-fastcomp-clang/compare/1.15.1...1.16.0

v1.15.1: 4/15/2014
------------------
 - Added support for SDL2 touch api.
 - Added new user-controllable emdind-related define #define EMSCRIPTEN_HAS_UNBOUND_TYPE_NAMES, which allows optimizing embind for minimal size when std::type_info is not needed. 
 - Fixed issues with CMake support where CMAKE_AR and CMAKE_RANLIB were not accessible from CMakeLists.txt files.
 - Full list of changes:
    - Emscripten: https://github.com/kripken/emscripten/compare/1.15.0...1.15.1
    - Emscripten-LLVM: no changes.
    - Emscripten-Clang: no changes.

v1.15.0: 4/11/2014
------------------
 - Fix outlining feature for functions that return a double (#2278)
 - Added support for C++11 atomic constructs (#2273)
 - Adjusted stdout and stderr stream behavior in the default shell.html to always print out to both web page text log box, and the browser console.
 - Fixed an issue with loop variable optimization.
 - Full list of changes:
    - Emscripten: https://github.com/kripken/emscripten/compare/1.14.1...1.15.0
    - Emscripten-LLVM: https://github.com/kripken/emscripten-fastcomp/compare/1.14.1...1.15.0
    - Emscripten-Clang: https://github.com/kripken/emscripten-fastcomp-clang/compare/1.14.1...1.15.0

v1.14.1: 4/8/2014
------------------
 - Added new command line utility 'emcmake', which can be used to call emconfigure for cmake.
 - Added a new emcc command line parameter '--valid-abspath', which allows selectively suppressing warning messages that occur when using absolute path names in include and link directories.
 - Added a new emcc linker command line parameter '--emit-symbol-map', which will save a map file between minified global names and the original function names.
 - Fixed an issue with --default-object-ext not always working properly.
 - Added optimizations to eliminate redundant loop variables and redundant self-assignments.
 - Migrated several libc functions to use compiled code from musl instead of handwritten JS implementations.
 - Improved embind support.
 - Renamed the EM_ASM_() macro to the form EM_ASM_ARGS().
 - Fixed mouse button ordering issue in glfw.
 - Fixed an issue when creating a path name that ends in a slash (#2258, #2263)
 - Full list of changes:
    - Emscripten: https://github.com/kripken/emscripten/compare/1.14.0...1.14.1
    - Emscripten-LLVM: https://github.com/kripken/emscripten-fastcomp/compare/1.14.0...1.14.1
    - Emscripten-Clang: no changes.

v1.14.0: 3/25/2014
------------------
 - Added new emcc linker command line option '-profiling', which defaults JS code generation options suited for benchmarking and profiling purposes.
 - Implemented the EGL function eglWaitGL().
 - Fixed an issue with the HTML5 API that caused the HTML5 event listener unregistration to fail.
 - Fixed issues with numpad keys in SDL support library.
 - Added a new JS optimizer pass 'simplifyIfs', which is run when -s SIMPLIFY_IFS=1 link flag is set and -g is not specified. This pass merges multiple nested if()s together into single comparisons, where possible.
 - Removed false positive messages on missing internal "emscripten_xxx" symbols at link stage.
 - Updated to latest relooper version.
 - Full list of changes:
    - Emscripten: https://github.com/kripken/emscripten/compare/1.13.2...1.14.0
    - Emscripten-LLVM: https://github.com/kripken/emscripten-fastcomp/compare/1.13.2...1.14.0
    - Emscripten-Clang: no changes.

v1.13.2: 3/15/2014
------------------
 - Fixed issues with SDL audio on Safari.
 - Fixed issues with HTML5 API mouse scroll events on Safari.
 - Fixed issues with HTML5 fullscreen requests in IE11.
 - Enabled support for emscripten_get_callstack on IE10+.
 - Fixed issues with Closure symbol minification.
 - Further improved em_asm()-related error messages.
 - Updated to latest relooper version.
 - Full list of changes:
    - Emscripten: https://github.com/kripken/emscripten/compare/1.13.1...1.13.2
    - Emscripten-LLVM: https://github.com/kripken/emscripten-fastcomp/compare/1.13.1...1.13.2
    - Emscripten-Clang: no changes.

v1.13.1: 3/10/2014
------------------
 - Disallow C implicit function declarations by making it an error instead of a warning by default. These will not work with Emscripten, due to strict Emscripten signature requirements when calling function pointers (#2175).
 - Allow transitioning to full screen from SDL as a response to mouse press events.
 - Fixed a bug in previous 1.13.0 release that broke fullscreen transitioning from working.
 - Fixed emscripten/html5.h to be used in C source files.
 - Fix an issue where extraneous system libraries would get included in the generated output (#2191).
 - Added a new function emscripten_async_wget2_data() that allows reading from an XMLHTTPRequest directly into memory while supporting advanced features.
 - Fixed esc key code in GLFW.
 - Added new emscripten_debugger() intrinsic function, which calls into JS "debugger;" statement to break into a JS debugger.
 - Fixed varargs function call alignment of doubles to 8 bytes.
 - Switched to using default function local stack alignment to 16 bytes to be SIMD-friendly.
 - Improved error messages when user code has a syntax error in em_asm() statements.
 - Switched to using a new custom LLVM datalayout format for Emscripten. See https://github.com/kripken/emscripten-fastcomp/commit/65405351ba0b32a8658c65940e0b65ceb2601ad4
 - Optimized function local stack space to use fewer temporary JS variables.
 - Full list of changes:
    - Emscripten: https://github.com/kripken/emscripten/compare/1.13.0...1.13.1
    - Emscripten-LLVM: https://github.com/kripken/emscripten-fastcomp/compare/1.13.0...1.13.1
    - Emscripten-Clang: https://github.com/kripken/emscripten-fastcomp-clang/compare/1.13.0...1.13.1

v1.13.0: 3/3/2014
------------------
 - Fixed the deprecated source mapping syntax warning.
 - Fixed a buffer overflow issue in emscripten_get_callstack (#2171).
 - Added support for -Os (optimize for size) and -Oz (aggressively optimize for size) arguments to emcc.
 - Fixed a typo that broko the call signature of glCompressedTexSubImage2D() function (#2173).
 - Added new browser fullscreen resize logic that always retains aspect ratio and adds support for IE11.
 - Improve debug messaging with bad function pointer calls when -s ASSERTIONS=2 is set.
 - Full list of changes: https://github.com/kripken/emscripten/compare/1.12.3...1.13.0

v1.12.3: 2/27/2014
------------------
 - Fixed alcOpenDevice on Safari.
 - Improved the warning message on missing symbols to not show false positives (#2154).
 - Improved EmscriptenFullscreenChangeEvent HTML5 API structure to return information about HTML element and screen sizes for convenience.
 - Full list of changes: https://github.com/kripken/emscripten/compare/1.12.2...1.12.3

v1.12.2: 2/25/2014
------------------
 - Added better warning message if Emscripten, LLVM and Clang versions don't match.
 - Introduced the asmjs-unknown-emscripten target triple that allows specializing LLVM codegen for Emscripten purposes.
 - Full list of changes: https://github.com/kripken/emscripten/compare/1.12.1...1.12.2

v1.12.1: 2/25/2014
------------------
 - TURNED ON FASTCOMP BY DEFAULT. This means that you will need to migrate to fastcomp-clang build. Either use an Emscripten SDK distribution, or to build manually, see http://kripken.github.io/emscripten-site/docs/building_from_source/LLVM-Backend.html for info.
 - Migrate to requiring Clang 3.3 instead of Clang 3.2. The fastcomp-clang repository by Emscripten is based on Clang 3.3.
 - Deprecated old Emscripten libgc implementation.
 - asm.js will now be always enabled, even in -O0 builds in fastcomp.
 - Remove support for -s RUNTIME_TYPE_INFO, which is unsupported in fastcomp.
 - Added a new "powered by Emscripten" logo.
 - Updated default shell.html graphical layout.
 - Added new macro EM_ASM_, which allows sending values to JS without returning anything.
 - Deprecated the jcache compiler option. It should not be needed anymore.
 - Added support for fetching callstack column information in Firefox 30 in emscripten_get_callstack.
 - Fix issues with missing exceptions-related symbols in fastcomp.
 - Full list of changes: https://github.com/kripken/emscripten/compare/1.12.0...1.12.1

v1.12.0: 2/22/2014
------------------
 - Improved the runtime abort error message when calling an invalid function pointer if compiled with -s ASSERTIONS=1 and 2. This allows the developer to better deduce errors with bad function pointers or function pointers casted and invoked via a wrong signature.
 - Added a new api function emscripten_set_main_loop_arg, which allows passing a userData pointer that will be carried via the function call, useful for object-oriented encapsulation purposes (#2114).
 - Fixed CMake MinSizeRel configuration type to actually optimize for minimal size with -Os.
 - Added support for GLES2 VAO extension OES_vertex_array_object for browsers that support it.
 - Fix issues with emscripten/html5.f when compiled with the SAFE_HEAP option.
 - Full list of changes: https://github.com/kripken/emscripten/compare/1.11.1...1.12.0

v1.11.1: 2/19/2014
------------------
 - Improved eglSwapBuffers to be spec-conformant.
 - Fixed an issue with asm.js validation and va_args (#2120).
 - Fixed asm.js validation issues found with fuzzing.
 - Added new link-time compiler flag -s RETAIN_COMPILER_SETTINGS=1, which enables a runtime API for querying which Emscripten settings were used to compile the file.
 - Full list of changes: https://github.com/kripken/emscripten/compare/1.11.0...1.11.1

v1.11.0: 2/14/2014
------------------
 - Implemented some new SDL library functions.
 - Renamed standard file descriptors to have handles 0, 1 and 2 rather than 1, 2 and 3 to coincide with unix numbering.
 - Improved embind support with smart pointers and mixins.
 - Improved the registerization -O3 optimization pass around switch-case constructs.
 - Upper-case files with suffix .C are now also recognized (#2109).
 - Fixed an issue with glGetTexParameter (#2112).
 - Improved exceptions support in fastcomp.
 - Added new linker option -s NO_EXIT_RUNTIME=1, which can be used to set a default value for the Module["noExitRuntime"] parameter at compile-time.
 - Improved SDL audio buffer queueing when the sample rate matches the native web audio graph sample rate.
 - Added an optimization that removes redundant Math.frounds in -O3.
 - Improved the default shell.html file.
 - Full list of changes: https://github.com/kripken/emscripten/compare/1.10.4...1.11.0

v1.10.4: 2/10/2014
------------------
 - Added support for legacy GL emulation in fastcomp.
 - Deprecated the --split-js compiler option. This is not supported in fastcomp. 
 - Full list of changes: https://github.com/kripken/emscripten/compare/1.10.3...1.10.4

v1.10.3: 2/9/2014
------------------
 - Work on supporting GL/EGL GetProcAddress.
 - Fixed issues with shared lib linking support.
 - Full list of changes: https://github.com/kripken/emscripten/compare/1.10.2...1.10.3

v1.10.2: 2/7/2014
------------------
 - Added basic FS unmount support.
 - Improved screen orientation lock API to return a success code.
 - Added PRECISE_F32 support to fastcomp.
 - Fixed issues in fastcomp related to special floating point literal serialization.
 - Improved SDL audio buffer queueing.
 - Added new link-time option -s WARN_UNALIGNED=1 to fastcomp to report compiler warnings about generated unaligned memory accesses, which can hurt performance.
 - Optimized libc strcmp and memcmp with the implementations from musl libc.
 - Optimized libc memcpy and memset to back to native code for large buffer sizes.
 - Full list of changes: https://github.com/kripken/emscripten/compare/1.10.1...1.10.2

v1.10.1: 1/31/2014
------------------
 - Improve srand() and rand() to be seedable and use a Linear Congruential Generator (LCG) for the rng generation for performance.
 - Improved OpenAL library support.
 - Full list of changes: https://github.com/kripken/emscripten/compare/1.10.0...1.10.1

v1.10.0: 1/29/2014
------------------
 - Improved C++ exception handling.
 - Improved OpenAL library support.
 - Fixed an issue where loading side modules could try to allocate from sealed heap (#2060).
 - Fixed safe heap issues (2068).
 - Added new EM_ASM variants that return a value but do not receive any inputs (#2070).
 - Add support for simultaneously using setjmp and C++ exceptions in fastcomp.
 - Full list of changes: https://github.com/kripken/emscripten/compare/1.9.5...1.10.0

v1.9.5: 1/25/2014
------------------
 - Added a spinner logo to default html shell.
 - Full list of changes: https://github.com/kripken/emscripten/compare/1.9.4...1.9.5

v1.9.4: 1/24/2014
------------------
 - Add support for Ninja and Eclipse+Ninja builds with Emscripten+CMake.
 - Fixed regressions with GL emulation.
 - Added support for #if !X in .js library preprocessor.
 - Make the syntax EM_ASM("code"); not silently fail. Note that the proper form is EM_ASM(code); without double-quotes.
 - Optimize generated code size by minifying loop labels as well.
 - Revised the -O3 optimization level to mean "safe, but very slow optimizations on top of -O2", instead of the old meaning "unsafe optimizations". Using -O3 will now only do safe optimizations, but can be very slow compared to -O2.
 - Implemented a new registerization optimization pass that does extra variable elimination in -O3 and later to reduce the number of local variables in functions.
 - Implemented a new emscripten/html5.h interface that exposes common HTML5 APIs directly to C code without having to handwrite JS wrappers.
 - Improved error messages reported on user-written .js libraries containing syntax errors (#2033).
 - Fixed glBufferData() function call signature with null data pointer.
 - Added new option Module['filePackagePrefixURL'] that allows customizing the URL where the VFS package is loaded from.
 - Implemented glGetTexEnviv and glGetTexEnvfv in GL emulation mode.
 - Optimized the size of large memory initializer sections.
 - Fixed issues with the safe heap compilation option.
 - Full list of changes: https://github.com/kripken/emscripten/compare/1.9.3...1.9.4

v1.9.3: 1/17/2014
------------------
 - re-merge split blocks in multiples
 - Full list of changes: https://github.com/kripken/emscripten/compare/1.9.2...1.9.3

v1.9.2: 1/16/2014
------------------
 - Full list of changes: https://github.com/kripken/emscripten/compare/1.9.1...1.9.2

v1.9.1: 1/16/2014
------------------
 - Optimize desktop GL fixed function pipeline emulation texture load instruction counts when GL_COMBINE is used.
 - fix Math_floor coercion in unrecommended codegen modes
 - Full list of changes: https://github.com/kripken/emscripten/compare/1.9.0...1.9.1

v1.9.0: 1/16/2014
------------------
 - Full list of changes: https://github.com/kripken/emscripten/compare/1.8.14...1.9.0

v1.8.14: 1/15/2014
------------------
 - add musl fputws and fix vswprintf.
 - Full list of changes: https://github.com/kripken/emscripten/compare/1.8.13...1.8.14

v1.8.13: 1/15/2014
------------------
 - remove musl use of fwritex
 - Full list of changes: https://github.com/kripken/emscripten/compare/1.8.12...1.8.13

v1.8.12: 1/15/2014
------------------
 - Added new GLEW 1.10.0 emulation support.
 - Fixed an issue where the runtime could start more than once when run in a browser (#1992)
 - Fix a regression in wprintf.
 - Full list of changes: https://github.com/kripken/emscripten/compare/1.8.11...1.8.12

v1.8.11: 1/15/2014
------------------
 - Full list of changes: https://github.com/kripken/emscripten/compare/1.8.10...1.8.11

v1.8.10: 1/14/2014
------------------
 - Update libc implementation from musl libc.
 - Full list of changes: https://github.com/kripken/emscripten/compare/1.8.9...1.8.10

v1.8.9: 1/14/2014
------------------
 - add fputwc, which enables wprintf.
 - Full list of changes: https://github.com/kripken/emscripten/compare/1.8.8...1.8.9

v1.8.8: 1/14/2014
------------------
 - Update to latest libcxx and libcxxabi libraries.
 - Fix handling of floating point negative zero (#1898)
 - Fixed a memory leak in relooper in previous release.
 - Fixed an issue in previous release with VBO handling in GL optimizations.
 - Full list of changes: https://github.com/kripken/emscripten/compare/1.8.7...1.8.8

v1.8.7: 1/13/2014
------------------
 - Added support to numpad keycodes in glut support library.
 - Fix SIMD support with fastcomp.
 - Fixed a compiler error 'ran out of names' that could occur with too many minified symbol names.
 - Work around webkit imul bug https://bugs.webkit.org/show_bug.cgi?id=126345 (#1991)
 - Optimized desktop GL fixed function pipeline emulation path for better performance.
 - Added support for exceptions when building with fastcomp.
 - Fix and issue where the run() function could be called multiple times at startup (#1992)
 - Removed a relooper limitation with fixed buffer size.
 - Full list of changes: https://github.com/kripken/emscripten/compare/1.8.6...1.8.7

v1.8.6: 1/8/2014
------------------
 - Added support for the libuuid library, see http://linux.die.net/man/3/libuuid.
 - Fixed .js file preprocessor to preprocess recursively (#1984).
 - Fixed a compiler codegen issue related to overflow arithmetic (#1975)
 - Added new link-time optimization flag -s AGGRESSIVE_VARIABLE_ELIMINATION=1 that enables the aggressiveVariableElimination js optimizer pass, which tries to remove temporary variables in generated JS code at the expense of code size.
 - Full list of changes: https://github.com/kripken/emscripten/compare/1.8.5...1.8.6

v1.8.5: 1/7/2014
------------------
 - Fixed compiler issues when used with LLVM 3.4.
 - Full list of changes: https://github.com/kripken/emscripten/compare/1.8.4...1.8.5

v1.8.4: 1/6/2014
------------------
 - Added support to Return and Backspace keys to glut
 - Fixed compiler issues when used with LLVM 3.4.
 - Full list of changes: https://github.com/kripken/emscripten/compare/1.8.3...1.8.4

v1.8.3: 1/5/2014
------------------
 - Improved SDL and page scroll pos handling support for IE10 and IE11.
 - Optimized SDL_UnlockSurface performance.
 - Full list of changes: https://github.com/kripken/emscripten/compare/1.8.2...1.8.3

v1.8.2: 1/4/2014
------------------
 - Fixed glGetFramebufferAttachmentParameteriv and an issue with glGetXXX when the returned value was null.
 - Full list of changes: https://github.com/kripken/emscripten/compare/1.8.1...1.8.2

v1.8.1: 1/3/2014
------------------
 - Added support for WebGL hardware instancing extension.
 - Improved fastcomp native LLVM backend support.
 - Added support for #include filename.js to JS libraries.
 - Deprecated --compression emcc command line parameter that manually compressed output JS files, due to performance issues. Instead, it is best to rely on the web server to serve compressed JS files.
 - Full list of changes: https://github.com/kripken/emscripten/compare/1.8.0...1.8.1

v1.8.0: 12/28/2013
------------------
 - Fix two issues with function outliner and relooper.
 - Full list of changes: https://github.com/kripken/emscripten/compare/1.7.9...1.8.0

v1.7.9: 12/27/2013
------------------
 - Added new command line parameter --em-config that allows specifying a custom location for the .emscripten configuration file.
 - Reintroduced relaxed asm.js heap sizes, which no longer need to be power of 2, but a multiple of 16MB is sufficient.
 - Added emrun command line tool that allows launching .html pages from command line on desktop and Android as if they were native applications. See https://groups.google.com/forum/#!topic/emscripten-discuss/t2juu3q1H8E . Adds --emrun compiler link flag.
 - Began initial work on the "fastcomp" compiler toolchain, a rewrite of the previous JS LLVM AST parsing and codegen via a native LLVM backend.
 - Added --exclude-file command line flag to emcc and a matching --exclude command line flag to file packager, which allows specifying files and directories that should be excluded while packaging a VFS data blob.
 - Improved GLES2 and EGL support libraries to be more spec-conformant.
 - Optimized legacy GL emulation code path. Added new GL_FFP_ONLY optimization path to fixed function pipeline emulation.
 - Added new core functions emscripten_log() and emscripten_get_callstack() that allow printing out log messages with demangled and source-mapped callstack information.
 - Improved BSD Sockets support. Implemented getprotobyname() for BSD Sockets library.
 - Fixed issues with simd support.
 - Various bugfixes: #1573, #1846, #1886, #1908, #1918, #1930, #1931, #1942, #1948, ..
 - Full list of changes: https://github.com/kripken/emscripten/compare/1.7.8...1.7.9

v1.7.8: 11/19/2013
------------------
 - Fixed an issue with -MMD compilation parameter.
 - Added EM_ASM_INT() and EM_ASM_DOUBLE() macros. For more information, read https://groups.google.com/forum/#!topic/emscripten-discuss/BFGTJPCgO6Y .
 - Fixed --split parameter to also work on Windows.
 - Fixed issues with BSD sockets accept() call.
 - Full list of changes: https://github.com/kripken/emscripten/compare/1.7.7...1.7.8

v1.7.7: 11/16/2013
------------------
 - Improve SDL audio buffer queue timing support.
 - Improved default precision of clock_gettime even when not using CLOCK_REALTIME.
 - Optimize and fix issues with LLVM IR processing.
 - Full list of changes: https://github.com/kripken/emscripten/compare/1.7.6...1.7.7

v1.7.6: 11/15/2013
------------------
 - Added regex implementation from musl libc.
 - The command line parameter -s DEAD_FUNCTIONS=[] can now be used to explicitly kill functions coming from built-in library_xx.js.
 - Improved EGL support and GLES2 spec conformance.
 - Reverted -s TOTAL_MEMORY=x to require pow2 values, instead of the relaxed 'multiples of 16MB'. This is because the relaxed rule is released only in Firefox 26 which is currently in Beta and ships on the week of December 10th (currently in Beta). As of writing, current stable Firefox 25 does not yet support these.
 - Adjusted the default linker behavior to warn about all missing symbols, instead of silently ignoring them. Use -s WARN_ON_UNDEFINED_SYMBOLS=0 to suppress these warnings if necessary.
 - Full list of changes: https://github.com/kripken/emscripten/compare/1.7.5...1.7.6

v1.7.5: 11/13/2013
------------------
 - Fix issues with the built-in C++ function name demangler.
 - Full list of changes: https://github.com/kripken/emscripten/compare/1.7.4...1.7.5

v1.7.4: 11/12/2013
------------------
 - Fixed issues with BSD sockets code and SDL joystick implementation.
 - Full list of changes: https://github.com/kripken/emscripten/compare/1.7.3...1.7.4

v1.7.3: 11/12/2013
------------------
 - Added support for generating single-precision floating point instructions.
    - For more information, read https://blog.mozilla.org/javascript/2013/11/07/efficient-float32-arithmetic-in-javascript/
 - Made GLES2 support library more spec-conformant by throwing fewer exceptions on errors. Be sure to build with -s GL_ASSERTIONS=1, remember to use glGetError() and check the browser console to best detect WebGL rendering errors.
 - Converted return value of emscripten_get_now() from float to double, to not lose precision in the function call.
 - Added support for joysticks in SDL via the Gamepad API
 - Full list of changes: https://github.com/kripken/emscripten/compare/1.7.2...1.7.3
 
v1.7.2: 11/9/2013
------------------
 - The compiler now always generates a .js file that contains the generated source code even when compiling to a .html file.
    - Read https://groups.google.com/forum/#!topic/emscripten-discuss/EuHMwqdSsEs
 - Implemented depth+stencil buffer choosing behavior in GLUT, SDL and GLFW.
 - Fixed memory leaks generated by glGetString and eglGetString.
 - Greatly optimized startup times when virtual filesystems with a large amount of files in them.
 - Added some support for SIMD generated by LLVM.
 - Fixed some mappings with SDL keyboard codes.
 - Added a new command line parameter --no-heap-copy to compiler and file packager that can be used to optimize VFS memory usage at startup.
 - Updated libcxx to revision 194185, 2013-11-07.
 - Improvements to various library support. 
 - Full list of changes: https://github.com/kripken/emscripten/compare/1.7.1...1.7.2

v1.7.1: 10/24/2013
------------------
 - Remove old call to Runtime.warn in file packager code
 - Fix bug with parsing of empty types.
 - Full list of changes: https://github.com/kripken/emscripten/compare/1.7.0...1.7.1

v1.7.0: 10/23/2013
------------------
 - Adds mouse wheel events support in GLUT library.
 - Adds support for a new link parameter -s CASE_INSENSITIVE_VFS=1 to enable Emscripten virtual filesystem to search files ignoring case.
 - *Numerous* optimizations in both compilation and runtime stages.
 - Remove unnecessary whitespace, compact postSets function, and other optimizations in compilation output to save on generated file size.
 - Fixes float parsing from negative zero.
 - Removes the -s EMIT_GENERATED_FUNCTIONS link parameter as unneeded.
 - Fixes an issue where updating subranges of GL uniform arrays was not possible.
 - asm.js heap size (-s TOTAL_MEMORY=x) no longer needs to be a power of 2. As a relaxed rule, choosing any multiple of 16MB is now possible.
 - O1 optimization no longer runs the 'simplifyExpressions' optimization pass. This is to improve build iteration times when using -O1. Use -O2 to run that pass.
 - EM_ASM() can now be used even when compiling to asm.js.
 - All currently specified non-debugging-related WebGL 1 extensions are now enabled by default on startup, no need to ctx.getExtension() manually to enable them.
 - Improve readability of uncaught JavaScript exceptions that are thrown all the way up to the web console by printing out the stack trace of where the throw occurred.
 - Fix an issue when renaming a directory to a subdirectory.
 - Several compiler stability fixes.
 - Adds a JavaScript implementation of cxa_demangle function for demangling call stack traces at runtime for easier debugging.
 - GL context MSAA antialising is now DISABLED by default, to make the GL behavior consistent with desktop usage.
 - Added support to SDL, GLUT and GLFW libraries to specify MSAA on/off at startup.
 - Implemented glColor4ubv in GL emulation mode.
 - Fix an issue with LLVM keyword __attribute__ ((__constructor__)) (#1155).
 - Fix an issue with va_args and -s UNALIGNED_MEMORY=1 (#1705).
 - Add initial support code for LLVM SIMD constructs and a JavaScript SIMD polyfill implementation from https://github.com/johnmccutchan/ecmascript_simd/ .
 - Fixed support for node.js native filesystem API NODEFS on Windows.
 - Optimize application startup times of Emscripten-compiled programs by enabling the virtual filesystem XHR and asm.js compilation to proceed in parallel when opening a page.
 - Full list of changes: https://github.com/kripken/emscripten/compare/1.6.4...1.7.0

v1.6.4: 9/30/2013
------------------
 - Implements a new preprocessor tool for preparsing C struct definitions (#1554), useful for Emscripten support library implementors.
 - Fix parsing issue with sscanf (#1668).
 - Improved the responsiveness of compiler print output on Windows.
 - Improved compilation times at link stage.
 - Added support for new "NODEFS" filesystem that directly accesses files on the native filesystem. Only usable with node.js when compiling to JS.
 - Added support for new IDBFS filesystem for accessing files in IndexedDB storage (#1601.
 - Full list of changes: https://github.com/kripken/emscripten/compare/1.6.3...1.6.4

v1.6.3: 9/26/2013
------------------
 - Emscripten CMake toolchain now generates archive files with .a suffix when project target type is static library, instead of generatic .bc files (#1648).
 - Adds iconv library from the musl project to implement wide functions in C library (#1670).
 - Full list of changes: https://github.com/kripken/emscripten/compare/1.6.2...1.6.3

v1.6.2: 9/25/2013
------------------
 - Added support for dprintf() function (#1250).
 - Fixes several compiler stability issues (#1637, #1166, #1661, #1651 and more).
 - Enables support for WEBGL_depth_texture.
 - Adds support for new link flag -s GL_ASSERTIONS=1 which can be used to add extra validation layer to the Emscripten GL library to catch code issues.
 - Adds support to Web Audio API in SDL audio backend so that SDL audio now works in Chrome and new Opera as well.
 - Fixes an alpha blending issue with SDL_SetAlpha.
 - Implemented locale-related code in C library.
 - Full list of changes: https://github.com/kripken/emscripten/compare/1.6.1...1.6.2

v1.6.1: 9/22/2013
------------------
 - Several optimizations to compiler link stage.
 - Full list of changes: https://github.com/kripken/emscripten/compare/1.6.0...1.6.1

v1.6.0: 9/21/2013
------------------
 - Enable support for %[] pattern in scanf.
 - Added dependency tracking support to linked .js files in CMake toolchain.
 - The hex prefix 0x is now properly handled in sscanf (#1632).
 - Simplify internal compiler operations by removing the internal framework.js. 
 - Full list of changes: https://github.com/kripken/emscripten/compare/1.5.9...1.6.0

v1.5.9: 9/15/2013
------------------
 - Add support for SDL_Delay in web workers.
 - Full list of changes: https://github.com/kripken/emscripten/compare/1.5.8...1.5.9

v1.5.8: 9/14/2013
------------------
 - Add support for the GCC -E compiler flag.
 - Update Emscripten libc headers to musl-0.9.13.
 - Added new utility function emscripten_async_load_script() to asynchronously load a new .js script URL.
 - Full list of changes: https://github.com/kripken/emscripten/compare/1.5.7...1.5.8

v1.5.7: 8/30/2013
------------------
 - The script tag in default shell.html is now marked 'async', which enables loading the JS script code asynchronously in Firefox without making the main thread unresponsive.
 - Implemented new utility function emscripten_get_canvas_size() which returns the current Module <canvas> element size in pixels.
 - Optimize code size in compiled side modules.
 - Optimize startup memory usage by avoiding unnecessary copying of VFS data at startup.
 - Add support for SDL_WM_ToggleFullScreen().
 - Add support for emscripten_get_now() when running in SpiderMonkey shell.
 - Added new environment variable EM_BUILD_VERBOSE=0,1,2,3 to set an extra compiler output verbosity level for debugging.
 - Added better support for dlopen() to simulate dynamic library loading in JavaScript.
 - Improved support for BSD sockets and networking.
 - Added new SOCKFS filesystem, which reads files via a network connection.
 - Avoid issues with long command line limitations in CMake toolchain by using response files.
 - Fix issues with client-side vertex data rendering in GL emulation mode.
 - Improved precision of clock_gettime().
 - Improve function outlining support.
 - Added support for using NMake generator with CMake toolchain.
 - Improved support for flexible arrays in structs (#1602).
 - Added ability to marshal UTF16 and UTF32 strings between C++ <-> JS code.
 - Added a new commandline tool validate_asms.py to help automating asm.js validation testing.
 - Improved stability with inline asm() syntax.
 - Updated libc headers to new version.
 - Full list of changes: https://github.com/kripken/emscripten/compare/1.5.6...1.5.7

v1.5.6: 8/17/2013
------------------
 - Improved BSD sockets support.
 - Added touch events support to GLUT library.
 - Added new --js-opts=0/1 command line option to control whether JS optimizer is run or not.
 - Improved OpenAL support.
 - Added new command line tool tools/find_bigvars.py which can be used on an output file to detect large functions and needs for outlining.
 - Merged link flags -s FORCE_GL_EMULATION and -s DISABLE_GL_EMULATION to a single opt-in flag -s LEGACY_GL_EMULATION=0/1 to control whether GL emulation is active.
 - Improved SDL input support.
 - Several stability-related compiler fixes.
 - Fixed source mapping generation support on Windows.
 - Added back the EMSCRIPTEN_KEEPALIVE attribute qualifier to help prevent inlining and to retain symbols in output without dead code elimination occurring.
 - Fix issues when marshalling UTF8 strings between C<->JS.
 - Full list of changes: https://github.com/kripken/emscripten/compare/1.5.5...1.5.6

v1.5.5: 8/9/2013
------------------
 - Update libcxx to revision 187959, 2013-08-08.
 - Full list of changes: https://github.com/kripken/emscripten/compare/1.5.4...1.5.5

v1.5.4: 8/9/2013
------------------
 - Fixed multiple issues with C stdlib support.
 - Fix audio buffer queueing issues with OpenAL.
 - Improved BSD sockets support.
 - Added a new compile+link time command line option -Wno-warn-absolute-paths to hide the emscripten compiler warning when absolute paths are passed into the compiler.
 - Added new link flag -s STB_IMAGE=0/1 and integrate it to SDL image loading to enable synchronous image loading support with SDL.
 - Several improvements on function outlining support.
 - Fix issues with GLES2 interop support.
 - Full list of changes: https://github.com/kripken/emscripten/compare/1.5.3...1.5.4

v1.5.3: 6/28/2013
------------------
 - Added new optimization level --llvm-lto 3 to run even more aggressive LTO optimizations.
 - Improve optimizations for libc and other libraries.
 - Full list of changes: https://github.com/kripken/emscripten/compare/1.5.2...1.5.3

v1.5.2: 6/27/2013
------------------
 - Added support for generating source maps along the built application when -g is specified. This lets the browser show original .cpp sources when debugging.
 - GLUT and SDL improvements.
 - Added new link option -g<level> where level=0-4, which allows controlling various levels of debuggability added to the output.
 - Full list of changes: https://github.com/kripken/emscripten/compare/1.5.1...1.5.2

v1.5.1: 6/22/2013
------------------
 - File packager now skips all directories and files starting with '.', and hidden files on Windows.
 - Fix issues with strnlen, memmove, LDBL_ constants, va_args, float.h, and others.
 - Full list of changes: https://github.com/kripken/emscripten/compare/1.5.0...1.5.1

v1.5.0: 6/17/2013
------------------
 - Several compiler optimizations.
 - Improve SDL key events support.
 - Increase debug logging when specifying emcc -v.
 - Full list of changes: https://github.com/kripken/emscripten/compare/1.4.9...1.5.0

v1.4.9: 6/8/2013
------------------
 - Several compiler optimizations.
 - Full list of changes: https://github.com/kripken/emscripten/compare/1.4.8...1.4.9

v1.4.8: 6/6/2013
------------------
 - Add support for webrtc-based sockets.
 - Full list of changes: https://github.com/kripken/emscripten/compare/1.4.7...1.4.8

v1.4.7: 6/2/2013
------------------
 - Remove more unneeded break and continue statements in relooper.
 - Full list of changes: https://github.com/kripken/emscripten/compare/1.4.6...1.4.7

v1.4.6: 6/2/2013
------------------
 - Improve relooper code.
 - Full list of changes: https://github.com/kripken/emscripten/compare/1.4.5...1.4.6

v1.4.5: 6/1/2013
------------------
 - Improve relooper code.
 - Full list of changes: https://github.com/kripken/emscripten/compare/1.4.4...1.4.5

v1.4.4: 6/1/2013
------------------
 - Add support for symlinks in source files.
 - Fix various issues with SDL.
 - Added -s FORCE_ALIGNED_MEMORY=0/1 link time flag to control whether all loads and stores are assumed to be aligned.
 - Fix file packager to work with closure.
 - Major improvements to embind support, and optimizations.
 - Improve GL emulation.
 - Optimize VFS usage.
 - Allow emscripten to compile .m and .mm files.
 - Added new syntax --preload-file src@dst to file packager command line to allow placing source files to custom destinations in the FS.
 - Full list of changes: https://github.com/kripken/emscripten/compare/1.4.3...1.4.4

v1.4.3: 5/8/2013
------------------
 - Fix issue with strcat.
 - Major embind improvements.
 - Switch to le32-unknown-nacl LLVM target triple as default build option instead of the old i386-pc-linux-gnu target triple.
 - Improve compiler logging behavior.
 - Full list of changes: https://github.com/kripken/emscripten/compare/1.4.2...1.4.3

v1.4.2: 5/3/2013
------------------
 - Fix issues with le32-unknown-nacl LLVM target triple.
 - Add some GLEW support.
 - Full list of changes: https://github.com/kripken/emscripten/compare/1.4.1...1.4.2

v1.4.1: 4/28/2013
------------------
 - Implement support for le32-unknown-nacl LLVM target triple.
 - Added new cmdline option -s ERROR_ON_UNDEFINED_SYMBOLS=0/1 to give compile-time error on undefined symbols at link time. Default off.
 - Full list of changes: https://github.com/kripken/emscripten/compare/1.3.8...1.4.1

v1.3.8: 4/29/2013
------------------
 - Improved 64-bit integer ops codegen.
 - Added Indexed DB support to vfs.
 - Improve warning message on dangerous function pointer casts when compiling in asm.js mode.
 - Added --use-preload-cache command line option to emcc, to be used with the file packager.
 - Fixes to libcextra.
 - Full list of changes: https://github.com/kripken/emscripten/compare/1.3.7...1.3.8

v1.3.7: 4/24/2013
------------------
 - Merge IMVU implementation of embind to emscripten trunk. Embind allows high-level C++ <-> JS types interop.
 - Enable asm.js compilation in -O1 and higher by default. Fix issues when compiling to asm.js.
 - Improve libc support with Emscripten with the musl libc headers.
 - Full list of changes: https://github.com/kripken/emscripten/compare/1.3.6...1.3.7

v1.3.6: 4/2/2013
------------------
 - Fix hang issue with strtof.
 - Update libcxx to upstream r178253 from March 29, 2013.
 - Fix issues with GL emulation.
 - Full list of changes: https://github.com/kripken/emscripten/compare/1.3.5...1.3.6

v1.3.5: 3/25/2013
------------------
 - Get exceptions working as they did before.
 - Remove symbol removing hack.
 - Full list of changes: https://github.com/kripken/emscripten/compare/1.3.4...1.3.5

v1.3.4: 3/24/2013
------------------
 - Update to new libcxx and libcxxabi versions from upstream.
 - Full list of changes: https://github.com/kripken/emscripten/compare/1.3.3...1.3.4

v1.3.3: 3/23/2013
------------------
 - Remove unneeded check from relooper.
 - Full list of changes: https://github.com/kripken/emscripten/compare/1.3.2...1.3.3

v1.3.2: 3/22/2013
------------------
 - Fix issues with fgets. 
 - Add support for non-fullscreen pointer lock.
 - Improve OpenAL support.
 - Full list of changes: https://github.com/kripken/emscripten/compare/1.3.1...1.3.2

v1.3.1: 3/19/2013
------------------
 - Improve SDL audio and mixer support.
 - Add GLES2 emulation features when -s FULL_ES2=1 is specified.
 - Add support for OpenAL.
 - Add new -s OPENAL_DEBUG=0/1 link command line option.
 - Fixed an issue with mouse coordinate being offset with canvas.
 - Removed -s UTF_STRING_SUPPORT=0 parameter, this is now always on.
 - Full list of changes: https://github.com/kripken/emscripten/compare/1.3.0...1.3.1

v1.3.0: 3/11/2013
------------------
 - Improve GLES2 emulation with -s FULL_ES2=1.
 - Deprecated -s USE_TYPED_ARRAYS=1 and -s QUANTUM_SIZE=1.
 - Implement a minifier infrastructure when compiling for asm.js.
 - Full list of changes: https://github.com/kripken/emscripten/compare/1.2.9...1.3.0

v1.2.9: 3/7/2013
------------------
 - Improved canvas behavior when transitioning between fullscreen.
 - Added support for getopt().
 - Fixed several libc issues.
 - Full list of changes: https://github.com/kripken/emscripten/compare/1.2.8...1.2.9

v1.2.8: 3/6/2013
------------------
 - Remove unnecessary recursion in relooper RemoveUnneededFlows.
 - Full list of changes: https://github.com/kripken/emscripten/compare/1.2.7...1.2.8

v1.2.7: 3/6/2013
------------------
 - Added SDL_Mixer support.
 - Implemented stubs for several Unix and threading-related functions.
 - Full list of changes: https://github.com/kripken/emscripten/compare/1.2.6...1.2.7

v1.2.6: 3/5/2013
------------------
 - Relooper updates.
 - Full list of changes: https://github.com/kripken/emscripten/compare/1.2.5...1.2.6

v1.2.5: 3/5/2013
------------------
 - Greatly improve GL emulation support.
 - Handle %c in sscanf.
 - Improve compilation times by optimizing parallel execution in the linker.
 - Improve several compiler stability issues detected from fuzzing tests.
 - Implemented emscripten_jcache_printf.
 - Allow running emscripten.py outside emcc itself.
 - Full list of changes: https://github.com/kripken/emscripten/compare/1.2.4...1.2.5

v1.2.4: 2/2/2013
------------------
 - Work on adding support for asm.js compilation.
 - Improve EGL support.
 - Full list of changes: https://github.com/kripken/emscripten/compare/1.2.3...1.2.4

v1.2.3: 1/9/2013
------------------
 - Work on adding support for asm.js compilation.
 - Full list of changes: https://github.com/kripken/emscripten/compare/1.2.2...1.2.3

v1.2.2: 1/8/2013
------------------
 - Work on adding support for asm.js compilation.
 - Full list of changes: https://github.com/kripken/emscripten/compare/1.2.1...1.2.2

v1.2.1: 1/8/2013
------------------
 - Improvements to GLUT, SDL and BSD sockets headers.
 - Full list of changes: https://github.com/kripken/emscripten/compare/1.2.0...1.2.1

v1.2.0: 1/1/2013
------------------
 - Work on adding support for asm.js compilation.
 - Full list of changes: https://github.com/kripken/emscripten/compare/1.1.0...1.2.0

v1.1.0: 12/12/2012
------------------
 - Fix several issues with Windows support.
 - Added a standalone toolchain for CMake.
 - Added emscripten_run_script_string().
 - Optimize compilation times via threading.
 - Update to requiring Clang 3.2. Older versions may no longer work.
 - Several improvements to emscripten library support headers.
 - Full list of changes: https://github.com/kripken/emscripten/compare/1.0.1a...1.1.0

v1.0.1a: 11/11/2012
------------------
 - Add relooper code to repository.
 - Full list of changes: https://github.com/kripken/emscripten/compare/1.0.1...1.0.1a

v1.0.1: 11/11/2012
------------------
 - First commit that introduced versioning to the Emscripten compiler.<|MERGE_RESOLUTION|>--- conflicted
+++ resolved
@@ -9,14 +9,11 @@
 
 Current Trunk
 -------------
-<<<<<<< HEAD
  - Breaking change: Change `NO_EXIT_RUNTIME` to 1 by default. This means that by default we don't include code to shut down the runtime, flush stdio streams, run atexits, etc., which is better for code size. When `ASSERTIONS` is on, we warn at runtime if there is text buffered in the streams that should be flushed, or atexits are used.
-=======
  - Meta-DCE for JS+wasm: remove unused code between JS+wasm more aggressively. This should not break valid code, but may break code that depended on unused code being kept around (like using a function from outside the emitted JS without exporting it - only exported things are guaranteed to be kept alive through optimization).
 
 v1.37.24: 12/13/2017
 --------------------
->>>>>>> c057242b
  - Breaking change: Similar to the getValue/setValue change from before (and with the same `ASSERTIONS` warnings to help users), do not export the following runtime methods by default: ccall, cwrap, allocate, Pointer_stringify, AsciiToString, stringToAscii, UTF8ArrayToString, UTF8ToString, stringToUTF8Array, stringToUTF8, lengthBytesUTF8, stackTrace, addOnPreRun, addOnInit, addOnPreMain, addOnExit, addOnPostRun, intArrayFromString, intArrayToString, writeStringToMemory, writeArrayToMemory, writeAsciiToMemory.
 
 v1.37.23: 12/4/2017
