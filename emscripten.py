--- conflicted
+++ resolved
@@ -1643,24 +1643,9 @@
   if ((ret|0) != (value|0)) ftfault();
   return ret | 0;
 }
-<<<<<<< HEAD
-''']
-=======
 ''')
 
-  if not shared.Settings.RELOCATABLE:
-    funcs.append('''
-function setTempRet0(value) {
-  value = value|0;
-  tempRet0 = value;
-}
-function getTempRet0() {
-  return tempRet0|0;
-}
-''')
-
   return funcs
->>>>>>> dcbb0b40
 
 
 def create_asm_start_pre(asm_setup, the_global, sending, metadata):
