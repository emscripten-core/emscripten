# Copyright 2010 The Emscripten Authors.  All rights reserved.
# Emscripten is available under two separate licenses, the MIT license and the
# University of Illinois/NCSA Open Source License.  Both these licenses can be
# found in the LICENSE file.

"""A small wrapper script around the core JS compiler. This calls that
compiler with the settings given to it. It can also read data from C/C++
header files (so that the JS compiler can see the constants in those
headers, for the libc implementation in JS).
"""

from __future__ import print_function

import difflib
import os
import json
import subprocess
import re
import time
import logging
import shutil
import pprint
from collections import OrderedDict

from tools import shared
from tools import gen_struct_info
from tools import jsrun
from tools.response_file import substitute_response_files
from tools.shared import WINDOWS, asstr, path_from_root, exit_with_error, fix_import_name, asmjs_mangle, ASMJS_MANGLE, treat_as_user_function, fix_export_name
from tools.toolchain_profiler import ToolchainProfiler
from tools.minified_js_name_generator import MinifiedJsNameGenerator

logger = logging.getLogger('emscripten')

STDERR_FILE = os.environ.get('EMCC_STDERR_FILE')
if STDERR_FILE:
  STDERR_FILE = os.path.abspath(STDERR_FILE)
  logger.info('logging stderr in js compiler phase into %s' % STDERR_FILE)
  STDERR_FILE = open(STDERR_FILE, 'w')


def get_configuration():
  if hasattr(get_configuration, 'configuration'):
    return get_configuration.configuration

  configuration = shared.Configuration(environ=os.environ)
  get_configuration.configuration = configuration
  return configuration


def quote(prop):
  if shared.Settings.USE_CLOSURE_COMPILER == 2:
    return ''.join(["'" + p + "'" for p in prop.split('.')])
  else:
    return prop


def access_quote(prop):
  if shared.Settings.USE_CLOSURE_COMPILER == 2:
    return ''.join(["['" + p + "']" for p in prop.split('.')])
  else:
    return '.' + prop


def emscript_fastcomp(infile, outfile, memfile, libraries, compiler_engine,
                      temp_files, DEBUG):
  """Runs the emscripten LLVM-to-JS compiler.

  Args:
    infile: The path to the input LLVM assembly file.
    outfile: An open file object where the output is written.
  """

  assert shared.Settings.ASM_JS, 'fastcomp is asm.js-only (mode 1 or 2)'

  success = False

  try:

    # Overview:
    #   * Run LLVM backend to emit JS. JS includes function bodies, memory initializer,
    #     and various metadata
    #   * Run compiler.js on the metadata to emit the shell js code, pre/post-ambles,
    #     JS library dependencies, etc.

    # metadata is modified by reference in some of the below
    # these functions are split up to force variables to go out of scope and allow
    # memory to be reclaimed

    with ToolchainProfiler.profile_block('get_and_parse_backend'):
      backend_output = compile_js(infile, temp_files, DEBUG)
      funcs, metadata, mem_init = parse_fastcomp_output(backend_output, DEBUG)
      fixup_metadata_tables(metadata)
      funcs = fixup_functions(funcs, metadata)
    with ToolchainProfiler.profile_block('compiler_glue'):
      glue, forwarded_data = compiler_glue(metadata, libraries, compiler_engine, temp_files, DEBUG)

    # fastcomp generates internal calls to abort,setTempRet0,getTempRet0
    # but user code may also generate a call to _abort(), etc.
    # this will cause conflicting imports, since both _abort and abort are to be
    # imported as abort, so normalize calls
    forwarded_json = json.loads(forwarded_data)
    for symbol in ["abort", "setTempRet0", "getTempRet0"]:
      if symbol in metadata['declares']:
        funcs = re.sub(r"([^a-zA-Z0-9_$]|^)_(" + symbol + ")([^a-zA-Z0-9_$]|$)", r"\1\2\3", funcs)
        metadata['declares'].remove(symbol)
      forwarded_json['Functions']['libraryFunctions'].pop('_' + symbol, None)

    with ToolchainProfiler.profile_block('function_tables_and_exports'):
      (post, function_table_data, bundled_args) = (
          function_tables_and_exports(funcs, metadata, mem_init, glue, forwarded_json, outfile, DEBUG))
    with ToolchainProfiler.profile_block('write_output_file'):
      finalize_output(outfile, post, function_table_data, bundled_args, metadata, DEBUG)
    success = True

  finally:
    outfile.close()
    if not success:
      shared.try_delete(outfile.name) # remove partial output


def compile_js(infile, temp_files, DEBUG):
  """Compile infile with asm.js backend, return the contents of the compiled js"""
  with temp_files.get_file('.4.js') as temp_js:
    backend_cmd = create_backend_cmd(infile, temp_js)

    if DEBUG:
      logger.debug('emscript: llvm backend: ' + ' '.join(backend_cmd))
      t = time.time()
    shared.print_compiler_stage(backend_cmd)
    with ToolchainProfiler.profile_block('emscript_llvm_backend'):
      shared.check_call(backend_cmd)
    if DEBUG:
      logger.debug('  emscript: llvm backend took %s seconds' % (time.time() - t))

    # Split up output
    backend_output = open(temp_js).read()
  return backend_output


def parse_fastcomp_output(backend_output, DEBUG):
  start_funcs_marker = '// EMSCRIPTEN_START_FUNCTIONS'
  end_funcs_marker = '// EMSCRIPTEN_END_FUNCTIONS'
  metadata_split_marker = '// EMSCRIPTEN_METADATA'

  start_funcs = backend_output.index(start_funcs_marker)
  end_funcs = backend_output.rindex(end_funcs_marker)
  metadata_split = backend_output.rindex(metadata_split_marker)

  funcs = backend_output[start_funcs + len(start_funcs_marker):end_funcs]
  metadata_raw = backend_output[metadata_split + len(metadata_split_marker):]
  mem_init = backend_output[end_funcs + len(end_funcs_marker):metadata_split]

  # we no longer use the "Runtime" object. TODO: stop emiting it in the backend
  mem_init = mem_init.replace('Runtime.', '')

  try:
    metadata = json.loads(metadata_raw, object_pairs_hook=OrderedDict)
  except:
    logger.error('emscript: failure to parse metadata output from compiler backend. raw output is: \n' + metadata_raw)
    raise

  if 'externUses' not in metadata:
    exit_with_error('Your fastcomp compiler is out of date, please update! (need >= 1.38.26)')

  # JS optimizer turns some heap accesses to others as an optimization, so make HEAP8 imply HEAPU8, HEAP16->HEAPU16, and HEAPF64->HEAPF32.
  if 'Int8Array' in metadata['externUses']:
    metadata['externUses'] += ['Uint8Array']
  if 'Int16Array' in metadata['externUses']:
    metadata['externUses'] += ['Uint16Array']
  if 'Float64Array' in metadata['externUses']:
    metadata['externUses'] += ['Float32Array']

  # If we are generating references to Math.fround() from here in emscripten.py, declare it used as well.
  if provide_fround() or metadata['simd']:
    metadata['externUses'] += ['Math.fround']

  # functions marked llvm.used in the code are exports requested by the user
  shared.Building.user_requested_exports += metadata['exports']

  return funcs, metadata, mem_init


def fixup_metadata_tables(metadata):
  # if emulating pointer casts, force all tables to the size of the largest
  # (for wasm, we use binaryen's fpcast-emu pass, we don't need to do anything
  # here)
  if shared.Settings.EMULATE_FUNCTION_POINTER_CASTS and not shared.Settings.WASM:
    max_size = 0
    for k, v in metadata['tables'].items():
      max_size = max(max_size, v.count(',') + 1)
    for k, v in metadata['tables'].items():
      curr = v.count(',') + 1
      if curr < max_size:
        if v.count('[]') == 1:
          metadata['tables'][k] = v.replace(']', (','.join(['0'] * (max_size - curr)) + ']'))
        else:
          metadata['tables'][k] = v.replace(']', (',0' * (max_size - curr)) + ']')

  if shared.Settings.SIDE_MODULE:
    for k in metadata['tables'].keys():
      metadata['tables'][k] = metadata['tables'][k].replace('var FUNCTION_TABLE_', 'var SIDE_FUNCTION_TABLE_')


def fixup_functions(funcs, metadata):
  # function table masks
  table_sizes = {}
  for k, v in metadata['tables'].items():
    # undercounts by one, but that is what we want
    table_sizes[k] = str(v.count(','))
    # if shared.Settings.ASSERTIONS >= 2 and table_sizes[k] == 0:
    #   logger.warning('no function pointers with signature ' + k + ', but there is a call, which will abort if it occurs (this can result from undefined behavior, check for compiler warnings on your source files and consider -Werror)'
  funcs = re.sub(r"#FM_(\w+)#", lambda m: table_sizes[m.groups(0)[0]], funcs)

  # fix +float into float.0, if not running js opts
  if not shared.Settings.RUNNING_JS_OPTS:
    def fix_dot_zero(m):
      num = m.group(3)
      # TODO: handle 0x floats?
      if num.find('.') < 0:
        e = num.find('e')
        if e < 0:
          num += '.0'
        else:
          num = num[:e] + '.0' + num[e:]
      return m.group(1) + m.group(2) + num
    funcs = re.sub(r'([(=,+\-*/%<>:?] *)\+(-?)((0x)?[0-9a-f]*\.?[0-9]+([eE][-+]?[0-9]+)?)', fix_dot_zero, funcs)

  return funcs


def compiler_glue(metadata, libraries, compiler_engine, temp_files, DEBUG):
  if DEBUG:
    logger.debug('emscript: js compiler glue')
    t = time.time()

  # FIXME: do these one by one as normal js lib funcs
  metadata['declares'] = [i64_func for i64_func in metadata['declares'] if i64_func not in ['getHigh32', 'setHigh32']]

  optimize_syscalls(metadata['declares'], DEBUG)
  update_settings_glue(metadata)

  assert not (metadata['simd'] and shared.Settings.WASM), 'SIMD is used, but not supported in WASM mode yet'
  assert not (shared.Settings.SIMD and shared.Settings.WASM), 'SIMD is requested, but not supported in WASM mode yet'

  glue, forwarded_data = compile_settings(compiler_engine, libraries, temp_files)

  if DEBUG:
    logger.debug('  emscript: glue took %s seconds' % (time.time() - t))

  return glue, forwarded_data


def analyze_table(function_table_data):
  def table_size(table):
    table_contents = table[table.index('[') + 1: table.index(']')]
    if len(table_contents) == 0: # empty table
      return 0
    return table_contents.count(',') + 1
  # note that this is a minimal estimate, as when asm2wasm lays out tables it adds padding
  table_total_size = sum(table_size(s) for s in function_table_data.values())
  shared.Settings.WASM_TABLE_SIZE = table_total_size


# Extracts from JS library code dependencies to runtime primitives.
def get_asm_extern_primitives(pre):
  primitives = re.search(r'\/\/ ASM_LIBRARY EXTERN PRIMITIVES: ([^\n]*)', pre)
  if primitives:
    return [x.strip().replace('Math_', 'Math.') for x in primitives.group(1).split(',')]
  else:
    return []


def function_tables_and_exports(funcs, metadata, mem_init, glue, forwarded_json, outfile, DEBUG):
  if DEBUG:
    logger.debug('emscript: python processing: function tables and exports')
    t = time.time()

  # merge in information from llvm backend

  function_table_data = metadata['tables']

  if shared.Settings.WASM:
    analyze_table(function_table_data)

  # merge forwarded data
  shared.Settings.EXPORTED_FUNCTIONS = forwarded_json['EXPORTED_FUNCTIONS']

  pre, post = glue.split('// EMSCRIPTEN_END_FUNCS')

  pre = apply_script_source(pre)
  asm_extern_primitives = get_asm_extern_primitives(pre)
  metadata['externUses'] += asm_extern_primitives

  pre = memory_and_global_initializers(pre, metadata, mem_init)
  pre, funcs_js = get_js_funcs(pre, funcs)
  all_exported_functions = get_all_exported_functions(function_table_data)
  all_implemented = get_all_implemented(forwarded_json, metadata)
  check_all_implemented(all_implemented, pre)
  implemented_functions = get_implemented_functions(metadata)
  pre = include_asm_consts(pre, forwarded_json, metadata)
  pre = apply_table(pre)
  outfile.write(pre)
  pre = None

  # Move preAsms to their right place
  def move_preasm(m):
    contents = m.groups(0)[0]
    outfile.write(contents + '\n')
    return ''

  if not shared.Settings.BOOTSTRAPPING_STRUCT_INFO and len(funcs_js) > 1:
    funcs_js[1] = re.sub(r'/\* PRE_ASM \*/(.*)\n', move_preasm, funcs_js[1])

  if 'pre' in function_table_data:
    pre_tables = function_table_data['pre']
    del function_table_data['pre']
  else:
    pre_tables = ''

  function_table_sigs = list(function_table_data.keys())

  in_table, debug_tables, function_tables_defs = make_function_tables_defs(
    implemented_functions, all_implemented, function_table_data, metadata)

  exported_implemented_functions = get_exported_implemented_functions(
    all_exported_functions, all_implemented, metadata)

  # List of function signatures of used 'invoke_xxx()' functions in the application
  # For backwards compatibility if one might be using a mismatching Emscripten compiler version, if 'invokeFuncs' is not present in metadata,
  # use the full list of signatures in function table and generate invoke_() functions for all signatures in the program (producing excessive code size)
  # we must also emit the full list if we are emitting code that can be linked later
  if 'invokeFuncs' in metadata and not shared.Settings.LINKABLE:
    invoke_function_names = metadata['invokeFuncs']
  else:
    invoke_function_names = ['invoke_' + x for x in function_table_sigs]

  asm_setup = create_asm_setup(debug_tables, function_table_data, invoke_function_names, metadata)
  basic_funcs = create_basic_funcs(function_table_sigs, invoke_function_names)
  basic_vars = create_basic_vars(exported_implemented_functions, forwarded_json, metadata)

  funcs_js += create_mftCall_funcs(function_table_data)

  exports = create_exports(exported_implemented_functions, in_table, function_table_data, metadata)

  # calculate globals
  try:
    del forwarded_json['Variables']['globals']['_llvm_global_ctors'] # not a true variable
  except:
    pass
  if not shared.Settings.RELOCATABLE:
    global_vars = metadata['externs']
  else:
    global_vars = [] # linkable code accesses globals through function calls
  global_funcs = set(key for key, value in forwarded_json['Functions']['libraryFunctions'].items() if value != 2)
  global_funcs = sorted(global_funcs.difference(set(global_vars)).difference(implemented_functions))
  if shared.Settings.RELOCATABLE:
    global_funcs += ['g$' + extern for extern in metadata['externs']]

  # Tracks the set of used (minified) function names in
  # JS symbols imported to asm.js module.
  minified_js_names = MinifiedJsNameGenerator()

  # Converts list of imports ['foo', 'bar', ...] to a dictionary of
  # name mappings in form { 'minified': 'unminified', ... }
  def define_asmjs_import_names(imports):
    if shared.Settings.MINIFY_ASMJS_IMPORT_NAMES:
      return [(minified_js_names.generate(), i) for i in imports]
    else:
      return [(i, i) for i in imports]

  basic_funcs = define_asmjs_import_names(basic_funcs)
  global_funcs = define_asmjs_import_names(global_funcs)
  basic_vars = define_asmjs_import_names(basic_vars)
  global_vars = define_asmjs_import_names(global_vars)

  bg_funcs = basic_funcs + global_funcs
  bg_vars = basic_vars + global_vars
  asm_global_funcs = create_asm_global_funcs(bg_funcs, metadata)
  asm_global_vars = create_asm_global_vars(bg_vars)

  the_global = create_the_global(metadata)
  sending_vars = bg_funcs + bg_vars
  assert len(set(fix_import_name(minified) if minified == unminified else minified for (minified, unminified) in sending_vars)) == len(sending_vars), "Multiple imports mapped to the same name!"
  sending = '{\n  ' + ',\n  '.join('"%s": %s' % (fix_import_name(minified) if minified == unminified else minified, unminified) for (minified, unminified) in sending_vars) + '\n}'

  receiving = create_receiving(function_table_data, function_tables_defs,
                               exported_implemented_functions, metadata['initializers'])

  post = apply_table(post)
  post = apply_static_code_hooks(post)

  if shared.Settings.MINIMAL_RUNTIME:
    # Generate invocations for all global initializers directly off the asm export object, e.g. asm['__GLOBAL__INIT']();
    post = post.replace('/*** RUN_GLOBAL_INITIALIZERS(); ***/', '\n'.join(["asm['" + fix_export_name(x) + "']();" for x in global_initializer_funcs(metadata['initializers'])]))

    if shared.Settings.WASM:
      # Declare all exports out to global JS scope so that JS library functions can access them in a way that minifies well with Closure
      # e.g. var a,b,c,d,e,f;
      post = post.replace('/*** ASM_MODULE_EXPORTS_DECLARES ***/', 'var ' + ','.join(shared.Settings.MODULE_EXPORTS) + ';')

      post = post.replace('/*** ASM_MODULE_GLOBAL_EXPORTS ***/', create_global_exports())

      # Generate assignments from all asm.js/wasm exports out to the JS variables above: e.g. a = asm['a']; b = asm['b'];
      post = post.replace('/*** ASM_MODULE_EXPORTS ***/', receiving)
      receiving = ''

  function_tables_impls = make_function_tables_impls(function_table_data)
  final_function_tables = '\n'.join(function_tables_impls) + '\n' + function_tables_defs
  if shared.Settings.EMULATED_FUNCTION_POINTERS:
    final_function_tables = (
      final_function_tables
      .replace('var SIDE_FUNCTION_TABLE_', 'var FUNCTION_TABLE_')
      .replace('var dynCall_', '//')
    )

    def fix_asm_names(m):
      return asmjs_mangle(m.group(1))
    final_function_tables = re.sub(r"asm\['(\w+)'\]", fix_asm_names, final_function_tables)

  if DEBUG:
    logger.debug('asm text sizes' + str([
      [len(s) for s in funcs_js], len(asm_setup), len(asm_global_vars), len(asm_global_funcs), len(pre_tables),
      len('\n'.join(function_tables_impls)), len(function_tables_defs) + (function_tables_defs.count('\n') * len('  ')),
      len(exports), len(the_global), len(sending), len(receiving)]))
    logger.debug('  emscript: python processing: function tables and exports took %s seconds' % (time.time() - t))

  bundled_args = (funcs_js, asm_setup, the_global, sending, receiving, asm_global_vars,
                  asm_global_funcs, pre_tables, final_function_tables, exports)
  return (post, function_table_data, bundled_args)


def finalize_output(outfile, post, function_table_data, bundled_args, metadata, DEBUG):
  function_table_sigs = function_table_data.keys()
  module = create_module_asmjs(function_table_sigs, metadata, *bundled_args)

  if DEBUG:
    logger.debug('emscript: python processing: finalize')
    t = time.time()

  write_output_file(outfile, post, module)
  module = None

  if DEBUG:
    logger.debug('  emscript: python processing: finalize took %s seconds' % (time.time() - t))

  write_cyberdwarf_data(outfile, metadata)


# Given JS code that consists only exactly of a series of "var a = ...;\n var b = ...;" statements,
# this function collapses the redundant 'var ' statements at the beginning of each line to a
# single var a =..., b=..., c=...; statement.
def collapse_redundant_vars(code):
  if shared.Settings.WASM:
    return code # Skip if targeting Wasm, this does not matter there

  old_code = ''
  while code != old_code: # Repeated vars overlap, so can't run in one regex pass. Runs in O(log(N)) time
    old_code = code
    code = re.sub('(var [^;]*);\s*var ', r'\1,\n  ', code)
  return code


def global_initializer_funcs(initializers):
  # If we have at most one global ctor, no need to group global initializers.
  # Also in EVAL_CTORS mode, we want to try to evaluate the individual ctor functions, so in that mode,
  # do not group ctors into one.
  return ['globalCtors'] if (len(initializers) > 1 and not shared.Settings.EVAL_CTORS) else initializers


# Each .cpp file with global constructors generates a __GLOBAL__init() function that needs to be
# called to construct the global objects in that compilation unit. This function groups all these
# global initializer functions together into a single globalCtors() function that lives inside the
# asm.js/wasm module, and gets exported out to JS scope to be called at the startup of the application.
def create_global_initializer(initializers):
  # If we have no global ctors, don't even generate a dummy empty function to save code space
  # Also in EVAL_CTORS mode, we want to try to evaluate the individual ctor functions, so in that mode,
  # we do not group ctors into one.
  if 'globalCtors' not in global_initializer_funcs(initializers):
    return ''

  global_initializer = '''  function globalCtors() {
    %s
  }''' % '\n    '.join(i + '();' for i in initializers)

  return global_initializer


def create_module_asmjs(function_table_sigs, metadata,
                        funcs_js, asm_setup, the_global, sending, receiving, asm_global_vars,
                        asm_global_funcs, pre_tables, final_function_tables, exports):
  receiving += create_named_globals(metadata)
  runtime_funcs = create_runtime_funcs_asmjs(exports)

  asm_start_pre = create_asm_start_pre(asm_setup, the_global, sending, metadata)
  memory_views = create_memory_views(metadata)
  asm_temp_vars = create_asm_temp_vars(metadata)
  asm_runtime_thread_local_vars = create_asm_runtime_thread_local_vars()

  stack = ''
  if not shared.Settings.RELOCATABLE and not (shared.Settings.WASM and shared.Settings.SIDE_MODULE):
    if 'STACKTOP' in shared.Settings.ASM_PRIMITIVE_VARS:
      stack += apply_memory('  var STACKTOP = {{{ STACK_BASE }}};\n')
    if 'STACK_MAX' in shared.Settings.ASM_PRIMITIVE_VARS:
      stack += apply_memory('  var STACK_MAX = {{{ STACK_MAX }}};\n')

  if 'tempFloat' in shared.Settings.ASM_PRIMITIVE_VARS:
    temp_float = '  var tempFloat = %s;\n' % ('Math_fround(0)' if provide_fround() else '0.0')
  else:
    temp_float = ''
  async_state = '  var asyncState = 0;\n' if shared.Settings.EMTERPRETIFY_ASYNC else ''
  f0_fround = '  const f0 = Math_fround(0);\n' if provide_fround() else ''

  replace_memory = create_replace_memory(metadata)

  start_funcs_marker = '\n// EMSCRIPTEN_START_FUNCS\n'

  asm_end = create_asm_end(exports)

  asm_variables = collapse_redundant_vars(memory_views + asm_global_vars + asm_temp_vars + asm_runtime_thread_local_vars + '\n' + asm_global_funcs + stack + temp_float + async_state + f0_fround)
  asm_global_initializer = create_global_initializer(metadata['initializers'])

  module = [
    asm_start_pre,
    asm_variables,
    replace_memory,
    start_funcs_marker,
    asm_global_initializer
  ] + runtime_funcs + funcs_js + [
    '\n  ',
    pre_tables, final_function_tables, asm_end,
    '\n', receiving, ';\n'
  ]

  if shared.Settings.SIDE_MODULE:
    module.append('''
parentModule['registerFunctions'](%s, Module);
''' % str([str(f) for f in function_table_sigs]))

  return module


def write_output_file(outfile, post, module):
  for i in range(len(module)): # do this loop carefully to save memory
    module[i] = normalize_line_endings(module[i])
    outfile.write(module[i])

  post = normalize_line_endings(post)
  outfile.write(post)


def write_cyberdwarf_data(outfile, metadata):
  if not shared.Settings.CYBERDWARF:
    return

  assert('cyberdwarf_data' in metadata)
  cd_file_name = outfile.name + ".cd"
  with open(cd_file_name, 'w') as f:
    json.dump({'cyberdwarf': metadata['cyberdwarf_data']}, f)


def create_backend_cmd(infile, temp_js):
  """Create asm.js backend command from settings dict"""
  args = [
    shared.LLVM_COMPILER, infile, '-march=js', '-filetype=asm', '-o', temp_js,
    '-emscripten-stack-size=%d' % shared.Settings.TOTAL_STACK,
    '-O%s' % shared.Settings.OPT_LEVEL,
  ]
  if shared.Settings.PRECISE_F32:
    args += ['-emscripten-precise-f32']
  if shared.Settings.USE_PTHREADS:
    args += ['-emscripten-enable-pthreads']
  if shared.Settings.WARN_UNALIGNED:
    args += ['-emscripten-warn-unaligned']
  if shared.Settings.RESERVED_FUNCTION_POINTERS > 0:
    args += ['-emscripten-reserved-function-pointers=%d' % shared.Settings.RESERVED_FUNCTION_POINTERS]
  if shared.Settings.ASSERTIONS > 0:
    args += ['-emscripten-assertions=%d' % shared.Settings.ASSERTIONS]
  if shared.Settings.ALIASING_FUNCTION_POINTERS == 0:
    args += ['-emscripten-no-aliasing-function-pointers']
  if shared.Settings.EMULATED_FUNCTION_POINTERS:
    args += ['-emscripten-emulated-function-pointers']
  if shared.Settings.EMULATE_FUNCTION_POINTER_CASTS:
    args += ['-emscripten-emulate-function-pointer-casts']
  if shared.Settings.RELOCATABLE:
    args += ['-emscripten-relocatable']
    args += ['-emscripten-global-base=0']
  elif shared.Settings.GLOBAL_BASE >= 0:
    args += ['-emscripten-global-base=%d' % shared.Settings.GLOBAL_BASE]
  if shared.Settings.SIDE_MODULE:
    args += ['-emscripten-side-module']
  if shared.Settings.LEGALIZE_JS_FFI != 1:
    args += ['-emscripten-legalize-javascript-ffi=0']
  if shared.Settings.DISABLE_EXCEPTION_CATCHING != 1:
    args += ['-enable-emscripten-cpp-exceptions']
    if shared.Settings.DISABLE_EXCEPTION_CATCHING == 2:
      args += ['-emscripten-cpp-exceptions-whitelist=' + ','.join(shared.Settings.EXCEPTION_CATCHING_WHITELIST or ['fake'])]
  if shared.Settings.ASYNCIFY:
    args += ['-emscripten-asyncify']
    args += ['-emscripten-asyncify-functions=' + ','.join(shared.Settings.ASYNCIFY_FUNCTIONS)]
    args += ['-emscripten-asyncify-whitelist=' + ','.join(shared.Settings.ASYNCIFY_WHITELIST)]
  if not shared.Settings.EXIT_RUNTIME:
    args += ['-emscripten-no-exit-runtime']
  if shared.Settings.WORKAROUND_IOS_9_RIGHT_SHIFT_BUG:
    args += ['-emscripten-asmjs-work-around-ios-9-right-shift-bug']
  if shared.Settings.WASM:
    args += ['-emscripten-wasm']
    if shared.Building.is_wasm_only():
      args += ['-emscripten-only-wasm']
  if shared.Settings.CYBERDWARF:
    args += ['-enable-cyberdwarf']
  return args


def optimize_syscalls(declares, DEBUG):
  """Disables filesystem if only a limited subset of syscalls is used.

  Our syscalls are static, and so if we see a very limited set of them - in particular,
  no open() syscall and just simple writing - then we don't need full filesystem support.
  If FORCE_FILESYSTEM is set, we can't do this. We also don't do it if INCLUDE_FULL_LIBRARY, since
  not including the filesystem would mean not including the full JS libraries, and the same for
  MAIN_MODULE since a side module might need the filesystem.
  """
  relevant_settings = ['FORCE_FILESYSTEM', 'INCLUDE_FULL_LIBRARY', 'MAIN_MODULE']
  if any(shared.Settings[s] for s in relevant_settings):
    return

  if shared.Settings.FILESYSTEM == 0:
    # without filesystem support, it doesn't matter what syscalls need
    shared.Settings.SYSCALLS_REQUIRE_FILESYSTEM = 0
  else:
    syscall_prefix = '__syscall'
    syscall_numbers = [d[len(syscall_prefix):] for d in declares if d.startswith(syscall_prefix)]
    syscalls = [int(s) for s in syscall_numbers if is_int(s)]
    if set(syscalls).issubset(set([6, 54, 140, 146])): # close, ioctl, llseek, writev
      if DEBUG:
        logger.debug('very limited syscalls (%s) so disabling full filesystem support', ', '.join(str(s) for s in syscalls))
      shared.Settings.SYSCALLS_REQUIRE_FILESYSTEM = 0


def is_int(x):
  try:
    int(x)
    return True
  except:
    return False


def align_memory(addr):
  return (addr + 15) & -16


def align_static_bump(metadata):
  metadata['staticBump'] = align_memory(metadata['staticBump'])
  return metadata['staticBump']


def update_settings_glue(metadata):
  if shared.Settings.CYBERDWARF:
    shared.Settings.DEFAULT_LIBRARY_FUNCS_TO_INCLUDE.append("cyberdwarf_Debugger")
    shared.Settings.EXPORTED_FUNCTIONS.append("cyberdwarf_Debugger")

  # Integrate info from backend
  if shared.Settings.SIDE_MODULE:
    # we don't need any JS library contents in side modules
    shared.Settings.DEFAULT_LIBRARY_FUNCS_TO_INCLUDE = []

  if metadata.get('cantValidate') and shared.Settings.ASM_JS != 2:
    logger.warning('disabling asm.js validation due to use of non-supported features: ' + metadata['cantValidate'])
    shared.Settings.ASM_JS = 2

  all_funcs = shared.Settings.DEFAULT_LIBRARY_FUNCS_TO_INCLUDE + [shared.JS.to_nice_ident(d) for d in metadata['declares']]
  implemented_funcs = [x[1:] for x in metadata['implementedFunctions']]
  shared.Settings.DEFAULT_LIBRARY_FUNCS_TO_INCLUDE = sorted(set(all_funcs).difference(implemented_funcs))
  shared.Settings.DEFAULT_LIBRARY_FUNCS_TO_INCLUDE += [x[1:] for x in metadata['externs']]

  if metadata['simd']:
    shared.Settings.SIMD = 1
    if shared.Settings.ASM_JS != 2:
      logger.warning('disabling asm.js validation due to use of SIMD')
      shared.Settings.ASM_JS = 2

  shared.Settings.MAX_GLOBAL_ALIGN = metadata['maxGlobalAlign']
  shared.Settings.IMPLEMENTED_FUNCTIONS = metadata['implementedFunctions']

  # Extract the list of function signatures that MAIN_THREAD_EM_ASM blocks in
  # the compiled code have, each signature will need a proxy function invoker
  # generated for it.
  def read_proxied_function_signatures(asmConsts):
    proxied_function_signatures = set()
    for _, sigs, proxying_types in asmConsts.values():
      for sig, proxying_type in zip(sigs, proxying_types):
        if proxying_type == 'sync_on_main_thread_':
          proxied_function_signatures.add(sig + '_sync')
        elif proxying_type == 'async_on_main_thread_':
          proxied_function_signatures.add(sig + '_async')
    return list(proxied_function_signatures)

  # Proxying EM_ASM calls is not yet implemented in Wasm backend
  if not shared.Settings.WASM_BACKEND:
    shared.Settings.PROXIED_FUNCTION_SIGNATURES = read_proxied_function_signatures(metadata['asmConsts'])

  shared.Settings.STATIC_BUMP = align_static_bump(metadata)

  if shared.Settings.WASM_BACKEND:
    shared.Settings.BINARYEN_FEATURES = metadata['features']
    shared.Settings.WASM_TABLE_SIZE = metadata['tableSize']
    if shared.Settings.RELOCATABLE:
      # When building relocatable output (e.g. MAIN_MODULE) the reported table
      # size does not include the reserved slot at zero for the null pointer.
      # Instead we use __table_base to offset the elements by 1.
      shared.Settings.WASM_TABLE_SIZE += 1


# static code hooks
class StaticCodeHooks:
  atinits = []
  atmains = []
  atexits = []


def apply_static_code_hooks(code):
  code = code.replace('{{{ ATINITS }}}', StaticCodeHooks.atinits)
  code = code.replace('{{{ ATMAINS }}}', StaticCodeHooks.atmains)
  code = code.replace('{{{ ATEXITS }}}', StaticCodeHooks.atexits)
  return code


def apply_forwarded_data(forwarded_data):
  forwarded_json = json.loads(forwarded_data)
  # Be aware of JS static allocations
  shared.Settings.STATIC_BUMP = forwarded_json['STATIC_BUMP']
  # Be aware of JS static code hooks
  StaticCodeHooks.atinits = str(forwarded_json['ATINITS'])
  StaticCodeHooks.atmains = str(forwarded_json['ATMAINS'])
  StaticCodeHooks.atexits = str(forwarded_json['ATEXITS'])


def compile_settings(compiler_engine, libraries, temp_files):
  # Save settings to a file to work around v8 issue 1579
  with temp_files.get_file('.txt') as settings_file:
    with open(settings_file, 'w') as s:
      json.dump(shared.Settings.to_dict(), s, sort_keys=True)

    # Call js compiler
    env = os.environ.copy()
    env['EMCC_BUILD_DIR'] = os.getcwd()
    out = jsrun.run_js_tool(path_from_root('src', 'compiler.js'), compiler_engine,
                            [settings_file] + libraries, stdout=subprocess.PIPE, stderr=STDERR_FILE,
                            cwd=path_from_root('src'), env=env)
  assert '//FORWARDED_DATA:' in out, 'Did not receive forwarded data in pre output - process failed?'
  glue, forwarded_data = out.split('//FORWARDED_DATA:')

  apply_forwarded_data(forwarded_data)

  return glue, forwarded_data


class Memory():
  def __init__(self):
    # Note: if RELOCATABLE, then only relative sizes can be computed, and we don't
    #       actually write out any absolute memory locations ({{{ STACK_BASE }}}
    #       does not exist, etc.)

    # Memory layout:
    #  * first the static globals
    self.global_base = shared.Settings.GLOBAL_BASE
    self.static_bump = shared.Settings.STATIC_BUMP
    #  * then the stack (up on fastcomp, down on upstream)
    self.stack_low = align_memory(self.global_base + self.static_bump)
    self.stack_high = align_memory(self.stack_low + shared.Settings.TOTAL_STACK)
    if shared.Settings.WASM_BACKEND:
      self.stack_base = self.stack_high
      self.stack_max = self.stack_low
    else:
      self.stack_base = self.stack_low
      self.stack_max = self.stack_high
    #  * then dynamic memory begins
    self.dynamic_base = align_memory(self.stack_high)

    if self.dynamic_base >= shared.Settings.TOTAL_MEMORY:
     exit_with_error('Memory is not large enough for static data (%d) plus the stack (%d), please increase TOTAL_MEMORY (%d) to at least %d' % (self.static_bump, shared.Settings.TOTAL_STACK, shared.Settings.TOTAL_MEMORY, self.dynamic_base))


def apply_memory(js):
  # Apply the statically-at-compile-time computed memory locations.
  memory = Memory()

  # Write it all out
  js = js.replace('{{{ STATIC_BUMP }}}', str(memory.static_bump))
  js = js.replace('{{{ STACK_BASE }}}', str(memory.stack_base))
  js = js.replace('{{{ STACK_MAX }}}', str(memory.stack_max))
  js = js.replace('{{{ DYNAMIC_BASE }}}', str(memory.dynamic_base))

  logger.debug('global_base: %d stack_base: %d, stack_max: %d, dynamic_base: %d, static bump: %d', memory.global_base, memory.stack_base, memory.stack_max, memory.dynamic_base, memory.static_bump)

  return js


def apply_table(js):
  js = js.replace('{{{ WASM_TABLE_SIZE }}}', str(shared.Settings.WASM_TABLE_SIZE))

  return js


def apply_script_source(js):
  js = js.replace('{{{ TARGET_BASENAME }}}', shared.Settings.TARGET_BASENAME)

  return js


def memory_and_global_initializers(pre, metadata, mem_init):
  if shared.Settings.SIMD == 1:
    pre = open(path_from_root(os.path.join('src', 'ecmascript_simd.js'))).read() + '\n\n' + pre

  staticbump = shared.Settings.STATIC_BUMP

  pthread = ''
  if shared.Settings.USE_PTHREADS:
    pthread = 'if (!ENVIRONMENT_IS_PTHREAD)'

  global_initializers = ''
  if not shared.Settings.MINIMAL_RUNTIME:
    # In traditional runtime, global initializers are pushed to the __ATINIT__ array to be processed when runtime is loaded
    # In MINIMAL_RUNTIME global initializers are invoked directly off of the asm[''] export object, so this does not apply.
    global_initializers = global_initializer_funcs(metadata['initializers'])
    if len(global_initializers) > 0:
      global_initializers = ', '.join('{ func: function() { %s() } }' % i for i in global_initializers)
      global_initializers = '/* global initializers */ {pthread} __ATINIT__.push({global_initializers});'.format(pthread=pthread, global_initializers=global_initializers)
    else:
      global_initializers = '/* global initializers */ /*__ATINIT__.push();*/'

  pre = pre.replace('STATICTOP = STATIC_BASE + 0;', '''\
STATICTOP = STATIC_BASE + {staticbump};
{global_initializers}
{mem_init}'''.format(staticbump=staticbump,
                     global_initializers=global_initializers,
                     mem_init=mem_init))

  if shared.Settings.SIDE_MODULE:
    pre = pre.replace('GLOBAL_BASE', 'gb')

  pre = apply_memory(pre)
  pre = apply_static_code_hooks(pre)

  return pre


def get_js_funcs(pre, funcs):
  funcs_js = [funcs]
  parts = pre.split('// ASM_LIBRARY FUNCTIONS\n')
  if len(parts) > 1:
    pre = parts[0]
    funcs_js.append(parts[1])
  return pre, funcs_js


def get_all_exported_functions(function_table_data):
  # both asm.js and otherwise
  all_exported_functions = set(shared.Settings.EXPORTED_FUNCTIONS)

  # additional functions to export from asm, if they are implemented
  for additional_export in shared.Settings.DEFAULT_LIBRARY_FUNCS_TO_INCLUDE:
    all_exported_functions.add('_' + additional_export)
  if shared.Settings.EXPORT_FUNCTION_TABLES:
    for table in function_table_data.values():
      for func in table.split('[')[1].split(']')[0].split(','):
        if func[0] == '_':
          all_exported_functions.add(func)
  return all_exported_functions


def get_all_implemented(forwarded_json, metadata):
  return metadata['implementedFunctions'] + list(forwarded_json['Functions']['implementedFunctions'].keys()) # XXX perf?


def check_all_implemented(all_implemented, pre):
  # we are not checking anyway, so just skip this
  if not shared.Settings.ERROR_ON_UNDEFINED_SYMBOLS and not shared.Settings.WARN_ON_UNDEFINED_SYMBOLS:
    return
  # the initial list of missing functions are those we expected to export, but were not implemented in compiled code
  missing = list(set(shared.Settings.ORIGINAL_EXPORTED_FUNCTIONS) - set(all_implemented))
  # special-case malloc, EXPORTED by default for internal use, but we bake in a
  # trivial allocator and warn at runtime if used in ASSERTIONS
  if '_malloc' in missing:
    missing.remove('_malloc')

  for requested in missing:
    in_pre = ('function ' + asstr(requested)) in pre
    if not in_pre:
      # could be a js library func
      if shared.Settings.ERROR_ON_UNDEFINED_SYMBOLS:
        exit_with_error('undefined exported function: "%s"', requested)
      elif shared.Settings.WARN_ON_UNDEFINED_SYMBOLS:
        logger.warning('undefined exported function: "%s"', requested)


def get_exported_implemented_functions(all_exported_functions, all_implemented, metadata):
  funcs = set(metadata['exports'])
  export_bindings = shared.Settings.EXPORT_BINDINGS
  export_all = shared.Settings.EXPORT_ALL
  for key in all_implemented:
    if key in all_exported_functions or export_all or (export_bindings and key.startswith('_emscripten_bind')):
      funcs.add(key)

  if not export_all:
    for name, alias in metadata['aliases'].items():
      # here we export the aliases,
      # if not the side module (which imports the alias)
      # will not be able to get to the actual implementation
      if alias in all_implemented and name in all_exported_functions:
        funcs.add(alias)

  funcs = list(funcs) + global_initializer_funcs(metadata['initializers'])

  if not shared.Settings.ONLY_MY_CODE:
    if shared.Settings.ALLOW_MEMORY_GROWTH:
      funcs.append('_emscripten_replace_memory')
    if not shared.Settings.SIDE_MODULE and not shared.Settings.MINIMAL_RUNTIME:
      funcs += ['stackAlloc', 'stackSave', 'stackRestore', 'establishStackSpace']
    if shared.Settings.EMTERPRETIFY:
      funcs += ['emterpret']
      if shared.Settings.EMTERPRETIFY_ASYNC:
        funcs += ['setAsyncState', 'emtStackSave', 'emtStackRestore', 'getEmtStackMax', 'setEmtStackMax']
    if shared.Settings.ASYNCIFY and need_asyncify(funcs):
      funcs += ['setAsync']

  return sorted(set(funcs))


def get_implemented_functions(metadata):
  return set(metadata['implementedFunctions'])


def proxy_debug_print(sync):
  if shared.Settings.PTHREADS_DEBUG:
    if sync:
      return 'warnOnce("sync proxying function " + code);'
    else:
      return 'warnOnce("async proxying function " + code);'
  return ''


def include_asm_consts(pre, forwarded_json, metadata):
  if shared.Settings.WASM and shared.Settings.SIDE_MODULE:
    if metadata['asmConsts']:
      exit_with_error('EM_ASM is not yet supported in shared wasm module (it cannot be stored in the wasm itself, need some solution)')

  asm_consts, all_sigs = all_asm_consts(metadata)
  asm_const_funcs = []
  for sig, call_type in all_sigs:
    if 'j' in sig:
      exit_with_error('emscript: EM_ASM should not receive i64s as inputs, they are not valid in JS')
    if '_emscripten_asm_const_' + call_type + sig in forwarded_json['Functions']['libraryFunctions']:
      continue # Only one invoker needs to be emitted for each ASM_CONST (signature x call_type) item
    forwarded_json['Functions']['libraryFunctions']['_emscripten_asm_const_' + call_type + sig] = 1
    args = ['a%d' % i for i in range(len(sig) - 1)]
    all_args = ['code'] + args

    pre_asm_const = ''

    if shared.Settings.USE_PTHREADS:
      sync_proxy = call_type == 'sync_on_main_thread_'
      async_proxy = call_type == 'async_on_main_thread_'
      proxied = sync_proxy or async_proxy
      if proxied:
        # In proxied function calls, positive integers 1, 2, 3, ... denote pointers
        # to regular C compiled functions. Negative integers -1, -2, -3, ... denote
        # indices to EM_ASM() blocks, so remap the EM_ASM() indices from 0, 1, 2,
        # ... over to the negative integers starting at -1.
        proxy_args = ['-1 - code', str(int(sync_proxy))] + args
        pre_asm_const += '  if (ENVIRONMENT_IS_PTHREAD) { ' + proxy_debug_print(sync_proxy) + 'return _emscripten_proxy_to_main_thread_js(' + ', '.join(proxy_args) + '); }\n'

    if shared.Settings.EMTERPRETIFY_ASYNC and shared.Settings.ASSERTIONS:
      # we cannot have an EM_ASM on the stack when saving/loading
      pre_asm_const += "  assert(typeof EmterpreterAsync !== 'object' || EmterpreterAsync.state !== 2, 'cannot have an EM_ASM on the stack when emterpreter pauses/resumes - the JS is not emterpreted, so we would end up running it again from the start');\n"

    asm_const_funcs.append(r'''
function _emscripten_asm_const_%s(%s) {
%s  return ASM_CONSTS[code](%s);
}''' % (call_type + asstr(sig), ', '.join(all_args), pre_asm_const, ', '.join(args)))

  asm_consts_text = '\nvar ASM_CONSTS = [' + ',\n '.join(asm_consts) + '];\n'
  asm_funcs_text = '\n'.join(asm_const_funcs) + '\n'

  em_js_funcs = create_em_js(forwarded_json, metadata)
  em_js_text = '\n'.join(em_js_funcs) + '\n'

  body_marker = '// === Body ==='
  return pre.replace(body_marker, body_marker + '\n' + asm_consts_text + asstr(asm_funcs_text) + em_js_text)


# Test if the parentheses at body[openIdx] and body[closeIdx] are a match to
# each other.
def parentheses_match(body, openIdx, closeIdx):
  if closeIdx < 0:
    closeIdx += len(body)
  count = 1
  for i in range(openIdx + 1, closeIdx + 1):
    if body[i] == body[openIdx]:
      count += 1
    elif body[i] == body[closeIdx]:
      count -= 1
      if count <= 0:
        return i == closeIdx
  return False


def trim_asm_const_body(body):
  body = body.strip()
  orig = None
  while orig != body:
    orig = body
    if len(body) > 1 and body[0] == '"' and body[-1] == '"':
      body = body[1:-1].replace('\\"', '"').strip()
    if len(body) > 1 and body[0] == '{' and body[-1] == '}' and parentheses_match(body, 0, -1):
      body = body[1:-1].strip()
    if len(body) > 1 and body[0] == '(' and body[-1] == ')' and parentheses_match(body, 0, -1):
      body = body[1:-1].strip()
  return body


def all_asm_consts(metadata):
  asm_consts = [0] * len(metadata['asmConsts'])
  all_sigs = []
  for k, v in metadata['asmConsts'].items():
    const, sigs, call_types = v
    const = asstr(const)
    const = trim_asm_const_body(const)
    const = '{ ' + const + ' }'
    args = []
    arity = max(len(s) for s in sigs) - 1
    for i in range(arity):
      args.append('$' + str(i))
    const = 'function(' + ', '.join(args) + ') ' + const
    asm_consts[int(k)] = const
    assert(len(sigs) == len(call_types))
    for sig, call_type in zip(sigs, call_types):
      all_sigs.append((sig, call_type))
  return asm_consts, all_sigs


def unfloat(s):
  """lower float to double for ffis"""
  return 'd' if s == 'f' else s


def make_function_tables_defs(implemented_functions, all_implemented, function_table_data, metadata):
  class Counter(object):
    next_bad_item = 0
    next_item = 0
    pre = []

  in_table = set()
  debug_tables = {}

  def make_params(sig):
    return ','.join('p%d' % p for p in range(len(sig) - 1))

  def make_coerced_params(sig):
    return ','.join(shared.JS.make_coercion('p%d', unfloat(sig[p + 1])) % p for p in range(len(sig) - 1))

  def make_coercions(sig):
    return ';'.join('p%d = %s' % (p, shared.JS.make_coercion('p%d' % p, sig[p + 1])) for p in range(len(sig) - 1)) + ';'

  # when emulating function pointer casts, we need to know what is the target of each pointer
  if shared.Settings.EMULATE_FUNCTION_POINTER_CASTS and not shared.Settings.WASM:
    function_pointer_targets = {}
    for sig, table in function_table_data.items():
      start = table.index('[')
      end = table.rindex(']')
      body = table[start + 1:end].split(',')
      for i, parsed in enumerate(x.strip() for x in body):
        if parsed != '0':
          assert i not in function_pointer_targets
          function_pointer_targets[i] = [sig, str(parsed)]

  def make_table(sig, raw):
    if '[]' in raw:
      return ('', '') # empty table
    params = make_params(sig)
    coerced_params = make_coerced_params(sig)
    coercions = make_coercions(sig)

    def make_bad(target=None):
      i = Counter.next_bad_item
      Counter.next_bad_item += 1
      if target is None:
        target = i
      name = 'b' + str(i)
      if not shared.Settings.ASSERTIONS:
        if 'abort' in shared.Settings.RUNTIME_FUNCS_TO_IMPORT:
          code = 'abort(%s);' % target
        else:
          # Advanced use: developers is generating code that does not include the function 'abort()'. Generate invalid
          # function pointers to be no-op passthroughs that silently continue execution.
          code = '\n/*execution is supposed to abort here, but you did not include "abort" in RUNTIME_FUNCS_TO_IMPORT (to save code size?). Silently trucking through, enjoy :)*/\n'
      else:
        code = 'nullFunc_' + sig + '(%d);' % target
      if sig[0] != 'v':
        code += 'return %s' % shared.JS.make_initializer(sig[0]) + ';'
      return name, make_func(name, code, params, coercions)

    bad, bad_func = make_bad() # the default bad func
    if shared.Settings.ASSERTIONS <= 1:
      Counter.pre = [bad_func]
    else:
      Counter.pre = []
    start = raw.index('[')
    end = raw.rindex(']')
    body = raw[start + 1:end].split(',')
    if shared.Settings.EMULATED_FUNCTION_POINTERS:
      def receive(item):
        if item == '0':
          return item
        if item not in all_implemented:
          # this is not implemented; it would normally be wrapped, but with emulation, we just use it directly outside
          return item
        in_table.add(item)
        return "asm['" + fix_export_name(item) + "']"

      body = [receive(b) for b in body]
    for j in range(shared.Settings.RESERVED_FUNCTION_POINTERS):
      curr = 'jsCall_%s_%s' % (sig, j)
      body[1 + j] = curr
      implemented_functions.add(curr)
    Counter.next_item = 0

    def fix_item(item):
      j = Counter.next_item
      Counter.next_item += 1
      newline = Counter.next_item % 30 == 29
      if item == '0':
        # emulate all non-null pointer calls, if asked to
        if j > 0 and shared.Settings.EMULATE_FUNCTION_POINTER_CASTS and not shared.Settings.WASM and j in function_pointer_targets:
          proper_sig, proper_target = function_pointer_targets[j]
          if shared.Settings.EMULATED_FUNCTION_POINTERS:
            if proper_target in all_implemented:
              proper_target = "asm['" + fix_export_name(proper_target) + "']"

          def make_emulated_param(i):
            if i >= len(sig):
              return shared.JS.make_initializer(proper_sig[i]) # extra param, just send a zero
            return shared.JS.make_coercion('p%d' % (i - 1), proper_sig[i], convert_from=sig[i])

          proper_code = proper_target + '(' + ','.join([make_emulated_param(i + 1) for i in range(len(proper_sig) - 1)]) + ')'
          if proper_sig[0] != 'v':
            # proper sig has a return, which the wrapper may or may not use
            proper_code = shared.JS.make_coercion(proper_code, proper_sig[0])
            if proper_sig[0] != sig[0]:
              # first coercion ensured we call the target ok; this one ensures we return the right type in the wrapper
              proper_code = shared.JS.make_coercion(proper_code, sig[0], convert_from=proper_sig[0])
            if sig[0] != 'v':
              proper_code = 'return ' + proper_code
          else:
            # proper sig has no return, we may need a fake return
            if sig[0] != 'v':
              proper_code = 'return ' + shared.JS.make_initializer(sig[0])
          name = 'fpemu_%s_%d' % (sig, j)
          wrapper = make_func(name, proper_code, params, coercions)
          Counter.pre.append(wrapper)
          return name if not newline else (name + '\n')

        if shared.Settings.ASSERTIONS <= 1:
          return bad if not newline else (bad + '\n')

        specific_bad, specific_bad_func = make_bad(j)
        Counter.pre.append(specific_bad_func)
        return specific_bad if not newline else (specific_bad + '\n')

      if item.startswith("asm['"):
        clean_item = asmjs_mangle(item.replace("asm['", '').replace("']", ''))
      else:
        clean_item = item
      # when emulating function pointers, we don't need wrappers
      # but if relocating, then we also have the copies in-module, and do
      # in wasm we never need wrappers though
      if clean_item not in implemented_functions and not (shared.Settings.EMULATED_FUNCTION_POINTERS and not shared.Settings.RELOCATABLE) and not shared.Settings.WASM:
        # this is imported into asm, we must wrap it
        call_ident = clean_item
        if call_ident in metadata['redirects']:
          call_ident = metadata['redirects'][call_ident]
        if not call_ident.startswith('_') and not call_ident.startswith('Math_'):
          call_ident = '_' + call_ident
        code = call_ident + '(' + coerced_params + ')'
        if sig[0] != 'v':
          # ffis cannot return float
          if sig[0] == 'f':
            code = '+' + code
          code = 'return ' + shared.JS.make_coercion(code, sig[0])
        code += ';'
        Counter.pre.append(make_func(clean_item + '__wrapper', code, params, coercions))
        assert not sig == 'X', 'must know the signature in order to create a wrapper for "%s" (TODO for shared wasm modules)' % item
        return clean_item + '__wrapper'
      return item if not newline else (item + '\n')

    if shared.Settings.ASSERTIONS >= 2:
      debug_tables[sig] = body
    body = ','.join(fix_item(b) for b in body)
    return ('\n'.join(Counter.pre), ''.join([raw[:start + 1], body, raw[end:]]))

  infos = [make_table(sig, raw) for sig, raw in function_table_data.items()]
  Counter.pre = []

  function_tables_defs = '\n'.join([info[0] for info in infos]) + '\n'
  function_tables_defs += '\n// EMSCRIPTEN_END_FUNCS\n'
  function_tables_defs += '\n'.join([info[1] for info in infos])
  return in_table, debug_tables, function_tables_defs


def make_func(name, code, params, coercions):
  return 'function %s(%s) {\n %s %s\n}' % (name, params, coercions, code)


# asm.js function tables have one table in each linked asm.js module, so we
# can't just dynCall into them - ftCall exists for that purpose. In wasm,
# even linked modules share the table, so it's all fine.
def asm_js_emulated_function_pointers():
  return shared.Settings.EMULATED_FUNCTION_POINTERS and not shared.Settings.WASM


def make_function_tables_impls(function_table_data):
  function_tables_impls = []
  for sig, table in function_table_data.items():
    args = ','.join(['a' + str(i) for i in range(1, len(sig))])
    arg_coercions = ' '.join(['a' + str(i) + '=' + shared.JS.make_coercion('a' + str(i), sig[i]) + ';' for i in range(1, len(sig))])
    coerced_args = ','.join([shared.JS.make_coercion('a' + str(i), sig[i]) for i in range(1, len(sig))])
    sig_mask = str(table.count(','))
    if not (shared.Settings.WASM and shared.Settings.EMULATED_FUNCTION_POINTERS):
      ret = 'FUNCTION_TABLE_%s[index&%s](%s)' % (sig, sig_mask, coerced_args)
    else:
      # for wasm with emulated function pointers, emit an mft_SIG(..) call, we avoid asm.js function tables there.
      ret = 'mftCall_%s(index%s%s)' % (sig, ',' if len(sig) > 1 else '', coerced_args)
    ret = ('return ' if sig[0] != 'v' else '') + shared.JS.make_coercion(ret, sig[0])
    if not asm_js_emulated_function_pointers():
      function_tables_impls.append('''
function dynCall_%s(index%s%s) {
  index = index|0;
  %s
  %s;
}
''' % (sig, ',' if len(sig) > 1 else '', args, arg_coercions, ret))
    else:
      function_tables_impls.append('''
var dynCall_%s = ftCall_%s;
''' % (sig, sig))

    ffi_args = ','.join([shared.JS.make_coercion('a' + str(i), sig[i], ffi_arg=True) for i in range(1, len(sig))])
    for i in range(shared.Settings.RESERVED_FUNCTION_POINTERS):
      jsret = ('return ' if sig[0] != 'v' else '') + shared.JS.make_coercion('jsCall_%s(%d%s%s)' % (sig, i, ',' if ffi_args else '', ffi_args), sig[0], ffi_result=True)
      function_tables_impls.append('''
function jsCall_%s_%s(%s) {
  %s
  %s;
}

''' % (sig, i, args, arg_coercions, jsret))
  return function_tables_impls


def create_mftCall_funcs(function_table_data):
  if not asm_js_emulated_function_pointers():
    return []
  if shared.Settings.WASM or not shared.Settings.RELOCATABLE:
    return []

  mftCall_funcs = []
  # in wasm, emulated function pointers are just simple table calls
  for sig, table in function_table_data.items():
    return_type, sig_args = sig[0], sig[1:]
    num_args = len(sig_args)
    params = ','.join(['ptr'] + ['p%d' % i for i in range(num_args)])
    coerced_params = ','.join([shared.JS.make_coercion('ptr', 'i')] + [shared.JS.make_coercion('p%d' % i, unfloat(sig_args[i])) for i in range(num_args)])
    coercions = ';'.join(['ptr = ptr | 0'] + ['p%d = %s' % (i, shared.JS.make_coercion('p%d' % i, unfloat(sig_args[i]))) for i in range(num_args)]) + ';'
    mini_coerced_params = ','.join([shared.JS.make_coercion('p%d' % i, sig_args[i]) for i in range(num_args)])
    maybe_return = '' if return_type == 'v' else 'return'
    final_return = maybe_return + ' ' + shared.JS.make_coercion('ftCall_' + sig + '(' + coerced_params + ')', unfloat(return_type)) + ';'
    if shared.Settings.EMULATED_FUNCTION_POINTERS == 1:
      body = final_return
    else:
      sig_mask = str(table.count(','))
      body = ('if (((ptr|0) >= (fb|0)) & ((ptr|0) < (fb + ' + sig_mask + ' | 0))) { ' + maybe_return + ' ' +
              shared.JS.make_coercion(
                'FUNCTION_TABLE_' + sig + '[(ptr-fb)&' + sig_mask + '](' +
                mini_coerced_params + ')', return_type, ffi_arg=True
              ) + '; ' + ('return;' if return_type == 'v' else '') + ' }' + final_return)
    mftCall_funcs.append(make_func('mftCall_' + sig, body, params, coercions) + '\n')
  return mftCall_funcs


def get_function_pointer_error(sig, function_table_sigs):
  if shared.Settings.ASSERTIONS <= 1:
    extra = ' err("Build with ASSERTIONS=2 for more info.");'
    pointer = ' '
  else:
    pointer = ' \'" + x + "\' '
    extra = ' err("This pointer might make sense in another type signature: '
    # sort signatures, attempting to show most likely related ones first
    sigs = list(function_table_sigs)
    sigs.sort(key=signature_sort_key(sig))
    for other in sigs:
      if other != sig:
        extra += other + ': " + debug_table_' + other + '[x] + "  '
    extra += '"); '
  return 'err("Invalid function pointer' + pointer + 'called with signature \'' + sig + '\'. ' + \
         'Perhaps this is an invalid value (e.g. caused by calling a virtual method on a NULL pointer)? ' + \
         'Or calling a function with an incorrect type, which will fail? ' + \
         '(it is worth building your source files with -Werror (warnings are errors), as warnings can indicate undefined behavior which can cause this)' + \
         '"); ' + extra


def signature_sort_key(sig):
  def closure(other):
    ret = 0
    minlen = min(len(other), len(sig))
    maxlen = min(len(other), len(sig))
    if other.startswith(sig) or sig.startswith(other):
      ret -= 1000 # prioritize prefixes, could be dropped params
    ret -= 133 * difflib.SequenceMatcher(a=other, b=sig).ratio() # prioritize on diff similarity
    ret += 15 * abs(len(other) - len(sig)) / float(maxlen) # deprioritize the bigger the length difference is
    for i in range(minlen):
      if other[i] == sig[i]:
        ret -= 5 / float(maxlen) # prioritize on identically-placed params
    ret += 20 * len(other) # deprioritize on length
    return ret
  return closure


def asm_backend_uses(metadata, symbol):
  # If doing dynamic linking, we should generate full set of runtime primitives, since we cannot know up front ahead
  # of time what the dynamically linked in modules will need. Also with SAFE_HEAP and Emterpretify, generate full set of views.
  if shared.Settings.MAIN_MODULE or shared.Settings.SIDE_MODULE or shared.Settings.SAFE_HEAP or shared.Settings.EMTERPRETIFY:
    return True

  # Allow querying asm_backend_uses(metadata, 'Math.') to find if any of the Math objects are used
  if symbol.endswith('.'):
    return any(e.startswith(symbol) for e in metadata['externUses'])
  else:
    # Querying a single symbol
    return symbol in metadata['externUses']


def create_asm_global_funcs(bg_funcs, metadata):
  maths = ['Math.' + func for func in ['floor', 'abs', 'sqrt', 'pow', 'cos', 'sin', 'tan', 'acos', 'asin', 'atan', 'atan2', 'exp', 'log', 'ceil', 'imul', 'min', 'max', 'clz32']]
  if provide_fround():
    maths += ['Math.fround']

  asm_global_funcs = ''
  for math in maths:
    if asm_backend_uses(metadata, math):
      asm_global_funcs += '  var ' + math.replace('.', '_') + '=global' + access_quote(math) + ';\n'

  asm_global_funcs += ''.join(['  var ' + unminified + '=env' + access_quote(fix_import_name(minified) if minified == unminified else minified) + ';\n' for (minified, unminified) in bg_funcs])
  asm_global_funcs += global_simd_funcs(access_quote, metadata)
  if shared.Settings.USE_PTHREADS:
    asm_global_funcs += ''.join(['  var Atomics_' + ty + '=global' + access_quote('Atomics') + access_quote(ty) + ';\n' for ty in ['load', 'store', 'exchange', 'compareExchange', 'add', 'sub', 'and', 'or', 'xor']])
  return asm_global_funcs


def create_asm_global_vars(bg_vars):
  asm_global_vars = ''.join(['  var ' + unminified + '=env' + access_quote(fix_import_name(minified) if minified == unminified else minified) + '|0;\n' for (minified, unminified) in bg_vars])
  if shared.Settings.WASM and shared.Settings.SIDE_MODULE:
    # wasm side modules internally define their stack, these are set at module startup time
    asm_global_vars += '\n  var STACKTOP = 0, STACK_MAX = 0;\n'

  return asm_global_vars


def global_simd_funcs(access_quote, metadata):
  # Always import SIMD when building with -s SIMD=1, since in that mode memcpy is SIMD optimized.
  if not (metadata['simd'] or shared.Settings.SIMD):
    return ''

  def string_contains_any(s, str_list):
    return any(sub in s for sub in str_list)

  nonexisting_simd_symbols = ['Int8x16_fromInt8x16', 'Uint8x16_fromUint8x16', 'Int16x8_fromInt16x8', 'Uint16x8_fromUint16x8', 'Int32x4_fromInt32x4', 'Uint32x4_fromUint32x4', 'Float32x4_fromFloat32x4', 'Float64x2_fromFloat64x2']
  nonexisting_simd_symbols += ['Int32x4_addSaturate', 'Int32x4_subSaturate', 'Uint32x4_addSaturate', 'Uint32x4_subSaturate']
  nonexisting_simd_symbols += [(x + '_' + y) for x in ['Int8x16', 'Uint8x16', 'Int16x8', 'Uint16x8', 'Float64x2'] for y in ['load2', 'store2']]
  nonexisting_simd_symbols += [(x + '_' + y) for x in ['Int8x16', 'Uint8x16', 'Int16x8', 'Uint16x8'] for y in ['load1', 'store1']]

  simd = make_simd_types(metadata)

  simd_func_text = ''
  simd_func_text += ''.join(['  var SIMD_' + ty + '=global' + access_quote('SIMD') + access_quote(ty) + ';\n' for ty in simd['types']])

  def generate_symbols(types, funcs):
    symbols = ['  var SIMD_' + ty + '_' + g + '=SIMD_' + ty + access_quote(g) + ';\n' for ty in types for g in funcs]
    symbols = [x for x in symbols if not string_contains_any(x, nonexisting_simd_symbols)]
    return ''.join(symbols)

  simd_func_text += generate_symbols(simd['int_types'], simd['int_funcs'])
  simd_func_text += generate_symbols(simd['float_types'], simd['float_funcs'])
  simd_func_text += generate_symbols(simd['bool_types'], simd['bool_funcs'])

  # SIMD conversions (not bitcasts) between same lane sizes:
  def add_simd_cast(dst, src):
    return '  var SIMD_' + dst + '_from' + src + '=SIMD_' + dst + '.from' + src + ';\n'

  def add_simd_casts(t1, t2):
    return add_simd_cast(t1, t2) + add_simd_cast(t2, t1)

  # Bug: Skip importing conversions for int<->uint for now, they don't validate
  # as asm.js. https://bugzilla.mozilla.org/show_bug.cgi?id=1313512
  # This is not an issue when building SSEx code, because it doesn't use these.
  # (but it will be an issue if using SIMD.js intrinsics from vector.h to
  # explicitly call these)
  # if metadata['simdInt8x16'] and metadata['simdUint8x16']:
  #   simd_func_text += add_simd_casts('Int8x16', 'Uint8x16')
  # if metadata['simdInt16x8'] and metadata['simdUint16x8']:
  #   simd_func_text += add_simd_casts('Int16x8', 'Uint16x8')
  # if metadata['simdInt32x4'] and metadata['simdUint32x4']:
  #   simd_func_text += add_simd_casts('Int32x4', 'Uint32x4')

  if metadata['simdInt32x4'] and metadata['simdFloat32x4']:
    simd_func_text += add_simd_casts('Int32x4', 'Float32x4')
  if metadata['simdUint32x4'] and metadata['simdFloat32x4']:
    simd_func_text += add_simd_casts('Uint32x4', 'Float32x4')
  if metadata['simdInt32x4'] and metadata['simdFloat64x2']:
    simd_func_text += add_simd_cast('Int32x4', 'Float64x2') # Unofficial, needed for emscripten_int32x4_fromFloat64x2
  if metadata['simdUint32x4'] and metadata['simdFloat64x2']:
    simd_func_text += add_simd_cast('Uint32x4', 'Float64x2') # Unofficial, needed for emscripten_uint32x4_fromFloat64x2

  # Unofficial, Bool64x2 does not yet exist, but needed for Float64x2 comparisons.
  if metadata['simdFloat64x2']:
    simd_func_text += '  var SIMD_Int32x4_fromBool64x2Bits = global.SIMD.Int32x4.fromBool64x2Bits;\n'
  return simd_func_text


def make_simd_types(metadata):
  simd_float_types = []
  simd_int_types = []
  simd_bool_types = []
  simd_funcs = ['splat', 'check', 'extractLane', 'replaceLane']
  simd_intfloat_funcs = ['add', 'sub', 'neg', 'mul',
                         'equal', 'lessThan', 'greaterThan',
                         'notEqual', 'lessThanOrEqual', 'greaterThanOrEqual',
                         'select', 'swizzle', 'shuffle',
                         'load', 'store', 'load1', 'store1', 'load2', 'store2']
  simd_intbool_funcs = ['and', 'xor', 'or', 'not']
  if metadata['simdUint8x16']:
    simd_int_types += ['Uint8x16']
    simd_intfloat_funcs += ['fromUint8x16Bits']
  if metadata['simdInt8x16']:
    simd_int_types += ['Int8x16']
    simd_intfloat_funcs += ['fromInt8x16Bits']
  if metadata['simdUint16x8']:
    simd_int_types += ['Uint16x8']
    simd_intfloat_funcs += ['fromUint16x8Bits']
  if metadata['simdInt16x8']:
    simd_int_types += ['Int16x8']
    simd_intfloat_funcs += ['fromInt16x8Bits']
  if metadata['simdUint32x4']:
    simd_int_types += ['Uint32x4']
    simd_intfloat_funcs += ['fromUint32x4Bits']
  if metadata['simdInt32x4'] or shared.Settings.SIMD:
    # Always import Int32x4 when building with -s SIMD=1, since memcpy is SIMD optimized.
    simd_int_types += ['Int32x4']
    simd_intfloat_funcs += ['fromInt32x4Bits']
  if metadata['simdFloat32x4']:
    simd_float_types += ['Float32x4']
    simd_intfloat_funcs += ['fromFloat32x4Bits']
  if metadata['simdFloat64x2']:
    simd_float_types += ['Float64x2']
    simd_intfloat_funcs += ['fromFloat64x2Bits']
  if metadata['simdBool8x16']:
    simd_bool_types += ['Bool8x16']
  if metadata['simdBool16x8']:
    simd_bool_types += ['Bool16x8']
  if metadata['simdBool32x4']:
    simd_bool_types += ['Bool32x4']
  if metadata['simdBool64x2']:
    simd_bool_types += ['Bool64x2']

  simd_float_funcs = simd_funcs + simd_intfloat_funcs + ['div', 'min', 'max', 'minNum', 'maxNum', 'sqrt',
                                                         'abs', 'reciprocalApproximation', 'reciprocalSqrtApproximation']
  simd_int_funcs = simd_funcs + simd_intfloat_funcs + simd_intbool_funcs + ['shiftLeftByScalar', 'shiftRightByScalar', 'addSaturate', 'subSaturate']
  simd_bool_funcs = simd_funcs + simd_intbool_funcs + ['anyTrue', 'allTrue']
  simd_types = simd_float_types + simd_int_types + simd_bool_types
  return {
    'types': simd_types,
    'float_types': simd_float_types,
    'int_types': simd_int_types,
    'bool_types': simd_bool_types,
    'funcs': simd_funcs,
    'float_funcs': simd_float_funcs,
    'int_funcs': simd_int_funcs,
    'bool_funcs': simd_bool_funcs,
    'intfloat_funcs': simd_intfloat_funcs,
    'intbool_funcs': simd_intbool_funcs,
  }


def need_asyncify(exported_implemented_functions):
  return '_emscripten_alloc_async_context' in exported_implemented_functions


def asm_safe_heap():
  """optimized safe heap in asm, when we can"""
  return shared.Settings.SAFE_HEAP and not shared.Settings.SAFE_HEAP_LOG and not shared.Settings.RELOCATABLE


def provide_fround():
  return shared.Settings.PRECISE_F32 or shared.Settings.SIMD


def create_asm_setup(debug_tables, function_table_data, invoke_function_names, metadata):
  function_table_sigs = function_table_data.keys()

  asm_setup = ''
  if shared.Settings.ASSERTIONS >= 2:
    for sig in function_table_data:
      # if the table is empty, debug_tables will not contain it
      body = debug_tables.get(sig, [])
      asm_setup += '\nvar debug_table_' + sig + ' = ' + json.dumps(body) + ';'

  if shared.Settings.ASSERTIONS:
    for sig in function_table_sigs:
      asm_setup += '\nfunction nullFunc_' + sig + '(x) { ' + get_function_pointer_error(sig, function_table_sigs) + 'abort(x) }\n'

  if shared.Settings.RELOCATABLE:
    if not shared.Settings.SIDE_MODULE:
      asm_setup += 'var gb = GLOBAL_BASE, fb = 0;\n'
    side = 'parent' if shared.Settings.SIDE_MODULE else ''

    def check(extern):
      if shared.Settings.ASSERTIONS:
        return ('\n  assert(%sModule["%s"], "external global `%s` is missing.' % (side, extern, extern) +
                'perhaps a side module was not linked in? if this symbol was expected to arrive '
                'from a system library, try to build the MAIN_MODULE with '
                'EMCC_FORCE_STDLIBS=1 in the environment");')
      return ''

    for extern in metadata['externs']:
      asm_setup += 'var g$' + extern + ' = function() {' + check(extern) + '\n  return ' + side + 'Module["' + extern + '"];\n}\n'

  asm_setup += create_invoke_wrappers(invoke_function_names)
  asm_setup += setup_function_pointers(function_table_sigs)

  if shared.Settings.EMULATED_FUNCTION_POINTERS:
    function_tables_impls = make_function_tables_impls(function_table_data)
    asm_setup += '\n' + '\n'.join(function_tables_impls) + '\n'

  return asm_setup


def setup_function_pointers(function_table_sigs):
  asm_setup = ''
  for sig in function_table_sigs:
    if shared.Settings.RESERVED_FUNCTION_POINTERS:
      asm_setup += '\n' + shared.JS.make_jscall(sig) + '\n'
    # nothing special to do here for wasm, we just use dynCalls
    if not shared.Settings.WASM:
      if shared.Settings.EMULATED_FUNCTION_POINTERS:
        args = ['a%d' % i for i in range(len(sig) - 1)]
        full_args = ['x'] + args
        table_access = 'FUNCTION_TABLE_' + sig
        if shared.Settings.SIDE_MODULE:
          table_access = 'parentModule["' + table_access + '"]' # side module tables were merged into the parent, we need to access the global one
        table_read = table_access + '[x]'
        prelude = ''
        if shared.Settings.ASSERTIONS:
          prelude = '''
    if (x < 0 || x >= %s.length) { err("Function table mask error (out of range)"); %s ; abort(x) }''' % (table_access, get_function_pointer_error(sig, function_table_sigs))
        asm_setup += '''
  function ftCall_%s(%s) {%s
    return %s(%s);
  }
  ''' % (sig, ', '.join(full_args), prelude, table_read, ', '.join(args))
  return asm_setup


def create_basic_funcs(function_table_sigs, invoke_function_names):
  basic_funcs = shared.Settings.RUNTIME_FUNCS_TO_IMPORT
  if shared.Settings.STACK_OVERFLOW_CHECK:
    basic_funcs += ['abortStackOverflow']
  if shared.Settings.EMTERPRETIFY:
    basic_funcs += ['abortStackOverflowEmterpreter']
  if shared.Settings.SAFE_HEAP:
    if asm_safe_heap():
      basic_funcs += ['segfault', 'alignfault', 'ftfault']
    else:
      # Binaryen generates calls to these two so they are always needed with wasm
      if shared.Settings.WASM:
        basic_funcs += ['segfault', 'alignfault']
      basic_funcs += ['SAFE_HEAP_LOAD', 'SAFE_HEAP_LOAD_D', 'SAFE_HEAP_STORE', 'SAFE_HEAP_STORE_D', 'SAFE_FT_MASK']

  if shared.Settings.ASSERTIONS:
    for sig in function_table_sigs:
      basic_funcs += ['nullFunc_' + sig]

  basic_funcs += invoke_function_names

  for sig in function_table_sigs:
    if shared.Settings.RESERVED_FUNCTION_POINTERS:
      basic_funcs.append('jsCall_%s' % sig)
    if asm_js_emulated_function_pointers():
      basic_funcs.append('ftCall_%s' % sig)
  return basic_funcs


def create_basic_vars(exported_implemented_functions, forwarded_json, metadata):
  basic_vars = []
  if 'tempDoublePtr' in shared.Settings.ASM_PRIMITIVE_VARS:
    basic_vars += ['tempDoublePtr']

  if shared.Settings.SAFE_HEAP or shared.Settings.USES_DYNAMIC_ALLOC or not shared.Settings.MINIMAL_RUNTIME:
    basic_vars += ['DYNAMICTOP_PTR']

  if shared.Settings.RELOCATABLE:
    if not (shared.Settings.WASM and shared.Settings.SIDE_MODULE):
      basic_vars += ['gb', 'fb', 'STACKTOP', 'STACK_MAX']
    else:
      # wasm side modules have a specific convention for these
      basic_vars += ['__memory_base', '__table_base']

  # See if we need ASYNCIFY functions
  # We might not need them even if ASYNCIFY is enabled
  if need_asyncify(exported_implemented_functions):
    basic_vars += ['___async', '___async_unwind', '___async_retval', '___async_cur_frame']

  if shared.Settings.EMTERPRETIFY:
    basic_vars += ['EMTSTACKTOP', 'EMT_STACK_MAX', 'eb']

  return basic_vars


def create_exports(exported_implemented_functions, in_table, function_table_data, metadata):
  asm_runtime_funcs = create_asm_runtime_funcs()
  all_exported = exported_implemented_functions + asm_runtime_funcs + function_tables(function_table_data)
  # In asm.js + emulated function pointers, export all the table because we use
  # JS to add the asm.js module's functions to the table (which is external
  # in this mode). In wasm, we don't need that since wasm modules can
  # directly add functions to the imported Table.
  if not shared.Settings.WASM and shared.Settings.EMULATED_FUNCTION_POINTERS:
    all_exported += in_table
  exports = []
  for export in sorted(set(all_exported)):
    exports.append(quote(fix_export_name(export)) + ": " + export)
  if shared.Settings.WASM and shared.Settings.SIDE_MODULE:
    # named globals in side wasm modules are exported globals from asm/wasm
    for k, v in metadata['namedGlobals'].items():
      exports.append(quote(str(k)) + ': ' + str(v))
    # aliases become additional exports
    for k, v in metadata['aliases'].items():
      exports.append(quote(fix_export_name(str(k))) + ': ' + str(v))
  # shared wasm emulated function pointer mode requires us to know the function pointer for
  # each function. export fp$func => function pointer for func
  if shared.Settings.WASM and shared.Settings.RELOCATABLE and shared.Settings.EMULATE_FUNCTION_POINTER_CASTS:
    for k, v in metadata['functionPointers'].items():
      exports.append(quote('fp$' + str(k)) + ': ' + str(v))
  return '{ ' + ', '.join(exports) + ' }'


def create_asm_runtime_funcs():
  funcs = []
  if not (shared.Settings.WASM and shared.Settings.SIDE_MODULE) and not shared.Settings.MINIMAL_RUNTIME:
    funcs += ['stackAlloc', 'stackSave', 'stackRestore', 'establishStackSpace']
  if shared.Settings.ONLY_MY_CODE:
    funcs = []
  return funcs


def function_tables(function_table_data):
  if not asm_js_emulated_function_pointers():
    return ['dynCall_' + table for table in function_table_data]
  else:
    return []


def create_the_global(metadata):
  # the global is only needed for asm.js
  if shared.Settings.WASM:
    return '{}'
  fundamentals = []
  if asm_backend_uses(metadata, 'Math.'):
    fundamentals += ['Math']
  for f in ['Int8Array', 'Int16Array', 'Int32Array', 'Uint8Array', 'Uint16Array', 'Uint32Array', 'Float32Array', 'Float64Array', 'NaN', 'Infinity']:
    if asm_backend_uses(metadata, f):
      fundamentals += [f]

  if metadata['simd'] or shared.Settings.SIMD:
    # Always import SIMD when building with -s SIMD=1, since in that mode memcpy is SIMD optimized.
    fundamentals += ['SIMD']
  return '{ ' + ', '.join(['"' + s + '": ' + s for s in fundamentals]) + ' }'


RUNTIME_ASSERTIONS = '''
  assert(runtimeInitialized, 'you need to wait for the runtime to be ready (e.g. wait for main() to be called)');
  assert(!runtimeExited, 'the runtime was exited (use NO_EXIT_RUNTIME to keep it alive after main() exits)');'''


def create_global_exports():
  if shared.Settings.target_environment_may_be('node') and shared.Settings.target_environment_may_be('web'):
    global_object = '(typeof process !== "undefined" ? global : this)'
  elif shared.Settings.target_environment_may_be('node'):
    global_object = 'global'
  else:
    global_object = 'this'

  if shared.Settings.MINIMAL_RUNTIME:
    module_assign = ''
  else:
    module_assign = 'Module[asmjs_mangle(__exportedFunc)] = '

  receiving = ASMJS_MANGLE
  receiving += 'for(var __exportedFunc in asm) ' + global_object + '[asmjs_mangle(__exportedFunc)] = ' + module_assign + 'asm[__exportedFunc];\n'
  return receiving


def create_receiving(function_table_data, function_tables_defs, exported_implemented_functions, initializers):
  receiving = ''
  if not shared.Settings.ASSERTIONS or shared.Settings.MINIMAL_RUNTIME:
    runtime_assertions = ''
  else:
    runtime_assertions = RUNTIME_ASSERTIONS
    # assert on the runtime being in a valid state when calling into compiled code. The only exceptions are
    # some support code
<<<<<<< HEAD
    receiving = [f for f in exported_implemented_functions if f not in ('_memcpy', '_memset', '_emscripten_replace_memory', '__start_module')]
    receiving = '\n'.join('var real_' + s + ' = asm["' + fix_export_name(s) + '"]; asm["' + fix_export_name(s) + '''"] = function() {''' + runtime_assertions + '''  return real_''' + s + '''.apply(null, arguments);
=======
    receiving_functions = [f for f in exported_implemented_functions if f not in ('_memcpy', '_memset', '_emscripten_replace_memory', '__start_module')]

    wrappers = []
    for name in receiving_functions:
      wrappers.append('''\
var real_%(name)s = asm["%(name)s"];
asm["%(name)s"] = function() {%(runtime_assertions)s
  return real_%(name)s.apply(null, arguments);
>>>>>>> 49d95599
};
''' % {'name': name, 'runtime_assertions': runtime_assertions})
    receiving = '\n'.join(wrappers)

  shared.Settings.MODULE_EXPORTS = module_exports = exported_implemented_functions + function_tables(function_table_data)

  if not shared.Settings.SWAPPABLE_ASM_MODULE:
    if shared.Settings.DECLARE_ASM_MODULE_EXPORTS:
      imported_exports = [s for s in module_exports if s not in initializers]

      if shared.Settings.WASM and shared.Settings.MINIMAL_RUNTIME:
        # In Wasm exports are assigned inside a function to variables existing in top level JS scope, i.e.
        # var _main;
        # WebAssembly.instantiate(Module["wasm"], imports).then((function(output) {
        # var asm = output.instance.exports;
        # _main = asm["_main"];
        receiving += '\n'.join([s + ' = asm["' + fix_export_name(s) + '"];' for s in imported_exports]) + '\n'
      else:
        if shared.Settings.MINIMAL_RUNTIME:
          # In asm.js exports can be directly processed at top level, i.e.
          # var asm = Module["asm"](asmGlobalArg, asmLibraryArg, buffer);
          # var _main = asm["_main"];
          receiving += '\n'.join(['var ' + s + ' = asm["' + fix_export_name(s) + '"];' for s in imported_exports]) + '\n'
        else:
          receiving += '\n'.join(['var ' + s + ' = Module["' + s + '"] = asm["' + fix_export_name(s) + '"];' for s in module_exports]) + '\n'
    else:
      receiving += create_global_exports()
  else:
<<<<<<< HEAD
    receiving += 'Module["asm"] = asm;\n' + '\n'.join(['var ' + s + ' = Module["' + s + '"] = function() {' + runtime_assertions + '  return Module["asm"]["' + fix_export_name(s) + '"].apply(null, arguments) };' for s in module_exports]) + '\n'
=======
    receiving += 'Module["asm"] = asm;\n'
    wrappers = []
    for name in module_exports:
      wrappers.append('''\
var %(name)s = Module["%(name)s"] = function() {%(runtime_assertions)s
  return Module["asm"]["%(name)s"].apply(null, arguments)
};
''' % {'name': name, 'runtime_assertions': runtime_assertions})
    receiving += '\n'.join(wrappers)
>>>>>>> 49d95599

  if shared.Settings.EXPORT_FUNCTION_TABLES and not shared.Settings.WASM:
    for table in function_table_data.values():
      tableName = table.split()[1]
      table = table.replace('var ' + tableName, 'var ' + tableName + ' = Module["' + tableName + '"]')
      receiving += table + '\n'

  if shared.Settings.EMULATED_FUNCTION_POINTERS:
    # in asm.js emulated function tables, emit the table on the outside, where
    # JS can manage it (for wasm, a native wasm Table is used directly, and we
    # don't need this)
    if not shared.Settings.WASM:
      receiving += '\n' + function_tables_defs.replace('// EMSCRIPTEN_END_FUNCS\n', '')
    # wasm still needs definitions for dyncalls on the outside, for JS
    receiving += '\n' + ''.join(['Module["dynCall_%s"] = dynCall_%s\n' % (sig, sig) for sig in function_table_data])
    if not shared.Settings.WASM:
      for sig in function_table_data.keys():
        name = 'FUNCTION_TABLE_' + sig
        fullname = name if not shared.Settings.SIDE_MODULE else ('SIDE_' + name)
        receiving += 'Module["' + name + '"] = ' + fullname + ';\n'

  return receiving


def create_fp_accessors(metadata):
  if not shared.Settings.RELOCATABLE:
    return ''

  # Create `fp$XXX` handlers for determining function pionters (table addresses)
  # at runtime.
  # For SIDE_MODULEs these are generated by the proxyHandler at runtime.
  accessors = []
  for fullname in metadata['declares']:
    if not fullname.startswith('fp$'):
      continue
    _, name, sig = fullname.split('$')
    mangled = asmjs_mangle(name)
    side = 'parent' if shared.Settings.SIDE_MODULE else ''
    assertion = ('\n  assert(%sModule["%s"] || typeof %s !== "undefined", "external function `%s` is missing.' % (side, mangled, mangled, name) +
                 'perhaps a side module was not linked in? if this symbol was expected to arrive '
                 'from a system library, try to build the MAIN_MODULE with '
                 'EMCC_FORCE_STDLIBS=XX in the environment");')

    accessors.append('''
Module['%(full)s'] = function() {
  %(assert)s
  var func = Module['%(mangled)s'];
  if (!func)
    func = %(mangled)s;
  var fp = addFunctionWasm(func, '%(sig)s');
  Module['%(full)s'] = function() { return fp };
  return fp;
}
''' % {'full': asmjs_mangle(fullname), 'mangled': mangled, 'assert': assertion, 'sig': sig})

  return '\n'.join(accessors)


def create_named_globals(metadata):
  if not shared.Settings.RELOCATABLE:
    return ''

  named_globals = '''
var NAMED_GLOBALS = {
  %s
};
for (var named in NAMED_GLOBALS) {
  Module['_' + named] = gb + NAMED_GLOBALS[named];
}
Module['NAMED_GLOBALS'] = NAMED_GLOBALS;
''' % ',\n  '.join('"' + k + '": ' + str(v) for k, v in metadata['namedGlobals'].items())

  if shared.Settings.WASM:
    # wasm side modules are pure wasm, and cannot create their g$..() methods, so we help them out
    # TODO: this works if we are the main module, but if the supplying module is later, it won't, so
    #       we'll need another solution for that. one option is to scan the module imports, if/when
    #       wasm supports that, then the loader can do this.
    named_globals += '''
for (var named in NAMED_GLOBALS) {
  (function(named) {
    var addr = Module['_' + named];
    Module['g$_' + named] = function() { return addr };
  })(named);
}
'''
  named_globals += ''.join(["Module['%s'] = Module['%s']\n" % (k, v) for k, v in metadata['aliases'].items()])
  return named_globals


def create_runtime_funcs_asmjs(exports):
  if shared.Settings.ONLY_MY_CODE:
    return []

  if shared.Settings.ASSERTIONS or shared.Settings.STACK_OVERFLOW_CHECK >= 2:
    stack_check = '  if ((STACKTOP|0) >= (STACK_MAX|0)) abortStackOverflow(size|0);\n'
  else:
    stack_check = ''

  funcs = ['''
function stackAlloc(size) {
  size = size|0;
  var ret = 0;
  ret = STACKTOP;
  STACKTOP = (STACKTOP + size)|0;
  STACKTOP = (STACKTOP + 15)&-16;
  %s
  return ret|0;
}
function stackSave() {
  return STACKTOP|0;
}
function stackRestore(top) {
  top = top|0;
  STACKTOP = top;
}
function establishStackSpace(stackBase, stackMax) {
  stackBase = stackBase|0;
  stackMax = stackMax|0;
  STACKTOP = stackBase;
  STACK_MAX = stackMax;
}
''' % stack_check]

  if shared.Settings.MINIMAL_RUNTIME:
    # MINIMAL_RUNTIME moves stack functions to library.
    funcs = []

  if need_asyncify(exports):
    funcs.append('''
function setAsync() {
  ___async = 1;
}
''')

  if shared.Settings.EMTERPRETIFY:
    funcs.append('''
function emterpret(pc) { // this will be replaced when the emterpreter code is generated; adding it here allows validation until then
  pc = pc | 0;
  assert(0);
}''')

  if shared.Settings.EMTERPRETIFY_ASYNC:
    funcs.append('''
function setAsyncState(x) {
  x = x | 0;
  asyncState = x;
}
function emtStackSave() {
  return EMTSTACKTOP|0;
}
function emtStackRestore(x) {
  x = x | 0;
  EMTSTACKTOP = x;
}
function getEmtStackMax() {
  return EMT_STACK_MAX | 0;
}
function setEmtStackMax(x) {
  x = x | 0;
  EMT_STACK_MAX = x;
}
''')

  if asm_safe_heap():
    funcs.append('''
function SAFE_HEAP_STORE(dest, value, bytes) {
  dest = dest | 0;
  value = value | 0;
  bytes = bytes | 0;
  if ((dest|0) <= 0) segfault();
  if (((dest + bytes)|0) > (HEAP32[DYNAMICTOP_PTR>>2]|0)) segfault();
  if ((bytes|0) == 4) {
    if ((dest&3)) alignfault();
    HEAP32[dest>>2] = value;
  } else if ((bytes|0) == 1) {
    HEAP8[dest>>0] = value;
  } else {
    if ((dest&1)) alignfault();
    HEAP16[dest>>1] = value;
  }
}
function SAFE_HEAP_STORE_D(dest, value, bytes) {
  dest = dest | 0;
  value = +value;
  bytes = bytes | 0;
  if ((dest|0) <= 0) segfault();
  if (((dest + bytes)|0) > (HEAP32[DYNAMICTOP_PTR>>2]|0)) segfault();
  if ((bytes|0) == 8) {
    if ((dest&7)) alignfault();
    HEAPF64[dest>>3] = value;
  } else {
    if ((dest&3)) alignfault();
    HEAPF32[dest>>2] = value;
  }
}
function SAFE_HEAP_LOAD(dest, bytes, unsigned) {
  dest = dest | 0;
  bytes = bytes | 0;
  unsigned = unsigned | 0;
  if ((dest|0) <= 0) segfault();
  if ((dest + bytes|0) > (HEAP32[DYNAMICTOP_PTR>>2]|0)) segfault();
  if ((bytes|0) == 4) {
    if ((dest&3)) alignfault();
    return HEAP32[dest>>2] | 0;
  } else if ((bytes|0) == 1) {
    if (unsigned) {
      return HEAPU8[dest>>0] | 0;
    } else {
      return HEAP8[dest>>0] | 0;
    }
  }
  if ((dest&1)) alignfault();
  if (unsigned) return HEAPU16[dest>>1] | 0;
  return HEAP16[dest>>1] | 0;
}
function SAFE_HEAP_LOAD_D(dest, bytes) {
  dest = dest | 0;
  bytes = bytes | 0;
  if ((dest|0) <= 0) segfault();
  if ((dest + bytes|0) > (HEAP32[DYNAMICTOP_PTR>>2]|0)) segfault();
  if ((bytes|0) == 8) {
    if ((dest&7)) alignfault();
    return +HEAPF64[dest>>3];
  }
  if ((dest&3)) alignfault();
  return +HEAPF32[dest>>2];
}
function SAFE_FT_MASK(value, mask) {
  value = value | 0;
  mask = mask | 0;
  var ret = 0;
  ret = value & mask;
  if ((ret|0) != (value|0)) ftfault();
  return ret | 0;
}
''')

  return funcs


def create_asm_start_pre(asm_setup, the_global, sending, metadata):
  shared_array_buffer = ''
  if shared.Settings.USE_PTHREADS and not shared.Settings.WASM:
    shared_array_buffer = "asmGlobalArg['Atomics'] = Atomics;"

  module_global = 'var asmGlobalArg = ' + the_global
  module_library = 'var asmLibraryArg = ' + sending

  asm_function_top = ('// EMSCRIPTEN_START_ASM\n'
                      'var asm = (/** @suppress {uselessCode} */ function(global, env, buffer) {')

  use_asm = "'almost asm';"
  if shared.Settings.ASM_JS == 1:
    use_asm = "'use asm';"

  lines = [
    asm_setup,
    module_global,
    shared_array_buffer,
    module_library,
    asm_function_top,
    use_asm,
    create_first_in_asm(),
  ]
  return '\n'.join(lines)


def create_asm_temp_vars(metadata):
  temp_ints = ['__THREW__', 'threwValue', 'setjmpId', 'tempInt', 'tempBigInt', 'tempBigIntS', 'tempValue']
  temp_doubles = ['tempDouble']
  rtn = ''

  for i in temp_ints:
    if i in shared.Settings.ASM_PRIMITIVE_VARS:
      rtn += 'var ' + i + ' = 0;\n'

  for i in temp_doubles:
    if i in shared.Settings.ASM_PRIMITIVE_VARS:
      rtn += 'var ' + i + ' = 0.0;\n'

  if asm_backend_uses(metadata, 'NaN'):
    rtn += 'var nan = global%s;\n' % (access_quote('NaN'))

  if asm_backend_uses(metadata, 'Infinity'):
    rtn += 'var inf = global%s;\n' % (access_quote('Infinity'))

  return rtn


def create_asm_runtime_thread_local_vars():
  if not shared.Settings.USE_PTHREADS:
    return ''

  return '''
  var __pthread_ptr = 0;
  var __pthread_is_main_runtime_thread = 0;
  var __pthread_is_main_browser_thread = 0;
'''


def create_replace_memory(metadata):
  if not shared.Settings.ALLOW_MEMORY_GROWTH:
    return ''

  emscripten_replace_memory = '''
function _emscripten_replace_memory(newBuffer) {
'''
  for heap, view in [
    ('HEAP8', 'Int8Array'),
    ('HEAPU8', 'Uint8Array'),
    ('HEAP16', 'Int16Array'),
    ('HEAPU16', 'Uint16Array'),
    ('HEAP32', 'Int32Array'),
    ('HEAPU32', 'Uint32Array'),
    ('HEAPF32', 'Float32Array'),
    ('HEAPF64', 'Float64Array')]:
    if asm_backend_uses(metadata, view):
      emscripten_replace_memory += '  %s = new %s(newBuffer);\n' % (heap, view)

  emscripten_replace_memory += '''
  buffer = newBuffer;
  return true;
}
'''
  return emscripten_replace_memory


def create_asm_end(exports):
  if shared.Settings.MINIMAL_RUNTIME and shared.Settings.WASM:
    return '''
    return %s;
    })
    // EMSCRIPTEN_END_ASM
    ''' % (exports)

  return '''

  return %s;
})
// EMSCRIPTEN_END_ASM
(asmGlobalArg, asmLibraryArg, buffer);
''' % (exports)


def create_first_in_asm():
  return ''


def create_memory_views(metadata):
  """Generates memory views for the different heap types.

  Generated symbols:
    Int8View    Int16View   Int32View
    Uint8View   Uint16View  Uint32View
    Float32View Float64View
  """
  ret = '\n'
  for info in HEAP_TYPE_INFOS:
    heap_name = '{}Array'.format(info.long_name)
    access = access_quote(heap_name)
    if asm_backend_uses(metadata, heap_name):
      format_args = {
        'heap': info.heap_name,
        'long': info.long_name,
        'access': access,
      }
      ret += '  var {heap} = new global{access}(buffer);\n'.format(**format_args)

  return ret


class HeapTypeInfo(object):
  """Struct that holds data for a type of HEAP* views."""
  def __init__(self, heap_name, long_name, shift_amount):
    assert heap_name.startswith('HEAP')
    self.heap_name = heap_name
    self.long_name = long_name
    self.shift_amount = shift_amount

  def short_name(self):
    """The unique part of the heap name for this type.

    Derive this from heap_name instead of the other way around so that searching,
    e.g. for HEAP8, from the generated JS code leads back here.
    """
    return self.heap_name[len('HEAP'):]

  def is_int(self):
    """Whether this heap type is an integer type or not."""
    return self.short_name()[0] != 'F'

  def coerce(self, expression):
    """Adds asm.js type coercion to a string expression."""
    if self.is_int():
      return expression + '| 0'
    else:
      return '+' + expression


HEAP_TYPE_INFOS = [
  HeapTypeInfo(heap_name='HEAP8',   long_name='Int8',    shift_amount=0),
  HeapTypeInfo(heap_name='HEAP16',  long_name='Int16',   shift_amount=1),
  HeapTypeInfo(heap_name='HEAP32',  long_name='Int32',   shift_amount=2),
  HeapTypeInfo(heap_name='HEAPU8',  long_name='Uint8',   shift_amount=0),
  HeapTypeInfo(heap_name='HEAPU16', long_name='Uint16',  shift_amount=1),
  HeapTypeInfo(heap_name='HEAPU32', long_name='Uint32',  shift_amount=2),
  HeapTypeInfo(heap_name='HEAPF32', long_name='Float32', shift_amount=2),
  HeapTypeInfo(heap_name='HEAPF64', long_name='Float64', shift_amount=3),
]


def emscript_wasm_backend(infile, outfile, memfile, libraries, compiler_engine,
                          temp_files, DEBUG):
  # Overview:
  #   * Run wasm-emscripten-finalize to extract metadata and modify the binary
  #     to use emscripten's wasm<->JS ABI
  #   * Use the metadata to generate the JS glue that goes with the wasm

  metadata = finalize_wasm(temp_files, infile, outfile, memfile, DEBUG)
  if shared.Settings.SIDE_MODULE:
    return

  # optimize syscalls

  optimize_syscalls(metadata['declares'], DEBUG)

  # js compiler

  if DEBUG:
    logger.debug('emscript: js compiler glue')

  update_settings_glue(metadata)

  if DEBUG:
    t = time.time()
  glue, forwarded_data = compile_settings(compiler_engine, libraries, temp_files)
  if DEBUG:
    logger.debug('  emscript: glue took %s seconds' % (time.time() - t))
    t = time.time()

  forwarded_json = json.loads(forwarded_data)
  # For the wasm backend the implementedFunctions from compiler.js should
  # alwasys be empty. This only gets populated for __asm function when using
  # the JS backend.
  assert not forwarded_json['Functions']['implementedFunctions']

  pre, post = glue.split('// EMSCRIPTEN_END_FUNCS')

  # memory and global initializers

  global_initializers = ', '.join('{ func: function() { %s() } }' % i for i in metadata['initializers'])

  staticbump = shared.Settings.STATIC_BUMP

  pre = pre.replace('STATICTOP = STATIC_BASE + 0;', '''STATICTOP = STATIC_BASE + %d;
/* global initializers */ %s __ATINIT__.push(%s);
''' % (staticbump,
       'if (!ENVIRONMENT_IS_PTHREAD)' if shared.Settings.USE_PTHREADS else '',
       global_initializers))

  pre = apply_memory(pre)
  pre = apply_static_code_hooks(pre)

  if shared.Settings.RELOCATABLE and not shared.Settings.SIDE_MODULE:
    pre += 'var gb = GLOBAL_BASE, fb = 0;\n'

  # merge forwarded data
  shared.Settings.EXPORTED_FUNCTIONS = forwarded_json['EXPORTED_FUNCTIONS']

  all_implemented = metadata['exports']
  check_all_implemented([asmjs_mangle(f) for f in all_implemented], pre)

  asm_consts, asm_const_funcs = create_asm_consts_wasm(forwarded_json, metadata)
  em_js_funcs = create_em_js(forwarded_json, metadata)
  pre = pre.replace(
    '// === Body ===',
    ('// === Body ===\n\nvar ASM_CONSTS = [' +
     ',\n '.join(asm_consts) + '];\n' +
     asstr('\n'.join(asm_const_funcs)) +
     '\n'.join(em_js_funcs) + '\n'))
  pre = apply_table(pre)
  outfile.write(pre)
  pre = None

  invoke_funcs = metadata['invokeFuncs']
  if shared.Settings.RELOCATABLE:
    invoke_funcs.append('invoke_X')

  try:
    del forwarded_json['Variables']['globals']['_llvm_global_ctors'] # not a true variable
  except:
    pass

  sending = create_sending_wasm(invoke_funcs, forwarded_json, metadata)
  receiving = create_receiving_wasm(all_implemented)

  module = create_module_wasm(sending, receiving, invoke_funcs, metadata)

  write_output_file(outfile, post, module)
  module = None

  outfile.close()


def remove_trailing_zeros(memfile):
  with open(memfile, 'rb') as f:
    mem_data = f.read()
  end = len(mem_data)
  while end > 0 and (mem_data[end - 1] == b'\0' or mem_data[end - 1] == 0):
    end -= 1
  with open(memfile, 'wb') as f:
    f.write(mem_data[:end])


def finalize_wasm(temp_files, infile, outfile, memfile, DEBUG):
  wasm_emscripten_finalize = os.path.join(shared.Building.get_binaryen_bin(), 'wasm-emscripten-finalize')
  wasm_dis = os.path.join(shared.Building.get_binaryen_bin(), 'wasm-dis')

  def debug_copy(src, dst):
    if DEBUG:
      shutil.copyfile(src, os.path.join(shared.CANONICAL_TEMP_DIR, dst))
      if src[-2:] == '.o' or src[-5:] == '.wasm':
        tmp = dst + '.wast'
        shared.check_call([wasm_dis, src, '-o', os.path.join(shared.CANONICAL_TEMP_DIR, tmp)])

  basename = shared.unsuffixed(outfile.name)
  wasm = basename + '.wasm'
  base_wasm = infile
  debug_copy(infile, 'base.wasm')

  write_source_map = shared.Settings.DEBUG_LEVEL >= 4
  if write_source_map:
    base_source_map = base_wasm + '.map'
    sourcemap_cmd = [shared.PYTHON, path_from_root('tools', 'wasm-sourcemap.py'),
                     base_wasm,
                     '--dwarfdump=' + shared.LLVM_DWARFDUMP,
                     '-o',  base_source_map]
    if not shared.Settings.SOURCE_MAP_BASE:
      logger.warn("Wasm source map won't be usable in a browser without --source-map-base")
    shared.check_call(sourcemap_cmd)
    debug_copy(base_source_map, 'base_wasm.map')

  cmd = [wasm_emscripten_finalize, base_wasm, '-o', wasm]
  # tell binaryen to look at the features section, and if there isn't one, to use MVP
  # (which matches what llvm+lld has given us)
  cmd += ['--detect-features']
  if shared.Settings.DEBUG_LEVEL >= 2 or shared.Settings.PROFILING_FUNCS:
    cmd.append('-g')
  if shared.Settings.LEGALIZE_JS_FFI != 1:
    cmd.append('--no-legalize-javascript-ffi')
  if write_source_map:
    cmd.append('--input-source-map=' + base_source_map)
    cmd.append('--output-source-map=' + wasm + '.map')
    cmd.append('--output-source-map-url=' + shared.Settings.SOURCE_MAP_BASE + os.path.basename(shared.Settings.WASM_BINARY_FILE) + '.map')
  if not shared.Settings.MEM_INIT_IN_WASM:
    cmd.append('--separate-data-segments=' + memfile)
  if shared.Settings.SIDE_MODULE:
    cmd.append('--side-module')
  else:
    # --global-base is used by wasm-emscripten-finalize to calculate the size
    # of the static data used.  The argument we supply here needs to match the
    # global based used by lld (see Building.link_lld).  For relocatable this is
    # zero for the global base although at runtime __memory_base is used.
    # For non-relocatable output we used shared.Settings.GLOBAL_BASE.
    # TODO(sbc): Can we remove this argument infer this from the segment
    # initializer?
    if shared.Settings.RELOCATABLE:
      cmd.append('--global-base=0')
    else:
      cmd.append('--global-base=%s' % shared.Settings.GLOBAL_BASE)
    cmd.append('--initial-stack-pointer=%d' % Memory().stack_base)
  shared.print_compiler_stage(cmd)
  stdout = shared.check_call(cmd, stdout=subprocess.PIPE).stdout
  if write_source_map:
    debug_copy(wasm + '.map', 'post_finalize.map')
  debug_copy(wasm, 'post_finalize.wasm')

  if not shared.Settings.MEM_INIT_IN_WASM:
    # we have a separate .mem file. binaryen did not strip any trailing zeros,
    # because it's an ABI question as to whether it is valid to do so or not.
    # we can do so here, since we make sure to zero out that memory (even in
    # the dynamic linking case, our loader zeros it out)
    remove_trailing_zeros(memfile)

  return load_metadata_wasm(stdout, DEBUG)


def create_asm_consts_wasm(forwarded_json, metadata):
  asm_consts = [0] * len(metadata['asmConsts'])
  all_sigs = []
  for k, v in metadata['asmConsts'].items():
    const = asstr(v[0])
    sigs = v[1]
    const = trim_asm_const_body(const)
    args = []
    max_arity = 16
    arity = 0
    for i in range(max_arity):
      if ('$' + str(i)) in const:
        arity = i + 1
    for i in range(arity):
      args.append('$' + str(i))
    const = 'function(' + ', '.join(args) + ') {' + const + '}'
    asm_consts[int(k)] = const
    all_sigs += sigs

  asm_const_funcs = []
  for sig in set(all_sigs):
    forwarded_json['Functions']['libraryFunctions']['_emscripten_asm_const_' + sig] = 1
    asm_const_funcs.append(r'''
function _emscripten_asm_const_%s(code, sig_ptr, argbuf) {
  var sig = AsciiToString(sig_ptr);
  var args = [];
  var align_to = function(ptr, align) {
    return (ptr+align-1) & ~(align-1);
  };
  var buf = argbuf;
  for (var i = 0; i < sig.length; i++) {
    var c = sig[i];
    if (c == 'd' || c == 'f') {
      buf = align_to(buf, 8);
      args.push(HEAPF64[(buf >> 3)]);
      buf += 8;
    } else if (c == 'i') {
      buf = align_to(buf, 4);
      args.push(HEAPU32[(buf >> 2)]);
      buf += 4;
    }
  }
  return ASM_CONSTS[code].apply(null, args);
}''' % sig)
  return asm_consts, asm_const_funcs


def create_em_js(forwarded_json, metadata):
  em_js_funcs = []
  separator = '<::>'
  for name, raw in metadata.get('emJsFuncs', {}).items():
    assert separator in raw
    args, body = raw.split(separator, 1)
    args = args[1:-1]
    if args == 'void':
      args = []
    else:
      args = args.split(',')
    arg_names = [arg.split()[-1].replace("*", "") for arg in args if arg]
    func = 'function {}({}){}'.format(name, ','.join(arg_names), asstr(body))
    em_js_funcs.append(func)
    forwarded_json['Functions']['libraryFunctions'][name] = 1

  return em_js_funcs


def create_sending_wasm(invoke_funcs, forwarded_json, metadata):
  basic_funcs = []
  if shared.Settings.SAFE_HEAP:
    basic_funcs += ['segfault', 'alignfault']

  basic_vars = ['DYNAMICTOP_PTR']

  if not shared.Settings.RELOCATABLE:
    global_vars = metadata['externs']
  else:
    global_vars = [] # linkable code accesses globals through function calls

  implemented_functions = set(metadata['implementedFunctions'])
  library_funcs = set(k for k, v in forwarded_json['Functions']['libraryFunctions'].items() if v != 2)
  global_funcs = list(library_funcs.difference(set(global_vars)).difference(implemented_functions))

  send_items = (basic_funcs + invoke_funcs + global_funcs + basic_vars + global_vars)

  send_items_map = OrderedDict()
  for name in send_items:
    # Unlike fastcomp the wasm backend doesn't use the '_' prefix for native
    # symbols.  Emscripten currently expects symbols to start with '_' so we
    # artificially add them to the output of emscripten-wasm-finalize and them
    # strip them again here using fix_import_name
    internal_name = fix_import_name(name)
    if internal_name in send_items_map:
      exit_with_error('duplicate symbol in exports to wasm: %s', name)
    send_items_map[internal_name] = name

  sorted_keys = sorted(send_items_map.keys())
  return '{ ' + ', '.join('"' + k + '": ' + send_items_map[k] for k in sorted_keys) + ' }'


def create_receiving_wasm(exports):
  receiving = []
  if not shared.Settings.ASSERTIONS:
    runtime_assertions = ''
  else:
    runtime_assertions = RUNTIME_ASSERTIONS
    # assert on the runtime being in a valid state when calling into compiled code. The only exceptions are
    # some support code
    for e in exports:
      receiving.append('''\
var real_%(mangled)s = asm["%(e)s"];
asm["%(e)s"] = function() {%(assertions)s
  return real_%(mangled)s.apply(null, arguments);
};
''' % {'mangled': asmjs_mangle(e), 'e': e, 'assertions': runtime_assertions})

  if not shared.Settings.SWAPPABLE_ASM_MODULE:
    for e in exports:
      receiving.append('var %(mangled)s = Module["%(mangled)s"] = asm["%(e)s"];' % {'mangled': asmjs_mangle(e), 'e': e})
  else:
    receiving.append('Module["asm"] = asm;')
    for e in exports:
      receiving.append('''\
var %(mangled)s = Module["%(mangled)s"] = function() {%(assertions)s
  return Module["asm"]["%(e)s"].apply(null, arguments)
};
''' % {'mangled': asmjs_mangle(e), 'e': e, 'assertions': runtime_assertions})

  return '\n'.join(receiving) + '\n'


def create_module_wasm(sending, receiving, invoke_funcs, metadata):
  invoke_wrappers = create_invoke_wrappers(invoke_funcs)
  receiving += create_named_globals(metadata)
  receiving += create_fp_accessors(metadata)
  module = []
  module.append('var asmGlobalArg = {};\n')
  if shared.Settings.USE_PTHREADS and not shared.Settings.WASM:
    module.append("if (typeof SharedArrayBuffer !== 'undefined') asmGlobalArg['Atomics'] = Atomics;\n")

  module.append('var asmLibraryArg = %s;\n' % (sending))
  module.append("var asm = Module['asm'](asmGlobalArg, asmLibraryArg, buffer);\n")

  module.append(receiving)
  module.append(invoke_wrappers)
  return module


def load_metadata_wasm(metadata_raw, DEBUG):
  try:
    metadata_json = json.loads(metadata_raw)
  except Exception:
    logger.error('emscript: failure to parse metadata output from wasm-emscripten-finalize. raw output is: \n' + metadata_raw)
    raise

  metadata = {
    'aliases': {},
    'declares': [],
    'implementedFunctions': [],
    'externs': [],
    'simd': False,
    'maxGlobalAlign': 0,
    'staticBump': 0,
    'tableSize': 0,
    'initializers': [],
    'exports': [],
    'namedGlobals': {},
    'emJsFuncs': {},
    'asmConsts': {},
    'invokeFuncs': [],
    'features': [],
  }

  assert 'tableSize' in metadata_json.keys()
  for key, value in metadata_json.items():
    # json.loads returns `unicode` for strings but other code in this file
    # generally works with utf8 encoded `str` objects, and they don't alwasy
    # mix well.  e.g. s.replace(x, y) will blow up is `s` a uts8 str containing
    # non-ascii and either x or y are unicode objects.
    # TODO(sbc): Remove this encoding if we switch to unicode elsewhere
    # (specifically the glue returned from compile_settings)
    if type(value) == list:
      value = [asstr(v) for v in value]
    if key not in metadata:
      exit_with_error('unexpected metadata key received from wasm-emscripten-finalize: %s', key)
    metadata[key] = value

  # Initializers call the global var version of the export, so they get the mangled name.
  metadata['initializers'] = [asmjs_mangle(i) for i in metadata['initializers']]

  if DEBUG:
    logger.debug("Metadata parsed: " + pprint.pformat(metadata))

  # Calculate the subset of exports that were explicitly marked with llvm.used.
  # These are any exports that were not requested on the command line and are
  # not known auto-generated system functions.
  unexpected_exports = [e for e in metadata['exports'] if treat_as_user_function(e)]
  unexpected_exports = [asmjs_mangle(e) for e in unexpected_exports]
  unexpected_exports = [e for e in unexpected_exports if e not in shared.Settings.EXPORTED_FUNCTIONS]
  shared.Building.user_requested_exports += unexpected_exports

  return metadata


def create_invoke_wrappers(invoke_funcs):
  """Asm.js-style exception handling: invoke wrapper generation."""
  invoke_wrappers = ''
  for invoke in invoke_funcs:
    sig = invoke[len('invoke_'):]
    invoke_wrappers += '\n' + shared.JS.make_invoke(sig) + '\n'
  return invoke_wrappers


def normalize_line_endings(text):
  """Normalize to UNIX line endings.

  On Windows, writing to text file will duplicate \r\n to \r\r\n otherwise.
  """
  if WINDOWS:
    return text.replace('\r\n', '\n')
  return text


def run(infile, outfile, memfile, libraries):
  temp_files = get_configuration().get_temp_files()
  infile, outfile = substitute_response_files([infile, outfile])

  if not shared.Settings.BOOTSTRAPPING_STRUCT_INFO and not shared.Settings.ONLY_MY_CODE:
    generated_struct_info_name = 'generated_struct_info.json'

    def ensure_struct_info():
      with ToolchainProfiler.profile_block('gen_struct_info'):
        out = shared.Cache.get_path(generated_struct_info_name)
        gen_struct_info.main(['-qo', out, path_from_root('src', 'struct_info.json')])
        return out

    shared.Settings.STRUCT_INFO = shared.Cache.get(generated_struct_info_name, ensure_struct_info)
  # do we need an else, to define it for the bootstrap case?

  outfile_obj = open(outfile, 'w')

  emscripter = emscript_wasm_backend if shared.Settings.WASM_BACKEND else emscript_fastcomp
  return temp_files.run_and_clean(lambda: emscripter(
      infile, outfile_obj, memfile, libraries, shared.COMPILER_ENGINE, temp_files, shared.DEBUG)
  )<|MERGE_RESOLUTION|>--- conflicted
+++ resolved
@@ -1716,21 +1716,16 @@
     runtime_assertions = RUNTIME_ASSERTIONS
     # assert on the runtime being in a valid state when calling into compiled code. The only exceptions are
     # some support code
-<<<<<<< HEAD
-    receiving = [f for f in exported_implemented_functions if f not in ('_memcpy', '_memset', '_emscripten_replace_memory', '__start_module')]
-    receiving = '\n'.join('var real_' + s + ' = asm["' + fix_export_name(s) + '"]; asm["' + fix_export_name(s) + '''"] = function() {''' + runtime_assertions + '''  return real_''' + s + '''.apply(null, arguments);
-=======
     receiving_functions = [f for f in exported_implemented_functions if f not in ('_memcpy', '_memset', '_emscripten_replace_memory', '__start_module')]
 
     wrappers = []
     for name in receiving_functions:
       wrappers.append('''\
-var real_%(name)s = asm["%(name)s"];
-asm["%(name)s"] = function() {%(runtime_assertions)s
+var real_%(name)s = asm["%(asm_name)s"];
+asm["%(asm_name)s"] = function() {%(runtime_assertions)s
   return real_%(name)s.apply(null, arguments);
->>>>>>> 49d95599
 };
-''' % {'name': name, 'runtime_assertions': runtime_assertions})
+''' % {'name': name, 'asm_name': fix_export_name(name), 'runtime_assertions': runtime_assertions})
     receiving = '\n'.join(wrappers)
 
   shared.Settings.MODULE_EXPORTS = module_exports = exported_implemented_functions + function_tables(function_table_data)
@@ -1757,19 +1752,15 @@
     else:
       receiving += create_global_exports()
   else:
-<<<<<<< HEAD
-    receiving += 'Module["asm"] = asm;\n' + '\n'.join(['var ' + s + ' = Module["' + s + '"] = function() {' + runtime_assertions + '  return Module["asm"]["' + fix_export_name(s) + '"].apply(null, arguments) };' for s in module_exports]) + '\n'
-=======
     receiving += 'Module["asm"] = asm;\n'
     wrappers = []
     for name in module_exports:
       wrappers.append('''\
 var %(name)s = Module["%(name)s"] = function() {%(runtime_assertions)s
-  return Module["asm"]["%(name)s"].apply(null, arguments)
+  return Module["asm"]["%(asm_name)s"].apply(null, arguments)
 };
-''' % {'name': name, 'runtime_assertions': runtime_assertions})
+''' % {'name': name, 'asm_name': fix_export_name(name), 'runtime_assertions': runtime_assertions})
     receiving += '\n'.join(wrappers)
->>>>>>> 49d95599
 
   if shared.Settings.EXPORT_FUNCTION_TABLES and not shared.Settings.WASM:
     for table in function_table_data.values():
