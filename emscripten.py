--- conflicted
+++ resolved
@@ -2326,23 +2326,17 @@
   if shared.Settings.SAFE_STACK:
     args.append('--check-stack-overflow')
   if shared.Settings.STANDALONE_WASM:
-<<<<<<< HEAD
     cmd.append('--standalone-wasm')
   # When we dynamically link our JS loader adds functions from wasm modules to
   # the table. It must add the original versions of them, not legalized ones,
   # so that indirect calls have the right type, so export those.
   if shared.Settings.RELOCATABLE:
     cmd.append('--pass-arg=legalize-js-interface-export-originals')
-  shared.print_compiler_stage(cmd)
-  stdout = shared.check_call(cmd, stdout=subprocess.PIPE).stdout
-=======
-    args.append('--standalone-wasm')
   stdout = shared.Building.run_binaryen_command('wasm-emscripten-finalize',
                                                 infile=base_wasm,
                                                 outfile=wasm,
                                                 args=args,
                                                 stdout=subprocess.PIPE)
->>>>>>> 66143d1a
   if write_source_map:
     debug_copy(wasm + '.map', 'post_finalize.map')
   debug_copy(wasm, 'post_finalize.wasm')
