# Copyright 2010 The Emscripten Authors.  All rights reserved.
# Emscripten is available under two separate licenses, the MIT license and the
# University of Illinois/NCSA Open Source License.  Both these licenses can be
# found in the LICENSE file.

"""A small wrapper script around the core JS compiler. This calls that
compiler with the settings given to it. It can also read data from C/C++
header files (so that the JS compiler can see the constants in those
headers, for the libc implementation in JS).
"""

import difflib
import os
import json
import subprocess
import re
import time
import logging
import shutil
import pprint
from collections import OrderedDict

from tools import shared
from tools import gen_struct_info
from tools import jsrun
from tools.response_file import substitute_response_files
from tools.shared import WINDOWS, asstr, path_from_root, exit_with_error
from tools.toolchain_profiler import ToolchainProfiler
from tools.minified_js_name_generator import MinifiedJsNameGenerator

logger = logging.getLogger('emscripten')

STDERR_FILE = os.environ.get('EMCC_STDERR_FILE')
if STDERR_FILE:
  STDERR_FILE = os.path.abspath(STDERR_FILE)
  logger.info('logging stderr in js compiler phase into %s' % STDERR_FILE)
  STDERR_FILE = open(STDERR_FILE, 'w')


def get_configuration():
  if hasattr(get_configuration, 'configuration'):
    return get_configuration.configuration

  configuration = shared.Configuration(environ=os.environ)
  get_configuration.configuration = configuration
  return configuration


def quote(prop):
  if shared.Settings.USE_CLOSURE_COMPILER == 2:
    return ''.join(["'" + p + "'" for p in prop.split('.')])
  else:
    return prop


def access_quote(prop):
  if shared.Settings.USE_CLOSURE_COMPILER == 2:
    return ''.join(["['" + p + "']" for p in prop.split('.')])
  else:
    return '.' + prop


def emscript(infile, outfile, memfile, libraries, compiler_engine, temp_files,
             DEBUG):
  """Runs the emscripten LLVM-to-JS compiler.

  Args:
    infile: The path to the input LLVM assembly file.
    outfile: An open file object where the output is written.
  """

  assert shared.Settings.ASM_JS, 'fastcomp is asm.js-only (mode 1 or 2)'

  success = False

  try:

    # Overview:
    #   * Run LLVM backend to emit JS. JS includes function bodies, memory initializer,
    #     and various metadata
    #   * Run compiler.js on the metadata to emit the shell js code, pre/post-ambles,
    #     JS library dependencies, etc.

    # metadata is modified by reference in some of the below
    # these functions are split up to force variables to go out of scope and allow
    # memory to be reclaimed

    with ToolchainProfiler.profile_block('get_and_parse_backend'):
      backend_output = compile_js(infile, temp_files, DEBUG)
      funcs, metadata, mem_init = parse_backend_output(backend_output, DEBUG)
      fixup_metadata_tables(metadata)
      funcs = fixup_functions(funcs, metadata)
    with ToolchainProfiler.profile_block('compiler_glue'):
      glue, forwarded_data = compiler_glue(metadata, libraries, compiler_engine, temp_files, DEBUG)

    with ToolchainProfiler.profile_block('function_tables_and_exports'):
      (post, function_table_data, bundled_args) = (
          function_tables_and_exports(funcs, metadata, mem_init, glue, forwarded_data, outfile, DEBUG))
    with ToolchainProfiler.profile_block('write_output_file'):
      finalize_output(outfile, post, function_table_data, bundled_args, metadata, DEBUG)
    success = True

  finally:
    outfile.close()
    if not success:
      shared.try_delete(outfile.name) # remove partial output


def compile_js(infile, temp_files, DEBUG):
  """Compile infile with asm.js backend, return the contents of the compiled js"""
  with temp_files.get_file('.4.js') as temp_js:
    backend_args = create_backend_args(infile, temp_js)

    if DEBUG:
      logger.debug('emscript: llvm backend: ' + ' '.join(backend_args))
      t = time.time()
    with ToolchainProfiler.profile_block('emscript_llvm_backend'):
      jsrun.timeout_run(subprocess.Popen(backend_args, stdout=subprocess.PIPE, universal_newlines=True), note_args=backend_args)
    if DEBUG:
      logger.debug('  emscript: llvm backend took %s seconds' % (time.time() - t))

    # Split up output
    backend_output = open(temp_js).read()
    # if DEBUG:
    #   print >> sys.stderr, backend_output
  return backend_output


def parse_backend_output(backend_output, DEBUG):
  start_funcs_marker = '// EMSCRIPTEN_START_FUNCTIONS'
  end_funcs_marker = '// EMSCRIPTEN_END_FUNCTIONS'
  metadata_split_marker = '// EMSCRIPTEN_METADATA'

  start_funcs = backend_output.index(start_funcs_marker)
  end_funcs = backend_output.rindex(end_funcs_marker)
  metadata_split = backend_output.rindex(metadata_split_marker)

  funcs = backend_output[start_funcs + len(start_funcs_marker):end_funcs]
  metadata_raw = backend_output[metadata_split + len(metadata_split_marker):]
  mem_init = backend_output[end_funcs + len(end_funcs_marker):metadata_split]

  # we no longer use the "Runtime" object. TODO: stop emiting it in the backend
  mem_init = mem_init.replace('Runtime.', '')

  try:
    metadata = json.loads(metadata_raw, object_pairs_hook=OrderedDict)
  except:
    logger.error('emscript: failure to parse metadata output from compiler backend. raw output is: \n' + metadata_raw)
    raise

  # functions marked llvm.used in the code are exports requested by the user
  shared.Building.user_requested_exports += metadata['exports']

  return funcs, metadata, mem_init


def fixup_metadata_tables(metadata):
  # if emulating pointer casts, force all tables to the size of the largest
  # (for wasm, we use binaryen's fpcast-emu pass, we don't need to do anything
  # here)
  if shared.Settings.EMULATE_FUNCTION_POINTER_CASTS and not shared.Settings.WASM:
    max_size = 0
    for k, v in metadata['tables'].items():
      max_size = max(max_size, v.count(',') + 1)
    for k, v in metadata['tables'].items():
      curr = v.count(',') + 1
      if curr < max_size:
        if v.count('[]') == 1:
          metadata['tables'][k] = v.replace(']', (','.join(['0'] * (max_size - curr)) + ']'))
        else:
          metadata['tables'][k] = v.replace(']', (',0' * (max_size - curr)) + ']')

  if shared.Settings.SIDE_MODULE:
    for k in metadata['tables'].keys():
      metadata['tables'][k] = metadata['tables'][k].replace('var FUNCTION_TABLE_', 'var SIDE_FUNCTION_TABLE_')


def fixup_functions(funcs, metadata):
  # function table masks
  table_sizes = {}
  for k, v in metadata['tables'].items():
    # undercounts by one, but that is what we want
    table_sizes[k] = str(v.count(','))
    # if shared.Settings.ASSERTIONS >= 2 and table_sizes[k] == 0:
    #   logger.warning('no function pointers with signature ' + k + ', but there is a call, which will abort if it occurs (this can result from undefined behavior, check for compiler warnings on your source files and consider -Werror)'
  funcs = re.sub(r"#FM_(\w+)#", lambda m: table_sizes[m.groups(0)[0]], funcs)

  # fix +float into float.0, if not running js opts
  if not shared.Settings.RUNNING_JS_OPTS:
    def fix_dot_zero(m):
      num = m.group(3)
      # TODO: handle 0x floats?
      if num.find('.') < 0:
        e = num.find('e')
        if e < 0:
          num += '.0'
        else:
          num = num[:e] + '.0' + num[e:]
      return m.group(1) + m.group(2) + num
    funcs = re.sub(r'([(=,+\-*/%<>:?] *)\+(-?)((0x)?[0-9a-f]*\.?[0-9]+([eE][-+]?[0-9]+)?)', fix_dot_zero, funcs)

  return funcs


def compiler_glue(metadata, libraries, compiler_engine, temp_files, DEBUG):
  if DEBUG:
    logger.debug('emscript: js compiler glue')
    t = time.time()

  # Settings changes
  i64_funcs = ['i64Add', 'i64Subtract', '__muldi3', '__divdi3', '__udivdi3', '__remdi3', '__uremdi3']
  for i64_func in i64_funcs:
    if i64_func in metadata['declares']:
      shared.Settings.PRECISE_I64_MATH = 2
      break

  # FIXME: do these one by one as normal js lib funcs
  metadata['declares'] = [i64_func for i64_func in metadata['declares'] if i64_func not in ['getHigh32', 'setHigh32']]

  optimize_syscalls(metadata['declares'], DEBUG)
  update_settings_glue(metadata)

  assert not (metadata['simd'] and shared.Settings.WASM), 'SIMD is used, but not supported in WASM mode yet'
  assert not (shared.Settings.SIMD and shared.Settings.WASM), 'SIMD is requested, but not supported in WASM mode yet'

  glue, forwarded_data = compile_settings(compiler_engine, libraries, temp_files)

  if DEBUG:
    logger.debug('  emscript: glue took %s seconds' % (time.time() - t))

  return glue, forwarded_data


def function_tables_and_exports(funcs, metadata, mem_init, glue, forwarded_data, outfile, DEBUG):
  if DEBUG:
    logger.debug('emscript: python processing: function tables and exports')
    t = time.time()

  forwarded_json = json.loads(forwarded_data)

  # merge in information from llvm backend

  function_table_data = metadata['tables']

  # merge forwarded data
  shared.Settings.EXPORTED_FUNCTIONS = forwarded_json['EXPORTED_FUNCTIONS']

  pre, post = glue.split('// EMSCRIPTEN_END_FUNCS')

  pre = memory_and_global_initializers(pre, metadata, mem_init)
  pre, funcs_js = get_js_funcs(pre, funcs)
  all_exported_functions = get_all_exported_functions(function_table_data)
  all_implemented = get_all_implemented(forwarded_json, metadata)
  check_all_implemented(all_implemented, pre)
  implemented_functions = get_implemented_functions(metadata)
  pre = include_asm_consts(pre, forwarded_json, metadata)
  outfile.write(pre)
  pre = None

  # Move preAsms to their right place
  def move_preasm(m):
    contents = m.groups(0)[0]
    outfile.write(contents + '\n')
    return ''

  if not shared.Settings.BOOTSTRAPPING_STRUCT_INFO and len(funcs_js) > 1:
    funcs_js[1] = re.sub(r'/\* PRE_ASM \*/(.*)\n', move_preasm, funcs_js[1])

  if 'pre' in function_table_data:
    pre_tables = function_table_data['pre']
    del function_table_data['pre']
  else:
    pre_tables = ''

  function_table_sigs = list(function_table_data.keys())

  in_table, debug_tables, function_tables_defs = make_function_tables_defs(
    implemented_functions, all_implemented, function_table_data, metadata)

  exported_implemented_functions = get_exported_implemented_functions(
    all_exported_functions, all_implemented, metadata)

  # List of function signatures of used 'invoke_xxx()' functions in the application
  # For backwards compatibility if one might be using a mismatching Emscripten compiler version, if 'invokeFuncs' is not present in metadata,
  # use the full list of signatures in function table and generate invoke_() functions for all signatures in the program (producing excessive code size)
  # we must also emit the full list if we are emitting code that can be linked later
  if 'invokeFuncs' in metadata and not shared.Settings.LINKABLE:
    invoke_function_names = metadata['invokeFuncs']
  else:
    invoke_function_names = ['invoke_' + x for x in function_table_sigs]

  asm_setup = create_asm_setup(debug_tables, function_table_data, invoke_function_names, metadata)
  basic_funcs = create_basic_funcs(function_table_sigs, invoke_function_names)
  basic_vars = create_basic_vars(exported_implemented_functions, forwarded_json, metadata)

  funcs_js += create_mftCall_funcs(function_table_data)

  exports = create_exports(exported_implemented_functions, in_table, function_table_data, metadata)

  # calculate globals
  try:
    del forwarded_json['Variables']['globals']['_llvm_global_ctors'] # not a true variable
  except:
    pass
  if not shared.Settings.RELOCATABLE:
    global_vars = metadata['externs']
  else:
    global_vars = [] # linkable code accesses globals through function calls
  global_funcs = set(key for key, value in forwarded_json['Functions']['libraryFunctions'].items() if value != 2)
  global_funcs = sorted(global_funcs.difference(set(global_vars)).difference(implemented_functions))
  if shared.Settings.RELOCATABLE:
    global_funcs += ['g$' + extern for extern in metadata['externs']]

  # Tracks the set of used (minified) function names in
  # JS symbols imported to asm.js module.
  minified_js_names = MinifiedJsNameGenerator()

  # Converts list of imports ['foo', 'bar', ...] to a dictionary of
  # name mappings in form { 'minified': 'unminified', ... }
  def define_asmjs_import_names(imports):
    if shared.Settings.MINIFY_ASMJS_IMPORT_NAMES:
      return [(minified_js_names.generate(), i) for i in imports]
    else:
      return [(i, i) for i in imports]

  basic_funcs = define_asmjs_import_names(basic_funcs)
  global_funcs = define_asmjs_import_names(global_funcs)
  basic_vars = define_asmjs_import_names(basic_vars)
  global_vars = define_asmjs_import_names(global_vars)

  bg_funcs = basic_funcs + global_funcs
  bg_vars = basic_vars + global_vars
  asm_global_funcs = create_asm_global_funcs(bg_funcs, metadata)
  asm_global_vars = create_asm_global_vars(bg_vars)

  the_global = create_the_global(metadata)
  sending_vars = bg_funcs + bg_vars
  sending = '{ ' + ', '.join(['"' + math_fix(minified) + '": ' + unminified for (minified, unminified) in sending_vars]) + ' }'

  receiving = create_receiving(function_table_data, function_tables_defs,
                               exported_implemented_functions)

  function_tables_impls = make_function_tables_impls(function_table_data)
  final_function_tables = '\n'.join(function_tables_impls) + '\n' + function_tables_defs
  if shared.Settings.EMULATED_FUNCTION_POINTERS:
    final_function_tables = (
      final_function_tables
      .replace("asm['", '')
      .replace("']", '')
      .replace('var SIDE_FUNCTION_TABLE_', 'var FUNCTION_TABLE_')
      .replace('var dynCall_', '//')
    )

  if DEBUG:
    logger.debug('asm text sizes' + str([
      [len(s) for s in funcs_js], len(asm_setup), len(asm_global_vars), len(asm_global_funcs), len(pre_tables),
      len('\n'.join(function_tables_impls)), len(function_tables_defs) + (function_tables_defs.count('\n') * len('  ')),
      len(exports), len(the_global), len(sending), len(receiving)]))
    logger.debug('  emscript: python processing: function tables and exports took %s seconds' % (time.time() - t))

  bundled_args = (funcs_js, asm_setup, the_global, sending, receiving, asm_global_vars,
                  asm_global_funcs, pre_tables, final_function_tables, exports)
  return (post, function_table_data, bundled_args)


def finalize_output(outfile, post, function_table_data, bundled_args, metadata, DEBUG):
  function_table_sigs = function_table_data.keys()
  module = create_module_asmjs(function_table_sigs, metadata, *bundled_args)

  if DEBUG:
    logger.debug('emscript: python processing: finalize')
    t = time.time()

  write_output_file(outfile, post, module)
  module = None

  if DEBUG:
    logger.debug('  emscript: python processing: finalize took %s seconds' % (time.time() - t))

  write_cyberdwarf_data(outfile, metadata)


def create_module_asmjs(function_table_sigs, metadata,
                        funcs_js, asm_setup, the_global, sending, receiving, asm_global_vars,
                        asm_global_funcs, pre_tables, final_function_tables, exports):
  receiving += create_named_globals(metadata)
  runtime_funcs = create_runtime_funcs_asmjs(exports)

  asm_start_pre = create_asm_start_pre(asm_setup, the_global, sending, metadata)
  asm_temp_vars = create_asm_temp_vars()
  asm_runtime_thread_local_vars = create_asm_runtime_thread_local_vars()
  asm_start = asm_start_pre + '\n' + asm_global_vars + asm_temp_vars + asm_runtime_thread_local_vars + '\n' + asm_global_funcs

  if not (shared.Settings.WASM and shared.Settings.SIDE_MODULE):
    stack = apply_memory('  var STACKTOP = {{{ STACK_BASE }}};\n  var STACK_MAX = {{{ STACK_MAX }}};\n')
  else:
    stack = ''
  temp_float = '  var tempFloat = %s;\n' % ('Math_fround(0)' if provide_fround() else '0.0')
  async_state = '  var asyncState = 0;\n' if shared.Settings.EMTERPRETIFY_ASYNC else ''
  f0_fround = '  const f0 = Math_fround(0);\n' if provide_fround() else ''

  replace_memory = create_replace_memory()

  start_funcs_marker = '\n// EMSCRIPTEN_START_FUNCS\n'

  asm_end = create_asm_end(exports)

  module = [
    asm_start,
    stack,
    temp_float,
    async_state,
    f0_fround,
    replace_memory,
    start_funcs_marker
  ] + runtime_funcs + funcs_js + [
    '\n  ',
    pre_tables, final_function_tables, asm_end,
    '\n', receiving, ';\n'
  ]

  if shared.Settings.SIDE_MODULE:
    module.append('''
parentModule['registerFunctions'](%s, Module);
''' % str([str(f) for f in function_table_sigs]))

  return module


def write_output_file(outfile, post, module):
  for i in range(len(module)): # do this loop carefully to save memory
    module[i] = normalize_line_endings(module[i])
    outfile.write(module[i])

  post = normalize_line_endings(post)
  outfile.write(post)


def write_cyberdwarf_data(outfile, metadata):
  if not shared.Settings.CYBERDWARF:
    return

  assert('cyberdwarf_data' in metadata)
  cd_file_name = outfile.name + ".cd"
  with open(cd_file_name, 'w') as f:
    json.dump({'cyberdwarf': metadata['cyberdwarf_data']}, f)


def create_backend_args(infile, temp_js):
  """Create args for asm.js backend from settings dict"""
  args = [
    shared.LLVM_COMPILER, infile, '-march=js', '-filetype=asm', '-o', temp_js,
    '-emscripten-stack-size=%d' % shared.Settings.TOTAL_STACK,
    '-O%s' % shared.Settings.OPT_LEVEL,
  ]
  if shared.Settings.PRECISE_F32:
    args += ['-emscripten-precise-f32']
  if shared.Settings.USE_PTHREADS:
    args += ['-emscripten-enable-pthreads']
  if shared.Settings.WARN_UNALIGNED:
    args += ['-emscripten-warn-unaligned']
  if shared.Settings.RESERVED_FUNCTION_POINTERS > 0:
    args += ['-emscripten-reserved-function-pointers=%d' % shared.Settings.RESERVED_FUNCTION_POINTERS]
  if shared.Settings.ASSERTIONS > 0:
    args += ['-emscripten-assertions=%d' % shared.Settings.ASSERTIONS]
  if shared.Settings.ALIASING_FUNCTION_POINTERS == 0:
    args += ['-emscripten-no-aliasing-function-pointers']
  if shared.Settings.EMULATED_FUNCTION_POINTERS:
    args += ['-emscripten-emulated-function-pointers']
  if shared.Settings.EMULATE_FUNCTION_POINTER_CASTS:
    args += ['-emscripten-emulate-function-pointer-casts']
  if shared.Settings.RELOCATABLE:
    args += ['-emscripten-relocatable']
    args += ['-emscripten-global-base=0']
  elif shared.Settings.GLOBAL_BASE >= 0:
    args += ['-emscripten-global-base=%d' % shared.Settings.GLOBAL_BASE]
  if shared.Settings.SIDE_MODULE:
    args += ['-emscripten-side-module']
  if shared.Settings.LEGALIZE_JS_FFI != 1:
    args += ['-emscripten-legalize-javascript-ffi=0']
  if shared.Settings.DISABLE_EXCEPTION_CATCHING != 1:
    args += ['-enable-emscripten-cpp-exceptions']
    if shared.Settings.DISABLE_EXCEPTION_CATCHING == 2:
      args += ['-emscripten-cpp-exceptions-whitelist=' + ','.join(shared.Settings.EXCEPTION_CATCHING_WHITELIST or ['fake'])]
  if shared.Settings.ASYNCIFY:
    args += ['-emscripten-asyncify']
    args += ['-emscripten-asyncify-functions=' + ','.join(shared.Settings.ASYNCIFY_FUNCTIONS)]
    args += ['-emscripten-asyncify-whitelist=' + ','.join(shared.Settings.ASYNCIFY_WHITELIST)]
  if not shared.Settings.EXIT_RUNTIME:
    args += ['-emscripten-no-exit-runtime']
  if shared.Settings.WORKAROUND_IOS_9_RIGHT_SHIFT_BUG:
    args += ['-emscripten-asmjs-work-around-ios-9-right-shift-bug']
  if shared.Settings.WASM:
    args += ['-emscripten-wasm']
    if shared.Building.is_wasm_only():
      args += ['-emscripten-only-wasm']
  if shared.Settings.CYBERDWARF:
    args += ['-enable-cyberdwarf']
  return args


def optimize_syscalls(declares, DEBUG):
  """Disables filesystem if only a limited subset of syscalls is used.

  Our syscalls are static, and so if we see a very limited set of them - in particular,
  no open() syscall and just simple writing - then we don't need full filesystem support.
  If FORCE_FILESYSTEM is set, we can't do this. We also don't do it if INCLUDE_FULL_LIBRARY, since
  not including the filesystem would mean not including the full JS libraries, and the same for
  MAIN_MODULE since a side module might need the filesystem.
  """
  relevant_settings = ['FORCE_FILESYSTEM', 'INCLUDE_FULL_LIBRARY', 'MAIN_MODULE']
  if any(shared.Settings[s] for s in relevant_settings):
    return

  syscall_prefix = '__syscall'
  syscall_numbers = [d[len(syscall_prefix):] for d in declares if d.startswith(syscall_prefix)]
  syscalls = [int(s) for s in syscall_numbers if is_int(s)]
  if set(syscalls).issubset(set([6, 54, 140, 146])): # close, ioctl, llseek, writev
    if DEBUG:
      logger.debug('very limited syscalls (%s) so disabling full filesystem support', ', '.join(str(s) for s in syscalls))
    shared.Settings.FILESYSTEM = 0


def is_int(x):
  try:
    int(x)
    return True
  except:
    return False


def align_memory(addr):
  return (addr + 15) & -16


def align_static_bump(metadata):
  metadata['staticBump'] = align_memory(metadata['staticBump'])
  return metadata['staticBump']


def update_settings_glue(metadata):
  if shared.Settings.CYBERDWARF:
    shared.Settings.DEFAULT_LIBRARY_FUNCS_TO_INCLUDE.append("cyberdwarf_Debugger")
    shared.Settings.EXPORTED_FUNCTIONS.append("cyberdwarf_Debugger")

  # Integrate info from backend
  if shared.Settings.SIDE_MODULE:
    # we don't need any JS library contents in side modules
    shared.Settings.DEFAULT_LIBRARY_FUNCS_TO_INCLUDE = []

  if metadata.get('cantValidate') and shared.Settings.ASM_JS != 2:
    logger.warning('disabling asm.js validation due to use of non-supported features: ' + metadata['cantValidate'])
    shared.Settings.ASM_JS = 2

  all_funcs = shared.Settings.DEFAULT_LIBRARY_FUNCS_TO_INCLUDE + [shared.JS.to_nice_ident(d) for d in metadata['declares']]
  implemented_funcs = [x[1:] for x in metadata['implementedFunctions']]
  shared.Settings.DEFAULT_LIBRARY_FUNCS_TO_INCLUDE = sorted(set(all_funcs).difference(implemented_funcs))
  shared.Settings.DEFAULT_LIBRARY_FUNCS_TO_INCLUDE += [x[1:] for x in metadata['externs']]

  if metadata['simd']:
    shared.Settings.SIMD = 1
    if shared.Settings.ASM_JS != 2:
      logger.warning('disabling asm.js validation due to use of SIMD')
      shared.Settings.ASM_JS = 2

  shared.Settings.MAX_GLOBAL_ALIGN = metadata['maxGlobalAlign']
  shared.Settings.IMPLEMENTED_FUNCTIONS = metadata['implementedFunctions']

  # addFunction support for Wasm backend
  if shared.Settings.WASM_BACKEND and shared.Settings.RESERVED_FUNCTION_POINTERS > 0:
    start_index = metadata['jsCallStartIndex']
    # e.g. jsCallFunctionType ['v', 'ii'] -> sig2order{'v': 0, 'ii': 1}
    sig2order = {sig: i for i, sig in enumerate(metadata['jsCallFuncType'])}
    # Index in the Wasm function table in which jsCall thunk function starts
    shared.Settings.JSCALL_START_INDEX = start_index
    shared.Settings.JSCALL_SIG_ORDER = sig2order

  # Extract the list of function signatures that MAIN_THREAD_EM_ASM blocks in
  # the compiled code have, each signature will need a proxy function invoker
  # generated for it.
  def read_proxied_function_signatures(asmConsts):
    proxied_function_signatures = set()
    for _, sigs, proxying_types in asmConsts.values():
      for sig, proxying_type in zip(sigs, proxying_types):
        if proxying_type == 'sync_on_main_thread_':
          proxied_function_signatures.add(sig + '_sync')
        elif proxying_type == 'async_on_main_thread_':
          proxied_function_signatures.add(sig + '_async')
    return list(proxied_function_signatures)

  # Proxying EM_ASM calls is not yet implemented in Wasm backend
  if not shared.Settings.WASM_BACKEND:
    shared.Settings.PROXIED_FUNCTION_SIGNATURES = read_proxied_function_signatures(metadata['asmConsts'])

  shared.Settings.STATIC_BUMP = align_static_bump(metadata)


def apply_forwarded_data(forwarded_data):
  forwarded_json = json.loads(forwarded_data)
  # Be aware of JS static allocations
  shared.Settings.STATIC_BUMP = forwarded_json['STATIC_BUMP']


def compile_settings(compiler_engine, libraries, temp_files):
  # Save settings to a file to work around v8 issue 1579
  with temp_files.get_file('.txt') as settings_file:
    with open(settings_file, 'w') as s:
      json.dump(shared.Settings.to_dict(), s, sort_keys=True)

    # Call js compiler
    env = os.environ.copy()
    env['EMCC_BUILD_DIR'] = os.getcwd()
    out = jsrun.run_js_tool(path_from_root('src', 'compiler.js'), compiler_engine,
                            [settings_file] + libraries, stdout=subprocess.PIPE, stderr=STDERR_FILE,
                            cwd=path_from_root('src'), env=env)
  assert '//FORWARDED_DATA:' in out, 'Did not receive forwarded data in pre output - process failed?'
  glue, forwarded_data = out.split('//FORWARDED_DATA:')

  apply_forwarded_data(forwarded_data)

  return glue, forwarded_data


class Memory():
  def __init__(self):
    # Note: if RELOCATABLE, then only relative sizes can be computed, and we don't
    #       actually write out any absolute memory locations ({{{ STACK_BASE }}}
    #       does not exist, etc.)

    # Memory layout:
    #  * first the static globals
    self.global_base = shared.Settings.GLOBAL_BASE
    self.static_bump = shared.Settings.STATIC_BUMP
    #  * then the stack (up on fastcomp, down on upstream)
    self.stack_low = align_memory(self.global_base + self.static_bump)
    self.stack_high = align_memory(self.stack_low + shared.Settings.TOTAL_STACK)
    if shared.Settings.WASM_BACKEND:
      self.stack_base = self.stack_high
      self.stack_max = self.stack_low
    else:
      self.stack_base = self.stack_low
      self.stack_max = self.stack_high
    #  * then dynamic memory begins
    self.dynamic_base = align_memory(self.stack_high)


def apply_memory(js):
  # Apply the statically-at-compile-time computed memory locations.
  memory = Memory()

  # Write it all out
  js = js.replace('{{{ STATIC_BUMP }}}', str(memory.static_bump))
  js = js.replace('{{{ STACK_BASE }}}', str(memory.stack_base))
  js = js.replace('{{{ STACK_MAX }}}', str(memory.stack_max))
  js = js.replace('{{{ DYNAMIC_BASE }}}', str(memory.dynamic_base))

  logger.debug('global_base: %d stack_base: %d, stack_max: %d, dynamic_base: %d, static bump: %d', memory.global_base, memory.stack_base, memory.stack_max, memory.dynamic_base, memory.static_bump)

  return js


def memory_and_global_initializers(pre, metadata, mem_init):
  global_initializers = ', '.join('{ func: function() { %s() } }' % i for i in metadata['initializers'])

  if shared.Settings.SIMD == 1:
    pre = open(path_from_root(os.path.join('src', 'ecmascript_simd.js'))).read() + '\n\n' + pre

  staticbump = shared.Settings.STATIC_BUMP

  pthread = ''
  if shared.Settings.USE_PTHREADS:
    pthread = 'if (!ENVIRONMENT_IS_PTHREAD)'

  if len(global_initializers) > 0:
    global_initializers = '/* global initializers */ {pthread} __ATINIT__.push({global_initializers});'.format(pthread=pthread, global_initializers=global_initializers)
  else:
    global_initializers = '/* global initializers */ /*__ATINIT__.push();*/'

  pre = pre.replace('STATICTOP = STATIC_BASE + 0;', '''\
STATICTOP = STATIC_BASE + {staticbump};
{global_initializers}
{mem_init}'''.format(staticbump=staticbump,
                     global_initializers=global_initializers,
                     mem_init=mem_init))

  if shared.Settings.SIDE_MODULE:
    pre = pre.replace('GLOBAL_BASE', 'gb')

  pre = apply_memory(pre)

  return pre


def get_js_funcs(pre, funcs):
  funcs_js = [funcs]
  parts = pre.split('// ASM_LIBRARY FUNCTIONS\n')
  if len(parts) > 1:
    pre = parts[0]
    funcs_js.append(parts[1])
  return pre, funcs_js


def get_all_exported_functions(function_table_data):
  # both asm.js and otherwise
  all_exported_functions = set(shared.Settings.EXPORTED_FUNCTIONS)

  # additional functions to export from asm, if they are implemented
  for additional_export in shared.Settings.DEFAULT_LIBRARY_FUNCS_TO_INCLUDE:
    all_exported_functions.add('_' + additional_export)
  if shared.Settings.EXPORT_FUNCTION_TABLES:
    for table in function_table_data.values():
      for func in table.split('[')[1].split(']')[0].split(','):
        if func[0] == '_':
          all_exported_functions.add(func)
  return all_exported_functions


def get_all_implemented(forwarded_json, metadata):
  return metadata['implementedFunctions'] + list(forwarded_json['Functions']['implementedFunctions'].keys()) # XXX perf?


def check_all_implemented(all_implemented, pre):
  for requested in shared.Settings.ORIGINAL_EXPORTED_FUNCTIONS:
    if not is_already_implemented(requested, pre, all_implemented):
      # could be a js library func
      if shared.Settings.ERROR_ON_UNDEFINED_SYMBOLS:
        exit_with_error('undefined exported function: "%s"', requested)
      elif shared.Settings.WARN_ON_UNDEFINED_SYMBOLS:
        logger.warning('undefined exported function: "%s"', requested)


def is_already_implemented(requested, pre, all_implemented):
  is_implemented = requested in all_implemented
  # special-case malloc, EXPORTED by default for internal use, but we bake in a
  # trivial allocator and warn at runtime if used in ASSERTIONS
  is_exception = requested == '_malloc'
  in_pre = ('function ' + asstr(requested)) in pre
  return is_implemented or is_exception or in_pre


def get_exported_implemented_functions(all_exported_functions, all_implemented, metadata):
  funcs = set(metadata['exports'])
  export_bindings = shared.Settings.EXPORT_BINDINGS
  export_all = shared.Settings.EXPORT_ALL
  for key in all_implemented:
    if key in all_exported_functions or export_all or (export_bindings and key.startswith('_emscripten_bind')):
      funcs.add(key)

  funcs = list(funcs) + metadata['initializers']
  if not shared.Settings.ONLY_MY_CODE:
    if shared.Settings.ALLOW_MEMORY_GROWTH:
      funcs.append('_emscripten_replace_memory')
    if not shared.Settings.SIDE_MODULE:
      funcs += ['stackAlloc', 'stackSave', 'stackRestore', 'establishStackSpace']
    if shared.Settings.SAFE_HEAP:
      funcs += ['setDynamicTop']
    if not (shared.Settings.WASM and shared.Settings.SIDE_MODULE):
      funcs += ['setThrew']
    if shared.Settings.EMTERPRETIFY:
      funcs += ['emterpret']
      if shared.Settings.EMTERPRETIFY_ASYNC:
        funcs += ['setAsyncState', 'emtStackSave', 'emtStackRestore', 'getEmtStackMax', 'setEmtStackMax']
    if shared.Settings.ASYNCIFY and need_asyncify(funcs):
      funcs += ['setAsync']

  return sorted(set(funcs))


def get_implemented_functions(metadata):
  return set(metadata['implementedFunctions'])


def proxy_debug_print(call_type):
  if shared.Settings.PTHREADS_DEBUG:
    if call_type == 'sync_on_main_thread_':
      return 'warnOnce("sync proxying function " + code);'
    if call_type == 'async_on_main_thread_':
      return 'warnOnce("async proxying function " + code);'
  return ''


def include_asm_consts(pre, forwarded_json, metadata):
  if shared.Settings.WASM and shared.Settings.SIDE_MODULE:
    if metadata['asmConsts']:
      exit_with_error('EM_ASM is not yet supported in shared wasm module (it cannot be stored in the wasm itself, need some solution)')

  asm_consts, all_sigs = all_asm_consts(metadata)
  asm_const_funcs = []
  for sig, call_type in all_sigs:
    if 'j' in sig:
      exit_with_error('emscript: EM_ASM should not receive i64s as inputs, they are not valid in JS')
    if '_emscripten_asm_const_' + call_type + sig in forwarded_json['Functions']['libraryFunctions']:
      continue # Only one invoker needs to be emitted for each ASM_CONST (signature x call_type) item
    forwarded_json['Functions']['libraryFunctions']['_emscripten_asm_const_' + call_type + sig] = 1
    args = ['a%d' % i for i in range(len(sig) - 1)]
    all_args = ['code'] + args
    proxy_function = ''
    if shared.Settings.USE_PTHREADS:
      if call_type == 'sync_on_main_thread_':
        proxy_function = '_emscripten_sync_run_in_browser_thread_' + sig
      elif call_type == 'async_on_main_thread_':
        proxy_function = '_emscripten_async_run_in_browser_thread_' + sig

    # In proxied function calls, positive integers 1, 2, 3, ... denote pointers
    # to regular C compiled functions. Negative integers -1, -2, -3, ... denote
    # indices to EM_ASM() blocks, so remap the EM_ASM() indices from 0, 1, 2,
    # ... over to the negative integers starting at -1.
    proxy_args = '-1 - ' + ','.join(all_args)

    pre_asm_const = ''

    if proxy_function:
      pre_asm_const += '  if (ENVIRONMENT_IS_PTHREAD) { ' + proxy_debug_print(call_type) + 'return ' + proxy_function + '(' + proxy_args + '); } \n'

    if shared.Settings.EMTERPRETIFY_ASYNC and shared.Settings.ASSERTIONS:
      # we cannot have an EM_ASM on the stack when saving/loading
      pre_asm_const += "  assert(typeof EmterpreterAsync !== 'object' || EmterpreterAsync.state !== 2, 'cannot have an EM_ASM on the stack when emterpreter pauses/resumes - the JS is not emterpreted, so we would end up running it again from the start');\n"

    asm_const_funcs.append(r'''
function _emscripten_asm_const_%s(%s) {
%s  return ASM_CONSTS[code](%s);
}''' % (call_type + asstr(sig), ', '.join(all_args), pre_asm_const, ', '.join(args)))

  asm_consts_text = '\nvar ASM_CONSTS = [' + ',\n '.join(asm_consts) + '];\n'
  asm_funcs_text = '\n'.join(asm_const_funcs) + '\n'

  em_js_funcs = create_em_js(forwarded_json, metadata)
  em_js_text = '\n'.join(em_js_funcs) + '\n'

  body_marker = '// === Body ==='
  return pre.replace(body_marker, body_marker + '\n' + asm_consts_text + asstr(asm_funcs_text) + em_js_text)


# Test if the parentheses at body[openIdx] and body[closeIdx] are a match to
# each other.
def parentheses_match(body, openIdx, closeIdx):
  if closeIdx < 0:
    closeIdx += len(body)
  count = 1
  for i in range(openIdx + 1, closeIdx + 1):
    if body[i] == body[openIdx]:
      count += 1
    elif body[i] == body[closeIdx]:
      count -= 1
      if count <= 0:
        return i == closeIdx
  return False


def trim_asm_const_body(body):
  body = body.strip()
  orig = None
  while orig != body:
    orig = body
    if len(body) > 1 and body[0] == '"' and body[-1] == '"':
      body = body[1:-1].replace('\\"', '"').strip()
    if len(body) > 1 and body[0] == '{' and body[-1] == '}' and parentheses_match(body, 0, -1):
      body = body[1:-1].strip()
    if len(body) > 1 and body[0] == '(' and body[-1] == ')' and parentheses_match(body, 0, -1):
      body = body[1:-1].strip()
  return body


def all_asm_consts(metadata):
  asm_consts = [0] * len(metadata['asmConsts'])
  all_sigs = []
  for k, v in metadata['asmConsts'].items():
    const, sigs, call_types = v
    const = asstr(const)
    const = trim_asm_const_body(const)
    const = '{ ' + const + ' }'
    args = []
    arity = max(len(s) for s in sigs) - 1
    for i in range(arity):
      args.append('$' + str(i))
    const = 'function(' + ', '.join(args) + ') ' + const
    asm_consts[int(k)] = const
    assert(len(sigs) == len(call_types))
    for sig, call_type in zip(sigs, call_types):
      all_sigs.append((sig, call_type))
  return asm_consts, all_sigs


def unfloat(s):
  """lower float to double for ffis"""
  return 'd' if s == 'f' else s


def make_function_tables_defs(implemented_functions, all_implemented, function_table_data, metadata):
  class Counter(object):
    next_bad_item = 0
    next_item = 0
    pre = []

  in_table = set()
  debug_tables = {}

  def make_params(sig):
    return ','.join('p%d' % p for p in range(len(sig) - 1))

  def make_coerced_params(sig):
    return ','.join(shared.JS.make_coercion('p%d', unfloat(sig[p + 1])) % p for p in range(len(sig) - 1))

  def make_coercions(sig):
    return ';'.join('p%d = %s' % (p, shared.JS.make_coercion('p%d' % p, sig[p + 1])) for p in range(len(sig) - 1)) + ';'

  # when emulating function pointer casts, we need to know what is the target of each pointer
  if shared.Settings.EMULATE_FUNCTION_POINTER_CASTS and not shared.Settings.WASM:
    function_pointer_targets = {}
    for sig, table in function_table_data.items():
      start = table.index('[')
      end = table.rindex(']')
      body = table[start + 1:end].split(',')
      for i, parsed in enumerate(x.strip() for x in body):
        if parsed != '0':
          assert i not in function_pointer_targets
          function_pointer_targets[i] = [sig, str(parsed)]

  def make_table(sig, raw):
    if '[]' in raw:
      return ('', '') # empty table
    params = make_params(sig)
    coerced_params = make_coerced_params(sig)
    coercions = make_coercions(sig)

    def make_bad(target=None):
      i = Counter.next_bad_item
      Counter.next_bad_item += 1
      if target is None:
        target = i
      name = 'b' + str(i)
      if not shared.Settings.ASSERTIONS:
        code = 'abort(%s);' % target
      else:
        code = 'nullFunc_' + sig + '(%d);' % target
      if sig[0] != 'v':
        code += 'return %s' % shared.JS.make_initializer(sig[0]) + ';'
      return name, make_func(name, code, params, coercions)

    bad, bad_func = make_bad() # the default bad func
    if shared.Settings.ASSERTIONS <= 1:
      Counter.pre = [bad_func]
    else:
      Counter.pre = []
    start = raw.index('[')
    end = raw.rindex(']')
    body = raw[start + 1:end].split(',')
    if shared.Settings.EMULATED_FUNCTION_POINTERS:
      def receive(item):
        if item == '0':
          return item
        if item not in all_implemented:
          # this is not implemented; it would normally be wrapped, but with emulation, we just use it directly outside
          return item
        in_table.add(item)
        return "asm['" + item + "']"

      body = [receive(b) for b in body]
    for j in range(shared.Settings.RESERVED_FUNCTION_POINTERS):
      curr = 'jsCall_%s_%s' % (sig, j)
      body[1 + j] = curr
      implemented_functions.add(curr)
    Counter.next_item = 0

    def fix_item(item):
      j = Counter.next_item
      Counter.next_item += 1
      newline = Counter.next_item % 30 == 29
      if item == '0':
        # emulate all non-null pointer calls, if asked to
        if j > 0 and shared.Settings.EMULATE_FUNCTION_POINTER_CASTS and not shared.Settings.WASM and j in function_pointer_targets:
          proper_sig, proper_target = function_pointer_targets[j]
          if shared.Settings.EMULATED_FUNCTION_POINTERS:
            if proper_target in all_implemented:
              proper_target = "asm['" + proper_target + "']"

          def make_emulated_param(i):
            if i >= len(sig):
              return shared.JS.make_initializer(proper_sig[i]) # extra param, just send a zero
            return shared.JS.make_coercion('p%d' % (i - 1), proper_sig[i], convert_from=sig[i])

          proper_code = proper_target + '(' + ','.join([make_emulated_param(i + 1) for i in range(len(proper_sig) - 1)]) + ')'
          if proper_sig[0] != 'v':
            # proper sig has a return, which the wrapper may or may not use
            proper_code = shared.JS.make_coercion(proper_code, proper_sig[0])
            if proper_sig[0] != sig[0]:
              # first coercion ensured we call the target ok; this one ensures we return the right type in the wrapper
              proper_code = shared.JS.make_coercion(proper_code, sig[0], convert_from=proper_sig[0])
            if sig[0] != 'v':
              proper_code = 'return ' + proper_code
          else:
            # proper sig has no return, we may need a fake return
            if sig[0] != 'v':
              proper_code = 'return ' + shared.JS.make_initializer(sig[0])
          name = 'fpemu_%s_%d' % (sig, j)
          wrapper = make_func(name, proper_code, params, coercions)
          Counter.pre.append(wrapper)
          return name if not newline else (name + '\n')

        if shared.Settings.ASSERTIONS <= 1:
          return bad if not newline else (bad + '\n')

        specific_bad, specific_bad_func = make_bad(j)
        Counter.pre.append(specific_bad_func)
        return specific_bad if not newline else (specific_bad + '\n')

      clean_item = item.replace("asm['", '').replace("']", '')
      # when emulating function pointers, we don't need wrappers
      # but if relocating, then we also have the copies in-module, and do
      # in wasm we never need wrappers though
      if clean_item not in implemented_functions and not (shared.Settings.EMULATED_FUNCTION_POINTERS and not shared.Settings.RELOCATABLE) and not shared.Settings.WASM:
        # this is imported into asm, we must wrap it
        call_ident = clean_item
        if call_ident in metadata['redirects']:
          call_ident = metadata['redirects'][call_ident]
        if not call_ident.startswith('_') and not call_ident.startswith('Math_'):
          call_ident = '_' + call_ident
        code = call_ident + '(' + coerced_params + ')'
        if sig[0] != 'v':
          # ffis cannot return float
          if sig[0] == 'f':
            code = '+' + code
          code = 'return ' + shared.JS.make_coercion(code, sig[0])
        code += ';'
        Counter.pre.append(make_func(clean_item + '__wrapper', code, params, coercions))
        assert not sig == 'X', 'must know the signature in order to create a wrapper for "%s" (TODO for shared wasm modules)' % item
        return clean_item + '__wrapper'
      return item if not newline else (item + '\n')

    if shared.Settings.ASSERTIONS >= 2:
      debug_tables[sig] = body
    body = ','.join(fix_item(b) for b in body)
    return ('\n'.join(Counter.pre), ''.join([raw[:start + 1], body, raw[end:]]))

  infos = [make_table(sig, raw) for sig, raw in function_table_data.items()]
  Counter.pre = []

  function_tables_defs = '\n'.join([info[0] for info in infos]) + '\n'
  function_tables_defs += '\n// EMSCRIPTEN_END_FUNCS\n'
  function_tables_defs += '\n'.join([info[1] for info in infos])
  return in_table, debug_tables, function_tables_defs


def make_func(name, code, params, coercions):
  return 'function %s(%s) {\n %s %s\n}' % (name, params, coercions, code)


def math_fix(g):
  return g if not g.startswith('Math_') else g.split('_')[1]


def make_function_tables_impls(function_table_data):
  function_tables_impls = []
  for sig, table in function_table_data.items():
    args = ','.join(['a' + str(i) for i in range(1, len(sig))])
    arg_coercions = ' '.join(['a' + str(i) + '=' + shared.JS.make_coercion('a' + str(i), sig[i]) + ';' for i in range(1, len(sig))])
    coerced_args = ','.join([shared.JS.make_coercion('a' + str(i), sig[i]) for i in range(1, len(sig))])
    sig_mask = str(table.count(','))
    ret = ('return ' if sig[0] != 'v' else '') + shared.JS.make_coercion('FUNCTION_TABLE_%s[index&%s](%s)' % (sig, sig_mask, coerced_args), sig[0])
    if not shared.Settings.EMULATED_FUNCTION_POINTERS:
      function_tables_impls.append('''
function dynCall_%s(index%s%s) {
  index = index|0;
  %s
  %s;
}
''' % (sig, ',' if len(sig) > 1 else '', args, arg_coercions, ret))
    else:
      function_tables_impls.append('''
var dynCall_%s = ftCall_%s;
''' % (sig, sig))

    ffi_args = ','.join([shared.JS.make_coercion('a' + str(i), sig[i], ffi_arg=True) for i in range(1, len(sig))])
    for i in range(shared.Settings.RESERVED_FUNCTION_POINTERS):
      jsret = ('return ' if sig[0] != 'v' else '') + shared.JS.make_coercion('jsCall_%s(%d%s%s)' % (sig, i, ',' if ffi_args else '', ffi_args), sig[0], ffi_result=True)
      function_tables_impls.append('''
function jsCall_%s_%s(%s) {
  %s
  %s;
}

''' % (sig, i, args, arg_coercions, jsret))
  return function_tables_impls


def create_mftCall_funcs(function_table_data):
  if not shared.Settings.EMULATED_FUNCTION_POINTERS:
    return []
  if shared.Settings.WASM or not shared.Settings.RELOCATABLE:
    return []

  mftCall_funcs = []
  # in wasm, emulated function pointers are just simple table calls
  for sig, table in function_table_data.items():
    return_type, sig_args = sig[0], sig[1:]
    num_args = len(sig_args)
    params = ','.join(['ptr'] + ['p%d' % i for i in range(num_args)])
    coerced_params = ','.join([shared.JS.make_coercion('ptr', 'i')] + [shared.JS.make_coercion('p%d' % i, unfloat(sig_args[i])) for i in range(num_args)])
    coercions = ';'.join(['ptr = ptr | 0'] + ['p%d = %s' % (i, shared.JS.make_coercion('p%d' % i, unfloat(sig_args[i]))) for i in range(num_args)]) + ';'
    mini_coerced_params = ','.join([shared.JS.make_coercion('p%d' % i, sig_args[i]) for i in range(num_args)])
    maybe_return = '' if return_type == 'v' else 'return'
    final_return = maybe_return + ' ' + shared.JS.make_coercion('ftCall_' + sig + '(' + coerced_params + ')', unfloat(return_type)) + ';'
    if shared.Settings.EMULATED_FUNCTION_POINTERS == 1:
      body = final_return
    else:
      sig_mask = str(table.count(','))
      body = ('if (((ptr|0) >= (fb|0)) & ((ptr|0) < (fb + ' + sig_mask + ' | 0))) { ' + maybe_return + ' ' +
              shared.JS.make_coercion(
                'FUNCTION_TABLE_' + sig + '[(ptr-fb)&' + sig_mask + '](' +
                mini_coerced_params + ')', return_type, ffi_arg=True
              ) + '; ' + ('return;' if return_type == 'v' else '') + ' }' + final_return)
    mftCall_funcs.append(make_func('mftCall_' + sig, body, params, coercions) + '\n')
  return mftCall_funcs


def get_function_pointer_error(sig, function_table_sigs):
  if shared.Settings.ASSERTIONS <= 1:
    extra = ' err("Build with ASSERTIONS=2 for more info.");'
    pointer = ' '
  else:
    pointer = ' \'" + x + "\' '
    extra = ' err("This pointer might make sense in another type signature: '
    # sort signatures, attempting to show most likely related ones first
    sigs = list(function_table_sigs)
    sigs.sort(key=signature_sort_key(sig))
    for other in sigs:
      if other != sig:
        extra += other + ': " + debug_table_' + other + '[x] + "  '
    extra += '"); '
  return 'err("Invalid function pointer' + pointer + 'called with signature \'' + sig + '\'. ' + \
         'Perhaps this is an invalid value (e.g. caused by calling a virtual method on a NULL pointer)? ' + \
         'Or calling a function with an incorrect type, which will fail? ' + \
         '(it is worth building your source files with -Werror (warnings are errors), as warnings can indicate undefined behavior which can cause this)' + \
         '"); ' + extra


def signature_sort_key(sig):
  def closure(other):
    ret = 0
    minlen = min(len(other), len(sig))
    maxlen = min(len(other), len(sig))
    if other.startswith(sig) or sig.startswith(other):
      ret -= 1000 # prioritize prefixes, could be dropped params
    ret -= 133 * difflib.SequenceMatcher(a=other, b=sig).ratio() # prioritize on diff similarity
    ret += 15 * abs(len(other) - len(sig)) / float(maxlen) # deprioritize the bigger the length difference is
    for i in range(minlen):
      if other[i] == sig[i]:
        ret -= 5 / float(maxlen) # prioritize on identically-placed params
    ret += 20 * len(other) # deprioritize on length
    return ret
  return closure


def create_asm_global_funcs(bg_funcs, metadata):
  maths = ['Math.' + func for func in ['floor', 'abs', 'sqrt', 'pow', 'cos', 'sin', 'tan', 'acos', 'asin', 'atan', 'atan2', 'exp', 'log', 'ceil', 'imul', 'min', 'max', 'clz32']]
  if provide_fround():
    maths += ['Math.fround']

  asm_global_funcs = ''.join(['  var ' + g.replace('.', '_') + '=global' + access_quote(g) + ';\n' for g in maths])
  asm_global_funcs += ''.join(['  var ' + unminified + '=env' + access_quote(math_fix(minified)) + ';\n' for (minified, unminified) in bg_funcs])
  asm_global_funcs += global_simd_funcs(access_quote, metadata)
  if shared.Settings.USE_PTHREADS:
    asm_global_funcs += ''.join(['  var Atomics_' + ty + '=global' + access_quote('Atomics') + access_quote(ty) + ';\n' for ty in ['load', 'store', 'exchange', 'compareExchange', 'add', 'sub', 'and', 'or', 'xor']])
  return asm_global_funcs


def create_asm_global_vars(bg_vars):
  asm_global_vars = ''.join(['  var ' + unminified + '=env' + access_quote(minified) + '|0;\n' for (minified, unminified) in bg_vars])
  if shared.Settings.WASM and shared.Settings.SIDE_MODULE:
    # wasm side modules internally define their stack, these are set at module startup time
    asm_global_vars += '\n  var STACKTOP = 0, STACK_MAX = 0;\n'

  return asm_global_vars


def global_simd_funcs(access_quote, metadata):
  # Always import SIMD when building with -s SIMD=1, since in that mode memcpy is SIMD optimized.
  if not (metadata['simd'] or shared.Settings.SIMD):
    return ''

  def string_contains_any(s, str_list):
    return any(sub in s for sub in str_list)

  nonexisting_simd_symbols = ['Int8x16_fromInt8x16', 'Uint8x16_fromUint8x16', 'Int16x8_fromInt16x8', 'Uint16x8_fromUint16x8', 'Int32x4_fromInt32x4', 'Uint32x4_fromUint32x4', 'Float32x4_fromFloat32x4', 'Float64x2_fromFloat64x2']
  nonexisting_simd_symbols += ['Int32x4_addSaturate', 'Int32x4_subSaturate', 'Uint32x4_addSaturate', 'Uint32x4_subSaturate']
  nonexisting_simd_symbols += [(x + '_' + y) for x in ['Int8x16', 'Uint8x16', 'Int16x8', 'Uint16x8', 'Float64x2'] for y in ['load2', 'store2']]
  nonexisting_simd_symbols += [(x + '_' + y) for x in ['Int8x16', 'Uint8x16', 'Int16x8', 'Uint16x8'] for y in ['load1', 'store1']]

  simd = make_simd_types(metadata)

  simd_func_text = ''
  simd_func_text += ''.join(['  var SIMD_' + ty + '=global' + access_quote('SIMD') + access_quote(ty) + ';\n' for ty in simd['types']])

  def generate_symbols(types, funcs):
    symbols = ['  var SIMD_' + ty + '_' + g + '=SIMD_' + ty + access_quote(g) + ';\n' for ty in types for g in funcs]
    symbols = [x for x in symbols if not string_contains_any(x, nonexisting_simd_symbols)]
    return ''.join(symbols)

  simd_func_text += generate_symbols(simd['int_types'], simd['int_funcs'])
  simd_func_text += generate_symbols(simd['float_types'], simd['float_funcs'])
  simd_func_text += generate_symbols(simd['bool_types'], simd['bool_funcs'])

  # SIMD conversions (not bitcasts) between same lane sizes:
  def add_simd_cast(dst, src):
    return '  var SIMD_' + dst + '_from' + src + '=SIMD_' + dst + '.from' + src + ';\n'

  def add_simd_casts(t1, t2):
    return add_simd_cast(t1, t2) + add_simd_cast(t2, t1)

  # Bug: Skip importing conversions for int<->uint for now, they don't validate
  # as asm.js. https://bugzilla.mozilla.org/show_bug.cgi?id=1313512
  # This is not an issue when building SSEx code, because it doesn't use these.
  # (but it will be an issue if using SIMD.js intrinsics from vector.h to
  # explicitly call these)
  # if metadata['simdInt8x16'] and metadata['simdUint8x16']:
  #   simd_func_text += add_simd_casts('Int8x16', 'Uint8x16')
  # if metadata['simdInt16x8'] and metadata['simdUint16x8']:
  #   simd_func_text += add_simd_casts('Int16x8', 'Uint16x8')
  # if metadata['simdInt32x4'] and metadata['simdUint32x4']:
  #   simd_func_text += add_simd_casts('Int32x4', 'Uint32x4')

  if metadata['simdInt32x4'] and metadata['simdFloat32x4']:
    simd_func_text += add_simd_casts('Int32x4', 'Float32x4')
  if metadata['simdUint32x4'] and metadata['simdFloat32x4']:
    simd_func_text += add_simd_casts('Uint32x4', 'Float32x4')
  if metadata['simdInt32x4'] and metadata['simdFloat64x2']:
    simd_func_text += add_simd_cast('Int32x4', 'Float64x2') # Unofficial, needed for emscripten_int32x4_fromFloat64x2
  if metadata['simdUint32x4'] and metadata['simdFloat64x2']:
    simd_func_text += add_simd_cast('Uint32x4', 'Float64x2') # Unofficial, needed for emscripten_uint32x4_fromFloat64x2

  # Unofficial, Bool64x2 does not yet exist, but needed for Float64x2 comparisons.
  if metadata['simdFloat64x2']:
    simd_func_text += '  var SIMD_Int32x4_fromBool64x2Bits = global.SIMD.Int32x4.fromBool64x2Bits;\n'
  return simd_func_text


def make_simd_types(metadata):
  simd_float_types = []
  simd_int_types = []
  simd_bool_types = []
  simd_funcs = ['splat', 'check', 'extractLane', 'replaceLane']
  simd_intfloat_funcs = ['add', 'sub', 'neg', 'mul',
                         'equal', 'lessThan', 'greaterThan',
                         'notEqual', 'lessThanOrEqual', 'greaterThanOrEqual',
                         'select', 'swizzle', 'shuffle',
                         'load', 'store', 'load1', 'store1', 'load2', 'store2']
  simd_intbool_funcs = ['and', 'xor', 'or', 'not']
  if metadata['simdUint8x16']:
    simd_int_types += ['Uint8x16']
    simd_intfloat_funcs += ['fromUint8x16Bits']
  if metadata['simdInt8x16']:
    simd_int_types += ['Int8x16']
    simd_intfloat_funcs += ['fromInt8x16Bits']
  if metadata['simdUint16x8']:
    simd_int_types += ['Uint16x8']
    simd_intfloat_funcs += ['fromUint16x8Bits']
  if metadata['simdInt16x8']:
    simd_int_types += ['Int16x8']
    simd_intfloat_funcs += ['fromInt16x8Bits']
  if metadata['simdUint32x4']:
    simd_int_types += ['Uint32x4']
    simd_intfloat_funcs += ['fromUint32x4Bits']
  if metadata['simdInt32x4'] or shared.Settings.SIMD:
    # Always import Int32x4 when building with -s SIMD=1, since memcpy is SIMD optimized.
    simd_int_types += ['Int32x4']
    simd_intfloat_funcs += ['fromInt32x4Bits']
  if metadata['simdFloat32x4']:
    simd_float_types += ['Float32x4']
    simd_intfloat_funcs += ['fromFloat32x4Bits']
  if metadata['simdFloat64x2']:
    simd_float_types += ['Float64x2']
    simd_intfloat_funcs += ['fromFloat64x2Bits']
  if metadata['simdBool8x16']:
    simd_bool_types += ['Bool8x16']
  if metadata['simdBool16x8']:
    simd_bool_types += ['Bool16x8']
  if metadata['simdBool32x4']:
    simd_bool_types += ['Bool32x4']
  if metadata['simdBool64x2']:
    simd_bool_types += ['Bool64x2']

  simd_float_funcs = simd_funcs + simd_intfloat_funcs + ['div', 'min', 'max', 'minNum', 'maxNum', 'sqrt',
                                                         'abs', 'reciprocalApproximation', 'reciprocalSqrtApproximation']
  simd_int_funcs = simd_funcs + simd_intfloat_funcs + simd_intbool_funcs + ['shiftLeftByScalar', 'shiftRightByScalar', 'addSaturate', 'subSaturate']
  simd_bool_funcs = simd_funcs + simd_intbool_funcs + ['anyTrue', 'allTrue']
  simd_types = simd_float_types + simd_int_types + simd_bool_types
  return {
    'types': simd_types,
    'float_types': simd_float_types,
    'int_types': simd_int_types,
    'bool_types': simd_bool_types,
    'funcs': simd_funcs,
    'float_funcs': simd_float_funcs,
    'int_funcs': simd_int_funcs,
    'bool_funcs': simd_bool_funcs,
    'intfloat_funcs': simd_intfloat_funcs,
    'intbool_funcs': simd_intbool_funcs,
  }


def need_asyncify(exported_implemented_functions):
  return '_emscripten_alloc_async_context' in exported_implemented_functions


def asm_safe_heap():
  """optimized safe heap in asm, when we can"""
  return shared.Settings.SAFE_HEAP and not shared.Settings.SAFE_HEAP_LOG and not shared.Settings.RELOCATABLE


def provide_fround():
  return shared.Settings.PRECISE_F32 or shared.Settings.SIMD


def create_asm_setup(debug_tables, function_table_data, invoke_function_names, metadata):
  function_table_sigs = function_table_data.keys()

  asm_setup = ''
  if shared.Settings.ASSERTIONS >= 2:
    for sig in function_table_data:
      # if the table is empty, debug_tables will not contain it
      body = debug_tables.get(sig, [])
      asm_setup += '\nvar debug_table_' + sig + ' = ' + json.dumps(body) + ';'

  if shared.Settings.ASSERTIONS:
    for sig in function_table_sigs:
      asm_setup += '\nfunction nullFunc_' + sig + '(x) { ' + get_function_pointer_error(sig, function_table_sigs) + 'abort(x) }\n'

  if shared.Settings.WASM:
    def table_size(table):
      table_contents = table[table.index('[') + 1: table.index(']')]
      if len(table_contents) == 0: # empty table
        return 0
      return table_contents.count(',') + 1

    table_total_size = sum(table_size(s) for s in function_table_data.values())
<<<<<<< HEAD
    asm_setup += "\nvar wasmTableSize = %d;\n" % table_total_size
=======
    asm_setup += "\nModule['wasmTableSize'] = %d;\n" % table_total_size
    shared.Settings.WASM_TABLE_SIZE = table_total_size
    if not shared.Settings.EMULATED_FUNCTION_POINTERS:
      asm_setup += "\nModule['wasmMaxTableSize'] = %d;\n" % table_total_size
>>>>>>> 320fe69b

  if shared.Settings.RELOCATABLE:
    if not shared.Settings.SIDE_MODULE:
      asm_setup += 'var gb = GLOBAL_BASE, fb = 0;\n'
    side = 'parent' if shared.Settings.SIDE_MODULE else ''

    def check(extern):
      if shared.Settings.ASSERTIONS:
        return ('assert(' + side + 'Module["' + extern + '"], "external function \'' + extern +
                '\' is missing. perhaps a side module was not linked in? if this symbol was expected to arrive '
                'from a system library, try to build the MAIN_MODULE with EMCC_FORCE_STDLIBS=1 in the environment");')
      return ''

    for extern in metadata['externs']:
      asm_setup += 'var g$' + extern + ' = function() { ' + check(extern) + ' return ' + side + 'Module["' + extern + '"] };\n'

  asm_setup += create_invoke_wrappers(invoke_function_names)
  asm_setup += setup_function_pointers(function_table_sigs)

  if shared.Settings.EMULATED_FUNCTION_POINTERS:
    function_tables_impls = make_function_tables_impls(function_table_data)
    asm_setup += '\n' + '\n'.join(function_tables_impls) + '\n'

  return asm_setup


def setup_function_pointers(function_table_sigs):
  asm_setup = ''
  for sig in function_table_sigs:
    if shared.Settings.RESERVED_FUNCTION_POINTERS:
      asm_setup += '\n' + shared.JS.make_jscall(sig) + '\n'
    if shared.Settings.EMULATED_FUNCTION_POINTERS:
      args = ['a%d' % i for i in range(len(sig) - 1)]
      full_args = ['x'] + args
      if shared.Settings.WASM:
        if shared.Settings.EMULATE_FUNCTION_POINTER_CASTS:
          # emulated function pointers in wasm use an internal i64-based ABI with a fixed number of arguments. we can't
          # call into it directly because it returns an i64, which is an error for the VM. instead, we use dynCalls
          dyn_call = "Module['asm']['dynCall_" + sig + "']"
          asm_setup += '''
function ftCall_%s(%s) {
  return %s(%s);
}
''' % (sig, ', '.join(full_args), dyn_call, ', '.join(full_args))
          # and we are done with this signature, continue
          continue
        else:
          # otherwise, wasm emulated function pointers *without* emulated casts can just all
          # into the table
          table_access = "wasmTable"
          table_read = table_access + '.get(x)'
      else:
        table_access = 'FUNCTION_TABLE_' + sig
        if shared.Settings.SIDE_MODULE:
          table_access = 'parentModule["' + table_access + '"]' # side module tables were merged into the parent, we need to access the global one
        table_read = table_access + '[x]'
      prelude = ''
      if shared.Settings.ASSERTIONS:
        prelude = '''
  if (x < 0 || x >= %s.length) { err("Function table mask error (out of range)"); %s ; abort(x) }''' % (table_access, get_function_pointer_error(sig, function_table_sigs))
      asm_setup += '''
function ftCall_%s(%s) {%s
  return %s(%s);
}
''' % (sig, ', '.join(full_args), prelude, table_read, ', '.join(args))
  return asm_setup


def create_basic_funcs(function_table_sigs, invoke_function_names):
  basic_funcs = ['abort', 'assert', 'setTempRet0', 'getTempRet0']
  if shared.Settings.STACK_OVERFLOW_CHECK:
    basic_funcs += ['abortStackOverflow']
  if shared.Settings.EMTERPRETIFY:
    basic_funcs += ['abortStackOverflowEmterpreter']
  if shared.Settings.SAFE_HEAP:
    if asm_safe_heap():
      basic_funcs += ['segfault', 'alignfault', 'ftfault']
    else:
      basic_funcs += ['SAFE_HEAP_LOAD', 'SAFE_HEAP_LOAD_D', 'SAFE_HEAP_STORE', 'SAFE_HEAP_STORE_D', 'SAFE_FT_MASK']
  if shared.Settings.ASSERTIONS:
    for sig in function_table_sigs:
      basic_funcs += ['nullFunc_' + sig]

  basic_funcs += invoke_function_names

  for sig in function_table_sigs:
    if shared.Settings.RESERVED_FUNCTION_POINTERS:
      basic_funcs.append('jsCall_%s' % sig)
    if shared.Settings.EMULATED_FUNCTION_POINTERS:
      # in wasm, emulated function pointers are just simple table calls
      if not shared.Settings.WASM:
        basic_funcs.append('ftCall_%s' % sig)
  return basic_funcs


def create_basic_vars(exported_implemented_functions, forwarded_json, metadata):
  basic_vars = ['DYNAMICTOP_PTR', 'tempDoublePtr']
  if shared.Settings.RELOCATABLE:
    if not (shared.Settings.WASM and shared.Settings.SIDE_MODULE):
      basic_vars += ['gb', 'fb']
    else:
      # wasm side modules have a specific convention for these
      basic_vars += ['__memory_base', '__table_base']

  # See if we need ASYNCIFY functions
  # We might not need them even if ASYNCIFY is enabled
  if need_asyncify(exported_implemented_functions):
    basic_vars += ['___async', '___async_unwind', '___async_retval', '___async_cur_frame']

  if shared.Settings.EMTERPRETIFY:
    basic_vars += ['EMTSTACKTOP', 'EMT_STACK_MAX', 'eb']

  return basic_vars


def create_exports(exported_implemented_functions, in_table, function_table_data, metadata):
  asm_runtime_funcs = create_asm_runtime_funcs()
  all_exported = exported_implemented_functions + asm_runtime_funcs + function_tables(function_table_data)
  # In asm.js + emulated function pointers, export all the table because we use
  # JS to add the asm.js module's functions to the table (which is external
  # in this mode). In wasm, we don't need that since wasm modules can
  # directly add functions to the imported Table.
  if not shared.Settings.WASM and shared.Settings.EMULATED_FUNCTION_POINTERS:
    all_exported += in_table
  exports = []
  for export in sorted(set(all_exported)):
    exports.append(quote(export) + ": " + export)
  if shared.Settings.WASM and shared.Settings.SIDE_MODULE:
    # named globals in side wasm modules are exported globals from asm/wasm
    for k, v in metadata['namedGlobals'].items():
      exports.append(quote('_' + str(k)) + ': ' + str(v))
    # aliases become additional exports
    for k, v in metadata['aliases'].items():
      exports.append(quote(str(k)) + ': ' + str(v))
  # shared wasm emulated function pointer mode requires us to know the function pointer for
  # each function. export fp$func => function pointer for func
  if shared.Settings.WASM and shared.Settings.RELOCATABLE and shared.Settings.EMULATE_FUNCTION_POINTER_CASTS:
    for k, v in metadata['functionPointers'].items():
      exports.append(quote('fp$' + str(k)) + ': ' + str(v))
  return '{ ' + ', '.join(exports) + ' }'


def create_asm_runtime_funcs():
  funcs = []
  if not (shared.Settings.WASM and shared.Settings.SIDE_MODULE):
    funcs += ['stackAlloc', 'stackSave', 'stackRestore', 'establishStackSpace', 'setThrew']
  if shared.Settings.SAFE_HEAP:
    funcs += ['setDynamicTop']
  if shared.Settings.ONLY_MY_CODE:
    funcs = []
  return funcs


def function_tables(function_table_data):
  if not shared.Settings.EMULATED_FUNCTION_POINTERS:
    return ['dynCall_' + table for table in function_table_data]
  else:
    return []


def create_the_global(metadata):
  # the global is only needed for asm.js
  if shared.Settings.WASM:
    return '{}'
  fundamentals = ['Math']
  fundamentals += ['Int8Array', 'Int16Array', 'Int32Array', 'Uint8Array', 'Uint16Array', 'Uint32Array', 'Float32Array', 'Float64Array']
  fundamentals += ['NaN', 'Infinity']
  if metadata['simd'] or shared.Settings.SIMD:
    # Always import SIMD when building with -s SIMD=1, since in that mode memcpy is SIMD optimized.
    fundamentals += ['SIMD']
  if shared.Settings.ALLOW_MEMORY_GROWTH:
    fundamentals.append('byteLength')
  return '{ ' + ', '.join(['"' + math_fix(s) + '": ' + s for s in fundamentals]) + ' }'


def create_receiving(function_table_data, function_tables_defs, exported_implemented_functions):
  receiving = ''
  if not shared.Settings.ASSERTIONS:
    runtime_assertions = ''
  else:
    # assert on the runtime being in a valid state when calling into compiled code. The only exceptions are
    # some support code
    runtime_assertions = '''
  assert(runtimeInitialized, 'you need to wait for the runtime to be ready (e.g. wait for main() to be called)');
  assert(!runtimeExited, 'the runtime was exited (use NO_EXIT_RUNTIME to keep it alive after main() exits)');
'''
    receiving = [f for f in exported_implemented_functions if f not in ('_memcpy', '_memset', '_emscripten_replace_memory', '__start_module')]
    receiving = '\n'.join('var real_' + s + ' = asm["' + s + '"]; asm["' + s + '''"] = function() {''' + runtime_assertions + '''  return real_''' + s + '''.apply(null, arguments);
};
''' for s in receiving)

  shared.Settings.MODULE_EXPORTS = module_exports = exported_implemented_functions + function_tables(function_table_data)

  if not shared.Settings.SWAPPABLE_ASM_MODULE:
    if shared.Settings.DECLARE_ASM_MODULE_EXPORTS:
      receiving += ';\n'.join(['var ' + s + ' = Module["' + s + '"] = asm["' + s + '"]' for s in module_exports])
      # TODO: Instead of the above line, we would like to use the two lines below for smaller size version of exports; but currently JS optimizer is wired to look for the exact above syntax when analyzing
      # exports.
#      receiving += ''.join(['var ' + s + ' = asm["' + s + '"];\n' for s in module_exports])
#      receiving += 'for(var module_exported_function in asm) Module[module_exported_function] = asm[module_exported_function];\n'
    else:
      receiving += 'for(var i in asm) this[i] = Module[i] = asm[i];\n'
  else:
    receiving += 'Module["asm"] = asm;\n' + ';\n'.join(['var ' + s + ' = Module["' + s + '"] = function() {' + runtime_assertions + '  return Module["asm"]["' + s + '"].apply(null, arguments) }' for s in module_exports])
  receiving += ';\n'

  if shared.Settings.EXPORT_FUNCTION_TABLES and not shared.Settings.WASM:
    for table in function_table_data.values():
      tableName = table.split()[1]
      table = table.replace('var ' + tableName, 'var ' + tableName + ' = Module["' + tableName + '"]')
      receiving += table + '\n'

  if shared.Settings.EMULATED_FUNCTION_POINTERS:
    # in asm.js emulated function tables, emit the table on the outside, where
    # JS can manage it (for wasm, a native wasm Table is used directly, and we
    # don't need this)
    if not shared.Settings.WASM:
      receiving += '\n' + function_tables_defs.replace('// EMSCRIPTEN_END_FUNCS\n', '')
    # wasm still needs definitions for dyncalls on the outside, for JS
    receiving += '\n' + ''.join(['Module["dynCall_%s"] = dynCall_%s\n' % (sig, sig) for sig in function_table_data])
    if not shared.Settings.WASM:
      for sig in function_table_data.keys():
        name = 'FUNCTION_TABLE_' + sig
        fullname = name if not shared.Settings.SIDE_MODULE else ('SIDE_' + name)
        receiving += 'Module["' + name + '"] = ' + fullname + ';\n'

  return receiving


def create_named_globals(metadata):
  named_globals = ''
  if shared.Settings.RELOCATABLE:
    named_globals += '''
var NAMED_GLOBALS = { %s };
for (var named in NAMED_GLOBALS) {
  Module['_' + named] = gb + NAMED_GLOBALS[named];
}
Module['NAMED_GLOBALS'] = NAMED_GLOBALS;
''' % ', '.join('"' + k + '": ' + str(v) for k, v in metadata['namedGlobals'].items())
    if shared.Settings.WASM:
      # wasm side modules are pure wasm, and cannot create their g$..() methods, so we help them out
      # TODO: this works if we are the main module, but if the supplying module is later, it won't, so
      #       we'll need another solution for that. one option is to scan the module imports, if/when
      #       wasm supports that, then the loader can do this.
      named_globals += '''
for (var named in NAMED_GLOBALS) {
  (function(named) {
    var func = Module['_' + named];
    Module['g$_' + named] = function() { return func };
  })(named);
}
'''
    named_globals += ''.join(["Module['%s'] = Module['%s']\n" % (k, v) for k, v in metadata['aliases'].items()])
  return named_globals


def create_runtime_funcs_asmjs(exports):
  if shared.Settings.ONLY_MY_CODE:
    return []

  if shared.Settings.ASSERTIONS or shared.Settings.STACK_OVERFLOW_CHECK >= 2:
    stack_check = '  if ((STACKTOP|0) >= (STACK_MAX|0)) abortStackOverflow(size|0);\n'
  else:
    stack_check = ''

  funcs = ['''
function stackAlloc(size) {
  size = size|0;
  var ret = 0;
  ret = STACKTOP;
  STACKTOP = (STACKTOP + size)|0;
  STACKTOP = (STACKTOP + 15)&-16;
  %s
  return ret|0;
}
function stackSave() {
  return STACKTOP|0;
}
function stackRestore(top) {
  top = top|0;
  STACKTOP = top;
}
function establishStackSpace(stackBase, stackMax) {
  stackBase = stackBase|0;
  stackMax = stackMax|0;
  STACKTOP = stackBase;
  STACK_MAX = stackMax;
}
function setThrew(threw, value) {
  threw = threw|0;
  value = value|0;
  if ((__THREW__|0) == 0) {
    __THREW__ = threw;
    threwValue = value;
  }
}
''' % stack_check]

  if need_asyncify(exports):
    funcs.append('''
function setAsync() {
  ___async = 1;
}
''')

  if shared.Settings.EMTERPRETIFY:
    funcs.append('''
function emterpret(pc) { // this will be replaced when the emterpreter code is generated; adding it here allows validation until then
  pc = pc | 0;
  assert(0);
}''')

  if shared.Settings.EMTERPRETIFY_ASYNC:
    funcs.append('''
function setAsyncState(x) {
  x = x | 0;
  asyncState = x;
}
function emtStackSave() {
  return EMTSTACKTOP|0;
}
function emtStackRestore(x) {
  x = x | 0;
  EMTSTACKTOP = x;
}
function getEmtStackMax() {
  return EMT_STACK_MAX | 0;
}
function setEmtStackMax(x) {
  x = x | 0;
  EMT_STACK_MAX = x;
}
''')

  if shared.Settings.SAFE_HEAP:
    funcs.append('''
function setDynamicTop(value) {
  value = value | 0;
  HEAP32[DYNAMICTOP_PTR>>2] = value;
}
''')

  if asm_safe_heap():
    funcs.append('''
function SAFE_HEAP_STORE(dest, value, bytes) {
  dest = dest | 0;
  value = value | 0;
  bytes = bytes | 0;
  if ((dest|0) <= 0) segfault();
  if (((dest + bytes)|0) > (HEAP32[DYNAMICTOP_PTR>>2]|0)) segfault();
  if ((bytes|0) == 4) {
    if ((dest&3)) alignfault();
    HEAP32[dest>>2] = value;
  } else if ((bytes|0) == 1) {
    HEAP8[dest>>0] = value;
  } else {
    if ((dest&1)) alignfault();
    HEAP16[dest>>1] = value;
  }
}
function SAFE_HEAP_STORE_D(dest, value, bytes) {
  dest = dest | 0;
  value = +value;
  bytes = bytes | 0;
  if ((dest|0) <= 0) segfault();
  if (((dest + bytes)|0) > (HEAP32[DYNAMICTOP_PTR>>2]|0)) segfault();
  if ((bytes|0) == 8) {
    if ((dest&7)) alignfault();
    HEAPF64[dest>>3] = value;
  } else {
    if ((dest&3)) alignfault();
    HEAPF32[dest>>2] = value;
  }
}
function SAFE_HEAP_LOAD(dest, bytes, unsigned) {
  dest = dest | 0;
  bytes = bytes | 0;
  unsigned = unsigned | 0;
  if ((dest|0) <= 0) segfault();
  if ((dest + bytes|0) > (HEAP32[DYNAMICTOP_PTR>>2]|0)) segfault();
  if ((bytes|0) == 4) {
    if ((dest&3)) alignfault();
    return HEAP32[dest>>2] | 0;
  } else if ((bytes|0) == 1) {
    if (unsigned) {
      return HEAPU8[dest>>0] | 0;
    } else {
      return HEAP8[dest>>0] | 0;
    }
  }
  if ((dest&1)) alignfault();
  if (unsigned) return HEAPU16[dest>>1] | 0;
  return HEAP16[dest>>1] | 0;
}
function SAFE_HEAP_LOAD_D(dest, bytes) {
  dest = dest | 0;
  bytes = bytes | 0;
  if ((dest|0) <= 0) segfault();
  if ((dest + bytes|0) > (HEAP32[DYNAMICTOP_PTR>>2]|0)) segfault();
  if ((bytes|0) == 8) {
    if ((dest&7)) alignfault();
    return +HEAPF64[dest>>3];
  }
  if ((dest&3)) alignfault();
  return +HEAPF32[dest>>2];
}
function SAFE_FT_MASK(value, mask) {
  value = value | 0;
  mask = mask | 0;
  var ret = 0;
  ret = value & mask;
  if ((ret|0) != (value|0)) ftfault();
  return ret | 0;
}
''')

  return funcs


def create_asm_start_pre(asm_setup, the_global, sending, metadata):
  shared_array_buffer = ''
  if shared.Settings.USE_PTHREADS and not shared.Settings.WASM:
    shared_array_buffer = "asmGlobalArg['Atomics'] = Atomics;"

  module_get = 'Module{access} = {val};'
  module_global = 'var asmGlobalArg = ' + the_global
  module_library = module_get.format(access=access_quote('asmLibraryArg'), val=sending)

  asm_function_top = ('// EMSCRIPTEN_START_ASM\n'
                      'var asm = (/** @suppress {uselessCode} */ function(global, env, buffer) {')

  use_asm = "'almost asm';"
  if shared.Settings.ASM_JS == 1:
    use_asm = "'use asm';"

  lines = [
    asm_setup,
    module_global,
    shared_array_buffer,
    module_library,
    asm_function_top,
    use_asm,
    create_first_in_asm(),
    create_memory_views(),
  ]
  return '\n'.join(lines)


def create_asm_temp_vars():
  rtn = '''
  var __THREW__ = 0;
  var threwValue = 0;
  var setjmpId = 0;
  var undef = 0;
  var nan = global%s, inf = global%s;
  var tempInt = 0, tempBigInt = 0, tempBigIntS = 0, tempValue = 0, tempDouble = 0.0;
''' % (access_quote('NaN'), access_quote('Infinity'))

  return rtn


def create_asm_runtime_thread_local_vars():
  if not shared.Settings.USE_PTHREADS:
    return ''

  return '''
  var __pthread_ptr = 0;
  var __pthread_is_main_runtime_thread = 0;
  var __pthread_is_main_browser_thread = 0;
'''


def create_replace_memory():
  if not shared.Settings.ALLOW_MEMORY_GROWTH:
    return ''

  return '''
function _emscripten_replace_memory(newBuffer) {
  if ((byteLength(newBuffer) & 0xffffff || byteLength(newBuffer) <= 0xffffff) || byteLength(newBuffer) > 0x80000000) return false;
  HEAP8 = new Int8View(newBuffer);
  HEAP16 = new Int16View(newBuffer);
  HEAP32 = new Int32View(newBuffer);
  HEAPU8 = new Uint8View(newBuffer);
  HEAPU16 = new Uint16View(newBuffer);
  HEAPU32 = new Uint32View(newBuffer);
  HEAPF32 = new Float32View(newBuffer);
  HEAPF64 = new Float64View(newBuffer);
  buffer = newBuffer;
  return true;
}
'''


def create_asm_end(exports):
  return '''

  return %s;
})
// EMSCRIPTEN_END_ASM
(%s, Module%s, buffer);
''' % (exports, 'asmGlobalArg', access_quote('asmLibraryArg'))


def create_first_in_asm():
  return ''


def create_memory_views():
  """Generates memory views for the different heap types.

  Generated symbols:
    Int8View    Int16View   Int32View
    Uint8View   Uint16View  Uint32View
    Float32View Float64View
  """
  ret = '\n'
  grow_memory = shared.Settings.ALLOW_MEMORY_GROWTH
  for info in HEAP_TYPE_INFOS:
    access = access_quote('{}Array'.format(info.long_name))
    format_args = {
      'heap': info.heap_name,
      'long': info.long_name,
      'access': access,
    }
    if grow_memory:
      ret += ('  var {long}View = global{access};\n'
              '  var {heap} = new {long}View(buffer);\n').format(**format_args)
    else:
      ret += '  var {heap} = new global{access}(buffer);\n'.format(**format_args)
  if grow_memory:
    ret += '  var byteLength = global.byteLength;\n'
  return ret


class HeapTypeInfo(object):
  """Struct that holds data for a type of HEAP* views."""
  def __init__(self, heap_name, long_name, shift_amount):
    assert heap_name.startswith('HEAP')
    self.heap_name = heap_name
    self.long_name = long_name
    self.shift_amount = shift_amount

  def short_name(self):
    """The unique part of the heap name for this type.

    Derive this from heap_name instead of the other way around so that searching,
    e.g. for HEAP8, from the generated JS code leads back here.
    """
    return self.heap_name[len('HEAP'):]

  def is_int(self):
    """Whether this heap type is an integer type or not."""
    return self.short_name()[0] != 'F'

  def coerce(self, expression):
    """Adds asm.js type coercion to a string expression."""
    if self.is_int():
      return expression + '| 0'
    else:
      return '+' + expression


HEAP_TYPE_INFOS = [
  HeapTypeInfo(heap_name='HEAP8',   long_name='Int8',    shift_amount=0),
  HeapTypeInfo(heap_name='HEAP16',  long_name='Int16',   shift_amount=1),
  HeapTypeInfo(heap_name='HEAP32',  long_name='Int32',   shift_amount=2),
  HeapTypeInfo(heap_name='HEAPU8',  long_name='Uint8',   shift_amount=0),
  HeapTypeInfo(heap_name='HEAPU16', long_name='Uint16',  shift_amount=1),
  HeapTypeInfo(heap_name='HEAPU32', long_name='Uint32',  shift_amount=2),
  HeapTypeInfo(heap_name='HEAPF32', long_name='Float32', shift_amount=2),
  HeapTypeInfo(heap_name='HEAPF64', long_name='Float64', shift_amount=3),
]


def emscript_wasm_backend(infile, outfile, memfile, libraries, compiler_engine,
                          temp_files, DEBUG):
  # Overview:
  #   * Run wasm-emscripten-finalize to extract metadata and modify the binary
  #     to use emscripten's wasm<->JS ABI
  #   * Use the metadata to generate the JS glue that goes with the wasm

  metadata = finalize_wasm(temp_files, infile, outfile, memfile, DEBUG)
  if shared.Settings.SIDE_MODULE:
    return

  # optimize syscalls

  optimize_syscalls(metadata['declares'], DEBUG)

  # js compiler

  if DEBUG:
    logger.debug('emscript: js compiler glue')

  update_settings_glue(metadata)

  if DEBUG:
    t = time.time()
  glue, forwarded_data = compile_settings(compiler_engine, libraries, temp_files)
  if DEBUG:
    logger.debug('  emscript: glue took %s seconds' % (time.time() - t))
    t = time.time()

  forwarded_json = json.loads(forwarded_data)

  pre, post = glue.split('// EMSCRIPTEN_END_FUNCS')

  # memory and global initializers

  global_initializers = ', '.join('{ func: function() { %s() } }' % i for i in metadata['initializers'])

  staticbump = shared.Settings.STATIC_BUMP

  pre = pre.replace('STATICTOP = STATIC_BASE + 0;', '''STATICTOP = STATIC_BASE + %d;
/* global initializers */ %s __ATINIT__.push(%s);
''' % (staticbump,
       'if (!ENVIRONMENT_IS_PTHREAD)' if shared.Settings.USE_PTHREADS else '',
       global_initializers))

  pre = apply_memory(pre)

  # merge forwarded data
  shared.Settings.EXPORTED_FUNCTIONS = forwarded_json['EXPORTED_FUNCTIONS']

  exported_implemented_functions = create_exported_implemented_functions_wasm(pre, forwarded_json, metadata)

  asm_consts, asm_const_funcs = create_asm_consts_wasm(forwarded_json, metadata)
  em_js_funcs = create_em_js(forwarded_json, metadata)
  pre = pre.replace(
    '// === Body ===',
    ('// === Body ===\n\nvar ASM_CONSTS = [' +
     ',\n '.join(asm_consts) + '];\n' +
     asstr('\n'.join(asm_const_funcs)) +
     '\n'.join(em_js_funcs) + '\n'))

  outfile.write(pre)
  pre = None

  invoke_funcs = metadata.get('invokeFuncs', [])
  # List of function signatures used in jsCall functions, e.g.['v', 'vi']
  jscall_sigs = metadata.get('jsCallFuncType', [])

  try:
    del forwarded_json['Variables']['globals']['_llvm_global_ctors'] # not a true variable
  except:
    pass

  sending = create_sending_wasm(invoke_funcs, jscall_sigs, forwarded_json,
                                metadata)
  receiving = create_receiving_wasm(exported_implemented_functions)

  module = create_module_wasm(sending, receiving, invoke_funcs, jscall_sigs,
                              exported_implemented_functions, metadata)

  write_output_file(outfile, post, module)
  module = None

  outfile.close()


def finalize_wasm(temp_files, infile, outfile, memfile, DEBUG):
  wasm_emscripten_finalize = os.path.join(shared.Building.get_binaryen_bin(), 'wasm-emscripten-finalize')
  wasm_dis = os.path.join(shared.Building.get_binaryen_bin(), 'wasm-dis')

  def debug_copy(src, dst):
    if DEBUG:
      shutil.copyfile(src, os.path.join(shared.CANONICAL_TEMP_DIR, dst))
      if src[-2:] == '.o' or src[-5:] == '.wasm':
        tmp = dst + '.wast'
        shared.check_call([wasm_dis, src, '-o', os.path.join(shared.CANONICAL_TEMP_DIR, tmp)])

  basename = shared.unsuffixed(outfile.name)
  wasm = basename + '.wasm'
  base_wasm = infile
  debug_copy(infile, 'base.wasm')

  write_source_map = shared.Settings.DEBUG_LEVEL >= 4
  if write_source_map:
    base_source_map = base_wasm + '.map'
    sourcemap_cmd = [shared.PYTHON, path_from_root('tools', 'wasm-sourcemap.py'),
                     base_wasm,
                     '--dwarfdump=' + shared.LLVM_DWARFDUMP,
                     '-o',  base_source_map]
    if not shared.Settings.SOURCE_MAP_BASE:
      logger.warn("Wasm source map won't be usable in a browser without --source-map-base")
    shared.check_call(sourcemap_cmd)
    debug_copy(base_source_map, 'base_wasm.map')

  cmd = [wasm_emscripten_finalize, base_wasm, '-o', wasm,
         '--global-base=%s' % shared.Settings.GLOBAL_BASE,
         ('--emscripten-reserved-function-pointers=%d' %
          shared.Settings.RESERVED_FUNCTION_POINTERS)]
  if shared.Settings.DEBUG_LEVEL >= 2 or shared.Settings.PROFILING_FUNCS:
    cmd.append('-g')
  if shared.Settings.LEGALIZE_JS_FFI != 1:
    cmd.append('--no-legalize-javascript-ffi')
  if write_source_map:
    cmd.append('--input-source-map=' + base_source_map)
    cmd.append('--output-source-map=' + wasm + '.map')
    cmd.append('--output-source-map-url=' + shared.Settings.SOURCE_MAP_BASE + os.path.basename(shared.Settings.WASM_BINARY_FILE) + '.map')
  if not shared.Settings.MEM_INIT_IN_WASM:
    cmd.append('--separate-data-segments=' + memfile)
  if not shared.Settings.SIDE_MODULE:
    cmd.append('--initial-stack-pointer=%d' % Memory().stack_base)
  stdout = shared.check_call(cmd, stdout=subprocess.PIPE).stdout
  if write_source_map:
    debug_copy(wasm + '.map', 'post_finalize.map')
  debug_copy(wasm, 'post_finalize.wasm')

  return load_metadata_wasm(stdout, DEBUG)


def create_exported_implemented_functions_wasm(pre, forwarded_json, metadata):
  exported_implemented_functions = set(metadata['exports'])

  all_exported_functions = set(shared.Settings.EXPORTED_FUNCTIONS) # both asm.js and otherwise
  for additional_export in shared.Settings.DEFAULT_LIBRARY_FUNCS_TO_INCLUDE: # additional functions to export from asm, if they are implemented
    all_exported_functions.add('_' + additional_export)
  all_implemented = get_all_implemented(forwarded_json, metadata)

  export_bindings = shared.Settings.EXPORT_BINDINGS
  export_all = shared.Settings.EXPORT_ALL
  for key in all_implemented:
    if key in all_exported_functions or export_all or (export_bindings and key.startswith('_emscripten_bind')):
      exported_implemented_functions.add(key)

  check_all_implemented(all_implemented, pre)
  exported_implemented_functions = sorted(exported_implemented_functions)
  return exported_implemented_functions


def create_asm_consts_wasm(forwarded_json, metadata):
  asm_consts = [0] * len(metadata['asmConsts'])
  all_sigs = []
  for k, v in metadata['asmConsts'].items():
    const = asstr(v[0])
    sigs = v[1]
    const = trim_asm_const_body(const)
    args = []
    max_arity = 16
    arity = 0
    for i in range(max_arity):
      if ('$' + str(i)) in const:
        arity = i + 1
    for i in range(arity):
      args.append('$' + str(i))
    const = 'function(' + ', '.join(args) + ') {' + const + '}'
    asm_consts[int(k)] = const
    all_sigs += sigs

  asm_const_funcs = []
  for sig in set(all_sigs):
    forwarded_json['Functions']['libraryFunctions']['_emscripten_asm_const_' + sig] = 1
    asm_const_funcs.append(r'''
function _emscripten_asm_const_%s(code, sig_ptr, argbuf) {
  var sig = AsciiToString(sig_ptr);
  var args = [];
  var align_to = function(ptr, align) {
    return (ptr+align-1) & ~(align-1);
  };
  var buf = argbuf;
  for (var i = 0; i < sig.length; i++) {
    var c = sig[i];
    if (c == 'd' || c == 'f') {
      buf = align_to(buf, 8);
      args.push(HEAPF64[(buf >> 3)]);
      buf += 8;
    } else if (c == 'i') {
      buf = align_to(buf, 4);
      args.push(HEAPU32[(buf >> 2)]);
      buf += 4;
    }
  }
  return ASM_CONSTS[code].apply(null, args);
}''' % sig)
  return asm_consts, asm_const_funcs


def create_em_js(forwarded_json, metadata):
  em_js_funcs = []
  separator = '<::>'
  for name, raw in metadata.get('emJsFuncs', {}).items():
    assert separator in raw
    args, body = raw.split(separator, 1)
    args = args[1:-1]
    if args == 'void':
      args = []
    else:
      args = args.split(',')
    arg_names = [arg.split()[-1].replace("*", "") for arg in args if arg]
    func = 'function {}({}){}'.format(name, ','.join(arg_names), asstr(body))
    em_js_funcs.append(func)
    forwarded_json['Functions']['libraryFunctions'][name] = 1

  return em_js_funcs


def create_sending_wasm(invoke_funcs, jscall_sigs, forwarded_json, metadata):
  basic_funcs = ['assert']
  if shared.Settings.SAFE_HEAP:
    basic_funcs += ['segfault', 'alignfault']

  basic_vars = ['DYNAMICTOP_PTR']

  if not shared.Settings.RELOCATABLE:
    global_vars = metadata['externs']
  else:
    global_vars = [] # linkable code accesses globals through function calls

  implemented_functions = set(metadata['implementedFunctions'])
  library_funcs = set(k for k, v in forwarded_json['Functions']['libraryFunctions'].items() if v != 2)
  global_funcs = list(library_funcs.difference(set(global_vars)).difference(implemented_functions))

  jscall_funcs = ['jsCall_' + sig for sig in jscall_sigs]

  send_items = (basic_funcs + invoke_funcs + jscall_funcs + global_funcs +
                basic_vars + global_vars)

  def fix_import_name(g):
    if g.startswith('Math_'):
      return g.split('_')[1]
    # Unlike fastcomp the wasm backend doesn't use the '_' prefix for native
    # symbols.  Emscripten currently expects symbols to start with '_' so we
    # artificially add them to the output of emscripten-wasm-finalize and them
    # strip them again here.
    if g.startswith('_'):
      return g[1:]
    return g

  send_items_map = OrderedDict()
  for name in send_items:
    internal_name = fix_import_name(name)
    if internal_name in send_items_map:
      exit_with_error('duplicate symbol in exports to wasm: %s', name)
    send_items_map[internal_name] = name

  sorted_keys = sorted(send_items_map.keys())
  return '{ ' + ', '.join('"' + k + '": ' + send_items_map[k] for k in sorted_keys) + ' }'


def create_receiving_wasm(exported_implemented_functions):
  receiving = ''
  if shared.Settings.ASSERTIONS:
    # assert on the runtime being in a valid state when calling into compiled code. The only exceptions are
    # some support code
    receiving = '\n'.join(['var real_' + asmjs_mangle(s) + ' = asm["' + s + '"]; asm["' + s + '''"] = function() {
assert(runtimeInitialized, 'you need to wait for the runtime to be ready (e.g. wait for main() to be called)');
assert(!runtimeExited, 'the runtime was exited (use NO_EXIT_RUNTIME to keep it alive after main() exits)');
return real_''' + asmjs_mangle(s) + '''.apply(null, arguments);
};
''' for s in exported_implemented_functions if s not in ['_memcpy', '_memset', '_emscripten_replace_memory', '__start_module']])

  if not shared.Settings.SWAPPABLE_ASM_MODULE:
    receiving += ';\n'.join(['var ' + asmjs_mangle(s) + ' = Module["' + asmjs_mangle(s) + '"] = asm["' + s + '"]' for s in exported_implemented_functions])
  else:
    receiving += 'Module["asm"] = asm;\n' + ';\n'.join(['var ' + asmjs_mangle(s) + ' = Module["' + asmjs_mangle(s) + '"] = function() { return Module["asm"]["' + s + '"].apply(null, arguments) }' for s in exported_implemented_functions])
  receiving += ';\n'
  return receiving


def create_module_wasm(sending, receiving, invoke_funcs, jscall_sigs,
                       exported_implemented_functions, metadata):
  invoke_wrappers = create_invoke_wrappers(invoke_funcs)
  jscall_funcs = create_jscall_funcs(jscall_sigs)

  module = []
  module.append('var asmGlobalArg = {};\n')
  if shared.Settings.USE_PTHREADS and not shared.Settings.WASM:
    module.append("if (typeof SharedArrayBuffer !== 'undefined') asmGlobalArg['Atomics'] = Atomics;\n")

<<<<<<< HEAD
  module.append("var wasmTableSize = %s;\n" % metadata['tableSize'])
=======
  table_total_size = metadata['tableSize']
  module.append("Module['wasmTableSize'] = %s;\n" % table_total_size)
  shared.Settings.WASM_TABLE_SIZE = table_total_size
>>>>>>> 320fe69b
  module.append('Module%s = %s;\n' % (access_quote('asmLibraryArg'), sending))
  module.append("var asm = Module['asm'](%s, Module%s, buffer);\n" % ('asmGlobalArg', access_quote('asmLibraryArg')))

  module.append(receiving)
  module.append(invoke_wrappers)
  module.append(jscall_funcs)
  return module


def load_metadata_wasm(metadata_raw, DEBUG):
  try:
    metadata_json = json.loads(metadata_raw)
  except Exception:
    logger.error('emscript: failure to parse metadata output from wasm-emscripten-finalize. raw output is: \n' + metadata_raw)
    raise

  metadata = {
    'declares': [],
    'implementedFunctions': [],
    'externs': [],
    'simd': False,
    'maxGlobalAlign': 0,
    'jsCallStartIndex': 0,
    'jsCallFuncType': [],
    'staticBump': 0,
    'tableSize': 0,
    'initializers': [],
    'exports': [],
    'emJsFuncs': {},
    'asmConsts': {},
    'invokeFuncs': [],
  }

  assert 'tableSize' in metadata_json.keys()
  for key, value in metadata_json.items():
    # json.loads returns `unicode` for strings but other code in this file
    # generally works with utf8 encoded `str` objects, and they don't alwasy
    # mix well.  e.g. s.replace(x, y) will blow up is `s` a uts8 str containing
    # non-ascii and either x or y are unicode objects.
    # TODO(sbc): Remove this encoding if we switch to unicode elsewhere
    # (specifically the glue returned from compile_settings)
    if type(value) == list:
      value = [asstr(v) for v in value]
    if key not in metadata:
      exit_with_error('unexpected metadata key received from wasm-emscripten-finalize: %s', key)
    metadata[key] = value

  # Initializers call the global var version of the export, so they get the mangled name.
  metadata['initializers'] = [asmjs_mangle(i) for i in metadata['initializers']]

  if DEBUG:
    logger.debug("Metadata parsed: " + pprint.pformat(metadata))

  # functions marked llvm.used in the code are exports requested by the user
  shared.Building.user_requested_exports += metadata['exports']

  return metadata


def create_invoke_wrappers(invoke_funcs):
  """Asm.js-style exception handling: invoke wrapper generation."""
  invoke_wrappers = ''
  for invoke in invoke_funcs:
    sig = invoke[len('invoke_'):]
    invoke_wrappers += '\n' + shared.JS.make_invoke(sig) + '\n'
  return invoke_wrappers


def create_jscall_funcs(sigs):
  jscall_funcs = ''
  for i, sig in enumerate(sigs):
    jscall_funcs += '\n' + shared.JS.make_jscall(sig, i) + '\n'
  return jscall_funcs


def asmjs_mangle(name):
  """Mangle a name the way asm.js/JSBackend globals are mangled.

  Prepends '_' and replaces non-alphanumerics with '_'.
  Used by wasm backend for JS library consistency with asm.js.
  """
  library_functions_in_module = ('setThrew', 'setTempRet0', 'getTempRet0', 'stackAlloc', 'stackSave', 'stackRestore', 'establishStackSpace')
  if name.startswith('dynCall_'):
    return name
  if name in library_functions_in_module:
    return name
  return '_' + ''.join(['_' if not c.isalnum() else c for c in name])


def normalize_line_endings(text):
  """Normalize to UNIX line endings.

  On Windows, writing to text file will duplicate \r\n to \r\r\n otherwise.
  """
  if WINDOWS:
    return text.replace('\r\n', '\n')
  return text


def run(infile, outfile, memfile, libraries):
  temp_files = get_configuration().get_temp_files()
  infile, outfile = substitute_response_files([infile, outfile])

  if not shared.Settings.BOOTSTRAPPING_STRUCT_INFO and not shared.Settings.ONLY_MY_CODE:
    generated_struct_info_name = 'generated_struct_info.json'

    def ensure_struct_info():
      with ToolchainProfiler.profile_block('gen_struct_info'):
        out = shared.Cache.get_path(generated_struct_info_name)
        gen_struct_info.main(['-qo', out, path_from_root('src', 'struct_info.json')])
        return out

    shared.Settings.STRUCT_INFO = shared.Cache.get(generated_struct_info_name, ensure_struct_info, extension='json')
  # do we need an else, to define it for the bootstrap case?

  outfile_obj = open(outfile, 'w')

  emscripter = emscript_wasm_backend if shared.Settings.WASM_BACKEND else emscript
  return temp_files.run_and_clean(lambda: emscripter(
      infile, outfile_obj, memfile, libraries, shared.COMPILER_ENGINE, temp_files, shared.DEBUG)
  )<|MERGE_RESOLUTION|>--- conflicted
+++ resolved
@@ -1333,14 +1333,8 @@
       return table_contents.count(',') + 1
 
     table_total_size = sum(table_size(s) for s in function_table_data.values())
-<<<<<<< HEAD
     asm_setup += "\nvar wasmTableSize = %d;\n" % table_total_size
-=======
-    asm_setup += "\nModule['wasmTableSize'] = %d;\n" % table_total_size
     shared.Settings.WASM_TABLE_SIZE = table_total_size
-    if not shared.Settings.EMULATED_FUNCTION_POINTERS:
-      asm_setup += "\nModule['wasmMaxTableSize'] = %d;\n" % table_total_size
->>>>>>> 320fe69b
 
   if shared.Settings.RELOCATABLE:
     if not shared.Settings.SIDE_MODULE:
@@ -2211,13 +2205,10 @@
   if shared.Settings.USE_PTHREADS and not shared.Settings.WASM:
     module.append("if (typeof SharedArrayBuffer !== 'undefined') asmGlobalArg['Atomics'] = Atomics;\n")
 
-<<<<<<< HEAD
-  module.append("var wasmTableSize = %s;\n" % metadata['tableSize'])
-=======
   table_total_size = metadata['tableSize']
-  module.append("Module['wasmTableSize'] = %s;\n" % table_total_size)
+  module.append("var wasmTableSize = %s;\n" % table_total_size)
   shared.Settings.WASM_TABLE_SIZE = table_total_size
->>>>>>> 320fe69b
+
   module.append('Module%s = %s;\n' % (access_quote('asmLibraryArg'), sending))
   module.append("var asm = Module['asm'](%s, Module%s, buffer);\n" % ('asmGlobalArg', access_quote('asmLibraryArg')))
 
