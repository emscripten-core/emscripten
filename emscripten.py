# Copyright 2010 The Emscripten Authors.  All rights reserved.
# Emscripten is available under two separate licenses, the MIT license and the
# University of Illinois/NCSA Open Source License.  Both these licenses can be
# found in the LICENSE file.

"""A small wrapper script around the core JS compiler. This calls that
compiler with the settings given to it. It can also read data from C/C++
header files (so that the JS compiler can see the constants in those
headers, for the libc implementation in JS).
"""

from tools.toolchain_profiler import ToolchainProfiler

import os
import json
import subprocess
import time
import logging
import pprint
import shutil

from tools import building
from tools import diagnostics
from tools import js_manipulation
from tools import shared
from tools import utils
from tools import webassembly
from tools import extract_metadata
from tools.utils import exit_with_error, path_from_root, removeprefix
from tools.shared import DEBUG, asmjs_mangle
from tools.shared import treat_as_user_export
from tools.settings import settings

logger = logging.getLogger('emscripten')


def compute_minimal_runtime_initializer_and_exports(post, exports, receiving):
  # Declare all exports out to global JS scope so that JS library functions can access them in a
  # way that minifies well with Closure
  # e.g. var a,b,c,d,e,f;
  exports_that_are_not_initializers = [x for x in exports if x not in building.WASM_CALL_CTORS]
  # In Wasm backend the exports are still unmangled at this point, so mangle the names here
  exports_that_are_not_initializers = [asmjs_mangle(x) for x in exports_that_are_not_initializers]

  # Decide whether we should generate the global dynCalls dictionary for the dynCall() function?
  if settings.DYNCALLS and '$dynCall' in settings.DEFAULT_LIBRARY_FUNCS_TO_INCLUDE and len([x for x in exports_that_are_not_initializers if x.startswith('dynCall_')]) > 0:
    exports_that_are_not_initializers += ['dynCalls = {}']

  declares = 'var ' + ',\n '.join(exports_that_are_not_initializers) + ';'
  post = shared.do_replace(post, '<<< WASM_MODULE_EXPORTS_DECLARES >>>', declares)

  # Generate assignments from all wasm exports out to the JS variables above: e.g. a = asm['a']; b = asm['b'];
  post = shared.do_replace(post, '<<< WASM_MODULE_EXPORTS >>>', receiving)
  return post


def write_output_file(outfile, module):
  for chunk in module:
    outfile.write(chunk)


def maybe_disable_filesystem(imports):
  """Disables filesystem if only a limited subset of syscalls is used.

  Our syscalls are static, and so if we see a very limited set of them - in particular,
  no open() syscall and just simple writing - then we don't need full filesystem support.
  If FORCE_FILESYSTEM is set, we can't do this. We also don't do it if INCLUDE_FULL_LIBRARY, since
  not including the filesystem would mean not including the full JS libraries, and the same for
  MAIN_MODULE=1 since a side module might need the filesystem.
  """
  if any(settings[s] for s in ['FORCE_FILESYSTEM', 'INCLUDE_FULL_LIBRARY']):
    return
  if settings.MAIN_MODULE == 1:
    return

  if settings.FILESYSTEM == 0:
    # without filesystem support, it doesn't matter what syscalls need
    settings.SYSCALLS_REQUIRE_FILESYSTEM = 0
  else:
    # TODO(sbc): Find a better way to identify wasi syscalls
    syscall_prefixes = ('__syscall_', 'fd_')
    side_module_imports = [shared.demangle_c_symbol_name(s) for s in settings.SIDE_MODULE_IMPORTS]
    all_imports = set(imports).union(side_module_imports)
    syscalls = {d for d in all_imports if d.startswith(syscall_prefixes) or d in ['path_open']}
    # check if the only filesystem syscalls are in: close, ioctl, llseek, write
    # (without open, etc.. nothing substantial can be done, so we can disable
    # extra filesystem support in that case)
    if syscalls.issubset({
      '__syscall_ioctl',
      'fd_seek',
      'fd_write',
      'fd_close',
      'fd_fdstat_get',
    }):
      if DEBUG:
        logger.debug('very limited syscalls (%s) so disabling full filesystem support', ', '.join(str(s) for s in syscalls))
      settings.SYSCALLS_REQUIRE_FILESYSTEM = 0


def is_int(x):
  try:
    int(x)
    return True
  except ValueError:
    return False


def align_memory(addr):
  return (addr + 15) & -16


def get_weak_imports(main_wasm):
  dylink_sec = webassembly.parse_dylink_section(main_wasm)
  for symbols in dylink_sec.import_info.values():
    for symbol, flags in symbols.items():
      if flags & webassembly.SYMBOL_BINDING_MASK == webassembly.SYMBOL_BINDING_WEAK:
        settings.WEAK_IMPORTS.append(symbol)


def update_settings_glue(wasm_file, metadata):
  maybe_disable_filesystem(metadata.imports)

  # Integrate info from backend
  if settings.SIDE_MODULE:
    # we don't need any JS library contents in side modules
    settings.DEFAULT_LIBRARY_FUNCS_TO_INCLUDE = []
  else:
    syms = settings.DEFAULT_LIBRARY_FUNCS_TO_INCLUDE + metadata.imports
    syms = set(syms).difference(metadata.all_exports)
    settings.DEFAULT_LIBRARY_FUNCS_TO_INCLUDE = sorted(syms)
    if settings.MAIN_MODULE:
      get_weak_imports(wasm_file)

  settings.WASM_EXPORTS = metadata.all_exports
  settings.WASM_GLOBAL_EXPORTS = list(metadata.namedGlobals.keys())
  settings.HAVE_EM_ASM = bool(settings.MAIN_MODULE or len(metadata.asmConsts) != 0)

  # start with the MVP features, and add any detected features.
  settings.BINARYEN_FEATURES = ['--mvp-features'] + metadata.features
  if settings.ASYNCIFY == 2:
    settings.BINARYEN_FEATURES += ['--enable-reference-types']

  if settings.PTHREADS:
    assert '--enable-threads' in settings.BINARYEN_FEATURES
  if settings.MEMORY64:
    assert '--enable-memory64' in settings.BINARYEN_FEATURES

  settings.HAS_MAIN = bool(settings.MAIN_MODULE) or settings.PROXY_TO_PTHREAD or settings.STANDALONE_WASM or 'main' in settings.WASM_EXPORTS or '__main_argc_argv' in settings.WASM_EXPORTS
  if settings.HAS_MAIN and not settings.MINIMAL_RUNTIME:
    # Dependencies of `callMain`
    settings.DEFAULT_LIBRARY_FUNCS_TO_INCLUDE += ['$exitJS', '$handleException']

  # When using dynamic linking the main function might be in a side module.
  # To be safe assume they do take input parametes.
  settings.MAIN_READS_PARAMS = metadata.mainReadsParams or bool(settings.MAIN_MODULE)
  if settings.MAIN_READS_PARAMS and not settings.STANDALONE_WASM:
    # callMain depends on this library function
    settings.DEFAULT_LIBRARY_FUNCS_TO_INCLUDE += ['$stringToUTF8OnStack']

  if settings.STACK_OVERFLOW_CHECK and not settings.SIDE_MODULE:
    # writeStackCookie and checkStackCookie both rely on emscripten_stack_get_end being
    # exported.  In theory it should always be present since its defined in compiler-rt.
    assert 'emscripten_stack_get_end' in metadata.function_exports

  for deps in metadata.jsDeps:
    settings.DEFAULT_LIBRARY_FUNCS_TO_INCLUDE.extend(deps.split(','))


def apply_static_code_hooks(forwarded_json, code):
  code = shared.do_replace(code, '<<< ATINITS >>>', str(forwarded_json['ATINITS']))
  if settings.HAS_MAIN:
    code = shared.do_replace(code, '<<< ATMAINS >>>', str(forwarded_json['ATMAINS']))
  if settings.EXIT_RUNTIME and (not settings.MINIMAL_RUNTIME or settings.HAS_MAIN):
    code = shared.do_replace(code, '<<< ATEXITS >>>', str(forwarded_json['ATEXITS']))
  return code


def compile_javascript(symbols_only=False):
  stderr_file = os.environ.get('EMCC_STDERR_FILE')
  if stderr_file:
    stderr_file = os.path.abspath(stderr_file)
    logger.info('logging stderr in js compiler phase into %s' % stderr_file)
    stderr_file = open(stderr_file, 'w')

  # Save settings to a file to work around v8 issue 1579
  with shared.get_temp_files().get_file('.json') as settings_file:
    with open(settings_file, 'w') as s:
      json.dump(settings.external_dict(), s, sort_keys=True, indent=2)

    # Call js compiler
    env = os.environ.copy()
    env['EMCC_BUILD_DIR'] = os.getcwd()
    args = [settings_file]
    if symbols_only:
      args += ['--symbols-only']
    out = shared.run_js_tool(path_from_root('src/compiler.js'),
                             args, stdout=subprocess.PIPE, stderr=stderr_file,
                             cwd=path_from_root('src'), env=env, encoding='utf-8')
  if symbols_only:
    glue = None
    forwarded_data = out
  else:
    assert '//FORWARDED_DATA:' in out, 'Did not receive forwarded data in pre output - process failed?'
    glue, forwarded_data = out.split('//FORWARDED_DATA:')
  return glue, forwarded_data


def set_memory(static_bump):
  stack_low = align_memory(settings.GLOBAL_BASE + static_bump)
  stack_high = align_memory(stack_low + settings.STACK_SIZE)
  settings.STACK_HIGH = stack_high
  settings.STACK_LOW = stack_low
  settings.HEAP_BASE = align_memory(stack_high)


def report_missing_symbols(js_symbols):
  # Report any symbol that was explicitly exported but is present neither
  # as a native function nor as a JS library function.
  defined_symbols = set(asmjs_mangle(e) for e in settings.WASM_EXPORTS).union(js_symbols)
  missing = set(settings.USER_EXPORTED_FUNCTIONS) - defined_symbols
  for symbol in sorted(missing):
    diagnostics.warning('undefined', f'undefined exported symbol: "{symbol}"')

  # Special hanlding for the `_main` symbol

  if settings.STANDALONE_WASM:
    # standalone mode doesn't use main, and it always reports missing entry point at link time.
    # In this mode we never expect _main in the export list.
    return

  if settings.IGNORE_MISSING_MAIN:
    # The default mode for emscripten is to ignore the missing main function allowing
    # maximum compatibility.
    return

  if settings.EXPECT_MAIN and 'main' not in settings.WASM_EXPORTS and '__main_argc_argv' not in settings.WASM_EXPORTS:
    # For compatibility with the output of wasm-ld we use the same wording here in our
    # error message as if wasm-ld had failed.
    exit_with_error('entry symbol not defined (pass --no-entry to suppress): main')


def proxy_debug_print(sync):
  if settings.PTHREADS_DEBUG:
    if sync:
      return 'warnOnce("sync proxying function " + code);'
    else:
      return 'warnOnce("async proxying function " + code);'
  return ''


# Test if the parentheses at body[openIdx] and body[closeIdx] are a match to
# each other.
def parentheses_match(body, openIdx, closeIdx):
  if closeIdx < 0:
    closeIdx += len(body)
  count = 1
  for i in range(openIdx + 1, closeIdx + 1):
    if body[i] == body[openIdx]:
      count += 1
    elif body[i] == body[closeIdx]:
      count -= 1
      if count <= 0:
        return i == closeIdx
  return False


def trim_asm_const_body(body):
  body = body.strip()
  orig = None
  while orig != body:
    orig = body
    if len(body) > 1 and body[0] == '"' and body[-1] == '"':
      body = body[1:-1].replace('\\"', '"').strip()
    if len(body) > 1 and body[0] == '{' and body[-1] == '}' and parentheses_match(body, 0, -1):
      body = body[1:-1].strip()
    if len(body) > 1 and body[0] == '(' and body[-1] == ')' and parentheses_match(body, 0, -1):
      body = body[1:-1].strip()
  return body


def create_named_globals(metadata):
  named_globals = []
  for k, v in metadata.namedGlobals.items():
    v = int(v)
    if settings.RELOCATABLE:
      v += settings.GLOBAL_BASE
    mangled = asmjs_mangle(k)
    if settings.MINIMAL_RUNTIME:
      named_globals.append("var %s = %s;" % (mangled, v))
    else:
      named_globals.append("var %s = Module['%s'] = %s;" % (mangled, mangled, v))

  return '\n'.join(named_globals)


def emscript(in_wasm, out_wasm, outfile_js, memfile, js_syms):
  # Overview:
  #   * Run wasm-emscripten-finalize to extract metadata and modify the binary
  #     to use emscripten's wasm<->JS ABI
  #   * Use the metadata to generate the JS glue that goes with the wasm

  if settings.SINGLE_FILE:
    # placeholder strings for JS glue, to be replaced with subresource locations in do_binaryen
    settings.WASM_BINARY_FILE = '<<< WASM_BINARY_FILE >>>'
  else:
    # set file locations, so that JS glue can find what it needs
    settings.WASM_BINARY_FILE = js_manipulation.escape_for_js_string(os.path.basename(out_wasm))

  metadata = finalize_wasm(in_wasm, out_wasm, memfile, js_syms)

  if settings.RELOCATABLE and settings.MEMORY64 == 2:
    metadata.imports += ['__memory_base32']

  if settings.ASYNCIFY == 1:
    metadata.function_exports += ['asyncify_start_unwind', 'asyncify_stop_unwind', 'asyncify_start_rewind', 'asyncify_stop_rewind']

  update_settings_glue(out_wasm, metadata)

  if not settings.WASM_BIGINT and metadata.emJsFuncs:
    import_map = {}

    with webassembly.Module(in_wasm) as module:
      types = module.get_types()
      for imp in module.get_imports():
        if imp.module not in ('GOT.mem', 'GOT.func'):
          import_map[imp.field] = imp

    for em_js_func, raw in metadata.emJsFuncs.items():
      c_sig = raw.split('<::>')[0].strip('()')
      if not c_sig or c_sig == 'void':
        c_sig = []
      else:
        c_sig = c_sig.split(',')
      if em_js_func in import_map:
        imp = import_map[em_js_func]
        assert imp.kind == webassembly.ExternType.FUNC
        signature = types[imp.type]
        if len(signature.params) != len(c_sig):
          diagnostics.warning('em-js-i64', 'using 64-bit arguments in EM_JS function without WASM_BIGINT is not yet fully supported: `%s` (%s, %s)', em_js_func, c_sig, signature.params)

  if settings.SIDE_MODULE:
    logger.debug('emscript: skipping remaining js glue generation')
    return

  if DEBUG:
    logger.debug('emscript: js compiler glue')
    t = time.time()

  # memory and global initializers

  if settings.RELOCATABLE:
    dylink_sec = webassembly.parse_dylink_section(in_wasm)
    static_bump = align_memory(dylink_sec.mem_size)
    set_memory(static_bump)
    logger.debug('stack_low: %d, stack_high: %d, heap_base: %d', settings.STACK_LOW, settings.STACK_HIGH, settings.HEAP_BASE)

    # When building relocatable output (e.g. MAIN_MODULE) the reported table
    # size does not include the reserved slot at zero for the null pointer.
    # So we need to offset the elements by 1.
    if settings.INITIAL_TABLE == -1:
      settings.INITIAL_TABLE = dylink_sec.table_size + 1

    if settings.ASYNCIFY == 1:
      metadata.imports += ['__asyncify_state', '__asyncify_data']

  if metadata.invokeFuncs:
    settings.DEFAULT_LIBRARY_FUNCS_TO_INCLUDE += ['$getWasmTableEntry']

  glue, forwarded_data = compile_javascript()
  if DEBUG:
    logger.debug('  emscript: glue took %s seconds' % (time.time() - t))
    t = time.time()

  forwarded_json = json.loads(forwarded_data)

  if forwarded_json['warnings']:
    diagnostics.warning('js-compiler', 'warnings in JS library compilation')

  pre, post = glue.split('// EMSCRIPTEN_END_FUNCS')

  if settings.ASSERTIONS:
    pre += "function checkIncomingModuleAPI() {\n"
    for sym in settings.ALL_INCOMING_MODULE_JS_API:
      if sym not in settings.INCOMING_MODULE_JS_API:
        pre += f"  ignoredModuleProp('{sym}');\n"
    pre += "}\n"

  report_missing_symbols(forwarded_json['librarySymbols'])

  if not outfile_js:
    logger.debug('emscript: skipping remaining js glue generation')
    return

  if settings.MINIMAL_RUNTIME:
    # In MINIMAL_RUNTIME, atinit exists in the postamble part
    post = apply_static_code_hooks(forwarded_json, post)
  else:
    # In regular runtime, atinits etc. exist in the preamble part
    pre = apply_static_code_hooks(forwarded_json, pre)

  asm_consts = create_asm_consts(metadata)
  em_js_funcs = create_em_js(metadata)
  asm_const_pairs = ['%s: %s' % (key, value) for key, value in asm_consts]
  extra_code = ''
  if asm_const_pairs or settings.MAIN_MODULE:
    extra_code += 'var ASM_CONSTS = {\n  ' + ',  \n '.join(asm_const_pairs) + '\n};\n'
  if em_js_funcs:
    extra_code += '\n'.join(em_js_funcs) + '\n'
  if extra_code:
    pre = pre.replace(
      '// === Body ===\n',
      '// === Body ===\n\n' + extra_code + '\n')

  with open(outfile_js, 'w', encoding='utf-8') as out:
    out.write(pre)
    pre = None

    receiving = create_receiving(metadata.function_exports)

    if settings.MINIMAL_RUNTIME:
      if settings.DECLARE_ASM_MODULE_EXPORTS:
        post = compute_minimal_runtime_initializer_and_exports(post, metadata.function_exports, receiving)
      receiving = ''

    module = create_module(receiving, metadata, forwarded_json['librarySymbols'])

    write_output_file(out, module)

    out.write(post)
    module = None


def remove_trailing_zeros(memfile):
  mem_data = utils.read_binary(memfile)
  mem_data = mem_data.rstrip(b'\0')
  utils.write_binary(memfile, mem_data)


@ToolchainProfiler.profile()
def get_metadata(infile, outfile, modify_wasm, args):
  metadata = extract_metadata.extract_metadata(infile)
  if modify_wasm:
    # In some cases we still need to modify the wasm file
    # using wasm-emscripten-finalize.
    building.run_binaryen_command('wasm-emscripten-finalize',
                                  infile=infile,
                                  outfile=outfile,
                                  args=args)
    # When we do this we can generate new imports, so
    # re-read parts of the metadata post-finalize
    extract_metadata.update_metadata(outfile, metadata)
  if DEBUG:
    logger.debug("Metadata: " + pprint.pformat(metadata.__dict__))
  return metadata


def finalize_wasm(infile, outfile, memfile, js_syms):
  building.save_intermediate(infile, 'base.wasm')
  args = []

  # if we don't need to modify the wasm, don't tell finalize to emit a wasm file
  modify_wasm = False

  if settings.WASM2JS:
    # wasm2js requires full legalization (and will do extra wasm binary
    # later processing later anyhow)
    modify_wasm = True
  if settings.GENERATE_SOURCE_MAP:
    building.emit_wasm_source_map(infile, infile + '.map', outfile)
    building.save_intermediate(infile + '.map', 'base_wasm.map')
    args += ['--output-source-map-url=' + settings.SOURCE_MAP_BASE + os.path.basename(outfile) + '.map']
    modify_wasm = True
  if settings.DEBUG_LEVEL >= 2 or settings.ASYNCIFY_ADD or settings.ASYNCIFY_ADVISE or settings.ASYNCIFY_ONLY or settings.ASYNCIFY_REMOVE or settings.EMIT_SYMBOL_MAP or settings.EMIT_NAME_SECTION:
    args.append('-g')
  if settings.WASM_BIGINT:
    args.append('--bigint')
  if settings.DYNCALLS:
    # we need to add all dyncalls to the wasm
    modify_wasm = True
  else:
    if settings.WASM_BIGINT:
      args.append('--no-dyncalls')
    else:
      args.append('--dyncalls-i64')
      # we need to add some dyncalls to the wasm
      modify_wasm = True
  if settings.AUTODEBUG:
    # In AUTODEBUG mode we want to delay all legalization until later.  This is hack
    # to force wasm-emscripten-finalize not to do any legalization at all.
    args.append('--bigint')
  else:
    if settings.LEGALIZE_JS_FFI:
      # When we dynamically link our JS loader adds functions from wasm modules to
      # the table. It must add the original versions of them, not legalized ones,
      # so that indirect calls have the right type, so export those.
      args += building.js_legalization_pass_flags()
      modify_wasm = True
    else:
      args.append('--no-legalize-javascript-ffi')
  if memfile:
    args.append(f'--separate-data-segments={memfile}')
    args.append(f'--global-base={settings.GLOBAL_BASE}')
    modify_wasm = True
  if settings.SIDE_MODULE:
    args.append('--side-module')
  if settings.STACK_OVERFLOW_CHECK >= 2:
    args.append('--check-stack-overflow')
    modify_wasm = True
  if settings.STANDALONE_WASM:
    args.append('--standalone-wasm')

  if settings.DEBUG_LEVEL >= 3:
    args.append('--dwarf')

  metadata = get_metadata(infile, outfile, modify_wasm, args)
  if modify_wasm:
    building.save_intermediate(infile, 'post_finalize.wasm')
  elif infile != outfile:
    shutil.copy(infile, outfile)
  if settings.GENERATE_SOURCE_MAP:
    building.save_intermediate(infile + '.map', 'post_finalize.map')

  if memfile:
    # we have a separate .mem file. binaryen did not strip any trailing zeros,
    # because it's an ABI question as to whether it is valid to do so or not.
    # we can do so here, since we make sure to zero out that memory (even in
    # the dynamic linking case, our loader zeros it out)
    remove_trailing_zeros(memfile)

  expected_exports = set(settings.EXPORTED_FUNCTIONS)
  expected_exports.update(asmjs_mangle(s) for s in settings.REQUIRED_EXPORTS)
  # Assume that when JS symbol dependencies are exported it is because they
  # are needed by by a JS symbol and are not being explicitly exported due
  # to EMSCRIPTEN_KEEPALIVE (llvm.used).
  for deps in js_syms.values():
    expected_exports.update(asmjs_mangle(s) for s in deps)

  # Calculate the subset of exports that were explicitly marked as
  # EMSCRIPTEN_KEEPALIVE (llvm.used).
  # These are any exports that were not requested on the command line and are
  # not known auto-generated system functions.
  unexpected_exports = [e for e in metadata.all_exports if treat_as_user_export(e)]
  unexpected_exports = [asmjs_mangle(e) for e in unexpected_exports]
  unexpected_exports = [e for e in unexpected_exports if e not in expected_exports]
  if '_main' in unexpected_exports:
    logger.warning('main() is in the input files, but "_main" is not in EXPORTED_FUNCTIONS, which means it may be eliminated as dead code. Export it if you want main() to run.')
    unexpected_exports.remove('_main')

  building.user_requested_exports.update(unexpected_exports)
  settings.EXPORTED_FUNCTIONS.extend(unexpected_exports)

  return metadata


def create_asm_consts(metadata):
  asm_consts = {}
  for addr, const in metadata.asmConsts.items():
    body = trim_asm_const_body(const)
    args = []
    max_arity = 16
    arity = 0
    for i in range(max_arity):
      if ('$' + str(i)) in const:
        arity = i + 1
    for i in range(arity):
      args.append('$' + str(i))
    args = ', '.join(args)
    if 'arguments' in body:
      # arrow functions don't bind `arguments` so we have to use
      # the old function syntax in this case
      func = f'function({args}) {{ {body} }}'
    else:
      func = f'({args}) => {{ {body} }}'
    if settings.RELOCATABLE:
      addr += settings.GLOBAL_BASE
    asm_consts[addr] = func
  asm_consts = [(key, value) for key, value in asm_consts.items()]
  asm_consts.sort()
  return asm_consts


def type_to_sig(type):
  # These should match the conversion in $sigToWasmTypes.
  return {
    webassembly.Type.I32: 'i',
    webassembly.Type.I64: 'j',
    webassembly.Type.F32: 'f',
    webassembly.Type.F64: 'd',
    webassembly.Type.VOID: 'v'
  }[type]


def func_type_to_sig(type):
  parameters = [type_to_sig(param) for param in type.params]
  if type.returns:
    assert len(type.returns) == 1, "One return type expected."
    ret = type.returns[0]
  else:
    ret = webassembly.Type.VOID
  return type_to_sig(ret) + ''.join(parameters)


def create_em_js(metadata):
  em_js_funcs = []
  separator = '<::>'
  for name, raw in metadata.emJsFuncs.items():
    assert separator in raw
    args, body = raw.split(separator, 1)
    args = args[1:-1]
    if args == 'void':
      args = []
    else:
      args = args.split(',')
    arg_names = [arg.split()[-1].replace('*', '') for arg in args if arg]
    args = ','.join(arg_names)
    func = f'function {name}({args}) {body}'
    if (settings.MAIN_MODULE or settings.ASYNCIFY == 2) and name in metadata.emJsFuncTypes:
      sig = func_type_to_sig(metadata.emJsFuncTypes[name])
      func = func + f'\n{name}.sig = \'{sig}\';'
    em_js_funcs.append(func)

  return em_js_funcs


def add_standard_wasm_imports(send_items_map):
  extra_sent_items = []

  if settings.IMPORTED_MEMORY:
    memory_import = 'wasmMemory'
    if settings.MODULARIZE and settings.PTHREADS:
      # Pthreads assign wasmMemory in their worker startup. In MODULARIZE mode, they cannot assign inside the
      # Module scope, so lookup via Module as well.
      memory_import += " || Module['wasmMemory']"
    send_items_map['memory'] = memory_import

  if settings.SAFE_HEAP:
    extra_sent_items.append('segfault')
    extra_sent_items.append('alignfault')

  if settings.RELOCATABLE:
    send_items_map['__indirect_function_table'] = 'wasmTable'

  if settings.AUTODEBUG:
    extra_sent_items += [
      'log_execution',
      'get_i32',
      'get_i64',
      'get_f32',
      'get_f64',
      'get_anyref',
      'get_exnref',
      'set_i32',
      'set_i64',
      'set_f32',
      'set_f64',
      'set_anyref',
      'set_exnref',
      'load_ptr',
      'load_val_i32',
      'load_val_i64',
      'load_val_f32',
      'load_val_f64',
      'store_ptr',
      'store_val_i32',
      'store_val_i64',
      'store_val_f32',
      'store_val_f64',
    ]

  if settings.SPLIT_MODULE and settings.ASYNCIFY == 2:
    # Calls to this function are generated by binaryen so it must be manually
    # imported.
    extra_sent_items.append('__load_secondary_module')

  for s in extra_sent_items:
    send_items_map[s] = s


def create_sending(metadata, library_symbols):
  # Map of wasm imports to mangled/external/JS names
  send_items_map = {}

  for name in metadata.invokeFuncs:
    send_items_map[name] = name
  for name in metadata.imports:
    if name in metadata.emJsFuncs:
      send_items_map[name] = name
    else:
      send_items_map[name] = asmjs_mangle(name)

  add_standard_wasm_imports(send_items_map)

  if settings.MAIN_MODULE:
    # When including dynamic linking support, also add any JS library functions
    # that are part of EXPORTED_FUNCTIONS (or in the case of MAIN_MODULE=1 add
    # all JS library functions).  This allows `dlsym(RTLD_DEFAULT)` to lookup JS
    # library functions, since `wasmImports` acts as the global symbol table.
    wasm_exports = set(metadata.function_exports)
    library_symbols = set(library_symbols)
    if settings.MAIN_MODULE == 1:
      for f in library_symbols:
        if shared.is_c_symbol(f):
          demangled = shared.demangle_c_symbol_name(f)
          if demangled in wasm_exports:
            continue
          send_items_map[demangled] = f
    else:
      for f in settings.EXPORTED_FUNCTIONS + settings.SIDE_MODULE_IMPORTS:
        if f in library_symbols and shared.is_c_symbol(f):
          demangled = shared.demangle_c_symbol_name(f)
          if demangled in wasm_exports:
            continue
          send_items_map[demangled] = f

  sorted_items = sorted(send_items_map.items())
  prefix = ''
  if settings.USE_CLOSURE_COMPILER:
    # This prevents closure compiler from minifying the field names in this object.
    prefix = '/** @export */\n  '
  return '{\n  ' + ',\n  '.join(f'{prefix}{k}: {v}' for k, v in sorted_items) + '\n}'


def make_export_wrappers(exports, delay_assignment):
  wrappers = []

  # The emscripten stack functions are called very early (by writeStackCookie) before
  # the runtime is initialized so we can't create these wrappers that check for
  # runtimeInitialized.
  # Likewise `__trap` can occur before the runtime is initialized since it is used in
  # abort.
  # pthread_self and _emscripten_proxy_execute_task_queue are currently called in some
  # cases after the runtime has exited.
  # TODO: Look into removing these, and improving our robustness around thread termination.
  def install_wrapper(sym):
    if sym.startswith('_asan_') or sym.startswith('emscripten_stack_'):
      return False
    if sym in ('__trap', 'pthread_self', '_emscripten_proxy_execute_task_queue'):
      return False
    return True

  for name in exports:
    mangled = asmjs_mangle(name)
    wrapper = '/** @type {function(...*):?} */\nvar %s = ' % mangled

    # TODO(sbc): Can we avoid exporting the dynCall_ functions on the module.
    should_export = settings.EXPORT_KEEPALIVE and mangled in settings.EXPORTED_FUNCTIONS
    if name.startswith('dynCall_') or should_export:
      exported = "Module['%s'] = " % mangled
    else:
      exported = ''
    wrapper += exported

    if settings.ASSERTIONS and install_wrapper(name):
      # With assertions enabled we create a wrapper that are calls get routed through, for
      # the lifetime of the program.
      wrapper += "createExportWrapper('%s');" % name
    elif delay_assignment:
      # With assertions disabled the wrapper will replace the global var and Module var on
      # first use.
      wrapper += f'''function() {{
  return ({mangled} = {exported}Module['asm']['{name}']).apply(null, arguments);
}};
'''
    else:
      wrapper += 'asm["%s"]' % name

    wrappers.append(wrapper)
  return wrappers


def create_receiving(exports):
  # When not declaring asm exports this section is empty and we instead programatically export
  # symbols on the global object by calling exportAsmFunctions after initialization
  if not settings.DECLARE_ASM_MODULE_EXPORTS:
    return ''

  receiving = []

  # with WASM_ASYNC_COMPILATION that asm object may not exist at this point in time
  # so we need to support delayed assignment.
  delay_assignment = settings.WASM_ASYNC_COMPILATION and not settings.MINIMAL_RUNTIME
  if not delay_assignment:
    if settings.MINIMAL_RUNTIME:
      # In Wasm exports are assigned inside a function to variables
      # existing in top level JS scope, i.e.
      # var _main;
      # WebAssembly.instantiate(Module['wasm'], imports).then((output) => {
      #   var asm = output.instance.exports;
      #   _main = asm["_main"];
      generate_dyncall_assignment = settings.DYNCALLS and '$dynCall' in settings.DEFAULT_LIBRARY_FUNCS_TO_INCLUDE
      exports_that_are_not_initializers = [x for x in exports if x != building.WASM_CALL_CTORS]

      for s in exports_that_are_not_initializers:
        mangled = asmjs_mangle(s)
        dynCallAssignment = ('dynCalls["' + s.replace('dynCall_', '') + '"] = ') if generate_dyncall_assignment and mangled.startswith('dynCall_') else ''
        should_export = settings.EXPORT_ALL or (settings.EXPORT_KEEPALIVE and mangled in settings.EXPORTED_FUNCTIONS)
        export_assignment = ''
        if settings.MODULARIZE and should_export:
          export_assignment = f"Module['{mangled}'] = "
        receiving += [f'{export_assignment}{dynCallAssignment}{mangled} = asm["{s}"]']
    else:
      receiving += make_export_wrappers(exports, delay_assignment)
  else:
    receiving += make_export_wrappers(exports, delay_assignment)

  if settings.MINIMAL_RUNTIME:
    return '\n  '.join(receiving) + '\n'
  else:
    return '\n'.join(receiving) + '\n'


def create_module(receiving, metadata, library_symbols):
  receiving += create_named_globals(metadata)
  module = []

  sending = create_sending(metadata, library_symbols)
  module.append('var wasmImports = %s;\n' % sending)
  if settings.ASYNCIFY and (settings.ASSERTIONS or settings.ASYNCIFY == 2):
    # instrumenting imports is used in asyncify in two ways: to add assertions
    # that check for proper import use, and for ASYNCIFY=2 we use them to set up
    # the Promise API on the import side.
    module.append('Asyncify.instrumentWasmImports(wasmImports);\n')

  if not settings.MINIMAL_RUNTIME:
    module.append("var asm = createWasm();\n")

  module.append(receiving)
  if settings.SUPPORT_LONGJMP == 'emscripten' or not settings.DISABLE_EXCEPTION_CATCHING:
    module.append(create_invoke_wrappers(metadata))
  else:
    assert not metadata.invokeFuncs, "invoke_ functions exported but exceptions and longjmp are both disabled"
  if settings.MEMORY64 or settings.CAN_ADDRESS_2GB:
    module.append(create_pointer_conversion_wrappers(metadata))
  return module


def create_invoke_wrappers(metadata):
  """Asm.js-style exception handling: invoke wrapper generation."""
  invoke_wrappers = ''
  for invoke in metadata.invokeFuncs:
    sig = removeprefix(invoke, 'invoke_')
    invoke_wrappers += '\n' + js_manipulation.make_invoke(sig) + '\n'
  return invoke_wrappers


def create_pointer_conversion_wrappers(metadata):
  # TODO(sbc): Move this into somewhere less static.  Maybe it can become
  # part of library.js file, even though this metadata relates specifically
  # to native (non-JS) functions.
  #
  # The signature format here is similar to the one used for JS libraries
  # but with the following as the only valid char:
  #  '_' - non-pointer argument (pass through unchanged)
  #  'p' - pointer/int53 argument (convert to/from BigInt)
  #  'P' - same as above but allow `undefined` too (requires extra check)
  mapping = {
    'sbrk': 'pP',
    'stackAlloc': 'pp',
    'emscripten_builtin_malloc': 'pp',
    'malloc': 'pp',
    '__getTypeName': 'pp',
    'setThrew': '_p',
    'free': '_p',
    'stackRestore': '_p',
    '__cxa_is_pointer_type': '_p',
    'stackSave': 'p',
    'fflush': '_p',
    'emscripten_stack_get_end': 'p',
    'emscripten_stack_get_base': 'p',
    'pthread_self': 'p',
    'emscripten_stack_get_current': 'p',
    '__errno_location': 'p',
    'emscripten_builtin_memalign': 'ppp',
    'emscripten_builtin_free': 'vp',
    'main': '__PP',
    '__main_argc_argv': '__PP',
    'emscripten_stack_set_limits': '_pp',
    '__set_stack_limits': '_pp',
    '__cxa_can_catch': '_ppp',
    '__cxa_increment_exception_refcount': '_p',
    '__cxa_decrement_exception_refcount': '_p',
    '_wasmfs_write_file': '_ppp',
    '__dl_seterr': '_pp',
    '_emscripten_run_in_main_runtime_thread_js': '___p_',
    '_emscripten_proxy_execute_task_queue': '_p',
    '_emscripten_thread_exit': '_p',
    '_emscripten_thread_init': '_p_____',
    '_emscripten_thread_free_data': '_p',
    '_emscripten_dlsync_self_async': '_p',
    '_emscripten_proxy_dlsync_async': '_pp',
    '_wasmfs_rmdir': '_p',
    '_wasmfs_unlink': '_p',
    '_wasmfs_mkdir': '_p_',
    '_wasmfs_open': '_p__',
    'emscripten_wasm_worker_initialize': '_p_',
<<<<<<< HEAD
    'asyncify_start_rewind': '_p',
    'asyncify_start_unwind': '_p',
=======
    '__get_exception_message': '_ppp',
>>>>>>> 8a5b7274
  }

  wrappers = '''
function applySignatureConversions(exports) {
  // First, make a copy of the incoming exports object
  exports = Object.assign({}, exports);
'''

  sigs_seen = set()
  wrap_functions = []
  for symbol in metadata.function_exports:
    sig = mapping.get(symbol)
    if sig:
      if settings.MEMORY64:
        if sig not in sigs_seen:
          wrappers += js_manipulation.make_wasm64_wrapper(sig)
          sigs_seen.add(sig)
        wrap_functions.append(symbol)
      elif sig[0] == 'p':
        if sig not in sigs_seen:
          wrappers += js_manipulation.make_unsign_pointer_wrapper(sig)
          sigs_seen.add(sig)
        wrap_functions.append(symbol)

  for f in wrap_functions:
    sig = mapping[f]
    wrappers += f"\n  exports['{f}'] = makeWrapper_{sig}(exports['{f}']);"
  wrappers += '\n  return exports\n}'

  return wrappers


def run(in_wasm, out_wasm, outfile_js, memfile, js_syms):
  emscript(in_wasm, out_wasm, outfile_js, memfile, js_syms)<|MERGE_RESOLUTION|>--- conflicted
+++ resolved
@@ -893,12 +893,9 @@
     '_wasmfs_mkdir': '_p_',
     '_wasmfs_open': '_p__',
     'emscripten_wasm_worker_initialize': '_p_',
-<<<<<<< HEAD
     'asyncify_start_rewind': '_p',
     'asyncify_start_unwind': '_p',
-=======
     '__get_exception_message': '_ppp',
->>>>>>> 8a5b7274
   }
 
   wrappers = '''
