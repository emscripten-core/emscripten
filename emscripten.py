--- conflicted
+++ resolved
@@ -2410,13 +2410,6 @@
   if DEBUG:
     logger.debug("Metadata parsed: " + pprint.pformat(metadata))
 
-<<<<<<< HEAD
-  # functions marked llvm.used in the code are exports requested by the user
-  # and are protected from metadce.
-  # TODO(sbc): The exports list is a lot longer for wasm backend than for
-  # fastcomp. It should really be indentical.
-  shared.Building.user_requested_exports += [asmjs_mangle(e) for e in metadata['exports']]
-=======
   # Calculate the subset of exports that were explicitly marked with llvm.used.
   # These are any exports that were not requested on the command line and are
   # not known auto-generated system functions.
@@ -2424,7 +2417,6 @@
   unexpected_exports = [asmjs_mangle(e) for e in unexpected_exports]
   unexpected_exports = [e for e in unexpected_exports if e not in shared.Settings.EXPORTED_FUNCTIONS]
   shared.Building.user_requested_exports += unexpected_exports
->>>>>>> a19d828e
 
   return metadata
 
