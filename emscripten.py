--- conflicted
+++ resolved
@@ -1793,7 +1793,6 @@
       continue
     _, name, sig = fullname.split('$')
     mangled = asmjs_mangle(name)
-    funcIdx = 'g$' + mangled[1:]
     side = 'parent' if shared.Settings.SIDE_MODULE else ''
     assertion = ('\n  assert(%sModule["%s"] || typeof %s !== "undefined", "external function `%s` is missing.' % (side, mangled, mangled, name) +
                  'perhaps a side module was not linked in? if this symbol was expected to arrive '
@@ -1808,16 +1807,6 @@
     accessors.append('''
 Module['%(full)s'] = function() {
   %(assert)s
-<<<<<<< HEAD
-  var func = Module['%(mangled)s'];
-  if (!func)
-    func = %(mangled)s;
-  var fp = setFunction(func, '%(sig)s', NAMED_GLOBALS['%(funcIdx)s']);
-  Module['%(full)s'] = function() { return fp };
-  return fp;
-}
-''' % {'full': asmjs_mangle(fullname), 'mangled': mangled, 'assert': assertion, 'sig': sig, 'funcIdx': funcIdx})
-=======
   // Use the wasm function itself, for the table.
   var func = Module['asm']['%(original)s'];
   // If there is no wasm function, this may be a JS library function or
@@ -1829,7 +1818,6 @@
   return fp;
 }
 ''' % {'full': asmjs_mangle(fullname), 'mangled': mangled, 'original': name, 'assert': assertion, 'sig': sig})
->>>>>>> aa72bf25
 
   return '\n'.join(accessors)
 
@@ -2365,13 +2353,9 @@
     # TODO(sbc): Can we remove this argument infer this from the segment
     # initializer?
     if shared.Settings.RELOCATABLE:
-<<<<<<< HEAD
-      cmd.append('--global-base=0')
+      args.append('--global-base=0')
       table_base = '1' if shared.Settings.WASM_BACKEND else '0'
-      cmd.append('--table-base=%s' % table_base)
-=======
-      args.append('--global-base=0')
->>>>>>> aa72bf25
+      args.append('--table-base=%s' % table_base)
     else:
       args.append('--global-base=%s' % shared.Settings.GLOBAL_BASE)
   if shared.Settings.SAFE_STACK:
