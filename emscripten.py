--- conflicted
+++ resolved
@@ -2636,14 +2636,8 @@
   exports_that_are_not_initializers = [x for x in exports if x not in initializers]
 
   receiving = []
-<<<<<<< HEAD
   runtime_assertions = ''
-  if shared.Settings.ASSERTIONS:
-=======
-  if shared.Settings.MINIMAL_RUNTIME or not shared.Settings.ASSERTIONS:
-    runtime_assertions = ''
-  else:
->>>>>>> 262d18dd
+  if shared.Settings.ASSERTIONS and not shared.Settings.MINIMAL_RUNTIME:
     runtime_assertions = RUNTIME_ASSERTIONS
     # assert on the runtime being in a valid state when calling into compiled code. The only exceptions are
     # some support code
