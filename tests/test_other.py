--- conflicted
+++ resolved
@@ -8253,11 +8253,7 @@
                  0, [],                         [],     8,   0,    0, 0), # noqa; totally empty!
       # but we don't metadce with linkable code! other modules may want it
       (['-O3', '-s', 'MAIN_MODULE=1'],
-<<<<<<< HEAD
-              1489, [],                         [], 226057,  30,   75, None), # noqa; don't compare the # of functions in a main module, which changes a lot
-=======
-              1493, ['invoke_v'],               ['waka'],                 226057,  30,   75, None), # noqa; don't compare the # of functions in a main module, which changes a lot
->>>>>>> af84d8df
+              1493, [],                         [], 226057,  30,   75, None), # noqa; don't compare the # of functions in a main module, which changes a lot
     ]) # noqa
 
     print('test on a minimal pure computational thing')
