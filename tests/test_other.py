# coding=utf-8
# Copyright 2013 The Emscripten Authors.  All rights reserved.
# Emscripten is available under two separate licenses, the MIT license and the
# University of Illinois/NCSA Open Source License.  Both these licenses can be
# found in the LICENSE file.

# noqa: E241

from __future__ import print_function
import difflib
import filecmp
import glob
import itertools
import json
import os
import pipes
import re
import shlex
import shutil
import struct
import sys
import time
import tempfile
import unittest
import uuid

if __name__ == '__main__':
  raise Exception('do not run this file directly; do something like: tests/runner.py other')

from tools.shared import Building, PIPE, run_js, run_process, STDOUT, try_delete, listify
from tools.shared import EMCC, EMXX, EMAR, EMRANLIB, PYTHON, FILE_PACKAGER, WINDOWS, MACOS, LLVM_ROOT, EMCONFIG, EM_BUILD_VERBOSE
from tools.shared import CLANG, CLANG_CC, CLANG_CPP, LLVM_AR
from tools.shared import COMPILER_ENGINE, NODE_JS, SPIDERMONKEY_ENGINE, JS_ENGINES, V8_ENGINE
from tools.shared import WebAssembly
from runner import RunnerCore, path_from_root, get_zlib_library, no_wasm_backend
from runner import needs_dlfcn, env_modify, no_windows, chdir, with_env_modify, create_test_file
from tools import jsrun, shared
import tools.line_endings
import tools.js_optimizer
import tools.tempfiles
import tools.duplicate_function_eliminator

scons_path = Building.which('scons')


class temp_directory(object):
  def __init__(self, dirname):
    self.dir = dirname

  def __enter__(self):
    self.directory = tempfile.mkdtemp(prefix='emtest_temp_', dir=self.dir)
    self.prev_cwd = os.getcwd()
    os.chdir(self.directory)
    print('temp_directory: ' + self.directory)
    return self.directory

  def __exit__(self, type, value, traceback):
    os.chdir(self.prev_cwd)


def uses_canonical_tmp(func):
  """Decorator that signals the use of the canonical temp by a test method.

  This decorator takes care of cleaning the directory after the
  test to satisfy the leak detector.
  """
  def decorated(self):
    # Before running the test completely remove the canonical_tmp
    if os.path.exists(self.canonical_temp_dir):
      shutil.rmtree(self.canonical_temp_dir)
    try:
      func(self)
    finally:
      # Make sure the test isn't lying about the fact that it uses
      # canonical_tmp
      self.assertTrue(os.path.exists(self.canonical_temp_dir))
      # Remove the temp dir in a try-finally, as otherwise if the
      # test fails we would not clean it up, and if leak detection
      # is set we will show that error instead of the actual one.
      shutil.rmtree(self.canonical_temp_dir)

  return decorated


def is_python3_version_supported():
  """Retuns True if the installed python3 version is supported by emscripten.

  Note: Emscripten requires python3.5 or above since python3.4 and below do not
  support circular dependencies."""
  python3 = Building.which('python3')
  if not python3:
    return False
  output = run_process([python3, '--version'], stdout=PIPE).stdout
  # strip out 'rc1' etc., we don't care about release candidates
  if 'rc' in output:
    output = output.split('rc')[0]
  version = [int(x) for x in output.split(' ')[1].split('.')]
  return version >= [3, 5, 0]


def encode_leb(number):
  # TODO(sbc): handle larger numbers
  assert(number < 255)
  # pack the integer then take only the first (little end) byte
  return struct.pack('<i', number)[:1]


def get_fastcomp_src_dir():
  """Locate fastcomp source tree by searching realtive to LLVM_ROOT."""
  d = LLVM_ROOT
  key_file = 'readme-emscripten-fastcomp.txt'
  while d != os.path.dirname(d):
    d = os.path.abspath(d)
    # when the build directory lives below the source directory
    if os.path.exists(os.path.join(d, key_file)):
      return d
    # when the build directory lives alongside the source directory
    elif os.path.exists(os.path.join(d, 'src', key_file)):
      return os.path.join(d, 'src')
    else:
      d = os.path.dirname(d)
  return None


class other(RunnerCore):
  # Utility to run a simple test in this suite. This receives a directory which
  # should contain a test.cpp and test.out files, compiles the cpp, and runs it
  # to verify the output, with optional compile and run arguments.
  # TODO: use in more places
  def do_other_test(self, dirname, emcc_args=[], run_args=[]):
    shutil.copyfile(path_from_root('tests', dirname, 'test.cpp'), 'test.cpp')
    run_process([PYTHON, EMCC, 'test.cpp'] + emcc_args)
    expected = open(path_from_root('tests', dirname, 'test.out')).read()
    seen = run_js('a.out.js', args=run_args, stderr=PIPE, full_output=True) + '\n'
    self.assertContained(expected, seen)

  def test_emcc_v(self):
    for compiler in [EMCC, EMXX]:
      # -v, without input files
      proc = run_process([PYTHON, compiler, '-v'], stdout=PIPE, stderr=PIPE)
      self.assertContained('clang version %s' % shared.expected_llvm_version(), proc.stderr)
      self.assertContained('GNU', proc.stderr)
      self.assertNotContained('this is dangerous', proc.stdout)
      self.assertNotContained('this is dangerous', proc.stderr)

  def test_emcc_generate_config(self):
    for compiler in [EMCC, EMXX]:
      config_path = './emscripten_config'
      run_process([PYTHON, compiler, '--generate-config', config_path])
      self.assertExists(config_path, 'A config file should have been created at %s' % config_path)
      config_contents = open(config_path).read()
      self.assertContained('EMSCRIPTEN_ROOT', config_contents)
      self.assertContained('LLVM_ROOT', config_contents)
      os.remove(config_path)

  def test_emcc_output_mjs(self):
    run_process([PYTHON, EMCC, '-o', 'hello_world.mjs', path_from_root('tests', 'hello_world.c')])
    with open('hello_world.mjs') as f:
      output = f.read()
    self.assertContained('export default Module;', output)
    # TODO(sbc): Test that this is actually runnable.  We currently don't have
    # any tests for EXPORT_ES6 but once we do this should be enabled.
    # self.assertContained('hello, world!', run_js('hello_world.mjs'))

  def test_emcc_out_file(self):
    # Verify that "-ofile" works in addition to "-o" "file"
    run_process([PYTHON, EMCC, '-c', '-ofoo.o', path_from_root('tests', 'hello_world.c')])
    assert os.path.exists('foo.o')
    run_process([PYTHON, EMCC, '-ofoo.js', 'foo.o'])
    assert os.path.exists('foo.js')

  def test_emcc_1(self):
    for compiler, suffix in [(EMCC, '.c'), (EMXX, '.cpp')]:
      # --version
      output = run_process([PYTHON, compiler, '--version'], stdout=PIPE, stderr=PIPE)
      output = output.stdout.replace('\r', '')
      self.assertContained('emcc (Emscripten gcc/clang-like replacement)', output)
      self.assertContained('''Copyright (C) 2014 the Emscripten authors (see AUTHORS.txt)
This is free and open source software under the MIT license.
There is NO warranty; not even for MERCHANTABILITY or FITNESS FOR A PARTICULAR PURPOSE.
''', output)

      # --help
      output = run_process([PYTHON, compiler, '--help'], stdout=PIPE, stderr=PIPE)
      self.assertContained('Display this information', output.stdout)
      self.assertContained('Most clang options will work', output.stdout)

      # -dumpmachine
      output = run_process([PYTHON, compiler, '-dumpmachine'], stdout=PIPE, stderr=PIPE)
      self.assertContained(shared.get_llvm_target(), output.stdout)

      # -dumpversion
      output = run_process([PYTHON, compiler, '-dumpversion'], stdout=PIPE, stderr=PIPE)
      self.assertEqual(shared.EMSCRIPTEN_VERSION + os.linesep, output.stdout, 'results should be identical')

      # emcc src.cpp ==> writes a.out.js and a.out.wasm
      self.clear()
      run_process([PYTHON, compiler, path_from_root('tests', 'hello_world' + suffix)])
      self.assertExists('a.out.js')
      self.assertExists('a.out.wasm')
      self.assertContained('hello, world!', run_js('a.out.js'))

      # properly report source code errors, and stop there
      self.clear()
      assert not os.path.exists('a.out.js')
      process = run_process([PYTHON, compiler, path_from_root('tests', 'hello_world_error' + suffix)], stdout=PIPE, stderr=PIPE, check=False)
      assert not os.path.exists('a.out.js'), 'compilation failed, so no output file is expected'
      assert len(process.stdout) == 0, process.stdout
      assert process.returncode is not 0, 'Failed compilation must return a nonzero error code!'
      self.assertNotContained('IOError', process.stderr) # no python stack
      self.assertNotContained('Traceback', process.stderr) # no python stack
      self.assertContained('error: invalid preprocessing directive', process.stderr)
      self.assertContained(["error: use of undeclared identifier 'cheez", "error: unknown type name 'cheez'"], process.stderr)
      self.assertContained('errors generated', process.stderr)
      assert 'compiler frontend failed to generate LLVM bitcode, halting' in process.stderr.split('errors generated.')[1]

  def test_emcc_2(self):
    for compiler in [EMCC, EMXX]:
      suffix = '.c' if compiler == EMCC else '.cpp'

      # emcc src.cpp -c    and   emcc src.cpp -o src.[o|bc] ==> should give a .bc file
      #      regression check: -o js should create "js", with bitcode content
      for args in [['-c'], ['-o', 'src.o'], ['-o', 'src.bc'], ['-o', 'src.so'], ['-o', 'js'], ['-O1', '-c', '-o', '/dev/null'], ['-O1', '-o', '/dev/null']]:
        print('-c stuff', args)
        if '/dev/null' in args and WINDOWS:
          print('skip because windows')
          continue
        target = args[1] if len(args) == 2 else 'hello_world.o'
        self.clear()
        run_process([PYTHON, compiler, path_from_root('tests', 'hello_world' + suffix)] + args)
        if args[-1] == '/dev/null':
          print('(no output)')
          continue
        syms = Building.llvm_nm(target)
        assert 'main' in syms.defs
        if self.is_wasm_backend():
          # wasm backend will also have '__original_main' or such
          assert len(syms.defs) == 2
        else:
          assert len(syms.defs) == 1
        if target == 'js': # make sure emcc can recognize the target as a bitcode file
          shutil.move(target, target + '.bc')
          target += '.bc'
        run_process([PYTHON, compiler, target, '-o', target + '.js'])
        self.assertContained('hello, world!', run_js(target + '.js'))

  def test_emcc_3(self):
    for compiler in [EMCC, EMXX]:
      suffix = '.c' if compiler == EMCC else '.cpp'
      os.chdir(self.get_dir())
      self.clear()

      # handle singleton archives
      run_process([PYTHON, compiler, path_from_root('tests', 'hello_world' + suffix), '-o', 'a.bc'])
      run_process([LLVM_AR, 'r', 'a.a', 'a.bc'], stdout=PIPE, stderr=PIPE)
      run_process([PYTHON, compiler, 'a.a'])
      self.assertContained('hello, world!', run_js('a.out.js'))

      if not self.is_wasm_backend():
        # emcc src.ll ==> generates .js
        self.clear()
        run_process([PYTHON, compiler, path_from_root('tests', 'hello_world.ll')])
        self.assertContained('hello, world!', run_js('a.out.js'))

      # emcc [..] -o [path] ==> should work with absolute paths
      for path in [os.path.abspath(os.path.join('..', 'file1.js')), os.path.join('b_dir', 'file2.js')]:
        print(path)
        os.chdir(self.get_dir())
        self.clear()
        print(os.listdir(os.getcwd()))
        os.makedirs('a_dir')
        os.chdir('a_dir')
        os.makedirs('b_dir')
        # use single file so we don't have more files to clean up
        run_process([PYTHON, compiler, path_from_root('tests', 'hello_world' + suffix), '-o', path, '-s', 'SINGLE_FILE=1'])
        last = os.getcwd()
        os.chdir(os.path.dirname(path))
        self.assertContained('hello, world!', run_js(os.path.basename(path)))
        os.chdir(last)
        try_delete(path)

  def test_emcc_4(self):
    for compiler in [EMCC, EMXX]:
      # Optimization: emcc src.cpp -o something.js [-Ox]. -O0 is the same as not specifying any optimization setting
      for params, opt_level, bc_params, closure, has_malloc in [ # bc params are used after compiling to bitcode
        (['-o', 'something.js'],                          0, None, 0, 1),
        (['-o', 'something.js', '-O0'],                   0, None, 0, 0),
        (['-o', 'something.js', '-O1'],                   1, None, 0, 0),
        (['-o', 'something.js', '-O1', '-g'],             1, None, 0, 0), # no closure since debug
        (['-o', 'something.js', '-O2'],                   2, None, 0, 1),
        (['-o', 'something.js', '-O2', '-g'],             2, None, 0, 0),
        (['-o', 'something.js', '-Os'],                   2, None, 0, 1),
        (['-o', 'something.js', '-O3'],                   3, None, 0, 1),
        # and, test compiling to bitcode first
        (['-o', 'something.bc'], 0, [],      0, 0),
        (['-o', 'something.bc', '-O0'], 0, [], 0, 0),
        (['-o', 'something.bc', '-O1'], 1, ['-O1'], 0, 0),
        (['-o', 'something.bc', '-O2'], 2, ['-O2'], 0, 0),
        (['-o', 'something.bc', '-O3'], 3, ['-O3'], 0, 0),
        (['-O1', '-o', 'something.bc'], 1, [], 0, 0),
        # non-wasm
        (['-s', 'WASM=0', '-o', 'something.js'],                          0, None, 0, 1),
        (['-s', 'WASM=0', '-o', 'something.js', '-O0'],                   0, None, 0, 0),
        (['-s', 'WASM=0', '-o', 'something.js', '-O1'],                   1, None, 0, 0),
        (['-s', 'WASM=0', '-o', 'something.js', '-O1', '-g'],             1, None, 0, 0), # no closure since debug
        (['-s', 'WASM=0', '-o', 'something.js', '-O2'],                   2, None, 0, 1),
        (['-s', 'WASM=0', '-o', 'something.js', '-O2', '-g'],             2, None, 0, 0),
        (['-s', 'WASM=0', '-o', 'something.js', '-Os'],                   2, None, 0, 1),
        (['-s', 'WASM=0', '-o', 'something.js', '-O3'],                   3, None, 0, 1),
        # and, test compiling to bitcode first
        (['-s', 'WASM=0', '-o', 'something.bc'],        0, ['-s', 'WASM=0'],        0, 0),
        (['-s', 'WASM=0', '-o', 'something.bc', '-O0'], 0, ['-s', 'WASM=0'],        0, 0),
        (['-s', 'WASM=0', '-o', 'something.bc', '-O1'], 1, ['-s', 'WASM=0', '-O1'], 0, 0),
        (['-s', 'WASM=0', '-o', 'something.bc', '-O2'], 2, ['-s', 'WASM=0', '-O2'], 0, 0),
        (['-s', 'WASM=0', '-o', 'something.bc', '-O3'], 3, ['-s', 'WASM=0', '-O3'], 0, 0),
        (['-s', 'WASM=0', '-O1', '-o', 'something.bc'], 1, ['-s', 'WASM=0'],        0, 0),
      ]:
        if 'WASM=0' in params and self.is_wasm_backend():
          continue
        print(params, opt_level, bc_params, closure, has_malloc)
        self.clear()
        keep_debug = '-g' in params
        args = [PYTHON, compiler, path_from_root('tests', 'hello_world_loop' + ('_malloc' if has_malloc else '') + '.cpp')] + params
        print('..', args)
        output = run_process(args, stdout=PIPE, stderr=PIPE)
        assert len(output.stdout) == 0, output.stdout
        if bc_params is not None:
          self.assertExists('something.bc', output.stderr)
          bc_args = [PYTHON, compiler, 'something.bc', '-o', 'something.js'] + bc_params
          print('....', bc_args)
          output = run_process(bc_args, stdout=PIPE, stderr=PIPE)
        self.assertExists('something.js', output.stderr)
        self.assertContained('hello, world!', run_js('something.js'))

        # Verify optimization level etc. in the generated code
        # XXX these are quite sensitive, and will need updating when code generation changes
        generated = open('something.js').read()
        main = self.get_func(generated, '_main') if 'function _main' in generated else generated
        assert 'new Uint16Array' in generated and 'new Uint32Array' in generated, 'typed arrays 2 should be used by default'
        assert 'SAFE_HEAP' not in generated, 'safe heap should not be used by default'
        assert ': while(' not in main, 'when relooping we also js-optimize, so there should be no labelled whiles'
        if closure:
          if opt_level == 0:
            assert '._main =' in generated, 'closure compiler should have been run'
          elif opt_level >= 1:
            assert '._main=' in generated, 'closure compiler should have been run (and output should be minified)'
        else:
          # closure has not been run, we can do some additional checks. TODO: figure out how to do these even with closure
          assert '._main = ' not in generated, 'closure compiler should not have been run'
          if keep_debug:
            assert ('switch (label)' in generated or 'switch (label | 0)' in generated) == (opt_level <= 0), 'relooping should be in opt >= 1'
            assert ('assert(STACKTOP < STACK_MAX' in generated) == (opt_level == 0), 'assertions should be in opt == 0'
          if 'WASM=0' in params:
            if opt_level >= 2 and '-g' in params:
              assert re.search('HEAP8\[\$?\w+ ?\+ ?\(+\$?\w+ ?', generated) or re.search('HEAP8\[HEAP32\[', generated) or re.search('[i$]\d+ & ~\(1 << [i$]\d+\)', generated), 'eliminator should create compound expressions, and fewer one-time vars' # also in -O1, but easier to test in -O2
            looks_unminified = ' = {}' in generated and ' = []' in generated
            looks_minified = '={}' in generated and '=[]' and ';var' in generated
            assert not (looks_minified and looks_unminified)
            if opt_level == 0 or '-g' in params:
              assert looks_unminified
            elif opt_level >= 2:
              assert looks_minified

  @no_wasm_backend('tests for asmjs optimzer')
  def test_emcc_5(self):
    for compiler in [EMCC, EMXX]:
      # asm.js optimization levels
      for params, test, text in [
        (['-O2'], lambda generated: 'function addRunDependency' in generated, 'shell has unminified utilities'),
        (['-O2', '--closure', '1'], lambda generated: 'function addRunDependency' not in generated and ';function' in generated, 'closure minifies the shell, removes whitespace'),
        (['-O2', '--closure', '1', '-g1'], lambda generated: 'function addRunDependency' not in generated and ';function' not in generated, 'closure minifies the shell, -g1 makes it keep whitespace'),
        (['-O2'], lambda generated: 'var b=0' in generated and 'function _main' not in generated, 'registerize/minify is run by default in -O2'),
        (['-O2', '--minify', '0'], lambda generated: 'var b = 0' in generated and 'function _main' not in generated, 'minify is cancelled, but not registerize'),
        (['-O2', '--js-opts', '0'], lambda generated: 'var b=0' not in generated and 'var b = 0' not in generated and 'function _main' in generated, 'js opts are cancelled'),
        (['-O2', '-g'], lambda generated: 'var b=0' not in generated and 'var b = 0' not in generated and 'function _main' in generated, 'registerize/minify is cancelled by -g'),
        (['-O2', '-g0'], lambda generated: 'var b=0' in generated and 'function _main' not in generated, 'registerize/minify is run by default in -O2 -g0'),
        (['-O2', '-g1'], lambda generated: 'var b = 0' in generated and 'function _main' not in generated, 'compress is cancelled by -g1'),
        (['-O2', '-g2'], lambda generated: ('var b = 0' in generated or 'var i1 = 0' in generated) and 'function _main' in generated, 'minify is cancelled by -g2'),
        (['-O2', '-g3'], lambda generated: 'var b=0' not in generated and 'var b = 0' not in generated and 'function _main' in generated, 'registerize is cancelled by -g3'),
        (['-O2', '--profiling'], lambda generated: ('var b = 0' in generated or 'var i1 = 0' in generated) and 'function _main' in generated, 'similar to -g2'),
        (['-O2', '-profiling'], lambda generated: ('var b = 0' in generated or 'var i1 = 0' in generated) and 'function _main' in generated, 'similar to -g2'),
        (['-O2', '--profiling-funcs'], lambda generated: 'var b=0' in generated and '"use asm";var a=' in generated and 'function _main' in generated, 'very minified, but retain function names'),
        (['-O2', '-profiling-funcs'], lambda generated: 'var b=0' in generated and '"use asm";var a=' in generated and 'function _main' in generated, 'very minified, but retain function names'),
        (['-O2'], lambda generated: 'var b=0' in generated and '"use asm";var a=' in generated and 'function _main' not in generated, 'very minified, no function names'),
        # (['-O2', '-g4'], lambda generated: 'var b=0' not in generated and 'var b = 0' not in generated and 'function _main' in generated, 'same as -g3 for now'),
        (['-s', 'INLINING_LIMIT=0'], lambda generated: 'function _dump' in generated, 'no inlining without opts'),
        ([], lambda generated: 'Module["_dump"]' not in generated, 'dump is not exported by default'),
        (['-s', 'EXPORTED_FUNCTIONS=["_main", "_dump"]'], lambda generated: 'asm["_dump"];' in generated, 'dump is now exported'),
        (['--llvm-opts', '1'], lambda generated: '_puts(' in generated, 'llvm opts requested'),
        ([], lambda generated: '// Sometimes an existing Module' in generated, 'without opts, comments in shell code'),
        (['-O2'], lambda generated: '// Sometimes an existing Module' not in generated, 'with opts, no comments in shell code'),
        (['-O2', '-g2'], lambda generated: '// Sometimes an existing Module' not in generated, 'with -g2, no comments in shell code'),
        (['-O2', '-g3'], lambda generated: '// Sometimes an existing Module' in generated, 'with -g3, yes comments in shell code'),
      ]:
        print(params, text)
        self.clear()
        run_process([PYTHON, compiler, path_from_root('tests', 'hello_world_loop.cpp'), '-o', 'a.out.js', '-s', 'WASM=0'] + params)
        self.assertContained('hello, world!', run_js('a.out.js'))
        assert test(open('a.out.js').read()), text

  def test_emcc_6(self):
    for compiler in [EMCC, EMXX]:
      # Compiling two source files into a final JS.
      for args, target in [([], 'a.out.js'), (['-o', 'combined.js'], 'combined.js')]:
        self.clear()
        run_process([PYTHON, compiler, path_from_root('tests', 'twopart_main.cpp'), path_from_root('tests', 'twopart_side.cpp')] + args)
        self.assertContained('side got: hello from main, over', run_js(target))

        # Compiling two files with -c will generate separate .bc files
        self.clear()
        expect_error = '-o' in args # specifying -o and -c is an error
        proc = run_process([PYTHON, compiler, path_from_root('tests', 'twopart_main.cpp'), path_from_root('tests', 'twopart_side.cpp'), '-c'] + args,
                           stderr=PIPE, check=False)
        if expect_error:
          self.assertContained('fatal error', proc.stderr)
          self.assertNotEqual(proc.returncode, 0)
          continue

        self.assertEqual(proc.returncode, 0)

        assert not os.path.exists(target), 'We should only have created bitcode here: ' + proc.stderr

        # Compiling one of them alone is expected to fail
        proc = run_process([PYTHON, compiler, 'twopart_main.o', '-O1', '-g', '-s', 'WARN_ON_UNDEFINED_SYMBOLS=0'] + args, stdout=PIPE, stderr=PIPE)
        self.assertContained('missing function', run_js(target, stderr=STDOUT, assert_returncode=None))
        try_delete(target)

        # Combining those object files into js should work
        proc = run_process([PYTHON, compiler, 'twopart_main.o', 'twopart_side.o'] + args, stdout=PIPE, stderr=PIPE)
        self.assertExists(target, proc.stdout + '\n' + proc.stderr)
        self.assertContained('side got: hello from main, over', run_js(target))

        # Combining object files into another object should also work
        try_delete(target)
        assert not os.path.exists(target)
        proc = run_process([PYTHON, compiler, 'twopart_main.o', 'twopart_side.o', '-o', 'combined.o'] + args, stdout=PIPE, stderr=PIPE)
        syms = Building.llvm_nm('combined.o')
        assert len(syms.defs) in (2, 3) and 'main' in syms.defs, 'Should be two functions (and in the wasm backend, also __original_main)'
        proc = run_process([PYTHON, compiler, 'combined.o', '-o', 'combined.o.js'], stdout=PIPE, stderr=PIPE)
        assert len(proc.stdout) == 0, proc.stdout
        self.assertExists('combined.o.js')
        self.assertContained('side got: hello from main, over', run_js('combined.o.js'))

  def test_emcc_7(self):
    for compiler in [EMCC, EMXX]:
      suffix = '.c' if compiler == EMCC else '.cpp'

      # --js-transform <transform>
      self.clear()
      trans = 't.py'
      with open(trans, 'w') as f:
        f.write('''
import sys
f = open(sys.argv[1], 'a')
f.write('transformed!')
f.close()
''')

      run_process([PYTHON, compiler, path_from_root('tests', 'hello_world' + suffix), '--js-transform', '%s t.py' % (PYTHON)])
      self.assertIn('transformed!', open('a.out.js').read())

      if self.is_wasm_backend():
        # The remainder of this test requires asmjs support
        return

      for opts in [0, 1, 2, 3]:
        print('mem init in', opts)
        self.clear()
        run_process([PYTHON, compiler, path_from_root('tests', 'hello_world.c'), '-s', 'WASM=0', '-O' + str(opts)])
        if opts >= 2:
          self.assertTrue(os.path.exists('a.out.js.mem'))
        else:
          self.assertFalse(os.path.exists('a.out.js.mem'))

  @no_wasm_backend('testing asm vs wasm behavior')
  def test_emcc_asm_v_wasm(self):
    for opts in ([], ['-O1'], ['-O2'], ['-O3']):
      print('opts', opts)
      for mode in ([], ['-s', 'WASM=0'], ['-s', 'BINARYEN=0'], ['-s', 'WASM=1'], ['-s', 'BINARYEN=1']):
        self.clear()
        wasm = '=0' not in str(mode)
        print('  mode', mode, 'wasm?', wasm)
        run_process([PYTHON, EMCC, path_from_root('tests', 'hello_world.c')] + opts + mode)
        self.assertExists('a.out.js')
        if wasm:
          self.assertExists('a.out.wasm')
        for engine in JS_ENGINES:
          print('    engine', engine)
          out = run_js('a.out.js', engine=engine, stderr=PIPE, full_output=True)
          self.assertContained('hello, world!', out)
          if not wasm and engine == SPIDERMONKEY_ENGINE:
            self.validate_asmjs(out)
        if not wasm:
          src = open('a.out.js').read()
          if opts == []:
            assert 'almost asm' in src
          else:
            assert 'use asm' in src

  @uses_canonical_tmp
  def test_emcc_cflags(self):
    # see we print them out
    # --cflags needs to set EMCC_DEBUG=1, which needs to create canonical temp directory.
    output = run_process([PYTHON, EMCC, '--cflags'], stdout=PIPE, stderr=PIPE)
    flags = output.stdout.strip()
    self.assertContained(' '.join(Building.doublequote_spaces(shared.COMPILER_OPTS)), flags)
    # check they work
    cmd = [CLANG, path_from_root('tests', 'hello_world.cpp')] + shlex.split(flags.replace('\\', '\\\\')) + ['-c', '-emit-llvm', '-o', 'a.bc']
    run_process(cmd)
    run_process([PYTHON, EMCC, 'a.bc'])
    self.assertContained('hello, world!', run_js('a.out.js'))

  def test_emar_em_config_flag(self):
    # Test that the --em-config flag is accepted but not passed down do llvm-ar.
    # We expand this in case the EM_CONFIG is ~/.emscripten (default)
    config = os.path.expanduser(shared.EM_CONFIG)
    proc = run_process([PYTHON, EMAR, '--em-config', config, '-version'], stdout=PIPE, stderr=PIPE)
    self.assertEqual(proc.stderr, "")
    self.assertContained('LLVM', proc.stdout)

  @no_wasm_backend("see https://bugs.llvm.org/show_bug.cgi?id=40470")
  def test_cmake(self):
    # Test all supported generators.
    if WINDOWS:
      generators = ['MinGW Makefiles', 'NMake Makefiles']
    else:
      generators = ['Unix Makefiles', 'Ninja', 'Eclipse CDT4 - Ninja']

    def nmake_detect_error(configuration):
      if Building.which(configuration['build'][0]):
        return None
      else:
        return 'Skipping NMake test for CMake support, since nmake was not found in PATH. Run this test in Visual Studio command prompt to easily access nmake.'

    def check_makefile(dirname):
      self.assertExists(dirname + '/Makefile', 'CMake call did not produce a Makefile!')

    configurations = {'MinGW Makefiles'     : {'prebuild': check_makefile, # noqa
                                               'build'   : ['mingw32-make'], # noqa
                      },
                      'NMake Makefiles'     : {'detect'  : nmake_detect_error, # noqa
                                               'prebuild': check_makefile, # noqa
                                               'build'   : ['nmake', '/NOLOGO'], # noqa
                      },
                      'Unix Makefiles'      : {'prebuild': check_makefile, # noqa
                                               'build'   : ['make'], # noqa
                      },
                      'Ninja'               : {'build'   : ['ninja'], # noqa
                      },
                      'Eclipse CDT4 - Ninja': {'build'   : ['ninja'], # noqa
                      }
    }

    if WINDOWS:
      emconfigure = path_from_root('emconfigure.bat')
    else:
      emconfigure = path_from_root('emconfigure')

    for generator in generators:
      conf = configurations[generator]

      make = conf['build']
      detector = conf.get('detect')
      prebuild = conf.get('prebuild')

      if detector:
        error = detector(conf)
      elif len(make) == 1 and not Building.which(make[0]):
        # Use simple test if applicable
        error = 'Skipping %s test for CMake support, since it could not be detected.' % generator
      else:
        error = None

      if error:
        print(error)
        continue

      # ('directory to the test', 'output filename', ['extra args to pass to
      # CMake']) Testing all combinations would be too much work and the test
      # would take 10 minutes+ to finish (CMake feature detection is slow), so
      # combine multiple features into one to try to cover as much as possible
      # while still keeping this test in sensible time limit.
      cases = [
        ('target_js',      'test_cmake.js',         ['-DCMAKE_BUILD_TYPE=Debug']),
        ('target_html',    'hello_world_gles.html', ['-DCMAKE_BUILD_TYPE=Release',        '-DBUILD_SHARED_LIBS=OFF']),
        ('target_library', 'libtest_cmake.a',       ['-DCMAKE_BUILD_TYPE=MinSizeRel',     '-DBUILD_SHARED_LIBS=OFF']),
        ('target_library', 'libtest_cmake.a',       ['-DCMAKE_BUILD_TYPE=RelWithDebInfo', '-DCPP_LIBRARY_TYPE=STATIC']),
        ('target_library', 'libtest_cmake.so',      ['-DCMAKE_BUILD_TYPE=Release',        '-DBUILD_SHARED_LIBS=ON']),
        ('target_library', 'libtest_cmake.so',      ['-DCMAKE_BUILD_TYPE=Release',        '-DBUILD_SHARED_LIBS=ON', '-DCPP_LIBRARY_TYPE=SHARED']),
        ('stdproperty',    'helloworld.js',         [])
      ]
      for test_dir, output_file, cmake_args in cases:
        cmakelistsdir = path_from_root('tests', 'cmake', test_dir)
        with temp_directory(self.get_dir()) as tempdirname:
          # Run Cmake
          cmd = [emconfigure, 'cmake'] + cmake_args + ['-G', generator, cmakelistsdir]

          env = os.environ.copy()
          # https://github.com/emscripten-core/emscripten/pull/5145: Check that CMake works even if EMCC_SKIP_SANITY_CHECK=1 is passed.
          if test_dir == 'target_html':
            env['EMCC_SKIP_SANITY_CHECK'] = '1'
          print(str(cmd))
          ret = run_process(cmd, env=env, stdout=None if EM_BUILD_VERBOSE >= 2 else PIPE, stderr=None if EM_BUILD_VERBOSE >= 1 else PIPE)
          if ret.stderr is not None and len(ret.stderr.strip()):
            print(ret.stderr) # If there were any errors, print them directly to console for diagnostics.
          if ret.stderr is not None and 'error' in ret.stderr.lower():
            print('Failed command: ' + ' '.join(cmd))
            print('Result:\n' + ret.stderr)
            self.fail('cmake call failed!')

          if prebuild:
            prebuild(tempdirname)

          # Build
          cmd = make
          if EM_BUILD_VERBOSE >= 3 and 'Ninja' not in generator:
            cmd += ['VERBOSE=1']
          ret = run_process(cmd, stdout=None if EM_BUILD_VERBOSE >= 2 else PIPE)
          if ret.stderr is not None and len(ret.stderr.strip()):
            print(ret.stderr) # If there were any errors, print them directly to console for diagnostics.
          if ret.stdout is not None and 'error' in ret.stdout.lower() and '0 error(s)' not in ret.stdout.lower():
            print('Failed command: ' + ' '.join(cmd))
            print('Result:\n' + ret.stdout)
            self.fail('make failed!')
          self.assertExists(tempdirname + '/' + output_file, 'Building a cmake-generated Makefile failed to produce an output file %s!' % tempdirname + '/' + output_file)

          # Run through node, if CMake produced a .js file.
          if output_file.endswith('.js'):
            ret = run_process(NODE_JS + [tempdirname + '/' + output_file], stdout=PIPE).stdout
            self.assertTextDataIdentical(open(cmakelistsdir + '/out.txt').read().strip(), ret.strip())

  # Test that the various CMAKE_xxx_COMPILE_FEATURES that are advertised for the Emscripten toolchain match with the actual language features that Clang supports.
  # If we update LLVM version and this test fails, copy over the new advertised features from Clang and place them to cmake/Modules/Platform/Emscripten.cmake.
  @no_windows('Skipped on Windows because CMake does not configure native Clang builds well on Windows.')
  def test_cmake_compile_features(self):
    with temp_directory(self.get_dir()):
      cmd = ['cmake', '-DCMAKE_C_COMPILER=' + CLANG_CC, '-DCMAKE_CXX_COMPILER=' + CLANG_CPP, path_from_root('tests', 'cmake', 'stdproperty')]
      print(str(cmd))
      native_features = run_process(cmd, stdout=PIPE).stdout

    if WINDOWS:
      emconfigure = path_from_root('emcmake.bat')
    else:
      emconfigure = path_from_root('emcmake')

    with temp_directory(self.get_dir()):
      cmd = [emconfigure, 'cmake', path_from_root('tests', 'cmake', 'stdproperty')]
      print(str(cmd))
      emscripten_features = run_process(cmd, stdout=PIPE).stdout

    native_features = '\n'.join([x for x in native_features.split('\n') if '***' in x])
    emscripten_features = '\n'.join([x for x in emscripten_features.split('\n') if '***' in x])
    self.assertTextDataIdentical(native_features, emscripten_features)

  # Tests that it's possible to pass C++11 or GNU++11 build modes to CMake by building code that needs C++11 (embind)
  def test_cmake_with_embind_cpp11_mode(self):
    for args in [[], ['-DNO_GNU_EXTENSIONS=1']]:
      with temp_directory(self.get_dir()) as tempdirname:
        configure = [path_from_root('emcmake.bat' if WINDOWS else 'emcmake'), 'cmake', path_from_root('tests', 'cmake', 'cmake_with_emval')] + args
        print(str(configure))
        run_process(configure)
        build = ['cmake', '--build', '.']
        print(str(build))
        run_process(build)

        ret = run_process(NODE_JS + [os.path.join(tempdirname, 'cpp_with_emscripten_val.js')], stdout=PIPE).stdout.strip()
        if '-DNO_GNU_EXTENSIONS=1' in args:
          self.assertTextDataIdentical('Hello! __STRICT_ANSI__: 1, __cplusplus: 201103', ret)
        else:
          self.assertTextDataIdentical('Hello! __STRICT_ANSI__: 0, __cplusplus: 201103', ret)

  # Tests that the Emscripten CMake toolchain option
  # -DEMSCRIPTEN_GENERATE_BITCODE_STATIC_LIBRARIES=ON works.
  def test_cmake_bitcode_static_libraries(self):
    if WINDOWS:
      emcmake = path_from_root('emcmake.bat')
    else:
      emcmake = path_from_root('emcmake')

    # Test that building static libraries by default generates UNIX archives (.a, with the emar tool)
    self.clear()
    run_process([emcmake, 'cmake', path_from_root('tests', 'cmake', 'static_lib')])
    run_process([Building.which('cmake'), '--build', '.'])
    assert Building.is_ar('libstatic_lib.a')
    run_process([PYTHON, EMAR, 'x', 'libstatic_lib.a'])
    found = False # hashing makes the object name random
    for x in os.listdir('.'):
      if x.endswith('.o'):
        found = True
        if self.is_wasm_backend():
          assert Building.is_wasm(x)
        else:
          assert Building.is_bitcode(x)
    assert found

    # Test that passing the -DEMSCRIPTEN_GENERATE_BITCODE_STATIC_LIBRARIES=ON
    # directive causes CMake to generate LLVM bitcode files as static libraries
    # (.bc)
    self.clear()
    run_process([emcmake, 'cmake', '-DEMSCRIPTEN_GENERATE_BITCODE_STATIC_LIBRARIES=ON', path_from_root('tests', 'cmake', 'static_lib')])
    run_process([Building.which('cmake'), '--build', '.'])
    if self.is_wasm_backend():
      assert Building.is_wasm('libstatic_lib.bc')
    else:
      assert Building.is_bitcode('libstatic_lib.bc')
    assert not Building.is_ar('libstatic_lib.bc')

    # Test that one is able to fake custom suffixes for static libraries.
    # (sometimes projects want to emulate stuff, and do weird things like files
    # with ".so" suffix which are in fact either ar archives or bitcode files)
    self.clear()
    run_process([emcmake, 'cmake', '-DSET_FAKE_SUFFIX_IN_PROJECT=1', path_from_root('tests', 'cmake', 'static_lib')])
    run_process([Building.which('cmake'), '--build', '.'])
    assert Building.is_ar('myprefix_static_lib.somecustomsuffix')

  # Tests that the CMake variable EMSCRIPTEN_VERSION is properly provided to user CMake scripts
  def test_cmake_emscripten_version(self):
    if WINDOWS:
      emcmake = path_from_root('emcmake.bat')
    else:
      emcmake = path_from_root('emcmake')

    run_process([emcmake, 'cmake', path_from_root('tests', 'cmake', 'emscripten_version')])

  def test_system_include_paths(self):
    # Verify that all default include paths are within `emscripten/system`

    def verify_includes(stderr):
      self.assertContained('<...> search starts here:', stderr)
      assert stderr.count('End of search list.') == 1, stderr
      start = stderr.index('<...> search starts here:')
      end = stderr.index('End of search list.')
      includes = stderr[start:end]
      includes = [i.strip() for i in includes.splitlines()[1:-1]]
      for i in includes:
        self.assertContained(path_from_root('system'), i)

    err = run_process([PYTHON, EMCC, path_from_root('tests', 'hello_world.c'), '-v'], stderr=PIPE).stderr
    verify_includes(err)
    err = run_process([PYTHON, EMXX, path_from_root('tests', 'hello_world.cpp'), '-v'], stderr=PIPE).stderr
    verify_includes(err)

  def test_failure_error_code(self):
    for compiler in [EMCC, EMXX]:
      # Test that if one file is missing from the build, then emcc shouldn't succeed, and shouldn't produce an output file.
      proc = run_process([PYTHON, compiler, path_from_root('tests', 'hello_world.c'), 'this_file_is_missing.c', '-o', 'out.js'], stderr=PIPE, check=False)
      self.assertNotEqual(proc.returncode, 0)
      self.assertFalse(os.path.exists('out.js'))

  def test_use_cxx(self):
    create_test_file('empty_file', ' ')
    dash_xc = run_process([PYTHON, EMCC, '-v', '-xc', 'empty_file'], stderr=PIPE).stderr
    self.assertNotContained('-std=c++03', dash_xc)
    dash_xcpp = run_process([PYTHON, EMCC, '-v', '-xc++', 'empty_file'], stderr=PIPE).stderr
    self.assertContained('-std=c++03', dash_xcpp)

  def test_cxx03(self):
    for compiler in [EMCC, EMXX]:
      run_process([PYTHON, compiler, path_from_root('tests', 'hello_cxx03.cpp')])

  def test_cxx11(self):
    for std in ['-std=c++11', '--std=c++11']:
      for compiler in [EMCC, EMXX]:
        run_process([PYTHON, compiler, std, path_from_root('tests', 'hello_cxx11.cpp')])

  # Regression test for issue #4522: Incorrect CC vs CXX detection
  def test_incorrect_c_detection(self):
    create_test_file('test.c', 'foo\n')
    for compiler in [EMCC, EMXX]:
      run_process([PYTHON, compiler, '--bind', '--embed-file', 'test.c', path_from_root('tests', 'hello_world.cpp')])

  def test_odd_suffixes(self):
    for suffix in ['CPP', 'c++', 'C++', 'cxx', 'CXX', 'cc', 'CC', 'i', 'ii']:
      if self.is_wasm_backend() and suffix == 'ii':
        # wasm backend treats .i and .ii specially and considers them already
        # pre-processed.  Because if this is strips all the -D command line
        # flags, including the __EMSCRIPTEN__ define, which makes this fail
        # to compile since libcxx/__config depends in __EMSCRIPTEN__.
        continue
      self.clear()
      print(suffix)
      shutil.copyfile(path_from_root('tests', 'hello_world.c'), 'test.' + suffix)
      run_process([PYTHON, EMCC, self.in_dir('test.' + suffix)])
      self.assertContained('hello, world!', run_js('a.out.js'))

    for suffix in ['lo']:
      self.clear()
      print(suffix)
      run_process([PYTHON, EMCC, path_from_root('tests', 'hello_world.c'), '-o', 'binary.' + suffix])
      run_process([PYTHON, EMCC, 'binary.' + suffix])
      self.assertContained('hello, world!', run_js('a.out.js'))

  def test_ubsan(self):
    create_test_file('test.cpp', r'''
      #include <vector>
      #include <stdio.h>

      class Test {
      public:
        std::vector<int> vector;
      };

      Test globalInstance;

      int main() {
        printf("hello, world!\n");
        return 0;
      }
    ''')

    run_process([PYTHON, EMCC, 'test.cpp', '-fsanitize=undefined'])
    self.assertContained('hello, world!', run_js('a.out.js'))

  def test_ubsan_add_overflow(self):
    create_test_file('test.cpp', r'''
      #include <stdio.h>

      int main(int argc, char **argv) {
        printf("hello, world!\n");
        fflush(stdout);
        int k = 0x7fffffff;
        k += argc;
        return k;
      }
    ''')

    run_process([PYTHON, EMCC, 'test.cpp', '-fsanitize=undefined'])
    output = run_js('a.out.js', assert_returncode=1, stderr=STDOUT)
    self.assertContained('hello, world!', output)
    self.assertContained('Undefined behavior! ubsan_handle_add_overflow:', output)

  @no_wasm_backend()
  def test_asm_minify(self):
    def test(args):
      run_process([PYTHON, EMCC, path_from_root('tests', 'hello_world_loop_malloc.cpp'), '-s', 'WASM=0'] + args)
      self.assertContained('hello, world!', run_js('a.out.js'))
      return open('a.out.js').read()

    src = test([])
    assert 'function _malloc' in src

    src = test(['-O2', '-s', 'ASM_JS=1'])
    normal_size = len(src)
    print('normal', normal_size)
    assert 'function _malloc' not in src

    src = test(['-O2', '-s', 'ASM_JS=1', '--minify', '0'])
    unminified_size = len(src)
    print('unminified', unminified_size)
    assert unminified_size > normal_size
    assert 'function _malloc' not in src

    src = test(['-O2', '-s', 'ASM_JS=1', '-g'])
    debug_size = len(src)
    print('debug', debug_size)
    assert debug_size > unminified_size
    assert 'function _malloc' in src

  @no_wasm_backend('test asm only function pointer handling')
  def test_dangerous_func_cast(self):
    src = r'''
      #include <stdio.h>
      typedef void (*voidfunc)();
      int my_func() {
        printf("my func\n");
        return 10;
      }
      int main(int argc, char **argv) {
        voidfunc fps[10];
        for (int i = 0; i < 10; i++)
          fps[i] = (i == argc) ? (void (*)())my_func : NULL;
        fps[2 * (argc-1) + 1]();
        return 0;
      }
    '''
    create_test_file('src.c', src)

    def test(args, expected):
      print(args, expected)
      run_process([PYTHON, EMCC, 'src.c'] + args, stderr=PIPE)
      self.assertContained(expected, run_js('a.out.js', stderr=PIPE, full_output=True, assert_returncode=None))
      if self.is_wasm_backend():
        return
      print('in asm.js')
      run_process([PYTHON, EMCC, 'src.c', '-s', 'WASM=0'] + args, stderr=PIPE)
      self.assertContained(expected, run_js('a.out.js', stderr=PIPE, full_output=True, assert_returncode=None))
      # TODO: emulation function support in wasm is imperfect
      print('with emulated function pointers in asm.js')
      run_process([PYTHON, EMCC, '-s', 'WASM=0', 'src.c', '-s', 'ASSERTIONS=1'] + args + ['-s', 'EMULATED_FUNCTION_POINTERS=1'], stderr=PIPE)
      out = run_js('a.out.js', stderr=PIPE, full_output=True, assert_returncode=None)
      self.assertContained(expected, out)

    # fastcomp. all asm, so it can't just work with wrong sigs. but,
    # ASSERTIONS=2 gives much better info to debug
    # Case 1: No useful info, but does mention ASSERTIONS
    test(['-O1'], 'ASSERTIONS')
    # Case 2: Some useful text
    test(['-O1', '-s', 'ASSERTIONS=1'], [
        "Invalid function pointer called with signature 'v'. Perhaps this is an invalid value",
        'Build with ASSERTIONS=2 for more info'
    ])
    # Case 3: actually useful identity of the bad pointer, with comparisons to
    # what it would be in other types/tables
    test(['-O1', '-s', 'ASSERTIONS=2'], [
        "Invalid function pointer '0' called with signature 'v'. Perhaps this is an invalid value",
        'This pointer might make sense in another type signature:',
        "Invalid function pointer '1' called with signature 'v'. Perhaps this is an invalid value",
        "i: asm['_my_func']"
    ])
    # Case 4: emulate so it works
    test(['-O1', '-s', 'EMULATE_FUNCTION_POINTER_CASTS=1'], 'my func\n')

  @no_wasm_backend('uses EMULATED_FUNCTION_POINTERS')
  def test_emulate_function_pointer_casts_assertions_2(self):
    # check empty tables work with assertions 2 in this mode (#6554)
    run_process([PYTHON, EMCC, path_from_root('tests', 'hello_world.c'), '-s', 'EMULATED_FUNCTION_POINTERS=1', '-s', 'ASSERTIONS=2'])

  def test_l_link(self):
    # Linking with -lLIBNAME and -L/DIRNAME should work, also should work with spaces

    def build(path, args):
      run_process([PYTHON, EMCC, self.in_dir(*path)] + args)

    create_test_file('main.cpp', '''
      extern void printey();
      int main() {
        printey();
        return 0;
      }
    ''')

    try:
      os.makedirs('libdir')
    except:
      pass

    create_test_file(os.path.join('libdir', 'libfile.cpp'), '''
      #include <stdio.h>
      void printey() {
        printf("hello from lib\\n");
      }
    ''')

    libfile = self.in_dir('libdir', 'libfile.so')
    aout = 'a.out.js'

    # Test linking the library built here by emcc
    build(['libdir', 'libfile.cpp'], ['-c'])
    shutil.move('libfile.o', libfile)
    build(['main.cpp'], ['-L' + 'libdir', '-lfile'])

    self.assertContained('hello from lib', run_js(aout))

    # Also test execution with `-l c` and space-separated library linking syntax
    os.remove(aout)
    build(['libdir', 'libfile.cpp'], ['-c', '-l', 'c'])
    shutil.move('libfile.o', libfile)
    build(['main.cpp'], ['-L', 'libdir', '-l', 'file'])

    self.assertContained('hello from lib', run_js(aout))

    assert not os.path.exists('a.out') and not os.path.exists('a.exe'), 'Must not leave unneeded linker stubs'

  def test_commons_link(self):
    create_test_file('a.h', r'''
#if !defined(A_H)
#define A_H
extern int foo[8];
#endif
''')
    create_test_file('a.c', r'''
#include "a.h"
int foo[8];
''')
    create_test_file('main.c', r'''
#include <stdio.h>
#include "a.h"

int main() {
    printf("|%d|\n", foo[0]);
    return 0;
}
''')

    run_process([PYTHON, EMCC, '-o', 'a.o', 'a.c'])
    run_process([PYTHON, EMAR, 'rv', 'library.a', 'a.o'])
    run_process([PYTHON, EMCC, '-o', 'main.o', 'main.c'])
    run_process([PYTHON, EMCC, '-o', 'a.js', 'main.o', 'library.a'])
    self.assertContained('|0|', run_js('a.js'))

  @no_wasm_backend('outlining is an asmjs only feature')
  def test_outline(self):
    if WINDOWS and not Building.which('mingw32-make'):
      self.skipTest('Skipping other.test_outline: This test requires "mingw32-make" tool in PATH on Windows to drive a Makefile build of zlib')

    def test(name, src, libs, expected, expected_ranges, args=[], suffix='cpp'):
      print(name)

      def measure_funcs(filename):
        i = 0
        start = -1
        curr = None
        ret = {}
        for line in open(filename):
          i += 1
          if line.startswith('function '):
            start = i
            curr = line
          elif line.startswith('}') and curr:
            size = i - start
            ret[curr] = size
            curr = None
        return ret

      for debug, outlining_limits in [
        ([], (1000,)),
        (['-g1'], (1000,)),
        (['-g2'], (1000,)),
        (['-g'], (100, 250, 500, 1000, 2000, 5000, 0))
      ]:
        for outlining_limit in outlining_limits:
          print('\n', Building.COMPILER_TEST_OPTS, debug, outlining_limit, '\n')
          # TODO: test without -g3, tell all sorts
          run_process([PYTHON, EMCC, src] + libs + ['-o', 'test.js', '-O2', '-s', 'WASM=0'] + debug + ['-s', 'OUTLINING_LIMIT=%d' % outlining_limit] + args)
          shutil.copyfile('test.js', '%d_test.js' % outlining_limit)
          for engine in JS_ENGINES:
            if engine == V8_ENGINE:
              continue # ban v8, weird failures
            out = run_js('test.js', engine=engine, stderr=PIPE, full_output=True)
            self.assertContained(expected, out)
            if engine == SPIDERMONKEY_ENGINE:
              self.validate_asmjs(out)
          if debug == ['-g']:
            low = expected_ranges[outlining_limit][0]
            seen = max(measure_funcs('test.js').values())
            high = expected_ranges[outlining_limit][1]
            print(Building.COMPILER_TEST_OPTS, outlining_limit, '   ', low, '<=', seen, '<=', high)
            self.assertLess(low, seen)
            self.assertLess(seen, high)

    for test_opts, expected_ranges in [
      ([], {
         100: (150, 500),  # noqa
         250: (150, 800),  # noqa
         500: (150, 900),  # noqa
        1000: (200, 1000), # noqa
        2000: (250, 2000), # noqa
        5000: (500, 5000), # noqa
           0: (1000, 5000) # noqa
      }),
      (['-O2'], {
         100: (0, 1600), # noqa
         250: (0, 1600), # noqa
         500: (0, 1600), # noqa
        1000: (0, 1600), # noqa
        2000: (0, 2000), # noqa
        5000: (0, 5000), # noqa
           0: (0, 5000)  # noqa
      }),
    ]:
      Building.COMPILER_TEST_OPTS = test_opts
      test('zlib', path_from_root('tests', 'zlib', 'example.c'),
           get_zlib_library(self),
           open(path_from_root('tests', 'zlib', 'ref.txt')).read(),
           expected_ranges,
           args=['-I' + path_from_root('tests', 'zlib')], suffix='c')

  @no_wasm_backend('outlining is an asmjs only feature')
  def test_outline_stack(self):
    create_test_file('src.c', r'''
#include <stdio.h>
#include <stdlib.h>

void *p = NULL;

void foo() {
  int * x = alloca(1);
};

int main() {
  printf("Hello, world!\n");
  for (int i=0; i<100000; i++) {
    free(p);
    foo();
  }
}
''')
    for limit in [0, 1000, 2500, 5000]:
      print(limit)
      run_process([PYTHON, EMCC, 'src.c', '-s', 'ASSERTIONS=2', '-s', 'OUTLINING_LIMIT=%d' % limit, '-s', 'TOTAL_STACK=10000'])
      self.assertContained('Hello, world!', run_js('a.out.js'))

  @no_windows('Windows does not support symlinks')
  def test_symlink(self):
    create_test_file('foobar.xxx', 'int main(){ return 0; }')
    os.symlink('foobar.xxx', 'foobar.c')
    run_process([PYTHON, EMCC, 'foobar.c', '-o', 'foobar.bc'])
    try_delete('foobar.bc')
    try_delete('foobar.xxx')
    try_delete('foobar.c')

    create_test_file('foobar.c', 'int main(){ return 0; }')
    os.symlink('foobar.c', 'foobar.xxx')
    run_process([PYTHON, EMCC, 'foobar.xxx', '-o', 'foobar.bc'])

  def test_multiply_defined_libsymbols(self):
    lib = "int mult() { return 1; }"
    lib_name = 'libA.c'
    create_test_file(lib_name, lib)
    a2 = "void x() {}"
    a2_name = 'a2.c'
    create_test_file(a2_name, a2)
    b2 = "void y() {}"
    b2_name = 'b2.c'
    create_test_file(b2_name, b2)
    main = r'''
      #include <stdio.h>
      int mult();
      int main() {
        printf("result: %d\n", mult());
        return 0;
      }
    '''
    main_name = 'main.c'
    create_test_file(main_name, main)

    Building.emcc(lib_name, output_filename='libA.so')

    Building.emcc(a2_name, ['-L.', '-lA'])
    Building.emcc(b2_name, ['-L.', '-lA'])

    Building.emcc(main_name, ['-L.', '-lA', a2_name + '.o', b2_name + '.o'], output_filename='a.out.js')

    self.assertContained('result: 1', run_js('a.out.js'))

  def test_multiply_defined_libsymbols_2(self):
    a = "int x() { return 55; }"
    a_name = 'a.c'
    create_test_file(a_name, a)
    b = "int y() { return 2; }"
    b_name = 'b.c'
    create_test_file(b_name, b)
    c = "int z() { return 5; }"
    c_name = 'c.c'
    create_test_file(c_name, c)
    main = r'''
      #include <stdio.h>
      int x();
      int y();
      int z();
      int main() {
        printf("result: %d\n", x() + y() + z());
        return 0;
      }
    '''
    main_name = 'main.c'
    create_test_file(main_name, main)

    Building.emcc(a_name) # a.c.o
    Building.emcc(b_name) # b.c.o
    Building.emcc(c_name) # c.c.o
    lib_name = 'libLIB.a'
    Building.emar('cr', lib_name, [a_name + '.o', b_name + '.o']) # libLIB.a with a and b

    # a is in the lib AND in an .o, so should be ignored in the lib. We do still need b from the lib though
    Building.emcc(main_name, [a_name + '.o', c_name + '.o', '-L.', '-lLIB'], output_filename='a.out.js')

    self.assertContained('result: 62', run_js('a.out.js'))

  @no_wasm_backend('not relevent with lld')
  def test_link_group(self):
    lib_src_name = 'lib.c'
    create_test_file(lib_src_name, 'int x() { return 42; }')

    main_name = 'main.c'
    create_test_file(main_name, r'''
      #include <stdio.h>
      int x();
      int main() {
        printf("result: %d\n", x());
        return 0;
      }
    ''')

    Building.emcc(lib_src_name) # lib.c.o
    lib_name = 'libLIB.a'
    Building.emar('cr', lib_name, [lib_src_name + '.o']) # libLIB.a with lib.c.o

    def test(lib_args, err_expected):
      print(err_expected)
      output = run_process([PYTHON, EMCC, main_name, '-o', 'a.out.js'] + lib_args, stdout=PIPE, stderr=PIPE, check=not err_expected)
      if err_expected:
        self.assertContained(err_expected, output.stderr)
      else:
        self.assertNotContained('undefined symbol', output.stderr)
        out_js = 'a.out.js'
        self.assertExists(out_js, output.stdout + '\n' + output.stderr)
        self.assertContained('result: 42', run_js(out_js))

    test(['-Wl,--start-group', lib_name, '-Wl,--start-group'], 'Nested --start-group, missing --end-group?')
    test(['-Wl,--end-group', lib_name, '-Wl,--start-group'], '--end-group without --start-group')
    test(['-Wl,--start-group', lib_name, '-Wl,--end-group'], None)
    test(['-Wl,--start-group', lib_name], None)

    print('embind test with groups')

    main_name = 'main.cpp'
    create_test_file(main_name, r'''
      #include <stdio.h>
      #include <emscripten/val.h>
      using namespace emscripten;
      extern "C" int x();
      int main() {
        int y = -x();
        y = val::global("Math").call<int>("abs", y);
        printf("result: %d\n", y);
        return 0;
      }
    ''')
    test(['-Wl,--start-group', lib_name, '-Wl,--end-group', '--bind'], None)

  def test_whole_archive(self):
    # Verify that -Wl,--whole-archive includes the static constructor from the
    # otherwise unreferenced library.
    run_process([PYTHON, EMCC, '-c', '-o', 'main.o', path_from_root('tests', 'test_whole_archive', 'main.c')])
    run_process([PYTHON, EMCC, '-c', '-o', 'testlib.o', path_from_root('tests', 'test_whole_archive', 'testlib.c')])
    run_process([PYTHON, EMAR, 'crs', 'libtest.a', 'testlib.o'])

    run_process([PYTHON, EMCC, '-Wl,--whole-archive', 'libtest.a', '-Wl,--no-whole-archive', 'main.o'])
    self.assertContained('foo is: 42\n', run_js('a.out.js'))

    run_process([PYTHON, EMCC, '-Wl,-whole-archive', 'libtest.a', '-Wl,-no-whole-archive', 'main.o'])
    self.assertContained('foo is: 42\n', run_js('a.out.js'))

    # Verify the --no-whole-archive prevents the inclusion of the ctor
    run_process([PYTHON, EMCC, '-Wl,-whole-archive', '-Wl,--no-whole-archive', 'libtest.a', 'main.o'])
    self.assertContained('foo is: 0\n', run_js('a.out.js'))

  def test_link_group_bitcode(self):
    create_test_file('1.c', r'''
int f(void);
int main() {
  f();
  return 0;
}
''')
    create_test_file('2.c', r'''
#include <stdio.h>
int f() {
  printf("Hello\n");
  return 0;
}
''')

    run_process([PYTHON, EMCC, '-o', '1.o', '1.c'])
    run_process([PYTHON, EMCC, '-o', '2.o', '2.c'])
    run_process([PYTHON, EMAR, 'crs', '2.a', '2.o'])
    run_process([PYTHON, EMCC, '-o', 'out.bc', '-Wl,--start-group', '2.a', '1.o', '-Wl,--end-group'])
    run_process([PYTHON, EMCC, 'out.bc'])
    self.assertContained('Hello', run_js('a.out.js'))

  @no_wasm_backend('lld resolves circular lib dependencies')
  def test_circular_libs(self):
    def tmp_source(name, code):
      with open(name, 'w') as f:
        f.write(code)

    tmp_source('a.c', 'int z(); int x() { return z(); }')
    tmp_source('b.c', 'int x(); int y() { return x(); } int z() { return 42; }')
    tmp_source('c.c', 'int q() { return 0; }')
    tmp_source('main.c', r'''
      #include <stdio.h>
      int y();
      int main() {
        printf("result: %d\n", y());
        return 0;
      }
    ''')

    Building.emcc('a.c') # a.c.o
    Building.emcc('b.c') # b.c.o
    Building.emcc('c.c')
    Building.emar('cr', 'libA.a', ['a.c.o', 'c.c.o'])
    Building.emar('cr', 'libB.a', ['b.c.o', 'c.c.o'])

    args = ['main.c', '-o', 'a.out.js']
    libs_list = ['libA.a', 'libB.a']

    # 'libA.a' does not satisfy any symbols from main, so it will not be included,
    # and there will be an undefined symbol.
    proc = run_process([PYTHON, EMCC] + args + libs_list, stdout=PIPE, stderr=STDOUT, check=False)
    if proc.returncode == 0:
      print(proc.stdout)
    self.assertNotEqual(proc.returncode, 0)
    self.assertContained('error: undefined symbol: x', proc.stdout)

    # -Wl,--start-group and -Wl,--end-group around the libs will cause a rescan
    # of 'libA.a' after 'libB.a' adds undefined symbol "x", so a.c.o will now be
    # included (and the link will succeed).
    libs = ['-Wl,--start-group'] + libs_list + ['-Wl,--end-group']
    run_process([PYTHON, EMCC] + args + libs)
    self.assertContained('result: 42', run_js('a.out.js'))

    # -( and -) should also work.
    args = ['main.c', '-o', 'a2.out.js']
    libs = ['-Wl,-('] + libs_list + ['-Wl,-)']
    run_process([PYTHON, EMCC] + args + libs)
    self.assertContained('result: 42', run_js('a2.out.js'))

  @needs_dlfcn
  def test_redundant_link(self):
    lib = "int mult() { return 1; }"
    lib_name = 'libA.c'
    create_test_file(lib_name, lib)
    main = r'''
      #include <stdio.h>
      int mult();
      int main() {
        printf("result: %d\n", mult());
        return 0;
      }
    '''
    main_name = 'main.c'
    create_test_file(main_name, main)

    Building.emcc(lib_name, output_filename='libA.so')

    Building.emcc(main_name, ['libA.so'] * 2, output_filename='a.out.js')

    self.assertContained('result: 1', run_js('a.out.js'))

  @no_wasm_backend('archive contents handling differ with lld')
  def test_dot_a_all_contents_invalid(self):
    # check that we warn if an object file in a .a is not valid bitcode.
    # do not silently ignore native object files, which may have been
    # built by mistake
    create_test_file('side.cpp', r'''int side() { return 5; }''')
    create_test_file('main.cpp', r'''extern int side(); int main() { return side(); }''')
    run_process([CLANG, 'side.cpp', '-c', '-o', 'native.o'])
    run_process([PYTHON, EMAR, 'crs', 'foo.a', 'native.o'])
    proc = run_process([PYTHON, EMCC, 'main.cpp', 'foo.a', '-s', 'ERROR_ON_UNDEFINED_SYMBOLS=0'], stderr=PIPE)
    self.assertContained('is not a valid object file for emscripten, cannot link', proc.stderr)

  def test_export_all(self):
    lib = r'''
      #include <stdio.h>
      void libf1() { printf("libf1\n"); }
      void libf2() { printf("libf2\n"); }
    '''
    lib_name = 'lib.c'
    create_test_file(lib_name, lib)

    create_test_file('main.js', '''
      var Module = {
        onRuntimeInitialized: function() {
          _libf1();
          _libf2();
        }
      };
    ''')

    Building.emcc(lib_name, ['-s', 'EXPORT_ALL=1', '-s', 'LINKABLE=1', '--pre-js', 'main.js'], output_filename='a.out.js')

    self.assertContained('libf1\nlibf2\n', run_js('a.out.js'))

  def test_stdin(self):
    def make_js_command(filename, engine):
      if engine is None:
        engine = tools.shared.JS_ENGINES[0]
      return jsrun.make_command(filename, engine)

    def _test():
      for engine in JS_ENGINES:
        if engine == V8_ENGINE:
          continue # no stdin support in v8 shell
        engine[0] = os.path.normpath(engine[0])
        print(engine, file=sys.stderr)
        # work around a bug in python's subprocess module
        # (we'd use run_js() normally)
        try_delete('out.txt')
        jscommand = make_js_command(os.path.normpath(exe), engine)
        if WINDOWS:
          os.system('type "in.txt" | {} >out.txt'.format(' '.join(Building.doublequote_spaces(jscommand))))
        else: # posix
          os.system('cat in.txt | {} > out.txt'.format(' '.join(Building.doublequote_spaces(jscommand))))
        self.assertContained('abcdef\nghijkl\neof', open('out.txt').read())

    Building.emcc(path_from_root('tests', 'module', 'test_stdin.c'), output_filename='a.out.js')
    create_test_file('in.txt', 'abcdef\nghijkl')
    exe = 'a.out.js'
    _test()
    Building.emcc(path_from_root('tests', 'module', 'test_stdin.c'),
                  ['-O2', '--closure', '1'],
                  output_filename='a.out.js')
    _test()

  def test_ungetc_fscanf(self):
    create_test_file('main.cpp', r'''
      #include <stdio.h>
      int main(int argc, char const *argv[])
      {
          char str[4] = {0};
          FILE* f = fopen("my_test.input", "r");
          if (f == NULL) {
              printf("cannot open file\n");
              return -1;
          }
          ungetc('x', f);
          ungetc('y', f);
          ungetc('z', f);
          fscanf(f, "%3s", str);
          printf("%s\n", str);
          return 0;
      }
    ''')
    create_test_file('my_test.input', 'abc')
    Building.emcc('main.cpp', ['--embed-file', 'my_test.input'], output_filename='a.out.js')
    self.assertContained('zyx', run_process(JS_ENGINES[0] + ['a.out.js'], stdout=PIPE, stderr=PIPE).stdout)

  def test_abspaths(self):
    # Includes with absolute paths are generally dangerous, things like -I/usr/.. will get to system local headers, not our portable ones.

    shutil.copyfile(path_from_root('tests', 'hello_world.c'), 'main.c')

    for args, expected in [(['-I/usr/something', '-Wwarn-absolute-paths'], True),
                           (['-L/usr/something', '-Wwarn-absolute-paths'], True),
                           (['-I/usr/something'], False),
                           (['-L/usr/something'], False),
                           (['-I/usr/something', '-Wno-warn-absolute-paths'], False),
                           (['-L/usr/something', '-Wno-warn-absolute-paths'], False),
                           (['-Isubdir/something', '-Wwarn-absolute-paths'], False),
                           (['-Lsubdir/something', '-Wwarn-absolute-paths'], False),
                           ([], False)]:
      print(args, expected)
      proc = run_process([PYTHON, EMCC, 'main.c'] + args, stderr=PIPE)
      assert ('encountered. If this is to a local system header/library, it may cause problems (local system files make sense for compiling natively on your system, but not necessarily to JavaScript)' in proc.stderr) == expected, proc.stderr
      if not expected:
        assert proc.stderr == '', proc.stderr

  def test_local_link(self):
    # Linking a local library directly, like /usr/lib/libsomething.so, cannot work of course since it
    # doesn't contain bitcode. However, when we see that we should look for a bitcode file for that
    # library in the -L paths and system/lib
    create_test_file('main.cpp', '''
      extern void printey();
      int main() {
        printey();
        return 0;
      }
    ''')

    os.makedirs('subdir')
    open(os.path.join('subdir', 'libfile.so'), 'w').write('this is not llvm bitcode!')

    create_test_file('libfile.cpp', '''
      #include <stdio.h>
      void printey() {
        printf("hello from lib\\n");
      }
    ''')

    run_process([PYTHON, EMCC, 'libfile.cpp', '-o', 'libfile.so'], stderr=PIPE)
    run_process([PYTHON, EMCC, 'main.cpp', os.path.join('subdir', 'libfile.so'), '-L.'])
    self.assertContained('hello from lib', run_js('a.out.js'))

  def test_identical_basenames(self):
    # Issue 287: files in different dirs but with the same basename get confused as the same,
    # causing multiply defined symbol errors
    os.mkdir('foo')
    os.mkdir('bar')
    open(os.path.join('foo', 'main.cpp'), 'w').write('''
      extern void printey();
      int main() {
        printey();
        return 0;
      }
    ''')
    open(os.path.join('bar', 'main.cpp'), 'w').write('''
      #include <stdio.h>
      void printey() { printf("hello there\\n"); }
    ''')

    run_process([PYTHON, EMCC, os.path.join('foo', 'main.cpp'), os.path.join('bar', 'main.cpp')])
    self.assertContained('hello there', run_js('a.out.js'))

    # ditto with first creating .o files
    try_delete('a.out.js')
    run_process([PYTHON, EMCC, os.path.join('foo', 'main.cpp'), '-o', os.path.join('foo', 'main.o')])
    run_process([PYTHON, EMCC, os.path.join('bar', 'main.cpp'), '-o', os.path.join('bar', 'main.o')])
    run_process([PYTHON, EMCC, os.path.join('foo', 'main.o'), os.path.join('bar', 'main.o')])
    self.assertContained('hello there', run_js('a.out.js'))

  def test_main_a(self):
    # if main() is in a .a, we need to pull in that .a

    main_name = 'main.c'
    create_test_file(main_name, r'''
      #include <stdio.h>
      extern int f();
      int main() {
        printf("result: %d.\n", f());
        return 0;
      }
    ''')

    other_name = 'other.c'
    create_test_file(other_name, r'''
      #include <stdio.h>
      int f() { return 12346; }
    ''')

    run_process([PYTHON, EMCC, main_name, '-c', '-o', main_name + '.bc'])
    run_process([PYTHON, EMCC, other_name, '-c', '-o', other_name + '.bc'])

    run_process([PYTHON, EMAR, 'cr', main_name + '.a', main_name + '.bc'])

    run_process([PYTHON, EMCC, other_name + '.bc', main_name + '.a'])

    self.assertContained('result: 12346.', run_js('a.out.js'))

  def test_multiple_archives_duplicate_basenames(self):
    create_test_file('common.c', r'''
      #include <stdio.h>
      void a(void) {
        printf("a\n");
      }
    ''')
    run_process([PYTHON, EMCC, 'common.c', '-c', '-o', 'common.o'])
    try_delete('liba.a')
    run_process([PYTHON, EMAR, 'rc', 'liba.a', 'common.o'])

    create_test_file('common.c', r'''
      #include <stdio.h>
      void b(void) {
        printf("b\n");
      }
    ''')
    run_process([PYTHON, EMCC, 'common.c', '-c', '-o', 'common.o'])
    try_delete('libb.a')
    run_process([PYTHON, EMAR, 'rc', 'libb.a', 'common.o'])

    create_test_file('main.c', r'''
      void a(void);
      void b(void);
      int main() {
        a();
        b();
      }
    ''')

    run_process([PYTHON, EMCC, 'main.c', '-L.', '-la', '-lb'])
    self.assertContained('a\nb\n', run_js('a.out.js'))

  def test_archive_duplicate_basenames(self):
    os.mkdir('a')
    create_test_file(os.path.join('a', 'common.c'), r'''
      #include <stdio.h>
      void a(void) {
        printf("a\n");
      }
    ''')
    run_process([PYTHON, EMCC, os.path.join('a', 'common.c'), '-c', '-o', os.path.join('a', 'common.o')])

    os.mkdir('b')
    create_test_file(os.path.join('b', 'common.c'), r'''
      #include <stdio.h>
      void b(void) {
        printf("b...\n");
      }
    ''')
    run_process([PYTHON, EMCC, os.path.join('b', 'common.c'), '-c', '-o', os.path.join('b', 'common.o')])

    try_delete('liba.a')
    run_process([PYTHON, EMAR, 'rc', 'liba.a', os.path.join('a', 'common.o'), os.path.join('b', 'common.o')])

    # Verify that archive contains basenames with hashes to avoid duplication
    text = run_process([PYTHON, EMAR, 't', 'liba.a'], stdout=PIPE).stdout
    self.assertNotIn('common.o', text)
    assert text.count('common_') == 2, text
    for line in text.split('\n'):
      assert len(line) < 20, line # should not have huge hash names

    create_test_file('main.c', r'''
      void a(void);
      void b(void);
      int main() {
        a();
        b();
      }
    ''')
    err = run_process([PYTHON, EMCC, 'main.c', '-L.', '-la'], stderr=PIPE).stderr
    self.assertNotIn('archive file contains duplicate entries', err)
    self.assertContained('a\nb...\n', run_js('a.out.js'))

    # Using llvm-ar directly should cause duplicate basenames
    try_delete('libdup.a')
    run_process([LLVM_AR, 'rc', 'libdup.a', os.path.join('a', 'common.o'), os.path.join('b', 'common.o')])
    text = run_process([PYTHON, EMAR, 't', 'libdup.a'], stdout=PIPE).stdout
    assert text.count('common.o') == 2, text

    # With fastcomp we don't support duplicate members so this should generate
    # a warning.  With the wasm backend (lld) this is fully supported.
    proc = run_process([PYTHON, EMCC, 'main.c', '-L.', '-ldup'], check=False, stderr=PIPE)
    if self.is_wasm_backend():
      self.assertEqual(proc.returncode, 0)
      self.assertEqual(proc.stderr, '')
      self.assertContained('a\nb...\n', run_js('a.out.js'))
    else:
      self.assertNotEqual(proc.returncode, 0)
      self.assertIn('libdup.a: archive file contains duplicate entries', proc.stderr)
      self.assertIn('error: undefined symbol: a', proc.stderr)
      # others are not duplicates - the hashing keeps them separate
      self.assertEqual(proc.stderr.count('duplicate: '), 1)
      self.assertContained('a\nb...\n', run_js('a.out.js'))

  def test_export_from_archive(self):
    export_name = 'this_is_an_entry_point'
    full_export_name = '_' + export_name

    # The wasm backend exports symbols without the leading '_'
    if self.is_wasm_backend():
      expect_export = export_name
    else:
      expect_export = full_export_name

    create_test_file('export.c', r'''
      #include <stdio.h>
      void %s(void) {
        printf("Hello, world!\n");
      }
    ''' % export_name)
    run_process([PYTHON, EMCC, 'export.c', '-c', '-o', 'export.o'])
    run_process([PYTHON, EMAR, 'rc', 'libexport.a', 'export.o'])

    create_test_file('main.c', r'''
      int main() {
        return 0;
      }
    ''')

    # Sanity check: the symbol should not be linked in if not requested.
    run_process([PYTHON, EMCC, 'main.c', '-L.', '-lexport'])
    self.assertFalse(self.is_exported_in_wasm(expect_export, 'a.out.wasm'))

    # Sanity check: exporting without a definition does not cause it to appear.
    # Note: exporting main prevents emcc from warning that it generated no code.
    run_process([PYTHON, EMCC, 'main.c', '-s', 'ERROR_ON_UNDEFINED_SYMBOLS=0', '-s', "EXPORTED_FUNCTIONS=['_main', '%s']" % full_export_name])
    self.assertFalse(self.is_exported_in_wasm(expect_export, 'a.out.wasm'))

    # Actual test: defining symbol in library and exporting it causes it to appear in the output.
    run_process([PYTHON, EMCC, 'main.c', '-L.', '-lexport', '-s', "EXPORTED_FUNCTIONS=['%s']" % full_export_name])
    self.assertTrue(self.is_exported_in_wasm(expect_export, 'a.out.wasm'))

  def test_embed_file(self):
    create_test_file('somefile.txt', 'hello from a file with lots of data and stuff in it thank you very much')
    create_test_file('main.cpp', r'''
      #include <stdio.h>
      int main() {
        FILE *f = fopen("somefile.txt", "r");
        char buf[100];
        fread(buf, 1, 20, f);
        buf[20] = 0;
        fclose(f);
        printf("|%s|\n", buf);
        return 0;
      }
    ''')

    run_process([PYTHON, EMCC, 'main.cpp', '--embed-file', 'somefile.txt'])
    self.assertContained('|hello from a file wi|', run_js('a.out.js'))

    # preload twice, should not err
    run_process([PYTHON, EMCC, 'main.cpp', '--embed-file', 'somefile.txt', '--embed-file', 'somefile.txt'])
    self.assertContained('|hello from a file wi|', run_js('a.out.js'))

  def test_embed_file_dup(self):
    try_delete('tst')
    os.mkdir('tst')
    os.mkdir(self.in_dir('tst', 'test1'))
    os.mkdir(self.in_dir('tst', 'test2'))

    open(self.in_dir('tst', 'aa.txt'), 'w').write('''frist''')
    open(self.in_dir('tst', 'test1', 'aa.txt'), 'w').write('''sacond''')
    open(self.in_dir('tst', 'test2', 'aa.txt'), 'w').write('''thard''')
    create_test_file('main.cpp', r'''
      #include <stdio.h>
      #include <string.h>
      void print_file(const char *name) {
        FILE *f = fopen(name, "r");
        char buf[100];
        memset(buf, 0, 100);
        fread(buf, 1, 20, f);
        buf[20] = 0;
        fclose(f);
        printf("|%s|\n", buf);
      }
      int main() {
        print_file("tst/aa.txt");
        print_file("tst/test1/aa.txt");
        print_file("tst/test2/aa.txt");
        return 0;
      }
    ''')

    run_process([PYTHON, EMCC, 'main.cpp', '--embed-file', 'tst'])
    self.assertContained('|frist|\n|sacond|\n|thard|\n', run_js('a.out.js'))

  def test_exclude_file(self):
    try_delete('tst')
    os.mkdir('tst')
    os.mkdir(self.in_dir('tst', 'abc.exe'))
    os.mkdir(self.in_dir('tst', 'abc.txt'))

    open(self.in_dir('tst', 'hello.exe'), 'w').write('''hello''')
    open(self.in_dir('tst', 'hello.txt'), 'w').write('''world''')
    open(self.in_dir('tst', 'abc.exe', 'foo'), 'w').write('''emscripten''')
    open(self.in_dir('tst', 'abc.txt', 'bar'), 'w').write('''!!!''')
    create_test_file('main.cpp', r'''
      #include <stdio.h>
      int main() {
        if(fopen("tst/hello.exe", "rb")) printf("Failed\n");
        if(!fopen("tst/hello.txt", "rb")) printf("Failed\n");
        if(fopen("tst/abc.exe/foo", "rb")) printf("Failed\n");
        if(!fopen("tst/abc.txt/bar", "rb")) printf("Failed\n");

        return 0;
      }
    ''')

    run_process([PYTHON, EMCC, 'main.cpp', '--embed-file', 'tst', '--exclude-file', '*.exe'])
    output = run_js('a.out.js')
    assert output == '' or output == ' \n'

  def test_multidynamic_link(self):
    # Linking the same dynamic library in statically will error, normally, since we statically link it, causing dupe symbols

    def test(link_cmd, lib_suffix=''):
      print(link_cmd, lib_suffix)

      self.clear()
      os.mkdir('libdir')

      create_test_file('main.cpp', r'''
        #include <stdio.h>
        extern void printey();
        extern void printother();
        int main() {
          printf("*");
          printey();
          printf("\n");
          printother();
          printf("\n");
          printf("*");
          return 0;
        }
      ''')

      open(os.path.join('libdir', 'libfile.cpp'), 'w').write('''
        #include <stdio.h>
        void printey() {
          printf("hello from lib");
        }
      ''')

      open(os.path.join('libdir', 'libother.cpp'), 'w').write('''
        #include <stdio.h>
        extern void printey();
        void printother() {
          printf("|");
          printey();
          printf("|");
        }
      ''')

      compiler = [PYTHON, EMCC]

      # Build libfile normally into an .so
      run_process(compiler + [os.path.join('libdir', 'libfile.cpp'), '-o', os.path.join('libdir', 'libfile.so' + lib_suffix)])
      # Build libother and dynamically link it to libfile
      run_process(compiler + [os.path.join('libdir', 'libother.cpp')] + link_cmd + ['-o', os.path.join('libdir', 'libother.so')])
      # Build the main file, linking in both the libs
      run_process(compiler + [os.path.join('main.cpp')] + link_cmd + ['-lother', '-c'])
      print('...')
      # The normal build system is over. We need to do an additional step to link in the dynamic libraries, since we ignored them before
      run_process([PYTHON, EMCC, 'main.o'] + link_cmd + ['-lother', '-s', 'EXIT_RUNTIME=1'])

      self.assertContained('*hello from lib\n|hello from lib|\n*', run_js('a.out.js'))

    test(['-L' + 'libdir', '-lfile']) # -l, auto detection from library path
    test(['-L' + 'libdir', self.in_dir('libdir', 'libfile.so.3.1.4.1.5.9')], '.3.1.4.1.5.9') # handle libX.so.1.2.3 as well

  def test_js_link(self):
    create_test_file('main.cpp', '''
      #include <stdio.h>
      int main() {
        printf("hello from main\\n");
        return 0;
      }
    ''')
    create_test_file('before.js', '''
      var MESSAGE = 'hello from js';
      // Module is initialized with empty object by default, so if there are no keys - nothing was run yet
      if (Object.keys(Module).length) throw 'This code should run before anything else!';
    ''')
    create_test_file('after.js', '''
      out(MESSAGE);
    ''')

    run_process([PYTHON, EMCC, 'main.cpp', '--pre-js', 'before.js', '--post-js', 'after.js', '-s', 'BINARYEN_ASYNC_COMPILATION=0'])
    self.assertContained('hello from main\nhello from js\n', run_js('a.out.js'))

  def test_sdl_endianness(self):
    create_test_file('main.cpp', r'''
      #include <stdio.h>
      #include <SDL/SDL.h>

      int main() {
        printf("%d, %d, %d\n", SDL_BYTEORDER, SDL_LIL_ENDIAN, SDL_BIG_ENDIAN);
        return 0;
      }
    ''')
    run_process([PYTHON, EMCC, 'main.cpp'])
    self.assertContained('1234, 1234, 4321\n', run_js('a.out.js'))

  def test_libpng(self):
    shutil.copyfile(path_from_root('tests', 'pngtest.png'), 'pngtest.png')
    Building.emcc(path_from_root('tests', 'pngtest.c'), ['--embed-file', 'pngtest.png', '-s', 'USE_ZLIB=1', '-s', 'USE_LIBPNG=1'], output_filename='a.out.js')
    self.assertContained('TESTS PASSED', run_process(JS_ENGINES[0] + ['a.out.js'], stdout=PIPE, stderr=PIPE).stdout)

  def test_libjpeg(self):
    shutil.copyfile(path_from_root('tests', 'screenshot.jpg'), 'screenshot.jpg')
    Building.emcc(path_from_root('tests', 'jpeg_test.c'), ['--embed-file', 'screenshot.jpg', '-s', 'USE_LIBJPEG=1'], output_filename='a.out.js')
    self.assertContained('Image is 600 by 450 with 3 components', run_process(JS_ENGINES[0] + ['a.out.js', 'screenshot.jpg'], stdout=PIPE, stderr=PIPE).stdout)

  def test_bullet(self):
    Building.emcc(path_from_root('tests', 'bullet_hello_world.cpp'), ['-s', 'USE_BULLET=1'], output_filename='a.out.js')
    self.assertContained('BULLET RUNNING', run_process(JS_ENGINES[0] + ['a.out.js'], stdout=PIPE, stderr=PIPE).stdout)

  def test_vorbis(self):
    # This will also test if ogg compiles, because vorbis depends on ogg
    Building.emcc(path_from_root('tests', 'vorbis_test.c'), ['-s', 'USE_VORBIS=1'], output_filename='a.out.js')
    self.assertContained('ALL OK', run_process(JS_ENGINES[0] + ['a.out.js'], stdout=PIPE, stderr=PIPE).stdout)

  def test_bzip2(self):
    Building.emcc(path_from_root('tests', 'bzip2_test.c'), ['-s', 'USE_BZIP2=1'], output_filename='a.out.js')
    self.assertContained("usage: unzcrash filename", run_process(JS_ENGINES[0] + ['a.out.js'], stdout=PIPE, stderr=PIPE).stdout)

  def test_freetype(self):
    # copy the Liberation Sans Bold truetype file located in the
    # <emscripten_root>/tests/freetype to the compilation folder
    shutil.copy2(path_from_root('tests/freetype', 'LiberationSansBold.ttf'), os.getcwd())
    # build test program with the font file embed in it
    Building.emcc(path_from_root('tests', 'freetype_test.c'), ['-s', 'USE_FREETYPE=1', '--embed-file', 'LiberationSansBold.ttf'], output_filename='a.out.js')
    # the test program will print an ascii representation of a bitmap where the
    # 'w' character has been rendered using the Liberation Sans Bold font
    expectedOutput = '***   +***+   **\n' + \
                     '***+  +***+  +**\n' + \
                     '***+  *****  +**\n' + \
                     '+**+ +**+**+ +**\n' + \
                     '+*** +**+**+ ***\n' + \
                     ' *** +** **+ ***\n' + \
                     ' ***+**+ +**+**+\n' + \
                     ' +**+**+ +**+**+\n' + \
                     ' +*****  +*****+\n' + \
                     '  *****   ***** \n' + \
                     '  ****+   +***+ \n' + \
                     '  +***+   +***+ \n'
    self.assertContained(expectedOutput, run_process(JS_ENGINES[0] + ['a.out.js'], stdout=PIPE, stderr=PIPE).stdout)

  def test_link_memcpy(self):
    # memcpy can show up *after* optimizations, so after our opportunity to link in libc, so it must be special-cased
    create_test_file('main.cpp', r'''
      #include <stdio.h>

      int main(int argc, char **argv) {
        int num = argc + 10;
        char buf[num], buf2[num];
        for (int i = 0; i < num; i++) {
          buf[i] = i*i+i/3;
        }
        for (int i = 1; i < num; i++) {
          buf[i] += buf[i-1];
        }
        for (int i = 0; i < num; i++) {
          buf2[i] = buf[i];
        }
        for (int i = 1; i < num; i++) {
          buf2[i] += buf2[i-1];
        }
        for (int i = 0; i < num; i++) {
          printf("%d:%d\n", i, buf2[i]);
        }
        return 0;
      }
    ''')
    run_process([PYTHON, EMCC, '-O2', 'main.cpp'])
    output = run_js('a.out.js', full_output=True, stderr=PIPE)
    self.assertContained('''0:0
1:1
2:6
3:21
4:53
5:111
6:-49
7:98
8:55
9:96
10:-16
''', output)
    self.assertNotContained('warning: library.js memcpy should not be running, it is only for testing!', output)

  def test_undefined_function(self):
    cmd = [PYTHON, EMCC, path_from_root('tests', 'hello_world.cpp')]
    run_process(cmd)

    # adding a missing symbol to EXPORTED_FUNCTIONS should cause failure
    cmd += ['-s', "EXPORTED_FUNCTIONS=['foobar']"]
    proc = run_process(cmd, stderr=PIPE, check=False)
    self.assertNotEqual(proc.returncode, 0)
    self.assertContained('undefined exported function: "foobar"', proc.stderr)

    # setting ERROR_ON_UNDEFINED_SYMBOLS=0 suppresses error
    cmd += ['-s', 'ERROR_ON_UNDEFINED_SYMBOLS=0']
    proc = run_process(cmd)

  def test_undefined_symbols(self):
    create_test_file('main.cpp', r'''
      #include <stdio.h>
      #include <SDL.h>
      #include "SDL/SDL_opengl.h"

      extern "C" {
        void something();
        void elsey();
      }

      int main() {
        printf("%p", SDL_GL_GetProcAddress("glGenTextures")); // pull in gl proc stuff, avoid warnings on emulation funcs
        something();
        elsey();
        return 0;
      }
      ''')

    for args in ([], ['-O2']):
      for action in ('WARN', 'ERROR', None):
        for value in ([0, 1]):
          try_delete('a.out.js')
          print('checking "%s" %s=%s' % (args, action, value))
          extra = ['-s', action + '_ON_UNDEFINED_SYMBOLS=%d' % value] if action else []
          proc = run_process([PYTHON, EMCC, 'main.cpp'] + extra + args, stderr=PIPE, check=False)
          print(proc.stderr)
          if value or action is None:
            # The default is that we error in undefined symbols
            self.assertContained('error: undefined symbol: something', proc.stderr)
            self.assertContained('error: undefined symbol: elsey', proc.stderr)
            check_success = False
          elif action == 'ERROR' and not value:
            # Error disables, should only warn
            self.assertContained('warning: undefined symbol: something', proc.stderr)
            self.assertContained('warning: undefined symbol: elsey', proc.stderr)
            self.assertNotContained('undefined symbol: emscripten_', proc.stderr)
            check_success = True
          elif action == 'WARN' and not value:
            # Disabled warning should imply disabling errors
            self.assertNotContained('undefined symbol', proc.stderr)
            check_success = True

          if check_success:
            self.assertEqual(proc.returncode, 0)
            self.assertTrue(os.path.exists('a.out.js'))
          else:
            self.assertNotEqual(proc.returncode, 0)
            self.assertFalse(os.path.exists('a.out.js'))

  def test_GetProcAddress_LEGACY_GL_EMULATION(self):
    # without legacy gl emulation, getting a proc from there should fail
    self.do_other_test(os.path.join('other', 'GetProcAddress_LEGACY_GL_EMULATION'), run_args=['0'], emcc_args=['-s', 'LEGACY_GL_EMULATION=0'])
    # with it, it should work
    self.do_other_test(os.path.join('other', 'GetProcAddress_LEGACY_GL_EMULATION'), run_args=['1'], emcc_args=['-s', 'LEGACY_GL_EMULATION=1'])

  @no_wasm_backend('linker detects out-of-memory')
  def test_toobig(self):
    # very large [N x i8], we should not oom in the compiler
    create_test_file('main.cpp', r'''
      #include <stdio.h>

      #define BYTES (50 * 1024 * 1024)

      int main(int argc, char **argv) {
        if (argc == 100) {
          static char buf[BYTES];
          static char buf2[BYTES];
          for (int i = 0; i < BYTES; i++) {
            buf[i] = i*i;
            buf2[i] = i/3;
          }
          for (int i = 0; i < BYTES; i++) {
            buf[i] = buf2[i/2];
            buf2[i] = buf[i/3];
          }
          printf("%d\n", buf[10] + buf2[20]);
        }
        return 0;
      }
      ''')
    run_process([PYTHON, EMCC, 'main.cpp'])
    self.assertExists('a.out.js')

  def test_prepost(self):
    create_test_file('main.cpp', '''
      #include <stdio.h>
      int main() {
        printf("hello from main\\n");
        return 0;
      }
      ''')
    create_test_file('pre.js', '''
      var Module = {
        preRun: function() { out('pre-run') },
        postRun: function() { out('post-run') }
      };
      ''')

    run_process([PYTHON, EMCC, 'main.cpp', '--pre-js', 'pre.js', '-s', 'BINARYEN_ASYNC_COMPILATION=0'])
    self.assertContained('pre-run\nhello from main\npost-run\n', run_js('a.out.js'))

    # addRunDependency during preRun should prevent main, and post-run from
    # running.
    with open('pre.js', 'a') as f:
      f.write('Module.preRun = function() { out("add-dep"); addRunDependency(); }\n')
    run_process([PYTHON, EMCC, 'main.cpp', '--pre-js', 'pre.js', '-s', 'BINARYEN_ASYNC_COMPILATION=0'])
    output = run_js('a.out.js')
    self.assertContained('add-dep\n', output)
    self.assertNotContained('hello from main\n', output)
    self.assertNotContained('post-run\n', output)

    # noInitialRun prevents run
    for no_initial_run, run_dep in [(0, 0), (1, 0), (0, 1)]:
      print(no_initial_run, run_dep)
      args = ['-s', 'BINARYEN_ASYNC_COMPILATION=0']
      if no_initial_run:
        args += ['-s', 'INVOKE_RUN=0']
      if run_dep:
        create_test_file('pre.js', 'Module.preRun = function() { addRunDependency("test"); }')
        create_test_file('post.js', 'removeRunDependency("test");')
        args += ['--pre-js', 'pre.js', '--post-js', 'post.js']

      run_process([PYTHON, EMCC, 'main.cpp'] + args)
      output = run_js('a.out.js')
      if no_initial_run:
        self.assertNotContained('hello from main', output)
      else:
        self.assertContained('hello from main', output)

      if no_initial_run:
        # Calling main later should still work, filesystem etc. must be set up.
        print('call main later')
        src = open('a.out.js').read()
        src += '\nModule.callMain();\n'
        create_test_file('a.out.js', src)
        self.assertContained('hello from main', run_js('a.out.js'))

    # Use postInit
    create_test_file('pre.js', '''
      var Module = {
        preRun: function() { out('pre-run') },
        postRun: function() { out('post-run') },
        preInit: function() { out('pre-init') }
      };
    ''')
    run_process([PYTHON, EMCC, 'main.cpp', '--pre-js', 'pre.js'])
    self.assertContained('pre-init\npre-run\nhello from main\npost-run\n', run_js('a.out.js'))

  def test_prepost2(self):
    create_test_file('main.cpp', '''
      #include <stdio.h>
      int main() {
        printf("hello from main\\n");
        return 0;
      }
    ''')
    create_test_file('pre.js', '''
      var Module = {
        preRun: function() { out('pre-run') },
      };
    ''')
    create_test_file('pre2.js', '''
      Module.postRun = function() { out('post-run') };
    ''')
    run_process([PYTHON, EMCC, 'main.cpp', '--pre-js', 'pre.js', '--pre-js', 'pre2.js'])
    self.assertContained('pre-run\nhello from main\npost-run\n', run_js('a.out.js'))

  def test_prepre(self):
    create_test_file('main.cpp', '''
      #include <stdio.h>
      int main() {
        printf("hello from main\\n");
        return 0;
      }
    ''')
    create_test_file('pre.js', '''
      var Module = {
        preRun: [function() { out('pre-run') }],
      };
    ''')
    create_test_file('pre2.js', '''
      Module.preRun.push(function() { out('prepre') });
    ''')
    run_process([PYTHON, EMCC, 'main.cpp', '--pre-js', 'pre.js', '--pre-js', 'pre2.js'])
    self.assertContained('prepre\npre-run\nhello from main\n', run_js('a.out.js'))

  @no_wasm_backend('depends on bc output')
  def test_save_bc(self):
    for save in [0, 1]:
      self.clear()
      cmd = [PYTHON, EMCC, path_from_root('tests', 'hello_world_loop_malloc.cpp')]
      if save:
        cmd += ['--save-bc', 'my_bitcode.bc']
      run_process(cmd)
      assert 'hello, world!' in run_js('a.out.js')
      if save:
        self.assertExists('my_bitcode.bc')
      else:
        self.assertNotExists('my_bitcode.bc')
      if save:
        try_delete('a.out.js')
        Building.llvm_dis('my_bitcode.bc', 'my_ll.ll')
        with env_modify({'EMCC_LEAVE_INPUTS_RAW': '1'}):
          run_process([PYTHON, EMCC, 'my_ll.ll', '-o', 'two.js'])
          assert 'hello, world!' in run_js('two.js')

  def test_js_optimizer(self):
    ACORN_PASSES = ['JSDCE', 'AJSDCE', 'applyImportAndExportNameChanges', 'emitDCEGraph', 'applyDCEGraphRemovals']
    for input, expected, passes in [

      (path_from_root('tests', 'optimizer', 'eliminateDeadGlobals.js'), open(path_from_root('tests', 'optimizer', 'eliminateDeadGlobals-output.js')).read(),
       ['eliminateDeadGlobals']),
      (path_from_root('tests', 'optimizer', 'test-js-optimizer.js'), open(path_from_root('tests', 'optimizer', 'test-js-optimizer-output.js')).read(),
       ['hoistMultiples', 'removeAssignsToUndefined', 'simplifyExpressions']),
      (path_from_root('tests', 'optimizer', 'test-js-optimizer-asm.js'), open(path_from_root('tests', 'optimizer', 'test-js-optimizer-asm-output.js')).read(),
       ['asm', 'simplifyExpressions']),
      (path_from_root('tests', 'optimizer', 'test-js-optimizer-si.js'), open(path_from_root('tests', 'optimizer', 'test-js-optimizer-si-output.js')).read(),
       ['simplifyIfs']),
      (path_from_root('tests', 'optimizer', 'test-js-optimizer-regs.js'), open(path_from_root('tests', 'optimizer', 'test-js-optimizer-regs-output.js')).read(),
       ['registerize']),
      (path_from_root('tests', 'optimizer', 'eliminator-test.js'), open(path_from_root('tests', 'optimizer', 'eliminator-test-output.js')).read(),
       ['eliminate']),
      (path_from_root('tests', 'optimizer', 'safe-eliminator-test.js'), open(path_from_root('tests', 'optimizer', 'safe-eliminator-test-output.js')).read(),
       ['eliminateMemSafe']),
      (path_from_root('tests', 'optimizer', 'asm-eliminator-test.js'), open(path_from_root('tests', 'optimizer', 'asm-eliminator-test-output.js')).read(),
       ['asm', 'eliminate']),
      (path_from_root('tests', 'optimizer', 'test-js-optimizer-asm-regs.js'), open(path_from_root('tests', 'optimizer', 'test-js-optimizer-asm-regs-output.js')).read(),
       ['asm', 'registerize']),
      (path_from_root('tests', 'optimizer', 'test-js-optimizer-asm-regs-harder.js'), [open(path_from_root('tests', 'optimizer', 'test-js-optimizer-asm-regs-harder-output.js')).read(), open(path_from_root('tests', 'optimizer', 'test-js-optimizer-asm-regs-harder-output2.js')).read(), open(path_from_root('tests', 'optimizer', 'test-js-optimizer-asm-regs-harder-output3.js')).read()],
       ['asm', 'registerizeHarder']),
      (path_from_root('tests', 'optimizer', 'test-js-optimizer-asm-regs-min.js'), open(path_from_root('tests', 'optimizer', 'test-js-optimizer-asm-regs-min-output.js')).read(),
       ['asm', 'registerize', 'minifyLocals']),
      (path_from_root('tests', 'optimizer', 'test-js-optimizer-asm-pre.js'), [open(path_from_root('tests', 'optimizer', 'test-js-optimizer-asm-pre-output.js')).read(), open(path_from_root('tests', 'optimizer', 'test-js-optimizer-asm-pre-output2.js')).read()],
       ['asm', 'simplifyExpressions']),
      (path_from_root('tests', 'optimizer', 'test-js-optimizer-asm-pre-f32.js'), open(path_from_root('tests', 'optimizer', 'test-js-optimizer-asm-pre-output-f32.js')).read(),
       ['asm', 'asmPreciseF32', 'simplifyExpressions', 'optimizeFrounds']),
      (path_from_root('tests', 'optimizer', 'test-js-optimizer-asm-pre-f32.js'), open(path_from_root('tests', 'optimizer', 'test-js-optimizer-asm-pre-output-f32-nosimp.js')).read(),
       ['asm', 'asmPreciseF32', 'optimizeFrounds']),
      (path_from_root('tests', 'optimizer', 'test-reduce-dead-float-return.js'), open(path_from_root('tests', 'optimizer', 'test-reduce-dead-float-return-output.js')).read(),
       ['asm', 'optimizeFrounds', 'registerizeHarder']),
      (path_from_root('tests', 'optimizer', 'test-no-reduce-dead-float-return-to-nothing.js'), open(path_from_root('tests', 'optimizer', 'test-no-reduce-dead-float-return-to-nothing-output.js')).read(),
       ['asm', 'registerizeHarder']),
      (path_from_root('tests', 'optimizer', 'test-js-optimizer-asm-last.js'), [open(path_from_root('tests', 'optimizer', 'test-js-optimizer-asm-lastOpts-output.js')).read(), open(path_from_root('tests', 'optimizer', 'test-js-optimizer-asm-lastOpts-output2.js')).read(), open(path_from_root('tests', 'optimizer', 'test-js-optimizer-asm-lastOpts-output3.js')).read()],
       ['asm', 'asmLastOpts']),
      (path_from_root('tests', 'optimizer', 'asmLastOpts.js'), open(path_from_root('tests', 'optimizer', 'asmLastOpts-output.js')).read(),
       ['asm', 'asmLastOpts']),
      (path_from_root('tests', 'optimizer', 'test-js-optimizer-asm-last.js'), [open(path_from_root('tests', 'optimizer', 'test-js-optimizer-asm-last-output.js')).read(), open(path_from_root('tests', 'optimizer', 'test-js-optimizer-asm-last-output2.js')).read(), open(path_from_root('tests', 'optimizer', 'test-js-optimizer-asm-last-output3.js')).read()],
       ['asm', 'asmLastOpts', 'last']),
      (path_from_root('tests', 'optimizer', 'test-js-optimizer-asm-relocate.js'), open(path_from_root('tests', 'optimizer', 'test-js-optimizer-asm-relocate-output.js')).read(),
       ['asm', 'relocate']),
      (path_from_root('tests', 'optimizer', 'test-js-optimizer-asm-outline1.js'), open(path_from_root('tests', 'optimizer', 'test-js-optimizer-asm-outline1-output.js')).read(),
       ['asm', 'outline']),
      (path_from_root('tests', 'optimizer', 'test-js-optimizer-asm-outline2.js'), open(path_from_root('tests', 'optimizer', 'test-js-optimizer-asm-outline2-output.js')).read(),
       ['asm', 'outline']),
      (path_from_root('tests', 'optimizer', 'test-js-optimizer-asm-outline3.js'), open(path_from_root('tests', 'optimizer', 'test-js-optimizer-asm-outline3-output.js')).read(),
       ['asm', 'outline']),
      (path_from_root('tests', 'optimizer', 'test-js-optimizer-asm-outline4.js'), open(path_from_root('tests', 'optimizer', 'test-js-optimizer-asm-outline4-output.js')).read(),
       ['asm', 'outline']),
      (path_from_root('tests', 'optimizer', 'test-js-optimizer-asm-minlast.js'), open(path_from_root('tests', 'optimizer', 'test-js-optimizer-asm-minlast-output.js')).read(),
       ['asm', 'minifyWhitespace', 'asmLastOpts', 'last']),
      (path_from_root('tests', 'optimizer', 'test-js-optimizer-shiftsAggressive.js'), open(path_from_root('tests', 'optimizer', 'test-js-optimizer-shiftsAggressive-output.js')).read(),
       ['asm', 'aggressiveVariableElimination']),
      (path_from_root('tests', 'optimizer', 'test-js-optimizer-localCSE.js'), open(path_from_root('tests', 'optimizer', 'test-js-optimizer-localCSE-output.js')).read(),
       ['asm', 'localCSE']),
      (path_from_root('tests', 'optimizer', 'test-js-optimizer-ensureLabelSet.js'), open(path_from_root('tests', 'optimizer', 'test-js-optimizer-ensureLabelSet-output.js')).read(),
       ['asm', 'ensureLabelSet']),
      (path_from_root('tests', 'optimizer', '3154.js'), open(path_from_root('tests', 'optimizer', '3154-output.js')).read(),
       ['asm', 'eliminate', 'registerize', 'asmLastOpts', 'last']),
      (path_from_root('tests', 'optimizer', 'simd.js'), open(path_from_root('tests', 'optimizer', 'simd-output.js')).read(),
       ['asm', 'eliminate']), # eliminate, just enough to trigger asm normalization/denormalization
      (path_from_root('tests', 'optimizer', 'simd.js'), open(path_from_root('tests', 'optimizer', 'simd-output-memSafe.js')).read(),
       ['asm', 'eliminateMemSafe']),
      (path_from_root('tests', 'optimizer', 'safeLabelSetting.js'), open(path_from_root('tests', 'optimizer', 'safeLabelSetting-output.js')).read(),
       ['asm', 'safeLabelSetting']), # eliminate, just enough to trigger asm normalization/denormalization
      (path_from_root('tests', 'optimizer', 'null_if.js'), [open(path_from_root('tests', 'optimizer', 'null_if-output.js')).read(), open(path_from_root('tests', 'optimizer', 'null_if-output2.js')).read()],
       ['asm', 'registerizeHarder', 'asmLastOpts', 'minifyWhitespace']), # issue 3520
      (path_from_root('tests', 'optimizer', 'null_else.js'), [open(path_from_root('tests', 'optimizer', 'null_else-output.js')).read(), open(path_from_root('tests', 'optimizer', 'null_else-output2.js')).read()],
       ['asm', 'registerizeHarder', 'asmLastOpts', 'minifyWhitespace']), # issue 3549
      (path_from_root('tests', 'optimizer', 'test-js-optimizer-splitMemory.js'), open(path_from_root('tests', 'optimizer', 'test-js-optimizer-splitMemory-output.js')).read(),
       ['splitMemory']),
      (path_from_root('tests', 'optimizer', 'JSDCE.js'), open(path_from_root('tests', 'optimizer', 'JSDCE-output.js')).read(),
       ['JSDCE']),
      (path_from_root('tests', 'optimizer', 'JSDCE-hasOwnProperty.js'), open(path_from_root('tests', 'optimizer', 'JSDCE-hasOwnProperty-output.js')).read(),
       ['JSDCE']),
      (path_from_root('tests', 'optimizer', 'JSDCE-fors.js'), open(path_from_root('tests', 'optimizer', 'JSDCE-fors-output.js')).read(),
       ['JSDCE']),
      (path_from_root('tests', 'optimizer', 'AJSDCE.js'), open(path_from_root('tests', 'optimizer', 'AJSDCE-output.js')).read(),
       ['AJSDCE']),
      (path_from_root('tests', 'optimizer', 'emitDCEGraph.js'), open(path_from_root('tests', 'optimizer', 'emitDCEGraph-output.js')).read(),
       ['emitDCEGraph', 'noPrint']),
      (path_from_root('tests', 'optimizer', 'emitDCEGraph2.js'), open(path_from_root('tests', 'optimizer', 'emitDCEGraph2-output.js')).read(),
       ['emitDCEGraph', 'noPrint']),
      (path_from_root('tests', 'optimizer', 'emitDCEGraph3.js'), open(path_from_root('tests', 'optimizer', 'emitDCEGraph3-output.js')).read(),
       ['emitDCEGraph', 'noPrint']),
      (path_from_root('tests', 'optimizer', 'emitDCEGraph4.js'), open(path_from_root('tests', 'optimizer', 'emitDCEGraph4-output.js')).read(),
       ['emitDCEGraph', 'noPrint']),
      (path_from_root('tests', 'optimizer', 'emitDCEGraph5.js'), open(path_from_root('tests', 'optimizer', 'emitDCEGraph5-output.js')).read(),
       ['emitDCEGraph', 'noPrint']),
      (path_from_root('tests', 'optimizer', 'applyDCEGraphRemovals.js'), open(path_from_root('tests', 'optimizer', 'applyDCEGraphRemovals-output.js')).read(),
       ['applyDCEGraphRemovals']),
      (path_from_root('tests', 'optimizer', 'applyImportAndExportNameChanges.js'), open(path_from_root('tests', 'optimizer', 'applyImportAndExportNameChanges-output.js')).read(),
       ['applyImportAndExportNameChanges']),
      (path_from_root('tests', 'optimizer', 'applyImportAndExportNameChanges2.js'), open(path_from_root('tests', 'optimizer', 'applyImportAndExportNameChanges2-output.js')).read(),
       ['applyImportAndExportNameChanges']),
      (path_from_root('tests', 'optimizer', 'detectSign-modulus-emterpretify.js'), open(path_from_root('tests', 'optimizer', 'detectSign-modulus-emterpretify-output.js')).read(),
       ['noPrintMetadata', 'emterpretify', 'noEmitAst']),
      (path_from_root('tests', 'optimizer', 'minimal-runtime-emitDCEGraph.js'), open(path_from_root('tests', 'optimizer', 'minimal-runtime-emitDCEGraph-output.js')).read(),
       ['emitDCEGraph', 'noPrint']),
      (path_from_root('tests', 'optimizer', 'emittedJSPreservesParens.js'), open(path_from_root('tests', 'optimizer', 'emittedJSPreservesParens-output.js')).read(),
       ['asm']),
    ]:
      print(input, passes)

      if not isinstance(expected, list):
        expected = [expected]
      expected = [out.replace('\n\n', '\n').replace('\n\n', '\n') for out in expected]

      acorn = any([p for p in passes if p in ACORN_PASSES])

      # test calling optimizer
      if not acorn:
        print('  js')
        output = run_process(NODE_JS + [path_from_root('tools', 'js-optimizer.js'), input] + passes, stdin=PIPE, stdout=PIPE).stdout
      else:
        print('  acorn')
        output = run_process(NODE_JS + [path_from_root('tools', 'acorn-optimizer.js'), input] + passes, stdin=PIPE, stdout=PIPE).stdout

      def check_js(js, expected):
        # print >> sys.stderr, 'chak\n==========================\n', js, '\n===========================\n'
        if 'registerizeHarder' in passes:
          # registerizeHarder is hard to test, as names vary by chance, nondeterminstically FIXME
          def fix(src):
            if type(src) is list:
              return list(map(fix, src))
            src = '\n'.join([line for line in src.split('\n') if 'var ' not in line]) # ignore vars

            def reorder(func):
              def swap(func, stuff):
                # emit EYE_ONE always before EYE_TWO, replacing i1,i2 or i2,i1 etc
                for i in stuff:
                  if i not in func:
                    return func
                indexes = [[i, func.index(i)] for i in stuff]
                indexes.sort(key=lambda x: x[1])
                for j in range(len(indexes)):
                  func = func.replace(indexes[j][0], 'STD_' + str(j))
                return func
              func = swap(func, ['i1', 'i2', 'i3'])
              func = swap(func, ['i1', 'i2'])
              func = swap(func, ['i4', 'i5'])
              return func

            src = 'function '.join(map(reorder, src.split('function ')))
            return src
          js = fix(js)
          expected = fix(expected)
        self.assertIdentical(expected, js.replace('\r\n', '\n').replace('\n\n', '\n').replace('\n\n', '\n'))

      if input not in [ # blacklist of tests that are native-optimizer only
        path_from_root('tests', 'optimizer', 'asmLastOpts.js'),
        path_from_root('tests', 'optimizer', '3154.js')
      ]:
        check_js(output, expected)
      else:
        print('(skip non-native)')

      if not self.is_wasm_backend() and tools.js_optimizer.use_native(passes) and tools.js_optimizer.get_native_optimizer():
        # test calling native
        def check_json():
          run_process(listify(NODE_JS) + [path_from_root('tools', 'js-optimizer.js'), output_temp, 'receiveJSON'], stdin=PIPE, stdout=open(output_temp + '.js', 'w'))
          output = open(output_temp + '.js').read()
          check_js(output, expected)

        self.clear()
        input_temp = 'temp.js'
        output_temp = 'output.js'
        shutil.copyfile(input, input_temp)
        run_process(listify(NODE_JS) + [path_from_root('tools', 'js-optimizer.js'), input_temp, 'emitJSON'], stdin=PIPE, stdout=open(input_temp + '.js', 'w'))
        original = open(input).read()
        if '// EXTRA_INFO:' in original:
          json = open(input_temp + '.js').read()
          json += '\n' + original[original.find('// EXTRA_INFO:'):]
          create_test_file(input_temp + '.js', json)

        # last is only relevant when we emit JS
        if 'last' not in passes and \
           'null_if' not in input and 'null_else' not in input:  # null-* tests are js optimizer or native, not a mixture (they mix badly)
          print('  native (receiveJSON)')
          output = run_process([tools.js_optimizer.get_native_optimizer(), input_temp + '.js'] + passes + ['receiveJSON', 'emitJSON'], stdin=PIPE, stdout=open(output_temp, 'w')).stdout
          check_json()

          print('  native (parsing JS)')
          output = run_process([tools.js_optimizer.get_native_optimizer(), input] + passes + ['emitJSON'], stdin=PIPE, stdout=open(output_temp, 'w')).stdout
          check_json()

        print('  native (emitting JS)')
        output = run_process([tools.js_optimizer.get_native_optimizer(), input] + passes, stdin=PIPE, stdout=PIPE).stdout
        check_js(output, expected)

  def test_m_mm(self):
    create_test_file('foo.c', '''#include <emscripten.h>''')
    for opt in ['M', 'MM']:
      proc = run_process([PYTHON, EMCC, 'foo.c', '-' + opt], stdout=PIPE, stderr=PIPE)
      assert 'foo.o: ' in proc.stdout, '-%s failed to produce the right output: %s' % (opt, proc.stdout)
      assert 'error' not in proc.stderr, 'Unexpected stderr: ' + proc.stderr

  @uses_canonical_tmp
  def test_emcc_debug_files(self):
    for opts in [0, 1, 2, 3]:
      for debug in [None, '1', '2']:
        print(opts, debug)
        if os.path.exists(self.canonical_temp_dir):
          shutil.rmtree(self.canonical_temp_dir)

        env = os.environ.copy()
        if debug is None:
          env.pop('EMCC_DEBUG', None)
        else:
          env['EMCC_DEBUG'] = debug
        run_process([PYTHON, EMCC, path_from_root('tests', 'hello_world.cpp'), '-O' + str(opts)], stderr=PIPE, env=env)
        if debug is None:
          self.assertFalse(os.path.exists(self.canonical_temp_dir))
        elif debug == '1':
          if self.is_wasm_backend():
            self.assertExists(os.path.join(self.canonical_temp_dir, 'emcc-0-original.js'))
          else:
            self.assertExists(os.path.join(self.canonical_temp_dir, 'emcc-0-linktime.bc'))
            self.assertExists(os.path.join(self.canonical_temp_dir, 'emcc-1-original.js'))
        elif debug == '2':
          if self.is_wasm_backend():
            self.assertExists(os.path.join(self.canonical_temp_dir, 'emcc-0-original.js'))
          else:
            self.assertExists(os.path.join(self.canonical_temp_dir, 'emcc-0-basebc.bc'))
            self.assertExists(os.path.join(self.canonical_temp_dir, 'emcc-1-linktime.bc'))
            self.assertExists(os.path.join(self.canonical_temp_dir, 'emcc-2-original.js'))

  @uses_canonical_tmp
  def test_debuginfo(self):
    with env_modify({'EMCC_DEBUG': '1'}):
      for args, expect_debug in [
          (['-O0'], False),
          (['-O0', '-g'], True),
          (['-O0', '-g4'], True),
          (['-O1'], False),
          (['-O1', '-g'], True),
          (['-O2'], False),
          (['-O2', '-g'], True),
        ]:
        print(args, expect_debug)
        err = run_process([PYTHON, EMCC, path_from_root('tests', 'hello_world.cpp')] + args, stdout=PIPE, stderr=PIPE).stderr
        lines = err.splitlines()
        if self.is_wasm_backend():
          finalize = [l for l in lines if 'wasm-emscripten-finalize' in l][0]
          if expect_debug:
            self.assertIn(' -g ', finalize)
          else:
            self.assertNotIn(' -g ', finalize)
        else:
          if expect_debug:
            self.assertNotIn('strip-debug', err)
          else:
            self.assertIn('strip-debug', err)

  @unittest.skipIf(not scons_path, 'scons not found in PATH')
  @with_env_modify({'EMSCRIPTEN_ROOT': path_from_root()})
  def test_scons(self):
    # this test copies the site_scons directory alongside the test
    shutil.copytree(path_from_root('tests', 'scons'), 'test')
    shutil.copytree(path_from_root('tools', 'scons', 'site_scons'), os.path.join('test', 'site_scons'))
    with chdir('test'):
      run_process(['scons'])
      output = run_js('scons_integration.js', assert_returncode=5)
    self.assertContained('If you see this - the world is all right!', output)

  @unittest.skipIf(not scons_path, 'scons not found in PATH')
  @with_env_modify({'EMSCRIPTEN_TOOLPATH': path_from_root('tools', 'scons', 'site_scons'),
                    'EMSCRIPTEN_ROOT': path_from_root()})
  def test_emscons(self):
    # uses the emscons wrapper which requires EMSCRIPTEN_TOOLPATH to find
    # site_scons
    shutil.copytree(path_from_root('tests', 'scons'), 'test')
    with chdir('test'):
      run_process([path_from_root('emscons'), 'scons'])
      output = run_js('scons_integration.js', assert_returncode=5)
    self.assertContained('If you see this - the world is all right!', output)

  def test_embind(self):
    environ = os.environ.copy()
    environ['EMCC_CLOSURE_ARGS'] = environ.get('EMCC_CLOSURE_ARGS', '') + " --externs " + pipes.quote(path_from_root('tests', 'embind', 'underscore-externs.js'))
    test_cases = [
        ([], True), # without --bind, we fail
        (['--bind'], False),
        (['--bind', '-O1'], False),
        (['--bind', '-O2'], False),
        (['--bind', '-O2', '-s', 'ALLOW_MEMORY_GROWTH=1', path_from_root('tests', 'embind', 'isMemoryGrowthEnabled=true.cpp')], False),
    ]
    without_utf8_args = ['-s', 'EMBIND_STD_STRING_IS_UTF8=0']
    test_cases_without_utf8 = []
    for args, fail in test_cases:
        test_cases_without_utf8.append((args + without_utf8_args, fail))
    test_cases += test_cases_without_utf8
    test_cases.extend([(args[:] + ['-s', 'DYNAMIC_EXECUTION=0'], status) for args, status in test_cases])
    test_cases.append((['--bind', '-O2', '--closure', '1'], False)) # closure compiler doesn't work with DYNAMIC_EXECUTION=0
    test_cases = [(args + ['-s', 'IN_TEST_HARNESS=1'], status) for args, status in test_cases]

    for args, fail in test_cases:
      print(args, fail)
      self.clear()
      try_delete('a.out.js')

      testFiles = [
        path_from_root('tests', 'embind', 'underscore-1.4.2.js'),
        path_from_root('tests', 'embind', 'imvu_test_adapter.js'),
        path_from_root('tests', 'embind', 'embind.test.js'),
      ]

      proc = run_process(
        [PYTHON, EMCC, path_from_root('tests', 'embind', 'embind_test.cpp'),
         '--pre-js', path_from_root('tests', 'embind', 'test.pre.js'),
         '--post-js', path_from_root('tests', 'embind', 'test.post.js'),
         '-s', 'BINARYEN_ASYNC_COMPILATION=0'] + args,
        stderr=PIPE if fail else None,
        check=not fail,
        env=environ)

      if fail:
        self.assertNotEqual(proc.returncode, 0)
      else:
        if 'DYNAMIC_EXECUTION=0' in args:
          with open('a.out.js') as js_binary_file:
            js_binary_str = js_binary_file.read()
            self.assertNotIn('new Function(', js_binary_str, 'Found "new Function(" with DYNAMIC_EXECUTION=0')
            self.assertNotIn('eval(', js_binary_str, 'Found "eval(" with DYNAMIC_EXECUTION=0')

        with open('a.out.js', 'ab') as f:
          for tf in testFiles:
            f.write(open(tf, 'rb').read())

        output = run_js('a.out.js', stdout=PIPE, stderr=PIPE, full_output=True, assert_returncode=0, engine=NODE_JS)
        assert "FAIL" not in output, output

  @no_wasm_backend('cannot nativize a wasm object file (...yet?)')
  @no_windows('test_llvm_nativizer does not work on Windows')
  def test_llvm_nativizer(self):
    if MACOS:
      self.skipTest('test_llvm_nativizer does not work on macOS')
    if Building.which('as') is None:
      self.skipTest('no gnu as, cannot run nativizer')

    # avoid impure_ptr problems etc.
    create_test_file('somefile.binary', 'waka waka############################')
    create_test_file('test.file', 'ay file..............,,,,,,,,,,,,,,')
    create_test_file('stdin', 'inter-active')
    run_process([PYTHON, EMCC, path_from_root('tests', 'files.cpp'), '-c'])
    run_process([PYTHON, path_from_root('tools', 'nativize_llvm.py'), 'files.o'])
    proc = run_process([os.path.abspath('files.o.run')], stdin=open('stdin'), stdout=PIPE, stderr=PIPE)
    self.assertContained('''\
size: 37
data: 119,97,107,97,32,119,97,107,97,35,35,35,35,35,35,35,35,35,35,35,35,35,35,35,35,35,35,35,35,35,35,35,35,35,35,35,35
loop: 119 97 107 97 32 119 97 107 97 35 35 35 35 35 35 35 35 35 35 35 35 35 35 35 35 35 35 35 35 35 35 35 35 35 35 35 35 ''' + '''
input:inter-active
texto
$
5 : 10,30,20,11,88
other=ay file...
seeked= file.
''', proc.stdout)
    self.assertContained('texte\n', proc.stderr)

  def test_emconfig(self):
    output = run_process([PYTHON, EMCONFIG, 'LLVM_ROOT'], stdout=PIPE, stderr=PIPE).stdout.strip()
    self.assertEqual(output, LLVM_ROOT)
    invalid = 'Usage: em-config VAR_NAME'
    # Don't accept variables that do not exist
    output = run_process([PYTHON, EMCONFIG, 'VAR_WHICH_DOES_NOT_EXIST'], stdout=PIPE, stderr=PIPE, check=False).stdout.strip()
    self.assertEqual(output, invalid)
    # Don't accept no arguments
    output = run_process([PYTHON, EMCONFIG], stdout=PIPE, stderr=PIPE, check=False).stdout.strip()
    self.assertEqual(output, invalid)
    # Don't accept more than one variable
    output = run_process([PYTHON, EMCONFIG, 'LLVM_ROOT', 'EMCC'], stdout=PIPE, stderr=PIPE, check=False).stdout.strip()
    self.assertEqual(output, invalid)
    # Don't accept arbitrary python code
    output = run_process([PYTHON, EMCONFIG, 'sys.argv[1]'], stdout=PIPE, stderr=PIPE, check=False).stdout.strip()
    self.assertEqual(output, invalid)

  def test_link_s(self):
    # -s OPT=VALUE can conflict with -s as a linker option. We warn and ignore
    create_test_file('main.cpp', r'''
      extern "C" {
        void something();
      }

      int main() {
        something();
        return 0;
      }
    ''')
    create_test_file('supp.cpp', r'''
      #include <stdio.h>

      extern "C" {
        void something() {
          printf("yello\n");
        }
      }
    ''')
    run_process([PYTHON, EMCC, 'main.cpp', '-o', 'main.o'])
    run_process([PYTHON, EMCC, 'supp.cpp', '-o', 'supp.o'])

    run_process([PYTHON, EMCC, 'main.o', '-s', 'supp.o', '-s', 'SAFE_HEAP=1'])
    self.assertContained('yello', run_js('a.out.js'))
    # Check that valid -s option had an effect'
    self.assertContained('SAFE_HEAP', open('a.out.js').read())

  def test_conftest_s_flag_passing(self):
    create_test_file('conftest.c', r'''
      int main() {
        return 0;
      }
    ''')
    with env_modify({'EMMAKEN_JUST_CONFIGURE': '1'}):
      cmd = [PYTHON, EMCC, '-s', 'ASSERTIONS=1', 'conftest.c', '-o', 'conftest']
    output = run_process(cmd, stderr=PIPE)
    self.assertNotContained('emcc: warning: treating -s as linker option', output.stderr)
    self.assertExists('conftest')

  def test_file_packager(self):
    os.mkdir('subdir')
    create_test_file('data1.txt', 'data1')

    os.chdir('subdir')
    create_test_file('data2.txt', 'data2')

    # relative path to below the current dir is invalid
    proc = run_process([PYTHON, FILE_PACKAGER, 'test.data', '--preload', '../data1.txt'], stderr=PIPE, stdout=PIPE, check=False)
    self.assertNotEqual(proc.returncode, 0)
    self.assertEqual(len(proc.stdout), 0)
    self.assertContained('below the current directory', proc.stderr)

    # relative path that ends up under us is cool
    proc = run_process([PYTHON, FILE_PACKAGER, 'test.data', '--preload', '../subdir/data2.txt'], stderr=PIPE, stdout=PIPE)
    self.assertGreater(len(proc.stdout), 0)
    self.assertNotContained('below the current directory', proc.stderr)

    # direct path leads to the same code being generated - relative path does not make us do anything different
    proc2 = run_process([PYTHON, FILE_PACKAGER, 'test.data', '--preload', 'data2.txt'], stderr=PIPE, stdout=PIPE)
    self.assertGreater(len(proc2.stdout), 0)
    self.assertNotContained('below the current directory', proc2.stderr)

    def clean(txt):
      return [line for line in txt.split('\n') if 'PACKAGE_UUID' not in line and 'loadPackage({' not in line]

    assert clean(proc.stdout) == clean(proc2.stdout)

    # verify '--separate-metadata' option produces separate metadata file
    os.chdir('..')

    run_process([PYTHON, FILE_PACKAGER, 'test.data', '--preload', 'data1.txt', '--preload', 'subdir/data2.txt', '--js-output=immutable.js', '--separate-metadata'])
    assert os.path.isfile('immutable.js.metadata')
    # verify js output file is immutable when metadata is separated
    shutil.copy2('immutable.js', 'immutable.js.copy') # copy with timestamp preserved
    run_process([PYTHON, FILE_PACKAGER, 'test.data', '--preload', 'data1.txt', '--preload', 'subdir/data2.txt', '--js-output=immutable.js', '--separate-metadata'])
    assert filecmp.cmp('immutable.js.copy', 'immutable.js')
    # assert both file content and timestamp are the same as reference copy
    self.assertEqual(str(os.path.getmtime('immutable.js.copy')), str(os.path.getmtime('immutable.js')))
    # verify the content of metadata file is correct
    with open('immutable.js.metadata') as f:
      metadata = json.load(f)
    self.assertEqual(len(metadata['files']), 2)
    assert metadata['files'][0]['start'] == 0 and metadata['files'][0]['end'] == len('data1') and metadata['files'][0]['filename'] == '/data1.txt'
    assert metadata['files'][1]['start'] == len('data1') and metadata['files'][1]['end'] == len('data1') + len('data2') and metadata['files'][1]['filename'] == '/subdir/data2.txt'
    assert metadata['remote_package_size'] == len('data1') + len('data2')

    # can only assert the uuid format is correct, the uuid's value is expected to differ in between invocation
    uuid.UUID(metadata['package_uuid'], version=4)

  def test_file_packager_unicode(self):
    unicode_name = 'unicode…☃'
    if not os.path.exists(unicode_name):
      try:
        os.mkdir(unicode_name)
      except:
        print("we failed to even create a unicode dir, so on this OS, we can't test this")
        return
    full = os.path.join(unicode_name, 'data.txt')
    create_test_file(full, 'data')
    proc = run_process([PYTHON, FILE_PACKAGER, 'test.data', '--preload', full], stdout=PIPE, stderr=PIPE)
    assert len(proc.stdout), proc.stderr
    assert unicode_name in proc.stdout, proc.stdout
    print(len(proc.stderr))

  def test_file_packager_mention_FORCE_FILESYSTEM(self):
    MESSAGE = 'Remember to build the main file with  -s FORCE_FILESYSTEM=1  so that it includes support for loading this file package'
    create_test_file('data.txt', 'data1')
    # mention when running standalone
    err = run_process([PYTHON, FILE_PACKAGER, 'test.data', '--preload', 'data.txt'], stdout=PIPE, stderr=PIPE).stderr
    self.assertContained(MESSAGE, err)
    # do not mention from emcc
    err = run_process([PYTHON, EMCC, path_from_root('tests', 'hello_world.c'), '--preload-file', 'data.txt'], stdout=PIPE, stderr=PIPE).stderr
    assert len(err) == 0, err

  def test_headless(self):
    shutil.copyfile(path_from_root('tests', 'screenshot.png'), 'example.png')
    run_process([PYTHON, EMCC, path_from_root('tests', 'sdl_headless.c'), '-s', 'HEADLESS=1'])
    output = run_js('a.out.js', stderr=PIPE)
    assert '''Init: 0
Font: 0x1
Sum: 0
you should see two lines of text in different colors and a blue rectangle
SDL_Quit called (and ignored)
done.
''' in output, output

  def test_preprocess(self):
    self.clear()

    out = run_process([PYTHON, EMCC, path_from_root('tests', 'hello_world.c'), '-E'], stdout=PIPE).stdout
    assert not os.path.exists('a.out.js')
    # Test explicitly that the output contains a line typically written by the preprocessor.
    # Clang outputs on Windows lines like "#line 1", on Unix '# 1 '.
    # TODO: This is one more of those platform-specific discrepancies, investigate more if this ever becomes an issue,
    # ideally we would have emcc output identical data on all platforms.
    assert '''#line 1 ''' in out or '''# 1 ''' in out
    assert '''hello_world.c"''' in out
    assert '''printf("hello, world!''' in out

  def test_demangle(self):
    create_test_file('src.cpp', '''
      #include <stdio.h>
      #include <emscripten.h>
      void two(char c) {
        EM_ASM(out(stackTrace()));
      }
      void one(int x) {
        two(x % 17);
      }
      int main() {
        EM_ASM(out(demangle('__Znwm'))); // check for no aborts
        EM_ASM(out(demangle('_main')));
        EM_ASM(out(demangle('__Z2f2v')));
        EM_ASM(out(demangle('__Z12abcdabcdabcdi')));
        EM_ASM(out(demangle('__ZL12abcdabcdabcdi')));
        EM_ASM(out(demangle('__Z4testcsifdPvPiPc')));
        EM_ASM(out(demangle('__ZN4test5moarrEcslfdPvPiPc')));
        EM_ASM(out(demangle('__ZN4Waka1f12a234123412345pointEv')));
        EM_ASM(out(demangle('__Z3FooIiEvv')));
        EM_ASM(out(demangle('__Z3FooIidEvi')));
        EM_ASM(out(demangle('__ZN3Foo3BarILi5EEEvv')));
        EM_ASM(out(demangle('__ZNK10__cxxabiv120__si_class_type_info16search_below_dstEPNS_19__dynamic_cast_infoEPKvib')));
        EM_ASM(out(demangle('__Z9parsewordRPKciRi')));
        EM_ASM(out(demangle('__Z5multiwahtjmxyz')));
        EM_ASM(out(demangle('__Z1aA32_iPA5_c')));
        EM_ASM(out(demangle('__ZN21FWakaGLXFleeflsMarfooC2EjjjPKvbjj')));
        EM_ASM(out(demangle('__ZN5wakaw2Cm10RasterBaseINS_6watwat9PolocatorEE8merbine1INS4_2OREEEvPKjj'))); // we get this wrong, but at least emit a '?'
        one(17);
        return 0;
      }
    ''')

    # full demangle support

    run_process([PYTHON, EMCC, 'src.cpp', '-s', 'DEMANGLE_SUPPORT=1'])
    output = run_js('a.out.js')
    self.assertContained('''operator new(unsigned long)
_main
f2()
abcdabcdabcd(int)
abcdabcdabcd(int)
test(char, short, int, float, double, void*, int*, char*)
test::moarr(char, short, long, float, double, void*, int*, char*)
Waka::f::a23412341234::point()
void Foo<int>()
void Foo<int, double>(int)
void Foo::Bar<5>()
__cxxabiv1::__si_class_type_info::search_below_dst(__cxxabiv1::__dynamic_cast_info*, void const*, int, bool) const
parseword(char const*&, int, int&)
multi(wchar_t, signed char, unsigned char, unsigned short, unsigned int, unsigned long, long long, unsigned long long, ...)
a(int [32], char (*) [5])
FWakaGLXFleeflsMarfoo::FWakaGLXFleeflsMarfoo(unsigned int, unsigned int, unsigned int, void const*, bool, unsigned int, unsigned int)
void wakaw::Cm::RasterBase<wakaw::watwat::Polocator>::merbine1<wakaw::Cm::RasterBase<wakaw::watwat::Polocator>::OR>(unsigned int const*, unsigned int)
''', output)
    # test for multiple functions in one stack trace
    run_process([PYTHON, EMCC, 'src.cpp', '-s', 'DEMANGLE_SUPPORT=1', '-g'])
    output = run_js('a.out.js')
    self.assertIn('one(int)', output)
    self.assertIn('two(char)', output)

  def test_demangle_cpp(self):
    create_test_file('src.cpp', '''
      #include <stdio.h>
      #include <emscripten.h>
      #include <cxxabi.h>
      #include <assert.h>

      int main() {
        char out[256];
        int status = 1;
        size_t length = 255;
        abi::__cxa_demangle("_ZN4Waka1f12a234123412345pointEv", out, &length, &status);
        assert(status == 0);
        printf("%s\\n", out);
        return 0;
      }
    ''')

    run_process([PYTHON, EMCC, 'src.cpp'])
    output = run_js('a.out.js')
    self.assertContained('Waka::f::a23412341234::point()', output)

  def test_module_exports_with_closure(self):
    # This test checks that module.export is retained when JavaScript is minified by compiling with --closure 1
    # This is important as if module.export is not present the Module object will not be visible to node.js
    # Run with ./runner.py other.test_module_exports_with_closure

    # First make sure test.js isn't present.
    self.clear()

    # compile with -O2 --closure 0
    run_process([PYTHON, EMCC, path_from_root('tests', 'Module-exports', 'test.c'), '-o', 'test.js', '-O2', '--closure', '0', '--pre-js', path_from_root('tests', 'Module-exports', 'setup.js'), '-s', 'EXPORTED_FUNCTIONS=["_bufferTest"]', '-s', 'EXTRA_EXPORTED_RUNTIME_METHODS=["ccall", "cwrap"]', '-s', 'BINARYEN_ASYNC_COMPILATION=0'], stdout=PIPE, stderr=PIPE)

    # Check that compilation was successful
    self.assertExists('test.js')
    test_js_closure_0 = open('test.js').read()

    # Check that test.js compiled with --closure 0 contains "module['exports'] = Module;"
    assert ("module['exports'] = Module;" in test_js_closure_0) or ('module["exports"]=Module' in test_js_closure_0) or ('module["exports"] = Module;' in test_js_closure_0)

    # Check that main.js (which requires test.js) completes successfully when run in node.js
    # in order to check that the exports are indeed functioning correctly.
    shutil.copyfile(path_from_root('tests', 'Module-exports', 'main.js'), 'main.js')
    if NODE_JS in JS_ENGINES:
      self.assertContained('bufferTest finished', run_js('main.js', engine=NODE_JS))

    # Delete test.js again and check it's gone.
    try_delete(path_from_root('tests', 'Module-exports', 'test.js'))
    assert not os.path.exists(path_from_root('tests', 'Module-exports', 'test.js'))

    # compile with -O2 --closure 1
    run_process([PYTHON, EMCC, path_from_root('tests', 'Module-exports', 'test.c'), '-o', path_from_root('tests', 'Module-exports', 'test.js'), '-O2', '--closure', '1', '--pre-js', path_from_root('tests', 'Module-exports', 'setup.js'), '-s', 'EXPORTED_FUNCTIONS=["_bufferTest"]', '-s', 'BINARYEN_ASYNC_COMPILATION=0'], stdout=PIPE, stderr=PIPE)

    # Check that compilation was successful
    self.assertExists(path_from_root('tests', 'Module-exports', 'test.js'))
    test_js_closure_1 = open(path_from_root('tests', 'Module-exports', 'test.js')).read()

    # Check that test.js compiled with --closure 1 contains "module.exports", we want to verify that
    # "module['exports']" got minified to "module.exports" when compiling with --closure 1
    assert "module.exports" in test_js_closure_1

    # Check that main.js (which requires test.js) completes successfully when run in node.js
    # in order to check that the exports are indeed functioning correctly.
    if NODE_JS in JS_ENGINES:
      self.assertContained('bufferTest finished', run_js('main.js', engine=NODE_JS))

    # Tidy up files that might have been created by this test.
    try_delete(path_from_root('tests', 'Module-exports', 'test.js'))
    try_delete(path_from_root('tests', 'Module-exports', 'test.js.map'))
    try_delete(path_from_root('tests', 'Module-exports', 'test.js.mem'))

  def test_node_catch_exit(self):
    # Test that in node.js exceptions are not caught if NODEJS_EXIT_CATCH=0
    if NODE_JS not in JS_ENGINES:
      return

    create_test_file('count.c', '''
      #include <string.h>
      int count(const char *str) {
          return (int)strlen(str);
      }
    ''')

    create_test_file('index.js', '''
      const count = require('./count.js');

      console.log(xxx); //< here is the ReferenceError
    ''')

    reference_error_text = 'console.log(xxx); //< here is the ReferenceError'

    run_process([PYTHON, EMCC, 'count.c', '-o', 'count.js'])

    # Check that the ReferenceError is caught and rethrown and thus the original error line is masked
    self.assertNotContained(reference_error_text,
                            run_js('index.js', engine=NODE_JS, stderr=STDOUT, assert_returncode=None))

    run_process([PYTHON, EMCC, 'count.c', '-o', 'count.js', '-s', 'NODEJS_CATCH_EXIT=0'])

    # Check that the ReferenceError is not caught, so we see the error properly
    self.assertContained(reference_error_text,
                         run_js('index.js', engine=NODE_JS, stderr=STDOUT, assert_returncode=None))

  def test_extra_exported_methods(self):
    # Test with node.js that the EXTRA_EXPORTED_RUNTIME_METHODS setting is considered by libraries
    if NODE_JS not in JS_ENGINES:
      self.skipTest("node engine required for this test")

    create_test_file('count.c', '''
      #include <string.h>
      int count(const char *str) {
          return (int)strlen(str);
      }
    ''')

    create_test_file('index.js', '''
      const count = require('./count.js');

      console.log(count.FS_writeFile);
    ''')

    reference_error_text = 'undefined'

    run_process([PYTHON, EMCC, 'count.c', '-s', 'FORCE_FILESYSTEM=1', '-s',
                 'EXTRA_EXPORTED_RUNTIME_METHODS=["FS_writeFile"]', '-o', 'count.js'])

    # Check that the Module.FS_writeFile exists
    self.assertNotContained(reference_error_text,
                            run_js('index.js', engine=NODE_JS, stderr=STDOUT, assert_returncode=None))

    run_process([PYTHON, EMCC, 'count.c', '-s', 'FORCE_FILESYSTEM=1', '-o', 'count.js'])

    # Check that the Module.FS_writeFile is not exported
    self.assertContained(reference_error_text,
                         run_js('index.js', engine=NODE_JS, stderr=STDOUT, assert_returncode=None))

  def test_fs_stream_proto(self):
    open('src.cpp', 'wb').write(br'''
#include <stdio.h>
#include <fcntl.h>
#include <unistd.h>
#include <sys/stat.h>
#include <errno.h>
#include <string.h>

int main()
{
    long file_size = 0;
    int h = open("src.cpp", O_RDONLY, 0666);
    if (0 != h)
    {
        FILE* file = fdopen(h, "rb");
        if (0 != file)
        {
            fseek(file, 0, SEEK_END);
            file_size = ftell(file);
            fseek(file, 0, SEEK_SET);
        }
        else
        {
            printf("fdopen() failed: %s\n", strerror(errno));
            return 10;
        }
        close(h);
        printf("File size: %ld\n", file_size);
    }
    else
    {
        printf("open() failed: %s\n", strerror(errno));
        return 10;
    }
    return 0;
}
    ''')
    run_process([PYTHON, EMCC, 'src.cpp', '--embed-file', 'src.cpp'])
    for engine in JS_ENGINES:
      out = run_js('a.out.js', engine=engine, stderr=PIPE, full_output=True)
      self.assertContained('File size: 724', out)

  @no_wasm_backend('uses MAIN_MODULE')
  def test_proxyfs(self):
    # This test supposes that 3 different programs share the same directory and files.
    # The same JS object is not used for each of them
    # But 'require' function caches JS objects.
    # If we just load same js-file multiple times like following code,
    # these programs (m0,m1,m2) share the same JS object.
    #
    #   var m0 = require('./proxyfs_test.js');
    #   var m1 = require('./proxyfs_test.js');
    #   var m2 = require('./proxyfs_test.js');
    #
    # To separate js-objects for each of them, following 'require' use different js-files.
    #
    #   var m0 = require('./proxyfs_test.js');
    #   var m1 = require('./proxyfs_test1.js');
    #   var m2 = require('./proxyfs_test2.js');
    #
    create_test_file('proxyfs_test_main.js', r'''
var m0 = require('./proxyfs_test.js');
var m1 = require('./proxyfs_test1.js');
var m2 = require('./proxyfs_test2.js');

var section;
function print(str){
  process.stdout.write(section+":"+str+":");
}

m0.FS.mkdir('/working');
m0.FS.mount(m0.PROXYFS,{root:'/',fs:m1.FS},'/working');
m0.FS.mkdir('/working2');
m0.FS.mount(m0.PROXYFS,{root:'/',fs:m2.FS},'/working2');

section = "child m1 reads and writes local file.";
print("m1 read embed");
m1.ccall('myreade','number',[],[]);
print("m1 write");console.log("");
m1.ccall('mywrite0','number',['number'],[1]);
print("m1 read");
m1.ccall('myread0','number',[],[]);


section = "child m2 reads and writes local file.";
print("m2 read embed");
m2.ccall('myreade','number',[],[]);
print("m2 write");console.log("");
m2.ccall('mywrite0','number',['number'],[2]);
print("m2 read");
m2.ccall('myread0','number',[],[]);

section = "child m1 reads local file.";
print("m1 read");
m1.ccall('myread0','number',[],[]);

section = "parent m0 reads and writes local and children's file.";
print("m0 read embed");
m0.ccall('myreade','number',[],[]);
print("m0 read m1");
m0.ccall('myread1','number',[],[]);
print("m0 read m2");
m0.ccall('myread2','number',[],[]);

section = "m0,m1 and m2 verify local files.";
print("m0 write");console.log("");
m0.ccall('mywrite0','number',['number'],[0]);
print("m0 read");
m0.ccall('myread0','number',[],[]);
print("m1 read");
m1.ccall('myread0','number',[],[]);
print("m2 read");
m2.ccall('myread0','number',[],[]);

print("m0 read embed");
m0.ccall('myreade','number',[],[]);
print("m1 read embed");
m1.ccall('myreade','number',[],[]);
print("m2 read embed");
m2.ccall('myreade','number',[],[]);

section = "parent m0 writes and reads children's files.";
print("m0 write m1");console.log("");
m0.ccall('mywrite1','number',[],[]);
print("m0 read m1");
m0.ccall('myread1','number',[],[]);
print("m0 write m2");console.log("");
m0.ccall('mywrite2','number',[],[]);
print("m0 read m2");
m0.ccall('myread2','number',[],[]);
print("m1 read");
m1.ccall('myread0','number',[],[]);
print("m2 read");
m2.ccall('myread0','number',[],[]);
print("m0 read m0");
m0.ccall('myread0','number',[],[]);
''')

    create_test_file('proxyfs_pre.js', r'''
if (typeof Module === 'undefined') Module = {};
Module["noInitialRun"]=true;
Module["noExitRuntime"]=true;
''')

    create_test_file('proxyfs_embed.txt', r'''test
''')

    create_test_file('proxyfs_test.c', r'''
#include <stdio.h>

int
mywrite1(){
  FILE* out = fopen("/working/hoge.txt","w");
  fprintf(out,"test1\n");
  fclose(out);
  return 0;
}

int
myread1(){
  FILE* in = fopen("/working/hoge.txt","r");
  char buf[1024];
  int len;
  if(in==NULL)
    printf("open failed\n");

  while(! feof(in)){
    if(fgets(buf,sizeof(buf),in)==buf){
      printf("%s",buf);
    }
  }
  fclose(in);
  return 0;
}
int
mywrite2(){
  FILE* out = fopen("/working2/hoge.txt","w");
  fprintf(out,"test2\n");
  fclose(out);
  return 0;
}

int
myread2(){
  {
    FILE* in = fopen("/working2/hoge.txt","r");
    char buf[1024];
    int len;
    if(in==NULL)
      printf("open failed\n");

    while(! feof(in)){
      if(fgets(buf,sizeof(buf),in)==buf){
        printf("%s",buf);
      }
    }
    fclose(in);
  }
  return 0;
}

int
mywrite0(int i){
  FILE* out = fopen("hoge.txt","w");
  fprintf(out,"test0_%d\n",i);
  fclose(out);
  return 0;
}

int
myread0(){
  {
    FILE* in = fopen("hoge.txt","r");
    char buf[1024];
    int len;
    if(in==NULL)
      printf("open failed\n");

    while(! feof(in)){
      if(fgets(buf,sizeof(buf),in)==buf){
        printf("%s",buf);
      }
    }
    fclose(in);
  }
  return 0;
}

int
myreade(){
  {
    FILE* in = fopen("proxyfs_embed.txt","r");
    char buf[1024];
    int len;
    if(in==NULL)
      printf("open failed\n");

    while(! feof(in)){
      if(fgets(buf,sizeof(buf),in)==buf){
        printf("%s",buf);
      }
    }
    fclose(in);
  }
  return 0;
}
''')

    run_process([PYTHON, EMCC,
                 '-o', 'proxyfs_test.js', 'proxyfs_test.c',
                 '--embed-file', 'proxyfs_embed.txt', '--pre-js', 'proxyfs_pre.js',
                 '-s', 'EXTRA_EXPORTED_RUNTIME_METHODS=["ccall", "cwrap"]',
                 '-s', 'BINARYEN_ASYNC_COMPILATION=0',
                 '-s', 'MAIN_MODULE=1',
                 '-s', 'EXPORT_ALL=1'])
    # Following shutil.copyfile just prevent 'require' of node.js from caching js-object.
    # See https://nodejs.org/api/modules.html
    shutil.copyfile('proxyfs_test.js', 'proxyfs_test1.js')
    shutil.copyfile('proxyfs_test.js', 'proxyfs_test2.js')
    out = run_js('proxyfs_test_main.js')
    section = "child m1 reads and writes local file."
    self.assertContained(section + ":m1 read embed:test", out)
    self.assertContained(section + ":m1 write:", out)
    self.assertContained(section + ":m1 read:test0_1", out)
    section = "child m2 reads and writes local file."
    self.assertContained(section + ":m2 read embed:test", out)
    self.assertContained(section + ":m2 write:", out)
    self.assertContained(section + ":m2 read:test0_2", out)
    section = "child m1 reads local file."
    self.assertContained(section + ":m1 read:test0_1", out)
    section = "parent m0 reads and writes local and children's file."
    self.assertContained(section + ":m0 read embed:test", out)
    self.assertContained(section + ":m0 read m1:test0_1", out)
    self.assertContained(section + ":m0 read m2:test0_2", out)
    section = "m0,m1 and m2 verify local files."
    self.assertContained(section + ":m0 write:", out)
    self.assertContained(section + ":m0 read:test0_0", out)
    self.assertContained(section + ":m1 read:test0_1", out)
    self.assertContained(section + ":m2 read:test0_2", out)
    self.assertContained(section + ":m0 read embed:test", out)
    self.assertContained(section + ":m1 read embed:test", out)
    self.assertContained(section + ":m2 read embed:test", out)
    section = "parent m0 writes and reads children's files."
    self.assertContained(section + ":m0 write m1:", out)
    self.assertContained(section + ":m0 read m1:test1", out)
    self.assertContained(section + ":m0 write m2:", out)
    self.assertContained(section + ":m0 read m2:test2", out)
    self.assertContained(section + ":m1 read:test1", out)
    self.assertContained(section + ":m2 read:test2", out)
    self.assertContained(section + ":m0 read m0:test0_0", out)

  def check_simd(self, expected_simds, expected_out):
    if SPIDERMONKEY_ENGINE in JS_ENGINES:
      out = run_js('a.out.js', engine=SPIDERMONKEY_ENGINE, stderr=PIPE, full_output=True)
      self.validate_asmjs(out)
    else:
      out = run_js('a.out.js')
    self.assertContained(expected_out, out)

    src = open('a.out.js').read()
    asm = src[src.find('// EMSCRIPTEN_START_FUNCS'):src.find('// EMSCRIPTEN_END_FUNCS')]
    simds = asm.count('SIMD_')
    assert simds >= expected_simds, 'expecting to see at least %d SIMD* uses, but seeing %d' % (expected_simds, simds)

  @unittest.skip("autovectorization of this stopped in LLVM 6.0")
  def test_autovectorize_linpack(self):
    # TODO: investigate when SIMD arrives in wasm
    run_process([PYTHON, EMCC, path_from_root('tests', 'linpack.c'), '-O2', '-s', 'SIMD=1', '-DSP', '-s', 'PRECISE_F32=1', '--profiling', '-s', 'WASM=0'])
    self.check_simd(30, 'Unrolled Single  Precision')

  def test_dependency_file(self):
    # Issue 1732: -MMD (and friends) create dependency files that need to be
    # copied from the temporary directory.

    create_test_file('test.cpp', r'''
      #include "test.hpp"

      void my_function()
      {
      }
    ''')
    create_test_file('test.hpp', r'''
      void my_function();
    ''')

    run_process([PYTHON, EMCC, '-MMD', '-c', 'test.cpp', '-o', 'test.o'])

    self.assertExists('test.d')
    deps = open('test.d').read()
    # Look for ': ' instead of just ':' to not confuse C:\path\ notation with make "target: deps" rule. Not perfect, but good enough for this test.
    head, tail = deps.split(': ', 2)
    assert 'test.o' in head, 'Invalid dependency target'
    assert 'test.cpp' in tail and 'test.hpp' in tail, 'Invalid dependencies generated'

  def test_dependency_file_2(self):
    self.clear()
    shutil.copyfile(path_from_root('tests', 'hello_world.c'), 'a.c')
    run_process([PYTHON, EMCC, 'a.c', '-MMD', '-MF', 'test.d', '-c'])
    self.assertContained(open('test.d').read(), 'a.o: a.c\n')

    self.clear()
    shutil.copyfile(path_from_root('tests', 'hello_world.c'), 'a.c')
    run_process([PYTHON, EMCC, 'a.c', '-MMD', '-MF', 'test.d', '-c', '-o', 'test.o'])
    self.assertContained(open('test.d').read(), 'test.o: a.c\n')

    self.clear()
    shutil.copyfile(path_from_root('tests', 'hello_world.c'), 'a.c')
    os.mkdir('obj')
    run_process([PYTHON, EMCC, 'a.c', '-MMD', '-MF', 'test.d', '-c', '-o', 'obj/test.o'])
    self.assertContained(open('test.d').read(), 'obj/test.o: a.c\n')

  def test_js_lib_quoted_key(self):
    create_test_file('lib.js', r'''
mergeInto(LibraryManager.library, {
   __internal_data:{
    '<' : 0,
    'white space' : 1
  },
  printf__deps: ['__internal_data', 'fprintf']
});
''')

    run_process([PYTHON, EMCC, path_from_root('tests', 'hello_world.cpp'), '--js-library', 'lib.js'])
    self.assertContained('hello, world!', run_js('a.out.js'))

  def test_js_lib_exported(self):
    create_test_file('lib.js', r'''
mergeInto(LibraryManager.library, {
 jslibfunc: function(x) { return 2 * x }
});
''')
    create_test_file('src.cpp', r'''
#include <emscripten.h>
#include <stdio.h>
extern "C" int jslibfunc(int x);
int main() {
  printf("c calling: %d\n", jslibfunc(6));
  EM_ASM({
    out('js calling: ' + Module['_jslibfunc'](5) + '.');
  });
}
''')
    run_process([PYTHON, EMCC, 'src.cpp', '--js-library', 'lib.js', '-s', 'EXPORTED_FUNCTIONS=["_main", "_jslibfunc"]'])
    self.assertContained('c calling: 12\njs calling: 10.', run_js('a.out.js'))

  def test_js_lib_primitive_dep(self):
    # Verify that primitive dependencies aren't generated in the output JS.

    create_test_file('lib.js', r'''
mergeInto(LibraryManager.library, {
  foo__deps: ['Int8Array', 'NonPrimitive'],
  foo: function() {},
});
''')
    create_test_file('main.c', r'''
void foo(void);

int main(int argc, char** argv) {
  foo();
  return 0;
}
''')
    run_process([PYTHON, EMCC, '-O0', 'main.c', '--js-library', 'lib.js', '-s', 'WARN_ON_UNDEFINED_SYMBOLS=0'])
    generated = open('a.out.js').read()
    self.assertContained('missing function: NonPrimitive', generated)
    self.assertNotContained('missing function: Int8Array', generated)

  def test_js_lib_using_asm_lib(self):
    create_test_file('lib.js', r'''
mergeInto(LibraryManager.library, {
  jslibfunc__deps: ['asmlibfunc'],
  jslibfunc: function(x) {
    return 2 * _asmlibfunc(x);
  },

  asmlibfunc__asm: true,
  asmlibfunc__sig: 'ii',
  asmlibfunc: function(x) {
    x = x | 0;
    return x + 1 | 0;
  }
});
''')
    create_test_file('src.cpp', r'''
#include <stdio.h>
extern "C" int jslibfunc(int x);
int main() {
  printf("c calling: %d\n", jslibfunc(6));
}
''')
    run_process([PYTHON, EMCC, 'src.cpp', '--js-library', 'lib.js'])
    self.assertContained('c calling: 14\n', run_js('a.out.js'))

  def test_EMCC_BUILD_DIR(self):
    # EMCC_BUILD_DIR env var contains the dir we were building in, when running the js compiler (e.g. when
    # running a js library). We force the cwd to be src/ for technical reasons, so this lets you find out
    # where you were.
    create_test_file('lib.js', r'''
printErr('dir was ' + process.env.EMCC_BUILD_DIR);
''')
    err = run_process([PYTHON, EMCC, path_from_root('tests', 'hello_world.cpp'), '--js-library', 'lib.js'], stderr=PIPE).stderr
    self.assertContained('dir was ' + os.path.realpath(os.path.normpath(self.get_dir())), err)

  def test_float_h(self):
    process = run_process([PYTHON, EMCC, path_from_root('tests', 'float+.c')], stdout=PIPE, stderr=PIPE)
    assert process.returncode is 0, 'float.h should agree with our system: ' + process.stdout + '\n\n\n' + process.stderr

  def test_default_obj_ext(self):
    outdir = 'out_dir' + '/'

    self.clear()
    os.mkdir(outdir)
    err = run_process([PYTHON, EMCC, '-c', path_from_root('tests', 'hello_world.c'), '-o', outdir], stderr=PIPE).stderr
    assert not err, err
    assert os.path.isfile(outdir + 'hello_world.o')

    self.clear()
    os.mkdir(outdir)
    err = run_process([PYTHON, EMCC, '-c', path_from_root('tests', 'hello_world.c'), '-o', outdir, '--default-obj-ext', 'obj'], stderr=PIPE).stderr
    assert not err, err
    assert os.path.isfile(outdir + 'hello_world.obj')

  def test_doublestart_bug(self):
    create_test_file('code.cpp', r'''
#include <stdio.h>
#include <emscripten.h>

void main_loop(void) {
    static int cnt = 0;
    if (++cnt >= 10) emscripten_cancel_main_loop();
}

int main(void) {
    printf("This should only appear once.\n");
    emscripten_set_main_loop(main_loop, 10, 0);
    return 0;
}
''')

    create_test_file('pre.js', r'''
if (!Module['preRun']) Module['preRun'] = [];
Module["preRun"].push(function () {
    addRunDependency('test_run_dependency');
    removeRunDependency('test_run_dependency');
});
''')

    run_process([PYTHON, EMCC, 'code.cpp', '--pre-js', 'pre.js'])
    output = run_js('a.out.js', engine=NODE_JS)

    assert output.count('This should only appear once.') == 1, output

  def test_module_print(self):
    create_test_file('code.cpp', r'''
#include <stdio.h>
int main(void) {
  printf("123456789\n");
  return 0;
}
''')

    create_test_file('pre.js', r'''
var Module = { print: function(x) { throw '<{(' + x + ')}>' } };
''')

    run_process([PYTHON, EMCC, 'code.cpp', '--pre-js', 'pre.js'])
    output = run_js('a.out.js', stderr=PIPE, full_output=True, engine=NODE_JS, assert_returncode=None)
    assert r'<{(123456789)}>' in output, output

  def test_precompiled_headers(self):
    for suffix in ['gch', 'pch']:
      print(suffix)
      self.clear()

      create_test_file('header.h', '#define X 5\n')
      run_process([PYTHON, EMCC, '-xc++-header', 'header.h', '-c'])
      self.assertExists('header.h.gch') # default output is gch
      if suffix != 'gch':
        run_process([PYTHON, EMCC, '-xc++-header', 'header.h', '-o', 'header.h.' + suffix])
        assert open('header.h.gch', 'rb').read() == open('header.h.' + suffix, 'rb').read()

      create_test_file('src.cpp', r'''
#include <stdio.h>
int main() {
  printf("|%d|\n", X);
  return 0;
}
''')
      run_process([PYTHON, EMCC, 'src.cpp', '-include', 'header.h'])

      output = run_js('a.out.js', stderr=PIPE, full_output=True, engine=NODE_JS)
      assert '|5|' in output, output

      # also verify that the gch is actually used
      err = run_process([PYTHON, EMCC, 'src.cpp', '-include', 'header.h', '-Xclang', '-print-stats'], stderr=PIPE).stderr
      self.assertTextDataContained('*** PCH/Modules Loaded:\nModule: header.h.' + suffix, err)
      # and sanity check it is not mentioned when not
      try_delete('header.h.' + suffix)
      err = run_process([PYTHON, EMCC, 'src.cpp', '-include', 'header.h', '-Xclang', '-print-stats'], stderr=PIPE).stderr
      assert '*** PCH/Modules Loaded:\nModule: header.h.' + suffix not in err.replace('\r\n', '\n'), err

      # with specified target via -o
      try_delete('header.h.' + suffix)
      run_process([PYTHON, EMCC, '-xc++-header', 'header.h', '-o', 'my.' + suffix])
      self.assertExists('my.' + suffix)

      # -include-pch flag
      run_process([PYTHON, EMCC, '-xc++-header', 'header.h', '-o', 'header.h.' + suffix])
      run_process([PYTHON, EMCC, 'src.cpp', '-include-pch', 'header.h.' + suffix])
      output = run_js('a.out.js')
      assert '|5|' in output, output

  @no_wasm_backend()
  def test_warn_unaligned(self):
    create_test_file('src.cpp', r'''
#include <stdio.h>
struct packey {
  char x;
  int y;
  double z;
} __attribute__((__packed__));
int main() {
  volatile packey p;
  p.x = 0;
  p.y = 1;
  p.z = 2;
  return 0;
}
''')
    output = run_process([PYTHON, EMCC, 'src.cpp', '-s', 'WASM=0', '-s', 'WARN_UNALIGNED=1'], stderr=PIPE)
    output = run_process([PYTHON, EMCC, 'src.cpp', '-s', 'WASM=0', '-s', 'WARN_UNALIGNED=1', '-g'], stderr=PIPE)
    assert 'emcc: warning: unaligned store' in output.stderr, output.stderr
    assert 'emcc: warning: unaligned store' in output.stderr, output.stderr
    assert '@line 11 "src.cpp"' in output.stderr, output.stderr

  def test_LEGACY_VM_SUPPORT(self):
    # when modern features are lacking, we can polyfill them or at least warn
    create_test_file('pre.js', 'Math.imul = undefined;')

    def test(expected, opts=[]):
      print(opts)
      result = run_process([PYTHON, EMCC, path_from_root('tests', 'hello_world.c'), '--pre-js', 'pre.js'] + opts, stderr=PIPE, check=False)
      if result.returncode == 0:
        self.assertContained(expected, run_js('a.out.js', stderr=PIPE, full_output=True, engine=NODE_JS, assert_returncode=None))
      else:
        self.assertContained(expected, result.stderr)

    # when legacy is needed, we show an error indicating so
    test('build with LEGACY_VM_SUPPORT')
    # wasm is on by default, and does not mix with legacy, so we show an error
    test('LEGACY_VM_SUPPORT is only supported for asm.js, and not wasm. Build with -s WASM=0', ['-s', 'LEGACY_VM_SUPPORT=1'])
    # legacy + disabling wasm works
    if self.is_wasm_backend():
      return
    test('hello, world!', ['-s', 'LEGACY_VM_SUPPORT=1', '-s', 'WASM=0'])

  def test_on_abort(self):
    expected_output = 'Module.onAbort was called'

    def add_on_abort_and_verify(extra=''):
      with open('a.out.js') as f:
        js = f.read()
      with open('a.out.js', 'w') as f:
        f.write("var Module = { onAbort: function() { console.log('%s') } };\n" % expected_output)
        f.write(extra + '\n')
        f.write(js)
      self.assertContained(expected_output, run_js('a.out.js', assert_returncode=None))

    # test direct abort() C call

    create_test_file('src.c', '''
        #include <stdlib.h>
        int main() {
          abort();
        }
      ''')
    run_process([PYTHON, EMCC, 'src.c', '-s', 'BINARYEN_ASYNC_COMPILATION=0'])
    add_on_abort_and_verify()

    # test direct abort() JS call

    create_test_file('src.c', '''
        #include <emscripten.h>
        int main() {
          EM_ASM({ abort() });
        }
      ''')
    run_process([PYTHON, EMCC, 'src.c', '-s', 'BINARYEN_ASYNC_COMPILATION=0'])
    add_on_abort_and_verify()

    # test throwing in an abort handler, and catching that

    create_test_file('src.c', '''
        #include <emscripten.h>
        int main() {
          EM_ASM({
            try {
              out('first');
              abort();
            } catch (e) {
              out('second');
              abort();
              throw e;
            }
          });
        }
      ''')
    run_process([PYTHON, EMCC, 'src.c', '-s', 'BINARYEN_ASYNC_COMPILATION=0'])
    with open('a.out.js') as f:
      js = f.read()
    with open('a.out.js', 'w') as f:
      f.write("var Module = { onAbort: function() { console.log('%s'); throw 're-throw'; } };\n" % expected_output)
      f.write(js)
    out = run_js('a.out.js', stderr=STDOUT, assert_returncode=None)
    print(out)
    self.assertContained(expected_output, out)
    self.assertContained('re-throw', out)
    self.assertContained('first', out)
    self.assertContained('second', out)
    self.assertEqual(out.count(expected_output), 2)

    # test an abort during startup
    run_process([PYTHON, EMCC, path_from_root('tests', 'hello_world.c')])
    os.remove('a.out.wasm') # trigger onAbort by intentionally causing startup to fail
    add_on_abort_and_verify()

  def test_no_exit_runtime(self):
    create_test_file('code.cpp', r'''
#include <stdio.h>

template<int x>
struct Waste {
  Waste() {
    printf("coming around %d\n", x);
  }
  ~Waste() {
    printf("going away %d\n", x);
  }
};

Waste<1> w1;
Waste<2> w2;
Waste<3> w3;
Waste<4> w4;
Waste<5> w5;

int main(int argc, char **argv) {
  return 0;
}
    ''')

    for wasm in [0, 1]:
      for no_exit in [1, 0]:
        for opts in [[], ['-O1'], ['-O2', '-g2'], ['-O2', '-g2', '--llvm-lto', '1']]:
          if self.is_wasm_backend() and not wasm:
            continue
          print(wasm, no_exit, opts)
          cmd = [PYTHON, EMCC] + opts + ['code.cpp', '-s', 'EXIT_RUNTIME=' + str(1 - no_exit), '-s', 'WASM=' + str(wasm)]
          if wasm:
            cmd += ['--profiling-funcs'] # for function names
          run_process(cmd)
          output = run_js('a.out.js', stderr=PIPE, full_output=True, engine=NODE_JS)
          src = open('a.out.js').read()
          if wasm:
            src += '\n' + self.get_wasm_text('a.out.wasm')
          exit = 1 - no_exit
          print('  exit:', exit, 'opts:', opts)
          self.assertContained('coming around', output)
          if exit:
            self.assertContained('going away', output)
          else:
            self.assertNotContained('going away', output)
          if not self.is_wasm_backend():
            # The wasm backend uses atexit to register destructors when
            # constructors are called  There is currently no way to exclude
            # these destructors from the wasm binary.
            assert ('atexit(' in src) == exit, 'atexit should not appear in src when EXIT_RUNTIME=0'
            assert ('_ZN5WasteILi2EED' in src) == exit, 'destructors should not appear if no exit:\n' + src

  def test_no_exit_runtime_warnings_flush(self):
    # check we warn if there is unflushed info
    create_test_file('code.c', r'''
#include <stdio.h>
int main(int argc, char **argv) {
  printf("hello\n");
  printf("world"); // no newline, not flushed
#if FLUSH
  printf("\n");
#endif
}
''')
    create_test_file('code.cpp', r'''
#include <iostream>
int main() {
  using namespace std;
  cout << "hello" << std::endl;
  cout << "world"; // no newline, not flushed
#if FLUSH
  std::cout << std::endl;
#endif
}
''')
    for src in ['code.c', 'code.cpp']:
      for no_exit in [0, 1]:
        for assertions in [0, 1]:
          for flush in [0, 1]:
            # TODO: also check FILESYSTEM=0 here. it never worked though, buffered output was not emitted at shutdown
            print(src, no_exit, assertions, flush)
            cmd = [PYTHON, EMCC, src, '-s', 'EXIT_RUNTIME=%d' % (1 - no_exit), '-s', 'ASSERTIONS=%d' % assertions]
            if flush:
              cmd += ['-DFLUSH']
            run_process(cmd)
            output = run_js('a.out.js', stderr=PIPE, full_output=True)
            exit = 1 - no_exit
            assert 'hello' in output, output
            assert ('world' in output) == (exit or flush), 'unflushed content is shown only when exiting the runtime'
            assert (no_exit and assertions and not flush) == ('stdio streams had content in them that was not flushed. you should set EXIT_RUNTIME to 1' in output), 'warning should be shown'

  def test_fs_after_main(self):
    for args in [[], ['-O1']]:
      print(args)
      run_process([PYTHON, EMCC, path_from_root('tests', 'fs_after_main.cpp')])
      self.assertContained('Test passed.', run_js('a.out.js', engine=NODE_JS))

  @no_wasm_backend('tests internal compiler command')
  @uses_canonical_tmp
  def test_os_oz(self):
    with env_modify({'EMCC_DEBUG': '1'}):
      for args, expect in [
          (['-O1'], '-O1'),
          (['-O2'], '-O3'),
          (['-Os'], '-Os'),
          (['-Oz'], '-Oz'),
          (['-O3'], '-O3'),
        ]:
        print(args, expect)
        err = run_process([PYTHON, EMCC, path_from_root('tests', 'hello_world.cpp')] + args, stdout=PIPE, stderr=PIPE).stderr
        self.assertContained(expect, err)
        self.assertContained('hello, world!', run_js('a.out.js'))

  def test_oz_size(self):
    sizes = {}
    for name, args in [
        ('0', ['-o', 'dlmalloc.o']),
        ('1', ['-o', 'dlmalloc.o', '-O1']),
        ('2', ['-o', 'dlmalloc.o', '-O2']),
        ('s', ['-o', 'dlmalloc.o', '-Os']),
        ('z', ['-o', 'dlmalloc.o', '-Oz']),
        ('3', ['-o', 'dlmalloc.o', '-O3']),
        ('0c', ['-c']),
        ('1c', ['-c', '-O1']),
        ('2c', ['-c', '-O2']),
        ('sc', ['-c', '-Os']),
        ('zc', ['-c', '-Oz']),
        ('3c', ['-c', '-O3']),
      ]:
      print(name, args)
      self.clear()
      run_process([PYTHON, EMCC, path_from_root('system', 'lib', 'dlmalloc.c')] + args, stdout=PIPE, stderr=PIPE)
      sizes[name] = os.path.getsize('dlmalloc.o')
    print(sizes)
    # -c should not affect code size
    for name in ['0', '1', '2', '3', 's', 'z']:
      assert sizes[name] == sizes[name + 'c']
    opt_min = min(sizes['1'], sizes['2'], sizes['3'], sizes['s'], sizes['z'])
    opt_max = max(sizes['1'], sizes['2'], sizes['3'], sizes['s'], sizes['z'])
    assert opt_min - opt_max <= opt_max * 0.1, 'opt builds are all fairly close'
    assert sizes['0'] > (1.20 * opt_max), 'unopt build is quite larger'

  @no_wasm_backend('relies on ctor evaluation and dtor elimination')
  def test_global_inits(self):
    create_test_file('inc.h', r'''
#include <stdio.h>

template<int x>
struct Waste {
  int state;
  Waste() : state(10) {}
  void test(int a) {
    printf("%d\n", a + state);
  }
  ~Waste() {
    printf("going away %d\n", x);
  }
};

Waste<3> *getMore();
''')

    create_test_file('main.cpp', r'''
#include "inc.h"

Waste<1> mw1;
Waste<2> mw2;

int main(int argc, char **argv) {
  printf("argc: %d\n", argc);
  mw1.state += argc;
  mw2.state += argc;
  mw1.test(5);
  mw2.test(6);
  getMore()->test(0);
  return 0;
}
''')

    create_test_file('side.cpp', r'''
#include "inc.h"

Waste<3> sw3;

Waste<3> *getMore() {
  return &sw3;
}
''')

    for opts, has_global in [
      (['-O2', '-g', '-s', 'EXIT_RUNTIME=1'], True),
      # no-exit-runtime removes the atexits, and then globalgce can work
      # it's magic to remove the global initializer entirely
      (['-O2', '-g'], False),
      (['-Os', '-g', '-s', 'EXIT_RUNTIME=1'], True),
      (['-Os', '-g'], False),
      (['-O2', '-g', '--llvm-lto', '1', '-s', 'EXIT_RUNTIME=1'], True),
      (['-O2', '-g', '--llvm-lto', '1'], False),
    ]:
      print(opts, has_global)
      run_process([PYTHON, EMCC, 'main.cpp', '-c'] + opts)
      run_process([PYTHON, EMCC, 'side.cpp', '-c'] + opts)
      run_process([PYTHON, EMCC, 'main.o', 'side.o'] + opts)
      run_js('a.out.js', stderr=PIPE, full_output=True, engine=NODE_JS)
      src = open('a.out.js').read()
      self.assertContained('argc: 1\n16\n17\n10\n', run_js('a.out.js'))
      if has_global:
        self.assertContained('globalCtors', src)
      else:
        self.assertNotContained('globalCtors', src)

  # Tests that when there are only 0 or 1 global initializers, that a grouped global initializer function will not be generated
  # (that would just consume excess code size)
  def test_no_global_inits(self):
    create_test_file('one_global_initializer.cpp', r'''
#include <emscripten.h>
#include <stdio.h>
double t = emscripten_get_now();
int main() { printf("t:%d\n", (int)(t>0)); }
''')
    run_process([PYTHON, EMCC, 'one_global_initializer.cpp'])
    # Above file has one global initializer, should not generate a redundant grouped globalCtors function
    self.assertNotContained('globalCtors', open('a.out.js').read())
    self.assertContained('t:1', run_js('a.out.js'))

    create_test_file('zero_global_initializers.cpp', r'''
#include <stdio.h>
int main() { printf("t:1\n"); }
''')
    run_process([PYTHON, EMCC, 'zero_global_initializers.cpp'])
    # Above file should have zero global initializers, should not generate any global initializer functions
    self.assertNotContained('__GLOBAL__sub_', open('a.out.js').read())
    self.assertContained('t:1', run_js('a.out.js'))

  def test_implicit_func(self):
    create_test_file('src.c', r'''
#include <stdio.h>
int main()
{
    printf("hello %d\n", strnlen("waka", 2)); // Implicit declaration, no header, for strnlen
    int (*my_strnlen)(char*, ...) = strnlen;
    printf("hello %d\n", my_strnlen("shaka", 2));
    return 0;
}
''')

    IMPLICIT_WARNING = '''warning: implicit declaration of function 'strnlen' is invalid in C99'''
    IMPLICIT_ERROR = '''error: implicit declaration of function 'strnlen' is invalid in C99'''

    for opts, expected, compile_expected in [
      ([], None, [IMPLICIT_ERROR]),
      (['-Wno-error=implicit-function-declaration'], ['hello '], [IMPLICIT_WARNING]), # turn error into warning
      (['-Wno-implicit-function-declaration'], ['hello '], []), # turn error into nothing at all (runtime output is incorrect)
    ]:
      print(opts, expected)
      try_delete('a.out.js')
      stderr = run_process([PYTHON, EMCC, 'src.c'] + opts, stderr=PIPE, check=False).stderr
      for ce in compile_expected + ['''warning: incompatible pointer types''']:
        self.assertContained(ce, stderr)
      if expected is None:
        assert not os.path.exists('a.out.js')
      else:
        output = run_js('a.out.js', stderr=PIPE, full_output=True)
        for e in expected:
          self.assertContained(e, output)

  @no_wasm_backend('uses prebuilt .ll file')
  def test_incorrect_static_call(self):
    for wasm in [0, 1]:
      for opts in [0, 1]:
        for asserts in [0, 1]:
          extra = []
          if opts != 1 - asserts:
            extra = ['-s', 'ASSERTIONS=' + str(asserts)]
          cmd = [PYTHON, EMCC, path_from_root('tests', 'sillyfuncast2_noasm.ll'), '-O' + str(opts), '-s', 'WASM=' + str(wasm)] + extra
          print(opts, asserts, wasm, cmd)
          stderr = run_process(cmd, stdout=PIPE, stderr=PIPE, check=False).stderr
          assert ('unexpected' in stderr) == asserts, stderr
          assert ("to 'doit'" in stderr) == asserts, stderr

  @no_wasm_backend('fastcomp specific')
  def test_llvm_lit(self):
    grep_path = Building.which('grep')
    if not grep_path:
      self.skipTest('This test needs the "grep" tool in PATH. If you are using emsdk on Windows, you can obtain it via installing and activating the gnu package.')
    llvm_src = get_fastcomp_src_dir()
    if not llvm_src:
      self.skipTest('llvm source tree not found')
    LLVM_LIT = os.path.join(LLVM_ROOT, 'llvm-lit.py')
    if not os.path.exists(LLVM_LIT):
      LLVM_LIT = os.path.join(LLVM_ROOT, 'llvm-lit')
      if not os.path.exists(LLVM_LIT):
        self.skipTest('llvm-lit not found; fastcomp directory is most likely prebuilt')
    cmd = [PYTHON, LLVM_LIT, '-v', os.path.join(llvm_src, 'test', 'CodeGen', 'JS')]
    print(cmd)
    run_process(cmd)

  def test_bad_triple(self):
    # compile a minimal program, with as few dependencies as possible, as
    # native building on CI may not always work well
    create_test_file('minimal.cpp', 'int main() { return 0; }')
    run_process([CLANG, 'minimal.cpp', '-c', '-emit-llvm', '-o', 'a.bc'] + shared.get_clang_native_args(), env=shared.get_clang_native_env())
    err = run_process([PYTHON, EMCC, 'a.bc'], stdout=PIPE, stderr=PIPE, check=False).stderr
    if self.is_wasm_backend():
      self.assertContained('machine type must be wasm32', err)
    else:
      assert 'warning' in err or 'WARNING' in err, err
      assert 'incorrect target triple' in err or 'different target triples' in err, err

  def test_valid_abspath(self):
    # Test whether abspath warning appears
    abs_include_path = os.path.abspath(self.get_dir())
    err = run_process([PYTHON, EMCC, '-I%s' % abs_include_path, '-Wwarn-absolute-paths', path_from_root('tests', 'hello_world.c')], stdout=PIPE, stderr=PIPE).stderr
    warning = '-I or -L of an absolute path "-I%s" encountered. If this is to a local system header/library, it may cause problems (local system files make sense for compiling natively on your system, but not necessarily to JavaScript).' % abs_include_path
    assert(warning in err)

    # Passing an absolute path to a directory inside the emscripten tree is always ok and should not issue a warning.
    abs_include_path = path_from_root('tests')
    err = run_process([PYTHON, EMCC, '-I%s' % abs_include_path, '-Wwarn-absolute-paths', path_from_root('tests', 'hello_world.c')], stdout=PIPE, stderr=PIPE).stderr
    warning = '-I or -L of an absolute path "-I%s" encountered. If this is to a local system header/library, it may cause problems (local system files make sense for compiling natively on your system, but not necessarily to JavaScript).' % abs_include_path
    assert(warning not in err)

    # Hide warning for this include path
    err = run_process([PYTHON, EMCC, '--valid-abspath', abs_include_path, '-I%s' % abs_include_path, '-Wwarn-absolute-paths', path_from_root('tests', 'hello_world.c')], stdout=PIPE, stderr=PIPE).stderr
    assert(warning not in err)

  def test_valid_abspath_2(self):
    if WINDOWS:
      abs_include_path = 'C:\\nowhere\\at\\all'
    else:
      abs_include_path = '/nowhere/at/all'
    cmd = [PYTHON, EMCC, path_from_root('tests', 'hello_world.c'), '--valid-abspath', abs_include_path, '-I%s' % abs_include_path]
    print(' '.join(cmd))
    run_process(cmd)
    self.assertContained('hello, world!', run_js('a.out.js'))

  def test_warn_dylibs(self):
    shared_suffixes = ['.so', '.dylib', '.dll']

    for suffix in ['.o', '.a', '.bc', '.so', '.lib', '.dylib', '.js', '.html']:
      err = run_process([PYTHON, EMCC, path_from_root('tests', 'hello_world.c'), '-o', 'out' + suffix], stdout=PIPE, stderr=PIPE).stderr
      warning = 'When Emscripten compiles to a typical native suffix for shared libraries (.so, .dylib, .dll) then it emits an LLVM bitcode file. You should then compile that to an emscripten SIDE_MODULE (using that flag) with suffix .wasm (for wasm) or .js (for asm.js).'
      if suffix in shared_suffixes:
        self.assertContained(warning, err)
      else:
        self.assertNotContained(warning, err)

  @no_wasm_backend('uses SIDE_MODULE')
  def test_side_module_without_proper_target(self):
    # SIDE_MODULE is only meaningful when compiling to wasm (or js+wasm)
    # otherwise, we are just linking bitcode, and should show an error
    for wasm in [0, 1]:
      print(wasm)
      process = run_process([PYTHON, EMCC, path_from_root('tests', 'hello_world.cpp'), '-s', 'SIDE_MODULE=1', '-o', 'a.so', '-s', 'WASM=%d' % wasm], stdout=PIPE, stderr=PIPE, check=False)
      self.assertContained('SIDE_MODULE must only be used when compiling to an executable shared library, and not when emitting LLVM bitcode', process.stderr)
      assert process.returncode is not 0

  @no_wasm_backend()
  def test_simplify_ifs(self):
    def test(src, nums):
      create_test_file('src.c', src)
      for opts, ifs in [
        [['-g2'], nums[0]],
        [['--profiling'], nums[1]],
        [['--profiling', '-g2'], nums[2]]
      ]:
        print(opts, ifs)
        if type(ifs) == int:
          ifs = [ifs]
        try_delete('a.out.js')
        run_process([PYTHON, EMCC, 'src.c', '-O2', '-s', 'WASM=0'] + opts, stdout=PIPE)
        src = open('a.out.js').read()
        main = src[src.find('function _main'):src.find('\n}', src.find('function _main'))]
        actual_ifs = main.count('if (')
        assert actual_ifs in ifs, main + ' : ' + str([ifs, actual_ifs])

    test(r'''
      #include <stdio.h>
      #include <string.h>
      int main(int argc, char **argv) {
        if (argc > 5 && strlen(argv[0]) > 1 && strlen(argv[1]) > 2) printf("halp");
        return 0;
      }
    ''', [3, 1, 1])

    test(r'''
      #include <stdio.h>
      #include <string.h>
      int main(int argc, char **argv) {
        while (argc % 3 == 0) {
          if (argc > 5 && strlen(argv[0]) > 1 && strlen(argv[1]) > 2) {
            printf("halp");
            argc++;
          } else {
            while (argc > 0) {
              printf("%d\n", argc--);
            }
          }
        }
        return 0;
      }
    ''', [8, [5, 7], [5, 7]])

    test(r'''
      #include <stdio.h>
      #include <string.h>
      int main(int argc, char **argv) {
        while (argc % 17 == 0) argc *= 2;
        if (argc > 5 && strlen(argv[0]) > 10 && strlen(argv[1]) > 20) {
          printf("halp");
          argc++;
        } else {
          printf("%d\n", argc--);
        }
        while (argc % 17 == 0) argc *= 2;
        return argc;
      }
    ''', [6, 3, 3])

    test(r'''
      #include <stdio.h>
      #include <stdlib.h>

      int main(int argc, char *argv[]) {
        if (getenv("A") && getenv("B")) {
            printf("hello world\n");
        } else {
            printf("goodnight moon\n");
        }
        printf("and that's that\n");
        return 0;
      }
    ''', [[3, 2], 1, 1])

    test(r'''
      #include <stdio.h>
      #include <stdlib.h>

      int main(int argc, char *argv[]) {
        if (getenv("A") || getenv("B")) {
            printf("hello world\n");
        }
        printf("and that's that\n");
        return 0;
      }
    ''', [[3, 2], 1, 1])

  @no_wasm_backend('relies on --emit-symbol-map')
  def test_symbol_map(self):
    for gen_map in [0, 1]:
      for wasm in [0, 1]:
        print(gen_map, wasm)
        self.clear()
        cmd = [PYTHON, EMCC, path_from_root('tests', 'hello_world.c'), '-O2']
        if gen_map:
          cmd += ['--emit-symbol-map']
        if not wasm:
          if self.is_wasm_backend():
            continue
          cmd += ['-s', 'WASM=0']
        print(cmd)
        run_process(cmd)
        if gen_map:
          self.assertTrue(os.path.exists('a.out.js.symbols'))
          symbols = open('a.out.js.symbols').read()
          self.assertContained(':_main', symbols)
        else:
          self.assertFalse(os.path.exists('a.out.js.symbols'))

  def test_bc_to_bc(self):
    # emcc should 'process' bitcode to bitcode. build systems can request this if
    # e.g. they assume our 'executable' extension is bc, and compile an .o to a .bc
    # (the user would then need to build bc to js of course, but we need to actually
    # emit the bc)
    run_process([PYTHON, EMCC, '-c', path_from_root('tests', 'hello_world.c')])
    self.assertExists('hello_world.o')
    run_process([PYTHON, EMCC, 'hello_world.o', '-o', 'hello_world.bc'])
    self.assertExists('hello_world.o')
    self.assertExists('hello_world.bc')

  def test_bad_function_pointer_cast(self):
    create_test_file('src.cpp', r'''
#include <stdio.h>

typedef int (*callback) (int, ...);

int impl(int foo) {
  printf("Hello, world.\n");
  return 0;
}

int main() {
  volatile callback f = (callback) impl;
  f(0); /* This fails with or without additional arguments. */
  return 0;
}
''')

    for opts in [0, 1, 2]:
      for safe in [0, 1]:
        for emulate_casts in [0, 1]:
          for emulate_fps in [0, 1]:
            for relocate in [0, 1]:
              for wasm in [0, 1]:
                if self.is_wasm_backend() and (not wasm or emulate_fps):
                  continue
                cmd = [PYTHON, EMCC, 'src.cpp', '-O' + str(opts), '-s', 'SAFE_HEAP=' + str(safe)]
                if not wasm:
                  cmd += ['-s', 'WASM=0']
                if emulate_casts:
                  cmd += ['-s', 'EMULATE_FUNCTION_POINTER_CASTS=1']
                if emulate_fps:
                  cmd += ['-s', 'EMULATED_FUNCTION_POINTERS=1']
                if relocate:
                  cmd += ['-s', 'RELOCATABLE=1'] # disables asm-optimized safe heap
                print(cmd)
                run_process(cmd)
                output = run_js('a.out.js', stderr=PIPE, full_output=True, assert_returncode=None)
                if emulate_casts:
                  # success!
                  self.assertContained('Hello, world.', output)
                else:
                  # otherwise, the error depends on the mode we are in
                  if self.is_wasm_backend() or (wasm and (relocate or emulate_fps)):
                    # wasm trap raised by the vm
                    self.assertContained('function signature mismatch', output)
                  elif opts == 0 and safe and not wasm:
                    # non-wasm safe mode checks asm.js function table masks
                    self.assertContained('Function table mask error', output)
                  elif opts == 0:
                    # informative error message (assertions are enabled in -O0)
                    self.assertContained('Invalid function pointer called', output)
                  else:
                    # non-informative error
                    self.assertContained(('abort(', 'exception'), output)

  @no_wasm_backend()
  def test_aliased_func_pointers(self):
    create_test_file('src.cpp', r'''
#include <stdio.h>

int impl1(int foo) { return foo; }
float impla(float foo) { return foo; }
int impl2(int foo) { return foo+1; }
float implb(float foo) { return foo+1; }
int impl3(int foo) { return foo+2; }
float implc(float foo) { return foo+2; }

int main(int argc, char **argv) {
  volatile void *f = (void*)impl1;
  if (argc == 50) f = (void*)impla;
  if (argc == 51) f = (void*)impl2;
  if (argc == 52) f = (void*)implb;
  if (argc == 53) f = (void*)impl3;
  if (argc == 54) f = (void*)implc;
  return (int)f;
}
''')

    print('aliasing')

    sizes_ii = {}
    sizes_dd = {}

    for alias in [None, 0, 1]:
      cmd = [PYTHON, EMCC, 'src.cpp', '-O1', '-s', 'WASM=0']
      if alias is not None:
        cmd += ['-s', 'ALIASING_FUNCTION_POINTERS=' + str(alias)]
      else:
        alias = -1
      print(cmd)
      run_process(cmd)
      src = open('a.out.js').read().split('\n')
      for line in src:
        if line.strip().startswith('var FUNCTION_TABLE_ii = '):
          sizes_ii[alias] = line.count(',')
        if line.strip().startswith('var FUNCTION_TABLE_dd = '):
          sizes_dd[alias] = line.count(',')

    print('ii', sizes_ii)
    print('dd', sizes_dd)

    for sizes in [sizes_ii, sizes_dd]:
      assert sizes[-1] == sizes[1] # default is to alias
      assert sizes[1] < sizes[0] # without aliasing, we have more unique values and fat tables

  def test_bad_export(self):
    for m in ['', ' ']:
      self.clear()
      cmd = [PYTHON, EMCC, path_from_root('tests', 'hello_world.c'), '-s', 'EXPORTED_FUNCTIONS=["' + m + '_main"]']
      print(cmd)
      stderr = run_process(cmd, stderr=PIPE, check=False).stderr
      if m:
        self.assertContained('undefined exported function: " _main"', stderr)
      else:
        self.assertContained('hello, world!', run_js('a.out.js'))

  def test_no_dynamic_execution(self):
    run_process([PYTHON, EMCC, path_from_root('tests', 'hello_world.c'), '-O1', '-s', 'DYNAMIC_EXECUTION=0'])
    self.assertContained('hello, world!', run_js('a.out.js'))
    src = open('a.out.js').read()
    assert 'eval(' not in src
    assert 'eval.' not in src
    assert 'new Function' not in src
    try_delete('a.out.js')

    # Test that --preload-file doesn't add an use of eval().
    create_test_file('temp.txt', "foo\n")
    run_process([PYTHON, EMCC, path_from_root('tests', 'hello_world.c'), '-O1',
                 '-s', 'DYNAMIC_EXECUTION=0', '--preload-file', 'temp.txt'])
    src = open('a.out.js').read()
    assert 'eval(' not in src
    assert 'eval.' not in src
    assert 'new Function' not in src
    try_delete('a.out.js')

    # Test that -s DYNAMIC_EXECUTION=0 and --closure 1 are not allowed together.
    proc = run_process([PYTHON, EMCC, path_from_root('tests', 'hello_world.c'), '-O1',
                        '-s', 'DYNAMIC_EXECUTION=0', '--closure', '1'],
                       check=False, stderr=PIPE)
    assert proc.returncode != 0
    try_delete('a.out.js')

    # Test that -s DYNAMIC_EXECUTION=1 and -s RELOCATABLE=1 are not allowed together.
    proc = run_process([PYTHON, EMCC, path_from_root('tests', 'hello_world.c'), '-O1',
                        '-s', 'DYNAMIC_EXECUTION=0', '-s', 'RELOCATABLE=1'],
                       check=False, stderr=PIPE)
    assert proc.returncode != 0
    try_delete('a.out.js')

    create_test_file('test.c', r'''
      #include <emscripten/emscripten.h>
      int main() {
        emscripten_run_script("console.log('hello from script');");
        return 0;
      }
      ''')

    # Test that emscripten_run_script() aborts when -s DYNAMIC_EXECUTION=0
    run_process([PYTHON, EMCC, 'test.c', '-O1', '-s', 'DYNAMIC_EXECUTION=0'])
    self.assertContained('DYNAMIC_EXECUTION=0 was set, cannot eval', run_js('a.out.js', assert_returncode=None, full_output=True, stderr=PIPE))
    try_delete('a.out.js')

    # Test that emscripten_run_script() posts a warning when -s DYNAMIC_EXECUTION=2
    run_process([PYTHON, EMCC, 'test.c', '-O1', '-s', 'DYNAMIC_EXECUTION=2'])
    self.assertContained('Warning: DYNAMIC_EXECUTION=2 was set, but calling eval in the following location:', run_js('a.out.js', assert_returncode=None, full_output=True, stderr=PIPE))
    self.assertContained('hello from script', run_js('a.out.js', assert_returncode=None, full_output=True, stderr=PIPE))
    try_delete('a.out.js')

  def test_init_file_at_offset(self):
    create_test_file('src.cpp', r'''
      #include <stdio.h>
      int main() {
        int data = 0x12345678;
        FILE *f = fopen("test.dat", "wb");
        fseek(f, 100, SEEK_CUR);
        fwrite(&data, 4, 1, f);
        fclose(f);

        int data2;
        f = fopen("test.dat", "rb");
        fread(&data2, 4, 1, f); // should read 0s, not that int we wrote at an offset
        printf("read: %d\n", data2);
        fseek(f, 0, SEEK_END);
        long size = ftell(f); // should be 104, not 4
        fclose(f);
        printf("file size is %ld\n", size);
      }
    ''')
    run_process([PYTHON, EMCC, 'src.cpp'])
    self.assertContained('read: 0\nfile size is 104\n', run_js('a.out.js'))

  def test_unlink(self):
    self.do_other_test(os.path.join('other', 'unlink'))

  def test_argv0_node(self):
    create_test_file('code.cpp', r'''
#include <stdio.h>
int main(int argc, char **argv) {
  printf("I am %s.\n", argv[0]);
  return 0;
}
''')

    run_process([PYTHON, EMCC, 'code.cpp'])
    self.assertContained('I am ' + os.path.realpath(self.get_dir()).replace('\\', '/') + '/a.out.js', run_js('a.out.js', engine=NODE_JS).replace('\\', '/'))

  def test_returncode(self):
    create_test_file('src.cpp', r'''
      #include <stdio.h>
      #include <stdlib.h>
      int main() {
      #if CALL_EXIT
        exit(CODE);
      #else
        return CODE;
      #endif
      }
    ''')
    for code in [0, 123]:
      for no_exit in [0, 1]:
        for call_exit in [0, 1]:
          for async in [0, 1]:
            run_process([PYTHON, EMCC, 'src.cpp', '-DCODE=%d' % code, '-s', 'EXIT_RUNTIME=%d' % (1 - no_exit), '-DCALL_EXIT=%d' % call_exit, '-s', 'BINARYEN_ASYNC_COMPILATION=%d' % async])
            for engine in JS_ENGINES:
              # async compilation can't return a code in d8
              if async and engine == V8_ENGINE:
                continue
              print(code, no_exit, call_exit, async, engine)
              process = run_process(engine + ['a.out.js'], stdout=PIPE, stderr=PIPE, check=False)
              # we always emit the right exit code, whether we exit the runtime or not
              assert process.returncode == code, [process.returncode, process.stdout, process.stderr]
              assert not process.stdout, process.stdout
              if not call_exit:
                assert not process.stderr, process.stderr
              assert ('but EXIT_RUNTIME is not set, so halting execution but not exiting the runtime or preventing further async execution (build with EXIT_RUNTIME=1, if you want a true shutdown)' in process.stderr) == (no_exit and call_exit), process.stderr

  def test_emscripten_force_exit_NO_EXIT_RUNTIME(self):
    create_test_file('src.cpp', r'''
      #include <emscripten.h>
      int main() {
      #if CALL_EXIT
        emscripten_force_exit(0);
      #endif
      }
    ''')
    for no_exit in [0, 1]:
      for call_exit in [0, 1]:
        run_process([PYTHON, EMCC, 'src.cpp', '-s', 'EXIT_RUNTIME=%d' % (1 - no_exit), '-DCALL_EXIT=%d' % call_exit])
        print(no_exit, call_exit)
        out = run_js('a.out.js', stdout=PIPE, stderr=PIPE, full_output=True)
        assert ('emscripten_force_exit cannot actually shut down the runtime, as the build does not have EXIT_RUNTIME set' in out) == (no_exit and call_exit), out

  def test_mkdir_silly(self):
    create_test_file('src.cpp', r'''
#include <stdio.h>
#include <dirent.h>
#include <errno.h>
#include <sys/stat.h>
#include <sys/types.h>
#include <unistd.h>

int main(int argc, char **argv) {
  printf("\n");
  for (int i = 1; i < argc; i++) {
    printf("%d:\n", i);
    int ok = mkdir(argv[i], S_IRWXU|S_IRWXG|S_IRWXO);
    printf("  make %s: %d\n", argv[i], ok);
    DIR *dir = opendir(argv[i]);
    printf("  open %s: %d\n", argv[i], dir != NULL);
    if (dir) {
      struct dirent *entry;
      while ((entry = readdir(dir))) {
        printf("  %s, %d\n", entry->d_name, entry->d_type);
      }
    }
  }
}
    ''')
    run_process([PYTHON, EMCC, 'src.cpp'])

    # cannot create /, can open
    self.assertContained(r'''
1:
  make /: -1
  open /: 1
  proc, 4
  dev, 4
  home, 4
  tmp, 4
  .., 4
  ., 4
''', run_js('a.out.js', args=['/']))
    # cannot create empty name, cannot open
    self.assertContained(r'''
1:
  make : -1
  open : 0
''', run_js('a.out.js', args=['']))
    # can create unnormalized path, can open
    self.assertContained(r'''
1:
  make /a//: 0
  open /a//: 1
  .., 4
  ., 4
''', run_js('a.out.js', args=['/a//']))
    # can create child unnormalized
    self.assertContained(r'''
1:
  make /a: 0
  open /a: 1
  .., 4
  ., 4
2:
  make /a//b//: 0
  open /a//b//: 1
  .., 4
  ., 4
''', run_js('a.out.js', args=['/a', '/a//b//']))

  def test_stat_silly(self):
    create_test_file('src.cpp', r'''
#include <stdio.h>
#include <errno.h>
#include <sys/stat.h>

int main(int argc, char **argv) {
  for (int i = 1; i < argc; i++) {
    const char *path = argv[i];
    struct stat path_stat;
    if (stat(path, &path_stat) != 0) {
      printf("Failed to stat path: %s; errno=%d\n", path, errno);
    } else {
      printf("ok on %s\n", path);
    }
  }
}
    ''')
    run_process([PYTHON, EMCC, 'src.cpp'])

    # cannot stat ""
    self.assertContained(r'''Failed to stat path: /a; errno=2
Failed to stat path: ; errno=2
''', run_js('a.out.js', args=['/a', '']))

  def test_symlink_silly(self):
    create_test_file('src.cpp', r'''
#include <dirent.h>
#include <errno.h>
#include <sys/stat.h>
#include <sys/types.h>
#include <unistd.h>
#include <stdio.h>

int main(int argc, char **argv) {
  if (symlink(argv[1], argv[2]) != 0) {
    printf("Failed to symlink paths: %s, %s; errno=%d\n", argv[1], argv[2], errno);
  } else {
    printf("ok\n");
  }
}
    ''')
    run_process([PYTHON, EMCC, 'src.cpp'])

    # cannot symlink nonexistents
    self.assertContained(r'''Failed to symlink paths: , abc; errno=2''', run_js('a.out.js', args=['', 'abc']))
    self.assertContained(r'''Failed to symlink paths: , ; errno=2''', run_js('a.out.js', args=['', '']))
    self.assertContained(r'''ok''', run_js('a.out.js', args=['123', 'abc']))
    self.assertContained(r'''Failed to symlink paths: abc, ; errno=2''', run_js('a.out.js', args=['abc', '']))

  def test_rename_silly(self):
    create_test_file('src.cpp', r'''
#include <stdio.h>
#include <errno.h>

int main(int argc, char **argv) {
  if (rename(argv[1], argv[2]) != 0) {
    printf("Failed to rename paths: %s, %s; errno=%d\n", argv[1], argv[2], errno);
  } else {
    printf("ok\n");
  }
}
    ''')
    run_process([PYTHON, EMCC, 'src.cpp'])

    # cannot symlink nonexistents
    self.assertContained(r'''Failed to rename paths: , abc; errno=2''', run_js('a.out.js', args=['', 'abc']))
    self.assertContained(r'''Failed to rename paths: , ; errno=2''', run_js('a.out.js', args=['', '']))
    self.assertContained(r'''Failed to rename paths: 123, abc; errno=2''', run_js('a.out.js', args=['123', 'abc']))
    self.assertContained(r'''Failed to rename paths: abc, ; errno=2''', run_js('a.out.js', args=['abc', '']))

  def test_readdir_r_silly(self):
    create_test_file('src.cpp', r'''
#include <iostream>
#include <cstring>
#include <cerrno>
#include <unistd.h>
#include <fcntl.h>
#include <cstdlib>
#include <dirent.h>
#include <sys/stat.h>
#include <sys/types.h>
using std::endl;
namespace
{
  void check(const bool result)
  {
    if(not result) {
      std::cout << "Check failed!" << endl;
      throw "bad";
    }
  }
  // Do a recursive directory listing of the directory whose path is specified
  // by \a name.
  void ls(const std::string& name, std::size_t indent = 0)
  {
    ::DIR *dir;
    struct ::dirent *entry;
    if(indent == 0) {
      std::cout << name << endl;
      ++indent;
    }
    // Make sure we can open the directory.  This should also catch cases where
    // the empty string is passed in.
    if (not (dir = ::opendir(name.c_str()))) {
      const int error = errno;
      std::cout
        << "Failed to open directory: " << name << "; " << error << endl;
      return;
    }
    // Just checking the sanity.
    if (name.empty()) {
      std::cout
        << "Managed to open a directory whose name was the empty string.."
        << endl;
      check(::closedir(dir) != -1);
      return;
    }
    // Iterate over the entries in the directory.
    while ((entry = ::readdir(dir))) {
      const std::string entryName(entry->d_name);
      if (entryName == "." || entryName == "..") {
        // Skip the dot entries.
        continue;
      }
      const std::string indentStr(indent * 2, ' ');
      if (entryName.empty()) {
        std::cout
          << indentStr << "\"\": Found empty string as a "
          << (entry->d_type == DT_DIR ? "directory" : "file")
          << " entry!" << endl;
        continue;
      } else {
        std::cout << indentStr << entryName
                  << (entry->d_type == DT_DIR ? "/" : "") << endl;
      }
      if (entry->d_type == DT_DIR) {
        // We found a subdirectory; recurse.
        ls(std::string(name + (name == "/" ? "" : "/" ) + entryName),
           indent + 1);
      }
    }
    // Close our handle.
    check(::closedir(dir) != -1);
  }
  void touch(const std::string &path)
  {
    const int fd = ::open(path.c_str(), O_CREAT | O_TRUNC, 0644);
    check(fd != -1);
    check(::close(fd) != -1);
  }
}
int main()
{
  check(::mkdir("dir", 0755) == 0);
  touch("dir/a");
  touch("dir/b");
  touch("dir/c");
  touch("dir/d");
  touch("dir/e");
  std::cout << "Before:" << endl;
  ls("dir");
  std::cout << endl;
  // Attempt to delete entries as we walk the (single) directory.
  ::DIR * const dir = ::opendir("dir");
  check(dir != NULL);
  struct ::dirent *entry;
  while((entry = ::readdir(dir)) != NULL) {
    const std::string name(entry->d_name);
    // Skip "." and "..".
    if(name == "." || name == "..") {
      continue;
    }
    // Unlink it.
    std::cout << "Unlinking " << name << endl;
    check(::unlink(("dir/" + name).c_str()) != -1);
  }
  check(::closedir(dir) != -1);
  std::cout << "After:" << endl;
  ls("dir");
  std::cout << endl;
  return 0;
}
    ''')
    run_process([PYTHON, EMCC, 'src.cpp'])

    # cannot symlink nonexistents
    self.assertContained(r'''Before:
dir
  e
  d
  c
  b
  a

Unlinking e
Unlinking d
Unlinking c
Unlinking b
Unlinking a
After:
dir
''', run_js('a.out.js', args=['', 'abc']))

  def test_emversion(self):
    create_test_file('src.cpp', r'''
      #include <stdio.h>
      int main() {
        printf("major: %d\n", __EMSCRIPTEN_major__);
        printf("minor: %d\n", __EMSCRIPTEN_minor__);
        printf("tiny: %d\n", __EMSCRIPTEN_tiny__);
      }
    ''')
    run_process([PYTHON, EMCC, 'src.cpp'])
    self.assertContained(r'''major: %d
minor: %d
tiny: %d
''' % (shared.EMSCRIPTEN_VERSION_MAJOR, shared.EMSCRIPTEN_VERSION_MINOR, shared.EMSCRIPTEN_VERSION_TINY), run_js('a.out.js'))

  def test_dashE(self):
    create_test_file('src.cpp', r'''#include <emscripten.h>
__EMSCRIPTEN_major__ __EMSCRIPTEN_minor__ __EMSCRIPTEN_tiny__ EMSCRIPTEN_KEEPALIVE
''')

    def test(args=[]):
      print(args)
      out = run_process([PYTHON, EMCC, 'src.cpp', '-E'] + args, stdout=PIPE).stdout
      self.assertContained('%d %d %d __attribute__((used))' % (shared.EMSCRIPTEN_VERSION_MAJOR, shared.EMSCRIPTEN_VERSION_MINOR, shared.EMSCRIPTEN_VERSION_TINY), out)

    test()
    test(['--bind'])

  def test_dashE_consistent(self): # issue #3365
    normal = run_process([PYTHON, EMXX, '-v', '-Wwarn-absolute-paths', path_from_root('tests', 'hello_world.cpp'), '-c'], stdout=PIPE, stderr=PIPE).stderr
    dash_e = run_process([PYTHON, EMXX, '-v', '-Wwarn-absolute-paths', path_from_root('tests', 'hello_world.cpp'), '-E'], stdout=PIPE, stderr=PIPE).stderr

    diff = [a.rstrip() + '\n' for a in difflib.unified_diff(normal.split('\n'), dash_e.split('\n'), fromfile='normal', tofile='dash_e')]
    left_std = [x for x in diff if x.startswith('-') and '-std=' in x]
    right_std = [x for x in diff if x.startswith('+') and '-std=' in x]
    assert len(left_std) == len(right_std) == 1, '\n\n'.join(diff)
    bad = [x for x in diff if '-Wwarn-absolute-paths' in x]
    assert len(bad) == 0, '\n\n'.join(diff)

  def test_dashE_respect_dashO(self): # issue #3365
    null_file = 'NUL' if WINDOWS else '/dev/null'
    with_dash_o = run_process([PYTHON, EMXX, path_from_root('tests', 'hello_world.cpp'), '-E', '-o', null_file], stdout=PIPE, stderr=PIPE).stdout
    if WINDOWS:
      assert not os.path.isfile(null_file)
    without_dash_o = run_process([PYTHON, EMXX, path_from_root('tests', 'hello_world.cpp'), '-E'], stdout=PIPE, stderr=PIPE).stdout
    assert len(with_dash_o) == 0
    assert len(without_dash_o) != 0

  def test_dashM(self):
    out = run_process([PYTHON, EMXX, path_from_root('tests', 'hello_world.cpp'), '-M'], stdout=PIPE).stdout
    self.assertContained('hello_world.o:', out) # Verify output is just a dependency rule instead of bitcode or js

  def test_dashM_consistent(self):
    normal = run_process([PYTHON, EMXX, '-v', '-Wwarn-absolute-paths', path_from_root('tests', 'hello_world.cpp'), '-c'], stdout=PIPE, stderr=PIPE).stderr
    dash_m = run_process([PYTHON, EMXX, '-v', '-Wwarn-absolute-paths', path_from_root('tests', 'hello_world.cpp'), '-M'], stdout=PIPE, stderr=PIPE).stderr

    diff = [a.rstrip() + '\n' for a in difflib.unified_diff(normal.split('\n'), dash_m.split('\n'), fromfile='normal', tofile='dash_m')]
    left_std = [x for x in diff if x.startswith('-') and '-std=' in x]
    right_std = [x for x in diff if x.startswith('+') and '-std=' in x]
    assert len(left_std) == len(right_std) == 1, '\n\n'.join(diff)
    bad = [x for x in diff if '-Wwarn-absolute-paths' in x]
    assert len(bad) == 0, '\n\n'.join(diff)

  def test_dashM_respect_dashO(self):
    null_file = 'NUL' if WINDOWS else '/dev/null'
    with_dash_o = run_process([PYTHON, EMXX, path_from_root('tests', 'hello_world.cpp'), '-M', '-o', null_file], stdout=PIPE, stderr=PIPE).stdout
    if WINDOWS:
      assert not os.path.isfile(null_file)
    without_dash_o = run_process([PYTHON, EMXX, path_from_root('tests', 'hello_world.cpp'), '-M'], stdout=PIPE, stderr=PIPE).stdout
    assert len(with_dash_o) == 0
    assert len(without_dash_o) != 0

  def test_malloc_implicit(self):
    self.do_other_test(os.path.join('other', 'malloc_implicit'))

  def test_switch64phi(self):
    # issue 2539, fastcomp segfault on phi-i64 interaction
    create_test_file('src.cpp', r'''
#include <cstdint>
#include <limits>
#include <cstdio>

//============================================================================

namespace
{
  class int_adapter {
  public:
    typedef ::int64_t int_type;

    int_adapter(int_type v = 0)
      : value_(v)
    {}
    static const int_adapter pos_infinity()
    {
      return (::std::numeric_limits<int_type>::max)();
    }
    static const int_adapter neg_infinity()
    {
      return (::std::numeric_limits<int_type>::min)();
    }
    static const int_adapter not_a_number()
    {
      return (::std::numeric_limits<int_type>::max)()-1;
    }
    static bool is_neg_inf(int_type v)
    {
      return (v == neg_infinity().as_number());
    }
    static bool is_pos_inf(int_type v)
    {
      return (v == pos_infinity().as_number());
    }
    static bool is_not_a_number(int_type v)
    {
      return (v == not_a_number().as_number());
    }

    bool is_infinity() const
    {
      return (value_ == neg_infinity().as_number() ||
              value_ == pos_infinity().as_number());
    }
    bool is_special() const
    {
      return(is_infinity() || value_ == not_a_number().as_number());
    }
    bool operator<(const int_adapter& rhs) const
    {
      if(value_ == not_a_number().as_number()
         || rhs.value_ == not_a_number().as_number()) {
        return false;
      }
      if(value_ < rhs.value_) return true;
      return false;
    }
    int_type as_number() const
    {
      return value_;
    }

    int_adapter operator-(const int_adapter& rhs)const
    {
      if(is_special() || rhs.is_special())
      {
        if (rhs.is_pos_inf(rhs.as_number()))
        {
          return int_adapter(1);
        }
        if (rhs.is_neg_inf(rhs.as_number()))
        {
          return int_adapter();
        }
      }
      return int_adapter();
    }


  private:
    int_type value_;
  };

  class time_iterator {
  public:
    time_iterator(int_adapter t, int_adapter d)
      : current_(t),
        offset_(d)
    {}

    time_iterator& operator--()
    {
      current_ = int_adapter(current_ - offset_);
      return *this;
    }

    bool operator>=(const int_adapter& t)
    {
      return not (current_ < t);
    }

  private:
    int_adapter current_;
    int_adapter offset_;
  };

  void iterate_backward(const int_adapter *answers, const int_adapter& td)
  {
    int_adapter end = answers[0];
    time_iterator titr(end, td);

    std::puts("");
    for (; titr >= answers[0]; --titr) {
    }
  }
}

int
main()
{
  const int_adapter answer1[] = {};
  iterate_backward(NULL, int_adapter());
  iterate_backward(answer1, int_adapter());
}
    ''')
    run_process([PYTHON, EMCC, 'src.cpp', '-O2', '-s', 'SAFE_HEAP=1'])

  def test_only_force_stdlibs(self):
    def test(name, fail=False):
      print(name)
      run_process([PYTHON, EMXX, path_from_root('tests', 'hello_libcxx.cpp'), '-s', 'WARN_ON_UNDEFINED_SYMBOLS=0'])
      if fail:
        proc = run_process(NODE_JS + ['a.out.js'], stdout=PIPE, stderr=PIPE, check=False)
        self.assertNotEqual(proc.returncode, 0)
      else:
        self.assertContained('hello, world!', run_js('a.out.js', stderr=PIPE))

    with env_modify({'EMCC_FORCE_STDLIBS': None}):
      test('normal') # normally is ok

    with env_modify({'EMCC_FORCE_STDLIBS': 'libc,libc++abi,libc++'}):
      test('forced libs is ok, they were there anyhow')

    with env_modify({'EMCC_FORCE_STDLIBS': 'libc'}):
      test('partial list, but ok since we grab them as needed')

    with env_modify({'EMCC_FORCE_STDLIBS': 'libc++', 'EMCC_ONLY_FORCED_STDLIBS': '1'}):
      test('fail! not enough stdlibs', fail=True)

    with env_modify({'EMCC_FORCE_STDLIBS': 'libc,libc++abi,libc++,libpthreads_stub', 'EMCC_ONLY_FORCED_STDLIBS': '1'}):
      test('force all the needed stdlibs, so this works even though we ignore the input file')

  def test_only_force_stdlibs_2(self):
    create_test_file('src.cpp', r'''
#include <iostream>
#include <stdexcept>

int main()
{
  try {
    throw std::exception();
    std::cout << "got here" << std::endl;
  }
  catch (const std::exception& ex) {
    std::cout << "Caught exception: " << ex.what() << std::endl;
  }
}
''')
    with env_modify({'EMCC_FORCE_STDLIBS': 'libc,libc++abi,libc++,libdlmalloc,libpthreads_stub', 'EMCC_ONLY_FORCED_STDLIBS': '1'}):
      run_process([PYTHON, EMXX, 'src.cpp', '-s', 'DISABLE_EXCEPTION_CATCHING=0'])
    self.assertContained('Caught exception: std::exception', run_js('a.out.js', stderr=PIPE))

  def test_strftime_zZ(self):
    create_test_file('src.cpp', r'''
#include <cerrno>
#include <cstring>
#include <ctime>
#include <iostream>

int main()
{
  // Buffer to hold the current hour of the day.  Format is HH + nul
  // character.
  char hour[3];

  // Buffer to hold our ISO 8601 formatted UTC offset for the current
  // timezone.  Format is [+-]hhmm + nul character.
  char utcOffset[6];

  // Buffer to hold the timezone name or abbreviation.  Just make it
  // sufficiently large to hold most timezone names.
  char timezone[128];

  std::tm tm;

  // Get the current timestamp.
  const std::time_t now = std::time(NULL);

  // What time is that here?
  if (::localtime_r(&now, &tm) == NULL) {
    const int error = errno;
    std::cout
      << "Failed to get localtime for timestamp=" << now << "; errno=" << error
      << "; " << std::strerror(error) << std::endl;
    return 1;
  }

  size_t result = 0;

  // Get the formatted hour of the day.
  if ((result = std::strftime(hour, 3, "%H", &tm)) != 2) {
    const int error = errno;
    std::cout
      << "Failed to format hour for timestamp=" << now << "; result="
      << result << "; errno=" << error << "; " << std::strerror(error)
      << std::endl;
    return 1;
  }
  std::cout << "The current hour of the day is: " << hour << std::endl;

  // Get the formatted UTC offset in ISO 8601 format.
  if ((result = std::strftime(utcOffset, 6, "%z", &tm)) != 5) {
    const int error = errno;
    std::cout
      << "Failed to format UTC offset for timestamp=" << now << "; result="
      << result << "; errno=" << error << "; " << std::strerror(error)
      << std::endl;
    return 1;
  }
  std::cout << "The current timezone offset is: " << utcOffset << std::endl;

  // Get the formatted timezone name or abbreviation.  We don't know how long
  // this will be, so just expect some data to be written to the buffer.
  if ((result = std::strftime(timezone, 128, "%Z", &tm)) == 0) {
    const int error = errno;
    std::cout
      << "Failed to format timezone for timestamp=" << now << "; result="
      << result << "; errno=" << error << "; " << std::strerror(error)
      << std::endl;
    return 1;
  }
  std::cout << "The current timezone is: " << timezone << std::endl;

  std::cout << "ok!\n";
}
''')
    run_process([PYTHON, EMCC, 'src.cpp'])
    self.assertContained('ok!', run_js('a.out.js'))

  def test_strptime_symmetry(self):
    Building.emcc(path_from_root('tests', 'strptime_symmetry.cpp'), output_filename='a.out.js')
    self.assertContained('TEST PASSED', run_js('a.out.js'))

  def test_truncate_from_0(self):
    create_test_file('src.cpp', r'''
#include <cerrno>
#include <cstring>
#include <iostream>

#include <fcntl.h>
#include <sys/stat.h>
#include <sys/types.h>
#include <unistd.h>

using std::endl;

//============================================================================
// :: Helpers

namespace
{
  // Returns the size of the regular file specified as 'path'.
  ::off_t getSize(const char* const path)
  {
    // Stat the file and make sure that it's the expected size.
    struct ::stat path_stat;
    if (::stat(path, &path_stat) != 0) {
      const int error = errno;
      std::cout
        << "Failed to lstat path: " << path << "; errno=" << error << "; "
        << std::strerror(error) << endl;
      return -1;
    }

    std::cout
      << "Size of file is: " << path_stat.st_size << endl;
    return path_stat.st_size;
  }

  // Causes the regular file specified in 'path' to have a size of 'length'
  // bytes.
  void resize(const char* const path,
              const ::off_t length)
  {
    std::cout
      << "Truncating file=" << path << " to length=" << length << endl;
    if (::truncate(path, length) == -1)
    {
      const int error = errno;
      std::cout
        << "Failed to truncate file=" << path << "; errno=" << error
        << "; " << std::strerror(error) << endl;
    }

    const ::off_t size = getSize(path);
    if (size != length) {
      std::cout
        << "Failed to truncate file=" << path << " to length=" << length
        << "; got size=" << size << endl;
    }
  }

  // Helper to create a file with the given content.
  void createFile(const std::string& path, const std::string& content)
  {
    std::cout
      << "Creating file: " << path << " with content=" << content << endl;

    const int fd = ::open(path.c_str(), O_CREAT | O_WRONLY, 0644);
    if (fd == -1) {
      const int error = errno;
      std::cout
        << "Failed to open file for writing: " << path << "; errno=" << error
        << "; " << std::strerror(error) << endl;
      return;
    }

    if (::write(fd, content.c_str(), content.size()) != content.size()) {
      const int error = errno;
      std::cout
        << "Failed to write content=" << content << " to file=" << path
        << "; errno=" << error << "; " << std::strerror(error) << endl;

      // Fall through to close FD.
    }

    ::close(fd);
  }
}

//============================================================================
// :: Entry Point
int main()
{
  const char* const file = "/tmp/file";
  createFile(file, "This is some content");
  getSize(file);
  resize(file, 32);
  resize(file, 17);
  resize(file, 0);

  // This throws a JS exception.
  resize(file, 32);
  return 0;
}
''')
    run_process([PYTHON, EMCC, 'src.cpp'])
    self.assertContained(r'''Creating file: /tmp/file with content=This is some content
Size of file is: 20
Truncating file=/tmp/file to length=32
Size of file is: 32
Truncating file=/tmp/file to length=17
Size of file is: 17
Truncating file=/tmp/file to length=0
Size of file is: 0
Truncating file=/tmp/file to length=32
Size of file is: 32
''', run_js('a.out.js'))

  def test_emcc_s_typo(self):
    # with suggestions
    proc = run_process([PYTHON, EMCC, path_from_root('tests', 'hello_world.c'), '-s', 'DISABLE_EXCEPTION_CATCH=1'], stderr=PIPE, check=False)
    self.assertNotEqual(proc.returncode, 0)
    self.assertContained('Assigning a non-existent settings attribute "DISABLE_EXCEPTION_CATCH"', proc.stderr)
    self.assertContained('did you mean one of DISABLE_EXCEPTION_CATCHING?', proc.stderr)
    # no suggestions
    proc = run_process([PYTHON, EMCC, path_from_root('tests', 'hello_world.c'), '-s', 'CHEEZ=1'], stderr=PIPE, check=False)
    self.assertNotEqual(proc.returncode, 0)
    self.assertContained("perhaps a typo in emcc\'s  -s X=Y  notation?", proc.stderr)
    self.assertContained('(see src/settings.js for valid values)', proc.stderr)

  def test_create_readonly(self):
    create_test_file('src.cpp', r'''
#include <cerrno>
#include <cstring>
#include <iostream>

#include <fcntl.h>
#include <unistd.h>

using std::endl;

//============================================================================
// :: Helpers

namespace
{
  // Helper to create a read-only file with content.
  void readOnlyFile(const std::string& path, const std::string& content)
  {
    std::cout
      << "Creating file: " << path << " with content of size="
      << content.size() << endl;

    const int fd = ::open(path.c_str(), O_CREAT | O_WRONLY, 0400);
    if (fd == -1) {
      const int error = errno;
      std::cout
        << "Failed to open file for writing: " << path << "; errno=" << error
        << "; " << std::strerror(error) << endl;
      return;
    }

    // Write the content to the file.
    ssize_t result = 0;
    if ((result = ::write(fd, content.data(), content.size()))
        != ssize_t(content.size()))
    {
      const int error = errno;
      std::cout
        << "Failed to write to file=" << path << "; errno=" << error
        << "; " << std::strerror(error) << endl;
      // Fall through to close the file.
    }
    else {
      std::cout
        << "Data written to file=" << path << "; successfully wrote "
        << result << " bytes" << endl;
    }

    ::close(fd);
  }
}

//============================================================================
// :: Entry Point

int main()
{
  const char* const file = "/tmp/file";
  unlink(file);
  readOnlyFile(file, "This content should get written because the file "
                     "does not yet exist and so, only the mode of the "
                     "containing directory will influence my ability to "
                     "create and open the file. The mode of the file only "
                     "applies to opening of the stream, not subsequent stream "
                     "operations after stream has opened.\n\n");
  readOnlyFile(file, "This should not get written because the file already "
                     "exists and is read-only.\n\n");
}
''')
    run_process([PYTHON, EMCC, 'src.cpp'])
    self.assertContained(r'''Creating file: /tmp/file with content of size=292
Data written to file=/tmp/file; successfully wrote 292 bytes
Creating file: /tmp/file with content of size=79
Failed to open file for writing: /tmp/file; errno=13; Permission denied
''', run_js('a.out.js'))

  def test_embed_file_large(self):
    # If such long files are encoded on one line,
    # they overflow the interpreter's limit
    large_size = int(1500000)
    create_test_file('large.txt', 'x' * large_size)
    create_test_file('src.cpp', r'''
      #include <stdio.h>
      #include <unistd.h>
      int main()
      {
          FILE* fp = fopen("large.txt", "r");
          if (fp) {
              printf("ok\n");
              fseek(fp, 0L, SEEK_END);
              printf("%ld\n", ftell(fp));
          } else {
              printf("failed to open large file.txt\n");
          }
          return 0;
      }
    ''')
    run_process([PYTHON, EMCC, 'src.cpp', '--embed-file', 'large.txt'])
    for engine in JS_ENGINES:
      if engine == V8_ENGINE:
        continue # ooms
      print(engine)
      self.assertContained('ok\n' + str(large_size) + '\n', run_js('a.out.js', engine=engine))

  def test_force_exit(self):
    create_test_file('src.cpp', r'''
#include <emscripten/emscripten.h>

namespace
{
  extern "C"
  EMSCRIPTEN_KEEPALIVE
  void callback()
  {
    EM_ASM({ out('callback pre()') });
    ::emscripten_force_exit(42);
    EM_ASM({ out('callback post()') });
    }
}

int
main()
{
  EM_ASM({ setTimeout(function() { out("calling callback()"); _callback() }, 100) });
  ::emscripten_exit_with_live_runtime();
  return 123;
}
    ''')
    run_process([PYTHON, EMCC, 'src.cpp'])
    output = run_js('a.out.js', engine=NODE_JS, assert_returncode=42)
    assert 'callback pre()' in output
    assert 'callback post()' not in output

  def test_bad_locale(self):
    create_test_file('src.cpp', r'''

#include <locale.h>
#include <stdio.h>
#include <wctype.h>

int
main(const int argc, const char * const * const argv)
{
  const char * const locale = (argc > 1 ? argv[1] : "C");
  const char * const actual = setlocale(LC_ALL, locale);
  if(actual == NULL) {
    printf("%s locale not supported\n",
           locale);
    return 0;
  }
  printf("locale set to %s: %s\n", locale, actual);
}

    ''')
    run_process([PYTHON, EMCC, 'src.cpp'])

    self.assertContained('locale set to C: C;C;C;C;C;C',
                         run_js('a.out.js', args=['C']))
    self.assertContained('locale set to waka: waka;waka;waka;waka;waka;waka',
                         run_js('a.out.js', args=['waka']))

  def test_js_main(self):
    # try to add a main() from JS, at runtime. this is not supported (the
    # compiler needs to know at compile time about main).
    create_test_file('pre_main.js', r'''
      var Module = {
        '_main': function() {
        }
      };
    ''')
    create_test_file('src.cpp', '')
    run_process([PYTHON, EMCC, 'src.cpp', '--pre-js', 'pre_main.js'])
    self.assertContained('compiled without a main, but one is present. if you added it from JS, use Module["onRuntimeInitialized"]',
                         run_js('a.out.js', assert_returncode=None, stderr=PIPE))

  def test_js_malloc(self):
    create_test_file('src.cpp', r'''
#include <stdio.h>
#include <emscripten.h>

int main() {
  EM_ASM({
    for (var i = 0; i < 1000; i++) {
      var ptr = Module._malloc(1024 * 1024); // only done in JS, but still must not leak
      Module._free(ptr);
    }
  });
  printf("ok.\n");
}
    ''')
    run_process([PYTHON, EMCC, 'src.cpp'])
    self.assertContained('ok.', run_js('a.out.js', args=['C']))

  def test_locale_wrong(self):
    create_test_file('src.cpp', r'''
#include <locale>
#include <iostream>
#include <stdexcept>

int
main(const int argc, const char * const * const argv)
{
  const char * const name = argc > 1 ? argv[1] : "C";

  try {
    const std::locale locale(name);
    std::cout
      << "Constructed locale \"" << name << "\"\n"
      << "This locale is "
      << (locale == std::locale::global(locale) ? "" : "not ")
      << "the global locale.\n"
      << "This locale is " << (locale == std::locale::classic() ? "" : "not ")
      << "the C locale." << std::endl;

  } catch(const std::runtime_error &ex) {
    std::cout
      << "Can't construct locale \"" << name << "\": " << ex.what()
      << std::endl;
    return 1;

  } catch(...) {
    std::cout
      << "FAIL: Unexpected exception constructing locale \"" << name << '\"'
      << std::endl;
    return 127;
  }
}
    ''')
    run_process([PYTHON, EMCC, 'src.cpp', '-s', 'EXIT_RUNTIME=1', '-s', 'DISABLE_EXCEPTION_CATCHING=0'])
    self.assertContained('Constructed locale "C"\nThis locale is the global locale.\nThis locale is the C locale.', run_js('a.out.js', args=['C']))
    self.assertContained('''Can't construct locale "waka": collate_byname<char>::collate_byname failed to construct for waka''', run_js('a.out.js', args=['waka'], assert_returncode=1))

  def test_cleanup_os(self):
    # issue 2644
    def test(args, be_clean):
      print(args)
      self.clear()
      shutil.copyfile(path_from_root('tests', 'hello_world.c'), 'a.c')
      create_test_file('b.c', ' ')
      run_process([PYTHON, EMCC, 'a.c', 'b.c'] + args)
      clutter = glob.glob('*.o')
      if be_clean:
        assert len(clutter) == 0, 'should not leave clutter ' + str(clutter)
      else:
         assert len(clutter) == 2, 'should leave .o files'
    test(['-o', 'c.bc'], True)
    test(['-o', 'c.js'], True)
    test(['-o', 'c.html'], True)
    test(['-c'], False)

  @no_wasm_backend()
  def test_js_dash_g(self):
    create_test_file('src.c', '''
      #include <stdio.h>
      #include <assert.h>

      void checker(int x) {
        x += 20;
        assert(x < 15); // this is line 7!
      }

      int main() {
        checker(10);
        return 0;
      }
    ''')

    def check(has):
      print(has)
      lines = open('a.out.js').readlines()
      lines = [line for line in lines if '___assert_fail(' in line or '___assert_func(' in line]
      found_line_num = any(('//@line 7 "' in line) for line in lines)
      found_filename = any(('src.c"\n' in line) for line in lines)
      assert found_line_num == has, 'Must have debug info with the line number'
      assert found_filename == has, 'Must have debug info with the filename'

    run_process([PYTHON, EMCC, '-s', 'WASM=0', 'src.c', '-g'])
    check(True)
    run_process([PYTHON, EMCC, '-s', 'WASM=0', 'src.c'])
    check(False)
    run_process([PYTHON, EMCC, '-s', 'WASM=0', 'src.c', '-g0'])
    check(False)
    run_process([PYTHON, EMCC, '-s', 'WASM=0', 'src.c', '-g0', '-g']) # later one overrides
    check(True)
    run_process([PYTHON, EMCC, '-s', 'WASM=0', 'src.c', '-g', '-g0']) # later one overrides
    check(False)

  def test_dash_g_bc(self):
    def test(opts):
      print(opts)
      run_process([PYTHON, EMCC, path_from_root('tests', 'hello_world.c'), '-o', 'a_.bc'] + opts)
      sizes = {'_': os.path.getsize('a_.bc')}
      run_process([PYTHON, EMCC, path_from_root('tests', 'hello_world.c'), '-g', '-o', 'ag.bc'] + opts)
      sizes['g'] = os.path.getsize('ag.bc')
      for i in range(0, 5):
        run_process([PYTHON, EMCC, path_from_root('tests', 'hello_world.c'), '-g' + str(i), '-o', 'a' + str(i) + '.bc'] + opts)
        sizes[i] = os.path.getsize('a' + str(i) + '.bc')
      print('  ', sizes)
      assert sizes['_'] == sizes[0] == sizes[1] == sizes[2] == sizes[3], 'no debug or <4 debug, means no llvm debug info ' + str(sizes)
      assert sizes['g'] == sizes[4], '-g or -g4 means llvm debug info ' + str(sizes)
      assert sizes['_'] < sizes['g'], 'llvm debug info has positive size ' + str(sizes)
    test([])
    test(['-O1'])

  def test_no_filesystem(self):
    FS_MARKER = 'var FS'
    # fopen forces full filesystem support
    run_process([PYTHON, EMCC, path_from_root('tests', 'hello_world_fopen.c')])
    yes_size = os.path.getsize('a.out.js')
    self.assertContained('hello, world!', run_js('a.out.js'))
    self.assertContained(FS_MARKER, open('a.out.js').read())
    run_process([PYTHON, EMCC, path_from_root('tests', 'hello_world.c')])
    no_size = os.path.getsize('a.out.js')
    self.assertContained('hello, world!', run_js('a.out.js'))
    self.assertNotContained(FS_MARKER, open('a.out.js').read())
    print('yes fs, no fs:', yes_size, no_size)
    # 100K of FS code is removed
    self.assertGreater(yes_size - no_size, 100000)
    self.assertLess(no_size, 360000)

  def test_no_nuthin(self):
    # check FILESYSTEM is automatically set, and effective

    def test(opts, absolute):
      print('opts, absolute:', opts, absolute)
      sizes = {}

      def do(name, source, moar_opts):
        self.clear()
        # pad the name to a common length so that doesn't effect the size of the
        # output
        padded_name = name + '_' * (20 - len(name))
        run_process([PYTHON, EMCC, path_from_root('tests', source), '-o', padded_name + '.js'] + opts + moar_opts)
        sizes[name] = os.path.getsize(padded_name + '.js')
        if os.path.exists(padded_name + '.wasm'):
          sizes[name] += os.path.getsize(padded_name + '.wasm')
        self.assertContained('hello, world!', run_js(padded_name + '.js'))

      do('normal', 'hello_world_fopen.c', [])
      do('no_fs', 'hello_world.c', []) # without fopen, we should auto-detect we do not need full fs support and can do FILESYSTEM=0
      do('no_fs_manual', 'hello_world.c', ['-s', 'FILESYSTEM=0'])
      print('  ', sizes)
      self.assertLess(sizes['no_fs'], sizes['normal'])
      self.assertLess(sizes['no_fs'], absolute)
      # manual can usually remove a tiny bit more
      self.assertLess(sizes['no_fs_manual'], sizes['no_fs'] + 30)

    test(['-s', 'ASSERTIONS=0'], 120000) # we don't care about code size with assertions
    test(['-O1'], 91000)
    test(['-O2'], 46000)
    test(['-O3', '--closure', '1'], 17000)
    # asm.js too
    if not self.is_wasm_backend():
      test(['-O3', '--closure', '1', '-s', 'WASM=0'], 36000)
      test(['-O3', '--closure', '2', '-s', 'WASM=0'], 33000) # might change now and then

  def test_no_browser(self):
    BROWSER_INIT = 'var Browser'

    run_process([PYTHON, EMCC, path_from_root('tests', 'hello_world.c')])
    self.assertNotContained(BROWSER_INIT, open('a.out.js').read())

    run_process([PYTHON, EMCC, path_from_root('tests', 'browser_main_loop.c')]) # uses emscripten_set_main_loop, which needs Browser
    self.assertContained(BROWSER_INIT, open('a.out.js').read())

  def test_EXPORTED_RUNTIME_METHODS(self):
    def test(opts, has, not_has):
      print(opts, has, not_has)
      self.clear()
      # check without assertions, as with assertions we add stubs for the things we remove (which
      # print nice error messages)
      run_process([PYTHON, EMCC, path_from_root('tests', 'hello_world.c'), '-s', 'ASSERTIONS=0'] + opts)
      self.assertContained('hello, world!', run_js('a.out.js'))
      src = open('a.out.js').read()
      self.assertContained(has, src)
      self.assertNotContained(not_has, src)

    test([], 'Module["', 'Module["waka')
    test(['-s', 'EXPORTED_RUNTIME_METHODS=[]'], '', 'Module["addRunDependency')
    test(['-s', 'EXPORTED_RUNTIME_METHODS=["addRunDependency"]'], 'Module["addRunDependency', 'Module["waka')
    test(['-s', 'EXPORTED_RUNTIME_METHODS=[]', '-s', 'EXTRA_EXPORTED_RUNTIME_METHODS=["addRunDependency"]'], 'Module["addRunDependency', 'Module["waka')

  def test_stat_fail_alongtheway(self):
    create_test_file('src.cpp', r'''
#include <errno.h>
#include <stdio.h>
#include <sys/types.h>
#include <sys/stat.h>
#include <unistd.h>
#include <stdlib.h>
#include <fcntl.h>
#include <string.h>

#define CHECK(expression) \
  if(!(expression)) {                            \
    error = errno;                               \
    printf("FAIL: %s\n", #expression); fail = 1; \
  } else {                                       \
    error = errno;                               \
    printf("pass: %s\n", #expression);           \
  }                                              \

int
main()
{
  int error;
  int fail = 0;
  CHECK(mkdir("path", 0777) == 0);
  CHECK(close(open("path/file", O_CREAT | O_WRONLY, 0644)) == 0);
  {
    struct stat st;
    CHECK(stat("path", &st) == 0);
    CHECK(st.st_mode = 0777);
  }
  {
    struct stat st;
    CHECK(stat("path/nosuchfile", &st) == -1);
    printf("info: errno=%d %s\n", error, strerror(error));
    CHECK(error == ENOENT);
  }
  {
    struct stat st;
    CHECK(stat("path/file", &st) == 0);
    CHECK(st.st_mode = 0666);
  }
  {
    struct stat st;
    CHECK(stat("path/file/impossible", &st) == -1);
    printf("info: errno=%d %s\n", error, strerror(error));
    CHECK(error == ENOTDIR);
  }
  {
    struct stat st;
    CHECK(lstat("path/file/impossible", &st) == -1);
    printf("info: errno=%d %s\n", error, strerror(error));
    CHECK(error == ENOTDIR);
  }
  return fail;
}
''')
    run_process([PYTHON, EMCC, 'src.cpp'])
    self.assertContained(r'''pass: mkdir("path", 0777) == 0
pass: close(open("path/file", O_CREAT | O_WRONLY, 0644)) == 0
pass: stat("path", &st) == 0
pass: st.st_mode = 0777
pass: stat("path/nosuchfile", &st) == -1
info: errno=2 No such file or directory
pass: error == ENOENT
pass: stat("path/file", &st) == 0
pass: st.st_mode = 0666
pass: stat("path/file/impossible", &st) == -1
info: errno=20 Not a directory
pass: error == ENOTDIR
pass: lstat("path/file/impossible", &st) == -1
info: errno=20 Not a directory
pass: error == ENOTDIR
''', run_js('a.out.js'))

  @no_wasm_backend("uses EMTERPRETIFY")
  @unittest.skipIf(SPIDERMONKEY_ENGINE not in JS_ENGINES, 'requires SpiderMonkey')
  def test_emterpreter(self):
    def do_emcc_test(source, args, output, emcc_args=[]):
      print()
      print('emcc', source[:40], '\n' in source)
      try_delete('a.out.js')
      if '\n' in source:
        create_test_file('src.cpp', source)
        source = 'src.cpp'
      else:
        source = path_from_root('tests', source)
      run_process([PYTHON, EMCC, source, '-O2', '-s', 'EMTERPRETIFY=1', '-g2', '-s', 'WASM=0'] + emcc_args)
      self.assertTextDataContained(output, run_js('a.out.js', args=args))
      out = run_js('a.out.js', engine=SPIDERMONKEY_ENGINE, args=args, stderr=PIPE, full_output=True)
      self.assertTextDataContained(output, out)
      self.validate_asmjs(out)
      # -g2 enables these
      src = open('a.out.js').read()
      assert 'function emterpret' in src, 'emterpreter should exist'
      # and removing calls to the emterpreter break, so it was being used
      out1 = run_js('a.out.js', args=args)
      assert output in out1
      create_test_file('a.out.js', src.replace('function emterpret', 'function do_not_find_me'))
      out2 = run_js('a.out.js', args=args, stderr=PIPE, assert_returncode=None)
      assert output not in out2, out2
      assert out1 != out2

    def do_test(source, args, output):
      print()
      print('emcc', source.replace('\n', '.')[:40], '\n' in source)
      self.clear()
      if '\n' in source:
        create_test_file('src.cpp', source)
        source = 'src.cpp'
      else:
        source = path_from_root('tests', source)
      run_process([PYTHON, EMCC, source, '-O2', '--profiling', '-s', 'FINALIZE_ASM_JS=0', '-s', 'GLOBAL_BASE=2048', '-s', 'ALLOW_MEMORY_GROWTH=0', '-s', 'WASM=0'])
      run_process([PYTHON, path_from_root('tools', 'emterpretify.py'), 'a.out.js', 'em.out.js', 'ASYNC=0'])
      self.assertTextDataContained(output, run_js('a.out.js', args=args))
      self.assertTextDataContained(output, run_js('em.out.js', args=args))
      out = run_js('em.out.js', engine=SPIDERMONKEY_ENGINE, args=args, stderr=PIPE, full_output=True)
      self.assertTextDataContained(output, out)

    # generate default shell for js test
    def make_default(args=[]):
      run_process([PYTHON, EMCC, path_from_root('tests', 'hello_world.c'), '-O2', '--profiling', '-s', 'FINALIZE_ASM_JS=0', '-s', 'GLOBAL_BASE=2048', '-s', 'WASM=0'] + args)
      default = open('a.out.js').read()
      start = default.index('function _main(')
      end = default.index('}', start)
      default = default[:start] + '{{{MAIN}}}' + default[end + 1:]
      default_mem = open('a.out.js.mem', 'rb').read()
      return default, default_mem
    default, default_mem = make_default()
    default_float, default_float_mem = make_default(['-s', 'PRECISE_F32=1'])

    def do_js_test(name, source, args, output, floaty=False):
      print()
      print('js', name)
      self.clear()
      if '\n' not in source:
        source = open(source).read()
      the_default = default if not floaty else default_float
      the_default_mem = default_mem if not floaty else default_float_mem
      source = the_default.replace('{{{MAIN}}}', source)
      create_test_file('a.out.js', source)
      open('a.out.js.mem', 'wb').write(the_default_mem)
      run_process([PYTHON, path_from_root('tools', 'emterpretify.py'), 'a.out.js', 'em.out.js', 'ASYNC=0'])
      sm_no_warn = [x for x in SPIDERMONKEY_ENGINE if x != '-w']
      self.assertTextDataContained(output, run_js('a.out.js', engine=sm_no_warn, args=args)) # run in spidermonkey for print()
      self.assertTextDataContained(output, run_js('em.out.js', engine=sm_no_warn, args=args))

    do_emcc_test('hello_world.c', [], 'hello, world!')

    do_test('hello_world.c', [], 'hello, world!')
    do_test('hello_world_loop.cpp', [], 'hello, world!')
    do_test('fannkuch.cpp', ['5'], 'Pfannkuchen(5) = 7.')

    print('profiling')

    do_emcc_test('fannkuch.cpp', ['5'], 'Pfannkuchen(5) = 7.', ['-g2'])
    normal = open('a.out.js').read()
    shutil.copyfile('a.out.js', 'last.js')
    do_emcc_test('fannkuch.cpp', ['5'], 'Pfannkuchen(5) = 7.', ['-g2', '--profiling'])
    profiling = open('a.out.js').read()
    assert len(profiling) > len(normal) + 250, [len(profiling), len(normal)] # should be much larger

    print('blacklisting')

    do_emcc_test('fannkuch.cpp', ['5'], 'Pfannkuchen(5) = 7.', [])
    src = open('a.out.js').read()
    assert 'emterpret' in self.get_func(src, '_main'), 'main is emterpreted'
    assert 'function _atoi(' not in src, 'atoi is emterpreted and does not even have a trampoline, since only other emterpreted can reach it'

    do_emcc_test('fannkuch.cpp', ['5'], 'Pfannkuchen(5) = 7.', ['-s', 'EMTERPRETIFY_BLACKLIST=["_main"]']) # blacklist main
    src = open('a.out.js').read()
    assert 'emterpret' not in self.get_func(src, '_main'), 'main is NOT emterpreted, it was  blacklisted'
    assert 'emterpret' in self.get_func(src, '_atoi'), 'atoi is emterpreted'

    do_emcc_test('fannkuch.cpp', ['5'], 'Pfannkuchen(5) = 7.', ['-s', 'EMTERPRETIFY_BLACKLIST=["_main", "_atoi"]']) # blacklist main and atoi
    src = open('a.out.js').read()
    assert 'emterpret' not in self.get_func(src, '_main'), 'main is NOT emterpreted, it was  blacklisted'
    assert 'emterpret' not in self.get_func(src, '_atoi'), 'atoi is NOT emterpreted either'

    create_test_file('blacklist.txt', '["_main", "_atoi"]')
    do_emcc_test('fannkuch.cpp', ['5'], 'Pfannkuchen(5) = 7.', ['-s', 'EMTERPRETIFY_BLACKLIST=@blacklist.txt']) # blacklist main and atoi with a @response file
    src = open('a.out.js').read()
    assert 'emterpret' not in self.get_func(src, '_main'), 'main is NOT emterpreted, it was  blacklisted'
    assert 'emterpret' not in self.get_func(src, '_atoi'), 'atoi is NOT emterpreted either'

    print('whitelisting')

    do_emcc_test('fannkuch.cpp', ['5'], 'Pfannkuchen(5) = 7.', ['-s', 'EMTERPRETIFY_WHITELIST=[]'])
    src = open('a.out.js').read()
    assert 'emterpret' in self.get_func(src, '_main'), 'main is emterpreted'
    assert 'function _atoi(' not in src, 'atoi is emterpreted and does not even have a trampoline, since only other emterpreted can reach it'

    do_emcc_test('fannkuch.cpp', ['5'], 'Pfannkuchen(5) = 7.', ['-s', 'EMTERPRETIFY_WHITELIST=["_main"]'])
    src = open('a.out.js').read()
    assert 'emterpret' in self.get_func(src, '_main')
    assert 'emterpret' not in self.get_func(src, '_atoi'), 'atoi is not in whitelist, so it is not emterpreted'

    do_emcc_test('fannkuch.cpp', ['5'], 'Pfannkuchen(5) = 7.', ['-s', 'EMTERPRETIFY_WHITELIST=["_main", "_atoi"]'])
    src = open('a.out.js').read()
    assert 'emterpret' in self.get_func(src, '_main')
    assert 'function _atoi(' not in src, 'atoi is emterpreted and does not even have a trampoline, since only other emterpreted can reach it'

    create_test_file('whitelist.txt', '["_main"]')
    do_emcc_test('fannkuch.cpp', ['5'], 'Pfannkuchen(5) = 7.', ['-s', 'EMTERPRETIFY_WHITELIST=@whitelist.txt'])
    src = open('a.out.js').read()
    assert 'emterpret' in self.get_func(src, '_main')
    assert 'emterpret' not in self.get_func(src, '_atoi'), 'atoi is not in whitelist, so it is not emterpreted'

    do_test(r'''
#include <stdio.h>

int main() {
  volatile float f;
  volatile float *ff = &f;
  *ff = -10;
  printf("hello, world! %d\n", (int)f);
  return 0;
}
''', [], 'hello, world! -10')

    do_test(r'''
#include <stdio.h>

int main() {
  volatile float f;
  volatile float *ff = &f;
  *ff = -10;
  printf("hello, world! %.2f\n", f);
  return 0;
}
''', [], 'hello, world! -10.00')

    do_js_test('float', r'''
function _main() {
  var f = f0;
  f = f0 + f0;
  print(f);
}
''', [], '0\n', floaty=True)

    do_js_test('conditionals', r'''
function _main() {
 var i8 = 0;
 var d10 = +d10, d11 = +d11, d7 = +d7, d5 = +d5, d6 = +d6, d9 = +d9;
 d11 = +1;
 d7 = +2;
 d5 = +3;
 d6 = +4;
 d10 = d11 < d7 ? d11 : d7;
 print(d10);
 d9 = d5 < d6 ? d5 : d6;
 print(d9);
 HEAPF64[tempDoublePtr >> 3] = d10;
 i8 = STACKTOP;
 HEAP32[i8 >> 2] = HEAP32[tempDoublePtr >> 2];
 HEAP32[i8 + 4 >> 2] = HEAP32[tempDoublePtr + 4 >> 2];
 print(HEAP32[i8 >> 2]);
 print(HEAP32[i8 + 4 >> 2]);
}
''', [], '1\n3\n0\n1072693248\n')

    do_js_test('bigswitch', r'''
function _main() {
 var i2 = 0, i3 = 0, i4 = 0, i6 = 0, i8 = 0, i9 = 0, i10 = 0, i11 = 0, i12 = 0, i13 = 0, i14 = 0, i15 = 0, i16 = 0, i5 = 0, i7 = 0, i1 = 0;
 print(4278);
 i6 = 0;
 L1 : while (1) {
  i11 = -1;
  switch ((i11 | 0)) {
  case 0:
   {
    i6 = 67;
    break;
   }
  default:
   {}
  }
  print(i6);
  break;
 }
 print(i6);
}
''', [], '4278\n0\n0\n')

    do_js_test('big int compare', r'''
function _main() {
  print ((0 > 4294963001) | 0);
}
''', [], '0\n')

    do_js_test('effectless expressions, with a subeffect', r'''
function _main() {
  (print (123) | 0) != 0;
  print (456) | 0;
  0 != (print (789) | 0);
  0 | (print (159) | 0);
}
''', [], '123\n456\n789\n159\n')

    do_js_test('effectless unary', r'''
function _main() {
  !(0 != 0);
  !(print (123) | 0);
}
''', [], '123\n')

    do_js_test('flexible mod', r'''
function _main() {
  print(1 % 16);
}
''', [], '1\n')

  @no_wasm_backend("uses emterpreter")
  def test_emterpreter_logging(self):
    # codegen log tests

    def do_log_test(source, expected, func):
      print('log test', source, expected)
      with env_modify({'EMCC_LOG_EMTERPRETER_CODE': '1'}):
        err = run_process([PYTHON, EMCC, source, '-O3', '-s', 'EMTERPRETIFY=1'], stderr=PIPE).stderr
      lines = err.split('\n')
      lines = [line for line in lines if 'raw bytecode for ' + func in line]
      assert len(lines) == 1, '\n\n'.join(lines)
      err = lines[0]
      parts = err.split('insts: ')
      pre, post = parts[:2]
      assert func in pre, pre
      post = post.split('\n')[0]
      seen = int(post)
      print('  seen', seen, ', expected ', expected, type(seen), type(expected))
      assert expected == seen or (type(expected) in [list, tuple] and seen in expected), ['expect', expected, 'but see', seen]

    do_log_test(path_from_root('tests', 'primes.cpp'), list(range(88, 101)), '_main')
    do_log_test(path_from_root('tests', 'fannkuch.cpp'), list(range(226, 241)), '__Z15fannkuch_workerPv')

  @no_wasm_backend('uses emterpreter')
  def test_emterpreter_advise(self):
    out = run_process([PYTHON, EMCC, path_from_root('tests', 'emterpreter_advise.cpp'), '-s', 'EMTERPRETIFY=1', '-s', 'EMTERPRETIFY_ASYNC=1', '-s', 'EMTERPRETIFY_ADVISE=1'], stdout=PIPE).stdout
    self.assertContained('-s EMTERPRETIFY_WHITELIST=\'["__Z6middlev", "__Z7sleeperv", "__Z8recurserv", "_main"]\'', out)

    out = run_process([PYTHON, EMCC, path_from_root('tests', 'emterpreter_advise_funcptr.cpp'), '-s', 'EMTERPRETIFY=1', '-s', 'EMTERPRETIFY_ASYNC=1', '-s', 'EMTERPRETIFY_ADVISE=1'], stdout=PIPE).stdout
    self.assertContained('-s EMTERPRETIFY_WHITELIST=\'["__Z4posti", "__Z5post2i", "__Z6middlev", "__Z7sleeperv", "__Z8recurserv", "_main"]\'', out)

    out = run_process([PYTHON, EMCC, path_from_root('tests', 'emterpreter_advise_synclist.c'), '-s', 'EMTERPRETIFY=1', '-s', 'EMTERPRETIFY_ASYNC=1', '-s', 'EMTERPRETIFY_ADVISE=1', '-s', 'EMTERPRETIFY_SYNCLIST=["_j","_k"]'], stdout=PIPE).stdout
    self.assertContained('-s EMTERPRETIFY_WHITELIST=\'["_a", "_b", "_e", "_f", "_main"]\'', out)

    # The same EMTERPRETIFY_WHITELIST should be in core.test_coroutine_emterpretify_async
    out = run_process([PYTHON, EMCC, path_from_root('tests', 'test_coroutines.cpp'), '-s', 'EMTERPRETIFY=1', '-s', 'EMTERPRETIFY_ASYNC=1', '-s', 'EMTERPRETIFY_ADVISE=1'], stdout=PIPE).stdout
    self.assertContained('-s EMTERPRETIFY_WHITELIST=\'["_f", "_fib", "_g"]\'', out)

  @no_wasm_backend('uses emterpreter')
  def test_emterpreter_async_assertions(self):
    # emterpretify-async mode with assertions adds checks on each call out of the emterpreter;
    # make sure we handle all possible types there
    for t, out in [
      ('int',    '18.00'),
      ('float',  '18.51'),
      ('double', '18.51'),
    ]:
      print(t, out)
      create_test_file('src.c', r'''
        #include <stdio.h>
        #include <emscripten.h>

        #define TYPE %s

        TYPE marfoosh(TYPE input) {
          return input * 1.5;
        }

        TYPE fleefl(TYPE input) {
          return marfoosh(input);
        }

        int main(void) {
          printf("result: %%.2f\n", (double)fleefl((TYPE)12.34));
        }
      ''' % t)
      run_process([PYTHON, EMCC, 'src.c', '-s', 'EMTERPRETIFY=1', '-s', 'EMTERPRETIFY_ASYNC=1', '-s', 'EMTERPRETIFY_WHITELIST=["_fleefl"]', '-s', 'PRECISE_F32=1'])
      self.assertContained('result: ' + out, run_js('a.out.js'))

  @no_wasm_backend('uses emterpreter')
  def test_emterpreter_async_whitelist_wildcard(self):
    # using wildcard to match homonymous functions that the linker
    # unpredictably renamed
    create_test_file('src1.c', r'''
      #include <stdio.h>
      extern void call_other_module();
      static void homonymous() {
          printf("result: 1\n");
      }
      int main() {
          homonymous();
          call_other_module();
      }
      ''')
    create_test_file('src2.c', r'''
      #include <emscripten.h>
      #include <stdio.h>
      static void homonymous() {
          emscripten_sleep(1);
          printf("result: 2\n");
      }
      void call_other_module() {
          homonymous();
      }
      ''')
    run_process([PYTHON, EMCC, 'src1.c', 'src2.c', '-s', 'EMTERPRETIFY=1', '-s', 'EMTERPRETIFY_ASYNC=1', '-s', 'EMTERPRETIFY_WHITELIST=["_main", "_call_other_module", "_homonymous*"]'])
    self.assertContained('result: 1\nresult: 2', run_js('a.out.js'))

  @no_wasm_backend('uses EMTERPRETIFY')
  def test_call_nonemterpreted_during_sleep(self):
    create_test_file('src.c', r'''
#include <stdio.h>
#include <emscripten.h>

EMSCRIPTEN_KEEPALIVE void emterpreted_yielder() {
  int counter = 0;
  while (1) {
    printf("emterpreted_yielder() sleeping...\n");
    emscripten_sleep_with_yield(10);
    counter++;
    if (counter == 3) {
      printf("Success\n");
      break;
    }
  }
}

EMSCRIPTEN_KEEPALIVE void not_emterpreted() {
  printf("Entering not_emterpreted()\n");
}

int main() {
  EM_ASM({
    setTimeout(function () {
      console.log("calling not_emterpreted()");
      Module["_not_emterpreted"]();
    }, 0);
    console.log("calling emterpreted_yielder()");
#ifdef BAD_EM_ASM
    Module['_emterpreted_yielder']();
#endif
  });
#ifndef BAD_EM_ASM
  emterpreted_yielder();
#endif
}
    ''')
    run_process([PYTHON, EMCC, 'src.c', '-s', 'EMTERPRETIFY=1', '-s', 'EMTERPRETIFY_ASYNC=1', '-s', 'EMTERPRETIFY_BLACKLIST=["_not_emterpreted"]'])
    self.assertContained('Success', run_js('a.out.js'))

    print('check calling of emterpreted as well')
    run_process([PYTHON, EMCC, 'src.c', '-s', 'EMTERPRETIFY=1', '-s', 'EMTERPRETIFY_ASYNC=1'])
    self.assertContained('Success', run_js('a.out.js'))

    print('check for invalid EM_ASM usage')
    run_process([PYTHON, EMCC, 'src.c', '-s', 'EMTERPRETIFY=1', '-s', 'EMTERPRETIFY_ASYNC=1', '-s', 'EMTERPRETIFY_BLACKLIST=["_not_emterpreted"]', '-DBAD_EM_ASM'])
    self.assertContained('cannot have an EM_ASM on the stack when emterpreter pauses/resumes', run_js('a.out.js', stderr=STDOUT, assert_returncode=None))

  def test_link_with_a_static(self):
    create_test_file('x.c', r'''
int init_weakref(int a, int b) {
  return a + b;
}
''')
    create_test_file('y.c', r'''
static int init_weakref(void) { // inlined in -O2, not in -O0 where it shows up in llvm-nm as 't'
  return 150;
}

int testy(void) {
  return init_weakref();
}
''')
    create_test_file('z.c', r'''
extern int init_weakref(int, int);
extern int testy(void);

int main(void) {
  return testy() + init_weakref(5, 6);
}
''')
    run_process([PYTHON, EMCC, 'x.c', '-o', 'x.o'])
    run_process([PYTHON, EMCC, 'y.c', '-o', 'y.o'])
    run_process([PYTHON, EMCC, 'z.c', '-o', 'z.o'])
    try_delete('libtest.a')
    run_process([PYTHON, EMAR, 'rc', 'libtest.a', 'y.o'])
    run_process([PYTHON, EMAR, 'rc', 'libtest.a', 'x.o'])
    run_process([PYTHON, EMRANLIB, 'libtest.a'])

    for args in [[], ['-O2']]:
      print('args:', args)
      run_process([PYTHON, EMCC, 'z.o', 'libtest.a', '-s', 'EXIT_RUNTIME=1'] + args)
      run_js('a.out.js', assert_returncode=161)

  def test_link_with_bad_o_in_a(self):
    # when building a .a, we force-include all the objects inside it. but, some
    # may not be valid bitcode, e.g. if it contains metadata or something else
    # weird. we should just ignore those
    run_process([PYTHON, EMCC, path_from_root('tests', 'hello_world.c'), '-o', 'a.bc'])
    create_test_file('bad.bc', 'this is not a good file, it should be ignored!')
    run_process([LLVM_AR, 'r', 'a.a', 'a.bc', 'bad.bc'])
    run_process([PYTHON, EMCC, 'a.a'])
    self.assertContained('hello, world!', run_js('a.out.js'))

  def test_require(self):
    inname = path_from_root('tests', 'hello_world.c')
    Building.emcc(inname, args=['-s', 'ASSERTIONS=0'], output_filename='a.out.js')
    output = run_process(NODE_JS + ['-e', 'require("./a.out.js")'], stdout=PIPE, stderr=PIPE)
    assert output.stdout == 'hello, world!\n' and output.stderr == '', 'expected no output, got\n===\nSTDOUT\n%s\n===\nSTDERR\n%s\n===\n' % (output.stdout, output.stderr)

  def test_require_modularize(self):
    run_process([PYTHON, EMCC, path_from_root('tests', 'hello_world.c'), '-s', 'MODULARIZE=1', '-s', 'ASSERTIONS=0'])
    src = open('a.out.js').read()
    assert "module.exports = Module;" in src
    output = run_process(NODE_JS + ['-e', 'var m = require("./a.out.js"); m();'], stdout=PIPE, stderr=PIPE)
    assert output.stdout == 'hello, world!\n' and output.stderr == '', 'expected output, got\n===\nSTDOUT\n%s\n===\nSTDERR\n%s\n===\n' % (output.stdout, output.stderr)
    run_process([PYTHON, EMCC, path_from_root('tests', 'hello_world.c'), '-s', 'MODULARIZE=1', '-s', 'EXPORT_NAME="NotModule"', '-s', 'ASSERTIONS=0'])
    src = open('a.out.js').read()
    assert "module.exports = NotModule;" in src
    output = run_process(NODE_JS + ['-e', 'var m = require("./a.out.js"); m();'], stdout=PIPE, stderr=PIPE)
    assert output.stdout == 'hello, world!\n' and output.stderr == '', 'expected output, got\n===\nSTDOUT\n%s\n===\nSTDERR\n%s\n===\n' % (output.stdout, output.stderr)
    run_process([PYTHON, EMCC, path_from_root('tests', 'hello_world.c'), '-s', 'MODULARIZE=1'])
    # We call require() twice to ensure it returns wrapper function each time
    output = run_process(NODE_JS + ['-e', 'require("./a.out.js")();var m = require("./a.out.js"); m();'], stdout=PIPE, stderr=PIPE)
    assert output.stdout == 'hello, world!\nhello, world!\n', 'expected output, got\n===\nSTDOUT\n%s\n===\nSTDERR\n%s\n===\n' % (output.stdout, output.stderr)

  def test_define_modularize(self):
    run_process([PYTHON, EMCC, path_from_root('tests', 'hello_world.c'), '-s', 'MODULARIZE=1', '-s', 'ASSERTIONS=0'])
    with open('a.out.js') as f:
      src = 'var module = 0; ' + f.read()
    create_test_file('a.out.js', src)
    assert "define([], function() { return Module; });" in src
    output = run_process(NODE_JS + ['-e', 'var m; (global.define = function(deps, factory) { m = factory(); }).amd = true; require("./a.out.js"); m();'], stdout=PIPE, stderr=PIPE)
    assert output.stdout == 'hello, world!\n' and output.stderr == '', 'expected output, got\n===\nSTDOUT\n%s\n===\nSTDERR\n%s\n===\n' % (output.stdout, output.stderr)
    run_process([PYTHON, EMCC, path_from_root('tests', 'hello_world.c'), '-s', 'MODULARIZE=1', '-s', 'EXPORT_NAME="NotModule"', '-s', 'ASSERTIONS=0'])
    with open('a.out.js') as f:
      src = 'var module = 0; ' + f.read()
    create_test_file('a.out.js', src)
    assert "define([], function() { return NotModule; });" in src
    output = run_process(NODE_JS + ['-e', 'var m; (global.define = function(deps, factory) { m = factory(); }).amd = true; require("./a.out.js"); m();'], stdout=PIPE, stderr=PIPE)
    assert output.stdout == 'hello, world!\n' and output.stderr == '', 'expected output, got\n===\nSTDOUT\n%s\n===\nSTDERR\n%s\n===\n' % (output.stdout, output.stderr)

  def test_emconfigure_js_o(self):
    # issue 2994
    for i in [0, 1, 2]:
      with env_modify({'EMCONFIGURE_JS': str(i)}):
        for f in ['hello_world.c', 'files.cpp']:
          print(i, f)
          self.clear()
          run_process([PYTHON, path_from_root('emconfigure'), PYTHON, EMCC, '-c', '-o', 'a.o', path_from_root('tests', f)], check=False, stderr=PIPE)
          run_process([PYTHON, EMCC, 'a.o'], check=False, stderr=PIPE)
          if f == 'hello_world.c':
            if i == 0:
              assert not os.path.exists('a.out.js') # native .o, not bitcode!
            else:
              assert 'hello, world!' in run_js('a.out.js')
          else:
            # file access, need 2 to force js
            if i == 0 or i == 1:
              assert not os.path.exists('a.out.js') # native .o, not bitcode!
            else:
              self.assertExists('a.out.js')

  @no_wasm_backend('tests fastcomp specific passes')
  @uses_canonical_tmp
  def test_emcc_c_multi(self):
    def test(args, llvm_opts=None):
      print(args)
      lib = r'''
        int mult() { return 1; }
      '''

      lib_name = 'libA.c'
      create_test_file(lib_name, lib)
      main = r'''
        #include <stdio.h>
        int mult();
        int main() {
          printf("result: %d\n", mult());
          return 0;
        }
      '''
      main_name = 'main.c'
      create_test_file(main_name, main)

      with env_modify({'EMCC_DEBUG': '1'}):
        err = run_process([PYTHON, EMCC, '-c', main_name, lib_name] + args, stderr=PIPE).stderr

      VECTORIZE = '-disable-loop-vectorization'

      if args:
        assert err.count(VECTORIZE) == 2, err # specified twice, once per file
        # corresponding to exactly once per invocation of optimizer
        assert err.count(os.path.sep + 'opt') == 2, err
      else:
        assert err.count(VECTORIZE) == 0, err # no optimizations

      run_process([PYTHON, EMCC, main_name.replace('.c', '.o'), lib_name.replace('.c', '.o')])

      self.assertContained('result: 1', run_js('a.out.js'))

    test([])
    test(['-O2'], '-O3')
    test(['-Oz'], '-Oz')
    test(['-Os'], '-Os')

  def test_export_all_3142(self):
    create_test_file('src.cpp', r'''
typedef unsigned int Bit32u;

struct S_Descriptor {
    Bit32u limit_0_15   :16;
    Bit32u base_0_15    :16;
    Bit32u base_16_23   :8;
};

class Descriptor
{
public:
    Descriptor() { saved.fill[0]=saved.fill[1]=0; }
    union {
        S_Descriptor seg;
        Bit32u fill[2];
    } saved;
};

Descriptor desc;
    ''')
    try_delete('a.out.js')
    run_process([PYTHON, EMCC, 'src.cpp', '-O2', '-s', 'EXPORT_ALL=1'])
    self.assertExists('a.out.js')

  @no_wasm_backend('tests PRECISE_F32=1')
  def test_f0(self):
    run_process([PYTHON, EMCC, path_from_root('tests', 'fasta.cpp'), '-O2', '-s', 'PRECISE_F32=1', '-profiling', '-s', 'WASM=0'])
    src = open('a.out.js').read()
    assert ' = f0;' in src or ' = f0,' in src

  @no_wasm_backend('depends on merging asmjs')
  def test_merge_pair(self):
    def test(filename, full):
      print('----', filename, full)
      run_process([PYTHON, EMCC, path_from_root('tests', filename), '-O1', '-profiling', '-o', 'left.js', '-s', 'WASM=0'])
      src = open('left.js').read()
      create_test_file('right.js', src.replace('function _main() {', 'function _main() { out("replaced"); '))

      self.assertContained('hello, world!', run_js('left.js'))
      self.assertContained('hello, world!', run_js('right.js'))
      self.assertNotContained('replaced', run_js('left.js'))
      self.assertContained('replaced', run_js('right.js'))

      n = src.count('function _')

      def has(i):
        run_process([PYTHON, path_from_root('tools', 'merge_pair.py'), 'left.js', 'right.js', str(i), 'out.js'])
        return 'replaced' in run_js('out.js')

      assert not has(0), 'same as left'
      assert has(n), 'same as right'
      assert has(n + 5), 'same as right, big number is still ok'

      if full:
        change = -1
        for i in range(n):
          if has(i):
            change = i
            break
        assert change > 0 and change <= n

    test('hello_world.cpp', True)
    test('hello_libcxx.cpp', False)

  def test_emmake_emconfigure(self):
    def check(what, args, fail=True, expect=''):
      args = [PYTHON, path_from_root(what)] + args
      print(what, args, fail, expect)
      output = run_process(args, stdout=PIPE, stderr=PIPE, check=False)
      assert ('is a helper for' in output.stderr) == fail
      assert ('Typical usage' in output.stderr) == fail
      self.assertContained(expect, output.stdout)
    check('emmake', [])
    check('emconfigure', [])
    check('emmake', ['--version'])
    check('emconfigure', ['--version'])
    check('emmake', ['make'], fail=False)
    check('emconfigure', ['configure'], fail=False)
    check('emconfigure', ['./configure'], fail=False)
    check('emconfigure', ['cmake'], fail=False)

    create_test_file('test.py', '''
import os
print(os.environ.get('CROSS_COMPILE'))
''')
    check('emconfigure', [PYTHON, 'test.py'], expect=path_from_root('em'))
    check('emmake', [PYTHON, 'test.py'], expect=path_from_root('em'))

    create_test_file('test.py', '''
import os
print(os.environ.get('NM'))
''')
    check('emconfigure', [PYTHON, 'test.py'], expect=shared.LLVM_NM)

  def test_emmake_python(self):
    # simulates a configure/make script that looks for things like CC, AR, etc., and which we should
    # not confuse by setting those vars to something containing `python X` as the script checks for
    # the existence of an executable.
    result = run_process([PYTHON, path_from_root('emmake.py'), PYTHON, path_from_root('tests', 'emmake', 'make.py')], stdout=PIPE, stderr=PIPE)
    print(result.stdout, result.stderr)

  def test_sdl2_config(self):
    for args, expected in [
      [['--version'], '2.0.0'],
      [['--cflags'], '-s USE_SDL=2'],
      [['--libs'], '-s USE_SDL=2'],
      [['--cflags', '--libs'], '-s USE_SDL=2'],
    ]:
      print(args, expected)
      out = run_process([PYTHON, path_from_root('system', 'bin', 'sdl2-config')] + args, stdout=PIPE, stderr=PIPE).stdout
      assert expected in out, out
      print('via emmake')
      out = run_process([PYTHON, path_from_root('emmake'), 'sdl2-config'] + args, stdout=PIPE, stderr=PIPE).stdout
      assert expected in out, out

  def test_module_onexit(self):
    create_test_file('src.cpp', r'''
#include <emscripten.h>
int main() {
  EM_ASM({
    Module['onExit'] = function(status) { out('exiting now, status ' + status) };
  });
  return 14;
}
''')
    try_delete('a.out.js')
    run_process([PYTHON, EMCC, 'src.cpp', '-s', 'EXIT_RUNTIME=1'])
    self.assertContained('exiting now, status 14', run_js('a.out.js', assert_returncode=14))

  def test_NO_aliasing(self):
    # the NO_ prefix flips boolean options
    run_process([PYTHON, EMCC, path_from_root('tests', 'hello_world.c'), '-s', 'EXIT_RUNTIME=1'])
    exit_1 = open('a.out.js').read()
    run_process([PYTHON, EMCC, path_from_root('tests', 'hello_world.c'), '-s', 'NO_EXIT_RUNTIME=0'])
    no_exit_0 = open('a.out.js').read()
    run_process([PYTHON, EMCC, path_from_root('tests', 'hello_world.c'), '-s', 'EXIT_RUNTIME=0'])
    exit_0 = open('a.out.js').read()

    assert exit_1 == no_exit_0
    assert exit_1 != exit_0

  def test_underscore_exit(self):
    create_test_file('src.cpp', r'''
#include <unistd.h>
int main() {
  _exit(0); // should not end up in an infinite loop with non-underscore exit
}
''')
    run_process([PYTHON, EMCC, 'src.cpp'])
    self.assertContained('', run_js('a.out.js', assert_returncode=0))

  def test_file_packager_huge(self):
    MESSAGE = 'warning: file packager is creating an asset bundle of 257 MB. this is very large, and browsers might have trouble loading it'
    create_test_file('huge.dat', 'a' * (1024 * 1024 * 257))
    create_test_file('tiny.dat', 'a')
    err = run_process([PYTHON, FILE_PACKAGER, 'test.data', '--preload', 'tiny.dat'], stdout=PIPE, stderr=PIPE).stderr
    self.assertNotContained(MESSAGE, err)
    err = run_process([PYTHON, FILE_PACKAGER, 'test.data', '--preload', 'huge.dat'], stdout=PIPE, stderr=PIPE).stderr
    self.assertContained(MESSAGE, err)
    self.clear()

  @unittest.skipIf(SPIDERMONKEY_ENGINE not in JS_ENGINES, 'cannot run without spidermonkey, node cannnot alloc huge arrays')
  def test_massive_alloc(self):
    create_test_file('main.cpp', r'''
#include <stdio.h>
#include <stdlib.h>

int main() {
  volatile int x = (int)malloc(1024 * 1024 * 1400);
  return x == 0; // can't alloc it, but don't fail catastrophically, expect null
}
    ''')
    run_process([PYTHON, EMCC, 'main.cpp', '-s', 'ALLOW_MEMORY_GROWTH=1', '-s', 'WASM=0'])
    # just care about message regarding allocating over 1GB of memory
    output = run_js('a.out.js', stderr=PIPE, full_output=True, engine=SPIDERMONKEY_ENGINE)
    self.assertContained('''Warning: Enlarging memory arrays, this is not fast! 16777216,1543503872\n''', output)
    print('wasm')
    run_process([PYTHON, EMCC, 'main.cpp', '-s', 'ALLOW_MEMORY_GROWTH=1'])
    # no message about growth, just check return code
    run_js('a.out.js', stderr=PIPE, full_output=True, engine=SPIDERMONKEY_ENGINE)

  def test_failing_alloc(self):
    for pre_fail, post_fail, opts in [
      ('', '', []),
      ('EM_ASM( Module.temp = HEAP32[DYNAMICTOP_PTR>>2] );', 'EM_ASM( assert(Module.temp === HEAP32[DYNAMICTOP_PTR>>2], "must not adjust DYNAMICTOP when an alloc fails!") );', []),
      # also test non-wasm in normal mode
      ('', '', ['-s', 'WASM=0']),
      ('EM_ASM( Module.temp = HEAP32[DYNAMICTOP_PTR>>2] );', 'EM_ASM( assert(Module.temp === HEAP32[DYNAMICTOP_PTR>>2], "must not adjust DYNAMICTOP when an alloc fails!") );', ['-s', 'WASM=0']),
    ]:
      for growth in [0, 1]:
        for aborting in [0, 1]:
          create_test_file('main.cpp', r'''
#include <stdio.h>
#include <stdlib.h>
#include <vector>
#include <assert.h>
#include <emscripten.h>

#define CHUNK_SIZE (10 * 1024 * 1024)

int main() {
  std::vector<void*> allocs;
  bool has = false;
  while (1) {
    printf("trying an allocation\n");
    %s
    void* curr = malloc(CHUNK_SIZE);
    if (!curr) {
      %s
      break;
    }
    has = true;
    printf("allocated another chunk, %%zu so far\n", allocs.size());
    allocs.push_back(curr);
  }
  assert(has);
  printf("an allocation failed!\n");
#ifdef SPLIT
  return 0;
#endif
  while (1) {
    assert(allocs.size() > 0);
    void *curr = allocs.back();
    allocs.pop_back();
    free(curr);
    printf("freed one\n");
    if (malloc(CHUNK_SIZE)) break;
  }
  printf("managed another malloc!\n");
}
''' % (pre_fail, post_fail))
          args = [PYTHON, EMCC, 'main.cpp'] + opts
          args += ['-s', 'TEST_MEMORY_GROWTH_FAILS=1'] # In this test, force memory growing to fail
          if growth:
            args += ['-s', 'ALLOW_MEMORY_GROWTH=1']
          if not aborting:
            args += ['-s', 'ABORTING_MALLOC=0']
          print('test_failing_alloc', args, pre_fail)
          run_process(args)
          # growth also disables aborting
          can_manage_another = (not aborting) or growth
          split = '-DSPLIT' in args
          print('can manage another:', can_manage_another, 'split:', split)
          output = run_js('a.out.js', stderr=PIPE, full_output=True, assert_returncode=0 if can_manage_another else None)
          if can_manage_another:
            self.assertContained('''an allocation failed!\n''', output)
            if not split:
              # split memory allocation may fail due to GC objects no longer being allocatable,
              # and we can't expect to recover from that deterministically. So just check we
              # get to the fail.
              # otherwise, we should fail eventually, then free, then succeed
              self.assertContained('''managed another malloc!\n''', output)
          else:
            # we should see an abort
            self.assertContained('''abort("Cannot enlarge memory arrays''', output)
            self.assertContained(('''higher than the current value 16777216,''', '''higher than the current value 33554432,'''), output)
            self.assertContained('''compile with  -s ALLOW_MEMORY_GROWTH=1 ''', output)
            self.assertContained('''compile with  -s ABORTING_MALLOC=0 ''', output)

  def test_libcxx_minimal(self):
    create_test_file('vector.cpp', r'''
#include <vector>
int main(int argc, char** argv) {
  std::vector<void*> v;
  for (int i = 0 ; i < argc; i++) {
    v.push_back(nullptr);
  }
  return v.size();
}
''')

    run_process([PYTHON, EMCC, '-O2', 'vector.cpp', '-o', 'vector.js'])
    run_process([PYTHON, EMCC, '-O2', path_from_root('tests', 'hello_libcxx.cpp'), '-o', 'iostream.js'])

    vector = os.path.getsize('vector.js')
    iostream = os.path.getsize('iostream.js')
    print(vector, iostream)

    self.assertGreater(vector, 1000)
    # we can strip out almost all of libcxx when just using vector
    self.assertLess(2.25 * vector, iostream)

  @no_wasm_backend('relies on EMULATED_FUNCTION_POINTERS')
  def test_emulated_function_pointers(self):
    create_test_file('src.c', r'''
      #include <emscripten.h>
      typedef void (*fp)();
      int main(int argc, char **argv) {
        volatile fp f = 0;
        EM_ASM({
          if (typeof FUNCTION_TABLE_v !== 'undefined') {
            out('function table: ' + FUNCTION_TABLE_v);
          } else {
            out('no visible function tables');
          }
        });
        if (f) f();
        return 0;
      }
      ''')

    def test(args, expected):
      print(args, expected)
      run_process([PYTHON, EMCC, 'src.c', '-s', 'WASM=0'] + args, stderr=PIPE)
      self.assertContained(expected, run_js('a.out.js'))

    for opts in [0, 1, 2, 3]:
      test(['-O' + str(opts)], 'no visible function tables')
      test(['-O' + str(opts), '-s', 'EMULATED_FUNCTION_POINTERS=1'], 'function table: ')

  @no_wasm_backend('relies on EMULATED_FUNCTION_POINTERS')
  def test_emulated_function_pointers_2(self):
    create_test_file('src.c', r'''
      #include <emscripten.h>
      typedef void (*fp)();
      void one() { EM_ASM( out('one') ); }
      void two() { EM_ASM( out('two') ); }
      void test() {
        volatile fp f = one;
        f();
        f = two;
        f();
      }
      int main(int argc, char **argv) {
        test();
        // swap them!
        EM_ASM_INT({
          var one = $0;
          var two = $1;
          if (typeof FUNCTION_TABLE_v === 'undefined') {
            out('no');
            return;
          }
          var temp = FUNCTION_TABLE_v[one];
          FUNCTION_TABLE_v[one] = FUNCTION_TABLE_v[two];
          FUNCTION_TABLE_v[two] = temp;
        }, (int)&one, (int)&two);
        test();
        return 0;
      }
      ''')

    flipped = 'one\ntwo\ntwo\none\n'
    unchanged = 'one\ntwo\none\ntwo\n'
    no_table = 'one\ntwo\nno\none\ntwo\n'

    def test(args, expected):
      print(args, expected.replace('\n', ' '))
      run_process([PYTHON, EMCC, 'src.c', '-s', 'WASM=0'] + args)
      self.assertContained(expected, run_js('a.out.js'))

    for opts in [0, 1, 2]:
      test(['-O' + str(opts)], no_table)
      test(['-O' + str(opts), '-s', 'EMULATED_FUNCTION_POINTERS=1'], flipped)
      test(['-O' + str(opts), '-s', 'EMULATED_FUNCTION_POINTERS=2'], flipped)
      test(['-O' + str(opts), '-s', 'EMULATED_FUNCTION_POINTERS=1', '-s', 'RELOCATABLE=1'], flipped)
      test(['-O' + str(opts), '-s', 'EMULATED_FUNCTION_POINTERS=2', '-s', 'RELOCATABLE=1'], unchanged) # with both of those, we optimize and you cannot flip them
      test(['-O' + str(opts), '-s', 'MAIN_MODULE=1'], unchanged) # default for modules is optimized
      test(['-O' + str(opts), '-s', 'MAIN_MODULE=1', '-s', 'EMULATED_FUNCTION_POINTERS=2'], unchanged)
      test(['-O' + str(opts), '-s', 'MAIN_MODULE=1', '-s', 'EMULATED_FUNCTION_POINTERS=1'], flipped) # but you can disable that

  @no_wasm_backend('uses SIDE_MODULE')
  def test_minimal_dynamic(self):
    for wasm in (1, 0):
      print('wasm?', wasm)
      library_file = 'library.wasm' if wasm else 'library.js'

      def test(main_args=[], library_args=[], expected='hello from main\nhello from library'):
        print('testing', main_args, library_args)
        self.clear()
        create_test_file('library.c', r'''
          #include <stdio.h>
          void library_func() {
          #ifdef USE_PRINTF
            printf("hello from library: %p\n", &library_func);
          #else
            puts("hello from library");
          #endif
          }
        ''')
        run_process([PYTHON, EMCC, 'library.c', '-s', 'SIDE_MODULE=1', '-O2', '-o', library_file, '-s', 'WASM=' + str(wasm), '-s', 'EXPORT_ALL=1'] + library_args)
        create_test_file('main.c', r'''
          #include <dlfcn.h>
          #include <stdio.h>
          int main() {
            puts("hello from main");
            void *lib_handle = dlopen("%s", 0);
            if (!lib_handle) {
              puts("cannot load side module");
              return 1;
            }
            typedef void (*voidfunc)();
            voidfunc x = (voidfunc)dlsym(lib_handle, "library_func");
            if (!x) puts("cannot find side function");
            else x();
          }
        ''' % library_file)
        run_process([PYTHON, EMCC, 'main.c', '-s', 'MAIN_MODULE=1', '--embed-file', library_file, '-O2', '-s', 'WASM=' + str(wasm)] + main_args)
        self.assertContained(expected, run_js('a.out.js', assert_returncode=None, stderr=STDOUT))
        size = os.path.getsize('a.out.js')
        if wasm:
          size += os.path.getsize('a.out.wasm')
        side_size = os.path.getsize(library_file)
        print('  sizes:', size, side_size)
        return (size, side_size)

      def percent_diff(x, y):
        small = min(x, y)
        large = max(x, y)
        return float(100 * large) / small - 100

      # main module tests

      full = test()
      # printf is not used in main, but libc was linked in, so it's there
      printf = test(library_args=['-DUSE_PRINTF'])
      # dce in main, and it fails since puts is not exported
      dce = test(main_args=['-s', 'MAIN_MODULE=2'], expected=('cannot', 'undefined'))
      # with exporting, it works
      dce = test(main_args=['-s', 'MAIN_MODULE=2', '-s', 'EXPORTED_FUNCTIONS=["_main", "_puts"]'])
      # printf is not used in main, and we dce, so we failz
      dce_fail = test(main_args=['-s', 'MAIN_MODULE=2'], library_args=['-DUSE_PRINTF'], expected=('cannot', 'undefined'))
      # exporting printf in main keeps it alive for the library
      dce_save = test(main_args=['-s', 'MAIN_MODULE=2', '-s', 'EXPORTED_FUNCTIONS=["_main", "_printf", "_puts"]'], library_args=['-DUSE_PRINTF'])

      assert percent_diff(full[0], printf[0]) < 4
      assert percent_diff(dce[0], dce_fail[0]) < 4
      assert dce[0] < 0.2 * full[0] # big effect, 80%+ is gone
      assert dce_save[0] > 1.05 * dce[0] # save exported all of printf

      # side module tests

      # mode 2, so dce in side, but library_func is not exported, so it is dce'd
      side_dce_fail = test(library_args=['-s', 'SIDE_MODULE=2'], expected='cannot find side function')
      # mode 2, so dce in side, and library_func is not exported
      side_dce_work = test(library_args=['-s', 'SIDE_MODULE=2', '-s', 'EXPORTED_FUNCTIONS=["_library_func"]'], expected='hello from library')

      assert side_dce_fail[1] < 0.95 * side_dce_work[1] # removing that function saves a chunk

  @no_wasm_backend('uses SIDE_MODULE')
  def test_ld_library_path(self):
    create_test_file('hello1.c', r'''
#include <stdio.h>

void
hello1 ()
{
  printf ("Hello1\n");
  return;
}

''')
    create_test_file('hello2.c', r'''
#include <stdio.h>

void
hello2 ()
{
  printf ("Hello2\n");
  return;
}

''')
    create_test_file('hello3.c', r'''
#include <stdio.h>

void
hello3 ()
{
  printf ("Hello3\n");
  return;
}

''')
    create_test_file('hello4.c', r'''
#include <stdio.h>
#include <math.h>

double
hello4 (double x)
{
  printf ("Hello4\n");
  return fmod(x, 2.0);
}

''')
    create_test_file('pre.js', r'''
Module['preRun'].push(function (){
  ENV['LD_LIBRARY_PATH']='/lib:/usr/lib';
});
''')
    create_test_file('main.c', r'''
#include <stdio.h>
#include <stdlib.h>
#include <string.h>
#include <dlfcn.h>

int
main()
{
  void *h;
  void (*f) ();
  double (*f2) (double);

  h = dlopen ("libhello1.wasm", RTLD_NOW);
  f = dlsym (h, "hello1");
  f();
  dlclose (h);
  h = dlopen ("libhello2.wasm", RTLD_NOW);
  f = dlsym (h, "hello2");
  f();
  dlclose (h);
  h = dlopen ("libhello3.wasm", RTLD_NOW);
  f = dlsym (h, "hello3");
  f();
  dlclose (h);
  h = dlopen ("/usr/local/lib/libhello4.wasm", RTLD_NOW);
  f2 = dlsym (h, "hello4");
  double result = f2(5.5);
  dlclose (h);

  if (result == 1.5) {
    printf("Ok\n");
  }
  return 0;
}

''')

    run_process([PYTHON, EMCC, '-o', 'libhello1.wasm', 'hello1.c', '-s', 'SIDE_MODULE=1', '-s', 'EXPORT_ALL=1'])
    run_process([PYTHON, EMCC, '-o', 'libhello2.wasm', 'hello2.c', '-s', 'SIDE_MODULE=1', '-s', 'EXPORT_ALL=1'])
    run_process([PYTHON, EMCC, '-o', 'libhello3.wasm', 'hello3.c', '-s', 'SIDE_MODULE=1', '-s', 'EXPORT_ALL=1'])
    run_process([PYTHON, EMCC, '-o', 'libhello4.wasm', 'hello4.c', '-s', 'SIDE_MODULE=1', '-s', 'EXPORT_ALL=1'])
    run_process([PYTHON, EMCC, '-o', 'main.js', 'main.c', '-s', 'MAIN_MODULE=1', '-s', 'TOTAL_MEMORY=' + str(32 * 1024 * 1024),
                 '--embed-file', 'libhello1.wasm@/lib/libhello1.wasm',
                 '--embed-file', 'libhello2.wasm@/usr/lib/libhello2.wasm',
                 '--embed-file', 'libhello3.wasm@/libhello3.wasm',
                 '--embed-file', 'libhello4.wasm@/usr/local/lib/libhello4.wasm',
                 '--pre-js', 'pre.js'])
    out = run_js('main.js')
    self.assertContained('Hello1', out)
    self.assertContained('Hello2', out)
    self.assertContained('Hello3', out)
    self.assertContained('Hello4', out)
    self.assertContained('Ok', out)

  @no_wasm_backend('uses SIDE_MODULE')
  def test_dlopen_rtld_global(self):
    # TODO: wasm support. this test checks RTLD_GLOBAL where a module is loaded
    #       before the module providing a global it needs is. in asm.js we use JS
    #       to create a redirection function. In wasm we just have wasm, so we
    #       need to introspect the wasm module. Browsers may add that eventually,
    #       or we could ship a little library that does it.
    create_test_file('hello1.c', r'''
#include <stdio.h>

extern int hello1_val;
int hello1_val=3;

void
hello1 (int i)
{
  printf ("hello1_val by hello1:%d\n",hello1_val);
  printf ("Hello%d\n",i);
}
''')
    create_test_file('hello2.c', r'''
#include <stdio.h>

extern int hello1_val;
extern void hello1 (int);

void
hello2 (int i)
{
  void (*f) (int);
  printf ("hello1_val by hello2:%d\n",hello1_val);
  f = hello1;
  f(i);
}
''')
    create_test_file('main.c', r'''
#include <stdio.h>
#include <stdlib.h>
#include <string.h>
#include <dlfcn.h>

int
main(int argc,char** argv)
{
  void *h;
  void *h2;
  void (*f) (int);
  h = dlopen ("libhello1.js", RTLD_NOW|RTLD_GLOBAL);
  h2 = dlopen ("libhello2.js", RTLD_NOW|RTLD_GLOBAL);
  f = dlsym (h, "hello1");
  f(1);
  f = dlsym (h2, "hello2");
  f(2);
  dlclose (h);
  dlclose (h2);
  return 0;
}
''')

    run_process([PYTHON, EMCC, '-o', 'libhello1.js', 'hello1.c', '-s', 'SIDE_MODULE=1', '-s', 'WASM=0', '-s', 'EXPORT_ALL=1'])
    run_process([PYTHON, EMCC, '-o', 'libhello2.js', 'hello2.c', '-s', 'SIDE_MODULE=1', '-s', 'WASM=0', '-s', 'EXPORT_ALL=1'])
    run_process([PYTHON, EMCC, '-o', 'main.js', 'main.c', '-s', 'MAIN_MODULE=1', '-s', 'WASM=0',
                 '--embed-file', 'libhello1.js',
                 '--embed-file', 'libhello2.js'])
    out = run_js('main.js')
    self.assertContained('Hello1', out)
    self.assertContained('Hello2', out)
    self.assertContained('hello1_val by hello1:3', out)
    self.assertContained('hello1_val by hello2:3', out)

  def test_debug_asmLastOpts(self):
    create_test_file('src.c', r'''
#include <stdio.h>
struct Dtlink_t
{   struct Dtlink_t*   right;  /* right child      */
        union
        { unsigned int  _hash;  /* hash value       */
          struct Dtlink_t* _left;  /* left child       */
        } hl;
};
int treecount(register struct Dtlink_t* e)
{
  return e ? treecount(e->hl._left) + treecount(e->right) + 1 : 0;
}
int main() {
  printf("hello, world!\n");
}
''')
    run_process([PYTHON, EMCC, 'src.c', '-s', 'EXPORTED_FUNCTIONS=["_main", "_treecount"]', '--minify', '0', '-g4', '-Oz'])
    self.assertContained('hello, world!', run_js('a.out.js'))

  @no_wasm_backend('MEM_INIT_METHOD not supported under wasm')
  def test_meminit_crc(self):
    create_test_file('src.c', r'''
#include <stdio.h>
int main() { printf("Mary had a little lamb.\n"); }
''')

    run_process([PYTHON, EMCC, 'src.c', '--memory-init-file', '0', '-s', 'MEM_INIT_METHOD=2', '-s', 'ASSERTIONS=1', '-s', 'WASM=0'])
    with open('a.out.js') as f:
      d = f.read()
    return
    self.assertContained('Mary had', d)
    d = d.replace('Mary had', 'Paul had')
    create_test_file('a.out.js', d)
    out = run_js('a.out.js', assert_returncode=None, stderr=STDOUT)
    self.assertContained('Assertion failed: memory initializer checksum', out)

  def test_emscripten_print_double(self):
    create_test_file('src.c', r'''
#include <stdio.h>
#include <assert.h>
#include <emscripten.h>

void test(double d) {
  char buffer[100], buffer2[100];
  unsigned len, len2, len3;
  len = emscripten_print_double(d, NULL, -1);
  len2 = emscripten_print_double(d, buffer, len+1);
  assert(len == len2);
  buffer[len] = 0;
  len3 = snprintf(buffer2, 100, "%g", d);
  printf("|%g : %u : %s : %s : %d|\n", d, len, buffer, buffer2, len3);
}
int main() {
  printf("\n");
  test(0);
  test(1);
  test(-1);
  test(1.234);
  test(-1.234);
  test(1.1234E20);
  test(-1.1234E20);
  test(1.1234E-20);
  test(-1.1234E-20);
  test(1.0/0.0);
  test(-1.0/0.0);
}
''')
    run_process([PYTHON, EMCC, 'src.c'])
    out = run_js('a.out.js')
    self.assertContained('''
|0 : 1 : 0 : 0 : 1|
|1 : 1 : 1 : 1 : 1|
|-1 : 2 : -1 : -1 : 2|
|1.234 : 5 : 1.234 : 1.234 : 5|
|-1.234 : 6 : -1.234 : -1.234 : 6|
|1.1234e+20 : 21 : 112340000000000000000 : 1.1234e+20 : 10|
|-1.1234e+20 : 22 : -112340000000000000000 : -1.1234e+20 : 11|
|1.1234e-20 : 10 : 1.1234e-20 : 1.1234e-20 : 10|
|-1.1234e-20 : 11 : -1.1234e-20 : -1.1234e-20 : 11|
|inf : 8 : Infinity : inf : 3|
|-inf : 9 : -Infinity : -inf : 4|
''', out)

  def test_no_warn_exported_jslibfunc(self):
    err = run_process([PYTHON, EMCC, path_from_root('tests', 'hello_world.c'), '-s', 'DEFAULT_LIBRARY_FUNCS_TO_INCLUDE=["alGetError"]', '-s', 'EXPORTED_FUNCTIONS=["_main", "_alGetError"]'], stdout=PIPE, stderr=PIPE).stderr
    self.assertNotContained('''function requested to be exported, but not implemented: "_alGetError"''', err)

  @no_wasm_backend()
  def test_almost_asm_warning(self):
    warning = "[-Walmost-asm]"
    for args, expected in [
      (['-O1', '-s', 'ALLOW_MEMORY_GROWTH=1'], True),  # default
      # suppress almost-asm warning manually
      (['-O1', '-s', 'ALLOW_MEMORY_GROWTH=1', '-Wno-almost-asm'], False),
      # last warning flag should "win"
      (['-O1', '-s', 'ALLOW_MEMORY_GROWTH=1', '-Wno-almost-asm', '-Walmost-asm'], True)
    ]:
      print(args, expected)
      err = run_process([PYTHON, EMCC, path_from_root('tests', 'hello_world.c'), '-s', 'WASM=0'] + args, stderr=PIPE).stderr
      assert (warning in err) == expected, err
      if not expected:
        assert err == '', err

  def test_static_syscalls(self):
    run_process([PYTHON, EMCC, path_from_root('tests', 'hello_world.c')])
    src = open('a.out.js').read()
    matches = re.findall('''function ___syscall(\d+)\(''', src)
    print('seen syscalls:', matches)
    assert set(matches) == set(['6', '54', '140', '146']) # close, ioctl, llseek, writev

  @no_windows('posix-only')
  def test_emcc_dev_null(self):
    out = run_process([PYTHON, EMCC, '-dM', '-E', '-x', 'c', '/dev/null'], stdout=PIPE).stdout
    self.assertContained('#define __EMSCRIPTEN__ 1', out) # all our defines should show up

  def test_umask_0(self):
    create_test_file('src.c', r'''
#include <sys/stat.h>
#include <stdio.h>
int main() {
  umask(0);
  printf("hello, world!\n");
}''')
    run_process([PYTHON, EMCC, 'src.c'])
    self.assertContained('hello, world!', run_js('a.out.js'))

  def test_no_missing_symbols(self): # simple hello world should not show any missing symbols
    run_process([PYTHON, EMCC, path_from_root('tests', 'hello_world.c')])

    # main() is implemented in C, and even if requested from JS, we should not warn
    create_test_file('library_foo.js', '''
mergeInto(LibraryManager.library, {
  my_js__deps: ['main'],
  my_js: (function() {
      return function() {
        console.log("hello " + _nonexistingvariable);
      };
  }()),
});
''')
    create_test_file('test.cpp', '''
#include <stdio.h>
#include <stdlib.h>

extern "C" {
  extern void my_js();
}

int main() {
  my_js();
  return EXIT_SUCCESS;
}
''')
    run_process([PYTHON, EMCC, 'test.cpp', '--js-library', 'library_foo.js'])

    # but we do error on a missing js var
    create_test_file('library_foo_missing.js', '''
mergeInto(LibraryManager.library, {
  my_js__deps: ['main', 'nonexistingvariable'],
  my_js: (function() {
      return function() {
        console.log("hello " + _nonexistingvariable);
      };
  }()),
});
''')
    err = run_process([PYTHON, EMCC, 'test.cpp', '--js-library', 'library_foo_missing.js'], stderr=PIPE, check=False).stderr
    self.assertContained('undefined symbol: nonexistingvariable', err)

    # and also for missing C code, of course (without the --js-library, it's just a missing C method)
    err = run_process([PYTHON, EMCC, 'test.cpp'], stderr=PIPE, check=False).stderr
    self.assertContained('undefined symbol: my_js', err)

  def test_realpath(self):
    create_test_file('src.c', r'''
#include <stdlib.h>
#include <stdio.h>
#include <errno.h>

#define TEST_PATH "/boot/README.txt"

int
main(int argc, char **argv)
{
  errno = 0;
  char *t_realpath_buf = realpath(TEST_PATH, NULL);
  if (NULL == t_realpath_buf) {
    perror("Resolve failed");
    return 1;
  } else {
    printf("Resolved: %s\n", t_realpath_buf);
    free(t_realpath_buf);
    return 0;
  }
}
''')
    if not os.path.exists('boot'):
      os.mkdir('boot')
    open(os.path.join('boot', 'README.txt'), 'w').write(' ')
    run_process([PYTHON, EMCC, 'src.c', '--embed-file', 'boot'])
    self.assertContained('Resolved: /boot/README.txt', run_js('a.out.js'))

  def test_realpath_nodefs(self):
    create_test_file('src.c', r'''
#include <stdlib.h>
#include <stdio.h>
#include <errno.h>
#include <emscripten.h>

#define TEST_PATH "/working/TEST_NODEFS.txt"

int
main(int argc, char **argv)
{
  errno = 0;
  EM_ASM({
    FS.mkdir('/working');
    FS.mount(NODEFS, { root: '.' }, '/working');
  });
  char *t_realpath_buf = realpath(TEST_PATH, NULL);
  if (NULL == t_realpath_buf) {
    perror("Resolve failed");
    return 1;
  } else {
    printf("Resolved: %s\n", t_realpath_buf);
    free(t_realpath_buf);
    return 0;
  }
}
''')
    create_test_file('TEST_NODEFS.txt', ' ')
    run_process([PYTHON, EMCC, 'src.c'])
    self.assertContained('Resolved: /working/TEST_NODEFS.txt', run_js('a.out.js'))

  def test_realpath_2(self):
    os.mkdir('Folder')
    create_test_file('src.c', r'''
#include <stdlib.h>
#include <stdio.h>
#include <errno.h>

int testrealpath(const char* path)    {
  errno = 0;
  char *t_realpath_buf = realpath(path, NULL);
  if (NULL == t_realpath_buf) {
    printf("Resolve failed: \"%s\"\n",path);fflush(stdout);
    return 1;
  } else {
    printf("Resolved: \"%s\" => \"%s\"\n", path, t_realpath_buf);fflush(stdout);
    free(t_realpath_buf);
    return 0;
  }
}

int main(int argc, char **argv)
{
    // files:
    testrealpath("testfile.txt");
    testrealpath("Folder/testfile.txt");
    testrealpath("testnonexistentfile.txt");
    // folders
    testrealpath("Folder");
    testrealpath("/Folder");
    testrealpath("./");
    testrealpath("");
    testrealpath("/");
    return 0;
}
''')
    create_test_file('testfile.txt', '')
    open(os.path.join('Folder', 'testfile.txt'), 'w').write('')
    run_process([PYTHON, EMCC, 'src.c', '--embed-file', 'testfile.txt', '--embed-file', 'Folder'])
    self.assertContained('''Resolved: "testfile.txt" => "/testfile.txt"
Resolved: "Folder/testfile.txt" => "/Folder/testfile.txt"
Resolve failed: "testnonexistentfile.txt"
Resolved: "Folder" => "/Folder"
Resolved: "/Folder" => "/Folder"
Resolved: "./" => "/"
Resolve failed: ""
Resolved: "/" => "/"
''', run_js('a.out.js'))

  @no_wasm_backend('https://bugs.llvm.org/show_bug.cgi?id=40412 and https://bugs.llvm.org/show_bug.cgi?id=40470')
  def test_no_warnings(self):
    # build once before to make sure system libs etc. exist
    run_process([PYTHON, EMCC, path_from_root('tests', 'hello_libcxx.cpp')])
    # check that there is nothing in stderr for a regular compile
    err = run_process([PYTHON, EMCC, path_from_root('tests', 'hello_libcxx.cpp')], stderr=PIPE).stderr
    assert err == '', err

  @no_wasm_backend("uses EMTERPRETIFY")
  def test_emterpreter_file_suggestion(self):
    for linkable in [0, 1]:
      for to_file in [0, 1]:
        self.clear()
        cmd = [PYTHON, EMCC, '-s', 'EMTERPRETIFY=1', path_from_root('tests', 'hello_libcxx.cpp'), '-s', 'LINKABLE=' + str(linkable), '-O1', '-s', 'USE_ZLIB=1']
        if to_file:
          cmd += ['-s', 'EMTERPRETIFY_FILE="code.dat"']
        print(cmd)
        stderr = run_process(cmd, stderr=PIPE).stderr
        need_warning = linkable and not to_file
        assert ('''warning: emterpreter bytecode is fairly large''' in stderr) == need_warning, stderr
        assert ('''It is recommended to use  -s EMTERPRETIFY_FILE=..''' in stderr) == need_warning, stderr

  @no_wasm_backend('needs LTO with WASM_OBJECT_FILES')
  def test_llvm_lto(self):
    sizes = {}
    lto_levels = [0, 1, 2, 3]
    for lto in lto_levels:
      cmd = [PYTHON, EMCC, path_from_root('tests', 'hello_libcxx.cpp'), '-O2', '--llvm-lto', str(lto)]
      print(cmd)
      run_process(cmd)
      self.assertContained('hello, world!', run_js('a.out.js'))
      sizes[lto] = os.path.getsize('a.out.wasm')
    print(sizes)

    # LTO sizes should be distinct
    for i in lto_levels:
      assert sizes[i] not in set(sizes).difference(set([sizes[i]]))

    # LTO should reduce code size
    # Skip mode 2 because it has historically increased code size, but not always
    assert sizes[1] < sizes[0]
    assert sizes[3] < sizes[0]

  def test_dlmalloc_modes(self):
    create_test_file('src.cpp', r'''
      #include <stdlib.h>
      #include <stdio.h>
      int main() {
        void* c = malloc(1024);
        free(c);
        free(c);
        printf("double-freed\n");
      }
    ''')
    run_process([PYTHON, EMCC, 'src.cpp'])
    self.assertContained('double-freed', run_js('a.out.js'))
    # in debug mode, the double-free is caught
    run_process([PYTHON, EMCC, 'src.cpp', '-g'])
    seen_error = False
    out = '?'
    try:
      out = run_js('a.out.js')
    except:
      seen_error = True
    assert seen_error, out

  def test_mallocs(self):
    for opts in [[], ['-O2']]:
      print(opts)
      sizes = {}
      for malloc, name in (
        ('dlmalloc', 'dlmalloc'),
        (None, 'default'),
        ('emmalloc', 'emmalloc')
      ):
        print(malloc, name)
        cmd = [PYTHON, EMCC, path_from_root('tests', 'hello_libcxx.cpp'), '-o', 'a.out.js'] + opts
        if malloc:
          cmd += ['-s', 'MALLOC="%s"' % malloc]
        print(cmd)
        run_process(cmd)
        sizes[name] = os.path.getsize('a.out.wasm')
      print(sizes)
      # dlmalloc is the default
      self.assertEqual(sizes['dlmalloc'], sizes['default'])
      # emmalloc is much smaller
      self.assertLess(sizes['emmalloc'], sizes['dlmalloc'] - 5000)

  def test_sixtyfour_bit_return_value(self):
    # This test checks that the most significant 32 bits of a 64 bit long are correctly made available
    # to native JavaScript applications that wish to interact with compiled code returning 64 bit longs.
    # The MS 32 bits should be available in Runtime.getTempRet0() even when compiled with -O2 --closure 1

    # Compile test.c and wrap it in a native JavaScript binding so we can call our compiled function from JS.
    run_process([PYTHON, EMCC, path_from_root('tests', 'return64bit', 'test.c'),
                 '--pre-js', path_from_root('tests', 'return64bit', 'testbindstart.js'),
                 '--pre-js', path_from_root('tests', 'return64bit', 'testbind.js'),
                 '--post-js', path_from_root('tests', 'return64bit', 'testbindend.js'),
                 '-s', 'EXPORTED_FUNCTIONS=["_test_return64"]', '-o', 'test.js', '-O2',
                 '--closure', '1', '-g1', '-s', 'BINARYEN_ASYNC_COMPILATION=0'])

    # Simple test program to load the test.js binding library and call the binding to the
    # C function returning the 64 bit long.
    create_test_file('testrun.js', '''
      var test = require("./test.js");
      test.runtest();
    ''')

    # Run the test and confirm the output is as expected.
    out = run_js('testrun.js', full_output=True)
    assert "low = 5678" in out
    assert "high = 1234" in out

  def test_lib_include_flags(self):
    run_process([PYTHON, EMCC] + '-l m -l c -I'.split() + [path_from_root('tests', 'include_test'), path_from_root('tests', 'lib_include_flags.c')])

  def test_dash_s(self):
    run_process([PYTHON, EMCC, path_from_root('tests', 'hello_world.cpp'), '-s', '-std=c++03'])
    self.assertContained('hello, world!', run_js('a.out.js'))

  def test_dash_s_response_file_string(self):
    create_test_file('response_file', '"MyModule"\n')
    response_file = os.path.join(os.getcwd(), "response_file")
    run_process([PYTHON, EMCC, path_from_root('tests', 'hello_world.cpp'), '-s', 'EXPORT_NAME=@%s' % response_file])

  def test_dash_s_response_file_list(self):
    create_test_file('response_file', '["_main", "_malloc"]\n')
    response_file = os.path.join(os.getcwd(), "response_file")
    run_process([PYTHON, EMCC, path_from_root('tests', 'hello_world.cpp'), '-s', 'EXPORTED_FUNCTIONS=@%s' % response_file, '-std=c++03'])

  def test_dash_s_unclosed_quote(self):
    # Unclosed quote
    err = run_process([PYTHON, EMCC, path_from_root('tests', 'hello_world.cpp'), "-s", "TEST_KEY='MISSING_QUOTE"], stderr=PIPE, check=False).stderr
    self.assertNotContained('AssertionError', err) # Do not mention that it is an assertion error
    self.assertContained('unclosed opened quoted string. expected final character to be "\'"', err)

  def test_dash_s_single_quote(self):
    # Only one quote
    err = run_process([PYTHON, EMCC, path_from_root('tests', 'hello_world.cpp'), "-s", "TEST_KEY='"], stderr=PIPE, check=False).stderr
    self.assertNotContained('AssertionError', err) # Do not mention that it is an assertion error
    self.assertContained('unclosed opened quoted string.', err)

  def test_dash_s_unclosed_list(self):
    # Unclosed list
    err = run_process([PYTHON, EMCC, path_from_root('tests', 'hello_world.cpp'), "-s", "TEST_KEY=[Value1, Value2"], stderr=PIPE, check=False).stderr
    self.assertNotContained('AssertionError', err) # Do not mention that it is an assertion error
    self.assertContained('unclosed opened string list. expected final character to be "]"', err)

  def test_dash_s_valid_list(self):
    err = run_process([PYTHON, EMCC, path_from_root('tests', 'hello_world.cpp'), "-s", "TEST_KEY=[Value1, \"Value2\"]"], stderr=PIPE, check=False).stderr
    self.assertNotContained('a problem occured in evaluating the content after a "-s", specifically', err)

  def test_python_2_3(self):
    # check emcc/em++ can be called by any python
    def trim_py_suffix(filename):
      '''remove .py from EMCC(=emcc.py)'''
      return filename[:-3] if filename.endswith('.py') else filename

    for python in ('python', 'python2', 'python3'):
      if python == 'python3':
        has = is_python3_version_supported()
      else:
        has = Building.which(python) is not None
      print(python, has)
      if has:
        print('  checking emcc...')
        run_process([python, trim_py_suffix(EMCC), '--version'], stdout=PIPE)
        print('  checking em++...')
        run_process([python, trim_py_suffix(EMXX), '--version'], stdout=PIPE)
        print('  checking emcc.py...')
        run_process([python, EMCC, '--version'], stdout=PIPE)
        print('  checking em++.py...')
        run_process([python, EMXX, '--version'], stdout=PIPE)

  def test_zeroinit(self):
    create_test_file('src.c', r'''
#include <stdio.h>
int buf[1048576];
int main() {
  printf("hello, world! %d\n", buf[123456]);
  return 0;
}
''')
    run_process([PYTHON, EMCC, 'src.c', '-O2', '-g'])
    size = os.path.getsize('a.out.wasm')
    # size should be much smaller than the size of that zero-initialized buffer
    assert size < (123456 / 2), size

  @no_wasm_backend()
  def test_separate_asm_warning(self):
    # Test that -s PRECISE_F32=2 raises a warning that --separate-asm is implied.
    stderr = run_process([PYTHON, EMCC, path_from_root('tests', 'hello_world.c'), '-s', 'WASM=0', '-s', 'PRECISE_F32=2', '-o', 'a.html'], stderr=PIPE).stderr
    self.assertContained('forcing separate asm output', stderr)

    # Test that -s PRECISE_F32=2 --separate-asm should not post a warning.
    stderr = run_process([PYTHON, EMCC, path_from_root('tests', 'hello_world.c'), '-s', 'WASM=0', '-s', 'PRECISE_F32=2', '-o', 'a.html', '--separate-asm'], stderr=PIPE).stderr
    self.assertNotContained('forcing separate asm output', stderr)

    # Test that -s PRECISE_F32=1 should not post a warning.
    stderr = run_process([PYTHON, EMCC, path_from_root('tests', 'hello_world.c'), '-s', 'WASM=0', '-s', 'PRECISE_F32=1', '-o', 'a.html'], stderr=PIPE).stderr
    self.assertNotContained('forcing separate asm output', stderr)

    # Manually doing separate asm should show a warning, if not targeting html
    warning = '--separate-asm works best when compiling to HTML'
    stderr = run_process([PYTHON, EMCC, path_from_root('tests', 'hello_world.c'), '-s', 'WASM=0', '--separate-asm'], stderr=PIPE).stderr
    self.assertContained(warning, stderr)
    stderr = run_process([PYTHON, EMCC, path_from_root('tests', 'hello_world.c'), '-s', 'WASM=0', '--separate-asm', '-o', 'a.html'], stderr=PIPE).stderr
    self.assertNotContained(warning, stderr)

    # test that the warning can be suppressed
    stderr = run_process([PYTHON, EMCC, path_from_root('tests', 'hello_world.c'), '-s', 'WASM=0', '--separate-asm', '-Wno-separate-asm'], stderr=PIPE).stderr
    self.assertNotContained(warning, stderr)

  def test_canonicalize_nan_warning(self):
    create_test_file('src.cpp', r'''
#include <stdio.h>

union U {
  int x;
  float y;
} a;


int main() {
  a.x = 0x7FC01234;
  printf("%f\n", a.y);
  printf("0x%x\n", a.x);
  return 0;
}
''')

    stderr = run_process([PYTHON, EMCC, 'src.cpp', '-O1'], stderr=PIPE).stderr
    if not self.is_wasm_backend():
      self.assertContained("emcc: warning: cannot represent a NaN literal", stderr)
      stderr = run_process([PYTHON, EMCC, 'src.cpp', '-O1', '-g'], stderr=PIPE).stderr
      self.assertContained("emcc: warning: cannot represent a NaN literal", stderr)
      self.assertContained('//@line 12 "src.cpp"', stderr)
    else:
      out = run_js('a.out.js')
      self.assertContained('nan\n', out)
      self.assertContained('0x7fc01234\n', out)

  @no_wasm_backend()
  def test_only_my_code(self):
    run_process([PYTHON, EMCC, '-O1', path_from_root('tests', 'hello_world.c'), '--separate-asm', '-s', 'WASM=0'])
    count = open('a.out.asm.js').read().count('function ')
    assert count > 29, count # libc brings in a bunch of stuff

    def test(filename, opts, expected_funcs, expected_vars):
      print(filename, opts)
      run_process([PYTHON, EMCC, path_from_root('tests', filename), '--separate-asm', '-s', 'WARN_ON_UNDEFINED_SYMBOLS=0', '-s', 'ONLY_MY_CODE=1', '-s', 'WASM=0'] + opts)
      module = open('a.out.asm.js').read()
      create_test_file('asm.js', 'var Module = {};\n' + module)
      funcs = module.count('function ')
      vars_ = module.count('var ')
      self.assertEqual(funcs, expected_funcs)
      self.assertEqual(vars_, expected_vars)
      if SPIDERMONKEY_ENGINE in JS_ENGINES:
        out = run_js('asm.js', engine=SPIDERMONKEY_ENGINE, stderr=STDOUT)
        self.validate_asmjs(out)
      else:
        print('(skipping asm.js validation check)')

    test('hello_123.c', ['-O1'], 1, 2)
    test('fasta.cpp', ['-O3', '-g2'], 2, 3)

  @no_wasm_backend('tests our python linking logic')
  def test_link_response_file_does_not_force_absolute_paths(self):
    with_space = 'with space'
    if not os.path.exists(with_space):
      os.makedirs(with_space)

    create_test_file(os.path.join(with_space, 'main.cpp'), '''
      int main() {
        return 0;
      }
    ''')

    Building.emcc(os.path.join(with_space, 'main.cpp'), ['-g'])

    with chdir(with_space):
      link_args = Building.link(['main.cpp.o'], 'all.bc', just_calculate=True)

    time.sleep(0.2) # Wait for Windows FS to release access to the directory
    shutil.rmtree(with_space)

    # We want only the relative path to be in the linker args, it should not be converted to an absolute path.
    if hasattr(self, 'assertCountEqual'):
      self.assertCountEqual(link_args, ['main.cpp.o'])
    else:
      # Python 2 compatibility
      self.assertItemsEqual(link_args, ['main.cpp.o'])

  def test_memory_growth_noasm(self):
    run_process([PYTHON, EMCC, path_from_root('tests', 'hello_world.c'), '-O2', '-s', 'ALLOW_MEMORY_GROWTH=1'])
    src = open('a.out.js').read()
    assert 'use asm' not in src

  def test_EM_ASM_i64(self):
    create_test_file('src.cpp', '''
#include <stdint.h>
#include <emscripten.h>

int main() {
  EM_ASM({
    out('inputs: ' + $0 + ', ' + $1 + '.');
  }, int64_t(0x12345678ABCDEF1FLL));
}
''')
    proc = run_process([PYTHON, EMCC, 'src.cpp', '-Oz'], stderr=PIPE, check=False)
    self.assertNotEqual(proc.returncode, 0)
    if not self.is_wasm_backend():
      self.assertContained('EM_ASM should not receive i64s as inputs, they are not valid in JS', proc.stderr)

  def test_eval_ctors_non_terminating(self):
    for wasm in (1, 0):
      if self.is_wasm_backend() and not wasm:
        continue
      print('wasm', wasm)
      src = r'''
        struct C {
          C() {
            volatile int y = 0;
            while (y == 0) {}
          }
        };
        C always;
        int main() {}
      '''
      create_test_file('src.cpp', src)
      run_process([PYTHON, EMCC, 'src.cpp', '-O2', '-s', 'EVAL_CTORS=1', '-profiling-funcs', '-s', 'WASM=%d' % wasm])

  @no_wasm_backend('EVAL_CTORS is monolithic with the wasm backend')
  def test_eval_ctors(self):
    for wasm in (1, 0):
      if self.is_wasm_backend() and not wasm:
        continue
      print('wasm', wasm)
      print('check no ctors is ok')

      # on by default in -Oz, but user-overridable

      def get_size(args):
        print('get_size', args)
        run_process([PYTHON, EMCC, path_from_root('tests', 'hello_libcxx.cpp'), '-s', 'WASM=%d' % wasm] + args)
        self.assertContained('hello, world!', run_js('a.out.js'))
        if wasm:
          codesize = self.count_wasm_contents('a.out.wasm', 'funcs')
          memsize = self.count_wasm_contents('a.out.wasm', 'memory-data')
        else:
          codesize = os.path.getsize('a.out.js')
          memsize = os.path.getsize('a.out.js.mem')
        return (codesize, memsize)

      def check_size(left, right):
        # can't measure just the mem out of the wasm, so ignore [1] for wasm
        if left[0] == right[0] and left[1] == right[1]:
          return 0
        if left[0] < right[0] and left[1] > right[1]:
          return -1 # smaller code, bigger mem
        if left[0] > right[0] and left[1] < right[1]:
          return 1
        assert False, [left, right]

      o2_size = get_size(['-O2'])
      assert check_size(get_size(['-O2']), o2_size) == 0, 'deterministic'
      assert check_size(get_size(['-O2', '-s', 'EVAL_CTORS=1']), o2_size) < 0, 'eval_ctors works if user asks for it'
      oz_size = get_size(['-Oz'])
      assert check_size(get_size(['-Oz']), oz_size) == 0, 'deterministic'
      assert check_size(get_size(['-Oz', '-s', 'EVAL_CTORS=1']), oz_size) == 0, 'eval_ctors is on by default in oz'
      assert check_size(get_size(['-Oz', '-s', 'EVAL_CTORS=0']), oz_size) == 1, 'eval_ctors can be turned off'

      linkable_size = get_size(['-Oz', '-s', 'EVAL_CTORS=1', '-s', 'LINKABLE=1'])
      assert check_size(get_size(['-Oz', '-s', 'EVAL_CTORS=0', '-s', 'LINKABLE=1']), linkable_size) == 1, 'noticeable difference in linkable too'

    def test_eval_ctor_ordering(self):
      # ensure order of execution remains correct, even with a bad ctor
      def test(p1, p2, p3, last, expected):
        src = r'''
          #include <stdio.h>
          #include <stdlib.h>
          volatile int total = 0;
          struct C {
            C(int x) {
              volatile int y = x;
              y++;
              y--;
              if (y == 0xf) {
                printf("you can't eval me ahead of time\n"); // bad ctor
              }
              total <<= 4;
              total += int(y);
            }
          };
          C __attribute__((init_priority(%d))) c1(0x5);
          C __attribute__((init_priority(%d))) c2(0x8);
          C __attribute__((init_priority(%d))) c3(%d);
          int main() {
            printf("total is 0x%%x.\n", total);
          }
        ''' % (p1, p2, p3, last)
        create_test_file('src.cpp', src)
        run_process([PYTHON, EMCC, 'src.cpp', '-O2', '-s', 'EVAL_CTORS=1', '-profiling-funcs', '-s', 'WASM=%d' % wasm])
        self.assertContained('total is %s.' % hex(expected), run_js('a.out.js'))
        shutil.copyfile('a.out.js', 'x' + hex(expected) + '.js')
        if wasm:
          shutil.copyfile('a.out.wasm', 'x' + hex(expected) + '.wasm')
          return self.count_wasm_contents('a.out.wasm', 'funcs')
        else:
          return open('a.out.js').read().count('function _')

      print('no bad ctor')
      first  = test(1000, 2000, 3000, 0xe, 0x58e) # noqa
      second = test(3000, 1000, 2000, 0xe, 0x8e5) # noqa
      third  = test(2000, 3000, 1000, 0xe, 0xe58) # noqa
      print(first, second, third)
      assert first == second and second == third
      print('with bad ctor')
      first  = test(1000, 2000, 3000, 0xf, 0x58f) # noqa; 2 will succeed
      second = test(3000, 1000, 2000, 0xf, 0x8f5) # noqa; 1 will succedd
      third  = test(2000, 3000, 1000, 0xf, 0xf58) # noqa; 0 will succeed
      print(first, second, third)
      assert first < second and second < third, [first, second, third]

  @uses_canonical_tmp
  @with_env_modify({'EMCC_DEBUG': '1'})
  def test_eval_ctors_debug_output(self):
    for wasm in (1, 0):
      if self.is_wasm_backend() and not wasm:
        continue
      print('wasm', wasm)
      create_test_file('src.cpp', r'''
  #include <stdio.h>
  struct C {
    C() { printf("constructing!\n"); } // don't remove this!
  };
  C c;
  int main() {}
      ''')
      err = run_process([PYTHON, EMCC, 'src.cpp', '-Oz', '-s', 'WASM=%d' % wasm], stderr=PIPE).stderr
      self.assertContained('__syscall54', err) # the failing call should be mentioned
      if not wasm: # js will show a stack trace
        self.assertContained('ctorEval.js', err) # with a stack trace
      self.assertContained('ctor_evaller: not successful', err) # with logging

  def test_override_environment(self):
    create_test_file('main.cpp', r'''
      #include <emscripten.h>
      int main() {
        EM_ASM({
          out('environment is WEB? ' + ENVIRONMENT_IS_WEB);
          out('environment is WORKER? ' + ENVIRONMENT_IS_WORKER);
          out('environment is NODE? ' + ENVIRONMENT_IS_NODE);
          out('environment is SHELL? ' + ENVIRONMENT_IS_SHELL);
        });
      }
''')
    # use SINGLE_FILE since we don't want to depend on loading a side .wasm file on the environment in this test;
    # with the wrong env we have very odd failures
    run_process([PYTHON, EMCC, 'main.cpp', '-s', 'SINGLE_FILE=1'])
    src = open('a.out.js').read()
    envs = ['web', 'worker', 'node', 'shell']
    for env in envs:
      for engine in JS_ENGINES:
        if engine == V8_ENGINE:
          continue # ban v8, weird failures
        actual = 'NODE' if engine == NODE_JS else 'SHELL'
        print(env, actual, engine)
        module = {'ENVIRONMENT': env}
        if env != actual:
          # avoid problems with arguments detection, which may cause very odd failures with the wrong environment code
          module['arguments'] = []
        curr = 'var Module = %s;\n' % str(module)
        print('    ' + curr)
        create_test_file('test.js', curr + src)
        seen = run_js('test.js', engine=engine, stderr=PIPE, full_output=True, assert_returncode=None)
        self.assertContained('Module.ENVIRONMENT has been deprecated. To force the environment, use the ENVIRONMENT compile-time option (for example, -s ENVIRONMENT=web or -s ENVIRONMENT=node', seen)

  def test_warn_no_filesystem(self):
    WARNING = 'Filesystem support (FS) was not included. The problem is that you are using files from JS, but files were not used from C/C++, so filesystem support was not auto-included. You can force-include filesystem support with  -s FORCE_FILESYSTEM=1'

    run_process([PYTHON, EMCC, path_from_root('tests', 'hello_world.c')])
    seen = run_js('a.out.js', stderr=PIPE)
    assert WARNING not in seen

    def test(contents):
      create_test_file('src.cpp', r'''
  #include <stdio.h>
  #include <emscripten.h>
  int main() {
    EM_ASM({ %s });
    printf("hello, world!\n");
    return 0;
  }
  ''' % contents)
      run_process([PYTHON, EMCC, 'src.cpp'])
      self.assertContained(WARNING, run_js('a.out.js', stderr=PIPE, assert_returncode=None))

    # might appear in handwritten code
    test("FS.init()")
    test("FS.createPreloadedFile('waka waka, just warning check')")
    test("FS.createDataFile('waka waka, just warning check')")
    test("FS.analyzePath('waka waka, just warning check')")
    test("FS.loadFilesFromDB('waka waka, just warning check')")
    # might appear in filesystem code from a separate script tag
    test("Module['FS_createDataFile']('waka waka, just warning check')")
    test("Module['FS_createPreloadedFile']('waka waka, just warning check')")

    # text is in the source when needed, but when forcing FS, it isn't there
    run_process([PYTHON, EMCC, 'src.cpp'])
    self.assertContained(WARNING, open('a.out.js').read())
    run_process([PYTHON, EMCC, 'src.cpp', '-s', 'FORCE_FILESYSTEM=1']) # forcing FS means no need
    self.assertNotContained(WARNING, open('a.out.js').read())
    run_process([PYTHON, EMCC, 'src.cpp', '-s', 'ASSERTIONS=0']) # no assertions, no need
    self.assertNotContained(WARNING, open('a.out.js').read())
    run_process([PYTHON, EMCC, 'src.cpp', '-O2']) # optimized, so no assertions
    self.assertNotContained(WARNING, open('a.out.js').read())

  def test_warn_module_print_err(self):
    ERROR = 'was not exported. add it to EXTRA_EXPORTED_RUNTIME_METHODS (see the FAQ)'

    def test(contents, expected, args=[]):
      create_test_file('src.cpp', r'''
  #include <emscripten.h>
  int main() {
    EM_ASM({ %s });
    return 0;
  }
  ''' % contents)
      run_process([PYTHON, EMCC, 'src.cpp'] + args)
      self.assertContained(expected, run_js('a.out.js', stderr=STDOUT, assert_returncode=None))

    # error shown (when assertions are on)
    test("Module.print('x')", ERROR)
    test("Module['print']('x')", ERROR)
    test("Module.printErr('x')", ERROR)
    test("Module['printErr']('x')", ERROR)

    # when exported, all good
    test("Module['print']('print'); Module['printErr']('err'); ", 'print\nerr', ['-s', 'EXTRA_EXPORTED_RUNTIME_METHODS=["print", "printErr"]'])

  def test_arc4random(self):
    create_test_file('src.c', r'''
#include <stdlib.h>
#include <stdio.h>

int main() {
  printf("%d\n", arc4random());
  printf("%d\n", arc4random());
}
    ''')
    run_process([PYTHON, EMCC, 'src.c', '-Wno-implicit-function-declaration'])

    self.assertContained('0\n740882966\n', run_js('a.out.js'))

  ############################################################
  # Function eliminator tests
  ############################################################
  def normalize_line_endings(self, input):
    return input.replace('\r\n', '\n').replace('\n\n', '\n').replace('\n\n', '\n')

  def get_file_contents(self, file):
    file_contents = ""
    with open(file) as fout:
      file_contents = "".join(fout.readlines())

    file_contents = self.normalize_line_endings(file_contents)

    return file_contents

  def function_eliminator_test_helper(self, input_file, expected_output_file, use_hash_info=False):
    input_file = path_from_root('tests', 'optimizer', input_file)
    expected_output_file = path_from_root('tests', 'optimizer', expected_output_file)
    command = [path_from_root('tools', 'eliminate-duplicate-functions.js'), input_file, '--no-minimize-whitespace', '--use-asm-ast']

    if use_hash_info:
      command.append('--use-hash-info')

    proc = run_process(NODE_JS + command, stdin=PIPE, stderr=PIPE, stdout=PIPE)
    assert proc.stderr == '', proc.stderr
    expected_output = self.get_file_contents(expected_output_file)
    output = self.normalize_line_endings(proc.stdout)

    self.assertIdentical(expected_output, output)

  def test_function_eliminator_simple(self):
    self.function_eliminator_test_helper('test-function-eliminator-simple.js',
                                         'test-function-eliminator-simple-output.js')

  def test_function_eliminator_replace_function_call(self):
    self.function_eliminator_test_helper('test-function-eliminator-replace-function-call.js',
                                         'test-function-eliminator-replace-function-call-output.js')

  def test_function_eliminator_replace_function_call_two_passes(self):
    self.function_eliminator_test_helper('test-function-eliminator-replace-function-call-output.js',
                                         'test-function-eliminator-replace-function-call-two-passes-output.js')

  def test_function_eliminator_replace_array_value(self):
    output_file = 'output.js'

    try:
      shared.safe_copy(path_from_root('tests', 'optimizer', 'test-function-eliminator-replace-array-value.js'), output_file)

      tools.duplicate_function_eliminator.run(output_file)

      output_file_contents = self.get_file_contents(output_file)

      expected_file_contents = self.get_file_contents(path_from_root('tests', 'optimizer', 'test-function-eliminator-replace-array-value-output.js'))

      self.assertIdentical(output_file_contents, expected_file_contents)
    finally:
      tools.tempfiles.try_delete(output_file)

  def test_function_eliminator_replace_object_value_assignment(self):
    self.function_eliminator_test_helper('test-function-eliminator-replace-object-value-assignment.js',
                                         'test-function-eliminator-replace-object-value-assignment-output.js')

  def test_function_eliminator_variable_clash(self):
    self.function_eliminator_test_helper('test-function-eliminator-variable-clash.js',
                                         'test-function-eliminator-variable-clash-output.js')

  def test_function_eliminator_replace_variable_value(self):
    self.function_eliminator_test_helper('test-function-eliminator-replace-variable-value.js',
                                         'test-function-eliminator-replace-variable-value-output.js')

  @no_wasm_backend('tests native asm.js optimizer, which is never build for wasm backend')
  def test_function_eliminator_double_parsed_correctly(self):
    # This is a test that makes sure that when we perform final optimization on
    # the JS file, doubles are preserved (and not converted to ints).
    output_file = 'output.js'

    try:
      shared.safe_copy(path_from_root('tests', 'optimizer', 'test-function-eliminator-double-parsed-correctly.js'), output_file)

      # Run duplicate function elimination
      tools.duplicate_function_eliminator.run(output_file)

      # Run last opts
      shutil.move(tools.js_optimizer.run(output_file, ['last', 'asm']), output_file)
      output_file_contents = self.get_file_contents(output_file)

      # Compare
      expected_file_contents = self.get_file_contents(path_from_root('tests', 'optimizer', 'test-function-eliminator-double-parsed-correctly-output.js'))
      self.assertIdentical(expected_file_contents, output_file_contents)
    finally:
      tools.tempfiles.try_delete(output_file)

  # Now do the same, but using a pre-generated equivalent function hash info that
  # comes in handy for parallel processing
  def test_function_eliminator_simple_with_hash_info(self):
    self.function_eliminator_test_helper('test-function-eliminator-simple-with-hash-info.js',
                                         'test-function-eliminator-simple-output.js',
                                         use_hash_info=True)

  def test_function_eliminator_replace_function_call_with_hash_info(self):
    self.function_eliminator_test_helper('test-function-eliminator-replace-function-call-with-hash-info.js',
                                         'test-function-eliminator-replace-function-call-output.js',
                                         use_hash_info=True)

  def test_function_eliminator_replace_function_call_two_passes_with_hash_info(self):
    self.function_eliminator_test_helper('test-function-eliminator-replace-function-call-output-with-hash-info.js',
                                         'test-function-eliminator-replace-function-call-two-passes-output.js',
                                         use_hash_info=True)

  def test_function_eliminator_replace_object_value_assignment_with_hash_info(self):
    self.function_eliminator_test_helper('test-function-eliminator-replace-object-value-assignment-with-hash-info.js',
                                         'test-function-eliminator-replace-object-value-assignment-output.js',
                                         use_hash_info=True)

  def test_function_eliminator_variable_clash_with_hash_info(self):
    self.function_eliminator_test_helper('test-function-eliminator-variable-clash-with-hash-info.js',
                                         'test-function-eliminator-variable-clash-output.js',
                                         use_hash_info=True)

  def test_function_eliminator_replace_variable_value_with_hash_info(self):
    self.function_eliminator_test_helper('test-function-eliminator-replace-variable-value-with-hash-info.js',
                                         'test-function-eliminator-replace-variable-value-output.js',
                                         use_hash_info=True)

  @no_wasm_backend('uses CYBERDWARF')
  def test_cyberdwarf_pointers(self):
    run_process([PYTHON, EMCC, path_from_root('tests', 'debugger', 'test_pointers.cpp'), '-Oz', '-s', 'CYBERDWARF=1',
                 '-std=c++11', '--pre-js', path_from_root('tests', 'debugger', 'test_preamble.js'), '-o', 'test_pointers.js'])
    run_js('test_pointers.js', engine=NODE_JS)

  @no_wasm_backend('uses CYBERDWARF')
  def test_cyberdwarf_union(self):
    run_process([PYTHON, EMCC, path_from_root('tests', 'debugger', 'test_union.cpp'), '-Oz', '-s', 'CYBERDWARF=1',
                 '-std=c++11', '--pre-js', path_from_root('tests', 'debugger', 'test_preamble.js'), '-o', 'test_union.js'])
    run_js('test_union.js', engine=NODE_JS)

  def test_source_file_with_fixed_language_mode(self):
    create_test_file('src_tmp_fixed_lang', '''
#include <string>
#include <iostream>

int main() {
  std::cout << "Test_source_fixed_lang_hello" << std::endl;
  return 0;
}
    ''')
    stderr = run_process([PYTHON, EMCC, '-Wall', '-std=c++14', '-x', 'c++', 'src_tmp_fixed_lang'], stderr=PIPE).stderr
    self.assertNotContained("Input file has an unknown suffix, don't know what to do with it!", stderr)
    self.assertNotContained("Unknown file suffix when compiling to LLVM bitcode", stderr)
    self.assertContained("Test_source_fixed_lang_hello", run_js('a.out.js'))

    stderr = run_process([PYTHON, EMCC, '-Wall', '-std=c++14', 'src_tmp_fixed_lang'], stderr=PIPE, check=False).stderr
    self.assertContained("Input file has an unknown suffix, don't know what to do with it!", stderr)

  @no_wasm_backend('assumes object files are bitcode')
  def test_disable_inlining(self):
    create_test_file('test.c', r'''
#include <stdio.h>

void foo() {
  printf("foo\n");
}

int main() {
  foo();
  return 0;
}
''')
    # Without the 'INLINING_LIMIT=1', -O2 inlines foo()
    run_process([PYTHON, EMCC, 'test.c', '-O2', '-o', 'test.bc', '-s', 'INLINING_LIMIT=1'])
    # If foo() had been wrongly inlined above, internalizing foo and running
    # global DCE makes foo DCE'd
    Building.llvm_opt('test.bc', ['-internalize', '-internalize-public-api-list=main', '-globaldce'], 'test2.bc')

    # To this test to be successful, foo() shouldn't have been inlined above and
    # foo() should be in the function list
    syms = Building.llvm_nm('test2.bc', include_internal=True)
    assert 'foo' in syms.defs, 'foo() should not be inlined'

  @no_wasm_backend()
  def test_output_eol(self):
    # --separate-asm only makes sense without wasm (no asm.js with wasm)
    for params in [[], ['--separate-asm', '-s', 'WASM=0'], ['--proxy-to-worker'], ['--proxy-to-worker', '--separate-asm', '-s', 'WASM=0']]:
      for output_suffix in ['html', 'js']:
        for eol in ['windows', 'linux']:
          files = ['a.js']
          if '--separate-asm' in params:
            files += ['a.asm.js']
          if output_suffix == 'html':
            files += ['a.html']
          cmd = [PYTHON, EMCC, path_from_root('tests', 'hello_world.c'), '-o', 'a.' + output_suffix, '--output_eol', eol] + params
          run_process(cmd)
          for f in files:
            print(str(cmd) + ' ' + str(params) + ' ' + eol + ' ' + f)
            assert os.path.isfile(f)
            if eol == 'linux':
              expected_ending = '\n'
            else:
              expected_ending = '\r\n'

            ret = tools.line_endings.check_line_endings(f, expect_only=expected_ending)
            assert ret == 0

          for f in files:
            try_delete(f)

  @no_wasm_backend('asm2wasm specific')
  @uses_canonical_tmp
  def test_binaryen_opts(self):
    with env_modify({'EMCC_DEBUG': '1'}):
      for args, expect_js_opts, expect_wasm_opts, expect_only_wasm in [
          ([], False, False, True),
          (['-O0'], False, False, True),
          (['-O1'], False, True, True),
          (['-O2'], False, True, True),
          (['-O2', '--js-opts', '1'], True, True, False), # user asked
          (['-O2', '-s', 'EMTERPRETIFY=1'], True, True, False), # option forced
          (['-O2', '-s', 'EMTERPRETIFY=1', '-s', 'ALLOW_MEMORY_GROWTH=1'], True, True, False), # option forced, and also check growth does not interfere
          (['-O2', '-s', 'EVAL_CTORS=1'], False, True, True), # ctor evaller turned off since only-wasm
          (['-O2', '-s', 'OUTLINING_LIMIT=1000'], True, True, False), # option forced
          (['-O2', '-s', 'OUTLINING_LIMIT=1000', '-s', 'ALLOW_MEMORY_GROWTH=1'], True, True, False), # option forced, and also check growth does not interfere
          (['-O3'], False, True, True),
          (['-Os'], False, True, True),
          (['-Oz'], False, True, True), # ctor evaller turned off since only-wasm
        ]:
        try_delete('a.out.js')
        try_delete('a.out.wast')
        cmd = [PYTHON, EMCC, path_from_root('tests', 'core', 'test_i64.c')] + args
        print(args, 'js opts:', expect_js_opts, 'only-wasm:', expect_only_wasm, '   ', ' '.join(cmd))
        err = run_process(cmd, stdout=PIPE, stderr=PIPE).stderr
        assert expect_js_opts == ('applying js optimization passes:' in err), err
        if not self.is_wasm_backend():
          assert expect_only_wasm == ('-emscripten-only-wasm' in err and '--wasm-only' in err), err # check both flag to fastcomp and to asm2wasm
        wast = run_process([os.path.join(Building.get_binaryen_bin(), 'wasm-dis'), 'a.out.wasm'], stdout=PIPE).stdout
        # i64s
        i64s = wast.count('(i64.')
        print('    seen i64s:', i64s)
        assert expect_only_wasm == (i64s > 30), 'i64 opts can be emitted in only-wasm mode, but not normally' # note we emit a few i64s even without wasm-only, when we replace udivmoddi (around 15 such)
        selects = wast.count('(select')
        print('    seen selects:', selects)
        if expect_wasm_opts:
          # when optimizing we should create selects
          self.assertGreater(selects, 15)
        else:
          # when not optimizing for size we should not
          self.assertEqual(selects, 0)
        # asm2wasm opt line
        asm2wasm_line = [line for line in err.split('\n') if 'asm2wasm' in line]
        asm2wasm_line = '' if not asm2wasm_line else asm2wasm_line[0]
        if '-O0' in args or '-O' not in str(args):
          assert '-O' not in asm2wasm_line, 'no opts should be passed to asm2wasm: ' + asm2wasm_line
        else:
          opts_str = args[0]
          assert opts_str.startswith('-O')
          assert opts_str in asm2wasm_line, 'expected opts: ' + asm2wasm_line

  @no_wasm_backend()
  @uses_canonical_tmp
  def test_binaryen_and_precise_f32(self):
    with env_modify({'EMCC_DEBUG': '1'}):
      for args, expect in [
          ([], True),
          (['-s', 'PRECISE_F32=0'], True), # disabled, but no asm.js, so we definitely want f32
          (['-s', 'PRECISE_F32=1'], True),
          (['-s', 'PRECISE_F32=2'], True),
        ]:
        print(args, expect)
        try_delete('a.out.js')
        err = run_process([PYTHON, EMCC, path_from_root('tests', 'hello_world.cpp'), '-s', 'BINARYEN=1'] + args, stdout=PIPE, stderr=PIPE).stderr
        assert expect == (' -emscripten-precise-f32' in err), err
        self.assertContained('hello, world!', run_js('a.out.js'))

  def test_binaryen_names(self):
    sizes = {}
    for args, expect_names in [
        ([], False),
        (['-g'], True),
        (['-O1'], False),
        (['-O2'], False),
        (['-O2', '-g'], True),
        (['-O2', '-g1'], False),
        (['-O2', '-g2'], True),
        (['-O2', '--profiling'], True),
        (['-O2', '--profiling-funcs'], True),
      ]:
      print(args, expect_names)
      try_delete('a.out.js')
      # we use dlmalloc here, as emmalloc has a bunch of asserts that contain the text "malloc" in them, which makes counting harder
      run_process([PYTHON, EMCC, path_from_root('tests', 'hello_world.cpp')] + args + ['-s', 'MALLOC="dlmalloc"'])
      code = open('a.out.wasm', 'rb').read()
      if expect_names:
        # name section adds the name of malloc (there is also another one for the export)
        self.assertEqual(code.count(b'malloc'), 2)
      else:
        # should be just one name, for the export
        self.assertEqual(code.count(b'malloc'), 1)
      sizes[str(args)] = os.path.getsize('a.out.wasm')
    print(sizes)
    self.assertLess(sizes["['-O2']"], sizes["['-O2', '--profiling-funcs']"], 'when -profiling-funcs, the size increases due to function names')

  @unittest.skipIf(SPIDERMONKEY_ENGINE not in JS_ENGINES, 'cannot run without spidermonkey')
  def test_binaryen_warn_mem(self):
    # if user changes TOTAL_MEMORY at runtime, the wasm module may not accept the memory import if it is too big/small
    create_test_file('pre.js', 'var Module = { TOTAL_MEMORY: 50 * 1024 * 1024 };\n')
    run_process([PYTHON, EMCC, path_from_root('tests', 'hello_world.cpp'), '-s', 'TOTAL_MEMORY=' + str(16 * 1024 * 1024), '--pre-js', 'pre.js', '-s', 'BINARYEN_ASYNC_COMPILATION=0'])
    out = run_js('a.out.js', engine=SPIDERMONKEY_ENGINE, full_output=True, stderr=PIPE, assert_returncode=None)
    self.assertContained('imported Memory with incompatible size', out)
    self.assertContained('Memory size incompatibility issues may be due to changing TOTAL_MEMORY at runtime to something too large. Use ALLOW_MEMORY_GROWTH to allow any size memory (and also make sure not to set TOTAL_MEMORY at runtime to something smaller than it was at compile time).', out)
    self.assertNotContained('hello, world!', out)
    # and with memory growth, all should be good
    run_process([PYTHON, EMCC, path_from_root('tests', 'hello_world.cpp'), '-s', 'TOTAL_MEMORY=' + str(16 * 1024 * 1024), '--pre-js', 'pre.js', '-s', 'ALLOW_MEMORY_GROWTH=1', '-s', 'BINARYEN_ASYNC_COMPILATION=0'])
    self.assertContained('hello, world!', run_js('a.out.js', engine=SPIDERMONKEY_ENGINE))

  @no_wasm_backend()
  def test_binaryen_asmjs_outputs(self):
    # Test that an .asm.js file is outputted exactly when it is requested.
    for args, output_asmjs in [
      ([], False),
      (['-s', 'MAIN_MODULE=2'], False),
    ]:
      with temp_directory(self.get_dir()) as temp_dir:
        cmd = [PYTHON, EMCC, path_from_root('tests', 'hello_world.c'), '-o', os.path.join(temp_dir, 'a.js')] + args
        print(' '.join(cmd))
        run_process(cmd)
        if output_asmjs:
          self.assertExists(os.path.join(temp_dir, 'a.asm.js'))
        self.assertNotExists(os.path.join(temp_dir, 'a.temp.asm.js'))

    # Test that outputting to .wasm does not nuke an existing .asm.js file, if
    # user wants to manually dual-deploy both to same directory.
    with temp_directory(self.get_dir()) as temp_dir:
      cmd = [PYTHON, EMCC, path_from_root('tests', 'hello_world.c'), '-s', 'WASM=0', '-o', os.path.join(temp_dir, 'a.js'), '--separate-asm']
      print(' '.join(cmd))
      run_process(cmd)
      self.assertExists(os.path.join(temp_dir, 'a.asm.js'))

      cmd = [PYTHON, EMCC, path_from_root('tests', 'hello_world.c'), '-o', os.path.join(temp_dir, 'a.js')]
      print(' '.join(cmd))
      run_process(cmd)
      self.assertExists(os.path.join(temp_dir, 'a.asm.js'))
      self.assertExists(os.path.join(temp_dir, 'a.wasm'))

      assert not os.path.exists(os.path.join(temp_dir, 'a.temp.asm.js'))

  def test_binaryen_mem(self):
    for args, expect_initial, expect_max in [
        (['-s', 'TOTAL_MEMORY=20971520'], 320, 320),
        (['-s', 'TOTAL_MEMORY=20971520', '-s', 'ALLOW_MEMORY_GROWTH=1'], 320, None),
        (['-s', 'TOTAL_MEMORY=20971520',                                '-s', 'WASM_MEM_MAX=41943040'], 320, 640),
        (['-s', 'TOTAL_MEMORY=20971520', '-s', 'ALLOW_MEMORY_GROWTH=1', '-s', 'WASM_MEM_MAX=41943040'], 320, 640),
      ]:
      cmd = [PYTHON, EMCC, path_from_root('tests', 'hello_world.c'), '-s', 'WASM=1', '-O2'] + args
      print(' '.join(cmd))
      run_process(cmd)
      wast = run_process([os.path.join(Building.get_binaryen_bin(), 'wasm-dis'), 'a.out.wasm'], stdout=PIPE).stdout
      for line in wast:
        if '(import "env" "memory" (memory ' in line:
          parts = line.strip().replace('(', '').replace(')', '').split(' ')
          print(parts)
          self.assertEqual(parts[5], str(expect_initial))
          if not expect_max:
            self.assertEqual(len(parts), 6)
          else:
            self.assertEqual(parts[6], str(expect_max))

  def test_invalid_mem(self):
    # A large amount is fine, multiple of 16MB or not
    run_process([PYTHON, EMCC, path_from_root('tests', 'hello_world.c'), '-s', 'TOTAL_MEMORY=33MB'])
    run_process([PYTHON, EMCC, path_from_root('tests', 'hello_world.c'), '-s', 'TOTAL_MEMORY=32MB'])

    # But not in asm.js
    if not self.is_wasm_backend():
      ret = run_process([PYTHON, EMCC, '-s', 'WASM=0', path_from_root('tests', 'hello_world.c'), '-s', 'TOTAL_MEMORY=33MB'], stderr=PIPE, check=False).stderr
      assert 'TOTAL_MEMORY must be a multiple of 16MB' in ret, ret

    # A tiny amount is fine in wasm
    run_process([PYTHON, EMCC, path_from_root('tests', 'hello_world.c'), '-s', 'TOTAL_MEMORY=65536', '-s', 'TOTAL_STACK=1024'])
    # And the program works!
    self.assertContained('hello, world!', run_js('a.out.js'))

    # But not in asm.js
    if not self.is_wasm_backend():
      ret = run_process([PYTHON, EMCC, path_from_root('tests', 'hello_world.c'), '-s', 'TOTAL_MEMORY=65536', '-s', 'WASM=0'], stderr=PIPE, check=False).stderr
      assert 'TOTAL_MEMORY must be at least 16MB' in ret, ret

    # Must be a multiple of 64KB
    ret = run_process([PYTHON, EMCC, path_from_root('tests', 'hello_world.c'), '-s', 'TOTAL_MEMORY=32MB+1'], stderr=PIPE, check=False).stderr
    assert 'TOTAL_MEMORY must be a multiple of 64KB' in ret, ret

    ret = run_process([PYTHON, EMCC, path_from_root('tests', 'hello_world.c'), '-s', 'WASM_MEM_MAX=33MB'], stderr=PIPE, check=False).stderr
    assert 'WASM_MEM_MAX must be a multiple of 64KB' not in ret, ret

    ret = run_process([PYTHON, EMCC, path_from_root('tests', 'hello_world.c'), '-s', 'WASM_MEM_MAX=33MB+1'], stderr=PIPE, check=False).stderr
    assert 'WASM_MEM_MAX must be a multiple of 64KB' in ret, ret

  @unittest.skipIf(SPIDERMONKEY_ENGINE not in JS_ENGINES, 'cannot run without spidermonkey')
  def test_binaryen_ctors(self):
    # ctor order must be identical to js builds, deterministically
    create_test_file('src.cpp', r'''
      #include <stdio.h>
      struct A {
        A() { puts("constructing A!"); }
      };
      A a;
      struct B {
        B() { puts("constructing B!"); }
      };
      B b;
      int main() {}
    ''')
    run_process([PYTHON, EMCC, 'src.cpp'])
    correct = run_js('a.out.js', engine=SPIDERMONKEY_ENGINE)
    for args in [[], ['-s', 'RELOCATABLE=1'], ['-s', 'MAIN_MODULE=1']]:
      print(args)
      run_process([PYTHON, EMCC, 'src.cpp', '-s', 'WASM=1', '-o', 'b.out.js'] + args)
      seen = run_js('b.out.js', engine=SPIDERMONKEY_ENGINE)
      assert correct == seen, correct + '\n vs \n' + seen

  # test debug info and debuggability of JS output
  @uses_canonical_tmp
  def test_binaryen_debug(self):
    with env_modify({'EMCC_DEBUG': '1'}):
      for args, expect_dash_g, expect_emit_text, expect_clean_js, expect_whitespace_js, expect_closured in [
          (['-O0'], False, False, False, True, False),
          (['-O0', '-g1'], False, False, False, True, False),
          (['-O0', '-g2'], True, False, False, True, False), # in -g2+, we emit -g to asm2wasm so function names are saved
          (['-O0', '-g'], True, True, False, True, False),
          (['-O0', '--profiling-funcs'], True, False, False, True, False),
          (['-O1'],        False, False, False, True, False),
          (['-O2'],        False, False, True,  False, False),
          (['-O2', '-g1'], False, False, True,  True, False),
          (['-O2', '-g'],  True,  True,  False, True, False),
          (['-O2', '--closure', '1'],         False, False, True, False, True),
          (['-O2', '--closure', '1', '-g1'],  False, False, True, True,  True),
          (['-O2', '--js-opts', '1'], False, False, True,  False, False),
        ]:
        print(args, expect_dash_g, expect_emit_text)
        try_delete('a.out.wast')
        cmd = [PYTHON, EMCC, path_from_root('tests', 'hello_world.cpp'), '-s', 'WASM=1'] + args
        print(' '.join(cmd))
        err = run_process(cmd, stdout=PIPE, stderr=PIPE).stderr
        if not self.is_wasm_backend():
          asm2wasm_line = [x for x in err.split('\n') if 'asm2wasm' in x][0]
          asm2wasm_line = asm2wasm_line.strip() + ' ' # ensure it ends with a space, for simpler searches below
          print('|' + asm2wasm_line + '|')
          assert expect_dash_g == (' -g ' in asm2wasm_line)
          assert expect_emit_text == (' -S ' in asm2wasm_line)
          if expect_emit_text:
            text = open('a.out.wast').read()
            assert ';;' in text, 'must see debug info comment'
            assert 'hello_world.cpp:12' in text, 'must be file:line info'
        js = open('a.out.js').read()
        assert expect_clean_js == ('// ' not in js), 'cleaned-up js must not have comments'
        assert expect_whitespace_js == ('{\n  ' in js), 'whitespace-minified js must not have excess spacing'
        assert expect_closured == ('var a;' in js or 'var a,' in js or 'var a=' in js or 'var a ' in js), 'closured js must have tiny variable names'

  @no_wasm_backend()
  @uses_canonical_tmp
  def test_binaryen_ignore_implicit_traps(self):
    sizes = []
    with env_modify({'EMCC_DEBUG': '1'}):
      for args, expect in [
          ([], False),
          (['-s', 'BINARYEN_IGNORE_IMPLICIT_TRAPS=1'], True),
        ]:
        print(args, expect)
        cmd = [PYTHON, EMCC, path_from_root('tests', 'hello_libcxx.cpp'), '-s', 'WASM=1', '-O3'] + args
        print(' '.join(cmd))
        err = run_process(cmd, stdout=PIPE, stderr=PIPE).stderr
        asm2wasm_line = [x for x in err.split('\n') if 'asm2wasm' in x][0]
        asm2wasm_line = asm2wasm_line.strip() + ' ' # ensure it ends with a space, for simpler searches below
        print('|' + asm2wasm_line + '|')
        assert expect == (' --ignore-implicit-traps ' in asm2wasm_line)
        sizes.append(os.path.getsize('a.out.wasm'))
    print('sizes:', sizes)

  def run_metadce_test(self, filename, args, expected_sent, expected_exists, expected_not_exists, expected_size, expected_imports, expected_exports, expected_funcs):
    size_slack = 0.05

    # in -Os, -Oz, we remove imports wasm doesn't need
    print('Running metadce test:', args, expected_sent, expected_exists, expected_not_exists, expected_size, expected_imports, expected_exports, expected_funcs)
    run_process([PYTHON, EMCC, filename, '-g2'] + args)
    # find the imports we send from JS
    js = open('a.out.js').read()
    start = js.find('asmLibraryArg = ')
    end = js.find('}', start) + 1
    start = js.find('{', start)
    relevant = js[start + 2:end - 2]
    relevant = relevant.replace(' ', '').replace('"', '').replace("'", '').split(',')
    sent = [x.split(':')[0].strip() for x in relevant]
    sent = [x for x in sent if x]
    sent.sort()
    print('   sent: ' + str(sent))
    for exists in expected_exists:
      self.assertIn(exists, sent)
    for not_exists in expected_not_exists:
      self.assertNotIn(not_exists, sent)
    self.assertEqual(len(sent), expected_sent)
    wasm_size = os.path.getsize('a.out.wasm')
    if expected_size is not None:
      ratio = abs(wasm_size - expected_size) / float(expected_size)
      print('  seen wasm size: %d (expected: %d), ratio to expected: %f' % (wasm_size, expected_size, ratio))
    self.assertLess(ratio, size_slack)
    wast = run_process([os.path.join(Building.get_binaryen_bin(), 'wasm-dis'), 'a.out.wasm'], stdout=PIPE).stdout
    imports = wast.count('(import ')
    exports = wast.count('(export ')
    funcs = wast.count('\n (func ')
    self.assertEqual(imports, expected_imports)
    self.assertEqual(exports, expected_exports)
    if expected_funcs is not None:
      self.assertEqual(funcs, expected_funcs)

  def test_binaryen_metadce_minimal(self):
    create_test_file('minimal.c', '''
      #include <emscripten.h>

      EMSCRIPTEN_KEEPALIVE
      int add(int x, int y) {
        return x + y;
      }
      ''')

    def run(*args):
      self.run_metadce_test('minimal.c', *args)

    if self.is_wasm_backend():
      run([],      11, [], ['waka'],  9336,  5, 13, 16) # noqa
      run(['-O1'],  9, [], ['waka'],  8095,  2, 12, 10) # noqa
      run(['-O2'],  9, [], ['waka'],  8077,  2, 12, 10) # noqa
      # in -O3, -Os and -Oz we metadce, and they shrink it down to the minimal output we want
      run(['-O3'],  0, [], [],          85,  0,  2,  2) # noqa
      run(['-Os'],  0, [], [],          85,  0,  2,  2) # noqa
      run(['-Oz'],  0, [], [],          54,  0,  1,  1) # noqa
    else:
      run([],      20, ['abort'], ['waka'], 22712, 20, 14, 27) # noqa
      run(['-O1'], 10, ['abort'], ['waka'], 10450,  7, 11, 11) # noqa
      run(['-O2'], 10, ['abort'], ['waka'], 10440,  7, 11, 11) # noqa
      # in -O3, -Os and -Oz we metadce, and they shrink it down to the minimal output we want
      run(['-O3'],  0, [],        [],          55,  0,  1, 1) # noqa
      run(['-Os'],  0, [],        [],          55,  0,  1, 1) # noqa
      run(['-Oz'],  0, [],        [],          55,  0,  1, 1) # noqa

  def test_binaryen_metadce_cxx(self):
    def run(*args):
      self.run_metadce_test(path_from_root('tests', 'hello_libcxx.cpp'), *args)

    # test on libc++: see effects of emulated function pointers
    if self.is_wasm_backend():
      run(['-O2'], 32, [], ['waka'], 226582,  20,  33, 562) # noqa
    else:
      run(['-O2'], 34, ['abort'], ['waka'], 186423,  28,   36, 534) # noqa
      run(['-O2', '-s', 'EMULATED_FUNCTION_POINTERS=1'],
                  34, ['abort'], ['waka'], 186423,  28,   37, 516) # noqa

  def test_binaryen_metadce_hello(self):
    def run(*args):
      self.run_metadce_test(path_from_root('tests', 'hello_world.cpp'), *args)

    if self.is_wasm_backend():
      run([],      16, [], ['waka'], 26641, 10,  15, 62) # noqa
      run(['-O1'], 14, [], ['waka'], 10668,  8,  14, 29) # noqa
      run(['-O2'], 14, [], ['waka'], 10490,  8,  14, 24) # noqa
      run(['-O3'],  5, [], [],        2453,  7,   3, 14) # noqa; in -O3, -Os and -Oz we metadce
      run(['-Os'],  5, [], [],        2408,  7,   3, 15) # noqa
      run(['-Oz'],  5, [], [],        2367,  7,   2, 14) # noqa
      # finally, check what happens when we export nothing. wasm should be almost empty
      run(['-Os', '-s', 'EXPORTED_FUNCTIONS=[]'],
                   0, [], [],          61,  0,   1,  1) # noqa
    else:
      run([],      20, ['abort'], ['waka'], 42701,  20,   14, 49) # noqa
      run(['-O1'], 15, ['abort'], ['waka'], 12630,  14,   13, 30) # noqa
      run(['-O2'], 15, ['abort'], ['waka'], 12616,  14,   13, 26) # noqa
      run(['-O3'],  6, [],        [],        2443,   9,    2, 14) # noqa; in -O3, -Os and -Oz we metadce
      run(['-Os'],  6, [],        [],        2412,   9,    2, 16) # noqa
      run(['-Oz'],  6, [],        [],        2389,   9,    2, 15) # noqa
      # finally, check what happens when we export nothing. wasm should be almost empty
      run(['-Os', '-s', 'EXPORTED_FUNCTIONS=[]'],
                   0, [],        [],           8,   0,    0,  0) # noqa; totally empty!
      # we don't metadce with linkable code! other modules may want stuff
      run(['-O3', '-s', 'MAIN_MODULE=1'],
                1537, [],        [],      226403,  28,   93, None) # noqa; don't compare the # of functions in a main module, which changes a lot

  # ensures runtime exports work, even with metadce
  def test_extra_runtime_exports(self):
    exports = ['stackSave', 'stackRestore', 'stackAlloc']
    run_process([PYTHON, EMCC, path_from_root('tests', 'hello_world.cpp'), '-s', 'WASM=1', '-Os', '-s', 'EXTRA_EXPORTED_RUNTIME_METHODS=%s' % str(exports)])
    js = open('a.out.js').read()
    for export in exports:
      assert ('Module["%s"]' % export) in js, export

  def test_legalize_js_ffi(self):
    # test disabling of JS FFI legalization
    wasm_dis = os.path.join(Building.get_binaryen_bin(), 'wasm-dis')
    for (args, js_ffi) in [
        (['-s', 'LEGALIZE_JS_FFI=1', '-s', 'SIDE_MODULE=1', '-O1', '-s', 'EXPORT_ALL=1'], True),
        (['-s', 'LEGALIZE_JS_FFI=0', '-s', 'SIDE_MODULE=1', '-O1', '-s', 'EXPORT_ALL=1'], False),
        (['-s', 'LEGALIZE_JS_FFI=0', '-s', 'SIDE_MODULE=1', '-O0', '-s', 'EXPORT_ALL=1'], False),
        (['-s', 'LEGALIZE_JS_FFI=0', '-s', 'WARN_ON_UNDEFINED_SYMBOLS=0', '-O0'], False),
      ]:
      if self.is_wasm_backend() and 'SIDE_MODULE=1' in args:
        continue
      print(args)
      try_delete('a.out.wasm')
      try_delete('a.out.wast')
      cmd = [PYTHON, EMCC, path_from_root('tests', 'other', 'ffi.c'), '-g', '-o', 'a.out.js'] + args
      print(' '.join(cmd))
      run_process(cmd)
      run_process([wasm_dis, 'a.out.wasm', '-o', 'a.out.wast'])
      text = open('a.out.wast').read()
      # remove internal comments and extra whitespace
      text = re.sub(r'\(;[^;]+;\)', '', text)
      text = re.sub(r'\$var\$*.', '', text)
      text = re.sub(r'param \$\d+', 'param ', text)
      text = re.sub(r' +', ' ', text)
      # print("text: %s" % text)
      e_add_f32 = re.search('func \$_?add_f \(type \$\d+\) \(param f32\) \(param f32\) \(result f32\)', text)
      i_i64_i32 = re.search('import .*"_?import_ll" .*\(param i32 i32\) \(result i32\)', text)
      i_f32_f64 = re.search('import .*"_?import_f" .*\(param f64\) \(result f64\)', text)
      i_i64_i64 = re.search('import .*"_?import_ll" .*\(param i64\) \(result i64\)', text)
      i_f32_f32 = re.search('import .*"_?import_f" .*\(param f32\) \(result f32\)', text)
      e_i64_i32 = re.search('func \$_?add_ll \(type \$\d+\) \(param i32\) \(param i32\) \(param i32\) \(param i32\) \(result i32\)', text)
      e_f32_f64 = re.search('func \$legalstub\$_?add_f \(type \$\d+\) \(param f64\) \(param f64\) \(result f64\)', text)
      e_i64_i64 = re.search('func \$_?add_ll \(type \$\d+\) \(param i64\) \(param i64\) \(result i64\)', text)
      assert e_add_f32, 'add_f export missing'
      if js_ffi:
        assert i_i64_i32,     'i64 not converted to i32 in imports'
        assert i_f32_f64,     'f32 not converted to f64 in imports'
        assert not i_i64_i64, 'i64 not converted to i32 in imports'
        assert not i_f32_f32, 'f32 not converted to f64 in imports'
        assert e_i64_i32,     'i64 not converted to i32 in exports'
        assert e_f32_f64,     'f32 not converted to f64 in exports'
        assert not e_i64_i64, 'i64 not converted to i64 in exports'
      else:
        assert not i_i64_i32, 'i64 converted to i32 in imports'
        assert not i_f32_f64, 'f32 converted to f64 in imports'
        assert i_i64_i64,     'i64 converted to i32 in imports'
        assert i_f32_f32,     'f32 converted to f64 in imports'
        assert not e_i64_i32, 'i64 converted to i32 in exports'
        assert not e_f32_f64, 'f32 converted to f64 in exports'
        assert e_i64_i64,     'i64 converted to i64 in exports'

  def test_no_legalize_js_ffi(self):
    # test minimal JS FFI legalization for invoke and dyncalls
    if self.is_wasm_backend():
      self.skipTest('not testing legalize with main module and wasm backend')
    wasm_dis = os.path.join(Building.get_binaryen_bin(), 'wasm-dis')
    for (args, js_ffi) in [
        (['-s', 'LEGALIZE_JS_FFI=0', '-s', 'MAIN_MODULE=2', '-O3', '-s', 'DISABLE_EXCEPTION_CATCHING=0'], False),
      ]:
      print(args)
      try_delete('a.out.wasm')
      try_delete('a.out.wast')
      with env_modify({'EMCC_FORCE_STDLIBS': 'libc++'}):
        cmd = [PYTHON, EMCC, path_from_root('tests', 'other', 'noffi.cpp'), '-g', '-o', 'a.out.js'] + args
      print(' '.join(cmd))
      run_process(cmd)
      run_process([wasm_dis, 'a.out.wasm', '-o', 'a.out.wast'])
      text = open('a.out.wast').read()
      # remove internal comments and extra whitespace
      text = re.sub(r'\(;[^;]+;\)', '', text)
      text = re.sub(r'\$var\$*.', '', text)
      text = re.sub(r'param \$\d+', 'param ', text)
      text = re.sub(r' +', ' ', text)
      # print("text: %s" % text)
      i_legalimport_i64 = re.search('\(import.*\$legalimport\$invoke_j.*', text)
      e_legalstub_i32 = re.search('\(func.*\$legalstub\$dyn.*\(type \$\d+\).*\(result i32\)', text)
      assert i_legalimport_i64, 'legal import not generated for invoke call'
      assert e_legalstub_i32, 'legal stub not generated for dyncall'

  def test_sysconf_phys_pages(self):
    for args, expected in [
        ([], 1024),
        (['-s', 'TOTAL_MEMORY=32MB'], 2048),
        (['-s', 'TOTAL_MEMORY=32MB', '-s', 'ALLOW_MEMORY_GROWTH=1'], (2 * 1024 * 1024 * 1024 - 65536) // 16384),
        (['-s', 'TOTAL_MEMORY=32MB', '-s', 'ALLOW_MEMORY_GROWTH=1', '-s', 'WASM=0'], (2 * 1024 * 1024 * 1024 - 16777216) // 16384),
        (['-s', 'TOTAL_MEMORY=32MB', '-s', 'BINARYEN=1'], 2048),
        (['-s', 'TOTAL_MEMORY=32MB', '-s', 'ALLOW_MEMORY_GROWTH=1', '-s', 'BINARYEN=1'], (2 * 1024 * 1024 * 1024 - 65536) // 16384),
        (['-s', 'TOTAL_MEMORY=32MB', '-s', 'ALLOW_MEMORY_GROWTH=1', '-s', 'BINARYEN=1', '-s', 'WASM_MEM_MAX=128MB'], 2048 * 4)
      ]:
      if self.is_wasm_backend():
        if 'WASM=0' in args:
          continue
      cmd = [PYTHON, EMCC, path_from_root('tests', 'unistd', 'sysconf_phys_pages.c')] + args
      print(str(cmd))
      run_process(cmd)
      result = run_js('a.out.js').strip()
      print(result)
      assert result == str(expected) + ', errno: 0', expected

  def test_wasm_targets(self):
    for opts, potentially_expect_minified_exports_and_imports in (
      ([], False),
      (['-O2'], False),
      (['-O3'], True),
      (['-Os'], True),
    ):
      for target in ('out.js', 'out.wasm'):
        expect_minified_exports_and_imports = potentially_expect_minified_exports_and_imports and target.endswith('.js')
        print(opts, potentially_expect_minified_exports_and_imports, target, ' => ', expect_minified_exports_and_imports)

        self.clear()
        run_process([PYTHON, EMCC, path_from_root('tests', 'hello_world.cpp'), '-o', target] + opts)
        self.assertExists('out.wasm')
        if target.endswith('.wasm'):
          assert not os.path.exists('out.js'), 'only wasm requested'
        wast = run_process([os.path.join(Building.get_binaryen_bin(), 'wasm-dis'), 'out.wasm'], stdout=PIPE).stdout
        wast_lines = wast.split('\n')
        exports = [line.strip().split(' ')[1].replace('"', '') for line in wast_lines if "(export " in line]
        imports = [line.strip().split(' ')[2].replace('"', '') for line in wast_lines if "(import " in line]
        exports_and_imports = exports + imports
        print(exports)
        print(imports)
        if expect_minified_exports_and_imports:
          assert 'a' in exports_and_imports
        else:
          assert 'a' not in exports_and_imports
        assert 'memory' in exports_and_imports, 'some things are not minified anyhow'

  @no_wasm_backend('uses SIDE_MODULE')
  def test_wasm_targets_side_module(self):
    # side modules do allow a wasm target
    for opts, target in [([], 'a.out.wasm'), (['-o', 'lib.wasm'], 'lib.wasm')]:
      # specified target
      print('building: ' + target)
      self.clear()
      run_process([PYTHON, EMCC, path_from_root('tests', 'hello_world.cpp'), '-s', 'SIDE_MODULE=1'] + opts)
      for x in os.listdir('.'):
        assert not x.endswith('.js'), 'we should not emit js when making a wasm side module: ' + x
      self.assertIn(b'dylink', open(target, 'rb').read())

  def test_wasm_backend_lto(self):
    # test building of non-wasm-object-files libraries, building with them, and running them
    if not self.is_wasm_backend():
      self.skipTest('not using wasm backend')
    # test codegen in lto mode, and compare to normal (wasm object) mode
    for args in [[], ['-O1'], ['-O2'], ['-O3'], ['-Os'], ['-Oz']]:
      print(args)
      print('wasm in object')
      run_process([PYTHON, EMCC, path_from_root('tests', 'hello_libcxx.cpp')] + args + ['-c', '-o', 'a.o'])
      assert shared.Building.is_wasm('a.o') and not shared.Building.is_bitcode('a.o')
      print('bitcode in object')
      run_process([PYTHON, EMCC, path_from_root('tests', 'hello_libcxx.cpp')] + args + ['-c', '-o', 'a.o', '-s', 'WASM_OBJECT_FILES=0'])
      assert not shared.Building.is_wasm('a.o') and shared.Building.is_bitcode('a.o')
      print('build bitcode object')
      run_process([PYTHON, EMCC, 'a.o'] + args + ['-s', 'WASM_OBJECT_FILES=0'])
      self.assertContained('hello, world!', run_js('a.out.js'))
      print('build with bitcode')
      run_process([PYTHON, EMCC, path_from_root('tests', 'hello_libcxx.cpp')] + args + ['-s', 'WASM_OBJECT_FILES=0'])
      self.assertContained('hello, world!', run_js('a.out.js'))

  def test_wasm_nope(self):
    for opts in [[], ['-O2']]:
      print(opts)
      # check we show a good error message if there is no wasm support
      create_test_file('pre.js', 'WebAssembly = undefined;\n')
      run_process([PYTHON, EMCC, path_from_root('tests', 'hello_world.cpp'), '--pre-js', 'pre.js'] + opts)
      out = run_js('a.out.js', stderr=STDOUT, assert_returncode=None)
      if opts == []:
        self.assertContained('No WebAssembly support found. Build with -s WASM=0 to target JavaScript instead.', out)
      else:
        self.assertContained('no native wasm support detected', out)

  def test_check_engine(self):
    compiler_engine = COMPILER_ENGINE
    bogus_engine = ['/fake/inline4']
    print(compiler_engine)
    jsrun.WORKING_ENGINES = {}
    # Test that engine check passes
    assert jsrun.check_engine(COMPILER_ENGINE)
    # Run it a second time (cache hit)
    assert jsrun.check_engine(COMPILER_ENGINE)
    # Test that engine check fails
    assert not jsrun.check_engine(bogus_engine)
    assert not jsrun.check_engine(bogus_engine)

    # Test the other possible way (list vs string) to express an engine
    if type(compiler_engine) is list:
      engine2 = compiler_engine[0]
    else:
      engine2 = [compiler_engine]
    assert jsrun.check_engine(engine2)

    # Test that run_js requires the engine
    jsrun.run_js(path_from_root('src', 'hello_world.js'), compiler_engine)
    caught_exit = 0
    try:
      jsrun.run_js(path_from_root('src', 'hello_world.js'), bogus_engine)
    except SystemExit as e:
      caught_exit = e.code
    self.assertEqual(1, caught_exit, 'Did not catch SystemExit with bogus JS engine')

  def test_error_on_missing_libraries(self):
    env = os.environ.copy()
    if 'EMCC_STRICT' in env:
      del env['EMCC_STRICT']

    # -llsomenonexistingfile is an error in strict mode
    proc = run_process([PYTHON, EMCC, path_from_root('tests', 'hello_world.cpp'), '-lsomenonexistingfile', '-s', 'STRICT=1'], stdout=PIPE, stderr=PIPE, env=env, check=False)
    self.assertNotEqual(proc.returncode, 0)

    # -llsomenonexistingfile is not an error if -s ERROR_ON_MISSING_LIBRARIES=0 is passed
    run_process([PYTHON, EMCC, path_from_root('tests', 'hello_world.cpp'), '-lsomenonexistingfile', '-s', 'ERROR_ON_MISSING_LIBRARIES=0'], stdout=PIPE, stderr=PIPE, env=env)

    # -s ERROR_ON_MISSING_LIBRARIES=0 should override -s STRICT=1
    run_process([PYTHON, EMCC, path_from_root('tests', 'hello_world.cpp'), '-lsomenonexistingfile', '-s', 'STRICT=1', '-s', 'ERROR_ON_MISSING_LIBRARIES=0'], stdout=PIPE, stderr=PIPE, env=env)

    # -llsomenonexistingfile is not yet an error in non-strict mode
    # TODO: TEMPORARY: When -s ERROR_ON_MISSING_LIBRARIES=1 becomes the default, change the following line to expect failure instead of 0.
    run_process([PYTHON, EMCC, path_from_root('tests', 'hello_world.cpp'), '-lsomenonexistingfile', '-s', 'STRICT=0'], stdout=PIPE, stderr=PIPE, env=env)

  # Tests that if user accidentally attempts to link native object code, we show an error
  def test_native_link_error_message(self):
    run_process([CLANG, '-c', path_from_root('tests', 'hello_world.cpp'), '-o', 'hello_world.o'])
    err = run_process([PYTHON, EMCC, 'hello_world.o', '-o', 'hello_world.js'], stdout=PIPE, stderr=PIPE, check=False).stderr
    self.assertContained('hello_world.o is not a valid input', err)

  def test_o_level_clamp(self):
    for level in [3, 4, 20]:
      err = run_process([PYTHON, EMCC, '-O' + str(level), path_from_root('tests', 'hello_world.c')], stderr=PIPE).stderr
      if level > 3:
        self.assertContained("optimization level '-O" + str(level) + "' is not supported; using '-O3' instead", err)
      else:
        self.assertEqual(err, '')

  # Tests that if user specifies multiple -o output directives, then the last one will take precedence
  def test_multiple_o_files(self):
    run_process([PYTHON, EMCC, path_from_root('tests', 'hello_world.c'), '-o', 'a.js', '-o', 'b.js'])
    assert os.path.isfile('b.js')
    assert not os.path.isfile('a.js')

  # Tests that Emscripten-provided header files can be cleanly included in C code
  def test_include_system_header_in_c(self):
    for std in [[], ['-std=c89']]: # Test oldest C standard, and the default C standard
      for directory, headers in [
        ('emscripten', ['dom_pk_codes.h', 'em_asm.h', 'emscripten.h', 'fetch.h', 'html5.h', 'key_codes.h', 'threading.h', 'trace.h', 'vector.h', 'vr.h']), # This directory has also bind.h, val.h and wire.h, which require C++11
        ('AL', ['al.h', 'alc.h']),
        ('EGL', ['egl.h', 'eglplatform.h']),
        ('GL', ['freeglut_std.h', 'gl.h', 'glew.h', 'glfw.h', 'glu.h', 'glut.h']),
        ('GLES', ['gl.h', 'glplatform.h']),
        ('GLES2', ['gl2.h', 'gl2platform.h']),
        ('GLES3', ['gl3.h', 'gl3platform.h', 'gl31.h', 'gl32.h']),
        ('GLFW', ['glfw3.h']),
        ('KHR', ['khrplatform.h'])]:
        for h in headers:
          inc = '#include <' + directory + '/' + h + '>'
          print(inc)
          create_test_file('a.c', inc)
          create_test_file('b.c', inc)
          run_process([PYTHON, EMCC] + std + ['a.c', 'b.c'])

  def test_single_file(self):
    for (single_file_enabled,
         meminit1_enabled,
         debug_enabled,
         emterpreter_enabled,
         emterpreter_file_enabled,
         closure_enabled,
         wasm_enabled) in itertools.product([True, False], repeat=7):
      # skip unhelpful option combinations
      if emterpreter_file_enabled and not emterpreter_enabled:
        continue

      expect_wasm = wasm_enabled
      expect_emterpretify_file = emterpreter_file_enabled
      expect_meminit = meminit1_enabled and not wasm_enabled
      expect_success = not (emterpreter_file_enabled and single_file_enabled)
      expect_wast = debug_enabled and wasm_enabled and not self.is_wasm_backend()

      if self.is_wasm_backend() and (emterpreter_enabled or not wasm_enabled):
        continue

      # currently, the emterpreter always fails with JS output since we do not preload the emterpreter file, which in non-HTML we would need to do manually
      should_run_js = expect_success and not emterpreter_enabled

      cmd = [PYTHON, EMCC, path_from_root('tests', 'hello_world.c')]

      if single_file_enabled:
        expect_emterpretify_file = False
        expect_meminit = False
        expect_wasm = False
        cmd += ['-s', 'SINGLE_FILE=1']
      if meminit1_enabled:
        cmd += ['--memory-init-file', '1']
      if debug_enabled:
        cmd += ['-g']
      if emterpreter_enabled:
        cmd += ['-s', 'EMTERPRETIFY=1']
      if emterpreter_file_enabled:
        cmd += ['-s', "EMTERPRETIFY_FILE='a.out.dat'"]
      if closure_enabled:
        cmd += ['--closure', '1']
      if not wasm_enabled:
        cmd += ['-s', 'WASM=0']

      print(' '.join(cmd))
      self.clear()
      proc = run_process(cmd, stdout=PIPE, stderr=STDOUT, check=False)
      print(os.listdir('.'))
      if expect_success and proc.returncode != 0:
        print(proc.stdout)
      assert expect_success == (proc.returncode == 0)
      if proc.returncode == 0:
        assert expect_emterpretify_file == os.path.exists('a.out.dat')
        assert expect_meminit == (os.path.exists('a.out.mem') or os.path.exists('a.out.js.mem'))
        assert expect_wasm == os.path.exists('a.out.wasm')
        assert expect_wast == os.path.exists('a.out.wast')
      if should_run_js:
        self.assertContained('hello, world!', run_js('a.out.js'))

  def test_emar_M(self):
    create_test_file('file1', ' ')
    create_test_file('file2', ' ')
    run_process([PYTHON, EMAR, 'cr', 'file1.a', 'file1'])
    run_process([PYTHON, EMAR, 'cr', 'file2.a', 'file2'])
    run_process([PYTHON, EMAR, '-M'], input='''create combined.a
addlib file1.a
addlib file2.a
save
end
''')
    result = run_process([PYTHON, EMAR, 't', 'combined.a'], stdout=PIPE).stdout
    self.assertContained('file1', result)
    self.assertContained('file2', result)

  def test_flag_aliases(self):
    def assert_aliases_match(flag1, flag2, flagarg, extra_args):
      results = {}
      for f in (flag1, flag2):
        outfile = 'aliases.js'
        run_process([PYTHON, EMCC, path_from_root('tests', 'hello_world.c'), '-s', f + '=' + flagarg, '-o', outfile] + extra_args)
        with open(outfile) as out:
          results[f] = out.read()
      self.assertEqual(results[flag1], results[flag2], 'results should be identical')

    assert_aliases_match('WASM_MEM_MAX', 'BINARYEN_MEM_MAX', '16777216', ['-s', 'WASM=1'])

  def test_IGNORE_CLOSURE_COMPILER_ERRORS(self):
    create_test_file('pre.js', r'''
      // make closure compiler very very angry
      var dupe = 1;
      var dupe = 2;
      function Node() {
        throw 'Node is a DOM thing too, and use the ' + dupe;
      }
      function Node() {
        throw '(duplicate) Node is a DOM thing too, and also use the ' + dupe;
      }
    ''')

    def test(check, extra=[]):
      cmd = [PYTHON, EMCC, path_from_root('tests', 'hello_world.c'), '-O2', '--closure', '1', '--pre-js', 'pre.js'] + extra
      proc = run_process(cmd, check=check, stderr=PIPE)
      if not check:
        self.assertNotEqual(proc.returncode, 0)
      return proc

    proc = test(check=False)
    self.assertContained('ERROR - Variable dupe declared more than once', proc.stderr)
    proc = test(check=True, extra=['-s', 'IGNORE_CLOSURE_COMPILER_ERRORS=1'])
    self.assertEqual(proc.stderr, '')

  def test_closure_full_js_library(self):
    # test for closure errors in the entire JS library
    # We must ignore various types of errors that are expected in this situation, as we
    # are including a lot of JS without corresponding compiled code for it. This still
    # lets us catch all other errors.
    with env_modify({'EMCC_CLOSURE_ARGS': '--jscomp_off undefinedVars'}):
      run_process([PYTHON, EMCC, path_from_root('tests', 'hello_world.c'), '-O2', '--closure', '1', '-g1', '-s', 'INCLUDE_FULL_LIBRARY=1', '-s', 'ERROR_ON_UNDEFINED_SYMBOLS=0'])

  def test_toolchain_profiler(self):
    environ = os.environ.copy()
    environ['EM_PROFILE_TOOLCHAIN'] = '1'
    # replaced subprocess functions should not cause errors
    run_process([PYTHON, EMCC, path_from_root('tests', 'hello_world.c')], env=environ)

  def test_noderawfs(self):
    fopen_write = open(path_from_root('tests', 'asmfs', 'fopen_write.cpp')).read()
    create_test_file('main.cpp', fopen_write)
    run_process([PYTHON, EMCC, 'main.cpp', '-s', 'NODERAWFS=1'])
    self.assertContained("read 11 bytes. Result: Hello data!", run_js('a.out.js'))

    # NODERAWFS should directly write on OS file system
    self.assertEqual("Hello data!", open('hello_file.txt').read())

  def test_noderawfs_disables_embedding(self):
    expected = '--preload-file and --embed-file cannot be used with NODERAWFS which disables virtual filesystem'
    base = [PYTHON, EMCC, path_from_root('tests', 'hello_world.c'), '-s', 'NODERAWFS=1']
    err = run_process(base + ['--preload-files', 'somefile'], stderr=PIPE, check=False).stderr
    assert expected in err
    err = run_process(base + ['--embed-files', 'somefile'], stderr=PIPE, check=False).stderr
    assert expected in err

  def test_autotools_shared_check(self):
    env = os.environ.copy()
    env['LC_ALL'] = 'C'
    expected = ': supported targets:.* elf'
    for python in [PYTHON, 'python', 'python2', 'python3']:
      if not Building.which(python):
        continue
      if python == 'python3' and not is_python3_version_supported():
        continue
      print(python)
      out = run_process([python, EMCC, '--help'], stdout=PIPE, env=env).stdout
      assert re.search(expected, out)

  def test_ioctl_window_size(self):
      self.do_other_test(os.path.join('other', 'ioctl', 'window_size'))

  def test_fd_closed(self):
    self.do_other_test(os.path.join('other', 'fd_closed'))

  def test_fflush(self):
    # fflush without the full filesystem won't quite work
    self.do_other_test(os.path.join('other', 'fflush'))

  def test_fflush_fs(self):
    # fflush with the full filesystem will flush from libc, but not the JS logging, which awaits a newline
    self.do_other_test(os.path.join('other', 'fflush_fs'), emcc_args=['-s', 'FORCE_FILESYSTEM=1'])

  def test_fflush_fs_exit(self):
    # on exit, we can send out a newline as no more code will run
    self.do_other_test(os.path.join('other', 'fflush_fs_exit'), emcc_args=['-s', 'FORCE_FILESYSTEM=1', '-s', 'EXIT_RUNTIME=1'])

  def test_extern_weak(self):
    self.do_other_test(os.path.join('other', 'extern_weak'), emcc_args=['-s', 'ERROR_ON_UNDEFINED_SYMBOLS=0'])
    if not self.is_wasm_backend(): # TODO: wasm backend main module
      self.do_other_test(os.path.join('other', 'extern_weak'), emcc_args=['-s', 'MAIN_MODULE=1', '-DLINKABLE'])

  @no_wasm_backend('tests js optimizer')
  def test_js_optimizer_parse_error(self):
    # check we show a proper understandable error for JS parse problems
    create_test_file('src.cpp', r'''
#include <emscripten.h>
int main() {
  EM_ASM({
    var x = !<->5.; // wtf
  });
}
''')
    output = run_process([PYTHON, EMCC, 'src.cpp', '-O2'], stdout=PIPE, stderr=PIPE, check=False)
    # wasm backend output doesn't have spaces in the EM_ASM function bodies
    self.assertContained(('''
var ASM_CONSTS = [function() { var x = !<->5.; }];
                                        ^
''', '''
var ASM_CONSTS = [function() {var x = !<->5.;}];
                                       ^
'''), output.stderr)

  def test_EM_ASM_ES6(self):
    # check we show a proper understandable error for JS parse problems
    create_test_file('src.cpp', r'''
#include <emscripten.h>
int main() {
  EM_ASM({
    var x = (a, b) => 5; // valid ES6!
    out('hello!');
  });
}
''')
    run_process([PYTHON, EMCC, 'src.cpp', '-O2'])
    self.assertContained('hello!', run_js('a.out.js'))

  def test_check_sourcemapurl(self):
    if not self.is_wasm():
      self.skipTest('only supported with wasm')
    run_process([PYTHON, EMCC, path_from_root('tests', 'hello_123.c'), '-g4', '-o', 'a.js', '--source-map-base', 'dir/'])
    output = open('a.wasm', 'rb').read()
    # has sourceMappingURL section content and points to 'dir/a.wasm.map' file
    source_mapping_url_content = encode_leb(len('sourceMappingURL')) + b'sourceMappingURL' + encode_leb(len('dir/a.wasm.map')) + b'dir/a.wasm.map'
    self.assertIn(source_mapping_url_content, output)

  def test_check_sourcemapurl_default(self):
    if not self.is_wasm():
      self.skipTest('only supported with wasm')
    run_process([PYTHON, EMCC, path_from_root('tests', 'hello_123.c'), '-g4', '-o', 'a.js'])
    output = open('a.wasm', 'rb').read()
    # has sourceMappingURL section content and points to 'a.wasm.map' file
    source_mapping_url_content = encode_leb(len('sourceMappingURL')) + b'sourceMappingURL' + encode_leb(len('a.wasm.map')) + b'a.wasm.map'
    self.assertIn(source_mapping_url_content, output)

  def test_wasm_sourcemap(self):
    # The no_main.c will be read (from relative location) due to speficied "-s"
    shutil.copyfile(path_from_root('tests', 'other', 'wasm_sourcemap', 'no_main.c'), 'no_main.c')
    wasm_map_cmd = [PYTHON, path_from_root('tools', 'wasm-sourcemap.py'),
                    '--sources', '--prefix', '=wasm-src://',
                    '--load-prefix', '/emscripten/tests/other/wasm_sourcemap=.',
                    '--dwarfdump-output',
                    path_from_root('tests', 'other', 'wasm_sourcemap', 'foo.wasm.dump'),
                    '-o', 'a.out.wasm.map',
                    path_from_root('tests', 'other', 'wasm_sourcemap', 'foo.wasm')]
    run_process(wasm_map_cmd)
    output = open('a.out.wasm.map').read()
    # has "sources" entry with file (includes also `--prefix =wasm-src:///` replacement)
    self.assertIn('wasm-src:///emscripten/tests/other/wasm_sourcemap/no_main.c', output)
    # has "sourcesContent" entry with source code (included with `-s` option)
    self.assertIn('int foo()', output)
    # has some entries
    self.assertRegexpMatches(output, r'"mappings":\s*"[A-Za-z0-9+/]')

  def test_wasm_sourcemap_dead(self):
    wasm_map_cmd = [PYTHON, path_from_root('tools', 'wasm-sourcemap.py'),
                    '--dwarfdump-output',
                    path_from_root('tests', 'other', 'wasm_sourcemap_dead', 't.wasm.dump'),
                    '-o', 'a.out.wasm.map',
                    path_from_root('tests', 'other', 'wasm_sourcemap_dead', 't.wasm')]
    run_process(wasm_map_cmd, stdout=PIPE, stderr=PIPE)
    output = open('a.out.wasm.map').read()
    # has only two entries
    self.assertRegexpMatches(output, r'"mappings":\s*"[A-Za-z0-9+/]+,[A-Za-z0-9+/]+"')

  def test_wasm_producers_section(self):
    # no producers section by default
    run_process([PYTHON, EMCC, path_from_root('tests', 'hello_world.c')])
    with open('a.out.wasm', 'rb') as f:
      self.assertNotIn('clang', str(f.read()))
    size = os.path.getsize('a.out.wasm')
    if self.is_wasm_backend():
      run_process([PYTHON, EMCC, path_from_root('tests', 'hello_world.c'), '-s', 'EMIT_PRODUCERS_SECTION=1'])
      with open('a.out.wasm', 'rb') as f:
        self.assertIn('clang', str(f.read()))
      size_with_section = os.path.getsize('a.out.wasm')
      self.assertLess(size, size_with_section)

  def test_html_preprocess(self):
    test_file = path_from_root('tests', 'module', 'test_stdin.c')
    output_file = path_from_root('tests', 'module', 'test_stdin.html')
    shell_file = path_from_root('tests', 'module', 'test_html_preprocess.html')

    run_process([PYTHON, EMCC, '-o', output_file, test_file, '--shell-file', shell_file, '-s', 'ASSERTIONS=0'], stdout=PIPE, stderr=PIPE)
    output = open(output_file).read()
    self.assertContained("""<style>
/* Disable preprocessing inside style block as syntax is ambiguous with CSS */
#include {background-color: black;}
#if { background-color: red;}
#else {background-color: blue;}
#endif {background-color: green;}
#xxx {background-color: purple;}
</style>
T1:(else) ASSERTIONS != 1
T2:ASSERTIONS != 1
T3:ASSERTIONS < 2
T4:(else) ASSERTIONS <= 1
T5:(else) ASSERTIONS
T6:!ASSERTIONS""", output)

    run_process([PYTHON, EMCC, '-o', output_file, test_file, '--shell-file', shell_file, '-s', 'ASSERTIONS=1'], stdout=PIPE, stderr=PIPE)
    output = open(output_file).read()
    self.assertContained("""<style>
/* Disable preprocessing inside style block as syntax is ambiguous with CSS */
#include {background-color: black;}
#if { background-color: red;}
#else {background-color: blue;}
#endif {background-color: green;}
#xxx {background-color: purple;}
</style>
T1:ASSERTIONS == 1
T2:(else) ASSERTIONS == 1
T3:ASSERTIONS < 2
T4:(else) ASSERTIONS <= 1
T5:ASSERTIONS
T6:(else) !ASSERTIONS""", output)

    run_process([PYTHON, EMCC, '-o', output_file, test_file, '--shell-file', shell_file, '-s', 'ASSERTIONS=2'], stdout=PIPE, stderr=PIPE)
    output = open(output_file).read()
    self.assertContained("""<style>
/* Disable preprocessing inside style block as syntax is ambiguous with CSS */
#include {background-color: black;}
#if { background-color: red;}
#else {background-color: blue;}
#endif {background-color: green;}
#xxx {background-color: purple;}
</style>
T1:(else) ASSERTIONS != 1
T2:ASSERTIONS != 1
T3:(else) ASSERTIONS >= 2
T4:ASSERTIONS > 1
T5:ASSERTIONS
T6:(else) !ASSERTIONS""", output)

  # Tests that Emscripten-compiled applications can be run from a relative path with node command line that is different than the current working directory.
  def test_node_js_run_from_different_directory(self):
    if not os.path.exists('subdir'):
      os.mkdir('subdir')
    run_process([PYTHON, EMCC, path_from_root('tests', 'hello_world.c'), '-o', os.path.join('subdir', 'a.js'), '-O3'])
    ret = run_process(NODE_JS + [os.path.join('subdir', 'a.js')], stdout=PIPE).stdout
    self.assertContained('hello, world!', ret)

  def test_is_bitcode(self):
    fname = 'tmp.o'

    with open(fname, 'wb') as f:
      f.write(b'foo')
    self.assertFalse(Building.is_bitcode(fname))

    with open(fname, 'wb') as f:
      f.write(b'\xDE\xC0\x17\x0B')
      f.write(16 * b'\x00')
      f.write(b'BC')
    self.assertTrue(Building.is_bitcode(fname))

    with open(fname, 'wb') as f:
      f.write(b'BC')
    self.assertTrue(Building.is_bitcode(fname))

  def test_is_ar(self):
    fname = 'tmp.a'

    with open(fname, 'wb') as f:
      f.write(b'foo')
    self.assertFalse(Building.is_ar(fname))

    with open(fname, 'wb') as f:
      f.write(b'!<arch>\n')
    self.assertTrue(Building.is_ar(fname))

  def test_emcc_parsing(self):
    create_test_file('src.c', r'''
        #include <stdio.h>
        void a() { printf("a\n"); }
        void b() { printf("b\n"); }
        void c() { printf("c\n"); }
        void d() { printf("d\n"); }
      ''')
    create_test_file('response', r'''[
"_a",
"_b",
"_c",
"_d"
]
''')

    for export_arg, expected in [
      # extra space at end - should be ignored
      ("EXPORTED_FUNCTIONS=['_a', '_b', '_c', '_d' ]", ''),
      # extra newline in response file - should be ignored
      ("EXPORTED_FUNCTIONS=@response", ''),
      # stray slash
      ("EXPORTED_FUNCTIONS=['_a', '_b', \\'_c', '_d']", '''undefined exported function: "\\\\'_c'"'''),
      # stray slash
      ("EXPORTED_FUNCTIONS=['_a', '_b',\ '_c', '_d']", '''undefined exported function: "\\\\ '_c'"'''),
      # stray slash
      ('EXPORTED_FUNCTIONS=["_a", "_b", \\"_c", "_d"]', 'undefined exported function: "\\\\"_c""'),
      # stray slash
      ('EXPORTED_FUNCTIONS=["_a", "_b",\ "_c", "_d"]', 'undefined exported function: "\\\\ "_c"'),
      # missing comma
      ('EXPORTED_FUNCTIONS=["_a", "_b" "_c", "_d"]', 'undefined exported function: "_b" "_c"'),
    ]:
      print(export_arg)
      proc = run_process([PYTHON, EMCC, 'src.c', '-s', export_arg], stdout=PIPE, stderr=PIPE, check=not expected)
      print(proc.stderr)
      if not expected:
        assert not proc.stderr
      else:
        self.assertNotEqual(proc.returncode, 0)
        self.assertContained(expected, proc.stderr)

  # Sockets and networking

  def test_inet(self):
    self.do_run(open(path_from_root('tests', 'sha1.c')).read(), 'SHA1=15dd99a1991e0b3826fede3deffc1feba42278e6')
    src = r'''
      #include <stdio.h>
      #include <arpa/inet.h>

      int main() {
        printf("*%x,%x,%x,%x,%x,%x*\n", htonl(0xa1b2c3d4), htonl(0xfe3572e0), htonl(0x07abcdf0), htons(0xabcd), ntohl(0x43211234), ntohs(0xbeaf));
        in_addr_t i = inet_addr("190.180.10.78");
        printf("%x\n", i);
        return 0;
      }
    '''
    self.do_run(src, '*d4c3b2a1,e07235fe,f0cdab07,cdab,34122143,afbe*\n4e0ab4be\n')

  def test_inet2(self):
    src = r'''
      #include <stdio.h>
      #include <arpa/inet.h>

      int main() {
        struct in_addr x, x2;
        int *y = (int*)&x;
        *y = 0x12345678;
        printf("%s\n", inet_ntoa(x));
        int r = inet_aton(inet_ntoa(x), &x2);
        printf("%s\n", inet_ntoa(x2));
        return 0;
      }
    '''
    self.do_run(src, '120.86.52.18\n120.86.52.18\n')

  def test_inet3(self):
    src = r'''
      #include <stdio.h>
      #include <arpa/inet.h>
      #include <sys/socket.h>
      int main() {
        char dst[64];
        struct in_addr x, x2;
        int *y = (int*)&x;
        *y = 0x12345678;
        printf("%s\n", inet_ntop(AF_INET,&x,dst,sizeof dst));
        int r = inet_aton(inet_ntoa(x), &x2);
        printf("%s\n", inet_ntop(AF_INET,&x2,dst,sizeof dst));
        return 0;
      }
    '''
    self.do_run(src, '120.86.52.18\n120.86.52.18\n')

  def test_inet4(self):
    src = r'''
      #include <stdio.h>
      #include <arpa/inet.h>
      #include <sys/socket.h>

      void test(const char *test_addr, bool first=true){
          char str[40];
          struct in6_addr addr;
          unsigned char *p = (unsigned char*)&addr;
          int ret;
          ret = inet_pton(AF_INET6,test_addr,&addr);
          if(ret == -1) return;
          if(ret == 0) return;
          if(inet_ntop(AF_INET6,&addr,str,sizeof(str)) == NULL ) return;
          printf("%02x%02x:%02x%02x:%02x%02x:%02x%02x:%02x%02x:%02x%02x:%02x%02x:%02x%02x - %s\n",
               p[0],p[1],p[2],p[3],p[4],p[5],p[6],p[7],p[8],p[9],p[10],p[11],p[12],p[13],p[14],p[15],str);
          if (first) test(str, false); // check again, on our output
      }
      int main(){
          test("::");
          test("::1");
          test("::1.2.3.4");
          test("::17.18.19.20");
          test("::ffff:1.2.3.4");
          test("1::ffff");
          test("::255.255.255.255");
          test("0:ff00:1::");
          test("0:ff::");
          test("abcd::");
          test("ffff::a");
          test("ffff::a:b");
          test("ffff::a:b:c");
          test("ffff::a:b:c:d");
          test("ffff::a:b:c:d:e");
          test("::1:2:0:0:0");
          test("0:0:1:2:3::");
          test("ffff:ffff:ffff:ffff:ffff:ffff:ffff:ffff");
          test("1::255.255.255.255");

          //below should fail and not produce results..
          test("1.2.3.4");
          test("");
          test("-");

          printf("ok.\n");
      }
    '''
    self.do_run(src, r'''0000:0000:0000:0000:0000:0000:0000:0000 - ::
0000:0000:0000:0000:0000:0000:0000:0000 - ::
0000:0000:0000:0000:0000:0000:0000:0001 - ::1
0000:0000:0000:0000:0000:0000:0000:0001 - ::1
0000:0000:0000:0000:0000:0000:0102:0304 - ::102:304
0000:0000:0000:0000:0000:0000:0102:0304 - ::102:304
0000:0000:0000:0000:0000:0000:1112:1314 - ::1112:1314
0000:0000:0000:0000:0000:0000:1112:1314 - ::1112:1314
0000:0000:0000:0000:0000:ffff:0102:0304 - ::ffff:1.2.3.4
0000:0000:0000:0000:0000:ffff:0102:0304 - ::ffff:1.2.3.4
0001:0000:0000:0000:0000:0000:0000:ffff - 1::ffff
0001:0000:0000:0000:0000:0000:0000:ffff - 1::ffff
0000:0000:0000:0000:0000:0000:ffff:ffff - ::ffff:ffff
0000:0000:0000:0000:0000:0000:ffff:ffff - ::ffff:ffff
0000:ff00:0001:0000:0000:0000:0000:0000 - 0:ff00:1::
0000:ff00:0001:0000:0000:0000:0000:0000 - 0:ff00:1::
0000:00ff:0000:0000:0000:0000:0000:0000 - 0:ff::
0000:00ff:0000:0000:0000:0000:0000:0000 - 0:ff::
abcd:0000:0000:0000:0000:0000:0000:0000 - abcd::
abcd:0000:0000:0000:0000:0000:0000:0000 - abcd::
ffff:0000:0000:0000:0000:0000:0000:000a - ffff::a
ffff:0000:0000:0000:0000:0000:0000:000a - ffff::a
ffff:0000:0000:0000:0000:0000:000a:000b - ffff::a:b
ffff:0000:0000:0000:0000:0000:000a:000b - ffff::a:b
ffff:0000:0000:0000:0000:000a:000b:000c - ffff::a:b:c
ffff:0000:0000:0000:0000:000a:000b:000c - ffff::a:b:c
ffff:0000:0000:0000:000a:000b:000c:000d - ffff::a:b:c:d
ffff:0000:0000:0000:000a:000b:000c:000d - ffff::a:b:c:d
ffff:0000:0000:000a:000b:000c:000d:000e - ffff::a:b:c:d:e
ffff:0000:0000:000a:000b:000c:000d:000e - ffff::a:b:c:d:e
0000:0000:0000:0001:0002:0000:0000:0000 - ::1:2:0:0:0
0000:0000:0000:0001:0002:0000:0000:0000 - ::1:2:0:0:0
0000:0000:0001:0002:0003:0000:0000:0000 - 0:0:1:2:3::
0000:0000:0001:0002:0003:0000:0000:0000 - 0:0:1:2:3::
ffff:ffff:ffff:ffff:ffff:ffff:ffff:ffff - ffff:ffff:ffff:ffff:ffff:ffff:ffff:ffff
ffff:ffff:ffff:ffff:ffff:ffff:ffff:ffff - ffff:ffff:ffff:ffff:ffff:ffff:ffff:ffff
0001:0000:0000:0000:0000:0000:ffff:ffff - 1::ffff:ffff
0001:0000:0000:0000:0000:0000:ffff:ffff - 1::ffff:ffff
ok.
''')

  def test_getsockname_unconnected_socket(self):
    self.do_run(r'''
      #include <sys/socket.h>
      #include <stdio.h>
      #include <assert.h>
      #include <sys/socket.h>
      #include <netinet/in.h>
      #include <arpa/inet.h>
      #include <string.h>
      int main() {
        int fd;
        int z;
        fd = socket(PF_INET, SOCK_STREAM, IPPROTO_TCP);
        struct sockaddr_in adr_inet;
        socklen_t len_inet = sizeof adr_inet;
        z = getsockname(fd, (struct sockaddr *)&adr_inet, &len_inet);
        if (z != 0) {
          perror("getsockname error");
          return 1;
        }
        char buffer[1000];
        sprintf(buffer, "%s:%u", inet_ntoa(adr_inet.sin_addr), (unsigned)ntohs(adr_inet.sin_port));
        const char *correct = "0.0.0.0:0";
        printf("got (expected) socket: %s (%s), size %d (%d)\n", buffer, correct, strlen(buffer), strlen(correct));
        assert(strlen(buffer) == strlen(correct));
        assert(strcmp(buffer, correct) == 0);
        puts("success.");
      }
    ''', 'success.')

  def test_getpeername_unconnected_socket(self):
    self.do_run(r'''
      #include <sys/socket.h>
      #include <stdio.h>
      #include <assert.h>
      #include <sys/socket.h>
      #include <netinet/in.h>
      #include <arpa/inet.h>
      #include <string.h>
      int main() {
        int fd;
        int z;
        fd = socket(PF_INET, SOCK_STREAM, IPPROTO_TCP);
        struct sockaddr_in adr_inet;
        socklen_t len_inet = sizeof adr_inet;
        z = getpeername(fd, (struct sockaddr *)&adr_inet, &len_inet);
        if (z != 0) {
          perror("getpeername error");
          return 1;
        }
        puts("unexpected success.");
      }
    ''', 'getpeername error: Socket not connected')

  def test_getaddrinfo(self):
    self.emcc_args = []
    self.do_run(open(path_from_root('tests', 'sockets', 'test_getaddrinfo.c')).read(), 'success')

  def test_getnameinfo(self):
    self.do_run(open(path_from_root('tests', 'sockets', 'test_getnameinfo.c')).read(), 'success')

  def test_gethostbyname(self):
    self.do_run(open(path_from_root('tests', 'sockets', 'test_gethostbyname.c')).read(), 'success')

  def test_getprotobyname(self):
    self.do_run(open(path_from_root('tests', 'sockets', 'test_getprotobyname.c')).read(), 'success')

  def test_link(self):
    self.do_run(r'''
#include <netdb.h>

#include <sys/types.h>
#include <sys/socket.h>

int main () {
    void* thing = gethostbyname("bing.com");
    ssize_t rval = recv (0, thing, 0, 0);
    rval = send (0, thing, 0, 0);
    return 0;
}''', '', force_c=True)

  # This test verifies that function names embedded into the build with --js-library (JS functions imported to asm.js/wasm)
  # are minified when -O3 is used
  def test_js_function_names_are_minified(self):
    def check_size(f, expected_size):
      if not os.path.isfile(f):
        return # Nonexistent file passes in this check
      obtained_size = os.path.getsize(f)
      print('size of generated ' + f + ': ' + str(obtained_size))
      try_delete(f)
      assert obtained_size < expected_size

    run_process([PYTHON, path_from_root('tests', 'gen_many_js_functions.py'), 'library_long.js', 'main_long.c'])
    for wasm in [['-s', 'WASM=1'], ['-s', 'WASM=0']]:
      # Currently we rely on Closure for full minification of every appearance of JS function names.
      # TODO: Add minification also for non-Closure users and add [] to this list to test minification without Closure.
      for closure in [['--closure', '1']]:
        args = [PYTHON, EMCC, '-O3', '--js-library', 'library_long.js', 'main_long.c', '-o', 'a.html'] + wasm + closure
        print(' '.join(args))
        run_process(args)

        ret = run_process(NODE_JS + ['a.js'], stdout=PIPE).stdout
        self.assertTextDataIdentical('Sum of numbers from 1 to 1000: 500500 (expected 500500)', ret.strip())

        check_size('a.js', 150000)
        check_size('a.wasm', 80000)

  # Checks that C++ exceptions managing invoke_*() wrappers will not be generated if exceptions are disabled
  def test_no_invoke_functions_are_generated_if_exception_catching_is_disabled(self):
    self.skipTest('Skipping other.test_no_invoke_functions_are_generated_if_exception_catching_is_disabled: Enable after new version of fastcomp has been tagged')
    for args in [[], ['-s', 'WASM=0']]:
      run_process([PYTHON, EMCC, path_from_root('tests', 'hello_world.cpp'), '-s', 'DISABLE_EXCEPTION_CATCHING=1', '-o', 'a.html'] + args)
      output = open('a.js').read()
      self.assertContained('_main', output) # Smoke test that we actually compiled
      self.assertNotContained('invoke_', output)

  # Verifies that only the minimal needed set of invoke_*() functions will be generated when C++ exceptions are enabled
  def test_no_excessive_invoke_functions_are_generated_when_exceptions_are_enabled(self):
    self.skipTest('Skipping other.test_no_excessive_invoke_functions_are_generated_when_exceptions_are_enabled: Enable after new version of fastcomp has been tagged')
    for args in [[], ['-s', 'WASM=0']]:
      run_process([PYTHON, EMCC, path_from_root('tests', 'invoke_i.cpp'), '-s', 'DISABLE_EXCEPTION_CATCHING=0', '-o', 'a.html'] + args)
      output = open('a.js').read()
      self.assertContained('invoke_i', output)
      self.assertNotContained('invoke_ii', output)
      self.assertNotContained('invoke_v', output)

  def test_add_emscripten_metadata(self):
    run_process([PYTHON, EMCC, path_from_root('tests', 'hello_world.c'),
                 '-s', 'EMIT_EMSCRIPTEN_METADATA',
                 '-o', 'hello_world.js'])
    wasm = open('hello_world.wasm', 'rb').read()
    # emscripten_metadata should be in the wasm data
    offset = 8 # skip magic + header
    for _ in range(100):
      section = wasm[offset:offset + 1]
      self.assertEqual(section, b'\0', 'No emscripten_metadata section found before standard wasm sections')
      offset += 1
      (section_size, offset) = WebAssembly.delebify(wasm, offset)
      end_offset = offset + section_size
      (name_len, offset) = WebAssembly.delebify(wasm, offset)
      name = wasm[offset:offset + name_len]
      if name == b'emscripten_metadata':
        break
      offset = end_offset
    else:
      self.assertFalse("No emscripten_metadata section found in first 100 custom sections")

    # make sure wasm executes correctly
    ret = run_process(NODE_JS + ['hello_world.js'], stdout=PIPE).stdout
    self.assertTextDataIdentical('hello, world!\n', ret)

  def test_add_emscripten_metadata_not_emitted(self):
    run_process([PYTHON, EMCC, path_from_root('tests', 'hello_world.c'),
                 '-o', 'hello_world.js'])
    wasm = open('hello_world.wasm', 'rb').read()
    # emscripten_metadata should be in the wasm data
    offset = 8 # skip magic + header
    for _ in range(100):
      if offset >= len(wasm):
        break
      section = wasm[offset:offset + 1]
      offset += 1
      (section_size, offset) = WebAssembly.delebify(wasm, offset)
      end_offset = offset + section_size
      # if this is a custom section
      if section == b'\0':
        (name_len, offset) = WebAssembly.delebify(wasm, offset)
        name = wasm[offset:offset + name_len]
        self.assertNotEqual(name, b'emscripten_metadata')
      offset = end_offset
    else:
      self.assertFalse("wasm file had too many sections")

  # This test verifies that the generated exports from asm.js/wasm module only reference the unminified exported name exactly once.
  # (need to contain the export name once for unminified access from calling code, and should not have the unminified name exist more than once, that would be wasteful for size)
  def test_function_exports_are_small(self):
    def test(wasm, closure, opt):
      args = [PYTHON, EMCC, path_from_root('tests', 'long_function_name_in_export.c'), '-o', 'a.html', '-s', 'ENVIRONMENT=web', '-s', 'DECLARE_ASM_MODULE_EXPORTS=0'] + wasm + opt + closure
      run_process(args)

      output = open('a.js', 'r').read()
      try_delete('a.js')
      self.assertNotContained('asm["_thisIsAFunctionExportedFromAsmJsOrWasmWithVeryLongFunctionNameThatWouldBeGreatToOnlyHaveThisLongNameReferredAtMostOnceInOutput"]', output)

      # TODO: Add stricter testing when Wasm side is also optimized: (currently Wasm does still need to reference exports multiple times)
      if 'WASM=1' not in wasm:
        num_times_export_is_referenced = output.count('thisIsAFunctionExportedFromAsmJsOrWasmWithVeryLongFunctionNameThatWouldBeGreatToOnlyHaveThisLongNameReferredAtMostOnceInOutput')
        self.assertEqual(num_times_export_is_referenced, 1)

    if not self.is_wasm_backend():
      for closure in [[], ['--closure', '1']]:
        for opt in [['-O2'], ['-O3'], ['-Os']]:
          test(['-s', 'WASM=0'], closure, opt)
          test(['-s', 'WASM=1', '-s', 'BINARYEN_ASYNC_COMPILATION=0'], closure, opt)

  @no_wasm_backend('tests asmjs, sizes sensitive to fastcomp')
  def test_minimal_runtime_code_size(self):
    smallest_code_size_args = ['-s', 'MINIMAL_RUNTIME=2',
                               '-s', 'AGGRESSIVE_VARIABLE_ELIMINATION=1',
                               '-s', 'ENVIRONMENT=web',
                               '-s', 'TEXTDECODER=2',
                               '-s', 'ABORTING_MALLOC=0',
                               '-s', 'ALLOW_MEMORY_GROWTH=0',
                               '-s', 'SUPPORT_ERRNO=0',
                               '-s', 'DECLARE_ASM_MODULE_EXPORTS=1',
                               '-s', 'MALLOC=emmalloc',
                               '-s', 'GL_EMULATE_GLES_VERSION_STRING_FORMAT=0',
                               '-s', 'GL_EXTENSIONS_IN_PREFIXED_FORMAT=0',
                               '-s', 'GL_SUPPORT_AUTOMATIC_ENABLE_EXTENSIONS=0',
                               '-s', 'GL_TRACK_ERRORS=0',
                               '-s', 'GL_SUPPORT_EXPLICIT_SWAP_CONTROL=0',
                               '-s', 'GL_POOL_TEMP_BUFFERS=0',
                               '-s', 'FAST_UNROLLED_MEMCPY_AND_MEMSET=0',
                               '--output_eol', 'linux']

    asmjs = ['-s', 'WASM=0', '--separate-asm', '-s', 'ELIMINATE_DUPLICATE_FUNCTIONS=1', '--memory-init-file', '1']
    opts = ['-O3', '--closure', '1', '-DNDEBUG', '-ffast-math']

    hello_world_sources = [path_from_root('tests', 'small_hello_world.c'),
                           '-s', 'RUNTIME_FUNCS_TO_IMPORT=[]',
                           '-s', 'USES_DYNAMIC_ALLOC=0',
                           '-s', 'ASM_PRIMITIVE_VARS=[STACKTOP]']
    hello_webgl_sources = [path_from_root('tests', 'minimal_webgl', 'main.cpp'),
                           path_from_root('tests', 'minimal_webgl', 'webgl.c'),
                           '--js-library', path_from_root('tests', 'minimal_webgl', 'library_js.js'),
                           '-s', 'RUNTIME_FUNCS_TO_IMPORT=[]',
                           '-s', 'USES_DYNAMIC_ALLOC=2', '-lGL',
                           '-s', 'MODULARIZE=1']
    hello_webgl2_sources = hello_webgl_sources + ['-s', 'USE_WEBGL2=1']

    test_cases = [
      (asmjs + opts, hello_world_sources, {'a.html': 985, 'a.js': 289, 'a.asm.js': 113, 'a.mem': 6}),
      (opts, hello_world_sources, {'a.html': 972, 'a.js': 624, 'a.wasm': 86}),
      (asmjs + opts, hello_webgl_sources, {'a.html': 885, 'a.js': 4980, 'a.asm.js': 10965, 'a.mem': 321}),
      (opts, hello_webgl_sources, {'a.html': 861, 'a.js': 5046, 'a.wasm': 8842}),
      (opts, hello_webgl2_sources, {'a.html': 861, 'a.js': 6182, 'a.wasm': 8842}) # Compare how WebGL2 sizes stack up with WebGL 1
    ]

    success = True

    def print_percent(actual, expected):
      if actual == expected:
        return ''
      return ' ({:+.2f}%)'.format((actual - expected) * 100.0 / expected)

    for case in test_cases:
      print('\n-----------------------------\n' + str(case))
      flags, sources, files = case
      args = [PYTHON, EMCC, '-o', 'a.html'] + sources + smallest_code_size_args + flags
      print('\n' + ' '.join(args))
      run_process(args)
      print('\n')

      total_output_size = 0
      total_expected_size = 0
      for f in files:
        expected_size = files[f]
        size = os.path.getsize(f)
        print('size of ' + f + ' == ' + str(size) + ', expected ' + str(expected_size) + ', delta=' + str(size - expected_size) + print_percent(size, expected_size))

<<<<<<< HEAD
        # Hack: Generated .mem initializer files have different sizes on different platforms (Windows gives x, CircleCI Linux gives x-17 bytes, my home Linux gives x+2 bytes..)
        # Likewise asm.js files seem to be affected by the LLVM IR text names, which lead to asm.js names, which leads to difference code size, which leads to different
        # relooper choices, as a result leading to slightly different total code sizes.
        # TODO: identify what is causing this. in the meanwhile, allow some amount of slop
=======
        # Hack: Generated .mem initializer files have different sizes on different
        # platforms (Windows gives x, CircleCI Linux gives x-17 bytes, my home
        # Linux gives x+2 bytes..). Likewise asm.js files seem to be affected by
        # the LLVM IR text names, which lead to asm.js names, which leads to
        # difference code size, which leads to different relooper choices,
        # as a result leading to slightly different total code sizes.
        # TODO: identify what is causing this. meanwhile allow some amount of slop
>>>>>>> 19dbb4ca
        mem_slop = 20
        if size <= expected_size + mem_slop and size >= expected_size - mem_slop:
          size = expected_size

        total_output_size += size
        total_expected_size += expected_size

      print('Total output size=' + str(total_output_size) + ' bytes, expected total size=' + str(total_expected_size) + ', delta=' + str(total_output_size - total_expected_size) + print_percent(total_output_size, total_expected_size))
      if total_output_size > total_expected_size:
        print('Oops, overall generated code size regressed by ' + str(total_output_size - total_expected_size) + ' bytes!')
      if total_output_size < total_expected_size:
        print('Hey amazing, overall generated code size was improved by ' + str(total_expected_size - total_output_size) + ' bytes! Please update test other.test_minimal_runtime_code_size with the new updated size!')
      if total_output_size != total_expected_size:
        success = False
    assert success

  # Test that legacy settings that have been fixed to a specific value and their value can no longer be changed,
  def test_legacy_settings_forbidden_to_change(self):
    output = run_process([PYTHON, EMCC, '-s', 'MEMFS_APPEND_TO_TYPED_ARRAYS=0', path_from_root('tests', 'hello_world.c')], check=False, stderr=PIPE).stderr
    assert 'MEMFS_APPEND_TO_TYPED_ARRAYS=0 is no longer supported' in output

    run_process([PYTHON, EMCC, '-s', 'MEMFS_APPEND_TO_TYPED_ARRAYS=1', path_from_root('tests', 'hello_world.c')])
    run_process([PYTHON, EMCC, '-s', 'PRECISE_I64_MATH=2', path_from_root('tests', 'hello_world.c')])

  def test_legacy_settings_strict_mode(self):
    cmd = [PYTHON, EMCC, path_from_root('tests', 'hello_world.c'), '-s', 'SPLIT_MEMORY=0']
    run_process(cmd)

    with env_modify({'EMCC_STRICT': '1'}):
      proc = run_process(cmd, stderr=PIPE, check=False)
      self.assertNotEqual(proc.returncode, 0)
      self.assertContained('legacy setting used in strict mode: SPLIT_MEMORY', proc.stderr)

    proc = run_process(cmd + ['-s', 'STRICT=1'], stderr=PIPE, check=False)
    self.assertNotEqual(proc.returncode, 0)
    self.assertContained('legacy setting used in strict mode: SPLIT_MEMORY', proc.stderr)

  def test_safe_heap_log(self):
    self.set_setting('SAFE_HEAP')
    self.set_setting('SAFE_HEAP_LOG')
    self.set_setting('EXIT_RUNTIME')
    src = open(path_from_root('tests', 'hello_world.c')).read()
    self.do_run(src, 'SAFE_HEAP load: ')

    if not self.is_wasm_backend():
      self.set_setting('WASM', 0)
      self.do_run(src, 'SAFE_HEAP load: ')<|MERGE_RESOLUTION|>--- conflicted
+++ resolved
@@ -9088,12 +9088,6 @@
         size = os.path.getsize(f)
         print('size of ' + f + ' == ' + str(size) + ', expected ' + str(expected_size) + ', delta=' + str(size - expected_size) + print_percent(size, expected_size))
 
-<<<<<<< HEAD
-        # Hack: Generated .mem initializer files have different sizes on different platforms (Windows gives x, CircleCI Linux gives x-17 bytes, my home Linux gives x+2 bytes..)
-        # Likewise asm.js files seem to be affected by the LLVM IR text names, which lead to asm.js names, which leads to difference code size, which leads to different
-        # relooper choices, as a result leading to slightly different total code sizes.
-        # TODO: identify what is causing this. in the meanwhile, allow some amount of slop
-=======
         # Hack: Generated .mem initializer files have different sizes on different
         # platforms (Windows gives x, CircleCI Linux gives x-17 bytes, my home
         # Linux gives x+2 bytes..). Likewise asm.js files seem to be affected by
@@ -9101,7 +9095,6 @@
         # difference code size, which leads to different relooper choices,
         # as a result leading to slightly different total code sizes.
         # TODO: identify what is causing this. meanwhile allow some amount of slop
->>>>>>> 19dbb4ca
         mem_slop = 20
         if size <= expected_size + mem_slop and size >= expected_size - mem_slop:
           size = expected_size
