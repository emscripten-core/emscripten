--- conflicted
+++ resolved
@@ -4953,11 +4953,6 @@
       assert abs(sizes['no_nuthin'] - sizes['no_fs']) < 10, 'almost no difference between then, now that we export nothing by default anyhow'
       assert sizes['no_nuthin'] < ratio*sizes['normal']
       assert sizes['no_nuthin'] < absolute, str(sizes['no_nuthin']) + ' >= ' + str(absolute)
-<<<<<<< HEAD
-=======
-      if '--closure' in opts: # no EXPORTED_RUNTIME_METHODS makes closure much more effective
-        assert sizes['no_nuthin'] < 0.9995*sizes['no_fs']
->>>>>>> 39347c16
       assert sizes['no_fs_manual'] < sizes['no_fs'] # manual can remove a tiny bit more
     test(['-s', 'ASSERTIONS=0'], 0.75, 360000) # we don't care about code size with assertions
     test(['-O1'], 0.66, 210000)
@@ -4982,19 +4977,11 @@
       print('  ', sizes)
       assert abs(sizes['no_nuthin'] - sizes['normal']) < 10
       assert sizes['no_nuthin'] < absolute
-<<<<<<< HEAD
     test(['-s', 'ASSERTIONS=0'], 220000) # we don't care about code size with assertions
     test(['-O1'], 215000)
     test(['-O2'], 55000)
     test(['-O3', '--closure', '1'], 38000)
     test(['-O3', '--closure', '2'], 35000) # might change now and then
-=======
-    test(['-s', 'ASSERTIONS=0'], 1, 220000) # we don't care about code size with assertions
-    test(['-O1'], 1, 215000)
-    test(['-O2'], 0.9995, 55000)
-    test(['-O3', '--closure', '1'], 0.9995, 38000)
-    test(['-O3', '--closure', '2'], 0.9995, 35000) # might change now and then
->>>>>>> 39347c16
 
   def test_no_browser(self):
     BROWSER_INIT = 'var Browser'
