# coding=utf-8
# Copyright 2013 The Emscripten Authors.  All rights reserved.
# Emscripten is available under two separate licenses, the MIT license and the
# University of Illinois/NCSA Open Source License.  Both these licenses can be
# found in the LICENSE file.

# noqa: E241

from __future__ import print_function
import difflib
import filecmp
import glob
import itertools
import json
import os
import pipes
import re
import shlex
import shutil
import struct
import sys
import time
import tempfile
import unittest
import uuid

if __name__ == '__main__':
  raise Exception('do not run this file directly; do something like: tests/runner.py other')

from tools.shared import Building, PIPE, run_js, run_process, STDOUT, try_delete, listify
from tools.shared import EMCC, EMXX, EMAR, EMRANLIB, PYTHON, FILE_PACKAGER, WINDOWS, MACOS, LLVM_ROOT, EMCONFIG, EM_BUILD_VERBOSE
from tools.shared import CLANG, CLANG_CC, CLANG_CPP, LLVM_AR
from tools.shared import COMPILER_ENGINE, NODE_JS, SPIDERMONKEY_ENGINE, JS_ENGINES, V8_ENGINE
from tools.shared import WebAssembly
from runner import RunnerCore, path_from_root, no_wasm_backend, no_fastcomp, is_slow_test
from runner import needs_dlfcn, env_modify, no_windows, chdir, with_env_modify, create_test_file, parameterized
from tools import jsrun, shared
import tools.line_endings
import tools.js_optimizer
import tools.tempfiles
import tools.duplicate_function_eliminator

scons_path = Building.which('scons')


class temp_directory(object):
  def __init__(self, dirname):
    self.dir = dirname

  def __enter__(self):
    self.directory = tempfile.mkdtemp(prefix='emtest_temp_', dir=self.dir)
    self.prev_cwd = os.getcwd()
    os.chdir(self.directory)
    print('temp_directory: ' + self.directory)
    return self.directory

  def __exit__(self, type, value, traceback):
    os.chdir(self.prev_cwd)


def uses_canonical_tmp(func):
  """Decorator that signals the use of the canonical temp by a test method.

  This decorator takes care of cleaning the directory after the
  test to satisfy the leak detector.
  """
  def decorated(self):
    # Before running the test completely remove the canonical_tmp
    if os.path.exists(self.canonical_temp_dir):
      shutil.rmtree(self.canonical_temp_dir)
    try:
      func(self)
    finally:
      # Make sure the test isn't lying about the fact that it uses
      # canonical_tmp
      self.assertTrue(os.path.exists(self.canonical_temp_dir))
      # Remove the temp dir in a try-finally, as otherwise if the
      # test fails we would not clean it up, and if leak detection
      # is set we will show that error instead of the actual one.
      shutil.rmtree(self.canonical_temp_dir)

  return decorated


def is_python3_version_supported():
  """Retuns True if the installed python3 version is supported by emscripten.

  Note: Emscripten requires python3.5 or above since python3.4 and below do not
  support circular dependencies."""
  python3 = Building.which('python3')
  if not python3:
    return False
  output = run_process([python3, '--version'], stdout=PIPE).stdout
  # strip out 'rc1' etc., we don't care about release candidates
  if 'rc' in output:
    output = output.split('rc')[0]
  version = [int(x) for x in output.split(' ')[1].split('.')]
  return version >= [3, 5, 0]


def encode_leb(number):
  # TODO(sbc): handle larger numbers
  assert(number < 255)
  # pack the integer then take only the first (little end) byte
  return struct.pack('<i', number)[:1]


def get_fastcomp_src_dir():
  """Locate fastcomp source tree by searching realtive to LLVM_ROOT."""
  d = LLVM_ROOT
  key_file = 'readme-emscripten-fastcomp.txt'
  while d != os.path.dirname(d):
    d = os.path.abspath(d)
    # when the build directory lives below the source directory
    if os.path.exists(os.path.join(d, key_file)):
      return d
    # when the build directory lives alongside the source directory
    elif os.path.exists(os.path.join(d, 'src', key_file)):
      return os.path.join(d, 'src')
    else:
      d = os.path.dirname(d)
  return None


class other(RunnerCore):
  # Utility to run a simple test in this suite. This receives a directory which
  # should contain a test.cpp and test.out files, compiles the cpp, and runs it
  # to verify the output, with optional compile and run arguments.
  # TODO: use in more places
  def do_other_test(self, dirname, emcc_args=[], run_args=[]):
    shutil.copyfile(path_from_root('tests', dirname, 'test.cpp'), 'test.cpp')
    run_process([PYTHON, EMCC, 'test.cpp'] + emcc_args)
    expected = open(path_from_root('tests', dirname, 'test.out')).read()
    seen = run_js('a.out.js', args=run_args, stderr=PIPE, full_output=True) + '\n'
    self.assertContained(expected, seen)

  def expect_fail(self, cmd, **args):
    """Run a subprocess and assert that it returns non-zero.

    Return the stderr of the subprocess.
    """
    proc = run_process(cmd, check=False, stderr=PIPE, **args)
    self.assertNotEqual(proc.returncode, 0)
    return proc.stderr

  def test_emcc_v(self):
    for compiler in [EMCC, EMXX]:
      # -v, without input files
      proc = run_process([PYTHON, compiler, '-v'], stdout=PIPE, stderr=PIPE)
      self.assertContained('clang version %s' % shared.expected_llvm_version(), proc.stderr)
      self.assertContained('GNU', proc.stderr)
      self.assertNotContained('this is dangerous', proc.stdout)
      self.assertNotContained('this is dangerous', proc.stderr)

  def test_emcc_generate_config(self):
    for compiler in [EMCC, EMXX]:
      config_path = './emscripten_config'
      run_process([PYTHON, compiler, '--generate-config', config_path])
      self.assertExists(config_path, 'A config file should have been created at %s' % config_path)
      config_contents = open(config_path).read()
      self.assertContained('EMSCRIPTEN_ROOT', config_contents)
      self.assertContained('LLVM_ROOT', config_contents)
      os.remove(config_path)

  def test_emcc_output_mjs(self):
    run_process([PYTHON, EMCC, '-o', 'hello_world.mjs', path_from_root('tests', 'hello_world.c')])
    with open('hello_world.mjs') as f:
      output = f.read()
    self.assertContained('export default Module;', output)
    # TODO(sbc): Test that this is actually runnable.  We currently don't have
    # any tests for EXPORT_ES6 but once we do this should be enabled.
    # self.assertContained('hello, world!', run_js('hello_world.mjs'))

  def test_emcc_out_file(self):
    # Verify that "-ofile" works in addition to "-o" "file"
    run_process([PYTHON, EMCC, '-c', '-ofoo.o', path_from_root('tests', 'hello_world.c')])
    assert os.path.exists('foo.o')
    run_process([PYTHON, EMCC, '-ofoo.js', 'foo.o'])
    assert os.path.exists('foo.js')

  def test_emcc_1(self):
    for compiler, suffix in [(EMCC, '.c'), (EMXX, '.cpp')]:
      # --version
      output = run_process([PYTHON, compiler, '--version'], stdout=PIPE, stderr=PIPE)
      output = output.stdout.replace('\r', '')
      self.assertContained('emcc (Emscripten gcc/clang-like replacement)', output)
      self.assertContained('''Copyright (C) 2014 the Emscripten authors (see AUTHORS.txt)
This is free and open source software under the MIT license.
There is NO warranty; not even for MERCHANTABILITY or FITNESS FOR A PARTICULAR PURPOSE.
''', output)

      # --help
      output = run_process([PYTHON, compiler, '--help'], stdout=PIPE, stderr=PIPE)
      self.assertContained('Display this information', output.stdout)
      self.assertContained('Most clang options will work', output.stdout)

      # -dumpmachine
      output = run_process([PYTHON, compiler, '-dumpmachine'], stdout=PIPE, stderr=PIPE)
      self.assertContained(shared.get_llvm_target(), output.stdout)

      # -dumpversion
      output = run_process([PYTHON, compiler, '-dumpversion'], stdout=PIPE, stderr=PIPE)
      self.assertEqual(shared.EMSCRIPTEN_VERSION + os.linesep, output.stdout, 'results should be identical')

      # emcc src.cpp ==> writes a.out.js and a.out.wasm
      self.clear()
      run_process([PYTHON, compiler, path_from_root('tests', 'hello_world' + suffix)])
      self.assertExists('a.out.js')
      self.assertExists('a.out.wasm')
      self.assertContained('hello, world!', run_js('a.out.js'))

      # properly report source code errors, and stop there
      self.clear()
      stderr = self.expect_fail([PYTHON, compiler, path_from_root('tests', 'hello_world_error' + suffix)])
      self.assertNotContained('IOError', stderr) # no python stack
      self.assertNotContained('Traceback', stderr) # no python stack
      self.assertContained('error: invalid preprocessing directive', stderr)
      self.assertContained(["error: use of undeclared identifier 'cheez", "error: unknown type name 'cheez'"], stderr)
      self.assertContained('errors generated', stderr)
      self.assertContained('compiler frontend failed to generate LLVM bitcode, halting', stderr.split('errors generated.')[1])

  def test_emcc_2(self):
    for compiler in [EMCC, EMXX]:
      suffix = '.c' if compiler == EMCC else '.cpp'

      # emcc src.cpp -c    and   emcc src.cpp -o src.[o|bc] ==> should give a .bc file
      #      regression check: -o js should create "js", with bitcode content
      for args in [['-c'], ['-o', 'src.o'], ['-o', 'src.bc'], ['-o', 'src.so'], ['-o', 'js'], ['-O1', '-c', '-o', '/dev/null'], ['-O1', '-o', '/dev/null']]:
        print('-c stuff', args)
        if '/dev/null' in args and WINDOWS:
          print('skip because windows')
          continue
        target = args[1] if len(args) == 2 else 'hello_world.o'
        self.clear()
        run_process([PYTHON, compiler, path_from_root('tests', 'hello_world' + suffix)] + args)
        if args[-1] == '/dev/null':
          print('(no output)')
          continue
        syms = Building.llvm_nm(target)
        assert 'main' in syms.defs
        if self.is_wasm_backend():
          # wasm backend will also have '__original_main' or such
          assert len(syms.defs) == 2
        else:
          assert len(syms.defs) == 1
        if target == 'js': # make sure emcc can recognize the target as a bitcode file
          shutil.move(target, target + '.bc')
          target += '.bc'
        run_process([PYTHON, compiler, target, '-o', target + '.js'])
        self.assertContained('hello, world!', run_js(target + '.js'))

  def test_emcc_3(self):
    for compiler in [EMCC, EMXX]:
      suffix = '.c' if compiler == EMCC else '.cpp'
      os.chdir(self.get_dir())
      self.clear()

      # handle singleton archives
      run_process([PYTHON, compiler, path_from_root('tests', 'hello_world' + suffix), '-o', 'a.bc'])
      run_process([LLVM_AR, 'r', 'a.a', 'a.bc'], stdout=PIPE, stderr=PIPE)
      run_process([PYTHON, compiler, 'a.a'])
      self.assertContained('hello, world!', run_js('a.out.js'))

      if not self.is_wasm_backend():
        # emcc src.ll ==> generates .js
        self.clear()
        run_process([PYTHON, compiler, path_from_root('tests', 'hello_world.ll')])
        self.assertContained('hello, world!', run_js('a.out.js'))

      # emcc [..] -o [path] ==> should work with absolute paths
      for path in [os.path.abspath(os.path.join('..', 'file1.js')), os.path.join('b_dir', 'file2.js')]:
        print(path)
        os.chdir(self.get_dir())
        self.clear()
        print(os.listdir(os.getcwd()))
        os.makedirs('a_dir')
        os.chdir('a_dir')
        os.makedirs('b_dir')
        # use single file so we don't have more files to clean up
        run_process([PYTHON, compiler, path_from_root('tests', 'hello_world' + suffix), '-o', path, '-s', 'SINGLE_FILE=1'])
        last = os.getcwd()
        os.chdir(os.path.dirname(path))
        self.assertContained('hello, world!', run_js(os.path.basename(path)))
        os.chdir(last)
        try_delete(path)

  def test_emcc_4(self):
    for compiler in [EMCC, EMXX]:
      # Optimization: emcc src.cpp -o something.js [-Ox]. -O0 is the same as not specifying any optimization setting
      for params, opt_level, bc_params, closure, has_malloc in [ # bc params are used after compiling to bitcode
        (['-o', 'something.js'],                          0, None, 0, 1),
        (['-o', 'something.js', '-O0'],                   0, None, 0, 0),
        (['-o', 'something.js', '-O1'],                   1, None, 0, 0),
        (['-o', 'something.js', '-O1', '-g'],             1, None, 0, 0), # no closure since debug
        (['-o', 'something.js', '-O2'],                   2, None, 0, 1),
        (['-o', 'something.js', '-O2', '-g'],             2, None, 0, 0),
        (['-o', 'something.js', '-Os'],                   2, None, 0, 1),
        (['-o', 'something.js', '-O3'],                   3, None, 0, 1),
        # and, test compiling to bitcode first
        (['-o', 'something.bc'], 0, [],      0, 0),
        (['-o', 'something.bc', '-O0'], 0, [], 0, 0),
        (['-o', 'something.bc', '-O1'], 1, ['-O1'], 0, 0),
        (['-o', 'something.bc', '-O2'], 2, ['-O2'], 0, 0),
        (['-o', 'something.bc', '-O3'], 3, ['-O3'], 0, 0),
        (['-O1', '-o', 'something.bc'], 1, [], 0, 0),
        # non-wasm
        (['-s', 'WASM=0', '-o', 'something.js'],                          0, None, 0, 1),
        (['-s', 'WASM=0', '-o', 'something.js', '-O0'],                   0, None, 0, 0),
        (['-s', 'WASM=0', '-o', 'something.js', '-O1'],                   1, None, 0, 0),
        (['-s', 'WASM=0', '-o', 'something.js', '-O1', '-g'],             1, None, 0, 0), # no closure since debug
        (['-s', 'WASM=0', '-o', 'something.js', '-O2'],                   2, None, 0, 1),
        (['-s', 'WASM=0', '-o', 'something.js', '-O2', '-g'],             2, None, 0, 0),
        (['-s', 'WASM=0', '-o', 'something.js', '-Os'],                   2, None, 0, 1),
        (['-s', 'WASM=0', '-o', 'something.js', '-O3'],                   3, None, 0, 1),
        # and, test compiling to bitcode first
        (['-s', 'WASM=0', '-o', 'something.bc'],        0, ['-s', 'WASM=0'],        0, 0),
        (['-s', 'WASM=0', '-o', 'something.bc', '-O0'], 0, ['-s', 'WASM=0'],        0, 0),
        (['-s', 'WASM=0', '-o', 'something.bc', '-O1'], 1, ['-s', 'WASM=0', '-O1'], 0, 0),
        (['-s', 'WASM=0', '-o', 'something.bc', '-O2'], 2, ['-s', 'WASM=0', '-O2'], 0, 0),
        (['-s', 'WASM=0', '-o', 'something.bc', '-O3'], 3, ['-s', 'WASM=0', '-O3'], 0, 0),
        (['-s', 'WASM=0', '-O1', '-o', 'something.bc'], 1, ['-s', 'WASM=0'],        0, 0),
      ]:
        if 'WASM=0' in params and self.is_wasm_backend():
          continue
        print(params, opt_level, bc_params, closure, has_malloc)
        self.clear()
        keep_debug = '-g' in params
        args = [PYTHON, compiler, path_from_root('tests', 'hello_world_loop' + ('_malloc' if has_malloc else '') + '.cpp')] + params
        print('..', args)
        output = run_process(args, stdout=PIPE, stderr=PIPE)
        assert len(output.stdout) == 0, output.stdout
        if bc_params is not None:
          self.assertExists('something.bc', output.stderr)
          bc_args = [PYTHON, compiler, 'something.bc', '-o', 'something.js'] + bc_params
          print('....', bc_args)
          output = run_process(bc_args, stdout=PIPE, stderr=PIPE)
        self.assertExists('something.js', output.stderr)
        self.assertContained('hello, world!', run_js('something.js'))

        # Verify optimization level etc. in the generated code
        # XXX these are quite sensitive, and will need updating when code generation changes
        generated = open('something.js').read()
        main = self.get_func(generated, '_main') if 'function _main' in generated else generated
        assert 'new Uint16Array' in generated and 'new Uint32Array' in generated, 'typed arrays 2 should be used by default'
        assert 'SAFE_HEAP' not in generated, 'safe heap should not be used by default'
        assert ': while(' not in main, 'when relooping we also js-optimize, so there should be no labelled whiles'
        if closure:
          if opt_level == 0:
            assert '._main =' in generated, 'closure compiler should have been run'
          elif opt_level >= 1:
            assert '._main=' in generated, 'closure compiler should have been run (and output should be minified)'
        else:
          # closure has not been run, we can do some additional checks. TODO: figure out how to do these even with closure
          assert '._main = ' not in generated, 'closure compiler should not have been run'
          if keep_debug:
            assert ('switch (label)' in generated or 'switch (label | 0)' in generated) == (opt_level <= 0), 'relooping should be in opt >= 1'
            assert ('assert(STACKTOP < STACK_MAX' in generated) == (opt_level == 0), 'assertions should be in opt == 0'
          if 'WASM=0' in params:
            if opt_level >= 2 and '-g' in params:
              assert re.search('HEAP8\[\$?\w+ ?\+ ?\(+\$?\w+ ?', generated) or re.search('HEAP8\[HEAP32\[', generated) or re.search('[i$]\d+ & ~\(1 << [i$]\d+\)', generated), 'eliminator should create compound expressions, and fewer one-time vars' # also in -O1, but easier to test in -O2
            looks_unminified = ' = {}' in generated and ' = []' in generated
            looks_minified = '={}' in generated and '=[]' and ';var' in generated
            assert not (looks_minified and looks_unminified)
            if opt_level == 0 or '-g' in params:
              assert looks_unminified
            elif opt_level >= 2:
              assert looks_minified

  @no_wasm_backend('tests for asmjs optimzer')
  def test_emcc_5(self):
    for compiler in [EMCC, EMXX]:
      # asm.js optimization levels
      for params, test, text in [
        (['-O2'], lambda generated: 'function addRunDependency' in generated, 'shell has unminified utilities'),
        (['-O2', '--closure', '1'], lambda generated: 'function addRunDependency' not in generated and ';function' in generated, 'closure minifies the shell, removes whitespace'),
        (['-O2', '--closure', '1', '-g1'], lambda generated: 'function addRunDependency' not in generated and ';function' not in generated, 'closure minifies the shell, -g1 makes it keep whitespace'),
        (['-O2'], lambda generated: 'var b=0' in generated and 'function _main' not in generated, 'registerize/minify is run by default in -O2'),
        (['-O2', '--minify', '0'], lambda generated: 'var b = 0' in generated and 'function _main' not in generated, 'minify is cancelled, but not registerize'),
        (['-O2', '--js-opts', '0'], lambda generated: 'var b=0' not in generated and 'var b = 0' not in generated and 'function _main' in generated, 'js opts are cancelled'),
        (['-O2', '-g'], lambda generated: 'var b=0' not in generated and 'var b = 0' not in generated and 'function _main' in generated, 'registerize/minify is cancelled by -g'),
        (['-O2', '-g0'], lambda generated: 'var b=0' in generated and 'function _main' not in generated, 'registerize/minify is run by default in -O2 -g0'),
        (['-O2', '-g1'], lambda generated: 'var b = 0' in generated and 'function _main' not in generated, 'compress is cancelled by -g1'),
        (['-O2', '-g2'], lambda generated: ('var b = 0' in generated or 'var i1 = 0' in generated) and 'function _main' in generated, 'minify is cancelled by -g2'),
        (['-O2', '-g3'], lambda generated: 'var b=0' not in generated and 'var b = 0' not in generated and 'function _main' in generated, 'registerize is cancelled by -g3'),
        (['-O2', '--profiling'], lambda generated: ('var b = 0' in generated or 'var i1 = 0' in generated) and 'function _main' in generated, 'similar to -g2'),
        (['-O2', '-profiling'], lambda generated: ('var b = 0' in generated or 'var i1 = 0' in generated) and 'function _main' in generated, 'similar to -g2'),
        (['-O2', '--profiling-funcs'], lambda generated: 'var b=0' in generated and '"use asm";var a=' in generated and 'function _main' in generated, 'very minified, but retain function names'),
        (['-O2', '-profiling-funcs'], lambda generated: 'var b=0' in generated and '"use asm";var a=' in generated and 'function _main' in generated, 'very minified, but retain function names'),
        (['-O2'], lambda generated: 'var b=0' in generated and '"use asm";var a=' in generated and 'function _main' not in generated, 'very minified, no function names'),
        # (['-O2', '-g4'], lambda generated: 'var b=0' not in generated and 'var b = 0' not in generated and 'function _main' in generated, 'same as -g3 for now'),
        (['-s', 'INLINING_LIMIT=0'], lambda generated: 'function _dump' in generated, 'no inlining without opts'),
        ([], lambda generated: 'Module["_dump"]' not in generated, 'dump is not exported by default'),
        (['-s', 'EXPORTED_FUNCTIONS=["_main", "_dump"]'], lambda generated: 'asm["_dump"];' in generated, 'dump is now exported'),
        (['--llvm-opts', '1'], lambda generated: '_puts(' in generated, 'llvm opts requested'),
        ([], lambda generated: '// Sometimes an existing Module' in generated, 'without opts, comments in shell code'),
        (['-O2'], lambda generated: '// Sometimes an existing Module' not in generated, 'with opts, no comments in shell code'),
        (['-O2', '-g2'], lambda generated: '// Sometimes an existing Module' not in generated, 'with -g2, no comments in shell code'),
        (['-O2', '-g3'], lambda generated: '// Sometimes an existing Module' in generated, 'with -g3, yes comments in shell code'),
      ]:
        print(params, text)
        self.clear()
        run_process([PYTHON, compiler, path_from_root('tests', 'hello_world_loop.cpp'), '-o', 'a.out.js', '-s', 'WASM=0'] + params)
        self.assertContained('hello, world!', run_js('a.out.js'))
        assert test(open('a.out.js').read()), text

  def test_emcc_6(self):
    for compiler in [EMCC, EMXX]:
      # Compiling two source files into a final JS.
      for args, target in [([], 'a.out.js'), (['-o', 'combined.js'], 'combined.js')]:
        self.clear()
        run_process([PYTHON, compiler, path_from_root('tests', 'twopart_main.cpp'), path_from_root('tests', 'twopart_side.cpp')] + args)
        self.assertContained('side got: hello from main, over', run_js(target))

        # Compiling two files with -c will generate separate .bc files
        self.clear()
        expect_error = '-o' in args # specifying -o and -c is an error
        cmd = [PYTHON, compiler, path_from_root('tests', 'twopart_main.cpp'), path_from_root('tests', 'twopart_side.cpp'), '-c'] + args
        if expect_error:
          err = self.expect_fail(cmd)
          self.assertContained('fatal error', err)
          continue

        run_process(cmd)
        try_delete(target)

        # Compiling one of them alone is expected to fail
        run_process([PYTHON, compiler, 'twopart_main.o', '-O1', '-g', '-s', 'WARN_ON_UNDEFINED_SYMBOLS=0'] + args)
        self.assertContained('missing function', run_js(target, stderr=STDOUT, assert_returncode=None))
        try_delete(target)

        # Combining those object files into js should work
        run_process([PYTHON, compiler, 'twopart_main.o', 'twopart_side.o'] + args)
        self.assertContained('side got: hello from main, over', run_js(target))

        # Combining object files into another object should also work
        try_delete(target)
        run_process([PYTHON, compiler, 'twopart_main.o', 'twopart_side.o', '-o', 'combined.o'] + args)
        syms = Building.llvm_nm('combined.o')
        assert len(syms.defs) in (2, 3) and 'main' in syms.defs, 'Should be two functions (and in the wasm backend, also __original_main)'
        run_process([PYTHON, compiler, 'combined.o', '-o', 'combined.o.js'])
        self.assertExists('combined.o.js')
        self.assertContained('side got: hello from main, over', run_js('combined.o.js'))

  def test_emcc_7(self):
    for compiler in [EMCC, EMXX]:
      suffix = '.c' if compiler == EMCC else '.cpp'

      # --js-transform <transform>
      self.clear()
      trans = 't.py'
      with open(trans, 'w') as f:
        f.write('''
import sys
f = open(sys.argv[1], 'a')
f.write('transformed!')
f.close()
''')

      run_process([PYTHON, compiler, path_from_root('tests', 'hello_world' + suffix), '--js-transform', '%s t.py' % (PYTHON)])
      self.assertIn('transformed!', open('a.out.js').read())

      if self.is_wasm_backend():
        # The remainder of this test requires asmjs support
        return

      for opts in [0, 1, 2, 3]:
        print('mem init in', opts)
        self.clear()
        run_process([PYTHON, compiler, path_from_root('tests', 'hello_world.c'), '-s', 'WASM=0', '-O' + str(opts)])
        if opts >= 2:
          self.assertTrue(os.path.exists('a.out.js.mem'))
        else:
          self.assertFalse(os.path.exists('a.out.js.mem'))

  @no_wasm_backend('testing asm vs wasm behavior')
  def test_emcc_asm_v_wasm(self):
    for opts in ([], ['-O1'], ['-O2'], ['-O3']):
      print('opts', opts)
      for mode in ([], ['-s', 'WASM=0'], ['-s', 'BINARYEN=0'], ['-s', 'WASM=1'], ['-s', 'BINARYEN=1']):
        self.clear()
        wasm = '=0' not in str(mode)
        print('  mode', mode, 'wasm?', wasm)
        run_process([PYTHON, EMCC, path_from_root('tests', 'hello_world.c')] + opts + mode)
        self.assertExists('a.out.js')
        if wasm:
          self.assertExists('a.out.wasm')
        for engine in JS_ENGINES:
          print('    engine', engine)
          out = run_js('a.out.js', engine=engine, stderr=PIPE, full_output=True)
          self.assertContained('hello, world!', out)
          if not wasm and engine == SPIDERMONKEY_ENGINE:
            self.validate_asmjs(out)
        if not wasm:
          src = open('a.out.js').read()
          if opts == []:
            assert 'almost asm' in src
          else:
            assert 'use asm' in src

  @uses_canonical_tmp
  def test_emcc_cflags(self):
    # see we print them out
    # --cflags needs to set EMCC_DEBUG=1, which needs to create canonical temp directory.
    output = run_process([PYTHON, EMCC, '--cflags'], stdout=PIPE, stderr=PIPE)
    flags = output.stdout.strip()
    self.assertContained(' '.join(Building.doublequote_spaces(shared.COMPILER_OPTS)), flags)
    # check they work
    cmd = [CLANG, path_from_root('tests', 'hello_world.cpp')] + shlex.split(flags.replace('\\', '\\\\')) + ['-c', '-emit-llvm', '-o', 'a.bc']
    run_process(cmd)
    run_process([PYTHON, EMCC, 'a.bc'])
    self.assertContained('hello, world!', run_js('a.out.js'))

  def test_emar_em_config_flag(self):
    # Test that the --em-config flag is accepted but not passed down do llvm-ar.
    # We expand this in case the EM_CONFIG is ~/.emscripten (default)
    config = os.path.expanduser(shared.EM_CONFIG)
    proc = run_process([PYTHON, EMAR, '--em-config', config, '-version'], stdout=PIPE, stderr=PIPE)
    self.assertEqual(proc.stderr, "")
    self.assertContained('LLVM', proc.stdout)

  @no_wasm_backend("see https://bugs.llvm.org/show_bug.cgi?id=40470")
  def test_cmake(self):
    # Test all supported generators.
    if WINDOWS:
      generators = ['MinGW Makefiles', 'NMake Makefiles']
    else:
      generators = ['Unix Makefiles', 'Ninja', 'Eclipse CDT4 - Ninja']

    def nmake_detect_error(configuration):
      if Building.which(configuration['build'][0]):
        return None
      else:
        return 'Skipping NMake test for CMake support, since nmake was not found in PATH. Run this test in Visual Studio command prompt to easily access nmake.'

    def check_makefile(dirname):
      self.assertExists(dirname + '/Makefile', 'CMake call did not produce a Makefile!')

    configurations = {'MinGW Makefiles'     : {'prebuild': check_makefile, # noqa
                                               'build'   : ['mingw32-make'], # noqa
                      },
                      'NMake Makefiles'     : {'detect'  : nmake_detect_error, # noqa
                                               'prebuild': check_makefile, # noqa
                                               'build'   : ['nmake', '/NOLOGO'], # noqa
                      },
                      'Unix Makefiles'      : {'prebuild': check_makefile, # noqa
                                               'build'   : ['make'], # noqa
                      },
                      'Ninja'               : {'build'   : ['ninja'], # noqa
                      },
                      'Eclipse CDT4 - Ninja': {'build'   : ['ninja'], # noqa
                      }
    }

    if WINDOWS:
      emconfigure = path_from_root('emconfigure.bat')
    else:
      emconfigure = path_from_root('emconfigure')

    for generator in generators:
      conf = configurations[generator]

      make = conf['build']
      detector = conf.get('detect')
      prebuild = conf.get('prebuild')

      if detector:
        error = detector(conf)
      elif len(make) == 1 and not Building.which(make[0]):
        # Use simple test if applicable
        error = 'Skipping %s test for CMake support, since it could not be detected.' % generator
      else:
        error = None

      if error:
        print(error)
        continue

      # ('directory to the test', 'output filename', ['extra args to pass to
      # CMake']) Testing all combinations would be too much work and the test
      # would take 10 minutes+ to finish (CMake feature detection is slow), so
      # combine multiple features into one to try to cover as much as possible
      # while still keeping this test in sensible time limit.
      cases = [
        ('target_js',      'test_cmake.js',         ['-DCMAKE_BUILD_TYPE=Debug']),
        ('target_html',    'hello_world_gles.html', ['-DCMAKE_BUILD_TYPE=Release']),
        ('target_library', 'libtest_cmake.a',       ['-DCMAKE_BUILD_TYPE=MinSizeRel']),
        ('target_library', 'libtest_cmake.a',       ['-DCMAKE_BUILD_TYPE=RelWithDebInfo', '-DCPP_LIBRARY_TYPE=STATIC']),
        ('stdproperty',    'helloworld.js',         [])
      ]
      for test_dir, output_file, cmake_args in cases:
        cmakelistsdir = path_from_root('tests', 'cmake', test_dir)
        with temp_directory(self.get_dir()) as tempdirname:
          # Run Cmake
          cmd = [emconfigure, 'cmake'] + cmake_args + ['-G', generator, cmakelistsdir]

          env = os.environ.copy()
          # https://github.com/emscripten-core/emscripten/pull/5145: Check that CMake works even if EMCC_SKIP_SANITY_CHECK=1 is passed.
          if test_dir == 'target_html':
            env['EMCC_SKIP_SANITY_CHECK'] = '1'
          print(str(cmd))
          ret = run_process(cmd, env=env, stdout=None if EM_BUILD_VERBOSE >= 2 else PIPE, stderr=None if EM_BUILD_VERBOSE >= 1 else PIPE)
          if ret.stderr is not None and len(ret.stderr.strip()):
            print(ret.stderr) # If there were any errors, print them directly to console for diagnostics.
          if ret.stderr is not None and 'error' in ret.stderr.lower():
            print('Failed command: ' + ' '.join(cmd))
            print('Result:\n' + ret.stderr)
            self.fail('cmake call failed!')

          if prebuild:
            prebuild(tempdirname)

          # Build
          cmd = make
          if EM_BUILD_VERBOSE >= 3 and 'Ninja' not in generator:
            cmd += ['VERBOSE=1']
          ret = run_process(cmd, stdout=None if EM_BUILD_VERBOSE >= 2 else PIPE)
          if ret.stderr is not None and len(ret.stderr.strip()):
            print(ret.stderr) # If there were any errors, print them directly to console for diagnostics.
          if ret.stdout is not None and 'error' in ret.stdout.lower() and '0 error(s)' not in ret.stdout.lower():
            print('Failed command: ' + ' '.join(cmd))
            print('Result:\n' + ret.stdout)
            self.fail('make failed!')
          self.assertExists(tempdirname + '/' + output_file, 'Building a cmake-generated Makefile failed to produce an output file %s!' % tempdirname + '/' + output_file)

          # Run through node, if CMake produced a .js file.
          if output_file.endswith('.js'):
            ret = run_process(NODE_JS + [tempdirname + '/' + output_file], stdout=PIPE).stdout
            self.assertTextDataIdentical(open(cmakelistsdir + '/out.txt').read().strip(), ret.strip())

  # Test that the various CMAKE_xxx_COMPILE_FEATURES that are advertised for the Emscripten toolchain match with the actual language features that Clang supports.
  # If we update LLVM version and this test fails, copy over the new advertised features from Clang and place them to cmake/Modules/Platform/Emscripten.cmake.
  @no_windows('Skipped on Windows because CMake does not configure native Clang builds well on Windows.')
  def test_cmake_compile_features(self):
    with temp_directory(self.get_dir()):
      cmd = ['cmake', '-DCMAKE_C_COMPILER=' + CLANG_CC, '-DCMAKE_CXX_COMPILER=' + CLANG_CPP, path_from_root('tests', 'cmake', 'stdproperty')]
      print(str(cmd))
      native_features = run_process(cmd, stdout=PIPE).stdout

    if WINDOWS:
      emconfigure = path_from_root('emcmake.bat')
    else:
      emconfigure = path_from_root('emcmake')

    with temp_directory(self.get_dir()):
      cmd = [emconfigure, 'cmake', path_from_root('tests', 'cmake', 'stdproperty')]
      print(str(cmd))
      emscripten_features = run_process(cmd, stdout=PIPE).stdout

    native_features = '\n'.join([x for x in native_features.split('\n') if '***' in x])
    emscripten_features = '\n'.join([x for x in emscripten_features.split('\n') if '***' in x])
    self.assertTextDataIdentical(native_features, emscripten_features)

  # Tests that it's possible to pass C++11 or GNU++11 build modes to CMake by building code that needs C++11 (embind)
  def test_cmake_with_embind_cpp11_mode(self):
    for args in [[], ['-DNO_GNU_EXTENSIONS=1']]:
      with temp_directory(self.get_dir()) as tempdirname:
        configure = [path_from_root('emcmake.bat' if WINDOWS else 'emcmake'), 'cmake', path_from_root('tests', 'cmake', 'cmake_with_emval')] + args
        print(str(configure))
        run_process(configure)
        build = ['cmake', '--build', '.']
        print(str(build))
        run_process(build)

        ret = run_process(NODE_JS + [os.path.join(tempdirname, 'cpp_with_emscripten_val.js')], stdout=PIPE).stdout.strip()
        if '-DNO_GNU_EXTENSIONS=1' in args:
          self.assertTextDataIdentical('Hello! __STRICT_ANSI__: 1, __cplusplus: 201103', ret)
        else:
          self.assertTextDataIdentical('Hello! __STRICT_ANSI__: 0, __cplusplus: 201103', ret)

  # Tests that the Emscripten CMake toolchain option
  # -DEMSCRIPTEN_GENERATE_BITCODE_STATIC_LIBRARIES=ON works.
  def test_cmake_bitcode_static_libraries(self):
    if WINDOWS:
      emcmake = path_from_root('emcmake.bat')
    else:
      emcmake = path_from_root('emcmake')

    # Test that building static libraries by default generates UNIX archives (.a, with the emar tool)
    self.clear()
    run_process([emcmake, 'cmake', path_from_root('tests', 'cmake', 'static_lib')])
    run_process([Building.which('cmake'), '--build', '.'])
    assert Building.is_ar('libstatic_lib.a')
    run_process([PYTHON, EMAR, 'x', 'libstatic_lib.a'])
    found = False # hashing makes the object name random
    for x in os.listdir('.'):
      if x.endswith('.o'):
        found = True
        if self.is_wasm_backend():
          assert Building.is_wasm(x)
        else:
          assert Building.is_bitcode(x)
    assert found

    # Test that passing the -DEMSCRIPTEN_GENERATE_BITCODE_STATIC_LIBRARIES=ON
    # directive causes CMake to generate LLVM bitcode files as static libraries
    # (.bc)
    self.clear()
    run_process([emcmake, 'cmake', '-DEMSCRIPTEN_GENERATE_BITCODE_STATIC_LIBRARIES=ON', path_from_root('tests', 'cmake', 'static_lib')])
    run_process([Building.which('cmake'), '--build', '.'])
    if self.is_wasm_backend():
      assert Building.is_wasm('libstatic_lib.bc')
    else:
      assert Building.is_bitcode('libstatic_lib.bc')
    assert not Building.is_ar('libstatic_lib.bc')

    # Test that one is able to fake custom suffixes for static libraries.
    # (sometimes projects want to emulate stuff, and do weird things like files
    # with ".so" suffix which are in fact either ar archives or bitcode files)
    self.clear()
    run_process([emcmake, 'cmake', '-DSET_FAKE_SUFFIX_IN_PROJECT=1', path_from_root('tests', 'cmake', 'static_lib')])
    run_process([Building.which('cmake'), '--build', '.'])
    assert Building.is_ar('myprefix_static_lib.somecustomsuffix')

  # Tests that the CMake variable EMSCRIPTEN_VERSION is properly provided to user CMake scripts
  def test_cmake_emscripten_version(self):
    if WINDOWS:
      emcmake = path_from_root('emcmake.bat')
    else:
      emcmake = path_from_root('emcmake')

    run_process([emcmake, 'cmake', path_from_root('tests', 'cmake', 'emscripten_version')])

  def test_system_include_paths(self):
    # Verify that all default include paths are within `emscripten/system`

    def verify_includes(stderr):
      self.assertContained('<...> search starts here:', stderr)
      assert stderr.count('End of search list.') == 1, stderr
      start = stderr.index('<...> search starts here:')
      end = stderr.index('End of search list.')
      includes = stderr[start:end]
      includes = [i.strip() for i in includes.splitlines()[1:-1]]
      for i in includes:
        self.assertContained(path_from_root('system'), i)

    err = run_process([PYTHON, EMCC, path_from_root('tests', 'hello_world.c'), '-v'], stderr=PIPE).stderr
    verify_includes(err)
    err = run_process([PYTHON, EMXX, path_from_root('tests', 'hello_world.cpp'), '-v'], stderr=PIPE).stderr
    verify_includes(err)

  def test_failure_error_code(self):
    for compiler in [EMCC, EMXX]:
      # Test that if one file is missing from the build, then emcc shouldn't succeed, and shouldn't produce an output file.
      self.expect_fail([PYTHON, compiler, path_from_root('tests', 'hello_world.c'), 'this_file_is_missing.c', '-o', 'out.js'])
      self.assertFalse(os.path.exists('out.js'))

  def test_use_cxx(self):
    create_test_file('empty_file', ' ')
    dash_xc = run_process([PYTHON, EMCC, '-v', '-xc', 'empty_file'], stderr=PIPE).stderr
    self.assertNotContained('-std=c++03', dash_xc)
    dash_xcpp = run_process([PYTHON, EMCC, '-v', '-xc++', 'empty_file'], stderr=PIPE).stderr
    self.assertContained('-std=c++03', dash_xcpp)

  def test_cxx03(self):
    for compiler in [EMCC, EMXX]:
      run_process([PYTHON, compiler, path_from_root('tests', 'hello_cxx03.cpp')])

  def test_cxx11(self):
    for std in ['-std=c++11', '--std=c++11']:
      for compiler in [EMCC, EMXX]:
        run_process([PYTHON, compiler, std, path_from_root('tests', 'hello_cxx11.cpp')])

  # Regression test for issue #4522: Incorrect CC vs CXX detection
  def test_incorrect_c_detection(self):
    create_test_file('test.c', 'foo\n')
    for compiler in [EMCC, EMXX]:
      run_process([PYTHON, compiler, '--bind', '--embed-file', 'test.c', path_from_root('tests', 'hello_world.cpp')])

  def test_odd_suffixes(self):
    for suffix in ['CPP', 'c++', 'C++', 'cxx', 'CXX', 'cc', 'CC', 'i', 'ii']:
      if self.is_wasm_backend() and suffix == 'ii':
        # wasm backend treats .i and .ii specially and considers them already
        # pre-processed.  Because if this is strips all the -D command line
        # flags, including the __EMSCRIPTEN__ define, which makes this fail
        # to compile since libcxx/__config depends in __EMSCRIPTEN__.
        continue
      self.clear()
      print(suffix)
      shutil.copyfile(path_from_root('tests', 'hello_world.c'), 'test.' + suffix)
      run_process([PYTHON, EMCC, self.in_dir('test.' + suffix)])
      self.assertContained('hello, world!', run_js('a.out.js'))

    for suffix in ['lo']:
      self.clear()
      print(suffix)
      run_process([PYTHON, EMCC, path_from_root('tests', 'hello_world.c'), '-o', 'binary.' + suffix])
      run_process([PYTHON, EMCC, 'binary.' + suffix])
      self.assertContained('hello, world!', run_js('a.out.js'))

  @no_wasm_backend()
  def test_asm_minify(self):
    def test(args):
      run_process([PYTHON, EMCC, path_from_root('tests', 'hello_world_loop_malloc.cpp'), '-s', 'WASM=0'] + args)
      self.assertContained('hello, world!', run_js('a.out.js'))
      return open('a.out.js').read()

    src = test([])
    assert 'function _malloc' in src

    src = test(['-O2', '-s', 'ASM_JS=1'])
    normal_size = len(src)
    print('normal', normal_size)
    assert 'function _malloc' not in src

    src = test(['-O2', '-s', 'ASM_JS=1', '--minify', '0'])
    unminified_size = len(src)
    print('unminified', unminified_size)
    assert unminified_size > normal_size
    assert 'function _malloc' not in src

    src = test(['-O2', '-s', 'ASM_JS=1', '-g'])
    debug_size = len(src)
    print('debug', debug_size)
    assert debug_size > unminified_size
    assert 'function _malloc' in src

  @no_wasm_backend('test asm only function pointer handling')
  def test_dangerous_func_cast(self):
    src = r'''
      #include <stdio.h>
      typedef void (*voidfunc)();
      int my_func() {
        printf("my func\n");
        return 10;
      }
      int main(int argc, char **argv) {
        voidfunc fps[10];
        for (int i = 0; i < 10; i++)
          fps[i] = (i == argc) ? (void (*)())my_func : NULL;
        fps[2 * (argc-1) + 1]();
        return 0;
      }
    '''
    create_test_file('src.c', src)

    def test(args, expected):
      print(args, expected)
      run_process([PYTHON, EMCC, 'src.c'] + args, stderr=PIPE)
      self.assertContained(expected, run_js('a.out.js', stderr=PIPE, full_output=True, assert_returncode=None))
      if self.is_wasm_backend():
        return
      print('in asm.js')
      run_process([PYTHON, EMCC, 'src.c', '-s', 'WASM=0'] + args, stderr=PIPE)
      self.assertContained(expected, run_js('a.out.js', stderr=PIPE, full_output=True, assert_returncode=None))
      # TODO: emulation function support in wasm is imperfect
      print('with emulated function pointers in asm.js')
      run_process([PYTHON, EMCC, '-s', 'WASM=0', 'src.c', '-s', 'ASSERTIONS=1'] + args + ['-s', 'EMULATED_FUNCTION_POINTERS=1'], stderr=PIPE)
      out = run_js('a.out.js', stderr=PIPE, full_output=True, assert_returncode=None)
      self.assertContained(expected, out)

    # fastcomp. all asm, so it can't just work with wrong sigs. but,
    # ASSERTIONS=2 gives much better info to debug
    # Case 1: No useful info, but does mention ASSERTIONS
    test(['-O1'], 'ASSERTIONS')
    # Case 2: Some useful text
    test(['-O1', '-s', 'ASSERTIONS=1'], [
        "Invalid function pointer called with signature 'v'. Perhaps this is an invalid value",
        'Build with ASSERTIONS=2 for more info'
    ])
    # Case 3: actually useful identity of the bad pointer, with comparisons to
    # what it would be in other types/tables
    test(['-O1', '-s', 'ASSERTIONS=2'], [
        "Invalid function pointer '0' called with signature 'v'. Perhaps this is an invalid value",
        'This pointer might make sense in another type signature:',
        "Invalid function pointer '1' called with signature 'v'. Perhaps this is an invalid value",
        "i: asm['_my_func']"
    ])
    # Case 4: emulate so it works
    test(['-O1', '-s', 'EMULATE_FUNCTION_POINTER_CASTS=1'], 'my func\n')

  @no_wasm_backend('uses EMULATED_FUNCTION_POINTERS')
  def test_emulate_function_pointer_casts_assertions_2(self):
    # check empty tables work with assertions 2 in this mode (#6554)
    run_process([PYTHON, EMCC, path_from_root('tests', 'hello_world.c'), '-s', 'EMULATED_FUNCTION_POINTERS=1', '-s', 'ASSERTIONS=2'])

  def test_wl_linkflags(self):
    # Test path -L and -l via -Wl, arguments and -Wl, response files
    create_test_file('main.cpp', '''
      extern void printey();
      int main() {
        printey();
        return 0;
      }
    ''')
    create_test_file('libfile.cpp', '''
      #include <stdio.h>
      void printey() {
        printf("hello from lib\\n");
      }
    ''')
    create_test_file('linkflags.txt', '''
    -L.
    -lfoo
    ''')
    run_process([PYTHON, EMCC, '-o', 'libfile.o', 'libfile.cpp'])
    run_process([PYTHON, EMAR, 'rv', 'libfoo.a', 'libfile.o'])
    run_process([PYTHON, EMCC, 'main.cpp', '-L.', '-lfoo'])
    run_process([PYTHON, EMCC, 'main.cpp', '-Wl,-L.', '-Wl,-lfoo'])
    run_process([PYTHON, EMCC, 'main.cpp', '-Wl,@linkflags.txt'])

  def test_l_link(self):
    # Linking with -lLIBNAME and -L/DIRNAME should work, also should work with spaces
    create_test_file('main.cpp', '''
      extern void printey();
      int main() {
        printey();
        return 0;
      }
    ''')
    create_test_file('libfile.cpp', '''
      #include <stdio.h>
      void printey() {
        printf("hello from lib\\n");
      }
    ''')

    try:
      os.makedirs('libdir')
    except:
      pass

    libfile = self.in_dir('libdir', 'libfile.so')
    aout = 'a.out.js'

    def build(path, args):
      run_process([PYTHON, EMCC, path] + args)

    # Test linking the library built here by emcc
    build('libfile.cpp', ['-c'])
    shutil.move('libfile.o', libfile)
    build('main.cpp', ['-L' + 'libdir', '-lfile'])

    self.assertContained('hello from lib', run_js(aout))

    # Also test execution with `-l c` and space-separated library linking syntax
    os.remove(aout)
    build('libfile.cpp', ['-c', '-l', 'c'])
    shutil.move('libfile.o', libfile)
    build('main.cpp', ['-L', 'libdir', '-l', 'file'])

    self.assertContained('hello from lib', run_js(aout))

    assert not os.path.exists('a.out') and not os.path.exists('a.exe'), 'Must not leave unneeded linker stubs'

  def test_commons_link(self):
    create_test_file('a.h', r'''
#if !defined(A_H)
#define A_H
extern int foo[8];
#endif
''')
    create_test_file('a.c', r'''
#include "a.h"
int foo[8];
''')
    create_test_file('main.c', r'''
#include <stdio.h>
#include "a.h"

int main() {
    printf("|%d|\n", foo[0]);
    return 0;
}
''')

    run_process([PYTHON, EMCC, '-o', 'a.o', 'a.c'])
    run_process([PYTHON, EMAR, 'rv', 'library.a', 'a.o'])
    run_process([PYTHON, EMCC, '-o', 'main.o', 'main.c'])
    run_process([PYTHON, EMCC, '-o', 'a.js', 'main.o', 'library.a'])
    self.assertContained('|0|', run_js('a.js'))

  @no_windows('Windows does not support symlinks')
  def test_symlink(self):
    create_test_file('foobar.xxx', 'int main(){ return 0; }')
    os.symlink('foobar.xxx', 'foobar.c')
    run_process([PYTHON, EMCC, 'foobar.c', '-o', 'foobar.bc'])
    try_delete('foobar.bc')
    try_delete('foobar.xxx')
    try_delete('foobar.c')

    create_test_file('foobar.c', 'int main(){ return 0; }')
    os.symlink('foobar.c', 'foobar.xxx')
    run_process([PYTHON, EMCC, 'foobar.xxx', '-o', 'foobar.bc'])

  def test_multiply_defined_libsymbols(self):
    lib = "int mult() { return 1; }"
    lib_name = 'libA.c'
    create_test_file(lib_name, lib)
    a2 = "void x() {}"
    a2_name = 'a2.c'
    create_test_file(a2_name, a2)
    b2 = "void y() {}"
    b2_name = 'b2.c'
    create_test_file(b2_name, b2)
    main = r'''
      #include <stdio.h>
      int mult();
      int main() {
        printf("result: %d\n", mult());
        return 0;
      }
    '''
    main_name = 'main.c'
    create_test_file(main_name, main)

    Building.emcc(lib_name, output_filename='libA.so')

    Building.emcc(a2_name, ['-L.', '-lA'])
    Building.emcc(b2_name, ['-L.', '-lA'])

    Building.emcc(main_name, ['-L.', '-lA', a2_name + '.o', b2_name + '.o'], output_filename='a.out.js')

    self.assertContained('result: 1', run_js('a.out.js'))

  def test_multiply_defined_libsymbols_2(self):
    a = "int x() { return 55; }"
    a_name = 'a.c'
    create_test_file(a_name, a)
    b = "int y() { return 2; }"
    b_name = 'b.c'
    create_test_file(b_name, b)
    c = "int z() { return 5; }"
    c_name = 'c.c'
    create_test_file(c_name, c)
    main = r'''
      #include <stdio.h>
      int x();
      int y();
      int z();
      int main() {
        printf("result: %d\n", x() + y() + z());
        return 0;
      }
    '''
    main_name = 'main.c'
    create_test_file(main_name, main)

    Building.emcc(a_name) # a.c.o
    Building.emcc(b_name) # b.c.o
    Building.emcc(c_name) # c.c.o
    lib_name = 'libLIB.a'
    Building.emar('cr', lib_name, [a_name + '.o', b_name + '.o']) # libLIB.a with a and b

    # a is in the lib AND in an .o, so should be ignored in the lib. We do still need b from the lib though
    Building.emcc(main_name, [a_name + '.o', c_name + '.o', '-L.', '-lLIB'], output_filename='a.out.js')

    self.assertContained('result: 62', run_js('a.out.js'))

  @no_wasm_backend('not relevent with lld')
  def test_link_group(self):
    lib_src_name = 'lib.c'
    create_test_file(lib_src_name, 'int x() { return 42; }')

    main_name = 'main.c'
    create_test_file(main_name, r'''
      #include <stdio.h>
      int x();
      int main() {
        printf("result: %d\n", x());
        return 0;
      }
    ''')

    Building.emcc(lib_src_name) # lib.c.o
    lib_name = 'libLIB.a'
    Building.emar('cr', lib_name, [lib_src_name + '.o']) # libLIB.a with lib.c.o

    def test(lib_args, err_expected):
      print(err_expected)
      output = run_process([PYTHON, EMCC, main_name, '-o', 'a.out.js'] + lib_args, stdout=PIPE, stderr=PIPE, check=not err_expected)
      if err_expected:
        self.assertContained(err_expected, output.stderr)
      else:
        self.assertNotContained('undefined symbol', output.stderr)
        out_js = 'a.out.js'
        self.assertExists(out_js, output.stdout + '\n' + output.stderr)
        self.assertContained('result: 42', run_js(out_js))

    test(['-Wl,--start-group', lib_name, '-Wl,--start-group'], 'Nested --start-group, missing --end-group?')
    test(['-Wl,--end-group', lib_name, '-Wl,--start-group'], '--end-group without --start-group')
    test(['-Wl,--start-group', lib_name, '-Wl,--end-group'], None)
    test(['-Wl,--start-group', lib_name], None)

    print('embind test with groups')

    main_name = 'main.cpp'
    create_test_file(main_name, r'''
      #include <stdio.h>
      #include <emscripten/val.h>
      using namespace emscripten;
      extern "C" int x();
      int main() {
        int y = -x();
        y = val::global("Math").call<int>("abs", y);
        printf("result: %d\n", y);
        return 0;
      }
    ''')
    test(['-Wl,--start-group', lib_name, '-Wl,--end-group', '--bind'], None)

  def test_whole_archive(self):
    # Verify that -Wl,--whole-archive includes the static constructor from the
    # otherwise unreferenced library.
    run_process([PYTHON, EMCC, '-c', '-o', 'main.o', path_from_root('tests', 'test_whole_archive', 'main.c')])
    run_process([PYTHON, EMCC, '-c', '-o', 'testlib.o', path_from_root('tests', 'test_whole_archive', 'testlib.c')])
    run_process([PYTHON, EMAR, 'crs', 'libtest.a', 'testlib.o'])

    run_process([PYTHON, EMCC, '-Wl,--whole-archive', 'libtest.a', '-Wl,--no-whole-archive', 'main.o'])
    self.assertContained('foo is: 42\n', run_js('a.out.js'))

    run_process([PYTHON, EMCC, '-Wl,-whole-archive', 'libtest.a', '-Wl,-no-whole-archive', 'main.o'])
    self.assertContained('foo is: 42\n', run_js('a.out.js'))

    # Verify the --no-whole-archive prevents the inclusion of the ctor
    run_process([PYTHON, EMCC, '-Wl,-whole-archive', '-Wl,--no-whole-archive', 'libtest.a', 'main.o'])
    self.assertContained('foo is: 0\n', run_js('a.out.js'))

  def test_link_group_bitcode(self):
    create_test_file('1.c', r'''
int f(void);
int main() {
  f();
  return 0;
}
''')
    create_test_file('2.c', r'''
#include <stdio.h>
int f() {
  printf("Hello\n");
  return 0;
}
''')

    run_process([PYTHON, EMCC, '-o', '1.o', '1.c'])
    run_process([PYTHON, EMCC, '-o', '2.o', '2.c'])
    run_process([PYTHON, EMAR, 'crs', '2.a', '2.o'])
    run_process([PYTHON, EMCC, '-o', 'out.bc', '-Wl,--start-group', '2.a', '1.o', '-Wl,--end-group'])
    run_process([PYTHON, EMCC, 'out.bc'])
    self.assertContained('Hello', run_js('a.out.js'))

  @no_wasm_backend('lld resolves circular lib dependencies')
  def test_circular_libs(self):
    def tmp_source(name, code):
      with open(name, 'w') as f:
        f.write(code)

    tmp_source('a.c', 'int z(); int x() { return z(); }')
    tmp_source('b.c', 'int x(); int y() { return x(); } int z() { return 42; }')
    tmp_source('c.c', 'int q() { return 0; }')
    tmp_source('main.c', r'''
      #include <stdio.h>
      int y();
      int main() {
        printf("result: %d\n", y());
        return 0;
      }
    ''')

    Building.emcc('a.c') # a.c.o
    Building.emcc('b.c') # b.c.o
    Building.emcc('c.c')
    Building.emar('cr', 'libA.a', ['a.c.o', 'c.c.o'])
    Building.emar('cr', 'libB.a', ['b.c.o', 'c.c.o'])

    args = ['main.c', '-o', 'a.out.js']
    libs_list = ['libA.a', 'libB.a']

    # 'libA.a' does not satisfy any symbols from main, so it will not be included,
    # and there will be an undefined symbol.
    err = self.expect_fail([PYTHON, EMCC] + args + libs_list)
    self.assertContained('error: undefined symbol: x', err)

    # -Wl,--start-group and -Wl,--end-group around the libs will cause a rescan
    # of 'libA.a' after 'libB.a' adds undefined symbol "x", so a.c.o will now be
    # included (and the link will succeed).
    libs = ['-Wl,--start-group'] + libs_list + ['-Wl,--end-group']
    run_process([PYTHON, EMCC] + args + libs)
    self.assertContained('result: 42', run_js('a.out.js'))

    # -( and -) should also work.
    args = ['main.c', '-o', 'a2.out.js']
    libs = ['-Wl,-('] + libs_list + ['-Wl,-)']
    run_process([PYTHON, EMCC] + args + libs)
    self.assertContained('result: 42', run_js('a2.out.js'))

  # The fastcomp path will deliberately ignore duplicate input files in order
  # to allow "libA.so" on the command line twice. The is not really .so support
  # and the .so files are really bitcode.
  @no_wasm_backend('tests legacy .so linking behviour')
  @needs_dlfcn
  def test_redundant_link(self):
    lib = "int mult() { return 1; }"
    lib_name = 'libA.c'
    create_test_file(lib_name, lib)
    main = r'''
      #include <stdio.h>
      int mult();
      int main() {
        printf("result: %d\n", mult());
        return 0;
      }
    '''
    main_name = 'main.c'
    create_test_file(main_name, main)

    Building.emcc(lib_name, output_filename='libA.so')

    Building.emcc(main_name, ['libA.so', 'libA.so'], output_filename='a.out.js')

    self.assertContained('result: 1', run_js('a.out.js'))

  @no_wasm_backend('archive contents handling differ with lld')
  def test_dot_a_all_contents_invalid(self):
    # check that we warn if an object file in a .a is not valid bitcode.
    # do not silently ignore native object files, which may have been
    # built by mistake
    create_test_file('side.cpp', r'''int side() { return 5; }''')
    create_test_file('main.cpp', r'''extern int side(); int main() { return side(); }''')
    run_process([CLANG, 'side.cpp', '-c', '-o', 'native.o'])
    run_process([PYTHON, EMAR, 'crs', 'foo.a', 'native.o'])
    proc = run_process([PYTHON, EMCC, 'main.cpp', 'foo.a', '-s', 'ERROR_ON_UNDEFINED_SYMBOLS=0'], stderr=PIPE)
    self.assertContained('is not a valid object file for emscripten, cannot link', proc.stderr)

  def test_export_all(self):
    lib = r'''
      #include <stdio.h>
      void libf1() { printf("libf1\n"); }
      void libf2() { printf("libf2\n"); }
    '''
    lib_name = 'lib.c'
    create_test_file(lib_name, lib)

    create_test_file('main.js', '''
      var Module = {
        onRuntimeInitialized: function() {
          _libf1();
          _libf2();
        }
      };
    ''')

    Building.emcc(lib_name, ['-s', 'EXPORT_ALL=1', '-s', 'LINKABLE=1', '--pre-js', 'main.js'], output_filename='a.out.js')

    self.assertContained('libf1\nlibf2\n', run_js('a.out.js'))

  def test_stdin(self):
    def make_js_command(filename, engine):
      if engine is None:
        engine = tools.shared.JS_ENGINES[0]
      return jsrun.make_command(filename, engine)

    def _test():
      for engine in JS_ENGINES:
        if engine == V8_ENGINE:
          continue # no stdin support in v8 shell
        engine[0] = os.path.normpath(engine[0])
        print(engine, file=sys.stderr)
        # work around a bug in python's subprocess module
        # (we'd use run_js() normally)
        try_delete('out.txt')
        jscommand = make_js_command(os.path.normpath(exe), engine)
        if WINDOWS:
          os.system('type "in.txt" | {} >out.txt'.format(' '.join(Building.doublequote_spaces(jscommand))))
        else: # posix
          os.system('cat in.txt | {} > out.txt'.format(' '.join(Building.doublequote_spaces(jscommand))))
        self.assertContained('abcdef\nghijkl\neof', open('out.txt').read())

    Building.emcc(path_from_root('tests', 'module', 'test_stdin.c'), output_filename='a.out.js')
    create_test_file('in.txt', 'abcdef\nghijkl')
    exe = 'a.out.js'
    _test()
    Building.emcc(path_from_root('tests', 'module', 'test_stdin.c'),
                  ['-O2', '--closure', '1'],
                  output_filename='a.out.js')
    _test()

  def test_ungetc_fscanf(self):
    create_test_file('main.cpp', r'''
      #include <stdio.h>
      int main(int argc, char const *argv[])
      {
          char str[4] = {0};
          FILE* f = fopen("my_test.input", "r");
          if (f == NULL) {
              printf("cannot open file\n");
              return -1;
          }
          ungetc('x', f);
          ungetc('y', f);
          ungetc('z', f);
          fscanf(f, "%3s", str);
          printf("%s\n", str);
          return 0;
      }
    ''')
    create_test_file('my_test.input', 'abc')
    Building.emcc('main.cpp', ['--embed-file', 'my_test.input'], output_filename='a.out.js')
    self.assertContained('zyx', run_process(JS_ENGINES[0] + ['a.out.js'], stdout=PIPE, stderr=PIPE).stdout)

  def test_abspaths(self):
    # Includes with absolute paths are generally dangerous, things like -I/usr/.. will get to system local headers, not our portable ones.

    shutil.copyfile(path_from_root('tests', 'hello_world.c'), 'main.c')

    for args, expected in [(['-I/usr/something', '-Wwarn-absolute-paths'], True),
                           (['-L/usr/something', '-Wwarn-absolute-paths'], True),
                           (['-I/usr/something'], False),
                           (['-L/usr/something'], False),
                           (['-I/usr/something', '-Wno-warn-absolute-paths'], False),
                           (['-L/usr/something', '-Wno-warn-absolute-paths'], False),
                           (['-Isubdir/something', '-Wwarn-absolute-paths'], False),
                           (['-Lsubdir/something', '-Wwarn-absolute-paths'], False),
                           ([], False)]:
      print(args, expected)
      proc = run_process([PYTHON, EMCC, 'main.c'] + args, stderr=PIPE)
      assert ('encountered. If this is to a local system header/library, it may cause problems (local system files make sense for compiling natively on your system, but not necessarily to JavaScript)' in proc.stderr) == expected, proc.stderr
      if not expected:
        assert proc.stderr == '', proc.stderr

  def test_local_link(self):
    # Linking a local library directly, like /usr/lib/libsomething.so, cannot work of course since it
    # doesn't contain bitcode. However, when we see that we should look for a bitcode file for that
    # library in the -L paths and system/lib
    create_test_file('main.cpp', '''
      extern void printey();
      int main() {
        printey();
        return 0;
      }
    ''')

    os.makedirs('subdir')
    open(os.path.join('subdir', 'libfile.so'), 'w').write('this is not llvm bitcode!')

    create_test_file('libfile.cpp', '''
      #include <stdio.h>
      void printey() {
        printf("hello from lib\\n");
      }
    ''')

    run_process([PYTHON, EMCC, 'libfile.cpp', '-o', 'libfile.so'], stderr=PIPE)
    run_process([PYTHON, EMCC, 'main.cpp', os.path.join('subdir', 'libfile.so'), '-L.'])
    self.assertContained('hello from lib', run_js('a.out.js'))

  def test_identical_basenames(self):
    # Issue 287: files in different dirs but with the same basename get confused as the same,
    # causing multiply defined symbol errors
    os.mkdir('foo')
    os.mkdir('bar')
    open(os.path.join('foo', 'main.cpp'), 'w').write('''
      extern void printey();
      int main() {
        printey();
        return 0;
      }
    ''')
    open(os.path.join('bar', 'main.cpp'), 'w').write('''
      #include <stdio.h>
      void printey() { printf("hello there\\n"); }
    ''')

    run_process([PYTHON, EMCC, os.path.join('foo', 'main.cpp'), os.path.join('bar', 'main.cpp')])
    self.assertContained('hello there', run_js('a.out.js'))

    # ditto with first creating .o files
    try_delete('a.out.js')
    run_process([PYTHON, EMCC, os.path.join('foo', 'main.cpp'), '-o', os.path.join('foo', 'main.o')])
    run_process([PYTHON, EMCC, os.path.join('bar', 'main.cpp'), '-o', os.path.join('bar', 'main.o')])
    run_process([PYTHON, EMCC, os.path.join('foo', 'main.o'), os.path.join('bar', 'main.o')])
    self.assertContained('hello there', run_js('a.out.js'))

  def test_main_a(self):
    # if main() is in a .a, we need to pull in that .a

    main_name = 'main.c'
    create_test_file(main_name, r'''
      #include <stdio.h>
      extern int f();
      int main() {
        printf("result: %d.\n", f());
        return 0;
      }
    ''')

    other_name = 'other.c'
    create_test_file(other_name, r'''
      #include <stdio.h>
      int f() { return 12346; }
    ''')

    run_process([PYTHON, EMCC, main_name, '-c', '-o', main_name + '.bc'])
    run_process([PYTHON, EMCC, other_name, '-c', '-o', other_name + '.bc'])

    run_process([PYTHON, EMAR, 'cr', main_name + '.a', main_name + '.bc'])

    run_process([PYTHON, EMCC, other_name + '.bc', main_name + '.a'])

    self.assertContained('result: 12346.', run_js('a.out.js'))

  def test_multiple_archives_duplicate_basenames(self):
    create_test_file('common.c', r'''
      #include <stdio.h>
      void a(void) {
        printf("a\n");
      }
    ''')
    run_process([PYTHON, EMCC, 'common.c', '-c', '-o', 'common.o'])
    try_delete('liba.a')
    run_process([PYTHON, EMAR, 'rc', 'liba.a', 'common.o'])

    create_test_file('common.c', r'''
      #include <stdio.h>
      void b(void) {
        printf("b\n");
      }
    ''')
    run_process([PYTHON, EMCC, 'common.c', '-c', '-o', 'common.o'])
    try_delete('libb.a')
    run_process([PYTHON, EMAR, 'rc', 'libb.a', 'common.o'])

    create_test_file('main.c', r'''
      void a(void);
      void b(void);
      int main() {
        a();
        b();
      }
    ''')

    run_process([PYTHON, EMCC, 'main.c', '-L.', '-la', '-lb'])
    self.assertContained('a\nb\n', run_js('a.out.js'))

  def test_archive_duplicate_basenames(self):
    os.mkdir('a')
    create_test_file(os.path.join('a', 'common.c'), r'''
      #include <stdio.h>
      void a(void) {
        printf("a\n");
      }
    ''')
    run_process([PYTHON, EMCC, os.path.join('a', 'common.c'), '-c', '-o', os.path.join('a', 'common.o')])

    os.mkdir('b')
    create_test_file(os.path.join('b', 'common.c'), r'''
      #include <stdio.h>
      void b(void) {
        printf("b...\n");
      }
    ''')
    run_process([PYTHON, EMCC, os.path.join('b', 'common.c'), '-c', '-o', os.path.join('b', 'common.o')])

    try_delete('liba.a')
    run_process([PYTHON, EMAR, 'rc', 'liba.a', os.path.join('a', 'common.o'), os.path.join('b', 'common.o')])

    # Verify that archive contains basenames with hashes to avoid duplication
    text = run_process([PYTHON, EMAR, 't', 'liba.a'], stdout=PIPE).stdout
    self.assertEqual(text.count('common.o'), 1)
    self.assertContained('common_', text)
    for line in text.split('\n'):
      # should not have huge hash names
      self.assertLess(len(line), 20, line)

    create_test_file('main.c', r'''
      void a(void);
      void b(void);
      int main() {
        a();
        b();
      }
    ''')
    err = run_process([PYTHON, EMCC, 'main.c', '-L.', '-la'], stderr=PIPE).stderr
    self.assertNotIn('archive file contains duplicate entries', err)
    self.assertContained('a\nb...\n', run_js('a.out.js'))

    # Using llvm-ar directly should cause duplicate basenames
    try_delete('libdup.a')
    run_process([LLVM_AR, 'rc', 'libdup.a', os.path.join('a', 'common.o'), os.path.join('b', 'common.o')])
    text = run_process([PYTHON, EMAR, 't', 'libdup.a'], stdout=PIPE).stdout
    assert text.count('common.o') == 2, text

    # With fastcomp we don't support duplicate members so this should generate
    # a warning.  With the wasm backend (lld) this is fully supported.
    cmd = [PYTHON, EMCC, 'main.c', '-L.', '-ldup']
    if self.is_wasm_backend():
      run_process(cmd)
      self.assertContained('a\nb...\n', run_js('a.out.js'))
    else:
      err = self.expect_fail(cmd)
      self.assertIn('libdup.a: archive file contains duplicate entries', err)
      self.assertIn('error: undefined symbol: a', err)
      # others are not duplicates - the hashing keeps them separate
      self.assertEqual(err.count('duplicate: '), 1)
      self.assertContained('a\nb...\n', run_js('a.out.js'))

  def test_export_from_archive(self):
    export_name = 'this_is_an_entry_point'
    full_export_name = '_' + export_name

    # The wasm backend exports symbols without the leading '_'
    if self.is_wasm_backend():
      expect_export = export_name
    else:
      expect_export = full_export_name

    create_test_file('export.c', r'''
      #include <stdio.h>
      void %s(void) {
        printf("Hello, world!\n");
      }
    ''' % export_name)
    run_process([PYTHON, EMCC, 'export.c', '-c', '-o', 'export.o'])
    run_process([PYTHON, EMAR, 'rc', 'libexport.a', 'export.o'])

    create_test_file('main.c', r'''
      int main() {
        return 0;
      }
    ''')

    # Sanity check: the symbol should not be linked in if not requested.
    run_process([PYTHON, EMCC, 'main.c', '-L.', '-lexport'])
    self.assertFalse(self.is_exported_in_wasm(expect_export, 'a.out.wasm'))

    # Sanity check: exporting without a definition does not cause it to appear.
    # Note: exporting main prevents emcc from warning that it generated no code.
    run_process([PYTHON, EMCC, 'main.c', '-s', 'ERROR_ON_UNDEFINED_SYMBOLS=0', '-s', "EXPORTED_FUNCTIONS=['_main', '%s']" % full_export_name])
    self.assertFalse(self.is_exported_in_wasm(expect_export, 'a.out.wasm'))

    # Actual test: defining symbol in library and exporting it causes it to appear in the output.
    run_process([PYTHON, EMCC, 'main.c', '-L.', '-lexport', '-s', "EXPORTED_FUNCTIONS=['%s']" % full_export_name])
    self.assertTrue(self.is_exported_in_wasm(expect_export, 'a.out.wasm'))

  def test_embed_file(self):
    create_test_file('somefile.txt', 'hello from a file with lots of data and stuff in it thank you very much')
    create_test_file('main.cpp', r'''
      #include <stdio.h>
      int main() {
        FILE *f = fopen("somefile.txt", "r");
        char buf[100];
        fread(buf, 1, 20, f);
        buf[20] = 0;
        fclose(f);
        printf("|%s|\n", buf);
        return 0;
      }
    ''')

    run_process([PYTHON, EMCC, 'main.cpp', '--embed-file', 'somefile.txt'])
    self.assertContained('|hello from a file wi|', run_js('a.out.js'))

    # preload twice, should not err
    run_process([PYTHON, EMCC, 'main.cpp', '--embed-file', 'somefile.txt', '--embed-file', 'somefile.txt'])
    self.assertContained('|hello from a file wi|', run_js('a.out.js'))

  def test_embed_file_dup(self):
    try_delete('tst')
    os.mkdir('tst')
    os.mkdir(self.in_dir('tst', 'test1'))
    os.mkdir(self.in_dir('tst', 'test2'))

    open(self.in_dir('tst', 'aa.txt'), 'w').write('''frist''')
    open(self.in_dir('tst', 'test1', 'aa.txt'), 'w').write('''sacond''')
    open(self.in_dir('tst', 'test2', 'aa.txt'), 'w').write('''thard''')
    create_test_file('main.cpp', r'''
      #include <stdio.h>
      #include <string.h>
      void print_file(const char *name) {
        FILE *f = fopen(name, "r");
        char buf[100];
        memset(buf, 0, 100);
        fread(buf, 1, 20, f);
        buf[20] = 0;
        fclose(f);
        printf("|%s|\n", buf);
      }
      int main() {
        print_file("tst/aa.txt");
        print_file("tst/test1/aa.txt");
        print_file("tst/test2/aa.txt");
        return 0;
      }
    ''')

    run_process([PYTHON, EMCC, 'main.cpp', '--embed-file', 'tst'])
    self.assertContained('|frist|\n|sacond|\n|thard|\n', run_js('a.out.js'))

  def test_exclude_file(self):
    try_delete('tst')
    os.mkdir('tst')
    os.mkdir(self.in_dir('tst', 'abc.exe'))
    os.mkdir(self.in_dir('tst', 'abc.txt'))

    open(self.in_dir('tst', 'hello.exe'), 'w').write('''hello''')
    open(self.in_dir('tst', 'hello.txt'), 'w').write('''world''')
    open(self.in_dir('tst', 'abc.exe', 'foo'), 'w').write('''emscripten''')
    open(self.in_dir('tst', 'abc.txt', 'bar'), 'w').write('''!!!''')
    create_test_file('main.cpp', r'''
      #include <stdio.h>
      int main() {
        if(fopen("tst/hello.exe", "rb")) printf("Failed\n");
        if(!fopen("tst/hello.txt", "rb")) printf("Failed\n");
        if(fopen("tst/abc.exe/foo", "rb")) printf("Failed\n");
        if(!fopen("tst/abc.txt/bar", "rb")) printf("Failed\n");

        return 0;
      }
    ''')

    run_process([PYTHON, EMCC, 'main.cpp', '--embed-file', 'tst', '--exclude-file', '*.exe'])
    output = run_js('a.out.js')
    assert output == '' or output == ' \n'

  def test_multidynamic_link(self):
    # Linking the same dynamic library in statically will error, normally, since we statically link it, causing dupe symbols

    def test(link_cmd, lib_suffix=''):
      print(link_cmd, lib_suffix)

      self.clear()
      os.mkdir('libdir')

      create_test_file('main.cpp', r'''
        #include <stdio.h>
        extern void printey();
        extern void printother();
        int main() {
          printf("*");
          printey();
          printf("\n");
          printother();
          printf("\n");
          printf("*");
          return 0;
        }
      ''')

      open(os.path.join('libdir', 'libfile.cpp'), 'w').write('''
        #include <stdio.h>
        void printey() {
          printf("hello from lib");
        }
      ''')

      open(os.path.join('libdir', 'libother.cpp'), 'w').write('''
        #include <stdio.h>
        extern void printey();
        void printother() {
          printf("|");
          printey();
          printf("|");
        }
      ''')

      compiler = [PYTHON, EMCC]

      # Build libfile normally into an .so
      run_process(compiler + [os.path.join('libdir', 'libfile.cpp'), '-o', os.path.join('libdir', 'libfile.so' + lib_suffix)])
      # Build libother and dynamically link it to libfile
      run_process(compiler + [os.path.join('libdir', 'libother.cpp')] + link_cmd + ['-o', os.path.join('libdir', 'libother.so')])
      # Build the main file, linking in both the libs
      run_process(compiler + [os.path.join('main.cpp')] + link_cmd + ['-lother', '-c'])
      print('...')
      # The normal build system is over. We need to do an additional step to link in the dynamic libraries, since we ignored them before
      run_process([PYTHON, EMCC, 'main.o'] + link_cmd + ['-lother', '-s', 'EXIT_RUNTIME=1'])

      self.assertContained('*hello from lib\n|hello from lib|\n*', run_js('a.out.js'))

    test(['-L' + 'libdir', '-lfile']) # -l, auto detection from library path
    test(['-L' + 'libdir', self.in_dir('libdir', 'libfile.so.3.1.4.1.5.9')], '.3.1.4.1.5.9') # handle libX.so.1.2.3 as well

  def test_js_link(self):
    create_test_file('main.cpp', '''
      #include <stdio.h>
      int main() {
        printf("hello from main\\n");
        return 0;
      }
    ''')
    create_test_file('before.js', '''
      var MESSAGE = 'hello from js';
      // Module is initialized with empty object by default, so if there are no keys - nothing was run yet
      if (Object.keys(Module).length) throw 'This code should run before anything else!';
    ''')
    create_test_file('after.js', '''
      out(MESSAGE);
    ''')

    run_process([PYTHON, EMCC, 'main.cpp', '--pre-js', 'before.js', '--post-js', 'after.js', '-s', 'WASM_ASYNC_COMPILATION=0'])
    self.assertContained('hello from main\nhello from js\n', run_js('a.out.js'))

  def test_sdl_endianness(self):
    create_test_file('main.cpp', r'''
      #include <stdio.h>
      #include <SDL/SDL.h>

      int main() {
        printf("%d, %d, %d\n", SDL_BYTEORDER, SDL_LIL_ENDIAN, SDL_BIG_ENDIAN);
        return 0;
      }
    ''')
    run_process([PYTHON, EMCC, 'main.cpp'])
    self.assertContained('1234, 1234, 4321\n', run_js('a.out.js'))

  def test_libpng(self):
    shutil.copyfile(path_from_root('tests', 'pngtest.png'), 'pngtest.png')
    Building.emcc(path_from_root('tests', 'pngtest.c'), ['--embed-file', 'pngtest.png', '-s', 'USE_ZLIB=1', '-s', 'USE_LIBPNG=1'], output_filename='a.out.js')
    self.assertContained('TESTS PASSED', run_process(JS_ENGINES[0] + ['a.out.js'], stdout=PIPE, stderr=PIPE).stdout)

  def test_libjpeg(self):
    shutil.copyfile(path_from_root('tests', 'screenshot.jpg'), 'screenshot.jpg')
    Building.emcc(path_from_root('tests', 'jpeg_test.c'), ['--embed-file', 'screenshot.jpg', '-s', 'USE_LIBJPEG=1'], output_filename='a.out.js')
    self.assertContained('Image is 600 by 450 with 3 components', run_process(JS_ENGINES[0] + ['a.out.js', 'screenshot.jpg'], stdout=PIPE, stderr=PIPE).stdout)

  def test_bullet(self):
    Building.emcc(path_from_root('tests', 'bullet_hello_world.cpp'), ['-s', 'USE_BULLET=1'], output_filename='a.out.js')
    self.assertContained('BULLET RUNNING', run_process(JS_ENGINES[0] + ['a.out.js'], stdout=PIPE, stderr=PIPE).stdout)

  def test_vorbis(self):
    # This will also test if ogg compiles, because vorbis depends on ogg
    Building.emcc(path_from_root('tests', 'vorbis_test.c'), ['-s', 'USE_VORBIS=1'], output_filename='a.out.js')
    self.assertContained('ALL OK', run_process(JS_ENGINES[0] + ['a.out.js'], stdout=PIPE, stderr=PIPE).stdout)

  def test_bzip2(self):
    Building.emcc(path_from_root('tests', 'bzip2_test.c'), ['-s', 'USE_BZIP2=1'], output_filename='a.out.js')
    self.assertContained("usage: unzcrash filename", run_process(JS_ENGINES[0] + ['a.out.js'], stdout=PIPE, stderr=PIPE).stdout)

  def test_freetype(self):
    # copy the Liberation Sans Bold truetype file located in the
    # <emscripten_root>/tests/freetype to the compilation folder
    shutil.copy2(path_from_root('tests/freetype', 'LiberationSansBold.ttf'), os.getcwd())
    # build test program with the font file embed in it
    Building.emcc(path_from_root('tests', 'freetype_test.c'), ['-s', 'USE_FREETYPE=1', '--embed-file', 'LiberationSansBold.ttf'], output_filename='a.out.js')
    # the test program will print an ascii representation of a bitmap where the
    # 'w' character has been rendered using the Liberation Sans Bold font
    expectedOutput = '***   +***+   **\n' + \
                     '***+  +***+  +**\n' + \
                     '***+  *****  +**\n' + \
                     '+**+ +**+**+ +**\n' + \
                     '+*** +**+**+ ***\n' + \
                     ' *** +** **+ ***\n' + \
                     ' ***+**+ +**+**+\n' + \
                     ' +**+**+ +**+**+\n' + \
                     ' +*****  +*****+\n' + \
                     '  *****   ***** \n' + \
                     '  ****+   +***+ \n' + \
                     '  +***+   +***+ \n'
    self.assertContained(expectedOutput, run_process(JS_ENGINES[0] + ['a.out.js'], stdout=PIPE, stderr=PIPE).stdout)

  def test_link_memcpy(self):
    # memcpy can show up *after* optimizations, so after our opportunity to link in libc, so it must be special-cased
    create_test_file('main.cpp', r'''
      #include <stdio.h>

      int main(int argc, char **argv) {
        int num = argc + 10;
        char buf[num], buf2[num];
        for (int i = 0; i < num; i++) {
          buf[i] = i*i+i/3;
        }
        for (int i = 1; i < num; i++) {
          buf[i] += buf[i-1];
        }
        for (int i = 0; i < num; i++) {
          buf2[i] = buf[i];
        }
        for (int i = 1; i < num; i++) {
          buf2[i] += buf2[i-1];
        }
        for (int i = 0; i < num; i++) {
          printf("%d:%d\n", i, buf2[i]);
        }
        return 0;
      }
    ''')
    run_process([PYTHON, EMCC, '-O2', 'main.cpp'])
    output = run_js('a.out.js', full_output=True, stderr=PIPE)
    self.assertContained('''0:0
1:1
2:6
3:21
4:53
5:111
6:-49
7:98
8:55
9:96
10:-16
''', output)
    self.assertNotContained('warning: library.js memcpy should not be running, it is only for testing!', output)

  def test_undefined_function(self):
    cmd = [PYTHON, EMCC, path_from_root('tests', 'hello_world.cpp')]
    run_process(cmd)

    # adding a missing symbol to EXPORTED_FUNCTIONS should cause failure
    cmd += ['-s', "EXPORTED_FUNCTIONS=['foobar']"]
    err = self.expect_fail(cmd)
    self.assertContained('undefined exported function: "foobar"', err)

    # setting ERROR_ON_UNDEFINED_SYMBOLS=0 suppresses error
    cmd += ['-s', 'ERROR_ON_UNDEFINED_SYMBOLS=0']
    run_process(cmd)

  def test_undefined_symbols(self):
    create_test_file('main.cpp', r'''
      #include <stdio.h>
      #include <SDL.h>
      #include "SDL/SDL_opengl.h"

      extern "C" {
        void something();
        void elsey();
      }

      int main() {
        printf("%p", SDL_GL_GetProcAddress("glGenTextures")); // pull in gl proc stuff, avoid warnings on emulation funcs
        something();
        elsey();
        return 0;
      }
      ''')

    for args in ([], ['-O2']):
      for action in ('WARN', 'ERROR', None):
        for value in ([0, 1]):
          try_delete('a.out.js')
          print('checking "%s" %s=%s' % (args, action, value))
          extra = ['-s', action + '_ON_UNDEFINED_SYMBOLS=%d' % value] if action else []
          proc = run_process([PYTHON, EMCC, 'main.cpp'] + extra + args, stderr=PIPE, check=False)
          print(proc.stderr)
          if value or action is None:
            # The default is that we error in undefined symbols
            self.assertContained('error: undefined symbol: something', proc.stderr)
            self.assertContained('error: undefined symbol: elsey', proc.stderr)
            check_success = False
          elif action == 'ERROR' and not value:
            # Error disables, should only warn
            self.assertContained('warning: undefined symbol: something', proc.stderr)
            self.assertContained('warning: undefined symbol: elsey', proc.stderr)
            self.assertNotContained('undefined symbol: emscripten_', proc.stderr)
            check_success = True
          elif action == 'WARN' and not value:
            # Disabled warning should imply disabling errors
            self.assertNotContained('undefined symbol', proc.stderr)
            check_success = True

          if check_success:
            self.assertEqual(proc.returncode, 0)
            self.assertTrue(os.path.exists('a.out.js'))
          else:
            self.assertNotEqual(proc.returncode, 0)
            self.assertFalse(os.path.exists('a.out.js'))

  def test_GetProcAddress_LEGACY_GL_EMULATION(self):
    # without legacy gl emulation, getting a proc from there should fail
    self.do_other_test(os.path.join('other', 'GetProcAddress_LEGACY_GL_EMULATION'), run_args=['0'], emcc_args=['-s', 'LEGACY_GL_EMULATION=0'])
    # with it, it should work
    self.do_other_test(os.path.join('other', 'GetProcAddress_LEGACY_GL_EMULATION'), run_args=['1'], emcc_args=['-s', 'LEGACY_GL_EMULATION=1'])

  def test_prepost(self):
    create_test_file('main.cpp', '''
      #include <stdio.h>
      int main() {
        printf("hello from main\\n");
        return 0;
      }
      ''')
    create_test_file('pre.js', '''
      var Module = {
        preRun: function() { out('pre-run') },
        postRun: function() { out('post-run') }
      };
      ''')

    run_process([PYTHON, EMCC, 'main.cpp', '--pre-js', 'pre.js', '-s', 'WASM_ASYNC_COMPILATION=0'])
    self.assertContained('pre-run\nhello from main\npost-run\n', run_js('a.out.js'))

    # addRunDependency during preRun should prevent main, and post-run from
    # running.
    with open('pre.js', 'a') as f:
      f.write('Module.preRun = function() { out("add-dep"); addRunDependency(); }\n')
    run_process([PYTHON, EMCC, 'main.cpp', '--pre-js', 'pre.js', '-s', 'WASM_ASYNC_COMPILATION=0'])
    output = run_js('a.out.js')
    self.assertContained('add-dep\n', output)
    self.assertNotContained('hello from main\n', output)
    self.assertNotContained('post-run\n', output)

    # noInitialRun prevents run
    for no_initial_run, run_dep in [(0, 0), (1, 0), (0, 1)]:
      print(no_initial_run, run_dep)
      args = ['-s', 'WASM_ASYNC_COMPILATION=0']
      if no_initial_run:
        args += ['-s', 'INVOKE_RUN=0']
      if run_dep:
        create_test_file('pre.js', 'Module.preRun = function() { addRunDependency("test"); }')
        create_test_file('post.js', 'removeRunDependency("test");')
        args += ['--pre-js', 'pre.js', '--post-js', 'post.js']

      run_process([PYTHON, EMCC, 'main.cpp'] + args)
      output = run_js('a.out.js')
      if no_initial_run:
        self.assertNotContained('hello from main', output)
      else:
        self.assertContained('hello from main', output)

      if no_initial_run:
        # Calling main later should still work, filesystem etc. must be set up.
        print('call main later')
        src = open('a.out.js').read()
        src += '\nModule.callMain();\n'
        create_test_file('a.out.js', src)
        self.assertContained('hello from main', run_js('a.out.js'))

    # Use postInit
    create_test_file('pre.js', '''
      var Module = {
        preRun: function() { out('pre-run') },
        postRun: function() { out('post-run') },
        preInit: function() { out('pre-init') }
      };
    ''')
    run_process([PYTHON, EMCC, 'main.cpp', '--pre-js', 'pre.js'])
    self.assertContained('pre-init\npre-run\nhello from main\npost-run\n', run_js('a.out.js'))

  def test_prepost2(self):
    create_test_file('main.cpp', '''
      #include <stdio.h>
      int main() {
        printf("hello from main\\n");
        return 0;
      }
    ''')
    create_test_file('pre.js', '''
      var Module = {
        preRun: function() { out('pre-run') },
      };
    ''')
    create_test_file('pre2.js', '''
      Module.postRun = function() { out('post-run') };
    ''')
    run_process([PYTHON, EMCC, 'main.cpp', '--pre-js', 'pre.js', '--pre-js', 'pre2.js'])
    self.assertContained('pre-run\nhello from main\npost-run\n', run_js('a.out.js'))

  def test_prepre(self):
    create_test_file('main.cpp', '''
      #include <stdio.h>
      int main() {
        printf("hello from main\\n");
        return 0;
      }
    ''')
    create_test_file('pre.js', '''
      var Module = {
        preRun: [function() { out('pre-run') }],
      };
    ''')
    create_test_file('pre2.js', '''
      Module.preRun.push(function() { out('prepre') });
    ''')
    run_process([PYTHON, EMCC, 'main.cpp', '--pre-js', 'pre.js', '--pre-js', 'pre2.js'])
    self.assertContained('prepre\npre-run\nhello from main\n', run_js('a.out.js'))

  @no_wasm_backend('depends on bc output')
  def test_save_bc(self):
    for save in [0, 1]:
      self.clear()
      cmd = [PYTHON, EMCC, path_from_root('tests', 'hello_world_loop_malloc.cpp')]
      if save:
        cmd += ['--save-bc', 'my_bitcode.bc']
      run_process(cmd)
      assert 'hello, world!' in run_js('a.out.js')
      if save:
        self.assertExists('my_bitcode.bc')
      else:
        self.assertNotExists('my_bitcode.bc')
      if save:
        try_delete('a.out.js')
        Building.llvm_dis('my_bitcode.bc', 'my_ll.ll')
        with env_modify({'EMCC_LEAVE_INPUTS_RAW': '1'}):
          run_process([PYTHON, EMCC, 'my_ll.ll', '-o', 'two.js'])
          assert 'hello, world!' in run_js('two.js')

  def test_js_optimizer(self):
    ACORN_PASSES = ['JSDCE', 'AJSDCE', 'applyImportAndExportNameChanges', 'emitDCEGraph', 'applyDCEGraphRemovals']
    for input, expected, passes in [

      (path_from_root('tests', 'optimizer', 'eliminateDeadGlobals.js'), open(path_from_root('tests', 'optimizer', 'eliminateDeadGlobals-output.js')).read(),
       ['eliminateDeadGlobals']),
      (path_from_root('tests', 'optimizer', 'test-js-optimizer.js'), open(path_from_root('tests', 'optimizer', 'test-js-optimizer-output.js')).read(),
       ['hoistMultiples', 'removeAssignsToUndefined', 'simplifyExpressions']),
      (path_from_root('tests', 'optimizer', 'test-js-optimizer-asm.js'), open(path_from_root('tests', 'optimizer', 'test-js-optimizer-asm-output.js')).read(),
       ['asm', 'simplifyExpressions']),
      (path_from_root('tests', 'optimizer', 'test-js-optimizer-si.js'), open(path_from_root('tests', 'optimizer', 'test-js-optimizer-si-output.js')).read(),
       ['simplifyIfs']),
      (path_from_root('tests', 'optimizer', 'test-js-optimizer-regs.js'), open(path_from_root('tests', 'optimizer', 'test-js-optimizer-regs-output.js')).read(),
       ['registerize']),
      (path_from_root('tests', 'optimizer', 'eliminator-test.js'), open(path_from_root('tests', 'optimizer', 'eliminator-test-output.js')).read(),
       ['eliminate']),
      (path_from_root('tests', 'optimizer', 'safe-eliminator-test.js'), open(path_from_root('tests', 'optimizer', 'safe-eliminator-test-output.js')).read(),
       ['eliminateMemSafe']),
      (path_from_root('tests', 'optimizer', 'asm-eliminator-test.js'), open(path_from_root('tests', 'optimizer', 'asm-eliminator-test-output.js')).read(),
       ['asm', 'eliminate']),
      (path_from_root('tests', 'optimizer', 'test-js-optimizer-asm-regs.js'), open(path_from_root('tests', 'optimizer', 'test-js-optimizer-asm-regs-output.js')).read(),
       ['asm', 'registerize']),
      (path_from_root('tests', 'optimizer', 'test-js-optimizer-asm-regs-harder.js'), [open(path_from_root('tests', 'optimizer', 'test-js-optimizer-asm-regs-harder-output.js')).read(), open(path_from_root('tests', 'optimizer', 'test-js-optimizer-asm-regs-harder-output2.js')).read(), open(path_from_root('tests', 'optimizer', 'test-js-optimizer-asm-regs-harder-output3.js')).read()],
       ['asm', 'registerizeHarder']),
      (path_from_root('tests', 'optimizer', 'test-js-optimizer-asm-regs-min.js'), open(path_from_root('tests', 'optimizer', 'test-js-optimizer-asm-regs-min-output.js')).read(),
       ['asm', 'registerize', 'minifyLocals']),
      (path_from_root('tests', 'optimizer', 'test-js-optimizer-asm-pre.js'), [open(path_from_root('tests', 'optimizer', 'test-js-optimizer-asm-pre-output.js')).read(), open(path_from_root('tests', 'optimizer', 'test-js-optimizer-asm-pre-output2.js')).read()],
       ['asm', 'simplifyExpressions']),
      (path_from_root('tests', 'optimizer', 'test-js-optimizer-asm-pre-f32.js'), open(path_from_root('tests', 'optimizer', 'test-js-optimizer-asm-pre-output-f32.js')).read(),
       ['asm', 'asmPreciseF32', 'simplifyExpressions', 'optimizeFrounds']),
      (path_from_root('tests', 'optimizer', 'test-js-optimizer-asm-pre-f32.js'), open(path_from_root('tests', 'optimizer', 'test-js-optimizer-asm-pre-output-f32-nosimp.js')).read(),
       ['asm', 'asmPreciseF32', 'optimizeFrounds']),
      (path_from_root('tests', 'optimizer', 'test-reduce-dead-float-return.js'), open(path_from_root('tests', 'optimizer', 'test-reduce-dead-float-return-output.js')).read(),
       ['asm', 'optimizeFrounds', 'registerizeHarder']),
      (path_from_root('tests', 'optimizer', 'test-no-reduce-dead-float-return-to-nothing.js'), open(path_from_root('tests', 'optimizer', 'test-no-reduce-dead-float-return-to-nothing-output.js')).read(),
       ['asm', 'registerizeHarder']),
      (path_from_root('tests', 'optimizer', 'test-js-optimizer-asm-last.js'), [open(path_from_root('tests', 'optimizer', 'test-js-optimizer-asm-lastOpts-output.js')).read(), open(path_from_root('tests', 'optimizer', 'test-js-optimizer-asm-lastOpts-output2.js')).read(), open(path_from_root('tests', 'optimizer', 'test-js-optimizer-asm-lastOpts-output3.js')).read()],
       ['asm', 'asmLastOpts']),
      (path_from_root('tests', 'optimizer', 'asmLastOpts.js'), open(path_from_root('tests', 'optimizer', 'asmLastOpts-output.js')).read(),
       ['asm', 'asmLastOpts']),
      (path_from_root('tests', 'optimizer', 'test-js-optimizer-asm-last.js'), [open(path_from_root('tests', 'optimizer', 'test-js-optimizer-asm-last-output.js')).read(), open(path_from_root('tests', 'optimizer', 'test-js-optimizer-asm-last-output2.js')).read(), open(path_from_root('tests', 'optimizer', 'test-js-optimizer-asm-last-output3.js')).read()],
       ['asm', 'asmLastOpts', 'last']),
      (path_from_root('tests', 'optimizer', 'test-js-optimizer-asm-relocate.js'), open(path_from_root('tests', 'optimizer', 'test-js-optimizer-asm-relocate-output.js')).read(),
       ['asm', 'relocate']),
      (path_from_root('tests', 'optimizer', 'test-js-optimizer-asm-minlast.js'), open(path_from_root('tests', 'optimizer', 'test-js-optimizer-asm-minlast-output.js')).read(),
       ['asm', 'minifyWhitespace', 'asmLastOpts', 'last']),
      (path_from_root('tests', 'optimizer', 'test-js-optimizer-shiftsAggressive.js'), open(path_from_root('tests', 'optimizer', 'test-js-optimizer-shiftsAggressive-output.js')).read(),
       ['asm', 'aggressiveVariableElimination']),
      (path_from_root('tests', 'optimizer', 'test-js-optimizer-localCSE.js'), open(path_from_root('tests', 'optimizer', 'test-js-optimizer-localCSE-output.js')).read(),
       ['asm', 'localCSE']),
      (path_from_root('tests', 'optimizer', 'test-js-optimizer-ensureLabelSet.js'), open(path_from_root('tests', 'optimizer', 'test-js-optimizer-ensureLabelSet-output.js')).read(),
       ['asm', 'ensureLabelSet']),
      (path_from_root('tests', 'optimizer', '3154.js'), open(path_from_root('tests', 'optimizer', '3154-output.js')).read(),
       ['asm', 'eliminate', 'registerize', 'asmLastOpts', 'last']),
      (path_from_root('tests', 'optimizer', 'simd.js'), open(path_from_root('tests', 'optimizer', 'simd-output.js')).read(),
       ['asm', 'eliminate']), # eliminate, just enough to trigger asm normalization/denormalization
      (path_from_root('tests', 'optimizer', 'simd.js'), open(path_from_root('tests', 'optimizer', 'simd-output-memSafe.js')).read(),
       ['asm', 'eliminateMemSafe']),
      (path_from_root('tests', 'optimizer', 'safeLabelSetting.js'), open(path_from_root('tests', 'optimizer', 'safeLabelSetting-output.js')).read(),
       ['asm', 'safeLabelSetting']), # eliminate, just enough to trigger asm normalization/denormalization
      (path_from_root('tests', 'optimizer', 'null_if.js'), [open(path_from_root('tests', 'optimizer', 'null_if-output.js')).read(), open(path_from_root('tests', 'optimizer', 'null_if-output2.js')).read()],
       ['asm', 'registerizeHarder', 'asmLastOpts', 'minifyWhitespace']), # issue 3520
      (path_from_root('tests', 'optimizer', 'null_else.js'), [open(path_from_root('tests', 'optimizer', 'null_else-output.js')).read(), open(path_from_root('tests', 'optimizer', 'null_else-output2.js')).read()],
       ['asm', 'registerizeHarder', 'asmLastOpts', 'minifyWhitespace']), # issue 3549
      (path_from_root('tests', 'optimizer', 'test-js-optimizer-splitMemory.js'), open(path_from_root('tests', 'optimizer', 'test-js-optimizer-splitMemory-output.js')).read(),
       ['splitMemory']),
      (path_from_root('tests', 'optimizer', 'JSDCE.js'), open(path_from_root('tests', 'optimizer', 'JSDCE-output.js')).read(),
       ['JSDCE']),
      (path_from_root('tests', 'optimizer', 'JSDCE-hasOwnProperty.js'), open(path_from_root('tests', 'optimizer', 'JSDCE-hasOwnProperty-output.js')).read(),
       ['JSDCE']),
      (path_from_root('tests', 'optimizer', 'JSDCE-fors.js'), open(path_from_root('tests', 'optimizer', 'JSDCE-fors-output.js')).read(),
       ['JSDCE']),
      (path_from_root('tests', 'optimizer', 'AJSDCE.js'), open(path_from_root('tests', 'optimizer', 'AJSDCE-output.js')).read(),
       ['AJSDCE']),
      (path_from_root('tests', 'optimizer', 'emitDCEGraph.js'), open(path_from_root('tests', 'optimizer', 'emitDCEGraph-output.js')).read(),
       ['emitDCEGraph', 'noPrint']),
      (path_from_root('tests', 'optimizer', 'emitDCEGraph2.js'), open(path_from_root('tests', 'optimizer', 'emitDCEGraph2-output.js')).read(),
       ['emitDCEGraph', 'noPrint']),
      (path_from_root('tests', 'optimizer', 'emitDCEGraph3.js'), open(path_from_root('tests', 'optimizer', 'emitDCEGraph3-output.js')).read(),
       ['emitDCEGraph', 'noPrint']),
      (path_from_root('tests', 'optimizer', 'emitDCEGraph4.js'), open(path_from_root('tests', 'optimizer', 'emitDCEGraph4-output.js')).read(),
       ['emitDCEGraph', 'noPrint']),
      (path_from_root('tests', 'optimizer', 'emitDCEGraph5.js'), open(path_from_root('tests', 'optimizer', 'emitDCEGraph5-output.js')).read(),
       ['emitDCEGraph', 'noPrint']),
      (path_from_root('tests', 'optimizer', 'applyDCEGraphRemovals.js'), open(path_from_root('tests', 'optimizer', 'applyDCEGraphRemovals-output.js')).read(),
       ['applyDCEGraphRemovals']),
      (path_from_root('tests', 'optimizer', 'applyImportAndExportNameChanges.js'), open(path_from_root('tests', 'optimizer', 'applyImportAndExportNameChanges-output.js')).read(),
       ['applyImportAndExportNameChanges']),
      (path_from_root('tests', 'optimizer', 'applyImportAndExportNameChanges2.js'), open(path_from_root('tests', 'optimizer', 'applyImportAndExportNameChanges2-output.js')).read(),
       ['applyImportAndExportNameChanges']),
      (path_from_root('tests', 'optimizer', 'detectSign-modulus-emterpretify.js'), open(path_from_root('tests', 'optimizer', 'detectSign-modulus-emterpretify-output.js')).read(),
       ['noPrintMetadata', 'emterpretify', 'noEmitAst']),
      (path_from_root('tests', 'optimizer', 'minimal-runtime-emitDCEGraph.js'), open(path_from_root('tests', 'optimizer', 'minimal-runtime-emitDCEGraph-output.js')).read(),
       ['emitDCEGraph', 'noPrint']),
      (path_from_root('tests', 'optimizer', 'emittedJSPreservesParens.js'), open(path_from_root('tests', 'optimizer', 'emittedJSPreservesParens-output.js')).read(),
       ['asm']),
    ]:
      print(input, passes)

      if not isinstance(expected, list):
        expected = [expected]
      expected = [out.replace('\n\n', '\n').replace('\n\n', '\n') for out in expected]

      acorn = any([p for p in passes if p in ACORN_PASSES])

      # test calling optimizer
      if not acorn:
        print('  js')
        output = run_process(NODE_JS + [path_from_root('tools', 'js-optimizer.js'), input] + passes, stdin=PIPE, stdout=PIPE).stdout
      else:
        print('  acorn')
        output = run_process(NODE_JS + [path_from_root('tools', 'acorn-optimizer.js'), input] + passes, stdin=PIPE, stdout=PIPE).stdout

      def check_js(js, expected):
        # print >> sys.stderr, 'chak\n==========================\n', js, '\n===========================\n'
        if 'registerizeHarder' in passes:
          # registerizeHarder is hard to test, as names vary by chance, nondeterminstically FIXME
          def fix(src):
            if type(src) is list:
              return list(map(fix, src))
            src = '\n'.join([line for line in src.split('\n') if 'var ' not in line]) # ignore vars

            def reorder(func):
              def swap(func, stuff):
                # emit EYE_ONE always before EYE_TWO, replacing i1,i2 or i2,i1 etc
                for i in stuff:
                  if i not in func:
                    return func
                indexes = [[i, func.index(i)] for i in stuff]
                indexes.sort(key=lambda x: x[1])
                for j in range(len(indexes)):
                  func = func.replace(indexes[j][0], 'STD_' + str(j))
                return func
              func = swap(func, ['i1', 'i2', 'i3'])
              func = swap(func, ['i1', 'i2'])
              func = swap(func, ['i4', 'i5'])
              return func

            src = 'function '.join(map(reorder, src.split('function ')))
            return src
          js = fix(js)
          expected = fix(expected)
        self.assertIdentical(expected, js.replace('\r\n', '\n').replace('\n\n', '\n').replace('\n\n', '\n'))

      if input not in [ # blacklist of tests that are native-optimizer only
        path_from_root('tests', 'optimizer', 'asmLastOpts.js'),
        path_from_root('tests', 'optimizer', '3154.js')
      ]:
        check_js(output, expected)
      else:
        print('(skip non-native)')

      if not self.is_wasm_backend() and tools.js_optimizer.use_native(passes) and tools.js_optimizer.get_native_optimizer():
        # test calling native
        def check_json():
          run_process(listify(NODE_JS) + [path_from_root('tools', 'js-optimizer.js'), output_temp, 'receiveJSON'], stdin=PIPE, stdout=open(output_temp + '.js', 'w'))
          output = open(output_temp + '.js').read()
          check_js(output, expected)

        self.clear()
        input_temp = 'temp.js'
        output_temp = 'output.js'
        shutil.copyfile(input, input_temp)
        run_process(listify(NODE_JS) + [path_from_root('tools', 'js-optimizer.js'), input_temp, 'emitJSON'], stdin=PIPE, stdout=open(input_temp + '.js', 'w'))
        original = open(input).read()
        if '// EXTRA_INFO:' in original:
          json = open(input_temp + '.js').read()
          json += '\n' + original[original.find('// EXTRA_INFO:'):]
          create_test_file(input_temp + '.js', json)

        # last is only relevant when we emit JS
        if 'last' not in passes and \
           'null_if' not in input and 'null_else' not in input:  # null-* tests are js optimizer or native, not a mixture (they mix badly)
          print('  native (receiveJSON)')
          output = run_process([tools.js_optimizer.get_native_optimizer(), input_temp + '.js'] + passes + ['receiveJSON', 'emitJSON'], stdin=PIPE, stdout=open(output_temp, 'w')).stdout
          check_json()

          print('  native (parsing JS)')
          output = run_process([tools.js_optimizer.get_native_optimizer(), input] + passes + ['emitJSON'], stdin=PIPE, stdout=open(output_temp, 'w')).stdout
          check_json()

        print('  native (emitting JS)')
        output = run_process([tools.js_optimizer.get_native_optimizer(), input] + passes, stdin=PIPE, stdout=PIPE).stdout
        check_js(output, expected)

  def test_m_mm(self):
    create_test_file('foo.c', '''#include <emscripten.h>''')
    for opt in ['M', 'MM']:
      proc = run_process([PYTHON, EMCC, 'foo.c', '-' + opt], stdout=PIPE, stderr=PIPE)
      assert 'foo.o: ' in proc.stdout, '-%s failed to produce the right output: %s' % (opt, proc.stdout)
      assert 'error' not in proc.stderr, 'Unexpected stderr: ' + proc.stderr

  @uses_canonical_tmp
  def test_emcc_debug_files(self):
    for opts in [0, 1, 2, 3]:
      for debug in [None, '1', '2']:
        print(opts, debug)
        if os.path.exists(self.canonical_temp_dir):
          shutil.rmtree(self.canonical_temp_dir)

        env = os.environ.copy()
        if debug is None:
          env.pop('EMCC_DEBUG', None)
        else:
          env['EMCC_DEBUG'] = debug
        run_process([PYTHON, EMCC, path_from_root('tests', 'hello_world.cpp'), '-O' + str(opts)], stderr=PIPE, env=env)
        if debug is None:
          self.assertFalse(os.path.exists(self.canonical_temp_dir))
        elif debug == '1':
          if self.is_wasm_backend():
            self.assertExists(os.path.join(self.canonical_temp_dir, 'emcc-0-original.js'))
          else:
            self.assertExists(os.path.join(self.canonical_temp_dir, 'emcc-0-linktime.bc'))
            self.assertExists(os.path.join(self.canonical_temp_dir, 'emcc-1-original.js'))
        elif debug == '2':
          if self.is_wasm_backend():
            self.assertExists(os.path.join(self.canonical_temp_dir, 'emcc-0-original.js'))
          else:
            self.assertExists(os.path.join(self.canonical_temp_dir, 'emcc-0-basebc.bc'))
            self.assertExists(os.path.join(self.canonical_temp_dir, 'emcc-1-linktime.bc'))
            self.assertExists(os.path.join(self.canonical_temp_dir, 'emcc-2-original.js'))

  @uses_canonical_tmp
  def test_debuginfo(self):
    with env_modify({'EMCC_DEBUG': '1'}):
      for args, expect_debug in [
          (['-O0'], False),
          (['-O0', '-g'], True),
          (['-O0', '-g4'], True),
          (['-O1'], False),
          (['-O1', '-g'], True),
          (['-O2'], False),
          (['-O2', '-g'], True),
        ]:
        print(args, expect_debug)
        err = run_process([PYTHON, EMCC, path_from_root('tests', 'hello_world.cpp')] + args, stdout=PIPE, stderr=PIPE).stderr
        lines = err.splitlines()
        if self.is_wasm_backend():
          finalize = [l for l in lines if 'wasm-emscripten-finalize' in l][0]
          if expect_debug:
            self.assertIn(' -g ', finalize)
          else:
            self.assertNotIn(' -g ', finalize)
        else:
          if expect_debug:
            self.assertNotIn('strip-debug', err)
          else:
            self.assertIn('strip-debug', err)

  @unittest.skipIf(not scons_path, 'scons not found in PATH')
  @with_env_modify({'EMSCRIPTEN_ROOT': path_from_root()})
  def test_scons(self):
    # this test copies the site_scons directory alongside the test
    shutil.copytree(path_from_root('tests', 'scons'), 'test')
    shutil.copytree(path_from_root('tools', 'scons', 'site_scons'), os.path.join('test', 'site_scons'))
    with chdir('test'):
      run_process(['scons'])
      output = run_js('scons_integration.js', assert_returncode=5)
    self.assertContained('If you see this - the world is all right!', output)

  @unittest.skipIf(not scons_path, 'scons not found in PATH')
  @with_env_modify({'EMSCRIPTEN_TOOLPATH': path_from_root('tools', 'scons', 'site_scons'),
                    'EMSCRIPTEN_ROOT': path_from_root()})
  def test_emscons(self):
    # uses the emscons wrapper which requires EMSCRIPTEN_TOOLPATH to find
    # site_scons
    shutil.copytree(path_from_root('tests', 'scons'), 'test')
    with chdir('test'):
      run_process([path_from_root('emscons'), 'scons'])
      output = run_js('scons_integration.js', assert_returncode=5)
    self.assertContained('If you see this - the world is all right!', output)

  def test_embind(self):
    environ = os.environ.copy()
    environ['EMCC_CLOSURE_ARGS'] = environ.get('EMCC_CLOSURE_ARGS', '') + " --externs " + pipes.quote(path_from_root('tests', 'embind', 'underscore-externs.js'))
    test_cases = [
        ([], True), # without --bind, we fail
        (['--bind'], False),
        (['--bind', '-O1'], False),
        (['--bind', '-O2'], False),
        (['--bind', '-O2', '-s', 'ALLOW_MEMORY_GROWTH=1', path_from_root('tests', 'embind', 'isMemoryGrowthEnabled=true.cpp')], False),
    ]
    without_utf8_args = ['-s', 'EMBIND_STD_STRING_IS_UTF8=0']
    test_cases_without_utf8 = []
    for args, fail in test_cases:
        test_cases_without_utf8.append((args + without_utf8_args, fail))
    test_cases += test_cases_without_utf8
    test_cases.extend([(args[:] + ['-s', 'DYNAMIC_EXECUTION=0'], status) for args, status in test_cases])
    test_cases.append((['--bind', '-O2', '--closure', '1'], False)) # closure compiler doesn't work with DYNAMIC_EXECUTION=0
    test_cases = [(args + ['-s', 'IN_TEST_HARNESS=1'], status) for args, status in test_cases]

    for args, fail in test_cases:
      print(args, fail)
      self.clear()
      try_delete('a.out.js')

      testFiles = [
        path_from_root('tests', 'embind', 'underscore-1.4.2.js'),
        path_from_root('tests', 'embind', 'imvu_test_adapter.js'),
        path_from_root('tests', 'embind', 'embind.test.js'),
      ]

      proc = run_process(
        [PYTHON, EMCC, path_from_root('tests', 'embind', 'embind_test.cpp'),
         '--pre-js', path_from_root('tests', 'embind', 'test.pre.js'),
         '--post-js', path_from_root('tests', 'embind', 'test.post.js'),
         '-s', 'WASM_ASYNC_COMPILATION=0'] + args,
        stderr=PIPE if fail else None,
        check=not fail,
        env=environ)

      if fail:
        self.assertNotEqual(proc.returncode, 0)
      else:
        if 'DYNAMIC_EXECUTION=0' in args:
          with open('a.out.js') as js_binary_file:
            js_binary_str = js_binary_file.read()
            self.assertNotIn('new Function(', js_binary_str, 'Found "new Function(" with DYNAMIC_EXECUTION=0')
            self.assertNotIn('eval(', js_binary_str, 'Found "eval(" with DYNAMIC_EXECUTION=0')

        with open('a.out.js', 'ab') as f:
          for tf in testFiles:
            f.write(open(tf, 'rb').read())

        output = run_js('a.out.js', stdout=PIPE, stderr=PIPE, full_output=True, assert_returncode=0, engine=NODE_JS)
        assert "FAIL" not in output, output

  @no_wasm_backend('cannot nativize a wasm object file (...yet?)')
  @no_windows('test_llvm_nativizer does not work on Windows')
  def test_llvm_nativizer(self):
    if MACOS:
      self.skipTest('test_llvm_nativizer does not work on macOS')
    if Building.which('as') is None:
      self.skipTest('no gnu as, cannot run nativizer')

    # avoid impure_ptr problems etc.
    create_test_file('somefile.binary', 'waka waka############################')
    create_test_file('test.file', 'ay file..............,,,,,,,,,,,,,,')
    create_test_file('stdin', 'inter-active')
    run_process([PYTHON, EMCC, path_from_root('tests', 'files.cpp'), '-c'])
    run_process([PYTHON, path_from_root('tools', 'nativize_llvm.py'), 'files.o'])
    proc = run_process([os.path.abspath('files.o.run')], stdin=open('stdin'), stdout=PIPE, stderr=PIPE)
    self.assertContained('''\
size: 37
data: 119,97,107,97,32,119,97,107,97,35,35,35,35,35,35,35,35,35,35,35,35,35,35,35,35,35,35,35,35,35,35,35,35,35,35,35,35
loop: 119 97 107 97 32 119 97 107 97 35 35 35 35 35 35 35 35 35 35 35 35 35 35 35 35 35 35 35 35 35 35 35 35 35 35 35 35 ''' + '''
input:inter-active
texto
$
5 : 10,30,20,11,88
other=ay file...
seeked= file.
''', proc.stdout)
    self.assertContained('texte\n', proc.stderr)

  def test_emconfig(self):
    output = run_process([PYTHON, EMCONFIG, 'LLVM_ROOT'], stdout=PIPE).stdout.strip()
    self.assertEqual(output, LLVM_ROOT)
    invalid = 'Usage: em-config VAR_NAME'
    # Don't accept variables that do not exist
    output = self.expect_fail([PYTHON, EMCONFIG, 'VAR_WHICH_DOES_NOT_EXIST']).strip()
    self.assertEqual(output, invalid)
    # Don't accept no arguments
    output = self.expect_fail([PYTHON, EMCONFIG]).strip()
    self.assertEqual(output, invalid)
    # Don't accept more than one variable
    output = self.expect_fail([PYTHON, EMCONFIG, 'LLVM_ROOT', 'EMCC']).strip()
    self.assertEqual(output, invalid)
    # Don't accept arbitrary python code
    output = self.expect_fail([PYTHON, EMCONFIG, 'sys.argv[1]']).strip()
    self.assertEqual(output, invalid)

  def test_link_s(self):
    # -s OPT=VALUE can conflict with -s as a linker option. We warn and ignore
    create_test_file('main.cpp', r'''
      extern "C" {
        void something();
      }

      int main() {
        something();
        return 0;
      }
    ''')
    create_test_file('supp.cpp', r'''
      #include <stdio.h>

      extern "C" {
        void something() {
          printf("yello\n");
        }
      }
    ''')
    run_process([PYTHON, EMCC, 'main.cpp', '-o', 'main.o'])
    run_process([PYTHON, EMCC, 'supp.cpp', '-o', 'supp.o'])

    run_process([PYTHON, EMCC, 'main.o', '-s', 'supp.o', '-s', 'SAFE_HEAP=1'])
    self.assertContained('yello', run_js('a.out.js'))
    # Check that valid -s option had an effect'
    self.assertContained('SAFE_HEAP', open('a.out.js').read())

  def test_conftest_s_flag_passing(self):
    create_test_file('conftest.c', r'''
      int main() {
        return 0;
      }
    ''')
    with env_modify({'EMMAKEN_JUST_CONFIGURE': '1'}):
      cmd = [PYTHON, EMCC, '-s', 'ASSERTIONS=1', 'conftest.c', '-o', 'conftest']
    output = run_process(cmd, stderr=PIPE)
    self.assertNotContained('emcc: warning: treating -s as linker option', output.stderr)
    self.assertExists('conftest')

  def test_file_packager(self):
    os.mkdir('subdir')
    create_test_file('data1.txt', 'data1')

    os.chdir('subdir')
    create_test_file('data2.txt', 'data2')

    # relative path to below the current dir is invalid
    stderr = self.expect_fail([PYTHON, FILE_PACKAGER, 'test.data', '--preload', '../data1.txt'])
    self.assertContained('below the current directory', stderr)

    # relative path that ends up under us is cool
    proc = run_process([PYTHON, FILE_PACKAGER, 'test.data', '--preload', '../subdir/data2.txt'], stderr=PIPE, stdout=PIPE)
    self.assertGreater(len(proc.stdout), 0)
    self.assertNotContained('below the current directory', proc.stderr)

    # direct path leads to the same code being generated - relative path does not make us do anything different
    proc2 = run_process([PYTHON, FILE_PACKAGER, 'test.data', '--preload', 'data2.txt'], stderr=PIPE, stdout=PIPE)
    self.assertGreater(len(proc2.stdout), 0)
    self.assertNotContained('below the current directory', proc2.stderr)

    def clean(txt):
      return [line for line in txt.split('\n') if 'PACKAGE_UUID' not in line and 'loadPackage({' not in line]

    assert clean(proc.stdout) == clean(proc2.stdout)

    # verify '--separate-metadata' option produces separate metadata file
    os.chdir('..')

    run_process([PYTHON, FILE_PACKAGER, 'test.data', '--preload', 'data1.txt', '--preload', 'subdir/data2.txt', '--js-output=immutable.js', '--separate-metadata'])
    assert os.path.isfile('immutable.js.metadata')
    # verify js output file is immutable when metadata is separated
    shutil.copy2('immutable.js', 'immutable.js.copy') # copy with timestamp preserved
    run_process([PYTHON, FILE_PACKAGER, 'test.data', '--preload', 'data1.txt', '--preload', 'subdir/data2.txt', '--js-output=immutable.js', '--separate-metadata'])
    assert filecmp.cmp('immutable.js.copy', 'immutable.js')
    # assert both file content and timestamp are the same as reference copy
    self.assertEqual(str(os.path.getmtime('immutable.js.copy')), str(os.path.getmtime('immutable.js')))
    # verify the content of metadata file is correct
    with open('immutable.js.metadata') as f:
      metadata = json.load(f)
    self.assertEqual(len(metadata['files']), 2)
    assert metadata['files'][0]['start'] == 0 and metadata['files'][0]['end'] == len('data1') and metadata['files'][0]['filename'] == '/data1.txt'
    assert metadata['files'][1]['start'] == len('data1') and metadata['files'][1]['end'] == len('data1') + len('data2') and metadata['files'][1]['filename'] == '/subdir/data2.txt'
    assert metadata['remote_package_size'] == len('data1') + len('data2')

    # can only assert the uuid format is correct, the uuid's value is expected to differ in between invocation
    uuid.UUID(metadata['package_uuid'], version=4)

  def test_file_packager_unicode(self):
    unicode_name = 'unicode…☃'
    if not os.path.exists(unicode_name):
      try:
        os.mkdir(unicode_name)
      except:
        print("we failed to even create a unicode dir, so on this OS, we can't test this")
        return
    full = os.path.join(unicode_name, 'data.txt')
    create_test_file(full, 'data')
    proc = run_process([PYTHON, FILE_PACKAGER, 'test.data', '--preload', full], stdout=PIPE, stderr=PIPE)
    assert len(proc.stdout), proc.stderr
    assert unicode_name in proc.stdout, proc.stdout
    print(len(proc.stderr))

  def test_file_packager_mention_FORCE_FILESYSTEM(self):
    MESSAGE = 'Remember to build the main file with  -s FORCE_FILESYSTEM=1  so that it includes support for loading this file package'
    create_test_file('data.txt', 'data1')
    # mention when running standalone
    err = run_process([PYTHON, FILE_PACKAGER, 'test.data', '--preload', 'data.txt'], stdout=PIPE, stderr=PIPE).stderr
    self.assertContained(MESSAGE, err)
    # do not mention from emcc
    err = run_process([PYTHON, EMCC, path_from_root('tests', 'hello_world.c'), '--preload-file', 'data.txt'], stdout=PIPE, stderr=PIPE).stderr
    assert len(err) == 0, err

  def test_headless(self):
    shutil.copyfile(path_from_root('tests', 'screenshot.png'), 'example.png')
    run_process([PYTHON, EMCC, path_from_root('tests', 'sdl_headless.c'), '-s', 'HEADLESS=1'])
    output = run_js('a.out.js', stderr=PIPE)
    assert '''Init: 0
Font: 0x1
Sum: 0
you should see two lines of text in different colors and a blue rectangle
SDL_Quit called (and ignored)
done.
''' in output, output

  def test_preprocess(self):
    self.clear()

    out = run_process([PYTHON, EMCC, path_from_root('tests', 'hello_world.c'), '-E'], stdout=PIPE).stdout
    assert not os.path.exists('a.out.js')
    # Test explicitly that the output contains a line typically written by the preprocessor.
    # Clang outputs on Windows lines like "#line 1", on Unix '# 1 '.
    # TODO: This is one more of those platform-specific discrepancies, investigate more if this ever becomes an issue,
    # ideally we would have emcc output identical data on all platforms.
    assert '''#line 1 ''' in out or '''# 1 ''' in out
    assert '''hello_world.c"''' in out
    assert '''printf("hello, world!''' in out

  def test_syntax_only_valid(self):
    result = run_process([PYTHON, EMCC, path_from_root('tests', 'hello_world.c'), '-fsyntax-only'], stdout=PIPE, stderr=STDOUT)
    self.assertEqual(result.stdout, '')
    self.assertNotExists('a.out.js')

  def test_syntax_only_invalid(self):
    create_test_file('src.c', 'int main() {')
    result = run_process([PYTHON, EMCC, 'src.c', '-fsyntax-only'], stdout=PIPE, check=False, stderr=STDOUT)
    self.assertNotEqual(result.returncode, 0)
    self.assertContained("src.c:1:13: error: expected '}'", result.stdout)
    self.assertNotExists('a.out.js')

  def test_demangle(self):
    create_test_file('src.cpp', '''
      #include <stdio.h>
      #include <emscripten.h>
      void two(char c) {
        EM_ASM(out(stackTrace()));
      }
      void one(int x) {
        two(x % 17);
      }
      int main() {
        EM_ASM(out(demangle('__Znwm'))); // check for no aborts
        EM_ASM(out(demangle('_main')));
        EM_ASM(out(demangle('__Z2f2v')));
        EM_ASM(out(demangle('__Z12abcdabcdabcdi')));
        EM_ASM(out(demangle('__ZL12abcdabcdabcdi')));
        EM_ASM(out(demangle('__Z4testcsifdPvPiPc')));
        EM_ASM(out(demangle('__ZN4test5moarrEcslfdPvPiPc')));
        EM_ASM(out(demangle('__ZN4Waka1f12a234123412345pointEv')));
        EM_ASM(out(demangle('__Z3FooIiEvv')));
        EM_ASM(out(demangle('__Z3FooIidEvi')));
        EM_ASM(out(demangle('__ZN3Foo3BarILi5EEEvv')));
        EM_ASM(out(demangle('__ZNK10__cxxabiv120__si_class_type_info16search_below_dstEPNS_19__dynamic_cast_infoEPKvib')));
        EM_ASM(out(demangle('__Z9parsewordRPKciRi')));
        EM_ASM(out(demangle('__Z5multiwahtjmxyz')));
        EM_ASM(out(demangle('__Z1aA32_iPA5_c')));
        EM_ASM(out(demangle('__ZN21FWakaGLXFleeflsMarfooC2EjjjPKvbjj')));
        EM_ASM(out(demangle('__ZN5wakaw2Cm10RasterBaseINS_6watwat9PolocatorEE8merbine1INS4_2OREEEvPKjj'))); // we get this wrong, but at least emit a '?'
        one(17);
        return 0;
      }
    ''')

    # full demangle support

    run_process([PYTHON, EMCC, 'src.cpp', '-s', 'DEMANGLE_SUPPORT=1'])
    output = run_js('a.out.js')
    self.assertContained('''operator new(unsigned long)
_main
f2()
abcdabcdabcd(int)
abcdabcdabcd(int)
test(char, short, int, float, double, void*, int*, char*)
test::moarr(char, short, long, float, double, void*, int*, char*)
Waka::f::a23412341234::point()
void Foo<int>()
void Foo<int, double>(int)
void Foo::Bar<5>()
__cxxabiv1::__si_class_type_info::search_below_dst(__cxxabiv1::__dynamic_cast_info*, void const*, int, bool) const
parseword(char const*&, int, int&)
multi(wchar_t, signed char, unsigned char, unsigned short, unsigned int, unsigned long, long long, unsigned long long, ...)
a(int [32], char (*) [5])
FWakaGLXFleeflsMarfoo::FWakaGLXFleeflsMarfoo(unsigned int, unsigned int, unsigned int, void const*, bool, unsigned int, unsigned int)
void wakaw::Cm::RasterBase<wakaw::watwat::Polocator>::merbine1<wakaw::Cm::RasterBase<wakaw::watwat::Polocator>::OR>(unsigned int const*, unsigned int)
''', output)
    # test for multiple functions in one stack trace
    run_process([PYTHON, EMCC, 'src.cpp', '-s', 'DEMANGLE_SUPPORT=1', '-g'])
    output = run_js('a.out.js')
    self.assertIn('one(int)', output)
    self.assertIn('two(char)', output)

  def test_demangle_cpp(self):
    create_test_file('src.cpp', '''
      #include <stdio.h>
      #include <emscripten.h>
      #include <cxxabi.h>
      #include <assert.h>

      int main() {
        char out[256];
        int status = 1;
        size_t length = 255;
        abi::__cxa_demangle("_ZN4Waka1f12a234123412345pointEv", out, &length, &status);
        assert(status == 0);
        printf("%s\\n", out);
        return 0;
      }
    ''')

    run_process([PYTHON, EMCC, 'src.cpp'])
    output = run_js('a.out.js')
    self.assertContained('Waka::f::a23412341234::point()', output)

  def test_module_exports_with_closure(self):
    # This test checks that module.export is retained when JavaScript is minified by compiling with --closure 1
    # This is important as if module.export is not present the Module object will not be visible to node.js
    # Run with ./runner.py other.test_module_exports_with_closure

    # First make sure test.js isn't present.
    self.clear()

    # compile with -O2 --closure 0
    run_process([PYTHON, EMCC, path_from_root('tests', 'Module-exports', 'test.c'), '-o', 'test.js', '-O2', '--closure', '0', '--pre-js', path_from_root('tests', 'Module-exports', 'setup.js'), '-s', 'EXPORTED_FUNCTIONS=["_bufferTest"]', '-s', 'EXTRA_EXPORTED_RUNTIME_METHODS=["ccall", "cwrap"]', '-s', 'WASM_ASYNC_COMPILATION=0'], stdout=PIPE, stderr=PIPE)

    # Check that compilation was successful
    self.assertExists('test.js')
    test_js_closure_0 = open('test.js').read()

    # Check that test.js compiled with --closure 0 contains "module['exports'] = Module;"
    assert ("module['exports'] = Module;" in test_js_closure_0) or ('module["exports"]=Module' in test_js_closure_0) or ('module["exports"] = Module;' in test_js_closure_0)

    # Check that main.js (which requires test.js) completes successfully when run in node.js
    # in order to check that the exports are indeed functioning correctly.
    shutil.copyfile(path_from_root('tests', 'Module-exports', 'main.js'), 'main.js')
    if NODE_JS in JS_ENGINES:
      self.assertContained('bufferTest finished', run_js('main.js', engine=NODE_JS))

    # Delete test.js again and check it's gone.
    try_delete(path_from_root('tests', 'Module-exports', 'test.js'))
    assert not os.path.exists(path_from_root('tests', 'Module-exports', 'test.js'))

    # compile with -O2 --closure 1
    run_process([PYTHON, EMCC, path_from_root('tests', 'Module-exports', 'test.c'), '-o', path_from_root('tests', 'Module-exports', 'test.js'), '-O2', '--closure', '1', '--pre-js', path_from_root('tests', 'Module-exports', 'setup.js'), '-s', 'EXPORTED_FUNCTIONS=["_bufferTest"]', '-s', 'WASM_ASYNC_COMPILATION=0'], stdout=PIPE, stderr=PIPE)

    # Check that compilation was successful
    self.assertExists(path_from_root('tests', 'Module-exports', 'test.js'))
    test_js_closure_1 = open(path_from_root('tests', 'Module-exports', 'test.js')).read()

    # Check that test.js compiled with --closure 1 contains "module.exports", we want to verify that
    # "module['exports']" got minified to "module.exports" when compiling with --closure 1
    assert "module.exports" in test_js_closure_1

    # Check that main.js (which requires test.js) completes successfully when run in node.js
    # in order to check that the exports are indeed functioning correctly.
    if NODE_JS in JS_ENGINES:
      self.assertContained('bufferTest finished', run_js('main.js', engine=NODE_JS))

  def test_node_catch_exit(self):
    # Test that in node.js exceptions are not caught if NODEJS_EXIT_CATCH=0
    if NODE_JS not in JS_ENGINES:
      return

    create_test_file('count.c', '''
      #include <string.h>
      int count(const char *str) {
          return (int)strlen(str);
      }
    ''')

    create_test_file('index.js', '''
      const count = require('./count.js');

      console.log(xxx); //< here is the ReferenceError
    ''')

    reference_error_text = 'console.log(xxx); //< here is the ReferenceError'

    run_process([PYTHON, EMCC, 'count.c', '-o', 'count.js'])

    # Check that the ReferenceError is caught and rethrown and thus the original error line is masked
    self.assertNotContained(reference_error_text,
                            run_js('index.js', engine=NODE_JS, stderr=STDOUT, assert_returncode=None))

    run_process([PYTHON, EMCC, 'count.c', '-o', 'count.js', '-s', 'NODEJS_CATCH_EXIT=0'])

    # Check that the ReferenceError is not caught, so we see the error properly
    self.assertContained(reference_error_text,
                         run_js('index.js', engine=NODE_JS, stderr=STDOUT, assert_returncode=None))

  def test_extra_exported_methods(self):
    # Test with node.js that the EXTRA_EXPORTED_RUNTIME_METHODS setting is considered by libraries
    if NODE_JS not in JS_ENGINES:
      self.skipTest("node engine required for this test")

    create_test_file('count.c', '''
      #include <string.h>
      int count(const char *str) {
          return (int)strlen(str);
      }
    ''')

    create_test_file('index.js', '''
      const count = require('./count.js');

      console.log(count.FS_writeFile);
    ''')

    reference_error_text = 'undefined'

    run_process([PYTHON, EMCC, 'count.c', '-s', 'FORCE_FILESYSTEM=1', '-s',
                 'EXTRA_EXPORTED_RUNTIME_METHODS=["FS_writeFile"]', '-o', 'count.js'])

    # Check that the Module.FS_writeFile exists
    self.assertNotContained(reference_error_text,
                            run_js('index.js', engine=NODE_JS, stderr=STDOUT, assert_returncode=None))

    run_process([PYTHON, EMCC, 'count.c', '-s', 'FORCE_FILESYSTEM=1', '-o', 'count.js'])

    # Check that the Module.FS_writeFile is not exported
    self.assertContained(reference_error_text,
                         run_js('index.js', engine=NODE_JS, stderr=STDOUT, assert_returncode=None))

  def test_fs_stream_proto(self):
    open('src.cpp', 'wb').write(br'''
#include <stdio.h>
#include <fcntl.h>
#include <unistd.h>
#include <sys/stat.h>
#include <errno.h>
#include <string.h>

int main()
{
    long file_size = 0;
    int h = open("src.cpp", O_RDONLY, 0666);
    if (0 != h)
    {
        FILE* file = fdopen(h, "rb");
        if (0 != file)
        {
            fseek(file, 0, SEEK_END);
            file_size = ftell(file);
            fseek(file, 0, SEEK_SET);
        }
        else
        {
            printf("fdopen() failed: %s\n", strerror(errno));
            return 10;
        }
        close(h);
        printf("File size: %ld\n", file_size);
    }
    else
    {
        printf("open() failed: %s\n", strerror(errno));
        return 10;
    }
    return 0;
}
    ''')
    run_process([PYTHON, EMCC, 'src.cpp', '--embed-file', 'src.cpp'])
    for engine in JS_ENGINES:
      out = run_js('a.out.js', engine=engine, stderr=PIPE, full_output=True)
      self.assertContained('File size: 724', out)

  @no_wasm_backend('uses MAIN_MODULE')
  def test_proxyfs(self):
    # This test supposes that 3 different programs share the same directory and files.
    # The same JS object is not used for each of them
    # But 'require' function caches JS objects.
    # If we just load same js-file multiple times like following code,
    # these programs (m0,m1,m2) share the same JS object.
    #
    #   var m0 = require('./proxyfs_test.js');
    #   var m1 = require('./proxyfs_test.js');
    #   var m2 = require('./proxyfs_test.js');
    #
    # To separate js-objects for each of them, following 'require' use different js-files.
    #
    #   var m0 = require('./proxyfs_test.js');
    #   var m1 = require('./proxyfs_test1.js');
    #   var m2 = require('./proxyfs_test2.js');
    #
    create_test_file('proxyfs_test_main.js', r'''
var m0 = require('./proxyfs_test.js');
var m1 = require('./proxyfs_test1.js');
var m2 = require('./proxyfs_test2.js');

var section;
function print(str){
  process.stdout.write(section+":"+str+":");
}

m0.FS.mkdir('/working');
m0.FS.mount(m0.PROXYFS,{root:'/',fs:m1.FS},'/working');
m0.FS.mkdir('/working2');
m0.FS.mount(m0.PROXYFS,{root:'/',fs:m2.FS},'/working2');

section = "child m1 reads and writes local file.";
print("m1 read embed");
m1.ccall('myreade','number',[],[]);
print("m1 write");console.log("");
m1.ccall('mywrite0','number',['number'],[1]);
print("m1 read");
m1.ccall('myread0','number',[],[]);


section = "child m2 reads and writes local file.";
print("m2 read embed");
m2.ccall('myreade','number',[],[]);
print("m2 write");console.log("");
m2.ccall('mywrite0','number',['number'],[2]);
print("m2 read");
m2.ccall('myread0','number',[],[]);

section = "child m1 reads local file.";
print("m1 read");
m1.ccall('myread0','number',[],[]);

section = "parent m0 reads and writes local and children's file.";
print("m0 read embed");
m0.ccall('myreade','number',[],[]);
print("m0 read m1");
m0.ccall('myread1','number',[],[]);
print("m0 read m2");
m0.ccall('myread2','number',[],[]);

section = "m0,m1 and m2 verify local files.";
print("m0 write");console.log("");
m0.ccall('mywrite0','number',['number'],[0]);
print("m0 read");
m0.ccall('myread0','number',[],[]);
print("m1 read");
m1.ccall('myread0','number',[],[]);
print("m2 read");
m2.ccall('myread0','number',[],[]);

print("m0 read embed");
m0.ccall('myreade','number',[],[]);
print("m1 read embed");
m1.ccall('myreade','number',[],[]);
print("m2 read embed");
m2.ccall('myreade','number',[],[]);

section = "parent m0 writes and reads children's files.";
print("m0 write m1");console.log("");
m0.ccall('mywrite1','number',[],[]);
print("m0 read m1");
m0.ccall('myread1','number',[],[]);
print("m0 write m2");console.log("");
m0.ccall('mywrite2','number',[],[]);
print("m0 read m2");
m0.ccall('myread2','number',[],[]);
print("m1 read");
m1.ccall('myread0','number',[],[]);
print("m2 read");
m2.ccall('myread0','number',[],[]);
print("m0 read m0");
m0.ccall('myread0','number',[],[]);
''')

    create_test_file('proxyfs_pre.js', r'''
if (typeof Module === 'undefined') Module = {};
Module["noInitialRun"]=true;
Module["noExitRuntime"]=true;
''')

    create_test_file('proxyfs_embed.txt', r'''test
''')

    create_test_file('proxyfs_test.c', r'''
#include <stdio.h>

int
mywrite1(){
  FILE* out = fopen("/working/hoge.txt","w");
  fprintf(out,"test1\n");
  fclose(out);
  return 0;
}

int
myread1(){
  FILE* in = fopen("/working/hoge.txt","r");
  char buf[1024];
  int len;
  if(in==NULL)
    printf("open failed\n");

  while(! feof(in)){
    if(fgets(buf,sizeof(buf),in)==buf){
      printf("%s",buf);
    }
  }
  fclose(in);
  return 0;
}
int
mywrite2(){
  FILE* out = fopen("/working2/hoge.txt","w");
  fprintf(out,"test2\n");
  fclose(out);
  return 0;
}

int
myread2(){
  {
    FILE* in = fopen("/working2/hoge.txt","r");
    char buf[1024];
    int len;
    if(in==NULL)
      printf("open failed\n");

    while(! feof(in)){
      if(fgets(buf,sizeof(buf),in)==buf){
        printf("%s",buf);
      }
    }
    fclose(in);
  }
  return 0;
}

int
mywrite0(int i){
  FILE* out = fopen("hoge.txt","w");
  fprintf(out,"test0_%d\n",i);
  fclose(out);
  return 0;
}

int
myread0(){
  {
    FILE* in = fopen("hoge.txt","r");
    char buf[1024];
    int len;
    if(in==NULL)
      printf("open failed\n");

    while(! feof(in)){
      if(fgets(buf,sizeof(buf),in)==buf){
        printf("%s",buf);
      }
    }
    fclose(in);
  }
  return 0;
}

int
myreade(){
  {
    FILE* in = fopen("proxyfs_embed.txt","r");
    char buf[1024];
    int len;
    if(in==NULL)
      printf("open failed\n");

    while(! feof(in)){
      if(fgets(buf,sizeof(buf),in)==buf){
        printf("%s",buf);
      }
    }
    fclose(in);
  }
  return 0;
}
''')

    run_process([PYTHON, EMCC,
                 '-o', 'proxyfs_test.js', 'proxyfs_test.c',
                 '--embed-file', 'proxyfs_embed.txt', '--pre-js', 'proxyfs_pre.js',
                 '-s', 'EXTRA_EXPORTED_RUNTIME_METHODS=["ccall", "cwrap"]',
                 '-s', 'WASM_ASYNC_COMPILATION=0',
                 '-s', 'MAIN_MODULE=1',
                 '-s', 'EXPORT_ALL=1'])
    # Following shutil.copyfile just prevent 'require' of node.js from caching js-object.
    # See https://nodejs.org/api/modules.html
    shutil.copyfile('proxyfs_test.js', 'proxyfs_test1.js')
    shutil.copyfile('proxyfs_test.js', 'proxyfs_test2.js')
    out = run_js('proxyfs_test_main.js')
    section = "child m1 reads and writes local file."
    self.assertContained(section + ":m1 read embed:test", out)
    self.assertContained(section + ":m1 write:", out)
    self.assertContained(section + ":m1 read:test0_1", out)
    section = "child m2 reads and writes local file."
    self.assertContained(section + ":m2 read embed:test", out)
    self.assertContained(section + ":m2 write:", out)
    self.assertContained(section + ":m2 read:test0_2", out)
    section = "child m1 reads local file."
    self.assertContained(section + ":m1 read:test0_1", out)
    section = "parent m0 reads and writes local and children's file."
    self.assertContained(section + ":m0 read embed:test", out)
    self.assertContained(section + ":m0 read m1:test0_1", out)
    self.assertContained(section + ":m0 read m2:test0_2", out)
    section = "m0,m1 and m2 verify local files."
    self.assertContained(section + ":m0 write:", out)
    self.assertContained(section + ":m0 read:test0_0", out)
    self.assertContained(section + ":m1 read:test0_1", out)
    self.assertContained(section + ":m2 read:test0_2", out)
    self.assertContained(section + ":m0 read embed:test", out)
    self.assertContained(section + ":m1 read embed:test", out)
    self.assertContained(section + ":m2 read embed:test", out)
    section = "parent m0 writes and reads children's files."
    self.assertContained(section + ":m0 write m1:", out)
    self.assertContained(section + ":m0 read m1:test1", out)
    self.assertContained(section + ":m0 write m2:", out)
    self.assertContained(section + ":m0 read m2:test2", out)
    self.assertContained(section + ":m1 read:test1", out)
    self.assertContained(section + ":m2 read:test2", out)
    self.assertContained(section + ":m0 read m0:test0_0", out)

  def check_simd(self, expected_simds, expected_out):
    if SPIDERMONKEY_ENGINE in JS_ENGINES:
      out = run_js('a.out.js', engine=SPIDERMONKEY_ENGINE, stderr=PIPE, full_output=True)
      self.validate_asmjs(out)
    else:
      out = run_js('a.out.js')
    self.assertContained(expected_out, out)

    src = open('a.out.js').read()
    asm = src[src.find('// EMSCRIPTEN_START_FUNCS'):src.find('// EMSCRIPTEN_END_FUNCS')]
    simds = asm.count('SIMD_')
    assert simds >= expected_simds, 'expecting to see at least %d SIMD* uses, but seeing %d' % (expected_simds, simds)

  @unittest.skip("autovectorization of this stopped in LLVM 6.0")
  def test_autovectorize_linpack(self):
    # TODO: investigate when SIMD arrives in wasm
    run_process([PYTHON, EMCC, path_from_root('tests', 'linpack.c'), '-O2', '-s', 'SIMD=1', '-DSP', '-s', 'PRECISE_F32=1', '--profiling', '-s', 'WASM=0'])
    self.check_simd(30, 'Unrolled Single  Precision')

  def test_dependency_file(self):
    # Issue 1732: -MMD (and friends) create dependency files that need to be
    # copied from the temporary directory.

    create_test_file('test.cpp', r'''
      #include "test.hpp"

      void my_function()
      {
      }
    ''')
    create_test_file('test.hpp', r'''
      void my_function();
    ''')

    run_process([PYTHON, EMCC, '-MMD', '-c', 'test.cpp', '-o', 'test.o'])

    self.assertExists('test.d')
    deps = open('test.d').read()
    # Look for ': ' instead of just ':' to not confuse C:\path\ notation with make "target: deps" rule. Not perfect, but good enough for this test.
    head, tail = deps.split(': ', 2)
    assert 'test.o' in head, 'Invalid dependency target'
    assert 'test.cpp' in tail and 'test.hpp' in tail, 'Invalid dependencies generated'

  def test_dependency_file_2(self):
    self.clear()
    shutil.copyfile(path_from_root('tests', 'hello_world.c'), 'a.c')
    run_process([PYTHON, EMCC, 'a.c', '-MMD', '-MF', 'test.d', '-c'])
    self.assertContained(open('test.d').read(), 'a.o: a.c\n')

    self.clear()
    shutil.copyfile(path_from_root('tests', 'hello_world.c'), 'a.c')
    run_process([PYTHON, EMCC, 'a.c', '-MMD', '-MF', 'test.d', '-c', '-o', 'test.o'])
    self.assertContained(open('test.d').read(), 'test.o: a.c\n')

    self.clear()
    shutil.copyfile(path_from_root('tests', 'hello_world.c'), 'a.c')
    os.mkdir('obj')
    run_process([PYTHON, EMCC, 'a.c', '-MMD', '-MF', 'test.d', '-c', '-o', 'obj/test.o'])
    self.assertContained(open('test.d').read(), 'obj/test.o: a.c\n')

  def test_js_lib_quoted_key(self):
    create_test_file('lib.js', r'''
mergeInto(LibraryManager.library, {
   __internal_data:{
    '<' : 0,
    'white space' : 1
  },
  printf__deps: ['__internal_data', 'fprintf']
});
''')

    run_process([PYTHON, EMCC, path_from_root('tests', 'hello_world.cpp'), '--js-library', 'lib.js'])
    self.assertContained('hello, world!', run_js('a.out.js'))

  def test_js_lib_exported(self):
    create_test_file('lib.js', r'''
mergeInto(LibraryManager.library, {
 jslibfunc: function(x) { return 2 * x }
});
''')
    create_test_file('src.cpp', r'''
#include <emscripten.h>
#include <stdio.h>
extern "C" int jslibfunc(int x);
int main() {
  printf("c calling: %d\n", jslibfunc(6));
  EM_ASM({
    out('js calling: ' + Module['_jslibfunc'](5) + '.');
  });
}
''')
    run_process([PYTHON, EMCC, 'src.cpp', '--js-library', 'lib.js', '-s', 'EXPORTED_FUNCTIONS=["_main", "_jslibfunc"]'])
    self.assertContained('c calling: 12\njs calling: 10.', run_js('a.out.js'))

  def test_js_lib_primitive_dep(self):
    # Verify that primitive dependencies aren't generated in the output JS.

    create_test_file('lib.js', r'''
mergeInto(LibraryManager.library, {
  foo__deps: ['Int8Array', 'NonPrimitive'],
  foo: function() {},
});
''')
    create_test_file('main.c', r'''
void foo(void);

int main(int argc, char** argv) {
  foo();
  return 0;
}
''')
    run_process([PYTHON, EMCC, '-O0', 'main.c', '--js-library', 'lib.js', '-s', 'WARN_ON_UNDEFINED_SYMBOLS=0'])
    generated = open('a.out.js').read()
    self.assertContained('missing function: NonPrimitive', generated)
    self.assertNotContained('missing function: Int8Array', generated)

  def test_js_lib_using_asm_lib(self):
    create_test_file('lib.js', r'''
mergeInto(LibraryManager.library, {
  jslibfunc__deps: ['asmlibfunc'],
  jslibfunc: function(x) {
    return 2 * _asmlibfunc(x);
  },

  asmlibfunc__asm: true,
  asmlibfunc__sig: 'ii',
  asmlibfunc: function(x) {
    x = x | 0;
    return x + 1 | 0;
  }
});
''')
    create_test_file('src.cpp', r'''
#include <stdio.h>
extern "C" int jslibfunc(int x);
int main() {
  printf("c calling: %d\n", jslibfunc(6));
}
''')
    run_process([PYTHON, EMCC, 'src.cpp', '--js-library', 'lib.js'])
    self.assertContained('c calling: 14\n', run_js('a.out.js'))

  def test_EMCC_BUILD_DIR(self):
    # EMCC_BUILD_DIR env var contains the dir we were building in, when running the js compiler (e.g. when
    # running a js library). We force the cwd to be src/ for technical reasons, so this lets you find out
    # where you were.
    create_test_file('lib.js', r'''
printErr('dir was ' + process.env.EMCC_BUILD_DIR);
''')
    err = run_process([PYTHON, EMCC, path_from_root('tests', 'hello_world.cpp'), '--js-library', 'lib.js'], stderr=PIPE).stderr
    self.assertContained('dir was ' + os.path.realpath(os.path.normpath(self.get_dir())), err)

  def test_float_h(self):
    process = run_process([PYTHON, EMCC, path_from_root('tests', 'float+.c')], stdout=PIPE, stderr=PIPE)
    assert process.returncode is 0, 'float.h should agree with our system: ' + process.stdout + '\n\n\n' + process.stderr

  def test_default_obj_ext(self):
    outdir = 'out_dir' + '/'

    self.clear()
    os.mkdir(outdir)
    err = run_process([PYTHON, EMCC, '-c', path_from_root('tests', 'hello_world.c'), '-o', outdir], stderr=PIPE).stderr
    assert not err, err
    assert os.path.isfile(outdir + 'hello_world.o')

    self.clear()
    os.mkdir(outdir)
    err = run_process([PYTHON, EMCC, '-c', path_from_root('tests', 'hello_world.c'), '-o', outdir, '--default-obj-ext', 'obj'], stderr=PIPE).stderr
    assert not err, err
    assert os.path.isfile(outdir + 'hello_world.obj')

  def test_doublestart_bug(self):
    create_test_file('code.cpp', r'''
#include <stdio.h>
#include <emscripten.h>

void main_loop(void) {
    static int cnt = 0;
    if (++cnt >= 10) emscripten_cancel_main_loop();
}

int main(void) {
    printf("This should only appear once.\n");
    emscripten_set_main_loop(main_loop, 10, 0);
    return 0;
}
''')

    create_test_file('pre.js', r'''
if (!Module['preRun']) Module['preRun'] = [];
Module["preRun"].push(function () {
    addRunDependency('test_run_dependency');
    removeRunDependency('test_run_dependency');
});
''')

    run_process([PYTHON, EMCC, 'code.cpp', '--pre-js', 'pre.js'])
    output = run_js('a.out.js', engine=NODE_JS)

    assert output.count('This should only appear once.') == 1, output

  def test_module_print(self):
    create_test_file('code.cpp', r'''
#include <stdio.h>
int main(void) {
  printf("123456789\n");
  return 0;
}
''')

    create_test_file('pre.js', r'''
var Module = { print: function(x) { throw '<{(' + x + ')}>' } };
''')

    run_process([PYTHON, EMCC, 'code.cpp', '--pre-js', 'pre.js'])
    output = run_js('a.out.js', stderr=PIPE, full_output=True, engine=NODE_JS, assert_returncode=None)
    assert r'<{(123456789)}>' in output, output

  def test_precompiled_headers(self):
    for suffix in ['gch', 'pch']:
      print(suffix)
      self.clear()

      create_test_file('header.h', '#define X 5\n')
      run_process([PYTHON, EMCC, '-xc++-header', 'header.h', '-c'])
      self.assertExists('header.h.gch') # default output is gch
      if suffix != 'gch':
        run_process([PYTHON, EMCC, '-xc++-header', 'header.h', '-o', 'header.h.' + suffix])
        assert open('header.h.gch', 'rb').read() == open('header.h.' + suffix, 'rb').read()

      create_test_file('src.cpp', r'''
#include <stdio.h>
int main() {
  printf("|%d|\n", X);
  return 0;
}
''')
      run_process([PYTHON, EMCC, 'src.cpp', '-include', 'header.h'])

      output = run_js('a.out.js', stderr=PIPE, full_output=True, engine=NODE_JS)
      assert '|5|' in output, output

      # also verify that the gch is actually used
      err = run_process([PYTHON, EMCC, 'src.cpp', '-include', 'header.h', '-Xclang', '-print-stats'], stderr=PIPE).stderr
      self.assertTextDataContained('*** PCH/Modules Loaded:\nModule: header.h.' + suffix, err)
      # and sanity check it is not mentioned when not
      try_delete('header.h.' + suffix)
      err = run_process([PYTHON, EMCC, 'src.cpp', '-include', 'header.h', '-Xclang', '-print-stats'], stderr=PIPE).stderr
      assert '*** PCH/Modules Loaded:\nModule: header.h.' + suffix not in err.replace('\r\n', '\n'), err

      # with specified target via -o
      try_delete('header.h.' + suffix)
      run_process([PYTHON, EMCC, '-xc++-header', 'header.h', '-o', 'my.' + suffix])
      self.assertExists('my.' + suffix)

      # -include-pch flag
      run_process([PYTHON, EMCC, '-xc++-header', 'header.h', '-o', 'header.h.' + suffix])
      run_process([PYTHON, EMCC, 'src.cpp', '-include-pch', 'header.h.' + suffix])
      output = run_js('a.out.js')
      assert '|5|' in output, output

  @no_wasm_backend()
  def test_warn_unaligned(self):
    create_test_file('src.cpp', r'''
#include <stdio.h>
struct packey {
  char x;
  int y;
  double z;
} __attribute__((__packed__));
int main() {
  volatile packey p;
  p.x = 0;
  p.y = 1;
  p.z = 2;
  return 0;
}
''')
    output = run_process([PYTHON, EMCC, 'src.cpp', '-s', 'WASM=0', '-s', 'WARN_UNALIGNED=1'], stderr=PIPE)
    output = run_process([PYTHON, EMCC, 'src.cpp', '-s', 'WASM=0', '-s', 'WARN_UNALIGNED=1', '-g'], stderr=PIPE)
    assert 'emcc: warning: unaligned store' in output.stderr, output.stderr
    assert 'emcc: warning: unaligned store' in output.stderr, output.stderr
    assert '@line 11 "src.cpp"' in output.stderr, output.stderr

  def test_LEGACY_VM_SUPPORT(self):
    # when modern features are lacking, we can polyfill them or at least warn
    create_test_file('pre.js', 'Math.imul = undefined;')

    def test(expected, opts=[]):
      print(opts)
      result = run_process([PYTHON, EMCC, path_from_root('tests', 'hello_world.c'), '--pre-js', 'pre.js'] + opts, stderr=PIPE, check=False)
      if result.returncode == 0:
        self.assertContained(expected, run_js('a.out.js', stderr=PIPE, full_output=True, engine=NODE_JS, assert_returncode=None))
      else:
        self.assertContained(expected, result.stderr)

    # when legacy is needed, we show an error indicating so
    test('build with LEGACY_VM_SUPPORT')
    # wasm is on by default, and does not mix with legacy, so we show an error
    test('LEGACY_VM_SUPPORT is only supported for asm.js, and not wasm. Build with -s WASM=0', ['-s', 'LEGACY_VM_SUPPORT=1'])
    # legacy + disabling wasm works
    if self.is_wasm_backend():
      return
    test('hello, world!', ['-s', 'LEGACY_VM_SUPPORT=1', '-s', 'WASM=0'])

  def test_on_abort(self):
    expected_output = 'Module.onAbort was called'

    def add_on_abort_and_verify(extra=''):
      with open('a.out.js') as f:
        js = f.read()
      with open('a.out.js', 'w') as f:
        f.write("var Module = { onAbort: function() { console.log('%s') } };\n" % expected_output)
        f.write(extra + '\n')
        f.write(js)
      self.assertContained(expected_output, run_js('a.out.js', assert_returncode=None))

    # test direct abort() C call

    create_test_file('src.c', '''
        #include <stdlib.h>
        int main() {
          abort();
        }
      ''')
    run_process([PYTHON, EMCC, 'src.c', '-s', 'WASM_ASYNC_COMPILATION=0'])
    add_on_abort_and_verify()

    # test direct abort() JS call

    create_test_file('src.c', '''
        #include <emscripten.h>
        int main() {
          EM_ASM({ abort() });
        }
      ''')
    run_process([PYTHON, EMCC, 'src.c', '-s', 'WASM_ASYNC_COMPILATION=0'])
    add_on_abort_and_verify()

    # test throwing in an abort handler, and catching that

    create_test_file('src.c', '''
        #include <emscripten.h>
        int main() {
          EM_ASM({
            try {
              out('first');
              abort();
            } catch (e) {
              out('second');
              abort();
              throw e;
            }
          });
        }
      ''')
    run_process([PYTHON, EMCC, 'src.c', '-s', 'WASM_ASYNC_COMPILATION=0'])
    with open('a.out.js') as f:
      js = f.read()
    with open('a.out.js', 'w') as f:
      f.write("var Module = { onAbort: function() { console.log('%s'); throw 're-throw'; } };\n" % expected_output)
      f.write(js)
    out = run_js('a.out.js', stderr=STDOUT, assert_returncode=None)
    print(out)
    self.assertContained(expected_output, out)
    self.assertContained('re-throw', out)
    self.assertContained('first', out)
    self.assertContained('second', out)
    self.assertEqual(out.count(expected_output), 2)

    # test an abort during startup
    run_process([PYTHON, EMCC, path_from_root('tests', 'hello_world.c')])
    os.remove('a.out.wasm') # trigger onAbort by intentionally causing startup to fail
    add_on_abort_and_verify()

  def test_no_exit_runtime(self):
    create_test_file('code.cpp', r'''
#include <stdio.h>

template<int x>
struct Waste {
  Waste() {
    printf("coming around %d\n", x);
  }
  ~Waste() {
    printf("going away %d\n", x);
  }
};

Waste<1> w1;
Waste<2> w2;
Waste<3> w3;
Waste<4> w4;
Waste<5> w5;

int main(int argc, char **argv) {
  return 0;
}
    ''')

    for wasm in [0, 1]:
      for no_exit in [1, 0]:
        for opts in [[], ['-O1'], ['-O2', '-g2'], ['-O2', '-g2', '--llvm-lto', '1']]:
          if self.is_wasm_backend() and not wasm:
            continue
          print(wasm, no_exit, opts)
          cmd = [PYTHON, EMCC] + opts + ['code.cpp', '-s', 'EXIT_RUNTIME=' + str(1 - no_exit), '-s', 'WASM=' + str(wasm)]
          if wasm:
            cmd += ['--profiling-funcs'] # for function names
          run_process(cmd)
          output = run_js('a.out.js', stderr=PIPE, full_output=True, engine=NODE_JS)
          src = open('a.out.js').read()
          if wasm:
            src += '\n' + self.get_wasm_text('a.out.wasm')
          exit = 1 - no_exit
          print('  exit:', exit, 'opts:', opts)
          self.assertContained('coming around', output)
          if exit:
            self.assertContained('going away', output)
          else:
            self.assertNotContained('going away', output)
          if not self.is_wasm_backend():
            # The wasm backend uses atexit to register destructors when
            # constructors are called  There is currently no way to exclude
            # these destructors from the wasm binary.
            assert ('atexit(' in src) == exit, 'atexit should not appear in src when EXIT_RUNTIME=0'
            assert ('_ZN5WasteILi2EED' in src) == exit, 'destructors should not appear if no exit:\n' + src

  def test_no_exit_runtime_warnings_flush(self):
    # check we warn if there is unflushed info
    create_test_file('code.c', r'''
#include <stdio.h>
int main(int argc, char **argv) {
  printf("hello\n");
  printf("world"); // no newline, not flushed
#if FLUSH
  printf("\n");
#endif
}
''')
    create_test_file('code.cpp', r'''
#include <iostream>
int main() {
  using namespace std;
  cout << "hello" << std::endl;
  cout << "world"; // no newline, not flushed
#if FLUSH
  std::cout << std::endl;
#endif
}
''')
    for src in ['code.c', 'code.cpp']:
      for no_exit in [0, 1]:
        for assertions in [0, 1]:
          for flush in [0, 1]:
            # TODO: also check FILESYSTEM=0 here. it never worked though, buffered output was not emitted at shutdown
            print(src, no_exit, assertions, flush)
            cmd = [PYTHON, EMCC, src, '-s', 'EXIT_RUNTIME=%d' % (1 - no_exit), '-s', 'ASSERTIONS=%d' % assertions]
            if flush:
              cmd += ['-DFLUSH']
            run_process(cmd)
            output = run_js('a.out.js', stderr=PIPE, full_output=True)
            exit = 1 - no_exit
            assert 'hello' in output, output
            assert ('world' in output) == (exit or flush), 'unflushed content is shown only when exiting the runtime'
            assert (no_exit and assertions and not flush) == ('stdio streams had content in them that was not flushed. you should set EXIT_RUNTIME to 1' in output), 'warning should be shown'

  def test_fs_after_main(self):
    for args in [[], ['-O1']]:
      print(args)
      run_process([PYTHON, EMCC, path_from_root('tests', 'fs_after_main.cpp')])
      self.assertContained('Test passed.', run_js('a.out.js', engine=NODE_JS))

  @no_wasm_backend('tests internal compiler command')
  @uses_canonical_tmp
  def test_os_oz(self):
    with env_modify({'EMCC_DEBUG': '1'}):
      for args, expect in [
          (['-O1'], '-O1'),
          (['-O2'], '-O3'),
          (['-Os'], '-Os'),
          (['-Oz'], '-Oz'),
          (['-O3'], '-O3'),
        ]:
        print(args, expect)
        err = run_process([PYTHON, EMCC, path_from_root('tests', 'hello_world.cpp')] + args, stdout=PIPE, stderr=PIPE).stderr
        self.assertContained(expect, err)
        self.assertContained('hello, world!', run_js('a.out.js'))

  def test_oz_size(self):
    sizes = {}
    for name, args in [
        ('0', ['-o', 'dlmalloc.o']),
        ('1', ['-o', 'dlmalloc.o', '-O1']),
        ('2', ['-o', 'dlmalloc.o', '-O2']),
        ('s', ['-o', 'dlmalloc.o', '-Os']),
        ('z', ['-o', 'dlmalloc.o', '-Oz']),
        ('3', ['-o', 'dlmalloc.o', '-O3']),
        ('0c', ['-c']),
        ('1c', ['-c', '-O1']),
        ('2c', ['-c', '-O2']),
        ('sc', ['-c', '-Os']),
        ('zc', ['-c', '-Oz']),
        ('3c', ['-c', '-O3']),
      ]:
      print(name, args)
      self.clear()
      run_process([PYTHON, EMCC, path_from_root('system', 'lib', 'dlmalloc.c')] + args, stdout=PIPE, stderr=PIPE)
      sizes[name] = os.path.getsize('dlmalloc.o')
    print(sizes)
    # -c should not affect code size
    for name in ['0', '1', '2', '3', 's', 'z']:
      assert sizes[name] == sizes[name + 'c']
    opt_min = min(sizes['1'], sizes['2'], sizes['3'], sizes['s'], sizes['z'])
    opt_max = max(sizes['1'], sizes['2'], sizes['3'], sizes['s'], sizes['z'])
    assert opt_min - opt_max <= opt_max * 0.1, 'opt builds are all fairly close'
    assert sizes['0'] > (1.20 * opt_max), 'unopt build is quite larger'

  @no_wasm_backend('relies on ctor evaluation and dtor elimination')
  def test_global_inits(self):
    create_test_file('inc.h', r'''
#include <stdio.h>

template<int x>
struct Waste {
  int state;
  Waste() : state(10) {}
  void test(int a) {
    printf("%d\n", a + state);
  }
  ~Waste() {
    printf("going away %d\n", x);
  }
};

Waste<3> *getMore();
''')

    create_test_file('main.cpp', r'''
#include "inc.h"

Waste<1> mw1;
Waste<2> mw2;

int main(int argc, char **argv) {
  printf("argc: %d\n", argc);
  mw1.state += argc;
  mw2.state += argc;
  mw1.test(5);
  mw2.test(6);
  getMore()->test(0);
  return 0;
}
''')

    create_test_file('side.cpp', r'''
#include "inc.h"

Waste<3> sw3;

Waste<3> *getMore() {
  return &sw3;
}
''')

    for opts, has_global in [
      (['-O2', '-g', '-s', 'EXIT_RUNTIME=1'], True),
      # no-exit-runtime removes the atexits, and then globalgce can work
      # it's magic to remove the global initializer entirely
      (['-O2', '-g'], False),
      (['-Os', '-g', '-s', 'EXIT_RUNTIME=1'], True),
      (['-Os', '-g'], False),
      (['-O2', '-g', '--llvm-lto', '1', '-s', 'EXIT_RUNTIME=1'], True),
      (['-O2', '-g', '--llvm-lto', '1'], False),
    ]:
      print(opts, has_global)
      run_process([PYTHON, EMCC, 'main.cpp', '-c'] + opts)
      run_process([PYTHON, EMCC, 'side.cpp', '-c'] + opts)
      run_process([PYTHON, EMCC, 'main.o', 'side.o'] + opts)
      run_js('a.out.js', stderr=PIPE, full_output=True, engine=NODE_JS)
      src = open('a.out.js').read()
      self.assertContained('argc: 1\n16\n17\n10\n', run_js('a.out.js'))
      if has_global:
        self.assertContained('globalCtors', src)
      else:
        self.assertNotContained('globalCtors', src)

  # Tests that when there are only 0 or 1 global initializers, that a grouped global initializer function will not be generated
  # (that would just consume excess code size)
  def test_no_global_inits(self):
    create_test_file('one_global_initializer.cpp', r'''
#include <emscripten.h>
#include <stdio.h>
double t = emscripten_get_now();
int main() { printf("t:%d\n", (int)(t>0)); }
''')
    run_process([PYTHON, EMCC, 'one_global_initializer.cpp'])
    # Above file has one global initializer, should not generate a redundant grouped globalCtors function
    self.assertNotContained('globalCtors', open('a.out.js').read())
    self.assertContained('t:1', run_js('a.out.js'))

    create_test_file('zero_global_initializers.cpp', r'''
#include <stdio.h>
int main() { printf("t:1\n"); }
''')
    run_process([PYTHON, EMCC, 'zero_global_initializers.cpp'])
    # Above file should have zero global initializers, should not generate any global initializer functions
    self.assertNotContained('__GLOBAL__sub_', open('a.out.js').read())
    self.assertContained('t:1', run_js('a.out.js'))

  def test_implicit_func(self):
    create_test_file('src.c', r'''
#include <stdio.h>
int main()
{
    printf("hello %d\n", strnlen("waka", 2)); // Implicit declaration, no header, for strnlen
    int (*my_strnlen)(char*, ...) = strnlen;
    printf("hello %d\n", my_strnlen("shaka", 2));
    return 0;
}
''')

    IMPLICIT_WARNING = '''warning: implicit declaration of function 'strnlen' is invalid in C99'''
    IMPLICIT_ERROR = '''error: implicit declaration of function 'strnlen' is invalid in C99'''

    for opts, expected, compile_expected in [
      ([], None, [IMPLICIT_ERROR]),
      (['-Wno-error=implicit-function-declaration'], ['hello '], [IMPLICIT_WARNING]), # turn error into warning
      (['-Wno-implicit-function-declaration'], ['hello '], []), # turn error into nothing at all (runtime output is incorrect)
    ]:
      print(opts, expected)
      try_delete('a.out.js')
      stderr = run_process([PYTHON, EMCC, 'src.c'] + opts, stderr=PIPE, check=False).stderr
      for ce in compile_expected + ['''warning: incompatible pointer types''']:
        self.assertContained(ce, stderr)
      if expected is None:
        assert not os.path.exists('a.out.js')
      else:
        output = run_js('a.out.js', stderr=PIPE, full_output=True)
        for e in expected:
          self.assertContained(e, output)

  @no_wasm_backend('uses prebuilt .ll file')
  def test_incorrect_static_call(self):
    for wasm in [0, 1]:
      for opts in [0, 1]:
        for asserts in [0, 1]:
          extra = []
          if opts != 1 - asserts:
            extra = ['-s', 'ASSERTIONS=' + str(asserts)]
          cmd = [PYTHON, EMCC, path_from_root('tests', 'sillyfuncast2_noasm.ll'), '-O' + str(opts), '-s', 'WASM=' + str(wasm)] + extra
          print(opts, asserts, wasm, cmd)
          # Should not need to pipe stdout here but binaryen writes to stdout
          # when it really should write to stderr.
          stderr = run_process(cmd, stdout=PIPE, stderr=PIPE, check=False).stderr
          assert ('unexpected' in stderr) == asserts, stderr
          assert ("to 'doit'" in stderr) == asserts, stderr

  @no_wasm_backend('fastcomp specific')
  def test_llvm_lit(self):
    grep_path = Building.which('grep')
    if not grep_path:
      self.skipTest('This test needs the "grep" tool in PATH. If you are using emsdk on Windows, you can obtain it via installing and activating the gnu package.')
    llvm_src = get_fastcomp_src_dir()
    if not llvm_src:
      self.skipTest('llvm source tree not found')
    LLVM_LIT = os.path.join(LLVM_ROOT, 'llvm-lit.py')
    if not os.path.exists(LLVM_LIT):
      LLVM_LIT = os.path.join(LLVM_ROOT, 'llvm-lit')
      if not os.path.exists(LLVM_LIT):
        self.skipTest('llvm-lit not found; fastcomp directory is most likely prebuilt')
    cmd = [PYTHON, LLVM_LIT, '-v', os.path.join(llvm_src, 'test', 'CodeGen', 'JS')]
    print(cmd)
    run_process(cmd)

  def test_bad_triple(self):
    # compile a minimal program, with as few dependencies as possible, as
    # native building on CI may not always work well
    create_test_file('minimal.cpp', 'int main() { return 0; }')
    run_process([CLANG, 'minimal.cpp', '-c', '-emit-llvm', '-o', 'a.bc'] + shared.get_clang_native_args(), env=shared.get_clang_native_env())
    err = run_process([PYTHON, EMCC, 'a.bc'], stdout=PIPE, stderr=PIPE, check=False).stderr
    if self.is_wasm_backend():
      self.assertContained('machine type must be wasm32', err)
    else:
      assert 'warning' in err or 'WARNING' in err, err
      assert 'incorrect target triple' in err or 'different target triples' in err, err

  def test_valid_abspath(self):
    # Test whether abspath warning appears
    abs_include_path = os.path.abspath(self.get_dir())
    err = run_process([PYTHON, EMCC, '-I%s' % abs_include_path, '-Wwarn-absolute-paths', path_from_root('tests', 'hello_world.c')], stdout=PIPE, stderr=PIPE).stderr
    warning = '-I or -L of an absolute path "-I%s" encountered. If this is to a local system header/library, it may cause problems (local system files make sense for compiling natively on your system, but not necessarily to JavaScript).' % abs_include_path
    assert(warning in err)

    # Passing an absolute path to a directory inside the emscripten tree is always ok and should not issue a warning.
    abs_include_path = path_from_root('tests')
    err = run_process([PYTHON, EMCC, '-I%s' % abs_include_path, '-Wwarn-absolute-paths', path_from_root('tests', 'hello_world.c')], stdout=PIPE, stderr=PIPE).stderr
    warning = '-I or -L of an absolute path "-I%s" encountered. If this is to a local system header/library, it may cause problems (local system files make sense for compiling natively on your system, but not necessarily to JavaScript).' % abs_include_path
    assert(warning not in err)

    # Hide warning for this include path
    err = run_process([PYTHON, EMCC, '--valid-abspath', abs_include_path, '-I%s' % abs_include_path, '-Wwarn-absolute-paths', path_from_root('tests', 'hello_world.c')], stdout=PIPE, stderr=PIPE).stderr
    assert(warning not in err)

  def test_valid_abspath_2(self):
    if WINDOWS:
      abs_include_path = 'C:\\nowhere\\at\\all'
    else:
      abs_include_path = '/nowhere/at/all'
    cmd = [PYTHON, EMCC, path_from_root('tests', 'hello_world.c'), '--valid-abspath', abs_include_path, '-I%s' % abs_include_path]
    print(' '.join(cmd))
    run_process(cmd)
    self.assertContained('hello, world!', run_js('a.out.js'))

  def test_warn_dylibs(self):
    shared_suffixes = ['.so', '.dylib', '.dll']

    for suffix in ['.o', '.a', '.bc', '.so', '.lib', '.dylib', '.js', '.html']:
      print(suffix)
      err = run_process([PYTHON, EMCC, path_from_root('tests', 'hello_world.c'), '-o', 'out' + suffix], stderr=PIPE).stderr
      warning = 'When Emscripten compiles to a typical native suffix for shared libraries (.so, .dylib, .dll) then it emits an object file. You should then compile that to an emscripten SIDE_MODULE (using that flag) with suffix .wasm (for wasm) or .js (for asm.js).'
      if suffix in shared_suffixes:
        self.assertContained(warning, err)
      else:
        self.assertNotContained(warning, err)

  def test_side_module_without_proper_target(self):
    # SIDE_MODULE is only meaningful when compiling to wasm (or js+wasm)
    # otherwise, we are just linking bitcode, and should show an error
    for wasm in [0, 1]:
      if self.is_wasm_backend() and not wasm:
        continue
      print(wasm)
      stderr = self.expect_fail([PYTHON, EMCC, path_from_root('tests', 'hello_world.cpp'), '-s', 'SIDE_MODULE=1', '-o', 'a.so', '-s', 'WASM=%d' % wasm])
      self.assertContained('SIDE_MODULE must only be used when compiling to an executable shared library, and not when emitting an object file', stderr)

  @no_wasm_backend()
  def test_simplify_ifs(self):
    def test(src, nums):
      create_test_file('src.c', src)
      for opts, ifs in [
        [['-g2'], nums[0]],
        [['--profiling'], nums[1]],
        [['--profiling', '-g2'], nums[2]]
      ]:
        print(opts, ifs)
        if type(ifs) == int:
          ifs = [ifs]
        try_delete('a.out.js')
        run_process([PYTHON, EMCC, 'src.c', '-O2', '-s', 'WASM=0'] + opts, stdout=PIPE)
        src = open('a.out.js').read()
        main = src[src.find('function _main'):src.find('\n}', src.find('function _main'))]
        actual_ifs = main.count('if (')
        assert actual_ifs in ifs, main + ' : ' + str([ifs, actual_ifs])

    test(r'''
      #include <stdio.h>
      #include <string.h>
      int main(int argc, char **argv) {
        if (argc > 5 && strlen(argv[0]) > 1 && strlen(argv[1]) > 2) printf("halp");
        return 0;
      }
    ''', [3, 1, 1])

    test(r'''
      #include <stdio.h>
      #include <string.h>
      int main(int argc, char **argv) {
        while (argc % 3 == 0) {
          if (argc > 5 && strlen(argv[0]) > 1 && strlen(argv[1]) > 2) {
            printf("halp");
            argc++;
          } else {
            while (argc > 0) {
              printf("%d\n", argc--);
            }
          }
        }
        return 0;
      }
    ''', [8, [5, 7], [5, 7]])

    test(r'''
      #include <stdio.h>
      #include <string.h>
      int main(int argc, char **argv) {
        while (argc % 17 == 0) argc *= 2;
        if (argc > 5 && strlen(argv[0]) > 10 && strlen(argv[1]) > 20) {
          printf("halp");
          argc++;
        } else {
          printf("%d\n", argc--);
        }
        while (argc % 17 == 0) argc *= 2;
        return argc;
      }
    ''', [6, 3, 3])

    test(r'''
      #include <stdio.h>
      #include <stdlib.h>

      int main(int argc, char *argv[]) {
        if (getenv("A") && getenv("B")) {
            printf("hello world\n");
        } else {
            printf("goodnight moon\n");
        }
        printf("and that's that\n");
        return 0;
      }
    ''', [[3, 2], 1, 1])

    test(r'''
      #include <stdio.h>
      #include <stdlib.h>

      int main(int argc, char *argv[]) {
        if (getenv("A") || getenv("B")) {
            printf("hello world\n");
        }
        printf("and that's that\n");
        return 0;
      }
    ''', [[3, 2], 1, 1])

  def test_symbol_map(self):
    for opts in [['-O2'], ['-O3']]:
      for wasm in [0, 1]:
        print(opts, wasm)
        self.clear()
        create_test_file('src.c', r'''
#include <emscripten.h>

EM_JS(int, run_js, (), {
out(new Error().stack);
return 0;
});

EMSCRIPTEN_KEEPALIVE
void middle() {
  if (run_js()) {
    // fake recursion that is never reached, to avoid inlining in binaryen and LLVM
    middle();
  }
}

int main() {
EM_ASM({ _middle() });
}
''')
        cmd = [PYTHON, EMCC, 'src.c', '--emit-symbol-map'] + opts
        if not wasm:
          if self.is_wasm_backend():
            continue
          cmd += ['-s', 'WASM=0']
        run_process(cmd)
        # check that the map is correct
        with open('a.out.js.symbols') as f:
          symbols = f.read()
        lines = [line.split(':') for line in symbols.strip().split('\n')]
        minified_middle = None
        for minified, full in lines:
          # handle both fastcomp and wasm backend notation
          if full == '_middle' or full == 'middle':
            minified_middle = minified
            break
        self.assertNotEqual(minified_middle, None)
        if wasm:
          # stack traces are standardized enough that we can easily check that the
          # minified name is actually in the output
          stack_trace_reference = 'wasm-function[%s]' % minified_middle
          out = run_js('a.out.js', stderr=PIPE, full_output=True, assert_returncode=None)
          self.assertContained(stack_trace_reference, out)
          # make sure there are no symbols in the wasm itself
          wast = run_process([os.path.join(Building.get_binaryen_bin(), 'wasm-dis'), 'a.out.wasm'], stdout=PIPE).stdout
          for func_start in ('(func $middle', '(func $_middle'):
            self.assertNotContained(func_start, wast)

  def test_bc_to_bc(self):
    # emcc should 'process' bitcode to bitcode. build systems can request this if
    # e.g. they assume our 'executable' extension is bc, and compile an .o to a .bc
    # (the user would then need to build bc to js of course, but we need to actually
    # emit the bc)
    run_process([PYTHON, EMCC, '-c', path_from_root('tests', 'hello_world.c')])
    self.assertExists('hello_world.o')
    run_process([PYTHON, EMCC, 'hello_world.o', '-o', 'hello_world.bc'])
    self.assertExists('hello_world.o')
    self.assertExists('hello_world.bc')

  def test_bad_function_pointer_cast(self):
    create_test_file('src.cpp', r'''
#include <stdio.h>

typedef int (*callback) (int, ...);

int impl(int foo) {
  printf("Hello, world.\n");
  return 0;
}

int main() {
  volatile callback f = (callback) impl;
  f(0); /* This fails with or without additional arguments. */
  return 0;
}
''')

    for opts in [0, 1, 2]:
      for safe in [0, 1]:
        for emulate_casts in [0, 1]:
          for emulate_fps in [0, 1]:
            for relocatable in [0, 1]:
              for wasm in [0, 1]:
                if self.is_wasm_backend() and (not wasm or emulate_fps):
                  continue
                if emulate_casts and self.is_wasm_backend() and relocatable:
                  # TODO('https://github.com/emscripten-core/emscripten/issues/8507')
                  continue
                cmd = [PYTHON, EMCC, 'src.cpp', '-O' + str(opts)]
                if not wasm:
                  cmd += ['-s', 'WASM=0']
                if safe:
                  cmd += ['-s', 'SAFE_HEAP']
                if emulate_casts:
                  cmd += ['-s', 'EMULATE_FUNCTION_POINTER_CASTS']
                if emulate_fps:
                  cmd += ['-s', 'EMULATED_FUNCTION_POINTERS']
                if relocatable:
                  cmd += ['-s', 'RELOCATABLE'] # disables asm-optimized safe heap
                print(cmd)
                run_process(cmd)
                output = run_js('a.out.js', stderr=PIPE, full_output=True, assert_returncode=None)
                if emulate_casts:
                  # success!
                  self.assertContained('Hello, world.', output)
                else:
                  # otherwise, the error depends on the mode we are in
                  if self.is_wasm_backend() or (wasm and (relocatable or emulate_fps)):
                    # wasm trap raised by the vm
                    self.assertContained('function signature mismatch', output)
                  elif opts == 0 and safe and not wasm:
                    # non-wasm safe mode checks asm.js function table masks
                    self.assertContained('Function table mask error', output)
                  elif opts == 0:
                    # informative error message (assertions are enabled in -O0)
                    self.assertContained('Invalid function pointer called', output)
                  else:
                    # non-informative error
                    self.assertContained(('abort(', 'exception'), output)

  @no_wasm_backend()
  def test_aliased_func_pointers(self):
    create_test_file('src.cpp', r'''
#include <stdio.h>

int impl1(int foo) { return foo; }
float impla(float foo) { return foo; }
int impl2(int foo) { return foo+1; }
float implb(float foo) { return foo+1; }
int impl3(int foo) { return foo+2; }
float implc(float foo) { return foo+2; }

int main(int argc, char **argv) {
  volatile void *f = (void*)impl1;
  if (argc == 50) f = (void*)impla;
  if (argc == 51) f = (void*)impl2;
  if (argc == 52) f = (void*)implb;
  if (argc == 53) f = (void*)impl3;
  if (argc == 54) f = (void*)implc;
  return (int)f;
}
''')

    print('aliasing')

    sizes_ii = {}
    sizes_dd = {}

    for alias in [None, 0, 1]:
      cmd = [PYTHON, EMCC, 'src.cpp', '-O1', '-s', 'WASM=0']
      if alias is not None:
        cmd += ['-s', 'ALIASING_FUNCTION_POINTERS=' + str(alias)]
      else:
        alias = -1
      print(cmd)
      run_process(cmd)
      src = open('a.out.js').read().split('\n')
      for line in src:
        if line.strip().startswith('var FUNCTION_TABLE_ii = '):
          sizes_ii[alias] = line.count(',')
        if line.strip().startswith('var FUNCTION_TABLE_dd = '):
          sizes_dd[alias] = line.count(',')

    print('ii', sizes_ii)
    print('dd', sizes_dd)

    for sizes in [sizes_ii, sizes_dd]:
      assert sizes[-1] == sizes[1] # default is to alias
      assert sizes[1] < sizes[0] # without aliasing, we have more unique values and fat tables

  def test_bad_export(self):
    for m in ['', ' ']:
      self.clear()
      cmd = [PYTHON, EMCC, path_from_root('tests', 'hello_world.c'), '-s', 'EXPORTED_FUNCTIONS=["' + m + '_main"]']
      print(cmd)
      stderr = run_process(cmd, stderr=PIPE, check=False).stderr
      if m:
        self.assertContained('undefined exported function: " _main"', stderr)
      else:
        self.assertContained('hello, world!', run_js('a.out.js'))

  def test_no_dynamic_execution(self):
    run_process([PYTHON, EMCC, path_from_root('tests', 'hello_world.c'), '-O1', '-s', 'DYNAMIC_EXECUTION=0'])
    self.assertContained('hello, world!', run_js('a.out.js'))
    src = open('a.out.js').read()
    assert 'eval(' not in src
    assert 'eval.' not in src
    assert 'new Function' not in src
    try_delete('a.out.js')

    # Test that --preload-file doesn't add an use of eval().
    create_test_file('temp.txt', "foo\n")
    run_process([PYTHON, EMCC, path_from_root('tests', 'hello_world.c'), '-O1',
                 '-s', 'DYNAMIC_EXECUTION=0', '--preload-file', 'temp.txt'])
    src = open('a.out.js').read()
    assert 'eval(' not in src
    assert 'eval.' not in src
    assert 'new Function' not in src
    try_delete('a.out.js')

    # Test that -s DYNAMIC_EXECUTION=0 and --closure 1 are not allowed together.
    self.expect_fail([PYTHON, EMCC, path_from_root('tests', 'hello_world.c'), '-O1',
                      '-s', 'DYNAMIC_EXECUTION=0', '--closure', '1'])
    try_delete('a.out.js')

    # Test that -s DYNAMIC_EXECUTION=1 and -s RELOCATABLE=1 are not allowed together.
    self.expect_fail([PYTHON, EMCC, path_from_root('tests', 'hello_world.c'), '-O1',
                      '-s', 'DYNAMIC_EXECUTION=0', '-s', 'RELOCATABLE=1'])
    try_delete('a.out.js')

    create_test_file('test.c', r'''
      #include <emscripten/emscripten.h>
      int main() {
        emscripten_run_script("console.log('hello from script');");
        return 0;
      }
      ''')

    # Test that emscripten_run_script() aborts when -s DYNAMIC_EXECUTION=0
    run_process([PYTHON, EMCC, 'test.c', '-O1', '-s', 'DYNAMIC_EXECUTION=0'])
    self.assertContained('DYNAMIC_EXECUTION=0 was set, cannot eval', run_js('a.out.js', assert_returncode=None, full_output=True, stderr=PIPE))
    try_delete('a.out.js')

    # Test that emscripten_run_script() posts a warning when -s DYNAMIC_EXECUTION=2
    run_process([PYTHON, EMCC, 'test.c', '-O1', '-s', 'DYNAMIC_EXECUTION=2'])
    self.assertContained('Warning: DYNAMIC_EXECUTION=2 was set, but calling eval in the following location:', run_js('a.out.js', assert_returncode=None, full_output=True, stderr=PIPE))
    self.assertContained('hello from script', run_js('a.out.js', assert_returncode=None, full_output=True, stderr=PIPE))
    try_delete('a.out.js')

  def test_init_file_at_offset(self):
    create_test_file('src.cpp', r'''
      #include <stdio.h>
      int main() {
        int data = 0x12345678;
        FILE *f = fopen("test.dat", "wb");
        fseek(f, 100, SEEK_CUR);
        fwrite(&data, 4, 1, f);
        fclose(f);

        int data2;
        f = fopen("test.dat", "rb");
        fread(&data2, 4, 1, f); // should read 0s, not that int we wrote at an offset
        printf("read: %d\n", data2);
        fseek(f, 0, SEEK_END);
        long size = ftell(f); // should be 104, not 4
        fclose(f);
        printf("file size is %ld\n", size);
      }
    ''')
    run_process([PYTHON, EMCC, 'src.cpp'])
    self.assertContained('read: 0\nfile size is 104\n', run_js('a.out.js'))

  def test_unlink(self):
    self.do_other_test(os.path.join('other', 'unlink'))

  def test_argv0_node(self):
    create_test_file('code.cpp', r'''
#include <stdio.h>
int main(int argc, char **argv) {
  printf("I am %s.\n", argv[0]);
  return 0;
}
''')

    run_process([PYTHON, EMCC, 'code.cpp'])
    self.assertContained('I am ' + os.path.realpath(self.get_dir()).replace('\\', '/') + '/a.out.js', run_js('a.out.js', engine=NODE_JS).replace('\\', '/'))

  def test_returncode(self):
    create_test_file('src.cpp', r'''
      #include <stdio.h>
      #include <stdlib.h>
      int main() {
      #if CALL_EXIT
        exit(CODE);
      #else
        return CODE;
      #endif
      }
    ''')
    for code in [0, 123]:
      for no_exit in [0, 1]:
        for call_exit in [0, 1]:
          for async in [0, 1]:
            run_process([PYTHON, EMCC, 'src.cpp', '-DCODE=%d' % code, '-s', 'EXIT_RUNTIME=%d' % (1 - no_exit), '-DCALL_EXIT=%d' % call_exit, '-s', 'WASM_ASYNC_COMPILATION=%d' % async])
            for engine in JS_ENGINES:
              # async compilation can't return a code in d8
              if async and engine == V8_ENGINE:
                continue
              print(code, no_exit, call_exit, async, engine)
              process = run_process(engine + ['a.out.js'], stdout=PIPE, stderr=PIPE, check=False)
              # we always emit the right exit code, whether we exit the runtime or not
              assert process.returncode == code, [process.returncode, process.stdout, process.stderr]
              assert not process.stdout, process.stdout
              if not call_exit:
                assert not process.stderr, process.stderr
              assert ('but EXIT_RUNTIME is not set, so halting execution but not exiting the runtime or preventing further async execution (build with EXIT_RUNTIME=1, if you want a true shutdown)' in process.stderr) == (no_exit and call_exit), process.stderr

  def test_emscripten_force_exit_NO_EXIT_RUNTIME(self):
    create_test_file('src.cpp', r'''
      #include <emscripten.h>
      int main() {
      #if CALL_EXIT
        emscripten_force_exit(0);
      #endif
      }
    ''')
    for no_exit in [0, 1]:
      for call_exit in [0, 1]:
        run_process([PYTHON, EMCC, 'src.cpp', '-s', 'EXIT_RUNTIME=%d' % (1 - no_exit), '-DCALL_EXIT=%d' % call_exit])
        print(no_exit, call_exit)
        out = run_js('a.out.js', stdout=PIPE, stderr=PIPE, full_output=True)
        assert ('emscripten_force_exit cannot actually shut down the runtime, as the build does not have EXIT_RUNTIME set' in out) == (no_exit and call_exit), out

  def test_mkdir_silly(self):
    create_test_file('src.cpp', r'''
#include <stdio.h>
#include <dirent.h>
#include <errno.h>
#include <sys/stat.h>
#include <sys/types.h>
#include <unistd.h>

int main(int argc, char **argv) {
  printf("\n");
  for (int i = 1; i < argc; i++) {
    printf("%d:\n", i);
    int ok = mkdir(argv[i], S_IRWXU|S_IRWXG|S_IRWXO);
    printf("  make %s: %d\n", argv[i], ok);
    DIR *dir = opendir(argv[i]);
    printf("  open %s: %d\n", argv[i], dir != NULL);
    if (dir) {
      struct dirent *entry;
      while ((entry = readdir(dir))) {
        printf("  %s, %d\n", entry->d_name, entry->d_type);
      }
    }
  }
}
    ''')
    run_process([PYTHON, EMCC, 'src.cpp'])

    # cannot create /, can open
    self.assertContained(r'''
1:
  make /: -1
  open /: 1
  ., 4
  .., 4
  tmp, 4
  home, 4
  dev, 4
  proc, 4
''', run_js('a.out.js', args=['/']))
    # cannot create empty name, cannot open
    self.assertContained(r'''
1:
  make : -1
  open : 0
''', run_js('a.out.js', args=['']))
    # can create unnormalized path, can open
    self.assertContained(r'''
1:
  make /a//: 0
  open /a//: 1
  ., 4
  .., 4
''', run_js('a.out.js', args=['/a//']))
    # can create child unnormalized
    self.assertContained(r'''
1:
  make /a: 0
  open /a: 1
  ., 4
  .., 4
2:
  make /a//b//: 0
  open /a//b//: 1
  ., 4
  .., 4
''', run_js('a.out.js', args=['/a', '/a//b//']))

  def test_stat_silly(self):
    create_test_file('src.cpp', r'''
#include <stdio.h>
#include <errno.h>
#include <sys/stat.h>

int main(int argc, char **argv) {
  for (int i = 1; i < argc; i++) {
    const char *path = argv[i];
    struct stat path_stat;
    if (stat(path, &path_stat) != 0) {
      printf("Failed to stat path: %s; errno=%d\n", path, errno);
    } else {
      printf("ok on %s\n", path);
    }
  }
}
    ''')
    run_process([PYTHON, EMCC, 'src.cpp'])

    # cannot stat ""
    self.assertContained(r'''Failed to stat path: /a; errno=2
Failed to stat path: ; errno=2
''', run_js('a.out.js', args=['/a', '']))

  def test_symlink_silly(self):
    create_test_file('src.cpp', r'''
#include <dirent.h>
#include <errno.h>
#include <sys/stat.h>
#include <sys/types.h>
#include <unistd.h>
#include <stdio.h>

int main(int argc, char **argv) {
  if (symlink(argv[1], argv[2]) != 0) {
    printf("Failed to symlink paths: %s, %s; errno=%d\n", argv[1], argv[2], errno);
  } else {
    printf("ok\n");
  }
}
    ''')
    run_process([PYTHON, EMCC, 'src.cpp'])

    # cannot symlink nonexistents
    self.assertContained(r'''Failed to symlink paths: , abc; errno=2''', run_js('a.out.js', args=['', 'abc']))
    self.assertContained(r'''Failed to symlink paths: , ; errno=2''', run_js('a.out.js', args=['', '']))
    self.assertContained(r'''ok''', run_js('a.out.js', args=['123', 'abc']))
    self.assertContained(r'''Failed to symlink paths: abc, ; errno=2''', run_js('a.out.js', args=['abc', '']))

  def test_rename_silly(self):
    create_test_file('src.cpp', r'''
#include <stdio.h>
#include <errno.h>

int main(int argc, char **argv) {
  if (rename(argv[1], argv[2]) != 0) {
    printf("Failed to rename paths: %s, %s; errno=%d\n", argv[1], argv[2], errno);
  } else {
    printf("ok\n");
  }
}
    ''')
    run_process([PYTHON, EMCC, 'src.cpp'])

    # cannot symlink nonexistents
    self.assertContained(r'''Failed to rename paths: , abc; errno=2''', run_js('a.out.js', args=['', 'abc']))
    self.assertContained(r'''Failed to rename paths: , ; errno=2''', run_js('a.out.js', args=['', '']))
    self.assertContained(r'''Failed to rename paths: 123, abc; errno=2''', run_js('a.out.js', args=['123', 'abc']))
    self.assertContained(r'''Failed to rename paths: abc, ; errno=2''', run_js('a.out.js', args=['abc', '']))

  def test_readdir_r_silly(self):
    create_test_file('src.cpp', r'''
#include <iostream>
#include <cstring>
#include <cerrno>
#include <unistd.h>
#include <fcntl.h>
#include <cstdlib>
#include <dirent.h>
#include <sys/stat.h>
#include <sys/types.h>
using std::endl;
namespace
{
  void check(const bool result)
  {
    if(not result) {
      std::cout << "Check failed!" << endl;
      throw "bad";
    }
  }
  // Do a recursive directory listing of the directory whose path is specified
  // by \a name.
  void ls(const std::string& name, std::size_t indent = 0)
  {
    ::DIR *dir;
    struct ::dirent *entry;
    if(indent == 0) {
      std::cout << name << endl;
      ++indent;
    }
    // Make sure we can open the directory.  This should also catch cases where
    // the empty string is passed in.
    if (not (dir = ::opendir(name.c_str()))) {
      const int error = errno;
      std::cout
        << "Failed to open directory: " << name << "; " << error << endl;
      return;
    }
    // Just checking the sanity.
    if (name.empty()) {
      std::cout
        << "Managed to open a directory whose name was the empty string.."
        << endl;
      check(::closedir(dir) != -1);
      return;
    }
    // Iterate over the entries in the directory.
    while ((entry = ::readdir(dir))) {
      const std::string entryName(entry->d_name);
      if (entryName == "." || entryName == "..") {
        // Skip the dot entries.
        continue;
      }
      const std::string indentStr(indent * 2, ' ');
      if (entryName.empty()) {
        std::cout
          << indentStr << "\"\": Found empty string as a "
          << (entry->d_type == DT_DIR ? "directory" : "file")
          << " entry!" << endl;
        continue;
      } else {
        std::cout << indentStr << entryName
                  << (entry->d_type == DT_DIR ? "/" : "") << endl;
      }
      if (entry->d_type == DT_DIR) {
        // We found a subdirectory; recurse.
        ls(std::string(name + (name == "/" ? "" : "/" ) + entryName),
           indent + 1);
      }
    }
    // Close our handle.
    check(::closedir(dir) != -1);
  }
  void touch(const std::string &path)
  {
    const int fd = ::open(path.c_str(), O_CREAT | O_TRUNC, 0644);
    check(fd != -1);
    check(::close(fd) != -1);
  }
}
int main()
{
  check(::mkdir("dir", 0755) == 0);
  touch("dir/a");
  touch("dir/b");
  touch("dir/c");
  touch("dir/d");
  touch("dir/e");
  std::cout << "Before:" << endl;
  ls("dir");
  std::cout << endl;
  // Attempt to delete entries as we walk the (single) directory.
  ::DIR * const dir = ::opendir("dir");
  check(dir != NULL);
  struct ::dirent *entry;
  while((entry = ::readdir(dir)) != NULL) {
    const std::string name(entry->d_name);
    // Skip "." and "..".
    if(name == "." || name == "..") {
      continue;
    }
    // Unlink it.
    std::cout << "Unlinking " << name << endl;
    check(::unlink(("dir/" + name).c_str()) != -1);
  }
  check(::closedir(dir) != -1);
  std::cout << "After:" << endl;
  ls("dir");
  std::cout << endl;
  return 0;
}
    ''')
    run_process([PYTHON, EMCC, 'src.cpp'])

    # cannot symlink nonexistents
    self.assertContained(r'''Before:
dir
  a
  b
  c
  d
  e

Unlinking a
Unlinking b
Unlinking c
Unlinking d
Unlinking e
After:
dir
''', run_js('a.out.js', args=['', 'abc']))

  def test_emversion(self):
    create_test_file('src.cpp', r'''
      #include <stdio.h>
      int main() {
        printf("major: %d\n", __EMSCRIPTEN_major__);
        printf("minor: %d\n", __EMSCRIPTEN_minor__);
        printf("tiny: %d\n", __EMSCRIPTEN_tiny__);
      }
    ''')
    run_process([PYTHON, EMCC, 'src.cpp'])
    self.assertContained(r'''major: %d
minor: %d
tiny: %d
''' % (shared.EMSCRIPTEN_VERSION_MAJOR, shared.EMSCRIPTEN_VERSION_MINOR, shared.EMSCRIPTEN_VERSION_TINY), run_js('a.out.js'))

  def test_libc_files_without_syscalls(self):
    # a program which includes FS due to libc js library support, but has no syscalls,
    # so full FS support would normally be optimized out
    create_test_file('src.cpp', r'''
#include <sys/time.h>
#include <stddef.h>
int main() {
    return utimes(NULL, NULL);
}''')
    run_process([PYTHON, EMCC, 'src.cpp'])

  def test_syscall_without_filesystem(self):
    # a program which includes a non-trivial syscall, but disables the filesystem.
    create_test_file('src.c', r'''
#include <sys/time.h>
#include <stddef.h>
extern int __syscall295(int);
int main() {
  return __syscall295(0);
}''')
    run_process([PYTHON, EMCC, 'src.c', '-s', 'NO_FILESYSTEM=1'])

  def test_dashE(self):
    create_test_file('src.cpp', r'''#include <emscripten.h>
__EMSCRIPTEN_major__ __EMSCRIPTEN_minor__ __EMSCRIPTEN_tiny__ EMSCRIPTEN_KEEPALIVE
''')

    def test(args=[]):
      print(args)
      out = run_process([PYTHON, EMCC, 'src.cpp', '-E'] + args, stdout=PIPE).stdout
      self.assertContained('%d %d %d __attribute__((used))' % (shared.EMSCRIPTEN_VERSION_MAJOR, shared.EMSCRIPTEN_VERSION_MINOR, shared.EMSCRIPTEN_VERSION_TINY), out)

    test()
    test(['--bind'])

  def test_dashE_consistent(self): # issue #3365
    normal = run_process([PYTHON, EMXX, '-v', '-Wwarn-absolute-paths', path_from_root('tests', 'hello_world.cpp'), '-c'], stdout=PIPE, stderr=PIPE).stderr
    dash_e = run_process([PYTHON, EMXX, '-v', '-Wwarn-absolute-paths', path_from_root('tests', 'hello_world.cpp'), '-E'], stdout=PIPE, stderr=PIPE).stderr

    diff = [a.rstrip() + '\n' for a in difflib.unified_diff(normal.split('\n'), dash_e.split('\n'), fromfile='normal', tofile='dash_e')]
    left_std = [x for x in diff if x.startswith('-') and '-std=' in x]
    right_std = [x for x in diff if x.startswith('+') and '-std=' in x]
    assert len(left_std) == len(right_std) == 1, '\n\n'.join(diff)
    bad = [x for x in diff if '-Wwarn-absolute-paths' in x]
    assert len(bad) == 0, '\n\n'.join(diff)

  def test_dashE_respect_dashO(self): # issue #3365
    null_file = 'NUL' if WINDOWS else '/dev/null'
    with_dash_o = run_process([PYTHON, EMXX, path_from_root('tests', 'hello_world.cpp'), '-E', '-o', null_file], stdout=PIPE, stderr=PIPE).stdout
    if WINDOWS:
      assert not os.path.isfile(null_file)
    without_dash_o = run_process([PYTHON, EMXX, path_from_root('tests', 'hello_world.cpp'), '-E'], stdout=PIPE, stderr=PIPE).stdout
    assert len(with_dash_o) == 0
    assert len(without_dash_o) != 0

  def test_dashM(self):
    out = run_process([PYTHON, EMXX, path_from_root('tests', 'hello_world.cpp'), '-M'], stdout=PIPE).stdout
    self.assertContained('hello_world.o:', out) # Verify output is just a dependency rule instead of bitcode or js

  def test_dashM_consistent(self):
    normal = run_process([PYTHON, EMXX, '-v', '-Wwarn-absolute-paths', path_from_root('tests', 'hello_world.cpp'), '-c'], stdout=PIPE, stderr=PIPE).stderr
    dash_m = run_process([PYTHON, EMXX, '-v', '-Wwarn-absolute-paths', path_from_root('tests', 'hello_world.cpp'), '-M'], stdout=PIPE, stderr=PIPE).stderr

    diff = [a.rstrip() + '\n' for a in difflib.unified_diff(normal.split('\n'), dash_m.split('\n'), fromfile='normal', tofile='dash_m')]
    left_std = [x for x in diff if x.startswith('-') and '-std=' in x]
    right_std = [x for x in diff if x.startswith('+') and '-std=' in x]
    assert len(left_std) == len(right_std) == 1, '\n\n'.join(diff)
    bad = [x for x in diff if '-Wwarn-absolute-paths' in x]
    assert len(bad) == 0, '\n\n'.join(diff)

  def test_dashM_respect_dashO(self):
    null_file = 'NUL' if WINDOWS else '/dev/null'
    with_dash_o = run_process([PYTHON, EMXX, path_from_root('tests', 'hello_world.cpp'), '-M', '-o', null_file], stdout=PIPE, stderr=PIPE).stdout
    if WINDOWS:
      assert not os.path.isfile(null_file)
    without_dash_o = run_process([PYTHON, EMXX, path_from_root('tests', 'hello_world.cpp'), '-M'], stdout=PIPE, stderr=PIPE).stdout
    assert len(with_dash_o) == 0
    assert len(without_dash_o) != 0

  def test_malloc_implicit(self):
    self.do_other_test(os.path.join('other', 'malloc_implicit'))

  def test_switch64phi(self):
    # issue 2539, fastcomp segfault on phi-i64 interaction
    create_test_file('src.cpp', r'''
#include <cstdint>
#include <limits>
#include <cstdio>

//============================================================================

namespace
{
  class int_adapter {
  public:
    typedef ::int64_t int_type;

    int_adapter(int_type v = 0)
      : value_(v)
    {}
    static const int_adapter pos_infinity()
    {
      return (::std::numeric_limits<int_type>::max)();
    }
    static const int_adapter neg_infinity()
    {
      return (::std::numeric_limits<int_type>::min)();
    }
    static const int_adapter not_a_number()
    {
      return (::std::numeric_limits<int_type>::max)()-1;
    }
    static bool is_neg_inf(int_type v)
    {
      return (v == neg_infinity().as_number());
    }
    static bool is_pos_inf(int_type v)
    {
      return (v == pos_infinity().as_number());
    }
    static bool is_not_a_number(int_type v)
    {
      return (v == not_a_number().as_number());
    }

    bool is_infinity() const
    {
      return (value_ == neg_infinity().as_number() ||
              value_ == pos_infinity().as_number());
    }
    bool is_special() const
    {
      return(is_infinity() || value_ == not_a_number().as_number());
    }
    bool operator<(const int_adapter& rhs) const
    {
      if(value_ == not_a_number().as_number()
         || rhs.value_ == not_a_number().as_number()) {
        return false;
      }
      if(value_ < rhs.value_) return true;
      return false;
    }
    int_type as_number() const
    {
      return value_;
    }

    int_adapter operator-(const int_adapter& rhs)const
    {
      if(is_special() || rhs.is_special())
      {
        if (rhs.is_pos_inf(rhs.as_number()))
        {
          return int_adapter(1);
        }
        if (rhs.is_neg_inf(rhs.as_number()))
        {
          return int_adapter();
        }
      }
      return int_adapter();
    }


  private:
    int_type value_;
  };

  class time_iterator {
  public:
    time_iterator(int_adapter t, int_adapter d)
      : current_(t),
        offset_(d)
    {}

    time_iterator& operator--()
    {
      current_ = int_adapter(current_ - offset_);
      return *this;
    }

    bool operator>=(const int_adapter& t)
    {
      return not (current_ < t);
    }

  private:
    int_adapter current_;
    int_adapter offset_;
  };

  void iterate_backward(const int_adapter *answers, const int_adapter& td)
  {
    int_adapter end = answers[0];
    time_iterator titr(end, td);

    std::puts("");
    for (; titr >= answers[0]; --titr) {
    }
  }
}

int
main()
{
  const int_adapter answer1[] = {};
  iterate_backward(NULL, int_adapter());
  iterate_backward(answer1, int_adapter());
}
    ''')
    run_process([PYTHON, EMCC, 'src.cpp', '-O2', '-s', 'SAFE_HEAP=1'])

  def test_only_force_stdlibs(self):
    def test(name, fail=False):
      print(name)
      run_process([PYTHON, EMXX, path_from_root('tests', 'hello_libcxx.cpp'), '-s', 'WARN_ON_UNDEFINED_SYMBOLS=0'])
      if fail:
        proc = run_process(NODE_JS + ['a.out.js'], stdout=PIPE, stderr=PIPE, check=False)
        self.assertNotEqual(proc.returncode, 0)
      else:
        self.assertContained('hello, world!', run_js('a.out.js', stderr=PIPE))

    with env_modify({'EMCC_FORCE_STDLIBS': None}):
      test('normal') # normally is ok

    with env_modify({'EMCC_FORCE_STDLIBS': 'libc,libc++abi,libc++'}):
      test('forced libs is ok, they were there anyhow')

    with env_modify({'EMCC_FORCE_STDLIBS': 'libc'}):
      test('partial list, but ok since we grab them as needed')

    with env_modify({'EMCC_FORCE_STDLIBS': 'libc++', 'EMCC_ONLY_FORCED_STDLIBS': '1'}):
      test('fail! not enough stdlibs', fail=True)

    with env_modify({'EMCC_FORCE_STDLIBS': 'libc,libc++abi,libc++,libpthreads_stub', 'EMCC_ONLY_FORCED_STDLIBS': '1'}):
      test('force all the needed stdlibs, so this works even though we ignore the input file')

  def test_only_force_stdlibs_2(self):
    create_test_file('src.cpp', r'''
#include <iostream>
#include <stdexcept>

int main()
{
  try {
    throw std::exception();
    std::cout << "got here" << std::endl;
  }
  catch (const std::exception& ex) {
    std::cout << "Caught exception: " << ex.what() << std::endl;
  }
}
''')
    with env_modify({'EMCC_FORCE_STDLIBS': 'libc,libc++abi,libc++,libdlmalloc,libpthreads_stub', 'EMCC_ONLY_FORCED_STDLIBS': '1'}):
      run_process([PYTHON, EMXX, 'src.cpp', '-s', 'DISABLE_EXCEPTION_CATCHING=0'])
    self.assertContained('Caught exception: std::exception', run_js('a.out.js', stderr=PIPE))

  def test_strftime_zZ(self):
    create_test_file('src.cpp', r'''
#include <cerrno>
#include <cstring>
#include <ctime>
#include <iostream>

int main()
{
  // Buffer to hold the current hour of the day.  Format is HH + nul
  // character.
  char hour[3];

  // Buffer to hold our ISO 8601 formatted UTC offset for the current
  // timezone.  Format is [+-]hhmm + nul character.
  char utcOffset[6];

  // Buffer to hold the timezone name or abbreviation.  Just make it
  // sufficiently large to hold most timezone names.
  char timezone[128];

  std::tm tm;

  // Get the current timestamp.
  const std::time_t now = std::time(NULL);

  // What time is that here?
  if (::localtime_r(&now, &tm) == NULL) {
    const int error = errno;
    std::cout
      << "Failed to get localtime for timestamp=" << now << "; errno=" << error
      << "; " << std::strerror(error) << std::endl;
    return 1;
  }

  size_t result = 0;

  // Get the formatted hour of the day.
  if ((result = std::strftime(hour, 3, "%H", &tm)) != 2) {
    const int error = errno;
    std::cout
      << "Failed to format hour for timestamp=" << now << "; result="
      << result << "; errno=" << error << "; " << std::strerror(error)
      << std::endl;
    return 1;
  }
  std::cout << "The current hour of the day is: " << hour << std::endl;

  // Get the formatted UTC offset in ISO 8601 format.
  if ((result = std::strftime(utcOffset, 6, "%z", &tm)) != 5) {
    const int error = errno;
    std::cout
      << "Failed to format UTC offset for timestamp=" << now << "; result="
      << result << "; errno=" << error << "; " << std::strerror(error)
      << std::endl;
    return 1;
  }
  std::cout << "The current timezone offset is: " << utcOffset << std::endl;

  // Get the formatted timezone name or abbreviation.  We don't know how long
  // this will be, so just expect some data to be written to the buffer.
  if ((result = std::strftime(timezone, 128, "%Z", &tm)) == 0) {
    const int error = errno;
    std::cout
      << "Failed to format timezone for timestamp=" << now << "; result="
      << result << "; errno=" << error << "; " << std::strerror(error)
      << std::endl;
    return 1;
  }
  std::cout << "The current timezone is: " << timezone << std::endl;

  std::cout << "ok!\n";
}
''')
    run_process([PYTHON, EMCC, 'src.cpp'])
    self.assertContained('ok!', run_js('a.out.js'))

  def test_strptime_symmetry(self):
    Building.emcc(path_from_root('tests', 'strptime_symmetry.cpp'), output_filename='a.out.js')
    self.assertContained('TEST PASSED', run_js('a.out.js'))

  def test_truncate_from_0(self):
    create_test_file('src.cpp', r'''
#include <cerrno>
#include <cstring>
#include <iostream>

#include <fcntl.h>
#include <sys/stat.h>
#include <sys/types.h>
#include <unistd.h>

using std::endl;

//============================================================================
// :: Helpers

namespace
{
  // Returns the size of the regular file specified as 'path'.
  ::off_t getSize(const char* const path)
  {
    // Stat the file and make sure that it's the expected size.
    struct ::stat path_stat;
    if (::stat(path, &path_stat) != 0) {
      const int error = errno;
      std::cout
        << "Failed to lstat path: " << path << "; errno=" << error << "; "
        << std::strerror(error) << endl;
      return -1;
    }

    std::cout
      << "Size of file is: " << path_stat.st_size << endl;
    return path_stat.st_size;
  }

  // Causes the regular file specified in 'path' to have a size of 'length'
  // bytes.
  void resize(const char* const path,
              const ::off_t length)
  {
    std::cout
      << "Truncating file=" << path << " to length=" << length << endl;
    if (::truncate(path, length) == -1)
    {
      const int error = errno;
      std::cout
        << "Failed to truncate file=" << path << "; errno=" << error
        << "; " << std::strerror(error) << endl;
    }

    const ::off_t size = getSize(path);
    if (size != length) {
      std::cout
        << "Failed to truncate file=" << path << " to length=" << length
        << "; got size=" << size << endl;
    }
  }

  // Helper to create a file with the given content.
  void createFile(const std::string& path, const std::string& content)
  {
    std::cout
      << "Creating file: " << path << " with content=" << content << endl;

    const int fd = ::open(path.c_str(), O_CREAT | O_WRONLY, 0644);
    if (fd == -1) {
      const int error = errno;
      std::cout
        << "Failed to open file for writing: " << path << "; errno=" << error
        << "; " << std::strerror(error) << endl;
      return;
    }

    if (::write(fd, content.c_str(), content.size()) != content.size()) {
      const int error = errno;
      std::cout
        << "Failed to write content=" << content << " to file=" << path
        << "; errno=" << error << "; " << std::strerror(error) << endl;

      // Fall through to close FD.
    }

    ::close(fd);
  }
}

//============================================================================
// :: Entry Point
int main()
{
  const char* const file = "/tmp/file";
  createFile(file, "This is some content");
  getSize(file);
  resize(file, 32);
  resize(file, 17);
  resize(file, 0);

  // This throws a JS exception.
  resize(file, 32);
  return 0;
}
''')
    run_process([PYTHON, EMCC, 'src.cpp'])
    self.assertContained(r'''Creating file: /tmp/file with content=This is some content
Size of file is: 20
Truncating file=/tmp/file to length=32
Size of file is: 32
Truncating file=/tmp/file to length=17
Size of file is: 17
Truncating file=/tmp/file to length=0
Size of file is: 0
Truncating file=/tmp/file to length=32
Size of file is: 32
''', run_js('a.out.js'))

  def test_emcc_s_typo(self):
    # with suggestions
    stderr = self.expect_fail([PYTHON, EMCC, path_from_root('tests', 'hello_world.c'), '-s', 'DISABLE_EXCEPTION_CATCH=1'])
    self.assertContained('Assigning a non-existent settings attribute "DISABLE_EXCEPTION_CATCH"', stderr)
    self.assertContained('did you mean one of DISABLE_EXCEPTION_CATCHING', stderr)
    # no suggestions
    stderr = self.expect_fail([PYTHON, EMCC, path_from_root('tests', 'hello_world.c'), '-s', 'CHEEZ=1'])
    self.assertContained("perhaps a typo in emcc\'s  -s X=Y  notation?", stderr)
    self.assertContained('(see src/settings.js for valid values)', stderr)

  def test_create_readonly(self):
    create_test_file('src.cpp', r'''
#include <cerrno>
#include <cstring>
#include <iostream>

#include <fcntl.h>
#include <unistd.h>

using std::endl;

//============================================================================
// :: Helpers

namespace
{
  // Helper to create a read-only file with content.
  void readOnlyFile(const std::string& path, const std::string& content)
  {
    std::cout
      << "Creating file: " << path << " with content of size="
      << content.size() << endl;

    const int fd = ::open(path.c_str(), O_CREAT | O_WRONLY, 0400);
    if (fd == -1) {
      const int error = errno;
      std::cout
        << "Failed to open file for writing: " << path << "; errno=" << error
        << "; " << std::strerror(error) << endl;
      return;
    }

    // Write the content to the file.
    ssize_t result = 0;
    if ((result = ::write(fd, content.data(), content.size()))
        != ssize_t(content.size()))
    {
      const int error = errno;
      std::cout
        << "Failed to write to file=" << path << "; errno=" << error
        << "; " << std::strerror(error) << endl;
      // Fall through to close the file.
    }
    else {
      std::cout
        << "Data written to file=" << path << "; successfully wrote "
        << result << " bytes" << endl;
    }

    ::close(fd);
  }
}

//============================================================================
// :: Entry Point

int main()
{
  const char* const file = "/tmp/file";
  unlink(file);
  readOnlyFile(file, "This content should get written because the file "
                     "does not yet exist and so, only the mode of the "
                     "containing directory will influence my ability to "
                     "create and open the file. The mode of the file only "
                     "applies to opening of the stream, not subsequent stream "
                     "operations after stream has opened.\n\n");
  readOnlyFile(file, "This should not get written because the file already "
                     "exists and is read-only.\n\n");
}
''')
    run_process([PYTHON, EMCC, 'src.cpp'])
    self.assertContained(r'''Creating file: /tmp/file with content of size=292
Data written to file=/tmp/file; successfully wrote 292 bytes
Creating file: /tmp/file with content of size=79
Failed to open file for writing: /tmp/file; errno=13; Permission denied
''', run_js('a.out.js'))

  def test_embed_file_large(self):
    # If such long files are encoded on one line,
    # they overflow the interpreter's limit
    large_size = int(1500000)
    create_test_file('large.txt', 'x' * large_size)
    create_test_file('src.cpp', r'''
      #include <stdio.h>
      #include <unistd.h>
      int main()
      {
          FILE* fp = fopen("large.txt", "r");
          if (fp) {
              printf("ok\n");
              fseek(fp, 0L, SEEK_END);
              printf("%ld\n", ftell(fp));
          } else {
              printf("failed to open large file.txt\n");
          }
          return 0;
      }
    ''')
    run_process([PYTHON, EMCC, 'src.cpp', '--embed-file', 'large.txt'])
    for engine in JS_ENGINES:
      if engine == V8_ENGINE:
        continue # ooms
      print(engine)
      self.assertContained('ok\n' + str(large_size) + '\n', run_js('a.out.js', engine=engine))

  def test_force_exit(self):
    create_test_file('src.cpp', r'''
#include <emscripten/emscripten.h>

namespace
{
  extern "C"
  EMSCRIPTEN_KEEPALIVE
  void callback()
  {
    EM_ASM({ out('callback pre()') });
    ::emscripten_force_exit(42);
    EM_ASM({ out('callback post()') });
    }
}

int
main()
{
  EM_ASM({ setTimeout(function() { out("calling callback()"); _callback() }, 100) });
  ::emscripten_exit_with_live_runtime();
  return 123;
}
    ''')
    run_process([PYTHON, EMCC, 'src.cpp'])
    output = run_js('a.out.js', engine=NODE_JS, assert_returncode=42)
    assert 'callback pre()' in output
    assert 'callback post()' not in output

  def test_bad_locale(self):
    create_test_file('src.cpp', r'''

#include <locale.h>
#include <stdio.h>
#include <wctype.h>

int
main(const int argc, const char * const * const argv)
{
  const char * const locale = (argc > 1 ? argv[1] : "C");
  const char * const actual = setlocale(LC_ALL, locale);
  if(actual == NULL) {
    printf("%s locale not supported\n",
           locale);
    return 0;
  }
  printf("locale set to %s: %s\n", locale, actual);
}

    ''')
    run_process([PYTHON, EMCC, 'src.cpp'])

    self.assertContained('locale set to C: C;C;C;C;C;C',
                         run_js('a.out.js', args=['C']))
    self.assertContained('locale set to waka: waka;waka;waka;waka;waka;waka',
                         run_js('a.out.js', args=['waka']))

  def test_js_main(self):
    # try to add a main() from JS, at runtime. this is not supported (the
    # compiler needs to know at compile time about main).
    create_test_file('pre_main.js', r'''
      var Module = {
        '_main': function() {
        }
      };
    ''')
    create_test_file('src.cpp', '')
    run_process([PYTHON, EMCC, 'src.cpp', '--pre-js', 'pre_main.js'])
    self.assertContained('compiled without a main, but one is present. if you added it from JS, use Module["onRuntimeInitialized"]',
                         run_js('a.out.js', assert_returncode=None, stderr=PIPE))

  def test_js_malloc(self):
    create_test_file('src.cpp', r'''
#include <stdio.h>
#include <emscripten.h>

int main() {
  EM_ASM({
    for (var i = 0; i < 1000; i++) {
      var ptr = Module._malloc(1024 * 1024); // only done in JS, but still must not leak
      Module._free(ptr);
    }
  });
  printf("ok.\n");
}
    ''')
    run_process([PYTHON, EMCC, 'src.cpp'])
    self.assertContained('ok.', run_js('a.out.js', args=['C']))

  def test_locale_wrong(self):
    create_test_file('src.cpp', r'''
#include <locale>
#include <iostream>
#include <stdexcept>

int
main(const int argc, const char * const * const argv)
{
  const char * const name = argc > 1 ? argv[1] : "C";

  try {
    const std::locale locale(name);
    std::cout
      << "Constructed locale \"" << name << "\"\n"
      << "This locale is "
      << (locale == std::locale::global(locale) ? "" : "not ")
      << "the global locale.\n"
      << "This locale is " << (locale == std::locale::classic() ? "" : "not ")
      << "the C locale." << std::endl;

  } catch(const std::runtime_error &ex) {
    std::cout
      << "Can't construct locale \"" << name << "\": " << ex.what()
      << std::endl;
    return 1;

  } catch(...) {
    std::cout
      << "FAIL: Unexpected exception constructing locale \"" << name << '\"'
      << std::endl;
    return 127;
  }
}
    ''')
    run_process([PYTHON, EMCC, 'src.cpp', '-s', 'EXIT_RUNTIME=1', '-s', 'DISABLE_EXCEPTION_CATCHING=0'])
    self.assertContained('Constructed locale "C"\nThis locale is the global locale.\nThis locale is the C locale.', run_js('a.out.js', args=['C']))
    self.assertContained('''Can't construct locale "waka": collate_byname<char>::collate_byname failed to construct for waka''', run_js('a.out.js', args=['waka'], assert_returncode=1))

  def test_cleanup_os(self):
    # issue 2644
    def test(args, be_clean):
      print(args)
      self.clear()
      shutil.copyfile(path_from_root('tests', 'hello_world.c'), 'a.c')
      create_test_file('b.c', ' ')
      run_process([PYTHON, EMCC, 'a.c', 'b.c'] + args)
      clutter = glob.glob('*.o')
      if be_clean:
        assert len(clutter) == 0, 'should not leave clutter ' + str(clutter)
      else:
         assert len(clutter) == 2, 'should leave .o files'
    test(['-o', 'c.bc'], True)
    test(['-o', 'c.js'], True)
    test(['-o', 'c.html'], True)
    test(['-c'], False)

  @no_wasm_backend()
  def test_js_dash_g(self):
    create_test_file('src.c', '''
      #include <stdio.h>
      #include <assert.h>

      void checker(int x) {
        x += 20;
        assert(x < 15); // this is line 7!
      }

      int main() {
        checker(10);
        return 0;
      }
    ''')

    def check(has):
      print(has)
      lines = open('a.out.js').readlines()
      lines = [line for line in lines if '___assert_fail(' in line or '___assert_func(' in line]
      found_line_num = any(('//@line 7 "' in line) for line in lines)
      found_filename = any(('src.c"\n' in line) for line in lines)
      assert found_line_num == has, 'Must have debug info with the line number'
      assert found_filename == has, 'Must have debug info with the filename'

    run_process([PYTHON, EMCC, '-s', 'WASM=0', 'src.c', '-g'])
    check(True)
    run_process([PYTHON, EMCC, '-s', 'WASM=0', 'src.c'])
    check(False)
    run_process([PYTHON, EMCC, '-s', 'WASM=0', 'src.c', '-g0'])
    check(False)
    run_process([PYTHON, EMCC, '-s', 'WASM=0', 'src.c', '-g0', '-g']) # later one overrides
    check(True)
    run_process([PYTHON, EMCC, '-s', 'WASM=0', 'src.c', '-g', '-g0']) # later one overrides
    check(False)

  def test_dash_g_bc(self):
    def test(opts):
      print(opts)
      run_process([PYTHON, EMCC, path_from_root('tests', 'hello_world.c'), '-o', 'a_.bc'] + opts)
      sizes = {'_': os.path.getsize('a_.bc')}
      run_process([PYTHON, EMCC, path_from_root('tests', 'hello_world.c'), '-g', '-o', 'ag.bc'] + opts)
      sizes['g'] = os.path.getsize('ag.bc')
      for i in range(0, 5):
        run_process([PYTHON, EMCC, path_from_root('tests', 'hello_world.c'), '-g' + str(i), '-o', 'a' + str(i) + '.bc'] + opts)
        sizes[i] = os.path.getsize('a' + str(i) + '.bc')
      print('  ', sizes)
      assert sizes['_'] == sizes[0] == sizes[1] == sizes[2] == sizes[3], 'no debug or <4 debug, means no llvm debug info ' + str(sizes)
      assert sizes['g'] == sizes[4], '-g or -g4 means llvm debug info ' + str(sizes)
      assert sizes['_'] < sizes['g'], 'llvm debug info has positive size ' + str(sizes)
    test([])
    test(['-O1'])

  def test_no_filesystem(self):
    FS_MARKER = 'var FS'
    # fopen forces full filesystem support
    run_process([PYTHON, EMCC, path_from_root('tests', 'hello_world_fopen.c'), '-s', 'ASSERTIONS=0'])
    yes_size = os.path.getsize('a.out.js')
    self.assertContained('hello, world!', run_js('a.out.js'))
    self.assertContained(FS_MARKER, open('a.out.js').read())
    run_process([PYTHON, EMCC, path_from_root('tests', 'hello_world.c'), '-s', 'ASSERTIONS=0'])
    no_size = os.path.getsize('a.out.js')
    self.assertContained('hello, world!', run_js('a.out.js'))
    self.assertNotContained(FS_MARKER, open('a.out.js').read())
    print('yes fs, no fs:', yes_size, no_size)
    # 100K of FS code is removed
    self.assertGreater(yes_size - no_size, 100000)
    self.assertLess(no_size, 360000)

  def test_no_filesystem_libcxx(self):
    run_process([PYTHON, EMCC, path_from_root('tests', 'hello_libcxx.cpp'), '-s', 'FILESYSTEM=0'])
    self.assertContained('hello, world!', run_js('a.out.js'))

  def test_no_nuthin(self):
    # check FILESYSTEM is automatically set, and effective

    def test(opts, absolute):
      print('opts, absolute:', opts, absolute)
      sizes = {}

      def do(name, source, moar_opts):
        self.clear()
        # pad the name to a common length so that doesn't effect the size of the
        # output
        padded_name = name + '_' * (20 - len(name))
        run_process([PYTHON, EMCC, path_from_root('tests', source), '-o', padded_name + '.js'] + opts + moar_opts)
        sizes[name] = os.path.getsize(padded_name + '.js')
        if os.path.exists(padded_name + '.wasm'):
          sizes[name] += os.path.getsize(padded_name + '.wasm')
        self.assertContained('hello, world!', run_js(padded_name + '.js'))

      do('normal', 'hello_world_fopen.c', [])
      do('no_fs', 'hello_world.c', []) # without fopen, we should auto-detect we do not need full fs support and can do FILESYSTEM=0
      do('no_fs_manual', 'hello_world.c', ['-s', 'FILESYSTEM=0'])
      print('  ', sizes)
      self.assertLess(sizes['no_fs'], sizes['normal'])
      self.assertLess(sizes['no_fs'], absolute)
      # manual can usually remove a tiny bit more
      self.assertLess(sizes['no_fs_manual'], sizes['no_fs'] + 30)

    test(['-s', 'ASSERTIONS=0'], 120000) # we don't care about code size with assertions
    test(['-O1'], 91000)
    test(['-O2'], 46000)
    test(['-O3', '--closure', '1'], 17000)
    # asm.js too
    if not self.is_wasm_backend():
      test(['-O3', '--closure', '1', '-s', 'WASM=0'], 36000)
      test(['-O3', '--closure', '2', '-s', 'WASM=0'], 33000) # might change now and then

  def test_no_browser(self):
    BROWSER_INIT = 'var Browser'

    run_process([PYTHON, EMCC, path_from_root('tests', 'hello_world.c')])
    self.assertNotContained(BROWSER_INIT, open('a.out.js').read())

    run_process([PYTHON, EMCC, path_from_root('tests', 'browser_main_loop.c')]) # uses emscripten_set_main_loop, which needs Browser
    self.assertContained(BROWSER_INIT, open('a.out.js').read())

  def test_EXPORTED_RUNTIME_METHODS(self):
    def test(opts, has, not_has):
      print(opts, has, not_has)
      self.clear()
      # check without assertions, as with assertions we add stubs for the things we remove (which
      # print nice error messages)
      run_process([PYTHON, EMCC, path_from_root('tests', 'hello_world.c'), '-s', 'ASSERTIONS=0'] + opts)
      self.assertContained('hello, world!', run_js('a.out.js'))
      src = open('a.out.js').read()
      self.assertContained(has, src)
      self.assertNotContained(not_has, src)

    test([], 'Module["', 'Module["waka')
    test(['-s', 'EXPORTED_RUNTIME_METHODS=[]'], '', 'Module["addRunDependency')
    test(['-s', 'EXPORTED_RUNTIME_METHODS=["addRunDependency"]'], 'Module["addRunDependency', 'Module["waka')
    test(['-s', 'EXPORTED_RUNTIME_METHODS=[]', '-s', 'EXTRA_EXPORTED_RUNTIME_METHODS=["addRunDependency"]'], 'Module["addRunDependency', 'Module["waka')

  def test_stat_fail_alongtheway(self):
    create_test_file('src.cpp', r'''
#include <errno.h>
#include <stdio.h>
#include <sys/types.h>
#include <sys/stat.h>
#include <unistd.h>
#include <stdlib.h>
#include <fcntl.h>
#include <string.h>

#define CHECK(expression) \
  if(!(expression)) {                            \
    error = errno;                               \
    printf("FAIL: %s\n", #expression); fail = 1; \
  } else {                                       \
    error = errno;                               \
    printf("pass: %s\n", #expression);           \
  }                                              \

int
main()
{
  int error;
  int fail = 0;
  CHECK(mkdir("path", 0777) == 0);
  CHECK(close(open("path/file", O_CREAT | O_WRONLY, 0644)) == 0);
  {
    struct stat st;
    CHECK(stat("path", &st) == 0);
    CHECK(st.st_mode = 0777);
  }
  {
    struct stat st;
    CHECK(stat("path/nosuchfile", &st) == -1);
    printf("info: errno=%d %s\n", error, strerror(error));
    CHECK(error == ENOENT);
  }
  {
    struct stat st;
    CHECK(stat("path/file", &st) == 0);
    CHECK(st.st_mode = 0666);
  }
  {
    struct stat st;
    CHECK(stat("path/file/impossible", &st) == -1);
    printf("info: errno=%d %s\n", error, strerror(error));
    CHECK(error == ENOTDIR);
  }
  {
    struct stat st;
    CHECK(lstat("path/file/impossible", &st) == -1);
    printf("info: errno=%d %s\n", error, strerror(error));
    CHECK(error == ENOTDIR);
  }
  return fail;
}
''')
    run_process([PYTHON, EMCC, 'src.cpp'])
    self.assertContained(r'''pass: mkdir("path", 0777) == 0
pass: close(open("path/file", O_CREAT | O_WRONLY, 0644)) == 0
pass: stat("path", &st) == 0
pass: st.st_mode = 0777
pass: stat("path/nosuchfile", &st) == -1
info: errno=2 No such file or directory
pass: error == ENOENT
pass: stat("path/file", &st) == 0
pass: st.st_mode = 0666
pass: stat("path/file/impossible", &st) == -1
info: errno=20 Not a directory
pass: error == ENOTDIR
pass: lstat("path/file/impossible", &st) == -1
info: errno=20 Not a directory
pass: error == ENOTDIR
''', run_js('a.out.js'))

  @no_wasm_backend("uses EMTERPRETIFY")
  @unittest.skipIf(SPIDERMONKEY_ENGINE not in JS_ENGINES, 'requires SpiderMonkey')
  def test_emterpreter(self):
    def do_emcc_test(source, args, output, emcc_args=[]):
      print()
      print('emcc', source[:40], '\n' in source)
      try_delete('a.out.js')
      if '\n' in source:
        create_test_file('src.cpp', source)
        source = 'src.cpp'
      else:
        source = path_from_root('tests', source)
      run_process([PYTHON, EMCC, source, '-O2', '-s', 'EMTERPRETIFY=1', '-g2', '-s', 'WASM=0'] + emcc_args)
      self.assertTextDataContained(output, run_js('a.out.js', args=args))
      out = run_js('a.out.js', engine=SPIDERMONKEY_ENGINE, args=args, stderr=PIPE, full_output=True)
      self.assertTextDataContained(output, out)
      self.validate_asmjs(out)
      # -g2 enables these
      src = open('a.out.js').read()
      assert 'function emterpret' in src, 'emterpreter should exist'
      # and removing calls to the emterpreter break, so it was being used
      out1 = run_js('a.out.js', args=args)
      assert output in out1
      create_test_file('a.out.js', src.replace('function emterpret', 'function do_not_find_me'))
      out2 = run_js('a.out.js', args=args, stderr=PIPE, assert_returncode=None)
      assert output not in out2, out2
      assert out1 != out2

    def do_test(source, args, output):
      print()
      print('emcc', source.replace('\n', '.')[:40], '\n' in source)
      self.clear()
      if '\n' in source:
        create_test_file('src.cpp', source)
        source = 'src.cpp'
      else:
        source = path_from_root('tests', source)
      run_process([PYTHON, EMCC, source, '-O2', '--profiling', '-s', 'FINALIZE_ASM_JS=0', '-s', 'GLOBAL_BASE=2048', '-s', 'ALLOW_MEMORY_GROWTH=0', '-s', 'WASM=0'])
      run_process([PYTHON, path_from_root('tools', 'emterpretify.py'), 'a.out.js', 'em.out.js', 'ASYNC=0'])
      self.assertTextDataContained(output, run_js('a.out.js', args=args))
      self.assertTextDataContained(output, run_js('em.out.js', args=args))
      out = run_js('em.out.js', engine=SPIDERMONKEY_ENGINE, args=args, stderr=PIPE, full_output=True)
      self.assertTextDataContained(output, out)

    # generate default shell for js test
    def make_default(args=[]):
      run_process([PYTHON, EMCC, path_from_root('tests', 'hello_world.c'), '-O2', '--profiling', '-s', 'FINALIZE_ASM_JS=0', '-s', 'GLOBAL_BASE=2048', '-s', 'WASM=0'] + args)
      default = open('a.out.js').read()
      start = default.index('function _main(')
      end = default.index('}', start)
      default = default[:start] + '{{{MAIN}}}' + default[end + 1:]
      default_mem = open('a.out.js.mem', 'rb').read()
      return default, default_mem
    default, default_mem = make_default()
    default_float, default_float_mem = make_default(['-s', 'PRECISE_F32=1'])

    def do_js_test(name, source, args, output, floaty=False):
      print()
      print('js', name)
      self.clear()
      if '\n' not in source:
        source = open(source).read()
      the_default = default if not floaty else default_float
      the_default_mem = default_mem if not floaty else default_float_mem
      source = the_default.replace('{{{MAIN}}}', source)
      create_test_file('a.out.js', source)
      open('a.out.js.mem', 'wb').write(the_default_mem)
      run_process([PYTHON, path_from_root('tools', 'emterpretify.py'), 'a.out.js', 'em.out.js', 'ASYNC=0'])
      sm_no_warn = [x for x in SPIDERMONKEY_ENGINE if x != '-w']
      self.assertTextDataContained(output, run_js('a.out.js', engine=sm_no_warn, args=args)) # run in spidermonkey for print()
      self.assertTextDataContained(output, run_js('em.out.js', engine=sm_no_warn, args=args))

    do_emcc_test('hello_world.c', [], 'hello, world!')

    do_test('hello_world.c', [], 'hello, world!')
    do_test('hello_world_loop.cpp', [], 'hello, world!')
    do_test('fannkuch.cpp', ['5'], 'Pfannkuchen(5) = 7.')

    print('profiling')

    do_emcc_test('fannkuch.cpp', ['5'], 'Pfannkuchen(5) = 7.', ['-g2'])
    normal = open('a.out.js').read()
    shutil.copyfile('a.out.js', 'last.js')
    do_emcc_test('fannkuch.cpp', ['5'], 'Pfannkuchen(5) = 7.', ['-g2', '--profiling'])
    profiling = open('a.out.js').read()
    assert len(profiling) > len(normal) + 250, [len(profiling), len(normal)] # should be much larger

    print('blacklisting')

    do_emcc_test('fannkuch.cpp', ['5'], 'Pfannkuchen(5) = 7.', [])
    src = open('a.out.js').read()
    assert 'emterpret' in self.get_func(src, '_main'), 'main is emterpreted'
    assert 'function _atoi(' not in src, 'atoi is emterpreted and does not even have a trampoline, since only other emterpreted can reach it'

    do_emcc_test('fannkuch.cpp', ['5'], 'Pfannkuchen(5) = 7.', ['-s', 'EMTERPRETIFY_BLACKLIST=["_main"]']) # blacklist main
    src = open('a.out.js').read()
    assert 'emterpret' not in self.get_func(src, '_main'), 'main is NOT emterpreted, it was  blacklisted'
    assert 'emterpret' in self.get_func(src, '_atoi'), 'atoi is emterpreted'

    do_emcc_test('fannkuch.cpp', ['5'], 'Pfannkuchen(5) = 7.', ['-s', 'EMTERPRETIFY_BLACKLIST=["_main", "_atoi"]']) # blacklist main and atoi
    src = open('a.out.js').read()
    assert 'emterpret' not in self.get_func(src, '_main'), 'main is NOT emterpreted, it was  blacklisted'
    assert 'emterpret' not in self.get_func(src, '_atoi'), 'atoi is NOT emterpreted either'

    create_test_file('blacklist.txt', '["_main", "_atoi"]')
    do_emcc_test('fannkuch.cpp', ['5'], 'Pfannkuchen(5) = 7.', ['-s', 'EMTERPRETIFY_BLACKLIST=@blacklist.txt']) # blacklist main and atoi with a @response file
    src = open('a.out.js').read()
    assert 'emterpret' not in self.get_func(src, '_main'), 'main is NOT emterpreted, it was  blacklisted'
    assert 'emterpret' not in self.get_func(src, '_atoi'), 'atoi is NOT emterpreted either'

    print('whitelisting')

    do_emcc_test('fannkuch.cpp', ['5'], 'Pfannkuchen(5) = 7.', ['-s', 'EMTERPRETIFY_WHITELIST=[]'])
    src = open('a.out.js').read()
    assert 'emterpret' in self.get_func(src, '_main'), 'main is emterpreted'
    assert 'function _atoi(' not in src, 'atoi is emterpreted and does not even have a trampoline, since only other emterpreted can reach it'

    do_emcc_test('fannkuch.cpp', ['5'], 'Pfannkuchen(5) = 7.', ['-s', 'EMTERPRETIFY_WHITELIST=["_main"]'])
    src = open('a.out.js').read()
    assert 'emterpret' in self.get_func(src, '_main')
    assert 'emterpret' not in self.get_func(src, '_atoi'), 'atoi is not in whitelist, so it is not emterpreted'

    do_emcc_test('fannkuch.cpp', ['5'], 'Pfannkuchen(5) = 7.', ['-s', 'EMTERPRETIFY_WHITELIST=["_main", "_atoi"]'])
    src = open('a.out.js').read()
    assert 'emterpret' in self.get_func(src, '_main')
    assert 'function _atoi(' not in src, 'atoi is emterpreted and does not even have a trampoline, since only other emterpreted can reach it'

    create_test_file('whitelist.txt', '["_main"]')
    do_emcc_test('fannkuch.cpp', ['5'], 'Pfannkuchen(5) = 7.', ['-s', 'EMTERPRETIFY_WHITELIST=@whitelist.txt'])
    src = open('a.out.js').read()
    assert 'emterpret' in self.get_func(src, '_main')
    assert 'emterpret' not in self.get_func(src, '_atoi'), 'atoi is not in whitelist, so it is not emterpreted'

    do_test(r'''
#include <stdio.h>

int main() {
  volatile float f;
  volatile float *ff = &f;
  *ff = -10;
  printf("hello, world! %d\n", (int)f);
  return 0;
}
''', [], 'hello, world! -10')

    do_test(r'''
#include <stdio.h>

int main() {
  volatile float f;
  volatile float *ff = &f;
  *ff = -10;
  printf("hello, world! %.2f\n", f);
  return 0;
}
''', [], 'hello, world! -10.00')

    do_js_test('float', r'''
function _main() {
  var f = f0;
  f = f0 + f0;
  print(f);
}
''', [], '0\n', floaty=True)

    do_js_test('conditionals', r'''
function _main() {
 var i8 = 0;
 var d10 = +d10, d11 = +d11, d7 = +d7, d5 = +d5, d6 = +d6, d9 = +d9;
 d11 = +1;
 d7 = +2;
 d5 = +3;
 d6 = +4;
 d10 = d11 < d7 ? d11 : d7;
 print(d10);
 d9 = d5 < d6 ? d5 : d6;
 print(d9);
 HEAPF64[tempDoublePtr >> 3] = d10;
 i8 = STACKTOP;
 HEAP32[i8 >> 2] = HEAP32[tempDoublePtr >> 2];
 HEAP32[i8 + 4 >> 2] = HEAP32[tempDoublePtr + 4 >> 2];
 print(HEAP32[i8 >> 2]);
 print(HEAP32[i8 + 4 >> 2]);
}
''', [], '1\n3\n0\n1072693248\n')

    do_js_test('bigswitch', r'''
function _main() {
 var i2 = 0, i3 = 0, i4 = 0, i6 = 0, i8 = 0, i9 = 0, i10 = 0, i11 = 0, i12 = 0, i13 = 0, i14 = 0, i15 = 0, i16 = 0, i5 = 0, i7 = 0, i1 = 0;
 print(4278);
 i6 = 0;
 L1 : while (1) {
  i11 = -1;
  switch ((i11 | 0)) {
  case 0:
   {
    i6 = 67;
    break;
   }
  default:
   {}
  }
  print(i6);
  break;
 }
 print(i6);
}
''', [], '4278\n0\n0\n')

    do_js_test('big int compare', r'''
function _main() {
  print ((0 > 4294963001) | 0);
}
''', [], '0\n')

    do_js_test('effectless expressions, with a subeffect', r'''
function _main() {
  (print (123) | 0) != 0;
  print (456) | 0;
  0 != (print (789) | 0);
  0 | (print (159) | 0);
}
''', [], '123\n456\n789\n159\n')

    do_js_test('effectless unary', r'''
function _main() {
  !(0 != 0);
  !(print (123) | 0);
}
''', [], '123\n')

    do_js_test('flexible mod', r'''
function _main() {
  print(1 % 16);
}
''', [], '1\n')

  @no_wasm_backend("uses emterpreter")
  def test_emterpreter_logging(self):
    # codegen log tests

    def do_log_test(source, expected, func):
      print('log test', source, expected)
      with env_modify({'EMCC_LOG_EMTERPRETER_CODE': '1'}):
        err = run_process([PYTHON, EMCC, source, '-O3', '-s', 'EMTERPRETIFY=1'], stderr=PIPE).stderr
      lines = err.split('\n')
      lines = [line for line in lines if 'raw bytecode for ' + func in line]
      assert len(lines) == 1, '\n\n'.join(lines)
      err = lines[0]
      parts = err.split('insts: ')
      pre, post = parts[:2]
      assert func in pre, pre
      post = post.split('\n')[0]
      seen = int(post)
      print('  seen', seen, ', expected ', expected, type(seen), type(expected))
      assert expected == seen or (type(expected) in [list, tuple] and seen in expected), ['expect', expected, 'but see', seen]

    do_log_test(path_from_root('tests', 'primes.cpp'), list(range(88, 101)), '_main')
    do_log_test(path_from_root('tests', 'fannkuch.cpp'), list(range(226, 241)), '__Z15fannkuch_workerPv')

  @no_wasm_backend('uses emterpreter')
  def test_emterpreter_advise(self):
    out = run_process([PYTHON, EMCC, path_from_root('tests', 'emterpreter_advise.cpp'), '-s', 'EMTERPRETIFY=1', '-s', 'EMTERPRETIFY_ASYNC=1', '-s', 'EMTERPRETIFY_ADVISE=1'], stdout=PIPE).stdout
    self.assertContained('-s EMTERPRETIFY_WHITELIST=\'["__Z6middlev", "__Z7sleeperv", "__Z8recurserv", "_main"]\'', out)

    out = run_process([PYTHON, EMCC, path_from_root('tests', 'emterpreter_advise_funcptr.cpp'), '-s', 'EMTERPRETIFY=1', '-s', 'EMTERPRETIFY_ASYNC=1', '-s', 'EMTERPRETIFY_ADVISE=1'], stdout=PIPE).stdout
    self.assertContained('-s EMTERPRETIFY_WHITELIST=\'["__Z4posti", "__Z5post2i", "__Z6middlev", "__Z7sleeperv", "__Z8recurserv", "_main"]\'', out)

    out = run_process([PYTHON, EMCC, path_from_root('tests', 'emterpreter_advise_synclist.c'), '-s', 'EMTERPRETIFY=1', '-s', 'EMTERPRETIFY_ASYNC=1', '-s', 'EMTERPRETIFY_ADVISE=1', '-s', 'EMTERPRETIFY_SYNCLIST=["_j","_k"]'], stdout=PIPE).stdout
    self.assertContained('-s EMTERPRETIFY_WHITELIST=\'["_a", "_b", "_e", "_f", "_main"]\'', out)

    # The same EMTERPRETIFY_WHITELIST should be in core.test_coroutine_emterpretify_async
    out = run_process([PYTHON, EMCC, path_from_root('tests', 'test_coroutines.cpp'), '-s', 'EMTERPRETIFY=1', '-s', 'EMTERPRETIFY_ASYNC=1', '-s', 'EMTERPRETIFY_ADVISE=1'], stdout=PIPE).stdout
    self.assertContained('-s EMTERPRETIFY_WHITELIST=\'["_f", "_fib", "_g"]\'', out)

  @no_wasm_backend('uses emterpreter')
  def test_emterpreter_async_assertions(self):
    # emterpretify-async mode with assertions adds checks on each call out of the emterpreter;
    # make sure we handle all possible types there
    for t, out in [
      ('int',    '18.00'),
      ('float',  '18.51'),
      ('double', '18.51'),
    ]:
      print(t, out)
      create_test_file('src.c', r'''
        #include <stdio.h>
        #include <emscripten.h>

        #define TYPE %s

        TYPE marfoosh(TYPE input) {
          return input * 1.5;
        }

        TYPE fleefl(TYPE input) {
          return marfoosh(input);
        }

        int main(void) {
          printf("result: %%.2f\n", (double)fleefl((TYPE)12.34));
        }
      ''' % t)
      run_process([PYTHON, EMCC, 'src.c', '-s', 'EMTERPRETIFY=1', '-s', 'EMTERPRETIFY_ASYNC=1', '-s', 'EMTERPRETIFY_WHITELIST=["_fleefl"]', '-s', 'PRECISE_F32=1'])
      self.assertContained('result: ' + out, run_js('a.out.js'))

  @no_wasm_backend('uses emterpreter')
  def test_emterpreter_async_whitelist_wildcard(self):
    # using wildcard to match homonymous functions that the linker
    # unpredictably renamed
    create_test_file('src1.c', r'''
      #include <stdio.h>
      extern void call_other_module();
      static void homonymous() {
          printf("result: 1\n");
      }
      int main() {
          homonymous();
          call_other_module();
      }
      ''')
    create_test_file('src2.c', r'''
      #include <emscripten.h>
      #include <stdio.h>
      static void homonymous() {
          emscripten_sleep(1);
          printf("result: 2\n");
      }
      void call_other_module() {
          homonymous();
      }
      ''')
    run_process([PYTHON, EMCC, 'src1.c', 'src2.c', '-s', 'EMTERPRETIFY=1', '-s', 'EMTERPRETIFY_ASYNC=1', '-s', 'EMTERPRETIFY_WHITELIST=["_main", "_call_other_module", "_homonymous*"]'])
    self.assertContained('result: 1\nresult: 2', run_js('a.out.js'))

  @no_wasm_backend('uses EMTERPRETIFY')
  def test_call_nonemterpreted_during_sleep(self):
    create_test_file('src.c', r'''
#include <stdio.h>
#include <emscripten.h>

EMSCRIPTEN_KEEPALIVE void emterpreted_yielder() {
  int counter = 0;
  while (1) {
    printf("emterpreted_yielder() sleeping...\n");
    emscripten_sleep_with_yield(10);
    counter++;
    if (counter == 3) {
      printf("Success\n");
      break;
    }
  }
}

EMSCRIPTEN_KEEPALIVE void not_emterpreted() {
  printf("Entering not_emterpreted()\n");
}

int main() {
  EM_ASM({
    setTimeout(function () {
      console.log("calling not_emterpreted()");
      Module["_not_emterpreted"]();
    }, 0);
    console.log("calling emterpreted_yielder()");
#ifdef BAD_EM_ASM
    Module['_emterpreted_yielder']();
#endif
  });
#ifndef BAD_EM_ASM
  emterpreted_yielder();
#endif
}
    ''')
    run_process([PYTHON, EMCC, 'src.c', '-s', 'EMTERPRETIFY=1', '-s', 'EMTERPRETIFY_ASYNC=1', '-s', 'EMTERPRETIFY_BLACKLIST=["_not_emterpreted"]'])
    self.assertContained('Success', run_js('a.out.js'))

    print('check calling of emterpreted as well')
    run_process([PYTHON, EMCC, 'src.c', '-s', 'EMTERPRETIFY=1', '-s', 'EMTERPRETIFY_ASYNC=1'])
    self.assertContained('Success', run_js('a.out.js'))

    print('check for invalid EM_ASM usage')
    run_process([PYTHON, EMCC, 'src.c', '-s', 'EMTERPRETIFY=1', '-s', 'EMTERPRETIFY_ASYNC=1', '-s', 'EMTERPRETIFY_BLACKLIST=["_not_emterpreted"]', '-DBAD_EM_ASM'])
    self.assertContained('cannot have an EM_ASM on the stack when emterpreter pauses/resumes', run_js('a.out.js', stderr=STDOUT, assert_returncode=None))

  def test_link_with_a_static(self):
    create_test_file('x.c', r'''
int init_weakref(int a, int b) {
  return a + b;
}
''')
    create_test_file('y.c', r'''
static int init_weakref(void) { // inlined in -O2, not in -O0 where it shows up in llvm-nm as 't'
  return 150;
}

int testy(void) {
  return init_weakref();
}
''')
    create_test_file('z.c', r'''
extern int init_weakref(int, int);
extern int testy(void);

int main(void) {
  return testy() + init_weakref(5, 6);
}
''')
    run_process([PYTHON, EMCC, 'x.c', '-o', 'x.o'])
    run_process([PYTHON, EMCC, 'y.c', '-o', 'y.o'])
    run_process([PYTHON, EMCC, 'z.c', '-o', 'z.o'])
    try_delete('libtest.a')
    run_process([PYTHON, EMAR, 'rc', 'libtest.a', 'y.o'])
    run_process([PYTHON, EMAR, 'rc', 'libtest.a', 'x.o'])
    run_process([PYTHON, EMRANLIB, 'libtest.a'])

    for args in [[], ['-O2']]:
      print('args:', args)
      run_process([PYTHON, EMCC, 'z.o', 'libtest.a', '-s', 'EXIT_RUNTIME=1'] + args)
      run_js('a.out.js', assert_returncode=161)

  def test_link_with_bad_o_in_a(self):
    # when building a .a, we force-include all the objects inside it. but, some
    # may not be valid bitcode, e.g. if it contains metadata or something else
    # weird. we should just ignore those
    run_process([PYTHON, EMCC, path_from_root('tests', 'hello_world.c'), '-o', 'a.bc'])
    create_test_file('bad.bc', 'this is not a good file, it should be ignored!')
    run_process([LLVM_AR, 'r', 'a.a', 'a.bc', 'bad.bc'])
    run_process([PYTHON, EMCC, 'a.a'])
    self.assertContained('hello, world!', run_js('a.out.js'))

  def test_require(self):
    inname = path_from_root('tests', 'hello_world.c')
    Building.emcc(inname, args=['-s', 'ASSERTIONS=0'], output_filename='a.out.js')
    output = run_process(NODE_JS + ['-e', 'require("./a.out.js")'], stdout=PIPE, stderr=PIPE)
    assert output.stdout == 'hello, world!\n' and output.stderr == '', 'expected no output, got\n===\nSTDOUT\n%s\n===\nSTDERR\n%s\n===\n' % (output.stdout, output.stderr)

  def test_require_modularize(self):
    run_process([PYTHON, EMCC, path_from_root('tests', 'hello_world.c'), '-s', 'MODULARIZE=1', '-s', 'ASSERTIONS=0'])
    src = open('a.out.js').read()
    assert "module.exports = Module;" in src
    output = run_process(NODE_JS + ['-e', 'var m = require("./a.out.js"); m();'], stdout=PIPE, stderr=PIPE)
    assert output.stdout == 'hello, world!\n' and output.stderr == '', 'expected output, got\n===\nSTDOUT\n%s\n===\nSTDERR\n%s\n===\n' % (output.stdout, output.stderr)
    run_process([PYTHON, EMCC, path_from_root('tests', 'hello_world.c'), '-s', 'MODULARIZE=1', '-s', 'EXPORT_NAME="NotModule"', '-s', 'ASSERTIONS=0'])
    src = open('a.out.js').read()
    assert "module.exports = NotModule;" in src
    output = run_process(NODE_JS + ['-e', 'var m = require("./a.out.js"); m();'], stdout=PIPE, stderr=PIPE)
    assert output.stdout == 'hello, world!\n' and output.stderr == '', 'expected output, got\n===\nSTDOUT\n%s\n===\nSTDERR\n%s\n===\n' % (output.stdout, output.stderr)
    run_process([PYTHON, EMCC, path_from_root('tests', 'hello_world.c'), '-s', 'MODULARIZE=1'])
    # We call require() twice to ensure it returns wrapper function each time
    output = run_process(NODE_JS + ['-e', 'require("./a.out.js")();var m = require("./a.out.js"); m();'], stdout=PIPE, stderr=PIPE)
    assert output.stdout == 'hello, world!\nhello, world!\n', 'expected output, got\n===\nSTDOUT\n%s\n===\nSTDERR\n%s\n===\n' % (output.stdout, output.stderr)

  def test_define_modularize(self):
    run_process([PYTHON, EMCC, path_from_root('tests', 'hello_world.c'), '-s', 'MODULARIZE=1', '-s', 'ASSERTIONS=0'])
    with open('a.out.js') as f:
      src = 'var module = 0; ' + f.read()
    create_test_file('a.out.js', src)
    assert "define([], function() { return Module; });" in src
    output = run_process(NODE_JS + ['-e', 'var m; (global.define = function(deps, factory) { m = factory(); }).amd = true; require("./a.out.js"); m();'], stdout=PIPE, stderr=PIPE)
    assert output.stdout == 'hello, world!\n' and output.stderr == '', 'expected output, got\n===\nSTDOUT\n%s\n===\nSTDERR\n%s\n===\n' % (output.stdout, output.stderr)
    run_process([PYTHON, EMCC, path_from_root('tests', 'hello_world.c'), '-s', 'MODULARIZE=1', '-s', 'EXPORT_NAME="NotModule"', '-s', 'ASSERTIONS=0'])
    with open('a.out.js') as f:
      src = 'var module = 0; ' + f.read()
    create_test_file('a.out.js', src)
    assert "define([], function() { return NotModule; });" in src
    output = run_process(NODE_JS + ['-e', 'var m; (global.define = function(deps, factory) { m = factory(); }).amd = true; require("./a.out.js"); m();'], stdout=PIPE, stderr=PIPE)
    assert output.stdout == 'hello, world!\n' and output.stderr == '', 'expected output, got\n===\nSTDOUT\n%s\n===\nSTDERR\n%s\n===\n' % (output.stdout, output.stderr)

  def test_emconfigure_js_o(self):
    # issue 2994
    for i in [0, 1, 2]:
      with env_modify({'EMCONFIGURE_JS': str(i)}):
        for f in ['hello_world.c', 'files.cpp']:
          print(i, f)
          self.clear()
          run_process([PYTHON, path_from_root('emconfigure'), PYTHON, EMCC, '-c', '-o', 'a.o', path_from_root('tests', f)], stderr=PIPE)
          run_process([PYTHON, EMCC, 'a.o'], check=False, stderr=PIPE)
          if f == 'hello_world.c':
            if i == 0:
              assert not os.path.exists('a.out.js') # native .o, not bitcode!
            else:
              assert 'hello, world!' in run_js('a.out.js')
          else:
            # file access, need 2 to force js
            if i == 0 or i == 1:
              assert not os.path.exists('a.out.js') # native .o, not bitcode!
            else:
              self.assertExists('a.out.js')

  @no_wasm_backend('tests fastcomp specific passes')
  @uses_canonical_tmp
  def test_emcc_c_multi(self):
    def test(args, llvm_opts=None):
      print(args)
      lib = r'''
        int mult() { return 1; }
      '''

      lib_name = 'libA.c'
      create_test_file(lib_name, lib)
      main = r'''
        #include <stdio.h>
        int mult();
        int main() {
          printf("result: %d\n", mult());
          return 0;
        }
      '''
      main_name = 'main.c'
      create_test_file(main_name, main)

      with env_modify({'EMCC_DEBUG': '1'}):
        err = run_process([PYTHON, EMCC, '-c', main_name, lib_name] + args, stderr=PIPE).stderr

      VECTORIZE = '-disable-loop-vectorization'

      if args:
        assert err.count(VECTORIZE) == 2, err # specified twice, once per file
        # corresponding to exactly once per invocation of optimizer
        assert err.count(os.path.sep + 'opt') == 2, err
      else:
        assert err.count(VECTORIZE) == 0, err # no optimizations

      run_process([PYTHON, EMCC, main_name.replace('.c', '.o'), lib_name.replace('.c', '.o')])

      self.assertContained('result: 1', run_js('a.out.js'))

    test([])
    test(['-O2'], '-O3')
    test(['-Oz'], '-Oz')
    test(['-Os'], '-Os')

  def test_export_all_3142(self):
    create_test_file('src.cpp', r'''
typedef unsigned int Bit32u;

struct S_Descriptor {
    Bit32u limit_0_15   :16;
    Bit32u base_0_15    :16;
    Bit32u base_16_23   :8;
};

class Descriptor
{
public:
    Descriptor() { saved.fill[0]=saved.fill[1]=0; }
    union {
        S_Descriptor seg;
        Bit32u fill[2];
    } saved;
};

Descriptor desc;
    ''')
    try_delete('a.out.js')
    run_process([PYTHON, EMCC, 'src.cpp', '-O2', '-s', 'EXPORT_ALL=1'])
    self.assertExists('a.out.js')

  @no_wasm_backend('tests PRECISE_F32=1')
  def test_f0(self):
    run_process([PYTHON, EMCC, path_from_root('tests', 'fasta.cpp'), '-O2', '-s', 'PRECISE_F32=1', '-profiling', '-s', 'WASM=0'])
    src = open('a.out.js').read()
    assert ' = f0;' in src or ' = f0,' in src

  @no_wasm_backend('depends on merging asmjs')
  def test_merge_pair(self):
    def test(filename, full):
      print('----', filename, full)
      run_process([PYTHON, EMCC, path_from_root('tests', filename), '-O1', '-profiling', '-o', 'left.js', '-s', 'WASM=0'])
      src = open('left.js').read()
      create_test_file('right.js', src.replace('function _main() {', 'function _main() { out("replaced"); '))

      self.assertContained('hello, world!', run_js('left.js'))
      self.assertContained('hello, world!', run_js('right.js'))
      self.assertNotContained('replaced', run_js('left.js'))
      self.assertContained('replaced', run_js('right.js'))

      n = src.count('function _')

      def has(i):
        run_process([PYTHON, path_from_root('tools', 'merge_pair.py'), 'left.js', 'right.js', str(i), 'out.js'])
        return 'replaced' in run_js('out.js')

      assert not has(0), 'same as left'
      assert has(n), 'same as right'
      assert has(n + 5), 'same as right, big number is still ok'

      if full:
        change = -1
        for i in range(n):
          if has(i):
            change = i
            break
        assert change > 0 and change <= n

    test('hello_world.cpp', True)
    test('hello_libcxx.cpp', False)

  def test_emmake_emconfigure(self):
    def check(what, args, fail=True, expect=''):
      args = [PYTHON, path_from_root(what)] + args
      print(what, args, fail, expect)
      output = run_process(args, stdout=PIPE, stderr=PIPE, check=False)
      assert ('is a helper for' in output.stderr) == fail
      assert ('Typical usage' in output.stderr) == fail
      self.assertContained(expect, output.stdout)
    check('emmake', [])
    check('emconfigure', [])
    check('emmake', ['--version'])
    check('emconfigure', ['--version'])
    check('emmake', ['make'], fail=False)
    check('emconfigure', ['configure'], fail=False)
    check('emconfigure', ['./configure'], fail=False)
    check('emconfigure', ['cmake'], fail=False)

    create_test_file('test.py', '''
import os
print(os.environ.get('CROSS_COMPILE'))
''')
    check('emconfigure', [PYTHON, 'test.py'], expect=path_from_root('em'))
    check('emmake', [PYTHON, 'test.py'], expect=path_from_root('em'))

    create_test_file('test.py', '''
import os
print(os.environ.get('NM'))
''')
    check('emconfigure', [PYTHON, 'test.py'], expect=shared.LLVM_NM)

  def test_emmake_python(self):
    # simulates a configure/make script that looks for things like CC, AR, etc., and which we should
    # not confuse by setting those vars to something containing `python X` as the script checks for
    # the existence of an executable.
    result = run_process([PYTHON, path_from_root('emmake.py'), PYTHON, path_from_root('tests', 'emmake', 'make.py')], stdout=PIPE, stderr=PIPE)
    print(result.stdout, result.stderr)

  def test_sdl2_config(self):
    for args, expected in [
      [['--version'], '2.0.0'],
      [['--cflags'], '-s USE_SDL=2'],
      [['--libs'], '-s USE_SDL=2'],
      [['--cflags', '--libs'], '-s USE_SDL=2'],
    ]:
      print(args, expected)
      out = run_process([PYTHON, path_from_root('system', 'bin', 'sdl2-config')] + args, stdout=PIPE, stderr=PIPE).stdout
      assert expected in out, out
      print('via emmake')
      out = run_process([PYTHON, path_from_root('emmake'), 'sdl2-config'] + args, stdout=PIPE, stderr=PIPE).stdout
      assert expected in out, out

  def test_module_onexit(self):
    create_test_file('src.cpp', r'''
#include <emscripten.h>
int main() {
  EM_ASM({
    Module['onExit'] = function(status) { out('exiting now, status ' + status) };
  });
  return 14;
}
''')
    try_delete('a.out.js')
    run_process([PYTHON, EMCC, 'src.cpp', '-s', 'EXIT_RUNTIME=1'])
    self.assertContained('exiting now, status 14', run_js('a.out.js', assert_returncode=14))

  def test_NO_aliasing(self):
    # the NO_ prefix flips boolean options
    run_process([PYTHON, EMCC, path_from_root('tests', 'hello_world.c'), '-s', 'EXIT_RUNTIME=1'])
    exit_1 = open('a.out.js').read()
    run_process([PYTHON, EMCC, path_from_root('tests', 'hello_world.c'), '-s', 'NO_EXIT_RUNTIME=0'])
    no_exit_0 = open('a.out.js').read()
    run_process([PYTHON, EMCC, path_from_root('tests', 'hello_world.c'), '-s', 'EXIT_RUNTIME=0'])
    exit_0 = open('a.out.js').read()

    assert exit_1 == no_exit_0
    assert exit_1 != exit_0

  def test_underscore_exit(self):
    create_test_file('src.cpp', r'''
#include <unistd.h>
int main() {
  _exit(0); // should not end up in an infinite loop with non-underscore exit
}
''')
    run_process([PYTHON, EMCC, 'src.cpp'])
    self.assertContained('', run_js('a.out.js', assert_returncode=0))

  def test_file_packager_huge(self):
    MESSAGE = 'warning: file packager is creating an asset bundle of 257 MB. this is very large, and browsers might have trouble loading it'
    create_test_file('huge.dat', 'a' * (1024 * 1024 * 257))
    create_test_file('tiny.dat', 'a')
    err = run_process([PYTHON, FILE_PACKAGER, 'test.data', '--preload', 'tiny.dat'], stdout=PIPE, stderr=PIPE).stderr
    self.assertNotContained(MESSAGE, err)
    err = run_process([PYTHON, FILE_PACKAGER, 'test.data', '--preload', 'huge.dat'], stdout=PIPE, stderr=PIPE).stderr
    self.assertContained(MESSAGE, err)
    self.clear()

  @unittest.skipIf(SPIDERMONKEY_ENGINE not in JS_ENGINES, 'cannot run without spidermonkey, node cannnot alloc huge arrays')
  def test_massive_alloc(self):
    create_test_file('main.cpp', r'''
#include <stdio.h>
#include <stdlib.h>

int main() {
  volatile int x = (int)malloc(1024 * 1024 * 1400);
  return x == 0; // can't alloc it, but don't fail catastrophically, expect null
}
    ''')
    run_process([PYTHON, EMCC, 'main.cpp', '-s', 'ALLOW_MEMORY_GROWTH=1', '-s', 'WASM=0'])
    # just care about message regarding allocating over 1GB of memory
    output = run_js('a.out.js', stderr=PIPE, full_output=True, engine=SPIDERMONKEY_ENGINE)
    self.assertContained('''Warning: Enlarging memory arrays, this is not fast! 16777216,1543503872\n''', output)
    print('wasm')
    run_process([PYTHON, EMCC, 'main.cpp', '-s', 'ALLOW_MEMORY_GROWTH=1'])
    # no message about growth, just check return code
    run_js('a.out.js', stderr=PIPE, full_output=True, engine=SPIDERMONKEY_ENGINE)

  def test_failing_alloc(self):
    for pre_fail, post_fail, opts in [
      ('', '', []),
      ('EM_ASM( Module.temp = HEAP32[DYNAMICTOP_PTR>>2] );', 'EM_ASM( assert(Module.temp === HEAP32[DYNAMICTOP_PTR>>2], "must not adjust DYNAMICTOP when an alloc fails!") );', []),
      # also test non-wasm in normal mode
      ('', '', ['-s', 'WASM=0']),
      ('EM_ASM( Module.temp = HEAP32[DYNAMICTOP_PTR>>2] );', 'EM_ASM( assert(Module.temp === HEAP32[DYNAMICTOP_PTR>>2], "must not adjust DYNAMICTOP when an alloc fails!") );', ['-s', 'WASM=0']),
    ]:
      for growth in [0, 1]:
        for aborting in [0, 1]:
          create_test_file('main.cpp', r'''
#include <stdio.h>
#include <stdlib.h>
#include <vector>
#include <assert.h>
#include <emscripten.h>

#define CHUNK_SIZE (10 * 1024 * 1024)

int main() {
  std::vector<void*> allocs;
  bool has = false;
  while (1) {
    printf("trying an allocation\n");
    %s
    void* curr = malloc(CHUNK_SIZE);
    if (!curr) {
      %s
      break;
    }
    has = true;
    printf("allocated another chunk, %%zu so far\n", allocs.size());
    allocs.push_back(curr);
  }
  assert(has);
  printf("an allocation failed!\n");
#ifdef SPLIT
  return 0;
#endif
  while (1) {
    assert(allocs.size() > 0);
    void *curr = allocs.back();
    allocs.pop_back();
    free(curr);
    printf("freed one\n");
    if (malloc(CHUNK_SIZE)) break;
  }
  printf("managed another malloc!\n");
}
''' % (pre_fail, post_fail))
          args = [PYTHON, EMCC, 'main.cpp'] + opts
          args += ['-s', 'TEST_MEMORY_GROWTH_FAILS=1'] # In this test, force memory growing to fail
          if growth:
            args += ['-s', 'ALLOW_MEMORY_GROWTH=1']
          if not aborting:
            args += ['-s', 'ABORTING_MALLOC=0']
          print('test_failing_alloc', args, pre_fail)
          run_process(args)
          # growth also disables aborting
          can_manage_another = (not aborting) or growth
          split = '-DSPLIT' in args
          print('can manage another:', can_manage_another, 'split:', split)
          output = run_js('a.out.js', stderr=PIPE, full_output=True, assert_returncode=0 if can_manage_another else None)
          if can_manage_another:
            self.assertContained('''an allocation failed!\n''', output)
            if not split:
              # split memory allocation may fail due to GC objects no longer being allocatable,
              # and we can't expect to recover from that deterministically. So just check we
              # get to the fail.
              # otherwise, we should fail eventually, then free, then succeed
              self.assertContained('''managed another malloc!\n''', output)
          else:
            # we should see an abort
            self.assertContained('''abort("Cannot enlarge memory arrays''', output)
            self.assertContained(('''higher than the current value 16777216,''', '''higher than the current value 33554432,'''), output)
            self.assertContained('''compile with  -s ALLOW_MEMORY_GROWTH=1 ''', output)
            self.assertContained('''compile with  -s ABORTING_MALLOC=0 ''', output)

  def test_libcxx_minimal(self):
    create_test_file('vector.cpp', r'''
#include <vector>
int main(int argc, char** argv) {
  std::vector<void*> v;
  for (int i = 0 ; i < argc; i++) {
    v.push_back(nullptr);
  }
  return v.size();
}
''')

    run_process([PYTHON, EMCC, '-O2', 'vector.cpp', '-o', 'vector.js'])
    run_process([PYTHON, EMCC, '-O2', path_from_root('tests', 'hello_libcxx.cpp'), '-o', 'iostream.js'])

    vector = os.path.getsize('vector.js')
    iostream = os.path.getsize('iostream.js')
    print(vector, iostream)

    self.assertGreater(vector, 1000)
    # we can strip out almost all of libcxx when just using vector
    self.assertLess(2.25 * vector, iostream)

  @no_wasm_backend('relies on EMULATED_FUNCTION_POINTERS')
  def test_emulated_function_pointers(self):
    create_test_file('src.c', r'''
      #include <emscripten.h>
      typedef void (*fp)();
      int main(int argc, char **argv) {
        volatile fp f = 0;
        EM_ASM({
          if (typeof FUNCTION_TABLE_v !== 'undefined') {
            out('function table: ' + FUNCTION_TABLE_v);
          } else {
            out('no visible function tables');
          }
        });
        if (f) f();
        return 0;
      }
      ''')

    def test(args, expected):
      print(args, expected)
      run_process([PYTHON, EMCC, 'src.c', '-s', 'WASM=0'] + args, stderr=PIPE)
      self.assertContained(expected, run_js('a.out.js'))

    for opts in [0, 1, 2, 3]:
      test(['-O' + str(opts)], 'no visible function tables')
      test(['-O' + str(opts), '-s', 'EMULATED_FUNCTION_POINTERS=1'], 'function table: ')

  @no_wasm_backend('relies on EMULATED_FUNCTION_POINTERS')
  def test_emulated_function_pointers_2(self):
    create_test_file('src.c', r'''
      #include <emscripten.h>
      typedef void (*fp)();
      void one() { EM_ASM( out('one') ); }
      void two() { EM_ASM( out('two') ); }
      void test() {
        volatile fp f = one;
        f();
        f = two;
        f();
      }
      int main(int argc, char **argv) {
        test();
        // swap them!
        EM_ASM_INT({
          var one = $0;
          var two = $1;
          if (typeof FUNCTION_TABLE_v === 'undefined') {
            out('no');
            return;
          }
          var temp = FUNCTION_TABLE_v[one];
          FUNCTION_TABLE_v[one] = FUNCTION_TABLE_v[two];
          FUNCTION_TABLE_v[two] = temp;
        }, (int)&one, (int)&two);
        test();
        return 0;
      }
      ''')

    flipped = 'one\ntwo\ntwo\none\n'
    unchanged = 'one\ntwo\none\ntwo\n'
    no_table = 'one\ntwo\nno\none\ntwo\n'

    def test(args, expected):
      print(args, expected.replace('\n', ' '))
      run_process([PYTHON, EMCC, 'src.c', '-s', 'WASM=0'] + args)
      self.assertContained(expected, run_js('a.out.js'))

    for opts in [0, 1, 2]:
      test(['-O' + str(opts)], no_table)
      test(['-O' + str(opts), '-s', 'EMULATED_FUNCTION_POINTERS=1'], flipped)
      test(['-O' + str(opts), '-s', 'EMULATED_FUNCTION_POINTERS=2'], flipped)
      test(['-O' + str(opts), '-s', 'EMULATED_FUNCTION_POINTERS=1', '-s', 'RELOCATABLE=1'], flipped)
      test(['-O' + str(opts), '-s', 'EMULATED_FUNCTION_POINTERS=2', '-s', 'RELOCATABLE=1'], unchanged) # with both of those, we optimize and you cannot flip them
      test(['-O' + str(opts), '-s', 'MAIN_MODULE=1'], unchanged) # default for modules is optimized
      test(['-O' + str(opts), '-s', 'MAIN_MODULE=1', '-s', 'EMULATED_FUNCTION_POINTERS=2'], unchanged)
      test(['-O' + str(opts), '-s', 'MAIN_MODULE=1', '-s', 'EMULATED_FUNCTION_POINTERS=1'], flipped) # but you can disable that

  @no_wasm_backend('DCE in dynamic libraries not working yet')
  def test_minimal_dynamic(self):
    def run(wasm):
      print('wasm?', wasm)
      library_file = 'library.wasm' if wasm else 'library.js'

      def test(main_args, library_args=[], expected='hello from main\nhello from library'):
        print('testing', main_args, library_args)
        self.clear()
        create_test_file('library.c', r'''
          #include <stdio.h>
          void library_func() {
          #ifdef USE_PRINTF
            printf("hello from library: %p\n", &library_func);
          #else
            puts("hello from library");
          #endif
          }
        ''')
        run_process([PYTHON, EMCC, 'library.c', '-s', 'SIDE_MODULE=1', '-O2', '-o', library_file, '-s', 'WASM=' + str(wasm), '-s', 'EXPORT_ALL=1'] + library_args)
        create_test_file('main.c', r'''
          #include <dlfcn.h>
          #include <stdio.h>
          int main() {
            puts("hello from main");
            void *lib_handle = dlopen("%s", 0);
            if (!lib_handle) {
              puts("cannot load side module");
              return 1;
            }
            typedef void (*voidfunc)();
            voidfunc x = (voidfunc)dlsym(lib_handle, "library_func");
            if (!x) puts("cannot find side function");
            else x();
          }
        ''' % library_file)
        run_process([PYTHON, EMCC, 'main.c', '--embed-file', library_file, '-O2', '-s', 'WASM=' + str(wasm)] + main_args)
        self.assertContained(expected, run_js('a.out.js', assert_returncode=None, stderr=STDOUT))
        size = os.path.getsize('a.out.js')
        if wasm:
          size += os.path.getsize('a.out.wasm')
        side_size = os.path.getsize(library_file)
        print('  sizes:', size, side_size)
        return (size, side_size)

      def percent_diff(x, y):
        small = min(x, y)
        large = max(x, y)
        return float(100 * large) / small - 100

      full = test(main_args=['-s', 'MAIN_MODULE=1'])
      # printf is not used in main, but libc was linked in, so it's there
      printf = test(main_args=['-s', 'MAIN_MODULE=1'], library_args=['-DUSE_PRINTF'])

      # main module tests

      # dce in main, and it fails since puts is not exported
      dce = test(main_args=['-s', 'MAIN_MODULE=2'], expected=('cannot', 'undefined'))

      # with exporting, it works
      dce = test(main_args=['-s', 'MAIN_MODULE=2', '-s', 'EXPORTED_FUNCTIONS=["_main", "_puts"]'])

      # printf is not used in main, and we dce, so we failz
      dce_fail = test(main_args=['-s', 'MAIN_MODULE=2'], library_args=['-DUSE_PRINTF'], expected=('cannot', 'undefined'))

      # exporting printf in main keeps it alive for the library
      dce_save = test(main_args=['-s', 'MAIN_MODULE=2', '-s', 'EXPORTED_FUNCTIONS=["_main", "_printf", "_puts"]'], library_args=['-DUSE_PRINTF'])

      assert percent_diff(full[0], printf[0]) < 4
      assert percent_diff(dce[0], dce_fail[0]) < 4
      assert dce[0] < 0.2 * full[0] # big effect, 80%+ is gone
      assert dce_save[0] > 1.05 * dce[0] # save exported all of printf

      # side module tests

      # mode 2, so dce in side, but library_func is not exported, so it is dce'd
      side_dce_fail = test(main_args=['-s', 'MAIN_MODULE=1'], library_args=['-s', 'SIDE_MODULE=2'], expected='cannot find side function')
      # mode 2, so dce in side, and library_func is not exported
      side_dce_work = test(main_args=['-s', 'MAIN_MODULE=1'], library_args=['-s', 'SIDE_MODULE=2', '-s', 'EXPORTED_FUNCTIONS=["_library_func"]'], expected='hello from library')

      assert side_dce_fail[1] < 0.95 * side_dce_work[1] # removing that function saves a chunk

    run(wasm=1)
    if not self.is_wasm_backend():
      run(wasm=0)

  @no_wasm_backend('uses SIDE_MODULE')
  def test_ld_library_path(self):
    create_test_file('hello1.c', r'''
#include <stdio.h>

void
hello1 ()
{
  printf ("Hello1\n");
  return;
}

''')
    create_test_file('hello2.c', r'''
#include <stdio.h>

void
hello2 ()
{
  printf ("Hello2\n");
  return;
}

''')
    create_test_file('hello3.c', r'''
#include <stdio.h>

void
hello3 ()
{
  printf ("Hello3\n");
  return;
}

''')
    create_test_file('hello4.c', r'''
#include <stdio.h>
#include <math.h>

double
hello4 (double x)
{
  printf ("Hello4\n");
  return fmod(x, 2.0);
}

''')
    create_test_file('pre.js', r'''
Module['preRun'].push(function (){
  ENV['LD_LIBRARY_PATH']='/lib:/usr/lib';
});
''')
    create_test_file('main.c', r'''
#include <stdio.h>
#include <stdlib.h>
#include <string.h>
#include <dlfcn.h>

int
main()
{
  void *h;
  void (*f) ();
  double (*f2) (double);

  h = dlopen ("libhello1.wasm", RTLD_NOW);
  f = dlsym (h, "hello1");
  f();
  dlclose (h);
  h = dlopen ("libhello2.wasm", RTLD_NOW);
  f = dlsym (h, "hello2");
  f();
  dlclose (h);
  h = dlopen ("libhello3.wasm", RTLD_NOW);
  f = dlsym (h, "hello3");
  f();
  dlclose (h);
  h = dlopen ("/usr/local/lib/libhello4.wasm", RTLD_NOW);
  f2 = dlsym (h, "hello4");
  double result = f2(5.5);
  dlclose (h);

  if (result == 1.5) {
    printf("Ok\n");
  }
  return 0;
}

''')

    run_process([PYTHON, EMCC, '-o', 'libhello1.wasm', 'hello1.c', '-s', 'SIDE_MODULE=1', '-s', 'EXPORT_ALL=1'])
    run_process([PYTHON, EMCC, '-o', 'libhello2.wasm', 'hello2.c', '-s', 'SIDE_MODULE=1', '-s', 'EXPORT_ALL=1'])
    run_process([PYTHON, EMCC, '-o', 'libhello3.wasm', 'hello3.c', '-s', 'SIDE_MODULE=1', '-s', 'EXPORT_ALL=1'])
    run_process([PYTHON, EMCC, '-o', 'libhello4.wasm', 'hello4.c', '-s', 'SIDE_MODULE=1', '-s', 'EXPORT_ALL=1'])
    run_process([PYTHON, EMCC, '-o', 'main.js', 'main.c', '-s', 'MAIN_MODULE=1', '-s', 'TOTAL_MEMORY=' + str(32 * 1024 * 1024),
                 '--embed-file', 'libhello1.wasm@/lib/libhello1.wasm',
                 '--embed-file', 'libhello2.wasm@/usr/lib/libhello2.wasm',
                 '--embed-file', 'libhello3.wasm@/libhello3.wasm',
                 '--embed-file', 'libhello4.wasm@/usr/local/lib/libhello4.wasm',
                 '--pre-js', 'pre.js'])
    out = run_js('main.js')
    self.assertContained('Hello1', out)
    self.assertContained('Hello2', out)
    self.assertContained('Hello3', out)
    self.assertContained('Hello4', out)
    self.assertContained('Ok', out)

  @no_wasm_backend('uses SIDE_MODULE')
  def test_dlopen_rtld_global(self):
    # TODO: wasm support. this test checks RTLD_GLOBAL where a module is loaded
    #       before the module providing a global it needs is. in asm.js we use JS
    #       to create a redirection function. In wasm we just have wasm, so we
    #       need to introspect the wasm module. Browsers may add that eventually,
    #       or we could ship a little library that does it.
    create_test_file('hello1.c', r'''
#include <stdio.h>

extern int hello1_val;
int hello1_val=3;

void
hello1 (int i)
{
  printf ("hello1_val by hello1:%d\n",hello1_val);
  printf ("Hello%d\n",i);
}
''')
    create_test_file('hello2.c', r'''
#include <stdio.h>

extern int hello1_val;
extern void hello1 (int);

void
hello2 (int i)
{
  void (*f) (int);
  printf ("hello1_val by hello2:%d\n",hello1_val);
  f = hello1;
  f(i);
}
''')
    create_test_file('main.c', r'''
#include <stdio.h>
#include <stdlib.h>
#include <string.h>
#include <dlfcn.h>

int
main(int argc,char** argv)
{
  void *h;
  void *h2;
  void (*f) (int);
  h = dlopen ("libhello1.js", RTLD_NOW|RTLD_GLOBAL);
  h2 = dlopen ("libhello2.js", RTLD_NOW|RTLD_GLOBAL);
  f = dlsym (h, "hello1");
  f(1);
  f = dlsym (h2, "hello2");
  f(2);
  dlclose (h);
  dlclose (h2);
  return 0;
}
''')

    run_process([PYTHON, EMCC, '-o', 'libhello1.js', 'hello1.c', '-s', 'SIDE_MODULE=1', '-s', 'WASM=0', '-s', 'EXPORT_ALL=1'])
    run_process([PYTHON, EMCC, '-o', 'libhello2.js', 'hello2.c', '-s', 'SIDE_MODULE=1', '-s', 'WASM=0', '-s', 'EXPORT_ALL=1'])
    run_process([PYTHON, EMCC, '-o', 'main.js', 'main.c', '-s', 'MAIN_MODULE=1', '-s', 'WASM=0',
                 '--embed-file', 'libhello1.js',
                 '--embed-file', 'libhello2.js'])
    out = run_js('main.js')
    self.assertContained('Hello1', out)
    self.assertContained('Hello2', out)
    self.assertContained('hello1_val by hello1:3', out)
    self.assertContained('hello1_val by hello2:3', out)

  def test_debug_asmLastOpts(self):
    create_test_file('src.c', r'''
#include <stdio.h>
struct Dtlink_t
{   struct Dtlink_t*   right;  /* right child      */
        union
        { unsigned int  _hash;  /* hash value       */
          struct Dtlink_t* _left;  /* left child       */
        } hl;
};
int treecount(register struct Dtlink_t* e)
{
  return e ? treecount(e->hl._left) + treecount(e->right) + 1 : 0;
}
int main() {
  printf("hello, world!\n");
}
''')
    run_process([PYTHON, EMCC, 'src.c', '-s', 'EXPORTED_FUNCTIONS=["_main", "_treecount"]', '--minify', '0', '-g4', '-Oz'])
    self.assertContained('hello, world!', run_js('a.out.js'))

  @no_wasm_backend('MEM_INIT_METHOD not supported under wasm')
  def test_meminit_crc(self):
    create_test_file('src.c', r'''
#include <stdio.h>
int main() { printf("Mary had a little lamb.\n"); }
''')

    run_process([PYTHON, EMCC, 'src.c', '--memory-init-file', '0', '-s', 'MEM_INIT_METHOD=2', '-s', 'ASSERTIONS=1', '-s', 'WASM=0'])
    with open('a.out.js') as f:
      d = f.read()
    return
    self.assertContained('Mary had', d)
    d = d.replace('Mary had', 'Paul had')
    create_test_file('a.out.js', d)
    out = run_js('a.out.js', assert_returncode=None, stderr=STDOUT)
    self.assertContained('Assertion failed: memory initializer checksum', out)

  def test_emscripten_print_double(self):
    create_test_file('src.c', r'''
#include <stdio.h>
#include <assert.h>
#include <emscripten.h>

void test(double d) {
  char buffer[100], buffer2[100];
  unsigned len, len2, len3;
  len = emscripten_print_double(d, NULL, -1);
  len2 = emscripten_print_double(d, buffer, len+1);
  assert(len == len2);
  buffer[len] = 0;
  len3 = snprintf(buffer2, 100, "%g", d);
  printf("|%g : %u : %s : %s : %d|\n", d, len, buffer, buffer2, len3);
}
int main() {
  printf("\n");
  test(0);
  test(1);
  test(-1);
  test(1.234);
  test(-1.234);
  test(1.1234E20);
  test(-1.1234E20);
  test(1.1234E-20);
  test(-1.1234E-20);
  test(1.0/0.0);
  test(-1.0/0.0);
}
''')
    run_process([PYTHON, EMCC, 'src.c'])
    out = run_js('a.out.js')
    self.assertContained('''
|0 : 1 : 0 : 0 : 1|
|1 : 1 : 1 : 1 : 1|
|-1 : 2 : -1 : -1 : 2|
|1.234 : 5 : 1.234 : 1.234 : 5|
|-1.234 : 6 : -1.234 : -1.234 : 6|
|1.1234e+20 : 21 : 112340000000000000000 : 1.1234e+20 : 10|
|-1.1234e+20 : 22 : -112340000000000000000 : -1.1234e+20 : 11|
|1.1234e-20 : 10 : 1.1234e-20 : 1.1234e-20 : 10|
|-1.1234e-20 : 11 : -1.1234e-20 : -1.1234e-20 : 11|
|inf : 8 : Infinity : inf : 3|
|-inf : 9 : -Infinity : -inf : 4|
''', out)

  def test_no_warn_exported_jslibfunc(self):
    err = run_process([PYTHON, EMCC, path_from_root('tests', 'hello_world.c'), '-s', 'DEFAULT_LIBRARY_FUNCS_TO_INCLUDE=["alGetError"]', '-s', 'EXPORTED_FUNCTIONS=["_main", "_alGetError"]'], stdout=PIPE, stderr=PIPE).stderr
    self.assertNotContained('''function requested to be exported, but not implemented: "_alGetError"''', err)

  @no_wasm_backend()
  def test_almost_asm_warning(self):
    warning = "[-Walmost-asm]"
    for args, expected in [
      (['-O1', '-s', 'ALLOW_MEMORY_GROWTH=1'], True),  # default
      # suppress almost-asm warning manually
      (['-O1', '-s', 'ALLOW_MEMORY_GROWTH=1', '-Wno-almost-asm'], False),
      # last warning flag should "win"
      (['-O1', '-s', 'ALLOW_MEMORY_GROWTH=1', '-Wno-almost-asm', '-Walmost-asm'], True)
    ]:
      print(args, expected)
      err = run_process([PYTHON, EMCC, path_from_root('tests', 'hello_world.c'), '-s', 'WASM=0'] + args, stderr=PIPE).stderr
      assert (warning in err) == expected, err
      if not expected:
        assert err == '', err

  def test_static_syscalls(self):
    run_process([PYTHON, EMCC, path_from_root('tests', 'hello_world.c')])
    src = open('a.out.js').read()
    matches = re.findall('''function ___syscall(\d+)\(''', src)
    print('seen syscalls:', matches)
    assert set(matches) == set(['6', '54', '140', '146']) # close, ioctl, llseek, writev

  @no_windows('posix-only')
  def test_emcc_dev_null(self):
    out = run_process([PYTHON, EMCC, '-dM', '-E', '-x', 'c', '/dev/null'], stdout=PIPE).stdout
    self.assertContained('#define __EMSCRIPTEN__ 1', out) # all our defines should show up

  def test_umask_0(self):
    create_test_file('src.c', r'''
#include <sys/stat.h>
#include <stdio.h>
int main() {
  umask(0);
  printf("hello, world!\n");
}''')
    run_process([PYTHON, EMCC, 'src.c'])
    self.assertContained('hello, world!', run_js('a.out.js'))

  def test_no_missing_symbols(self): # simple hello world should not show any missing symbols
    run_process([PYTHON, EMCC, path_from_root('tests', 'hello_world.c')])

    # main() is implemented in C, and even if requested from JS, we should not warn
    create_test_file('library_foo.js', '''
mergeInto(LibraryManager.library, {
  my_js__deps: ['main'],
  my_js: (function() {
      return function() {
        console.log("hello " + _nonexistingvariable);
      };
  }()),
});
''')
    create_test_file('test.cpp', '''
#include <stdio.h>
#include <stdlib.h>

extern "C" {
  extern void my_js();
}

int main() {
  my_js();
  return EXIT_SUCCESS;
}
''')
    run_process([PYTHON, EMCC, 'test.cpp', '--js-library', 'library_foo.js'])

    # but we do error on a missing js var
    create_test_file('library_foo_missing.js', '''
mergeInto(LibraryManager.library, {
  my_js__deps: ['main', 'nonexistingvariable'],
  my_js: (function() {
      return function() {
        console.log("hello " + _nonexistingvariable);
      };
  }()),
});
''')
    err = self.expect_fail([PYTHON, EMCC, 'test.cpp', '--js-library', 'library_foo_missing.js'])
    self.assertContained('undefined symbol: nonexistingvariable', err)

    # and also for missing C code, of course (without the --js-library, it's just a missing C method)
    err = self.expect_fail([PYTHON, EMCC, 'test.cpp'])
    self.assertContained('undefined symbol: my_js', err)

  def test_realpath(self):
    create_test_file('src.c', r'''
#include <stdlib.h>
#include <stdio.h>
#include <errno.h>

#define TEST_PATH "/boot/README.txt"

int
main(int argc, char **argv)
{
  errno = 0;
  char *t_realpath_buf = realpath(TEST_PATH, NULL);
  if (NULL == t_realpath_buf) {
    perror("Resolve failed");
    return 1;
  } else {
    printf("Resolved: %s\n", t_realpath_buf);
    free(t_realpath_buf);
    return 0;
  }
}
''')
    if not os.path.exists('boot'):
      os.mkdir('boot')
    open(os.path.join('boot', 'README.txt'), 'w').write(' ')
    run_process([PYTHON, EMCC, 'src.c', '--embed-file', 'boot'])
    self.assertContained('Resolved: /boot/README.txt', run_js('a.out.js'))

  def test_realpath_nodefs(self):
    create_test_file('src.c', r'''
#include <stdlib.h>
#include <stdio.h>
#include <errno.h>
#include <emscripten.h>

#define TEST_PATH "/working/TEST_NODEFS.txt"

int
main(int argc, char **argv)
{
  errno = 0;
  EM_ASM({
    FS.mkdir('/working');
    FS.mount(NODEFS, { root: '.' }, '/working');
  });
  char *t_realpath_buf = realpath(TEST_PATH, NULL);
  if (NULL == t_realpath_buf) {
    perror("Resolve failed");
    return 1;
  } else {
    printf("Resolved: %s\n", t_realpath_buf);
    free(t_realpath_buf);
    return 0;
  }
}
''')
    create_test_file('TEST_NODEFS.txt', ' ')
    run_process([PYTHON, EMCC, 'src.c'])
    self.assertContained('Resolved: /working/TEST_NODEFS.txt', run_js('a.out.js'))

  def test_realpath_2(self):
    os.mkdir('Folder')
    create_test_file('src.c', r'''
#include <stdlib.h>
#include <stdio.h>
#include <errno.h>

int testrealpath(const char* path)    {
  errno = 0;
  char *t_realpath_buf = realpath(path, NULL);
  if (NULL == t_realpath_buf) {
    printf("Resolve failed: \"%s\"\n",path);fflush(stdout);
    return 1;
  } else {
    printf("Resolved: \"%s\" => \"%s\"\n", path, t_realpath_buf);fflush(stdout);
    free(t_realpath_buf);
    return 0;
  }
}

int main(int argc, char **argv)
{
    // files:
    testrealpath("testfile.txt");
    testrealpath("Folder/testfile.txt");
    testrealpath("testnonexistentfile.txt");
    // folders
    testrealpath("Folder");
    testrealpath("/Folder");
    testrealpath("./");
    testrealpath("");
    testrealpath("/");
    return 0;
}
''')
    create_test_file('testfile.txt', '')
    open(os.path.join('Folder', 'testfile.txt'), 'w').write('')
    run_process([PYTHON, EMCC, 'src.c', '--embed-file', 'testfile.txt', '--embed-file', 'Folder'])
    self.assertContained('''Resolved: "testfile.txt" => "/testfile.txt"
Resolved: "Folder/testfile.txt" => "/Folder/testfile.txt"
Resolve failed: "testnonexistentfile.txt"
Resolved: "Folder" => "/Folder"
Resolved: "/Folder" => "/Folder"
Resolved: "./" => "/"
Resolve failed: ""
Resolved: "/" => "/"
''', run_js('a.out.js'))

  def test_no_warnings(self):
    # build once before to make sure system libs etc. exist
    run_process([PYTHON, EMCC, path_from_root('tests', 'hello_libcxx.cpp')])
    # check that there is nothing in stderr for a regular compile
    err = run_process([PYTHON, EMCC, path_from_root('tests', 'hello_libcxx.cpp')], stderr=PIPE).stderr
    assert err == '', err

  @no_wasm_backend("uses EMTERPRETIFY")
  def test_emterpreter_file_suggestion(self):
    for linkable in [0, 1]:
      for to_file in [0, 1]:
        self.clear()
        cmd = [PYTHON, EMCC, '-s', 'EMTERPRETIFY=1', path_from_root('tests', 'hello_libcxx.cpp'), '-s', 'LINKABLE=' + str(linkable), '-O1', '-s', 'USE_ZLIB=1']
        if to_file:
          cmd += ['-s', 'EMTERPRETIFY_FILE="code.dat"']
        print(cmd)
        stderr = run_process(cmd, stderr=PIPE).stderr
        need_warning = linkable and not to_file
        assert ('''warning: emterpreter bytecode is fairly large''' in stderr) == need_warning, stderr
        assert ('''It is recommended to use  -s EMTERPRETIFY_FILE=..''' in stderr) == need_warning, stderr

  @no_wasm_backend('needs LTO with WASM_OBJECT_FILES')
  def test_llvm_lto(self):
    sizes = {}
    lto_levels = [0, 1, 2, 3]
    for lto in lto_levels:
      cmd = [PYTHON, EMCC, path_from_root('tests', 'hello_libcxx.cpp'), '-O2', '--llvm-lto', str(lto)]
      print(cmd)
      run_process(cmd)
      self.assertContained('hello, world!', run_js('a.out.js'))
      sizes[lto] = os.path.getsize('a.out.wasm')
    print(sizes)

    # LTO sizes should be distinct
    for i in lto_levels:
      assert sizes[i] not in set(sizes).difference(set([sizes[i]]))

    # LTO should reduce code size
    # Skip mode 2 because it has historically increased code size, but not always
    assert sizes[1] < sizes[0]
    assert sizes[3] < sizes[0]

  def test_dlmalloc_modes(self):
    create_test_file('src.cpp', r'''
      #include <stdlib.h>
      #include <stdio.h>
      int main() {
        void* c = malloc(1024);
        free(c);
        free(c);
        printf("double-freed\n");
      }
    ''')
    run_process([PYTHON, EMCC, 'src.cpp'])
    self.assertContained('double-freed', run_js('a.out.js'))
    # in debug mode, the double-free is caught
    run_process([PYTHON, EMCC, 'src.cpp', '-g'])
    seen_error = False
    out = '?'
    try:
      out = run_js('a.out.js')
    except:
      seen_error = True
    assert seen_error, out

  def test_mallocs(self):
    for opts in [[], ['-O2']]:
      print(opts)
      sizes = {}
      for malloc, name in (
        ('dlmalloc', 'dlmalloc'),
        (None, 'default'),
        ('emmalloc', 'emmalloc')
      ):
        print(malloc, name)
        cmd = [PYTHON, EMCC, path_from_root('tests', 'hello_libcxx.cpp'), '-o', 'a.out.js'] + opts
        if malloc:
          cmd += ['-s', 'MALLOC="%s"' % malloc]
        print(cmd)
        run_process(cmd)
        sizes[name] = os.path.getsize('a.out.wasm')
      print(sizes)
      # dlmalloc is the default
      self.assertEqual(sizes['dlmalloc'], sizes['default'])
      # emmalloc is much smaller
      self.assertLess(sizes['emmalloc'], sizes['dlmalloc'] - 5000)

  def test_sixtyfour_bit_return_value(self):
    # This test checks that the most significant 32 bits of a 64 bit long are correctly made available
    # to native JavaScript applications that wish to interact with compiled code returning 64 bit longs.
    # The MS 32 bits should be available in Runtime.getTempRet0() even when compiled with -O2 --closure 1

    # Compile test.c and wrap it in a native JavaScript binding so we can call our compiled function from JS.
    run_process([PYTHON, EMCC, path_from_root('tests', 'return64bit', 'test.c'),
                 '--pre-js', path_from_root('tests', 'return64bit', 'testbindstart.js'),
                 '--pre-js', path_from_root('tests', 'return64bit', 'testbind.js'),
                 '--post-js', path_from_root('tests', 'return64bit', 'testbindend.js'),
                 '-s', 'EXPORTED_FUNCTIONS=["_test_return64"]', '-o', 'test.js', '-O2',
                 '--closure', '1', '-g1', '-s', 'WASM_ASYNC_COMPILATION=0'])

    # Simple test program to load the test.js binding library and call the binding to the
    # C function returning the 64 bit long.
    create_test_file('testrun.js', '''
      var test = require("./test.js");
      test.runtest();
    ''')

    # Run the test and confirm the output is as expected.
    out = run_js('testrun.js', full_output=True)
    assert "low = 5678" in out
    assert "high = 1234" in out

  def test_lib_include_flags(self):
    run_process([PYTHON, EMCC] + '-l m -l c -I'.split() + [path_from_root('tests', 'include_test'), path_from_root('tests', 'lib_include_flags.c')])

  def test_dash_s(self):
    run_process([PYTHON, EMCC, path_from_root('tests', 'hello_world.cpp'), '-s', '-std=c++03'])
    self.assertContained('hello, world!', run_js('a.out.js'))

  def test_dash_s_response_file_string(self):
    create_test_file('response_file', '"MyModule"\n')
    response_file = os.path.join(os.getcwd(), "response_file")
    run_process([PYTHON, EMCC, path_from_root('tests', 'hello_world.cpp'), '-s', 'EXPORT_NAME=@%s' % response_file])

  def test_dash_s_response_file_list(self):
    create_test_file('response_file', '["_main", "_malloc"]\n')
    response_file = os.path.join(os.getcwd(), "response_file")
    run_process([PYTHON, EMCC, path_from_root('tests', 'hello_world.cpp'), '-s', 'EXPORTED_FUNCTIONS=@%s' % response_file, '-std=c++03'])

  def test_dash_s_unclosed_quote(self):
    # Unclosed quote
    err = run_process([PYTHON, EMCC, path_from_root('tests', 'hello_world.cpp'), "-s", "TEST_KEY='MISSING_QUOTE"], stderr=PIPE, check=False).stderr
    self.assertNotContained('AssertionError', err) # Do not mention that it is an assertion error
    self.assertContained('unclosed opened quoted string. expected final character to be "\'"', err)

  def test_dash_s_single_quote(self):
    # Only one quote
    err = run_process([PYTHON, EMCC, path_from_root('tests', 'hello_world.cpp'), "-s", "TEST_KEY='"], stderr=PIPE, check=False).stderr
    self.assertNotContained('AssertionError', err) # Do not mention that it is an assertion error
    self.assertContained('unclosed opened quoted string.', err)

  def test_dash_s_unclosed_list(self):
    # Unclosed list
    err = self.expect_fail([PYTHON, EMCC, path_from_root('tests', 'hello_world.cpp'), "-s", "TEST_KEY=[Value1, Value2"])
    self.assertNotContained('AssertionError', err) # Do not mention that it is an assertion error
    self.assertContained('unclosed opened string list. expected final character to be "]"', err)

  def test_dash_s_valid_list(self):
    err = self.expect_fail([PYTHON, EMCC, path_from_root('tests', 'hello_world.cpp'), "-s", "TEST_KEY=[Value1, \"Value2\"]"])
    self.assertNotContained('a problem occured in evaluating the content after a "-s", specifically', err)

  def test_python_2_3(self):
    # check emcc/em++ can be called by any python
    def trim_py_suffix(filename):
      '''remove .py from EMCC(=emcc.py)'''
      return filename[:-3] if filename.endswith('.py') else filename

    for python in ('python', 'python2', 'python3'):
      if python == 'python3':
        has = is_python3_version_supported()
      else:
        has = Building.which(python) is not None
      print(python, has)
      if has:
        print('  checking emcc...')
        run_process([python, trim_py_suffix(EMCC), '--version'], stdout=PIPE)
        print('  checking em++...')
        run_process([python, trim_py_suffix(EMXX), '--version'], stdout=PIPE)
        print('  checking emcc.py...')
        run_process([python, EMCC, '--version'], stdout=PIPE)
        print('  checking em++.py...')
        run_process([python, EMXX, '--version'], stdout=PIPE)

  def test_zeroinit(self):
    create_test_file('src.c', r'''
#include <stdio.h>
int buf[1048576];
int main() {
  printf("hello, world! %d\n", buf[123456]);
  return 0;
}
''')
    run_process([PYTHON, EMCC, 'src.c', '-O2', '-g'])
    size = os.path.getsize('a.out.wasm')
    # size should be much smaller than the size of that zero-initialized buffer
    self.assertLess(size, 123456 / 2)

  @no_wasm_backend()
  def test_separate_asm_warning(self):
    # Test that -s PRECISE_F32=2 raises a warning that --separate-asm is implied.
    stderr = run_process([PYTHON, EMCC, path_from_root('tests', 'hello_world.c'), '-s', 'WASM=0', '-s', 'PRECISE_F32=2', '-o', 'a.html'], stderr=PIPE).stderr
    self.assertContained('forcing separate asm output', stderr)

    # Test that -s PRECISE_F32=2 --separate-asm should not post a warning.
    stderr = run_process([PYTHON, EMCC, path_from_root('tests', 'hello_world.c'), '-s', 'WASM=0', '-s', 'PRECISE_F32=2', '-o', 'a.html', '--separate-asm'], stderr=PIPE).stderr
    self.assertNotContained('forcing separate asm output', stderr)

    # Test that -s PRECISE_F32=1 should not post a warning.
    stderr = run_process([PYTHON, EMCC, path_from_root('tests', 'hello_world.c'), '-s', 'WASM=0', '-s', 'PRECISE_F32=1', '-o', 'a.html'], stderr=PIPE).stderr
    self.assertNotContained('forcing separate asm output', stderr)

    # Manually doing separate asm should show a warning, if not targeting html
    warning = '--separate-asm works best when compiling to HTML'
    stderr = run_process([PYTHON, EMCC, path_from_root('tests', 'hello_world.c'), '-s', 'WASM=0', '--separate-asm'], stderr=PIPE).stderr
    self.assertContained(warning, stderr)
    stderr = run_process([PYTHON, EMCC, path_from_root('tests', 'hello_world.c'), '-s', 'WASM=0', '--separate-asm', '-o', 'a.html'], stderr=PIPE).stderr
    self.assertNotContained(warning, stderr)

    # test that the warning can be suppressed
    stderr = run_process([PYTHON, EMCC, path_from_root('tests', 'hello_world.c'), '-s', 'WASM=0', '--separate-asm', '-Wno-separate-asm'], stderr=PIPE).stderr
    self.assertNotContained(warning, stderr)

  def test_canonicalize_nan_warning(self):
    create_test_file('src.cpp', r'''
#include <stdio.h>

union U {
  int x;
  float y;
} a;


int main() {
  a.x = 0x7FC01234;
  printf("%f\n", a.y);
  printf("0x%x\n", a.x);
  return 0;
}
''')

    stderr = run_process([PYTHON, EMCC, 'src.cpp', '-O1'], stderr=PIPE).stderr
    if not self.is_wasm_backend():
      self.assertContained("emcc: warning: cannot represent a NaN literal", stderr)
      stderr = run_process([PYTHON, EMCC, 'src.cpp', '-O1', '-g'], stderr=PIPE).stderr
      self.assertContained("emcc: warning: cannot represent a NaN literal", stderr)
      self.assertContained('//@line 12 "src.cpp"', stderr)
    else:
      out = run_js('a.out.js')
      self.assertContained('nan\n', out)
      self.assertContained('0x7fc01234\n', out)

  @no_wasm_backend()
  def test_only_my_code(self):
    run_process([PYTHON, EMCC, '-O1', path_from_root('tests', 'hello_world.c'), '--separate-asm', '-s', 'WASM=0'])
    count = open('a.out.asm.js').read().count('function ')
    assert count > 29, count # libc brings in a bunch of stuff

    def test(filename, opts, expected_funcs, expected_vars):
      print(filename, opts)
      run_process([PYTHON, EMCC, path_from_root('tests', filename), '--separate-asm', '-s', 'WARN_ON_UNDEFINED_SYMBOLS=0', '-s', 'ONLY_MY_CODE=1', '-s', 'WASM=0'] + opts)
      module = open('a.out.asm.js').read()
      create_test_file('asm.js', 'var Module = {};\n' + module)
      funcs = module.count('function ')
      vars_ = module.count('var ')
      self.assertEqual(funcs, expected_funcs)
      self.assertEqual(vars_, expected_vars)
      if SPIDERMONKEY_ENGINE in JS_ENGINES:
        out = run_js('asm.js', engine=SPIDERMONKEY_ENGINE, stderr=STDOUT)
        self.validate_asmjs(out)
      else:
        print('(skipping asm.js validation check)')

    test('hello_123.c', ['-O1'], 1, 2)
    test('fasta.cpp', ['-O3', '-g2'], 2, 3)

  @no_wasm_backend('tests our python linking logic')
  def test_link_response_file_does_not_force_absolute_paths(self):
    with_space = 'with space'
    if not os.path.exists(with_space):
      os.makedirs(with_space)

    create_test_file(os.path.join(with_space, 'main.cpp'), '''
      int main() {
        return 0;
      }
    ''')

    Building.emcc(os.path.join(with_space, 'main.cpp'), ['-g'])

    with chdir(with_space):
      link_args = Building.link(['main.cpp.o'], 'all.bc', just_calculate=True)

    time.sleep(0.2) # Wait for Windows FS to release access to the directory
    shutil.rmtree(with_space)

    # We want only the relative path to be in the linker args, it should not be converted to an absolute path.
    if hasattr(self, 'assertCountEqual'):
      self.assertCountEqual(link_args, ['main.cpp.o'])
    else:
      # Python 2 compatibility
      self.assertItemsEqual(link_args, ['main.cpp.o'])

  def test_memory_growth_noasm(self):
    run_process([PYTHON, EMCC, path_from_root('tests', 'hello_world.c'), '-O2', '-s', 'ALLOW_MEMORY_GROWTH=1'])
    src = open('a.out.js').read()
    assert 'use asm' not in src

  def test_EM_ASM_i64(self):
    create_test_file('src.cpp', '''
#include <stdint.h>
#include <emscripten.h>

int main() {
  EM_ASM({
    out('inputs: ' + $0 + ', ' + $1 + '.');
  }, int64_t(0x12345678ABCDEF1FLL));
}
''')
    stderr = self.expect_fail([PYTHON, EMCC, 'src.cpp', '-Oz'])
    if not self.is_wasm_backend():
      self.assertContained('EM_ASM should not receive i64s as inputs, they are not valid in JS', stderr)

  def test_eval_ctors_non_terminating(self):
    for wasm in (1, 0):
      if self.is_wasm_backend() and not wasm:
        continue
      print('wasm', wasm)
      src = r'''
        struct C {
          C() {
            volatile int y = 0;
            while (y == 0) {}
          }
        };
        C always;
        int main() {}
      '''
      create_test_file('src.cpp', src)
      run_process([PYTHON, EMCC, 'src.cpp', '-O2', '-s', 'EVAL_CTORS=1', '-profiling-funcs', '-s', 'WASM=%d' % wasm])

  @no_wasm_backend('EVAL_CTORS is monolithic with the wasm backend')
  def test_eval_ctors(self):
    for wasm in (1, 0):
      if self.is_wasm_backend() and not wasm:
        continue
      print('wasm', wasm)
      print('check no ctors is ok')

      # on by default in -Oz, but user-overridable

      def get_size(args):
        print('get_size', args)
        run_process([PYTHON, EMCC, path_from_root('tests', 'hello_libcxx.cpp'), '-s', 'WASM=%d' % wasm] + args)
        self.assertContained('hello, world!', run_js('a.out.js'))
        if wasm:
          codesize = self.count_wasm_contents('a.out.wasm', 'funcs')
          memsize = self.count_wasm_contents('a.out.wasm', 'memory-data')
        else:
          codesize = os.path.getsize('a.out.js')
          memsize = os.path.getsize('a.out.js.mem')
        return (codesize, memsize)

      def check_size(left, right):
        # can't measure just the mem out of the wasm, so ignore [1] for wasm
        if left[0] == right[0] and left[1] == right[1]:
          return 0
        if left[0] < right[0] and left[1] > right[1]:
          return -1 # smaller code, bigger mem
        if left[0] > right[0] and left[1] < right[1]:
          return 1
        assert False, [left, right]

      o2_size = get_size(['-O2'])
      assert check_size(get_size(['-O2']), o2_size) == 0, 'deterministic'
      assert check_size(get_size(['-O2', '-s', 'EVAL_CTORS=1']), o2_size) < 0, 'eval_ctors works if user asks for it'
      oz_size = get_size(['-Oz'])
      assert check_size(get_size(['-Oz']), oz_size) == 0, 'deterministic'
      assert check_size(get_size(['-Oz', '-s', 'EVAL_CTORS=1']), oz_size) == 0, 'eval_ctors is on by default in oz'
      assert check_size(get_size(['-Oz', '-s', 'EVAL_CTORS=0']), oz_size) == 1, 'eval_ctors can be turned off'

      linkable_size = get_size(['-Oz', '-s', 'EVAL_CTORS=1', '-s', 'LINKABLE=1'])
      assert check_size(get_size(['-Oz', '-s', 'EVAL_CTORS=0', '-s', 'LINKABLE=1']), linkable_size) == 1, 'noticeable difference in linkable too'

    def test_eval_ctor_ordering(self):
      # ensure order of execution remains correct, even with a bad ctor
      def test(p1, p2, p3, last, expected):
        src = r'''
          #include <stdio.h>
          #include <stdlib.h>
          volatile int total = 0;
          struct C {
            C(int x) {
              volatile int y = x;
              y++;
              y--;
              if (y == 0xf) {
                printf("you can't eval me ahead of time\n"); // bad ctor
              }
              total <<= 4;
              total += int(y);
            }
          };
          C __attribute__((init_priority(%d))) c1(0x5);
          C __attribute__((init_priority(%d))) c2(0x8);
          C __attribute__((init_priority(%d))) c3(%d);
          int main() {
            printf("total is 0x%%x.\n", total);
          }
        ''' % (p1, p2, p3, last)
        create_test_file('src.cpp', src)
        run_process([PYTHON, EMCC, 'src.cpp', '-O2', '-s', 'EVAL_CTORS=1', '-profiling-funcs', '-s', 'WASM=%d' % wasm])
        self.assertContained('total is %s.' % hex(expected), run_js('a.out.js'))
        shutil.copyfile('a.out.js', 'x' + hex(expected) + '.js')
        if wasm:
          shutil.copyfile('a.out.wasm', 'x' + hex(expected) + '.wasm')
          return self.count_wasm_contents('a.out.wasm', 'funcs')
        else:
          return open('a.out.js').read().count('function _')

      print('no bad ctor')
      first  = test(1000, 2000, 3000, 0xe, 0x58e) # noqa
      second = test(3000, 1000, 2000, 0xe, 0x8e5) # noqa
      third  = test(2000, 3000, 1000, 0xe, 0xe58) # noqa
      print(first, second, third)
      assert first == second and second == third
      print('with bad ctor')
      first  = test(1000, 2000, 3000, 0xf, 0x58f) # noqa; 2 will succeed
      second = test(3000, 1000, 2000, 0xf, 0x8f5) # noqa; 1 will succedd
      third  = test(2000, 3000, 1000, 0xf, 0xf58) # noqa; 0 will succeed
      print(first, second, third)
      assert first < second and second < third, [first, second, third]

  @uses_canonical_tmp
  @with_env_modify({'EMCC_DEBUG': '1'})
  def test_eval_ctors_debug_output(self):
    for wasm in (1, 0):
      if self.is_wasm_backend() and not wasm:
        continue
      print('wasm', wasm)
      create_test_file('src.cpp', r'''
  #include <stdio.h>
  struct C {
    C() { printf("constructing!\n"); } // don't remove this!
  };
  C c;
  int main() {}
      ''')
      err = run_process([PYTHON, EMCC, 'src.cpp', '-Oz', '-s', 'WASM=%d' % wasm], stderr=PIPE).stderr
      self.assertContained('__syscall54', err) # the failing call should be mentioned
      if not wasm: # js will show a stack trace
        self.assertContained('ctorEval.js', err) # with a stack trace
      self.assertContained('ctor_evaller: not successful', err) # with logging

  def test_override_environment(self):
    create_test_file('main.cpp', r'''
      #include <emscripten.h>
      int main() {
        EM_ASM({
          out('environment is WEB? ' + ENVIRONMENT_IS_WEB);
          out('environment is WORKER? ' + ENVIRONMENT_IS_WORKER);
          out('environment is NODE? ' + ENVIRONMENT_IS_NODE);
          out('environment is SHELL? ' + ENVIRONMENT_IS_SHELL);
        });
      }
''')
    # use SINGLE_FILE since we don't want to depend on loading a side .wasm file on the environment in this test;
    # with the wrong env we have very odd failures
    run_process([PYTHON, EMCC, 'main.cpp', '-s', 'SINGLE_FILE=1'])
    src = open('a.out.js').read()
    envs = ['web', 'worker', 'node', 'shell']
    for env in envs:
      for engine in JS_ENGINES:
        if engine == V8_ENGINE:
          continue # ban v8, weird failures
        actual = 'NODE' if engine == NODE_JS else 'SHELL'
        print(env, actual, engine)
        module = {'ENVIRONMENT': env}
        if env != actual:
          # avoid problems with arguments detection, which may cause very odd failures with the wrong environment code
          module['arguments'] = []
        curr = 'var Module = %s;\n' % str(module)
        print('    ' + curr)
        create_test_file('test.js', curr + src)
        seen = run_js('test.js', engine=engine, stderr=PIPE, full_output=True, assert_returncode=None)
        self.assertContained('Module.ENVIRONMENT has been deprecated. To force the environment, use the ENVIRONMENT compile-time option (for example, -s ENVIRONMENT=web or -s ENVIRONMENT=node', seen)

  def test_warn_no_filesystem(self):
    WARNING = 'Filesystem support (FS) was not included. The problem is that you are using files from JS, but files were not used from C/C++, so filesystem support was not auto-included. You can force-include filesystem support with  -s FORCE_FILESYSTEM=1'

    run_process([PYTHON, EMCC, path_from_root('tests', 'hello_world.c')])
    seen = run_js('a.out.js', stderr=PIPE)
    assert WARNING not in seen

    def test(contents):
      create_test_file('src.cpp', r'''
  #include <stdio.h>
  #include <emscripten.h>
  int main() {
    EM_ASM({ %s });
    printf("hello, world!\n");
    return 0;
  }
  ''' % contents)
      run_process([PYTHON, EMCC, 'src.cpp'])
      self.assertContained(WARNING, run_js('a.out.js', stderr=PIPE, assert_returncode=None))

    # might appear in handwritten code
    test("FS.init()")
    test("FS.createPreloadedFile('waka waka, just warning check')")
    test("FS.createDataFile('waka waka, just warning check')")
    test("FS.analyzePath('waka waka, just warning check')")
    test("FS.loadFilesFromDB('waka waka, just warning check')")
    # might appear in filesystem code from a separate script tag
    test("Module['FS_createDataFile']('waka waka, just warning check')")
    test("Module['FS_createPreloadedFile']('waka waka, just warning check')")

    # text is in the source when needed, but when forcing FS, it isn't there
    run_process([PYTHON, EMCC, 'src.cpp'])
    self.assertContained(WARNING, open('a.out.js').read())
    run_process([PYTHON, EMCC, 'src.cpp', '-s', 'FORCE_FILESYSTEM=1']) # forcing FS means no need
    self.assertNotContained(WARNING, open('a.out.js').read())
    run_process([PYTHON, EMCC, 'src.cpp', '-s', 'ASSERTIONS=0']) # no assertions, no need
    self.assertNotContained(WARNING, open('a.out.js').read())
    run_process([PYTHON, EMCC, 'src.cpp', '-O2']) # optimized, so no assertions
    self.assertNotContained(WARNING, open('a.out.js').read())

  def test_warn_module_print_err(self):
    ERROR = 'was not exported. add it to EXTRA_EXPORTED_RUNTIME_METHODS (see the FAQ)'

    def test(contents, expected, args=[]):
      create_test_file('src.cpp', r'''
  #include <emscripten.h>
  int main() {
    EM_ASM({ %s });
    return 0;
  }
  ''' % contents)
      run_process([PYTHON, EMCC, 'src.cpp'] + args)
      self.assertContained(expected, run_js('a.out.js', stderr=STDOUT, assert_returncode=None))

    # error shown (when assertions are on)
    test("Module.print('x')", ERROR)
    test("Module['print']('x')", ERROR)
    test("Module.printErr('x')", ERROR)
    test("Module['printErr']('x')", ERROR)

    # when exported, all good
    test("Module['print']('print'); Module['printErr']('err'); ", 'print\nerr', ['-s', 'EXTRA_EXPORTED_RUNTIME_METHODS=["print", "printErr"]'])

  def test_arc4random(self):
    create_test_file('src.c', r'''
#include <stdlib.h>
#include <stdio.h>

int main() {
  printf("%d\n", arc4random());
  printf("%d\n", arc4random());
}
    ''')
    run_process([PYTHON, EMCC, 'src.c', '-Wno-implicit-function-declaration'])

    self.assertContained('0\n740882966\n', run_js('a.out.js'))

  ############################################################
  # Function eliminator tests
  ############################################################
  def normalize_line_endings(self, input):
    return input.replace('\r\n', '\n').replace('\n\n', '\n').replace('\n\n', '\n')

  def get_file_contents(self, file):
    file_contents = ""
    with open(file) as fout:
      file_contents = "".join(fout.readlines())

    file_contents = self.normalize_line_endings(file_contents)

    return file_contents

  def function_eliminator_test_helper(self, input_file, expected_output_file, use_hash_info=False):
    input_file = path_from_root('tests', 'optimizer', input_file)
    expected_output_file = path_from_root('tests', 'optimizer', expected_output_file)
    command = [path_from_root('tools', 'eliminate-duplicate-functions.js'), input_file, '--no-minimize-whitespace', '--use-asm-ast']

    if use_hash_info:
      command.append('--use-hash-info')

    proc = run_process(NODE_JS + command, stdin=PIPE, stderr=PIPE, stdout=PIPE)
    assert proc.stderr == '', proc.stderr
    expected_output = self.get_file_contents(expected_output_file)
    output = self.normalize_line_endings(proc.stdout)

    self.assertIdentical(expected_output, output)

  def test_function_eliminator_simple(self):
    self.function_eliminator_test_helper('test-function-eliminator-simple.js',
                                         'test-function-eliminator-simple-output.js')

  def test_function_eliminator_replace_function_call(self):
    self.function_eliminator_test_helper('test-function-eliminator-replace-function-call.js',
                                         'test-function-eliminator-replace-function-call-output.js')

  def test_function_eliminator_replace_function_call_two_passes(self):
    self.function_eliminator_test_helper('test-function-eliminator-replace-function-call-output.js',
                                         'test-function-eliminator-replace-function-call-two-passes-output.js')

  def test_function_eliminator_replace_array_value(self):
    output_file = 'output.js'

    try:
      shared.safe_copy(path_from_root('tests', 'optimizer', 'test-function-eliminator-replace-array-value.js'), output_file)

      tools.duplicate_function_eliminator.run(output_file)

      output_file_contents = self.get_file_contents(output_file)

      expected_file_contents = self.get_file_contents(path_from_root('tests', 'optimizer', 'test-function-eliminator-replace-array-value-output.js'))

      self.assertIdentical(output_file_contents, expected_file_contents)
    finally:
      tools.tempfiles.try_delete(output_file)

  def test_function_eliminator_replace_object_value_assignment(self):
    self.function_eliminator_test_helper('test-function-eliminator-replace-object-value-assignment.js',
                                         'test-function-eliminator-replace-object-value-assignment-output.js')

  def test_function_eliminator_variable_clash(self):
    self.function_eliminator_test_helper('test-function-eliminator-variable-clash.js',
                                         'test-function-eliminator-variable-clash-output.js')

  def test_function_eliminator_replace_variable_value(self):
    self.function_eliminator_test_helper('test-function-eliminator-replace-variable-value.js',
                                         'test-function-eliminator-replace-variable-value-output.js')

  @no_wasm_backend('tests native asm.js optimizer, which is never build for wasm backend')
  def test_function_eliminator_double_parsed_correctly(self):
    # This is a test that makes sure that when we perform final optimization on
    # the JS file, doubles are preserved (and not converted to ints).
    output_file = 'output.js'

    try:
      shared.safe_copy(path_from_root('tests', 'optimizer', 'test-function-eliminator-double-parsed-correctly.js'), output_file)

      # Run duplicate function elimination
      tools.duplicate_function_eliminator.run(output_file)

      # Run last opts
      shutil.move(tools.js_optimizer.run(output_file, ['last', 'asm']), output_file)
      output_file_contents = self.get_file_contents(output_file)

      # Compare
      expected_file_contents = self.get_file_contents(path_from_root('tests', 'optimizer', 'test-function-eliminator-double-parsed-correctly-output.js'))
      self.assertIdentical(expected_file_contents, output_file_contents)
    finally:
      tools.tempfiles.try_delete(output_file)

  # Now do the same, but using a pre-generated equivalent function hash info that
  # comes in handy for parallel processing
  def test_function_eliminator_simple_with_hash_info(self):
    self.function_eliminator_test_helper('test-function-eliminator-simple-with-hash-info.js',
                                         'test-function-eliminator-simple-output.js',
                                         use_hash_info=True)

  def test_function_eliminator_replace_function_call_with_hash_info(self):
    self.function_eliminator_test_helper('test-function-eliminator-replace-function-call-with-hash-info.js',
                                         'test-function-eliminator-replace-function-call-output.js',
                                         use_hash_info=True)

  def test_function_eliminator_replace_function_call_two_passes_with_hash_info(self):
    self.function_eliminator_test_helper('test-function-eliminator-replace-function-call-output-with-hash-info.js',
                                         'test-function-eliminator-replace-function-call-two-passes-output.js',
                                         use_hash_info=True)

  def test_function_eliminator_replace_object_value_assignment_with_hash_info(self):
    self.function_eliminator_test_helper('test-function-eliminator-replace-object-value-assignment-with-hash-info.js',
                                         'test-function-eliminator-replace-object-value-assignment-output.js',
                                         use_hash_info=True)

  def test_function_eliminator_variable_clash_with_hash_info(self):
    self.function_eliminator_test_helper('test-function-eliminator-variable-clash-with-hash-info.js',
                                         'test-function-eliminator-variable-clash-output.js',
                                         use_hash_info=True)

  def test_function_eliminator_replace_variable_value_with_hash_info(self):
    self.function_eliminator_test_helper('test-function-eliminator-replace-variable-value-with-hash-info.js',
                                         'test-function-eliminator-replace-variable-value-output.js',
                                         use_hash_info=True)

  @no_wasm_backend('uses CYBERDWARF')
  def test_cyberdwarf_pointers(self):
    run_process([PYTHON, EMCC, path_from_root('tests', 'debugger', 'test_pointers.cpp'), '-Oz', '-s', 'CYBERDWARF=1',
                 '-std=c++11', '--pre-js', path_from_root('tests', 'debugger', 'test_preamble.js'), '-o', 'test_pointers.js'])
    run_js('test_pointers.js', engine=NODE_JS)

  @no_wasm_backend('uses CYBERDWARF')
  def test_cyberdwarf_union(self):
    run_process([PYTHON, EMCC, path_from_root('tests', 'debugger', 'test_union.cpp'), '-Oz', '-s', 'CYBERDWARF=1',
                 '-std=c++11', '--pre-js', path_from_root('tests', 'debugger', 'test_preamble.js'), '-o', 'test_union.js'])
    run_js('test_union.js', engine=NODE_JS)

  def test_source_file_with_fixed_language_mode(self):
    create_test_file('src_tmp_fixed_lang', '''
#include <string>
#include <iostream>

int main() {
  std::cout << "Test_source_fixed_lang_hello" << std::endl;
  return 0;
}
    ''')
    run_process([PYTHON, EMCC, '-Wall', '-std=c++14', '-x', 'c++', 'src_tmp_fixed_lang'])
    self.assertContained("Test_source_fixed_lang_hello", run_js('a.out.js'))

    stderr = self.expect_fail([PYTHON, EMCC, '-Wall', '-std=c++14', 'src_tmp_fixed_lang'])
    self.assertContained("Input file has an unknown suffix, don't know what to do with it!", stderr)

  @no_wasm_backend('assumes object files are bitcode')
  def test_disable_inlining(self):
    create_test_file('test.c', r'''
#include <stdio.h>

void foo() {
  printf("foo\n");
}

int main() {
  foo();
  return 0;
}
''')
    # Without the 'INLINING_LIMIT=1', -O2 inlines foo()
    run_process([PYTHON, EMCC, 'test.c', '-O2', '-o', 'test.bc', '-s', 'INLINING_LIMIT=1'])
    # If foo() had been wrongly inlined above, internalizing foo and running
    # global DCE makes foo DCE'd
    Building.llvm_opt('test.bc', ['-internalize', '-internalize-public-api-list=main', '-globaldce'], 'test2.bc')

    # To this test to be successful, foo() shouldn't have been inlined above and
    # foo() should be in the function list
    syms = Building.llvm_nm('test2.bc', include_internal=True)
    assert 'foo' in syms.defs, 'foo() should not be inlined'

  @no_wasm_backend()
  def test_output_eol(self):
    # --separate-asm only makes sense without wasm (no asm.js with wasm)
    for params in [[], ['--separate-asm', '-s', 'WASM=0'], ['--proxy-to-worker'], ['--proxy-to-worker', '--separate-asm', '-s', 'WASM=0']]:
      for output_suffix in ['html', 'js']:
        for eol in ['windows', 'linux']:
          files = ['a.js']
          if '--separate-asm' in params:
            files += ['a.asm.js']
          if output_suffix == 'html':
            files += ['a.html']
          cmd = [PYTHON, EMCC, path_from_root('tests', 'hello_world.c'), '-o', 'a.' + output_suffix, '--output_eol', eol] + params
          run_process(cmd)
          for f in files:
            print(str(cmd) + ' ' + str(params) + ' ' + eol + ' ' + f)
            assert os.path.isfile(f)
            if eol == 'linux':
              expected_ending = '\n'
            else:
              expected_ending = '\r\n'

            ret = tools.line_endings.check_line_endings(f, expect_only=expected_ending)
            assert ret == 0

          for f in files:
            try_delete(f)

  @no_wasm_backend('asm2wasm specific')
  @uses_canonical_tmp
  def test_binaryen_opts(self):
    with env_modify({'EMCC_DEBUG': '1'}):
      for args, expect_js_opts, expect_wasm_opts, expect_only_wasm in [
          ([], False, False, True),
          (['-O0'], False, False, True),
          (['-O1'], False, True, True),
          (['-O2'], False, True, True),
          (['-O2', '--js-opts', '1'], True, True, False), # user asked
          (['-O2', '-s', 'EMTERPRETIFY=1'], True, True, False), # option forced
          (['-O2', '-s', 'EMTERPRETIFY=1', '-s', 'ALLOW_MEMORY_GROWTH=1'], True, True, False), # option forced, and also check growth does not interfere
          (['-O2', '-s', 'EVAL_CTORS=1'], False, True, True), # ctor evaller turned off since only-wasm
          (['-O3'], False, True, True),
          (['-Os'], False, True, True),
          (['-Oz'], False, True, True), # ctor evaller turned off since only-wasm
        ]:
        try_delete('a.out.js')
        try_delete('a.out.wast')
        cmd = [PYTHON, EMCC, path_from_root('tests', 'core', 'test_i64.c')] + args
        print(args, 'js opts:', expect_js_opts, 'only-wasm:', expect_only_wasm, '   ', ' '.join(cmd))
        err = run_process(cmd, stdout=PIPE, stderr=PIPE).stderr
        assert expect_js_opts == ('applying js optimization passes:' in err), err
        if not self.is_wasm_backend():
          assert expect_only_wasm == ('-emscripten-only-wasm' in err and '--wasm-only' in err), err # check both flag to fastcomp and to asm2wasm
        wast = run_process([os.path.join(Building.get_binaryen_bin(), 'wasm-dis'), 'a.out.wasm'], stdout=PIPE).stdout
        # i64s
        i64s = wast.count('(i64.')
        print('    seen i64s:', i64s)
        assert expect_only_wasm == (i64s > 30), 'i64 opts can be emitted in only-wasm mode, but not normally' # note we emit a few i64s even without wasm-only, when we replace udivmoddi (around 15 such)
        selects = wast.count('(select')
        print('    seen selects:', selects)
        if expect_wasm_opts:
          # when optimizing we should create selects
          self.assertGreater(selects, 15)
        else:
          # when not optimizing for size we should not
          self.assertEqual(selects, 0)
        # asm2wasm opt line
        asm2wasm_line = [line for line in err.split('\n') if 'asm2wasm' in line]
        asm2wasm_line = '' if not asm2wasm_line else asm2wasm_line[0]
        if '-O0' in args or '-O' not in str(args):
          assert '-O' not in asm2wasm_line, 'no opts should be passed to asm2wasm: ' + asm2wasm_line
        else:
          opts_str = args[0]
          assert opts_str.startswith('-O')
          assert opts_str in asm2wasm_line, 'expected opts: ' + asm2wasm_line

  @no_wasm_backend()
  @uses_canonical_tmp
  def test_binaryen_and_precise_f32(self):
    with env_modify({'EMCC_DEBUG': '1'}):
      for args, expect in [
          ([], True),
          (['-s', 'PRECISE_F32=0'], True), # disabled, but no asm.js, so we definitely want f32
          (['-s', 'PRECISE_F32=1'], True),
          (['-s', 'PRECISE_F32=2'], True),
        ]:
        print(args, expect)
        try_delete('a.out.js')
        err = run_process([PYTHON, EMCC, path_from_root('tests', 'hello_world.cpp'), '-s', 'BINARYEN=1'] + args, stdout=PIPE, stderr=PIPE).stderr
        assert expect == (' -emscripten-precise-f32' in err), err
        self.assertContained('hello, world!', run_js('a.out.js'))

  def test_binaryen_names(self):
    sizes = {}
    for args, expect_names in [
        ([], False),
        (['-g'], True),
        (['-O1'], False),
        (['-O2'], False),
        (['-O2', '-g'], True),
        (['-O2', '-g1'], False),
        (['-O2', '-g2'], True),
        (['-O2', '--profiling'], True),
        (['-O2', '--profiling-funcs'], True),
      ]:
      print(args, expect_names)
      try_delete('a.out.js')
      # we use dlmalloc here, as emmalloc has a bunch of asserts that contain the text "malloc" in them, which makes counting harder
      run_process([PYTHON, EMCC, path_from_root('tests', 'hello_world.cpp')] + args + ['-s', 'MALLOC="dlmalloc"'])
      code = open('a.out.wasm', 'rb').read()
      if expect_names:
        # name section adds the name of malloc (there is also another one for the export)
        self.assertEqual(code.count(b'malloc'), 2)
      else:
        # should be just one name, for the export
        self.assertEqual(code.count(b'malloc'), 1)
      sizes[str(args)] = os.path.getsize('a.out.wasm')
    print(sizes)
    self.assertLess(sizes["['-O2']"], sizes["['-O2', '--profiling-funcs']"], 'when -profiling-funcs, the size increases due to function names')

  @unittest.skipIf(SPIDERMONKEY_ENGINE not in JS_ENGINES, 'cannot run without spidermonkey')
  def test_binaryen_warn_mem(self):
    # if user changes TOTAL_MEMORY at runtime, the wasm module may not accept the memory import if it is too big/small
    create_test_file('pre.js', 'var Module = { TOTAL_MEMORY: 50 * 1024 * 1024 };\n')
    run_process([PYTHON, EMCC, path_from_root('tests', 'hello_world.cpp'), '-s', 'TOTAL_MEMORY=' + str(16 * 1024 * 1024), '--pre-js', 'pre.js', '-s', 'WASM_ASYNC_COMPILATION=0'])
    out = run_js('a.out.js', engine=SPIDERMONKEY_ENGINE, full_output=True, stderr=PIPE, assert_returncode=None)
    self.assertContained('imported Memory with incompatible size', out)
    self.assertContained('Memory size incompatibility issues may be due to changing TOTAL_MEMORY at runtime to something too large. Use ALLOW_MEMORY_GROWTH to allow any size memory (and also make sure not to set TOTAL_MEMORY at runtime to something smaller than it was at compile time).', out)
    self.assertNotContained('hello, world!', out)
    # and with memory growth, all should be good
    run_process([PYTHON, EMCC, path_from_root('tests', 'hello_world.cpp'), '-s', 'TOTAL_MEMORY=' + str(16 * 1024 * 1024), '--pre-js', 'pre.js', '-s', 'ALLOW_MEMORY_GROWTH=1', '-s', 'WASM_ASYNC_COMPILATION=0'])
    self.assertContained('hello, world!', run_js('a.out.js', engine=SPIDERMONKEY_ENGINE))

  @no_wasm_backend()
  def test_binaryen_asmjs_outputs(self):
    # Test that an .asm.js file is outputted exactly when it is requested.
    for args, output_asmjs in [
      ([], False),
      (['-s', 'MAIN_MODULE=2'], False),
    ]:
      with temp_directory(self.get_dir()) as temp_dir:
        cmd = [PYTHON, EMCC, path_from_root('tests', 'hello_world.c'), '-o', os.path.join(temp_dir, 'a.js')] + args
        print(' '.join(cmd))
        run_process(cmd)
        if output_asmjs:
          self.assertExists(os.path.join(temp_dir, 'a.asm.js'))
        self.assertNotExists(os.path.join(temp_dir, 'a.temp.asm.js'))

    # Test that outputting to .wasm does not nuke an existing .asm.js file, if
    # user wants to manually dual-deploy both to same directory.
    with temp_directory(self.get_dir()) as temp_dir:
      cmd = [PYTHON, EMCC, path_from_root('tests', 'hello_world.c'), '-s', 'WASM=0', '-o', os.path.join(temp_dir, 'a.js'), '--separate-asm']
      print(' '.join(cmd))
      run_process(cmd)
      self.assertExists(os.path.join(temp_dir, 'a.asm.js'))

      cmd = [PYTHON, EMCC, path_from_root('tests', 'hello_world.c'), '-o', os.path.join(temp_dir, 'a.js')]
      print(' '.join(cmd))
      run_process(cmd)
      self.assertExists(os.path.join(temp_dir, 'a.asm.js'))
      self.assertExists(os.path.join(temp_dir, 'a.wasm'))

      assert not os.path.exists(os.path.join(temp_dir, 'a.temp.asm.js'))

  def test_binaryen_mem(self):
    for args, expect_initial, expect_max in [
        (['-s', 'TOTAL_MEMORY=20971520'], 320, 320),
        (['-s', 'TOTAL_MEMORY=20971520', '-s', 'ALLOW_MEMORY_GROWTH=1'], 320, None),
        (['-s', 'TOTAL_MEMORY=20971520',                                '-s', 'WASM_MEM_MAX=41943040'], 320, 640),
        (['-s', 'TOTAL_MEMORY=20971520', '-s', 'ALLOW_MEMORY_GROWTH=1', '-s', 'WASM_MEM_MAX=41943040'], 320, 640),
      ]:
      cmd = [PYTHON, EMCC, path_from_root('tests', 'hello_world.c'), '-s', 'WASM=1', '-O2'] + args
      print(' '.join(cmd))
      run_process(cmd)
      wast = run_process([os.path.join(Building.get_binaryen_bin(), 'wasm-dis'), 'a.out.wasm'], stdout=PIPE).stdout
      for line in wast:
        if '(import "env" "memory" (memory ' in line:
          parts = line.strip().replace('(', '').replace(')', '').split(' ')
          print(parts)
          self.assertEqual(parts[5], str(expect_initial))
          if not expect_max:
            self.assertEqual(len(parts), 6)
          else:
            self.assertEqual(parts[6], str(expect_max))

  def test_invalid_mem(self):
    # A large amount is fine, multiple of 16MB or not
    run_process([PYTHON, EMCC, path_from_root('tests', 'hello_world.c'), '-s', 'TOTAL_MEMORY=33MB'])
    run_process([PYTHON, EMCC, path_from_root('tests', 'hello_world.c'), '-s', 'TOTAL_MEMORY=32MB'])

    # But not in asm.js
    if not self.is_wasm_backend():
      ret = self.expect_fail([PYTHON, EMCC, '-s', 'WASM=0', path_from_root('tests', 'hello_world.c'), '-s', 'TOTAL_MEMORY=33MB'])
      self.assertContained('TOTAL_MEMORY must be a multiple of 16MB', ret)

    # A tiny amount is fine in wasm
    run_process([PYTHON, EMCC, path_from_root('tests', 'hello_world.c'), '-s', 'TOTAL_MEMORY=65536', '-s', 'TOTAL_STACK=1024'])
    # And the program works!
    self.assertContained('hello, world!', run_js('a.out.js'))

    # But not in asm.js
    if not self.is_wasm_backend():
      ret = self.expect_fail([PYTHON, EMCC, path_from_root('tests', 'hello_world.c'), '-s', 'TOTAL_MEMORY=65536', '-s', 'WASM=0'])
      self.assertContained('TOTAL_MEMORY must be at least 16MB', ret)

    # Must be a multiple of 64KB
    ret = self.expect_fail([PYTHON, EMCC, path_from_root('tests', 'hello_world.c'), '-s', 'TOTAL_MEMORY=32MB+1'])
    self.assertContained('TOTAL_MEMORY must be a multiple of 64KB', ret)

    run_process([PYTHON, EMCC, path_from_root('tests', 'hello_world.c'), '-s', 'WASM_MEM_MAX=33MB'])

    ret = self.expect_fail([PYTHON, EMCC, path_from_root('tests', 'hello_world.c'), '-s', 'WASM_MEM_MAX=33MB+1'])
    self.assertContained('WASM_MEM_MAX must be a multiple of 64KB', ret)

  def test_invalid_output_dir(self):
    ret = self.expect_fail([PYTHON, EMCC, path_from_root('tests', 'hello_world.c'), '-o', os.path.join('NONEXISTING_DIRECTORY', 'out.js')])
    self.assertContained('specified output file (NONEXISTING_DIRECTORY%sout.js) is in a directory that does not exist' % os.path.sep, ret)

  @unittest.skipIf(SPIDERMONKEY_ENGINE not in JS_ENGINES, 'cannot run without spidermonkey')
  def test_binaryen_ctors(self):
    # ctor order must be identical to js builds, deterministically
    create_test_file('src.cpp', r'''
      #include <stdio.h>
      struct A {
        A() { puts("constructing A!"); }
      };
      A a;
      struct B {
        B() { puts("constructing B!"); }
      };
      B b;
      int main() {}
    ''')
    run_process([PYTHON, EMCC, 'src.cpp'])
    correct = run_js('a.out.js', engine=SPIDERMONKEY_ENGINE)
    for args in [[], ['-s', 'RELOCATABLE=1'], ['-s', 'MAIN_MODULE=1']]:
      print(args)
      run_process([PYTHON, EMCC, 'src.cpp', '-s', 'WASM=1', '-o', 'b.out.js'] + args)
      seen = run_js('b.out.js', engine=SPIDERMONKEY_ENGINE)
      assert correct == seen, correct + '\n vs \n' + seen

# test debug info and debuggability of JS output
  @uses_canonical_tmp
  def test_binaryen_debug(self):
    with env_modify({'EMCC_DEBUG': '1'}):
      for args, expect_dash_g, expect_emit_text, expect_clean_js, expect_whitespace_js, expect_closured in [
          (['-O0'], False, False, False, True, False),
          (['-O0', '-g1'], False, False, False, True, False),
          (['-O0', '-g2'], True, False, False, True, False), # in -g2+, we emit -g to asm2wasm so function names are saved
          (['-O0', '-g'], True, True, False, True, False),
          (['-O0', '--profiling-funcs'], True, False, False, True, False),
          (['-O1'],        False, False, False, True, False),
          (['-O2'],        False, False, True,  False, False),
          (['-O2', '-g1'], False, False, True,  True, False),
          (['-O2', '-g'],  True,  True,  False, True, False),
          (['-O2', '--closure', '1'],         False, False, True, False, True),
          (['-O2', '--closure', '1', '-g1'],  False, False, True, True,  True),
          (['-O2', '--js-opts', '1'], False, False, True,  False, False),
        ]:
        print(args, expect_dash_g, expect_emit_text)
        try_delete('a.out.wast')
        cmd = [PYTHON, EMCC, path_from_root('tests', 'hello_world.cpp'), '-s', 'WASM=1'] + args
        print(' '.join(cmd))
        err = run_process(cmd, stdout=PIPE, stderr=PIPE).stderr
        if not self.is_wasm_backend():
          asm2wasm_line = [x for x in err.split('\n') if 'asm2wasm' in x][0]
          asm2wasm_line = asm2wasm_line.strip() + ' ' # ensure it ends with a space, for simpler searches below
          print('|' + asm2wasm_line + '|')
          assert expect_dash_g == (' -g ' in asm2wasm_line)
          assert expect_emit_text == (' -S ' in asm2wasm_line)
          if expect_emit_text:
            text = open('a.out.wast').read()
            assert ';;' in text, 'must see debug info comment'
            assert 'hello_world.cpp:12' in text, 'must be file:line info'
        js = open('a.out.js').read()
        assert expect_clean_js == ('// ' not in js), 'cleaned-up js must not have comments'
        assert expect_whitespace_js == ('{\n  ' in js), 'whitespace-minified js must not have excess spacing'
        assert expect_closured == ('var a;' in js or 'var a,' in js or 'var a=' in js or 'var a ' in js), 'closured js must have tiny variable names'

  @no_wasm_backend()
  @uses_canonical_tmp
  def test_binaryen_ignore_implicit_traps(self):
    sizes = []
    with env_modify({'EMCC_DEBUG': '1'}):
      for args, expect in [
          ([], False),
          (['-s', 'BINARYEN_IGNORE_IMPLICIT_TRAPS=1'], True),
        ]:
        print(args, expect)
        cmd = [PYTHON, EMCC, path_from_root('tests', 'hello_libcxx.cpp'), '-s', 'WASM=1', '-O3'] + args
        print(' '.join(cmd))
        err = run_process(cmd, stdout=PIPE, stderr=PIPE).stderr
        asm2wasm_line = [x for x in err.split('\n') if 'asm2wasm' in x][0]
        asm2wasm_line = asm2wasm_line.strip() + ' ' # ensure it ends with a space, for simpler searches below
        print('|' + asm2wasm_line + '|')
        assert expect == (' --ignore-implicit-traps ' in asm2wasm_line)
        sizes.append(os.path.getsize('a.out.wasm'))
    print('sizes:', sizes)

  @no_fastcomp('BINARYEN_PASSES is used to optimize only in the wasm backend (fastcomp uses flags to asm2wasm)')
  def test_binaryen_passes(self):
    def build(args=[]):
      return run_process([PYTHON, EMCC, path_from_root('tests', 'hello_world.cpp'), '-s', 'WASM=1', '-O3'] + args, stdout=PIPE).stdout

    build()
    base_size = os.path.getsize('a.out.wasm')
    build(['-s', 'BINARYEN_PASSES="--metrics"'])
    replace_size = os.path.getsize('a.out.wasm')
    # replacing the default -O3 etc. increases code size
    self.assertLess(base_size, replace_size)
    out = build(['-s', 'BINARYEN_EXTRA_PASSES="--metrics"'])
    add_size = os.path.getsize('a.out.wasm')
    # adding --metrics does not affect code size
    self.assertEqual(base_size, add_size)
    # and --metrics output appears
    self.assertContained('[funcs]', out)

  def assertFileContents(self, filename, contents):
    if os.environ.get('EMTEST_REBASELINE'):
      with open(filename, 'w') as f:
        f.write(contents)
      return

    expected_content = open(filename).read()
    self.assertTextDataIdentical(expected_content, contents,
                                 "Run with EMTEST_REBASELINE=1 to automatically update expectations")

  def run_metadce_test(self, filename, args, expected_sent, expected_exists,
                       expected_not_exists, expected_size, expected_imports,
                       expected_exports, expected_funcs):
    size_slack = 0.05

    # in -Os, -Oz, we remove imports wasm doesn't need
    print('Running metadce test: %s:' % filename, args, expected_sent, expected_exists, expected_not_exists, expected_size, expected_imports, expected_exports, expected_funcs)
    filename = path_from_root('tests', 'other', 'metadce', filename)

    def clean_arg(arg):
      return arg.replace('-', '')

    def args_to_filename(args):
      result = ''
      for a in args:
        if a == '-s':
          continue
        a = a.replace('-', '')
        a = a.replace('=1', '')
        a = a.replace('=[]', '_NONE')
        a = a.replace('=', '_')
        if a:
          result += '_' + a

      return result

    expected_basename = os.path.splitext(filename)[0]
    if not self.is_wasm_backend():
      expected_basename += '_fastcomp'
    expected_basename += args_to_filename(args)

    run_process([PYTHON, EMCC, filename, '-g2'] + args)
    # find the imports we send from JS
    js = open('a.out.js').read()
    start = js.find('asmLibraryArg = ')
    end = js.find('}', start) + 1
    start = js.find('{', start)
    relevant = js[start + 2:end - 2]
    relevant = relevant.replace(' ', '').replace('"', '').replace("'", '').split(',')
    sent = [x.split(':')[0].strip() for x in relevant]
    sent = [x for x in sent if x]
    sent.sort()

    sent_file = expected_basename + '.sent'
    sent_data = '\n'.join(sent) + '\n'
    self.assertFileContents(sent_file, sent_data)
    self.assertEqual(len(sent), expected_sent)

    for exists in expected_exists:
      self.assertIn(exists, sent)
    for not_exists in expected_not_exists:
      self.assertNotIn(not_exists, sent)
    wasm_size = os.path.getsize('a.out.wasm')
    if expected_size is not None:
      ratio = abs(wasm_size - expected_size) / float(expected_size)
      print('  seen wasm size: %d (expected: %d), ratio to expected: %f' % (wasm_size, expected_size, ratio))
    self.assertLess(ratio, size_slack)
    wast = run_process([os.path.join(Building.get_binaryen_bin(), 'wasm-dis'), 'a.out.wasm'], stdout=PIPE).stdout
    imports = wast.count('(import ')
    exports = wast.count('(export ')
    funcs = wast.count('\n (func ')
    self.assertEqual(imports, expected_imports)
    self.assertEqual(exports, expected_exports)
    if expected_funcs is not None:
      self.assertEqual(funcs, expected_funcs)

  @parameterized({
    'O0': ([],      11, [], ['waka'],  9211,  5, 12, 16), # noqa
    'O1': (['-O1'],  9, [], ['waka'],  7886,  2, 11, 10), # noqa
    'O2': (['-O2'],  9, [], ['waka'],  7871,  2, 11, 10), # noqa
    # in -O3, -Os and -Oz we metadce, and they shrink it down to the minimal output we want
    'O3': (['-O3'],  0, [], [],          85,  0,  2,  2), # noqa
    'Os': (['-Os'],  0, [], [],          85,  0,  2,  2), # noqa
    'Oz': (['-Oz'],  0, [], [],          54,  0,  1,  1), # noqa
  })
  @no_fastcomp()
  def test_binaryen_metadce_minimal(self, *args):
    self.run_metadce_test('minimal.c', *args)

  @parameterized({
    'O0': ([],      21, ['abort'], ['waka'], 22712, 22, 15, 30), # noqa
    'O1': (['-O1'], 10, ['abort'], ['waka'], 10450,  7, 11, 11), # noqa
    'O2': (['-O2'], 10, ['abort'], ['waka'], 10440,  7, 11, 11), # noqa
    # in -O3, -Os and -Oz we metadce, and they shrink it down to the minimal output we want
    'O3': (['-O3'],  0, [],        [],          55,  0,  1, 1), # noqa
    'Os': (['-Os'],  0, [],        [],          55,  0,  1, 1), # noqa
    'Oz': (['-Oz'],  0, [],        [],          55,  0,  1, 1), # noqa
  })
  @no_wasm_backend()
  def test_binaryen_metadce_minimal_fastcomp(self, *args):
    self.run_metadce_test('minimal.c', *args)

  @no_fastcomp()
  def test_binaryen_metadce_cxx(self):
    # test on libc++: see effects of emulated function pointers
    self.run_metadce_test('hello_libcxx.cpp', ['-O2'], 32, [], ['waka'], 226582,  21,  32, 559) # noqa

  @parameterized({
    'normal': (['-O2'], 31, ['abort'], ['waka'], 186423,  29,  38, 539), # noqa
    'enumated_function_pointers':
              (['-O2', '-s', 'EMULATED_FUNCTION_POINTERS=1'],
                        31, ['abort'], ['waka'], 186423,  29,  39, 519), # noqa
  })
  @no_wasm_backend()
  def test_binaryen_metadce_cxx_fastcomp(self, *args):
    # test on libc++: see effects of emulated function pointers
    self.run_metadce_test('hello_libcxx.cpp', *args)

  @parameterized({
    'O0': ([],      17, [], ['waka'], 22185, 11,  17, 57), # noqa
    'O1': (['-O1'], 15, [], ['waka'], 10415,  9,  14, 31), # noqa
    'O2': (['-O2'], 15, [], ['waka'], 10183,  9,  14, 25), # noqa
    'O3': (['-O3'],  5, [], [],        2353,  7,   3, 14), # noqa; in -O3, -Os and -Oz we metadce
    'Os': (['-Os'],  5, [], [],        2310,  7,   3, 15), # noqa
    'Oz': (['-Oz'],  5, [], [],        2272,  7,   2, 14), # noqa
    # finally, check what happens when we export nothing. wasm should be almost empty
    'export_nothing':
          (['-Os', '-s', 'EXPORTED_FUNCTIONS=[]'],
                     0, [], [],          61,  0,   1,  1), # noqa
    # we don't metadce with linkable code! other modules may want stuff
    # don't compare the # of functions in a main module, which changes a lot
    # TODO(sbc): Investivate why the number of exports is order of magnitude
    # larger for wasm backend.
<<<<<<< HEAD
    'main_module_1': (['-O3', '-s', 'MAIN_MODULE=1'], 1605, [], [], 517336, 172, 1484, None), # noqa
=======
    'main_module_1': (['-O3', '-s', 'MAIN_MODULE=1'], 1603, [], [], 517336, 172, 1484, None), # noqa
>>>>>>> 1a8a7fd5
    'main_module_2': (['-O3', '-s', 'MAIN_MODULE=2'],   15, [], [],  10770,  17,   13, None), # noqa
  })
  @no_fastcomp()
  def test_binaryen_metadce_hello(self, *args):
    self.run_metadce_test('hello_world.cpp', *args)

  @parameterized({
    'O0': ([],      23, ['abort'], ['waka'], 42701,  24,   17, 57), # noqa
    'O1': (['-O1'], 15, ['abort'], ['waka'], 13199,  15,   14, 33), # noqa
    'O2': (['-O2'], 15, ['abort'], ['waka'], 12425,  15,   14, 28), # noqa
    'O3': (['-O3'],  6, [],        [],        2443,   9,    2, 15), # noqa; in -O3, -Os and -Oz we metadce
    'Os': (['-Os'],  6, [],        [],        2412,   9,    2, 17), # noqa
    'Oz': (['-Oz'],  6, [],        [],        2389,   9,    2, 16), # noqa
    # finally, check what happens when we export nothing. wasm should be almost empty
    'export_nothing':
           (['-Os', '-s', 'EXPORTED_FUNCTIONS=[]'],
                      0, [],        [],           8,   0,    0,  0), # noqa; totally empty!
    # we don't metadce with linkable code! other modules may want stuff
    # don't compare the # of functions in a main module, which changes a lot
<<<<<<< HEAD
    'main_module_1': (['-O3', '-s', 'MAIN_MODULE=1'], 1567, [], [], 226403, 30, 96, None), # noqa
=======
    'main_module_1': (['-O3', '-s', 'MAIN_MODULE=1'], 1565, [], [], 226403, 30, 96, None), # noqa
>>>>>>> 1a8a7fd5
    'main_module_2': (['-O3', '-s', 'MAIN_MODULE=2'],   15, [], [],  10571, 19,  9,   21), # noqa
  })
  @no_wasm_backend()
  def test_binaryen_metadce_hello_fastcomp(self, *args):
    self.run_metadce_test('hello_world.cpp', *args)

  # ensures runtime exports work, even with metadce
  def test_extra_runtime_exports(self):
    exports = ['stackSave', 'stackRestore', 'stackAlloc']
    run_process([PYTHON, EMCC, path_from_root('tests', 'hello_world.cpp'), '-s', 'WASM=1', '-Os', '-s', 'EXTRA_EXPORTED_RUNTIME_METHODS=%s' % str(exports)])
    js = open('a.out.js').read()
    for export in exports:
      assert ('Module["%s"]' % export) in js, export

  def test_legalize_js_ffi(self):
    # test disabling of JS FFI legalization
    wasm_dis = os.path.join(Building.get_binaryen_bin(), 'wasm-dis')
    for (args, js_ffi) in [
        (['-s', 'LEGALIZE_JS_FFI=1', '-s', 'SIDE_MODULE=1', '-O1', '-s', 'EXPORT_ALL=1'], True),
        (['-s', 'LEGALIZE_JS_FFI=0', '-s', 'SIDE_MODULE=1', '-O1', '-s', 'EXPORT_ALL=1'], False),
        (['-s', 'LEGALIZE_JS_FFI=0', '-s', 'SIDE_MODULE=1', '-O0', '-s', 'EXPORT_ALL=1'], False),
        (['-s', 'LEGALIZE_JS_FFI=0', '-s', 'WARN_ON_UNDEFINED_SYMBOLS=0', '-O0'], False),
      ]:
      if self.is_wasm_backend() and 'SIDE_MODULE=1' in args:
        continue
      print(args)
      try_delete('a.out.wasm')
      try_delete('a.out.wast')
      cmd = [PYTHON, EMCC, path_from_root('tests', 'other', 'ffi.c'), '-g', '-o', 'a.out.js'] + args
      print(' '.join(cmd))
      run_process(cmd)
      run_process([wasm_dis, 'a.out.wasm', '-o', 'a.out.wast'])
      text = open('a.out.wast').read()
      # remove internal comments and extra whitespace
      text = re.sub(r'\(;[^;]+;\)', '', text)
      text = re.sub(r'\$var\$*.', '', text)
      text = re.sub(r'param \$\d+', 'param ', text)
      text = re.sub(r' +', ' ', text)
      # print("text: %s" % text)
      e_add_f32 = re.search('func \$_?add_f \(type \$\d+\) \(param f32\) \(param f32\) \(result f32\)', text)
      i_i64_i32 = re.search('import .*"_?import_ll" .*\(param i32 i32\) \(result i32\)', text)
      i_f32_f64 = re.search('import .*"_?import_f" .*\(param f64\) \(result f64\)', text)
      i_i64_i64 = re.search('import .*"_?import_ll" .*\(param i64\) \(result i64\)', text)
      i_f32_f32 = re.search('import .*"_?import_f" .*\(param f32\) \(result f32\)', text)
      e_i64_i32 = re.search('func \$_?add_ll \(type \$\d+\) \(param i32\) \(param i32\) \(param i32\) \(param i32\) \(result i32\)', text)
      e_f32_f64 = re.search('func \$legalstub\$_?add_f \(type \$\d+\) \(param f64\) \(param f64\) \(result f64\)', text)
      e_i64_i64 = re.search('func \$_?add_ll \(type \$\d+\) \(param i64\) \(param i64\) \(result i64\)', text)
      assert e_add_f32, 'add_f export missing'
      if js_ffi:
        assert i_i64_i32,     'i64 not converted to i32 in imports'
        assert i_f32_f64,     'f32 not converted to f64 in imports'
        assert not i_i64_i64, 'i64 not converted to i32 in imports'
        assert not i_f32_f32, 'f32 not converted to f64 in imports'
        assert e_i64_i32,     'i64 not converted to i32 in exports'
        assert not e_f32_f64, 'f32 not converted to f64 in exports'
        assert not e_i64_i64, 'i64 not converted to i64 in exports'
      else:
        assert not i_i64_i32, 'i64 converted to i32 in imports'
        assert not i_f32_f64, 'f32 converted to f64 in imports'
        assert i_i64_i64,     'i64 converted to i32 in imports'
        assert i_f32_f32,     'f32 converted to f64 in imports'
        assert not e_i64_i32, 'i64 converted to i32 in exports'
        assert not e_f32_f64, 'f32 converted to f64 in exports'
        assert e_i64_i64,     'i64 converted to i64 in exports'

  def test_no_legalize_js_ffi(self):
    # test minimal JS FFI legalization for invoke and dyncalls
    if self.is_wasm_backend():
      self.skipTest('not testing legalize with main module and wasm backend')
    wasm_dis = os.path.join(Building.get_binaryen_bin(), 'wasm-dis')
    for (args, js_ffi) in [
        (['-s', 'LEGALIZE_JS_FFI=0', '-s', 'MAIN_MODULE=2', '-O3', '-s', 'DISABLE_EXCEPTION_CATCHING=0'], False),
      ]:
      print(args)
      try_delete('a.out.wasm')
      try_delete('a.out.wast')
      with env_modify({'EMCC_FORCE_STDLIBS': 'libc++'}):
        cmd = [PYTHON, EMCC, path_from_root('tests', 'other', 'noffi.cpp'), '-g', '-o', 'a.out.js'] + args
      print(' '.join(cmd))
      run_process(cmd)
      run_process([wasm_dis, 'a.out.wasm', '-o', 'a.out.wast'])
      text = open('a.out.wast').read()
      # remove internal comments and extra whitespace
      text = re.sub(r'\(;[^;]+;\)', '', text)
      text = re.sub(r'\$var\$*.', '', text)
      text = re.sub(r'param \$\d+', 'param ', text)
      text = re.sub(r' +', ' ', text)
      # print("text: %s" % text)
      i_legalimport_i64 = re.search('\(import.*\$legalimport\$invoke_j.*', text)
      e_legalstub_i32 = re.search('\(func.*\$legalstub\$dyn.*\(type \$\d+\).*\(result i32\)', text)
      assert i_legalimport_i64, 'legal import not generated for invoke call'
      assert e_legalstub_i32, 'legal stub not generated for dyncall'

  def test_export_aliasee(self):
    # build side module
    args = ['-s', 'SIDE_MODULE=1']
    cmd = [PYTHON, EMCC, path_from_root('tests', 'other', 'alias', 'side.c'), '-g', '-o', 'side.wasm'] + args
    print(' '.join(cmd))
    run_process(cmd)

    # build main module
    args = ['-s', 'EXPORT_ALL=0', '-s', 'EXPORTED_FUNCTIONS=["_main", "_foo"]', '-s', 'MAIN_MODULE=2', '-s', 'EXIT_RUNTIME=1']
    cmd = [PYTHON, EMCC, path_from_root('tests', 'other', 'alias', 'main.c'), '-o', 'main.js'] + args
    print(' '.join(cmd))
    run_process(cmd)

    # run the program
    self.assertContained('success', run_js('main.js'))

  def test_sysconf_phys_pages(self):
    def run(args, expected):
      if self.is_wasm_backend() and 'WASM=0' in args:
        return
      cmd = [PYTHON, EMCC, path_from_root('tests', 'unistd', 'sysconf_phys_pages.c')] + args
      print(str(cmd))
      run_process(cmd)
      result = run_js('a.out.js').strip()
      self.assertEqual(result,  str(expected) + ', errno: 0')

    run([], 1024)
    run(['-s', 'TOTAL_MEMORY=32MB'], 2048)
    run(['-s', 'TOTAL_MEMORY=32MB', '-s', 'ALLOW_MEMORY_GROWTH=1'], (2 * 1024 * 1024 * 1024 - 65536) // 16384)
    run(['-s', 'TOTAL_MEMORY=32MB', '-s', 'ALLOW_MEMORY_GROWTH=1', '-s', 'WASM=0'], (2 * 1024 * 1024 * 1024 - 16777216) // 16384)
    run(['-s', 'TOTAL_MEMORY=32MB', '-s', 'BINARYEN=1'], 2048)
    run(['-s', 'TOTAL_MEMORY=32MB', '-s', 'ALLOW_MEMORY_GROWTH=1', '-s', 'BINARYEN=1'], (2 * 1024 * 1024 * 1024 - 65536) // 16384)
    run(['-s', 'TOTAL_MEMORY=32MB', '-s', 'ALLOW_MEMORY_GROWTH=1', '-s', 'BINARYEN=1', '-s', 'WASM_MEM_MAX=128MB'], 2048 * 4)

  def test_wasm_targets(self):
    for opts, potentially_expect_minified_exports_and_imports in (
      ([], False),
      (['-O2'], False),
      (['-O3'], True),
      (['-Os'], True),
    ):
      for target in ('out.js', 'out.wasm'):
        expect_minified_exports_and_imports = potentially_expect_minified_exports_and_imports and target.endswith('.js')
        print(opts, potentially_expect_minified_exports_and_imports, target, ' => ', expect_minified_exports_and_imports)

        self.clear()
        run_process([PYTHON, EMCC, path_from_root('tests', 'hello_world.cpp'), '-o', target] + opts)
        self.assertExists('out.wasm')
        if target.endswith('.wasm'):
          assert not os.path.exists('out.js'), 'only wasm requested'
        wast = run_process([os.path.join(Building.get_binaryen_bin(), 'wasm-dis'), 'out.wasm'], stdout=PIPE).stdout
        wast_lines = wast.split('\n')
        exports = [line.strip().split(' ')[1].replace('"', '') for line in wast_lines if "(export " in line]
        imports = [line.strip().split(' ')[2].replace('"', '') for line in wast_lines if "(import " in line]
        exports_and_imports = exports + imports
        print(exports)
        print(imports)
        if expect_minified_exports_and_imports:
          assert 'a' in exports_and_imports
        else:
          assert 'a' not in exports_and_imports
        assert 'memory' in exports_and_imports, 'some things are not minified anyhow'

  @no_wasm_backend('uses SIDE_MODULE')
  def test_wasm_targets_side_module(self):
    # side modules do allow a wasm target
    for opts, target in [([], 'a.out.wasm'), (['-o', 'lib.wasm'], 'lib.wasm')]:
      # specified target
      print('building: ' + target)
      self.clear()
      run_process([PYTHON, EMCC, path_from_root('tests', 'hello_world.cpp'), '-s', 'SIDE_MODULE=1'] + opts)
      for x in os.listdir('.'):
        assert not x.endswith('.js'), 'we should not emit js when making a wasm side module: ' + x
      self.assertIn(b'dylink', open(target, 'rb').read())

  @no_fastcomp('uses upstream specific option: WASM_OBJECT_FILES')
  def test_wasm_backend_lto(self):
    # test building of non-wasm-object-files libraries, building with them, and running them

    src = path_from_root('tests', 'hello_libcxx.cpp')
    # test codegen in lto mode, and compare to normal (wasm object) mode
    for args in [[], ['-O1'], ['-O2'], ['-O3'], ['-Os'], ['-Oz']]:
      print(args)

      print('wasm in object')
      run_process([PYTHON, EMXX, src] + args + ['-c', '-o', 'hello_obj.o'])
      self.assertTrue(shared.Building.is_wasm('hello_obj.o'))
      self.assertFalse(shared.Building.is_bitcode('hello_obj.o'))

      print('bitcode in object')
      run_process([PYTHON, EMXX, src] + args + ['-c', '-o', 'hello_bitcode.o', '-s', 'WASM_OBJECT_FILES=0'])
      self.assertFalse(shared.Building.is_wasm('hello_bitcode.o'))
      self.assertTrue(shared.Building.is_bitcode('hello_bitcode.o'))

      print('use bitcode object (LTO)')
      run_process([PYTHON, EMXX, 'hello_bitcode.o'] + args + ['-s', 'WASM_OBJECT_FILES=0'])
      self.assertContained('hello, world!', run_js('a.out.js'))
      print('use bitcode object (non-LTO)')
      run_process([PYTHON, EMXX, 'hello_bitcode.o'] + args + ['-s', 'WASM_OBJECT_FILES=1'])
      self.assertContained('hello, world!', run_js('a.out.js'))

      print('use native object (LTO)')
      run_process([PYTHON, EMXX, 'hello_obj.o'] + args + ['-s', 'WASM_OBJECT_FILES=0'])
      self.assertContained('hello, world!', run_js('a.out.js'))
      print('use native object (non-LTO)')
      run_process([PYTHON, EMXX, 'hello_obj.o'] + args + ['-s', 'WASM_OBJECT_FILES=1'])
      self.assertContained('hello, world!', run_js('a.out.js'))

  @parameterized({
    'except': [],
    'noexcept': ['-s', 'DISABLE_EXCEPTION_CATCHING=0']
  })
  @no_fastcomp('uses upstream specific option: WASM_OBJECT_FILES')
  def test_wasm_backend_lto_libcxx(self, *args):
    run_process([PYTHON, EMXX, path_from_root('tests', 'hello_libcxx.cpp')] + ['-s', 'WASM_OBJECT_FILES=0'] + list(args))

  def test_wasm_nope(self):
    for opts in [[], ['-O2']]:
      print(opts)
      # check we show a good error message if there is no wasm support
      create_test_file('pre.js', 'WebAssembly = undefined;\n')
      run_process([PYTHON, EMCC, path_from_root('tests', 'hello_world.cpp'), '--pre-js', 'pre.js'] + opts)
      out = run_js('a.out.js', stderr=STDOUT, assert_returncode=None)
      if opts == []:
        self.assertContained('No WebAssembly support found. Build with -s WASM=0 to target JavaScript instead.', out)
      else:
        self.assertContained('no native wasm support detected', out)

  def test_check_engine(self):
    compiler_engine = COMPILER_ENGINE
    bogus_engine = ['/fake/inline4']
    print(compiler_engine)
    jsrun.WORKING_ENGINES = {}
    # Test that engine check passes
    assert jsrun.check_engine(COMPILER_ENGINE)
    # Run it a second time (cache hit)
    assert jsrun.check_engine(COMPILER_ENGINE)
    # Test that engine check fails
    assert not jsrun.check_engine(bogus_engine)
    assert not jsrun.check_engine(bogus_engine)

    # Test the other possible way (list vs string) to express an engine
    if type(compiler_engine) is list:
      engine2 = compiler_engine[0]
    else:
      engine2 = [compiler_engine]
    assert jsrun.check_engine(engine2)

    # Test that run_js requires the engine
    jsrun.run_js(path_from_root('src', 'hello_world.js'), compiler_engine)
    caught_exit = 0
    try:
      jsrun.run_js(path_from_root('src', 'hello_world.js'), bogus_engine)
    except SystemExit as e:
      caught_exit = e.code
    self.assertEqual(1, caught_exit, 'Did not catch SystemExit with bogus JS engine')

  def test_error_on_missing_libraries(self):
    # -llsomenonexistingfile is an error by default
    err = self.expect_fail([PYTHON, EMCC, path_from_root('tests', 'hello_world.cpp'), '-lsomenonexistingfile'])
    self.assertContained('emcc: cannot find library "somenonexistingfile"', err)

    # -llsomenonexistingfile is not an error if -s ERROR_ON_MISSING_LIBRARIES=0 is passed
    err = run_process([PYTHON, EMCC, path_from_root('tests', 'hello_world.cpp'), '-lsomenonexistingfile', '-s', 'ERROR_ON_MISSING_LIBRARIES=0'], stderr=PIPE).stderr
    self.assertContained('emcc: cannot find library "somenonexistingfile"', err)

  # Tests that if user accidentally attempts to link native object code, we show an error
  def test_native_link_error_message(self):
    run_process([CLANG, '-c', path_from_root('tests', 'hello_world.cpp'), '-o', 'hello_world.o'])
    err = self.expect_fail([PYTHON, EMCC, 'hello_world.o', '-o', 'hello_world.js'])
    self.assertContained('hello_world.o is not a valid input', err)

  # Tests that we should give a clear error on TOTAL_MEMORY not being enough for static initialization + stack
  def test_clear_error_on_massive_static_data(self):
    with open('src.cpp', 'w') as f:
      f.write('''
        char muchData[128 * 1024];
        int main() {
          return (int)&muchData;
        }
      ''')
    err = self.expect_fail([PYTHON, EMCC, 'src.cpp', '-s', 'TOTAL_STACK=1KB', '-s', 'TOTAL_MEMORY=64KB'])
    if self.is_wasm_backend():
      self.assertContained('wasm-ld: error: initial memory too small', err)
    else:
      self.assertContained('Memory is not large enough for static data (134016) plus the stack (1024), please increase TOTAL_MEMORY (65536)', err)

  def test_o_level_clamp(self):
    for level in [3, 4, 20]:
      err = run_process([PYTHON, EMCC, '-O' + str(level), path_from_root('tests', 'hello_world.c')], stderr=PIPE).stderr
      if level > 3:
        self.assertContained("optimization level '-O" + str(level) + "' is not supported; using '-O3' instead", err)
      else:
        self.assertEqual(err, '')

  # Tests that if user specifies multiple -o output directives, then the last one will take precedence
  def test_multiple_o_files(self):
    run_process([PYTHON, EMCC, path_from_root('tests', 'hello_world.c'), '-o', 'a.js', '-o', 'b.js'])
    assert os.path.isfile('b.js')
    assert not os.path.isfile('a.js')

  # Tests that Emscripten-provided header files can be cleanly included in C code
  def test_include_system_header_in_c(self):
    for std in [[], ['-std=c89']]: # Test oldest C standard, and the default C standard
      for directory, headers in [
        ('emscripten', ['dom_pk_codes.h', 'em_asm.h', 'emscripten.h', 'fetch.h', 'html5.h', 'key_codes.h', 'threading.h', 'trace.h', 'vector.h', 'vr.h']), # This directory has also bind.h, val.h and wire.h, which require C++11
        ('AL', ['al.h', 'alc.h']),
        ('EGL', ['egl.h', 'eglplatform.h']),
        ('GL', ['freeglut_std.h', 'gl.h', 'glew.h', 'glfw.h', 'glu.h', 'glut.h']),
        ('GLES', ['gl.h', 'glplatform.h']),
        ('GLES2', ['gl2.h', 'gl2platform.h']),
        ('GLES3', ['gl3.h', 'gl3platform.h', 'gl31.h', 'gl32.h']),
        ('GLFW', ['glfw3.h']),
        ('KHR', ['khrplatform.h'])]:
        for h in headers:
          inc = '#include <' + directory + '/' + h + '>'
          print(inc)
          create_test_file('a.c', inc)
          create_test_file('b.c', inc)
          run_process([PYTHON, EMCC] + std + ['a.c', 'b.c'])

  @is_slow_test
  def test_single_file(self):
    for (single_file_enabled,
         meminit1_enabled,
         debug_enabled,
         emterpreter_enabled,
         emterpreter_file_enabled,
         closure_enabled,
         wasm_enabled) in itertools.product([True, False], repeat=7):
      # skip unhelpful option combinations
      if emterpreter_file_enabled and not emterpreter_enabled:
        continue

      expect_wasm = wasm_enabled
      expect_emterpretify_file = emterpreter_file_enabled
      expect_meminit = meminit1_enabled and not wasm_enabled
      expect_success = not (emterpreter_file_enabled and single_file_enabled)
      expect_wast = debug_enabled and wasm_enabled and not self.is_wasm_backend()

      if self.is_wasm_backend() and (emterpreter_enabled or not wasm_enabled):
        continue

      # currently, the emterpreter always fails with JS output since we do not preload the emterpreter file, which in non-HTML we would need to do manually
      should_run_js = expect_success and not emterpreter_enabled

      cmd = [PYTHON, EMCC, path_from_root('tests', 'hello_world.c')]

      if single_file_enabled:
        expect_emterpretify_file = False
        expect_meminit = False
        expect_wasm = False
        cmd += ['-s', 'SINGLE_FILE=1']
      if meminit1_enabled:
        cmd += ['--memory-init-file', '1']
      if debug_enabled:
        cmd += ['-g']
      if emterpreter_enabled:
        cmd += ['-s', 'EMTERPRETIFY=1']
      if emterpreter_file_enabled:
        cmd += ['-s', "EMTERPRETIFY_FILE='a.out.dat'"]
      if closure_enabled:
        cmd += ['--closure', '1']
      if not wasm_enabled:
        cmd += ['-s', 'WASM=0']

      print(' '.join(cmd))
      self.clear()
      if not expect_success:
        self.expect_fail(cmd)
        continue

      run_process(cmd)
      print(os.listdir('.'))
      assert expect_emterpretify_file == os.path.exists('a.out.dat')
      assert expect_meminit == (os.path.exists('a.out.mem') or os.path.exists('a.out.js.mem'))
      assert expect_wasm == os.path.exists('a.out.wasm')
      assert expect_wast == os.path.exists('a.out.wast')
      if should_run_js:
        self.assertContained('hello, world!', run_js('a.out.js'))

  def test_emar_M(self):
    create_test_file('file1', ' ')
    create_test_file('file2', ' ')
    run_process([PYTHON, EMAR, 'cr', 'file1.a', 'file1'])
    run_process([PYTHON, EMAR, 'cr', 'file2.a', 'file2'])
    run_process([PYTHON, EMAR, '-M'], input='''create combined.a
addlib file1.a
addlib file2.a
save
end
''')
    result = run_process([PYTHON, EMAR, 't', 'combined.a'], stdout=PIPE).stdout
    self.assertContained('file1', result)
    self.assertContained('file2', result)

  def test_flag_aliases(self):
    def assert_aliases_match(flag1, flag2, flagarg, extra_args):
      results = {}
      for f in (flag1, flag2):
        outfile = 'aliases.js'
        run_process([PYTHON, EMCC, path_from_root('tests', 'hello_world.c'), '-s', f + '=' + flagarg, '-o', outfile] + extra_args)
        with open(outfile) as out:
          results[f] = out.read()
      self.assertEqual(results[flag1], results[flag2], 'results should be identical')

    assert_aliases_match('WASM_MEM_MAX', 'BINARYEN_MEM_MAX', '16777216', ['-s', 'WASM=1'])

  def test_IGNORE_CLOSURE_COMPILER_ERRORS(self):
    create_test_file('pre.js', r'''
      // make closure compiler very very angry
      var dupe = 1;
      var dupe = 2;
      function Node() {
        throw 'Node is a DOM thing too, and use the ' + dupe;
      }
      function Node() {
        throw '(duplicate) Node is a DOM thing too, and also use the ' + dupe;
      }
    ''')

    def test(check, extra=[]):
      cmd = [PYTHON, EMCC, path_from_root('tests', 'hello_world.c'), '-O2', '--closure', '1', '--pre-js', 'pre.js'] + extra
      proc = run_process(cmd, check=check, stderr=PIPE)
      if not check:
        self.assertNotEqual(proc.returncode, 0)
      return proc

    proc = test(check=False)
    self.assertContained('ERROR - Variable dupe declared more than once', proc.stderr)
    proc = test(check=True, extra=['-s', 'IGNORE_CLOSURE_COMPILER_ERRORS=1'])
    self.assertEqual(proc.stderr, '')

  def test_closure_full_js_library(self):
    # test for closure errors in the entire JS library
    # We must ignore various types of errors that are expected in this situation, as we
    # are including a lot of JS without corresponding compiled code for it. This still
    # lets us catch all other errors.
    with env_modify({'EMCC_CLOSURE_ARGS': '--jscomp_off undefinedVars'}):
      run_process([PYTHON, EMCC, path_from_root('tests', 'hello_world.c'), '-O2', '--closure', '1', '-g1', '-s', 'INCLUDE_FULL_LIBRARY=1', '-s', 'ERROR_ON_UNDEFINED_SYMBOLS=0'])

  def test_toolchain_profiler(self):
    environ = os.environ.copy()
    environ['EM_PROFILE_TOOLCHAIN'] = '1'
    # replaced subprocess functions should not cause errors
    run_process([PYTHON, EMCC, path_from_root('tests', 'hello_world.c')], env=environ)

  def test_noderawfs(self):
    fopen_write = open(path_from_root('tests', 'asmfs', 'fopen_write.cpp')).read()
    create_test_file('main.cpp', fopen_write)
    run_process([PYTHON, EMCC, 'main.cpp', '-s', 'NODERAWFS=1'])
    self.assertContained("read 11 bytes. Result: Hello data!", run_js('a.out.js'))

    # NODERAWFS should directly write on OS file system
    self.assertEqual("Hello data!", open('hello_file.txt').read())

  def test_noderawfs_disables_embedding(self):
    expected = '--preload-file and --embed-file cannot be used with NODERAWFS which disables virtual filesystem'
    base = [PYTHON, EMCC, path_from_root('tests', 'hello_world.c'), '-s', 'NODERAWFS=1']
    err = self.expect_fail(base + ['--preload-files', 'somefile'])
    assert expected in err
    err = self.expect_fail(base + ['--embed-files', 'somefile'])
    assert expected in err

  def test_autotools_shared_check(self):
    env = os.environ.copy()
    env['LC_ALL'] = 'C'
    expected = ': supported targets:.* elf'
    for python in [PYTHON, 'python', 'python2', 'python3']:
      if not Building.which(python):
        continue
      if python == 'python3' and not is_python3_version_supported():
        continue
      print(python)
      out = run_process([python, EMCC, '--help'], stdout=PIPE, env=env).stdout
      assert re.search(expected, out)

  def test_ioctl_window_size(self):
      self.do_other_test(os.path.join('other', 'ioctl', 'window_size'))

  def test_fd_closed(self):
    self.do_other_test(os.path.join('other', 'fd_closed'))

  def test_fflush(self):
    # fflush without the full filesystem won't quite work
    self.do_other_test(os.path.join('other', 'fflush'))

  def test_fflush_fs(self):
    # fflush with the full filesystem will flush from libc, but not the JS logging, which awaits a newline
    self.do_other_test(os.path.join('other', 'fflush_fs'), emcc_args=['-s', 'FORCE_FILESYSTEM=1'])

  def test_fflush_fs_exit(self):
    # on exit, we can send out a newline as no more code will run
    self.do_other_test(os.path.join('other', 'fflush_fs_exit'), emcc_args=['-s', 'FORCE_FILESYSTEM=1', '-s', 'EXIT_RUNTIME=1'])

  def test_extern_weak(self):
    self.do_other_test(os.path.join('other', 'extern_weak'), emcc_args=['-s', 'ERROR_ON_UNDEFINED_SYMBOLS=0'])
    if not self.is_wasm_backend(): # TODO: wasm backend main module
      self.do_other_test(os.path.join('other', 'extern_weak'), emcc_args=['-s', 'MAIN_MODULE=1', '-DLINKABLE'])

  @no_wasm_backend('tests js optimizer')
  def test_js_optimizer_parse_error(self):
    # check we show a proper understandable error for JS parse problems
    create_test_file('src.cpp', r'''
#include <emscripten.h>
int main() {
  EM_ASM({
    var x = !<->5.; // wtf
  });
}
''')
    stderr = self.expect_fail([PYTHON, EMCC, 'src.cpp', '-O2'])
    # wasm backend output doesn't have spaces in the EM_ASM function bodies
    self.assertContained(('''
var ASM_CONSTS = [function() { var x = !<->5.; }];
                                        ^
''', '''
var ASM_CONSTS = [function() {var x = !<->5.;}];
                                       ^
'''), stderr)

  def test_EM_ASM_ES6(self):
    # check we show a proper understandable error for JS parse problems
    create_test_file('src.cpp', r'''
#include <emscripten.h>
int main() {
  EM_ASM({
    var x = (a, b) => 5; // valid ES6!
    out('hello!');
  });
}
''')
    run_process([PYTHON, EMCC, 'src.cpp', '-O2'])
    self.assertContained('hello!', run_js('a.out.js'))

  def test_check_sourcemapurl(self):
    if not self.is_wasm():
      self.skipTest('only supported with wasm')
    run_process([PYTHON, EMCC, path_from_root('tests', 'hello_123.c'), '-g4', '-o', 'a.js', '--source-map-base', 'dir/'])
    output = open('a.wasm', 'rb').read()
    # has sourceMappingURL section content and points to 'dir/a.wasm.map' file
    source_mapping_url_content = encode_leb(len('sourceMappingURL')) + b'sourceMappingURL' + encode_leb(len('dir/a.wasm.map')) + b'dir/a.wasm.map'
    self.assertIn(source_mapping_url_content, output)

  @parameterized({
    'normal': [],
    'profiling': ['--profiling'] # -g4 --profiling should still emit a source map; see #8584
  })
  def test_check_sourcemapurl_default(self, *args):
    print(args)
    if not self.is_wasm():
      self.skipTest('only supported with wasm')

    try_delete('a.wasm.map')
    run_process([PYTHON, EMCC, path_from_root('tests', 'hello_123.c'), '-g4', '-o', 'a.js'] + list(args))
    output = open('a.wasm', 'rb').read()
    # has sourceMappingURL section content and points to 'a.wasm.map' file
    source_mapping_url_content = encode_leb(len('sourceMappingURL')) + b'sourceMappingURL' + encode_leb(len('a.wasm.map')) + b'a.wasm.map'
    self.assertIn(source_mapping_url_content, output)

  def test_wasm_sourcemap(self):
    # The no_main.c will be read (from relative location) due to speficied "-s"
    shutil.copyfile(path_from_root('tests', 'other', 'wasm_sourcemap', 'no_main.c'), 'no_main.c')
    wasm_map_cmd = [PYTHON, path_from_root('tools', 'wasm-sourcemap.py'),
                    '--sources', '--prefix', '=wasm-src://',
                    '--load-prefix', '/emscripten/tests/other/wasm_sourcemap=.',
                    '--dwarfdump-output',
                    path_from_root('tests', 'other', 'wasm_sourcemap', 'foo.wasm.dump'),
                    '-o', 'a.out.wasm.map',
                    path_from_root('tests', 'other', 'wasm_sourcemap', 'foo.wasm')]
    run_process(wasm_map_cmd)
    output = open('a.out.wasm.map').read()
    # has "sources" entry with file (includes also `--prefix =wasm-src:///` replacement)
    self.assertIn('wasm-src:///emscripten/tests/other/wasm_sourcemap/no_main.c', output)
    # has "sourcesContent" entry with source code (included with `-s` option)
    self.assertIn('int foo()', output)
    # has some entries
    self.assertRegexpMatches(output, r'"mappings":\s*"[A-Za-z0-9+/]')

  def test_wasm_sourcemap_dead(self):
    wasm_map_cmd = [PYTHON, path_from_root('tools', 'wasm-sourcemap.py'),
                    '--dwarfdump-output',
                    path_from_root('tests', 'other', 'wasm_sourcemap_dead', 't.wasm.dump'),
                    '-o', 'a.out.wasm.map',
                    path_from_root('tests', 'other', 'wasm_sourcemap_dead', 't.wasm')]
    run_process(wasm_map_cmd, stdout=PIPE, stderr=PIPE)
    output = open('a.out.wasm.map').read()
    # has only two entries
    self.assertRegexpMatches(output, r'"mappings":\s*"[A-Za-z0-9+/]+,[A-Za-z0-9+/]+"')

  def test_wasm_producers_section(self):
    # no producers section by default
    run_process([PYTHON, EMCC, path_from_root('tests', 'hello_world.c')])
    with open('a.out.wasm', 'rb') as f:
      self.assertNotIn('clang', str(f.read()))
    size = os.path.getsize('a.out.wasm')
    if self.is_wasm_backend():
      run_process([PYTHON, EMCC, path_from_root('tests', 'hello_world.c'), '-s', 'EMIT_PRODUCERS_SECTION=1'])
      with open('a.out.wasm', 'rb') as f:
        self.assertIn('clang', str(f.read()))
      size_with_section = os.path.getsize('a.out.wasm')
      self.assertLess(size, size_with_section)

  def test_html_preprocess(self):
    test_file = path_from_root('tests', 'module', 'test_stdin.c')
    output_file = path_from_root('tests', 'module', 'test_stdin.html')
    shell_file = path_from_root('tests', 'module', 'test_html_preprocess.html')

    run_process([PYTHON, EMCC, '-o', output_file, test_file, '--shell-file', shell_file, '-s', 'ASSERTIONS=0'], stdout=PIPE, stderr=PIPE)
    output = open(output_file).read()
    self.assertContained("""<style>
/* Disable preprocessing inside style block as syntax is ambiguous with CSS */
#include {background-color: black;}
#if { background-color: red;}
#else {background-color: blue;}
#endif {background-color: green;}
#xxx {background-color: purple;}
</style>
T1:(else) ASSERTIONS != 1
T2:ASSERTIONS != 1
T3:ASSERTIONS < 2
T4:(else) ASSERTIONS <= 1
T5:(else) ASSERTIONS
T6:!ASSERTIONS""", output)

    run_process([PYTHON, EMCC, '-o', output_file, test_file, '--shell-file', shell_file, '-s', 'ASSERTIONS=1'], stdout=PIPE, stderr=PIPE)
    output = open(output_file).read()
    self.assertContained("""<style>
/* Disable preprocessing inside style block as syntax is ambiguous with CSS */
#include {background-color: black;}
#if { background-color: red;}
#else {background-color: blue;}
#endif {background-color: green;}
#xxx {background-color: purple;}
</style>
T1:ASSERTIONS == 1
T2:(else) ASSERTIONS == 1
T3:ASSERTIONS < 2
T4:(else) ASSERTIONS <= 1
T5:ASSERTIONS
T6:(else) !ASSERTIONS""", output)

    run_process([PYTHON, EMCC, '-o', output_file, test_file, '--shell-file', shell_file, '-s', 'ASSERTIONS=2'], stdout=PIPE, stderr=PIPE)
    output = open(output_file).read()
    self.assertContained("""<style>
/* Disable preprocessing inside style block as syntax is ambiguous with CSS */
#include {background-color: black;}
#if { background-color: red;}
#else {background-color: blue;}
#endif {background-color: green;}
#xxx {background-color: purple;}
</style>
T1:(else) ASSERTIONS != 1
T2:ASSERTIONS != 1
T3:(else) ASSERTIONS >= 2
T4:ASSERTIONS > 1
T5:ASSERTIONS
T6:(else) !ASSERTIONS""", output)

  # Tests that Emscripten-compiled applications can be run from a relative path with node command line that is different than the current working directory.
  def test_node_js_run_from_different_directory(self):
    if not os.path.exists('subdir'):
      os.mkdir('subdir')
    run_process([PYTHON, EMCC, path_from_root('tests', 'hello_world.c'), '-o', os.path.join('subdir', 'a.js'), '-O3'])
    ret = run_process(NODE_JS + [os.path.join('subdir', 'a.js')], stdout=PIPE).stdout
    self.assertContained('hello, world!', ret)

  def test_is_bitcode(self):
    fname = 'tmp.o'

    with open(fname, 'wb') as f:
      f.write(b'foo')
    self.assertFalse(Building.is_bitcode(fname))

    with open(fname, 'wb') as f:
      f.write(b'\xDE\xC0\x17\x0B')
      f.write(16 * b'\x00')
      f.write(b'BC')
    self.assertTrue(Building.is_bitcode(fname))

    with open(fname, 'wb') as f:
      f.write(b'BC')
    self.assertTrue(Building.is_bitcode(fname))

  def test_is_ar(self):
    fname = 'tmp.a'

    with open(fname, 'wb') as f:
      f.write(b'foo')
    self.assertFalse(Building.is_ar(fname))

    with open(fname, 'wb') as f:
      f.write(b'!<arch>\n')
    self.assertTrue(Building.is_ar(fname))

  def test_emcc_parsing(self):
    create_test_file('src.c', r'''
        #include <stdio.h>
        void a() { printf("a\n"); }
        void b() { printf("b\n"); }
        void c() { printf("c\n"); }
        void d() { printf("d\n"); }
      ''')
    create_test_file('response', r'''[
"_a",
"_b",
"_c",
"_d"
]
''')

    for export_arg, expected in [
      # extra space at end - should be ignored
      ("EXPORTED_FUNCTIONS=['_a', '_b', '_c', '_d' ]", ''),
      # extra newline in response file - should be ignored
      ("EXPORTED_FUNCTIONS=@response", ''),
      # stray slash
      ("EXPORTED_FUNCTIONS=['_a', '_b', \\'_c', '_d']", '''undefined exported function: "\\\\'_c'"'''),
      # stray slash
      ("EXPORTED_FUNCTIONS=['_a', '_b',\ '_c', '_d']", '''undefined exported function: "\\\\ '_c'"'''),
      # stray slash
      ('EXPORTED_FUNCTIONS=["_a", "_b", \\"_c", "_d"]', 'undefined exported function: "\\\\"_c""'),
      # stray slash
      ('EXPORTED_FUNCTIONS=["_a", "_b",\ "_c", "_d"]', 'undefined exported function: "\\\\ "_c"'),
      # missing comma
      ('EXPORTED_FUNCTIONS=["_a", "_b" "_c", "_d"]', 'undefined exported function: "_b" "_c"'),
    ]:
      print(export_arg)
      proc = run_process([PYTHON, EMCC, 'src.c', '-s', export_arg], stdout=PIPE, stderr=PIPE, check=not expected)
      print(proc.stderr)
      if not expected:
        assert not proc.stderr
      else:
        self.assertNotEqual(proc.returncode, 0)
        self.assertContained(expected, proc.stderr)

  # Sockets and networking

  def test_inet(self):
    self.do_run(open(path_from_root('tests', 'sha1.c')).read(), 'SHA1=15dd99a1991e0b3826fede3deffc1feba42278e6')
    src = r'''
      #include <stdio.h>
      #include <arpa/inet.h>

      int main() {
        printf("*%x,%x,%x,%x,%x,%x*\n", htonl(0xa1b2c3d4), htonl(0xfe3572e0), htonl(0x07abcdf0), htons(0xabcd), ntohl(0x43211234), ntohs(0xbeaf));
        in_addr_t i = inet_addr("190.180.10.78");
        printf("%x\n", i);
        return 0;
      }
    '''
    self.do_run(src, '*d4c3b2a1,e07235fe,f0cdab07,cdab,34122143,afbe*\n4e0ab4be\n')

  def test_inet2(self):
    src = r'''
      #include <stdio.h>
      #include <arpa/inet.h>

      int main() {
        struct in_addr x, x2;
        int *y = (int*)&x;
        *y = 0x12345678;
        printf("%s\n", inet_ntoa(x));
        int r = inet_aton(inet_ntoa(x), &x2);
        printf("%s\n", inet_ntoa(x2));
        return 0;
      }
    '''
    self.do_run(src, '120.86.52.18\n120.86.52.18\n')

  def test_inet3(self):
    src = r'''
      #include <stdio.h>
      #include <arpa/inet.h>
      #include <sys/socket.h>
      int main() {
        char dst[64];
        struct in_addr x, x2;
        int *y = (int*)&x;
        *y = 0x12345678;
        printf("%s\n", inet_ntop(AF_INET,&x,dst,sizeof dst));
        int r = inet_aton(inet_ntoa(x), &x2);
        printf("%s\n", inet_ntop(AF_INET,&x2,dst,sizeof dst));
        return 0;
      }
    '''
    self.do_run(src, '120.86.52.18\n120.86.52.18\n')

  def test_inet4(self):
    src = r'''
      #include <stdio.h>
      #include <arpa/inet.h>
      #include <sys/socket.h>

      void test(const char *test_addr, bool first=true){
          char str[40];
          struct in6_addr addr;
          unsigned char *p = (unsigned char*)&addr;
          int ret;
          ret = inet_pton(AF_INET6,test_addr,&addr);
          if(ret == -1) return;
          if(ret == 0) return;
          if(inet_ntop(AF_INET6,&addr,str,sizeof(str)) == NULL ) return;
          printf("%02x%02x:%02x%02x:%02x%02x:%02x%02x:%02x%02x:%02x%02x:%02x%02x:%02x%02x - %s\n",
               p[0],p[1],p[2],p[3],p[4],p[5],p[6],p[7],p[8],p[9],p[10],p[11],p[12],p[13],p[14],p[15],str);
          if (first) test(str, false); // check again, on our output
      }
      int main(){
          test("::");
          test("::1");
          test("::1.2.3.4");
          test("::17.18.19.20");
          test("::ffff:1.2.3.4");
          test("1::ffff");
          test("::255.255.255.255");
          test("0:ff00:1::");
          test("0:ff::");
          test("abcd::");
          test("ffff::a");
          test("ffff::a:b");
          test("ffff::a:b:c");
          test("ffff::a:b:c:d");
          test("ffff::a:b:c:d:e");
          test("::1:2:0:0:0");
          test("0:0:1:2:3::");
          test("ffff:ffff:ffff:ffff:ffff:ffff:ffff:ffff");
          test("1::255.255.255.255");

          //below should fail and not produce results..
          test("1.2.3.4");
          test("");
          test("-");

          printf("ok.\n");
      }
    '''
    self.do_run(src, r'''0000:0000:0000:0000:0000:0000:0000:0000 - ::
0000:0000:0000:0000:0000:0000:0000:0000 - ::
0000:0000:0000:0000:0000:0000:0000:0001 - ::1
0000:0000:0000:0000:0000:0000:0000:0001 - ::1
0000:0000:0000:0000:0000:0000:0102:0304 - ::102:304
0000:0000:0000:0000:0000:0000:0102:0304 - ::102:304
0000:0000:0000:0000:0000:0000:1112:1314 - ::1112:1314
0000:0000:0000:0000:0000:0000:1112:1314 - ::1112:1314
0000:0000:0000:0000:0000:ffff:0102:0304 - ::ffff:1.2.3.4
0000:0000:0000:0000:0000:ffff:0102:0304 - ::ffff:1.2.3.4
0001:0000:0000:0000:0000:0000:0000:ffff - 1::ffff
0001:0000:0000:0000:0000:0000:0000:ffff - 1::ffff
0000:0000:0000:0000:0000:0000:ffff:ffff - ::ffff:ffff
0000:0000:0000:0000:0000:0000:ffff:ffff - ::ffff:ffff
0000:ff00:0001:0000:0000:0000:0000:0000 - 0:ff00:1::
0000:ff00:0001:0000:0000:0000:0000:0000 - 0:ff00:1::
0000:00ff:0000:0000:0000:0000:0000:0000 - 0:ff::
0000:00ff:0000:0000:0000:0000:0000:0000 - 0:ff::
abcd:0000:0000:0000:0000:0000:0000:0000 - abcd::
abcd:0000:0000:0000:0000:0000:0000:0000 - abcd::
ffff:0000:0000:0000:0000:0000:0000:000a - ffff::a
ffff:0000:0000:0000:0000:0000:0000:000a - ffff::a
ffff:0000:0000:0000:0000:0000:000a:000b - ffff::a:b
ffff:0000:0000:0000:0000:0000:000a:000b - ffff::a:b
ffff:0000:0000:0000:0000:000a:000b:000c - ffff::a:b:c
ffff:0000:0000:0000:0000:000a:000b:000c - ffff::a:b:c
ffff:0000:0000:0000:000a:000b:000c:000d - ffff::a:b:c:d
ffff:0000:0000:0000:000a:000b:000c:000d - ffff::a:b:c:d
ffff:0000:0000:000a:000b:000c:000d:000e - ffff::a:b:c:d:e
ffff:0000:0000:000a:000b:000c:000d:000e - ffff::a:b:c:d:e
0000:0000:0000:0001:0002:0000:0000:0000 - ::1:2:0:0:0
0000:0000:0000:0001:0002:0000:0000:0000 - ::1:2:0:0:0
0000:0000:0001:0002:0003:0000:0000:0000 - 0:0:1:2:3::
0000:0000:0001:0002:0003:0000:0000:0000 - 0:0:1:2:3::
ffff:ffff:ffff:ffff:ffff:ffff:ffff:ffff - ffff:ffff:ffff:ffff:ffff:ffff:ffff:ffff
ffff:ffff:ffff:ffff:ffff:ffff:ffff:ffff - ffff:ffff:ffff:ffff:ffff:ffff:ffff:ffff
0001:0000:0000:0000:0000:0000:ffff:ffff - 1::ffff:ffff
0001:0000:0000:0000:0000:0000:ffff:ffff - 1::ffff:ffff
ok.
''')

  def test_getsockname_unconnected_socket(self):
    self.do_run(r'''
      #include <sys/socket.h>
      #include <stdio.h>
      #include <assert.h>
      #include <sys/socket.h>
      #include <netinet/in.h>
      #include <arpa/inet.h>
      #include <string.h>
      int main() {
        int fd;
        int z;
        fd = socket(PF_INET, SOCK_STREAM, IPPROTO_TCP);
        struct sockaddr_in adr_inet;
        socklen_t len_inet = sizeof adr_inet;
        z = getsockname(fd, (struct sockaddr *)&adr_inet, &len_inet);
        if (z != 0) {
          perror("getsockname error");
          return 1;
        }
        char buffer[1000];
        sprintf(buffer, "%s:%u", inet_ntoa(adr_inet.sin_addr), (unsigned)ntohs(adr_inet.sin_port));
        const char *correct = "0.0.0.0:0";
        printf("got (expected) socket: %s (%s), size %d (%d)\n", buffer, correct, strlen(buffer), strlen(correct));
        assert(strlen(buffer) == strlen(correct));
        assert(strcmp(buffer, correct) == 0);
        puts("success.");
      }
    ''', 'success.')

  def test_getpeername_unconnected_socket(self):
    self.do_run(r'''
      #include <sys/socket.h>
      #include <stdio.h>
      #include <assert.h>
      #include <sys/socket.h>
      #include <netinet/in.h>
      #include <arpa/inet.h>
      #include <string.h>
      int main() {
        int fd;
        int z;
        fd = socket(PF_INET, SOCK_STREAM, IPPROTO_TCP);
        struct sockaddr_in adr_inet;
        socklen_t len_inet = sizeof adr_inet;
        z = getpeername(fd, (struct sockaddr *)&adr_inet, &len_inet);
        if (z != 0) {
          perror("getpeername error");
          return 1;
        }
        puts("unexpected success.");
      }
    ''', 'getpeername error: Socket not connected')

  def test_getaddrinfo(self):
    self.do_run(open(path_from_root('tests', 'sockets', 'test_getaddrinfo.c')).read(), 'success')

  def test_getnameinfo(self):
    self.do_run(open(path_from_root('tests', 'sockets', 'test_getnameinfo.c')).read(), 'success')

  def test_gethostbyname(self):
    self.do_run(open(path_from_root('tests', 'sockets', 'test_gethostbyname.c')).read(), 'success')

  def test_getprotobyname(self):
    self.do_run(open(path_from_root('tests', 'sockets', 'test_getprotobyname.c')).read(), 'success')

  def test_link(self):
    self.do_run(r'''
#include <netdb.h>

#include <sys/types.h>
#include <sys/socket.h>

int main () {
    void* thing = gethostbyname("bing.com");
    ssize_t rval = recv (0, thing, 0, 0);
    rval = send (0, thing, 0, 0);
    return 0;
}''', '', force_c=True)

  # This test verifies that function names embedded into the build with --js-library (JS functions imported to asm.js/wasm)
  # are minified when -O3 is used
  def test_js_function_names_are_minified(self):
    def check_size(f, expected_size):
      if not os.path.isfile(f):
        return # Nonexistent file passes in this check
      obtained_size = os.path.getsize(f)
      print('size of generated ' + f + ': ' + str(obtained_size))
      try_delete(f)
      assert obtained_size < expected_size

    run_process([PYTHON, path_from_root('tests', 'gen_many_js_functions.py'), 'library_long.js', 'main_long.c'])
    for wasm in [['-s', 'WASM=1'], ['-s', 'WASM=0']]:
      if self.is_wasm_backend() and 'WASM=0' in wasm:
        continue
      # Currently we rely on Closure for full minification of every appearance of JS function names.
      # TODO: Add minification also for non-Closure users and add [] to this list to test minification without Closure.
      for closure in [['--closure', '1']]:
        args = [PYTHON, EMCC, '-O3', '--js-library', 'library_long.js', 'main_long.c', '-o', 'a.html'] + wasm + closure
        print(' '.join(args))
        run_process(args)

        ret = run_process(NODE_JS + ['a.js'], stdout=PIPE).stdout
        self.assertTextDataIdentical('Sum of numbers from 1 to 1000: 500500 (expected 500500)', ret.strip())

        check_size('a.js', 150000)
        check_size('a.wasm', 80000)

  # Checks that C++ exceptions managing invoke_*() wrappers will not be generated if exceptions are disabled
  def test_no_invoke_functions_are_generated_if_exception_catching_is_disabled(self):
    self.skipTest('Skipping other.test_no_invoke_functions_are_generated_if_exception_catching_is_disabled: Enable after new version of fastcomp has been tagged')
    for args in [[], ['-s', 'WASM=0']]:
      run_process([PYTHON, EMCC, path_from_root('tests', 'hello_world.cpp'), '-s', 'DISABLE_EXCEPTION_CATCHING=1', '-o', 'a.html'] + args)
      output = open('a.js').read()
      self.assertContained('_main', output) # Smoke test that we actually compiled
      self.assertNotContained('invoke_', output)

  # Verifies that only the minimal needed set of invoke_*() functions will be generated when C++ exceptions are enabled
  def test_no_excessive_invoke_functions_are_generated_when_exceptions_are_enabled(self):
    self.skipTest('Skipping other.test_no_excessive_invoke_functions_are_generated_when_exceptions_are_enabled: Enable after new version of fastcomp has been tagged')
    for args in [[], ['-s', 'WASM=0']]:
      run_process([PYTHON, EMCC, path_from_root('tests', 'invoke_i.cpp'), '-s', 'DISABLE_EXCEPTION_CATCHING=0', '-o', 'a.html'] + args)
      output = open('a.js').read()
      self.assertContained('invoke_i', output)
      self.assertNotContained('invoke_ii', output)
      self.assertNotContained('invoke_v', output)

  def test_add_emscripten_metadata(self):
    run_process([PYTHON, EMCC, path_from_root('tests', 'hello_world.c'),
                 '-s', 'EMIT_EMSCRIPTEN_METADATA',
                 '-o', 'hello_world.js'])
    wasm = open('hello_world.wasm', 'rb').read()
    # emscripten_metadata should be in the wasm data
    offset = 8 # skip magic + header
    for _ in range(100):
      section = wasm[offset:offset + 1]
      self.assertEqual(section, b'\0', 'No emscripten_metadata section found before standard wasm sections')
      offset += 1
      (section_size, offset) = WebAssembly.delebify(wasm, offset)
      end_offset = offset + section_size
      (name_len, offset) = WebAssembly.delebify(wasm, offset)
      name = wasm[offset:offset + name_len]
      if name == b'emscripten_metadata':
        break
      offset = end_offset
    else:
      self.assertFalse("No emscripten_metadata section found in first 100 custom sections")

    # make sure wasm executes correctly
    ret = run_process(NODE_JS + ['hello_world.js'], stdout=PIPE).stdout
    self.assertTextDataIdentical('hello, world!\n', ret)

  def test_add_emscripten_metadata_not_emitted(self):
    run_process([PYTHON, EMCC, path_from_root('tests', 'hello_world.c'),
                 '-o', 'hello_world.js'])
    wasm = open('hello_world.wasm', 'rb').read()
    # emscripten_metadata should be in the wasm data
    offset = 8 # skip magic + header
    for _ in range(100):
      if offset >= len(wasm):
        break
      section = wasm[offset:offset + 1]
      offset += 1
      (section_size, offset) = WebAssembly.delebify(wasm, offset)
      end_offset = offset + section_size
      # if this is a custom section
      if section == b'\0':
        (name_len, offset) = WebAssembly.delebify(wasm, offset)
        name = wasm[offset:offset + name_len]
        self.assertNotEqual(name, b'emscripten_metadata')
      offset = end_offset
    else:
      self.assertFalse("wasm file had too many sections")

  # This test verifies that the generated exports from asm.js/wasm module only reference the unminified exported name exactly once.
  # (need to contain the export name once for unminified access from calling code, and should not have the unminified name exist more than once, that would be wasteful for size)
  def test_function_exports_are_small(self):
    def test(wasm, closure, opt):
      args = [PYTHON, EMCC, path_from_root('tests', 'long_function_name_in_export.c'), '-o', 'a.html', '-s', 'ENVIRONMENT=web', '-s', 'DECLARE_ASM_MODULE_EXPORTS=0'] + wasm + opt + closure
      run_process(args)

      output = open('a.js', 'r').read()
      try_delete('a.js')
      self.assertNotContained('asm["_thisIsAFunctionExportedFromAsmJsOrWasmWithVeryLongFunctionNameThatWouldBeGreatToOnlyHaveThisLongNameReferredAtMostOnceInOutput"]', output)

      # TODO: Add stricter testing when Wasm side is also optimized: (currently Wasm does still need to reference exports multiple times)
      if 'WASM=1' not in wasm:
        num_times_export_is_referenced = output.count('thisIsAFunctionExportedFromAsmJsOrWasmWithVeryLongFunctionNameThatWouldBeGreatToOnlyHaveThisLongNameReferredAtMostOnceInOutput')
        self.assertEqual(num_times_export_is_referenced, 1)

    if not self.is_wasm_backend():
      for closure in [[], ['--closure', '1']]:
        for opt in [['-O2'], ['-O3'], ['-Os']]:
          test(['-s', 'WASM=0'], closure, opt)
          test(['-s', 'WASM=1', '-s', 'WASM_ASYNC_COMPILATION=0'], closure, opt)

  @no_wasm_backend('tests asmjs, sizes sensitive to fastcomp')
  def test_minimal_runtime_code_size(self):
    smallest_code_size_args = ['-s', 'MINIMAL_RUNTIME=2',
                               '-s', 'AGGRESSIVE_VARIABLE_ELIMINATION=1',
                               '-s', 'ENVIRONMENT=web',
                               '-s', 'TEXTDECODER=2',
                               '-s', 'ABORTING_MALLOC=0',
                               '-s', 'ALLOW_MEMORY_GROWTH=0',
                               '-s', 'SUPPORT_ERRNO=0',
                               '-s', 'DECLARE_ASM_MODULE_EXPORTS=1',
                               '-s', 'MALLOC=emmalloc',
                               '-s', 'GL_EMULATE_GLES_VERSION_STRING_FORMAT=0',
                               '-s', 'GL_EXTENSIONS_IN_PREFIXED_FORMAT=0',
                               '-s', 'GL_SUPPORT_AUTOMATIC_ENABLE_EXTENSIONS=0',
                               '-s', 'GL_TRACK_ERRORS=0',
                               '-s', 'GL_SUPPORT_EXPLICIT_SWAP_CONTROL=0',
                               '-s', 'GL_POOL_TEMP_BUFFERS=0',
                               '-s', 'FAST_UNROLLED_MEMCPY_AND_MEMSET=0',
                               '--output_eol', 'linux']

    asmjs = ['-s', 'WASM=0', '--separate-asm', '-s', 'ELIMINATE_DUPLICATE_FUNCTIONS=1', '--memory-init-file', '1']
    opts = ['-O3', '--closure', '1', '-DNDEBUG', '-ffast-math']

    hello_world_sources = [path_from_root('tests', 'small_hello_world.c'),
                           '-s', 'RUNTIME_FUNCS_TO_IMPORT=[]',
                           '-s', 'USES_DYNAMIC_ALLOC=0',
                           '-s', 'ASM_PRIMITIVE_VARS=[STACKTOP]']
    hello_webgl_sources = [path_from_root('tests', 'minimal_webgl', 'main.cpp'),
                           path_from_root('tests', 'minimal_webgl', 'webgl.c'),
                           '--js-library', path_from_root('tests', 'minimal_webgl', 'library_js.js'),
                           '-s', 'RUNTIME_FUNCS_TO_IMPORT=[]',
                           '-s', 'USES_DYNAMIC_ALLOC=2', '-lGL',
                           '-s', 'MODULARIZE=1']
    hello_webgl2_sources = hello_webgl_sources + ['-s', 'USE_WEBGL2=1']

    test_cases = [
      (asmjs + opts, hello_world_sources, {'a.html': 985, 'a.js': 289, 'a.asm.js': 113, 'a.mem': 6}),
      (opts, hello_world_sources, {'a.html': 972, 'a.js': 624, 'a.wasm': 86}),
      (asmjs + opts, hello_webgl_sources, {'a.html': 885, 'a.js': 4980, 'a.asm.js': 10965, 'a.mem': 321}),
      (opts, hello_webgl_sources, {'a.html': 861, 'a.js': 5046, 'a.wasm': 8842}),
      (opts, hello_webgl2_sources, {'a.html': 861, 'a.js': 6182, 'a.wasm': 8842}) # Compare how WebGL2 sizes stack up with WebGL 1
    ]

    success = True

    def print_percent(actual, expected):
      if actual == expected:
        return ''
      return ' ({:+.2f}%)'.format((actual - expected) * 100.0 / expected)

    for case in test_cases:
      print('\n-----------------------------\n' + str(case))
      flags, sources, files = case
      args = [PYTHON, EMCC, '-o', 'a.html'] + sources + smallest_code_size_args + flags
      print('\n' + ' '.join(args))
      run_process(args)
      print('\n')

      total_output_size = 0
      total_expected_size = 0
      for f in files:
        expected_size = files[f]
        size = os.path.getsize(f)
        print('size of ' + f + ' == ' + str(size) + ', expected ' + str(expected_size) + ', delta=' + str(size - expected_size) + print_percent(size, expected_size))

        # Hack: Generated .mem initializer files have different sizes on different
        # platforms (Windows gives x, CircleCI Linux gives x-17 bytes, my home
        # Linux gives x+2 bytes..). Likewise asm.js files seem to be affected by
        # the LLVM IR text names, which lead to asm.js names, which leads to
        # difference code size, which leads to different relooper choices,
        # as a result leading to slightly different total code sizes.
        # TODO: identify what is causing this. meanwhile allow some amount of slop
        mem_slop = 20
        if size <= expected_size + mem_slop and size >= expected_size - mem_slop:
          size = expected_size

        total_output_size += size
        total_expected_size += expected_size

      print('Total output size=' + str(total_output_size) + ' bytes, expected total size=' + str(total_expected_size) + ', delta=' + str(total_output_size - total_expected_size) + print_percent(total_output_size, total_expected_size))
      if total_output_size > total_expected_size:
        print('Oops, overall generated code size regressed by ' + str(total_output_size - total_expected_size) + ' bytes!')
      if total_output_size < total_expected_size:
        print('Hey amazing, overall generated code size was improved by ' + str(total_expected_size - total_output_size) + ' bytes! Please update test other.test_minimal_runtime_code_size with the new updated size!')
      if total_output_size != total_expected_size:
        success = False
    assert success

  # Test that legacy settings that have been fixed to a specific value and their value can no longer be changed,
  def test_legacy_settings_forbidden_to_change(self):
    stderr = self.expect_fail([PYTHON, EMCC, '-s', 'MEMFS_APPEND_TO_TYPED_ARRAYS=0', path_from_root('tests', 'hello_world.c')])
    self.assertContained('MEMFS_APPEND_TO_TYPED_ARRAYS=0 is no longer supported', stderr)

    run_process([PYTHON, EMCC, '-s', 'MEMFS_APPEND_TO_TYPED_ARRAYS=1', path_from_root('tests', 'hello_world.c')])
    run_process([PYTHON, EMCC, '-s', 'PRECISE_I64_MATH=2', path_from_root('tests', 'hello_world.c')])

  def test_strict_mode_hello_world(self):
    # Verify that strict mode can be used for simple hello world program both
    # via the environment EMCC_STRICT=1 and from the command line `-s STRICT`
    cmd = [PYTHON, EMCC, path_from_root('tests', 'hello_world.c'), '-s', 'STRICT=1']
    run_process(cmd)
    with env_modify({'EMCC_STRICT': '1'}):
      self.do_run(open(path_from_root('tests', 'hello_world.c')).read(), 'hello, world!')

  def test_strict_mode_legacy_settings(self):
    cmd = [PYTHON, EMCC, path_from_root('tests', 'hello_world.c'), '-s', 'SPLIT_MEMORY=0']
    run_process(cmd)

    stderr = self.expect_fail(cmd + ['-s', 'STRICT=1'])
    self.assertContained('legacy setting used in strict mode: SPLIT_MEMORY', stderr)

    with env_modify({'EMCC_STRICT': '1'}):
      stderr = self.expect_fail(cmd)
      self.assertContained('legacy setting used in strict mode: SPLIT_MEMORY', stderr)

  def test_strict_mode_legacy_settings_runtime(self):
    # Verify that legacy settings are not accessible at runtime under strict
    # mode.
    self.set_setting('RETAIN_COMPILER_SETTINGS', 1)
    src = r'''\
    #include <stdio.h>
    #include <emscripten.h>

    int main() {
      printf("BINARYEN_METHOD: %s\n", (char*)emscripten_get_compiler_setting("BINARYEN_METHOD"));
      return 0;
    }
    '''
    self.do_run(src, 'BINARYEN_METHOD: native-wasm')
    with env_modify({'EMCC_STRICT': '1'}):
      self.do_run(src, 'invalid compiler setting: BINARYEN_METHOD')
    self.set_setting('STRICT', 1)
    self.do_run(src, 'invalid compiler setting: BINARYEN_METHOD')

  def test_strict_mode_renamed_setting(self):
    # Verify that renamed settings are available by either name (when not in
    # strict mode.
    self.set_setting('RETAIN_COMPILER_SETTINGS', 1)
    src = r'''\
    #include <stdio.h>
    #include <emscripten.h>

    int main() {
      printf("%d %d\n",
        emscripten_get_compiler_setting("BINARYEN_ASYNC_COMPILATION"),
        emscripten_get_compiler_setting("WASM_ASYNC_COMPILATION"));
      return 0;
    }
    '''

    # Setting the new name should set both
    self.set_setting('WASM_ASYNC_COMPILATION', 0)
    self.do_run(src, '0 0')
    self.set_setting('WASM_ASYNC_COMPILATION', 1)
    self.do_run(src, '1 1')
    self.clear_setting('WASM_ASYNC_COMPILATION')

    # Setting the old name should set both
    self.set_setting('BINARYEN_ASYNC_COMPILATION', 0)
    self.do_run(src, '0 0')
    self.set_setting('BINARYEN_ASYNC_COMPILATION', 1)
    self.do_run(src, '1 1')

  def test_strict_mode_legacy_settings_library(self):
    create_test_file('lib.js', r'''
#if SPLIT_MEMORY
#endif
''')
    cmd = [PYTHON, EMCC, path_from_root('tests', 'hello_world.c'), '-o', 'out.js', '--js-library', 'lib.js']
    run_process(cmd)
    self.assertContained('ReferenceError: SPLIT_MEMORY is not defined', self.expect_fail(cmd + ['-s', 'STRICT=1']))
    with env_modify({'EMCC_STRICT': '1'}):
      self.assertContained('ReferenceError: SPLIT_MEMORY is not defined', self.expect_fail(cmd))

  def test_safe_heap_log(self):
    self.set_setting('SAFE_HEAP')
    self.set_setting('SAFE_HEAP_LOG')
    self.set_setting('EXIT_RUNTIME')
    src = open(path_from_root('tests', 'hello_world.c')).read()
    self.do_run(src, 'SAFE_HEAP load: ')

    if not self.is_wasm_backend():
      self.set_setting('WASM', 0)
      self.do_run(src, 'SAFE_HEAP load: ')

  @no_fastcomp('iprintf/__small_printf are wasm-backend-only features')
  def test_mini_printfs(self):
    def test(code):
      with open('src.c', 'w') as f:
        f.write('''
          #include <stdio.h>
          int main() {
            volatile void* unknown_value;
            %s
          }
        ''' % code)
      run_process([PYTHON, EMCC, 'src.c', '-O1'])
      return os.path.getsize('a.out.wasm')

    i = test('printf("%d", *(int*)unknown_value);')
    f = test('printf("%f", *(double*)unknown_value);')
    lf = test('printf("%Lf", *(long double*)unknown_value);')
    both = test('printf("%d", *(int*)unknown_value); printf("%Lf", *(long double*)unknown_value);')
    print(i, f, lf, both)

    # iprintf is much smaller than printf with float support
    assert f - 3400 <= i <= f - 3000
    # __small_printf is somewhat smaller than printf with long double support
    assert lf - 900 <= f <= lf - 500
    # both is a little bigger still
    assert both - 100 <= lf <= both - 50

  # Tests that passing -s MALLOC=none will not include system malloc() to the build.
  def test_malloc_none(self):
    stderr = self.expect_fail([PYTHON, EMCC, path_from_root('tests', 'malloc_none.c'), '-s', 'MALLOC=none'])
    self.assertContained('undefined symbol: malloc', stderr)<|MERGE_RESOLUTION|>--- conflicted
+++ resolved
@@ -7969,11 +7969,7 @@
     # don't compare the # of functions in a main module, which changes a lot
     # TODO(sbc): Investivate why the number of exports is order of magnitude
     # larger for wasm backend.
-<<<<<<< HEAD
-    'main_module_1': (['-O3', '-s', 'MAIN_MODULE=1'], 1605, [], [], 517336, 172, 1484, None), # noqa
-=======
-    'main_module_1': (['-O3', '-s', 'MAIN_MODULE=1'], 1603, [], [], 517336, 172, 1484, None), # noqa
->>>>>>> 1a8a7fd5
+    'main_module_1': (['-O3', '-s', 'MAIN_MODULE=1'], 1604, [], [], 517336, 172, 1484, None), # noqa
     'main_module_2': (['-O3', '-s', 'MAIN_MODULE=2'],   15, [], [],  10770,  17,   13, None), # noqa
   })
   @no_fastcomp()
@@ -7993,11 +7989,7 @@
                       0, [],        [],           8,   0,    0,  0), # noqa; totally empty!
     # we don't metadce with linkable code! other modules may want stuff
     # don't compare the # of functions in a main module, which changes a lot
-<<<<<<< HEAD
-    'main_module_1': (['-O3', '-s', 'MAIN_MODULE=1'], 1567, [], [], 226403, 30, 96, None), # noqa
-=======
-    'main_module_1': (['-O3', '-s', 'MAIN_MODULE=1'], 1565, [], [], 226403, 30, 96, None), # noqa
->>>>>>> 1a8a7fd5
+    'main_module_1': (['-O3', '-s', 'MAIN_MODULE=1'], 1566, [], [], 226403, 30, 96, None), # noqa
     'main_module_2': (['-O3', '-s', 'MAIN_MODULE=2'],   15, [], [],  10571, 19,  9,   21), # noqa
   })
   @no_wasm_backend()
