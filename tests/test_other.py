--- conflicted
+++ resolved
@@ -9604,11 +9604,7 @@
     # Changing this option to [] should decrease code size.
     self.assertLess(changed, normal)
     # Check an absolute code size as well, with some slack.
-<<<<<<< HEAD
-    self.assertLess(abs(changed - 6214), 100)
-=======
-    self.assertLess(abs(changed - 6231), 100)
->>>>>>> 4fad4bcf
+    self.assertLess(abs(changed - 6152), 100)
 
   def test_llvm_includes(self):
     self.build('#include <stdatomic.h>', self.get_dir(), 'atomics.c')
