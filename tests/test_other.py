--- conflicted
+++ resolved
@@ -10481,12 +10481,11 @@
     err = self.expect_fail(NODE_JS + ['foo.c.o.js'], stdout=PIPE)
     self.assertContained('native function `main` called after runtime exit', err)
 
-<<<<<<< HEAD
   # Tests that environment support is not present when building with -s SUPPORT_POSIX_ENV=0
   def test_no_environ(self):
     err = self.expect_fail([EMCC, path_from_root('tests', 'env', 'src-mini.c'), '-s', 'SUPPORT_POSIX_ENV=0'])
     self.assertContained("undefined symbol: environ", err)
-=======
+
   def test_metadce_wasm2js_i64(self):
     # handling i64 unsigned remainder brings in some i64 support code. metadce
     # must not remove it.
@@ -10500,5 +10499,4 @@
   return (x % (x - 20)) == 42;
 }''')
     self.run_process([EMCC, 'src.cpp', '-O3', '-s', 'WASM=0'])
-    self.run_js('a.out.js')
->>>>>>> ef13af72
+    self.run_js('a.out.js')