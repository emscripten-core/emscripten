# coding=utf-8

from __future__ import print_function
import multiprocessing, os, pipes, re, shutil, subprocess, sys
import itertools
import glob
import tools.shared
from tools.shared import *
from runner import RunnerCore, path_from_root, get_zlib_library, get_bullet_library
import tools.line_endings

class temp_directory(object):
  def __enter__(self):
    self.directory = tempfile.mkdtemp(prefix='emsripten_temp_', dir=TEMP_DIR)
    self.prev_cwd = os.getcwd()
    os.chdir(self.directory)
    return self.directory

  def __exit__(self, type, value, traceback):
      os.chdir(self.prev_cwd) # On Windows, we can't have CWD in the directory we're deleting
      try_delete(self.directory)

class clean_write_access_to_canonical_temp_dir(object):
  def __init__(self, dir=CANONICAL_TEMP_DIR):
    self.canonical_temp_dir = dir

  def clean_emcc_files_in_temp_dir(self):
    for x in os.listdir(self.canonical_temp_dir):
      if x.startswith('emcc-') or x.startswith('a.out'):
        os.unlink(os.path.join(self.canonical_temp_dir, x))

  def __enter__(self):
    self.CANONICAL_TEMP_DIR_exists = os.path.exists(self.canonical_temp_dir)
    if not self.CANONICAL_TEMP_DIR_exists:
      os.makedirs(self.canonical_temp_dir)
    else:
      # Delete earlier files in the canonical temp directory so that
      # previous leftover files don't have a possibility of confusing
      # the test result e.g. on failure of the actual task
      self.clean_emcc_files_in_temp_dir()

  def __exit__(self, type, value, traceback):
    if not self.CANONICAL_TEMP_DIR_exists:
      try_delete(self.canonical_temp_dir)
      pass
    else:
      self.clean_emcc_files_in_temp_dir()

class other(RunnerCore):
  def test_emcc_v(self):
    for compiler in [EMCC, EMXX]:
      # -v, without input files
      output = run_process([PYTHON, compiler, '-v'], stdout=PIPE, stderr=PIPE)
      self.assertContained('''clang version %s.0 ''' % expected_llvm_version(), output.stderr.replace('\r', ''), output.stderr.replace('\r', ''))
      self.assertContained('''GNU''', output.stdout)
      self.assertNotContained('this is dangerous', output.stdout)
      self.assertNotContained('this is dangerous', output.stderr)

  def test_emcc_python_version(self):
    env = os.environ.copy()
    env['EMSCRIPTEN_ALLOW_NEWER_PYTHON'] = '1'

    for version in [2, 3]:
      py = ["py", '-%s' % version] if WINDOWS else ["python%s" % version]
      try:
        output = run_process(py + ['--version'], stdout=PIPE, stderr=PIPE)
        print("python%s" % version)
      except:
        print("python%s does not exist, skipping" % version)
        continue

      # Python 2 emits its version in stderr
      major = int((output.stdout if output.stdout else output.stderr)[7])

      output = run_process(py + [path_from_root('emcc'), '--version'], stdout=PIPE, stderr=PIPE, env=env).stderr
      expected_call = 'Running on Python %s which is not officially supported yet' % major
      # we currently support python 2 and 3 officially
      assert expected_call not in output
      assert output == '', output

  def test_emcc(self):
    for compiler in [EMCC, EMXX]:
      shortcompiler = os.path.basename(compiler)
      suffix = '.c' if compiler == EMCC else '.cpp'

      # --version
      output = run_process([PYTHON, compiler, '--version'], stdout=PIPE, stderr=PIPE)
      output = output.stdout.replace('\r', '')
      self.assertContained('''emcc (Emscripten gcc/clang-like replacement)''', output)
      self.assertContained('''Copyright (C) 2014 the Emscripten authors (see AUTHORS.txt)
This is free and open source software under the MIT license.
There is NO warranty; not even for MERCHANTABILITY or FITNESS FOR A PARTICULAR PURPOSE.
''', output)

      # --help
      output = run_process([PYTHON, compiler, '--help'], stdout=PIPE, stderr=PIPE)
      self.assertContained('Display this information', output.stdout)
      self.assertContained('Most clang options will work', output.stdout)

      # -dumpmachine
      output = run_process([PYTHON, compiler, '-dumpmachine'], stdout=PIPE, stderr=PIPE)
      self.assertContained(get_llvm_target(), output.stdout)
      
      # -dumpversion
      output = run_process([PYTHON, compiler, '-dumpversion'], stdout=PIPE, stderr=PIPE)
      self.assertEqual(EMSCRIPTEN_VERSION + os.linesep, output.stdout, 'results should be identical')

      # emcc src.cpp ==> writes a.out.js
      self.clear()
      output = run_process([PYTHON, compiler, path_from_root('tests', 'hello_world' + suffix)], stdout=PIPE, stderr=PIPE)
      assert len(output.stdout) == 0, output.stdout
      assert os.path.exists('a.out.js'), output.stdout + '\n' + output.stderr
      self.assertContained('hello, world!', run_js('a.out.js'))

      # properly report source code errors, and stop there
      self.clear()
      assert not os.path.exists('a.out.js')
      process = run_process([PYTHON, compiler, path_from_root('tests', 'hello_world_error' + suffix)], stdout=PIPE, stderr=PIPE, check=False)
      assert not os.path.exists('a.out.js'), 'compilation failed, so no output file is expected'
      assert len(process.stdout) == 0, process.stdout
      assert process.returncode is not 0, 'Failed compilation must return a nonzero error code!'
      self.assertNotContained('IOError', process.stderr) # no python stack
      self.assertNotContained('Traceback', process.stderr) # no python stack
      self.assertContained('error: invalid preprocessing directive', process.stderr)
      self.assertContained(["error: use of undeclared identifier 'cheez", "error: unknown type name 'cheez'"], process.stderr)
      self.assertContained('errors generated', process.stderr)
      assert 'compiler frontend failed to generate LLVM bitcode, halting' in process.stderr.split('errors generated.')[1]

      # emcc src.cpp -c    and   emcc src.cpp -o src.[o|bc] ==> should give a .bc file
      #      regression check: -o js should create "js", with bitcode content
      for args in [['-c'], ['-o', 'src.o'], ['-o', 'src.bc'], ['-o', 'src.so'], ['-o', 'js'], ['-O1', '-c', '-o', '/dev/null'], ['-O1', '-o', '/dev/null']]:
        print('-c stuff', args)
        if '/dev/null' in args and WINDOWS:
          print('skip because windows')
          continue
        target = args[1] if len(args) == 2 else 'hello_world.o'
        self.clear()
        proc = Popen([PYTHON, compiler, path_from_root('tests', 'hello_world' + suffix)] + args, stdout=PIPE, stderr=PIPE)
        proc.communicate()
        assert proc.returncode == 0, [proc.returncode, args]
        if args[-1] == '/dev/null':
          print('(no output)')
          continue
        syms = Building.llvm_nm(target)
        assert len(syms.defs) == 1 and 'main' in syms.defs, 'Failed to generate valid bitcode'
        if target == 'js': # make sure emcc can recognize the target as a bitcode file
          shutil.move(target, target + '.bc')
          target += '.bc'
        output = run_process([PYTHON, compiler, target, '-o', target + '.js'], stdout = PIPE, stderr = PIPE)
        assert len(output.stdout) == 0, output.stdout
        assert os.path.exists(target + '.js'), 'Expected %s to exist since args are %s : %s' % (target + '.js', str(args), output.stdout + '\n' + output.stderr)
        self.assertContained('hello, world!', run_js(target + '.js'))

      # handle singleton archives
      self.clear()
      Popen([PYTHON, compiler, path_from_root('tests', 'hello_world' + suffix), '-o', 'a.bc'], stdout=PIPE, stderr=PIPE).communicate()
      Popen([LLVM_AR, 'r', 'a.a', 'a.bc'], stdout=PIPE, stderr=PIPE).communicate()
      assert os.path.exists('a.a')
      output = run_process([PYTHON, compiler, 'a.a'])
      assert os.path.exists('a.out.js'), output
      self.assertContained('hello, world!', run_js('a.out.js'))

      # emcc src.ll ==> generates .js
      self.clear()
      output = run_process([PYTHON, compiler, path_from_root('tests', 'hello_world.ll')], stdout=PIPE, stderr=PIPE)
      assert len(output.stdout) == 0, output.stdout
      assert os.path.exists('a.out.js'), output.stdout + '\n' + output.stderr
      self.assertContained('hello, world!', run_js('a.out.js'))

      # emcc [..] -o [path] ==> should work with absolute paths
      try:
        for path in [os.path.abspath(os.path.join('..', 'file1.js')), os.path.join('b_dir', 'file2.js')]:
          print(path)
          self.clear(in_curr=True)
          os.chdir(self.get_dir())
          if not os.path.exists('a_dir'): os.mkdir('a_dir')
          os.chdir('a_dir')
          if not os.path.exists('b_dir'): os.mkdir('b_dir')
          output = run_process([PYTHON, compiler, path_from_root('tests', 'hello_world.ll'), '-o', path], stdout=PIPE, stderr=PIPE)
          print(output)
          assert os.path.exists(path), path + ' does not exist; ' + output.stdout + '\n' + output.stderr
          last = os.getcwd()
          os.chdir(os.path.dirname(path))
          self.assertContained('hello, world!', run_js(os.path.basename(path)))
          os.chdir(last)
          try_delete(path)
      finally:
        os.chdir(self.get_dir())
      self.clear()

      # Optimization: emcc src.cpp -o something.js [-Ox]. -O0 is the same as not specifying any optimization setting
      for params, opt_level, bc_params, closure, has_malloc in [ # bc params are used after compiling to bitcode
        (['-o', 'something.js'],                          0, None, 0, 1),
        (['-o', 'something.js', '-O0'],                   0, None, 0, 0),
        (['-o', 'something.js', '-O1'],                   1, None, 0, 0),
        (['-o', 'something.js', '-O1', '-g'],             1, None, 0, 0), # no closure since debug
        (['-o', 'something.js', '-O2'],                   2, None, 0, 1),
        (['-o', 'something.js', '-O2', '-g'],             2, None, 0, 0),
        (['-o', 'something.js', '-Os'],                   2, None, 0, 1),
        (['-o', 'something.js', '-O3'],                   3, None, 0, 1),
        # and, test compiling to bitcode first
        (['-o', 'something.bc'], 0, [],      0, 0),
        (['-o', 'something.bc', '-O0'], 0, [], 0, 0),
        (['-o', 'something.bc', '-O1'], 1, ['-O1'], 0, 0),
        (['-o', 'something.bc', '-O2'], 2, ['-O2'], 0, 0),
        (['-o', 'something.bc', '-O3'], 3, ['-O3'], 0, 0),
        (['-O1', '-o', 'something.bc'], 1, [], 0, 0),
      ]:
        print(params, opt_level, bc_params, closure, has_malloc)
        self.clear()
        keep_debug = '-g' in params
        args = [PYTHON, compiler, path_from_root('tests', 'hello_world_loop' + ('_malloc' if has_malloc else '') + '.cpp')] + params
        print('..', args)
        output = run_process(args, stdout=PIPE, stderr=PIPE)
        assert len(output.stdout) == 0, output.stdout
        if bc_params is not None:
          assert os.path.exists('something.bc'), output.stderr
          bc_args = [PYTHON, compiler, 'something.bc', '-o', 'something.js'] + bc_params
          print('....', bc_args)
          output = run_process(bc_args, stdout=PIPE, stderr=PIPE)
        assert os.path.exists('something.js'), output.stderr
        self.assertContained('hello, world!', run_js('something.js'))

        # Verify optimization level etc. in the generated code
        # XXX these are quite sensitive, and will need updating when code generation changes
        generated = open('something.js').read()
        main = self.get_func(generated, '_main') if 'function _main' in generated else generated
        assert 'new Uint16Array' in generated and 'new Uint32Array' in generated, 'typed arrays 2 should be used by default'
        assert 'SAFE_HEAP' not in generated, 'safe heap should not be used by default'
        assert ': while(' not in main, 'when relooping we also js-optimize, so there should be no labelled whiles'
        if closure:
          if opt_level == 0: assert '._main =' in generated, 'closure compiler should have been run'
          elif opt_level >= 1: assert '._main=' in generated, 'closure compiler should have been run (and output should be minified)'
        else:
          # closure has not been run, we can do some additional checks. TODO: figure out how to do these even with closure
          assert '._main = ' not in generated, 'closure compiler should not have been run'
          if keep_debug:
            assert ('switch (label)' in generated or 'switch (label | 0)' in generated) == (opt_level <= 0), 'relooping should be in opt >= 1'
            assert ('assert(STACKTOP < STACK_MAX' in generated) == (opt_level == 0), 'assertions should be in opt == 0'
            assert '$i' in generated or '$storemerge' in generated or '$original' in generated, 'micro opts should always be on'
          if opt_level >= 2 and '-g' in params:
            assert re.search('HEAP8\[\$?\w+ ?\+ ?\(+\$?\w+ ?', generated) or re.search('HEAP8\[HEAP32\[', generated) or re.search('[i$]\d+ & ~\(1 << [i$]\d+\)', generated), 'eliminator should create compound expressions, and fewer one-time vars' # also in -O1, but easier to test in -O2
          if opt_level == 0 or '-g' in params: assert 'function _main() {' in generated or 'function _main(){' in generated, 'Should be unminified'
          elif opt_level >= 2: assert ('function _main(){' in generated or '"use asm";var a=' in generated), 'Should be whitespace-minified'

      # emcc -s INLINING_LIMIT=0 src.cpp ==> should pass -s to emscripten.py.
      for params, test, text in [
        (['-O2'], lambda generated: 'function addRunDependency' in generated, 'shell has unminified utilities'),
        (['-O2', '--closure', '1'], lambda generated: 'function addRunDependency' not in generated and ';function' in generated, 'closure minifies the shell, removes whitespace'),
        (['-O2', '--closure', '1', '-g1'], lambda generated: 'function addRunDependency' not in generated and ';function' not in generated, 'closure minifies the shell, -g1 makes it keep whitespace'),
        (['-O2'], lambda generated: 'var b=0' in generated and not 'function _main' in generated, 'registerize/minify is run by default in -O2'),
        (['-O2', '--minify', '0'], lambda generated: 'var b = 0' in generated and not 'function _main' in generated, 'minify is cancelled, but not registerize'),
        (['-O2', '--js-opts', '0'], lambda generated: 'var b=0' not in generated and 'var b = 0' not in generated and 'function _main' in generated, 'js opts are cancelled'),
        (['-O2', '-g'], lambda generated: 'var b=0' not in generated and 'var b = 0' not in generated and 'function _main' in generated, 'registerize/minify is cancelled by -g'),
        (['-O2', '-g0'], lambda generated: 'var b=0'   in generated and not 'function _main' in generated, 'registerize/minify is run by default in -O2 -g0'),
        (['-O2', '-g1'], lambda generated: 'var b = 0' in generated and not 'function _main' in generated, 'compress is cancelled by -g1'),
        (['-O2', '-g2'], lambda generated: ('var b = 0' in generated or 'var i1 = 0' in generated) and 'function _main' in generated, 'minify is cancelled by -g2'),
        (['-O2', '-g3'], lambda generated: 'var b=0' not in generated and 'var b = 0' not in generated and 'function _main' in generated, 'registerize is cancelled by -g3'),
        (['-O2', '--profiling'], lambda generated: ('var b = 0' in generated or 'var i1 = 0' in generated) and 'function _main' in generated, 'similar to -g2'),
        (['-O2', '-profiling'],  lambda generated: ('var b = 0' in generated or 'var i1 = 0' in generated) and 'function _main' in generated, 'similar to -g2'),
        (['-O2', '--profiling-funcs'], lambda generated: 'var b=0' in generated and '"use asm";var a=' in generated and 'function _main' in generated, 'very minified, but retain function names'),
        (['-O2', '-profiling-funcs'],  lambda generated: 'var b=0' in generated and '"use asm";var a=' in generated and 'function _main' in generated, 'very minified, but retain function names'),
        (['-O2'],                      lambda generated: 'var b=0' in generated and '"use asm";var a=' in generated and 'function _main' not in generated, 'very minified, no function names'),
        #(['-O2', '-g4'], lambda generated: 'var b=0' not in generated and 'var b = 0' not in generated and 'function _main' in generated, 'same as -g3 for now'),
        (['-s', 'INLINING_LIMIT=0'], lambda generated: 'function _dump' in generated, 'no inlining without opts'),
        ([], lambda generated: 'Module["_dump"]' not in generated, 'dump is not exported by default'),
        (['-s', 'EXPORTED_FUNCTIONS=["_main", "_dump"]'], lambda generated: 'Module["_dump"]' in generated, 'dump is now exported'),
        (['--llvm-opts', '1'], lambda generated: '_puts(' in generated, 'llvm opts requested'),
        ([], lambda generated: '// Sometimes an existing Module' in generated, 'without opts, comments in shell code'),
        (['-O2'], lambda generated: '// Sometimes an existing Module' not in generated, 'with opts, no comments in shell code'),
        (['-O2', '-g2'], lambda generated: '// Sometimes an existing Module' not in generated, 'with -g2, no comments in shell code'),
        (['-O2', '-g3'], lambda generated: '// Sometimes an existing Module' in generated, 'with -g3, yes comments in shell code'),
      ]:
        print(params, text)
        self.clear()
        output = run_process([PYTHON, compiler, path_from_root('tests', 'hello_world_loop.cpp'), '-o', 'a.out.js'] + params, stdout=PIPE, stderr=PIPE)
        assert len(output.stdout) == 0, output.stdout
        assert os.path.exists('a.out.js'), output.stdout + '\n' + output.stderr
        self.assertContained('hello, world!', run_js('a.out.js'))
        assert test(open('a.out.js').read()), text

      # Compiling two source files into a final JS.
      for args, target in [([], 'a.out.js'), (['-o', 'combined.js'], 'combined.js')]:
        self.clear()
        output = run_process([PYTHON, compiler, path_from_root('tests', 'twopart_main.cpp'), path_from_root('tests', 'twopart_side.cpp')] + args,
                             stdout=PIPE, stderr=PIPE)
        assert len(output.stdout) == 0, output.stdout
        assert os.path.exists(target), output.stdout + '\n' + output.stderr
        self.assertContained('side got: hello from main, over', run_js(target))

        # Compiling two files with -c will generate separate .bc files
        self.clear()
        expect_error = '-o' in args # specifying -o and -c is an error
        output = run_process([PYTHON, compiler, path_from_root('tests', 'twopart_main.cpp'), path_from_root('tests', 'twopart_side.cpp'), '-c'] + args,
                             stdout=PIPE, stderr=PIPE, check=not expect_error)
        if expect_error:
          assert 'fatal error' in output.stderr, output.stderr
          continue

        assert os.path.exists('twopart_main.o'), output.stdout + '\n' + output.stderr
        assert os.path.exists('twopart_side.o'), output.stdout + '\n' + output.stderr
        assert not os.path.exists(target), 'We should only have created bitcode here: ' + output.stdout + '\n' + output.stderr

        # Compiling one of them alone is expected to fail
        output = run_process([PYTHON, compiler, 'twopart_main.o', '-O1', '-g'] + args, stdout=PIPE, stderr=PIPE)
        assert os.path.exists(target), output.stdout + '\n' + output.stderr
        #print output.stdout + '\n' + output.stderr
        self.assertContained('missing function', run_js(target, stderr=STDOUT, assert_returncode=None))
        try_delete(target)

        # Combining those bc files into js should work
        output = run_process([PYTHON, compiler, 'twopart_main.o', 'twopart_side.o'] + args, stdout=PIPE, stderr=PIPE)
        assert os.path.exists(target), output.stdout + '\n' + output.stderr
        self.assertContained('side got: hello from main, over', run_js(target))

        # Combining bc files into another bc should also work
        try_delete(target)
        assert not os.path.exists(target)
        output = run_process([PYTHON, compiler, 'twopart_main.o', 'twopart_side.o', '-o', 'combined.bc'] + args, stdout=PIPE, stderr=PIPE)
        syms = Building.llvm_nm('combined.bc')
        assert len(syms.defs) == 2 and 'main' in syms.defs, 'Failed to generate valid bitcode'
        output = run_process([PYTHON, compiler, 'combined.bc', '-o', 'combined.bc.js'], stdout = PIPE, stderr = PIPE)
        assert len(output.stdout) == 0, output.stdout
        assert os.path.exists('combined.bc.js'), 'Expected %s to exist' % ('combined.bc.js')
        self.assertContained('side got: hello from main, over', run_js('combined.bc.js'))

      # --js-transform <transform>
      self.clear()
      trans = os.path.join(self.get_dir(), 't.py')
      trans_file = open(trans, 'w')
      trans_file.write('''
import sys
f = open(sys.argv[1], 'w')
f.write('transformed!')
f.close()
''')
      trans_file.close()
      output = Popen([PYTHON, compiler, path_from_root('tests', 'hello_world' + suffix), '--js-transform', '%s t.py' % (PYTHON)], stdout=PIPE, stderr=PIPE).communicate()
      assert open('a.out.js').read() == 'transformed!', 'Transformed output must be as expected'

      for opts in [0, 1, 2, 3]:
        print('mem init in', opts)
        self.clear()
        output = Popen([PYTHON, compiler, path_from_root('tests', 'hello_world.c'), '-O' + str(opts)], stdout=PIPE, stderr=PIPE).communicate()
        assert os.path.exists('a.out.js.mem') == (opts >= 2), 'mem file should exist in -O2+'

  # Test that if multiple processes attempt to access or build stuff to the cache on demand, that exactly one of the processes
  # will, and the other processes will block to wait until that process finishes.
  def test_emcc_multiprocess_cache_access(self):
    with temp_directory() as tempdirname:
      c_file = os.path.join(tempdirname, 'test.c')
      open(c_file, 'w').write(r'''
        #include <stdio.h>
        int main() {
          printf("hello, world!\n");
          return 0;
        }
        ''')
      cache_dir_name = os.path.join(tempdirname, 'emscripten_cache')
      tasks = []
      num_times_libc_was_built = 0
      for i in range(3):
        p = subprocess.Popen([PYTHON, EMCC, c_file, '--cache', cache_dir_name], stderr=subprocess.STDOUT, stdout=PIPE, universal_newlines=True)
        tasks += [p]
      for p in tasks:
        stdout, stderr = p.communicate()
        assert not p.returncode, 'A child process failed with return code %s: %s' % (p.returncode, stderr)
        if 'generating system library: libc.bc' in stdout:
          num_times_libc_was_built += 1
      assert os.path.exists(cache_dir_name), 'The cache directory %s must exist after the build' % cache_dir_name
      assert os.path.exists(os.path.join(cache_dir_name, 'asmjs', 'libc.bc')), 'The cache directory must contain a built libc'
      assert num_times_libc_was_built == 1, 'Exactly one child process should have triggered libc build! (instead %d processes did)' % num_times_libc_was_built

  def test_emcc_cache_flag(self):
    with temp_directory() as tempdirname:
      c_file = os.path.join(tempdirname, 'test.c')
      cache_dir_name = os.path.join(tempdirname, 'emscripten_cache')
      assert os.path.exists(cache_dir_name) == False, 'The cache directory %s must not already exist' % cache_dir_name
      open(c_file, 'w').write(r'''
        #include <stdio.h>
        int main() {
          printf("hello, world!\n");
          return 0;
        }
        ''')
      subprocess.check_call([PYTHON, EMCC, c_file, '--cache', cache_dir_name])
      assert os.path.exists(cache_dir_name), 'The cache directory %s must exist after the build' % cache_dir_name
      assert os.path.exists(os.path.join(cache_dir_name, 'asmjs', 'libc.bc')), 'The cache directory must contain a built libc'

  def test_emcc_cflags(self):
    # see we print them out
    with clean_write_access_to_canonical_temp_dir(self.canonical_temp_dir): # --cflags needs to set EMCC_DEBUG=1, which needs to create canonical temp directory.
      output = run_process([PYTHON, EMCC, '--cflags'], stdout=PIPE, stderr=PIPE)
    flags = output.stdout.strip()
    self.assertContained(' '.join(Building.doublequote_spaces(COMPILER_OPTS)), flags)
    # check they work
    cmd = [CLANG, path_from_root('tests', 'hello_world.cpp')] + shlex.split(flags.replace('\\', '\\\\')) + ['-c', '-emit-llvm', '-o', 'a.bc']
    subprocess.check_call(cmd)
    subprocess.check_call([PYTHON, EMCC, 'a.bc'])
    self.assertContained('hello, world!', run_js(self.in_dir('a.out.js')))

  def test_emar_em_config_flag(self):
    # We expand this in case the EM_CONFIG is ~/.emscripten (default)
    config = os.path.expanduser(EM_CONFIG)
    # We pass -version twice to work around the newargs > 2 check in emar
    output = run_process([PYTHON, EMAR, '--em-config', config, '-version', '-version'], stdout=PIPE, stderr=PIPE)
    assert output.stdout
    assert not output.stderr
    self.assertContained('LLVM', output.stdout)

  def test_cmake(self):
    # Test all supported generators.
    if WINDOWS:
      generators = ['MinGW Makefiles', 'NMake Makefiles']
    else:
      generators = ['Unix Makefiles', 'Ninja', 'Eclipse CDT4 - Ninja']

    def nmake_detect_error(configuration):
      if Building.which(configuration['build'][0]):
        return None
      else:
        return 'Skipping NMake test for CMake support, since nmake was not found in PATH. Run this test in Visual Studio command prompt to easily access nmake.'

    def check_makefile(configuration, dirname):
      assert os.path.exists(dirname + '/Makefile'), 'CMake call did not produce a Makefile!'

    configurations = { 'MinGW Makefiles'     : { 'prebuild': check_makefile,
                                                 'build'   : ['mingw32-make'],

                       },
                       'NMake Makefiles'     : { 'detect'  : nmake_detect_error,
                                                 'prebuild': check_makefile,
                                                 'build'   : ['nmake', '/NOLOGO'],
                       },
                       'Unix Makefiles'      : { 'prebuild': check_makefile,
                                                 'build'   : ['make'],
                       },
                       'Ninja'               : { 'build'   : ['ninja'],
                       },
                       'Eclipse CDT4 - Ninja': { 'build'   : ['ninja'],
                       }
    }

    if os.name == 'nt':
      emconfigure = path_from_root('emconfigure.bat')
    else:
      emconfigure = path_from_root('emconfigure')

    for generator in generators:
      conf = configurations[generator]

      make = conf['build']

      try:
        detector = conf['detect']
      except KeyError:
        detector = None

      if detector:
        error = detector(conf)
      elif len(make) == 1 and not Building.which(make[0]):
        # Use simple test if applicable
        error = 'Skipping %s test for CMake support, since it could not be detected.' % generator
      else:
        error = None

      if error:
        logging.warning(error)
        continue

      try:
        prebuild = conf['prebuild']
      except KeyError:
        prebuild = None

      try:
        postbuild = conf['postbuild']
      except KeyError:
        postbuild = None

      # ('directory to the test', 'output filename', ['extra args to pass to CMake'])
      # Testing all combinations would be too much work and the test would take 10 minutes+ to finish (CMake feature detection is slow),
      # so combine multiple features into one to try to cover as much as possible while still keeping this test in sensible time limit.
      cases = [
        ('target_js',      'test_cmake.js',         ['-DCMAKE_BUILD_TYPE=Debug']),
        ('target_html',    'hello_world_gles.html', ['-DCMAKE_BUILD_TYPE=Release',        '-DBUILD_SHARED_LIBS=OFF']),
        ('target_library', 'libtest_cmake.a',       ['-DCMAKE_BUILD_TYPE=MinSizeRel',     '-DBUILD_SHARED_LIBS=OFF']),
        ('target_library', 'libtest_cmake.a',       ['-DCMAKE_BUILD_TYPE=RelWithDebInfo', '-DCPP_LIBRARY_TYPE=STATIC']),
        ('target_library', 'libtest_cmake.so',      ['-DCMAKE_BUILD_TYPE=Release',        '-DBUILD_SHARED_LIBS=ON']),
        ('target_library', 'libtest_cmake.so',      ['-DCMAKE_BUILD_TYPE=Release',        '-DBUILD_SHARED_LIBS=ON', '-DCPP_LIBRARY_TYPE=SHARED']),
        ('stdproperty',    'helloworld.js',         [])
      ]
      for test_dir, output_file, cmake_args in cases:
        cmakelistsdir = path_from_root('tests', 'cmake', test_dir)
        with temp_directory() as tempdirname:
          # Run Cmake
          cmd = [emconfigure, 'cmake'] + cmake_args + ['-G', generator, cmakelistsdir]

          env = os.environ.copy()
          # https://github.com/kripken/emscripten/pull/5145: Check that CMake works even if EMCC_SKIP_SANITY_CHECK=1 is passed.
          if test_dir == 'target_html':
            env['EMCC_SKIP_SANITY_CHECK'] = '1'
          print(str(cmd))
          ret = run_process(cmd, env=env, stdout=None if EM_BUILD_VERBOSE_LEVEL >= 2 else PIPE, stderr=None if EM_BUILD_VERBOSE_LEVEL >= 1 else PIPE)
          if ret.stderr != None and len(ret.stderr.strip()) > 0:
            logging.error(ret.stderr) # If there were any errors, print them directly to console for diagnostics.
          if ret.stderr != None and 'error' in ret.stderr.lower():
            logging.error('Failed command: ' + ' '.join(cmd))
            logging.error('Result:\n' + ret.stderr)
            raise Exception('cmake call failed!')

          if prebuild:
            prebuild(configuration, tempdirname)

          # Build
          cmd = make
          if EM_BUILD_VERBOSE_LEVEL >= 3 and 'Ninja' not in generator:
            cmd += ['VERBOSE=1']
          ret = run_process(cmd, stdout=None if EM_BUILD_VERBOSE_LEVEL >= 2 else PIPE)
          if ret.stderr != None and len(ret.stderr.strip()) > 0:
            logging.error(ret.stderr) # If there were any errors, print them directly to console for diagnostics.
          if ret.stdout != None and 'error' in ret.stdout.lower() and not '0 error(s)' in ret.stdout.lower():
            logging.error('Failed command: ' + ' '.join(cmd))
            logging.error('Result:\n' + ret.stdout)
            raise Exception('make failed!')
          assert os.path.exists(tempdirname + '/' + output_file), 'Building a cmake-generated Makefile failed to produce an output file %s!' % tempdirname + '/' + output_file

          if postbuild:
            postbuild(configuration, tempdirname)

          # Run through node, if CMake produced a .js file.
          if output_file.endswith('.js'):
            ret = run_process(NODE_JS + [tempdirname + '/' + output_file], stdout=PIPE).stdout
            self.assertTextDataIdentical(open(cmakelistsdir + '/out.txt', 'r').read().strip(), ret.strip())

  # Test that the various CMAKE_xxx_COMPILE_FEATURES that are advertised for the Emscripten toolchain match with the actual language features that Clang supports.
  # If we update LLVM version and this test fails, copy over the new advertised features from Clang and place them to cmake/Modules/Platform/Emscripten.cmake.
  def test_cmake_compile_features(self):
    if WINDOWS: return self.skip('Skipped on Windows because CMake does not configure native Clang builds well on Windows.')

    with temp_directory():
      cmd = ['cmake', '-DCMAKE_C_COMPILER=' + CLANG_CC, '-DCMAKE_CXX_COMPILER=' + CLANG_CPP, path_from_root('tests', 'cmake', 'stdproperty')]
      print(str(cmd))
      native_features = run_process(cmd, stdout=PIPE).stdout

    if os.name == 'nt': emconfigure = path_from_root('emcmake.bat')
    else: emconfigure = path_from_root('emcmake')

    with temp_directory():
      cmd = [emconfigure, 'cmake', path_from_root('tests', 'cmake', 'stdproperty')]
      print(str(cmd))
      emscripten_features = run_process(cmd, stdout=PIPE).stdout

    native_features = '\n'.join([x for x in native_features.split('\n') if '***' in x])
    emscripten_features = '\n'.join([x for x in emscripten_features.split('\n') if '***' in x])
    self.assertTextDataIdentical(native_features, emscripten_features)

  # Tests that it's possible to pass C++11 or GNU++11 build modes to CMake by building code that needs C++11 (embind)
  def test_cmake_with_embind_cpp11_mode(self):
    cwd = os.getcwd()

    for args in [[], ['-DNO_GNU_EXTENSIONS=1']]:
      with temp_directory() as tempdirname:
        configure = [path_from_root('emcmake.bat' if WINDOWS else 'emcmake'), 'cmake', path_from_root('tests', 'cmake', 'cmake_with_emval')] + args
        print(str(configure))
        subprocess.check_call(configure)
        build = ['cmake', '--build', '.']
        print(str(build))
        subprocess.check_call(build)

        ret = run_process(NODE_JS + [os.path.join(tempdirname, 'cpp_with_emscripten_val.js')], stdout=PIPE).stdout.strip()
        if '-DNO_GNU_EXTENSIONS=1' in args:
          self.assertTextDataIdentical('Hello! __STRICT_ANSI__: 1, __cplusplus: 201103', ret)
        else:
          self.assertTextDataIdentical('Hello! __STRICT_ANSI__: 0, __cplusplus: 201103', ret)

  # Tests that the Emscripten CMake toolchain option -DEMSCRIPTEN_GENERATE_BITCODE_STATIC_LIBRARIES=ON works.
  def test_cmake_bitcode_static_libraries(self):
    if os.name == 'nt': emcmake = path_from_root('emcmake.bat')
    else: emcmake = path_from_root('emcmake')

    # Test that building static libraries by default generates UNIX archives (.a, with the emar tool)
    with temp_directory() as tempdirname:
      subprocess.check_call([emcmake, 'cmake', path_from_root('tests', 'cmake', 'static_lib')])
      subprocess.check_call([Building.which('cmake'), '--build', '.'])
      assert tools.shared.Building.is_ar(os.path.join(tempdirname, 'libstatic_lib.a'))
      assert tools.shared.Building.is_bitcode(os.path.join(tempdirname, 'libstatic_lib.a'))

    # Test that passing the -DEMSCRIPTEN_GENERATE_BITCODE_STATIC_LIBRARIES=ON directive causes CMake to generate LLVM bitcode files as static libraries (.bc)
    with temp_directory() as tempdirname:
      subprocess.check_call([emcmake, 'cmake', '-DEMSCRIPTEN_GENERATE_BITCODE_STATIC_LIBRARIES=ON', path_from_root('tests', 'cmake', 'static_lib')])
      subprocess.check_call([Building.which('cmake'), '--build', '.'])
      assert tools.shared.Building.is_bitcode(os.path.join(tempdirname, 'libstatic_lib.bc'))
      assert not tools.shared.Building.is_ar(os.path.join(tempdirname, 'libstatic_lib.bc'))

    # Test that one is able to fake custom suffixes for static libraries.
    # (sometimes projects want to emulate stuff, and do weird things like files with ".so" suffix which are in fact either ar archives or bitcode files)
    with temp_directory() as tempdirname:
      subprocess.check_call([emcmake, 'cmake', '-DSET_FAKE_SUFFIX_IN_PROJECT=1', path_from_root('tests', 'cmake', 'static_lib')])
      subprocess.check_call([Building.which('cmake'), '--build', '.'])
      assert tools.shared.Building.is_bitcode(os.path.join(tempdirname, 'myprefix_static_lib.somecustomsuffix'))
      assert tools.shared.Building.is_ar(os.path.join(tempdirname, 'myprefix_static_lib.somecustomsuffix'))

  def test_failure_error_code(self):
    for compiler in [EMCC, EMXX]:
      # Test that if one file is missing from the build, then emcc shouldn't succeed, and shouldn't try to produce an output file.
      process = Popen([PYTHON, compiler, path_from_root('tests', 'hello_world.c'), 'this_file_is_missing.c', '-o', 'this_output_file_should_never_exist.js'], stdout=PIPE, stderr=PIPE)
      process.communicate()
      assert process.returncode is not 0, 'Trying to compile a nonexisting file should return with a nonzero error code!'
      assert os.path.exists('this_output_file_should_never_exist.js') == False, 'Emcc should not produce an output file when build fails!'

  def test_use_cxx(self):
    open('empty_file', 'w').write(' ')
    try:
      dash_xc = run_process([PYTHON, EMCC, '-v', '-xc', 'empty_file'], stdout=PIPE, stderr=PIPE).stderr
      self.assertNotContained('-std=c++03', dash_xc)
      dash_xcpp = run_process([PYTHON, EMCC, '-v', '-xc++', 'empty_file'], stdout=PIPE, stderr=PIPE).stderr
      self.assertContained('-std=c++03', dash_xcpp)
    finally:
      try_delete('empty_file')

  def test_cxx03(self):
    for compiler in [EMCC, EMXX]:
      process = Popen([PYTHON, compiler, path_from_root('tests', 'hello_cxx03.cpp')], stdout=PIPE, stderr=PIPE)
      process.communicate()
      assert process.returncode is 0, 'By default, emscripten should build using -std=c++03!'

  def test_cxx11(self):
    for std in ['-std=c++11', '--std=c++11']:
      for compiler in [EMCC, EMXX]:
        process = Popen([PYTHON, compiler, std, path_from_root('tests', 'hello_cxx11.cpp')], stdout=PIPE, stderr=PIPE)
        process.communicate()
        assert process.returncode is 0, 'User should be able to specify custom -std= on the command line!'

  # Regression test for issue #4522: Incorrect CC vs CXX detection
  def test_incorrect_c_detection(self):
    for compiler in [EMCC, EMXX]:
      process = Popen([PYTHON, compiler, "--bind", "--embed-file", path_from_root('tests', 'hello_world.c'), path_from_root('tests', 'hello_world.cpp')], stdout=PIPE, stderr=PIPE)
      process.communicate()
      assert process.returncode is 0, 'Emscripten should not use the embed file for CC/CXX detection'

  def test_odd_suffixes(self):
    for suffix in ['CPP', 'c++', 'C++', 'cxx', 'CXX', 'cc', 'CC', 'i', 'ii']:
      self.clear()
      print(suffix)
      shutil.copyfile(path_from_root('tests', 'hello_world.c'), 'test.' + suffix)
      Popen([PYTHON, EMCC, os.path.join(self.get_dir(), 'test.' + suffix)]).communicate()
      self.assertContained('hello, world!', run_js(os.path.join(self.get_dir(), 'a.out.js')))

    for suffix in ['lo']:
      self.clear()
      print(suffix)
      Popen([PYTHON, EMCC, path_from_root('tests', 'hello_world.c'), '-o', 'binary.' + suffix]).communicate()
      Popen([PYTHON, EMCC, 'binary.' + suffix]).communicate()
      self.assertContained('hello, world!', run_js(os.path.join(self.get_dir(), 'a.out.js')))

  def test_catch_undef(self):
    open(os.path.join(self.get_dir(), 'test.cpp'), 'w').write(r'''
      #include <vector>
      #include <stdio.h>

      class Test {
      public:
        std::vector<int> vector;
      };

      Test globalInstance;

      int main() {
        printf("hello, world!\n");
        return 0;
      }
    ''')
    Popen([PYTHON, EMCC, os.path.join(self.get_dir(), 'test.cpp'), '-fsanitize=undefined']).communicate()
    self.assertContained('hello, world!', run_js(os.path.join(self.get_dir(), 'a.out.js')))

  def test_asm_minify(self):
    def test(args):
      Popen([PYTHON, EMCC, path_from_root('tests', 'hello_world_loop_malloc.cpp')] + args).communicate()
      self.assertContained('hello, world!', run_js(self.in_dir('a.out.js')))
      return open(self.in_dir('a.out.js')).read()

    src = test([])
    assert 'function _malloc' in src

    src = test(['-O2', '-s', 'ASM_JS=1'])
    normal_size = len(src)
    print('normal', normal_size)
    assert 'function _malloc' not in src

    src = test(['-O2', '-s', 'ASM_JS=1', '--minify', '0'])
    unminified_size = len(src)
    print('unminified', unminified_size)
    assert unminified_size > normal_size
    assert 'function _malloc' not in src

    src = test(['-O2', '-s', 'ASM_JS=1', '-g'])
    debug_size = len(src)
    print('debug', debug_size)
    assert debug_size > unminified_size
    assert 'function _malloc' in src

  def test_dangerous_func_cast(self):
    src = r'''
      #include <stdio.h>
      typedef void (*voidfunc)();
      int my_func() {
        printf("my func\n");
        return 10;
      }
      int main(int argc, char **argv) {
        voidfunc fps[10];
        for (int i = 0; i < 10; i++) fps[i] = (i == argc) ? (void (*)())my_func : NULL;
        fps[2*(argc-1) + 1]();
        return 0;
      }
    '''
    open('src.c', 'w').write(src)
    def test(args, expected, moar_expected=None):
      print(args, expected, moar_expected)
      out, err = Popen([PYTHON, EMCC, 'src.c'] + args, stderr=PIPE).communicate()
      self.assertContained(expected, run_js(self.in_dir('a.out.js'), stderr=PIPE, full_output=True, assert_returncode=None))
      print('with emulated function pointers')
      Popen([PYTHON, EMCC, 'src.c'] + args + ['-s', 'EMULATED_FUNCTION_POINTERS=1'], stderr=PIPE).communicate()
      out = run_js(self.in_dir('a.out.js'), stderr=PIPE, full_output=True, assert_returncode=None)
      self.assertContained(expected, out)
      if moar_expected: self.assertContained(moar_expected, out)

    # fastcomp. all asm, so it can't just work with wrong sigs. but, ASSERTIONS=2 gives much better info to debug
    test(['-O1'], 'Build with -s ASSERTIONS=1 for more info.') # no useful info, but does mention ASSERTIONS
    test(['-O1', '-s', 'ASSERTIONS=1'], '''Invalid function pointer called with signature 'v'. Perhaps this is an invalid value (e.g. caused by calling a virtual method on a NULL pointer)? Or calling a function with an incorrect type, which will fail? (it is worth building your source files with -Werror (warnings are errors), as warnings can indicate undefined behavior which can cause this)
Build with ASSERTIONS=2 for more info.
''') # some useful text
    test(['-O1', '-s', 'ASSERTIONS=2'], ('''Invalid function pointer '0' called with signature 'v'. Perhaps this is an invalid value (e.g. caused by calling a virtual method on a NULL pointer)? Or calling a function with an incorrect type, which will fail? (it is worth building your source files with -Werror (warnings are errors), as warnings can indicate undefined behavior which can cause this)
This pointer might make sense in another type signature:''', '''Invalid function pointer '1' called with signature 'v'. Perhaps this is an invalid value (e.g. caused by calling a virtual method on a NULL pointer)? Or calling a function with an incorrect type, which will fail? (it is worth building your source files with -Werror (warnings are errors), as warnings can indicate undefined behavior which can cause this)'''), "i: asm['_my_func']") # actually useful identity of the bad pointer, with comparisons to what it would be in other types/tables
    test(['-O1', '-s', 'EMULATE_FUNCTION_POINTER_CASTS=1'], '''my func\n''') # emulate so it works

  def test_l_link(self):
    # Linking with -lLIBNAME and -L/DIRNAME should work, also should work with spaces

    def build(path, args):
        check_execute([PYTHON, EMCC, self.in_dir(*path)] + args)

    open(self.in_dir('main.cpp'), 'w').write('''
      extern void printey();
      int main() {
        printey();
        return 0;
      }
    ''')

    try:
      os.makedirs(self.in_dir('libdir'))
    except:
      pass

    open(self.in_dir('libdir', 'libfile.cpp'), 'w').write('''
      #include <stdio.h>
      void printey() {
        printf("hello from lib\\n");
      }
    ''')

    libfile = self.in_dir('libdir', 'libfile.so')
    aout = self.in_dir('a.out.js')

    # Test linking the library built here by emcc
    build(['libdir', 'libfile.cpp'], ['-c'])
    shutil.move(self.in_dir('libfile.o'), libfile)
    build(['main.cpp'], ['-L' + self.in_dir('libdir'), '-lfile'])

    self.assertContained('hello from lib', run_js(aout))

    # Also test execution with `-l c` and space-separated library linking syntax
    os.remove(aout)
    build(['libdir', 'libfile.cpp'], ['-c', '-l', 'c'])
    shutil.move(self.in_dir('libfile.o'), libfile)
    build(['main.cpp'], ['-L', self.in_dir('libdir'), '-l', 'file'])

    self.assertContained('hello from lib', run_js(aout))

    assert not os.path.exists('a.out') and not os.path.exists('a.exe'), 'Must not leave unneeded linker stubs'

  def test_commons_link(self):
    open('a.h', 'w').write(r'''
#if !defined(A_H)
#define A_H
extern int foo[8];
#endif
''')
    open('a.c', 'w').write(r'''
#include "a.h"
int foo[8];
''')
    open('main.c', 'w').write(r'''
#include <stdio.h>
#include "a.h"

int main() {
    printf("|%d|\n", foo[0]);
    return 0;
}
''')

    subprocess.check_call([PYTHON, EMCC, '-o', 'a.o', 'a.c'])
    subprocess.check_call([PYTHON, EMAR, 'rv', 'library.a', 'a.o'])
    subprocess.check_call([PYTHON, EMCC, '-o', 'main.o', 'main.c'])
    subprocess.check_call([PYTHON, EMCC, '-o', 'a.js', 'main.o', 'library.a', '-s', 'ERROR_ON_UNDEFINED_SYMBOLS=1'])
    self.assertContained('|0|', run_js('a.js'))

  def test_outline(self):
    if WINDOWS and not Building.which('mingw32-make'):
      return self.skip('Skipping other.test_outline: This test requires "mingw32-make" tool in PATH on Windows to drive a Makefile build of zlib')

    def test(name, src, libs, expected, expected_ranges, args=[], suffix='cpp'):
      print(name)

      def measure_funcs(filename):
        i = 0
        start = -1
        curr = None
        ret = {}
        for line in open(filename):
          i += 1
          if line.startswith('function '):
            start = i
            curr = line
          elif line.startswith('}') and curr:
            size = i - start
            ret[curr] = size
            curr = None
        return ret

      for debug, outlining_limits in [
        ([], (1000,)),
        (['-g1'], (1000,)),
        (['-g2'], (1000,)),
        (['-g'], (100, 250, 500, 1000, 2000, 5000, 0))
      ]:
        for outlining_limit in outlining_limits:
          print('\n', Building.COMPILER_TEST_OPTS, debug, outlining_limit, '\n')
          # TODO: test without -g3, tell all sorts
          Popen([PYTHON, EMCC, src] + libs + ['-o', 'test.js', '-O2'] + debug + ['-s', 'OUTLINING_LIMIT=%d' % outlining_limit] + args).communicate()
          assert os.path.exists('test.js')
          shutil.copyfile('test.js', '%d_test.js' % outlining_limit)
          for engine in JS_ENGINES:
            if engine == V8_ENGINE: continue # ban v8, weird failures
            out = run_js('test.js', engine=engine, stderr=PIPE, full_output=True)
            self.assertContained(expected, out)
            if engine == SPIDERMONKEY_ENGINE: self.validate_asmjs(out)
          if debug == ['-g']:
            low = expected_ranges[outlining_limit][0]
            seen = max(measure_funcs('test.js').values())
            high = expected_ranges[outlining_limit][1]
            print(Building.COMPILER_TEST_OPTS, outlining_limit, '   ', low, '<=', seen, '<=', high)
            assert low <= seen <= high

    for test_opts, expected_ranges in [
      ([], {
         100: (150, 500),
         250: (150, 800),
         500: (150, 900),
        1000: (200, 1000),
        2000: (250, 2000),
        5000: (500, 5000),
           0: (1000, 5000)
      }),
      (['-O2'], {
         100: (0, 1600),
         250: (0, 1600),
         500: (0, 1600),
        1000: (0, 1600),
        2000: (0, 2000),
        5000: (0, 5000),
           0: (0, 5000)
      }),
    ]:
      Building.COMPILER_TEST_OPTS = test_opts
      test('zlib', path_from_root('tests', 'zlib', 'example.c'),
                   get_zlib_library(self),
                   open(path_from_root('tests', 'zlib', 'ref.txt'), 'r').read(),
                   expected_ranges,
                   args=['-I' + path_from_root('tests', 'zlib')], suffix='c')

  def test_outline_stack(self):
    open('src.c', 'w').write(r'''
#include <stdio.h>
#include <stdlib.h>

void *p = NULL;

void foo() {
  int * x = alloca(1);
};

int main() {
  printf("Hello, world!\n");
  for (int i=0; i<100000; i++) {
    free(p);
    foo();
  }
}
''')
    for limit in [0, 1000, 2500, 5000]:
      print(limit)
      subprocess.check_call([PYTHON, EMCC, 'src.c', '-s', 'ASSERTIONS=2', '-s', 'OUTLINING_LIMIT=%d' % limit, '-s', 'TOTAL_STACK=10000'])
      assert 'Hello, world!' in run_js('a.out.js')

  def test_symlink(self):
    self.clear()
    if os.name == 'nt':
      return self.skip('Windows FS does not need to be tested for symlinks support, since it does not have them.')
    open(os.path.join(self.get_dir(), 'foobar.xxx'), 'w').write('int main(){ return 0; }')
    os.symlink(os.path.join(self.get_dir(), 'foobar.xxx'), os.path.join(self.get_dir(), 'foobar.c'))
    Popen([PYTHON, EMCC, os.path.join(self.get_dir(), 'foobar.c'), '-o', os.path.join(self.get_dir(), 'foobar')]).communicate()
    assert os.path.exists(os.path.join(self.get_dir(), 'foobar'))
    try_delete(os.path.join(self.get_dir(), 'foobar'))
    try_delete(os.path.join(self.get_dir(), 'foobar.xxx'))
    try_delete(os.path.join(self.get_dir(), 'foobar.c'))

    open(os.path.join(self.get_dir(), 'foobar.c'), 'w').write('int main(){ return 0; }')
    os.symlink(os.path.join(self.get_dir(), 'foobar.c'), os.path.join(self.get_dir(), 'foobar.xxx'))
    Popen([PYTHON, EMCC, os.path.join(self.get_dir(), 'foobar.xxx'), '-o', os.path.join(self.get_dir(), 'foobar')]).communicate()
    assert os.path.exists(os.path.join(self.get_dir(), 'foobar'))
    try_delete(os.path.join(self.get_dir(), 'foobar'))
    try_delete(os.path.join(self.get_dir(), 'foobar.xxx'))
    try_delete(os.path.join(self.get_dir(), 'foobar.c'))

  def test_multiply_defined_libsymbols(self):
    lib = "int mult() { return 1; }"
    lib_name = os.path.join(self.get_dir(), 'libA.c')
    open(lib_name, 'w').write(lib)
    a2 = "void x() {}"
    a2_name = os.path.join(self.get_dir(), 'a2.c')
    open(a2_name, 'w').write(a2)
    b2 = "void y() {}"
    b2_name = os.path.join(self.get_dir(), 'b2.c')
    open(b2_name, 'w').write(b2)
    main = r'''
      #include <stdio.h>
      int mult();
      int main() {
        printf("result: %d\n", mult());
        return 0;
      }
    '''
    main_name = os.path.join(self.get_dir(), 'main.c')
    open(main_name, 'w').write(main)

    Building.emcc(lib_name, output_filename='libA.so')

    Building.emcc(a2_name, ['-L.', '-lA'])
    Building.emcc(b2_name, ['-L.', '-lA'])

    Building.emcc(main_name, ['-L.', '-lA', a2_name+'.o', b2_name+'.o'], output_filename='a.out.js')

    self.assertContained('result: 1', run_js(os.path.join(self.get_dir(), 'a.out.js')))

  def test_multiply_defined_libsymbols_2(self):
    a = "int x() { return 55; }"
    a_name = os.path.join(self.get_dir(), 'a.c')
    open(a_name, 'w').write(a)
    b = "int y() { return 2; }"
    b_name = os.path.join(self.get_dir(), 'b.c')
    open(b_name, 'w').write(b)
    c = "int z() { return 5; }"
    c_name = os.path.join(self.get_dir(), 'c.c')
    open(c_name, 'w').write(c)
    main = r'''
      #include <stdio.h>
      int x();
      int y();
      int z();
      int main() {
        printf("result: %d\n", x() + y() + z());
        return 0;
      }
    '''
    main_name = os.path.join(self.get_dir(), 'main.c')
    open(main_name, 'w').write(main)

    Building.emcc(a_name) # a.c.o
    Building.emcc(b_name) # b.c.o
    Building.emcc(c_name) # c.c.o
    lib_name = os.path.join(self.get_dir(), 'libLIB.a')
    Building.emar('cr', lib_name, [a_name + '.o', b_name + '.o']) # libLIB.a with a and b

    # a is in the lib AND in an .o, so should be ignored in the lib. We do still need b from the lib though
    Building.emcc(main_name, [a_name+'.o', c_name + '.o', '-L.', '-lLIB'], output_filename='a.out.js')

    self.assertContained('result: 62', run_js(os.path.join(self.get_dir(), 'a.out.js')))

  def test_link_group(self):
    lib_src_name = os.path.join(self.get_dir(), 'lib.c')
    open(lib_src_name, 'w').write('int x() { return 42; }')

    main_name = os.path.join(self.get_dir(), 'main.c')
    open(main_name, 'w').write(r'''
      #include <stdio.h>
      int x();
      int main() {
        printf("result: %d\n", x());
        return 0;
      }
    ''')

    Building.emcc(lib_src_name) # lib.c.o
    lib_name = os.path.join(self.get_dir(), 'libLIB.a')
    Building.emar('cr', lib_name, [lib_src_name + '.o']) # libLIB.a with lib.c.o

    def test(lib_args, err_expected):
      print(err_expected)
      output = run_process([PYTHON, EMCC, main_name, '-o', 'a.out.js'] + lib_args, stdout=PIPE, stderr=PIPE, check=not err_expected)
      #print output.stderr
      if err_expected:
        self.assertContained(err_expected, output.stderr)
      else:
        self.assertNotContained('unresolved symbol', output.stderr)
        out_js = os.path.join(self.get_dir(), 'a.out.js')
        assert os.path.exists(out_js), output.stdout + '\n' + output.stderr
        self.assertContained('result: 42', run_js(out_js))

    test(['-Wl,--start-group', lib_name, '-Wl,--start-group'], 'Nested --start-group, missing --end-group?')
    test(['-Wl,--end-group', lib_name, '-Wl,--start-group'], '--end-group without --start-group')
    test(['-Wl,--start-group', lib_name, '-Wl,--end-group'], None)
    test(['-Wl,--start-group', lib_name], None)

    print('embind test with groups')

    main_name = os.path.join(self.get_dir(), 'main.cpp')
    open(main_name, 'w').write(r'''
      #include <stdio.h>
      #include <emscripten/val.h>
      using namespace emscripten;
      extern "C" int x();
      int main() {
        int y = -x();
        y = val::global("Math").call<int>("abs", y);
        printf("result: %d\n", y);
        return 0;
      }
    ''')
    test(['-Wl,--start-group', lib_name, '-Wl,--end-group', '--bind'], None)

  def test_link_group_bitcode(self):
    one = open('1.c', 'w').write(r'''
int f(void);
int main() {
  f();
  return 0;
}
    ''')
    two = open('2.c', 'w').write(r'''
#include <stdio.h>
int f() {
  printf("Hello\n");
  return 0;
}
    ''')

    Popen([PYTHON, EMCC, '-o', '1.o', '1.c']).communicate()
    Popen([PYTHON, EMCC, '-o', '2.o', '2.c']).communicate()
    Popen([PYTHON, EMAR, 'crs', '2.a', '2.o']).communicate()
    Popen([PYTHON, EMCC, '-o', 'out.bc', '-Wl,--start-group', '2.a', '1.o', '-Wl,--end-group']).communicate()
    Popen([PYTHON, EMCC, 'out.bc']).communicate()
    self.assertContained('Hello', run_js('a.out.js'))

  def test_circular_libs(self):
    def tmp_source(name, code):
      file_name = os.path.join(self.get_dir(), name)
      open(file_name, 'w').write(code)
      return file_name

    a = tmp_source('a.c', 'int z(); int x() { return z(); }')
    b = tmp_source('b.c', 'int x(); int y() { return x(); } int z() { return 42; }')
    c = tmp_source('c.c', 'int q() { return 0; }')
    main = tmp_source('main.c', r'''
      #include <stdio.h>
      int y();
      int main() {
        printf("result: %d\n", y());
        return 0;
      }
    ''')

    Building.emcc(a) # a.c.o
    Building.emcc(b) # b.c.o
    Building.emcc(c) # c.c.o
    lib_a = os.path.join(self.get_dir(), 'libA.a')
    Building.emar('cr', lib_a, [a + '.o', c + '.o']) # libA.a with a.c.o,c.c.o
    lib_b = os.path.join(self.get_dir(), 'libB.a')
    Building.emar('cr', lib_b, [b + '.o', c + '.o']) # libB.a with b.c.o,c.c.o

    args = ['-s', 'ERROR_ON_UNDEFINED_SYMBOLS=1', main, '-o', 'a.out.js']
    libs_list = [lib_a, lib_b]

    # lib_a does not satisfy any symbols from main, so it will not be included,
    # and there will be an unresolved symbol.
    output = run_process([PYTHON, EMCC] + args + libs_list, stdout=PIPE, stderr=PIPE, check=False)
    self.assertContained('error: unresolved symbol: x', output.stderr)

    # -Wl,--start-group and -Wl,--end-group around the libs will cause a rescan
    # of lib_a after lib_b adds undefined symbol "x", so a.c.o will now be
    # included (and the link will succeed).
    libs = ['-Wl,--start-group'] + libs_list + ['-Wl,--end-group']
    output = run_process([PYTHON, EMCC] + args + libs, stdout=PIPE, stderr=PIPE)
    out_js = os.path.join(self.get_dir(), 'a.out.js')
    assert os.path.exists(out_js), output.stdout + '\n' + output.stderr
    self.assertContained('result: 42', run_js(out_js))

    # -( and -) should also work.
    args = ['-s', 'ERROR_ON_UNDEFINED_SYMBOLS=1', main, '-o', 'a2.out.js']
    libs = ['-Wl,-('] + libs_list + ['-Wl,-)']
    output = run_process([PYTHON, EMCC] + args + libs, stdout=PIPE, stderr=PIPE)
    out_js = os.path.join(self.get_dir(), 'a2.out.js')
    assert os.path.exists(out_js), output.stdout + '\n' + output.stderr
    self.assertContained('result: 42', run_js(out_js))

  def test_redundant_link(self):
    lib = "int mult() { return 1; }"
    lib_name = os.path.join(self.get_dir(), 'libA.c')
    open(lib_name, 'w').write(lib)
    main = r'''
      #include <stdio.h>
      int mult();
      int main() {
        printf("result: %d\n", mult());
        return 0;
      }
    '''
    main_name = os.path.join(self.get_dir(), 'main.c')
    open(main_name, 'w').write(main)

    Building.emcc(lib_name, output_filename='libA.so')

    Building.emcc(main_name, ['libA.so']*2, output_filename='a.out.js')

    self.assertContained('result: 1', run_js(os.path.join(self.get_dir(), 'a.out.js')))

  def test_export_all(self):
    lib = r'''
      #include <stdio.h>
      void libf1() { printf("libf1\n"); }
      void libf2() { printf("libf2\n"); }
    '''
    lib_name = os.path.join(self.get_dir(), 'lib.c')
    open(lib_name, 'w').write(lib)

    open('main.js', 'w').write('''
      _libf1();
      _libf2();
    ''')

    Building.emcc(lib_name, ['-s', 'EXPORT_ALL=1', '-s', 'LINKABLE=1', '--post-js', 'main.js'], output_filename='a.out.js')

    self.assertContained('libf1\nlibf2\n', run_js(os.path.join(self.get_dir(), 'a.out.js')))

  def test_stdin(self):
    def _test():
      for engine in JS_ENGINES:
        if engine == V8_ENGINE: continue # no stdin support in v8 shell
        engine[0] = os.path.normpath(engine[0])
        print(engine, file=sys.stderr)
        # work around a bug in python's subprocess module
        # (we'd use run_js() normally)
        try_delete('out.txt')
        if os.name == 'nt': # windows
          os.system('type "in.txt" | {} >out.txt'.format(' '.join(Building.doublequote_spaces(make_js_command(os.path.normpath(exe), engine)))))
        else: # posix
          os.system('cat in.txt | {} > out.txt'.format(' '.join(Building.doublequote_spaces(make_js_command(exe, engine)))))
        self.assertContained('abcdef\nghijkl\neof', open('out.txt').read())

    Building.emcc(path_from_root('tests', 'module', 'test_stdin.c'), output_filename='a.out.js')
    open('in.txt', 'w').write('abcdef\nghijkl')
    exe = os.path.join(self.get_dir(), 'a.out.js')
    _test()
    Building.emcc(path_from_root('tests', 'module', 'test_stdin.c'),
                  ['-O2', '--closure', '1'],
                  output_filename='a.out.js')
    _test()

  def test_ungetc_fscanf(self):
    open('main.cpp', 'w').write(r'''
      #include <stdio.h>
      int main(int argc, char const *argv[])
      {
          char str[4] = {0};
          FILE* f = fopen("my_test.input", "r");
          if (f == NULL) {
              printf("cannot open file\n");
              return -1;
          }
          ungetc('x', f);
          ungetc('y', f);
          ungetc('z', f);
          fscanf(f, "%3s", str);
          printf("%s\n", str);
          return 0;
      }
    ''')
    open('my_test.input', 'w').write('abc')
    Building.emcc('main.cpp', ['--embed-file', 'my_test.input'], output_filename='a.out.js')
    self.assertContained('zyx', run_process(JS_ENGINES[0] + ['a.out.js'], stdout=PIPE, stderr=PIPE).stdout)

  def test_abspaths(self):
    # Includes with absolute paths are generally dangerous, things like -I/usr/.. will get to system local headers, not our portable ones.

    shutil.copyfile(path_from_root('tests', 'hello_world.c'), 'main.c')

    for args, expected in [(['-I/usr/something', '-Wwarn-absolute-paths'], True),
                           (['-L/usr/something', '-Wwarn-absolute-paths'], True),
                           (['-I/usr/something'], False),
                           (['-L/usr/something'], False),
                           (['-I/usr/something', '-Wno-warn-absolute-paths'], False),
                           (['-L/usr/something', '-Wno-warn-absolute-paths'], False),
                           (['-Isubdir/something', '-Wwarn-absolute-paths'], False),
                           (['-Lsubdir/something', '-Wwarn-absolute-paths'], False),
                           ([], False)]:
      print(args, expected)
      proc = run_process([PYTHON, EMCC, 'main.c'] + args, stderr=PIPE)
      assert ('encountered. If this is to a local system header/library, it may cause problems (local system files make sense for compiling natively on your system, but not necessarily to JavaScript)' in proc.stderr) == expected, proc.stderr
      if not expected:
        assert proc.stderr == '', proc.stderr

  def test_local_link(self):
    # Linking a local library directly, like /usr/lib/libsomething.so, cannot work of course since it
    # doesn't contain bitcode. However, when we see that we should look for a bitcode file for that
    # library in the -L paths and system/lib
    open(os.path.join(self.get_dir(), 'main.cpp'), 'w').write('''
      extern void printey();
      int main() {
        printey();
        return 0;
      }
    ''')

    try:
      os.makedirs(os.path.join(self.get_dir(), 'subdir'));
    except:
      pass
    open(os.path.join(self.get_dir(), 'subdir', 'libfile.so'), 'w').write('this is not llvm bitcode!')

    open(os.path.join(self.get_dir(), 'libfile.cpp'), 'w').write('''
      #include <stdio.h>
      void printey() {
        printf("hello from lib\\n");
      }
    ''')

    Popen([PYTHON, EMCC, os.path.join(self.get_dir(), 'libfile.cpp'), '-o', 'libfile.so']).communicate()
    Popen([PYTHON, EMCC, os.path.join(self.get_dir(), 'main.cpp'), os.path.join(self.get_dir(), 'subdir', 'libfile.so'), '-L.'], stderr=PIPE).communicate()
    self.assertContained('hello from lib', run_js(os.path.join(self.get_dir(), 'a.out.js')))

  def test_identical_basenames(self):
    # Issue 287: files in different dirs but with the same basename get confused as the same,
    # causing multiply defined symbol errors
    try:
      os.makedirs(os.path.join(self.get_dir(), 'foo'));
    except:
      pass
    try:
      os.makedirs(os.path.join(self.get_dir(), 'bar'));
    except:
      pass
    open(os.path.join(self.get_dir(), 'foo', 'main.cpp'), 'w').write('''
      extern void printey();
      int main() {
        printey();
        return 0;
      }
    ''')
    open(os.path.join(self.get_dir(), 'bar', 'main.cpp'), 'w').write('''
      #include <stdio.h>
      void printey() { printf("hello there\\n"); }
    ''')

    Popen([PYTHON, EMCC, os.path.join(self.get_dir(), 'foo', 'main.cpp'), os.path.join(self.get_dir(), 'bar', 'main.cpp')]).communicate()
    self.assertContained('hello there', run_js(os.path.join(self.get_dir(), 'a.out.js')))

    # ditto with first creating .o files
    try_delete(os.path.join(self.get_dir(), 'a.out.js'))
    Popen([PYTHON, EMCC, os.path.join(self.get_dir(), 'foo', 'main.cpp'), '-o', os.path.join(self.get_dir(), 'foo', 'main.o')]).communicate()
    Popen([PYTHON, EMCC, os.path.join(self.get_dir(), 'bar', 'main.cpp'), '-o', os.path.join(self.get_dir(), 'bar', 'main.o')]).communicate()
    Popen([PYTHON, EMCC, os.path.join(self.get_dir(), 'foo', 'main.o'), os.path.join(self.get_dir(), 'bar', 'main.o')]).communicate()
    self.assertContained('hello there', run_js(os.path.join(self.get_dir(), 'a.out.js')))

  def test_main_a(self):
    # if main() is in a .a, we need to pull in that .a

    main_name = os.path.join(self.get_dir(), 'main.c')
    open(main_name, 'w').write(r'''
      #include <stdio.h>
      extern int f();
      int main() {
        printf("result: %d.\n", f());
        return 0;
      }
    ''')

    other_name = os.path.join(self.get_dir(), 'other.c')
    open(other_name, 'w').write(r'''
      #include <stdio.h>
      int f() { return 12346; }
    ''')

    Popen([PYTHON, EMCC, main_name, '-c', '-o', main_name+'.bc']).communicate()
    Popen([PYTHON, EMCC, other_name, '-c', '-o', other_name+'.bc']).communicate()

    Popen([PYTHON, EMAR, 'cr', main_name+'.a', main_name+'.bc']).communicate()

    Popen([PYTHON, EMCC, other_name+'.bc', main_name+'.a']).communicate()

    self.assertContained('result: 12346.', run_js(os.path.join(self.get_dir(), 'a.out.js')))

  def test_dup_o_in_a(self):
    open('common.c', 'w').write(r'''
      #include <stdio.h>
      void a(void) {
        printf("a\n");
      }
    ''')
    Popen([PYTHON, EMCC, 'common.c', '-c', '-o', 'common.o']).communicate()
    Popen([PYTHON, EMAR, 'rc', 'liba.a', 'common.o']).communicate()

    open('common.c', 'w').write(r'''
      #include <stdio.h>
      void b(void) {
        printf("b\n");
      }
    ''')
    Popen([PYTHON, EMCC, 'common.c', '-c', '-o', 'common.o']).communicate()
    Popen([PYTHON, EMAR, 'rc', 'libb.a', 'common.o']).communicate()

    open('main.c', 'w').write(r'''
      void a(void);
      void b(void);
      int main() {
        a();
        b();
      }
    ''')
    Popen([PYTHON, EMCC, 'main.c', '-L.', '-la', '-lb']).communicate()

    self.assertContained('a\nb\n', run_js(os.path.join(self.get_dir(), 'a.out.js')))

  def test_dup_o_in_one_a(self):
    open('common.c', 'w').write(r'''
      #include <stdio.h>
      void a(void) {
        printf("a\n");
      }
    ''')
    Popen([PYTHON, EMCC, 'common.c', '-c', '-o', 'common.o']).communicate()

    try:
      os.makedirs(os.path.join(self.get_dir(), 'libdir'));
    except:
      pass
    open(os.path.join('libdir', 'common.c'), 'w').write(r'''
      #include <stdio.h>
      void b(void) {
        printf("b...\n");
      }
    ''')
    Popen([PYTHON, EMCC, os.path.join('libdir', 'common.c'), '-c', '-o', os.path.join('libdir', 'common.o')]).communicate()

    Popen([PYTHON, EMAR, 'rc', 'liba.a', 'common.o', os.path.join('libdir', 'common.o')]).communicate()

    open('main.c', 'w').write(r'''
      void a(void);
      void b(void);
      int main() {
        a();
        b();
      }
    ''')
    err = run_process([PYTHON, EMCC, 'main.c', '-L.', '-la'], stderr=PIPE).stderr
    assert 'loading from archive' not in err, err
    assert 'which has duplicate entries' not in err, err
    assert 'duplicate: common.o' not in err, err
    self.assertContained('a\nb...\n', run_js('a.out.js'))

    text = run_process([PYTHON, EMAR, 't', 'liba.a'], stdout=PIPE).stdout
    assert 'common.o' not in text, text
    assert text.count('common_') == 2, text
    for line in text.split('\n'):
      assert len(line) < 20, line # should not have huge hash names

    # make the hashing fail: 'q' is just a quick append, no replacement, so hashing is not done, and dupes are easy
    Popen([PYTHON, EMAR, 'q', 'liba.a', 'common.o', os.path.join('libdir', 'common.o')]).communicate()
    err = run_process([PYTHON, EMCC, 'main.c', '-L.', '-la'], stderr=PIPE).stderr
    assert 'loading from archive' in err, err
    assert 'which has duplicate entries' in err, err
    assert 'duplicate: common.o' in err, err
    assert err.count('duplicate: ') == 1, err # others are not duplicates - the hashing keeps them separate

  def test_export_in_a(self):
    export_name = 'this_is_an_entry_point'

    open('export.c', 'w').write(r'''
      #include <stdio.h>
      void %s(void) {
        printf("Hello, world!\n");
      }
    ''' % export_name)
    Popen([PYTHON, EMCC, 'export.c', '-c', '-o', 'export.o']).communicate()
    Popen([PYTHON, EMAR, 'rc', 'libexport.a', 'export.o']).communicate()

    open('main.c', 'w').write(r'''
      int main() {
        return 0;
      }
    ''')

    definition = 'function _%s(' % export_name

    # Sanity check: the symbol should not be linked in if not requested.
    Popen([PYTHON, EMCC, 'main.c', '-L.', '-lexport']).communicate()
    self.assertNotContained(definition, open(os.path.join(self.get_dir(), 'a.out.js')).read())

    # Sanity check: exporting without a definition does not cause it to appear.
    # Note: exporting main prevents emcc from warning that it generated no code.
    Popen([PYTHON, EMCC, 'main.c', '-s', '''EXPORTED_FUNCTIONS=['_main', '_%s']''' % export_name]).communicate()
    self.assertNotContained(definition, open(os.path.join(self.get_dir(), 'a.out.js')).read())

    # Actual test: defining symbol in library and exporting it causes it to appear in the output.
    Popen([PYTHON, EMCC, 'main.c', '-L.', '-lexport', '-s', '''EXPORTED_FUNCTIONS=['_%s']''' % export_name]).communicate()
    self.assertContained(definition, open(os.path.join(self.get_dir(), 'a.out.js')).read())

  def test_embed_file(self):
    open(os.path.join(self.get_dir(), 'somefile.txt'), 'w').write('''hello from a file with lots of data and stuff in it thank you very much''')
    open(os.path.join(self.get_dir(), 'main.cpp'), 'w').write(r'''
      #include <stdio.h>
      int main() {
        FILE *f = fopen("somefile.txt", "r");
        char buf[100];
        fread(buf, 1, 20, f);
        buf[20] = 0;
        fclose(f);
        printf("|%s|\n", buf);
        return 0;
      }
    ''')

    Popen([PYTHON, EMCC, os.path.join(self.get_dir(), 'main.cpp'), '--embed-file', 'somefile.txt']).communicate()
    self.assertContained('|hello from a file wi|', run_js(os.path.join(self.get_dir(), 'a.out.js')))

    # preload twice, should not err
    Popen([PYTHON, EMCC, os.path.join(self.get_dir(), 'main.cpp'), '--embed-file', 'somefile.txt', '--embed-file', 'somefile.txt']).communicate()
    self.assertContained('|hello from a file wi|', run_js(os.path.join(self.get_dir(), 'a.out.js')))

  def test_embed_file_dup(self):
    try_delete(os.path.join(self.get_dir(), 'tst'))
    os.mkdir(os.path.join(self.get_dir(), 'tst'))
    os.mkdir(os.path.join(self.get_dir(), 'tst', 'test1'))
    os.mkdir(os.path.join(self.get_dir(), 'tst', 'test2'))

    open(os.path.join(self.get_dir(), 'tst', 'aa.txt'), 'w').write('''frist''')
    open(os.path.join(self.get_dir(), 'tst', 'test1', 'aa.txt'), 'w').write('''sacond''')
    open(os.path.join(self.get_dir(), 'tst', 'test2', 'aa.txt'), 'w').write('''thard''')
    open(os.path.join(self.get_dir(), 'main.cpp'), 'w').write(r'''
      #include <stdio.h>
      #include <string.h>
      void print_file(const char *name) {
        FILE *f = fopen(name, "r");
        char buf[100];
        memset(buf, 0, 100);
        fread(buf, 1, 20, f);
        buf[20] = 0;
        fclose(f);
        printf("|%s|\n", buf);
      }
      int main() {
        print_file("tst/aa.txt");
        print_file("tst/test1/aa.txt");
        print_file("tst/test2/aa.txt");
        return 0;
      }
    ''')

    Popen([PYTHON, EMCC, os.path.join(self.get_dir(), 'main.cpp'), '--embed-file', 'tst']).communicate()
    self.assertContained('|frist|\n|sacond|\n|thard|\n', run_js(os.path.join(self.get_dir(), 'a.out.js')))

  def test_exclude_file(self):
    try_delete(os.path.join(self.get_dir(), 'tst'))
    os.mkdir(os.path.join(self.get_dir(), 'tst'))
    os.mkdir(os.path.join(self.get_dir(), 'tst', 'abc.exe'))
    os.mkdir(os.path.join(self.get_dir(), 'tst', 'abc.txt'))

    open(os.path.join(self.get_dir(), 'tst', 'hello.exe'), 'w').write('''hello''')
    open(os.path.join(self.get_dir(), 'tst', 'hello.txt'), 'w').write('''world''')
    open(os.path.join(self.get_dir(), 'tst', 'abc.exe', 'foo'), 'w').write('''emscripten''')
    open(os.path.join(self.get_dir(), 'tst', 'abc.txt', 'bar'), 'w').write('''!!!''')
    open(os.path.join(self.get_dir(), 'main.cpp'), 'w').write(r'''
      #include <stdio.h>
      int main() {
        if(fopen("tst/hello.exe", "rb")) printf("Failed\n");
        if(!fopen("tst/hello.txt", "rb")) printf("Failed\n");
        if(fopen("tst/abc.exe/foo", "rb")) printf("Failed\n");
        if(!fopen("tst/abc.txt/bar", "rb")) printf("Failed\n");

        return 0;
      }
    ''')

    Popen([PYTHON, EMCC, os.path.join(self.get_dir(), 'main.cpp'), '--embed-file', 'tst', '--exclude-file', '*.exe']).communicate()
    output = run_js(os.path.join(self.get_dir(), 'a.out.js'))
    assert output == '' or output == ' \n'

  def test_multidynamic_link(self):
    # Linking the same dynamic library in statically will error, normally, since we statically link it, causing dupe symbols

    def test(link_cmd, lib_suffix=''):
      print(link_cmd, lib_suffix)

      self.clear()

      open(os.path.join(self.get_dir(), 'main.cpp'), 'w').write(r'''
        #include <stdio.h>
        extern void printey();
        extern void printother();
        int main() {
          printf("*");
          printey();
          printf("\n");
          printother();
          printf("\n");
          printf("*");
          return 0;
        }
      ''')

      try:
        os.makedirs(os.path.join(self.get_dir(), 'libdir'));
      except:
        pass

      open(os.path.join(self.get_dir(), 'libdir', 'libfile.cpp'), 'w').write('''
        #include <stdio.h>
        void printey() {
          printf("hello from lib");
        }
      ''')

      open(os.path.join(self.get_dir(), 'libdir', 'libother.cpp'), 'w').write('''
        #include <stdio.h>
        extern void printey();
        void printother() {
          printf("|");
          printey();
          printf("|");
        }
      ''')

      compiler = [PYTHON, EMCC]

      # Build libfile normally into an .so
      Popen(compiler + [os.path.join(self.get_dir(), 'libdir', 'libfile.cpp'), '-o', os.path.join(self.get_dir(), 'libdir', 'libfile.so' + lib_suffix)]).communicate()
      # Build libother and dynamically link it to libfile
      Popen(compiler + [os.path.join(self.get_dir(), 'libdir', 'libother.cpp')] + link_cmd + ['-o', os.path.join(self.get_dir(), 'libdir', 'libother.so')]).communicate()
      # Build the main file, linking in both the libs
      Popen(compiler + [os.path.join(self.get_dir(), 'main.cpp')] + link_cmd + ['-lother', '-c']).communicate()
      print('...')
      # The normal build system is over. We need to do an additional step to link in the dynamic libraries, since we ignored them before
      Popen([PYTHON, EMCC, os.path.join(self.get_dir(), 'main.o')] + link_cmd + ['-lother', '-s', 'NO_EXIT_RUNTIME=0']).communicate()

      self.assertContained('*hello from lib\n|hello from lib|\n*', run_js(os.path.join(self.get_dir(), 'a.out.js')))

    test(['-L' + os.path.join(self.get_dir(), 'libdir'), '-lfile']) # -l, auto detection from library path
    test(['-L' + os.path.join(self.get_dir(), 'libdir'), os.path.join(self.get_dir(), 'libdir', 'libfile.so.3.1.4.1.5.9')], '.3.1.4.1.5.9') # handle libX.so.1.2.3 as well

  def test_js_link(self):
    open(os.path.join(self.get_dir(), 'main.cpp'), 'w').write('''
      #include <stdio.h>
      int main() {
        printf("hello from main\\n");
        return 0;
      }
    ''')
    open(os.path.join(self.get_dir(), 'before.js'), 'w').write('''
      var MESSAGE = 'hello from js';
      // Module is initialized with empty object by default, so if there are no keys - nothing was run yet
      if (Object.keys(Module).length) throw 'This code should run before anything else!';
    ''')
    open(os.path.join(self.get_dir(), 'after.js'), 'w').write('''
      Module.print(MESSAGE);
    ''')

    Popen([PYTHON, EMCC, os.path.join(self.get_dir(), 'main.cpp'), '--pre-js', 'before.js', '--post-js', 'after.js']).communicate()
    self.assertContained('hello from main\nhello from js\n', run_js(os.path.join(self.get_dir(), 'a.out.js')))

  def test_sdl_endianness(self):
    open(os.path.join(self.get_dir(), 'main.cpp'), 'w').write(r'''
      #include <stdio.h>
      #include <SDL/SDL.h>

      int main() {
        printf("%d, %d, %d\n", SDL_BYTEORDER, SDL_LIL_ENDIAN, SDL_BIG_ENDIAN);
        return 0;
      }
    ''')
    Popen([PYTHON, EMCC, os.path.join(self.get_dir(), 'main.cpp')]).communicate()
    self.assertContained('1234, 1234, 4321\n', run_js(os.path.join(self.get_dir(), 'a.out.js')))

  def test_libpng(self):
    shutil.copyfile(path_from_root('tests', 'pngtest.png'), 'pngtest.png')
    Building.emcc(path_from_root('tests','pngtest.c'), ['--embed-file', 'pngtest.png', '-s', 'USE_ZLIB=1', '-s', 'USE_LIBPNG=1'], output_filename='a.out.js')
    self.assertContained('TESTS PASSED', run_process(JS_ENGINES[0] + ['a.out.js'], stdout=PIPE, stderr=PIPE).stdout)

  def test_bullet(self):
    Building.emcc(path_from_root('tests','bullet_hello_world.cpp'), ['-s', 'USE_BULLET=1'], output_filename='a.out.js')
    self.assertContained('BULLET RUNNING', run_process(JS_ENGINES[0] + ['a.out.js'], stdout=PIPE, stderr=PIPE).stdout)

  def test_vorbis(self):
    #This will also test if ogg compiles, because vorbis depends on ogg
    Building.emcc(path_from_root('tests','vorbis_test.c'), ['-s', 'USE_VORBIS=1'], output_filename='a.out.js')
    self.assertContained('ALL OK', run_process(JS_ENGINES[0] + ['a.out.js'], stdout=PIPE, stderr=PIPE).stdout)

  def test_freetype(self):
    # copy the Liberation Sans Bold truetype file located in the <emscripten_root>/tests/freetype to the compilation folder
    shutil.copy2(path_from_root('tests/freetype','LiberationSansBold.ttf'), os.getcwd())
    # build test program with the font file embed in it
    Building.emcc(path_from_root('tests','freetype_test.c'), ['-s', 'USE_FREETYPE=1', '--embed-file', 'LiberationSansBold.ttf'], output_filename='a.out.js')
    # the test program will print an ascii representation of a bitmap where the 'w' character has been rendered using the Liberation Sans Bold font
    expectedOutput = '***   +***+   **\n' + \
                     '***+  +***+  +**\n' + \
                     '***+  *****  +**\n' + \
                     '+**+ +**+**+ +**\n' + \
                     '+*** +**+**+ ***\n' + \
                     ' *** +** **+ ***\n' + \
                     ' ***+**+ +**+**+\n' + \
                     ' +**+**+ +**+**+\n' + \
                     ' +*****  +*****+\n' + \
                     '  *****   ***** \n' + \
                     '  ****+   +***+ \n' + \
                     '  +***+   +***+ \n'
    self.assertContained(expectedOutput, run_process(JS_ENGINES[0] + ['a.out.js'], stdout=PIPE, stderr=PIPE).stdout)

  def test_link_memcpy(self):
    # memcpy can show up *after* optimizations, so after our opportunity to link in libc, so it must be special-cased
    open(os.path.join(self.get_dir(), 'main.cpp'), 'w').write(r'''
      #include <stdio.h>

      int main(int argc, char **argv) {
        int num = argc + 10;
        char buf[num], buf2[num];
        for (int i = 0; i < num; i++) {
          buf[i] = i*i+i/3;
        }
        for (int i = 1; i < num; i++) {
          buf[i] += buf[i-1];
        }
        for (int i = 0; i < num; i++) {
          buf2[i] = buf[i];
        }
        for (int i = 1; i < num; i++) {
          buf2[i] += buf2[i-1];
        }
        for (int i = 0; i < num; i++) {
          printf("%d:%d\n", i, buf2[i]);
        }
        return 0;
      }
    ''')
    Popen([PYTHON, EMCC, '-O2', os.path.join(self.get_dir(), 'main.cpp')]).communicate()
    output = run_js(os.path.join(self.get_dir(), 'a.out.js'), full_output=True, stderr=PIPE)
    self.assertContained('''0:0
1:1
2:6
3:21
4:53
5:111
6:-49
7:98
8:55
9:96
10:-16
''', output)
    self.assertNotContained('warning: library.js memcpy should not be running, it is only for testing!', output)

  def test_warn_undefined(self):
    open(os.path.join(self.get_dir(), 'main.cpp'), 'w').write(r'''
      #include <stdio.h>
      #include <SDL.h>
      #include "SDL/SDL_opengl.h"

      extern "C" {
        void something();
        void elsey();
      }

      int main() {
        printf("%p", SDL_GL_GetProcAddress("glGenTextures")); // pull in gl proc stuff, avoid warnings on emulation funcs
        something();
        elsey();
        return 0;
      }
    ''')

    def clear(): try_delete('a.out.js')

    for args in [[], ['-O2']]:
      for action in ['WARN', 'ERROR', None]:
        for value in ([0, 1] if action else [0]):
          clear()
          print('warn', args, action, value)
          extra = ['-s', action + '_ON_UNDEFINED_SYMBOLS=%d' % value] if action else []
          output = run_process([PYTHON, EMCC, os.path.join(self.get_dir(), 'main.cpp')] + extra + args, stderr=PIPE, check=False)
          if action == None or (action == 'WARN' and value):
            self.assertContained('unresolved symbol: something', output.stderr)
            self.assertContained('unresolved symbol: elsey', output.stderr)
            assert os.path.exists('a.out.js')
            self.assertNotContained('unresolved symbol: emscripten_', output.stderr)
          elif action == 'ERROR' and value:
            self.assertContained('unresolved symbol: something', output.stderr)
            self.assertContained('unresolved symbol: elsey', output.stderr)
            self.assertNotContained('warning', output.stderr)
            assert not os.path.exists('a.out.js')
          elif action == 'WARN' and not value:
            self.assertNotContained('unresolved symbol', output.stderr)
            assert os.path.exists('a.out.js')

  def test_toobig(self):
    # very large [N x i8], we should not oom in the compiler
    self.clear()
    open(os.path.join(self.get_dir(), 'main.cpp'), 'w').write(r'''
      #include <stdio.h>

      #define BYTES 100*1024*1024

      int main(int argc, char **argv) {
        if (argc == 100) {
          static char buf[BYTES];
          static char buf2[BYTES];
          for (int i = 0; i < BYTES; i++) {
            buf[i] = i*i;
            buf2[i] = i/3;
          }
          for (int i = 0; i < BYTES; i++) {
            buf[i] = buf2[i/2];
            buf2[i] = buf[i/3];
          }
          printf("%d\n", buf[10] + buf2[20]);
        }
        return 0;
      }
    ''')
    output = run_process([PYTHON, EMCC, os.path.join(self.get_dir(), 'main.cpp')], stderr=PIPE).stderr
    print(output)
    assert os.path.exists('a.out.js')

  def test_prepost(self):
    open(os.path.join(self.get_dir(), 'main.cpp'), 'w').write('''
      #include <stdio.h>
      int main() {
        printf("hello from main\\n");
        return 0;
      }
    ''')
    open(os.path.join(self.get_dir(), 'pre.js'), 'w').write('''
      var Module = {
        preRun: function() { Module.print('pre-run') },
        postRun: function() { Module.print('post-run') }
      };
    ''')

    Popen([PYTHON, EMCC, os.path.join(self.get_dir(), 'main.cpp'), '--pre-js', 'pre.js']).communicate()
    self.assertContained('pre-run\nhello from main\npost-run\n', run_js(os.path.join(self.get_dir(), 'a.out.js')))

    # never run, so no preRun or postRun
    src = open(os.path.join(self.get_dir(), 'a.out.js')).read().replace('// {{PRE_RUN_ADDITIONS}}', 'addRunDependency()')
    open(os.path.join(self.get_dir(), 'a.out.js'), 'w').write(src)
    self.assertNotContained('pre-run\nhello from main\npost-run\n', run_js(os.path.join(self.get_dir(), 'a.out.js')))

    # noInitialRun prevents run
    for no_initial_run, run_dep in [(0, 0), (1, 0), (0, 1)]:
      print(no_initial_run, run_dep)
      Popen([PYTHON, EMCC, os.path.join(self.get_dir(), 'main.cpp')]).communicate()
      src = 'var Module = { noInitialRun: %d };\n' % no_initial_run + open(os.path.join(self.get_dir(), 'a.out.js')).read()
      if run_dep:
        src = src.replace('// {{PRE_RUN_ADDITIONS}}', '// {{PRE_RUN_ADDITIONS}}\naddRunDependency("test");') \
                 .replace('// {{POST_RUN_ADDITIONS}}', '// {{POST_RUN_ADDITIONS}}\nremoveRunDependency("test");')
      open(os.path.join(self.get_dir(), 'a.out.js'), 'w').write(src)
      assert ('hello from main' in run_js(os.path.join(self.get_dir(), 'a.out.js'))) != no_initial_run, 'only run if no noInitialRun'

      if no_initial_run:
        # Calling main later should still work, filesystem etc. must be set up.
        print('call main later')
        src = open(os.path.join(self.get_dir(), 'a.out.js')).read() + '\nModule.callMain();\n';
        open(os.path.join(self.get_dir(), 'a.out.js'), 'w').write(src)
        assert 'hello from main' in run_js(os.path.join(self.get_dir(), 'a.out.js')), 'main should print when called manually'

    # Use postInit
    open(os.path.join(self.get_dir(), 'pre.js'), 'w').write('''
      var Module = {
        preRun: function() { Module.print('pre-run') },
        postRun: function() { Module.print('post-run') },
        preInit: function() { Module.print('pre-init') }
      };
    ''')
    Popen([PYTHON, EMCC, os.path.join(self.get_dir(), 'main.cpp'), '--pre-js', 'pre.js']).communicate()
    self.assertContained('pre-init\npre-run\nhello from main\npost-run\n', run_js(os.path.join(self.get_dir(), 'a.out.js')))

  def test_prepost2(self):
    open(os.path.join(self.get_dir(), 'main.cpp'), 'w').write('''
      #include <stdio.h>
      int main() {
        printf("hello from main\\n");
        return 0;
      }
    ''')
    open(os.path.join(self.get_dir(), 'pre.js'), 'w').write('''
      var Module = {
        preRun: function() { Module.print('pre-run') },
      };
    ''')
    open(os.path.join(self.get_dir(), 'pre2.js'), 'w').write('''
      Module.postRun = function() { Module.print('post-run') };
    ''')
    Popen([PYTHON, EMCC, os.path.join(self.get_dir(), 'main.cpp'), '--pre-js', 'pre.js', '--pre-js', 'pre2.js']).communicate()
    self.assertContained('pre-run\nhello from main\npost-run\n', run_js(os.path.join(self.get_dir(), 'a.out.js')))

  def test_prepre(self):
    open(os.path.join(self.get_dir(), 'main.cpp'), 'w').write('''
      #include <stdio.h>
      int main() {
        printf("hello from main\\n");
        return 0;
      }
    ''')
    open(os.path.join(self.get_dir(), 'pre.js'), 'w').write('''
      var Module = {
        preRun: [function() { Module.print('pre-run') }],
      };
    ''')
    open(os.path.join(self.get_dir(), 'pre2.js'), 'w').write('''
      Module.preRun.push(function() { Module.print('prepre') });
    ''')
    Popen([PYTHON, EMCC, os.path.join(self.get_dir(), 'main.cpp'), '--pre-js', 'pre.js', '--pre-js', 'pre2.js']).communicate()
    self.assertContained('prepre\npre-run\nhello from main\n', run_js(os.path.join(self.get_dir(), 'a.out.js')))

  def test_save_bc(self):
    for save in [0, 1]:
      self.clear()
      Popen([PYTHON, EMCC, path_from_root('tests', 'hello_world_loop_malloc.cpp')] + ([] if not save else ['--save-bc', self.in_dir('my_bitcode.bc')])).communicate()
      assert 'hello, world!' in run_js(self.in_dir('a.out.js'))
      assert os.path.exists(self.in_dir('my_bitcode.bc')) == save
      if save:
        try_delete('a.out.js')
        Building.llvm_dis(self.in_dir('my_bitcode.bc'), self.in_dir('my_ll.ll'))
        try:
          os.environ['EMCC_LEAVE_INPUTS_RAW'] = '1'
          Popen([PYTHON, EMCC, 'my_ll.ll', '-o', 'two.js']).communicate()
          assert 'hello, world!' in run_js(self.in_dir('two.js'))
        finally:
          del os.environ['EMCC_LEAVE_INPUTS_RAW']

  def test_js_optimizer(self):
    for input, expected, passes in [
      (path_from_root('tests', 'optimizer', 'eliminateDeadGlobals.js'), open(path_from_root('tests', 'optimizer', 'eliminateDeadGlobals-output.js')).read(),
       ['eliminateDeadGlobals']),
      (path_from_root('tests', 'optimizer', 'test-js-optimizer.js'), open(path_from_root('tests', 'optimizer', 'test-js-optimizer-output.js')).read(),
       ['hoistMultiples', 'removeAssignsToUndefined', 'simplifyExpressions']),
      (path_from_root('tests', 'optimizer', 'test-js-optimizer-asm.js'), open(path_from_root('tests', 'optimizer', 'test-js-optimizer-asm-output.js')).read(),
       ['asm', 'simplifyExpressions']),
      (path_from_root('tests', 'optimizer', 'test-js-optimizer-si.js'), open(path_from_root('tests', 'optimizer', 'test-js-optimizer-si-output.js')).read(),
       ['simplifyIfs']),
      (path_from_root('tests', 'optimizer', 'test-js-optimizer-regs.js'), open(path_from_root('tests', 'optimizer', 'test-js-optimizer-regs-output.js')).read(),
       ['registerize']),
      (path_from_root('tests', 'optimizer', 'eliminator-test.js'), open(path_from_root('tests', 'optimizer', 'eliminator-test-output.js')).read(),
       ['eliminate']),
      (path_from_root('tests', 'optimizer', 'safe-eliminator-test.js'), open(path_from_root('tests', 'optimizer', 'safe-eliminator-test-output.js')).read(),
       ['eliminateMemSafe']),
      (path_from_root('tests', 'optimizer', 'asm-eliminator-test.js'), open(path_from_root('tests', 'optimizer', 'asm-eliminator-test-output.js')).read(),
       ['asm', 'eliminate']),
      (path_from_root('tests', 'optimizer', 'test-js-optimizer-asm-regs.js'), open(path_from_root('tests', 'optimizer', 'test-js-optimizer-asm-regs-output.js')).read(),
       ['asm', 'registerize']),
      (path_from_root('tests', 'optimizer', 'test-js-optimizer-asm-regs-harder.js'), [open(path_from_root('tests', 'optimizer', 'test-js-optimizer-asm-regs-harder-output.js')).read(), open(path_from_root('tests', 'optimizer', 'test-js-optimizer-asm-regs-harder-output2.js')).read(), open(path_from_root('tests', 'optimizer', 'test-js-optimizer-asm-regs-harder-output3.js')).read()],
       ['asm', 'registerizeHarder']),
      (path_from_root('tests', 'optimizer', 'test-js-optimizer-asm-regs-min.js'), open(path_from_root('tests', 'optimizer', 'test-js-optimizer-asm-regs-min-output.js')).read(),
       ['asm', 'registerize', 'minifyLocals']),
      (path_from_root('tests', 'optimizer', 'test-js-optimizer-asm-pre.js'), [open(path_from_root('tests', 'optimizer', 'test-js-optimizer-asm-pre-output.js')).read(), open(path_from_root('tests', 'optimizer', 'test-js-optimizer-asm-pre-output2.js')).read()],
       ['asm', 'simplifyExpressions']),
      (path_from_root('tests', 'optimizer', 'test-js-optimizer-asm-pre-f32.js'), open(path_from_root('tests', 'optimizer', 'test-js-optimizer-asm-pre-output-f32.js')).read(),
       ['asm', 'asmPreciseF32', 'simplifyExpressions', 'optimizeFrounds']),
      (path_from_root('tests', 'optimizer', 'test-js-optimizer-asm-pre-f32.js'), open(path_from_root('tests', 'optimizer', 'test-js-optimizer-asm-pre-output-f32-nosimp.js')).read(),
       ['asm', 'asmPreciseF32', 'optimizeFrounds']),
      (path_from_root('tests', 'optimizer', 'test-reduce-dead-float-return.js'), open(path_from_root('tests', 'optimizer', 'test-reduce-dead-float-return-output.js')).read(),
       ['asm', 'optimizeFrounds', 'registerizeHarder']),
      (path_from_root('tests', 'optimizer', 'test-no-reduce-dead-float-return-to-nothing.js'), open(path_from_root('tests', 'optimizer', 'test-no-reduce-dead-float-return-to-nothing-output.js')).read(),
       ['asm', 'registerizeHarder']),
      (path_from_root('tests', 'optimizer', 'test-js-optimizer-asm-last.js'), [open(path_from_root('tests', 'optimizer', 'test-js-optimizer-asm-lastOpts-output.js')).read(), open(path_from_root('tests', 'optimizer', 'test-js-optimizer-asm-lastOpts-output2.js')).read(), open(path_from_root('tests', 'optimizer', 'test-js-optimizer-asm-lastOpts-output3.js')).read()],
       ['asm', 'asmLastOpts']),
      (path_from_root('tests', 'optimizer', 'asmLastOpts.js'), open(path_from_root('tests', 'optimizer', 'asmLastOpts-output.js')).read(),
       ['asm', 'asmLastOpts']),
      (path_from_root('tests', 'optimizer', 'test-js-optimizer-asm-last.js'), [open(path_from_root('tests', 'optimizer', 'test-js-optimizer-asm-last-output.js')).read(), open(path_from_root('tests', 'optimizer', 'test-js-optimizer-asm-last-output2.js')).read(), open(path_from_root('tests', 'optimizer', 'test-js-optimizer-asm-last-output3.js')).read()],
       ['asm', 'asmLastOpts', 'last']),
      (path_from_root('tests', 'optimizer', 'test-js-optimizer-asm-relocate.js'), open(path_from_root('tests', 'optimizer', 'test-js-optimizer-asm-relocate-output.js')).read(),
       ['asm', 'relocate']),
      (path_from_root('tests', 'optimizer', 'test-js-optimizer-asm-outline1.js'), open(path_from_root('tests', 'optimizer', 'test-js-optimizer-asm-outline1-output.js')).read(),
       ['asm', 'outline']),
      (path_from_root('tests', 'optimizer', 'test-js-optimizer-asm-outline2.js'), open(path_from_root('tests', 'optimizer', 'test-js-optimizer-asm-outline2-output.js')).read(),
       ['asm', 'outline']),
      (path_from_root('tests', 'optimizer', 'test-js-optimizer-asm-outline3.js'), open(path_from_root('tests', 'optimizer', 'test-js-optimizer-asm-outline3-output.js')).read(),
       ['asm', 'outline']),
      (path_from_root('tests', 'optimizer', 'test-js-optimizer-asm-outline4.js'), open(path_from_root('tests', 'optimizer', 'test-js-optimizer-asm-outline4-output.js')).read(),
       ['asm', 'outline']),
      (path_from_root('tests', 'optimizer', 'test-js-optimizer-asm-minlast.js'), open(path_from_root('tests', 'optimizer', 'test-js-optimizer-asm-minlast-output.js')).read(),
       ['asm', 'minifyWhitespace', 'asmLastOpts', 'last']),
      (path_from_root('tests', 'optimizer', 'test-js-optimizer-shiftsAggressive.js'), open(path_from_root('tests', 'optimizer', 'test-js-optimizer-shiftsAggressive-output.js')).read(),
       ['asm', 'aggressiveVariableElimination']),
      (path_from_root('tests', 'optimizer', 'test-js-optimizer-localCSE.js'), open(path_from_root('tests', 'optimizer', 'test-js-optimizer-localCSE-output.js')).read(),
       ['asm', 'localCSE']),
      (path_from_root('tests', 'optimizer', 'test-js-optimizer-ensureLabelSet.js'), open(path_from_root('tests', 'optimizer', 'test-js-optimizer-ensureLabelSet-output.js')).read(),
       ['asm', 'ensureLabelSet']),
      (path_from_root('tests', 'optimizer', '3154.js'), open(path_from_root('tests', 'optimizer', '3154-output.js')).read(),
       ['asm', 'eliminate', 'registerize', 'asmLastOpts', 'last']),
      (path_from_root('tests', 'optimizer', 'simd.js'), open(path_from_root('tests', 'optimizer', 'simd-output.js')).read(),
       ['asm', 'eliminate']), # eliminate, just enough to trigger asm normalization/denormalization
      (path_from_root('tests', 'optimizer', 'simd.js'), open(path_from_root('tests', 'optimizer', 'simd-output-memSafe.js')).read(),
       ['asm', 'eliminateMemSafe']),
      (path_from_root('tests', 'optimizer', 'safeLabelSetting.js'), open(path_from_root('tests', 'optimizer', 'safeLabelSetting-output.js')).read(),
       ['asm', 'safeLabelSetting']), # eliminate, just enough to trigger asm normalization/denormalization
      (path_from_root('tests', 'optimizer', 'null_if.js'), [open(path_from_root('tests', 'optimizer', 'null_if-output.js')).read(), open(path_from_root('tests', 'optimizer', 'null_if-output2.js')).read()],
       ['asm', 'registerizeHarder', 'asmLastOpts', 'minifyWhitespace']), # issue 3520
      (path_from_root('tests', 'optimizer', 'null_else.js'), [open(path_from_root('tests', 'optimizer', 'null_else-output.js')).read(), open(path_from_root('tests', 'optimizer', 'null_else-output2.js')).read()],
       ['asm', 'registerizeHarder', 'asmLastOpts', 'minifyWhitespace']), # issue 3549
      (path_from_root('tests', 'optimizer', 'test-js-optimizer-splitMemory.js'), open(path_from_root('tests', 'optimizer', 'test-js-optimizer-splitMemory-output.js')).read(),
       ['splitMemory']),
      (path_from_root('tests', 'optimizer', 'JSDCE.js'), open(path_from_root('tests', 'optimizer', 'JSDCE-output.js')).read(),
       ['JSDCE']),
      (path_from_root('tests', 'optimizer', 'JSDCE-uglifyjsNodeTypes.js'), open(path_from_root('tests', 'optimizer', 'JSDCE-uglifyjsNodeTypes-output.js')).read(),
       ['JSDCE']),
      (path_from_root('tests', 'optimizer', 'JSDCE-hasOwnProperty.js'), open(path_from_root('tests', 'optimizer', 'JSDCE-hasOwnProperty-output.js')).read(),
       ['JSDCE']),
      (path_from_root('tests', 'optimizer', 'AJSDCE.js'), open(path_from_root('tests', 'optimizer', 'AJSDCE-output.js')).read(),
       ['AJSDCE']),
      (path_from_root('tests', 'optimizer', 'emitDCEGraph.js'), open(path_from_root('tests', 'optimizer', 'emitDCEGraph-output.js')).read(),
       ['emitDCEGraph', 'noEmitAst']),
      (path_from_root('tests', 'optimizer', 'emitDCEGraph2.js'), open(path_from_root('tests', 'optimizer', 'emitDCEGraph2-output.js')).read(),
       ['emitDCEGraph', 'noEmitAst']),
      (path_from_root('tests', 'optimizer', 'emitDCEGraph3.js'), open(path_from_root('tests', 'optimizer', 'emitDCEGraph3-output.js')).read(),
       ['emitDCEGraph', 'noEmitAst']),
      (path_from_root('tests', 'optimizer', 'emitDCEGraph4.js'), open(path_from_root('tests', 'optimizer', 'emitDCEGraph4-output.js')).read(),
       ['emitDCEGraph', 'noEmitAst']),
      (path_from_root('tests', 'optimizer', 'emitDCEGraph5.js'), open(path_from_root('tests', 'optimizer', 'emitDCEGraph5-output.js')).read(),
       ['emitDCEGraph', 'noEmitAst']),
      (path_from_root('tests', 'optimizer', 'applyDCEGraphRemovals.js'), open(path_from_root('tests', 'optimizer', 'applyDCEGraphRemovals-output.js')).read(),
       ['applyDCEGraphRemovals']),
    ]:
      print(input, passes)

      if not isinstance(expected, list): expected = [expected]
      expected = [out.replace('\n\n', '\n').replace('\n\n', '\n') for out in expected]

      # test calling js optimizer
      print('  js')
      output = run_process(NODE_JS + [path_from_root('tools', 'js-optimizer.js'), input] + passes, stdin=PIPE, stdout=PIPE).stdout

      def check_js(js, expected):
        #print >> sys.stderr, 'chak\n==========================\n', js, '\n===========================\n'
        if 'registerizeHarder' in passes:
          # registerizeHarder is hard to test, as names vary by chance, nondeterminstically FIXME
          def fix(src):
            if type(src) is list:
              return list(map(fix, src))
            src = '\n'.join([line for line in src.split('\n') if 'var ' not in line]) # ignore vars
            def reorder(func):
              def swap(func, stuff):
                # emit EYE_ONE always before EYE_TWO, replacing i1,i2 or i2,i1 etc
                for i in stuff:
                  if i not in func: return func
                indexes = [[i, func.index(i)] for i in stuff]
                indexes.sort(key=lambda x: x[1])
                for j in range(len(indexes)):
                  func = func.replace(indexes[j][0], 'STD_' + str(j))
                return func
              func = swap(func, ['i1', 'i2', 'i3'])
              func = swap(func, ['i1', 'i2'])
              func = swap(func, ['i4', 'i5'])
              return func
            src = 'function '.join(map(reorder, src.split('function ')))
            return src
          js = fix(js)
          expected = fix(expected)
        self.assertIdentical(expected, js.replace('\r\n', '\n').replace('\n\n', '\n').replace('\n\n', '\n'))

      if input not in [ # blacklist of tests that are native-optimizer only
        path_from_root('tests', 'optimizer', 'asmLastOpts.js'),
        path_from_root('tests', 'optimizer', '3154.js')
      ]:
        check_js(output, expected)
      else:
        print('(skip non-native)')

      if js_optimizer.use_native(passes) and js_optimizer.get_native_optimizer():
        # test calling native
        def check_json():
          Popen(listify(NODE_JS) + [path_from_root('tools', 'js-optimizer.js'), output_temp, 'receiveJSON'], stdin=PIPE, stdout=open(output_temp + '.js', 'w')).communicate()
          output = open(output_temp + '.js').read()
          check_js(output, expected)

        self.clear()
        input_temp = 'temp.js'
        output_temp = 'output.js'
        shutil.copyfile(input, input_temp)
        Popen(listify(NODE_JS) + [path_from_root('tools', 'js-optimizer.js'), input_temp, 'emitJSON'], stdin=PIPE, stdout=open(input_temp + '.js', 'w')).communicate()
        original = open(input).read()
        if '// EXTRA_INFO:' in original:
          json = open(input_temp + '.js').read()
          json += '\n' + original[original.find('// EXTRA_INFO:'):]
          open(input_temp + '.js', 'w').write(json)

        # last is only relevant when we emit JS
        if 'last' not in passes and \
           'null_if' not in input and 'null_else' not in input:  # null-* tests are js optimizer or native, not a mixture (they mix badly)
          print('  native (receiveJSON)')
          output = run_process([js_optimizer.get_native_optimizer(), input_temp + '.js'] + passes + ['receiveJSON', 'emitJSON'], stdin=PIPE, stdout=open(output_temp, 'w')).stdout
          check_json()

          print('  native (parsing JS)')
          output = run_process([js_optimizer.get_native_optimizer(), input] + passes + ['emitJSON'], stdin=PIPE, stdout=open(output_temp, 'w')).stdout
          check_json()

        print('  native (emitting JS)')
        output = run_process([js_optimizer.get_native_optimizer(), input] + passes, stdin=PIPE, stdout=PIPE).stdout
        check_js(output, expected)

  def test_m_mm(self):
    open(os.path.join(self.get_dir(), 'foo.c'), 'w').write('''#include <emscripten.h>''')
    for opt in ['M', 'MM']:
      proc = run_process([PYTHON, EMCC, os.path.join(self.get_dir(), 'foo.c'), '-' + opt], stdout=PIPE, stderr=PIPE)
      assert 'foo.o: ' in proc.stdout, '-%s failed to produce the right output: %s' % (opt, proc.stdout)
      assert 'error' not in proc.stderr, 'Unexpected stderr: ' + proc.stderr

  def test_emcc_debug_files(self):
    if os.environ.get('EMCC_DEBUG'): return self.skip('cannot run in debug mode')

    for opts in [0, 1, 2, 3]:
      for debug in [None, '1', '2']:
        print(opts, debug)
        try:
          if debug: os.environ['EMCC_DEBUG'] = debug
          with clean_write_access_to_canonical_temp_dir(self.canonical_temp_dir):
            check_execute([PYTHON, EMCC, path_from_root('tests', 'hello_world.cpp'), '-O'+ str(opts)], stderr=PIPE)
            if debug is None:
              for x in os.listdir(self.canonical_temp_dir):
                if x.startswith('emcc-'):
                  assert 0
            elif debug == '1':
              assert os.path.exists(os.path.join(self.canonical_temp_dir, 'emcc-0-linktime.bc'))
              assert os.path.exists(os.path.join(self.canonical_temp_dir, 'emcc-1-original.js'))
            elif debug == '2':
              assert os.path.exists(os.path.join(self.canonical_temp_dir, 'emcc-0-basebc.bc'))
              assert os.path.exists(os.path.join(self.canonical_temp_dir, 'emcc-1-linktime.bc'))
              assert os.path.exists(os.path.join(self.canonical_temp_dir, 'emcc-2-original.js'))
        finally:
          if debug: del os.environ['EMCC_DEBUG']

  def test_debuginfo(self):
    if os.environ.get('EMCC_DEBUG'): return self.skip('cannot run in debug mode')

    try:
      os.environ['EMCC_DEBUG'] = '1'
      for args, expect_llvm, expect_js in [
          (['-O0'], False, True),
          (['-O0', '-g'], True, True),
          (['-O0', '-g4'], True, True),
          (['-O1'], False, True),
          (['-O1', '-g'], True, True),
          (['-O2'], False, False),
          (['-O2', '-g'], False, True), # drop llvm debug info as js opts kill it anyway
          (['-O2', '-g4'], True, True), # drop llvm debug info as js opts kill it anyway
        ]:
        print(args, expect_llvm, expect_js)
        with clean_write_access_to_canonical_temp_dir(self.canonical_temp_dir):
          err = run_process([PYTHON, EMCC, path_from_root('tests', 'hello_world.cpp')] + args, stdout=PIPE, stderr=PIPE).stderr
        assert expect_llvm == ('strip-debug' not in err)
        assert expect_js == ('registerize' not in err)
    finally:
      del os.environ['EMCC_DEBUG']

  def test_scons(self): # also incidentally tests c++11 integration in llvm 3.1
    scons_path = Building.which('scons')
    if not scons_path:
      return self.skip('Skipping other.test_scons: The tool "scons" was not found in PATH!')
    try_delete(os.path.join(self.get_dir(), 'test'))
    shutil.copytree(path_from_root('tests', 'scons'), os.path.join(self.get_dir(), 'test'))
    shutil.copytree(path_from_root('tools', 'scons', 'site_scons'), os.path.join(self.get_dir(), 'test', 'site_scons'))
    os.chdir(os.path.join(self.get_dir(), 'test'))
    Popen(['scons']).communicate()
    output = run_js('scons_integration.js', assert_returncode=5)
    assert 'If you see this - the world is all right!' in output

  def test_embind(self):
    environ = os.environ.copy()
    environ['EMCC_CLOSURE_ARGS'] = environ.get('EMCC_CLOSURE_ARGS', '') + " --externs " + pipes.quote(path_from_root('tests', 'embind', 'underscore-externs.js'))
    test_cases = [
        ([], True), # without --bind, we fail
        (['--bind'], False),
        (['--bind', '-O1'], False),
        (['--bind', '-O2'], False),
        (['--bind', '-O2', '-s', 'ALLOW_MEMORY_GROWTH=1', path_from_root('tests', 'embind', 'isMemoryGrowthEnabled=true.cpp')], False),
    ]
    test_cases.extend([ (args[:] + ['-s', 'NO_DYNAMIC_EXECUTION=1'], status) for args, status in test_cases])
    test_cases.append((['--bind', '-O2', '--closure', '1'], False)) # closure compiler doesn't work with NO_DYNAMIC_EXECUTION=1
    test_cases = [(args + ['-s', 'IN_TEST_HARNESS=1'], status) for args, status in test_cases]

    for args, fail in test_cases:
      print(args, fail)
      self.clear()
      try_delete(self.in_dir('a.out.js'))

      testFiles = [
        path_from_root('tests', 'embind', 'underscore-1.4.2.js'),
        path_from_root('tests', 'embind', 'imvu_test_adapter.js'),
        path_from_root('tests', 'embind', 'embind.test.js'),
      ]

      Popen(
        [ PYTHON,
          EMCC,
          path_from_root('tests', 'embind', 'embind_test.cpp'),
          '--pre-js', path_from_root('tests', 'embind', 'test.pre.js'),
          '--post-js', path_from_root('tests', 'embind', 'test.post.js'),
        ] + args,
        stderr=PIPE if fail else None,
        env=environ).communicate()

      assert os.path.exists(self.in_dir('a.out.js')) == (not fail)
      if not fail:
        with open(self.in_dir('a.out.js'), 'ab') as f:
          for tf in testFiles:
            f.write(open(tf, 'rb').read())

        output = run_js(self.in_dir('a.out.js'), stdout=PIPE, stderr=PIPE, full_output=True, assert_returncode=0, engine=NODE_JS)
        assert "FAIL" not in output, output

  def test_llvm_nativizer(self):
    if WINDOWS: return self.skip('test_llvm_nativizer does not work on Windows: https://github.com/kripken/emscripten/issues/702')
    if MACOS: return self.skip('test_llvm_nativizer does not work on macOS: https://github.com/kripken/emscripten/issues/709')
    try:
      Popen(['as', '--version'], stdout=PIPE, stderr=PIPE).communicate()
    except:
      return self.skip('no gnu as, cannot run nativizer')

    # avoid impure_ptr problems etc.
    shutil.copyfile(path_from_root('tests', 'files.cpp'), os.path.join(self.get_dir(), 'files.cpp'))
    open(os.path.join(self.get_dir(), 'somefile.binary'), 'w').write('''waka waka############################''')
    open(os.path.join(self.get_dir(), 'test.file'), 'w').write('''ay file..............,,,,,,,,,,,,,,''')
    open(os.path.join(self.get_dir(), 'stdin'), 'w').write('''inter-active''')
    subprocess.check_call([PYTHON, EMCC, os.path.join(self.get_dir(), 'files.cpp'), '-c'])
    subprocess.check_call([PYTHON, path_from_root('tools', 'nativize_llvm.py'), os.path.join(self.get_dir(), 'files.o')])
    output = run_process([os.path.join(self.get_dir(), 'files.o.run')], stdin=open(os.path.join(self.get_dir(), 'stdin')), stdout=PIPE, stderr=PIPE)
    self.assertContained('''size: 37
data: 119,97,107,97,32,119,97,107,97,35,35,35,35,35,35,35,35,35,35,35,35,35,35,35,35,35,35,35,35,35,35,35,35,35,35,35,35
loop: 119 97 107 97 32 119 97 107 97 35 35 35 35 35 35 35 35 35 35 35 35 35 35 35 35 35 35 35 35 35 35 35 35 35 35 35 35 ''' + '''
input:inter-active
texto
$
5 : 10,30,20,11,88
other=ay file...
seeked= file.
''', output.stdout)
    self.assertContained('texte\n', output.stderr)

  def test_emconfig(self):
    output = run_process([PYTHON, EMCONFIG, 'LLVM_ROOT'], stdout=PIPE, stderr=PIPE).stdout.strip()
    try:
      assert output == LLVM_ROOT
    except:
      print('Assertion failed: python %s LLVM_ROOT returned "%s" instead of expected "%s"!' % (EMCONFIG, output, LLVM_ROOT), file=sys.stderr)
      raise
    invalid = 'Usage: em-config VAR_NAME'
    # Don't accept variables that do not exist
    output = run_process([PYTHON, EMCONFIG, 'VAR_WHICH_DOES_NOT_EXIST'], stdout=PIPE, stderr=PIPE, check=False).stdout.strip()
    assert output == invalid
    # Don't accept no arguments
    output = run_process([PYTHON, EMCONFIG], stdout=PIPE, stderr=PIPE, check=False).stdout.strip()
    assert output == invalid
    # Don't accept more than one variable
    output = run_process([PYTHON, EMCONFIG, 'LLVM_ROOT', 'EMCC'], stdout=PIPE, stderr=PIPE, check=False).stdout.strip()
    assert output == invalid
    # Don't accept arbitrary python code
    output = run_process([PYTHON, EMCONFIG, 'sys.argv[1]'], stdout=PIPE, stderr=PIPE, check=False).stdout.strip()
    assert output == invalid

  def test_link_s(self):
    # -s OPT=VALUE can conflict with -s as a linker option. We warn and ignore
    open(os.path.join(self.get_dir(), 'main.cpp'), 'w').write(r'''
      extern "C" {
        void something();
      }

      int main() {
        something();
        return 0;
      }
    ''')
    open(os.path.join(self.get_dir(), 'supp.cpp'), 'w').write(r'''
      #include <stdio.h>

      extern "C" {
        void something() {
          printf("yello\n");
        }
      }
    ''')
    Popen([PYTHON, EMCC, os.path.join(self.get_dir(), 'main.cpp'), '-o', 'main.o']).communicate()
    Popen([PYTHON, EMCC, os.path.join(self.get_dir(), 'supp.cpp'), '-o', 'supp.o']).communicate()

    output = Popen([PYTHON, EMCC, os.path.join(self.get_dir(), 'main.o'), '-s', os.path.join(self.get_dir(), 'supp.o'), '-s', 'SAFE_HEAP=1'], stderr=PIPE).communicate()
    output = run_js('a.out.js')
    assert 'yello' in output, 'code works'
    code = open('a.out.js').read()
    assert 'SAFE_HEAP' in code, 'valid -s option had an effect'

  def test_conftest_s_flag_passing(self):
    open(os.path.join(self.get_dir(), 'conftest.c'), 'w').write(r'''
      int main() {
        return 0;
      }
    ''')
    os.environ["EMMAKEN_JUST_CONFIGURE"] = "1"
    cmd = [PYTHON, EMCC, '-s', 'ASSERTIONS=1', os.path.join(self.get_dir(), 'conftest.c'), '-o', 'conftest']
    output = run_process(cmd, stderr=PIPE)
    del os.environ["EMMAKEN_JUST_CONFIGURE"]
    self.assertNotContained('emcc: warning: treating -s as linker option', output.stderr)
    assert os.path.exists('conftest')

  def test_file_packager(self):
    try:
      os.mkdir('subdir')
    except:
      pass
    open('data1.txt', 'w').write('data1')
    os.chdir('subdir')
    open('data2.txt', 'w').write('data2')
    # relative path to below the current dir is invalid
    output = run_process([PYTHON, FILE_PACKAGER, 'test.data', '--preload', '../data1.txt'], stdout=PIPE, stderr=PIPE, check=False)
    assert len(output.stdout) == 0
    assert 'below the current directory' in output.stderr
    # relative path that ends up under us is cool
    output = run_process([PYTHON, FILE_PACKAGER, 'test.data', '--preload', '../subdir/data2.txt'], stdout=PIPE, stderr=PIPE)
    assert len(output.stdout) > 0
    assert 'below the current directory' not in output.stderr
    # direct path leads to the same code being generated - relative path does not make us do anything different
    output2 = run_process([PYTHON, FILE_PACKAGER, 'test.data', '--preload', 'data2.txt'], stdout=PIPE, stderr=PIPE)
    assert len(output2.stdout) > 0
    assert 'below the current directory' not in output2.stderr
    def clean(txt):
      return [line for line in txt.split('\n') if 'PACKAGE_UUID' not in line and 'loadPackage({' not in line]
    assert clean(output.stdout) == clean(output2.stdout)
    # verify '--separate-metadata' option produces separate metadata file
    os.chdir('..')
    Popen([PYTHON, FILE_PACKAGER, 'test.data', '--preload', 'data1.txt', '--preload', 'subdir/data2.txt', '--js-output=immutable.js', '--separate-metadata']).communicate()
    assert os.path.isfile('immutable.js.metadata')
    # verify js output file is immutable when metadata is separated
    shutil.copy2('immutable.js', 'immutable.js.copy') # copy with timestamp preserved
    Popen([PYTHON, FILE_PACKAGER, 'test.data', '--preload', 'data1.txt', '--preload', 'subdir/data2.txt', '--js-output=immutable.js', '--separate-metadata']).communicate()
    import filecmp
    assert filecmp.cmp('immutable.js.copy', 'immutable.js')
    assert str(os.path.getmtime('immutable.js.copy')) == str(os.path.getmtime('immutable.js')) # assert both file content and timestamp are the same as reference copy
    # verify the content of metadata file is correct
    f = open('immutable.js.metadata', 'r')
    import json
    metadata = json.load(f)
    f.close
    assert len(metadata['files']) == 2
    assert metadata['files'][0]['start'] == 0 and metadata['files'][0]['end'] == len('data1') and metadata['files'][0]['filename'] == '/data1.txt'
    assert metadata['files'][1]['start'] == len('data1') and metadata['files'][1]['end'] == len('data1') + len('data2') and metadata['files'][1]['filename'] == '/subdir/data2.txt'
    assert metadata['remote_package_size'] == len('data1') + len('data2')
    import uuid
    try:
      uuid = uuid.UUID(metadata['package_uuid'], version = 4) # can only assert the uuid format is correct, the uuid's value is expected to differ in between invocation
    except ValueError:
      assert False

  def test_file_packager_unicode(self):
    unicode_name = 'unicode…☃'
    if not os.path.exists(unicode_name):
      try:
        os.mkdir(unicode_name)
      except:
        print("we failed to even create a unicode dir, so on this OS, we can't test this")
        return
    full = os.path.join(unicode_name, 'data.txt')
    open(full, 'w').write('data')
    proc = run_process([PYTHON, FILE_PACKAGER, 'test.data', '--preload', full], stdout=PIPE, stderr=PIPE)
    assert len(proc.stdout) > 0, proc.stderr
    assert unicode_name in proc.stdout, proc.stdout
    print(len(proc.stderr))

  def test_crunch(self):
    try:
      print('Crunch is located at ' + CRUNCH)
    except:
      return self.skip('Skipped: Crunch is not present on the current system. Please install it (manually or via emsdk) and make sure it is activated in the Emscripten configuration file.')
    # crunch should not be run if a .crn exists that is more recent than the .dds
    shutil.copyfile(path_from_root('tests', 'ship.dds'), 'ship.dds')
    time.sleep(0.1)
    Popen([PYTHON, FILE_PACKAGER, 'test.data', '--crunch=32', '--preload', 'ship.dds'], stdout=open('pre.js', 'w')).communicate()
    assert os.stat('test.data').st_size < 0.25*os.stat('ship.dds').st_size, 'Compressed should be much smaller than dds'
    crunch_time = os.stat('ship.crn').st_mtime
    dds_time = os.stat('ship.dds').st_mtime
    assert crunch_time >= dds_time, 'Crunch is more recent'
    # run again, should not recrunch!
    time.sleep(0.1)
    Popen([PYTHON, FILE_PACKAGER, 'test.data', '--crunch=32', '--preload', 'ship.dds'], stdout=open('pre.js', 'w')).communicate()
    if 'linux' in sys.platform: # OS time reporting in other OSes (macOS) seems flaky here
      assert crunch_time == os.stat('ship.crn').st_mtime, 'Crunch is unchanged ' + str([crunch_time, os.stat('ship.crn').st_mtime])
    # update dds, so should recrunch
    time.sleep(0.1)
    os.utime('ship.dds', None)
    Popen([PYTHON, FILE_PACKAGER, 'test.data', '--crunch=32', '--preload', 'ship.dds'], stdout=open('pre.js', 'w')).communicate()
    assert crunch_time < os.stat('ship.crn').st_mtime, 'Crunch was changed'

  def test_file_packager_mention_FORCE_FILESYSTEM(self):
    MESSAGE = 'Remember to build the main file with  -s FORCE_FILESYSTEM=1  so that it includes support for loading this file package'
    open('data.txt', 'w').write('data1')
    # mention when running standalone
    err = run_process([PYTHON, FILE_PACKAGER, 'test.data', '--preload', 'data.txt'], stdout=PIPE, stderr=PIPE).stderr
    self.assertContained(MESSAGE, err)
    # do not mention from emcc
    err = run_process([PYTHON, EMCC, path_from_root('tests', 'hello_world.c'), '--preload-file', 'data.txt'], stdout=PIPE, stderr=PIPE).stderr
    assert len(err) == 0, err

  def test_headless(self):
    shutil.copyfile(path_from_root('tests', 'screenshot.png'), os.path.join(self.get_dir(), 'example.png'))
    Popen([PYTHON, EMCC, path_from_root('tests', 'sdl_headless.c'), '-s', 'HEADLESS=1']).communicate()
    output = run_js('a.out.js', stderr=PIPE)
    assert '''Init: 0
Font: 0x1
Sum: 0
you should see two lines of text in different colors and a blue rectangle
SDL_Quit called (and ignored)
done.
''' in output, output

  def test_preprocess(self):
    self.clear()

    out = run_process([PYTHON, EMCC, path_from_root('tests', 'hello_world.c'), '-E'], stdout=PIPE).stdout
    assert not os.path.exists('a.out.js')
    # Test explicitly that the output contains a line typically written by the preprocessor.
    # Clang outputs on Windows lines like "#line 1", on Unix '# 1 '.
    # TODO: This is one more of those platform-specific discrepancies, investigate more if this ever becomes an issue,
    # ideally we would have emcc output identical data on all platforms.
    assert '''#line 1 ''' in out or '''# 1 ''' in out
    assert '''hello_world.c"''' in out
    assert '''printf("hello, world!''' in out

  def test_demangle(self):
    open('src.cpp', 'w').write('''
      #include <stdio.h>
      #include <emscripten.h>
      void two(char c) {
        EM_ASM(Module.print(stackTrace()));
      }
      void one(int x) {
        two(x % 17);
      }
      int main() {
        EM_ASM(Module.print(demangle('__Znwj'))); // check for no aborts
        EM_ASM(Module.print(demangle('_main')));
        EM_ASM(Module.print(demangle('__Z2f2v')));
        EM_ASM(Module.print(demangle('__Z12abcdabcdabcdi')));
        EM_ASM(Module.print(demangle('__ZL12abcdabcdabcdi')));
        EM_ASM(Module.print(demangle('__Z4testcsifdPvPiPc')));
        EM_ASM(Module.print(demangle('__ZN4test5moarrEcslfdPvPiPc')));
        EM_ASM(Module.print(demangle('__ZN4Waka1f12a234123412345pointEv')));
        EM_ASM(Module.print(demangle('__Z3FooIiEvv')));
        EM_ASM(Module.print(demangle('__Z3FooIidEvi')));
        EM_ASM(Module.print(demangle('__ZN3Foo3BarILi5EEEvv')));
        EM_ASM(Module.print(demangle('__ZNK10__cxxabiv120__si_class_type_info16search_below_dstEPNS_19__dynamic_cast_infoEPKvib')));
        EM_ASM(Module.print(demangle('__Z9parsewordRPKciRi')));
        EM_ASM(Module.print(demangle('__Z5multiwahtjmxyz')));
        EM_ASM(Module.print(demangle('__Z1aA32_iPA5_c')));
        EM_ASM(Module.print(demangle('__ZN21FWakaGLXFleeflsMarfooC2EjjjPKvbjj')));
        EM_ASM(Module.print(demangle('__ZN5wakaw2Cm10RasterBaseINS_6watwat9PolocatorEE8merbine1INS4_2OREEEvPKjj'))); // we get this wrong, but at least emit a '?'
        one(17);
        return 0;
      }
    ''')

    # full demangle support

    Popen([PYTHON, EMCC, 'src.cpp', '-s', 'DEMANGLE_SUPPORT=1']).communicate()
    output = run_js('a.out.js')
    self.assertContained('''operator new(unsigned int)
_main
f2()
abcdabcdabcd(int)
abcdabcdabcd(int)
test(char, short, int, float, double, void*, int*, char*)
test::moarr(char, short, long, float, double, void*, int*, char*)
Waka::f::a23412341234::point()
void Foo<int>()
void Foo<int, double>(int)
void Foo::Bar<5>()
__cxxabiv1::__si_class_type_info::search_below_dst(__cxxabiv1::__dynamic_cast_info*, void const*, int, bool) const
parseword(char const*&, int, int&)
multi(wchar_t, signed char, unsigned char, unsigned short, unsigned int, unsigned long, long long, unsigned long long, ...)
a(int [32], char (*) [5])
FWakaGLXFleeflsMarfoo::FWakaGLXFleeflsMarfoo(unsigned int, unsigned int, unsigned int, void const*, bool, unsigned int, unsigned int)
void wakaw::Cm::RasterBase<wakaw::watwat::Polocator>::merbine1<wakaw::Cm::RasterBase<wakaw::watwat::Polocator>::OR>(unsigned int const*, unsigned int)
''', output)
    # test for multiple functions in one stack trace
    assert 'one(int)' in output
    assert 'two(char)' in output

  def test_demangle_cpp(self):
    open('src.cpp', 'w').write('''
      #include <stdio.h>
      #include <emscripten.h>
      #include <cxxabi.h>
      #include <assert.h>

      int main() {
        char out[256];
        int status = 1;
        size_t length = 255;
        abi::__cxa_demangle("_ZN4Waka1f12a234123412345pointEv", out, &length, &status);
        assert(status == 0);
        printf("%s\\n", out);
        return 0;
      }
    ''')

    Popen([PYTHON, EMCC, 'src.cpp']).communicate()
    output = run_js('a.out.js')
    self.assertContained('Waka::f::a23412341234::point()', output)

  def test_module_exports_with_closure(self):
    # This test checks that module.export is retained when JavaScript is minified by compiling with --closure 1
    # This is important as if module.export is not present the Module object will not be visible to node.js
    # Run with ./runner.py other.test_module_exports_with_closure

    # First make sure test.js isn't present.
    self.clear()

    # compile with -O2 --closure 0
    Popen([PYTHON, EMCC, path_from_root('tests', 'Module-exports', 'test.c'), '-o', 'test.js', '-O2', '--closure', '0', '--pre-js', path_from_root('tests', 'Module-exports', 'setup.js'), '-s', 'EXPORTED_FUNCTIONS=["_bufferTest"]', '-s', 'EXTRA_EXPORTED_RUNTIME_METHODS=["ccall", "cwrap"]'], stdout=PIPE, stderr=PIPE).communicate()

    # Check that compilation was successful
    assert os.path.exists('test.js')
    test_js_closure_0 = open('test.js').read()

    # Check that test.js compiled with --closure 0 contains "module['exports'] = Module;"
    assert ("module['exports'] = Module;" in test_js_closure_0) or ('module["exports"]=Module' in test_js_closure_0)

    # Check that main.js (which requires test.js) completes successfully when run in node.js
    # in order to check that the exports are indeed functioning correctly.
    shutil.copyfile(path_from_root('tests', 'Module-exports', 'main.js'), 'main.js')
    if NODE_JS in JS_ENGINES:
      self.assertContained('bufferTest finished', run_js('main.js', engine=NODE_JS))

    # Delete test.js again and check it's gone.
    try_delete(path_from_root('tests', 'Module-exports', 'test.js'))
    assert not os.path.exists(path_from_root('tests', 'Module-exports', 'test.js'))

    # compile with -O2 --closure 1
    Popen([PYTHON, EMCC, path_from_root('tests', 'Module-exports', 'test.c'), '-o', path_from_root('tests', 'Module-exports', 'test.js'), '-O2', '--closure', '1', '--pre-js', path_from_root('tests', 'Module-exports', 'setup.js'), '-s', 'EXPORTED_FUNCTIONS=["_bufferTest"]'], stdout=PIPE, stderr=PIPE).communicate()

    # Check that compilation was successful
    assert os.path.exists(path_from_root('tests', 'Module-exports', 'test.js'))
    test_js_closure_1 = open(path_from_root('tests', 'Module-exports', 'test.js')).read()

    # Check that test.js compiled with --closure 1 contains "module.exports", we want to verify that
    # "module['exports']" got minified to "module.exports" when compiling with --closure 1
    assert "module.exports" in test_js_closure_1

    # Check that main.js (which requires test.js) completes successfully when run in node.js
    # in order to check that the exports are indeed functioning correctly.
    if NODE_JS in JS_ENGINES:
      self.assertContained('bufferTest finished', run_js('main.js', engine=NODE_JS))

    # Tidy up files that might have been created by this test.
    try_delete(path_from_root('tests', 'Module-exports', 'test.js'))
    try_delete(path_from_root('tests', 'Module-exports', 'test.js.map'))
    try_delete(path_from_root('tests', 'Module-exports', 'test.js.mem'))

  def test_node_catch_exit(self):
    # Test that in node.js exceptions are not caught if NODEJS_EXIT_CATCH=0
    if NODE_JS not in JS_ENGINES:
      return

    open(os.path.join(self.get_dir(), 'count.c'), 'w').write('''
      #include <string.h>
      int count(const char *str) {
          return (int)strlen(str);
      }
    ''')

    open(os.path.join(self.get_dir(), 'index.js'), 'w').write('''
      const count = require('./count.js');

      console.log(xxx); //< here is the ReferenceError
    ''')

    reference_error_text = 'console.log(xxx); //< here is the ReferenceError';

    subprocess.check_call([PYTHON, EMCC, os.path.join(self.get_dir(), 'count.c'), '-o', 'count.js'])

    # Check that the ReferenceError is caught and rethrown and thus the original error line is masked
    self.assertNotContained(reference_error_text,
                            run_js ('index.js', engine=NODE_JS, stderr=STDOUT, assert_returncode=None))

    subprocess.check_call([PYTHON, EMCC, os.path.join(self.get_dir(), 'count.c'), '-o', 'count.js', '-s', 'NODEJS_CATCH_EXIT=0'])

    # Check that the ReferenceError is not caught, so we see the error properly
    self.assertContained(reference_error_text,
                         run_js ('index.js', engine=NODE_JS, stderr=STDOUT, assert_returncode=None))

  def test_extra_exported_methods(self):
    # Test with node.js that the EXTRA_EXPORTED_RUNTIME_METHODS setting is considered by libraries
    if NODE_JS not in JS_ENGINES:
      return self.skip("node engine required for this test")

    open(os.path.join(self.get_dir(), 'count.c'), 'w').write('''
      #include <string.h>
      int count(const char *str) {
          return (int)strlen(str);
      }
    ''')

    open(os.path.join(self.get_dir(), 'index.js'), 'w').write('''
      const count = require('./count.js');

      console.log(count.FS_writeFile);
    ''')

    reference_error_text = 'undefined';

    subprocess.check_call([PYTHON, EMCC, os.path.join(self.get_dir(), 'count.c'), '-s', 'FORCE_FILESYSTEM=1', '-s', 'EXTRA_EXPORTED_RUNTIME_METHODS=["FS_writeFile"]','-o', 'count.js'])

    # Check that the Module.FS_writeFile exists
    self.assertNotContained(reference_error_text,
                            run_js ('index.js', engine=NODE_JS, stderr=STDOUT, assert_returncode=None))

    subprocess.check_call([PYTHON, EMCC, os.path.join(self.get_dir(), 'count.c'), '-s', 'FORCE_FILESYSTEM=1', '-o', 'count.js'])

    # Check that the Module.FS_writeFile is not exported
    self.assertContained(reference_error_text,
                         run_js ('index.js', engine=NODE_JS, stderr=STDOUT, assert_returncode=None))

  def test_fs_stream_proto(self):
    open('src.cpp', 'wb').write(br'''
#include <stdio.h>
#include <fcntl.h>
#include <unistd.h>
#include <sys/stat.h>
#include <errno.h>
#include <string.h>

int main()
{
    long file_size = 0;
    int h = open("src.cpp", O_RDONLY, 0666);
    if (0 != h)
    {
        FILE* file = fdopen(h, "rb");
        if (0 != file)
        {
            fseek(file, 0, SEEK_END);
            file_size = ftell(file);
            fseek(file, 0, SEEK_SET);
        }
        else
        {
            printf("fdopen() failed: %s\n", strerror(errno));
            return 10;
        }
        close(h);
        printf("File size: %ld\n", file_size);
    }
    else
    {
        printf("open() failed: %s\n", strerror(errno));
        return 10;
    }
    return 0;
}
    ''')
    Popen([PYTHON, EMCC, 'src.cpp', '--embed-file', 'src.cpp']).communicate()
    for engine in JS_ENGINES:
      out = run_js('a.out.js', engine=engine, stderr=PIPE, full_output=True)
      self.assertContained('File size: 724', out)

  def test_proxyfs(self):
    # This test supposes that 3 different programs share the same directory and files.
    # The same JS object is not used for each of them
    # But 'require' function caches JS objects.
    # If we just load same js-file multiple times like following code,
    # these programs (m0,m1,m2) share the same JS object.
    #
    #   var m0 = require('./proxyfs_test.js');
    #   var m1 = require('./proxyfs_test.js');
    #   var m2 = require('./proxyfs_test.js');
    #
    # To separate js-objects for each of them, following 'require' use different js-files.
    #
    #   var m0 = require('./proxyfs_test.js');
    #   var m1 = require('./proxyfs_test1.js');
    #   var m2 = require('./proxyfs_test2.js');
    #
    open('proxyfs_test_main.js', 'w').write(r'''
var m0 = require('./proxyfs_test.js');
var m1 = require('./proxyfs_test1.js');
var m2 = require('./proxyfs_test2.js');

var section;
function print(str){
  process.stdout.write(section+":"+str+":");
}

m0.FS.mkdir('/working');
m0.FS.mount(m0.PROXYFS,{root:'/',fs:m1.FS},'/working');
m0.FS.mkdir('/working2');
m0.FS.mount(m0.PROXYFS,{root:'/',fs:m2.FS},'/working2');

section = "child m1 reads and writes local file.";
print("m1 read embed");
m1.ccall('myreade','number',[],[]);
print("m1 write");console.log("");
m1.ccall('mywrite0','number',['number'],[1]);
print("m1 read");
m1.ccall('myread0','number',[],[]);


section = "child m2 reads and writes local file.";
print("m2 read embed");
m2.ccall('myreade','number',[],[]);
print("m2 write");console.log("");
m2.ccall('mywrite0','number',['number'],[2]);
print("m2 read");
m2.ccall('myread0','number',[],[]);

section = "child m1 reads local file.";
print("m1 read");
m1.ccall('myread0','number',[],[]);

section = "parent m0 reads and writes local and children's file.";
print("m0 read embed");
m0.ccall('myreade','number',[],[]);
print("m0 read m1");
m0.ccall('myread1','number',[],[]);
print("m0 read m2");
m0.ccall('myread2','number',[],[]);

section = "m0,m1 and m2 verify local files.";
print("m0 write");console.log("");
m0.ccall('mywrite0','number',['number'],[0]);
print("m0 read");
m0.ccall('myread0','number',[],[]);
print("m1 read");
m1.ccall('myread0','number',[],[]);
print("m2 read");
m2.ccall('myread0','number',[],[]);

print("m0 read embed");
m0.ccall('myreade','number',[],[]);
print("m1 read embed");
m1.ccall('myreade','number',[],[]);
print("m2 read embed");
m2.ccall('myreade','number',[],[]);

section = "parent m0 writes and reads children's files.";
print("m0 write m1");console.log("");
m0.ccall('mywrite1','number',[],[]);
print("m0 read m1");
m0.ccall('myread1','number',[],[]);
print("m0 write m2");console.log("");
m0.ccall('mywrite2','number',[],[]);
print("m0 read m2");
m0.ccall('myread2','number',[],[]);
print("m1 read");
m1.ccall('myread0','number',[],[]);
print("m2 read");
m2.ccall('myread0','number',[],[]);
print("m0 read m0");
m0.ccall('myread0','number',[],[]);
''')

    open('proxyfs_pre.js', 'w').write(r'''
if (typeof Module === 'undefined') Module = {};
Module["noInitialRun"]=true;
Module["noExitRuntime"]=true;
''')

    open('proxyfs_embed.txt', 'w').write(r'''test
''')

    open('proxyfs_test.c', 'w').write(r'''
#include <stdio.h>

int
mywrite1(){
  FILE* out = fopen("/working/hoge.txt","w");
  fprintf(out,"test1\n");
  fclose(out);
  return 0;
}

int
myread1(){
  FILE* in = fopen("/working/hoge.txt","r");
  char buf[1024];
  int len;
  if(in==NULL)
    printf("open failed\n");

  while(! feof(in)){
    if(fgets(buf,sizeof(buf),in)==buf){
      printf("%s",buf);
    }
  }
  fclose(in);
  return 0;
}
int
mywrite2(){
  FILE* out = fopen("/working2/hoge.txt","w");
  fprintf(out,"test2\n");
  fclose(out);
  return 0;
}

int
myread2(){
  {
    FILE* in = fopen("/working2/hoge.txt","r");
    char buf[1024];
    int len;
    if(in==NULL)
      printf("open failed\n");

    while(! feof(in)){
      if(fgets(buf,sizeof(buf),in)==buf){
        printf("%s",buf);
      }
    }
    fclose(in);
  }
  return 0;
}

int
mywrite0(int i){
  FILE* out = fopen("hoge.txt","w");
  fprintf(out,"test0_%d\n",i);
  fclose(out);
  return 0;
}

int
myread0(){
  {
    FILE* in = fopen("hoge.txt","r");
    char buf[1024];
    int len;
    if(in==NULL)
      printf("open failed\n");

    while(! feof(in)){
      if(fgets(buf,sizeof(buf),in)==buf){
        printf("%s",buf);
      }
    }
    fclose(in);
  }
  return 0;
}

int
myreade(){
  {
    FILE* in = fopen("proxyfs_embed.txt","r");
    char buf[1024];
    int len;
    if(in==NULL)
      printf("open failed\n");

    while(! feof(in)){
      if(fgets(buf,sizeof(buf),in)==buf){
        printf("%s",buf);
      }
    }
    fclose(in);
  }
  return 0;
}
''')

    Popen([PYTHON, EMCC,
           '-o', 'proxyfs_test.js', 'proxyfs_test.c',
           '--embed-file', 'proxyfs_embed.txt', '--pre-js', 'proxyfs_pre.js',
           '-s', 'EXTRA_EXPORTED_RUNTIME_METHODS=["ccall", "cwrap"]',
           '-s', 'MAIN_MODULE=1']).communicate()
    # Following shutil.copyfile just prevent 'require' of node.js from caching js-object.
    # See https://nodejs.org/api/modules.html
    shutil.copyfile('proxyfs_test.js', 'proxyfs_test1.js')
    shutil.copyfile('proxyfs_test.js', 'proxyfs_test2.js')
    out = run_js('proxyfs_test_main.js')
    section="child m1 reads and writes local file."
    self.assertContained(section+":m1 read embed:test", out)
    self.assertContained(section+":m1 write:", out)
    self.assertContained(section+":m1 read:test0_1", out)
    section="child m2 reads and writes local file."
    self.assertContained(section+":m2 read embed:test", out)
    self.assertContained(section+":m2 write:", out)
    self.assertContained(section+":m2 read:test0_2", out)
    section="child m1 reads local file."
    self.assertContained(section+":m1 read:test0_1", out)
    section="parent m0 reads and writes local and children's file."
    self.assertContained(section+":m0 read embed:test", out)
    self.assertContained(section+":m0 read m1:test0_1", out)
    self.assertContained(section+":m0 read m2:test0_2", out)
    section="m0,m1 and m2 verify local files."
    self.assertContained(section+":m0 write:", out)
    self.assertContained(section+":m0 read:test0_0", out)
    self.assertContained(section+":m1 read:test0_1", out)
    self.assertContained(section+":m2 read:test0_2", out)
    self.assertContained(section+":m0 read embed:test", out)
    self.assertContained(section+":m1 read embed:test", out)
    self.assertContained(section+":m2 read embed:test", out)
    section="parent m0 writes and reads children's files."
    self.assertContained(section+":m0 write m1:", out)
    self.assertContained(section+":m0 read m1:test1", out)
    self.assertContained(section+":m0 write m2:", out)
    self.assertContained(section+":m0 read m2:test2", out)
    self.assertContained(section+":m1 read:test1", out)
    self.assertContained(section+":m2 read:test2", out)
    self.assertContained(section+":m0 read m0:test0_0", out)

  def check_simd(self, expected_simds, expected_out):
    if SPIDERMONKEY_ENGINE in JS_ENGINES:
      out = run_js('a.out.js', engine=SPIDERMONKEY_ENGINE, stderr=PIPE, full_output=True)
      self.validate_asmjs(out)
    else:
      out = run_js('a.out.js')
    self.assertContained(expected_out, out)

    src = open('a.out.js').read()
    asm = src[src.find('// EMSCRIPTEN_START_FUNCS'):src.find('// EMSCRIPTEN_END_FUNCS')]
    simds = asm.count('SIMD_')
    assert simds >= expected_simds, 'expecting to see at least %d SIMD* uses, but seeing %d' % (expected_simds, simds)

  def test_autovectorize_linpack(self):
    Popen([PYTHON, EMCC, path_from_root('tests', 'linpack.c'), '-O2', '-s', 'SIMD=1', '-DSP', '-s', 'PRECISE_F32=1', '--profiling']).communicate()
    self.check_simd(30, 'Unrolled Single  Precision')

  def test_dependency_file(self):
    # Issue 1732: -MMD (and friends) create dependency files that need to be
    # copied from the temporary directory.

    open(os.path.join(self.get_dir(), 'test.cpp'), 'w').write(r'''
      #include "test.hpp"

      void my_function()
      {
      }
    ''')
    open(os.path.join(self.get_dir(), 'test.hpp'), 'w').write(r'''
      void my_function();
    ''')

    Popen([PYTHON, EMCC, '-MMD', '-c', os.path.join(self.get_dir(), 'test.cpp'), '-o',
      os.path.join(self.get_dir(), 'test.o')]).communicate()

    assert os.path.exists(os.path.join(self.get_dir(), 'test.d')), 'No dependency file generated'
    deps = open(os.path.join(self.get_dir(), 'test.d')).read()
    # Look for ': ' instead of just ':' to not confuse C:\path\ notation with make "target: deps" rule. Not perfect, but good enough for this test.
    head, tail = deps.split(': ', 2)
    assert 'test.o' in head, 'Invalid dependency target'
    assert 'test.cpp' in tail and 'test.hpp' in tail, 'Invalid dependencies generated'

  def test_dependency_file_2(self):
    self.clear()
    shutil.copyfile(path_from_root('tests', 'hello_world.c'), 'a.c')
    Popen([PYTHON, EMCC, 'a.c', '-MMD', '-MF', 'test.d', '-c']).communicate()
    self.assertContained(open('test.d').read(), 'a.o: a.c\n')

    self.clear()
    shutil.copyfile(path_from_root('tests', 'hello_world.c'), 'a.c')
    Popen([PYTHON, EMCC, 'a.c', '-MMD', '-MF', 'test.d', '-c', '-o', 'test.o']).communicate()
    self.assertContained(open('test.d').read(), 'test.o: a.c\n')

    self.clear()
    shutil.copyfile(path_from_root('tests', 'hello_world.c'), 'a.c')
    os.mkdir('obj')
    Popen([PYTHON, EMCC, 'a.c', '-MMD', '-MF', 'test.d', '-c', '-o', 'obj/test.o']).communicate()
    self.assertContained(open('test.d').read(), 'obj/test.o: a.c\n')

  def test_quoted_js_lib_key(self):
    open('lib.js', 'w').write(r'''
mergeInto(LibraryManager.library, {
   __internal_data:{
    '<' : 0,
    'white space' : 1
  },
  printf__deps: ['__internal_data', 'fprintf']
});
''')

    Popen([PYTHON, EMCC, path_from_root('tests', 'hello_world.cpp'), '--js-library', 'lib.js']).communicate()
    self.assertContained('hello, world!', run_js(os.path.join(self.get_dir(), 'a.out.js')))

  def test_exported_js_lib(self):
    open('lib.js', 'w').write(r'''
mergeInto(LibraryManager.library, {
 jslibfunc: function(x) { return 2*x }
});
''')
    open('src.cpp', 'w').write(r'''
#include <emscripten.h>
extern "C" int jslibfunc(int x);
int main() {
  printf("c calling: %d\n", jslibfunc(6));
  EM_ASM({
    Module.print('js calling: ' + Module['_jslibfunc'](5) + '.');
  });
}
''')
    subprocess.check_call([PYTHON, EMCC, 'src.cpp', '--js-library', 'lib.js', '-s', 'EXPORTED_FUNCTIONS=["_main", "_jslibfunc"]'])
    self.assertContained('c calling: 12\njs calling: 10.', run_js('a.out.js'))

  def test_js_lib_using_asm_lib(self):
    open('lib.js', 'w').write(r'''
mergeInto(LibraryManager.library, {
  jslibfunc__deps: ['asmlibfunc'],
  jslibfunc: function(x) {
    return 2 * _asmlibfunc(x);
  },

  asmlibfunc__asm: true,
  asmlibfunc__sig: 'ii',
  asmlibfunc: function(x) {
    return x + 1;
  }
});
''')
    open('src.cpp', 'w').write(r'''
#include <stdio.h>
extern "C" int jslibfunc(int x);
int main() {
  printf("c calling: %d\n", jslibfunc(6));
}
''')
    subprocess.check_call([PYTHON, EMCC, 'src.cpp', '--js-library', 'lib.js'])
    self.assertContained('c calling: 14\n', run_js('a.out.js'))

  def test_EMCC_BUILD_DIR(self):
    # EMCC_BUILD_DIR env var contains the dir we were building in, when running the js compiler (e.g. when
    # running a js library). We force the cwd to be src/ for technical reasons, so this lets you find out
    # where you were.
    open('lib.js', 'w').write(r'''
printErr('dir was ' + process.env.EMCC_BUILD_DIR);
''')
    err = run_process([PYTHON, EMCC, path_from_root('tests', 'hello_world.cpp'), '--js-library', 'lib.js'], stderr=PIPE).stderr
    self.assertContained('dir was ' + os.path.realpath(os.path.normpath(self.get_dir())), err)

  def test_float_h(self):
    process = run_process([PYTHON, EMCC, path_from_root('tests', 'float+.c')], stdout=PIPE, stderr=PIPE)
    assert process.returncode is 0, 'float.h should agree with our system: ' + process.stdout + '\n\n\n' + process.stderr

  def test_default_obj_ext(self):
    outdir = os.path.join(self.get_dir(), 'out_dir') + '/'

    self.clear()
    os.mkdir(outdir)
    err = run_process([PYTHON, EMCC, '-c', path_from_root('tests', 'hello_world.c'), '-o', outdir], stderr=PIPE).stderr
    assert not err, err
    assert os.path.isfile(outdir + 'hello_world.o')

    self.clear()
    os.mkdir(outdir)
    err = run_process([PYTHON, EMCC, '-c', path_from_root('tests', 'hello_world.c'), '-o', outdir, '--default-obj-ext', 'obj'], stderr=PIPE).stderr
    assert not err, err
    assert os.path.isfile(outdir + 'hello_world.obj')

  def test_doublestart_bug(self):
    open('code.cpp', 'w').write(r'''
#include <stdio.h>
#include <emscripten.h>

void main_loop(void) {
    static int cnt = 0;
    if (++cnt >= 10) emscripten_cancel_main_loop();
}

int main(void) {
    printf("This should only appear once.\n");
    emscripten_set_main_loop(main_loop, 10, 0);
    return 0;
}
''')

    open('pre.js', 'w').write(r'''
if (!Module['preRun']) Module['preRun'] = [];
Module["preRun"].push(function () {
    addRunDependency('test_run_dependency');
    removeRunDependency('test_run_dependency');
});
''')

    Popen([PYTHON, EMCC, 'code.cpp', '--pre-js', 'pre.js']).communicate()
    output = run_js(os.path.join(self.get_dir(), 'a.out.js'), engine=NODE_JS)

    assert output.count('This should only appear once.') == 1, '\n'+output

  def test_module_print(self):
    open('code.cpp', 'w').write(r'''
#include <stdio.h>
int main(void) {
  printf("123456789\n");
  return 0;
}
''')

    open('pre.js', 'w').write(r'''
var Module = { print: function(x) { throw '<{(' + x + ')}>' } };
''')

    Popen([PYTHON, EMCC, 'code.cpp', '--pre-js', 'pre.js']).communicate()
    output = run_js(os.path.join(self.get_dir(), 'a.out.js'), stderr=PIPE, full_output=True, engine=NODE_JS, assert_returncode=None)
    assert r'<{(123456789)}>' in output, output

  def test_precompiled_headers(self):
    for suffix in ['gch', 'pch']:
      print(suffix)
      self.clear()

      open('header.h', 'w').write('#define X 5\n')
      Popen([PYTHON, EMCC, '-xc++-header', 'header.h', '-c']).communicate()
      assert os.path.exists('header.h.gch') # default output is gch
      if suffix != 'gch':
        Popen([PYTHON, EMCC, '-xc++-header', 'header.h', '-o', 'header.h.' + suffix]).communicate()
        assert open('header.h.gch', 'rb').read() == open('header.h.' + suffix, 'rb').read()

      open('src.cpp', 'w').write(r'''
#include <stdio.h>
int main() {
  printf("|%d|\n", X);
  return 0;
}
''')
      Popen([PYTHON, EMCC, 'src.cpp', '-include', 'header.h']).communicate()

      output = run_js(self.in_dir('a.out.js'), stderr=PIPE, full_output=True, engine=NODE_JS)
      assert '|5|' in output, output

      # also verify that the gch is actually used
      err = run_process([PYTHON, EMCC, 'src.cpp', '-include', 'header.h', '-Xclang', '-print-stats'], stderr=PIPE).stderr
      self.assertTextDataContained('*** PCH/Modules Loaded:\nModule: header.h.' + suffix, err)
      # and sanity check it is not mentioned when not
      try_delete('header.h.' + suffix)
      err = run_process([PYTHON, EMCC, 'src.cpp', '-include', 'header.h', '-Xclang', '-print-stats'], stderr=PIPE).stderr
      assert '*** PCH/Modules Loaded:\nModule: header.h.' + suffix not in err.replace('\r\n', '\n'), err

      # with specified target via -o
      try_delete('header.h.' + suffix)
      Popen([PYTHON, EMCC, '-xc++-header', 'header.h', '-o', 'my.' + suffix]).communicate()
      assert os.path.exists('my.' + suffix)

      # -include-pch flag
      Popen([PYTHON, EMCC, '-xc++-header', 'header.h', '-o', 'header.h.' + suffix]).communicate()
      check_execute([PYTHON, EMCC, 'src.cpp', '-include-pch', 'header.h.' + suffix])
      output = run_js('a.out.js')
      assert '|5|' in output, output

  def test_warn_unaligned(self):
    open('src.cpp', 'w').write(r'''
#include <stdio.h>
struct packey {
  char x;
  int y;
  double z;
} __attribute__((__packed__));
int main() {
  volatile packey p;
  p.x = 0;
  p.y = 1;
  p.z = 2;
  return 0;
}
''')
    output = run_process([PYTHON, EMCC, 'src.cpp', '-s', 'WARN_UNALIGNED=1'], stderr=PIPE)
    output = run_process([PYTHON, EMCC, 'src.cpp', '-s', 'WARN_UNALIGNED=1', '-g'], stderr=PIPE)
    assert 'emcc: warning: unaligned store' in output.stderr, output.stderr
    assert 'emcc: warning: unaligned store' in output.stderr, output.stderr
    assert '@line 11 "src.cpp"' in output.stderr, output.stderr

  def test_LEGACY_VM_SUPPORT(self):
    # when modern features are lacking, we can polyfill them or at least warn
    with open('pre.js', 'w') as f: f.write('Math.imul = undefined;')
    def test(expected, opts=[]):
      subprocess.check_call([PYTHON, EMCC, path_from_root('tests', 'hello_world.c'), '--pre-js', 'pre.js'] + opts)
      self.assertContained(expected, run_js('a.out.js', stderr=PIPE, full_output=True, engine=NODE_JS, assert_returncode=None))
    test('this is a legacy browser, build with LEGACY_VM_SUPPORT')
    test('hello, world!', ['-s', 'LEGACY_VM_SUPPORT=1'])

  def test_on_abort(self):
    expected_output = 'Module.onAbort was called'

    def add_on_abort_and_verify(extra=''):
      with open('a.out.js') as f:
        js = f.read()
      with open('a.out.js', 'w') as f:
        f.write("var Module = { onAbort: function() { console.log('%s') } };\n" % expected_output)
        f.write(extra + '\n')
        f.write(js)
      self.assertContained(expected_output, run_js('a.out.js', assert_returncode=None))

    # test direct abort() C call

    with open('src.c', 'w') as f:
      f.write('''
        #include <stdlib.h>
        int main() {
          abort();
        }
      ''')
    subprocess.check_call([PYTHON, EMCC, 'src.c'])
    add_on_abort_and_verify()

    # test direct abort() JS call

    with open('src.c', 'w') as f:
      f.write('''
        #include <emscripten.h>
        int main() {
          EM_ASM({ abort() });
        }
      ''')
    subprocess.check_call([PYTHON, EMCC, 'src.c'])
    add_on_abort_and_verify()

    # test throwing in an abort handler, and catching that

    with open('src.c', 'w') as f:
      f.write('''
        #include <emscripten.h>
        int main() {
          EM_ASM({
            try {
              Module.print('first');
              abort();
            } catch (e) {
              Module.print('second');
              abort();
              throw e;
            }
          });
        }
      ''')
    subprocess.check_call([PYTHON, EMCC, 'src.c'])
    with open('a.out.js') as f:
      js = f.read()
    with open('a.out.js', 'w') as f:
      f.write("var Module = { onAbort: function() { console.log('%s'); throw 're-throw'; } };\n" % expected_output)
      f.write(js)
    out = run_js('a.out.js', stderr=subprocess.STDOUT, assert_returncode=None)
    print(out)
    self.assertContained(expected_output, out)
    self.assertContained('re-throw', out)
    self.assertContained('first', out)
    self.assertContained('second', out)
    self.assertEqual(out.count(expected_output), 2)

    # test an abort during startup

    subprocess.check_call([PYTHON, EMCC, path_from_root('tests', 'hello_world.c'), '-s', 'WASM=1', '-s', 'BINARYEN_METHOD="interpret-binary"'])
    os.remove('a.out.wasm') # trigger onAbort by intentionally causing startup to fail
    add_on_abort_and_verify()

    # test an abort due to lack of a working binaryen method

    subprocess.check_call([PYTHON, EMCC, path_from_root('tests', 'hello_world.c'), '-s', 'WASM=1', '-s', 'BINARYEN_METHOD="asmjs"'])
    add_on_abort_and_verify(extra='Module.asm = "string-instead-of-code, asmjs method will fail";')

  def test_no_exit_runtime(self):
    open('code.cpp', 'w').write(r'''
#include <stdio.h>

template<int x>
struct Waste {
  Waste() {
    printf("coming around %d\n", x);
  }
  ~Waste() {
    printf("going away %d\n", x);
  }
};

Waste<1> w1;
Waste<2> w2;
Waste<3> w3;
Waste<4> w4;
Waste<5> w5;

int main(int argc, char **argv) {
  return 0;
}
''')

    for no_exit in [0, 1]:
      for opts in [[], ['-O1'], ['-O2', '-g2'], ['-O2', '-g2', '--llvm-lto', '1']]:
        print(no_exit, opts)
        Popen([PYTHON, EMCC] + opts + ['code.cpp', '-s', 'NO_EXIT_RUNTIME=' + str(no_exit)]).communicate()
        output = run_js(os.path.join(self.get_dir(), 'a.out.js'), stderr=PIPE, full_output=True, engine=NODE_JS)
        src = open('a.out.js').read()
        exit = 1-no_exit
        assert 'coming around' in output
        assert ('going away' in output) == exit, 'destructors should not run if no exit'
        assert ('_ZN5WasteILi2EED' in src) == exit, 'destructors should not appear if no exit'
        assert ('atexit(' in src) == exit, 'atexit should not appear or be called'

  def test_no_exit_runtime_warnings_flush(self):
    # check we warn if there is unflushed info
    open('code.c', 'w').write(r'''
#include <stdio.h>
int main(int argc, char **argv) {
  printf("hello\n");
  printf("world"); // no newline, not flushed
#if FLUSH
  printf("\n");
#endif
}
''')
    open('code.cpp', 'w').write(r'''
#include <iostream>
int main() {
  using namespace std;
  cout << "hello" << std::endl;
  cout << "world"; // no newline, not flushed
#if FLUSH
  std::cout << std::endl;
#endif
}
''')
    for src in ['code.c', 'code.cpp']:
      for no_exit in [0, 1]:
        for assertions in [0, 1]:
          for flush in [0, 1]:
            # TODO: also check NO_FILESYSTEM here. it never worked though, buffered output was not emitted at shutdown
            print(src, no_exit, assertions, flush)
            cmd = [PYTHON, EMCC, src, '-s', 'NO_EXIT_RUNTIME=%d' % no_exit, '-s', 'ASSERTIONS=%d' % assertions]
            if flush: cmd += ['-DFLUSH']
            subprocess.check_call(cmd)
            output = run_js(os.path.join(self.get_dir(), 'a.out.js'), stderr=PIPE, full_output=True)
            exit = 1-no_exit
            assert 'hello' in output, output
            assert ('world' in output) == (exit or flush), 'unflushed content is shown only when exiting the runtime'
            assert (no_exit and assertions and not flush) == ('stdio streams had content in them that was not flushed. you should set NO_EXIT_RUNTIME to 0' in output), 'warning should be shown'

  def test_no_exit_runtime_warnings_atexit(self):
    open('code.cpp', 'w').write(r'''
#include <stdlib.h>
void bye() {}
int main() {
  atexit(bye);
}
''')
    for no_exit in [0, 1]:
      for assertions in [0, 1]:
        print(no_exit, assertions)
        subprocess.check_call([PYTHON, EMCC, 'code.cpp', '-s', 'NO_EXIT_RUNTIME=%d' % no_exit, '-s', 'ASSERTIONS=%d' % assertions])
        output = run_js(os.path.join(self.get_dir(), 'a.out.js'), stderr=PIPE, full_output=True)
        exit = 1-no_exit
        assert (no_exit and assertions) == ('atexit() called, but NO_EXIT_RUNTIME is set, so atexits() will not be called. set NO_EXIT_RUNTIME to 0' in output), 'warning should be shown'

  def test_fs_after_main(self):
    for args in [[], ['-O1']]:
      print(args)
      run_process([PYTHON, EMCC, path_from_root('tests', 'fs_after_main.cpp')])
      self.assertContained('Test passed.', run_js('a.out.js', engine=NODE_JS))

  def test_os_oz(self):
    if os.environ.get('EMCC_DEBUG'): return self.skip('cannot run in debug mode')
    try:
      os.environ['EMCC_DEBUG'] = '1'
      for args, expect in [
          (['-O1'], 'LLVM opts: -O1'),
          (['-O2'], 'LLVM opts: -O3'),
          (['-Os'], 'LLVM opts: -Os'),
          (['-Oz'], 'LLVM opts: -Oz'),
          (['-O3'], 'LLVM opts: -O3'),
        ]:
        print(args, expect)
        with clean_write_access_to_canonical_temp_dir(self.canonical_temp_dir):
          err = run_process([PYTHON, EMCC, path_from_root('tests', 'hello_world.cpp')] + args, stdout=PIPE, stderr=PIPE).stderr
        self.assertContained(expect, err)
        if '-O3' in args or '-Oz' in args or '-Os' in args:
          self.assertContained('registerizeHarder', err)
        else:
          self.assertNotContained('registerizeHarder', err)
        self.assertContained('hello, world!', run_js('a.out.js'))
    finally:
      del os.environ['EMCC_DEBUG']

  def test_oz_size(self):
    sizes = {}
    for name, args in [
        ('0', ['-o', 'dlmalloc.o']),
        ('1', ['-o', 'dlmalloc.o', '-O1']),
        ('2', ['-o', 'dlmalloc.o', '-O2']),
        ('s', ['-o', 'dlmalloc.o', '-Os']),
        ('z', ['-o', 'dlmalloc.o', '-Oz']),
        ('3', ['-o', 'dlmalloc.o', '-O3']),
        ('0c', ['-c']),
        ('1c', ['-c', '-O1']),
        ('2c', ['-c', '-O2']),
        ('sc', ['-c', '-Os']),
        ('zc', ['-c', '-Oz']),
        ('3c', ['-c', '-O3']),
      ]:
      print(name, args)
      self.clear()
      Popen([PYTHON, EMCC, path_from_root('system', 'lib', 'dlmalloc.c')] + args, stdout=PIPE, stderr=PIPE).communicate()
      sizes[name] = os.stat('dlmalloc.o').st_size
    print(sizes)
    # -c should not affect code size
    for name in ['0', '1', '2', '3', 's', 'z']:
      assert sizes[name] == sizes[name + 'c']
    opt_min = min(sizes['1'], sizes['2'], sizes['3'], sizes['s'], sizes['z'])
    opt_max = max(sizes['1'], sizes['2'], sizes['3'], sizes['s'], sizes['z'])
    assert opt_min - opt_max <= opt_max*0.1, 'opt builds are all fairly close'
    assert sizes['0'] > 1.20*opt_max, 'unopt build is quite larger'

  def test_global_inits(self):
    open('inc.h', 'w').write(r'''
#include <stdio.h>

template<int x>
struct Waste {
  int state;
  Waste() : state(10) {}
  void test(int a) {
    printf("%d\n", a + state);
  }
  ~Waste() {
    printf("going away %d\n", x);
  }
};

Waste<3> *getMore();

''')
    open('main.cpp', 'w').write(r'''
#include "inc.h"

Waste<1> mw1;
Waste<2> mw2;

int main(int argc, char **argv) {
  printf("argc: %d\n", argc);
  mw1.state += argc;
  mw2.state += argc;
  mw1.test(5);
  mw2.test(6);
  getMore()->test(0);
  return 0;
}
''')

    open('side.cpp', 'w').write(r'''
#include "inc.h"

Waste<3> sw3;

Waste<3> *getMore() {
  return &sw3;
}
''')

    for opts, has_global in [
      (['-O2', '-g', '-s', 'NO_EXIT_RUNTIME=0'], True),
      (['-O2', '-g'], False), # no-exit-runtime removes the atexits, and then globalgce can work it's magic to remove the global initializer entirely
      (['-Os', '-g', '-s', 'NO_EXIT_RUNTIME=0'], True),
      (['-Os', '-g'], False),
      (['-O2', '-g', '--llvm-lto', '1', '-s', 'NO_EXIT_RUNTIME=0'], True),
      (['-O2', '-g', '--llvm-lto', '1'], False),
    ]:
      print(opts, has_global)
      Popen([PYTHON, EMCC, 'main.cpp', '-c'] + opts).communicate()
      Popen([PYTHON, EMCC, 'side.cpp', '-c'] + opts).communicate()
      Popen([PYTHON, EMCC, 'main.o', 'side.o'] + opts).communicate()
      output = run_js(os.path.join(self.get_dir(), 'a.out.js'), stderr=PIPE, full_output=True, engine=NODE_JS)
      src = open('a.out.js').read()
      self.assertContained('argc: 1\n16\n17\n10\n', run_js('a.out.js'))
      assert ('_GLOBAL_' in src) == has_global

  def test_implicit_func(self):
    open('src.c', 'w').write(r'''
#include <stdio.h>
int main()
{
    printf("hello %d\n", strnlen("waka", 2)); // Implicit declaration, no header, for strnlen
    int (*my_strnlen)(char*, ...) = strnlen;
    printf("hello %d\n", my_strnlen("shaka", 2));
    return 0;
}
''')

    IMPLICIT_WARNING = '''warning: implicit declaration of function 'strnlen' is invalid in C99'''
    IMPLICIT_ERROR = '''error: implicit declaration of function 'strnlen' is invalid in C99'''

    for opts, expected, compile_expected in [
      ([], None, [IMPLICIT_ERROR]),
      (['-Wno-error=implicit-function-declaration'], ['hello '], [IMPLICIT_WARNING]), # turn error into warning
      (['-Wno-implicit-function-declaration'], ['hello '], []), # turn error into nothing at all (runtime output is incorrect)
    ]:
      print(opts, expected)
      try_delete('a.out.js')
      stderr = run_process([PYTHON, EMCC, 'src.c'] + opts, stderr=PIPE, check=False).stderr
      for ce in compile_expected + ['''warning: incompatible pointer types''']:
        self.assertContained(ce, stderr)
      if expected is None:
        assert not os.path.exists('a.out.js')
      else:
        output = run_js(os.path.join(self.get_dir(), 'a.out.js'), stderr=PIPE, full_output=True)
        for e in expected:
          self.assertContained(e, output)

  def test_incorrect_static_call(self):
    for opts in [0, 1]:
      for asserts in [0, 1]:
        extra = []
        if opts != 1-asserts: extra = ['-s', 'ASSERTIONS=' + str(asserts)]
        cmd = [PYTHON, EMCC, path_from_root('tests', 'sillyfuncast2_noasm.ll'), '-O' + str(opts)] + extra
        print(cmd)
        stderr = run_process(cmd, stderr=PIPE).stderr
        assert ('''unexpected number of arguments 3 in call to 'doit', should be 2''' in stderr) == asserts, stderr
        assert ('''unexpected return type i32 in call to 'doit', should be void''' in stderr) == asserts, stderr
        assert ('''unexpected argument type float at index 1 in call to 'doit', should be i32''' in stderr) == asserts, stderr

  def test_llvm_lit(self):
    grep_path = Building.which('grep')
    if not grep_path:
      return self.skip('Skipping other.test_llvm_lit: This test needs the "grep" tool in PATH. If you are using emsdk on Windows, you can obtain it via installing and activating the gnu package.')
    llvm_src = get_fastcomp_src_dir()
    LLVM_LIT = os.path.join(LLVM_ROOT, 'llvm-lit.py')
    if not os.path.exists(LLVM_LIT):
      LLVM_LIT = os.path.join(LLVM_ROOT, 'llvm-lit')
      if not os.path.exists(LLVM_LIT):
        raise Exception('cannot find llvm-lit tool')
    cmd = [PYTHON, LLVM_LIT, '-v', os.path.join(llvm_src, 'test', 'CodeGen', 'JS')]
    print(cmd)
    p = Popen(cmd)
    p.communicate()
    assert p.returncode == 0, 'LLVM tests must pass with exit code 0'

  def test_bad_triple(self):
    Popen([CLANG, path_from_root('tests', 'hello_world.c'), '-c', '-emit-llvm', '-o', 'a.bc'] + get_clang_native_args(), env=get_clang_native_env(), stdout=PIPE, stderr=PIPE).communicate()
    err = run_process([PYTHON, EMCC, 'a.bc'], stdout=PIPE, stderr=PIPE, check=False).stderr
    assert 'warning' in err or 'WARNING' in err, err
    assert 'incorrect target triple' in err or 'different target triples' in err, err

  def test_valid_abspath(self):
    # Test whether abspath warning appears
    abs_include_path = os.path.abspath(self.get_dir())
    err = run_process([PYTHON, EMCC, '-I%s' % abs_include_path, '-Wwarn-absolute-paths', path_from_root('tests', 'hello_world.c')], stdout=PIPE, stderr=PIPE).stderr
    warning = '-I or -L of an absolute path "-I%s" encountered. If this is to a local system header/library, it may cause problems (local system files make sense for compiling natively on your system, but not necessarily to JavaScript).' % abs_include_path
    assert(warning in err)

    # Passing an absolute path to a directory inside the emscripten tree is always ok and should not issue a warning.
    abs_include_path = path_from_root('tests')
    err = run_process([PYTHON, EMCC, '-I%s' % abs_include_path, '-Wwarn-absolute-paths', path_from_root('tests', 'hello_world.c')], stdout=PIPE, stderr=PIPE).stderr
    warning = '-I or -L of an absolute path "-I%s" encountered. If this is to a local system header/library, it may cause problems (local system files make sense for compiling natively on your system, but not necessarily to JavaScript).' % abs_include_path
    assert(warning not in err)

    # Hide warning for this include path
    err = run_process([PYTHON, EMCC, '--valid-abspath', abs_include_path,'-I%s' % abs_include_path, '-Wwarn-absolute-paths', path_from_root('tests', 'hello_world.c')], stdout=PIPE, stderr=PIPE).stderr
    assert(warning not in err)

  def test_valid_abspath_2(self):
    if WINDOWS:
      abs_include_path = 'C:\\nowhere\\at\\all'
    else:
      abs_include_path = '/nowhere/at/all'
    cmd = [PYTHON, EMCC, path_from_root('tests', 'hello_world.c'), '--valid-abspath', abs_include_path,'-I%s' % abs_include_path]
    print(' '.join(cmd))
    subprocess.check_call(cmd)
    self.assertContained('hello, world!', run_js('a.out.js'))

  def test_warn_dylibs(self):
    shared_suffixes = ['.so', '.dylib', '.dll']

    for suffix in ['.o', '.a', '.bc', '.so', '.lib', '.dylib', '.js', '.html']:
      err = run_process([PYTHON, EMCC, path_from_root('tests', 'hello_world.c'), '-o', 'out' + suffix], stdout=PIPE, stderr=PIPE).stderr
      warning = 'Dynamic libraries (.so, .dylib, .dll) are currently not supported by Emscripten'
      if suffix in shared_suffixes:
        assert(warning in err)
      else:
        assert(warning not in err)

  def test_simplify_ifs(self):
    def test(src, nums):
      open('src.c', 'w').write(src)
      for opts, ifs in [
        [['-g2'], nums[0]],
        [['--profiling'], nums[1]],
        [['--profiling', '-g2'], nums[2]]
      ]:
        print(opts, ifs)
        if type(ifs) == int: ifs = [ifs]
        try_delete('a.out.js')
        Popen([PYTHON, EMCC, 'src.c', '-O2'] + opts, stdout=PIPE).communicate()
        src = open('a.out.js').read()
        main = src[src.find('function _main'):src.find('\n}', src.find('function _main'))]
        actual_ifs = main.count('if (')
        assert actual_ifs in ifs, main + ' : ' + str([ifs, actual_ifs])
        #print main

    test(r'''
      #include <stdio.h>
      #include <string.h>
      int main(int argc, char **argv) {
        if (argc > 5 && strlen(argv[0]) > 1 && strlen(argv[1]) > 2) printf("halp");
        return 0;
      }
    ''', [3, 1, 1])

    test(r'''
      #include <stdio.h>
      #include <string.h>
      int main(int argc, char **argv) {
        while (argc % 3 == 0) {
          if (argc > 5 && strlen(argv[0]) > 1 && strlen(argv[1]) > 2) {
            printf("halp");
            argc++;
          } else {
            while (argc > 0) {
              printf("%d\n", argc--);
            }
          }
        }
        return 0;
      }
    ''', [8, [5,7], [5,7]])

    test(r'''
      #include <stdio.h>
      #include <string.h>
      int main(int argc, char **argv) {
        while (argc % 17 == 0) argc *= 2;
        if (argc > 5 && strlen(argv[0]) > 10 && strlen(argv[1]) > 20) {
          printf("halp");
          argc++;
        } else {
          printf("%d\n", argc--);
        }
        while (argc % 17 == 0) argc *= 2;
        return argc;
      }
    ''', [6, 3, 3])

    test(r'''
      #include <stdio.h>
      #include <stdlib.h>

      int main(int argc, char *argv[]) {
        if (getenv("A") && getenv("B")) {
            printf("hello world\n");
        } else {
            printf("goodnight moon\n");
        }
        printf("and that's that\n");
        return 0;
      }
    ''', [[3,2], 1, 1])

    test(r'''
      #include <stdio.h>
      #include <stdlib.h>

      int main(int argc, char *argv[]) {
        if (getenv("A") || getenv("B")) {
            printf("hello world\n");
        }
        printf("and that's that\n");
        return 0;
      }
    ''', [[3,2], 1, 1])

  def test_symbol_map(self):
    for m in [0, 1]:
      for wasm in [0, 1]:
        print(m, wasm)
        self.clear()
        cmd = [PYTHON, EMCC, path_from_root('tests', 'hello_world.c'), '-O2']
        if m: cmd += ['--emit-symbol-map']
        if wasm: cmd += ['-s', 'WASM=1']
        print(cmd)
        stderr = run_process(cmd, stderr=PIPE).stderr
        assert (os.path.exists('a.out.js.symbols') == m), stderr
        if m:
          symbols = open('a.out.js.symbols').read()
          assert ':_main' in symbols

  def test_bc_to_bc(self):
    # emcc should 'process' bitcode to bitcode. build systems can request this if
    # e.g. they assume our 'executable' extension is bc, and compile an .o to a .bc
    # (the user would then need to build bc to js of course, but we need to actually
    # emit the bc)
    cmd = Popen([PYTHON, EMCC, '-c', path_from_root('tests', 'hello_world.c')]).communicate()
    assert os.path.exists('hello_world.o')
    cmd = Popen([PYTHON, EMCC, 'hello_world.o', '-o', 'hello_world.bc']).communicate()
    assert os.path.exists('hello_world.o')
    assert os.path.exists('hello_world.bc')

  def test_bad_function_pointer_cast(self):
    open('src.cpp', 'w').write(r'''
#include <stdio.h>

typedef int (*callback) (int, ...);

int impl(int foo) {
  printf("Hello, world.\n");
  return 0;
}

int main() {
  volatile callback f = (callback) impl;
  f(0); /* This fails with or without additional arguments. */
  return 0;
}
''')

    for opts in [0, 1, 2]:
      for safe in [0, 1]:
        for emulate_casts in [0, 1]:
          for emulate_fps in [0, 1]:
            for relocate in [0, 1]:
              cmd = [PYTHON, EMCC, 'src.cpp', '-O' + str(opts), '-s', 'SAFE_HEAP=' + str(safe)]
              if emulate_casts:
                cmd += ['-s', 'EMULATE_FUNCTION_POINTER_CASTS=1']
              if emulate_fps:
                cmd += ['-s', 'EMULATED_FUNCTION_POINTERS=1']
              if relocate:
                cmd += ['-s', 'RELOCATABLE=1'] # disables asm-optimized safe heap
              print(cmd)
              Popen(cmd).communicate()
              output = run_js('a.out.js', stderr=PIPE, full_output=True, assert_returncode=None)
              if emulate_casts:
                assert 'Hello, world.' in output, output
              elif safe:
                assert 'Function table mask error' in output, output
              else:
                if opts == 0:
                  assert 'Invalid function pointer called' in output, output
                else:
                  assert 'abort(' in output, output

  def test_aliased_func_pointers(self):
    open('src.cpp', 'w').write(r'''
#include <stdio.h>

int impl1(int foo) { return foo; }
float impla(float foo) { return foo; }
int impl2(int foo) { return foo+1; }
float implb(float foo) { return foo+1; }
int impl3(int foo) { return foo+2; }
float implc(float foo) { return foo+2; }

int main(int argc, char **argv) {
  volatile void *f = (void*)impl1;
  if (argc == 50) f = (void*)impla;
  if (argc == 51) f = (void*)impl2;
  if (argc == 52) f = (void*)implb;
  if (argc == 53) f = (void*)impl3;
  if (argc == 54) f = (void*)implc;
  return (int)f;
}
''')

    print('aliasing')

    sizes_ii = {}
    sizes_dd = {}

    for alias in [None, 0, 1]:
      cmd = [PYTHON, EMCC, 'src.cpp', '-O1']
      if alias is not None:
        cmd += ['-s', 'ALIASING_FUNCTION_POINTERS=' + str(alias)]
      else:
        alias = -1
      print(cmd)
      Popen(cmd).communicate()
      src = open('a.out.js').read().split('\n')
      for line in src:
        if line.strip().startswith('var FUNCTION_TABLE_ii = '):
          sizes_ii[alias] = line.count(',')
        if line.strip().startswith('var FUNCTION_TABLE_dd = '):
          sizes_dd[alias] = line.count(',')

    print('ii', sizes_ii)
    print('dd', sizes_dd)

    for sizes in [sizes_ii, sizes_dd]:
      assert sizes[-1] == sizes[1] # default is to alias
      assert sizes[1] < sizes[0] # without aliasing, we have more unique values and fat tables

  def test_bad_export(self):
    for m in ['', ' ']:
      self.clear()
      cmd = [PYTHON, EMCC, path_from_root('tests', 'hello_world.c'), '-s', 'EXPORTED_FUNCTIONS=["' + m + '_main"]']
      print(cmd)
      stderr = run_process(cmd, stderr=PIPE).stderr
      if m:
        assert 'function requested to be exported, but not implemented: " _main"' in stderr, stderr
      else:
        self.assertContained('hello, world!', run_js('a.out.js'))

  def test_no_dynamic_execution(self):
    cmd = [PYTHON, EMCC, path_from_root('tests', 'hello_world.c'), '-O1', '-s', 'NO_DYNAMIC_EXECUTION=1']
    stderr = run_process(cmd, stderr=PIPE).stderr
    self.assertContained('hello, world!', run_js('a.out.js'))
    src = open('a.out.js').read()
    assert 'eval(' not in src
    assert 'eval.' not in src
    assert 'new Function' not in src
    try_delete('a.out.js')

    # Test that --preload-file doesn't add an use of eval().
    cmd = [PYTHON, EMCC, path_from_root('tests', 'hello_world.c'), '-O1', '-s', 'NO_DYNAMIC_EXECUTION=1', '--preload-file', 'temp.txt']
    stderr = run_process(cmd, stderr=PIPE).stderr
    self.assertContained('hello, world!', run_js('a.out.js'))
    src = open('a.out.js').read()
    assert 'eval(' not in src
    assert 'eval.' not in src
    assert 'new Function' not in src
    try_delete('a.out.js')

    # Test that -s NO_DYNAMIC_EXECUTION=1 and --closure 1 are not allowed together.
    cmd = [PYTHON, EMCC, path_from_root('tests', 'hello_world.c'), '-O1', '-s', 'NO_DYNAMIC_EXECUTION=1', '--closure', '1']
    proc = Popen(cmd, stderr=PIPE)
    proc.communicate()
    assert proc.returncode != 0
    try_delete('a.out.js')

    # Test that -s NO_DYNAMIC_EXECUTION=1 and -s RELOCATABLE=1 are not allowed together.
    cmd = [PYTHON, EMCC, path_from_root('tests', 'hello_world.c'), '-O1', '-s', 'NO_DYNAMIC_EXECUTION=1', '-s', 'RELOCATABLE=1']
    proc = Popen(cmd, stderr=PIPE)
    proc.communicate()
    assert proc.returncode != 0
    try_delete('a.out.js')

    open('test.c', 'w').write(r'''
      #include <emscripten/emscripten.h>
      int main() {
        emscripten_run_script("console.log('hello from script');");
        return 0;
      }
      ''')

    # Test that emscripten_run_script() aborts when -s NO_DYNAMIC_EXECUTION=1
    Popen([PYTHON, EMCC, 'test.c', '-O1', '-s', 'NO_DYNAMIC_EXECUTION=1']).communicate()
    self.assertContained('NO_DYNAMIC_EXECUTION=1 was set, cannot eval', run_js(os.path.join(self.get_dir(), 'a.out.js'), assert_returncode=None, full_output=True, stderr=PIPE))
    try_delete('a.out.js')

    # Test that emscripten_run_script() posts a warning when -s NO_DYNAMIC_EXECUTION=2
    Popen([PYTHON, EMCC, 'test.c', '-O1', '-s', 'NO_DYNAMIC_EXECUTION=2']).communicate()
    self.assertContained('Warning: NO_DYNAMIC_EXECUTION=2 was set, but calling eval in the following location:', run_js(os.path.join(self.get_dir(), 'a.out.js'), assert_returncode=None, full_output=True, stderr=PIPE))
    self.assertContained('hello from script', run_js(os.path.join(self.get_dir(), 'a.out.js'), assert_returncode=None, full_output=True, stderr=PIPE))
    try_delete('a.out.js')

  def test_init_file_at_offset(self):
    open('src.cpp', 'w').write(r'''
      #include <stdio.h>
      int main() {
        int data = 0x12345678;
        FILE *f = fopen("test.dat", "wb");
        fseek(f, 100, SEEK_CUR);
        fwrite(&data, 4, 1, f);
        fclose(f);

        int data2;
        f = fopen("test.dat", "rb");
        fread(&data2, 4, 1, f); // should read 0s, not that int we wrote at an offset
        printf("read: %d\n", data2);
        fseek(f, 0, SEEK_END);
        long size = ftell(f); // should be 104, not 4
        fclose(f);
        printf("file size is %d\n", size);
      }
    ''')
    Popen([PYTHON, EMCC, 'src.cpp']).communicate()
    self.assertContained('read: 0\nfile size is 104\n', run_js('a.out.js'))

  def test_argv0_node(self):
    open('code.cpp', 'w').write(r'''
#include <stdio.h>
int main(int argc, char **argv) {
  printf("I am %s.\n", argv[0]);
  return 0;
}
''')

    Popen([PYTHON, EMCC, 'code.cpp']).communicate()
    self.assertContained('I am ' + os.path.realpath(self.get_dir()).replace('\\', '/') + '/a.out.js', run_js('a.out.js', engine=NODE_JS).replace('\\', '/'))

  def test_returncode(self):
    open('src.cpp', 'w').write(r'''
      #include <stdio.h>
      #include <stdlib.h>
      int main() {
      #if CALL_EXIT
        exit(CODE);
      #else
        return CODE;
      #endif
      }
    ''')
    for code in [0, 123]:
      for no_exit in [0, 1]:
        for call_exit in [0, 1]:
          subprocess.check_call([PYTHON, EMCC, 'src.cpp', '-DCODE=%d' % code, '-s', 'NO_EXIT_RUNTIME=%d' % no_exit, '-DCALL_EXIT=%d' % call_exit])
          for engine in JS_ENGINES:
            print(code, no_exit, call_exit, engine)
            process = run_process(engine + ['a.out.js'], stdout=PIPE, stderr=PIPE, check=False)
            # we always emit the right exit code, whether we exit the runtime or not
            assert process.returncode == code, [process.returncode, process.stdout, process.stderr]
            assert not process.stdout, process.stdout
            if not call_exit:
              assert not process.stderr, process.stderr
            assert ('but NO_EXIT_RUNTIME is set, so halting execution but not exiting the runtime or preventing further async execution (build with NO_EXIT_RUNTIME=0, if you want a true shutdown)' in process.stderr) == (no_exit and call_exit), process.stderr

  def test_emscripten_force_exit_NO_EXIT_RUNTIME(self):
    open('src.cpp', 'w').write(r'''
      #include <emscripten.h>
      int main() {
      #if CALL_EXIT
        emscripten_force_exit(0);
      #endif
      }
    ''')
    for no_exit in [0, 1]:
      for call_exit in [0, 1]:
        subprocess.check_call([PYTHON, EMCC, 'src.cpp', '-s', 'NO_EXIT_RUNTIME=%d' % no_exit, '-DCALL_EXIT=%d' % call_exit])
        print(no_exit, call_exit)
        out = run_js('a.out.js', stdout=PIPE, stderr=PIPE, full_output=True)
        assert ('emscripten_force_exit cannot actually shut down the runtime, as the build has NO_EXIT_RUNTIME set' in out) == (no_exit and call_exit), out

  def test_mkdir_silly(self):
    open('src.cpp', 'w').write(r'''
#include <stdio.h>
#include <dirent.h>
#include <errno.h>
#include <sys/stat.h>
#include <sys/types.h>
#include <unistd.h>

int main(int argc, char **argv) {
  printf("\n");
  for (int i = 1; i < argc; i++) {
    printf("%d:\n", i);
    int ok = mkdir(argv[i], S_IRWXU|S_IRWXG|S_IRWXO);
    printf("  make %s: %d\n", argv[i], ok);
    DIR *dir = opendir(argv[i]);
    printf("  open %s: %d\n", argv[i], dir != NULL);
    if (dir) {
      struct dirent *entry;
      while ((entry = readdir(dir))) {
        printf("  %s, %d\n", entry->d_name, entry->d_type);
      }
    }
  }
}
    ''')
    Popen([PYTHON, EMCC, 'src.cpp']).communicate()

    # cannot create /, can open
    self.assertContained(r'''
1:
  make /: -1
  open /: 1
  proc, 4
  dev, 4
  home, 4
  tmp, 4
  .., 4
  ., 4
''', run_js('a.out.js', args=['/']))
    # cannot create empty name, cannot open
    self.assertContained(r'''
1:
  make : -1
  open : 0
''', run_js('a.out.js', args=['']))
    # can create unnormalized path, can open
    self.assertContained(r'''
1:
  make /a//: 0
  open /a//: 1
  .., 4
  ., 4
''', run_js('a.out.js', args=['/a//']))
    # can create child unnormalized
    self.assertContained(r'''
1:
  make /a: 0
  open /a: 1
  .., 4
  ., 4
2:
  make /a//b//: 0
  open /a//b//: 1
  .., 4
  ., 4
''', run_js('a.out.js', args=['/a', '/a//b//']))

  def test_stat_silly(self):
    open('src.cpp', 'w').write(r'''
#include <stdio.h>
#include <errno.h>
#include <sys/stat.h>

int main(int argc, char **argv) {
  for (int i = 1; i < argc; i++) {
    const char *path = argv[i];
    struct stat path_stat;
    if (stat(path, &path_stat) != 0) {
      printf("Failed to stat path: %s; errno=%d\n", path, errno);
    } else {
      printf("ok on %s\n", path);
    }
  }
}
    ''')
    Popen([PYTHON, EMCC, 'src.cpp']).communicate()

    # cannot stat ""
    self.assertContained(r'''Failed to stat path: /a; errno=2
Failed to stat path: ; errno=2
''', run_js('a.out.js', args=['/a', '']))

  def test_symlink_silly(self):
    open('src.cpp', 'w').write(r'''
#include <dirent.h>
#include <errno.h>
#include <sys/stat.h>
#include <sys/types.h>
#include <unistd.h>
#include <stdio.h>

int main(int argc, char **argv) {
  if (symlink(argv[1], argv[2]) != 0) {
    printf("Failed to symlink paths: %s, %s; errno=%d\n", argv[1], argv[2], errno);
  } else {
    printf("ok\n");
  }
}
    ''')
    Popen([PYTHON, EMCC, 'src.cpp']).communicate()

    # cannot symlink nonexistents
    self.assertContained(r'''Failed to symlink paths: , abc; errno=2''', run_js('a.out.js', args=['', 'abc']))
    self.assertContained(r'''Failed to symlink paths: , ; errno=2''', run_js('a.out.js', args=['', '']))
    self.assertContained(r'''ok''', run_js('a.out.js', args=['123', 'abc']))
    self.assertContained(r'''Failed to symlink paths: abc, ; errno=2''', run_js('a.out.js', args=['abc', '']))

  def test_rename_silly(self):
    open('src.cpp', 'w').write(r'''
#include <stdio.h>
#include <errno.h>

int main(int argc, char **argv) {
  if (rename(argv[1], argv[2]) != 0) {
    printf("Failed to rename paths: %s, %s; errno=%d\n", argv[1], argv[2], errno);
  } else {
    printf("ok\n");
  }
}
    ''')
    Popen([PYTHON, EMCC, 'src.cpp']).communicate()

    # cannot symlink nonexistents
    self.assertContained(r'''Failed to rename paths: , abc; errno=2''', run_js('a.out.js', args=['', 'abc']))
    self.assertContained(r'''Failed to rename paths: , ; errno=2''', run_js('a.out.js', args=['', '']))
    self.assertContained(r'''Failed to rename paths: 123, abc; errno=2''', run_js('a.out.js', args=['123', 'abc']))
    self.assertContained(r'''Failed to rename paths: abc, ; errno=2''', run_js('a.out.js', args=['abc', '']))

  def test_readdir_r_silly(self):
    open('src.cpp', 'w').write(r'''
#include <iostream>
#include <cstring>
#include <cerrno>
#include <unistd.h>
#include <fcntl.h>
#include <cstdlib>
#include <dirent.h>
#include <sys/stat.h>
#include <sys/types.h>
using std::endl;
namespace
{
  void check(const bool result)
  {
    if(not result) {
      std::cout << "Check failed!" << endl;
      throw "bad";
    }
  }
  // Do a recursive directory listing of the directory whose path is specified
  // by \a name.
  void ls(const std::string& name, std::size_t indent = 0)
  {
    ::DIR *dir;
    struct ::dirent *entry;
    if(indent == 0) {
      std::cout << name << endl;
      ++indent;
    }
    // Make sure we can open the directory.  This should also catch cases where
    // the empty string is passed in.
    if (not (dir = ::opendir(name.c_str()))) {
      const int error = errno;
      std::cout
        << "Failed to open directory: " << name << "; " << error << endl;
      return;
    }
    // Just checking the sanity.
    if (name.empty()) {
      std::cout
        << "Managed to open a directory whose name was the empty string.."
        << endl;
      check(::closedir(dir) != -1);
      return;
    }
    // Iterate over the entries in the directory.
    while ((entry = ::readdir(dir))) {
      const std::string entryName(entry->d_name);
      if (entryName == "." || entryName == "..") {
        // Skip the dot entries.
        continue;
      }
      const std::string indentStr(indent * 2, ' ');
      if (entryName.empty()) {
        std::cout
          << indentStr << "\"\": Found empty string as a "
          << (entry->d_type == DT_DIR ? "directory" : "file")
          << " entry!" << endl;
        continue;
      } else {
        std::cout << indentStr << entryName
                  << (entry->d_type == DT_DIR ? "/" : "") << endl;
      }
      if (entry->d_type == DT_DIR) {
        // We found a subdirectory; recurse.
        ls(std::string(name + (name == "/" ? "" : "/" ) + entryName),
           indent + 1);
      }
    }
    // Close our handle.
    check(::closedir(dir) != -1);
  }
  void touch(const std::string &path)
  {
    const int fd = ::open(path.c_str(), O_CREAT | O_TRUNC, 0644);
    check(fd != -1);
    check(::close(fd) != -1);
  }
}
int main()
{
  check(::mkdir("dir", 0755) == 0);
  touch("dir/a");
  touch("dir/b");
  touch("dir/c");
  touch("dir/d");
  touch("dir/e");
  std::cout << "Before:" << endl;
  ls("dir");
  std::cout << endl;
  // Attempt to delete entries as we walk the (single) directory.
  ::DIR * const dir = ::opendir("dir");
  check(dir != NULL);
  struct ::dirent *entry;
  while((entry = ::readdir(dir)) != NULL) {
    const std::string name(entry->d_name);
    // Skip "." and "..".
    if(name == "." || name == "..") {
      continue;
    }
    // Unlink it.
    std::cout << "Unlinking " << name << endl;
    check(::unlink(("dir/" + name).c_str()) != -1);
  }
  check(::closedir(dir) != -1);
  std::cout << "After:" << endl;
  ls("dir");
  std::cout << endl;
  return 0;
}
    ''')
    Popen([PYTHON, EMCC, 'src.cpp']).communicate()

    # cannot symlink nonexistents
    self.assertContained(r'''Before:
dir
  e
  d
  c
  b
  a

Unlinking e
Unlinking d
Unlinking c
Unlinking b
Unlinking a
After:
dir
''', run_js('a.out.js', args=['', 'abc']))

  def test_emversion(self):
    open('src.cpp', 'w').write(r'''
      #include <stdio.h>
      int main() {
        printf("major: %d\n", __EMSCRIPTEN_major__);
        printf("minor: %d\n", __EMSCRIPTEN_minor__);
        printf("tiny: %d\n", __EMSCRIPTEN_tiny__);
      }
    ''')
    Popen([PYTHON, EMCC, 'src.cpp']).communicate()
    self.assertContained(r'''major: %d
minor: %d
tiny: %d
''' % (EMSCRIPTEN_VERSION_MAJOR, EMSCRIPTEN_VERSION_MINOR, EMSCRIPTEN_VERSION_TINY), run_js('a.out.js'))

  def test_dashE(self):
    open('src.cpp', 'w').write(r'''#include <emscripten.h>
EMSCRIPTEN_KEEPALIVE __EMSCRIPTEN_major__ __EMSCRIPTEN_minor__ __EMSCRIPTEN_tiny__ EMSCRIPTEN_KEEPALIVE
''')
    def test(args=[]):
      print(args)
      out = run_process([PYTHON, EMCC, 'src.cpp', '-E'] + args, stdout=PIPE).stdout
      self.assertContained(r'''__attribute__((used)) %d %d %d __attribute__((used))''' % (EMSCRIPTEN_VERSION_MAJOR, EMSCRIPTEN_VERSION_MINOR, EMSCRIPTEN_VERSION_TINY), out)
    test()
    test(['--bind'])

  def test_dashE_consistent(self): # issue #3365
    normal = run_process([PYTHON, EMXX, '-v', '-Wwarn-absolute-paths', path_from_root('tests', 'hello_world.cpp'), '-c'], stdout=PIPE, stderr=PIPE).stderr
    dash_e = run_process([PYTHON, EMXX, '-v', '-Wwarn-absolute-paths', path_from_root('tests', 'hello_world.cpp'), '-E'], stdout=PIPE, stderr=PIPE).stderr

    import difflib
    diff = [a.rstrip()+'\n' for a in difflib.unified_diff(normal.split('\n'), dash_e.split('\n'), fromfile='normal', tofile='dash_e')]
    left_std = [x for x in diff if x.startswith('-') and '-std=' in x]
    right_std = [x for x in diff if x.startswith('+') and '-std=' in x]
    assert len(left_std) == len(right_std) == 1, '\n\n'.join(diff)
    bad = [x for x in diff if '-Wwarn-absolute-paths' in x]
    assert len(bad) == 0, '\n\n'.join(diff)

  def test_dashE_respect_dashO(self): # issue #3365
    null_file = 'NUL' if WINDOWS else '/dev/null'
    with_dash_o = run_process([PYTHON, EMXX, path_from_root('tests', 'hello_world.cpp'), '-E', '-o', null_file], stdout=PIPE, stderr=PIPE).stdout
    if WINDOWS: assert not os.path.isfile(null_file)
    without_dash_o = run_process([PYTHON, EMXX, path_from_root('tests', 'hello_world.cpp'), '-E'], stdout=PIPE, stderr=PIPE).stdout
    assert len(with_dash_o) == 0
    assert len(without_dash_o) != 0

  def test_dashM(self):
    out = run_process([PYTHON, EMXX, path_from_root('tests', 'hello_world.cpp'), '-M'], stdout=PIPE).stdout
    self.assertContained('hello_world.o:', out) # Verify output is just a dependency rule instead of bitcode or js

  def test_dashM_consistent(self):
    normal = run_process([PYTHON, EMXX, '-v', '-Wwarn-absolute-paths', path_from_root('tests', 'hello_world.cpp'), '-c'], stdout=PIPE, stderr=PIPE).stderr
    dash_m = run_process([PYTHON, EMXX, '-v', '-Wwarn-absolute-paths', path_from_root('tests', 'hello_world.cpp'), '-M'], stdout=PIPE, stderr=PIPE).stderr

    import difflib
    diff = [a.rstrip()+'\n' for a in difflib.unified_diff(normal.split('\n'), dash_m.split('\n'), fromfile='normal', tofile='dash_m')]
    left_std = [x for x in diff if x.startswith('-') and '-std=' in x]
    right_std = [x for x in diff if x.startswith('+') and '-std=' in x]
    assert len(left_std) == len(right_std) == 1, '\n\n'.join(diff)
    bad = [x for x in diff if '-Wwarn-absolute-paths' in x]
    assert len(bad) == 0, '\n\n'.join(diff)

  def test_dashM_respect_dashO(self):
    null_file = 'NUL' if WINDOWS else '/dev/null'
    with_dash_o = run_process([PYTHON, EMXX, path_from_root('tests', 'hello_world.cpp'), '-M', '-o', null_file], stdout=PIPE, stderr=PIPE).stdout
    if WINDOWS: assert not os.path.isfile(null_file)
    without_dash_o = run_process([PYTHON, EMXX, path_from_root('tests', 'hello_world.cpp'), '-M'], stdout=PIPE, stderr=PIPE).stdout
    assert len(with_dash_o) == 0
    assert len(without_dash_o) != 0

  def test_malloc_implicit(self):
    open('src.cpp', 'w').write(r'''
#include <stdlib.h>
#include <stdio.h>
#include <assert.h>
int main() {
  const char *home = getenv("HOME");
  for(unsigned int i = 0; i < 5; ++i) {
    const char *curr = getenv("HOME");
    assert(curr == home);
  }
  printf("ok\n");
}
    ''')
    Popen([PYTHON, EMCC, 'src.cpp']).communicate()
    self.assertContained('ok', run_js('a.out.js'))

  def test_switch64phi(self):
    # issue 2539, fastcomp segfault on phi-i64 interaction
    self.clear()
    open('src.cpp', 'w').write(r'''
#include <cstdint>
#include <limits>
#include <cstdio>

//============================================================================

namespace
{
  class int_adapter {
  public:
    typedef ::int64_t int_type;

    int_adapter(int_type v = 0)
      : value_(v)
    {}
    static const int_adapter pos_infinity()
    {
      return (::std::numeric_limits<int_type>::max)();
    }
    static const int_adapter neg_infinity()
    {
      return (::std::numeric_limits<int_type>::min)();
    }
    static const int_adapter not_a_number()
    {
      return (::std::numeric_limits<int_type>::max)()-1;
    }
    static bool is_neg_inf(int_type v)
    {
      return (v == neg_infinity().as_number());
    }
    static bool is_pos_inf(int_type v)
    {
      return (v == pos_infinity().as_number());
    }
    static bool is_not_a_number(int_type v)
    {
      return (v == not_a_number().as_number());
    }

    bool is_infinity() const
    {
      return (value_ == neg_infinity().as_number() ||
              value_ == pos_infinity().as_number());
    }
    bool is_special() const
    {
      return(is_infinity() || value_ == not_a_number().as_number());
    }
    bool operator<(const int_adapter& rhs) const
    {
      if(value_ == not_a_number().as_number()
         || rhs.value_ == not_a_number().as_number()) {
        return false;
      }
      if(value_ < rhs.value_) return true;
      return false;
    }
    int_type as_number() const
    {
      return value_;
    }

    int_adapter operator-(const int_adapter& rhs)const
    {
      if(is_special() || rhs.is_special())
      {
        if (rhs.is_pos_inf(rhs.as_number()))
        {
          return int_adapter(1);
        }
        if (rhs.is_neg_inf(rhs.as_number()))
        {
          return int_adapter();
        }
      }
      return int_adapter();
    }


  private:
    int_type value_;
  };

  class time_iterator {
  public:
    time_iterator(int_adapter t, int_adapter d)
      : current_(t),
        offset_(d)
    {}

    time_iterator& operator--()
    {
      current_ = int_adapter(current_ - offset_);
      return *this;
    }

    bool operator>=(const int_adapter& t)
    {
      return not (current_ < t);
    }

  private:
    int_adapter current_;
    int_adapter offset_;
  };

  void iterate_backward(const int_adapter *answers, const int_adapter& td)
  {
    int_adapter end = answers[0];
    time_iterator titr(end, td);

    std::puts("");
    for (; titr >= answers[0]; --titr) {
    }
  }
}

int
main()
{
  const int_adapter answer1[] = {};
  iterate_backward(NULL, int_adapter());
  iterate_backward(answer1, int_adapter());
}
    ''')
    Popen([PYTHON, EMCC, 'src.cpp', '-O2', '-s', 'SAFE_HEAP=1']).communicate()
    assert os.path.exists('a.out.js') # build should succeed
    self.assertContained(('trap!', 'segmentation fault loading 4 bytes from address 0'), run_js('a.out.js', assert_returncode=None, stderr=PIPE)) # program should segfault

  def test_only_force_stdlibs(self):
    def test(name):
      print(name)
      Popen([PYTHON, EMXX, path_from_root('tests', 'hello_libcxx.cpp')], stderr=PIPE).communicate()
      self.assertContained('hello, world!', run_js('a.out.js', stderr=PIPE))

    test('normal') # normally is ok

    try:
      os.environ['EMCC_FORCE_STDLIBS'] = 'libc,libcxxabi,libcxx'
      test('forced libs is ok, they were there anyhow')
    finally:
      del os.environ['EMCC_FORCE_STDLIBS']

    try:
      os.environ['EMCC_FORCE_STDLIBS'] = 'libc'
      test('partial list, but ok since we grab them as needed')
    finally:
      del os.environ['EMCC_FORCE_STDLIBS']

    try:
      os.environ['EMCC_FORCE_STDLIBS'] = 'libc'
      os.environ['EMCC_ONLY_FORCED_STDLIBS'] = '1'
      ok = False
      test('fail! not enough stdlibs')
    except:
      ok = True
    finally:
      del os.environ['EMCC_FORCE_STDLIBS']
      del os.environ['EMCC_ONLY_FORCED_STDLIBS']
    assert ok

    try:
      os.environ['EMCC_FORCE_STDLIBS'] = 'libc,libcxxabi,libcxx'
      os.environ['EMCC_ONLY_FORCED_STDLIBS'] = '1'
      test('force all the needed stdlibs, so this works even though we ignore the input file')
    finally:
      del os.environ['EMCC_FORCE_STDLIBS']
      del os.environ['EMCC_ONLY_FORCED_STDLIBS']

  def test_only_force_stdlibs_2(self):
    open('src.cpp', 'w').write(r'''
#include <iostream>
#include <stdexcept>

int main()
{
  try {
    throw std::exception();
    std::cout << "got here" << std::endl;
  }
  catch (const std::exception& ex) {
    std::cout << "Caught exception: " << ex.what() << std::endl;
  }
}
''')
    try:
      os.environ['EMCC_FORCE_STDLIBS'] = 'libc,libcxxabi,libcxx'
      os.environ['EMCC_ONLY_FORCED_STDLIBS'] = '1'
      Popen([PYTHON, EMXX, 'src.cpp', '-s', 'DISABLE_EXCEPTION_CATCHING=0']).communicate()
      self.assertContained('Caught exception: std::exception', run_js('a.out.js', stderr=PIPE))
    finally:
      del os.environ['EMCC_FORCE_STDLIBS']
      del os.environ['EMCC_ONLY_FORCED_STDLIBS']

  def test_strftime_zZ(self):
    open('src.cpp', 'w').write(r'''
#include <cerrno>
#include <cstring>
#include <ctime>
#include <iostream>

int main()
{
  // Buffer to hold the current hour of the day.  Format is HH + nul
  // character.
  char hour[3];

  // Buffer to hold our ISO 8601 formatted UTC offset for the current
  // timezone.  Format is [+-]hhmm + nul character.
  char utcOffset[6];

  // Buffer to hold the timezone name or abbreviation.  Just make it
  // sufficiently large to hold most timezone names.
  char timezone[128];

  std::tm tm;

  // Get the current timestamp.
  const std::time_t now = std::time(NULL);

  // What time is that here?
  if (::localtime_r(&now, &tm) == NULL) {
    const int error = errno;
    std::cout
      << "Failed to get localtime for timestamp=" << now << "; errno=" << error
      << "; " << std::strerror(error) << std::endl;
    return 1;
  }

  size_t result = 0;

  // Get the formatted hour of the day.
  if ((result = std::strftime(hour, 3, "%H", &tm)) != 2) {
    const int error = errno;
    std::cout
      << "Failed to format hour for timestamp=" << now << "; result="
      << result << "; errno=" << error << "; " << std::strerror(error)
      << std::endl;
    return 1;
  }
  std::cout << "The current hour of the day is: " << hour << std::endl;

  // Get the formatted UTC offset in ISO 8601 format.
  if ((result = std::strftime(utcOffset, 6, "%z", &tm)) != 5) {
    const int error = errno;
    std::cout
      << "Failed to format UTC offset for timestamp=" << now << "; result="
      << result << "; errno=" << error << "; " << std::strerror(error)
      << std::endl;
    return 1;
  }
  std::cout << "The current timezone offset is: " << utcOffset << std::endl;

  // Get the formatted timezone name or abbreviation.  We don't know how long
  // this will be, so just expect some data to be written to the buffer.
  if ((result = std::strftime(timezone, 128, "%Z", &tm)) == 0) {
    const int error = errno;
    std::cout
      << "Failed to format timezone for timestamp=" << now << "; result="
      << result << "; errno=" << error << "; " << std::strerror(error)
      << std::endl;
    return 1;
  }
  std::cout << "The current timezone is: " << timezone << std::endl;

  std::cout << "ok!\n";
}
''')
    Popen([PYTHON, EMCC, 'src.cpp']).communicate()
    self.assertContained('ok!', run_js('a.out.js'))

  def test_strptime_symmetry(self):
    Building.emcc(path_from_root('tests','strptime_symmetry.cpp'), output_filename='a.out.js')
    self.assertContained('TEST PASSED', run_js('a.out.js'))    

  def test_truncate_from_0(self):
    open('src.cpp', 'w').write(r'''
#include <cerrno>
#include <cstring>
#include <iostream>

#include <fcntl.h>
#include <sys/stat.h>
#include <sys/types.h>
#include <unistd.h>

using std::endl;

//============================================================================
// :: Helpers

namespace
{
  // Returns the size of the regular file specified as 'path'.
  ::off_t getSize(const char* const path)
  {
    // Stat the file and make sure that it's the expected size.
    struct ::stat path_stat;
    if (::stat(path, &path_stat) != 0) {
      const int error = errno;
      std::cout
        << "Failed to lstat path: " << path << "; errno=" << error << "; "
        << std::strerror(error) << endl;
      return -1;
    }

    std::cout
      << "Size of file is: " << path_stat.st_size << endl;
    return path_stat.st_size;
  }

  // Causes the regular file specified in 'path' to have a size of 'length'
  // bytes.
  void resize(const char* const path,
              const ::off_t length)
  {
    std::cout
      << "Truncating file=" << path << " to length=" << length << endl;
    if (::truncate(path, length) == -1)
    {
      const int error = errno;
      std::cout
        << "Failed to truncate file=" << path << "; errno=" << error
        << "; " << std::strerror(error) << endl;
    }

    const ::off_t size = getSize(path);
    if (size != length) {
      std::cout
        << "Failed to truncate file=" << path << " to length=" << length
        << "; got size=" << size << endl;
    }
  }

  // Helper to create a file with the given content.
  void createFile(const std::string& path, const std::string& content)
  {
    std::cout
      << "Creating file: " << path << " with content=" << content << endl;

    const int fd = ::open(path.c_str(), O_CREAT | O_WRONLY, 0644);
    if (fd == -1) {
      const int error = errno;
      std::cout
        << "Failed to open file for writing: " << path << "; errno=" << error
        << "; " << std::strerror(error) << endl;
      return;
    }

    if (::write(fd, content.c_str(), content.size()) != content.size()) {
      const int error = errno;
      std::cout
        << "Failed to write content=" << content << " to file=" << path
        << "; errno=" << error << "; " << std::strerror(error) << endl;

      // Fall through to close FD.
    }

    ::close(fd);
  }
}

//============================================================================
// :: Entry Point
int main()
{
  const char* const file = "/tmp/file";
  createFile(file, "This is some content");
  getSize(file);
  resize(file, 32);
  resize(file, 17);
  resize(file, 0);

  // This throws a JS exception.
  resize(file, 32);
  return 0;
}
''')
    Popen([PYTHON, EMCC, 'src.cpp']).communicate()
    self.assertContained(r'''Creating file: /tmp/file with content=This is some content
Size of file is: 20
Truncating file=/tmp/file to length=32
Size of file is: 32
Truncating file=/tmp/file to length=17
Size of file is: 17
Truncating file=/tmp/file to length=0
Size of file is: 0
Truncating file=/tmp/file to length=32
Size of file is: 32
''', run_js('a.out.js'))

  def test_emcc_s_typo(self):
    # with suggestions
    err = run_process([PYTHON, EMCC, path_from_root('tests', 'hello_world.c'), '-s', 'DISABLE_EXCEPTION_CATCH=1'], stderr=PIPE).stderr
    self.assertContained(r'''Assigning a non-existent settings attribute "DISABLE_EXCEPTION_CATCH"''', err)
    self.assertContained(r'''did you mean one of DISABLE_EXCEPTION_CATCHING?''', err)
    # no suggestions
    err = run_process([PYTHON, EMCC, path_from_root('tests', 'hello_world.c'), '-s', 'CHEEZ=1'], stderr=PIPE).stderr
    self.assertContained(r'''perhaps a typo in emcc's  -s X=Y  notation?''', err)
    self.assertContained(r'''(see src/settings.js for valid values)''', err)

  def test_create_readonly(self):
    open('src.cpp', 'w').write(r'''
#include <cerrno>
#include <cstring>
#include <iostream>

#include <fcntl.h>
#include <unistd.h>

using std::endl;

//============================================================================
// :: Helpers

namespace
{
  // Helper to create a read-only file with content.
  void readOnlyFile(const std::string& path, const std::string& content)
  {
    std::cout
      << "Creating file: " << path << " with content of size="
      << content.size() << endl;

    const int fd = ::open(path.c_str(), O_CREAT | O_WRONLY, 0400);
    if (fd == -1) {
      const int error = errno;
      std::cout
        << "Failed to open file for writing: " << path << "; errno=" << error
        << "; " << std::strerror(error) << endl;
      return;
    }

    // Write the content to the file.
    ssize_t result = 0;
    if ((result = ::write(fd, content.data(), content.size()))
        != ssize_t(content.size()))
    {
      const int error = errno;
      std::cout
        << "Failed to write to file=" << path << "; errno=" << error
        << "; " << std::strerror(error) << endl;
      // Fall through to close the file.
    }
    else {
      std::cout
        << "Data written to file=" << path << "; successfully wrote "
        << result << " bytes" << endl;
    }

    ::close(fd);
  }
}

//============================================================================
// :: Entry Point

int main()
{
  const char* const file = "/tmp/file";
  unlink(file);
  readOnlyFile(file, "This content should get written because the file "
                     "does not yet exist and so, only the mode of the "
                     "containing directory will influence my ability to "
                     "create and open the file. The mode of the file only "
                     "applies to opening of the stream, not subsequent stream "
                     "operations after stream has opened.\n\n");
  readOnlyFile(file, "This should not get written because the file already "
                     "exists and is read-only.\n\n");
}
''')
    Popen([PYTHON, EMCC, 'src.cpp']).communicate()
    self.assertContained(r'''Creating file: /tmp/file with content of size=292
Data written to file=/tmp/file; successfully wrote 292 bytes
Creating file: /tmp/file with content of size=79
Failed to open file for writing: /tmp/file; errno=13; Permission denied
''', run_js('a.out.js'))

  def test_embed_file_large(self):
    # If such long files are encoded on one line,
    # they overflow the interpreter's limit
    large_size = int(1500000)
    open('large.txt', 'w').write('x' * large_size)
    open('src.cpp', 'w').write(r'''
      #include <stdio.h>
      #include <unistd.h>
      int main()
      {
          FILE* fp = fopen("large.txt", "r");
          if (fp) {
              printf("ok\n");
              fseek(fp, 0L, SEEK_END);
              printf("%ld\n", ftell(fp));
          } else {
              printf("failed to open large file.txt\n");
          }
          return 0;
      }
    ''')
    Popen([PYTHON, EMCC, 'src.cpp', '--embed-file', 'large.txt']).communicate()
    for engine in JS_ENGINES:
      if engine == V8_ENGINE: continue # ooms
      print(engine)
      self.assertContained('ok\n' + str(large_size) + '\n', run_js('a.out.js', engine=engine))

  def test_force_exit(self):
    open('src.cpp', 'w').write(r'''
#include <emscripten/emscripten.h>

namespace
{
  extern "C"
  EMSCRIPTEN_KEEPALIVE
  void callback()
  {
    EM_ASM({ Module.print('callback pre()') });
    ::emscripten_force_exit(42);
    EM_ASM({ Module.print('callback post()') });
    }
}

int
main()
{
  EM_ASM({ setTimeout(function() { Module.print("calling callback()"); _callback() }, 100) });
  ::emscripten_exit_with_live_runtime();
  return 123;
}
    ''')
    Popen([PYTHON, EMCC, 'src.cpp']).communicate()
    output = run_js('a.out.js', engine=NODE_JS, assert_returncode=42)
    assert 'callback pre()' in output
    assert 'callback post()' not in output

  def test_bad_locale(self):
    open('src.cpp', 'w').write(r'''

#include <locale.h>
#include <stdio.h>
#include <wctype.h>

int
main(const int argc, const char * const * const argv)
{
  const char * const locale = (argc > 1 ? argv[1] : "C");
  const char * const actual = setlocale(LC_ALL, locale);
  if(actual == NULL) {
    printf("%s locale not supported\n",
           locale);
    return 0;
  }
  printf("locale set to %s: %s\n", locale, actual);
}

    ''')
    Popen([PYTHON, EMCC, 'src.cpp']).communicate()

    self.assertContained('locale set to C: C;C;C;C;C;C',
                         run_js('a.out.js', args=['C']))
    self.assertContained('locale set to waka: waka;waka;waka;waka;waka;waka',
                         run_js('a.out.js', args=['waka']))

  def test_js_main(self):
    # try to add a main() from JS, at runtime. this is not supported (the
    # compiler needs to know at compile time about main).
    open('pre_main.js', 'w').write(r'''
      var Module = {
        '_main': function() {
        }
      };
    ''')
    open('src.cpp', 'w').write('')
    subprocess.check_call([PYTHON, EMCC, 'src.cpp', '--pre-js', 'pre_main.js'])
    self.assertContained('compiled without a main, but one is present. if you added it from JS, use Module["onRuntimeInitialized"]',
                         run_js('a.out.js', assert_returncode=None, stderr=PIPE))

  def test_js_malloc(self):
    open('src.cpp', 'w').write(r'''
#include <stdio.h>
#include <emscripten.h>

int main() {
  EM_ASM({
    for (var i = 0; i < 1000; i++) {
      var ptr = Module._malloc(1024*1024); // only done in JS, but still must not leak
      Module._free(ptr);
    }
  });
  printf("ok.\n");
}
    ''')
    Popen([PYTHON, EMCC, 'src.cpp']).communicate()
    self.assertContained('ok.', run_js('a.out.js', args=['C']))

  def test_locale_wrong(self):
    open('src.cpp', 'w').write(r'''
#include <locale>
#include <iostream>
#include <stdexcept>

int
main(const int argc, const char * const * const argv)
{
  const char * const name = argc > 1 ? argv[1] : "C";

  try {
    const std::locale locale(name);
    std::cout
      << "Constructed locale \"" << name << "\"\n"
      << "This locale is "
      << (locale == std::locale::global(locale) ? "" : "not ")
      << "the global locale.\n"
      << "This locale is " << (locale == std::locale::classic() ? "" : "not ")
      << "the C locale." << std::endl;

  } catch(const std::runtime_error &ex) {
    std::cout
      << "Can't construct locale \"" << name << "\": " << ex.what()
      << std::endl;
    return 1;

  } catch(...) {
    std::cout
      << "FAIL: Unexpected exception constructing locale \"" << name << '\"'
      << std::endl;
    return 127;
  }
}
    ''')
    Popen([PYTHON, EMCC, 'src.cpp', '-s', 'NO_EXIT_RUNTIME=0', '-s', 'DISABLE_EXCEPTION_CATCHING=0']).communicate()
    self.assertContained('Constructed locale "C"\nThis locale is the global locale.\nThis locale is the C locale.', run_js('a.out.js', args=['C']))
    self.assertContained('''Can't construct locale "waka": collate_byname<char>::collate_byname failed to construct for waka''', run_js('a.out.js', args=['waka'], assert_returncode=1))

  def test_cleanup_os(self):
    # issue 2644
    def test(args, be_clean):
      print(args)
      self.clear()
      shutil.copyfile(path_from_root('tests', 'hello_world.c'), 'a.c')
      open('b.c', 'w').write(' ')
      Popen([PYTHON, EMCC, 'a.c', 'b.c'] + args).communicate()
      clutter = glob.glob('*.o')
      if be_clean: assert len(clutter) == 0, 'should not leave clutter ' + str(clutter)
      else: assert len(clutter) == 2, 'should leave .o files'
    test(['-o', 'c.bc'], True)
    test(['-o', 'c.js'], True)
    test(['-o', 'c.html'], True)
    test(['-c'], False)

  def test_dash_g(self):
    open('src.c', 'w').write('''
      #include <stdio.h>
      #include <assert.h>

      void checker(int x) {
        x += 20;
        assert(x < 15); // this is line 7!
      }

      int main() {
        checker(10);
        return 0;
      }
    ''')

    def check(has):
      print(has)
      lines = open('a.out.js', 'r').readlines()
      lines = [line for line in lines if '___assert_fail(' in line or '___assert_func(' in line]
      found_line_num = any(('//@line 7 "' in line) for line in lines)
      found_filename = any(('src.c"\n' in line) for line in lines)
      assert found_line_num == has, 'Must have debug info with the line number'
      assert found_filename == has, 'Must have debug info with the filename'

    Popen([PYTHON, EMCC, 'src.c', '-g']).communicate()
    check(True)
    Popen([PYTHON, EMCC, 'src.c']).communicate()
    check(False)
    Popen([PYTHON, EMCC, 'src.c', '-g0']).communicate()
    check(False)
    Popen([PYTHON, EMCC, 'src.c', '-g0', '-g']).communicate() # later one overrides
    check(True)
    Popen([PYTHON, EMCC, 'src.c', '-g', '-g0']).communicate() # later one overrides
    check(False)

  def test_dash_g_bc(self):
    def test(opts):
      print(opts)
      def get_size(name):
        return os.stat(name).st_size
      Popen([PYTHON, EMCC, path_from_root('tests', 'hello_world.c'), '-o', 'a_.bc'] + opts).communicate()
      sizes = { '_': get_size('a_.bc') }
      Popen([PYTHON, EMCC, path_from_root('tests', 'hello_world.c'), '-g', '-o', 'ag.bc'] + opts).communicate()
      sizes['g'] = get_size('ag.bc')
      for i in range(0, 5):
        Popen([PYTHON, EMCC, path_from_root('tests', 'hello_world.c'), '-g' + str(i), '-o', 'a' + str(i) + '.bc'] + opts).communicate()
        sizes[i] = get_size('a' + str(i) + '.bc')
      print('  ', sizes)
      assert sizes['_'] == sizes[0] == sizes[1] == sizes[2] == sizes[3], 'no debug or <4 debug, means no llvm debug info ' + str(sizes)
      assert sizes['g'] == sizes[4], '-g or -g4 means llvm debug info ' + str(sizes)
      assert sizes['_'] < sizes['g'], 'llvm debug info has positive size ' + str(sizes)
    test([])
    test(['-O1'])

  def test_no_filesystem(self):
    FS_MARKER = 'var FS'
    # fopen forces full filesystem support
    check_execute([PYTHON, EMCC, path_from_root('tests', 'hello_world_fopen.c'), '-s', 'ERROR_ON_UNDEFINED_SYMBOLS=1'])
    yes_size = os.stat('a.out.js').st_size
    self.assertContained('hello, world!', run_js('a.out.js'))
    assert FS_MARKER in open('a.out.js').read()
    check_execute([PYTHON, EMCC, path_from_root('tests', 'hello_world.c'), '-s', 'ERROR_ON_UNDEFINED_SYMBOLS=1'])
    no_size = os.stat('a.out.js').st_size
    self.assertContained('hello, world!', run_js('a.out.js'))
    assert FS_MARKER not in open('a.out.js').read()
    print('yes fs, no fs:', yes_size, no_size)
    assert yes_size - no_size > 100000 # 100K of FS code is removed
    assert no_size < 360000

  def test_no_nuthin(self):
    # check NO_FILESYSTEM is automatically set, and effective
    def test(opts, ratio, absolute):
      print('opts, ratio, absolute:', opts, ratio, absolute)
      def get_size(name):
        return os.stat(name).st_size
      sizes = {}
      def do(name, source, moar_opts):
        self.clear()
        Popen([PYTHON, EMCC, path_from_root('tests', source), '-o', name + '.js'] + opts + moar_opts).communicate()
        sizes[name] = get_size(name + '.js')
        self.assertContained('hello, world!', run_js(name + '.js'))
      do('normal', 'hello_world_fopen.c', [])
      do('no_fs', 'hello_world.c', []) # without fopen, we should auto-detect we do not need full fs support and can do NO_FILESYSTEM
      do('no_fs_manual', 'hello_world.c', ['-s', 'NO_FILESYSTEM=1'])
      do('no_nuthin', 'hello_world.c', ['-s', 'EXPORTED_RUNTIME_METHODS=[]'])
      print('  ', sizes)
      assert sizes['no_fs'] < sizes['normal']
      assert abs(sizes['no_nuthin'] - sizes['no_fs']) < 10, 'almost no difference between then, now that we export nothing by default anyhow'
      assert sizes['no_nuthin'] < ratio*sizes['normal']
      assert sizes['no_nuthin'] < absolute, str(sizes['no_nuthin']) + ' >= ' + str(absolute)
      assert sizes['no_fs_manual'] < sizes['no_fs'] # manual can remove a tiny bit more
    test(['-s', 'ASSERTIONS=0'], 0.75, 360000) # we don't care about code size with assertions
    test(['-O1'], 0.66, 210000)
    test(['-O2'], 0.50, 70000)
    test(['-O3', '--closure', '1'], 0.60, 50000)
    test(['-O3', '--closure', '2'], 0.60, 41000) # might change now and then

  def test_no_nuthin_2(self):
    # focus on EXPORTED_RUNTIME_METHODS effects, on hello_world_em_asm
    def test(opts, absolute):
      print('opts, absolute:', opts, absolute)
      def get_size(name):
        return os.stat(name).st_size
      sizes = {}
      def do(name, moar_opts):
        self.clear()
        Popen([PYTHON, EMCC, path_from_root('tests', 'hello_world_em_asm.c'), '-o', name + '.js'] + opts + moar_opts).communicate()
        sizes[name] = get_size(name + '.js')
        self.assertContained('hello, world!', run_js(name + '.js'))
      do('normal', [])
      do('no_nuthin', ['-s', 'EXPORTED_RUNTIME_METHODS=[]'])
      print('  ', sizes)
      assert abs(sizes['no_nuthin'] - sizes['normal']) < 10
      assert sizes['no_nuthin'] < absolute
    test(['-s', 'ASSERTIONS=0'], 220000) # we don't care about code size with assertions
    test(['-O1'], 215000)
    test(['-O2'], 55000)
    test(['-O3', '--closure', '1'], 38000)
    test(['-O3', '--closure', '2'], 35000) # might change now and then

  def test_no_browser(self):
    BROWSER_INIT = 'var Browser'

    check_execute([PYTHON, EMCC, path_from_root('tests', 'hello_world.c')])
    assert BROWSER_INIT not in open('a.out.js').read()

    check_execute([PYTHON, EMCC, path_from_root('tests', 'browser_main_loop.c')]) # uses emscripten_set_main_loop, which needs Browser
    assert BROWSER_INIT in open('a.out.js').read()

  def test_EXPORTED_RUNTIME_METHODS(self):
    def test(opts, has, not_has):
      print(opts, has, not_has)
      self.clear()
      # check without assertions, as with assertions we add stubs for the things we remove (which
      # print nice error messages)
      Popen([PYTHON, EMCC, path_from_root('tests', 'hello_world.c'), '-s', 'ASSERTIONS=0'] + opts).communicate()
      self.assertContained('hello, world!', run_js('a.out.js'))
      src = open('a.out.js').read()
      self.assertContained(has, src)
      self.assertNotContained(not_has, src)

    test([], 'Module["', 'Module["waka')
    test(['-s', 'EXPORTED_RUNTIME_METHODS=[]'], '', 'Module["addRunDependency')
    test(['-s', 'EXPORTED_RUNTIME_METHODS=["addRunDependency"]'], 'Module["addRunDependency', 'Module["waka')
    test(['-s', 'EXPORTED_RUNTIME_METHODS=[]', '-s', 'EXTRA_EXPORTED_RUNTIME_METHODS=["addRunDependency"]'], 'Module["addRunDependency', 'Module["waka')

  def test_stat_fail_alongtheway(self):
    open('src.cpp', 'w').write(r'''
#include <errno.h>
#include <stdio.h>
#include <sys/types.h>
#include <sys/stat.h>
#include <unistd.h>
#include <stdlib.h>
#include <fcntl.h>
#include <string.h>

#define CHECK(expression) \
  if(!(expression)) {                            \
    error = errno;                               \
    printf("FAIL: %s\n", #expression); fail = 1; \
  } else {                                       \
    error = errno;                               \
    printf("pass: %s\n", #expression);           \
  }                                              \

int
main()
{
  int error;
  int fail = 0;
  CHECK(mkdir("path", 0777) == 0);
  CHECK(close(open("path/file", O_CREAT | O_WRONLY, 0644)) == 0);
  {
    struct stat st;
    CHECK(stat("path", &st) == 0);
    CHECK(st.st_mode = 0777);
  }
  {
    struct stat st;
    CHECK(stat("path/nosuchfile", &st) == -1);
    printf("info: errno=%d %s\n", error, strerror(error));
    CHECK(error == ENOENT);
  }
  {
    struct stat st;
    CHECK(stat("path/file", &st) == 0);
    CHECK(st.st_mode = 0666);
  }
  {
    struct stat st;
    CHECK(stat("path/file/impossible", &st) == -1);
    printf("info: errno=%d %s\n", error, strerror(error));
    CHECK(error == ENOTDIR);
  }
  {
    struct stat st;
    CHECK(lstat("path/file/impossible", &st) == -1);
    printf("info: errno=%d %s\n", error, strerror(error));
    CHECK(error == ENOTDIR);
  }
  return fail;
}
''')
    Popen([PYTHON, EMCC, 'src.cpp']).communicate()
    self.assertContained(r'''pass: mkdir("path", 0777) == 0
pass: close(open("path/file", O_CREAT | O_WRONLY, 0644)) == 0
pass: stat("path", &st) == 0
pass: st.st_mode = 0777
pass: stat("path/nosuchfile", &st) == -1
info: errno=2 No such file or directory
pass: error == ENOENT
pass: stat("path/file", &st) == 0
pass: st.st_mode = 0666
pass: stat("path/file/impossible", &st) == -1
info: errno=20 Not a directory
pass: error == ENOTDIR
pass: lstat("path/file/impossible", &st) == -1
info: errno=20 Not a directory
pass: error == ENOTDIR
''', run_js('a.out.js'))


  def test_emterpreter(self):
    if SPIDERMONKEY_ENGINE not in JS_ENGINES: return self.skip('test_emterpreter requires SpiderMonkey to run.')

    def do_emcc_test(source, args, output, emcc_args=[]):
      print()
      print('emcc', source[:40], '\n' in source)
      try_delete('a.out.js')
      if '\n' in source:
        open('src.cpp', 'w').write(source)
        source = 'src.cpp'
      else:
        source = path_from_root('tests', source)
      Popen([PYTHON, EMCC, source, '-O2', '-s', 'EMTERPRETIFY=1', '-g2'] + emcc_args).communicate()
      self.assertTextDataContained(output, run_js('a.out.js', args=args))
      out = run_js('a.out.js', engine=SPIDERMONKEY_ENGINE, args=args, stderr=PIPE, full_output=True)
      self.assertTextDataContained(output, out)
      self.validate_asmjs(out)
      # -g2 enables these
      src = open('a.out.js').read()
      assert 'function emterpret' in src, 'emterpreter should exist'
      # and removing calls to the emterpreter break, so it was being used
      out1 = run_js('a.out.js', args=args)
      assert output in out1
      open('a.out.js', 'w').write(src.replace('function emterpret', 'function do_not_find_me'))
      out2 = run_js('a.out.js', args=args, stderr=PIPE, assert_returncode=None)
      assert output not in out2, out2
      assert out1 != out2

    def do_test(source, args, output):
      print()
      print('emcc', source.replace('\n', '.')[:40], '\n' in source)
      self.clear()
      if '\n' in source:
        open('src.cpp', 'w').write(source)
        source = 'src.cpp'
      else:
        source = path_from_root('tests', source)
      Popen([PYTHON, EMCC, source, '-O2', '--profiling', '-s', 'FINALIZE_ASM_JS=0', '-s', 'GLOBAL_BASE=2048', '-s', 'ALLOW_MEMORY_GROWTH=0']).communicate()
      Popen([PYTHON, path_from_root('tools', 'emterpretify.py'), 'a.out.js', 'em.out.js', 'ASYNC=0']).communicate()
      self.assertTextDataContained(output, run_js('a.out.js', args=args))
      self.assertTextDataContained(output, run_js('em.out.js', args=args))
      out = run_js('em.out.js', engine=SPIDERMONKEY_ENGINE, args=args, stderr=PIPE, full_output=True)
      self.assertTextDataContained(output, out)
      self.validate_asmjs(out)

    # generate default shell for js test
    def make_default(args=[]):
      Popen([PYTHON, EMCC, path_from_root('tests', 'hello_world.c'), '-O2', '--profiling', '-s', 'FINALIZE_ASM_JS=0', '-s', 'GLOBAL_BASE=2048'] + args).communicate()
      default = open('a.out.js').read()
      start = default.index('function _main(')
      end = default.index('}', start)
      default = default[:start] + '{{{MAIN}}}' + default[end+1:]
      default_mem = open('a.out.js.mem', 'rb').read()
      return default, default_mem
    default, default_mem = make_default()
    default_float, default_float_mem = make_default(['-s', 'PRECISE_F32=1'])

    def do_js_test(name, source, args, output, floaty=False):
      print()
      print('js', name)
      self.clear()
      if '\n' not in source:
        source = open(source).read()
      the_default = default if not floaty else default_float
      the_default_mem = default_mem if not floaty else default_float_mem
      source = the_default.replace('{{{MAIN}}}', source)
      open('a.out.js', 'w').write(source)
      open('a.out.js.mem', 'wb').write(the_default_mem)
      Popen([PYTHON, path_from_root('tools', 'emterpretify.py'), 'a.out.js', 'em.out.js', 'ASYNC=0']).communicate()
      sm_no_warn = [x for x in SPIDERMONKEY_ENGINE if x != '-w']
      self.assertTextDataContained(output, run_js('a.out.js', engine=sm_no_warn, args=args)) # run in spidermonkey for print()
      self.assertTextDataContained(output, run_js('em.out.js', engine=sm_no_warn, args=args))

    do_emcc_test('hello_world.c', [], 'hello, world!')

    do_test('hello_world.c', [], 'hello, world!')
    do_test('hello_world_loop.cpp', [], 'hello, world!')
    do_test('fannkuch.cpp', ['5'], 'Pfannkuchen(5) = 7.')

    print('profiling')

    do_emcc_test('fannkuch.cpp', ['5'], 'Pfannkuchen(5) = 7.', ['-g2'])
    normal = open('a.out.js').read()
    shutil.copyfile('a.out.js', 'last.js')
    do_emcc_test('fannkuch.cpp', ['5'], 'Pfannkuchen(5) = 7.', ['-g2', '--profiling'])
    profiling = open('a.out.js').read()
    assert len(profiling) > len(normal) + 250, [len(profiling), len(normal)] # should be much larger

    print('blacklisting')

    do_emcc_test('fannkuch.cpp', ['5'], 'Pfannkuchen(5) = 7.', [])
    src = open('a.out.js').read()
    assert 'emterpret' in self.get_func(src, '_main'), 'main is emterpreted'
    assert 'function _atoi(' not in src, 'atoi is emterpreted and does not even have a trampoline, since only other emterpreted can reach it'

    do_emcc_test('fannkuch.cpp', ['5'], 'Pfannkuchen(5) = 7.', ['-s', 'EMTERPRETIFY_BLACKLIST=["_main"]']) # blacklist main
    src = open('a.out.js').read()
    assert 'emterpret' not in self.get_func(src, '_main'), 'main is NOT emterpreted, it was  blacklisted'
    assert 'emterpret' in self.get_func(src, '_atoi'), 'atoi is emterpreted'

    do_emcc_test('fannkuch.cpp', ['5'], 'Pfannkuchen(5) = 7.', ['-s', 'EMTERPRETIFY_BLACKLIST=["_main", "_atoi"]']) # blacklist main and atoi
    src = open('a.out.js').read()
    assert 'emterpret' not in self.get_func(src, '_main'), 'main is NOT emterpreted, it was  blacklisted'
    assert 'emterpret' not in self.get_func(src, '_atoi'), 'atoi is NOT emterpreted either'

    open('blacklist.txt', 'w').write('["_main", "_atoi"]')
    do_emcc_test('fannkuch.cpp', ['5'], 'Pfannkuchen(5) = 7.', ['-s', 'EMTERPRETIFY_BLACKLIST=@blacklist.txt']) # blacklist main and atoi with a @response file
    src = open('a.out.js').read()
    assert 'emterpret' not in self.get_func(src, '_main'), 'main is NOT emterpreted, it was  blacklisted'
    assert 'emterpret' not in self.get_func(src, '_atoi'), 'atoi is NOT emterpreted either'

    print('whitelisting')

    do_emcc_test('fannkuch.cpp', ['5'], 'Pfannkuchen(5) = 7.', ['-s', 'EMTERPRETIFY_WHITELIST=[]'])
    src = open('a.out.js').read()
    assert 'emterpret' in self.get_func(src, '_main'), 'main is emterpreted'
    assert 'function _atoi(' not in src, 'atoi is emterpreted and does not even have a trampoline, since only other emterpreted can reach it'

    do_emcc_test('fannkuch.cpp', ['5'], 'Pfannkuchen(5) = 7.', ['-s', 'EMTERPRETIFY_WHITELIST=["_main"]'])
    src = open('a.out.js').read()
    assert 'emterpret' in self.get_func(src, '_main')
    assert 'emterpret' not in self.get_func(src, '_atoi'), 'atoi is not in whitelist, so it is not emterpreted'

    do_emcc_test('fannkuch.cpp', ['5'], 'Pfannkuchen(5) = 7.', ['-s', 'EMTERPRETIFY_WHITELIST=["_main", "_atoi"]'])
    src = open('a.out.js').read()
    assert 'emterpret' in self.get_func(src, '_main')
    assert 'function _atoi(' not in src, 'atoi is emterpreted and does not even have a trampoline, since only other emterpreted can reach it'

    open('whitelist.txt', 'w').write('["_main"]')
    do_emcc_test('fannkuch.cpp', ['5'], 'Pfannkuchen(5) = 7.', ['-s', 'EMTERPRETIFY_WHITELIST=@whitelist.txt'])
    src = open('a.out.js').read()
    assert 'emterpret' in self.get_func(src, '_main')
    assert 'emterpret' not in self.get_func(src, '_atoi'), 'atoi is not in whitelist, so it is not emterpreted'

    do_test(r'''
#include <stdio.h>

int main() {
  volatile float f;
  volatile float *ff = &f;
  *ff = -10;
  printf("hello, world! %d\n", (int)f);
  return 0;
}
''', [], 'hello, world! -10')

    do_test(r'''
#include <stdio.h>

int main() {
  volatile float f;
  volatile float *ff = &f;
  *ff = -10;
  printf("hello, world! %.2f\n", f);
  return 0;
}
''', [], 'hello, world! -10.00')

    do_js_test('float', r'''
function _main() {
  var f = f0;
  f = f0 + f0;
  print(f);
}
''', [], '0\n', floaty=True)

    do_js_test('conditionals', r'''
function _main() {
 var i8 = 0;
 var d10 = +d10, d11 = +d11, d7 = +d7, d5 = +d5, d6 = +d6, d9 = +d9;
 d11 = +1;
 d7 = +2;
 d5 = +3;
 d6 = +4;
 d10 = d11 < d7 ? d11 : d7;
 print(d10);
 d9 = d5 < d6 ? d5 : d6;
 print(d9);
 HEAPF64[tempDoublePtr >> 3] = d10;
 i8 = STACKTOP;
 HEAP32[i8 >> 2] = HEAP32[tempDoublePtr >> 2];
 HEAP32[i8 + 4 >> 2] = HEAP32[tempDoublePtr + 4 >> 2];
 print(HEAP32[i8 >> 2]);
 print(HEAP32[i8 + 4 >> 2]);
}
''', [], '1\n3\n0\n1072693248\n')

    do_js_test('bigswitch', r'''
function _main() {
 var i2 = 0, i3 = 0, i4 = 0, i6 = 0, i8 = 0, i9 = 0, i10 = 0, i11 = 0, i12 = 0, i13 = 0, i14 = 0, i15 = 0, i16 = 0, i5 = 0, i7 = 0, i1 = 0;
 print(4278);
 i6 = 0;
 L1 : while (1) {
  i11 = -1;
  switch ((i11 | 0)) {
  case 0:
   {
    i6 = 67;
    break;
   }
  default:
   {}
  }
  print(i6);
  break;
 }
 print(i6);
}
''', [], '4278\n0\n0\n')

    do_js_test('big int compare', r'''
function _main() {
  print ((0 > 4294963001) | 0);
}
''', [], '0\n')

    do_js_test('effectless expressions, with a subeffect', r'''
function _main() {
  (print (123) | 0) != 0;
  print (456) | 0;
  0 != (print (789) | 0);
  0 | (print (159) | 0);
}
''', [], '123\n456\n789\n159\n')

    do_js_test('effectless unary', r'''
function _main() {
  !(0 != 0);
  !(print (123) | 0);
}
''', [], '123\n')

    do_js_test('flexible mod', r'''
function _main() {
  print(1 % 16);
}
''', [], '1\n')

    # codegen log tests

    def do_log_test(source, expected, func):
      print('log test', source, expected)
      try:
        os.environ['EMCC_LOG_EMTERPRETER_CODE'] = '1'
        err = run_process([PYTHON, EMCC, source, '-O3', '-s', 'EMTERPRETIFY=1'], stderr=PIPE).stderr
      finally:
        del os.environ['EMCC_LOG_EMTERPRETER_CODE']
      lines = err.split('\n')
      lines = [line for line in lines if 'raw bytecode for ' + func in line]
      assert len(lines) == 1, '\n\n'.join(lines)
      err = lines[0]
      parts = err.split('insts: ')
      pre, post = parts[:2]
      assert func in pre, pre
      post = post.split('\n')[0]
      seen = int(post)
      print('  seen', seen, ', expected ', expected, type(seen), type(expected))
      assert expected == seen or (type(expected) in [list, tuple] and seen in expected), ['expect', expected, 'but see', seen]

    do_log_test(path_from_root('tests', 'primes.cpp'), list(range(88, 94)), '_main')
    do_log_test(path_from_root('tests', 'fannkuch.cpp'), list(range(226, 235)), '__Z15fannkuch_workerPv')

  def test_emterpreter_advise(self):
    out = run_process([PYTHON, EMCC, path_from_root('tests', 'emterpreter_advise.cpp'), '-s', 'EMTERPRETIFY=1', '-s', 'EMTERPRETIFY_ASYNC=1', '-s', 'EMTERPRETIFY_ADVISE=1'], stdout=PIPE).stdout
    self.assertContained('-s EMTERPRETIFY_WHITELIST=\'["__Z6middlev", "__Z7sleeperv", "__Z8recurserv", "_main"]\'', out)

    out = run_process([PYTHON, EMCC, path_from_root('tests', 'emterpreter_advise_funcptr.cpp'), '-s', 'EMTERPRETIFY=1', '-s', 'EMTERPRETIFY_ASYNC=1', '-s', 'EMTERPRETIFY_ADVISE=1'], stdout=PIPE).stdout
    self.assertContained('-s EMTERPRETIFY_WHITELIST=\'["__Z4posti", "__Z5post2i", "__Z6middlev", "__Z7sleeperv", "__Z8recurserv", "_main"]\'', out)

    out = run_process([PYTHON, EMCC, path_from_root('tests', 'emterpreter_advise_synclist.c'), '-s', 'EMTERPRETIFY=1', '-s', 'EMTERPRETIFY_ASYNC=1', '-s', 'EMTERPRETIFY_ADVISE=1', '-s', 'EMTERPRETIFY_SYNCLIST=["_j","_k"]'], stdout=PIPE).stdout
    self.assertContained('-s EMTERPRETIFY_WHITELIST=\'["_a", "_b", "_e", "_f", "_main"]\'', out)

<<<<<<< HEAD
    # The same EMTERPRETIFY_WHITELIST should be in core.test_coroutine_emterpretify_async
    out = run_process([PYTHON, EMCC, path_from_root('tests', 'test_coroutines.cpp'), '-s', 'EMTERPRETIFY=1', '-s', 'EMTERPRETIFY_ASYNC=1', '-s', 'EMTERPRETIFY_ADVISE=1'], stdout=PIPE).stdout
    self.assertContained('-s EMTERPRETIFY_WHITELIST=\'["_f", "_fib", "_g"]\'', out)
=======
  def test_emterpreter_async_assertions(self):
    # emterpretify-async mode with assertions adds checks on each call out of the emterpreter;
    # make sure we handle all possible types there
    for t, out in [
      ('int',    '18.00'),
      ('float',  '18.51'),
      ('double', '18.51'),
    ]:
      print(t, out)
      open('src.c', 'w').write(r'''
        #include <stdio.h>
        #include <emscripten.h>

        #define TYPE %s

        TYPE marfoosh(TYPE input) {
          return input * 1.5;
        }

        TYPE fleefl(TYPE input) {
          return marfoosh(input);
        }

        int main(void) {
          printf("result: %%.2f\n", (double)fleefl((TYPE)12.34));
        }
      ''' % t)
      run_process([PYTHON, EMCC, 'src.c', '-s', 'EMTERPRETIFY=1', '-s', 'EMTERPRETIFY_ASYNC=1', '-s', 'EMTERPRETIFY_WHITELIST=["_fleefl"]', '-s', 'PRECISE_F32=1'])
      self.assertContained('result: ' + out, run_js('a.out.js'))
>>>>>>> efa325c6

  def test_link_with_a_static(self):
    for args in [[], ['-O2']]:
      print(args)
      self.clear()
      open('x.c', 'w').write(r'''
int init_weakref(int a, int b) {
    return a + b;
}
''')
      open('y.c', 'w').write(r'''
static int init_weakref(void) { // inlined in -O2, not in -O0 where it shows up in llvm-nm as 't'
    return 150;
}

int testy(void) {
    return init_weakref();
}
''')
      open('z.c', 'w').write(r'''
extern int init_weakref(int, int);
extern int testy(void);

int main(void) {
    return testy() + init_weakref(5, 6);
}
''')
      Popen([PYTHON, EMCC, 'x.c', '-o', 'x.o']).communicate()
      Popen([PYTHON, EMCC, 'y.c', '-o', 'y.o']).communicate()
      Popen([PYTHON, EMCC, 'z.c', '-o', 'z.o']).communicate()
      Popen([PYTHON, EMAR, 'rc', 'libtest.a', 'y.o']).communicate()
      Popen([PYTHON, EMAR, 'rc', 'libtest.a', 'x.o']).communicate()
      Popen([PYTHON, EMRANLIB, 'libtest.a']).communicate()
      Popen([PYTHON, EMCC, 'z.o', 'libtest.a', '-s', 'NO_EXIT_RUNTIME=0'] + args).communicate()
      out = run_js('a.out.js', assert_returncode=161)

  def test_link_with_bad_o_in_a(self):
    # when building a .a, we force-include all the objects inside it. but, some
    # may not be valid bitcode, e.g. if it contains metadata or something else
    # weird. we should just ignore those
    subprocess.check_call([PYTHON, EMCC, path_from_root('tests', 'hello_world.c'), '-o', 'a.bc'])
    open('bad.bc', 'w').write('this is not a good file, it should be ignored!')
    subprocess.check_call([LLVM_AR, 'r', 'a.a', 'a.bc', 'bad.bc'])
    assert os.path.exists('a.a')
    subprocess.check_call([PYTHON, EMCC, 'a.a'])
    assert os.path.exists('a.out.js'), output
    self.assertContained('hello, world!', run_js('a.out.js'))

  def test_require(self):
    inname = path_from_root('tests', 'hello_world.c')
    Building.emcc(inname, args=['-s', 'ASSERTIONS=0'], output_filename='a.out.js')
    output = run_process(NODE_JS + ['-e', 'require("./a.out.js")'], stdout=PIPE, stderr=PIPE)
    assert output.stdout == 'hello, world!\n' and output.stderr == '', 'expected no output, got\n===\nSTDOUT\n%s\n===\nSTDERR\n%s\n===\n' % (output.stdout, output.stderr)

  def test_require_modularize(self):
    Popen([PYTHON, EMCC, path_from_root('tests', 'hello_world.c'), '-s', 'MODULARIZE=1', '-s', 'ASSERTIONS=0']).communicate()
    src = open('a.out.js').read()
    assert "module.exports = Module;" in src
    output = run_process(NODE_JS + ['-e', 'var m = require("./a.out.js"); m();'], stdout=PIPE, stderr=PIPE)
    assert output.stdout == 'hello, world!\n' and output.stderr == '', 'expected output, got\n===\nSTDOUT\n%s\n===\nSTDERR\n%s\n===\n' % (output.stdout, output.stderr)
    Popen([PYTHON, EMCC, path_from_root('tests', 'hello_world.c'), '-s', 'MODULARIZE=1', '-s', 'EXPORT_NAME="NotModule"', '-s', 'ASSERTIONS=0']).communicate()
    src = open('a.out.js').read()
    assert "module.exports = NotModule;" in src
    output = run_process(NODE_JS + ['-e', 'var m = require("./a.out.js"); m();'], stdout=PIPE, stderr=PIPE)
    assert output.stdout == 'hello, world!\n' and output.stderr == '', 'expected output, got\n===\nSTDOUT\n%s\n===\nSTDERR\n%s\n===\n' % (output.stdout, output.stderr)
    Popen([PYTHON, EMCC, path_from_root('tests', 'hello_world.c'), '-s', 'MODULARIZE=1']).communicate()
    # We call require() twice to ensure it returns wrapper function each time
    output = run_process(NODE_JS + ['-e', 'require("./a.out.js")();var m = require("./a.out.js"); m();'], stdout=PIPE, stderr=PIPE)
    assert output.stdout == 'hello, world!\nhello, world!\n', 'expected output, got\n===\nSTDOUT\n%s\n===\nSTDERR\n%s\n===\n' % (output.stdout, output.stderr)

  def test_define_modularize(self):
    Popen([PYTHON, EMCC, path_from_root('tests', 'hello_world.c'), '-s', 'MODULARIZE=1', '-s', 'ASSERTIONS=0']).communicate()
    with open('a.out.js') as f:
      src = 'var module = 0; ' + f.read()
    with open('a.out.js', 'w') as f:
      f.write(src)
    assert "define([], function() { return Module; });" in src
    output = run_process(NODE_JS + ['-e', 'var m; (global.define = function(deps, factory) { m = factory(); }).amd = true; require("./a.out.js"); m();'], stdout=PIPE, stderr=PIPE)
    assert output.stdout == 'hello, world!\n' and output.stderr == '', 'expected output, got\n===\nSTDOUT\n%s\n===\nSTDERR\n%s\n===\n' % (output.stdout, output.stderr)
    Popen([PYTHON, EMCC, path_from_root('tests', 'hello_world.c'), '-s', 'MODULARIZE=1', '-s', 'EXPORT_NAME="NotModule"', '-s', 'ASSERTIONS=0']).communicate()
    with open('a.out.js') as f:
      src = 'var module = 0; ' + f.read()
    with open('a.out.js', 'w') as f:
      f.write(src)
    assert "define([], function() { return NotModule; });" in src
    output = run_process(NODE_JS + ['-e', 'var m; (global.define = function(deps, factory) { m = factory(); }).amd = true; require("./a.out.js"); m();'], stdout=PIPE, stderr=PIPE)
    assert output.stdout == 'hello, world!\n' and output.stderr == '', 'expected output, got\n===\nSTDOUT\n%s\n===\nSTDERR\n%s\n===\n' % (output.stdout, output.stderr)

  def test_native_optimizer(self):
    def test(args, expected):
      print(args, expected)
      old_debug = os.environ.get('EMCC_DEBUG')
      old_native = os.environ.get('EMCC_NATIVE_OPTIMIZER')
      try:
        os.environ['EMCC_DEBUG'] = '1'
        os.environ['EMCC_NATIVE_OPTIMIZER'] = '1'
        with clean_write_access_to_canonical_temp_dir(self.canonical_temp_dir):
          err = run_process([PYTHON, EMCC, path_from_root('tests', 'hello_world.c'), '-O2',] + args, stderr=PIPE).stderr
      finally:
        if old_debug: os.environ['EMCC_DEBUG'] = old_debug
        else: del os.environ['EMCC_DEBUG']
        if old_native: os.environ['EMCC_NATIVE_OPTIMIZER'] = old_native
        else: del os.environ['EMCC_NATIVE_OPTIMIZER']
      assert err.count('js optimizer using native') == expected, [err, expected]
      assert os.path.exists('a.out.js'), err
      self.assertContained('hello, world!', run_js('a.out.js'))

    test([], 1)
    test(['-s', 'OUTLINING_LIMIT=100000'], 2) # 2, because we run them before and after outline, which is non-native

  def test_emconfigure_js_o(self):
    # issue 2994
    for i in [0, 1, 2]:
      for f in ['hello_world.c', 'files.cpp']:
        print(i, f)
        try:
          os.environ['EMCONFIGURE_JS'] = str(i)
          self.clear()
          Popen([PYTHON, path_from_root('emconfigure'), PYTHON, EMCC, '-c', '-o', 'a.o', path_from_root('tests', f)]).communicate()
          Popen([PYTHON, EMCC, 'a.o']).communicate()
          if f == 'hello_world.c':
            if i == 0:
              assert not os.path.exists('a.out.js') # native .o, not bitcode!
            else:
              assert 'hello, world!' in run_js(self.in_dir('a.out.js'))
          else:
            # file access, need 2 to force js
            if i == 0 or i == 1:
              assert not os.path.exists('a.out.js') # native .o, not bitcode!
            else:
              assert os.path.exists('a.out.js')
        finally:
          del os.environ['EMCONFIGURE_JS']

  def test_emcc_c_multi(self):
    with clean_write_access_to_canonical_temp_dir(self.canonical_temp_dir):
      def test(args, llvm_opts=None):
        print(args)
        lib = r'''
          int mult() { return 1; }
        '''

        lib_name = 'libA.c'
        open(lib_name, 'w').write(lib)
        main = r'''
          #include <stdio.h>
          int mult();
          int main() {
            printf("result: %d\n", mult());
            return 0;
          }
        '''
        main_name = 'main.c'
        open(main_name, 'w').write(main)

        if os.environ.get('EMCC_DEBUG'): return self.skip('cannot run in debug mode')
        try:
          os.environ['EMCC_DEBUG'] = '1'
          err = run_process([PYTHON, EMCC, '-c', main_name, lib_name] + args, stderr=PIPE).stderr
        finally:
          del os.environ['EMCC_DEBUG']

        VECTORIZE = '-disable-loop-vectorization'

        if args:
          assert err.count(VECTORIZE) == 2, err # specified twice, once per file

          assert err.count('emcc: LLVM opts: ' + llvm_opts + ' ' + VECTORIZE) == 2, err # exactly once per invocation of optimizer
        else:
          assert err.count(VECTORIZE) == 0, err # no optimizations

        Popen([PYTHON, EMCC, main_name.replace('.c', '.o'), lib_name.replace('.c', '.o')]).communicate()

        self.assertContained('result: 1', run_js(os.path.join(self.get_dir(), 'a.out.js')))

      test([])
      test(['-O2'], '-O3')
      test(['-Oz'], '-Oz')
      test(['-Os'], '-Os')

  def test_export_all_3142(self):
    open('src.cpp', 'w').write(r'''
typedef unsigned int Bit32u;

struct S_Descriptor {
    Bit32u limit_0_15   :16;
    Bit32u base_0_15    :16;
    Bit32u base_16_23   :8;
};

class Descriptor
{
public:
    Descriptor() { saved.fill[0]=saved.fill[1]=0; }
    union {
        S_Descriptor seg;
        Bit32u fill[2];
    } saved;
};

Descriptor desc;
    ''')
    try_delete('a.out.js')
    Popen([PYTHON, EMCC, 'src.cpp', '-O2', '-s', 'EXPORT_ALL=1']).communicate()
    assert os.path.exists('a.out.js')

  def test_f0(self):
    Popen([PYTHON, EMCC, path_from_root('tests', 'fasta.cpp'), '-O2', '-s', 'PRECISE_F32=1', '-profiling']).communicate()
    src = open('a.out.js').read()
    assert ' = f0;' in src or ' = f0,' in src

  def test_merge_pair(self):
    def test(filename, full):
      print('----', filename, full)
      Popen([PYTHON, EMCC, path_from_root('tests', filename), '-O1', '-profiling', '-o', 'left.js']).communicate()
      src = open('left.js').read()
      open('right.js', 'w').write(src.replace('function _main() {', 'function _main() { Module.print("replaced"); '))

      self.assertContained('hello, world!', run_js('left.js'))
      self.assertContained('hello, world!', run_js('right.js'))
      self.assertNotContained('replaced', run_js('left.js'))
      self.assertContained('replaced', run_js('right.js'))

      n = src.count('function _')

      def has(i):
        Popen([PYTHON, path_from_root('tools', 'merge_pair.py'), 'left.js', 'right.js', str(i), 'out.js']).communicate()
        return 'replaced' in run_js('out.js')

      assert not has(0), 'same as left'
      assert has(n), 'same as right'
      assert has(n+5), 'same as right, big number is still ok'

      if full:
        change = -1
        for i in range(n):
          if has(i):
            change = i
            break
        assert change > 0 and change <= n

    test('hello_world.cpp', True)
    test('hello_libcxx.cpp', False)

  def test_emmake_emconfigure(self):
    def check(what, args, fail=True, expect=''):
      args = [PYTHON, path_from_root(what)] + args
      print(what, args, fail, expect)
      output = run_process(args, stdout=PIPE, stderr=PIPE, check=False)
      assert ('is a helper for' in output.stderr) == fail
      assert ('Typical usage' in output.stderr) == fail
      self.assertContained(expect, output.stdout)
    check('emmake', [])
    check('emconfigure', [])
    check('emmake', ['--version'])
    check('emconfigure', ['--version'])
    check('emmake', ['make'], fail=False)
    check('emconfigure', ['configure'], fail=False)
    check('emconfigure', ['./configure'], fail=False)
    check('emconfigure', ['cmake'], fail=False)

    open('test.py', 'w').write('''
import os
print(os.environ.get('CROSS_COMPILE'))
''')
    check('emconfigure', [PYTHON, 'test.py'], expect=path_from_root('em'))
    check('emmake', [PYTHON, 'test.py'], expect=path_from_root('em'))

    open('test.py', 'w').write('''
import os
print(os.environ.get('NM'))
''')
    check('emconfigure', [PYTHON, 'test.py'], expect=tools.shared.LLVM_NM)

  def test_emmake_python(self):
    # simulates a configure/make script that looks for things like CC, AR, etc., and which we should
    # not confuse by setting those vars to something containing `python X` as the script checks for
    # the existence of an executable.
    result = run_process([PYTHON, path_from_root('emmake.py'), PYTHON, path_from_root('tests', 'emmake', 'make.py')], stdout=PIPE, stderr=PIPE)
    print(result.stdout, result.stderr)

  def test_sdl2_config(self):
    for args, expected in [
      [['--version'], '2.0.0'],
      [['--cflags'], '-s USE_SDL=2'],
      [['--libs'], '-s USE_SDL=2'],
      [['--cflags', '--libs'], '-s USE_SDL=2'],
    ]:
      print(args, expected)
      out = run_process([PYTHON, path_from_root('system', 'bin', 'sdl2-config')] + args, stdout=PIPE, stderr=PIPE).stdout
      assert expected in out, out
      print('via emmake')
      out = run_process([PYTHON, path_from_root('emmake'), 'sdl2-config'] + args, stdout=PIPE, stderr=PIPE).stdout
      assert expected in out, out

  def test_module_onexit(self):
    open('src.cpp', 'w').write(r'''
#include <emscripten.h>
int main() {
  EM_ASM({
    Module['onExit'] = function(status) { Module.print('exiting now, status ' + status) };
  });
  return 14;
}
    ''')
    try_delete('a.out.js')
    Popen([PYTHON, EMCC, 'src.cpp', '-s', 'NO_EXIT_RUNTIME=0']).communicate()
    self.assertContained('exiting now, status 14', run_js('a.out.js', assert_returncode=14))

  def test_underscore_exit(self):
    open('src.cpp', 'w').write(r'''
#include <unistd.h>
int main() {
  _exit(0); // should not end up in an infinite loop with non-underscore exit
}    ''')
    subprocess.check_call([PYTHON, EMCC, 'src.cpp'])
    self.assertContained('', run_js('a.out.js', assert_returncode=0))

  def test_file_packager_huge(self):
    MESSAGE = 'warning: file packager is creating an asset bundle of 257 MB. this is very large, and browsers might have trouble loading it'
    open('huge.dat', 'w').write('a'*(1024*1024*257))
    open('tiny.dat', 'w').write('a')
    err = run_process([PYTHON, FILE_PACKAGER, 'test.data', '--preload', 'tiny.dat'], stdout=PIPE, stderr=PIPE).stderr
    self.assertNotContained(MESSAGE, err)
    err = run_process([PYTHON, FILE_PACKAGER, 'test.data', '--preload', 'huge.dat'], stdout=PIPE, stderr=PIPE).stderr
    self.assertContained(MESSAGE, err)
    self.clear()

  def test_nosplit(self): # relooper shouldn't split nodes if -Os or -Oz
    open('src.cpp', 'w').write(r'''
      #include <stdio.h>
      int main(int argc, char **argv) {
        printf("extra code\n");
        printf("to make the function big enough to justify splitting\n");
        if (argc == 1) {
          printf("1\n");
          printf("1\n");
          printf("1\n");
          printf("1\n");
        } else if (argc/2 == 2) {
          printf("1\n");
          printf("1\n");
          printf("1\n");
          printf("1\n");
          printf("2\n");
        } else if (argc/3 == 3) {
          printf("1\n");
          printf("3\n");
          printf("1\n");
          printf("1\n");
          printf("1\n");
        } else if (argc/4 == 4) {
          printf("4\n");
          printf("1\n");
          printf("1\n");
          printf("1\n");
        } else if (argc/5 == 5) {
          printf("five\n");
          printf("1\n");
          printf("1\n");
          printf("1\n");
          printf("1\n");
          printf("1\n");
          printf("1\n");
          printf("1\n");
        }
        printf("hai\n");
        return 5;
      }
    ''')
    def test(opts, expected):
      print(opts)
      Popen([PYTHON, EMCC, 'src.cpp', '--profiling'] + opts).communicate()
      src = open('a.out.js').read()
      main = self.get_func(src, '_main')
      rets = main.count('return ')
      print('    ', rets)
      assert rets == expected, [rets, '!=', expected]
    test(['-O1'], 6)
    test(['-O2'], 6)
    test(['-Os'], 1)
    test(['-Oz'], 1)

  def test_massive_alloc(self):
    if SPIDERMONKEY_ENGINE not in JS_ENGINES: return self.skip('cannot run without spidermonkey, node cannnot alloc huge arrays')

    open(os.path.join(self.get_dir(), 'main.cpp'), 'w').write(r'''
#include <stdio.h>
#include <stdlib.h>

int main() {
  return (int)malloc(1024*1024*1400);
}
    ''')
    Popen([PYTHON, EMCC, os.path.join(self.get_dir(), 'main.cpp'), '-s', 'ALLOW_MEMORY_GROWTH=1']).communicate()[1]
    assert os.path.exists('a.out.js')
    output = run_js('a.out.js', stderr=PIPE, full_output=True, engine=SPIDERMONKEY_ENGINE, assert_returncode=None)
    # just care about message regarding allocating over 1GB of memory
    self.assertContained('''Warning: Enlarging memory arrays, this is not fast! 16777216,1543503872\n''', output)

  def test_failing_alloc(self):
    for pre_fail, post_fail, opts in [
      ('', '', []),
      ('EM_ASM( Module.temp = HEAP32[DYNAMICTOP_PTR>>2] );', 'EM_ASM( assert(Module.temp === HEAP32[DYNAMICTOP_PTR>>2], "must not adjust DYNAMICTOP when an alloc fails!") );', []),
      ('', '', ['-s', 'SPLIT_MEMORY=' + str(16*1024*1024), '-DSPLIT']),
    ]:
      for growth in [0, 1]:
        for aborting in [0, 1]:
          open(os.path.join(self.get_dir(), 'main.cpp'), 'w').write(r'''
#include <stdio.h>
#include <stdlib.h>
#include <vector>
#include <assert.h>
#include <emscripten.h>

#define CHUNK_SIZE (10*1024*1024)

int main() {
  EM_ASM({
    // we want to allocate a lot until eventually we can't anymore. to simulate that, we limit how much
    // can be allocated by Buffer, so that if we don't hit a limit before that, we don't keep going into
    // swap space and other bad things.
    var old = Module['reallocBuffer'];
    Module['reallocBuffer'] = function(size) {
      if (size > 500 * 1024 * 1024) {
        return null;
      }
      return old(size);
    };
  });

  std::vector<void*> allocs;
  bool has = false;
  while (1) {
    printf("trying an allocation\n");
    %s
    void* curr = malloc(CHUNK_SIZE);
    if (!curr) {
      %s
      break;
    }
    has = true;
    printf("allocated another chunk, %%d so far\n", allocs.size());
    allocs.push_back(curr);
  }
  assert(has);
  printf("an allocation failed!\n");
#ifdef SPLIT
  return 0;
#endif
  while (1) {
    assert(allocs.size() > 0);
    void *curr = allocs.back();
    allocs.pop_back();
    free(curr);
    printf("freed one\n");
    if (malloc(CHUNK_SIZE)) break;
  }
  printf("managed another malloc!\n");
}
''' % (pre_fail, post_fail))
          args = [PYTHON, EMCC, os.path.join(self.get_dir(), 'main.cpp')] + opts
          if growth: args += ['-s', 'ALLOW_MEMORY_GROWTH=1']
          if not aborting: args += ['-s', 'ABORTING_MALLOC=0']
          print(args, pre_fail)
          check_execute(args)
          # growth also disables aborting
          can_manage_another = (not aborting) or growth
          split = '-DSPLIT' in args
          print('can manage another:', can_manage_another, 'split:', split)
          output = run_js('a.out.js', stderr=PIPE, full_output=True, assert_returncode=0 if can_manage_another else None)
          if can_manage_another:
            self.assertContained('''an allocation failed!\n''', output)
            if not split:
              # split memory allocation may fail due to GC objects no longer being allocatable,
              # and we can't expect to recover from that deterministically. So just check we
              # get to the fail.
              # otherwise, we should fail eventually, then free, then succeed
              self.assertContained('''managed another malloc!\n''', output)
          else:
            # we should see an abort
            self.assertContained('''abort("Cannot enlarge memory arrays''', output)
            self.assertContained(('''higher than the current value 16777216,''', '''higher than the current value 33554432,'''), output)
            self.assertContained('''compile with  -s ALLOW_MEMORY_GROWTH=1 ''', output)
            self.assertContained('''compile with  -s ABORTING_MALLOC=0 ''', output)

  def test_libcxx_minimal(self):
    open('vector.cpp', 'w').write(r'''
#include <vector>
int main(int argc, char** argv) {
  std::vector<void*> v;
  for (int i = 0 ; i < argc; i++) {
    v.push_back(nullptr);
  }
  return v.size();
}
''')

    Popen([PYTHON, EMCC, '-O2', 'vector.cpp', '-o', 'vector.js']).communicate()[1]
    Popen([PYTHON, EMCC, '-O2', path_from_root('tests', 'hello_libcxx.cpp'), '-o', 'iostream.js']).communicate()[1]

    vector = os.stat('vector.js').st_size
    iostream = os.stat('iostream.js').st_size
    print(vector, iostream)

    assert vector > 1000
    assert 2.5*vector < iostream # we can strip out almost all of libcxx when just using vector

  def test_emulated_function_pointers(self):
    src = r'''
      #include <emscripten.h>
      typedef void (*fp)();
      int main(int argc, char **argv) {
        volatile fp f = 0;
        EM_ASM({
          if (typeof FUNCTION_TABLE_v !== 'undefined') {
            Module.print('function table: ' + FUNCTION_TABLE_v);
          } else {
            Module.print('no visible function tables');
          }
        });
        if (f) f();
        return 0;
      }
    '''
    open('src.c', 'w').write(src)
    def test(args, expected):
      print(args, expected)
      out, err = Popen([PYTHON, EMCC, 'src.c'] + args, stderr=PIPE).communicate()
      self.assertContained(expected, run_js(self.in_dir('a.out.js')))

    for opts in [0, 1, 2, 3]:
      test(['-O' + str(opts)], 'no visible function tables')
      test(['-O' + str(opts), '-s', 'EMULATED_FUNCTION_POINTERS=1'], 'function table: ')

  def test_emulated_function_pointers_2(self):
    src = r'''
      #include <emscripten.h>
      typedef void (*fp)();
      void one() { EM_ASM( Module.print('one') ); }
      void two() { EM_ASM( Module.print('two') ); }
      void test() {
        volatile fp f = one;
        f();
        f = two;
        f();
      }
      int main(int argc, char **argv) {
        test();
        // swap them!
        EM_ASM_INT({
          var one = $0;
          var two = $1;
          if (typeof FUNCTION_TABLE_v === 'undefined') {
            Module.print('no');
            return;
          }
          var temp = FUNCTION_TABLE_v[one];
          FUNCTION_TABLE_v[one] = FUNCTION_TABLE_v[two];
          FUNCTION_TABLE_v[two] = temp;
        }, (int)&one, (int)&two);
        test();
        return 0;
      }
    '''
    open('src.c', 'w').write(src)

    flipped = 'one\ntwo\ntwo\none\n'
    unchanged = 'one\ntwo\none\ntwo\n'
    no_table = 'one\ntwo\nno\none\ntwo\n'

    def test(args, expected):
      print(args, expected.replace('\n', ' '))
      Popen([PYTHON, EMCC, 'src.c'] + args).communicate()
      self.assertContained(expected, run_js(self.in_dir('a.out.js')))

    for opts in [0, 1, 2]:
      test(['-O' + str(opts)], no_table)
      test(['-O' + str(opts), '-s', 'EMULATED_FUNCTION_POINTERS=1'], flipped)
      test(['-O' + str(opts), '-s', 'EMULATED_FUNCTION_POINTERS=2'], flipped)
      test(['-O' + str(opts), '-s', 'EMULATED_FUNCTION_POINTERS=1', '-s', 'RELOCATABLE=1'], flipped)
      test(['-O' + str(opts), '-s', 'EMULATED_FUNCTION_POINTERS=2', '-s', 'RELOCATABLE=1'], unchanged) # with both of those, we optimize and you cannot flip them
      test(['-O' + str(opts), '-s', 'MAIN_MODULE=1'], unchanged) # default for modules is optimized
      test(['-O' + str(opts), '-s', 'MAIN_MODULE=1', '-s', 'EMULATED_FUNCTION_POINTERS=2'], unchanged)
      test(['-O' + str(opts), '-s', 'MAIN_MODULE=1', '-s', 'EMULATED_FUNCTION_POINTERS=1'], flipped) # but you can disable that

  def test_minimal_dynamic(self):
    def test(main_args=[], library_args=[], expected='hello from main\nhello from library'):
      print('testing', main_args, library_args)
      self.clear()
      open('library.c', 'w').write(r'''
        #include <stdio.h>
        void library_func() {
        #ifdef USE_PRINTF
          printf("hello from library: %p\n", (int)&library_func);
        #else
          puts("hello from library");
        #endif
        }
      ''')
      check_execute([PYTHON, EMCC, 'library.c', '-s', 'SIDE_MODULE=1', '-O2', '-o', 'library.js'] + library_args)
      open('main.c', 'w').write(r'''
        #include <dlfcn.h>
        #include <stdio.h>
        int main() {
          puts("hello from main");
          void *lib_handle = dlopen("library.js", 0);
          typedef void (*voidfunc)();
          voidfunc x = (voidfunc)dlsym(lib_handle, "library_func");
          if (!x) puts("cannot find side function");
          else x();
        }
      ''')
      check_execute([PYTHON, EMCC, 'main.c', '-s', 'MAIN_MODULE=1', '--embed-file', 'library.js', '-O2'] + main_args)
      self.assertContained(expected, run_js('a.out.js', assert_returncode=None, stderr=subprocess.STDOUT))
      size = os.stat('a.out.js').st_size
      side_size = os.stat('library.js').st_size
      print('  sizes:', size, side_size)
      return (size, side_size)

    def percent_diff(x, y):
      small = min(x, y)
      large = max(x, y)
      return float(100*large)/small - 100

    # main module tests

    full     = test()
    printf   = test(                                   library_args=['-DUSE_PRINTF'])                       # printf is not used in main, but libc was linked in, so it's there
    dce      = test(main_args=['-s', 'MAIN_MODULE=2'])                                                      # dce in main, and side happens to be ok since it uses puts as well
    dce_fail = test(main_args=['-s', 'MAIN_MODULE=2'], library_args=['-DUSE_PRINTF'], expected='undefined') # printf is not used in main, and we dce, so we failz
    dce_save = test(main_args=['-s', 'MAIN_MODULE=2', '-s', 'EXPORTED_FUNCTIONS=["_main", "_printf"]'],
                                                       library_args=['-DUSE_PRINTF'])                       # exporting printf in main keeps it alive for the library

    assert percent_diff(full[0], printf[0]) < 4
    assert percent_diff(dce[0], dce_fail[0]) < 4
    assert dce[0] < 0.2*full[0] # big effect, 80%+ is gone
    assert dce_save[0] > 1.1*dce[0] # save exported all of printf

    # side module tests

    side_dce_fail = test(library_args=['-s', 'SIDE_MODULE=2'], expected='cannot find side function') # mode 2, so dce in side, but library_func is not exported, so it is dce'd
    side_dce_work = test(library_args=['-s', 'SIDE_MODULE=2', '-s', 'EXPORTED_FUNCTIONS=["_library_func"]'], expected='hello from library') # mode 2, so dce in side, and library_func is not exported

    assert side_dce_fail[1] < 0.95*side_dce_work[1] # removing that function saves a chunk

  def test_ld_library_path(self):
    open('hello1.c', 'w').write(r'''
#include <stdio.h>

void
hello1 ()
{
  printf ("Hello1\n");
  return;
}

''')
    open('hello2.c', 'w').write(r'''
#include <stdio.h>

void
hello2 ()
{
  printf ("Hello2\n");
  return;
}

''')
    open('hello3.c', 'w').write(r'''
#include <stdio.h>

void
hello3 ()
{
  printf ("Hello3\n");
  return;
}

''')
    open('hello4.c', 'w').write(r'''
#include <stdio.h>

void
hello4 ()
{
  printf ("Hello4\n");
  return;
}

''')
    open('pre.js', 'w').write(r'''
Module['preRun'].push(function (){
  ENV['LD_LIBRARY_PATH']='/lib:/usr/lib';
});
''')
    open('main.c', 'w').write(r'''
#include <stdio.h>
#include <stdlib.h>
#include <string.h>
#include <dlfcn.h>

int
main()
{
  void *h;
  void (*f) ();

  h = dlopen ("libhello1.js", RTLD_NOW);
  f = dlsym (h, "hello1");
  f();
  dlclose (h);
  h = dlopen ("libhello2.js", RTLD_NOW);
  f = dlsym (h, "hello2");
  f();
  dlclose (h);
  h = dlopen ("libhello3.js", RTLD_NOW);
  f = dlsym (h, "hello3");
  f();
  dlclose (h);
  h = dlopen ("/usr/local/lib/libhello4.js", RTLD_NOW);
  f = dlsym (h, "hello4");
  f();
  dlclose (h);
  return 0;
}

''')

    Popen([PYTHON, EMCC, '-o', 'libhello1.js', 'hello1.c', '-s', 'SIDE_MODULE=1']).communicate()
    Popen([PYTHON, EMCC, '-o', 'libhello2.js', 'hello2.c', '-s', 'SIDE_MODULE=1']).communicate()
    Popen([PYTHON, EMCC, '-o', 'libhello3.js', 'hello3.c', '-s', 'SIDE_MODULE=1']).communicate()
    Popen([PYTHON, EMCC, '-o', 'libhello4.js', 'hello4.c', '-s', 'SIDE_MODULE=1']).communicate()
    Popen([PYTHON, EMCC, '-o', 'main.js', 'main.c', '-s', 'MAIN_MODULE=1',
           '--embed-file', 'libhello1.js@/lib/libhello1.js',
           '--embed-file', 'libhello2.js@/usr/lib/libhello2.js',
           '--embed-file', 'libhello3.js@/libhello3.js',
           '--embed-file', 'libhello4.js@/usr/local/lib/libhello4.js',
           '--pre-js', 'pre.js']).communicate()
    out = run_js('main.js')
    self.assertContained('Hello1', out)
    self.assertContained('Hello2', out)
    self.assertContained('Hello3', out)
    self.assertContained('Hello4', out)

  def test_dlopen_rtld_global(self):
    open('hello1.c', 'w').write(r'''
#include <stdio.h>

extern int hello1_val;
int hello1_val=3;

void
hello1 (int i)
{
  printf ("hello1_val by hello1:%d\n",hello1_val);
  printf ("Hello%d\n",i);
}
''')
    open('hello2.c', 'w').write(r'''
#include <stdio.h>

extern int hello1_val;
extern void hello1 (int);

void
hello2 (int i)
{
  void (*f) (int);
  printf ("hello1_val by hello2:%d\n",hello1_val);
  f = hello1;
  f(i);
}
''')
    open('main.c', 'w').write(r'''
#include <stdio.h>
#include <stdlib.h>
#include <string.h>
#include <dlfcn.h>

int
main(int argc,char** argv)
{
  void *h;
  void *h2;
  void (*f) (int);
  h = dlopen ("libhello1.js", RTLD_NOW|RTLD_GLOBAL);
  h2 = dlopen ("libhello2.js", RTLD_NOW|RTLD_GLOBAL);
  f = dlsym (h, "hello1");
  f(1);
  f = dlsym (h2, "hello2");
  f(2);
  dlclose (h);
  dlclose (h2);
  return 0;
}
''')

    Popen([PYTHON, EMCC, '-o', 'libhello1.js', 'hello1.c', '-s', 'SIDE_MODULE=1']).communicate()
    Popen([PYTHON, EMCC, '-o', 'libhello2.js', 'hello2.c', '-s', 'SIDE_MODULE=1']).communicate()
    Popen([PYTHON, EMCC, '-o', 'main.js', 'main.c', '-s', 'MAIN_MODULE=1',
           '--embed-file', 'libhello1.js',
           '--embed-file', 'libhello2.js']).communicate()
    out = run_js('main.js')
    self.assertContained('Hello1', out)
    self.assertContained('Hello2', out)
    self.assertContained('hello1_val by hello1:3', out)
    self.assertContained('hello1_val by hello2:3', out)

  def test_debug_asmLastOpts(self):
    open('src.c', 'w').write(r'''
#include <stdio.h>
struct Dtlink_t
{   struct Dtlink_t*   right;  /* right child      */
        union
        { unsigned int  _hash;  /* hash value       */
          struct Dtlink_t* _left;  /* left child       */
        } hl;
};
int treecount(register struct Dtlink_t* e)
{
  return e ? treecount(e->hl._left) + treecount(e->right) + 1 : 0;
}
int main() {
  printf("hello, world!\n");
}
''')
    out, err = Popen([PYTHON, EMCC, 'src.c', '-s', 'EXPORTED_FUNCTIONS=["_main", "_treecount"]', '--minify', '0', '-g4', '-Oz']).communicate()
    self.assertContained('hello, world!', run_js('a.out.js'))

  def test_meminit_crc(self):
    with open('src.c', 'w') as f:
      f.write(r'''
#include <stdio.h>
int main() { printf("Mary had a little lamb.\n"); }
''')
    out, err = Popen([PYTHON, EMCC, 'src.c', '-O2', '--memory-init-file', '0', '-s', 'MEM_INIT_METHOD=2', '-s', 'ASSERTIONS=1']).communicate()
    with open('a.out.js', 'r') as f:
      d = f.read()
    d = d.replace('Mary had', 'Paul had')
    with open('a.out.js', 'w') as f:
      f.write(d)
    out = run_js('a.out.js', assert_returncode=None, stderr=subprocess.STDOUT)
    self.assertContained('Assertion failed: memory initializer checksum', out)

  def test_emscripten_print_double(self):
    with open('src.c', 'w') as f:
      f.write(r'''
#include <stdio.h>
#include <assert.h>
#include <emscripten.h>

void test(double d) {
  char buffer[100], buffer2[100];
  unsigned len, len2, len3;
  len = emscripten_print_double(d, NULL, -1);
  len2 = emscripten_print_double(d, buffer, len+1);
  assert(len == len2);
  buffer[len] = 0;
  len3 = snprintf(buffer2, 100, "%g", d);
  printf("|%g : %u : %s : %s : %d|\n", d, len, buffer, buffer2, len3);
}
int main() {
  printf("\n");
  test(0);
  test(1);
  test(-1);
  test(1.234);
  test(-1.234);
  test(1.1234E20);
  test(-1.1234E20);
  test(1.1234E-20);
  test(-1.1234E-20);
  test(1.0/0.0);
  test(-1.0/0.0);
}
''')
    Popen([PYTHON, EMCC, 'src.c']).communicate()
    out = run_js('a.out.js')
    self.assertContained('''
|0 : 1 : 0 : 0 : 1|
|1 : 1 : 1 : 1 : 1|
|-1 : 2 : -1 : -1 : 2|
|1.234 : 5 : 1.234 : 1.234 : 5|
|-1.234 : 6 : -1.234 : -1.234 : 6|
|1.1234e+20 : 21 : 112340000000000000000 : 1.1234e+20 : 10|
|-1.1234e+20 : 22 : -112340000000000000000 : -1.1234e+20 : 11|
|1.1234e-20 : 10 : 1.1234e-20 : 1.1234e-20 : 10|
|-1.1234e-20 : 11 : -1.1234e-20 : -1.1234e-20 : 11|
|inf : 8 : Infinity : inf : 3|
|-inf : 9 : -Infinity : -inf : 4|
''', out)

  def test_no_warn_exported_jslibfunc(self):
    err = run_process([PYTHON, EMCC, path_from_root('tests', 'hello_world.c'), '-s', 'DEFAULT_LIBRARY_FUNCS_TO_INCLUDE=["alGetError"]', '-s', 'EXPORTED_FUNCTIONS=["_main", "_alGetError"]'], stdout=PIPE, stderr=PIPE).stderr
    self.assertNotContained('''function requested to be exported, but not implemented: "_alGetError"''', err)

  def test_almost_asm_warning(self):
    warning = "[-Walmost-asm]"
    for args, expected in [(['-O1', '-s', 'SPLIT_MEMORY=8388608', '-s', 'TOTAL_MEMORY=' + str(16*1024*1024)], True),  # default
                           # suppress almost-asm warning when building with ALLOW_MEMORY_GROWTH
                           (['-O1', '-s', 'ALLOW_MEMORY_GROWTH=1', '-Wno-almost-asm'], False),
                           # suppress almost-asm warning when building with SPLIT_MEMORY
                           (['-O1', '-s', 'SPLIT_MEMORY=8388608', '-s', 'TOTAL_MEMORY=' + str(16*1024*1024), '-Wno-almost-asm'], False),
                           # last warning flag should "win"
                           (['-O1', '-s', 'ALLOW_MEMORY_GROWTH=1', '-Wno-almost-asm', '-Walmost-asm'], True)]:
      print(args, expected)
      err = run_process([PYTHON, EMCC, path_from_root('tests', 'hello_world.c')] + args, stderr=PIPE).stderr
      assert (warning in err) == expected, err
      if not expected:
        assert err == '', err

  def test_static_syscalls(self):
    Popen([PYTHON, EMCC, path_from_root('tests', 'hello_world.c')]).communicate()
    src = open('a.out.js').read()
    matches = re.findall('''function ___syscall(\d+)\(''', src)
    print('seen syscalls:', matches)
    assert set(matches) == set(['6', '54', '140', '146']) # close, ioctl, llseek, writev

  def test_emcc_dev_null(self):
    if WINDOWS: return self.skip('posix-only')
    out = run_process([PYTHON, EMCC, '-dM', '-E', '-x', 'c', '/dev/null'], stdout=PIPE).stdout
    self.assertContained('#define __EMSCRIPTEN__ 1', out) # all our defines should show up

  def test_umask_0(self):
    open('src.c', 'w').write(r'''
#include <sys/stat.h>
#include <stdio.h>
int main() {
  umask(0);
  printf("hello, world!\n");
}''')
    Popen([PYTHON, EMCC, 'src.c']).communicate()
    self.assertContained('hello, world!', run_js('a.out.js'))

  def test_no_missing_symbols(self): # simple hello world should not show any missing symbols
    check_execute([PYTHON, EMCC, path_from_root('tests', 'hello_world.c'), '-s', 'ERROR_ON_UNDEFINED_SYMBOLS=1'])

    # main() is implemented in C, and even if requested from JS, we should not warn
    open('library_foo.js', 'w').write('''
mergeInto(LibraryManager.library, {
  my_js__deps: ['main'],
  my_js: (function() {
      return function() {
        console.log("hello " + _nonexistingvariable);
      };
  }()),
});
''')
    open('test.cpp', 'w').write('''
#include <stdio.h>
#include <stdlib.h>

extern "C" {
  extern void my_js();
}

int main() {
  my_js();
  return EXIT_SUCCESS;
}
''')
    check_execute([PYTHON, EMCC, 'test.cpp', '-s', 'ERROR_ON_UNDEFINED_SYMBOLS=1', '--js-library', 'library_foo.js'])

    # but we do error on a missing js var
    open('library_foo.js', 'w').write('''
mergeInto(LibraryManager.library, {
  my_js__deps: ['main', 'nonexistingvariable'],
  my_js: (function() {
      return function() {
        console.log("hello " + _nonexistingvariable);
      };
  }()),
});
''')
    err = run_process([PYTHON, EMCC, 'test.cpp', '-s', 'ERROR_ON_UNDEFINED_SYMBOLS=1', '--js-library', 'library_foo.js'], stderr=PIPE, check=False).stderr
    assert 'unresolved symbol' in err

    # and also for missing C code, of course (without the --js-library, it's just a missing C method)
    err = run_process([PYTHON, EMCC, 'test.cpp', '-s', 'ERROR_ON_UNDEFINED_SYMBOLS=1'], stderr=PIPE, check=False).stderr
    assert 'unresolved symbol' in err

  def test_realpath(self):
    open('src.c', 'w').write(r'''
#include <stdlib.h>
#include <stdio.h>
#include <errno.h>

#define TEST_PATH "/boot/README.txt"

int
main(int argc, char **argv)
{
  errno = 0;
  char *t_realpath_buf = realpath(TEST_PATH, NULL);
  if (NULL == t_realpath_buf) {
    perror("Resolve failed");
    return 1;
  } else {
    printf("Resolved: %s\n", t_realpath_buf);
    free(t_realpath_buf);
    return 0;
  }
}
''')
    if not os.path.exists('boot'):
      os.mkdir('boot')
    open(os.path.join('boot', 'README.txt'), 'w').write(' ')
    Popen([PYTHON, EMCC, 'src.c', '--embed-file', 'boot']).communicate()
    self.assertContained('Resolved: /boot/README.txt', run_js('a.out.js'))

  def test_realpath_nodefs(self):
    open('src.c', 'w').write(r'''
#include <stdlib.h>
#include <stdio.h>
#include <errno.h>
#include <emscripten.h>

#define TEST_PATH "/working/TEST_NODEFS.txt"

int
main(int argc, char **argv)
{
  errno = 0;
  EM_ASM({
    FS.mkdir('/working');
    FS.mount(NODEFS, { root: '.' }, '/working');
  });
  char *t_realpath_buf = realpath(TEST_PATH, NULL);
  if (NULL == t_realpath_buf) {
    perror("Resolve failed");
    return 1;
  } else {
    printf("Resolved: %s\n", t_realpath_buf);
    free(t_realpath_buf);
    return 0;
  }
}
''')
    open('TEST_NODEFS.txt', 'w').write(' ')
    Popen([PYTHON, EMCC, 'src.c']).communicate()
    self.assertContained('Resolved: /working/TEST_NODEFS.txt', run_js('a.out.js'))

  def test_realpath_2(self):
    open('src.c', 'w').write(r'''
#include <stdlib.h>
#include <stdio.h>
#include <errno.h>

int testrealpath(const char* path)    {
  errno = 0;
  char *t_realpath_buf = realpath(path, NULL);
  if (NULL == t_realpath_buf) {
    printf("Resolve failed: \"%s\"\n",path);fflush(stdout);
    return 1;
  } else {
    printf("Resolved: \"%s\" => \"%s\"\n", path, t_realpath_buf);fflush(stdout);
    free(t_realpath_buf);
    return 0;
  }
}

int main(int argc, char **argv)
{
    // files:
    testrealpath("testfile.txt");
    testrealpath("Folder/testfile.txt");
    testrealpath("testnonexistentfile.txt");
    // folders
    testrealpath("Folder");
    testrealpath("/Folder");
    testrealpath("./");
    testrealpath("");
    testrealpath("/");
    return 0;
}
''')
    open('testfile.txt', 'w').write('')
    if not os.path.exists('Folder'): os.mkdir('Folder')
    open(os.path.join('Folder', 'testfile.txt'), 'w').write('')
    check_execute([PYTHON, EMCC, 'src.c', '--embed-file', 'testfile.txt', '--embed-file', 'Folder'])
    self.assertContained('''Resolved: "testfile.txt" => "/testfile.txt"
Resolved: "Folder/testfile.txt" => "/Folder/testfile.txt"
Resolve failed: "testnonexistentfile.txt"
Resolved: "Folder" => "/Folder"
Resolved: "/Folder" => "/Folder"
Resolved: "./" => "/"
Resolve failed: ""
Resolved: "/" => "/"
''', run_js('a.out.js'))

  def test_no_warnings(self):
    # build once before to make sure system libs etc. exist
    subprocess.check_call([PYTHON, EMCC, path_from_root('tests', 'hello_libcxx.cpp')])
    # check that there is nothing in stderr for a regular compile
    err = run_process([PYTHON, EMCC, path_from_root('tests', 'hello_libcxx.cpp')], stderr=PIPE).stderr
    assert err == '', err

  def test_emterpreter_file_suggestion(self):
    for linkable in [0, 1]:
      for to_file in [0, 1]:
        self.clear()
        cmd = [PYTHON, EMCC, '-s', 'EMTERPRETIFY=1', path_from_root('tests', 'hello_libcxx.cpp'), '-s', 'LINKABLE=' + str(linkable), '-O1', '-s', 'USE_ZLIB=1']
        if to_file:
          cmd += ['-s', 'EMTERPRETIFY_FILE="code.dat"']
        print(cmd)
        stderr = run_process(cmd, stderr=PIPE).stderr
        need_warning = linkable and not to_file
        assert ('''warning: emterpreter bytecode is fairly large''' in stderr) == need_warning, stderr
        assert ('''It is recommended to use  -s EMTERPRETIFY_FILE=..''' in stderr) == need_warning, stderr

  def test_llvm_lto(self):
    sizes = {}
    lto_levels = [0, 1, 2, 3]
    for lto in lto_levels:
      cmd = [PYTHON, EMCC, path_from_root('tests', 'hello_libcxx.cpp'), '-O2', '--llvm-lto', str(lto)]
      print(cmd)
      check_execute(cmd)
      self.assertContained('hello, world!', run_js('a.out.js'))
      sizes[lto] = os.stat('a.out.js').st_size
    print(sizes)

    # LTO sizes should be distinct
    for i in lto_levels:
      assert sizes[i] not in set(sizes).difference(set([sizes[i]]))

    # LTO should reduce code size
    # Skip mode 2 because it has historically increased code size, but not always
    assert sizes[1] < sizes[0]
    assert sizes[3] < sizes[0]

  def test_dlmalloc_modes(self):
    open('src.cpp', 'w').write(r'''
      #include <stdlib.h>
      #include <stdio.h>
      int main() {
        void* c = malloc(1024);
        free(c);
        free(c);
        printf("double-freed\n");
      }
    ''')
    subprocess.check_call([PYTHON, EMCC, 'src.cpp'])
    self.assertContained('double-freed', run_js('a.out.js'))
    # in debug mode, the double-free is caught
    subprocess.check_call([PYTHON, EMCC, 'src.cpp', '-g'])
    seen_error = False
    out = '?'
    try:
      out = run_js('a.out.js')
    except:
      seen_error = True
    assert seen_error, out

  def test_mallocs(self):
    for opts in [[], ['-O2']]:
      print(opts)
      sizes = {}
      for malloc, name in (
        ('dlmalloc', 'dlmalloc'),
        (None, 'default'),
        ('emmalloc', 'emmalloc')
      ):
        print(malloc, name)
        cmd = [PYTHON, EMCC, path_from_root('tests', 'hello_libcxx.cpp'), '-s', 'WASM=1', '-o', 'a.out.js'] + opts
        if malloc:
          cmd += ['-s', 'MALLOC="%s"' % malloc]
        print(cmd)
        run_process(cmd)
        sizes[name] = os.stat('a.out.wasm').st_size
      print(sizes)
      assert sizes['dlmalloc'] == sizes['default'], 'dlmalloc is the default'
      assert sizes['emmalloc']  < sizes['dlmalloc'] - 5000, 'emmalloc is much smaller'

  def test_split_memory(self): # make sure multiple split memory chunks get used
    open('src.c', 'w').write(r'''
#include <emscripten.h>
#include <stdlib.h>
int main() {
  int x = 5;
  EM_ASM({
    var allocs = [];
    allocs.push([]);
    allocs.push([]);
    allocs.push([]);
    allocs.push([]);
    var ptr = $0;
    assert(ptr >= STACK_BASE && ptr < STACK_MAX, 'ptr should be on stack, but ' + [STACK_BASE, STACK_MAX, ptr]);
    function getIndex(x) {
      return x >> SPLIT_MEMORY_BITS;
    }
    assert(ptr < SPLIT_MEMORY, 'in first chunk');
    assert(getIndex(ptr) === 0, 'definitely in first chunk');
    // allocate into other chunks
    do {
      var t = Module._malloc(1024*1024);
      allocs[getIndex(t)].push(t);
      Module.print('allocating, got in ' + getIndex(t));
    } while (getIndex(t) === 0);
    assert(getIndex(t) === 1, 'allocated into second chunk');
    do {
      var t = Module._malloc(1024*1024);
      allocs[getIndex(t)].push(t);
      Module.print('more allocating, got in ' + getIndex(t));
    } while (getIndex(t) === 1);
    assert(getIndex(t) === 2, 'into third chunk');
    do {
      var t = Module._malloc(1024*1024);
      allocs[getIndex(t)].push(t);
      Module.print('more allocating, got in ' + getIndex(t));
    } while (getIndex(t) === 2);
    assert(getIndex(t) === 3, 'into third chunk');
    // write values
    assert(allocs[1].length > 5 && allocs[2].length > 5);
    for (var i = 0; i < allocs[1].length; i++) {
      HEAPU8[allocs[1][i]] = i & 255
    }
    for (var i = 0; i < allocs[2].length; i++) {
      HEAPU8[allocs[2][i]] = (i*i) & 255;
    }
    for (var i = 0; i < allocs[1].length; i++) {
      assert(HEAPU8[allocs[1][i]] === (i & 255));
    }
    for (var i = 0; i < allocs[2].length; i++) {
      assert(HEAPU8[allocs[2][i]] === ((i*i) & 255));
    }
    Module.print('success.');
  }, &x);
}
''')
    for opts in [0, 1, 2]:
      print(opts)
      check_execute([PYTHON, EMCC, 'src.c', '-s', 'SPLIT_MEMORY=8388608', '-s', 'TOTAL_MEMORY=64MB', '-O' + str(opts)])
      self.assertContained('success.', run_js('a.out.js'))

  def test_split_memory_2(self): # make allocation starts in the first chunk, and moves forward properly
    open('src.c', 'w').write(r'''
#include <emscripten.h>
#include <stdlib.h>
#include <assert.h>
int split_memory = 0;
int alloc_where_is_it() {
  static void *last;
  void *ptr = malloc(1024);
  static int counter = 0;
  if (last && (counter++ % 2 == 1)) ptr = realloc(last, 512*1024); // throw in some reallocs of a previous allocation
  last = ptr;
  unsigned x = (unsigned)ptr;
  return x / split_memory;
}
int main() {
  split_memory = EM_ASM_INT({
    return SPLIT_MEMORY;
  });
  int counter = 0;
  while (alloc_where_is_it() == 0) {
    counter++;
  }
  printf("allocations in first chunk: %d\n", counter);
  assert(counter > 10); // less in first chunk
  while (alloc_where_is_it() == 1) {
    counter++;
  }
  printf("allocations in first chunk: %d\n", counter);
  assert(counter > 20);
  counter = 0;
  while (alloc_where_is_it() == 2) {
    counter++;
  }
  printf("allocations in second chunk: %d\n", counter);
  assert(counter > 20);
  EM_ASM( Module.print('success.') );
}
''')
    for opts in [0, 1, 2]:
      print(opts)
      check_execute([PYTHON, EMCC, 'src.c', '-s', 'SPLIT_MEMORY=8388608', '-s', 'TOTAL_MEMORY=64MB', '-O' + str(opts)])
      self.assertContained('success.', run_js('a.out.js'))

  def test_split_memory_sbrk(self):
    open('src.c', 'w').write(r'''
#include <emscripten.h>
#include <stdlib.h>
#include <unistd.h>
#include <assert.h>
int split_memory;
int where(int x) {
  return x / split_memory;
}
int main() {
  split_memory = EM_ASM_INT({
    return SPLIT_MEMORY;
  });
  int sbrk_0 = (int)sbrk(0);
  printf("sbrk(0): %d\n", sbrk_0);
  assert(sbrk_0 > 0 && sbrk_0 != -1);
  int sbrk_index = where(sbrk_0);
  assert(sbrk_index > 0 && sbrk_index < 10);
  assert(sbrk(0) == (void*)sbrk_0);
  int one = (int)sbrk(10);
  printf("one: %d\n", one);
  assert(sbrk_0 + 10 == sbrk(0));
  int two = (int)sbrk(20);
  printf("two: %d\n", two);
  assert(sbrk_0 + 10 == two);
  assert(sbrk(-20) == (void*)(two + 20));
  assert(sbrk(-10) == (void*)two);
  int bad = sbrk(split_memory * 2);
  assert(bad == -1);
  EM_ASM( Module.print('success.') );
}
''')
    for opts in [0, 1, 2]:
      print(opts)
      check_execute([PYTHON, EMCC, 'src.c', '-s', 'SPLIT_MEMORY=8388608', '-s', 'TOTAL_MEMORY=64MB', '-O' + str(opts)])
      self.assertContained('success.', run_js('a.out.js'))

  def test_split_memory_faking(self): # fake HEAP8 etc. objects have some faked fake method. they are fake
    open('src.c', 'w').write(r'''
#include <emscripten.h>
#include <stdlib.h>
#include <unistd.h>
#include <assert.h>
int main() {
  EM_ASM((
    var x = Module._malloc(1024);
    // set
    HEAPU8.set([1,2,3,4], x);
    assert(get8(x+0) === 1);
    assert(get8(x+1) === 2);
    assert(get8(x+2) === 3);
    assert(get8(x+3) === 4);
    // subarray
    var s1 = HEAPU8.subarray(x+2, x+4);
    assert(s1 instanceof Uint8Array);
    assert(s1.length === 2);
    assert(s1[0] === 3);
    assert(s1[1] === 4);
    assert(get8(x+2) === 3);
    s1[0] = 57;
    assert(get8(x+2) === 57);
    // subarray without second param
    var s2 = HEAPU8.subarray(x+2);
    assert(s2 instanceof Uint8Array);
    assert(s2.length > 2);
    assert(s2[0] === 57);
    assert(s2[1] === 4);
    assert(get8(x+2) === 57);
    s2[0] = 98;
    assert(get8(x+2) === 98);
    // buffer.slice
    var b = HEAPU8.buffer.slice(x, x+4);
    assert(b instanceof ArrayBuffer);
    assert(b.byteLength === 4);
    var s = new Uint8Array(b);
    assert(s[0] === 1);
    assert(s[1] === 2);
    assert(s[2] === 98);
    assert(s[3] === 4);
    // check for a bananabread-discovered bug
    var s32 = HEAPU32.subarray(x >> 2, x + 4 >> 2);
    assert(s32 instanceof Uint32Array);
    assert(s32.length === 1);
    assert(s32[0] === 0x04620201, s32[0]);
    // misc subarrays, check assertions only
    SPLIT_MEMORY = 256;
    SPLIT_MEMORY_BITS = 8;
    function getChunk(x) {
      return x >> SPLIT_MEMORY_BITS;
    }
    assert(TOTAL_MEMORY >= SPLIT_MEMORY*3);
    var p = Module.print;
    var e = Module.printErr;
    Module.printErr = Module.print = function(){};
    var fail = false;
    if (!buffers[1]) allocateSplitChunk(1); // we will slice into this
    if (!buffers[2]) allocateSplitChunk(2); // we will slice into this
    TOP:
    for (var i = 0; i < SPLIT_MEMORY*3; i++) {
      HEAPU8.subarray(i);
      if ((i&3) === 0) HEAPU32.subarray(i >> 2);
      for (var j = 1; j < SPLIT_MEMORY*3; j++) {
        //printErr([i, j]);
        if (getChunk(i) == getChunk(j-1) || j <= i) {
          HEAPU8.subarray(i, j);
          if ((i&3) === 0) HEAPU32.subarray(i >> 2, j >> 2);
        } else {
          // expect failures
          try {
            HEAPU8.subarray(i, j);
            fail = ['U8', i, j];
            break TOP;
          } catch (e) {}
          if ((i&3) === 0 && (j&3) === 0) {
            try {
              HEAPU32.subarray(i >> 2, j >> 2);
              fail = ['U32', i, j];
              break TOP;
            } catch (e) {}
          }
          break; // stop inner loop, once we saw different chunks, go to a new i
        }
      }
    }
    Module.print = p;
    Module.printErr = e;
    if (fail) Module.print('FAIL. ' + fail);
    else Module.print('success.');
  ));
}
''')
    for opts in [0, 1, 2]:
      print(opts)
      check_execute([PYTHON, EMCC, 'src.c', '-s', 'SPLIT_MEMORY=8388608', '-s', 'TOTAL_MEMORY=64MB', '-O' + str(opts), '-s', 'ASSERTIONS=1'])
      self.assertContained('success.', run_js('a.out.js', stderr=PIPE, assert_returncode=None))

  def test_split_memory_release(self):
    open('src.c', 'w').write(r'''
#include <emscripten.h>
#include <stdlib.h>
#include <unistd.h>
#include <assert.h>
int main() {
  EM_ASM({
    assert(buffers[0]); // always here
    assert(!buffers[1]);
    assert(!buffers[2]);
    function getIndex(x) {
      return x >> SPLIT_MEMORY_BITS;
    }
    do {
      var t = Module._malloc(1024*1024);
      Module.print('allocating, got in ' + getIndex(t));
    } while (getIndex(t) === 0);
    assert(getIndex(t) === 1, 'allocated into first chunk');
    assert(buffers[1]); // has been allocated now
    do {
      var t = Module._malloc(1024*1024);
      Module.print('allocating, got in ' + getIndex(t));
    } while (getIndex(t) === 1);
    assert(getIndex(t) === 2, 'allocated into second chunk');
    assert(buffers[2]); // has been allocated now
    Module._free(t);
    assert(!buffers[2]); // has been freed now
    var more = [];
    for (var i = 0 ; i < 1024; i++) {
      more.push(Module._malloc(10));
    }
    assert(buffers[2]); // has been allocated again
    for (var i = 0 ; i < 1024; i++) {
      Module._free(more[i]);
    }
    assert(!buffers[2]); // has been freed again
    Module.print('success.');
  });
}
''')
    for opts in [0, 1, 2]:
      print(opts)
      check_execute([PYTHON, EMCC, 'src.c', '-s', 'SPLIT_MEMORY=8388608', '-s', 'TOTAL_MEMORY=64MB', '-O' + str(opts)])
      self.assertContained('success.', run_js('a.out.js'))

  def test_split_memory_use_existing(self):
    open('src.c', 'w').write(r'''
#include <emscripten.h>
#include <stdlib.h>
#include <unistd.h>
#include <assert.h>
int main() {
  EM_ASM({
    function getIndex(x) {
      return x >> SPLIT_MEMORY_BITS;
    }
    var t;
    do {
      t = Module._malloc(1024*1024);
    } while (getIndex(t) === 0);
    assert(getIndex(t) === 1, 'allocated into first chunk');
    assert(!buffers[2]);
    var existing = new Uint8Array(1024); // ok to be smaller
    allocateSplitChunk(2, existing.buffer);
    assert(buffers[2]);
    existing[0] = 12;
    existing[50] = 98;
    var p = SPLIT_MEMORY*2;
    assert(HEAPU8[p+0] === 12 && HEAPU8[p+50] === 98); // mapped into the normal memory space!
    HEAPU8[p+33] = 201;
    assert(existing[33] === 201); // works both ways
    do {
      t = Module._malloc(1024*1024);
    } while (getIndex(t) === 1);
    assert(getIndex(t) === 3, 'should skip chunk 2, since it is used by us, but seeing ' + getIndex(t));
    assert(HEAPU8[p+0] === 12 && HEAPU8[p+50] === 98);
    assert(existing[33] === 201);
    Module.print('success.');
  });
}
''')
    for opts in [0, 1, 2]:
      print(opts)
      check_execute([PYTHON, EMCC, 'src.c', '-s', 'SPLIT_MEMORY=8388608', '-s', 'TOTAL_MEMORY=64MB', '-O' + str(opts)])
      self.assertContained('success.', run_js('a.out.js'))

  def test_sixtyfour_bit_return_value(self):
    # This test checks that the most significant 32 bits of a 64 bit long are correctly made available
    # to native JavaScript applications that wish to interact with compiled code returning 64 bit longs.
    # The MS 32 bits should be available in Runtime.getTempRet0() even when compiled with -O2 --closure 1

    # Compile test.c and wrap it in a native JavaScript binding so we can call our compiled function from JS.
    check_execute([PYTHON, EMCC, path_from_root('tests', 'return64bit', 'test.c'), '--pre-js', path_from_root('tests', 'return64bit', 'testbindstart.js'), '--pre-js', path_from_root('tests', 'return64bit', 'testbind.js'), '--post-js', path_from_root('tests', 'return64bit', 'testbindend.js'), '-s', 'EXPORTED_FUNCTIONS=["_test"]', '-o', 'test.js', '-O2', '--closure', '1'])

    # Simple test program to load the test.js binding library and call the binding to the
    # C function returning the 64 bit long.
    open(os.path.join(self.get_dir(), 'testrun.js'), 'w').write('''
      var test = require("./test.js");
      test.runtest();
    ''')

    # Run the test and confirm the output is as expected.
    out = run_js('testrun.js', full_output=True)
    assert "low = 5678" in out
    assert "high = 1234" in out

  def test_lib_include_flags(self):
    process = Popen([PYTHON, EMCC] + '-l m -l c -I'.split() + [path_from_root('tests', 'include_test'), path_from_root('tests', 'lib_include_flags.c')], stdout=PIPE, stderr=PIPE)
    process.communicate()
    assert process.returncode is 0, 'Empty -l/-L/-I flags should read the next arg as a param'

  def test_dash_s(self):
    print(check_execute([PYTHON, EMCC, path_from_root('tests', 'hello_world.cpp'), '-s', '-std=c++03']))
    self.assertContained('hello, world!', run_js('a.out.js'))

  def test_dash_s_error(self):
    # missing quotes
    err = run_process([PYTHON, EMCC, path_from_root('tests', 'hello_world.cpp'), "-s", "EXTRA_EXPORTED_RUNTIME_METHODS=[addOnPostRun]"], stderr=PIPE, check=False).stderr
    self.assertContained('NameError', err) # it failed
    self.assertContained('one possible cause of this is missing quotation marks', err) # but we suggested the fix

  def test_python_2_3(self): # check emcc/em++ can be called by any python
    # remove .py from EMCC(=emcc.py)
    def trim_py_suffix(filename):
      return filename[:-3] if filename.endswith('.py') else filename

    print()
    for python in ['python', 'python2', 'python3']:
      try:
        check_execute([python, '--version'])
        has = True
      except:
        has = False
      print(python, has)
      if has:
        print('  checking emcc...')
        check_execute([python, trim_py_suffix(EMCC), '--version'])
        print('  checking em++...')
        check_execute([python, trim_py_suffix(EMXX), '--version'])
        if python == 'python2':
          print('  checking emcc.py...')
          check_execute([python, EMCC, '--version'])

  def test_zeroinit(self):
    open('src.c', 'w').write(r'''
#include <stdio.h>
int buf[1048576];
int main() {
  printf("hello, world! %d\n", buf[123456]);
  return 0;
}
''')
    check_execute([PYTHON, EMCC, 'src.c', '-O2', '-g'])
    size = os.stat('a.out.js.mem').st_size
    assert size < 4096, size

  def test_separate_asm_warning(self):
    # Test that -s PRECISE_F32=2 raises a warning that --separate-asm is implied.
    stderr = run_process([PYTHON, EMCC, path_from_root('tests', 'hello_world.c'), '-s', 'PRECISE_F32=2', '-o', 'a.html'], stderr=PIPE).stderr
    self.assertContained('forcing separate asm output', stderr)

    # Test that -s PRECISE_F32=2 --separate-asm should not post a warning.
    stderr = run_process([PYTHON, EMCC, path_from_root('tests', 'hello_world.c'), '-s', 'PRECISE_F32=2', '-o', 'a.html', '--separate-asm'], stderr=PIPE).stderr
    self.assertNotContained('forcing separate asm output', stderr)

    # Test that -s PRECISE_F32=1 should not post a warning.
    stderr = run_process([PYTHON, EMCC, path_from_root('tests', 'hello_world.c'), '-s', 'PRECISE_F32=1', '-o', 'a.html'], stderr=PIPE).stderr
    self.assertNotContained('forcing separate asm output', stderr)

    # Manually doing separate asm should show a warning, if not targeting html
    warning = '--separate-asm works best when compiling to HTML'
    stderr = run_process([PYTHON, EMCC, path_from_root('tests', 'hello_world.c'), '--separate-asm'], stderr=PIPE).stderr
    self.assertContained(warning, stderr)
    stderr = run_process([PYTHON, EMCC, path_from_root('tests', 'hello_world.c'), '--separate-asm', '-o', 'a.html'], stderr=PIPE).stderr
    self.assertNotContained(warning, stderr)

    # test that the warning can be suppressed
    stderr = run_process([PYTHON, EMCC, path_from_root('tests', 'hello_world.c'), '--separate-asm', '-Wno-separate-asm'], stderr=PIPE).stderr
    self.assertNotContained(warning, stderr)

  def test_canonicalize_nan_warning(self):
    open('src.cpp', 'w').write(r'''
#include <stdio.h>

union U {
  int x;
  float y;
} a;


int main() {
  a.x = 0x7FC01234;
  printf("%f\n", a.y);
}
''')

    stderr = run_process([PYTHON, EMCC, 'src.cpp', '-O1'], stderr=PIPE).stderr
    self.assertContained("emcc: warning: cannot represent a NaN literal", stderr)

    stderr = run_process([PYTHON, EMCC, 'src.cpp', '-O1', '-g'], stderr=PIPE).stderr
    self.assertContained("emcc: warning: cannot represent a NaN literal", stderr)
    self.assertContained('//@line 12 "src.cpp"', stderr)

  def test_only_my_code(self):
    check_execute([PYTHON, EMCC, '-O1', path_from_root('tests', 'hello_world.c'), '--separate-asm'])
    count = open('a.out.asm.js').read().count('function ')
    assert count > 30, count # libc brings in a bunch of stuff

    def test(filename, opts, expected_funcs, expected_vars):
      print(filename, opts)
      check_execute([PYTHON, EMCC, path_from_root('tests', filename), '--separate-asm', '-s', 'ONLY_MY_CODE=1'] + opts)
      full = 'var Module = {};\n' + open('a.out.asm.js').read()
      open('asm.js', 'w').write(full)
      funcs = open('a.out.asm.js').read().count('function ')
      vars_ = open('a.out.asm.js').read().count('var ')
      assert funcs == expected_funcs, funcs
      assert vars_ == expected_vars, vars_
      if SPIDERMONKEY_ENGINE in JS_ENGINES:
        out = run_js('asm.js', engine=SPIDERMONKEY_ENGINE, stderr=STDOUT)
        self.validate_asmjs(out)
      else:
        print('(skipping asm.js validation check)')

    test('hello_123.c', ['-O1'], 1, 2)
    test('fasta.cpp', ['-O3', '-g2'], 2, 13)

  def test_link_response_file_does_not_force_absolute_paths(self):
    with_space = 'with space'
    directory_with_space_name = os.path.join(self.get_dir(), with_space)
    if not os.path.exists(directory_with_space_name):
      os.makedirs(directory_with_space_name)

    main = '''
      int main() {
        return 0;
      }
    '''
    main_file_name = 'main.cpp'
    main_path_name = os.path.join(directory_with_space_name, main_file_name)
    open(main_path_name, 'w').write(main)
    main_object_file_name = 'main.cpp.o'

    Building.emcc(main_path_name, ['-g'])

    current_directory = os.getcwd()
    os.chdir(os.path.join(current_directory, with_space))

    link_args = Building.link([main_object_file_name], os.path.join(self.get_dir(), 'all.bc'), just_calculate=True)

    # Move away from the created temp directory and remove it
    os.chdir(current_directory)
    time.sleep(0.2) # Wait for Windows FS to release access to the directory
    shutil.rmtree(os.path.join(current_directory, with_space))

    # We want only the relative path to be in the linker args, it should not be converted to an absolute path.
    if hasattr(self, 'assertCountEqual'):
      self.assertCountEqual(link_args, [main_object_file_name])
    else:
      # Python 2 compatibility
      self.assertItemsEqual(link_args, [main_object_file_name])

  def test_memory_growth_noasm(self):
    check_execute([PYTHON, EMCC, path_from_root('tests', 'hello_world.c'), '-O2', '-s', 'ALLOW_MEMORY_GROWTH=1'])
    src = open('a.out.js').read()
    assert 'use asm' not in src

  def test_EM_ASM_i64(self):
    open('src.cpp', 'w').write('''
#include <stdint.h>
#include <emscripten.h>

int main() {
  EM_ASM({
    Module.print('inputs: ' + $0 + ', ' + $1 + '.');
  }, int64_t(0x12345678ABCDEF1FLL));
}
''')
    err = run_process([PYTHON, EMCC, 'src.cpp', '-Oz'], stderr=PIPE, check=False).stderr
    self.assertContained('LLVM ERROR: EM_ASM should not receive i64s as inputs, they are not valid in JS', err)

  def test_eval_ctors(self):
    for wasm in (1, 0):
      print('wasm', wasm)
      print('non-terminating ctor')
      src = r'''
        struct C {
          C() {
            volatile int y = 0;
            while (y == 0) {}
          }
        };
        C always;
        int main() {}
      '''
      open('src.cpp', 'w').write(src)
      check_execute([PYTHON, EMCC, 'src.cpp', '-O2', '-s', 'EVAL_CTORS=1', '-profiling-funcs', '-s', 'WASM=%d' % wasm])
      print('check no ctors is ok')
      check_execute([PYTHON, EMCC, path_from_root('tests', 'hello_world.cpp'), '-Oz', '-s', 'WASM=%d' % wasm])
      self.assertContained('hello, world!', run_js('a.out.js'))
      # on by default in -Oz, but user-overridable
      def get_size(args):
        print('get_size', args)
        check_execute([PYTHON, EMCC, path_from_root('tests', 'hello_libcxx.cpp'), '-s', 'WASM=%d' % wasm] + args)
        self.assertContained('hello, world!', run_js('a.out.js'))
        if not wasm:
          return (os.stat('a.out.js').st_size, os.stat('a.out.js.mem').st_size)
        else:
          return (os.stat('a.out.js').st_size, 0) # can't measure just the mem out of the wasm
      def check_size(left, right):
        # can't measure just the mem out of the wasm, so ignore [1] for wasm
        if left[0] == right[0] and (wasm or left[1] == right[1]): return 0
        if left[0] < right[0] and (wasm or left[1] > right[1]): return -1 # smaller js, bigger mem
        if left[0] > right[0] and (wasm or left[1] < right[1]): return 1
        assert 0, [left, right]
      o2_size = get_size(['-O2'])
      assert check_size(get_size(['-O2']), o2_size) == 0, 'deterministic'
      assert check_size(get_size(['-O2', '-s', 'EVAL_CTORS=1']), o2_size) < 0, 'eval_ctors works if user asks for it'
      oz_size = get_size(['-Oz'])
      assert check_size(get_size(['-Oz']), oz_size) == 0, 'deterministic'
      assert check_size(get_size(['-Oz', '-s', 'EVAL_CTORS=1']), oz_size) == 0, 'eval_ctors is on by default in oz'
      assert check_size(get_size(['-Oz', '-s', 'EVAL_CTORS=0']), oz_size) == 1, 'eval_ctors can be turned off'

      linkable_size =   get_size(['-Oz', '-s', 'EVAL_CTORS=1', '-s', 'LINKABLE=1'])
      assert check_size(get_size(['-Oz', '-s', 'EVAL_CTORS=0', '-s', 'LINKABLE=1']), linkable_size) == 1, 'noticeable difference in linkable too'

      # ensure order of execution remains correct, even with a bad ctor
      def test(p1, p2, p3, last, expected):
        src = r'''
          #include <stdio.h>
          #include <stdlib.h>
          volatile int total = 0;
          struct C {
            C(int x) {
              volatile int y = x;
              y++;
              y--;
              if (y == 0xf) {
                printf("you can't eval me ahead of time\n"); // bad ctor
              }
              total <<= 4;
              total += int(y);
            }
          };
          C __attribute__((init_priority(%d))) c1(0x5);
          C __attribute__((init_priority(%d))) c2(0x8);
          C __attribute__((init_priority(%d))) c3(%d);
          int main() {
            printf("total is 0x%%x.\n", total);
          }
        ''' % (p1, p2, p3, last)
        open('src.cpp', 'w').write(src)
        check_execute([PYTHON, EMCC, 'src.cpp', '-O2', '-s', 'EVAL_CTORS=1', '-profiling-funcs', '-s', 'WASM=%d' % wasm])
        self.assertContained('total is %s.' % hex(expected), run_js('a.out.js'))
        shutil.copyfile('a.out.js', 'x' + hex(expected) + '.js')
        if not wasm:
          return open('a.out.js').read().count('function _')
        else:
          shutil.copyfile('a.out.wasm', 'x' + hex(expected) + '.wasm')
          return self.count_wasm_contents('a.out.wasm', 'total')
      print('no bad ctor')
      first  = test(1000, 2000, 3000, 0xe, 0x58e)
      second = test(3000, 1000, 2000, 0xe, 0x8e5)
      third  = test(2000, 3000, 1000, 0xe, 0xe58)
      print(first, second, third)
      assert first == second and second == third
      print('with bad ctor')
      first  = test(1000, 2000, 3000, 0xf, 0x58f) # 2 will succeed
      second = test(3000, 1000, 2000, 0xf, 0x8f5) # 1 will succedd
      third  = test(2000, 3000, 1000, 0xf, 0xf58) # 0 will succeed
      print(first, second, third)
      assert first < second and second < third, [first, second, third]

      print('helpful output')
      if os.environ.get('EMCC_DEBUG'): return self.skip('cannot run in debug mode')
      try:
        os.environ['EMCC_DEBUG'] = '1'
        open('src.cpp', 'w').write(r'''
  #include <stdio.h>
  struct C {
    C() { printf("constructing!\n"); } // don't remove this!
  };
  C c;
  int main() {}
        ''')
        with clean_write_access_to_canonical_temp_dir(self.canonical_temp_dir):
          err = run_process([PYTHON, EMCC, 'src.cpp', '-Oz', '-s', 'WASM=%d' % wasm], stderr=PIPE).stderr
        self.assertContained('___syscall54', err) # the failing call should be mentioned
        if not wasm: # js will show a stack trace
          self.assertContained('ctorEval.js', err) # with a stack trace
        self.assertContained('ctor_evaller: not successful', err) # with logging
      finally:
        del os.environ['EMCC_DEBUG']

  def test_override_environment(self):
    open('main.cpp', 'w').write(r'''
      #include <emscripten.h>
      int main() {
        EM_ASM({
          Module.print('environment is WEB? ' + ENVIRONMENT_IS_WEB);
          Module.print('environment is WORKER? ' + ENVIRONMENT_IS_WORKER);
          Module.print('environment is NODE? ' + ENVIRONMENT_IS_NODE);
          Module.print('environment is SHELL? ' + ENVIRONMENT_IS_SHELL);
        });
      }
''')
    check_execute([PYTHON, EMCC, 'main.cpp'])
    src = open('a.out.js').read()
    envs = ['WEB', 'WORKER', 'NODE', 'SHELL']
    for env in envs:
      curr = 'var Module = { ENVIRONMENT: "%s" };\n' % env
      open('test.js', 'w').write(curr + src)
      for engine in JS_ENGINES:
        if engine == V8_ENGINE: continue # ban v8, weird failures
        actual = 'NODE' if engine == NODE_JS else 'SHELL'
        print(env, actual, engine)
        fail = False
        try:
          seen = run_js('test.js', engine=engine, stderr=PIPE)
        except:
          fail = True
        if fail:
          print('-- acceptable fail')
          assert actual != env, 'ok to fail if in the wrong environment'
        else:
          for other in envs:
            if env == other:
              assert ('environment is %s? true' % other) in seen, seen
            else:
              assert ('environment is %s? false' % other) in seen, seen
          print('-- verified proper env is shown')

  def test_warn_no_filesystem(self):
    WARNING = 'Filesystem support (FS) was not included. The problem is that you are using files from JS, but files were not used from C/C++, so filesystem support was not auto-included. You can force-include filesystem support with  -s FORCE_FILESYSTEM=1'

    check_execute([PYTHON, EMCC, path_from_root('tests', 'hello_world.c')])
    seen = run_js('a.out.js', stderr=PIPE)
    assert WARNING not in seen

    def test(contents):
      open('src.cpp', 'w').write(r'''
  #include <stdio.h>
  #include <emscripten.h>
  int main() {
    EM_ASM({ %s });
    printf("hello, world!\n");
    return 0;
  }
  ''' % contents)
      check_execute([PYTHON, EMCC, 'src.cpp'])
      self.assertContained(WARNING, run_js('a.out.js', stderr=PIPE, assert_returncode=None))

    # might appear in handwritten code
    test("FS.init()")
    test("FS.createPreloadedFile('waka waka, just warning check')");
    test("FS.createDataFile('waka waka, just warning check')");
    test("FS.analyzePath('waka waka, just warning check')");
    test("FS.loadFilesFromDB('waka waka, just warning check')");
    # might appear in filesystem code from a separate script tag
    test("Module['FS_createDataFile']('waka waka, just warning check')");
    test("Module['FS_createPreloadedFile']('waka waka, just warning check')");

    # text is in the source when needed, but when forcing FS, it isn't there
    check_execute([PYTHON, EMCC, 'src.cpp'])
    self.assertContained(WARNING, open('a.out.js').read())
    check_execute([PYTHON, EMCC, 'src.cpp', '-s', 'FORCE_FILESYSTEM=1']) # forcing FS means no need
    self.assertNotContained(WARNING, open('a.out.js').read())
    check_execute([PYTHON, EMCC, 'src.cpp', '-s', 'ASSERTIONS=0']) # no assertions, no need
    self.assertNotContained(WARNING, open('a.out.js').read())
    check_execute([PYTHON, EMCC, 'src.cpp', '-O2']) # optimized, so no assertions
    self.assertNotContained(WARNING, open('a.out.js').read())

  def test_arc4random(self):
    open('src.c', 'w').write(r'''
#include <stdlib.h>
#include <stdio.h>

int main() {
  printf("%d\n", arc4random());
  printf("%d\n", arc4random());
}
    ''')
    check_execute([PYTHON, EMCC, 'src.c', '-Wno-implicit-function-declaration'])

    self.assertContained('0\n740882966\n', run_js('a.out.js'))

  ############################################################
  # Function eliminator tests
  ############################################################
  def normalize_line_endings(self, input):
    return input.replace('\r\n', '\n').replace('\n\n', '\n').replace('\n\n', '\n')

  def get_file_contents(self, file):
    file_contents = ""
    with open(file) as fout:
      file_contents = "".join(fout.readlines())

    file_contents = self.normalize_line_endings(file_contents)

    return file_contents

  def function_eliminator_test_helper(self, input_file, expected_output_file, use_hash_info=False):
    input_file = path_from_root('tests', 'optimizer', input_file)
    expected_output_file = path_from_root('tests', 'optimizer', expected_output_file)
    command = [path_from_root('tools', 'eliminate-duplicate-functions.js'), input_file, '--no-minimize-whitespace', '--use-asm-ast']

    if use_hash_info:
      command.append('--use-hash-info')

    proc = run_process(NODE_JS + command, stdin=PIPE, stderr=PIPE, stdout=PIPE)
    assert proc.stderr == '', proc.stderr
    expected_output = self.get_file_contents(expected_output_file)
    output = self.normalize_line_endings(proc.stdout)

    self.assertIdentical(expected_output, output)

  def test_function_eliminator_simple(self):
    self.function_eliminator_test_helper('test-function-eliminator-simple.js',
                                         'test-function-eliminator-simple-output.js')

  def test_function_eliminator_replace_function_call(self):
    self.function_eliminator_test_helper('test-function-eliminator-replace-function-call.js',
                                        'test-function-eliminator-replace-function-call-output.js')

  def test_function_eliminator_replace_function_call_two_passes(self):
    self.function_eliminator_test_helper('test-function-eliminator-replace-function-call-output.js',
                                         'test-function-eliminator-replace-function-call-two-passes-output.js')

  def test_function_eliminator_replace_array_value(self):
    import tools.duplicate_function_eliminator
    output_file = 'output.js'

    try:
      tools.shared.safe_copy(path_from_root('tests', 'optimizer', 'test-function-eliminator-replace-array-value.js'), output_file)

      tools.duplicate_function_eliminator.run(output_file)

      output_file_contents = self.get_file_contents(output_file)

      expected_file_contents = self.get_file_contents(path_from_root('tests', 'optimizer', 'test-function-eliminator-replace-array-value-output.js'))

      self.assertIdentical(output_file_contents, expected_file_contents)
    finally:
      tools.tempfiles.try_delete(output_file)

  def test_function_eliminator_replace_object_value_assignment(self):
    self.function_eliminator_test_helper('test-function-eliminator-replace-object-value-assignment.js',
                                         'test-function-eliminator-replace-object-value-assignment-output.js')

  def test_function_eliminator_variable_clash(self):
    self.function_eliminator_test_helper('test-function-eliminator-variable-clash.js',
                                         'test-function-eliminator-variable-clash-output.js')

  def test_function_eliminator_replace_variable_value(self):
    self.function_eliminator_test_helper('test-function-eliminator-replace-variable-value.js',
                                         'test-function-eliminator-replace-variable-value-output.js')

  def test_function_eliminator_double_parsed_correctly(self):
    # This is a test that makes sure that when we perform final optimization on
    # the JS file, doubles are preserved (and not converted to ints).
    import tools.tempfiles
    import tools.duplicate_function_eliminator
    import tools.js_optimizer

    output_file = 'output.js'

    try:
      tools.shared.safe_copy(path_from_root('tests', 'optimizer', 'test-function-eliminator-double-parsed-correctly.js'), output_file)

      # Run duplicate function elimination
      tools.duplicate_function_eliminator.run(output_file)

      # Run last opts
      shutil.move(tools.js_optimizer.run(output_file, ['last', 'asm']), output_file)
      output_file_contents = self.get_file_contents(output_file)

      # Compare
      expected_file_contents = self.get_file_contents(path_from_root('tests', 'optimizer', 'test-function-eliminator-double-parsed-correctly-output.js'))
      self.assertIdentical(expected_file_contents, output_file_contents)
    finally:
      tools.tempfiles.try_delete(output_file)

  # Now do the same, but using a pre-generated equivalent function hash info that
  # comes in handy for parallel processing
  def test_function_eliminator_simple_with_hash_info(self):
    self.function_eliminator_test_helper('test-function-eliminator-simple-with-hash-info.js',
                                         'test-function-eliminator-simple-output.js',
                                         use_hash_info=True)

  def test_function_eliminator_replace_function_call_with_hash_info(self):
    self.function_eliminator_test_helper('test-function-eliminator-replace-function-call-with-hash-info.js',
                                         'test-function-eliminator-replace-function-call-output.js',
                                         use_hash_info=True)

  def test_function_eliminator_replace_function_call_two_passes_with_hash_info(self):
    self.function_eliminator_test_helper('test-function-eliminator-replace-function-call-output-with-hash-info.js',
                                         'test-function-eliminator-replace-function-call-two-passes-output.js',
                                         use_hash_info=True)

  def test_function_eliminator_replace_object_value_assignment_with_hash_info(self):
    self.function_eliminator_test_helper('test-function-eliminator-replace-object-value-assignment-with-hash-info.js',
                                         'test-function-eliminator-replace-object-value-assignment-output.js',
                                         use_hash_info=True)

  def test_function_eliminator_variable_clash_with_hash_info(self):
    self.function_eliminator_test_helper('test-function-eliminator-variable-clash-with-hash-info.js',
                                         'test-function-eliminator-variable-clash-output.js',
                                         use_hash_info=True)

  def test_function_eliminator_replace_variable_value_with_hash_info(self):
    self.function_eliminator_test_helper('test-function-eliminator-replace-variable-value-with-hash-info.js',
                                         'test-function-eliminator-replace-variable-value-output.js',
                                         use_hash_info=True)

  def test_cyberdwarf_pointers(self):
    check_execute([PYTHON, EMCC, path_from_root('tests', 'debugger', 'test_pointers.cpp'), '-Oz', '-s', 'CYBERDWARF=1',
    '-std=c++11', '--pre-js', path_from_root('tests', 'debugger', 'test_preamble.js'), '-o', 'test_pointers.js' ], stderr=PIPE)
    run_js('test_pointers.js', engine=NODE_JS)

  def test_cyberdwarf_union(self):
    check_execute([PYTHON, EMCC, path_from_root('tests', 'debugger', 'test_union.cpp'), '-Oz', '-s', 'CYBERDWARF=1',
    '-std=c++11', '--pre-js', path_from_root('tests', 'debugger', 'test_preamble.js'), '-o', 'test_union.js' ], stderr=PIPE)
    run_js('test_union.js', engine=NODE_JS)

  def test_source_file_with_fixed_language_mode(self):
    open('src_tmp_fixed_lang', 'w').write('''
#include <string>
#include <iostream>

int main() {
  std::cout << "Test_source_fixed_lang_hello" << std::endl;
  return 0;
}
    ''')
    stderr = run_process([PYTHON, EMCC, '-Wall', '-std=c++14', '-x', 'c++', 'src_tmp_fixed_lang'], stderr=PIPE).stderr
    self.assertNotContained("Input file has an unknown suffix, don't know what to do with it!", stderr)
    self.assertNotContained("Unknown file suffix when compiling to LLVM bitcode", stderr)
    self.assertContained("Test_source_fixed_lang_hello", run_js('a.out.js'))

    stderr = run_process([PYTHON, EMCC, '-Wall', '-std=c++14', 'src_tmp_fixed_lang'], stderr=PIPE, check=False).stderr
    self.assertContained("Input file has an unknown suffix, don't know what to do with it!", stderr)

  def test_disable_inlining(self):
    open('test.c', 'w').write(r'''
#include <stdio.h>

void foo() {
  printf("foo\n");
}

int main() {
  foo();
  return 0;
}
''')
    # Without the 'INLINING_LIMIT=1', -O2 inlines foo()
    check_execute([PYTHON, EMCC, 'test.c', '-O2', '-o', 'test.bc', '-s', 'INLINING_LIMIT=1'])
    # If foo() had been wrongly inlined above, internalizing foo and running
    # global DCE makes foo DCE'd
    Building.llvm_opt('test.bc', ['-internalize', '-internalize-public-api-list=main', '-globaldce'], 'test.bc')

    # To this test to be successful, foo() shouldn't have been inlined above and
    # foo() should be in the function list
    syms = Building.llvm_nm('test.bc', include_internal=True)
    assert 'foo' in syms.defs, 'foo() should not be inlined'
    try_delete('test.c')
    try_delete('test.bc')

  def test_output_eol(self):
    for params in [[], ['--separate-asm'], ['--proxy-to-worker'], ['--proxy-to-worker', '--separate-asm']]:
      for output_suffix in ['html', 'js']:
        for eol in ['windows', 'linux']:
          files = ['a.js']
          if '--separate-asm' in params: files += ['a.asm.js']
          if output_suffix == 'html': files += ['a.html']
          cmd = [PYTHON, EMCC, path_from_root('tests', 'hello_world.c'), '-o', 'a.' + output_suffix, '--output_eol', eol] + params
          print(cmd)
          Popen(cmd).communicate()
          for f in files:
            print(str(cmd) + ' ' + str(params) + ' ' + eol + ' ' + f)
            assert os.path.isfile(f)
            ret = tools.line_endings.check_line_endings(f, expect_only_specific_line_endings='\n' if eol == 'linux' else '\r\n')
            assert ret == 0

          for f in files:
            try_delete(f)

  def test_binaryen_opts(self):
    if os.environ.get('EMCC_DEBUG'): return self.skip('cannot run in debug mode')

    with clean_write_access_to_canonical_temp_dir(self.canonical_temp_dir):
      try:
        os.environ['EMCC_DEBUG'] = '1'
        for args, expect_js_opts, expect_only_wasm in [
            ([], False, True),
            (['-O0'], False, True),
            (['-O1'], False, True),
            (['-O2'], False, True),
            (['-O2', '--js-opts', '1'], True, False), # user asked
            (['-O2', '-s', 'EMTERPRETIFY=1'], True, False), # option forced
            (['-O2', '-s', 'EMTERPRETIFY=1', '-s', 'ALLOW_MEMORY_GROWTH=1'], True, False), # option forced, and also check growth does not interfere
            (['-O2', '-s', 'EVAL_CTORS=1'], False, True), # ctor evaller turned off since only-wasm
            (['-O2', '-s', 'OUTLINING_LIMIT=1000'], True, False), # option forced
            (['-O2', '-s', 'OUTLINING_LIMIT=1000', '-s', 'ALLOW_MEMORY_GROWTH=1'], True, False), # option forced, and also check growth does not interfere
            (['-O2', '-s', "BINARYEN_METHOD='interpret-s-expr,asmjs'"], True, False), # asmjs in methods means we need good asm.js
            (['-O3'], False, True),
            (['-Os'], False, True),
            (['-Oz'], False, True), # ctor evaller turned off since only-wasm
          ]:
          for option in ['BINARYEN', 'WASM']: # the two should be identical
            try_delete('a.out.js')
            try_delete('a.out.wast')
            cmd = [PYTHON, EMCC, path_from_root('tests', 'core', 'test_i64.c'), '-s', option + '=1', '-s', 'BINARYEN_METHOD="interpret-s-expr"'] + args
            print(args, 'js opts:', expect_js_opts, 'only-wasm:', expect_only_wasm, '   ', ' '.join(cmd))
            err = run_process(cmd, stdout=PIPE, stderr=PIPE).stderr
            assert expect_js_opts == ('applying js optimization passes:' in err), err
            assert expect_only_wasm == ('-emscripten-only-wasm' in err and '--wasm-only' in err), err # check both flag to fastcomp and to asm2wasm
            wast = open('a.out.wast').read()
            # i64s
            i64s = wast.count('(i64.')
            print('    seen i64s:', i64s)
            assert expect_only_wasm == (i64s > 30), 'i64 opts can be emitted in only-wasm mode, but not normally' # note we emit a few i64s even without wasm-only, when we replace udivmoddi (around 15 such)
            selects = wast.count('(select')
            print('    seen selects:', selects)
            if '-Os' in args or '-Oz' in args:
              assert selects > 50, 'when optimizing for size we should create selects'
            else:
              assert selects < 10, 'when not optimizing for size we should not create selects'
            # asm2wasm opt line
            asm2wasm_line = [line for line in err.split('\n') if 'asm2wasm' in line]
            asm2wasm_line = '' if not asm2wasm_line else asm2wasm_line[0]
            if '-O0' in args or '-O' not in str(args):
              assert '-O' not in asm2wasm_line, 'no opts should be passed to asm2wasm: ' + asm2wasm_line
            else:
              opts_str = args[0]
              assert opts_str.startswith('-O')
              assert opts_str in asm2wasm_line, 'expected opts: ' + asm2wasm_line
      finally:
        del os.environ['EMCC_DEBUG']

  def test_binaryen_and_precise_f32(self):
    if os.environ.get('EMCC_DEBUG'): return self.skip('cannot run in debug mode')

    try:
      os.environ['EMCC_DEBUG'] = '1'
      for args, expect in [
          ([], True),
          (['-s', 'PRECISE_F32=0'], True), # disabled, but no asm.js, so we definitely want f32
          (['-s', 'PRECISE_F32=0', '-s', 'BINARYEN_METHOD="asmjs"'], False), # disabled, and we need the asm.js
          (['-s', 'PRECISE_F32=1'], True),
          (['-s', 'PRECISE_F32=2'], True),
        ]:
        print(args, expect)
        try_delete('a.out.js')
        with clean_write_access_to_canonical_temp_dir(self.canonical_temp_dir):
          err = run_process([PYTHON, EMCC, path_from_root('tests', 'hello_world.cpp'), '-s', 'BINARYEN=1', '-s', 'BINARYEN_METHOD="interpret-binary"'] + args, stdout=PIPE, stderr=PIPE).stderr
        assert expect == (' -emscripten-precise-f32' in err), err
        self.assertContained('hello, world!', run_js('a.out.js'))
    finally:
      del os.environ['EMCC_DEBUG']

  def test_binaryen_names(self):
    sizes = {}
    for args, expect_names in [
        ([], False),
        (['-g'], True),
        (['-O1'], False),
        (['-O2'], False),
        (['-O2', '-g'], True),
        (['-O2', '-g1'], False),
        (['-O2', '-g2'], True),
        (['-O2', '--profiling'], True),
        (['-O2', '--profiling-funcs'], True),
      ]:
      print(args, expect_names)
      try_delete('a.out.js')
      # we use dlmalloc here, as emmalloc has a bunch of asserts that contain the text "malloc" in them, which makes counting harder
      subprocess.check_call([PYTHON, EMCC, path_from_root('tests', 'hello_world.cpp')] + args + ['-s', 'WASM=1', '-s', 'MALLOC="dlmalloc"'])
      code = open('a.out.wasm', 'rb').read()
      assert (code.count(b'malloc') == 2) == expect_names, 'name section adds the name of malloc (there is also another one for the export)'
      sizes[str(args)] = os.stat('a.out.wasm').st_size
    print(sizes)
    assert sizes["['-O2']"] < sizes["['-O2', '--profiling-funcs']"], 'when -profiling-funcs, the size increases due to function names'

  def test_binaryen_warn_mem(self):
    if SPIDERMONKEY_ENGINE not in JS_ENGINES: return self.skip('cannot run without spidermonkey')
    # if user changes TOTAL_MEMORY at runtime, the wasm module may not accept the memory import if it is too big/small
    open('pre.js', 'w').write('var Module = { TOTAL_MEMORY: 50*1024*1024 };\n')
    subprocess.check_call([PYTHON, EMCC, path_from_root('tests', 'hello_world.cpp'), '-s', 'WASM=1', '-s', 'BINARYEN_METHOD="native-wasm"', '-s', 'TOTAL_MEMORY=' + str(16*1024*1024), '--pre-js', 'pre.js', '-s', 'BINARYEN_ASYNC_COMPILATION=0'])
    out = run_js('a.out.js', engine=SPIDERMONKEY_ENGINE, full_output=True, stderr=PIPE, assert_returncode=None)
    self.assertContained('imported Memory with incompatible size', out)
    self.assertContained('Memory size incompatibility issues may be due to changing TOTAL_MEMORY at runtime to something too large. Use ALLOW_MEMORY_GROWTH to allow any size memory (and also make sure not to set TOTAL_MEMORY at runtime to something smaller than it was at compile time).', out)
    self.assertNotContained('hello, world!', out)
    # and with memory growth, all should be good
    subprocess.check_call([PYTHON, EMCC, path_from_root('tests', 'hello_world.cpp'), '-s', 'WASM=1', '-s', 'BINARYEN_METHOD="native-wasm"', '-s', 'TOTAL_MEMORY=' + str(16*1024*1024), '--pre-js', 'pre.js', '-s', 'ALLOW_MEMORY_GROWTH=1', '-s', 'BINARYEN_ASYNC_COMPILATION=0'])
    self.assertContained('hello, world!', run_js('a.out.js', engine=SPIDERMONKEY_ENGINE))

  def test_binaryen_warn_sync(self):
    if SPIDERMONKEY_ENGINE not in JS_ENGINES: return self.skip('cannot run without spidermonkey')
    # using a fallback to asm.js will disable async
    for method in ['native-wasm,asmjs', 'native-wasm', None]:
      cmd = [PYTHON, EMCC, path_from_root('tests', 'hello_world.cpp'), '-s', 'WASM=1']
      if method is not None:
        cmd += ['-s', 'BINARYEN_METHOD="' + method + '"']
      print(' '.join(cmd))
      err = run_process(cmd, stdout=PIPE, stderr=PIPE).stderr
      print(err)
      warning = 'BINARYEN_ASYNC_COMPILATION disabled due to user options. This will reduce performance and compatibility'
      if method and ',' in method:
        self.assertContained(warning, err)
      else:
        self.assertNotContained(warning, err)

  def test_binaryen_invalid_method(self):
    proc = Popen([PYTHON, EMCC, path_from_root('tests', 'hello_world.cpp'), '-o', 'test.js', '-s', 'WASM=1', '-s', "BINARYEN_METHOD='invalid'"])
    proc.communicate()
    assert proc.returncode != 0

  def test_binaryen_asmjs_outputs(self):
    # Test that an .asm.js file is outputted exactly when it is requested.
    for args, output_asmjs in [
      ([], False),
      (['-s', 'BINARYEN_METHOD="native-wasm"'], False),
      (['-s', 'BINARYEN_METHOD="native-wasm,asmjs"'], True)
    ]:
      with temp_directory() as temp_dir:
        cmd = [PYTHON, EMCC, path_from_root('tests', 'hello_world.c'), '-s', 'WASM=1', '-o', os.path.join(temp_dir, 'a.js')] + args
        print(' '.join(cmd))
        subprocess.check_call(cmd)
        assert os.path.exists(os.path.join(temp_dir, 'a.asm.js')) == output_asmjs
        assert not os.path.exists(os.path.join(temp_dir, 'a.temp.asm.js'))

    # Test that outputting to .wasm does not nuke an existing .asm.js file, if user wants to manually dual-deploy both to same directory.
    with temp_directory() as temp_dir:
      cmd = [PYTHON, EMCC, path_from_root('tests', 'hello_world.c'), '-o', os.path.join(temp_dir, 'a.js'), '--separate-asm']
      print(' '.join(cmd))
      subprocess.check_call(cmd)
      assert os.path.exists(os.path.join(temp_dir, 'a.asm.js'))

      cmd = [PYTHON, EMCC, path_from_root('tests', 'hello_world.c'), '-o', os.path.join(temp_dir, 'a.js'), '-s', 'WASM=1']
      print(' '.join(cmd))
      subprocess.check_call(cmd)
      assert os.path.exists(os.path.join(temp_dir, 'a.asm.js'))
      assert os.path.exists(os.path.join(temp_dir, 'a.wasm'))

      assert not os.path.exists(os.path.join(temp_dir, 'a.temp.asm.js'))

  def test_binaryen_mem(self):
    for args, expect_initial, expect_max in [
        (['-s', 'TOTAL_MEMORY=20971520'], 320, 320),
        (['-s', 'TOTAL_MEMORY=20971520', '-s', 'ALLOW_MEMORY_GROWTH=1'], 320, None),
        (['-s', 'TOTAL_MEMORY=20971520',                                '-s', 'WASM_MEM_MAX=41943040'], 320, 640),
        (['-s', 'TOTAL_MEMORY=20971520', '-s', 'ALLOW_MEMORY_GROWTH=1', '-s', 'WASM_MEM_MAX=41943040'], 320, 640),
      ]:
      cmd = [PYTHON, EMCC, path_from_root('tests', 'hello_world.c'), '-s', 'WASM=1', '-O2', '-s', 'BINARYEN_METHOD="interpret-s-expr"'] + args
      print(' '.join(cmd))
      subprocess.check_call(cmd)
      wast = open('a.out.wast').read()
      lines = wast.split('\n')
      for line in lines:
        if '(import "env" "memory" (memory ' in line:
          parts = line.strip().replace('(', '').replace(')', '').split(' ')
          print(parts)
          assert parts[5] == str(expect_initial)
          if not expect_max:
            assert len(parts) == 6
          else:
            assert parts[6] == str(expect_max)

  def test_binaryen_invalid_mem(self):
      ret = subprocess.check_call([PYTHON, EMCC, path_from_root('tests', 'hello_world.c'), '-s', 'WASM=1', '-s', 'TOTAL_MEMORY=33MB'])

      ret = run_process([PYTHON, EMCC, path_from_root('tests', 'hello_world.c'), '-s', 'WASM=1', '-s', 'TOTAL_MEMORY=32MB+1'], stderr=subprocess.PIPE, check=False).stderr
      assert 'TOTAL_MEMORY must be a multiple of 64KB' in ret, ret

      ret = subprocess.check_call([PYTHON, EMCC, path_from_root('tests', 'hello_world.c'), '-s', 'TOTAL_MEMORY=32MB'])

      ret = run_process([PYTHON, EMCC, path_from_root('tests', 'hello_world.c'), '-s', 'TOTAL_MEMORY=33MB'], stderr=subprocess.PIPE, check=False).stderr
      assert 'TOTAL_MEMORY must be a multiple of 16MB' in ret, ret

      ret = run_process([PYTHON, EMCC, path_from_root('tests', 'hello_world.c'), '-s', 'WASM_MEM_MAX=33MB'], stderr=subprocess.PIPE, check=False).stderr
      assert 'WASM_MEM_MAX must be a multiple of 64KB' not in ret, ret

      ret = run_process([PYTHON, EMCC, path_from_root('tests', 'hello_world.c'), '-s', 'WASM_MEM_MAX=33MB+1'], stderr=subprocess.PIPE, check=False).stderr
      assert 'WASM_MEM_MAX must be a multiple of 64KB' in ret, ret

  def test_binaryen_ctors(self):
    if SPIDERMONKEY_ENGINE not in JS_ENGINES: return self.skip('cannot run without spidermonkey')
    # ctor order must be identical to js builds, deterministically
    open('src.cpp', 'w').write(r'''
      #include <stdio.h>
      struct A {
        A() { puts("constructing A!"); }
      };
      A a;
      struct B {
        B() { puts("constructing B!"); }
      };
      B b;
      int main() {}
    ''')
    subprocess.check_call([PYTHON, EMCC, 'src.cpp'])
    correct = run_js('a.out.js', engine=SPIDERMONKEY_ENGINE)
    for args in [[], ['-s', 'RELOCATABLE=1'], ['-s', 'MAIN_MODULE=1']]:
      print(args)
      subprocess.check_call([PYTHON, EMCC, 'src.cpp', '-s', 'WASM=1', '-o', 'b.out.js'] + args)
      seen = run_js('b.out.js', engine=SPIDERMONKEY_ENGINE)
      assert correct == seen, correct + '\n vs \n' + seen

  # test debug info and debuggability of JS output
  def test_binaryen_debug(self):
    with clean_write_access_to_canonical_temp_dir(self.canonical_temp_dir):
      if os.environ.get('EMCC_DEBUG'): return self.skip('cannot run in debug mode')
      try:
        os.environ['EMCC_DEBUG'] = '1'
        for args, expect_dash_g, expect_emit_text, expect_clean_js, expect_whitespace_js, expect_closured in [
            (['-O0'], False, False, False, True, False),
            (['-O0', '-g1'], False, False, False, True, False),
            (['-O0', '-g2'], True, False, False, True, False), # in -g2+, we emit -g to asm2wasm so function names are saved
            (['-O0', '-g'], True, True, False, True, False),
            (['-O0', '--profiling-funcs'], True, False, False, True, False),
            (['-O1'],        False, False, False, True, False),
            (['-O2'],        False, False, True,  False, False),
            (['-O2', '-g1'], False, False, True,  True, False),
            (['-O2', '-g'],  True,  True,  False, True, False),
            (['-O2', '--closure', '1'],         False, False, True, False, True),
            (['-O2', '--closure', '1', '-g1'],  False, False, True, True,  True),
            (['-O2', '--js-opts', '1'], False, False, True,  False, False),
          ]:
          print(args, expect_dash_g, expect_emit_text)
          try_delete('a.out.wast')
          cmd = [PYTHON, EMCC, path_from_root('tests', 'hello_world.cpp'), '-s', 'WASM=1'] + args
          print(' '.join(cmd))
          err = run_process(cmd, stdout=PIPE, stderr=PIPE).stderr
          asm2wasm_line = [x for x in err.split('\n') if 'asm2wasm' in x][0]
          asm2wasm_line = asm2wasm_line.strip() + ' ' # ensure it ends with a space, for simpler searches below
          print('|' + asm2wasm_line + '|')
          assert expect_dash_g == (' -g ' in asm2wasm_line)
          assert expect_emit_text == (' -S ' in asm2wasm_line)
          if expect_emit_text:
            text = open('a.out.wast').read()
            assert ';;' in text, 'must see debug info comment'
            assert 'hello_world.cpp:6' in text, 'must be file:line info'
          js = open('a.out.js').read()
          assert expect_clean_js == ('// ' not in js), 'cleaned-up js must not have comments'
          assert expect_whitespace_js == ('{\n  ' in js), 'whitespace-minified js must not have excess spacing'
          assert expect_closured == ('var a;' in js or 'var a,' in js or 'var a=' in js or 'var a ' in js), 'closured js must have tiny variable names'
      finally:
        del os.environ['EMCC_DEBUG']

  def test_binaryen_ignore_implicit_traps(self):
    with clean_write_access_to_canonical_temp_dir(self.canonical_temp_dir):
      if os.environ.get('EMCC_DEBUG'): return self.skip('cannot run in debug mode')
      sizes = []
      try:
        os.environ['EMCC_DEBUG'] = '1'
        for args, expect in [
            ([], False),
            (['-s', 'BINARYEN_IGNORE_IMPLICIT_TRAPS=1'], True),
          ]:
          print(args, expect)
          cmd = [PYTHON, EMCC, path_from_root('tests', 'hello_libcxx.cpp'), '-s', 'WASM=1', '-O3'] + args
          print(' '.join(cmd))
          err = run_process(cmd, stdout=PIPE, stderr=PIPE).stderr
          asm2wasm_line = [x for x in err.split('\n') if 'asm2wasm' in x][0]
          asm2wasm_line = asm2wasm_line.strip() + ' ' # ensure it ends with a space, for simpler searches below
          print('|' + asm2wasm_line + '|')
          assert expect == (' --ignore-implicit-traps ' in asm2wasm_line)
          sizes.append(os.stat('a.out.wasm').st_size)
      finally:
        del os.environ['EMCC_DEBUG']
      print('sizes:', sizes)
      assert sizes[1] < sizes[0], 'ignoring implicit traps must reduce code size'

  def test_binaryen_methods(self):
    for method_init in ['interpret-asm2wasm', 'interpret-s-expr', 'asmjs', 'interpret-binary', 'asmjs,interpret-binary', 'interpret-binary,asmjs']:
      # check success and failure for simple modes, only success for combined/fallback ones
      for success in [1, 0] if ',' not in method_init else [1]:
        method = method_init
        command = [PYTHON, EMCC, '-o', 'a.wasm.js', '-s', 'BINARYEN=1', path_from_root('tests', 'hello_world.c')]
        command += ['-s', 'BINARYEN_METHOD="' + method + '"']
        print([method, ' : ', ' '.join(command), ' => ', success])
        subprocess.check_call(command)

        see_polyfill =  'var WasmJS = ' in open('a.wasm.js').read()

        if method and 'interpret' not in method:
          assert not see_polyfill, 'verify polyfill was not added - we specified a method, and it does not need it'
        else:
          assert see_polyfill, 'we need the polyfill'

        def break_cashew():
          with open('a.wasm.asm.js') as f: asm = f.read()
          asm = asm.replace('"almost asm"', '"use asm"; var not_in_asm = [].length + (true || { x: 5 }.x);')
          asm = asm.replace("'almost asm'", '"use asm"; var not_in_asm = [].length + (true || { x: 5 }.x);')
          with open('a.wasm.asm.js', 'w') as o: o.write(asm)
        if method.startswith('interpret-asm2wasm'):
          try_delete('a.wasm.wast') # we should not need the .wast
          if not success:
            break_cashew() # we need cashew
        elif method.startswith('interpret-s-expr'):
          try_delete('a.wasm.asm.js') # we should not need the .asm.js
          if not success:
            try_delete('a.wasm.wast')
        elif method.startswith('asmjs'):
          try_delete('a.wasm.wast') # we should not need the .wast
          break_cashew() # we don't use cashew, so ok to break it
          if not success:
            try_delete('a.wasm.js')
        elif method.startswith('interpret-binary'):
          try_delete('a.wasm.wast') # we should not need the .wast
          try_delete('a.wasm.asm.js') # we should not need the .asm.js
          if not success:
            try_delete('a.wasm.wasm')
        else:
          raise Exception('internal test error')
        proc = run_process(NODE_JS + ['a.wasm.js'], stdout=subprocess.PIPE, stderr=subprocess.PIPE, check=success)
        if success:
          assert 'hello, world!' in proc.stdout, proc.stdout
        else:
          assert proc.returncode != 0, proc.stderr
          assert 'hello, world!' not in proc.stdout, proc.stdout

  def test_binaryen_metadce(self):
    def test(filename, expectations):
      sizes = {}
      # in -Os, -Oz, we remove imports wasm doesn't need
      for args, expected_len, expected_exists, expected_not_exists, expected_wasm_size, expected_wasm_imports, expected_wasm_exports in expectations:
        print(args, expected_len, expected_exists, expected_not_exists, expected_wasm_size, expected_wasm_imports, expected_wasm_exports)
        run_process([PYTHON, EMCC, filename] + args + ['-s', 'WASM=1', '-g2'])
        # find the imports we send from JS
        js = open('a.out.js').read()
        start = js.find('Module.asmLibraryArg = ')
        end = js.find('}', start) + 1
        start = js.find('{', start)
        relevant = js[start+2:end-2]
        relevant = relevant.replace(' ', '').replace('"', '').replace("'", '').split(',')
        sent = [x.split(':')[0].strip() for x in relevant]
        sent = [x for x in sent if x]
        print('   seen: ' + str(sent))
        assert len(sent) == expected_len, (expected_len, len(sent))
        for exists in expected_exists:
          assert exists in sent, [exists, sent]
        for not_exists in expected_not_exists:
          assert not_exists not in sent, [not_exists, sent]
        wasm_size = os.stat('a.out.wasm').st_size
        ratio = abs(wasm_size - expected_wasm_size) / float(expected_wasm_size)
        print('  seen wasm size: %d, ratio to expected: %f' % (wasm_size, ratio))
        assert ratio < 0.05, [expected_wasm_size, wasm_size, ratio]
        wast = run_process([os.path.join(Building.get_binaryen_bin(), 'wasm-dis'), 'a.out.wasm'], stdout=PIPE).stdout
        imports = wast.count('(import ')
        exports = wast.count('(export ')
        assert imports == expected_wasm_imports, imports
        assert exports == expected_wasm_exports, exports

    print('test on hello world')
    test(path_from_root('tests', 'hello_world.cpp'), [
      ([],      24, ['abort', 'tempDoublePtr'], ['waka'],                  46505,  25,   19),
      (['-O1'], 19, ['abort', 'tempDoublePtr'], ['waka'],                  12630,  16,   17),
      (['-O2'], 19, ['abort', 'tempDoublePtr'], ['waka'],                  12616,  16,   17),
      (['-O3'],  7, ['abort'],                  ['tempDoublePtr', 'waka'],  2818,  10,    2), # in -O3, -Os and -Oz we metadce
      (['-Os'],  7, ['abort'],                  ['tempDoublePtr', 'waka'],  2771,  10,    2),
      (['-Oz'],  7, ['abort'],                  ['tempDoublePtr', 'waka'],  2765,  10,    2),
      # finally, check what happens when we export nothing. wasm should be almost empty
      (['-Os', '-s', 'EXPORTED_FUNCTIONS=[]'],
                 0, [],                         ['tempDoublePtr', 'waka'],     8,   0,    0), # totally empty!
      # but we don't metadce with linkable code! other modules may want it
      (['-O3', '-s', 'MAIN_MODULE=1'],
              1542, ['invoke_i'],               ['waka'],                 496958, 168, 2558),
    ])

    print('test on a minimal pure computational thing')
    open('minimal.c', 'w').write('''
      #include <emscripten.h>

      EMSCRIPTEN_KEEPALIVE
      int add(int x, int y) {
        return x + y;
      }
      ''')
    test('minimal.c', [
      ([],      24, ['abort', 'tempDoublePtr'], ['waka'],                  22712, 25, 18),
      (['-O1'], 12, ['abort', 'tempDoublePtr'], ['waka'],                  10450,  9, 15),
      (['-O2'], 12, ['abort', 'tempDoublePtr'], ['waka'],                  10440,  9, 15),
      # in -O3, -Os and -Oz we metadce, and they shrink it down to the minimal output we want
      (['-O3'],  0, [],                         ['tempDoublePtr', 'waka'],    58,  0,  1),
      (['-Os'],  0, [],                         ['tempDoublePtr', 'waka'],    58,  0,  1),
      (['-Oz'],  0, [],                         ['tempDoublePtr', 'waka'],    58,  0,  1),
    ])

  # ensures runtime exports work, even with metadce
  def test_extra_runtime_exports(self):
    exports = ['stackSave', 'stackRestore', 'stackAlloc']
    run_process([PYTHON, EMCC, path_from_root('tests', 'hello_world.cpp'), '-s', 'WASM=1', '-Os', '-s', 'EXTRA_EXPORTED_RUNTIME_METHODS=%s' % str(exports)])
    js = open('a.out.js').read()
    for export in exports:
      assert ('Module["%s"]' % export) in js, export

  # test disabling of JS FFI legalization
  def test_legalize_js_ffi(self):
    with clean_write_access_to_canonical_temp_dir(self.canonical_temp_dir):
      for (args,js_ffi) in [
          (['-s', 'LEGALIZE_JS_FFI=1', '-s', 'SIDE_MODULE=1', '-O2'], True),
          (['-s', 'LEGALIZE_JS_FFI=0', '-s', 'SIDE_MODULE=1', '-O2'], False),
          (['-s', 'LEGALIZE_JS_FFI=0', '-s', 'SIDE_MODULE=1', '-O0'], False),
          (['-s', 'LEGALIZE_JS_FFI=0', '-s', 'SIDE_MODULE=0', '-O0'], False),
        ]:
        print(args)
        try_delete('a.out.wasm')
        try_delete('a.out.wast')
        cmd = [PYTHON, EMCC, path_from_root('tests', 'other', 'ffi.c'), '-s', 'WASM=1', '-g', '-o', 'a.out.js'] + args
        print(' '.join(cmd))
        proc = Popen(cmd, stdout=PIPE)
        output, err = proc.communicate()
        assert proc.returncode == 0
        text = open('a.out.wast').read()
        #print "text: %s" % text
        e_add_f32 = re.search('func \$_add_f \(; \d+ ;\) \(param \$*. f32\) \(param \$*. f32\) \(result f32\)', text)
        i_i64_i32 = re.search('import .*"_import_ll" .*\(param i32 i32\) \(result i32\)', text)
        i_f32_f64 = re.search('import .*"_import_f" .*\(param f64\) \(result f64\)', text)
        i_i64_i64 = re.search('import .*"_import_ll" .*\(param i64\) \(result i64\)', text)
        i_f32_f32 = re.search('import .*"_import_f" .*\(param f32\) \(result f32\)', text)
        e_i64_i32 = re.search('func \$_add_ll \(; \d+ ;\) \(param \$*. i32\) \(param \$*. i32\) \(param \$*. i32\) \(param \$*. i32\) \(result i32\)', text)
        e_f32_f64 = re.search('func \$legalstub\$_add_f \(; \d+ ;\) \(param \$*. f64\) \(param \$*. f64\) \(result f64\)', text)
        e_i64_i64 = re.search('func \$_add_ll \(; \d+ ;\) \(param \$*. i64\) \(param \$*. i64\) \(result i64\)', text)
        #print e_add_f32, i_i64_i32, i_f32_f64, i_i64_i64, i_f32_f32, e_i64_i32, e_f32_f64, e_i64_i64
        assert e_add_f32, 'add_f export missing'
        if js_ffi:
          assert i_i64_i32,     'i64 not converted to i32 in imports'
          assert i_f32_f64,     'f32 not converted to f64 in imports'
          assert not i_i64_i64, 'i64 not converted to i32 in imports'
          assert not i_f32_f32, 'f32 not converted to f64 in imports'
          assert e_i64_i32,     'i64 not converted to i32 in exports'
          assert e_f32_f64,     'f32 not converted to f64 in exports'
          assert not e_i64_i64, 'i64 not converted to i32 in exports'
        else:
          assert not i_i64_i32, 'i64 converted to i32 in imports'
          assert not i_f32_f64, 'f32 converted to f64 in imports'
          assert i_i64_i64,     'i64 converted to i32 in imports'
          assert i_f32_f32,     'f32 converted to f64 in imports'
          assert not e_i64_i32, 'i64 converted to i32 in exports'
          assert not e_f32_f64, 'f32 converted to f64 in exports'
          assert e_i64_i64,     'i64 converted to i32 in exports'

  def test_sysconf_phys_pages(self):
    for args, expected in [
        ([], 1024),
        (['-s', 'TOTAL_MEMORY=32MB'], 2048),
        (['-s', 'TOTAL_MEMORY=32MB', '-s', 'ALLOW_MEMORY_GROWTH=1'], (2*1024*1024*1024 - 16777216) // 16384),
        (['-s', 'TOTAL_MEMORY=32MB', '-s', 'BINARYEN=1', '-s', 'BINARYEN_METHOD="interpret-asm2wasm"'], 2048),
        (['-s', 'TOTAL_MEMORY=32MB', '-s', 'ALLOW_MEMORY_GROWTH=1', '-s', 'BINARYEN=1', '-s', 'BINARYEN_METHOD="interpret-asm2wasm"'], (2*1024*1024*1024 - 65536) // 16384),
        (['-s', 'TOTAL_MEMORY=32MB', '-s', 'ALLOW_MEMORY_GROWTH=1', '-s', 'BINARYEN=1', '-s', 'BINARYEN_METHOD="interpret-asm2wasm"', '-s', 'WASM_MEM_MAX=128MB'], 2048*4)
      ]:
      cmd = [PYTHON, EMCC, path_from_root('tests', 'unistd', 'sysconf_phys_pages.c')] + args
      print(str(cmd))
      subprocess.check_call(cmd)
      result = run_js('a.out.js').strip()
      print(result)
      assert result == str(expected) + ', errno: 0', expected

  def test_wasm_targets(self):
    for f in ['a.wasm', 'a.wast']:
      process = run_process([PYTHON, EMCC, path_from_root('tests', 'hello_world.cpp'), '-o', f], stdout=PIPE, stderr=PIPE, check=False)
      print(process.stderr)
      assert process.returncode is not 0, 'wasm suffix is an error'
      self.assertContained('''output file "%s" has a wasm suffix, but we cannot emit wasm by itself, except as a dynamic library''' % f, process.stderr)
    # side modules do allow a wasm target
    for opts, target in [([], 'a.out.wasm'), (['-o', 'lib.wasm'], 'lib.wasm')]:
      # specified target
      print(target)
      self.clear()
      subprocess.check_call([PYTHON, EMCC, path_from_root('tests', 'hello_world.cpp'), '-s', 'WASM=1', '-s', 'SIDE_MODULE=1'] + opts)
      assert b'dylink' in open(target, 'rb').read()
      for x in os.listdir('.'):
        assert not x.endswith('.js'), 'we should not emit js when making a wasm side module'

  def test_wasm_backend(self):
    if not has_wasm_target(get_llc_targets()):
      return self.skip('wasm backend was not built')
    old = os.environ.get('EMCC_WASM_BACKEND')
    if old == '1': return # already the default
    try:
      os.environ['EMCC_WASM_BACKEND'] = '1'
      for args in [[], ['-O1'], ['-O2'], ['-O3'], ['-Os'], ['-Oz']]:
        print(args)
        run_process([PYTHON, EMCC, path_from_root('tests', 'hello_world.cpp')] + args)
        self.assertContained('hello, world!', run_js('a.out.js'))
    finally:
      if not old:
        del os.environ['EMCC_WASM_BACKEND']
      else:
        os.environ['EMCC_WASM_BACKEND'] = old

  def test_check_engine(self):
    compiler_engine = COMPILER_ENGINE
    bogus_engine = ['/fake/inline4']
    print(compiler_engine)
    jsrun.WORKING_ENGINES = {}
    # Test that engine check passes
    assert jsrun.check_engine(COMPILER_ENGINE)
    # Run it a second time (cache hit)
    assert jsrun.check_engine(COMPILER_ENGINE)
    # Test that engine check fails
    assert not jsrun.check_engine(bogus_engine)
    assert not jsrun.check_engine(bogus_engine)

    # Test the other possible way (list vs string) to express an engine
    if type(compiler_engine) is list:
      engine2 = compiler_engine[0]
    else:
      engine2 = [compiler_engine]
    assert jsrun.check_engine(engine2)

    # Test that run_js requires the engine
    jsrun.run_js(path_from_root('src', 'hello_world.js'), compiler_engine)
    caught_exit = 0
    try:
      jsrun.run_js(path_from_root('src', 'hello_world.js'), bogus_engine)
    except SystemExit as e:
      caught_exit = e.code
    self.assertEqual(1, caught_exit, 'Did not catch SystemExit with bogus JS engine')

  def test_error_on_missing_libraries(self):
    env = os.environ.copy()
    if 'EMCC_STRICT' in env: del env['EMCC_STRICT']

    process = Popen([PYTHON, EMCC, path_from_root('tests', 'hello_world.cpp'), '-lsomenonexistingfile', '-s', 'STRICT=1'], stdout=PIPE, stderr=PIPE, env=env)
    process.communicate()
    assert process.returncode is not 0, '-llsomenonexistingfile is an error in strict mode'

    process = Popen([PYTHON, EMCC, path_from_root('tests', 'hello_world.cpp'), '-lsomenonexistingfile', '-s', 'ERROR_ON_MISSING_LIBRARIES=0'], stdout=PIPE, stderr=PIPE, env=env)
    process.communicate()
    assert process.returncode is 0, '-llsomenonexistingfile is not an error if -s ERROR_ON_MISSING_LIBRARIES=0 is passed'

    process = Popen([PYTHON, EMCC, path_from_root('tests', 'hello_world.cpp'), '-lsomenonexistingfile', '-s', 'STRICT=1', '-s', 'ERROR_ON_MISSING_LIBRARIES=0'], stdout=PIPE, stderr=PIPE, env=env)
    process.communicate()
    assert process.returncode is 0, '-s ERROR_ON_MISSING_LIBRARIES=0 should override -s STRICT=1'

    process = Popen([PYTHON, EMCC, path_from_root('tests', 'hello_world.cpp'), '-lsomenonexistingfile', '-s', 'STRICT=0'], stdout=PIPE, stderr=PIPE, env=env)
    process.communicate()
    # TODO: TEMPORARY: When -s ERROR_ON_MISSING_LIBRARIES=1 becomes the default, change the following line to expect failure instead of 0.
    assert process.returncode is 0, '-llsomenonexistingfile is not yet an error in non-strict mode'

  # Tests that if user accidetally attempts to link natively compiled libraries together with Emscripten, that there should be a helpful error message that informs about what happened.
  def test_native_link_error_message(self):
    Popen([CLANG, '-c', path_from_root('tests', 'hello_world.c'), '-o', 'hello_world.o'] + get_clang_native_args(), env=get_clang_native_env(), stdout=PIPE, stderr=PIPE).communicate()
    Popen([LLVM_AR, 'r', 'hello_world.a', 'hello_world.o'], env=get_clang_native_env(), stdout=PIPE, stderr=PIPE).communicate()
    err = run_process([PYTHON, EMCC, 'hello_world.a', '-o', 'hello_world.js'], stdout=PIPE, stderr=PIPE, check=False).stderr
    assert 'exists but was not an LLVM bitcode file suitable for Emscripten. Perhaps accidentally mixing native built object files with Emscripten?' in err, err

  def test_o_level_clamp(self):
    for level in [3, 4, 20]:
      err = run_process([PYTHON, EMCC, '-O' + str(level), path_from_root('tests', 'hello_world.c')], stdout=PIPE, stderr=PIPE).stderr
      assert os.path.exists('a.out.js'), '-O' + str(level) + ' should produce output'
      if level > 3:
        self.assertContained("optimization level '-O" + str(level) + "' is not supported; using '-O3' instead", err)

  # Tests that if user specifies multiple -o output directives, then the last one will take precedence
  def test_multiple_o_files(self):
    Popen([PYTHON, EMCC, path_from_root('tests', 'hello_world.c'), '-o', 'a.js', '-o', 'b.js']).communicate()
    assert os.path.isfile('b.js')
    assert not os.path.isfile('a.js')

  # Tests that Emscripten-provided header files can be cleanly included in C code
  def test_include_system_header_in_c(self):
    for std in [[], ['-std=c89']]: # Test oldest C standard, and the default C standard
      for directory, headers in [
        ('emscripten', ['dom_pk_codes.h', 'em_asm.h', 'emscripten.h', 'fetch.h', 'html5.h', 'key_codes.h', 'threading.h', 'trace.h', 'vector.h', 'vr.h']), # This directory has also bind.h, val.h and wire.h, which require C++11
        ('AL', ['al.h', 'alc.h']),
        ('EGL', ['egl.h', 'eglplatform.h']),
        ('GL', ['freeglut_std.h', 'gl.h', 'glew.h', 'glfw.h', 'glu.h', 'glut.h']),
        ('GLES', ['gl.h', 'glplatform.h']),
        ('GLES2', ['gl2.h', 'gl2platform.h']),
        ('GLES3', ['gl3.h', 'gl3platform.h', 'gl31.h', 'gl32.h']),
        ('GLFW', ['glfw3.h']),
        ('KHR', ['khrplatform.h'])]:
        for h in headers:
          inc = '#include <' + directory + '/' + h + '>'
          print(inc)
          open('a.c', 'w').write(inc)
          open('b.c', 'w').write(inc)
          subprocess.check_call([PYTHON, EMCC] + std + ['a.c', 'b.c'])

  def test_single_file(self):
    for (single_file_enabled,
         meminit1_enabled,
         debug_enabled,
         emterpreter_enabled,
         emterpreter_file_enabled,
         closure_enabled,
         wasm_enabled,
         asmjs_fallback_enabled) in itertools.product([True, False], repeat=8):
      # skip unhelpful option combinations
      if (
          (asmjs_fallback_enabled and not wasm_enabled) or
          (emterpreter_file_enabled and not emterpreter_enabled)
      ):
        continue

      expect_asmjs_code = asmjs_fallback_enabled and wasm_enabled
      expect_emterpretify_file = emterpreter_file_enabled
      expect_meminit = (meminit1_enabled and not wasm_enabled) or (wasm_enabled and asmjs_fallback_enabled)
      expect_success = not (emterpreter_file_enabled and single_file_enabled)
      expect_wasm = wasm_enabled
      expect_wast = debug_enabled and wasm_enabled

      # currently, the emterpreter always fails with JS output since we do not preload the emterpreter file, which in non-HTML we would need to do manually
      should_run_js = expect_success and not emterpreter_enabled

      cmd = [PYTHON, EMCC, path_from_root('tests', 'hello_world.c')]

      if single_file_enabled:
        expect_asmjs_code = False
        expect_emterpretify_file = False
        expect_meminit = False
        expect_wasm = False
        expect_wast = False
        cmd += ['-s', 'SINGLE_FILE=1']
      if meminit1_enabled:
        cmd += ['--memory-init-file', '1']
      if debug_enabled:
        cmd += ['-g']
      if emterpreter_enabled:
        cmd += ['-s', 'EMTERPRETIFY=1']
      if emterpreter_file_enabled:
        cmd += ['-s', "EMTERPRETIFY_FILE='a.out.dat'"]
      if closure_enabled:
        cmd += ['--closure', '1']
      if wasm_enabled:
        method = 'interpret-binary'
        if asmjs_fallback_enabled:
          method += ',asmjs'
        cmd += ['-s', 'WASM=1', '-s', "BINARYEN_METHOD='" + method + "'"]

      print(' '.join(cmd))
      self.clear()
      proc = Popen(cmd, stdout=PIPE, stderr=PIPE)
      output, err = proc.communicate()
      print(os.listdir('.'))
      assert expect_success == (proc.returncode == 0)
      assert expect_asmjs_code == os.path.exists('a.out.asm.js')
      assert expect_emterpretify_file == os.path.exists('a.out.dat')
      assert expect_meminit == (os.path.exists('a.out.mem') or os.path.exists('a.out.js.mem'))
      assert expect_wasm == os.path.exists('a.out.wasm')
      assert expect_wast == os.path.exists('a.out.wast')
      if should_run_js:
        self.assertContained('hello, world!', run_js('a.out.js'))

  def test_emar_M(self):
    open('file1', 'w').write(' ')
    open('file2', 'w').write(' ')
    subprocess.call([PYTHON, EMAR, 'cr', 'file1.a', 'file1'])
    subprocess.call([PYTHON, EMAR, 'cr', 'file2.a', 'file2'])
    emar = run_process([PYTHON, EMAR, '-M'], input='''create combined.a
addlib file1.a
addlib file2.a
save
end
''')
    result = run_process([PYTHON, EMAR, 't', 'combined.a'], stdout=PIPE).stdout
    assert 'file1' in result
    assert 'file2' in result


  def test_flag_aliases(self):
    def assert_aliases_match(flag1, flag2, flagarg, extra_args):
      results = {}
      for f in (flag1, flag2):
        outfile = 'aliases.js'
        subprocess.check_call([PYTHON, EMCC, path_from_root('tests', 'hello_world.c'), '-s', f + '=' + flagarg, '-o', outfile] + extra_args)
        with open(outfile) as out:
          results[f] = out.read()
      self.assertEqual(results[flag1], results[flag2], 'results should be identical')

    assert_aliases_match('WASM_MEM_MAX', 'BINARYEN_MEM_MAX', '16777216', ['-s', 'WASM=1'])

  def test_IGNORE_CLOSURE_COMPILER_ERRORS(self):
    open('pre.js', 'w').write(r'''
      // make closure compiler very very angry
      var dupe = 1;
      var dupe = 2;
      function Node() {
        throw 'Node is a DOM thing too, and use the ' + dupe;
      }
      function Node() {
        throw '(duplicate) Node is a DOM thing too, and also use the ' + dupe;
      }
    ''')
    def test(extra=[]):
      run_process([PYTHON, EMCC, path_from_root('tests', 'hello_world.c'), '-O2', '--closure', '1', '--pre-js', 'pre.js'] + extra)
    failed = False
    try:
      test()
    except:
      failed = True
    assert failed
    test(['-s', 'IGNORE_CLOSURE_COMPILER_ERRORS=1'])

  def test_toolchain_profiler(self):
    environ = os.environ.copy()
    environ['EM_PROFILE_TOOLCHAIN'] = '1'
    # replaced subprocess functions should not cause errors
    run_process([PYTHON, EMCC, path_from_root('tests', 'hello_world.c')], env=environ)

  def test_noderawfs(self):
    fopen_write = open(path_from_root('tests', 'asmfs', 'fopen_write.cpp'), 'r').read()
    open(os.path.join(self.get_dir(), 'main.cpp'), 'w').write(fopen_write)
    run_process([PYTHON, EMCC, os.path.join(self.get_dir(), 'main.cpp'), '-s', 'NODERAWFS=1'])
    self.assertContained("read 11 bytes. Result: Hello data!", run_js('a.out.js'))

    # NODERAWFS should directly write on OS file system
    self.assertEqual("Hello data!", open(os.path.join(self.get_dir(), 'hello_file.txt'), 'r').read())

  def test_noderawfs_disables_embedding(self):
    expected = '--preload-file and --embed-file cannot be used with NODERAWFS which disables virtual filesystem'
    base = [PYTHON, EMCC, path_from_root('tests', 'hello_world.c'), '-s', 'NODERAWFS=1']
    err = run_process(base + ['--preload-files', 'somefile'], stderr=PIPE, check=False).stderr
    assert expected in err
    err = run_process(base + ['--embed-files', 'somefile'], stderr=PIPE, check=False).stderr
    assert expected in err

  def test_autotools_shared_check(self):
    env = os.environ.copy()
    env['LC_ALL'] = 'C'
    expected = ': supported targets:.* elf'
    for python in [PYTHON, 'python', 'python2', 'python3']:
      try:
        out = run_process([python, EMCC, '--help'], stdout=PIPE, env=env).stdout
        assert re.search(expected, out)
      except OSError:
        # Ignore missing python aliases.
        pass<|MERGE_RESOLUTION|>--- conflicted
+++ resolved
@@ -5352,11 +5352,10 @@
     out = run_process([PYTHON, EMCC, path_from_root('tests', 'emterpreter_advise_synclist.c'), '-s', 'EMTERPRETIFY=1', '-s', 'EMTERPRETIFY_ASYNC=1', '-s', 'EMTERPRETIFY_ADVISE=1', '-s', 'EMTERPRETIFY_SYNCLIST=["_j","_k"]'], stdout=PIPE).stdout
     self.assertContained('-s EMTERPRETIFY_WHITELIST=\'["_a", "_b", "_e", "_f", "_main"]\'', out)
 
-<<<<<<< HEAD
     # The same EMTERPRETIFY_WHITELIST should be in core.test_coroutine_emterpretify_async
     out = run_process([PYTHON, EMCC, path_from_root('tests', 'test_coroutines.cpp'), '-s', 'EMTERPRETIFY=1', '-s', 'EMTERPRETIFY_ASYNC=1', '-s', 'EMTERPRETIFY_ADVISE=1'], stdout=PIPE).stdout
     self.assertContained('-s EMTERPRETIFY_WHITELIST=\'["_f", "_fib", "_g"]\'', out)
-=======
+
   def test_emterpreter_async_assertions(self):
     # emterpretify-async mode with assertions adds checks on each call out of the emterpreter;
     # make sure we handle all possible types there
@@ -5386,7 +5385,6 @@
       ''' % t)
       run_process([PYTHON, EMCC, 'src.c', '-s', 'EMTERPRETIFY=1', '-s', 'EMTERPRETIFY_ASYNC=1', '-s', 'EMTERPRETIFY_WHITELIST=["_fleefl"]', '-s', 'PRECISE_F32=1'])
       self.assertContained('result: ' + out, run_js('a.out.js'))
->>>>>>> efa325c6
 
   def test_link_with_a_static(self):
     for args in [[], ['-O2']]:
