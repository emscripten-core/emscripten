--- conflicted
+++ resolved
@@ -7648,13 +7648,8 @@
         (['-s', 'TOTAL_MEMORY=32MB'], 2048),
         (['-s', 'TOTAL_MEMORY=32MB', '-s', 'ALLOW_MEMORY_GROWTH=1'], (2*1024*1024*1024 - 16777216) // 16384),
         (['-s', 'TOTAL_MEMORY=32MB', '-s', 'BINARYEN=1', '-s', 'BINARYEN_METHOD="interpret-asm2wasm"'], 2048),
-<<<<<<< HEAD
-        (['-s', 'TOTAL_MEMORY=32MB', '-s', 'ALLOW_MEMORY_GROWTH=1', '-s', 'BINARYEN=1', '-s', 'BINARYEN_METHOD="interpret-asm2wasm"'], (2*1024*1024*1024 - 65536) / 16384),
+        (['-s', 'TOTAL_MEMORY=32MB', '-s', 'ALLOW_MEMORY_GROWTH=1', '-s', 'BINARYEN=1', '-s', 'BINARYEN_METHOD="interpret-asm2wasm"'], (2*1024*1024*1024 - 65536) // 16384),
         (['-s', 'TOTAL_MEMORY=32MB', '-s', 'ALLOW_MEMORY_GROWTH=1', '-s', 'BINARYEN=1', '-s', 'BINARYEN_METHOD="interpret-asm2wasm"', '-s', 'WASM_MEM_MAX=128MB'], 2048*4)
-=======
-        (['-s', 'TOTAL_MEMORY=32MB', '-s', 'ALLOW_MEMORY_GROWTH=1', '-s', 'BINARYEN=1', '-s', 'BINARYEN_METHOD="interpret-asm2wasm"'], (2*1024*1024*1024 - 65536) // 16384),
-        (['-s', 'TOTAL_MEMORY=32MB', '-s', 'ALLOW_MEMORY_GROWTH=1', '-s', 'BINARYEN=1', '-s', 'BINARYEN_METHOD="interpret-asm2wasm"', '-s', 'BINARYEN_MEM_MAX=128MB'], 2048*4)
->>>>>>> aa30ea90
       ]:
       cmd = [PYTHON, EMCC, path_from_root('tests', 'unistd', 'sysconf_phys_pages.c')] + args
       print(str(cmd))
