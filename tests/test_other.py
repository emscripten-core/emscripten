--- conflicted
+++ resolved
@@ -11925,7 +11925,6 @@
     self.run_process([EMCC, test_file('hello_world.c'), '-c', '-g', '-g0'])
     self.assertNotIn(b'.debug', read_binary('hello_world.o'))
 
-<<<<<<< HEAD
   def test_stack_switching_size(self):
     # use iostream code here to purposefully get a fairly large wasm file, so
     # that our size comparisons later are meaningful
@@ -11965,8 +11964,7 @@
     # to the normal "nothing" size, and much smaller than the asyncified size
     self.assertLess(stack_switching_size, 0.60 * asyncify_size)
     self.assertLess(abs(stack_switching_size - nothing_size), 0.01 * nothing_size)
-=======
+
   def test_no_cfi(self):
     err = self.expect_fail([EMCC, '-fsanitize=cfi', '-flto', test_file('hello_world.c')])
-    self.assertContained('emcc: error: emscripten does not currently support -fsanitize=cfi', err)
->>>>>>> 329744e6
+    self.assertContained('emcc: error: emscripten does not currently support -fsanitize=cfi', err)