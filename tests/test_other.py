# coding=utf-8

import multiprocessing, os, pipes, re, shutil, subprocess, sys
import glob
import tools.shared
from tools.shared import *
from runner import RunnerCore, path_from_root, get_zlib_library, get_bullet_library
import tools.line_endings

# Runs an emcc task (used from another process in test test_emcc_multiprocess_cache_access, needs to be at top level for it to be pickleable).
def multiprocess_task(c_file, cache_dir_name):
  output = subprocess.check_output([PYTHON, EMCC, c_file, '--cache', cache_dir_name], stderr=subprocess.STDOUT)
  if len(output.strip()) > 0:
    print '------'
    print output
    print '------'
  sys.exit(1 if 'generating system library: libc.bc' in output else 0)

class temp_directory(object):
  def __enter__(self):
    self.directory = tempfile.mkdtemp(prefix='emsripten_temp_', dir=TEMP_DIR)
    self.prev_cwd = os.getcwd()
    return self.directory

  def __exit__(self, type, value, traceback):
      os.chdir(self.prev_cwd) # On Windows, we can't have CWD in the directory we're deleting
      try_delete(self.directory)

class clean_write_access_to_canonical_temp_dir(object):
  def clean_emcc_files_in_temp_dir(self):
    for x in os.listdir(CANONICAL_TEMP_DIR):
      if x.startswith('emcc-') or x.startswith('a.out'):
        os.unlink(os.path.join(CANONICAL_TEMP_DIR, x))

  def __enter__(self):
    self.CANONICAL_TEMP_DIR_exists = os.path.exists(CANONICAL_TEMP_DIR)
    if not self.CANONICAL_TEMP_DIR_exists:
      os.makedirs(CANONICAL_TEMP_DIR)
    else:
      # Delete earlier files in the canonical temp directory so that
      # previous leftover files don't have a possibility of confusing
      # the test result e.g. on failure of the actual task
      self.clean_emcc_files_in_temp_dir()

  def __exit__(self, type, value, traceback):
    if not self.CANONICAL_TEMP_DIR_exists:
      try_delete(CANONICAL_TEMP_DIR)
      pass
    else:
      self.clean_emcc_files_in_temp_dir()

class other(RunnerCore):
  def test_emcc(self):
    for compiler in [EMCC, EMXX]:
      shortcompiler = os.path.basename(compiler)
      suffix = '.c' if compiler == EMCC else '.cpp'

      # --version
      output = Popen([PYTHON, compiler, '--version'], stdout=PIPE, stderr=PIPE).communicate()
      output = output[0].replace('\r', '')
      self.assertContained('''emcc (Emscripten gcc/clang-like replacement)''', output)
      self.assertContained('''Copyright (C) 2014 the Emscripten authors (see AUTHORS.txt)
This is free and open source software under the MIT license.
There is NO warranty; not even for MERCHANTABILITY or FITNESS FOR A PARTICULAR PURPOSE.
''', output)

      # -v, without input files
      output = Popen([PYTHON, compiler, '-v'], stdout=PIPE, stderr=PIPE).communicate()
      self.assertContained('''clang version %s.0 ''' % expected_llvm_version(), output[1].replace('\r', ''), output[1].replace('\r', ''))
      self.assertContained('''GNU''', output[0])
      self.assertNotContained('this is dangerous', output[0])
      self.assertNotContained('this is dangerous', output[1])

      # --help
      output = Popen([PYTHON, compiler, '--help'], stdout=PIPE, stderr=PIPE).communicate()
      self.assertContained('Display this information', output[0])
      self.assertContained('Most clang options will work', output[0])

      # -dumpmachine
      output = Popen([PYTHON, compiler, '-dumpmachine'], stdout=PIPE, stderr=PIPE).communicate()
      self.assertContained(get_llvm_target(), output[0])

      # emcc src.cpp ==> writes a.out.js
      self.clear()
      output = Popen([PYTHON, compiler, path_from_root('tests', 'hello_world' + suffix)], stdout=PIPE, stderr=PIPE).communicate()
      assert len(output[0]) == 0, output[0]
      assert os.path.exists('a.out.js'), '\n'.join(output)
      self.assertContained('hello, world!', run_js('a.out.js'))

      # properly report source code errors, and stop there
      self.clear()
      assert not os.path.exists('a.out.js')
      process = Popen([PYTHON, compiler, path_from_root('tests', 'hello_world_error' + suffix)], stdout=PIPE, stderr=PIPE)
      output = process.communicate()
      assert not os.path.exists('a.out.js'), 'compilation failed, so no output file is expected'
      assert len(output[0]) == 0, output[0]
      assert process.returncode is not 0, 'Failed compilation must return a nonzero error code!'
      self.assertNotContained('IOError', output[1]) # no python stack
      self.assertNotContained('Traceback', output[1]) # no python stack
      self.assertContained('error: invalid preprocessing directive', output[1])
      self.assertContained(["error: use of undeclared identifier 'cheez", "error: unknown type name 'cheez'"], output[1])
      self.assertContained('errors generated', output[1])
      assert 'compiler frontend failed to generate LLVM bitcode, halting' in output[1].split('errors generated.')[1]

      # emcc src.cpp -c    and   emcc src.cpp -o src.[o|bc] ==> should give a .bc file
      #      regression check: -o js should create "js", with bitcode content
      for args in [['-c'], ['-o', 'src.o'], ['-o', 'src.bc'], ['-o', 'src.so'], ['-o', 'js'], ['-O1', '-c', '-o', '/dev/null'], ['-O1', '-o', '/dev/null']]:
        print '-c stuff', args
        if '/dev/null' in args and WINDOWS:
          print 'skip because windows'
          continue
        target = args[1] if len(args) == 2 else 'hello_world.o'
        self.clear()
        proc = Popen([PYTHON, compiler, path_from_root('tests', 'hello_world' + suffix)] + args, stdout=PIPE, stderr=PIPE)
        proc.communicate()
        assert proc.returncode == 0, [proc.returncode, args]
        if args[-1] == '/dev/null':
          print '(no output)'
          continue
        syms = Building.llvm_nm(target)
        assert len(syms.defs) == 1 and 'main' in syms.defs, 'Failed to generate valid bitcode'
        if target == 'js': # make sure emcc can recognize the target as a bitcode file
          shutil.move(target, target + '.bc')
          target += '.bc'
        output = Popen([PYTHON, compiler, target, '-o', target + '.js'], stdout = PIPE, stderr = PIPE).communicate()
        assert len(output[0]) == 0, output[0]
        assert os.path.exists(target + '.js'), 'Expected %s to exist since args are %s : %s' % (target + '.js', str(args), '\n'.join(output))
        self.assertContained('hello, world!', run_js(target + '.js'))

      # handle singleton archives
      self.clear()
      Popen([PYTHON, compiler, path_from_root('tests', 'hello_world' + suffix), '-o', 'a.bc'], stdout=PIPE, stderr=PIPE).communicate()
      Popen([LLVM_AR, 'r', 'a.a', 'a.bc'], stdout=PIPE, stderr=PIPE).communicate()
      assert os.path.exists('a.a')
      output = Popen([PYTHON, compiler, 'a.a']).communicate()
      assert os.path.exists('a.out.js'), output
      self.assertContained('hello, world!', run_js('a.out.js'))

      # emcc src.ll ==> generates .js
      self.clear()
      output = Popen([PYTHON, compiler, path_from_root('tests', 'hello_world.ll')], stdout=PIPE, stderr=PIPE).communicate()
      assert len(output[0]) == 0, output[0]
      assert os.path.exists('a.out.js'), '\n'.join(output)
      self.assertContained('hello, world!', run_js('a.out.js'))

      # emcc [..] -o [path] ==> should work with absolute paths
      try:
        for path in [os.path.abspath(os.path.join('..', 'file1.js')), os.path.join('b_dir', 'file2.js')]:
          print path
          self.clear(in_curr=True)
          os.chdir(self.get_dir())
          if not os.path.exists('a_dir'): os.mkdir('a_dir')
          os.chdir('a_dir')
          if not os.path.exists('b_dir'): os.mkdir('b_dir')
          output = Popen([PYTHON, compiler, path_from_root('tests', 'hello_world.ll'), '-o', path], stdout=PIPE, stderr=PIPE).communicate()
          print output
          assert os.path.exists(path), path + ' does not exist; ' + '\n'.join(output)
          last = os.getcwd()
          os.chdir(os.path.dirname(path))
          self.assertContained('hello, world!', run_js(os.path.basename(path)))
          os.chdir(last)
          try_delete(path)
      finally:
        os.chdir(self.get_dir())
      self.clear()

      # Optimization: emcc src.cpp -o something.js [-Ox]. -O0 is the same as not specifying any optimization setting
      for params, opt_level, bc_params, closure, has_malloc in [ # bc params are used after compiling to bitcode
        (['-o', 'something.js'],                          0, None, 0, 1),
        (['-o', 'something.js', '-O0'],                   0, None, 0, 0),
        (['-o', 'something.js', '-O1'],                   1, None, 0, 0),
        (['-o', 'something.js', '-O1', '-g'],             1, None, 0, 0), # no closure since debug
        (['-o', 'something.js', '-O2'],                   2, None, 0, 1),
        (['-o', 'something.js', '-O2', '-g'],             2, None, 0, 0),
        (['-o', 'something.js', '-Os'],                   2, None, 0, 1),
        (['-o', 'something.js', '-O3'],                   3, None, 0, 1),
        # and, test compiling to bitcode first
        (['-o', 'something.bc'], 0, [],      0, 0),
        (['-o', 'something.bc', '-O0'], 0, [], 0, 0),
        (['-o', 'something.bc', '-O1'], 1, ['-O1'], 0, 0),
        (['-o', 'something.bc', '-O2'], 2, ['-O2'], 0, 0),
        (['-o', 'something.bc', '-O3'], 3, ['-O3'], 0, 0),
        (['-O1', '-o', 'something.bc'], 1, [], 0, 0),
      ]:
        print params, opt_level, bc_params, closure, has_malloc
        self.clear()
        keep_debug = '-g' in params
        args = [PYTHON, compiler, path_from_root('tests', 'hello_world_loop' + ('_malloc' if has_malloc else '') + '.cpp')] + params
        print '..', args
        output = Popen(args,
                       stdout=PIPE, stderr=PIPE).communicate()
        assert len(output[0]) == 0, output[0]
        if bc_params is not None:
          assert os.path.exists('something.bc'), output[1]
          bc_args = [PYTHON, compiler, 'something.bc', '-o', 'something.js'] + bc_params
          print '....', bc_args
          output = Popen(bc_args, stdout=PIPE, stderr=PIPE).communicate()
        assert os.path.exists('something.js'), output[1]
        self.assertContained('hello, world!', run_js('something.js'))

        # Verify optimization level etc. in the generated code
        # XXX these are quite sensitive, and will need updating when code generation changes
        generated = open('something.js').read()
        main = self.get_func(generated, '_main') if 'function _main' in generated else generated
        assert 'new Uint16Array' in generated and 'new Uint32Array' in generated, 'typed arrays 2 should be used by default'
        assert 'SAFE_HEAP' not in generated, 'safe heap should not be used by default'
        assert ': while(' not in main, 'when relooping we also js-optimize, so there should be no labelled whiles'
        if closure:
          if opt_level == 0: assert '._main =' in generated, 'closure compiler should have been run'
          elif opt_level >= 1: assert '._main=' in generated, 'closure compiler should have been run (and output should be minified)'
        else:
          # closure has not been run, we can do some additional checks. TODO: figure out how to do these even with closure
          assert '._main = ' not in generated, 'closure compiler should not have been run'
          if keep_debug:
            assert ('switch (label)' in generated or 'switch (label | 0)' in generated) == (opt_level <= 0), 'relooping should be in opt >= 1'
            assert ('assert(STACKTOP < STACK_MAX' in generated) == (opt_level == 0), 'assertions should be in opt == 0'
            assert '$i' in generated or '$storemerge' in generated or '$original' in generated, 'micro opts should always be on'
          if opt_level >= 2 and '-g' in params:
            assert re.search('HEAP8\[\$?\w+ ?\+ ?\(+\$?\w+ ?', generated) or re.search('HEAP8\[HEAP32\[', generated) or re.search('[i$]\d+ & ~\(1 << [i$]\d+\)', generated), 'eliminator should create compound expressions, and fewer one-time vars' # also in -O1, but easier to test in -O2
          if opt_level == 0 or '-g' in params: assert 'function _main() {' in generated or 'function _main(){' in generated, 'Should be unminified'
          elif opt_level >= 2: assert ('function _main(){' in generated or '"use asm";var a=' in generated), 'Should be whitespace-minified'

      # emcc -s INLINING_LIMIT=0 src.cpp ==> should pass -s to emscripten.py.
      for params, test, text in [
        (['-O2'], lambda generated: 'function intArrayToString' in generated, 'shell has unminified utilities'),
        (['-O2', '--closure', '1'], lambda generated: 'function intArrayToString' not in generated and ';function' in generated, 'closure minifies the shell, removes whitespace'),
        (['-O2', '--closure', '1', '-g1'], lambda generated: 'function intArrayToString' not in generated and ';function' not in generated, 'closure minifies the shell, -g1 makes it keep whitespace'),
        (['-O2'], lambda generated: 'var b=0' in generated and not 'function _main' in generated, 'registerize/minify is run by default in -O2'),
        (['-O2', '--minify', '0'], lambda generated: 'var b = 0' in generated and not 'function _main' in generated, 'minify is cancelled, but not registerize'),
        (['-O2', '--js-opts', '0'], lambda generated: 'var b=0' not in generated and 'var b = 0' not in generated and 'function _main' in generated, 'js opts are cancelled'),
        (['-O2', '-g'], lambda generated: 'var b=0' not in generated and 'var b = 0' not in generated and 'function _main' in generated, 'registerize/minify is cancelled by -g'),
        (['-O2', '-g0'], lambda generated: 'var b=0'   in generated and not 'function _main' in generated, 'registerize/minify is run by default in -O2 -g0'),
        (['-O2', '-g1'], lambda generated: 'var b = 0' in generated and not 'function _main' in generated, 'compress is cancelled by -g1'),
        (['-O2', '-g2'], lambda generated: ('var b = 0' in generated or 'var i1 = 0' in generated) and 'function _main' in generated, 'minify is cancelled by -g2'),
        (['-O2', '-g3'], lambda generated: 'var b=0' not in generated and 'var b = 0' not in generated and 'function _main' in generated, 'registerize is cancelled by -g3'),
        (['-O2', '--profiling'], lambda generated: ('var b = 0' in generated or 'var i1 = 0' in generated) and 'function _main' in generated, 'similar to -g2'),
        (['-O2', '-profiling'],  lambda generated: ('var b = 0' in generated or 'var i1 = 0' in generated) and 'function _main' in generated, 'similar to -g2'),
        (['-O2', '--profiling-funcs'], lambda generated: 'var b=0' in generated and '"use asm";var a=' in generated and 'function _main' in generated, 'very minified, but retain function names'),
        (['-O2', '-profiling-funcs'],  lambda generated: 'var b=0' in generated and '"use asm";var a=' in generated and 'function _main' in generated, 'very minified, but retain function names'),
        (['-O2'],                      lambda generated: 'var b=0' in generated and '"use asm";var a=' in generated and 'function _main' not in generated, 'very minified, no function names'),
        #(['-O2', '-g4'], lambda generated: 'var b=0' not in generated and 'var b = 0' not in generated and 'function _main' in generated, 'same as -g3 for now'),
        (['-s', 'INLINING_LIMIT=0'], lambda generated: 'function _dump' in generated, 'no inlining without opts'),
        ([], lambda generated: 'Module["_dump"]' not in generated, 'dump is not exported by default'),
        (['-s', 'EXPORTED_FUNCTIONS=["_main", "_dump"]'], lambda generated: 'Module["_dump"]' in generated, 'dump is now exported'),
        (['--llvm-opts', '1'], lambda generated: '_puts(' in generated, 'llvm opts requested'),
        ([], lambda generated: '// The Module object' in generated, 'without opts, comments in shell code'),
        (['-O2'], lambda generated: '// The Module object' not in generated, 'with opts, no comments in shell code'),
        (['-O2', '-g2'], lambda generated: '// The Module object' not in generated, 'with -g2, no comments in shell code'),
        (['-O2', '-g3'], lambda generated: '// The Module object' in generated, 'with -g3, yes comments in shell code'),
      ]:
        print params, text
        self.clear()
        output = Popen([PYTHON, compiler, path_from_root('tests', 'hello_world_loop.cpp'), '-o', 'a.out.js'] + params, stdout=PIPE, stderr=PIPE).communicate()
        assert len(output[0]) == 0, output[0]
        assert os.path.exists('a.out.js'), '\n'.join(output)
        self.assertContained('hello, world!', run_js('a.out.js'))
        assert test(open('a.out.js').read()), text

      # Compiling two source files into a final JS.
      for args, target in [([], 'a.out.js'), (['-o', 'combined.js'], 'combined.js')]:
        self.clear()
        output = Popen([PYTHON, compiler, path_from_root('tests', 'twopart_main.cpp'), path_from_root('tests', 'twopart_side.cpp')] + args,
                       stdout=PIPE, stderr=PIPE).communicate()
        assert len(output[0]) == 0, output[0]
        assert os.path.exists(target), '\n'.join(output)
        self.assertContained('side got: hello from main, over', run_js(target))

        # Compiling two files with -c will generate separate .bc files
        self.clear()
        output = Popen([PYTHON, compiler, path_from_root('tests', 'twopart_main.cpp'), path_from_root('tests', 'twopart_side.cpp'), '-c'] + args,
                       stdout=PIPE, stderr=PIPE).communicate()
        if '-o' in args:
          # specifying -o and -c is an error
          assert 'fatal error' in output[1], output[1]
          continue

        assert os.path.exists('twopart_main.o'), '\n'.join(output)
        assert os.path.exists('twopart_side.o'), '\n'.join(output)
        assert not os.path.exists(target), 'We should only have created bitcode here: ' + '\n'.join(output)

        # Compiling one of them alone is expected to fail
        output = Popen([PYTHON, compiler, 'twopart_main.o', '-O1', '-g'] + args, stdout=PIPE, stderr=PIPE).communicate()
        assert os.path.exists(target), '\n'.join(output)
        #print '\n'.join(output)
        self.assertContained('missing function', run_js(target, stderr=STDOUT, assert_returncode=None))
        try_delete(target)

        # Combining those bc files into js should work
        output = Popen([PYTHON, compiler, 'twopart_main.o', 'twopart_side.o'] + args, stdout=PIPE, stderr=PIPE).communicate()
        assert os.path.exists(target), '\n'.join(output)
        self.assertContained('side got: hello from main, over', run_js(target))

        # Combining bc files into another bc should also work
        try_delete(target)
        assert not os.path.exists(target)
        output = Popen([PYTHON, compiler, 'twopart_main.o', 'twopart_side.o', '-o', 'combined.bc'] + args, stdout=PIPE, stderr=PIPE).communicate()
        syms = Building.llvm_nm('combined.bc')
        assert len(syms.defs) == 2 and 'main' in syms.defs, 'Failed to generate valid bitcode'
        output = Popen([PYTHON, compiler, 'combined.bc', '-o', 'combined.bc.js'], stdout = PIPE, stderr = PIPE).communicate()
        assert len(output[0]) == 0, output[0]
        assert os.path.exists('combined.bc.js'), 'Expected %s to exist' % ('combined.bc.js')
        self.assertContained('side got: hello from main, over', run_js('combined.bc.js'))

      # --js-transform <transform>
      self.clear()
      trans = os.path.join(self.get_dir(), 't.py')
      trans_file = open(trans, 'w')
      trans_file.write('''
import sys
f = open(sys.argv[1], 'w')
f.write('transformed!')
f.close()
''')
      trans_file.close()
      output = Popen([PYTHON, compiler, path_from_root('tests', 'hello_world' + suffix), '--js-transform', '%s t.py' % (PYTHON)], stdout=PIPE, stderr=PIPE).communicate()
      assert open('a.out.js').read() == 'transformed!', 'Transformed output must be as expected'

      for opts in [0, 1, 2, 3]:
        print 'mem init in', opts
        self.clear()
        output = Popen([PYTHON, compiler, path_from_root('tests', 'hello_world.c'), '-O' + str(opts)], stdout=PIPE, stderr=PIPE).communicate()
        assert os.path.exists('a.out.js.mem') == (opts >= 2), 'mem file should exist in -O2+'

    # TODO: Add in files test a clear example of using disablePermissions, and link to it from the wiki
    # TODO: test normal project linking, static and dynamic: get_library should not need to be told what to link!
    # TODO: deprecate llvm optimizations, dlmalloc, etc. in emscripten.py.

  def test_emcc_nonfastcomp_fails(self):
    open(os.path.join(self.get_dir(), 'test.c'), 'w').write(r'''
      int main() {
        return 0;
      }
    ''')
    def check_errors(command):
      process = Popen(command, stdout=PIPE, stderr=PIPE)
      stdout, stderr = process.communicate()
      self.assertIn('Non-fastcomp compiler is no longer available', stderr)
      self.assertEqual(process.returncode, 1)
    def check_success(command):
      process = Popen(command, stdout=PIPE, stderr=PIPE)
      stdout, stderr = process.communicate()
      self.assertEqual(stderr, '')
      self.assertEqual(process.returncode, 0)
    try:
      old_fastcomp = os.environ.get('EMCC_FAST_COMPILER')
      os.environ['EMCC_FAST_COMPILER'] = '0'
      check_success([PYTHON, EMCC, '--version'])
      check_success([PYTHON, EMCC, '--help'])
      check_errors([PYTHON, EMCC, '-v'])
      check_errors([PYTHON, EMCC, os.path.join(self.get_dir(), 'test.c')])
    finally:
      if old_fastcomp is None:
        del os.environ['EMCC_FAST_COMPILER']
      else:
        os.environ['EMCC_FAST_COMPILER'] = old_fastcomp
    self.assertFalse(os.path.exists('a.out.js'))

  # Test that if multiple processes attempt to access or build stuff to the cache on demand, that exactly one of the processes
  # will, and the other processes will block to wait until that process finishes.
  def test_emcc_multiprocess_cache_access(self):
    tempdirname = tempfile.mkdtemp(prefix='emscripten_test_emcache_', dir=TEMP_DIR)
    prev_cwd = os.getcwd()
    try:
      os.chdir(tempdirname)
      c_file = os.path.join(tempdirname, 'test.c')
      open(c_file, 'w').write(r'''
        #include <stdio.h>
        int main() {
          printf("hello, world!\n");
          return 0;
        }
        ''')
      cache_dir_name = os.path.join(tempdirname, 'emscripten_cache')
      tasks = []
      num_times_libc_was_built = 0
      for i in range(3):
        p = multiprocessing.Process(target=multiprocess_task, args=(c_file,cache_dir_name,))
        p.start()
        tasks += [p]
      for p in tasks:
        p.join()
        num_times_libc_was_built += p.exitcode
      assert os.path.exists(cache_dir_name), 'The cache directory %s must exist after the build' % cache_dir_name
      assert os.path.exists(os.path.join(cache_dir_name, 'asmjs', 'libc.bc')), 'The cache directory must contain a built libc'
      assert num_times_libc_was_built == 1, 'Exactly one child process should have triggered libc build! (instead %d processes did)' % num_times_libc_was_built
    finally:
      os.chdir(prev_cwd) # On Windows, we can't have CWD in the directory we're deleting
      try_delete(tempdirname)

  def test_emcc_cache_flag(self):
    tempdirname = tempfile.mkdtemp(prefix='emscripten_test_emcache_', dir=TEMP_DIR)
    try:
      os.chdir(tempdirname)
      c_file = os.path.join(tempdirname, 'test.c')
      cache_dir_name = os.path.join(tempdirname, 'emscripten_cache')
      assert os.path.exists(cache_dir_name) == False, 'The cache directory %s must not already exist' % cache_dir_name
      open(c_file, 'w').write(r'''
        #include <stdio.h>
        int main() {
          printf("hello, world!\n");
          return 0;
        }
        ''')
      subprocess.check_call([PYTHON, EMCC, c_file, '--cache', cache_dir_name])
      assert os.path.exists(cache_dir_name), 'The cache directory %s must exist after the build' % cache_dir_name
      assert os.path.exists(os.path.join(cache_dir_name, 'asmjs', 'libc.bc')), 'The cache directory must contain a built libc'
    finally:
      os.chdir(path_from_root('tests')) # Move away from the directory we are about to remove.
      shutil.rmtree(tempdirname)

  def test_emcc_cflags(self):
    # see we print them out
    with clean_write_access_to_canonical_temp_dir(): # --cflags needs to set EMCC_DEBUG=1, which needs to create canonical temp directory.
      output = Popen([PYTHON, EMCC, '--cflags'], stdout=PIPE, stderr=PIPE).communicate()
    flags = output[0].strip()
    self.assertContained(' '.join(Building.doublequote_spaces(COMPILER_OPTS)), flags)
    # check they work
    cmd = [CLANG, path_from_root('tests', 'hello_world.cpp')] + shlex.split(flags.replace('\\', '\\\\')) + ['-c', '-emit-llvm', '-o', 'a.bc']
    subprocess.check_call(cmd)
    subprocess.check_call([PYTHON, EMCC, 'a.bc'])
    self.assertContained('hello, world!', run_js(self.in_dir('a.out.js')))

  def test_emar_em_config_flag(self):
    # We expand this in case the EM_CONFIG is ~/.emscripten (default)
    config = os.path.expanduser(EM_CONFIG)
    # We pass -version twice to work around the newargs > 2 check in emar
    (out, err) = Popen([PYTHON, EMAR, '--em-config', config, '-version', '-version'], stdout=PIPE, stderr=PIPE).communicate()
    assert out
    assert not err
    self.assertContained('LLVM', out)

  def test_cmake(self):
    # Test all supported generators.
    if WINDOWS:
      generators = ['MinGW Makefiles', 'NMake Makefiles']
    else:
      generators = ['Unix Makefiles', 'Ninja', 'Eclipse CDT4 - Ninja']

    def nmake_detect_error(configuration):
      if Building.which(configuration['build'][0]):
        return None
      else:
        return 'Skipping NMake test for CMake support, since nmake was not found in PATH. Run this test in Visual Studio command prompt to easily access nmake.'

    def check_makefile(configuration, dirname):
      assert os.path.exists(dirname + '/Makefile'), 'CMake call did not produce a Makefile!'

    configurations = { 'MinGW Makefiles'     : { 'prebuild': check_makefile,
                                                 'build'   : ['mingw32-make'],

                       },
                       'NMake Makefiles'     : { 'detect'  : nmake_detect_error,
                                                 'prebuild': check_makefile,
                                                 'build'   : ['nmake', '/NOLOGO'],
                       },
                       'Unix Makefiles'      : { 'prebuild': check_makefile,
                                                 'build'   : ['make'],
                       },
                       'Ninja'               : { 'build'   : ['ninja'],
                       },
                       'Eclipse CDT4 - Ninja': { 'build'   : ['ninja'],
                       }
    }

    if os.name == 'nt':
      emconfigure = path_from_root('emconfigure.bat')
    else:
      emconfigure = path_from_root('emconfigure')

    for generator in generators:
      conf = configurations[generator]

      make = conf['build']

      try:
        detector = conf['detect']
      except KeyError:
        detector = None

      if detector:
        error = detector(conf)
      elif len(make) == 1 and not Building.which(make[0]):
        # Use simple test if applicable
        error = 'Skipping %s test for CMake support, since it could not be detected.' % generator
      else:
        error = None

      if error:
        logging.warning(error)
        continue

      try:
        prebuild = conf['prebuild']
      except KeyError:
        prebuild = None

      try:
        postbuild = conf['postbuild']
      except KeyError:
        postbuild = None

      # ('directory to the test', 'output filename', ['extra args to pass to CMake'])
      # Testing all combinations would be too much work and the test would take 10 minutes+ to finish (CMake feature detection is slow),
      # so combine multiple features into one to try to cover as much as possible while still keeping this test in sensible time limit.
      cases = [
        ('target_js',      'test_cmake.js',         ['-DCMAKE_BUILD_TYPE=Debug']),
        ('target_html',    'hello_world_gles.html', ['-DCMAKE_BUILD_TYPE=Release',        '-DBUILD_SHARED_LIBS=OFF']),
        ('target_library', 'libtest_cmake.a',       ['-DCMAKE_BUILD_TYPE=MinSizeRel',     '-DBUILD_SHARED_LIBS=OFF']),
        ('target_library', 'libtest_cmake.a',       ['-DCMAKE_BUILD_TYPE=RelWithDebInfo', '-DCPP_LIBRARY_TYPE=STATIC']),
        ('target_library', 'libtest_cmake.so',      ['-DCMAKE_BUILD_TYPE=Release',        '-DBUILD_SHARED_LIBS=ON']),
        ('target_library', 'libtest_cmake.so',      ['-DCMAKE_BUILD_TYPE=Release',        '-DBUILD_SHARED_LIBS=ON', '-DCPP_LIBRARY_TYPE=SHARED']),
        ('stdproperty',    'helloworld.js',         [])
      ]
      for test_dir, output_file, cmake_args in cases:
        cmakelistsdir = path_from_root('tests', 'cmake', test_dir)
        # Create a temp workspace folder
        tempdirname = tempfile.mkdtemp(prefix='emscripten_test_' + self.__class__.__name__ + '_', dir=TEMP_DIR)
        try:
          os.chdir(tempdirname)

          # Run Cmake
          cmd = [emconfigure, 'cmake'] + cmake_args + ['-G', generator, cmakelistsdir]

          env = os.environ.copy()
          # https://github.com/kripken/emscripten/pull/5145: Check that CMake works even if EMCC_SKIP_SANITY_CHECK=1 is passed.
          if test_dir == 'target_html':
            env['EMCC_SKIP_SANITY_CHECK'] = '1'
          print str(cmd)
          ret = Popen(cmd, env=env, stdout=None if EM_BUILD_VERBOSE_LEVEL >= 2 else PIPE, stderr=None if EM_BUILD_VERBOSE_LEVEL >= 1 else PIPE).communicate()
          if len(ret) > 1 and ret[1] != None and len(ret[1].strip()) > 0:
            logging.error(ret[1]) # If there were any errors, print them directly to console for diagnostics.
          if len(ret) > 1 and ret[1] != None and 'error' in ret[1].lower():
            logging.error('Failed command: ' + ' '.join(cmd))
            logging.error('Result:\n' + ret[1])
            raise Exception('cmake call failed!')

          if prebuild:
            prebuild(configuration, tempdirname)

          # Build
          cmd = make
          if EM_BUILD_VERBOSE_LEVEL >= 3 and 'Ninja' not in generator:
            cmd += ['VERBOSE=1']
          ret = Popen(cmd, stdout=None if EM_BUILD_VERBOSE_LEVEL >= 2 else PIPE).communicate()
          if len(ret) > 1 and ret[1] != None and len(ret[1].strip()) > 0:
            logging.error(ret[1]) # If there were any errors, print them directly to console for diagnostics.
          if len(ret) > 0 and ret[0] != None and 'error' in ret[0].lower() and not '0 error(s)' in ret[0].lower():
            logging.error('Failed command: ' + ' '.join(cmd))
            logging.error('Result:\n' + ret[0])
            raise Exception('make failed!')
          assert os.path.exists(tempdirname + '/' + output_file), 'Building a cmake-generated Makefile failed to produce an output file %s!' % tempdirname + '/' + output_file

          if postbuild:
            postbuild(configuration, tempdirname)

          # Run through node, if CMake produced a .js file.
          if output_file.endswith('.js'):
            ret = Popen(NODE_JS + [tempdirname + '/' + output_file], stdout=PIPE).communicate()[0]
            self.assertTextDataIdentical(open(cmakelistsdir + '/out.txt', 'r').read().strip(), ret.strip())
        finally:
          os.chdir(path_from_root('tests')) # Move away from the directory we are about to remove.
          #there is a race condition under windows here causing an exception in shutil.rmtree because the directory is not empty yet
          try:
            shutil.rmtree(tempdirname)
          except:
            time.sleep(0.1)
            shutil.rmtree(tempdirname)

  # Test that the various CMAKE_xxx_COMPILE_FEATURES that are advertised for the Emscripten toolchain match with the actual language features that Clang supports.
  # If we update LLVM version and this test fails, copy over the new advertised features from Clang and place them to cmake/Modules/Platform/Emscripten.cmake.
  def test_cmake_compile_features(self):
    if WINDOWS: return self.skip('Skipped on Windows because CMake does not configure native Clang builds well on Windows.')

    tempdirname_native = tempfile.mkdtemp(prefix='emscripten_test_' + self.__class__.__name__ + '_', dir=TEMP_DIR)
    tempdirname_emscripten = tempfile.mkdtemp(prefix='emscripten_test_' + self.__class__.__name__ + '_', dir=TEMP_DIR)
    try:
      os.chdir(tempdirname_native)
      cmd = ['cmake', '-DCMAKE_C_COMPILER=' + CLANG_CC, '-DCMAKE_CXX_COMPILER=' + CLANG_CPP, path_from_root('tests', 'cmake', 'stdproperty')]
      print str(cmd)
      native_features = Popen(cmd, stdout=PIPE).communicate()[0]
    finally:
      os.chdir(tempdirname_emscripten)
      try:
        shutil.rmtree(tempdirname_native)
      except:
        pass

    if os.name == 'nt': emconfigure = path_from_root('emcmake.bat')
    else: emconfigure = path_from_root('emcmake')

    try:
      os.chdir(tempdirname_emscripten)
      cmd = [emconfigure, 'cmake', path_from_root('tests', 'cmake', 'stdproperty')]
      print str(cmd)
      emscripten_features = Popen(cmd, stdout=PIPE).communicate()[0]
    finally:
      os.chdir(path_from_root('tests'))
      try:
        shutil.rmtree(tempdirname_emscripten)
      except:
        pass

    native_features = '\n'.join(filter(lambda x: '***' in x, native_features.split('\n')))
    emscripten_features = '\n'.join(filter(lambda x: '***' in x, emscripten_features.split('\n')))
    self.assertTextDataIdentical(native_features, emscripten_features)

  # Tests that it's possible to pass C++11 or GNU++11 build modes to CMake by building code that needs C++11 (embind)
  def test_cmake_with_embind_cpp11_mode(self):
    cwd = os.getcwd()

    for args in [[], ['-DNO_GNU_EXTENSIONS=1']]:
      tempdirname = tempfile.mkdtemp(prefix='emscripten_test_' + self.__class__.__name__ + '_', dir=TEMP_DIR)
      try:
        os.chdir(tempdirname)

        configure = [path_from_root('emcmake.bat' if WINDOWS else 'emcmake'), 'cmake', path_from_root('tests', 'cmake', 'cmake_with_emval')] + args
        print str(configure)
        subprocess.check_call(configure)
        build = ['cmake', '--build', '.']
        print str(build)
        subprocess.check_call(build)

        ret = Popen(NODE_JS + [os.path.join(tempdirname, 'cpp_with_emscripten_val.js')], stdout=PIPE).communicate()[0].strip()
        if '-DNO_GNU_EXTENSIONS=1' in args:
          self.assertTextDataIdentical('Hello! __STRICT_ANSI__: 1, __cplusplus: 201103', ret)
        else:
          self.assertTextDataIdentical('Hello! __STRICT_ANSI__: 0, __cplusplus: 201103', ret)
      finally:
        os.chdir(cwd)

        # Clean up for EM_TESTRUNNER_DETECT_TEMPFILE_LEAKS mode to be able to detect no leaks
        try:
          shutil.rmtree(tempdirname)
        except:
          time.sleep(0.1)
          shutil.rmtree(tempdirname)

  # Tests that the Emscripten CMake toolchain option -DEMSCRIPTEN_GENERATE_BITCODE_STATIC_LIBRARIES=ON works.
  def test_cmake_bitcode_static_libraries(self):
    if os.name == 'nt': emcmake = path_from_root('emcmake.bat')
    else: emcmake = path_from_root('emcmake')

    # Test that building static libraries by default generates UNIX archives (.a, with the emar tool)
    tempdirname = tempfile.mkdtemp(prefix='emscripten_test_' + self.__class__.__name__ + '_', dir=TEMP_DIR)
    os.chdir(tempdirname)
    subprocess.check_call([emcmake, 'cmake', path_from_root('tests', 'cmake', 'static_lib')])
    subprocess.check_call([Building.which('cmake'), '--build', '.'])
    assert tools.shared.Building.is_ar(os.path.join(tempdirname, 'libstatic_lib.a'))
    assert tools.shared.Building.is_bitcode(os.path.join(tempdirname, 'libstatic_lib.a'))
    os.chdir(path_from_root('tests'))
    shutil.rmtree(tempdirname)

    # Test that passing the -DEMSCRIPTEN_GENERATE_BITCODE_STATIC_LIBRARIES=ON directive causes CMake to generate LLVM bitcode files as static libraries (.bc)
    tempdirname = tempfile.mkdtemp(prefix='emscripten_test_' + self.__class__.__name__ + '_', dir=TEMP_DIR)
    os.chdir(tempdirname)
    subprocess.check_call([emcmake, 'cmake', '-DEMSCRIPTEN_GENERATE_BITCODE_STATIC_LIBRARIES=ON', path_from_root('tests', 'cmake', 'static_lib')])
    subprocess.check_call([Building.which('cmake'), '--build', '.'])
    assert tools.shared.Building.is_bitcode(os.path.join(tempdirname, 'libstatic_lib.bc'))
    assert not tools.shared.Building.is_ar(os.path.join(tempdirname, 'libstatic_lib.bc'))
    os.chdir(path_from_root('tests'))
    shutil.rmtree(tempdirname)

    # Test that one is able to fake custom suffixes for static libraries.
    # (sometimes projects want to emulate stuff, and do weird things like files with ".so" suffix which are in fact either ar archives or bitcode files)
    tempdirname = tempfile.mkdtemp(prefix='emscripten_test_' + self.__class__.__name__ + '_', dir=TEMP_DIR)
    os.chdir(tempdirname)
    subprocess.check_call([emcmake, 'cmake', '-DSET_FAKE_SUFFIX_IN_PROJECT=1', path_from_root('tests', 'cmake', 'static_lib')])
    subprocess.check_call([Building.which('cmake'), '--build', '.'])
    assert tools.shared.Building.is_bitcode(os.path.join(tempdirname, 'myprefix_static_lib.somecustomsuffix'))
    assert tools.shared.Building.is_ar(os.path.join(tempdirname, 'myprefix_static_lib.somecustomsuffix'))
    os.chdir(path_from_root('tests'))
    shutil.rmtree(tempdirname)

  def test_failure_error_code(self):
    for compiler in [EMCC, EMXX]:
      # Test that if one file is missing from the build, then emcc shouldn't succeed, and shouldn't try to produce an output file.
      process = Popen([PYTHON, compiler, path_from_root('tests', 'hello_world.c'), 'this_file_is_missing.c', '-o', 'this_output_file_should_never_exist.js'], stdout=PIPE, stderr=PIPE)
      process.communicate()
      assert process.returncode is not 0, 'Trying to compile a nonexisting file should return with a nonzero error code!'
      assert os.path.exists('this_output_file_should_never_exist.js') == False, 'Emcc should not produce an output file when build fails!'

  def test_use_cxx(self):
    open('empty_file', 'w').write(' ')
    try:
      dash_xc = Popen([PYTHON, EMCC, '-v', '-xc', 'empty_file'], stdout=PIPE, stderr=PIPE).communicate()[1]
      self.assertNotContained('-std=c++03', dash_xc)
      dash_xcpp = Popen([PYTHON, EMCC, '-v', '-xc++', 'empty_file'], stdout=PIPE, stderr=PIPE).communicate()[1]
      self.assertContained('-std=c++03', dash_xcpp)
    finally:
      try_delete('empty_file')

  def test_cxx03(self):
    for compiler in [EMCC, EMXX]:
      process = Popen([PYTHON, compiler, path_from_root('tests', 'hello_cxx03.cpp')], stdout=PIPE, stderr=PIPE)
      process.communicate()
      assert process.returncode is 0, 'By default, emscripten should build using -std=c++03!'

  def test_cxx11(self):
    for std in ['-std=c++11', '--std=c++11']:
      for compiler in [EMCC, EMXX]:
        process = Popen([PYTHON, compiler, std, path_from_root('tests', 'hello_cxx11.cpp')], stdout=PIPE, stderr=PIPE)
        process.communicate()
        assert process.returncode is 0, 'User should be able to specify custom -std= on the command line!'

  # Regression test for issue #4522: Incorrect CC vs CXX detection
  def test_incorrect_c_detection(self):
    for compiler in [EMCC, EMXX]:
      process = Popen([PYTHON, compiler, "--bind", "--embed-file", path_from_root('tests', 'hello_world.c'), path_from_root('tests', 'hello_world.cpp')], stdout=PIPE, stderr=PIPE)
      process.communicate()
      assert process.returncode is 0, 'Emscripten should not use the embed file for CC/CXX detection'

  def test_odd_suffixes(self):
    for suffix in ['CPP', 'c++', 'C++', 'cxx', 'CXX', 'cc', 'CC', 'i', 'ii']:
      self.clear()
      print suffix
      shutil.copyfile(path_from_root('tests', 'hello_world.c'), 'test.' + suffix)
      Popen([PYTHON, EMCC, os.path.join(self.get_dir(), 'test.' + suffix)]).communicate()
      self.assertContained('hello, world!', run_js(os.path.join(self.get_dir(), 'a.out.js')))

    for suffix in ['lo']:
      self.clear()
      print suffix
      Popen([PYTHON, EMCC, path_from_root('tests', 'hello_world.c'), '-o', 'binary.' + suffix]).communicate()
      Popen([PYTHON, EMCC, 'binary.' + suffix]).communicate()
      self.assertContained('hello, world!', run_js(os.path.join(self.get_dir(), 'a.out.js')))

  def test_catch_undef(self):
    open(os.path.join(self.get_dir(), 'test.cpp'), 'w').write(r'''
      #include <vector>
      #include <stdio.h>

      class Test {
      public:
        std::vector<int> vector;
      };

      Test globalInstance;

      int main() {
        printf("hello, world!\n");
        return 0;
      }
    ''')
    Popen([PYTHON, EMCC, os.path.join(self.get_dir(), 'test.cpp'), '-fsanitize=undefined']).communicate()
    self.assertContained('hello, world!', run_js(os.path.join(self.get_dir(), 'a.out.js')))

  # TODO: test only worked in non-fastcomp
  def test_unaligned_memory(self):
    return self.skip('non-fastcomp is deprecated and fails in 3.5')
    open(os.path.join(self.get_dir(), 'test.cpp'), 'w').write(r'''
      #include <stdio.h>
      #include <stdarg.h>

      typedef unsigned char   Bit8u;
      typedef unsigned short  Bit16u;
      typedef unsigned int    Bit32u;

      int main()
      {
        va_list argp;
        va_arg(argp, char *); // check for compilation error, #1705

        Bit8u data[4] = {0x01,0x23,0x45,0x67};

        printf("data: %x\n", *(Bit32u*)data);
        printf("data[0,1] 16bit: %x\n", *(Bit16u*)data);
        printf("data[1,2] 16bit: %x\n", *(Bit16u*)(data+1));
      }
    ''')
    Popen([PYTHON, EMCC, os.path.join(self.get_dir(), 'test.cpp'), '-s', 'UNALIGNED_MEMORY=1']).communicate()
    self.assertContained('data: 67452301\ndata[0,1] 16bit: 2301\ndata[1,2] 16bit: 4523', run_js(os.path.join(self.get_dir(), 'a.out.js')))

  # TODO: test only worked in non-fastcomp
  def test_unaligned_memory_2(self):
    return self.skip('non-fastcomp is deprecated and fails in 3.5')
    open(os.path.join(self.get_dir(), 'test.cpp'), 'w').write(r'''
      #include <string>
      #include <stdio.h>

      int main( int argc, char ** argv )
      {
          std::string testString( "Hello, World!" );

          printf( "testString = %s\n", testString.c_str() );
          return 0;
      }
      ''')
    Popen([PYTHON, EMCC, os.path.join(self.get_dir(), 'test.cpp'), '-s', 'UNALIGNED_MEMORY=1']).communicate()
    self.assertContained('testString = Hello, World!', run_js(os.path.join(self.get_dir(), 'a.out.js')))

  def test_asm_minify(self):
    def test(args):
      Popen([PYTHON, EMCC, path_from_root('tests', 'hello_world_loop_malloc.cpp')] + args).communicate()
      self.assertContained('hello, world!', run_js(self.in_dir('a.out.js')))
      return open(self.in_dir('a.out.js')).read()

    src = test([])
    assert 'function _malloc' in src

    src = test(['-O2', '-s', 'ASM_JS=1'])
    normal_size = len(src)
    print 'normal', normal_size
    assert 'function _malloc' not in src

    src = test(['-O2', '-s', 'ASM_JS=1', '--minify', '0'])
    unminified_size = len(src)
    print 'unminified', unminified_size
    assert unminified_size > normal_size
    assert 'function _malloc' not in src

    src = test(['-O2', '-s', 'ASM_JS=1', '-g'])
    debug_size = len(src)
    print 'debug', debug_size
    assert debug_size > unminified_size
    assert 'function _malloc' in src

  def test_dangerous_func_cast(self):
    src = r'''
      #include <stdio.h>
      typedef void (*voidfunc)();
      int my_func() {
        printf("my func\n");
        return 10;
      }
      int main(int argc, char **argv) {
        voidfunc fps[10];
        for (int i = 0; i < 10; i++) fps[i] = (i == argc) ? (void (*)())my_func : NULL;
        fps[2*(argc-1) + 1]();
        return 0;
      }
    '''
    open('src.c', 'w').write(src)
    def test(args, expected, moar_expected=None):
      print args, expected, moar_expected
      out, err = Popen([PYTHON, EMCC, 'src.c'] + args, stderr=PIPE).communicate()
      self.assertContained(expected, run_js(self.in_dir('a.out.js'), stderr=PIPE, full_output=True, assert_returncode=None))
      print 'with emulated function pointers'
      Popen([PYTHON, EMCC, 'src.c'] + args + ['-s', 'EMULATED_FUNCTION_POINTERS=1'], stderr=PIPE).communicate()
      out = run_js(self.in_dir('a.out.js'), stderr=PIPE, full_output=True, assert_returncode=None)
      self.assertContained(expected, out)
      if moar_expected: self.assertContained(moar_expected, out)

    # fastcomp. all asm, so it can't just work with wrong sigs. but, ASSERTIONS=2 gives much better info to debug
    test(['-O1'], 'If this abort() is unexpected, build with -s ASSERTIONS=1 which can give more information.') # no useful info, but does mention ASSERTIONS
    test(['-O1', '-s', 'ASSERTIONS=1'], '''Invalid function pointer called with signature 'v'. Perhaps this is an invalid value (e.g. caused by calling a virtual method on a NULL pointer)? Or calling a function with an incorrect type, which will fail? (it is worth building your source files with -Werror (warnings are errors), as warnings can indicate undefined behavior which can cause this)
Build with ASSERTIONS=2 for more info.
''') # some useful text
    test(['-O1', '-s', 'ASSERTIONS=2'], ('''Invalid function pointer '0' called with signature 'v'. Perhaps this is an invalid value (e.g. caused by calling a virtual method on a NULL pointer)? Or calling a function with an incorrect type, which will fail? (it is worth building your source files with -Werror (warnings are errors), as warnings can indicate undefined behavior which can cause this)
This pointer might make sense in another type signature:''', '''Invalid function pointer '1' called with signature 'v'. Perhaps this is an invalid value (e.g. caused by calling a virtual method on a NULL pointer)? Or calling a function with an incorrect type, which will fail? (it is worth building your source files with -Werror (warnings are errors), as warnings can indicate undefined behavior which can cause this)'''), "i: asm['_my_func']") # actually useful identity of the bad pointer, with comparisons to what it would be in other types/tables
    test(['-O1', '-s', 'EMULATE_FUNCTION_POINTER_CASTS=1'], '''my func\n''') # emulate so it works

  def test_l_link(self):
    # Linking with -lLIBNAME and -L/DIRNAME should work, also should work with spaces

    def build(path, args):
        check_execute([PYTHON, EMCC, self.in_dir(*path)] + args)

    open(self.in_dir('main.cpp'), 'w').write('''
      extern void printey();
      int main() {
        printey();
        return 0;
      }
    ''')

    try:
      os.makedirs(self.in_dir('libdir'))
    except:
      pass

    open(self.in_dir('libdir', 'libfile.cpp'), 'w').write('''
      #include <stdio.h>
      void printey() {
        printf("hello from lib\\n");
      }
    ''')

    libfile = self.in_dir('libdir', 'libfile.so')
    aout = self.in_dir('a.out.js')

    # Test linking the library built here by emcc
    build(['libdir', 'libfile.cpp'], ['-c'])
    shutil.move(self.in_dir('libfile.o'), libfile)
    build(['main.cpp'], ['-L' + self.in_dir('libdir'), '-lfile'])

    self.assertContained('hello from lib', run_js(aout))

    # Also test execution with `-l c` and space-separated library linking syntax
    os.remove(aout)
    build(['libdir', 'libfile.cpp'], ['-c', '-l', 'c'])
    shutil.move(self.in_dir('libfile.o'), libfile)
    build(['main.cpp'], ['-L', self.in_dir('libdir'), '-l', 'file'])

    self.assertContained('hello from lib', run_js(aout))

    assert not os.path.exists('a.out') and not os.path.exists('a.exe'), 'Must not leave unneeded linker stubs'

  def test_commons_link(self):
    open('a.h', 'w').write(r'''
#if !defined(A_H)
#define A_H
extern int foo[8];
#endif
''')
    open('a.c', 'w').write(r'''
#include "a.h"
int foo[8];
''')
    open('main.c', 'w').write(r'''
#include <stdio.h>
#include "a.h"

int main() {
    printf("|%d|\n", foo[0]);
    return 0;
}
''')

    subprocess.check_call([PYTHON, EMCC, '-o', 'a.o', 'a.c'])
    subprocess.check_call([PYTHON, EMAR, 'rv', 'library.a', 'a.o'])
    subprocess.check_call([PYTHON, EMCC, '-o', 'main.o', 'main.c'])
    subprocess.check_call([PYTHON, EMCC, '-o', 'a.js', 'main.o', 'library.a', '-s', 'ERROR_ON_UNDEFINED_SYMBOLS=1'])
    self.assertContained('|0|', run_js('a.js'))

  def test_outline(self):
    if WINDOWS and not Building.which('mingw32-make'):
      return self.skip('Skipping other.test_outline: This test requires "mingw32-make" tool in PATH on Windows to drive a Makefile build of zlib')

    def test(name, src, libs, expected, expected_ranges, args=[], suffix='cpp'):
      print name

      def measure_funcs(filename):
        i = 0
        start = -1
        curr = None
        ret = {}
        for line in open(filename):
          i += 1
          if line.startswith('function '):
            start = i
            curr = line
          elif line.startswith('}') and curr:
            size = i - start
            ret[curr] = size
            curr = None
        return ret

      for debug, outlining_limits in [
        ([], (1000,)),
        (['-g1'], (1000,)),
        (['-g2'], (1000,)),
        (['-g'], (100, 250, 500, 1000, 2000, 5000, 0))
      ]:
        for outlining_limit in outlining_limits:
          print '\n', Building.COMPILER_TEST_OPTS, debug, outlining_limit, '\n'
          # TODO: test without -g3, tell all sorts
          Popen([PYTHON, EMCC, src] + libs + ['-o', 'test.js', '-O2'] + debug + ['-s', 'OUTLINING_LIMIT=%d' % outlining_limit] + args).communicate()
          assert os.path.exists('test.js')
          shutil.copyfile('test.js', '%d_test.js' % outlining_limit)
          for engine in JS_ENGINES:
            if engine == V8_ENGINE: continue # ban v8, weird failures
            out = run_js('test.js', engine=engine, stderr=PIPE, full_output=True)
            self.assertContained(expected, out)
            if engine == SPIDERMONKEY_ENGINE: self.validate_asmjs(out)
          if debug == ['-g']:
            low = expected_ranges[outlining_limit][0]
            seen = max(measure_funcs('test.js').values())
            high = expected_ranges[outlining_limit][1]
            print Building.COMPILER_TEST_OPTS, outlining_limit, '   ', low, '<=', seen, '<=', high
            assert low <= seen <= high

    for test_opts, expected_ranges in [
      ([], {
         100: (150, 500),
         250: (150, 800),
         500: (150, 900),
        1000: (200, 1000),
        2000: (250, 2000),
        5000: (500, 5000),
           0: (1000, 5000)
      }),
      (['-O2'], {
         100: (0, 1600),
         250: (0, 1600),
         500: (0, 1600),
        1000: (0, 1600),
        2000: (0, 2000),
        5000: (0, 5000),
           0: (0, 5000)
      }),
    ]:
      Building.COMPILER_TEST_OPTS = test_opts
      test('zlib', path_from_root('tests', 'zlib', 'example.c'),
                   get_zlib_library(self),
                   open(path_from_root('tests', 'zlib', 'ref.txt'), 'r').read(),
                   expected_ranges,
                   args=['-I' + path_from_root('tests', 'zlib')], suffix='c')

  def test_outline_stack(self):
    open('src.c', 'w').write(r'''
#include <stdio.h>
#include <stdlib.h>

void *p = NULL;

void foo() {
  int * x = alloca(1);
};

int main() {
  printf("Hello, world!\n");
  for (int i=0; i<100000; i++) {
    free(p);
    foo();
  }
}
''')
    for limit in [0, 1000, 2500, 5000]:
      print limit
      subprocess.check_call([PYTHON, EMCC, 'src.c', '-s', 'ASSERTIONS=2', '-s', 'OUTLINING_LIMIT=%d' % limit, '-s', 'TOTAL_STACK=10000'])
      assert 'Hello, world!' in run_js('a.out.js')

  def test_symlink(self):
    self.clear()
    if os.name == 'nt':
      return self.skip('Windows FS does not need to be tested for symlinks support, since it does not have them.')
    open(os.path.join(self.get_dir(), 'foobar.xxx'), 'w').write('int main(){ return 0; }')
    os.symlink(os.path.join(self.get_dir(), 'foobar.xxx'), os.path.join(self.get_dir(), 'foobar.c'))
    Popen([PYTHON, EMCC, os.path.join(self.get_dir(), 'foobar.c'), '-o', os.path.join(self.get_dir(), 'foobar')]).communicate()
    assert os.path.exists(os.path.join(self.get_dir(), 'foobar'))
    try_delete(os.path.join(self.get_dir(), 'foobar'))
    try_delete(os.path.join(self.get_dir(), 'foobar.xxx'))
    try_delete(os.path.join(self.get_dir(), 'foobar.c'))

    open(os.path.join(self.get_dir(), 'foobar.c'), 'w').write('int main(){ return 0; }')
    os.symlink(os.path.join(self.get_dir(), 'foobar.c'), os.path.join(self.get_dir(), 'foobar.xxx'))
    Popen([PYTHON, EMCC, os.path.join(self.get_dir(), 'foobar.xxx'), '-o', os.path.join(self.get_dir(), 'foobar')]).communicate()
    assert os.path.exists(os.path.join(self.get_dir(), 'foobar'))
    try_delete(os.path.join(self.get_dir(), 'foobar'))
    try_delete(os.path.join(self.get_dir(), 'foobar.xxx'))
    try_delete(os.path.join(self.get_dir(), 'foobar.c'))

  def test_multiply_defined_libsymbols(self):
    lib = "int mult() { return 1; }"
    lib_name = os.path.join(self.get_dir(), 'libA.c')
    open(lib_name, 'w').write(lib)
    a2 = "void x() {}"
    a2_name = os.path.join(self.get_dir(), 'a2.c')
    open(a2_name, 'w').write(a2)
    b2 = "void y() {}"
    b2_name = os.path.join(self.get_dir(), 'b2.c')
    open(b2_name, 'w').write(b2)
    main = r'''
      #include <stdio.h>
      int mult();
      int main() {
        printf("result: %d\n", mult());
        return 0;
      }
    '''
    main_name = os.path.join(self.get_dir(), 'main.c')
    open(main_name, 'w').write(main)

    Building.emcc(lib_name, output_filename='libA.so')

    Building.emcc(a2_name, ['-L.', '-lA'])
    Building.emcc(b2_name, ['-L.', '-lA'])

    Building.emcc(main_name, ['-L.', '-lA', a2_name+'.o', b2_name+'.o'], output_filename='a.out.js')

    self.assertContained('result: 1', run_js(os.path.join(self.get_dir(), 'a.out.js')))

  def test_multiply_defined_libsymbols_2(self):
    a = "int x() { return 55; }"
    a_name = os.path.join(self.get_dir(), 'a.c')
    open(a_name, 'w').write(a)
    b = "int y() { return 2; }"
    b_name = os.path.join(self.get_dir(), 'b.c')
    open(b_name, 'w').write(b)
    c = "int z() { return 5; }"
    c_name = os.path.join(self.get_dir(), 'c.c')
    open(c_name, 'w').write(c)
    main = r'''
      #include <stdio.h>
      int x();
      int y();
      int z();
      int main() {
        printf("result: %d\n", x() + y() + z());
        return 0;
      }
    '''
    main_name = os.path.join(self.get_dir(), 'main.c')
    open(main_name, 'w').write(main)

    Building.emcc(a_name) # a.c.o
    Building.emcc(b_name) # b.c.o
    Building.emcc(c_name) # c.c.o
    lib_name = os.path.join(self.get_dir(), 'libLIB.a')
    Building.emar('cr', lib_name, [a_name + '.o', b_name + '.o']) # libLIB.a with a and b

    # a is in the lib AND in an .o, so should be ignored in the lib. We do still need b from the lib though
    Building.emcc(main_name, [a_name+'.o', c_name + '.o', '-L.', '-lLIB'], output_filename='a.out.js')

    self.assertContained('result: 62', run_js(os.path.join(self.get_dir(), 'a.out.js')))

  def test_link_group(self):
    lib_src_name = os.path.join(self.get_dir(), 'lib.c')
    open(lib_src_name, 'w').write('int x() { return 42; }')

    main_name = os.path.join(self.get_dir(), 'main.c')
    open(main_name, 'w').write(r'''
      #include <stdio.h>
      int x();
      int main() {
        printf("result: %d\n", x());
        return 0;
      }
    ''')

    Building.emcc(lib_src_name) # lib.c.o
    lib_name = os.path.join(self.get_dir(), 'libLIB.a')
    Building.emar('cr', lib_name, [lib_src_name + '.o']) # libLIB.a with lib.c.o

    def test(lib_args, err_expected):
      print err_expected
      output = Popen([PYTHON, EMCC, main_name, '-o', 'a.out.js'] + lib_args, stdout=PIPE, stderr=PIPE).communicate()
      #print output[1]
      if err_expected:
        self.assertContained(err_expected, output[1])
      else:
        self.assertNotContained('unresolved symbol', output[1])
        out_js = os.path.join(self.get_dir(), 'a.out.js')
        assert os.path.exists(out_js), '\n'.join(output)
        self.assertContained('result: 42', run_js(out_js))

    test(['-Wl,--start-group', lib_name], '--start-group without matching --end-group')
    test(['-Wl,--start-group', lib_name, '-Wl,--start-group'], 'Nested --start-group, missing --end-group?')
    test(['-Wl,--end-group', lib_name, '-Wl,--start-group'], '--end-group without --start-group')
    test(['-Wl,--start-group', lib_name, '-Wl,--end-group'], None)

    print 'embind test with groups'

    main_name = os.path.join(self.get_dir(), 'main.cpp')
    open(main_name, 'w').write(r'''
      #include <stdio.h>
      #include <emscripten/val.h>
      using namespace emscripten;
      extern "C" int x();
      int main() {
        int y = -x();
        y = val::global("Math").call<int>("abs", y);
        printf("result: %d\n", y);
        return 0;
      }
    ''')
    test(['-Wl,--start-group', lib_name, '-Wl,--end-group', '--bind'], None)

  def test_link_group_bitcode(self):
    one = open('1.c', 'w').write(r'''
int f(void);
int main() {
  f();
  return 0;
}
    ''')
    two = open('2.c', 'w').write(r'''
#include <stdio.h>
int f() {
  printf("Hello\n");
  return 0;
}
    ''')

    Popen([PYTHON, EMCC, '-o', '1.o', '1.c']).communicate()
    Popen([PYTHON, EMCC, '-o', '2.o', '2.c']).communicate()
    Popen([PYTHON, EMAR, 'crs', '2.a', '2.o']).communicate()
    Popen([PYTHON, EMCC, '-o', 'out.bc', '-Wl,--start-group', '2.a', '1.o', '-Wl,--end-group']).communicate()
    Popen([PYTHON, EMCC, 'out.bc']).communicate()
    self.assertContained('Hello', run_js('a.out.js'))

  def test_circular_libs(self):
    def tmp_source(name, code):
      file_name = os.path.join(self.get_dir(), name)
      open(file_name, 'w').write(code)
      return file_name

    a = tmp_source('a.c', 'int z(); int x() { return z(); }')
    b = tmp_source('b.c', 'int x(); int y() { return x(); } int z() { return 42; }')
    c = tmp_source('c.c', 'int q() { return 0; }')
    main = tmp_source('main.c', r'''
      #include <stdio.h>
      int y();
      int main() {
        printf("result: %d\n", y());
        return 0;
      }
    ''')

    Building.emcc(a) # a.c.o
    Building.emcc(b) # b.c.o
    Building.emcc(c) # c.c.o
    lib_a = os.path.join(self.get_dir(), 'libA.a')
    Building.emar('cr', lib_a, [a + '.o', c + '.o']) # libA.a with a.c.o,c.c.o
    lib_b = os.path.join(self.get_dir(), 'libB.a')
    Building.emar('cr', lib_b, [b + '.o', c + '.o']) # libB.a with b.c.o,c.c.o

    args = ['-s', 'ERROR_ON_UNDEFINED_SYMBOLS=1', main, '-o', 'a.out.js']
    libs_list = [lib_a, lib_b]

    # lib_a does not satisfy any symbols from main, so it will not be included,
    # and there will be an unresolved symbol.
    output = Popen([PYTHON, EMCC] + args + libs_list, stdout=PIPE, stderr=PIPE).communicate()
    self.assertContained('error: unresolved symbol: x', output[1])

    # -Wl,--start-group and -Wl,--end-group around the libs will cause a rescan
    # of lib_a after lib_b adds undefined symbol "x", so a.c.o will now be
    # included (and the link will succeed).
    libs = ['-Wl,--start-group'] + libs_list + ['-Wl,--end-group']
    output = Popen([PYTHON, EMCC] + args + libs, stdout=PIPE, stderr=PIPE).communicate()
    out_js = os.path.join(self.get_dir(), 'a.out.js')
    assert os.path.exists(out_js), '\n'.join(output)
    self.assertContained('result: 42', run_js(out_js))

    # -( and -) should also work.
    args = ['-s', 'ERROR_ON_UNDEFINED_SYMBOLS=1', main, '-o', 'a2.out.js']
    libs = ['-Wl,-('] + libs_list + ['-Wl,-)']
    output = Popen([PYTHON, EMCC] + args + libs, stdout=PIPE, stderr=PIPE).communicate()
    out_js = os.path.join(self.get_dir(), 'a2.out.js')
    assert os.path.exists(out_js), '\n'.join(output)
    self.assertContained('result: 42', run_js(out_js))

  def test_redundant_link(self):
    lib = "int mult() { return 1; }"
    lib_name = os.path.join(self.get_dir(), 'libA.c')
    open(lib_name, 'w').write(lib)
    main = r'''
      #include <stdio.h>
      int mult();
      int main() {
        printf("result: %d\n", mult());
        return 0;
      }
    '''
    main_name = os.path.join(self.get_dir(), 'main.c')
    open(main_name, 'w').write(main)

    Building.emcc(lib_name, output_filename='libA.so')

    Building.emcc(main_name, ['libA.so']*2, output_filename='a.out.js')

    self.assertContained('result: 1', run_js(os.path.join(self.get_dir(), 'a.out.js')))

  def test_export_all(self):
    lib = r'''
      #include <stdio.h>
      void libf1() { printf("libf1\n"); }
      void libf2() { printf("libf2\n"); }
    '''
    lib_name = os.path.join(self.get_dir(), 'lib.c')
    open(lib_name, 'w').write(lib)

    open('main.js', 'w').write('''
      _libf1();
      _libf2();
    ''')

    Building.emcc(lib_name, ['-s', 'EXPORT_ALL=1', '-s', 'LINKABLE=1', '--post-js', 'main.js'], output_filename='a.out.js')

    self.assertContained('libf1\nlibf2\n', run_js(os.path.join(self.get_dir(), 'a.out.js')))

  def test_stdin(self):
    def _test():
      for engine in JS_ENGINES:
        if engine == V8_ENGINE: continue # no stdin support in v8 shell
        engine[0] = os.path.normpath(engine[0])
        print >> sys.stderr, engine
        # work around a bug in python's subprocess module
        # (we'd use run_js() normally)
        try_delete('out.txt')
        if os.name == 'nt': # windows
          os.system('type "in.txt" | {} >out.txt'.format(' '.join(Building.doublequote_spaces(make_js_command(os.path.normpath(exe), engine)))))
        else: # posix
          os.system('cat in.txt | {} > out.txt'.format(' '.join(Building.doublequote_spaces(make_js_command(exe, engine)))))
        self.assertContained('abcdef\nghijkl\neof', open('out.txt').read())

    Building.emcc(path_from_root('tests', 'module', 'test_stdin.c'), output_filename='a.out.js')
    open('in.txt', 'w').write('abcdef\nghijkl')
    exe = os.path.join(self.get_dir(), 'a.out.js')
    _test()
    Building.emcc(path_from_root('tests', 'module', 'test_stdin.c'),
                  ['-O2', '--closure', '1'],
                  output_filename='a.out.js')
    _test()

  def test_ungetc_fscanf(self):
    open('main.cpp', 'w').write(r'''
      #include <stdio.h>
      int main(int argc, char const *argv[])
      {
          char str[4] = {0};
          FILE* f = fopen("my_test.input", "r");
          if (f == NULL) {
              printf("cannot open file\n");
              return -1;
          }
          ungetc('x', f);
          ungetc('y', f);
          ungetc('z', f);
          fscanf(f, "%3s", str);
          printf("%s\n", str);
          return 0;
      }
    ''')
    open('my_test.input', 'w').write('abc')
    Building.emcc('main.cpp', ['--embed-file', 'my_test.input'], output_filename='a.out.js')
    self.assertContained('zyx', Popen(JS_ENGINES[0] + ['a.out.js'], stdout=PIPE, stderr=PIPE).communicate()[0])

  def test_abspaths(self):
    # Includes with absolute paths are generally dangerous, things like -I/usr/.. will get to system local headers, not our portable ones.

    shutil.copyfile(path_from_root('tests', 'hello_world.c'), 'main.c')

    for args, expected in [(['-I/usr/something', '-Wwarn-absolute-paths'], True),
                           (['-L/usr/something', '-Wwarn-absolute-paths'], True),
                           (['-I/usr/something'], False),
                           (['-L/usr/something'], False),
                           (['-I/usr/something', '-Wno-warn-absolute-paths'], False),
                           (['-L/usr/something', '-Wno-warn-absolute-paths'], False),
                           (['-Isubdir/something', '-Wwarn-absolute-paths'], False),
                           (['-Lsubdir/something', '-Wwarn-absolute-paths'], False),
                           ([], False)]:
      print args, expected
      proc = Popen([PYTHON, EMCC, 'main.c'] + args, stderr=PIPE)
      err = proc.communicate()[1]
      assert proc.returncode is 0
      assert ('encountered. If this is to a local system header/library, it may cause problems (local system files make sense for compiling natively on your system, but not necessarily to JavaScript)' in err) == expected, err
      if not expected:
        assert err == '', err

  def test_local_link(self):
    # Linking a local library directly, like /usr/lib/libsomething.so, cannot work of course since it
    # doesn't contain bitcode. However, when we see that we should look for a bitcode file for that
    # library in the -L paths and system/lib
    open(os.path.join(self.get_dir(), 'main.cpp'), 'w').write('''
      extern void printey();
      int main() {
        printey();
        return 0;
      }
    ''')

    try:
      os.makedirs(os.path.join(self.get_dir(), 'subdir'));
    except:
      pass
    open(os.path.join(self.get_dir(), 'subdir', 'libfile.so'), 'w').write('this is not llvm bitcode!')

    open(os.path.join(self.get_dir(), 'libfile.cpp'), 'w').write('''
      #include <stdio.h>
      void printey() {
        printf("hello from lib\\n");
      }
    ''')

    Popen([PYTHON, EMCC, os.path.join(self.get_dir(), 'libfile.cpp'), '-o', 'libfile.so']).communicate()
    Popen([PYTHON, EMCC, os.path.join(self.get_dir(), 'main.cpp'), os.path.join(self.get_dir(), 'subdir', 'libfile.so'), '-L.'], stderr=PIPE).communicate()
    self.assertContained('hello from lib', run_js(os.path.join(self.get_dir(), 'a.out.js')))

  def test_runtimelink_multi(self):
    return self.skip('BUILD_AS_SHARED_LIB=2 is deprecated')
    if Settings.ASM_JS: return self.skip('asm does not support runtime linking yet')

    if SPIDERMONKEY_ENGINE not in JS_ENGINES: return self.skip('cannot run without spidermonkey due to node limitations')

    open('testa.h', 'w').write(r'''
      #ifndef _TESTA_H_
      #define _TESTA_H_

      class TestA {
        public:
          TestA();
      };

      #endif
    ''')
    open('testb.h', 'w').write(r'''
      #ifndef _TESTB_H_
      #define _TESTB_H_

      class TestB {
        public:
          TestB();
      };

      #endif
    ''')
    open('testa.cpp', 'w').write(r'''
      #include <stdio.h>
      #include <testa.h>

      TestA::TestA() {
        printf("TestA\n");
      }
    ''')
    open('testb.cpp', 'w').write(r'''
      #include <stdio.h>
      #include <testb.h>
      #include <testa.h>
      /*
      */
      TestB::TestB() {
        printf("TestB\n");
        TestA* testa = new TestA();
      }
    ''')
    open('main.cpp', 'w').write(r'''
      #include <stdio.h>
      #include <testa.h>
      #include <testb.h>

      /*
      */
      int main(int argc, char** argv) {
        printf("Main\n");
        TestA* testa = new TestA();
        TestB* testb = new TestB();
      }
    ''')

    Popen([PYTHON, EMCC, 'testa.cpp', '-o', 'liba.js', '-s', 'BUILD_AS_SHARED_LIB=2', '-s', 'LINKABLE=1', '-I.']).communicate()
    Popen([PYTHON, EMCC, 'testb.cpp', '-o', 'libb.js', '-s', 'BUILD_AS_SHARED_LIB=2', '-s', 'LINKABLE=1', '-I.']).communicate()
    Popen([PYTHON, EMCC, 'main.cpp', '-o', 'main.js', '-s', 'RUNTIME_LINKED_LIBS=["liba.js", "libb.js"]', '-I.', '-s', 'LINKABLE=1']).communicate()

    Popen([PYTHON, EMCC, 'main.cpp', 'testa.cpp', 'testb.cpp', '-o', 'full.js', '-I.']).communicate()

    self.assertContained('TestA\nTestB\nTestA\n', run_js('main.js', engine=SPIDERMONKEY_ENGINE))

  def test_identical_basenames(self):
    # Issue 287: files in different dirs but with the same basename get confused as the same,
    # causing multiply defined symbol errors
    try:
      os.makedirs(os.path.join(self.get_dir(), 'foo'));
    except:
      pass
    try:
      os.makedirs(os.path.join(self.get_dir(), 'bar'));
    except:
      pass
    open(os.path.join(self.get_dir(), 'foo', 'main.cpp'), 'w').write('''
      extern void printey();
      int main() {
        printey();
        return 0;
      }
    ''')
    open(os.path.join(self.get_dir(), 'bar', 'main.cpp'), 'w').write('''
      #include <stdio.h>
      void printey() { printf("hello there\\n"); }
    ''')

    Popen([PYTHON, EMCC, os.path.join(self.get_dir(), 'foo', 'main.cpp'), os.path.join(self.get_dir(), 'bar', 'main.cpp')]).communicate()
    self.assertContained('hello there', run_js(os.path.join(self.get_dir(), 'a.out.js')))

    # ditto with first creating .o files
    try_delete(os.path.join(self.get_dir(), 'a.out.js'))
    Popen([PYTHON, EMCC, os.path.join(self.get_dir(), 'foo', 'main.cpp'), '-o', os.path.join(self.get_dir(), 'foo', 'main.o')]).communicate()
    Popen([PYTHON, EMCC, os.path.join(self.get_dir(), 'bar', 'main.cpp'), '-o', os.path.join(self.get_dir(), 'bar', 'main.o')]).communicate()
    Popen([PYTHON, EMCC, os.path.join(self.get_dir(), 'foo', 'main.o'), os.path.join(self.get_dir(), 'bar', 'main.o')]).communicate()
    self.assertContained('hello there', run_js(os.path.join(self.get_dir(), 'a.out.js')))

  def test_main_a(self):
    # if main() is in a .a, we need to pull in that .a

    main_name = os.path.join(self.get_dir(), 'main.c')
    open(main_name, 'w').write(r'''
      #include <stdio.h>
      extern int f();
      int main() {
        printf("result: %d.\n", f());
        return 0;
      }
    ''')

    other_name = os.path.join(self.get_dir(), 'other.c')
    open(other_name, 'w').write(r'''
      #include <stdio.h>
      int f() { return 12346; }
    ''')

    Popen([PYTHON, EMCC, main_name, '-c', '-o', main_name+'.bc']).communicate()
    Popen([PYTHON, EMCC, other_name, '-c', '-o', other_name+'.bc']).communicate()

    Popen([PYTHON, EMAR, 'cr', main_name+'.a', main_name+'.bc']).communicate()

    Popen([PYTHON, EMCC, other_name+'.bc', main_name+'.a']).communicate()

    self.assertContained('result: 12346.', run_js(os.path.join(self.get_dir(), 'a.out.js')))

  def test_dup_o_in_a(self):
    open('common.c', 'w').write(r'''
      #include <stdio.h>
      void a(void) {
        printf("a\n");
      }
    ''')
    Popen([PYTHON, EMCC, 'common.c', '-c', '-o', 'common.o']).communicate()
    Popen([PYTHON, EMAR, 'rc', 'liba.a', 'common.o']).communicate()

    open('common.c', 'w').write(r'''
      #include <stdio.h>
      void b(void) {
        printf("b\n");
      }
    ''')
    Popen([PYTHON, EMCC, 'common.c', '-c', '-o', 'common.o']).communicate()
    Popen([PYTHON, EMAR, 'rc', 'libb.a', 'common.o']).communicate()

    open('main.c', 'w').write(r'''
      void a(void);
      void b(void);
      int main() {
        a();
        b();
      }
    ''')
    Popen([PYTHON, EMCC, 'main.c', '-L.', '-la', '-lb']).communicate()

    self.assertContained('a\nb\n', run_js(os.path.join(self.get_dir(), 'a.out.js')))

  def test_dup_o_in_one_a(self):
    open('common.c', 'w').write(r'''
      #include <stdio.h>
      void a(void) {
        printf("a\n");
      }
    ''')
    Popen([PYTHON, EMCC, 'common.c', '-c', '-o', 'common.o']).communicate()

    try:
      os.makedirs(os.path.join(self.get_dir(), 'libdir'));
    except:
      pass
    open(os.path.join('libdir', 'common.c'), 'w').write(r'''
      #include <stdio.h>
      void b(void) {
        printf("b...\n");
      }
    ''')
    Popen([PYTHON, EMCC, os.path.join('libdir', 'common.c'), '-c', '-o', os.path.join('libdir', 'common.o')]).communicate()

    Popen([PYTHON, EMAR, 'rc', 'liba.a', 'common.o', os.path.join('libdir', 'common.o')]).communicate()

    open('main.c', 'w').write(r'''
      void a(void);
      void b(void);
      int main() {
        a();
        b();
      }
    ''')
    out, err = Popen([PYTHON, EMCC, 'main.c', '-L.', '-la'], stderr=PIPE).communicate()
    assert 'loading from archive' not in err, err
    assert 'which has duplicate entries' not in err, err
    assert 'duplicate: common.o' not in err, err
    self.assertContained('a\nb...\n', run_js('a.out.js'))

    text = Popen([PYTHON, EMAR, 't', 'liba.a'], stdout=PIPE).communicate()[0]
    assert 'common.o' not in text, text
    assert text.count('common_') == 2, text
    for line in text.split('\n'):
      assert len(line) < 20, line # should not have huge hash names

    # make the hashing fail: 'q' is just a quick append, no replacement, so hashing is not done, and dupes are easy
    Popen([PYTHON, EMAR, 'q', 'liba.a', 'common.o', os.path.join('libdir', 'common.o')]).communicate()
    out, err = Popen([PYTHON, EMCC, 'main.c', '-L.', '-la'], stderr=PIPE).communicate()
    assert 'loading from archive' in err, err
    assert 'which has duplicate entries' in err, err
    assert 'duplicate: common.o' in err, err
    assert err.count('duplicate: ') == 1, err # others are not duplicates - the hashing keeps them separate

  def test_export_in_a(self):
    export_name = 'this_is_an_entry_point'

    open('export.c', 'w').write(r'''
      #include <stdio.h>
      void %s(void) {
        printf("Hello, world!\n");
      }
    ''' % export_name)
    Popen([PYTHON, EMCC, 'export.c', '-c', '-o', 'export.o']).communicate()
    Popen([PYTHON, EMAR, 'rc', 'libexport.a', 'export.o']).communicate()

    open('main.c', 'w').write(r'''
      int main() {
        return 0;
      }
    ''')

    definition = 'function _%s(' % export_name

    # Sanity check: the symbol should not be linked in if not requested.
    Popen([PYTHON, EMCC, 'main.c', '-L.', '-lexport']).communicate()
    self.assertNotContained(definition, open(os.path.join(self.get_dir(), 'a.out.js')).read())

    # Sanity check: exporting without a definition does not cause it to appear.
    # Note: exporting main prevents emcc from warning that it generated no code.
    Popen([PYTHON, EMCC, 'main.c', '-s', '''EXPORTED_FUNCTIONS=['_main', '_%s']''' % export_name]).communicate()
    self.assertNotContained(definition, open(os.path.join(self.get_dir(), 'a.out.js')).read())

    # Actual test: defining symbol in library and exporting it causes it to appear in the output.
    Popen([PYTHON, EMCC, 'main.c', '-L.', '-lexport', '-s', '''EXPORTED_FUNCTIONS=['_%s']''' % export_name]).communicate()
    self.assertContained(definition, open(os.path.join(self.get_dir(), 'a.out.js')).read())

  def test_embed_file(self):
    open(os.path.join(self.get_dir(), 'somefile.txt'), 'w').write('''hello from a file with lots of data and stuff in it thank you very much''')
    open(os.path.join(self.get_dir(), 'main.cpp'), 'w').write(r'''
      #include <stdio.h>
      int main() {
        FILE *f = fopen("somefile.txt", "r");
        char buf[100];
        fread(buf, 1, 20, f);
        buf[20] = 0;
        fclose(f);
        printf("|%s|\n", buf);
        return 0;
      }
    ''')

    Popen([PYTHON, EMCC, os.path.join(self.get_dir(), 'main.cpp'), '--embed-file', 'somefile.txt']).communicate()
    self.assertContained('|hello from a file wi|', run_js(os.path.join(self.get_dir(), 'a.out.js')))

    # preload twice, should not err
    Popen([PYTHON, EMCC, os.path.join(self.get_dir(), 'main.cpp'), '--embed-file', 'somefile.txt', '--embed-file', 'somefile.txt']).communicate()
    self.assertContained('|hello from a file wi|', run_js(os.path.join(self.get_dir(), 'a.out.js')))

  def test_embed_file_dup(self):
    try_delete(os.path.join(self.get_dir(), 'tst'))
    os.mkdir(os.path.join(self.get_dir(), 'tst'))
    os.mkdir(os.path.join(self.get_dir(), 'tst', 'test1'))
    os.mkdir(os.path.join(self.get_dir(), 'tst', 'test2'))

    open(os.path.join(self.get_dir(), 'tst', 'aa.txt'), 'w').write('''frist''')
    open(os.path.join(self.get_dir(), 'tst', 'test1', 'aa.txt'), 'w').write('''sacond''')
    open(os.path.join(self.get_dir(), 'tst', 'test2', 'aa.txt'), 'w').write('''thard''')
    open(os.path.join(self.get_dir(), 'main.cpp'), 'w').write(r'''
      #include <stdio.h>
      #include <string.h>
      void print_file(const char *name) {
        FILE *f = fopen(name, "r");
        char buf[100];
        memset(buf, 0, 100);
        fread(buf, 1, 20, f);
        buf[20] = 0;
        fclose(f);
        printf("|%s|\n", buf);
      }
      int main() {
        print_file("tst/aa.txt");
        print_file("tst/test1/aa.txt");
        print_file("tst/test2/aa.txt");
        return 0;
      }
    ''')

    Popen([PYTHON, EMCC, os.path.join(self.get_dir(), 'main.cpp'), '--embed-file', 'tst']).communicate()
    self.assertContained('|frist|\n|sacond|\n|thard|\n', run_js(os.path.join(self.get_dir(), 'a.out.js')))

  def test_exclude_file(self):
    try_delete(os.path.join(self.get_dir(), 'tst'))
    os.mkdir(os.path.join(self.get_dir(), 'tst'))
    os.mkdir(os.path.join(self.get_dir(), 'tst', 'abc.exe'))
    os.mkdir(os.path.join(self.get_dir(), 'tst', 'abc.txt'))

    open(os.path.join(self.get_dir(), 'tst', 'hello.exe'), 'w').write('''hello''')
    open(os.path.join(self.get_dir(), 'tst', 'hello.txt'), 'w').write('''world''')
    open(os.path.join(self.get_dir(), 'tst', 'abc.exe', 'foo'), 'w').write('''emscripten''')
    open(os.path.join(self.get_dir(), 'tst', 'abc.txt', 'bar'), 'w').write('''!!!''')
    open(os.path.join(self.get_dir(), 'main.cpp'), 'w').write(r'''
      #include <stdio.h>
      int main() {
        if(fopen("tst/hello.exe", "rb")) printf("Failed\n");
        if(!fopen("tst/hello.txt", "rb")) printf("Failed\n");
        if(fopen("tst/abc.exe/foo", "rb")) printf("Failed\n");
        if(!fopen("tst/abc.txt/bar", "rb")) printf("Failed\n");

        return 0;
      }
    ''')

    Popen([PYTHON, EMCC, os.path.join(self.get_dir(), 'main.cpp'), '--embed-file', 'tst', '--exclude-file', '*.exe']).communicate()
    output = run_js(os.path.join(self.get_dir(), 'a.out.js'))
    assert output == '' or output == ' \n'

  def test_multidynamic_link(self):
    # Linking the same dynamic library in statically will error, normally, since we statically link it, causing dupe symbols

    def test(link_cmd, lib_suffix=''):
      print link_cmd, lib_suffix

      self.clear()

      open(os.path.join(self.get_dir(), 'main.cpp'), 'w').write(r'''
        #include <stdio.h>
        extern void printey();
        extern void printother();
        int main() {
          printf("*");
          printey();
          printf("\n");
          printother();
          printf("\n");
          printf("*");
          return 0;
        }
      ''')

      try:
        os.makedirs(os.path.join(self.get_dir(), 'libdir'));
      except:
        pass

      open(os.path.join(self.get_dir(), 'libdir', 'libfile.cpp'), 'w').write('''
        #include <stdio.h>
        void printey() {
          printf("hello from lib");
        }
      ''')

      open(os.path.join(self.get_dir(), 'libdir', 'libother.cpp'), 'w').write('''
        #include <stdio.h>
        extern void printey();
        void printother() {
          printf("|");
          printey();
          printf("|");
        }
      ''')

      compiler = [PYTHON, EMCC]

      # Build libfile normally into an .so
      Popen(compiler + [os.path.join(self.get_dir(), 'libdir', 'libfile.cpp'), '-o', os.path.join(self.get_dir(), 'libdir', 'libfile.so' + lib_suffix)]).communicate()
      # Build libother and dynamically link it to libfile
      Popen(compiler + [os.path.join(self.get_dir(), 'libdir', 'libother.cpp')] + link_cmd + ['-o', os.path.join(self.get_dir(), 'libdir', 'libother.so')]).communicate()
      # Build the main file, linking in both the libs
      Popen(compiler + [os.path.join(self.get_dir(), 'main.cpp')] + link_cmd + ['-lother', '-c']).communicate()
      print '...'
      # The normal build system is over. We need to do an additional step to link in the dynamic libraries, since we ignored them before
      Popen([PYTHON, EMCC, os.path.join(self.get_dir(), 'main.o')] + link_cmd + ['-lother']).communicate()

      self.assertContained('*hello from lib\n|hello from lib|\n*', run_js(os.path.join(self.get_dir(), 'a.out.js')))

    test(['-L' + os.path.join(self.get_dir(), 'libdir'), '-lfile']) # -l, auto detection from library path
    test(['-L' + os.path.join(self.get_dir(), 'libdir'), os.path.join(self.get_dir(), 'libdir', 'libfile.so.3.1.4.1.5.9')], '.3.1.4.1.5.9') # handle libX.so.1.2.3 as well

  def test_js_link(self):
    open(os.path.join(self.get_dir(), 'main.cpp'), 'w').write('''
      #include <stdio.h>
      int main() {
        printf("hello from main\\n");
        return 0;
      }
    ''')
    open(os.path.join(self.get_dir(), 'before.js'), 'w').write('''
      var MESSAGE = 'hello from js';
      if (typeof Module != 'undefined') throw 'This code should run before anything else!';
    ''')
    open(os.path.join(self.get_dir(), 'after.js'), 'w').write('''
      Module.print(MESSAGE);
    ''')

    Popen([PYTHON, EMCC, os.path.join(self.get_dir(), 'main.cpp'), '--pre-js', 'before.js', '--post-js', 'after.js', '-s', 'NO_EXIT_RUNTIME=1']).communicate()
    self.assertContained('hello from main\nhello from js\n', run_js(os.path.join(self.get_dir(), 'a.out.js')))

  def test_sdl_endianness(self):
    open(os.path.join(self.get_dir(), 'main.cpp'), 'w').write(r'''
      #include <stdio.h>
      #include <SDL/SDL.h>

      int main() {
        printf("%d, %d, %d\n", SDL_BYTEORDER, SDL_LIL_ENDIAN, SDL_BIG_ENDIAN);
        return 0;
      }
    ''')
    Popen([PYTHON, EMCC, os.path.join(self.get_dir(), 'main.cpp')]).communicate()
    self.assertContained('1234, 1234, 4321\n', run_js(os.path.join(self.get_dir(), 'a.out.js')))

  def test_libpng(self):
    shutil.copyfile(path_from_root('tests', 'pngtest.png'), 'pngtest.png')
    Building.emcc(path_from_root('tests','pngtest.c'), ['--embed-file', 'pngtest.png', '-s', 'USE_ZLIB=1', '-s', 'USE_LIBPNG=1'], output_filename='a.out.js')
    self.assertContained('TESTS PASSED', Popen(JS_ENGINES[0] + ['a.out.js'], stdout=PIPE, stderr=PIPE).communicate()[0])

  def test_bullet(self):
    Building.emcc(path_from_root('tests','bullet_hello_world.cpp'), ['-s', 'USE_BULLET=1'], output_filename='a.out.js')
    self.assertContained('BULLET RUNNING', Popen(JS_ENGINES[0] + ['a.out.js'], stdout=PIPE, stderr=PIPE).communicate()[0])

  def test_vorbis(self):
    #This will also test if ogg compiles, because vorbis depends on ogg
    Building.emcc(path_from_root('tests','vorbis_test.c'), ['-s', 'USE_VORBIS=1'], output_filename='a.out.js')
    self.assertContained('ALL OK', Popen(JS_ENGINES[0] + ['a.out.js'], stdout=PIPE, stderr=PIPE).communicate()[0])

  def test_freetype(self):
    # copy the Liberation Sans Bold truetype file located in the <emscripten_root>/tests/freetype to the compilation folder
    shutil.copy2(path_from_root('tests/freetype','LiberationSansBold.ttf'), os.getcwd())
    # build test program with the font file embed in it
    Building.emcc(path_from_root('tests','freetype_test.c'), ['-s', 'USE_FREETYPE=1', '--embed-file', 'LiberationSansBold.ttf'], output_filename='a.out.js')
    # the test program will print an ascii representation of a bitmap where the 'w' character has been rendered using the Liberation Sans Bold font
    expectedOutput = '***   +***+   **\n' + \
                     '***+  +***+  +**\n' + \
                     '***+  *****  +**\n' + \
                     '+**+ +**+**+ +**\n' + \
                     '+*** +**+**+ ***\n' + \
                     ' *** +** **+ ***\n' + \
                     ' ***+**+ +**+**+\n' + \
                     ' +**+**+ +**+**+\n' + \
                     ' +*****  +*****+\n' + \
                     '  *****   ***** \n' + \
                     '  ****+   +***+ \n' + \
                     '  +***+   +***+ \n'
    self.assertContained(expectedOutput, Popen(JS_ENGINES[0] + ['a.out.js'], stdout=PIPE, stderr=PIPE).communicate()[0])

  def test_link_memcpy(self):
    # memcpy can show up *after* optimizations, so after our opportunity to link in libc, so it must be special-cased
    open(os.path.join(self.get_dir(), 'main.cpp'), 'w').write(r'''
      #include <stdio.h>

      int main(int argc, char **argv) {
        int num = argc + 10;
        char buf[num], buf2[num];
        for (int i = 0; i < num; i++) {
          buf[i] = i*i+i/3;
        }
        for (int i = 1; i < num; i++) {
          buf[i] += buf[i-1];
        }
        for (int i = 0; i < num; i++) {
          buf2[i] = buf[i];
        }
        for (int i = 1; i < num; i++) {
          buf2[i] += buf2[i-1];
        }
        for (int i = 0; i < num; i++) {
          printf("%d:%d\n", i, buf2[i]);
        }
        return 0;
      }
    ''')
    Popen([PYTHON, EMCC, '-O2', os.path.join(self.get_dir(), 'main.cpp')]).communicate()
    output = run_js(os.path.join(self.get_dir(), 'a.out.js'), full_output=True, stderr=PIPE)
    self.assertContained('''0:0
1:1
2:6
3:21
4:53
5:111
6:-49
7:98
8:55
9:96
10:-16
''', output)
    self.assertNotContained('warning: library.js memcpy should not be running, it is only for testing!', output)

  def test_warn_undefined(self):
    open(os.path.join(self.get_dir(), 'main.cpp'), 'w').write(r'''
      #include <stdio.h>
      #include <SDL.h>
      #include "SDL/SDL_opengl.h"

      extern "C" {
        void something();
        void elsey();
      }

      int main() {
        printf("%p", SDL_GL_GetProcAddress("glGenTextures")); // pull in gl proc stuff, avoid warnings on emulation funcs
        something();
        elsey();
        return 0;
      }
    ''')

    def clear(): try_delete('a.out.js')

    for args in [[], ['-O2']]:
      for action in ['WARN', 'ERROR', None]:
        for value in ([0, 1] if action else [0]):
          clear()
          print 'warn', args, action, value
          extra = ['-s', action + '_ON_UNDEFINED_SYMBOLS=%d' % value] if action else []
          output = Popen([PYTHON, EMCC, os.path.join(self.get_dir(), 'main.cpp')] + extra + args, stderr=PIPE).communicate()
          if action == None or (action == 'WARN' and value):
            self.assertContained('unresolved symbol: something', output[1])
            self.assertContained('unresolved symbol: elsey', output[1])
            assert os.path.exists('a.out.js')
            self.assertNotContained('unresolved symbol: emscripten_', output[1])
          elif action == 'ERROR' and value:
            self.assertContained('unresolved symbol: something', output[1])
            self.assertContained('unresolved symbol: elsey', output[1])
            self.assertNotContained('warning', output[1])
            assert not os.path.exists('a.out.js')
          elif action == 'WARN' and not value:
            self.assertNotContained('unresolved symbol', output[1])
            assert os.path.exists('a.out.js')

  def test_toobig(self):
    # very large [N x i8], we should not oom in the compiler
    self.clear()
    open(os.path.join(self.get_dir(), 'main.cpp'), 'w').write(r'''
      #include <stdio.h>

      #define BYTES 100*1024*1024

      int main(int argc, char **argv) {
        if (argc == 100) {
          static char buf[BYTES];
          static char buf2[BYTES];
          for (int i = 0; i < BYTES; i++) {
            buf[i] = i*i;
            buf2[i] = i/3;
          }
          for (int i = 0; i < BYTES; i++) {
            buf[i] = buf2[i/2];
            buf2[i] = buf[i/3];
          }
          printf("%d\n", buf[10] + buf2[20]);
        }
        return 0;
      }
    ''')
    output = Popen([PYTHON, EMCC, os.path.join(self.get_dir(), 'main.cpp')], stderr=PIPE).communicate()[1]
    print output
    assert os.path.exists('a.out.js')

  def test_prepost(self):
    open(os.path.join(self.get_dir(), 'main.cpp'), 'w').write('''
      #include <stdio.h>
      int main() {
        printf("hello from main\\n");
        return 0;
      }
    ''')
    open(os.path.join(self.get_dir(), 'pre.js'), 'w').write('''
      var Module = {
        preRun: function() { Module.print('pre-run') },
        postRun: function() { Module.print('post-run') }
      };
    ''')

    Popen([PYTHON, EMCC, os.path.join(self.get_dir(), 'main.cpp'), '--pre-js', 'pre.js', '-s', 'NO_EXIT_RUNTIME=1']).communicate()
    self.assertContained('pre-run\nhello from main\npost-run\n', run_js(os.path.join(self.get_dir(), 'a.out.js')))

    # never run, so no preRun or postRun
    src = open(os.path.join(self.get_dir(), 'a.out.js')).read().replace('// {{PRE_RUN_ADDITIONS}}', 'addRunDependency()')
    open(os.path.join(self.get_dir(), 'a.out.js'), 'w').write(src)
    self.assertNotContained('pre-run\nhello from main\npost-run\n', run_js(os.path.join(self.get_dir(), 'a.out.js')))

    # noInitialRun prevents run
    for no_initial_run, run_dep in [(0, 0), (1, 0), (0, 1)]:
      print no_initial_run, run_dep
      Popen([PYTHON, EMCC, os.path.join(self.get_dir(), 'main.cpp'), '-s', 'NO_EXIT_RUNTIME=1']).communicate()
      src = 'var Module = { noInitialRun: %d };\n' % no_initial_run + open(os.path.join(self.get_dir(), 'a.out.js')).read()
      if run_dep:
        src = src.replace('// {{PRE_RUN_ADDITIONS}}', '// {{PRE_RUN_ADDITIONS}}\naddRunDependency("test");') \
                 .replace('// {{POST_RUN_ADDITIONS}}', '// {{POST_RUN_ADDITIONS}}\nremoveRunDependency("test");')
      open(os.path.join(self.get_dir(), 'a.out.js'), 'w').write(src)
      assert ('hello from main' in run_js(os.path.join(self.get_dir(), 'a.out.js'))) != no_initial_run, 'only run if no noInitialRun'

      if no_initial_run:
        # Calling main later should still work, filesystem etc. must be set up.
        print 'call main later'
        src = open(os.path.join(self.get_dir(), 'a.out.js')).read() + '\nModule.callMain();\n';
        open(os.path.join(self.get_dir(), 'a.out.js'), 'w').write(src)
        assert 'hello from main' in run_js(os.path.join(self.get_dir(), 'a.out.js')), 'main should print when called manually'

    # Use postInit
    open(os.path.join(self.get_dir(), 'pre.js'), 'w').write('''
      var Module = {
        preRun: function() { Module.print('pre-run') },
        postRun: function() { Module.print('post-run') },
        preInit: function() { Module.print('pre-init') }
      };
    ''')
    Popen([PYTHON, EMCC, os.path.join(self.get_dir(), 'main.cpp'), '--pre-js', 'pre.js', '-s', 'NO_EXIT_RUNTIME=1']).communicate()
    self.assertContained('pre-init\npre-run\nhello from main\npost-run\n', run_js(os.path.join(self.get_dir(), 'a.out.js')))

  def test_prepost2(self):
    open(os.path.join(self.get_dir(), 'main.cpp'), 'w').write('''
      #include <stdio.h>
      int main() {
        printf("hello from main\\n");
        return 0;
      }
    ''')
    open(os.path.join(self.get_dir(), 'pre.js'), 'w').write('''
      var Module = {
        preRun: function() { Module.print('pre-run') },
      };
    ''')
    open(os.path.join(self.get_dir(), 'pre2.js'), 'w').write('''
      Module.postRun = function() { Module.print('post-run') };
    ''')
    Popen([PYTHON, EMCC, os.path.join(self.get_dir(), 'main.cpp'), '--pre-js', 'pre.js', '--pre-js', 'pre2.js', '-s', 'NO_EXIT_RUNTIME=1']).communicate()
    self.assertContained('pre-run\nhello from main\npost-run\n', run_js(os.path.join(self.get_dir(), 'a.out.js')))

  def test_prepre(self):
    open(os.path.join(self.get_dir(), 'main.cpp'), 'w').write('''
      #include <stdio.h>
      int main() {
        printf("hello from main\\n");
        return 0;
      }
    ''')
    open(os.path.join(self.get_dir(), 'pre.js'), 'w').write('''
      var Module = {
        preRun: [function() { Module.print('pre-run') }],
      };
    ''')
    open(os.path.join(self.get_dir(), 'pre2.js'), 'w').write('''
      Module.preRun.push(function() { Module.print('prepre') });
    ''')
    Popen([PYTHON, EMCC, os.path.join(self.get_dir(), 'main.cpp'), '--pre-js', 'pre.js', '--pre-js', 'pre2.js']).communicate()
    self.assertContained('prepre\npre-run\nhello from main\n', run_js(os.path.join(self.get_dir(), 'a.out.js')))

  def test_save_bc(self):
    for save in [0, 1]:
      self.clear()
      Popen([PYTHON, EMCC, path_from_root('tests', 'hello_world_loop_malloc.cpp')] + ([] if not save else ['--save-bc', self.in_dir('my_bitcode.bc')])).communicate()
      assert 'hello, world!' in run_js(self.in_dir('a.out.js'))
      assert os.path.exists(self.in_dir('my_bitcode.bc')) == save
      if save:
        try_delete('a.out.js')
        Building.llvm_dis(self.in_dir('my_bitcode.bc'), self.in_dir('my_ll.ll'))
        try:
          os.environ['EMCC_LEAVE_INPUTS_RAW'] = '1'
          Popen([PYTHON, EMCC, 'my_ll.ll', '-o', 'two.js']).communicate()
          assert 'hello, world!' in run_js(self.in_dir('two.js'))
        finally:
          del os.environ['EMCC_LEAVE_INPUTS_RAW']

  def test_fix_closure(self):
    input = path_from_root('tests', 'test-fix-closure.js')
    expected = path_from_root('tests', 'test-fix-closure.out.js')
    Popen([PYTHON, path_from_root('tools', 'fix_closure.py'), input, 'out.js']).communicate(input)
    output = open('out.js').read()
    assert '0,zzz_Q_39fa,0' in output
    assert 'function(a,c)' not in output # should be uninlined, so it gets a name
    assert run_js(input) == run_js('out.js')

  def test_js_optimizer(self):
    for input, expected, passes in [
      (path_from_root('tests', 'optimizer', 'eliminateDeadGlobals.js'), open(path_from_root('tests', 'optimizer', 'eliminateDeadGlobals-output.js')).read(),
       ['eliminateDeadGlobals']),
      (path_from_root('tests', 'optimizer', 'test-js-optimizer.js'), open(path_from_root('tests', 'optimizer', 'test-js-optimizer-output.js')).read(),
       ['hoistMultiples', 'removeAssignsToUndefined', 'simplifyExpressions']),
      (path_from_root('tests', 'optimizer', 'test-js-optimizer-asm.js'), open(path_from_root('tests', 'optimizer', 'test-js-optimizer-asm-output.js')).read(),
       ['asm', 'simplifyExpressions']),
      (path_from_root('tests', 'optimizer', 'test-js-optimizer-si.js'), open(path_from_root('tests', 'optimizer', 'test-js-optimizer-si-output.js')).read(),
       ['simplifyIfs']),
      (path_from_root('tests', 'optimizer', 'test-js-optimizer-regs.js'), open(path_from_root('tests', 'optimizer', 'test-js-optimizer-regs-output.js')).read(),
       ['registerize']),
      (path_from_root('tests', 'optimizer', 'eliminator-test.js'), open(path_from_root('tests', 'optimizer', 'eliminator-test-output.js')).read(),
       ['eliminate']),
      (path_from_root('tests', 'optimizer', 'safe-eliminator-test.js'), open(path_from_root('tests', 'optimizer', 'safe-eliminator-test-output.js')).read(),
       ['eliminateMemSafe']),
      (path_from_root('tests', 'optimizer', 'asm-eliminator-test.js'), open(path_from_root('tests', 'optimizer', 'asm-eliminator-test-output.js')).read(),
       ['asm', 'eliminate']),
      (path_from_root('tests', 'optimizer', 'test-js-optimizer-asm-regs.js'), open(path_from_root('tests', 'optimizer', 'test-js-optimizer-asm-regs-output.js')).read(),
       ['asm', 'registerize']),
      (path_from_root('tests', 'optimizer', 'test-js-optimizer-asm-regs-harder.js'), [open(path_from_root('tests', 'optimizer', 'test-js-optimizer-asm-regs-harder-output.js')).read(), open(path_from_root('tests', 'optimizer', 'test-js-optimizer-asm-regs-harder-output2.js')).read(), open(path_from_root('tests', 'optimizer', 'test-js-optimizer-asm-regs-harder-output3.js')).read()],
       ['asm', 'registerizeHarder']),
      (path_from_root('tests', 'optimizer', 'test-js-optimizer-asm-regs-min.js'), open(path_from_root('tests', 'optimizer', 'test-js-optimizer-asm-regs-min-output.js')).read(),
       ['asm', 'registerize', 'minifyLocals']),
      (path_from_root('tests', 'optimizer', 'test-js-optimizer-asm-pre.js'), [open(path_from_root('tests', 'optimizer', 'test-js-optimizer-asm-pre-output.js')).read(), open(path_from_root('tests', 'optimizer', 'test-js-optimizer-asm-pre-output2.js')).read()],
       ['asm', 'simplifyExpressions']),
      (path_from_root('tests', 'optimizer', 'test-js-optimizer-asm-pre-f32.js'), open(path_from_root('tests', 'optimizer', 'test-js-optimizer-asm-pre-output-f32.js')).read(),
       ['asm', 'asmPreciseF32', 'simplifyExpressions', 'optimizeFrounds']),
      (path_from_root('tests', 'optimizer', 'test-js-optimizer-asm-pre-f32.js'), open(path_from_root('tests', 'optimizer', 'test-js-optimizer-asm-pre-output-f32-nosimp.js')).read(),
       ['asm', 'asmPreciseF32', 'optimizeFrounds']),
      (path_from_root('tests', 'optimizer', 'test-reduce-dead-float-return.js'), open(path_from_root('tests', 'optimizer', 'test-reduce-dead-float-return-output.js')).read(),
       ['asm', 'optimizeFrounds', 'registerizeHarder']),
      (path_from_root('tests', 'optimizer', 'test-no-reduce-dead-float-return-to-nothing.js'), open(path_from_root('tests', 'optimizer', 'test-no-reduce-dead-float-return-to-nothing-output.js')).read(),
       ['asm', 'registerizeHarder']),
      (path_from_root('tests', 'optimizer', 'test-js-optimizer-asm-last.js'), [open(path_from_root('tests', 'optimizer', 'test-js-optimizer-asm-lastOpts-output.js')).read(), open(path_from_root('tests', 'optimizer', 'test-js-optimizer-asm-lastOpts-output2.js')).read(), open(path_from_root('tests', 'optimizer', 'test-js-optimizer-asm-lastOpts-output3.js')).read()],
       ['asm', 'asmLastOpts']),
      (path_from_root('tests', 'optimizer', 'asmLastOpts.js'), open(path_from_root('tests', 'optimizer', 'asmLastOpts-output.js')).read(),
       ['asm', 'asmLastOpts']),
      (path_from_root('tests', 'optimizer', 'test-js-optimizer-asm-last.js'), [open(path_from_root('tests', 'optimizer', 'test-js-optimizer-asm-last-output.js')).read(), open(path_from_root('tests', 'optimizer', 'test-js-optimizer-asm-last-output2.js')).read(), open(path_from_root('tests', 'optimizer', 'test-js-optimizer-asm-last-output3.js')).read()],
       ['asm', 'asmLastOpts', 'last']),
      (path_from_root('tests', 'optimizer', 'test-js-optimizer-asm-relocate.js'), open(path_from_root('tests', 'optimizer', 'test-js-optimizer-asm-relocate-output.js')).read(),
       ['asm', 'relocate']),
      (path_from_root('tests', 'optimizer', 'test-js-optimizer-asm-outline1.js'), open(path_from_root('tests', 'optimizer', 'test-js-optimizer-asm-outline1-output.js')).read(),
       ['asm', 'outline']),
      (path_from_root('tests', 'optimizer', 'test-js-optimizer-asm-outline2.js'), open(path_from_root('tests', 'optimizer', 'test-js-optimizer-asm-outline2-output.js')).read(),
       ['asm', 'outline']),
      (path_from_root('tests', 'optimizer', 'test-js-optimizer-asm-outline3.js'), open(path_from_root('tests', 'optimizer', 'test-js-optimizer-asm-outline3-output.js')).read(),
       ['asm', 'outline']),
      (path_from_root('tests', 'optimizer', 'test-js-optimizer-asm-outline4.js'), open(path_from_root('tests', 'optimizer', 'test-js-optimizer-asm-outline4-output.js')).read(),
       ['asm', 'outline']),
      (path_from_root('tests', 'optimizer', 'test-js-optimizer-asm-minlast.js'), open(path_from_root('tests', 'optimizer', 'test-js-optimizer-asm-minlast-output.js')).read(),
       ['asm', 'minifyWhitespace', 'asmLastOpts', 'last']),
      (path_from_root('tests', 'optimizer', 'test-js-optimizer-shiftsAggressive.js'), open(path_from_root('tests', 'optimizer', 'test-js-optimizer-shiftsAggressive-output.js')).read(),
       ['asm', 'aggressiveVariableElimination']),
      (path_from_root('tests', 'optimizer', 'test-js-optimizer-localCSE.js'), open(path_from_root('tests', 'optimizer', 'test-js-optimizer-localCSE-output.js')).read(),
       ['asm', 'localCSE']),
      (path_from_root('tests', 'optimizer', 'test-js-optimizer-ensureLabelSet.js'), open(path_from_root('tests', 'optimizer', 'test-js-optimizer-ensureLabelSet-output.js')).read(),
       ['asm', 'ensureLabelSet']),
      (path_from_root('tests', 'optimizer', '3154.js'), open(path_from_root('tests', 'optimizer', '3154-output.js')).read(),
       ['asm', 'eliminate', 'registerize', 'asmLastOpts', 'last']),
      (path_from_root('tests', 'optimizer', 'simd.js'), open(path_from_root('tests', 'optimizer', 'simd-output.js')).read(),
       ['asm', 'eliminate']), # eliminate, just enough to trigger asm normalization/denormalization
      (path_from_root('tests', 'optimizer', 'simd.js'), open(path_from_root('tests', 'optimizer', 'simd-output-memSafe.js')).read(),
       ['asm', 'eliminateMemSafe']),
      (path_from_root('tests', 'optimizer', 'safeLabelSetting.js'), open(path_from_root('tests', 'optimizer', 'safeLabelSetting-output.js')).read(),
       ['asm', 'safeLabelSetting']), # eliminate, just enough to trigger asm normalization/denormalization
      (path_from_root('tests', 'optimizer', 'null_if.js'), [open(path_from_root('tests', 'optimizer', 'null_if-output.js')).read(), open(path_from_root('tests', 'optimizer', 'null_if-output2.js')).read()],
       ['asm', 'registerizeHarder', 'asmLastOpts', 'minifyWhitespace']), # issue 3520
      (path_from_root('tests', 'optimizer', 'null_else.js'), [open(path_from_root('tests', 'optimizer', 'null_else-output.js')).read(), open(path_from_root('tests', 'optimizer', 'null_else-output2.js')).read()],
       ['asm', 'registerizeHarder', 'asmLastOpts', 'minifyWhitespace']), # issue 3549
      (path_from_root('tests', 'optimizer', 'test-js-optimizer-splitMemory.js'), open(path_from_root('tests', 'optimizer', 'test-js-optimizer-splitMemory-output.js')).read(),
       ['splitMemory']),
      (path_from_root('tests', 'optimizer', 'JSDCE.js'), open(path_from_root('tests', 'optimizer', 'JSDCE-output.js')).read(),
       ['JSDCE']),
      (path_from_root('tests', 'optimizer', 'JSDCE-uglifyjsNodeTypes.js'), open(path_from_root('tests', 'optimizer', 'JSDCE-uglifyjsNodeTypes-output.js')).read(),
       ['JSDCE']),
      (path_from_root('tests', 'optimizer', 'JSDCE-hasOwnProperty.js'), open(path_from_root('tests', 'optimizer', 'JSDCE-hasOwnProperty-output.js')).read(),
       ['JSDCE']),
    ]:
      print input, passes

      if type(expected) == str: expected = [expected]
      expected = map(lambda out: out.replace('\n\n', '\n').replace('\n\n', '\n'), expected)

      # test calling js optimizer
      print '  js'
      output = Popen(NODE_JS + [path_from_root('tools', 'js-optimizer.js'), input] + passes, stdin=PIPE, stdout=PIPE).communicate()[0]

      def check_js(js, expected):
        #print >> sys.stderr, 'chak\n==========================\n', js, '\n===========================\n'
        if 'registerizeHarder' in passes:
          # registerizeHarder is hard to test, as names vary by chance, nondeterminstically FIXME
          def fix(src):
            if type(src) is list:
              return map(fix, src)
            src = '\n'.join(filter(lambda line: 'var ' not in line, src.split('\n'))) # ignore vars
            def reorder(func):
              def swap(func, stuff):
                # emit EYE_ONE always before EYE_TWO, replacing i1,i2 or i2,i1 etc
                for i in stuff:
                  if i not in func: return func
                indexes = map(lambda i: [i, func.index(i)], stuff)
                indexes.sort(lambda x, y: x[1] - y[1])
                for j in range(len(indexes)):
                  func = func.replace(indexes[j][0], 'STD_' + str(j))
                return func
              func = swap(func, ['i1', 'i2', 'i3'])
              func = swap(func, ['i1', 'i2'])
              func = swap(func, ['i4', 'i5'])
              return func
            src = 'function '.join(map(reorder, src.split('function ')))
            return src
          js = fix(js)
          expected = fix(expected)
        self.assertIdentical(expected, js.replace('\r\n', '\n').replace('\n\n', '\n').replace('\n\n', '\n'))

      if input not in [ # blacklist of tests that are native-optimizer only
        path_from_root('tests', 'optimizer', 'asmLastOpts.js'),
        path_from_root('tests', 'optimizer', '3154.js')
      ]:
        check_js(output, expected)
      else:
        print '(skip non-native)'

      if js_optimizer.use_native(passes) and js_optimizer.get_native_optimizer():
        # test calling native
        def check_json():
          Popen(listify(NODE_JS) + [path_from_root('tools', 'js-optimizer.js'), output_temp, 'receiveJSON'], stdin=PIPE, stdout=open(output_temp + '.js', 'w')).communicate()
          output = open(output_temp + '.js').read()
          check_js(output, expected)

        self.clear()
        input_temp = 'temp.js'
        output_temp = 'output.js'
        shutil.copyfile(input, input_temp)
        Popen(listify(NODE_JS) + [path_from_root('tools', 'js-optimizer.js'), input_temp, 'emitJSON'], stdin=PIPE, stdout=open(input_temp + '.js', 'w')).communicate()
        original = open(input).read()
        if '// EXTRA_INFO:' in original:
          json = open(input_temp + '.js').read()
          json += '\n' + original[original.find('// EXTRA_INFO:'):]
          open(input_temp + '.js', 'w').write(json)

        # last is only relevant when we emit JS
        if 'last' not in passes and \
           'null_if' not in input and 'null_else' not in input:  # null-* tests are js optimizer or native, not a mixture (they mix badly)
          print '  native (receiveJSON)'
          output = Popen([js_optimizer.get_native_optimizer(), input_temp + '.js'] + passes + ['receiveJSON', 'emitJSON'], stdin=PIPE, stdout=open(output_temp, 'w')).communicate()[0]
          check_json()

          print '  native (parsing JS)'
          output = Popen([js_optimizer.get_native_optimizer(), input] + passes + ['emitJSON'], stdin=PIPE, stdout=open(output_temp, 'w')).communicate()[0]
          check_json()

        print '  native (emitting JS)'
        output = Popen([js_optimizer.get_native_optimizer(), input] + passes, stdin=PIPE, stdout=PIPE).communicate()[0]
        check_js(output, expected)

  def test_m_mm(self):
    open(os.path.join(self.get_dir(), 'foo.c'), 'w').write('''#include <emscripten.h>''')
    for opt in ['M', 'MM']:
      output, err = Popen([PYTHON, EMCC, os.path.join(self.get_dir(), 'foo.c'), '-' + opt], stdout=PIPE, stderr=PIPE).communicate()
      assert 'foo.o: ' in output, '-%s failed to produce the right output: %s' % (opt, output)
      assert 'error' not in err, 'Unexpected stderr: ' + err

  def test_emcc_debug_files(self):
    if os.environ.get('EMCC_DEBUG'): return self.skip('cannot run in debug mode')

    for opts in [0, 1, 2, 3]:
      for debug in [None, '1', '2']:
        print opts, debug
        try:
          if debug: os.environ['EMCC_DEBUG'] = debug
          with clean_write_access_to_canonical_temp_dir():
            check_execute([PYTHON, EMCC, path_from_root('tests', 'hello_world.cpp'), '-O'+ str(opts)], stderr=PIPE)
            if debug is None:
              for x in os.listdir(CANONICAL_TEMP_DIR):
                if x.startswith('emcc-'):
                  assert 0
            elif debug == '1':
              assert os.path.exists(os.path.join(CANONICAL_TEMP_DIR, 'emcc-0-linktime.bc'))
              assert os.path.exists(os.path.join(CANONICAL_TEMP_DIR, 'emcc-1-original.js'))
            elif debug == '2':
              assert os.path.exists(os.path.join(CANONICAL_TEMP_DIR, 'emcc-0-basebc.bc'))
              assert os.path.exists(os.path.join(CANONICAL_TEMP_DIR, 'emcc-1-linktime.bc'))
              assert os.path.exists(os.path.join(CANONICAL_TEMP_DIR, 'emcc-2-original.js'))
        finally:
          if debug: del os.environ['EMCC_DEBUG']

  def test_debuginfo(self):
    if os.environ.get('EMCC_DEBUG'): return self.skip('cannot run in debug mode')

    try:
      os.environ['EMCC_DEBUG'] = '1'
      for args, expect_llvm, expect_js in [
          (['-O0'], False, True),
          (['-O0', '-g'], True, True),
          (['-O0', '-g4'], True, True),
          (['-O1'], False, True),
          (['-O1', '-g'], True, True),
          (['-O2'], False, False),
          (['-O2', '-g'], False, True), # drop llvm debug info as js opts kill it anyway
          (['-O2', '-g4'], True, True), # drop llvm debug info as js opts kill it anyway
        ]:
        print args, expect_llvm, expect_js
        with clean_write_access_to_canonical_temp_dir():
          output, err = Popen([PYTHON, EMCC, path_from_root('tests', 'hello_world.cpp')] + args, stdout=PIPE, stderr=PIPE).communicate()
        assert expect_llvm == ('strip-debug' not in err)
        assert expect_js == ('registerize' not in err)
    finally:
      del os.environ['EMCC_DEBUG']

  def test_scons(self): # also incidentally tests c++11 integration in llvm 3.1
    scons_path = Building.which('scons')
    if not scons_path:
      return self.skip('Skipping other.test_scons: The tool "scons" was not found in PATH!')
    try_delete(os.path.join(self.get_dir(), 'test'))
    shutil.copytree(path_from_root('tests', 'scons'), os.path.join(self.get_dir(), 'test'))
    shutil.copytree(path_from_root('tools', 'scons', 'site_scons'), os.path.join(self.get_dir(), 'test', 'site_scons'))
    os.chdir(os.path.join(self.get_dir(), 'test'))
    Popen(['scons']).communicate()
    output = run_js('scons_integration.js', assert_returncode=5)
    assert 'If you see this - the world is all right!' in output

  def test_embind(self):
    environ = os.environ.copy()
    environ['EMCC_CLOSURE_ARGS'] = environ.get('EMCC_CLOSURE_ARGS', '') + " --externs " + pipes.quote(path_from_root('tests', 'embind', 'underscore-externs.js'))
    test_cases = [
        ([], True), # without --bind, we fail
        (['--bind'], False),
        (['--bind', '-O1'], False),
        (['--bind', '-O2'], False),
        (['--bind', '-O2', '-s', 'ALLOW_MEMORY_GROWTH=1', path_from_root('tests', 'embind', 'isMemoryGrowthEnabled=true.cpp')], False),
    ]
    test_cases.extend([ (args[:] + ['-s', 'NO_DYNAMIC_EXECUTION=1'], status) for args, status in test_cases])
    test_cases.append((['--bind', '-O2', '--closure', '1'], False)) # closure compiler doesn't work with NO_DYNAMIC_EXECUTION=1
    test_cases = [(args + ['-s', 'IN_TEST_HARNESS=1'], status) for args, status in test_cases]

    for args, fail in test_cases:
      print args, fail
      self.clear()
      try_delete(self.in_dir('a.out.js'))

      testFiles = [
        path_from_root('tests', 'embind', 'underscore-1.4.2.js'),
        path_from_root('tests', 'embind', 'imvu_test_adapter.js'),
        path_from_root('tests', 'embind', 'embind.test.js'),
      ]

      Popen(
        [ PYTHON,
          EMCC,
          path_from_root('tests', 'embind', 'embind_test.cpp'),
          '--pre-js', path_from_root('tests', 'embind', 'test.pre.js'),
          '--post-js', path_from_root('tests', 'embind', 'test.post.js'),
        ] + args,
        stderr=PIPE if fail else None,
        env=environ).communicate()

      assert os.path.exists(self.in_dir('a.out.js')) == (not fail)
      if not fail:
        with open(self.in_dir('a.out.js'), 'ab') as f:
          for tf in testFiles:
            f.write(open(tf, 'rb').read())

        output = run_js(self.in_dir('a.out.js'), stdout=PIPE, stderr=PIPE, full_output=True, assert_returncode=0, engine=NODE_JS)
        assert "FAIL" not in output, output

  def test_llvm_nativizer(self):
    if WINDOWS: return self.skip('test_llvm_nativizer does not work on Windows: https://github.com/kripken/emscripten/issues/702')
    if OSX: return self.skip('test_llvm_nativizer does not work on OS X: https://github.com/kripken/emscripten/issues/709')
    try:
      Popen(['as', '--version'], stdout=PIPE, stderr=PIPE).communicate()
    except:
      return self.skip('no gnu as, cannot run nativizer')

    # avoid impure_ptr problems etc.
    shutil.copyfile(path_from_root('tests', 'files.cpp'), os.path.join(self.get_dir(), 'files.cpp'))
    open(os.path.join(self.get_dir(), 'somefile.binary'), 'w').write('''waka waka############################''')
    open(os.path.join(self.get_dir(), 'test.file'), 'w').write('''ay file..............,,,,,,,,,,,,,,''')
    open(os.path.join(self.get_dir(), 'stdin'), 'w').write('''inter-active''')
    subprocess.check_call([PYTHON, EMCC, os.path.join(self.get_dir(), 'files.cpp'), '-c'])
    nativize_llvm = Popen([PYTHON, path_from_root('tools', 'nativize_llvm.py'), os.path.join(self.get_dir(), 'files.o')], stdout=PIPE)
    out = nativize_llvm.communicate(input)
    assert nativize_llvm.returncode == 0, out
    output = Popen([os.path.join(self.get_dir(), 'files.o.run')], stdin=open(os.path.join(self.get_dir(), 'stdin')), stdout=PIPE, stderr=PIPE).communicate()
    self.assertContained('''size: 37
data: 119,97,107,97,32,119,97,107,97,35,35,35,35,35,35,35,35,35,35,35,35,35,35,35,35,35,35,35,35,35,35,35,35,35,35,35,35
loop: 119 97 107 97 32 119 97 107 97 35 35 35 35 35 35 35 35 35 35 35 35 35 35 35 35 35 35 35 35 35 35 35 35 35 35 35 35 ''' + '''
input:inter-active
texto
$
5 : 10,30,20,11,88
other=ay file...
seeked= file.
''', output[0])
    self.assertContained('texte\n', output[1])

  def test_emconfig(self):
    output = Popen([PYTHON, EMCONFIG, 'LLVM_ROOT'], stdout=PIPE, stderr=PIPE).communicate()[0].strip()
    try:
      assert output == LLVM_ROOT
    except:
      print >> sys.stderr, 'Assertion failed: python %s LLVM_ROOT returned "%s" instead of expected "%s"!' % (EMCONFIG, output, LLVM_ROOT)
      raise
    invalid = 'Usage: em-config VAR_NAME'
    # Don't accept variables that do not exist
    output = Popen([PYTHON, EMCONFIG, 'VAR_WHICH_DOES_NOT_EXIST'], stdout=PIPE, stderr=PIPE).communicate()[0].strip()
    assert output == invalid
    # Don't accept no arguments
    output = Popen([PYTHON, EMCONFIG], stdout=PIPE, stderr=PIPE).communicate()[0].strip()
    assert output == invalid
    # Don't accept more than one variable
    output = Popen([PYTHON, EMCONFIG, 'LLVM_ROOT', 'EMCC'], stdout=PIPE, stderr=PIPE).communicate()[0].strip()
    assert output == invalid
    # Don't accept arbitrary python code
    output = Popen([PYTHON, EMCONFIG, 'sys.argv[1]'], stdout=PIPE, stderr=PIPE).communicate()[0].strip()
    assert output == invalid

  def test_link_s(self):
    # -s OPT=VALUE can conflict with -s as a linker option. We warn and ignore
    open(os.path.join(self.get_dir(), 'main.cpp'), 'w').write(r'''
      extern "C" {
        void something();
      }

      int main() {
        something();
        return 0;
      }
    ''')
    open(os.path.join(self.get_dir(), 'supp.cpp'), 'w').write(r'''
      #include <stdio.h>

      extern "C" {
        void something() {
          printf("yello\n");
        }
      }
    ''')
    Popen([PYTHON, EMCC, os.path.join(self.get_dir(), 'main.cpp'), '-o', 'main.o']).communicate()
    Popen([PYTHON, EMCC, os.path.join(self.get_dir(), 'supp.cpp'), '-o', 'supp.o']).communicate()

    output = Popen([PYTHON, EMCC, os.path.join(self.get_dir(), 'main.o'), '-s', os.path.join(self.get_dir(), 'supp.o'), '-s', 'SAFE_HEAP=1'], stderr=PIPE).communicate()
    output = run_js('a.out.js')
    assert 'yello' in output, 'code works'
    code = open('a.out.js').read()
    assert 'SAFE_HEAP' in code, 'valid -s option had an effect'

  def test_conftest_s_flag_passing(self):
    open(os.path.join(self.get_dir(), 'conftest.c'), 'w').write(r'''
      int main() {
        return 0;
      }
    ''')
    os.environ["EMMAKEN_JUST_CONFIGURE"] = "1"
    cmd = [PYTHON, EMCC, '-s', 'ASSERTIONS=1', os.path.join(self.get_dir(), 'conftest.c'), '-o', 'conftest']
    output = Popen(cmd, stderr=PIPE).communicate()
    del os.environ["EMMAKEN_JUST_CONFIGURE"]
    self.assertNotContained('emcc: warning: treating -s as linker option', output[1])
    assert os.path.exists('conftest')

  def test_file_packager(self):
    try:
      os.mkdir('subdir')
    except:
      pass
    open('data1.txt', 'w').write('data1')
    os.chdir('subdir')
    open('data2.txt', 'w').write('data2')
    # relative path to below the current dir is invalid
    out, err = Popen([PYTHON, FILE_PACKAGER, 'test.data', '--preload', '../data1.txt'], stdout=PIPE, stderr=PIPE).communicate()
    assert len(out) == 0
    assert 'below the current directory' in err
    # relative path that ends up under us is cool
    out, err = Popen([PYTHON, FILE_PACKAGER, 'test.data', '--preload', '../subdir/data2.txt'], stdout=PIPE, stderr=PIPE).communicate()
    assert len(out) > 0
    assert 'below the current directory' not in err
    # direct path leads to the same code being generated - relative path does not make us do anything different
    out2, err2 = Popen([PYTHON, FILE_PACKAGER, 'test.data', '--preload', 'data2.txt'], stdout=PIPE, stderr=PIPE).communicate()
    assert len(out2) > 0
    assert 'below the current directory' not in err2
    def clean(txt):
      return filter(lambda line: 'PACKAGE_UUID' not in line and 'loadPackage({' not in line, txt.split('\n'))
    out = clean(out)
    out2 = clean(out2)
    assert out == out2
    # verify '--separate-metadata' option produces separate metadata file
    os.chdir('..')
    Popen([PYTHON, FILE_PACKAGER, 'test.data', '--preload', 'data1.txt', '--preload', 'subdir/data2.txt', '--js-output=immutable.js', '--separate-metadata']).communicate()
    assert os.path.isfile('immutable.js.metadata')
    # verify js output file is immutable when metadata is separated
    shutil.copy2('immutable.js', 'immutable.js.copy') # copy with timestamp preserved
    Popen([PYTHON, FILE_PACKAGER, 'test.data', '--preload', 'data1.txt', '--preload', 'subdir/data2.txt', '--js-output=immutable.js', '--separate-metadata']).communicate()
    import filecmp
    assert filecmp.cmp('immutable.js.copy', 'immutable.js')
    assert str(os.path.getmtime('immutable.js.copy')) == str(os.path.getmtime('immutable.js')) # assert both file content and timestamp are the same as reference copy
    # verify the content of metadata file is correct
    f = open('immutable.js.metadata', 'r')
    import json
    metadata = json.load(f)
    f.close
    assert len(metadata['files']) == 2
    assert metadata['files'][0]['start'] == 0 and metadata['files'][0]['end'] == len('data1') and metadata['files'][0]['filename'] == '/data1.txt'
    assert metadata['files'][1]['start'] == len('data1') and metadata['files'][1]['end'] == len('data1') + len('data2') and metadata['files'][1]['filename'] == '/subdir/data2.txt'
    assert metadata['remote_package_size'] == len('data1') + len('data2')
    import uuid
    try:
      uuid = uuid.UUID(metadata['package_uuid'], version = 4) # can only assert the uuid format is correct, the uuid's value is expected to differ in between invocation
    except ValueError:
      assert False

  def test_file_packager_unicode(self):
    unicode_name = 'unicode…☃'
    if not os.path.exists(unicode_name):
      try:
        os.mkdir(unicode_name)
      except:
        print "we failed to even create a unicode dir, so on this OS, we can't test this"
        return
    full = os.path.join(unicode_name, 'data.txt')
    open(full, 'w').write('data')
    proc = Popen([PYTHON, FILE_PACKAGER, 'test.data', '--preload', full], stdout=PIPE, stderr=PIPE)
    out, err = proc.communicate()
    assert proc.returncode == 0, err
    assert len(out) > 0, err
    assert len(err) == 0, err
    assert unicode_name in out, out
    print len(err)

  def test_crunch(self):
    try:
      print 'Crunch is located at ' + CRUNCH
    except:
      return self.skip('Skipped: Crunch is not present on the current system. Please install it (manually or via emsdk) and make sure it is activated in the Emscripten configuration file.')
    # crunch should not be run if a .crn exists that is more recent than the .dds
    shutil.copyfile(path_from_root('tests', 'ship.dds'), 'ship.dds')
    time.sleep(0.1)
    Popen([PYTHON, FILE_PACKAGER, 'test.data', '--crunch=32', '--preload', 'ship.dds'], stdout=open('pre.js', 'w')).communicate()
    assert os.stat('test.data').st_size < 0.25*os.stat('ship.dds').st_size, 'Compressed should be much smaller than dds'
    crunch_time = os.stat('ship.crn').st_mtime
    dds_time = os.stat('ship.dds').st_mtime
    assert crunch_time >= dds_time, 'Crunch is more recent'
    # run again, should not recrunch!
    time.sleep(0.1)
    Popen([PYTHON, FILE_PACKAGER, 'test.data', '--crunch=32', '--preload', 'ship.dds'], stdout=open('pre.js', 'w')).communicate()
    if 'linux' in sys.platform: # OS time reporting in other OSes (OS X) seems flaky here
      assert crunch_time == os.stat('ship.crn').st_mtime, 'Crunch is unchanged ' + str([crunch_time, os.stat('ship.crn').st_mtime])
    # update dds, so should recrunch
    time.sleep(0.1)
    os.utime('ship.dds', None)
    Popen([PYTHON, FILE_PACKAGER, 'test.data', '--crunch=32', '--preload', 'ship.dds'], stdout=open('pre.js', 'w')).communicate()
    assert crunch_time < os.stat('ship.crn').st_mtime, 'Crunch was changed'

  def test_headless(self):
    if SPIDERMONKEY_ENGINE not in JS_ENGINES: return self.skip('cannot run without spidermonkey due to node limitations (Uint8ClampedArray etc.)')

    shutil.copyfile(path_from_root('tests', 'screenshot.png'), os.path.join(self.get_dir(), 'example.png'))
    Popen([PYTHON, EMCC, path_from_root('tests', 'sdl_headless.c'), '-s', 'HEADLESS=1']).communicate()
    output = run_js('a.out.js', engine=SPIDERMONKEY_ENGINE, stderr=PIPE)
    assert '''Init: 0
Font: 0x1
Sum: 0
you should see two lines of text in different colors and a blue rectangle
SDL_Quit called (and ignored)
done.
''' in output, output

  def test_preprocess(self):
    self.clear()

    out, err = Popen([PYTHON, EMCC, path_from_root('tests', 'hello_world.c'), '-E'], stdout=PIPE).communicate()
    assert not os.path.exists('a.out.js')
    # Test explicitly that the output contains a line typically written by the preprocessor.
    # Clang outputs on Windows lines like "#line 1", on Unix '# 1 '.
    # TODO: This is one more of those platform-specific discrepancies, investigate more if this ever becomes an issue,
    # ideally we would have emcc output identical data on all platforms.
    assert '''#line 1 ''' in out or '''# 1 ''' in out
    assert '''hello_world.c"''' in out
    assert '''printf("hello, world!''' in out

  def test_demangle(self):
    open('src.cpp', 'w').write('''
      #include <stdio.h>
      #include <emscripten.h>
      void two(char c) {
        EM_ASM(Module.print(stackTrace()));
      }
      void one(int x) {
        two(x % 17);
      }
      int main() {
        EM_ASM(Module.print(demangle('__Znwj'))); // check for no aborts
        EM_ASM(Module.print(demangle('_main')));
        EM_ASM(Module.print(demangle('__Z2f2v')));
        EM_ASM(Module.print(demangle('__Z12abcdabcdabcdi')));
        EM_ASM(Module.print(demangle('__ZL12abcdabcdabcdi')));
        EM_ASM(Module.print(demangle('__Z4testcsifdPvPiPc')));
        EM_ASM(Module.print(demangle('__ZN4test5moarrEcslfdPvPiPc')));
        EM_ASM(Module.print(demangle('__ZN4Waka1f12a234123412345pointEv')));
        EM_ASM(Module.print(demangle('__Z3FooIiEvv')));
        EM_ASM(Module.print(demangle('__Z3FooIidEvi')));
        EM_ASM(Module.print(demangle('__ZN3Foo3BarILi5EEEvv')));
        EM_ASM(Module.print(demangle('__ZNK10__cxxabiv120__si_class_type_info16search_below_dstEPNS_19__dynamic_cast_infoEPKvib')));
        EM_ASM(Module.print(demangle('__Z9parsewordRPKciRi')));
        EM_ASM(Module.print(demangle('__Z5multiwahtjmxyz')));
        EM_ASM(Module.print(demangle('__Z1aA32_iPA5_c')));
        EM_ASM(Module.print(demangle('__ZN21FWakaGLXFleeflsMarfooC2EjjjPKvbjj')));
        EM_ASM(Module.print(demangle('__ZN5wakaw2Cm10RasterBaseINS_6watwat9PolocatorEE8merbine1INS4_2OREEEvPKjj'))); // we get this wrong, but at least emit a '?'
        one(17);
        return 0;
      }
    ''')

    # full demangle support

    Popen([PYTHON, EMCC, 'src.cpp', '-s', 'DEMANGLE_SUPPORT=1']).communicate()
    output = run_js('a.out.js')
    self.assertContained('''operator new(unsigned int)
_main
f2()
abcdabcdabcd(int)
abcdabcdabcd(int)
test(char, short, int, float, double, void*, int*, char*)
test::moarr(char, short, long, float, double, void*, int*, char*)
Waka::f::a23412341234::point()
void Foo<int>()
void Foo<int, double>(int)
void Foo::Bar<5>()
__cxxabiv1::__si_class_type_info::search_below_dst(__cxxabiv1::__dynamic_cast_info*, void const*, int, bool) const
parseword(char const*&, int, int&)
multi(wchar_t, signed char, unsigned char, unsigned short, unsigned int, unsigned long, long long, unsigned long long, ...)
a(int [32], char (*) [5])
FWakaGLXFleeflsMarfoo::FWakaGLXFleeflsMarfoo(unsigned int, unsigned int, unsigned int, void const*, bool, unsigned int, unsigned int)
void wakaw::Cm::RasterBase<wakaw::watwat::Polocator>::merbine1<wakaw::Cm::RasterBase<wakaw::watwat::Polocator>::OR>(unsigned int const*, unsigned int)
''', output)
    # test for multiple functions in one stack trace
    assert 'one(int)' in output
    assert 'two(char)' in output

  def test_demangle_cpp(self):
    open('src.cpp', 'w').write('''
      #include <stdio.h>
      #include <emscripten.h>
      #include <cxxabi.h>
      #include <assert.h>

      int main() {
        char out[256];
        int status = 1;
        size_t length = 255;
        abi::__cxa_demangle("_ZN4Waka1f12a234123412345pointEv", out, &length, &status);
        assert(status == 0);
        printf("%s\\n", out);
        return 0;
      }
    ''')

    Popen([PYTHON, EMCC, 'src.cpp']).communicate()
    output = run_js('a.out.js')
    self.assertContained('Waka::f::a23412341234::point()', output)

  def test_module_exports_with_closure(self):
    # This test checks that module.export is retained when JavaScript is minified by compiling with --closure 1
    # This is important as if module.export is not present the Module object will not be visible to node.js
    # Run with ./runner.py other.test_module_exports_with_closure

    # First make sure test.js isn't present.
    self.clear()

    # compile with -O2 --closure 0
    Popen([PYTHON, EMCC, path_from_root('tests', 'Module-exports', 'test.c'), '-o', 'test.js', '-O2', '--closure', '0', '--pre-js', path_from_root('tests', 'Module-exports', 'setup.js'), '-s', 'EXPORTED_FUNCTIONS=["_bufferTest"]'], stdout=PIPE, stderr=PIPE).communicate()

    # Check that compilation was successful
    assert os.path.exists('test.js')
    test_js_closure_0 = open('test.js').read()

    # Check that test.js compiled with --closure 0 contains "module['exports'] = Module;"
    assert ("module['exports'] = Module;" in test_js_closure_0) or ('module["exports"]=Module' in test_js_closure_0)

    # Check that main.js (which requires test.js) completes successfully when run in node.js
    # in order to check that the exports are indeed functioning correctly.
    shutil.copyfile(path_from_root('tests', 'Module-exports', 'main.js'), 'main.js')
    if NODE_JS in JS_ENGINES:
      self.assertContained('bufferTest finished', run_js('main.js', engine=NODE_JS))

    # Delete test.js again and check it's gone.
    try_delete(path_from_root('tests', 'Module-exports', 'test.js'))
    assert not os.path.exists(path_from_root('tests', 'Module-exports', 'test.js'))

    # compile with -O2 --closure 1
    Popen([PYTHON, EMCC, path_from_root('tests', 'Module-exports', 'test.c'), '-o', path_from_root('tests', 'Module-exports', 'test.js'), '-O2', '--closure', '1', '--pre-js', path_from_root('tests', 'Module-exports', 'setup.js'), '-s', 'EXPORTED_FUNCTIONS=["_bufferTest"]'], stdout=PIPE, stderr=PIPE).communicate()

    # Check that compilation was successful
    assert os.path.exists(path_from_root('tests', 'Module-exports', 'test.js'))
    test_js_closure_1 = open(path_from_root('tests', 'Module-exports', 'test.js')).read()

    # Check that test.js compiled with --closure 1 contains "module.exports", we want to verify that
    # "module['exports']" got minified to "module.exports" when compiling with --closure 1
    assert "module.exports" in test_js_closure_1

    # Check that main.js (which requires test.js) completes successfully when run in node.js
    # in order to check that the exports are indeed functioning correctly.
    if NODE_JS in JS_ENGINES:
      self.assertContained('bufferTest finished', run_js('main.js', engine=NODE_JS))

    # Tidy up files that might have been created by this test.
    try_delete(path_from_root('tests', 'Module-exports', 'test.js'))
    try_delete(path_from_root('tests', 'Module-exports', 'test.js.map'))
    try_delete(path_from_root('tests', 'Module-exports', 'test.js.mem'))

  def test_node_catch_exit(self):
    # Test that in node.js exceptions are not caught if NODEJS_EXIT_CATCH=0
    if NODE_JS not in JS_ENGINES:
      return

    open(os.path.join(self.get_dir(), 'count.c'), 'w').write('''
      #include <string.h>
      int count(const char *str) {
          return (int)strlen(str);
      }
    ''')

    open(os.path.join(self.get_dir(), 'index.js'), 'w').write('''
      const count = require('./count.js');

      console.log(xxx); //< here is the ReferenceError
    ''')

    reference_error_text = 'console.log(xxx); //< here is the ReferenceError';

    subprocess.check_call([PYTHON, EMCC, os.path.join(self.get_dir(), 'count.c'), '-o', 'count.js'])

    # Check that the ReferenceError is caught and rethrown and thus the original error line is masked
    self.assertNotContained(reference_error_text,
                            run_js ('index.js', engine=NODE_JS, stderr=STDOUT, assert_returncode=None))

    subprocess.check_call([PYTHON, EMCC, os.path.join(self.get_dir(), 'count.c'), '-o', 'count.js', '-s', 'NODEJS_CATCH_EXIT=0'])

    # Check that the ReferenceError is not caught, so we see the error properly
    self.assertContained(reference_error_text,
                         run_js ('index.js', engine=NODE_JS, stderr=STDOUT, assert_returncode=None))


  def test_fs_stream_proto(self):
    open('src.cpp', 'wb').write(r'''
#include <stdio.h>
#include <fcntl.h>
#include <unistd.h>
#include <sys/stat.h>
#include <errno.h>
#include <string.h>

int main()
{
    long file_size = 0;
    int h = open("src.cpp", O_RDONLY, 0666);
    if (0 != h)
    {
        FILE* file = fdopen(h, "rb");
        if (0 != file)
        {
            fseek(file, 0, SEEK_END);
            file_size = ftell(file);
            fseek(file, 0, SEEK_SET);
        }
        else
        {
            printf("fdopen() failed: %s\n", strerror(errno));
            return 10;
        }
        close(h);
        printf("File size: %ld\n", file_size);
    }
    else
    {
        printf("open() failed: %s\n", strerror(errno));
        return 10;
    }
    return 0;
}
    ''')
    Popen([PYTHON, EMCC, 'src.cpp', '--embed-file', 'src.cpp']).communicate()
    for engine in JS_ENGINES:
      out = run_js('a.out.js', engine=engine, stderr=PIPE, full_output=True)
      self.assertContained('File size: 724', out)

  def test_proxyfs(self):
    # This test supposes that 3 different programs share the same directory and files.
    # The same JS object is not used for each of them
    # But 'require' function caches JS objects.
    # If we just load same js-file multiple times like following code,
    # these programs (m0,m1,m2) share the same JS object.
    #
    #   var m0 = require('./proxyfs_test.js');
    #   var m1 = require('./proxyfs_test.js');
    #   var m2 = require('./proxyfs_test.js');
    #
    # To separate js-objects for each of them, following 'require' use different js-files.
    #
    #   var m0 = require('./proxyfs_test.js');
    #   var m1 = require('./proxyfs_test1.js');
    #   var m2 = require('./proxyfs_test2.js');
    #
    open('proxyfs_test_main.js', 'w').write(r'''
var m0 = require('./proxyfs_test.js');
var m1 = require('./proxyfs_test1.js');
var m2 = require('./proxyfs_test2.js');

var section;
function print(str){
  process.stdout.write(section+":"+str+":");
}

m0.FS.mkdir('/working');
m0.FS.mount(m0.PROXYFS,{root:'/',fs:m1.FS},'/working');
m0.FS.mkdir('/working2');
m0.FS.mount(m0.PROXYFS,{root:'/',fs:m2.FS},'/working2');

section = "child m1 reads and writes local file.";
print("m1 read embed");
m1.ccall('myreade','number',[],[]);
print("m1 write");console.log("");
m1.ccall('mywrite0','number',['number'],[1]);
print("m1 read");
m1.ccall('myread0','number',[],[]);


section = "child m2 reads and writes local file.";
print("m2 read embed");
m2.ccall('myreade','number',[],[]);
print("m2 write");console.log("");
m2.ccall('mywrite0','number',['number'],[2]);
print("m2 read");
m2.ccall('myread0','number',[],[]);

section = "child m1 reads local file.";
print("m1 read");
m1.ccall('myread0','number',[],[]);

section = "parent m0 reads and writes local and children's file.";
print("m0 read embed");
m0.ccall('myreade','number',[],[]);
print("m0 read m1");
m0.ccall('myread1','number',[],[]);
print("m0 read m2");
m0.ccall('myread2','number',[],[]);

section = "m0,m1 and m2 verify local files.";
print("m0 write");console.log("");
m0.ccall('mywrite0','number',['number'],[0]);
print("m0 read");
m0.ccall('myread0','number',[],[]);
print("m1 read");
m1.ccall('myread0','number',[],[]);
print("m2 read");
m2.ccall('myread0','number',[],[]);

print("m0 read embed");
m0.ccall('myreade','number',[],[]);
print("m1 read embed");
m1.ccall('myreade','number',[],[]);
print("m2 read embed");
m2.ccall('myreade','number',[],[]);

section = "parent m0 writes and reads children's files.";
print("m0 write m1");console.log("");
m0.ccall('mywrite1','number',[],[]);
print("m0 read m1");
m0.ccall('myread1','number',[],[]);
print("m0 write m2");console.log("");
m0.ccall('mywrite2','number',[],[]);
print("m0 read m2");
m0.ccall('myread2','number',[],[]);
print("m1 read");
m1.ccall('myread0','number',[],[]);
print("m2 read");
m2.ccall('myread0','number',[],[]);
print("m0 read m0");
m0.ccall('myread0','number',[],[]);
''')

    open('proxyfs_pre.js', 'w').write(r'''
if (typeof Module === 'undefined') Module = {};
Module["noInitialRun"]=true;
Module["noExitRuntime"]=true;
''')

    open('proxyfs_embed.txt', 'w').write(r'''test
''')

    open('proxyfs_test.c', 'w').write(r'''
#include <stdio.h>

int
mywrite1(){
  FILE* out = fopen("/working/hoge.txt","w");
  fprintf(out,"test1\n");
  fclose(out);
  return 0;
}

int
myread1(){
  FILE* in = fopen("/working/hoge.txt","r");
  char buf[1024];
  int len;
  if(in==NULL)
    printf("open failed\n");

  while(! feof(in)){
    if(fgets(buf,sizeof(buf),in)==buf){
      printf("%s",buf);
    }
  }
  fclose(in);
  return 0;
}
int
mywrite2(){
  FILE* out = fopen("/working2/hoge.txt","w");
  fprintf(out,"test2\n");
  fclose(out);
  return 0;
}

int
myread2(){
  {
    FILE* in = fopen("/working2/hoge.txt","r");
    char buf[1024];
    int len;
    if(in==NULL)
      printf("open failed\n");

    while(! feof(in)){
      if(fgets(buf,sizeof(buf),in)==buf){
        printf("%s",buf);
      }
    }
    fclose(in);
  }
  return 0;
}

int
mywrite0(int i){
  FILE* out = fopen("hoge.txt","w");
  fprintf(out,"test0_%d\n",i);
  fclose(out);
  return 0;
}

int
myread0(){
  {
    FILE* in = fopen("hoge.txt","r");
    char buf[1024];
    int len;
    if(in==NULL)
      printf("open failed\n");

    while(! feof(in)){
      if(fgets(buf,sizeof(buf),in)==buf){
        printf("%s",buf);
      }
    }
    fclose(in);
  }
  return 0;
}

int
myreade(){
  {
    FILE* in = fopen("proxyfs_embed.txt","r");
    char buf[1024];
    int len;
    if(in==NULL)
      printf("open failed\n");

    while(! feof(in)){
      if(fgets(buf,sizeof(buf),in)==buf){
        printf("%s",buf);
      }
    }
    fclose(in);
  }
  return 0;
}
''')

    Popen([PYTHON, EMCC,
           '-o', 'proxyfs_test.js', 'proxyfs_test.c',
           '--embed-file', 'proxyfs_embed.txt', '--pre-js', 'proxyfs_pre.js',
           '-s', 'MAIN_MODULE=1']).communicate()
    # Following shutil.copyfile just prevent 'require' of node.js from caching js-object.
    # See https://nodejs.org/api/modules.html
    shutil.copyfile('proxyfs_test.js', 'proxyfs_test1.js')
    shutil.copyfile('proxyfs_test.js', 'proxyfs_test2.js')
    out = run_js('proxyfs_test_main.js')
    section="child m1 reads and writes local file."
    self.assertContained(section+":m1 read embed:test", out)
    self.assertContained(section+":m1 write:", out)
    self.assertContained(section+":m1 read:test0_1", out)
    section="child m2 reads and writes local file."
    self.assertContained(section+":m2 read embed:test", out)
    self.assertContained(section+":m2 write:", out)
    self.assertContained(section+":m2 read:test0_2", out)
    section="child m1 reads local file."
    self.assertContained(section+":m1 read:test0_1", out)
    section="parent m0 reads and writes local and children's file."
    self.assertContained(section+":m0 read embed:test", out)
    self.assertContained(section+":m0 read m1:test0_1", out)
    self.assertContained(section+":m0 read m2:test0_2", out)
    section="m0,m1 and m2 verify local files."
    self.assertContained(section+":m0 write:", out)
    self.assertContained(section+":m0 read:test0_0", out)
    self.assertContained(section+":m1 read:test0_1", out)
    self.assertContained(section+":m2 read:test0_2", out)
    self.assertContained(section+":m0 read embed:test", out)
    self.assertContained(section+":m1 read embed:test", out)
    self.assertContained(section+":m2 read embed:test", out)
    section="parent m0 writes and reads children's files."
    self.assertContained(section+":m0 write m1:", out)
    self.assertContained(section+":m0 read m1:test1", out)
    self.assertContained(section+":m0 write m2:", out)
    self.assertContained(section+":m0 read m2:test2", out)
    self.assertContained(section+":m1 read:test1", out)
    self.assertContained(section+":m2 read:test2", out)
    self.assertContained(section+":m0 read m0:test0_0", out)

  def check_simd(self, expected_simds, expected_out):
    if SPIDERMONKEY_ENGINE in JS_ENGINES:
      out = run_js('a.out.js', engine=SPIDERMONKEY_ENGINE, stderr=PIPE, full_output=True)
      self.validate_asmjs(out)
    else:
      out = run_js('a.out.js')
    self.assertContained(expected_out, out)

    src = open('a.out.js').read()
    asm = src[src.find('// EMSCRIPTEN_START_FUNCS'):src.find('// EMSCRIPTEN_END_FUNCS')]
    simds = asm.count('SIMD_')
    assert simds >= expected_simds, 'expecting to see at least %d SIMD* uses, but seeing %d' % (expected_simds, simds)

  def test_autovectorize_linpack(self):
    Popen([PYTHON, EMCC, path_from_root('tests', 'linpack.c'), '-O2', '-s', 'SIMD=1', '-DSP', '-s', 'PRECISE_F32=1', '--profiling']).communicate()
    self.check_simd(30, 'Unrolled Single  Precision')

  def test_autovectorize_bullet(self):
    Building.emcc(path_from_root('tests','bullet_hello_world.cpp'), ['-O2', '-s', 'SIMD=1', '-s', 'INLINING_LIMIT=1', '--llvm-lto', '2', '-s', 'USE_BULLET=1', '-profiling'], output_filename='a.out.js')
    self.check_simd(100, 'BULLET RUNNING')

  def test_dependency_file(self):
    # Issue 1732: -MMD (and friends) create dependency files that need to be
    # copied from the temporary directory.

    open(os.path.join(self.get_dir(), 'test.cpp'), 'w').write(r'''
      #include "test.hpp"

      void my_function()
      {
      }
    ''')
    open(os.path.join(self.get_dir(), 'test.hpp'), 'w').write(r'''
      void my_function();
    ''')

    Popen([PYTHON, EMCC, '-MMD', '-c', os.path.join(self.get_dir(), 'test.cpp'), '-o',
      os.path.join(self.get_dir(), 'test.o')]).communicate()

    assert os.path.exists(os.path.join(self.get_dir(), 'test.d')), 'No dependency file generated'
    deps = open(os.path.join(self.get_dir(), 'test.d')).read()
    # Look for ': ' instead of just ':' to not confuse C:\path\ notation with make "target: deps" rule. Not perfect, but good enough for this test.
    head, tail = deps.split(': ', 2)
    assert 'test.o' in head, 'Invalid dependency target'
    assert 'test.cpp' in tail and 'test.hpp' in tail, 'Invalid dependencies generated'

  def test_dependency_file_2(self):
    self.clear()
    shutil.copyfile(path_from_root('tests', 'hello_world.c'), 'a.c')
    Popen([PYTHON, EMCC, 'a.c', '-MMD', '-MF', 'test.d', '-c']).communicate()
    self.assertContained(open('test.d').read(), 'a.o: a.c\n')

    self.clear()
    shutil.copyfile(path_from_root('tests', 'hello_world.c'), 'a.c')
    Popen([PYTHON, EMCC, 'a.c', '-MMD', '-MF', 'test.d', '-c', '-o', 'test.o']).communicate()
    self.assertContained(open('test.d').read(), 'test.o: a.c\n')

    self.clear()
    shutil.copyfile(path_from_root('tests', 'hello_world.c'), 'a.c')
    os.mkdir('obj')
    Popen([PYTHON, EMCC, 'a.c', '-MMD', '-MF', 'test.d', '-c', '-o', 'obj/test.o']).communicate()
    self.assertContained(open('test.d').read(), 'obj/test.o: a.c\n')

  def test_quoted_js_lib_key(self):
    open('lib.js', 'w').write(r'''
mergeInto(LibraryManager.library, {
   __internal_data:{
    '<' : 0,
    'white space' : 1
  },
  printf__deps: ['__internal_data', 'fprintf']
});
''')

    Popen([PYTHON, EMCC, path_from_root('tests', 'hello_world.cpp'), '--js-library', 'lib.js']).communicate()
    self.assertContained('hello, world!', run_js(os.path.join(self.get_dir(), 'a.out.js')))

  def test_exported_js_lib(self):
    open('lib.js', 'w').write(r'''
mergeInto(LibraryManager.library, {
 jslibfunc: function(x) { return 2*x }
});
''')
    open('src.cpp', 'w').write(r'''
#include <emscripten.h>
extern "C" int jslibfunc(int x);
int main() {
  printf("c calling: %d\n", jslibfunc(6));
  EM_ASM({
    Module.print('js calling: ' + Module['_jslibfunc'](5) + '.');
  });
}
''')
    subprocess.check_call([PYTHON, EMCC, 'src.cpp', '--js-library', 'lib.js', '-s', 'EXPORTED_FUNCTIONS=["_main", "_jslibfunc"]'])
    self.assertContained('c calling: 12\njs calling: 10.', run_js('a.out.js'))

  def test_js_lib_using_asm_lib(self):
    open('lib.js', 'w').write(r'''
mergeInto(LibraryManager.library, {
  jslibfunc__deps: ['asmlibfunc'],
  jslibfunc: function(x) {
    return 2 * _asmlibfunc(x);
  },

  asmlibfunc__asm: true,
  asmlibfunc__sig: 'ii',
  asmlibfunc: function(x) {
    return x + 1;
  }
});
''')
    open('src.cpp', 'w').write(r'''
#include <stdio.h>
extern "C" int jslibfunc(int x);
int main() {
  printf("c calling: %d\n", jslibfunc(6));
}
''')
    subprocess.check_call([PYTHON, EMCC, 'src.cpp', '--js-library', 'lib.js'])
    self.assertContained('c calling: 14\n', run_js('a.out.js'))

  def test_EMCC_BUILD_DIR(self):
    # EMCC_BUILD_DIR env var contains the dir we were building in, when running the js compiler (e.g. when
    # running a js library). We force the cwd to be src/ for technical reasons, so this lets you find out
    # where you were.
    open('lib.js', 'w').write(r'''
printErr('dir was ' + process.env.EMCC_BUILD_DIR);
''')
    out, err = Popen([PYTHON, EMCC, path_from_root('tests', 'hello_world.cpp'), '--js-library', 'lib.js'], stderr=PIPE).communicate()
    self.assertContained('dir was ' + os.path.realpath(os.path.normpath(self.get_dir())), err)

  def test_float_h(self):
    process = Popen([PYTHON, EMCC, path_from_root('tests', 'float+.c')], stdout=PIPE, stderr=PIPE)
    out, err = process.communicate()
    assert process.returncode is 0, 'float.h should agree with our system: ' + out + '\n\n\n' + err

  def test_default_obj_ext(self):
    outdir = os.path.join(self.get_dir(), 'out_dir') + '/'

    self.clear()
    os.mkdir(outdir)
    process = Popen([PYTHON, EMCC, '-c', path_from_root('tests', 'hello_world.c'), '-o', outdir], stderr=PIPE)
    out, err = process.communicate()
    assert not err, err
    assert os.path.isfile(outdir + 'hello_world.o')

    self.clear()
    os.mkdir(outdir)
    process = Popen([PYTHON, EMCC, '-c', path_from_root('tests', 'hello_world.c'), '-o', outdir, '--default-obj-ext', 'obj'], stderr=PIPE)
    out, err = process.communicate()
    assert not err, err
    assert os.path.isfile(outdir + 'hello_world.obj')

  def test_doublestart_bug(self):
    open('code.cpp', 'w').write(r'''
#include <stdio.h>
#include <emscripten.h>

void main_loop(void) {
    static int cnt = 0;
    if (++cnt >= 10) emscripten_cancel_main_loop();
}

int main(void) {
    printf("This should only appear once.\n");
    emscripten_set_main_loop(main_loop, 10, 0);
    return 0;
}
''')

    open('pre.js', 'w').write(r'''
if (typeof Module === 'undefined') Module = eval('(function() { try { return Module || {} } catch(e) { return {} } })()');
if (!Module['preRun']) Module['preRun'] = [];
Module["preRun"].push(function () {
    Module['addRunDependency']('test_run_dependency');
    Module['removeRunDependency']('test_run_dependency');
});
''')

    Popen([PYTHON, EMCC, 'code.cpp', '--pre-js', 'pre.js']).communicate()
    output = run_js(os.path.join(self.get_dir(), 'a.out.js'), engine=NODE_JS)

    assert output.count('This should only appear once.') == 1, '\n'+output

  def test_module_print(self):
    open('code.cpp', 'w').write(r'''
#include <stdio.h>
int main(void) {
  printf("123456789\n");
  return 0;
}
''')

    open('pre.js', 'w').write(r'''
var Module = { print: function(x) { throw '<{(' + x + ')}>' } };
''')

    Popen([PYTHON, EMCC, 'code.cpp', '--pre-js', 'pre.js']).communicate()
    output = run_js(os.path.join(self.get_dir(), 'a.out.js'), stderr=PIPE, full_output=True, engine=NODE_JS, assert_returncode=None)
    assert r'<{(123456789)}>' in output, output

  def test_precompiled_headers(self):
    for suffix in ['gch', 'pch']:
      print suffix
      self.clear()

      open('header.h', 'w').write('#define X 5\n')
      Popen([PYTHON, EMCC, '-xc++-header', 'header.h', '-c']).communicate()
      assert os.path.exists('header.h.gch') # default output is gch
      if suffix != 'gch':
        Popen([PYTHON, EMCC, '-xc++-header', 'header.h', '-o', 'header.h.' + suffix]).communicate()
        assert open('header.h.gch').read() == open('header.h.' + suffix).read()

      open('src.cpp', 'w').write(r'''
#include <stdio.h>
int main() {
  printf("|%d|\n", X);
  return 0;
}
''')
      Popen([PYTHON, EMCC, 'src.cpp', '-include', 'header.h']).communicate()

      output = run_js(self.in_dir('a.out.js'), stderr=PIPE, full_output=True, engine=NODE_JS)
      assert '|5|' in output, output

      # also verify that the gch is actually used
      err = Popen([PYTHON, EMCC, 'src.cpp', '-include', 'header.h', '-Xclang', '-print-stats'], stderr=PIPE).communicate()
      self.assertTextDataContained('*** PCH/Modules Loaded:\nModule: header.h.' + suffix, err[1])
      # and sanity check it is not mentioned when not
      try_delete('header.h.' + suffix)
      err = Popen([PYTHON, EMCC, 'src.cpp', '-include', 'header.h', '-Xclang', '-print-stats'], stderr=PIPE).communicate()
      assert '*** PCH/Modules Loaded:\nModule: header.h.' + suffix not in err[1].replace('\r\n', '\n'), err[1]

      # with specified target via -o
      try_delete('header.h.' + suffix)
      Popen([PYTHON, EMCC, '-xc++-header', 'header.h', '-o', 'my.' + suffix]).communicate()
      assert os.path.exists('my.' + suffix)

      # -include-pch flag
      Popen([PYTHON, EMCC, '-xc++-header', 'header.h', '-o', 'header.h.' + suffix]).communicate()
      check_execute([PYTHON, EMCC, 'src.cpp', '-include-pch', 'header.h.' + suffix])
      output = run_js('a.out.js')
      assert '|5|' in output, output

  def test_warn_unaligned(self):
    open('src.cpp', 'w').write(r'''
#include <stdio.h>
struct packey {
  char x;
  int y;
  double z;
} __attribute__((__packed__));
int main() {
  volatile packey p;
  p.x = 0;
  p.y = 1;
  p.z = 2;
  return 0;
}
''')
    output = Popen([PYTHON, EMCC, 'src.cpp', '-s', 'WARN_UNALIGNED=1'], stderr=PIPE).communicate()
    assert 'emcc: warning: unaligned store' in output[1], output[1]
    output = Popen([PYTHON, EMCC, 'src.cpp', '-s', 'WARN_UNALIGNED=1', '-g'], stderr=PIPE).communicate()
    assert 'emcc: warning: unaligned store' in output[1], output[1]
    assert '@line 11 "src.cpp"' in output[1], output[1]

  def test_on_abort(self):
    expected_output = 'Module.onAbort was called'

    def add_on_abort_and_verify():
      with open('a.out.js') as f:
        js = f.read()
      with open('a.out.js', 'w') as f:
        f.write("var Module = { onAbort: function() { console.log('%s') } };\n" % expected_output)
        f.write(js)
      self.assertContained(expected_output, run_js('a.out.js', assert_returncode=None))

    # test direct abort() C call

    with open('src.c', 'w') as f:
      f.write('''
        #include <stdlib.h>
        int main() {
          abort();
        }
      ''')
    subprocess.check_call([PYTHON, EMCC, 'src.c'])
    add_on_abort_and_verify()

    # test direct abort() JS call

    with open('src.c', 'w') as f:
      f.write('''
        #include <emscripten.h>
        int main() {
          EM_ASM({ abort() });
        }
      ''')
    subprocess.check_call([PYTHON, EMCC, 'src.c'])
    add_on_abort_and_verify()

    # test throwing in an abort handler, and catching that

    with open('src.c', 'w') as f:
      f.write('''
        #include <emscripten.h>
        int main() {
          EM_ASM({
            try {
              Module.print('first');
              abort();
            } catch (e) {
              Module.print('second');
              abort();
              throw e;
            }
          });
        }
      ''')
    subprocess.check_call([PYTHON, EMCC, 'src.c'])
    with open('a.out.js') as f:
      js = f.read()
    with open('a.out.js', 'w') as f:
      f.write("var Module = { onAbort: function() { console.log('%s'); throw 're-throw'; } };\n" % expected_output)
      f.write(js)
    out = run_js('a.out.js', stderr=subprocess.STDOUT, assert_returncode=None)
    print out
    self.assertContained(expected_output, out)
    self.assertContained('re-throw', out)
    self.assertContained('first', out)
    self.assertContained('second', out)
    self.assertEqual(out.count(expected_output), 2)

    # test an abort during startup

    subprocess.check_call([PYTHON, EMCC, path_from_root('tests', 'hello_world.c'), '-s', 'WASM=1', '-s', 'BINARYEN_METHOD="interpret-binary"'])
    os.remove('a.out.wasm') # trigger onAbort by intentionally causing startup to fail
    add_on_abort_and_verify()

  def test_no_exit_runtime(self):
    open('code.cpp', 'w').write(r'''
#include <stdio.h>

template<int x>
struct Waste {
  Waste() {
    printf("coming around %d\n", x);
  }
  ~Waste() {
    printf("going away %d\n", x);
  }
};

Waste<1> w1;
Waste<2> w2;
Waste<3> w3;
Waste<4> w4;
Waste<5> w5;

int main(int argc, char **argv) {
  return 0;
}
''')

    for no_exit in [0, 1]:
      for opts in [[], ['-O1'], ['-O2', '-g2'], ['-O2', '-g2', '--llvm-lto', '1']]:
        print no_exit, opts
        Popen([PYTHON, EMCC] + opts + ['code.cpp', '-s', 'NO_EXIT_RUNTIME=' + str(no_exit)]).communicate()
        output = run_js(os.path.join(self.get_dir(), 'a.out.js'), stderr=PIPE, full_output=True, engine=NODE_JS)
        src = open('a.out.js').read()
        exit = 1-no_exit
        assert 'coming around' in output
        assert ('going away' in output) == exit, 'destructors should not run if no exit'
        assert ('_ZN5WasteILi2EED' in src) == exit, 'destructors should not appear if no exit'
        assert ('atexit(' in src) == exit, 'atexit should not appear or be called'

  def test_os_oz(self):
    if os.environ.get('EMCC_DEBUG'): return self.skip('cannot run in debug mode')
    try:
      os.environ['EMCC_DEBUG'] = '1'
      for args, expect in [
          (['-O1'], 'LLVM opts: -O1'),
          (['-O2'], 'LLVM opts: -O3'),
          (['-Os'], 'LLVM opts: -Os'),
          (['-Oz'], 'LLVM opts: -Oz'),
          (['-O3'], 'LLVM opts: -O3'),
        ]:
        print args, expect
        with clean_write_access_to_canonical_temp_dir():
          output, err = Popen([PYTHON, EMCC, path_from_root('tests', 'hello_world.cpp')] + args, stdout=PIPE, stderr=PIPE).communicate()
        self.assertContained(expect, err)
        if '-O3' in args or '-Oz' in args or '-Os' in args:
          self.assertContained('registerizeHarder', err)
        else:
          self.assertNotContained('registerizeHarder', err)
        self.assertContained('hello, world!', run_js('a.out.js'))
    finally:
      del os.environ['EMCC_DEBUG']

  def test_oz_size(self):
    sizes = {}
    for name, args in [
        ('0', ['-o', 'dlmalloc.o']),
        ('1', ['-o', 'dlmalloc.o', '-O1']),
        ('2', ['-o', 'dlmalloc.o', '-O2']),
        ('s', ['-o', 'dlmalloc.o', '-Os']),
        ('z', ['-o', 'dlmalloc.o', '-Oz']),
        ('3', ['-o', 'dlmalloc.o', '-O3']),
        ('0c', ['-c']),
        ('1c', ['-c', '-O1']),
        ('2c', ['-c', '-O2']),
        ('sc', ['-c', '-Os']),
        ('zc', ['-c', '-Oz']),
        ('3c', ['-c', '-O3']),
      ]:
      print name, args
      self.clear()
      Popen([PYTHON, EMCC, path_from_root('system', 'lib', 'dlmalloc.c')] + args, stdout=PIPE, stderr=PIPE).communicate()
      sizes[name] = os.stat('dlmalloc.o').st_size
    print sizes
    # -c should not affect code size
    for name in ['0', '1', '2', '3', 's', 'z']:
      assert sizes[name] == sizes[name + 'c']
    opt_min = min(sizes['1'], sizes['2'], sizes['3'], sizes['s'], sizes['z'])
    opt_max = max(sizes['1'], sizes['2'], sizes['3'], sizes['s'], sizes['z'])
    assert opt_min - opt_max <= opt_max*0.1, 'opt builds are all fairly close'
    assert sizes['0'] > 1.20*opt_max, 'unopt build is quite larger'

  def test_global_inits(self):
    open('inc.h', 'w').write(r'''
#include <stdio.h>

template<int x>
struct Waste {
  int state;
  Waste() : state(10) {}
  void test(int a) {
    printf("%d\n", a + state);
  }
  ~Waste() {
    printf("going away %d\n", x);
  }
};

Waste<3> *getMore();

''')
    open('main.cpp', 'w').write(r'''
#include "inc.h"

Waste<1> mw1;
Waste<2> mw2;

int main(int argc, char **argv) {
  printf("argc: %d\n", argc);
  mw1.state += argc;
  mw2.state += argc;
  mw1.test(5);
  mw2.test(6);
  getMore()->test(0);
  return 0;
}
''')

    open('side.cpp', 'w').write(r'''
#include "inc.h"

Waste<3> sw3;

Waste<3> *getMore() {
  return &sw3;
}
''')

    for opts, has_global in [
      (['-O2', '-g'], True),
      (['-O2', '-g', '-s', 'NO_EXIT_RUNTIME=1'], False), # no-exit-runtime removes the atexits, and then globalgce can work it's magic to remove the global initializer entirely
      (['-Os', '-g'], True),
      (['-Os', '-g', '-s', 'NO_EXIT_RUNTIME=1'], False),
      (['-O2', '-g', '--llvm-lto', '1'], True),
      (['-O2', '-g', '-s', 'NO_EXIT_RUNTIME=1', '--llvm-lto', '1'], False),
    ]:
      print opts, has_global
      Popen([PYTHON, EMCC, 'main.cpp', '-c'] + opts).communicate()
      Popen([PYTHON, EMCC, 'side.cpp', '-c'] + opts).communicate()
      Popen([PYTHON, EMCC, 'main.o', 'side.o'] + opts).communicate()
      output = run_js(os.path.join(self.get_dir(), 'a.out.js'), stderr=PIPE, full_output=True, engine=NODE_JS)
      src = open('a.out.js').read()
      self.assertContained('argc: 1\n16\n17\n10\n', run_js('a.out.js'))
      assert ('_GLOBAL_' in src) == has_global

  def test_implicit_func(self):
    open('src.c', 'w').write(r'''
#include <stdio.h>
int main()
{
    printf("hello %d\n", strnlen("waka", 2)); // Implicit declaration, no header, for strnlen
    int (*my_strnlen)(char*, ...) = strnlen;
    printf("hello %d\n", my_strnlen("shaka", 2));
    return 0;
}
''')

    IMPLICIT_WARNING = '''warning: implicit declaration of function 'strnlen' is invalid in C99'''
    IMPLICIT_ERROR = '''error: implicit declaration of function 'strnlen' is invalid in C99'''

    for opts, expected, compile_expected in [
      ([], None, [IMPLICIT_ERROR]),
      (['-Wno-error=implicit-function-declaration'], ['hello '], [IMPLICIT_WARNING]), # turn error into warning
      (['-Wno-implicit-function-declaration'], ['hello '], []), # turn error into nothing at all (runtime output is incorrect)
    ]:
      print opts, expected
      try_delete('a.out.js')
      stdout, stderr = Popen([PYTHON, EMCC, 'src.c'] + opts, stderr=PIPE).communicate()
      for ce in compile_expected + ['''warning: incompatible pointer types''']:
        self.assertContained(ce, stderr)
      if expected is None:
        assert not os.path.exists('a.out.js')
      else:
        output = run_js(os.path.join(self.get_dir(), 'a.out.js'), stderr=PIPE, full_output=True)
        for e in expected:
          self.assertContained(e, output)

  def test_incorrect_static_call(self):
    for opts in [0, 1]:
      for asserts in [0, 1]:
        extra = []
        if opts != 1-asserts: extra = ['-s', 'ASSERTIONS=' + str(asserts)]
        cmd = [PYTHON, EMCC, path_from_root('tests', 'sillyfuncast2_noasm.ll'), '-O' + str(opts)] + extra
        print cmd
        stdout, stderr = Popen(cmd, stderr=PIPE).communicate()
        assert ('''unexpected number of arguments 3 in call to 'doit', should be 2''' in stderr) == asserts, stderr
        assert ('''unexpected return type i32 in call to 'doit', should be void''' in stderr) == asserts, stderr
        assert ('''unexpected argument type float at index 1 in call to 'doit', should be i32''' in stderr) == asserts, stderr

  def test_llvm_lit(self):
    grep_path = Building.which('grep')
    if not grep_path:
      return self.skip('Skipping other.test_llvm_lit: This test needs the "grep" tool in PATH. If you are using emsdk on Windows, you can obtain it via installing and activating the gnu package.')
    llvm_src = get_fastcomp_src_dir()
    LLVM_LIT = os.path.join(LLVM_ROOT, 'llvm-lit.py')
    if not os.path.exists(LLVM_LIT):
      LLVM_LIT = os.path.join(LLVM_ROOT, 'llvm-lit')
      if not os.path.exists(LLVM_LIT):
        raise Exception('cannot find llvm-lit tool')
    cmd = [PYTHON, LLVM_LIT, '-v', os.path.join(llvm_src, 'test', 'CodeGen', 'JS')]
    print cmd
    p = Popen(cmd)
    p.communicate()
    assert p.returncode == 0, 'LLVM tests must pass with exit code 0'

  def test_odin_validation(self):
    if not SPIDERMONKEY_ENGINE or SPIDERMONKEY_ENGINE not in JS_ENGINES: return self.skip('this test tests asm.js validation in SpiderMonkey')
    Popen([PYTHON, EMCC, path_from_root('tests', 'hello_world.c'), '-O1'], stdout=PIPE, stderr=PIPE).communicate()
    output = run_js('a.out.js', stderr=PIPE, full_output=True, engine=SPIDERMONKEY_ENGINE)
    assert 'asm.js' in output, 'spidermonkey should mention asm.js compilation: ' + output

  def test_bad_triple(self):
    Popen([CLANG, path_from_root('tests', 'hello_world.c'), '-c', '-emit-llvm', '-o', 'a.bc'] + get_clang_native_args(), env=get_clang_native_env(), stdout=PIPE, stderr=PIPE).communicate()
    out, err = Popen([PYTHON, EMCC, 'a.bc'], stdout=PIPE, stderr=PIPE).communicate()
    assert 'warning' in err or 'WARNING' in err, err
    assert 'incorrect target triple' in err or 'different target triples' in err, err

  def test_valid_abspath(self):
    # Test whether abspath warning appears
    abs_include_path = os.path.abspath(self.get_dir())
    process = Popen([PYTHON, EMCC, '-I%s' % abs_include_path, '-Wwarn-absolute-paths', path_from_root('tests', 'hello_world.c')], stdout=PIPE, stderr=PIPE)
    out, err = process.communicate()
    warning = '-I or -L of an absolute path "-I%s" encountered. If this is to a local system header/library, it may cause problems (local system files make sense for compiling natively on your system, but not necessarily to JavaScript).' % abs_include_path
    assert(warning in err)

    # Passing an absolute path to a directory inside the emscripten tree is always ok and should not issue a warning.
    abs_include_path = path_from_root('tests')
    process = Popen([PYTHON, EMCC, '-I%s' % abs_include_path, '-Wwarn-absolute-paths', path_from_root('tests', 'hello_world.c')], stdout=PIPE, stderr=PIPE)
    out, err = process.communicate()
    warning = '-I or -L of an absolute path "-I%s" encountered. If this is to a local system header/library, it may cause problems (local system files make sense for compiling natively on your system, but not necessarily to JavaScript).' % abs_include_path
    assert(warning not in err)

    # Hide warning for this include path
    process = Popen([PYTHON, EMCC, '--valid-abspath', abs_include_path,'-I%s' % abs_include_path, '-Wwarn-absolute-paths', path_from_root('tests', 'hello_world.c')], stdout=PIPE, stderr=PIPE)
    out, err = process.communicate()
    assert(warning not in err)

  def test_warn_dylibs(self):
    shared_suffixes = ['.so', '.dylib', '.dll']

    for suffix in ['.o', '.a', '.bc', '.so', '.lib', '.dylib', '.js', '.html']:
      process = Popen([PYTHON, EMCC, path_from_root('tests', 'hello_world.c'), '-o', 'out' + suffix], stdout=PIPE, stderr=PIPE)
      out, err = process.communicate()
      warning = 'Dynamic libraries (.so, .dylib, .dll) are currently not supported by Emscripten'
      if suffix in shared_suffixes:
        assert(warning in err)
      else:
        assert(warning not in err)

  def test_simplify_ifs(self):
    def test(src, nums):
      open('src.c', 'w').write(src)
      for opts, ifs in [
        [['-g2'], nums[0]],
        [['-profiling'], nums[1]], # Test that for compatibility support, both forms '-profiling' and '--profiling' are accepted. (https://github.com/kripken/emscripten/issues/2679)
        [['--profiling'], nums[1]],
        [['--profiling', '-g2'], nums[2]]
      ]:
        print opts, ifs
        if type(ifs) == int: ifs = [ifs]
        try_delete('a.out.js')
        Popen([PYTHON, EMCC, 'src.c', '-O2'] + opts, stdout=PIPE).communicate()
        src = open('a.out.js').read()
        main = src[src.find('function _main'):src.find('\n}', src.find('function _main'))]
        actual_ifs = main.count('if (')
        assert actual_ifs in ifs, main + ' : ' + str([ifs, actual_ifs])
        #print main

    test(r'''
      #include <stdio.h>
      #include <string.h>
      int main(int argc, char **argv) {
        if (argc > 5 && strlen(argv[0]) > 1 && strlen(argv[1]) > 2) printf("halp");
        return 0;
      }
    ''', [3, 1, 1])

    test(r'''
      #include <stdio.h>
      #include <string.h>
      int main(int argc, char **argv) {
        while (argc % 3 == 0) {
          if (argc > 5 && strlen(argv[0]) > 1 && strlen(argv[1]) > 2) {
            printf("halp");
            argc++;
          } else {
            while (argc > 0) {
              printf("%d\n", argc--);
            }
          }
        }
        return 0;
      }
    ''', [8, [5,7], [5,7]])

    test(r'''
      #include <stdio.h>
      #include <string.h>
      int main(int argc, char **argv) {
        while (argc % 17 == 0) argc *= 2;
        if (argc > 5 && strlen(argv[0]) > 10 && strlen(argv[1]) > 20) {
          printf("halp");
          argc++;
        } else {
          printf("%d\n", argc--);
        }
        while (argc % 17 == 0) argc *= 2;
        return argc;
      }
    ''', [6, 3, 3])

    test(r'''
      #include <stdio.h>
      #include <stdlib.h>

      int main(int argc, char *argv[]) {
        if (getenv("A") && getenv("B")) {
            printf("hello world\n");
        } else {
            printf("goodnight moon\n");
        }
        printf("and that's that\n");
        return 0;
      }
    ''', [[3,2], 1, 1])

    test(r'''
      #include <stdio.h>
      #include <stdlib.h>

      int main(int argc, char *argv[]) {
        if (getenv("A") || getenv("B")) {
            printf("hello world\n");
        }
        printf("and that's that\n");
        return 0;
      }
    ''', [[3,2], 1, 1])

  def test_symbol_map(self):
    for m in [0, 1]:
      for wasm in [0, 1]:
        print m, wasm
        self.clear()
        cmd = [PYTHON, EMCC, path_from_root('tests', 'hello_world.c'), '-O2']
        if m: cmd += ['--emit-symbol-map']
        if wasm: cmd += ['-s', 'WASM=1']
        print cmd
        stdout, stderr = Popen(cmd, stderr=PIPE).communicate()
        assert (os.path.exists('a.out.js.symbols') == m), stderr
        if m:
          symbols = open('a.out.js.symbols').read()
          assert ':_main' in symbols

  def test_bc_to_bc(self):
    # emcc should 'process' bitcode to bitcode. build systems can request this if
    # e.g. they assume our 'executable' extension is bc, and compile an .o to a .bc
    # (the user would then need to build bc to js of course, but we need to actually
    # emit the bc)
    cmd = Popen([PYTHON, EMCC, '-c', path_from_root('tests', 'hello_world.c')]).communicate()
    assert os.path.exists('hello_world.o')
    cmd = Popen([PYTHON, EMCC, 'hello_world.o', '-o', 'hello_world.bc']).communicate()
    assert os.path.exists('hello_world.o')
    assert os.path.exists('hello_world.bc')

  def test_bad_function_pointer_cast(self):
    open('src.cpp', 'w').write(r'''
#include <stdio.h>

typedef int (*callback) (int, ...);

int impl(int foo) {
  printf("Hello, world.\n");
  return 0;
}

int main() {
  volatile callback f = (callback) impl;
  f(0); /* This fails with or without additional arguments. */
  return 0;
}
''')

    for opts in [0, 1, 2]:
      for safe in [0, 1]:
        for emulate_casts in [0, 1]:
          for emulate_fps in [0, 1]:
            for relocate in [0, 1]:
              cmd = [PYTHON, EMCC, 'src.cpp', '-O' + str(opts), '-s', 'SAFE_HEAP=' + str(safe)]
              if emulate_casts:
                cmd += ['-s', 'EMULATE_FUNCTION_POINTER_CASTS=1']
              if emulate_fps:
                cmd += ['-s', 'EMULATED_FUNCTION_POINTERS=1']
              if relocate:
                cmd += ['-s', 'RELOCATABLE=1'] # disables asm-optimized safe heap
              print cmd
              Popen(cmd).communicate()
              output = run_js('a.out.js', stderr=PIPE, full_output=True, assert_returncode=None)
              if emulate_casts:
                assert 'Hello, world.' in output, output
              elif safe:
                assert 'Function table mask error' in output, output
              else:
                if opts == 0:
                  assert 'Invalid function pointer called' in output, output
                else:
                  assert 'abort()' in output, output

  def test_aliased_func_pointers(self):
    open('src.cpp', 'w').write(r'''
#include <stdio.h>

int impl1(int foo) { return foo; }
float impla(float foo) { return foo; }
int impl2(int foo) { return foo+1; }
float implb(float foo) { return foo+1; }
int impl3(int foo) { return foo+2; }
float implc(float foo) { return foo+2; }

int main(int argc, char **argv) {
  volatile void *f = (void*)impl1;
  if (argc == 50) f = (void*)impla;
  if (argc == 51) f = (void*)impl2;
  if (argc == 52) f = (void*)implb;
  if (argc == 53) f = (void*)impl3;
  if (argc == 54) f = (void*)implc;
  return (int)f;
}
''')

    print 'aliasing'

    sizes_ii = {}
    sizes_dd = {}

    for alias in [None, 0, 1]:
      cmd = [PYTHON, EMCC, 'src.cpp', '-O1']
      if alias is not None:
        cmd += ['-s', 'ALIASING_FUNCTION_POINTERS=' + str(alias)]
      else:
        alias = -1
      print cmd
      Popen(cmd).communicate()
      src = open('a.out.js').read().split('\n')
      for line in src:
        if line.strip().startswith('var FUNCTION_TABLE_ii = '):
          sizes_ii[alias] = line.count(',')
        if line.strip().startswith('var FUNCTION_TABLE_dd = '):
          sizes_dd[alias] = line.count(',')

    print 'ii', sizes_ii
    print 'dd', sizes_dd

    for sizes in [sizes_ii, sizes_dd]:
      assert sizes[-1] == sizes[1] # default is to alias
      assert sizes[1] < sizes[0] # without aliasing, we have more unique values and fat tables

  def test_bad_export(self):
    for m in ['', ' ']:
      self.clear()
      cmd = [PYTHON, EMCC, path_from_root('tests', 'hello_world.c'), '-s', 'EXPORTED_FUNCTIONS=["' + m + '_main"]']
      print cmd
      stdout, stderr = Popen(cmd, stderr=PIPE).communicate()
      if m:
        assert 'function requested to be exported, but not implemented: " _main"' in stderr, stderr
      else:
        self.assertContained('hello, world!', run_js('a.out.js'))

  def test_no_dynamic_execution(self):
    cmd = [PYTHON, EMCC, path_from_root('tests', 'hello_world.c'), '-O1', '-s', 'NO_DYNAMIC_EXECUTION=1']
    stdout, stderr = Popen(cmd, stderr=PIPE).communicate()
    self.assertContained('hello, world!', run_js('a.out.js'))
    src = open('a.out.js').read()
    assert 'eval(' not in src
    assert 'eval.' not in src
    assert 'new Function' not in src
    try_delete('a.out.js')

    # Test that --preload-file doesn't add an use of eval().
    cmd = [PYTHON, EMCC, path_from_root('tests', 'hello_world.c'), '-O1', '-s', 'NO_DYNAMIC_EXECUTION=1', '--preload-file', 'temp.txt']
    stdout, stderr = Popen(cmd, stderr=PIPE).communicate()
    self.assertContained('hello, world!', run_js('a.out.js'))
    src = open('a.out.js').read()
    assert 'eval(' not in src
    assert 'eval.' not in src
    assert 'new Function' not in src
    try_delete('a.out.js')

    # Test that -s NO_DYNAMIC_EXECUTION=1 and --closure 1 are not allowed together.
    cmd = [PYTHON, EMCC, path_from_root('tests', 'hello_world.c'), '-O1', '-s', 'NO_DYNAMIC_EXECUTION=1', '--closure', '1']
    proc = Popen(cmd, stderr=PIPE)
    proc.communicate()
    assert proc.returncode != 0
    try_delete('a.out.js')

    # Test that -s NO_DYNAMIC_EXECUTION=1 and -s RELOCATABLE=1 are not allowed together.
    cmd = [PYTHON, EMCC, path_from_root('tests', 'hello_world.c'), '-O1', '-s', 'NO_DYNAMIC_EXECUTION=1', '-s', 'RELOCATABLE=1']
    proc = Popen(cmd, stderr=PIPE)
    proc.communicate()
    assert proc.returncode != 0
    try_delete('a.out.js')

    open('test.c', 'w').write(r'''
      #include <emscripten/emscripten.h>
      int main() {
        emscripten_run_script("console.log('hello from script');");
        return 0;
      }
      ''')

    # Test that emscripten_run_script() aborts when -s NO_DYNAMIC_EXECUTION=1
    Popen([PYTHON, EMCC, 'test.c', '-O1', '-s', 'NO_DYNAMIC_EXECUTION=1']).communicate()
    self.assertContained('NO_DYNAMIC_EXECUTION=1 was set, cannot eval', run_js(os.path.join(self.get_dir(), 'a.out.js'), assert_returncode=None, full_output=True, stderr=PIPE))
    try_delete('a.out.js')

    # Test that emscripten_run_script() posts a warning when -s NO_DYNAMIC_EXECUTION=2
    Popen([PYTHON, EMCC, 'test.c', '-O1', '-s', 'NO_DYNAMIC_EXECUTION=2']).communicate()
    self.assertContained('Warning: NO_DYNAMIC_EXECUTION=2 was set, but calling eval in the following location:', run_js(os.path.join(self.get_dir(), 'a.out.js'), assert_returncode=None, full_output=True, stderr=PIPE))
    self.assertContained('hello from script', run_js(os.path.join(self.get_dir(), 'a.out.js'), assert_returncode=None, full_output=True, stderr=PIPE))
    try_delete('a.out.js')

  def test_init_file_at_offset(self):
    open('src.cpp', 'w').write(r'''
      #include <stdio.h>
      int main() {
        int data = 0x12345678;
        FILE *f = fopen("test.dat", "wb");
        fseek(f, 100, SEEK_CUR);
        fwrite(&data, 4, 1, f);
        fclose(f);

        int data2;
        f = fopen("test.dat", "rb");
        fread(&data2, 4, 1, f); // should read 0s, not that int we wrote at an offset
        printf("read: %d\n", data2);
        fseek(f, 0, SEEK_END);
        long size = ftell(f); // should be 104, not 4
        fclose(f);
        printf("file size is %d\n", size);
      }
    ''')
    Popen([PYTHON, EMCC, 'src.cpp']).communicate()
    self.assertContained('read: 0\nfile size is 104\n', run_js('a.out.js'))

  def test_argv0_node(self):
    open('code.cpp', 'w').write(r'''
#include <stdio.h>
int main(int argc, char **argv) {
  printf("I am %s.\n", argv[0]);
  return 0;
}
''')

    Popen([PYTHON, EMCC, 'code.cpp']).communicate()
    self.assertContained('I am ' + os.path.realpath(self.get_dir()).replace('\\', '/') + '/a.out.js', run_js('a.out.js', engine=NODE_JS).replace('\\', '/'))

  def test_returncode(self):
    open('src.cpp', 'w').write(r'''
      #include <stdio.h>
      int main() {
        return 123;
      }
    ''')
    Popen([PYTHON, EMCC, 'src.cpp']).communicate()
    for engine in JS_ENGINES:
      print engine
      process = Popen(engine + ['a.out.js'], stdout=PIPE, stderr=PIPE)
      output = process.communicate()
      assert process.returncode == 123, process.returncode

  def test_mkdir_silly(self):
    open('src.cpp', 'w').write(r'''
#include <stdio.h>
#include <dirent.h>
#include <errno.h>
#include <sys/stat.h>
#include <sys/types.h>
#include <unistd.h>

int main(int argc, char **argv) {
  printf("\n");
  for (int i = 1; i < argc; i++) {
    printf("%d:\n", i);
    int ok = mkdir(argv[i], S_IRWXU|S_IRWXG|S_IRWXO);
    printf("  make %s: %d\n", argv[i], ok);
    DIR *dir = opendir(argv[i]);
    printf("  open %s: %d\n", argv[i], dir != NULL);
    if (dir) {
      struct dirent *entry;
      while ((entry = readdir(dir))) {
        printf("  %s, %d\n", entry->d_name, entry->d_type);
      }
    }
  }
}
    ''')
    Popen([PYTHON, EMCC, 'src.cpp']).communicate()

    # cannot create /, can open
    self.assertContained(r'''
1:
  make /: -1
  open /: 1
  proc, 4
  dev, 4
  home, 4
  tmp, 4
  .., 4
  ., 4
''', run_js('a.out.js', args=['/']))
    # cannot create empty name, cannot open
    self.assertContained(r'''
1:
  make : -1
  open : 0
''', run_js('a.out.js', args=['']))
    # can create unnormalized path, can open
    self.assertContained(r'''
1:
  make /a//: 0
  open /a//: 1
  .., 4
  ., 4
''', run_js('a.out.js', args=['/a//']))
    # can create child unnormalized
    self.assertContained(r'''
1:
  make /a: 0
  open /a: 1
  .., 4
  ., 4
2:
  make /a//b//: 0
  open /a//b//: 1
  .., 4
  ., 4
''', run_js('a.out.js', args=['/a', '/a//b//']))

  def test_stat_silly(self):
    open('src.cpp', 'w').write(r'''
#include <stdio.h>
#include <errno.h>
#include <sys/stat.h>

int main(int argc, char **argv) {
  for (int i = 1; i < argc; i++) {
    const char *path = argv[i];
    struct stat path_stat;
    if (stat(path, &path_stat) != 0) {
      printf("Failed to stat path: %s; errno=%d\n", path, errno);
    } else {
      printf("ok on %s\n", path);
    }
  }
}
    ''')
    Popen([PYTHON, EMCC, 'src.cpp']).communicate()

    # cannot stat ""
    self.assertContained(r'''Failed to stat path: /a; errno=2
Failed to stat path: ; errno=2
''', run_js('a.out.js', args=['/a', '']))

  def test_symlink_silly(self):
    open('src.cpp', 'w').write(r'''
#include <dirent.h>
#include <errno.h>
#include <sys/stat.h>
#include <sys/types.h>
#include <unistd.h>
#include <stdio.h>

int main(int argc, char **argv) {
  if (symlink(argv[1], argv[2]) != 0) {
    printf("Failed to symlink paths: %s, %s; errno=%d\n", argv[1], argv[2], errno);
  } else {
    printf("ok\n");
  }
}
    ''')
    Popen([PYTHON, EMCC, 'src.cpp']).communicate()

    # cannot symlink nonexistents
    self.assertContained(r'''Failed to symlink paths: , abc; errno=2''', run_js('a.out.js', args=['', 'abc']))
    self.assertContained(r'''Failed to symlink paths: , ; errno=2''', run_js('a.out.js', args=['', '']))
    self.assertContained(r'''ok''', run_js('a.out.js', args=['123', 'abc']))
    self.assertContained(r'''Failed to symlink paths: abc, ; errno=2''', run_js('a.out.js', args=['abc', '']))

  def test_rename_silly(self):
    open('src.cpp', 'w').write(r'''
#include <stdio.h>
#include <errno.h>

int main(int argc, char **argv) {
  if (rename(argv[1], argv[2]) != 0) {
    printf("Failed to rename paths: %s, %s; errno=%d\n", argv[1], argv[2], errno);
  } else {
    printf("ok\n");
  }
}
    ''')
    Popen([PYTHON, EMCC, 'src.cpp']).communicate()

    # cannot symlink nonexistents
    self.assertContained(r'''Failed to rename paths: , abc; errno=2''', run_js('a.out.js', args=['', 'abc']))
    self.assertContained(r'''Failed to rename paths: , ; errno=2''', run_js('a.out.js', args=['', '']))
    self.assertContained(r'''Failed to rename paths: 123, abc; errno=2''', run_js('a.out.js', args=['123', 'abc']))
    self.assertContained(r'''Failed to rename paths: abc, ; errno=2''', run_js('a.out.js', args=['abc', '']))

  def test_readdir_r_silly(self):
    open('src.cpp', 'w').write(r'''
#include <iostream>
#include <cstring>
#include <cerrno>
#include <unistd.h>
#include <fcntl.h>
#include <cstdlib>
#include <dirent.h>
#include <sys/stat.h>
#include <sys/types.h>
using std::endl;
namespace
{
  void check(const bool result)
  {
    if(not result) {
      std::cout << "Check failed!" << endl;
      throw "bad";
    }
  }
  // Do a recursive directory listing of the directory whose path is specified
  // by \a name.
  void ls(const std::string& name, std::size_t indent = 0)
  {
    ::DIR *dir;
    struct ::dirent *entry;
    if(indent == 0) {
      std::cout << name << endl;
      ++indent;
    }
    // Make sure we can open the directory.  This should also catch cases where
    // the empty string is passed in.
    if (not (dir = ::opendir(name.c_str()))) {
      const int error = errno;
      std::cout
        << "Failed to open directory: " << name << "; " << error << endl;
      return;
    }
    // Just checking the sanity.
    if (name.empty()) {
      std::cout
        << "Managed to open a directory whose name was the empty string.."
        << endl;
      check(::closedir(dir) != -1);
      return;
    }
    // Iterate over the entries in the directory.
    while ((entry = ::readdir(dir))) {
      const std::string entryName(entry->d_name);
      if (entryName == "." || entryName == "..") {
        // Skip the dot entries.
        continue;
      }
      const std::string indentStr(indent * 2, ' ');
      if (entryName.empty()) {
        std::cout
          << indentStr << "\"\": Found empty string as a "
          << (entry->d_type == DT_DIR ? "directory" : "file")
          << " entry!" << endl;
        continue;
      } else {
        std::cout << indentStr << entryName
                  << (entry->d_type == DT_DIR ? "/" : "") << endl;
      }
      if (entry->d_type == DT_DIR) {
        // We found a subdirectory; recurse.
        ls(std::string(name + (name == "/" ? "" : "/" ) + entryName),
           indent + 1);
      }
    }
    // Close our handle.
    check(::closedir(dir) != -1);
  }
  void touch(const std::string &path)
  {
    const int fd = ::open(path.c_str(), O_CREAT | O_TRUNC, 0644);
    check(fd != -1);
    check(::close(fd) != -1);
  }
}
int main()
{
  check(::mkdir("dir", 0755) == 0);
  touch("dir/a");
  touch("dir/b");
  touch("dir/c");
  touch("dir/d");
  touch("dir/e");
  std::cout << "Before:" << endl;
  ls("dir");
  std::cout << endl;
  // Attempt to delete entries as we walk the (single) directory.
  ::DIR * const dir = ::opendir("dir");
  check(dir != NULL);
  struct ::dirent *entry;
  while((entry = ::readdir(dir)) != NULL) {
    const std::string name(entry->d_name);
    // Skip "." and "..".
    if(name == "." || name == "..") {
      continue;
    }
    // Unlink it.
    std::cout << "Unlinking " << name << endl;
    check(::unlink(("dir/" + name).c_str()) != -1);
  }
  check(::closedir(dir) != -1);
  std::cout << "After:" << endl;
  ls("dir");
  std::cout << endl;
  return 0;
}
    ''')
    Popen([PYTHON, EMCC, 'src.cpp']).communicate()

    # cannot symlink nonexistents
    self.assertContained(r'''Before:
dir
  e
  d
  c
  b
  a

Unlinking e
Unlinking d
Unlinking c
Unlinking b
Unlinking a
After:
dir
''', run_js('a.out.js', args=['', 'abc']))

  def test_emversion(self):
    open('src.cpp', 'w').write(r'''
      #include <stdio.h>
      int main() {
        printf("major: %d\n", __EMSCRIPTEN_major__);
        printf("minor: %d\n", __EMSCRIPTEN_minor__);
        printf("tiny: %d\n", __EMSCRIPTEN_tiny__);
      }
    ''')
    Popen([PYTHON, EMCC, 'src.cpp']).communicate()
    self.assertContained(r'''major: %d
minor: %d
tiny: %d
''' % (EMSCRIPTEN_VERSION_MAJOR, EMSCRIPTEN_VERSION_MINOR, EMSCRIPTEN_VERSION_TINY), run_js('a.out.js'))

  def test_dashE(self):
    open('src.cpp', 'w').write(r'''#include <emscripten.h>
EMSCRIPTEN_KEEPALIVE __EMSCRIPTEN_major__ __EMSCRIPTEN_minor__ __EMSCRIPTEN_tiny__ EMSCRIPTEN_KEEPALIVE
''')
    def test(args=[]):
      print args
      out = Popen([PYTHON, EMCC, 'src.cpp', '-E'] + args, stdout=PIPE).communicate()[0]
      self.assertContained(r'''__attribute__((used)) %d %d %d __attribute__((used))''' % (EMSCRIPTEN_VERSION_MAJOR, EMSCRIPTEN_VERSION_MINOR, EMSCRIPTEN_VERSION_TINY), out)
    test()
    test(['--bind'])

  def test_dashE_consistent(self): # issue #3365
    normal = Popen([PYTHON, EMXX, '-v', '-Wwarn-absolute-paths', path_from_root('tests', 'hello_world.cpp'), '-c'], stdout=PIPE, stderr=PIPE).communicate()[1]
    dash_e = Popen([PYTHON, EMXX, '-v', '-Wwarn-absolute-paths', path_from_root('tests', 'hello_world.cpp'), '-E'], stdout=PIPE, stderr=PIPE).communicate()[1]

    import difflib
    diff = [a.rstrip()+'\n' for a in difflib.unified_diff(normal.split('\n'), dash_e.split('\n'), fromfile='normal', tofile='dash_e')]
    left_std = filter(lambda x: x.startswith('-') and '-std=' in x, diff)
    right_std = filter(lambda x: x.startswith('+') and '-std=' in x, diff)
    assert len(left_std) == len(right_std) == 1, '\n\n'.join(diff)
    bad = filter(lambda x: '-Wwarn-absolute-paths' in x, diff)
    assert len(bad) == 0, '\n\n'.join(diff)

  def test_dashE_respect_dashO(self): # issue #3365
    with_dash_o = Popen([PYTHON, EMXX, path_from_root('tests', 'hello_world.cpp'), '-E', '-o', '/dev/null'], stdout=PIPE, stderr=PIPE).communicate()[0]
    without_dash_o = Popen([PYTHON, EMXX, path_from_root('tests', 'hello_world.cpp'), '-E'], stdout=PIPE, stderr=PIPE).communicate()[0]
    assert len(with_dash_o) == 0
    assert len(without_dash_o) != 0

  def test_dashM(self):
    out = Popen([PYTHON, EMXX, path_from_root('tests', 'hello_world.cpp'), '-M'], stdout=PIPE).communicate()[0]
    self.assertContained('hello_world.o:', out) # Verify output is just a dependency rule instead of bitcode or js

  def test_dashM_consistent(self):
    normal = Popen([PYTHON, EMXX, '-v', '-Wwarn-absolute-paths', path_from_root('tests', 'hello_world.cpp'), '-c'], stdout=PIPE, stderr=PIPE).communicate()[1]
    dash_m = Popen([PYTHON, EMXX, '-v', '-Wwarn-absolute-paths', path_from_root('tests', 'hello_world.cpp'), '-M'], stdout=PIPE, stderr=PIPE).communicate()[1]

    import difflib
    diff = [a.rstrip()+'\n' for a in difflib.unified_diff(normal.split('\n'), dash_m.split('\n'), fromfile='normal', tofile='dash_m')]
    left_std = filter(lambda x: x.startswith('-') and '-std=' in x, diff)
    right_std = filter(lambda x: x.startswith('+') and '-std=' in x, diff)
    assert len(left_std) == len(right_std) == 1, '\n\n'.join(diff)
    bad = filter(lambda x: '-Wwarn-absolute-paths' in x, diff)
    assert len(bad) == 0, '\n\n'.join(diff)

  def test_dashM_respect_dashO(self):
    with_dash_o = Popen([PYTHON, EMXX, path_from_root('tests', 'hello_world.cpp'), '-M', '-o', '/dev/null'], stdout=PIPE, stderr=PIPE).communicate()[0]
    without_dash_o = Popen([PYTHON, EMXX, path_from_root('tests', 'hello_world.cpp'), '-M'], stdout=PIPE, stderr=PIPE).communicate()[0]
    assert len(with_dash_o) == 0
    assert len(without_dash_o) != 0

  def test_malloc_implicit(self):
    open('src.cpp', 'w').write(r'''
#include <stdlib.h>
#include <stdio.h>
#include <assert.h>
int main() {
  const char *home = getenv("HOME");
  for(unsigned int i = 0; i < 5; ++i) {
    const char *curr = getenv("HOME");
    assert(curr == home);
  }
  printf("ok\n");
}
    ''')
    Popen([PYTHON, EMCC, 'src.cpp']).communicate()
    self.assertContained('ok', run_js('a.out.js'))

  def test_switch64phi(self):
    # issue 2539, fastcomp segfault on phi-i64 interaction
    self.clear()
    open('src.cpp', 'w').write(r'''
#include <cstdint>
#include <limits>
#include <cstdio>

//============================================================================

namespace
{
  class int_adapter {
  public:
    typedef ::int64_t int_type;

    int_adapter(int_type v = 0)
      : value_(v)
    {}
    static const int_adapter pos_infinity()
    {
      return (::std::numeric_limits<int_type>::max)();
    }
    static const int_adapter neg_infinity()
    {
      return (::std::numeric_limits<int_type>::min)();
    }
    static const int_adapter not_a_number()
    {
      return (::std::numeric_limits<int_type>::max)()-1;
    }
    static bool is_neg_inf(int_type v)
    {
      return (v == neg_infinity().as_number());
    }
    static bool is_pos_inf(int_type v)
    {
      return (v == pos_infinity().as_number());
    }
    static bool is_not_a_number(int_type v)
    {
      return (v == not_a_number().as_number());
    }

    bool is_infinity() const
    {
      return (value_ == neg_infinity().as_number() ||
              value_ == pos_infinity().as_number());
    }
    bool is_special() const
    {
      return(is_infinity() || value_ == not_a_number().as_number());
    }
    bool operator<(const int_adapter& rhs) const
    {
      if(value_ == not_a_number().as_number()
         || rhs.value_ == not_a_number().as_number()) {
        return false;
      }
      if(value_ < rhs.value_) return true;
      return false;
    }
    int_type as_number() const
    {
      return value_;
    }

    int_adapter operator-(const int_adapter& rhs)const
    {
      if(is_special() || rhs.is_special())
      {
        if (rhs.is_pos_inf(rhs.as_number()))
        {
          return int_adapter(1);
        }
        if (rhs.is_neg_inf(rhs.as_number()))
        {
          return int_adapter();
        }
      }
      return int_adapter();
    }


  private:
    int_type value_;
  };

  class time_iterator {
  public:
    time_iterator(int_adapter t, int_adapter d)
      : current_(t),
        offset_(d)
    {}

    time_iterator& operator--()
    {
      current_ = int_adapter(current_ - offset_);
      return *this;
    }

    bool operator>=(const int_adapter& t)
    {
      return not (current_ < t);
    }

  private:
    int_adapter current_;
    int_adapter offset_;
  };

  void iterate_backward(const int_adapter *answers, const int_adapter& td)
  {
    int_adapter end = answers[0];
    time_iterator titr(end, td);

    std::puts("");
    for (; titr >= answers[0]; --titr) {
    }
  }
}

int
main()
{
  const int_adapter answer1[] = {};
  iterate_backward(NULL, int_adapter());
  iterate_backward(answer1, int_adapter());
}
    ''')
    Popen([PYTHON, EMCC, 'src.cpp', '-O2', '-s', 'SAFE_HEAP=1']).communicate()
    assert os.path.exists('a.out.js') # build should succeed
    self.assertContained(('trap!', 'segmentation fault loading 4 bytes from address 0'), run_js('a.out.js', assert_returncode=None, stderr=PIPE)) # program should segfault

  def test_only_force_stdlibs(self):
    def test(name):
      print name
      Popen([PYTHON, EMXX, path_from_root('tests', 'hello_libcxx.cpp')], stderr=PIPE).communicate()
      self.assertContained('hello, world!', run_js('a.out.js', stderr=PIPE))

    test('normal') # normally is ok

    try:
      os.environ['EMCC_FORCE_STDLIBS'] = 'libc,libcxxabi,libcxx'
      test('forced libs is ok, they were there anyhow')
    finally:
      del os.environ['EMCC_FORCE_STDLIBS']

    try:
      os.environ['EMCC_FORCE_STDLIBS'] = 'libc'
      test('partial list, but ok since we grab them as needed')
    finally:
      del os.environ['EMCC_FORCE_STDLIBS']

    try:
      os.environ['EMCC_FORCE_STDLIBS'] = 'libc'
      os.environ['EMCC_ONLY_FORCED_STDLIBS'] = '1'
      ok = False
      test('fail! not enough stdlibs')
    except:
      ok = True
    finally:
      del os.environ['EMCC_FORCE_STDLIBS']
      del os.environ['EMCC_ONLY_FORCED_STDLIBS']
    assert ok

    try:
      os.environ['EMCC_FORCE_STDLIBS'] = 'libc,libcxxabi,libcxx'
      os.environ['EMCC_ONLY_FORCED_STDLIBS'] = '1'
      test('force all the needed stdlibs, so this works even though we ignore the input file')
    finally:
      del os.environ['EMCC_FORCE_STDLIBS']
      del os.environ['EMCC_ONLY_FORCED_STDLIBS']

  def test_only_force_stdlibs_2(self):
    open('src.cpp', 'w').write(r'''
#include <iostream>
#include <stdexcept>

int main()
{
  try {
    throw std::exception();
    std::cout << "got here" << std::endl;
  }
  catch (const std::exception& ex) {
    std::cout << "Caught exception: " << ex.what() << std::endl;
  }
}
''')
    try:
      os.environ['EMCC_FORCE_STDLIBS'] = 'libc,libcxxabi,libcxx'
      os.environ['EMCC_ONLY_FORCED_STDLIBS'] = '1'
      Popen([PYTHON, EMXX, 'src.cpp']).communicate()
      self.assertContained('Caught exception: std::exception', run_js('a.out.js', stderr=PIPE))
    finally:
      del os.environ['EMCC_FORCE_STDLIBS']
      del os.environ['EMCC_ONLY_FORCED_STDLIBS']

  def test_strftime_zZ(self):
    open('src.cpp', 'w').write(r'''
#include <cerrno>
#include <cstring>
#include <ctime>
#include <iostream>

int main()
{
  // Buffer to hold the current hour of the day.  Format is HH + nul
  // character.
  char hour[3];

  // Buffer to hold our ISO 8601 formatted UTC offset for the current
  // timezone.  Format is [+-]hhmm + nul character.
  char utcOffset[6];

  // Buffer to hold the timezone name or abbreviation.  Just make it
  // sufficiently large to hold most timezone names.
  char timezone[128];

  std::tm tm;

  // Get the current timestamp.
  const std::time_t now = std::time(NULL);

  // What time is that here?
  if (::localtime_r(&now, &tm) == NULL) {
    const int error = errno;
    std::cout
      << "Failed to get localtime for timestamp=" << now << "; errno=" << error
      << "; " << std::strerror(error) << std::endl;
    return 1;
  }

  size_t result = 0;

  // Get the formatted hour of the day.
  if ((result = std::strftime(hour, 3, "%H", &tm)) != 2) {
    const int error = errno;
    std::cout
      << "Failed to format hour for timestamp=" << now << "; result="
      << result << "; errno=" << error << "; " << std::strerror(error)
      << std::endl;
    return 1;
  }
  std::cout << "The current hour of the day is: " << hour << std::endl;

  // Get the formatted UTC offset in ISO 8601 format.
  if ((result = std::strftime(utcOffset, 6, "%z", &tm)) != 5) {
    const int error = errno;
    std::cout
      << "Failed to format UTC offset for timestamp=" << now << "; result="
      << result << "; errno=" << error << "; " << std::strerror(error)
      << std::endl;
    return 1;
  }
  std::cout << "The current timezone offset is: " << utcOffset << std::endl;

  // Get the formatted timezone name or abbreviation.  We don't know how long
  // this will be, so just expect some data to be written to the buffer.
  if ((result = std::strftime(timezone, 128, "%Z", &tm)) == 0) {
    const int error = errno;
    std::cout
      << "Failed to format timezone for timestamp=" << now << "; result="
      << result << "; errno=" << error << "; " << std::strerror(error)
      << std::endl;
    return 1;
  }
  std::cout << "The current timezone is: " << timezone << std::endl;

  std::cout << "ok!\n";
}
''')
    Popen([PYTHON, EMCC, 'src.cpp']).communicate()
    self.assertContained('ok!', run_js('a.out.js'))

  def test_truncate_from_0(self):
    open('src.cpp', 'w').write(r'''
#include <cerrno>
#include <cstring>
#include <iostream>

#include <fcntl.h>
#include <sys/stat.h>
#include <sys/types.h>
#include <unistd.h>

using std::endl;

//============================================================================
// :: Helpers

namespace
{
  // Returns the size of the regular file specified as 'path'.
  ::off_t getSize(const char* const path)
  {
    // Stat the file and make sure that it's the expected size.
    struct ::stat path_stat;
    if (::stat(path, &path_stat) != 0) {
      const int error = errno;
      std::cout
        << "Failed to lstat path: " << path << "; errno=" << error << "; "
        << std::strerror(error) << endl;
      return -1;
    }

    std::cout
      << "Size of file is: " << path_stat.st_size << endl;
    return path_stat.st_size;
  }

  // Causes the regular file specified in 'path' to have a size of 'length'
  // bytes.
  void resize(const char* const path,
              const ::off_t length)
  {
    std::cout
      << "Truncating file=" << path << " to length=" << length << endl;
    if (::truncate(path, length) == -1)
    {
      const int error = errno;
      std::cout
        << "Failed to truncate file=" << path << "; errno=" << error
        << "; " << std::strerror(error) << endl;
    }

    const ::off_t size = getSize(path);
    if (size != length) {
      std::cout
        << "Failed to truncate file=" << path << " to length=" << length
        << "; got size=" << size << endl;
    }
  }

  // Helper to create a file with the given content.
  void createFile(const std::string& path, const std::string& content)
  {
    std::cout
      << "Creating file: " << path << " with content=" << content << endl;

    const int fd = ::open(path.c_str(), O_CREAT | O_WRONLY, 0644);
    if (fd == -1) {
      const int error = errno;
      std::cout
        << "Failed to open file for writing: " << path << "; errno=" << error
        << "; " << std::strerror(error) << endl;
      return;
    }

    if (::write(fd, content.c_str(), content.size()) != content.size()) {
      const int error = errno;
      std::cout
        << "Failed to write content=" << content << " to file=" << path
        << "; errno=" << error << "; " << std::strerror(error) << endl;

      // Fall through to close FD.
    }

    ::close(fd);
  }
}

//============================================================================
// :: Entry Point
int main()
{
  const char* const file = "/tmp/file";
  createFile(file, "This is some content");
  getSize(file);
  resize(file, 32);
  resize(file, 17);
  resize(file, 0);

  // This throws a JS exception.
  resize(file, 32);
  return 0;
}
''')
    Popen([PYTHON, EMCC, 'src.cpp']).communicate()
    self.assertContained(r'''Creating file: /tmp/file with content=This is some content
Size of file is: 20
Truncating file=/tmp/file to length=32
Size of file is: 32
Truncating file=/tmp/file to length=17
Size of file is: 17
Truncating file=/tmp/file to length=0
Size of file is: 0
Truncating file=/tmp/file to length=32
Size of file is: 32
''', run_js('a.out.js'))

  def test_emcc_s_typo(self):
    # with suggestions
    out, err = Popen([PYTHON, EMCC, path_from_root('tests', 'hello_world.c'), '-s', 'DISABLE_EXCEPTION_CATCH=1'], stderr=PIPE).communicate()
    self.assertContained(r'''Assigning a non-existent settings attribute "DISABLE_EXCEPTION_CATCH"''', err)
    self.assertContained(r'''did you mean one of DISABLE_EXCEPTION_CATCHING?''', err)
    # no suggestions
    out, err = Popen([PYTHON, EMCC, path_from_root('tests', 'hello_world.c'), '-s', 'CHEEZ=1'], stderr=PIPE).communicate()
    self.assertContained(r'''perhaps a typo in emcc's  -s X=Y  notation?''', err)
    self.assertContained(r'''(see src/settings.js for valid values)''', err)

  def test_create_readonly(self):
    open('src.cpp', 'w').write(r'''
#include <cerrno>
#include <cstring>
#include <iostream>

#include <fcntl.h>
#include <unistd.h>

using std::endl;

//============================================================================
// :: Helpers

namespace
{
  // Helper to create a read-only file with content.
  void readOnlyFile(const std::string& path, const std::string& content)
  {
    std::cout
      << "Creating file: " << path << " with content of size="
      << content.size() << endl;

    const int fd = ::open(path.c_str(), O_CREAT | O_WRONLY, 0400);
    if (fd == -1) {
      const int error = errno;
      std::cout
        << "Failed to open file for writing: " << path << "; errno=" << error
        << "; " << std::strerror(error) << endl;
      return;
    }

    // Write the content to the file.
    ssize_t result = 0;
    if ((result = ::write(fd, content.data(), content.size()))
        != ssize_t(content.size()))
    {
      const int error = errno;
      std::cout
        << "Failed to write to file=" << path << "; errno=" << error
        << "; " << std::strerror(error) << endl;
      // Fall through to close the file.
    }
    else {
      std::cout
        << "Data written to file=" << path << "; successfully wrote "
        << result << " bytes" << endl;
    }

    ::close(fd);
  }
}

//============================================================================
// :: Entry Point

int main()
{
  const char* const file = "/tmp/file";
  unlink(file);
  readOnlyFile(file, "This content should get written because the file "
                     "does not yet exist and so, only the mode of the "
                     "containing directory will influence my ability to "
                     "create and open the file. The mode of the file only "
                     "applies to opening of the stream, not subsequent stream "
                     "operations after stream has opened.\n\n");
  readOnlyFile(file, "This should not get written because the file already "
                     "exists and is read-only.\n\n");
}
''')
    Popen([PYTHON, EMCC, 'src.cpp']).communicate()
    self.assertContained(r'''Creating file: /tmp/file with content of size=292
Data written to file=/tmp/file; successfully wrote 292 bytes
Creating file: /tmp/file with content of size=79
Failed to open file for writing: /tmp/file; errno=13; Permission denied
''', run_js('a.out.js'))

  def test_embed_file_large(self):
    # If such long files are encoded on one line,
    # they overflow the interpreter's limit
    large_size = int(1500000)
    open('large.txt', 'w').write('x' * large_size)
    open('src.cpp', 'w').write(r'''
      #include <stdio.h>
      #include <unistd.h>
      int main()
      {
          FILE* fp = fopen("large.txt", "r");
          if (fp) {
              printf("ok\n");
              fseek(fp, 0L, SEEK_END);
              printf("%ld\n", ftell(fp));
          } else {
              printf("failed to open large file.txt\n");
          }
          return 0;
      }
    ''')
    Popen([PYTHON, EMCC, 'src.cpp', '--embed-file', 'large.txt']).communicate()
    for engine in JS_ENGINES:
      if engine == V8_ENGINE: continue # ooms
      print engine
      self.assertContained('ok\n' + str(large_size) + '\n', run_js('a.out.js', engine=engine))

  def test_force_exit(self):
    open('src.cpp', 'w').write(r'''
#include <emscripten/emscripten.h>

namespace
{
  extern "C"
  EMSCRIPTEN_KEEPALIVE
  void callback()
  {
    EM_ASM({ Module.print('callback pre()') });
    ::emscripten_force_exit(42);
    EM_ASM({ Module.print('callback post()') });
    }
}

int
main()
{
  EM_ASM({ setTimeout(function() { Module.print("calling callback()"); _callback() }, 100) });
  ::emscripten_exit_with_live_runtime();
  return 123;
}
    ''')
    Popen([PYTHON, EMCC, 'src.cpp']).communicate()
    output = run_js('a.out.js', engine=NODE_JS, assert_returncode=42)
    assert 'callback pre()' in output
    assert 'callback post()' not in output

  def test_bad_locale(self):
    open('src.cpp', 'w').write(r'''

#include <locale.h>
#include <stdio.h>
#include <wctype.h>

int
main(const int argc, const char * const * const argv)
{
  const char * const locale = (argc > 1 ? argv[1] : "C");
  const char * const actual = setlocale(LC_ALL, locale);
  if(actual == NULL) {
    printf("%s locale not supported\n",
           locale);
    return 0;
  }
  printf("locale set to %s: %s\n", locale, actual);
}

    ''')
    Popen([PYTHON, EMCC, 'src.cpp']).communicate()

    self.assertContained('locale set to C: C;C;C;C;C;C',
                         run_js('a.out.js', args=['C']))
    self.assertContained('locale set to waka: waka;waka;waka;waka;waka;waka',
                         run_js('a.out.js', args=['waka']))

  def test_js_malloc(self):
    open('src.cpp', 'w').write(r'''
#include <stdio.h>
#include <emscripten.h>

int main() {
  EM_ASM({
    for (var i = 0; i < 1000; i++) {
      var ptr = Module._malloc(1024*1024); // only done in JS, but still must not leak
      Module._free(ptr);
    }
  });
  printf("ok.\n");
}
    ''')
    Popen([PYTHON, EMCC, 'src.cpp']).communicate()
    self.assertContained('ok.', run_js('a.out.js', args=['C']))

  def test_locale_wrong(self):
    open('src.cpp', 'w').write(r'''
#include <locale>
#include <iostream>
#include <stdexcept>

int
main(const int argc, const char * const * const argv)
{
  const char * const name = argc > 1 ? argv[1] : "C";

  try {
    const std::locale locale(name);
    std::cout
      << "Constructed locale \"" << name << "\"\n"
      << "This locale is "
      << (locale == std::locale::global(locale) ? "" : "not ")
      << "the global locale.\n"
      << "This locale is " << (locale == std::locale::classic() ? "" : "not ")
      << "the C locale." << std::endl;

  } catch(const std::runtime_error &ex) {
    std::cout
      << "Can't construct locale \"" << name << "\": " << ex.what()
      << std::endl;
    return 1;

  } catch(...) {
    std::cout
      << "FAIL: Unexpected exception constructing locale \"" << name << '\"'
      << std::endl;
    return 127;
  }
}
    ''')
    Popen([PYTHON, EMCC, 'src.cpp']).communicate()
    self.assertContained('Constructed locale "C"\nThis locale is the global locale.\nThis locale is the C locale.', run_js('a.out.js', args=['C']))
    self.assertContained('''Can't construct locale "waka": collate_byname<char>::collate_byname failed to construct for waka''', run_js('a.out.js', args=['waka'], assert_returncode=1))

  def test_cleanup_os(self):
    # issue 2644
    def test(args, be_clean):
      print args
      self.clear()
      shutil.copyfile(path_from_root('tests', 'hello_world.c'), 'a.c')
      open('b.c', 'w').write(' ')
      Popen([PYTHON, EMCC, 'a.c', 'b.c'] + args).communicate()
      clutter = glob.glob('*.o')
      if be_clean: assert len(clutter) == 0, 'should not leave clutter ' + str(clutter)
      else: assert len(clutter) == 2, 'should leave .o files'
    test(['-o', 'c.bc'], True)
    test(['-o', 'c.js'], True)
    test(['-o', 'c.html'], True)
    test(['-c'], False)

  def test_dash_g(self):
    open('src.c', 'w').write('''
      #include <stdio.h>
      #include <assert.h>

      void checker(int x) {
        x += 20;
        assert(x < 15); // this is line 7!
      }

      int main() {
        checker(10);
        return 0;
      }
    ''')

    def check(has):
      print has
      lines = open('a.out.js', 'r').readlines()
      lines = filter(lambda line: '___assert_fail(' in line or '___assert_func(' in line, lines)
      found_line_num = any(('//@line 7 "' in line) for line in lines)
      found_filename = any(('src.c"\n' in line) for line in lines)
      assert found_line_num == has, 'Must have debug info with the line number'
      assert found_filename == has, 'Must have debug info with the filename'

    Popen([PYTHON, EMCC, 'src.c', '-g']).communicate()
    check(True)
    Popen([PYTHON, EMCC, 'src.c']).communicate()
    check(False)
    Popen([PYTHON, EMCC, 'src.c', '-g0']).communicate()
    check(False)
    Popen([PYTHON, EMCC, 'src.c', '-g0', '-g']).communicate() # later one overrides
    check(True)
    Popen([PYTHON, EMCC, 'src.c', '-g', '-g0']).communicate() # later one overrides
    check(False)

  def test_dash_g_bc(self):
    def test(opts):
      print opts
      def get_size(name):
        return os.stat(name).st_size
      Popen([PYTHON, EMCC, path_from_root('tests', 'hello_world.c'), '-o', 'a_.bc'] + opts).communicate()
      sizes = { '_': get_size('a_.bc') }
      Popen([PYTHON, EMCC, path_from_root('tests', 'hello_world.c'), '-g', '-o', 'ag.bc'] + opts).communicate()
      sizes['g'] = get_size('ag.bc')
      for i in range(0, 5):
        Popen([PYTHON, EMCC, path_from_root('tests', 'hello_world.c'), '-g' + str(i), '-o', 'a' + str(i) + '.bc'] + opts).communicate()
        sizes[i] = get_size('a' + str(i) + '.bc')
      print '  ', sizes
      assert sizes['_'] == sizes[0] == sizes[1] == sizes[2] == sizes[3], 'no debug or <4 debug, means no llvm debug info ' + str(sizes)
      assert sizes['g'] == sizes[4], '-g or -g4 means llvm debug info ' + str(sizes)
      assert sizes['_'] < sizes['g'], 'llvm debug info has positive size ' + str(sizes)
    test([])
    test(['-O1'])

  def test_no_filesystem(self):
    FS_MARKER = 'var FS'
    # fopen forces full filesystem support
    check_execute([PYTHON, EMCC, path_from_root('tests', 'hello_world_fopen.c'), '-s', 'ERROR_ON_UNDEFINED_SYMBOLS=1'])
    yes_size = os.stat('a.out.js').st_size
    self.assertContained('hello, world!', run_js('a.out.js'))
    assert FS_MARKER in open('a.out.js').read()
    check_execute([PYTHON, EMCC, path_from_root('tests', 'hello_world.c'), '-s', 'ERROR_ON_UNDEFINED_SYMBOLS=1'])
    no_size = os.stat('a.out.js').st_size
    self.assertContained('hello, world!', run_js('a.out.js'))
    assert FS_MARKER not in open('a.out.js').read()
    print 'yes fs, no fs:', yes_size, no_size
    assert yes_size - no_size > 100000 # 100K of FS code is removed
    assert no_size < 360000

  def test_no_nuthin(self):
    print 'part one: check NO_FILESYSTEM is automatically set, and effective'
    def test(opts, ratio, absolute):
      print 'opts, ratio, absolute:', opts, ratio, absolute
      def get_size(name):
        return os.stat(name).st_size
      sizes = {}
      def do(name, source, moar_opts):
        self.clear()
        Popen([PYTHON, EMCC, path_from_root('tests', source), '-o', name + '.js'] + opts + moar_opts).communicate()
        sizes[name] = get_size(name + '.js')
        self.assertContained('hello, world!', run_js(name + '.js'))
      do('normal', 'hello_world_fopen.c', [])
      do('no_fs', 'hello_world.c', []) # without fopen, we should auto-detect we do not need full fs support and can do NO_FILESYSTEM
      do('no_fs_manual', 'hello_world.c', ['-s', 'NO_FILESYSTEM=1'])
      do('no_nuthin', 'hello_world.c', ['-s', 'EXPORTED_RUNTIME_METHODS=[]'])
      print '  ', sizes
      assert sizes['no_fs'] < sizes['normal']
      assert sizes['no_nuthin'] < sizes['no_fs']
      assert sizes['no_nuthin'] < ratio*sizes['normal']
      assert sizes['no_nuthin'] < absolute, str(sizes['no_nuthin']) + ' >= ' + str(absolute)
      if '--closure' in opts: # no EXPORTED_RUNTIME_METHODS makes closure much more effective
        assert sizes['no_nuthin'] < 0.975*sizes['no_fs']
      assert sizes['no_fs_manual'] < sizes['no_fs'] # manual can remove a tiny bit more
    test([], 0.75, 360000)
    test(['-O1'], 0.66, 210000)
    test(['-O2'], 0.50, 70000)
    test(['-O3', '--closure', '1'], 0.60, 50000)
    test(['-O3', '--closure', '2'], 0.60, 41000) # might change now and then

    print 'part two: focus on EXPORTED_RUNTIME_METHODS effects, on hello_world_em_asm'
    def test(opts, ratio, absolute):
      print 'opts, ratio, absolute:', opts, ratio, absolute
      def get_size(name):
        return os.stat(name).st_size
      sizes = {}
      def do(name, moar_opts):
        self.clear()
        Popen([PYTHON, EMCC, path_from_root('tests', 'hello_world_em_asm.c'), '-o', name + '.js'] + opts + moar_opts).communicate()
        sizes[name] = get_size(name + '.js')
        self.assertContained('hello, world!', run_js(name + '.js'))
      do('normal', [])
      do('no_nuthin', ['-s', 'EXPORTED_RUNTIME_METHODS=[]'])
      print '  ', sizes
      assert sizes['no_nuthin'] < sizes['normal']
      assert sizes['no_nuthin'] < ratio*sizes['normal']
      assert sizes['no_nuthin'] < absolute
      if '--closure' in opts: # no EXPORTED_RUNTIME_METHODS makes closure much more effective
        assert sizes['no_nuthin'] < 0.975*sizes['normal']
    test([], 1, 220000)
    test(['-O1'], 1, 215000)
    test(['-O2'], 0.99, 75000)
    test(['-O3', '--closure', '1'], 0.975, 50000)
    test(['-O3', '--closure', '2'], 0.975, 41000) # might change now and then

  def test_no_browser(self):
    BROWSER_INIT = 'var Browser'

    check_execute([PYTHON, EMCC, path_from_root('tests', 'hello_world.c')])
    assert BROWSER_INIT not in open('a.out.js').read()

    check_execute([PYTHON, EMCC, path_from_root('tests', 'browser_main_loop.c')]) # uses emscripten_set_main_loop, which needs Browser
    assert BROWSER_INIT in open('a.out.js').read()

  def test_EXPORTED_RUNTIME_METHODS(self):
    def test(opts, has, not_has):
      print opts, has, not_has
      self.clear()
      Popen([PYTHON, EMCC, path_from_root('tests', 'hello_world.c')] + opts).communicate()
      self.assertContained('hello, world!', run_js('a.out.js'))
      src = open('a.out.js').read()
      self.assertContained(has, src)
      self.assertNotContained(not_has, src)

    test([], 'Module["intArray', 'Module["waka')
    test(['-s', 'EXPORTED_RUNTIME_METHODS=[]'], 'Module["print', 'Module["intArray')
    test(['-s', 'EXPORTED_RUNTIME_METHODS=["intArrayToString"]'], 'Module["intArray', 'Module["waka')
    test(['-s', 'EXPORTED_RUNTIME_METHODS=[]', '-s', 'EXTRA_EXPORTED_RUNTIME_METHODS=["intArrayToString"]'], 'Module["intArray', 'Module["waka')

  def test_stat_fail_alongtheway(self):
    open('src.cpp', 'w').write(r'''
#include <errno.h>
#include <stdio.h>
#include <sys/types.h>
#include <sys/stat.h>
#include <unistd.h>
#include <stdlib.h>
#include <fcntl.h>
#include <string.h>

#define CHECK(expression) \
  if(!(expression)) {                            \
    error = errno;                               \
    printf("FAIL: %s\n", #expression); fail = 1; \
  } else {                                       \
    error = errno;                               \
    printf("pass: %s\n", #expression);           \
  }                                              \

int
main()
{
  int error;
  int fail = 0;
  CHECK(mkdir("path", 0777) == 0);
  CHECK(close(open("path/file", O_CREAT | O_WRONLY, 0644)) == 0);
  {
    struct stat st;
    CHECK(stat("path", &st) == 0);
    CHECK(st.st_mode = 0777);
  }
  {
    struct stat st;
    CHECK(stat("path/nosuchfile", &st) == -1);
    printf("info: errno=%d %s\n", error, strerror(error));
    CHECK(error == ENOENT);
  }
  {
    struct stat st;
    CHECK(stat("path/file", &st) == 0);
    CHECK(st.st_mode = 0666);
  }
  {
    struct stat st;
    CHECK(stat("path/file/impossible", &st) == -1);
    printf("info: errno=%d %s\n", error, strerror(error));
    CHECK(error == ENOTDIR);
  }
  {
    struct stat st;
    CHECK(lstat("path/file/impossible", &st) == -1);
    printf("info: errno=%d %s\n", error, strerror(error));
    CHECK(error == ENOTDIR);
  }
  return fail;
}
''')
    Popen([PYTHON, EMCC, 'src.cpp']).communicate()
    self.assertContained(r'''pass: mkdir("path", 0777) == 0
pass: close(open("path/file", O_CREAT | O_WRONLY, 0644)) == 0
pass: stat("path", &st) == 0
pass: st.st_mode = 0777
pass: stat("path/nosuchfile", &st) == -1
info: errno=2 No such file or directory
pass: error == ENOENT
pass: stat("path/file", &st) == 0
pass: st.st_mode = 0666
pass: stat("path/file/impossible", &st) == -1
info: errno=20 Not a directory
pass: error == ENOTDIR
pass: lstat("path/file/impossible", &st) == -1
info: errno=20 Not a directory
pass: error == ENOTDIR
''', run_js('a.out.js'))


  def test_emterpreter(self):
    if SPIDERMONKEY_ENGINE not in JS_ENGINES: return self.skip('test_emterpreter requires SpiderMonkey to run.')

    def do_emcc_test(source, args, output, emcc_args=[]):
      print
      print 'emcc', source[:40], '\n' in source
      try_delete('a.out.js')
      if '\n' in source:
        open('src.cpp', 'w').write(source)
        source = 'src.cpp'
      else:
        source = path_from_root('tests', source)
      Popen([PYTHON, EMCC, source, '-O2', '-s', 'EMTERPRETIFY=1', '-g2'] + emcc_args).communicate()
      self.assertTextDataContained(output, run_js('a.out.js', args=args))
      out = run_js('a.out.js', engine=SPIDERMONKEY_ENGINE, args=args, stderr=PIPE, full_output=True)
      self.assertTextDataContained(output, out)
      self.validate_asmjs(out)
      # -g2 enables these
      src = open('a.out.js').read()
      assert 'function emterpret' in src, 'emterpreter should exist'
      # and removing calls to the emterpreter break, so it was being used
      out1 = run_js('a.out.js', args=args)
      assert output in out1
      open('a.out.js', 'w').write(src.replace('function emterpret', 'function do_not_find_me'))
      out2 = run_js('a.out.js', args=args, stderr=PIPE, assert_returncode=None)
      assert output not in out2, out2
      assert out1 != out2

    def do_test(source, args, output):
      print
      print 'emcc', source.replace('\n', '.')[:40], '\n' in source
      self.clear()
      if '\n' in source:
        open('src.cpp', 'w').write(source)
        source = 'src.cpp'
      else:
        source = path_from_root('tests', source)
      Popen([PYTHON, EMCC, source, '-O2', '--profiling', '-s', 'FINALIZE_ASM_JS=0', '-s', 'GLOBAL_BASE=2048', '-s', 'ALLOW_MEMORY_GROWTH=0']).communicate()
      Popen([PYTHON, path_from_root('tools', 'emterpretify.py'), 'a.out.js', 'em.out.js', 'ASYNC=0']).communicate()
      self.assertTextDataContained(output, run_js('a.out.js', args=args))
      self.assertTextDataContained(output, run_js('em.out.js', args=args))
      out = run_js('em.out.js', engine=SPIDERMONKEY_ENGINE, args=args, stderr=PIPE, full_output=True)
      self.assertTextDataContained(output, out)
      self.validate_asmjs(out)

    # generate default shell for js test
    def make_default(args=[]):
      Popen([PYTHON, EMCC, path_from_root('tests', 'hello_world.c'), '-O2', '--profiling', '-s', 'FINALIZE_ASM_JS=0', '-s', 'GLOBAL_BASE=2048'] + args).communicate()
      default = open('a.out.js').read()
      start = default.index('function _main(')
      end = default.index('}', start)
      default = default[:start] + '{{{MAIN}}}' + default[end+1:]
      default_mem = open('a.out.js.mem', 'rb').read()
      return default, default_mem
    default, default_mem = make_default()
    default_float, default_float_mem = make_default(['-s', 'PRECISE_F32=1'])

    def do_js_test(name, source, args, output, floaty=False):
      print
      print 'js', name
      self.clear()
      if '\n' not in source:
        source = open(source).read()
      the_default = default if not floaty else default_float
      the_default_mem = default_mem if not floaty else default_float_mem
      source = the_default.replace('{{{MAIN}}}', source)
      open('a.out.js', 'w').write(source)
      open('a.out.js.mem', 'wb').write(the_default_mem)
      Popen([PYTHON, path_from_root('tools', 'emterpretify.py'), 'a.out.js', 'em.out.js', 'ASYNC=0']).communicate()
      sm_no_warn = filter(lambda x: x != '-w', SPIDERMONKEY_ENGINE)
      self.assertTextDataContained(output, run_js('a.out.js', engine=sm_no_warn, args=args)) # run in spidermonkey for print()
      self.assertTextDataContained(output, run_js('em.out.js', engine=sm_no_warn, args=args))

    do_emcc_test('hello_world.c', [], 'hello, world!')

    do_test('hello_world.c', [], 'hello, world!')
    do_test('hello_world_loop.cpp', [], 'hello, world!')
    do_test('fannkuch.cpp', ['5'], 'Pfannkuchen(5) = 7.')

    print 'profiling'

    do_emcc_test('fannkuch.cpp', ['5'], 'Pfannkuchen(5) = 7.', ['-g2'])
    normal = open('a.out.js').read()
    shutil.copyfile('a.out.js', 'last.js')
    do_emcc_test('fannkuch.cpp', ['5'], 'Pfannkuchen(5) = 7.', ['-g2', '--profiling'])
    profiling = open('a.out.js').read()
    assert len(profiling) > len(normal) + 250, [len(profiling), len(normal)] # should be much larger

    print 'blacklisting'

    do_emcc_test('fannkuch.cpp', ['5'], 'Pfannkuchen(5) = 7.', [])
    src = open('a.out.js').read()
    assert 'emterpret' in self.get_func(src, '_main'), 'main is emterpreted'
    assert 'function _atoi(' not in src, 'atoi is emterpreted and does not even have a trampoline, since only other emterpreted can reach it'

    do_emcc_test('fannkuch.cpp', ['5'], 'Pfannkuchen(5) = 7.', ['-s', 'EMTERPRETIFY_BLACKLIST=["_main"]']) # blacklist main
    src = open('a.out.js').read()
    assert 'emterpret' not in self.get_func(src, '_main'), 'main is NOT emterpreted, it was  blacklisted'
    assert 'emterpret' in self.get_func(src, '_atoi'), 'atoi is emterpreted'

    do_emcc_test('fannkuch.cpp', ['5'], 'Pfannkuchen(5) = 7.', ['-s', 'EMTERPRETIFY_BLACKLIST=["_main", "_atoi"]']) # blacklist main and atoi
    src = open('a.out.js').read()
    assert 'emterpret' not in self.get_func(src, '_main'), 'main is NOT emterpreted, it was  blacklisted'
    assert 'emterpret' not in self.get_func(src, '_atoi'), 'atoi is NOT emterpreted either'

    open('blacklist.txt', 'w').write('["_main", "_atoi"]')
    do_emcc_test('fannkuch.cpp', ['5'], 'Pfannkuchen(5) = 7.', ['-s', 'EMTERPRETIFY_BLACKLIST=@blacklist.txt']) # blacklist main and atoi with a @response file
    src = open('a.out.js').read()
    assert 'emterpret' not in self.get_func(src, '_main'), 'main is NOT emterpreted, it was  blacklisted'
    assert 'emterpret' not in self.get_func(src, '_atoi'), 'atoi is NOT emterpreted either'

    print 'whitelisting'

    do_emcc_test('fannkuch.cpp', ['5'], 'Pfannkuchen(5) = 7.', ['-s', 'EMTERPRETIFY_WHITELIST=[]'])
    src = open('a.out.js').read()
    assert 'emterpret' in self.get_func(src, '_main'), 'main is emterpreted'
    assert 'function _atoi(' not in src, 'atoi is emterpreted and does not even have a trampoline, since only other emterpreted can reach it'

    do_emcc_test('fannkuch.cpp', ['5'], 'Pfannkuchen(5) = 7.', ['-s', 'EMTERPRETIFY_WHITELIST=["_main"]'])
    src = open('a.out.js').read()
    assert 'emterpret' in self.get_func(src, '_main')
    assert 'emterpret' not in self.get_func(src, '_atoi'), 'atoi is not in whitelist, so it is not emterpreted'

    do_emcc_test('fannkuch.cpp', ['5'], 'Pfannkuchen(5) = 7.', ['-s', 'EMTERPRETIFY_WHITELIST=["_main", "_atoi"]'])
    src = open('a.out.js').read()
    assert 'emterpret' in self.get_func(src, '_main')
    assert 'function _atoi(' not in src, 'atoi is emterpreted and does not even have a trampoline, since only other emterpreted can reach it'

    open('whitelist.txt', 'w').write('["_main"]')
    do_emcc_test('fannkuch.cpp', ['5'], 'Pfannkuchen(5) = 7.', ['-s', 'EMTERPRETIFY_WHITELIST=@whitelist.txt'])
    src = open('a.out.js').read()
    assert 'emterpret' in self.get_func(src, '_main')
    assert 'emterpret' not in self.get_func(src, '_atoi'), 'atoi is not in whitelist, so it is not emterpreted'

    do_test(r'''
#include <stdio.h>

int main() {
  volatile float f;
  volatile float *ff = &f;
  *ff = -10;
  printf("hello, world! %d\n", (int)f);
  return 0;
}
''', [], 'hello, world! -10')

    do_test(r'''
#include <stdio.h>

int main() {
  volatile float f;
  volatile float *ff = &f;
  *ff = -10;
  printf("hello, world! %.2f\n", f);
  return 0;
}
''', [], 'hello, world! -10.00')

    do_js_test('float', r'''
function _main() {
  var f = f0;
  f = f0 + f0;
  print(f);
}
''', [], '0\n', floaty=True)

    do_js_test('conditionals', r'''
function _main() {
 var i8 = 0;
 var d10 = +d10, d11 = +d11, d7 = +d7, d5 = +d5, d6 = +d6, d9 = +d9;
 d11 = +1;
 d7 = +2;
 d5 = +3;
 d6 = +4;
 d10 = d11 < d7 ? d11 : d7;
 print(d10);
 d9 = d5 < d6 ? d5 : d6;
 print(d9);
 HEAPF64[tempDoublePtr >> 3] = d10;
 i8 = STACKTOP;
 HEAP32[i8 >> 2] = HEAP32[tempDoublePtr >> 2];
 HEAP32[i8 + 4 >> 2] = HEAP32[tempDoublePtr + 4 >> 2];
 print(HEAP32[i8 >> 2]);
 print(HEAP32[i8 + 4 >> 2]);
}
''', [], '1\n3\n0\n1072693248\n')

    do_js_test('bigswitch', r'''
function _main() {
 var i2 = 0, i3 = 0, i4 = 0, i6 = 0, i8 = 0, i9 = 0, i10 = 0, i11 = 0, i12 = 0, i13 = 0, i14 = 0, i15 = 0, i16 = 0, i5 = 0, i7 = 0, i1 = 0;
 print(4278);
 i6 = 0;
 L1 : while (1) {
  i11 = -1;
  switch ((i11 | 0)) {
  case 0:
   {
    i6 = 67;
    break;
   }
  default:
   {}
  }
  print(i6);
  break;
 }
 print(i6);
}
''', [], '4278\n0\n0\n')

    do_js_test('big int compare', r'''
function _main() {
  print ((0 > 4294963001) | 0);
}
''', [], '0\n')

    do_js_test('effectless expressions, with a subeffect', r'''
function _main() {
  (print (123) | 0) != 0;
  print (456) | 0;
  0 != (print (789) | 0);
  0 | (print (159) | 0);
}
''', [], '123\n456\n789\n159\n')

    do_js_test('effectless unary', r'''
function _main() {
  !(0 != 0);
  !(print (123) | 0);
}
''', [], '123\n')

    do_js_test('flexible mod', r'''
function _main() {
  print(1 % 16);
}
''', [], '1\n')

    # codegen log tests

    def do_log_test(source, expected, func):
      print 'log test', source, expected
      try:
        os.environ['EMCC_LOG_EMTERPRETER_CODE'] = '1'
        out, err = Popen([PYTHON, EMCC, source, '-O3', '-s', 'EMTERPRETIFY=1'], stderr=PIPE).communicate()
      finally:
        del os.environ['EMCC_LOG_EMTERPRETER_CODE']
      lines = err.split('\n')
      lines = filter(lambda line: 'raw bytecode for ' + func in line, lines)
      assert len(lines) == 1, '\n\n'.join(lines)
      err = lines[0]
      parts = err.split('insts: ')
      pre, post = parts[:2]
      assert func in pre, pre
      post = post.split('\n')[0]
      seen = int(post)
      print '  seen', seen, ', expected ', expected, type(seen), type(expected)
      assert expected == seen or (seen in expected if type(expected) in [list, tuple] else False), ['expect', expected, 'but see', seen]

    do_log_test(path_from_root('tests', 'primes.cpp'), range(88, 94), '_main')
    do_log_test(path_from_root('tests', 'fannkuch.cpp'), range(226, 235), '__Z15fannkuch_workerPv')

    # test non-native as well, registerizeHarder can be a little more efficient here
    old_native = os.environ.get('EMCC_NATIVE_OPTIMIZER')
    try:
      os.environ['EMCC_NATIVE_OPTIMIZER'] = '0'
      do_log_test(path_from_root('tests', 'fannkuch.cpp'), range(226, 235), '__Z15fannkuch_workerPv')
    finally:
      if old_native: os.environ['EMCC_NATIVE_OPTIMIZER'] = old_native
      else: del os.environ['EMCC_NATIVE_OPTIMIZER']

  def test_emterpreter_advise(self):
    out, err = Popen([PYTHON, EMCC, path_from_root('tests', 'emterpreter_advise.cpp'), '-s', 'EMTERPRETIFY=1', '-s', 'EMTERPRETIFY_ASYNC=1', '-s', 'EMTERPRETIFY_ADVISE=1'], stdout=PIPE).communicate()
    self.assertContained('-s EMTERPRETIFY_WHITELIST=\'["__Z6middlev", "__Z7sleeperv", "__Z8recurserv", "_main"]\'', out)

    out, err = Popen([PYTHON, EMCC, path_from_root('tests', 'emterpreter_advise_funcptr.cpp'), '-s', 'EMTERPRETIFY=1', '-s', 'EMTERPRETIFY_ASYNC=1', '-s', 'EMTERPRETIFY_ADVISE=1'], stdout=PIPE).communicate()
    self.assertContained('-s EMTERPRETIFY_WHITELIST=\'["__Z4posti", "__Z5post2i", "__Z6middlev", "__Z7sleeperv", "__Z8recurserv", "_main"]\'', out)

  def test_link_with_a_static(self):
    for args in [[], ['-O2']]:
      print args
      self.clear()
      open('x.c', 'w').write(r'''
int init_weakref(int a, int b) {
    return a + b;
}
''')
      open('y.c', 'w').write(r'''
static int init_weakref(void) { // inlined in -O2, not in -O0 where it shows up in llvm-nm as 't'
    return 150;
}

int testy(void) {
    return init_weakref();
}
''')
      open('z.c', 'w').write(r'''
extern int init_weakref(int, int);
extern int testy(void);

int main(void) {
    return testy() + init_weakref(5, 6);
}
''')
      Popen([PYTHON, EMCC, 'x.c', '-o', 'x.o']).communicate()
      Popen([PYTHON, EMCC, 'y.c', '-o', 'y.o']).communicate()
      Popen([PYTHON, EMCC, 'z.c', '-o', 'z.o']).communicate()
      Popen([PYTHON, EMAR, 'rc', 'libtest.a', 'y.o']).communicate()
      Popen([PYTHON, EMAR, 'rc', 'libtest.a', 'x.o']).communicate()
      Popen([PYTHON, EMRANLIB, 'libtest.a']).communicate()
      Popen([PYTHON, EMCC, 'z.o', 'libtest.a'] + args).communicate()
      out = run_js('a.out.js', assert_returncode=161)

  def test_require(self):
    inname = path_from_root('tests', 'hello_world.c')
    Building.emcc(inname, output_filename='a.out.js')
    output = Popen(NODE_JS + ['-e', 'require("./a.out.js")'], stdout=PIPE, stderr=PIPE).communicate()
    assert output == ('hello, world!\n', ''), 'expected no output, got\n===\nSTDOUT\n%s\n===\nSTDERR\n%s\n===\n' % output

  def test_require_modularize(self):
    Popen([PYTHON, EMCC, path_from_root('tests', 'hello_world.c'), '-s', 'MODULARIZE=1']).communicate()
    src = open('a.out.js').read()
    assert "module['exports'] = Module;" in src
    output = Popen(NODE_JS + ['-e', 'var m = require("./a.out.js"); m();'], stdout=PIPE, stderr=PIPE).communicate()
    assert output == ('hello, world!\n', ''), 'expected output, got\n===\nSTDOUT\n%s\n===\nSTDERR\n%s\n===\n' % output
    Popen([PYTHON, EMCC, path_from_root('tests', 'hello_world.c'), '-s', 'MODULARIZE=1', '-s', 'EXPORT_NAME="NotModule"']).communicate()
    src = open('a.out.js').read()
    assert "module['exports'] = NotModule;" in src
    output = Popen(NODE_JS + ['-e', 'var m = require("./a.out.js"); m();'], stdout=PIPE, stderr=PIPE).communicate()
    assert output == ('hello, world!\n', ''), 'expected output, got\n===\nSTDOUT\n%s\n===\nSTDERR\n%s\n===\n' % output
    Popen([PYTHON, EMCC, path_from_root('tests', 'hello_world.c'), '-s', 'MODULARIZE=1',  '-s', 'NO_EXIT_RUNTIME=1']).communicate()
    # We call require() twice to ensure it returns wrapper function each time
    output = Popen(NODE_JS + ['-e', 'require("./a.out.js")();var m = require("./a.out.js"); m();'], stdout=PIPE, stderr=PIPE).communicate()
    assert output[0] == 'hello, world!\nhello, world!\n', 'expected output, got\n===\nSTDOUT\n%s\n===\nSTDERR\n%s\n===\n' % output

  def test_native_optimizer(self):
    def test(args, expected):
      print args, expected
      old_debug = os.environ.get('EMCC_DEBUG')
      old_native = os.environ.get('EMCC_NATIVE_OPTIMIZER')
      try:
        os.environ['EMCC_DEBUG'] = '1'
        os.environ['EMCC_NATIVE_OPTIMIZER'] = '1'
        with clean_write_access_to_canonical_temp_dir():
          out, err = Popen([PYTHON, EMCC, path_from_root('tests', 'hello_world.c'), '-O2',] + args, stderr=PIPE).communicate()
      finally:
        if old_debug: os.environ['EMCC_DEBUG'] = old_debug
        else: del os.environ['EMCC_DEBUG']
        if old_native: os.environ['EMCC_NATIVE_OPTIMIZER'] = old_native
        else: del os.environ['EMCC_NATIVE_OPTIMIZER']
      assert err.count('js optimizer using native') == expected, [err, expected]
      assert os.path.exists('a.out.js'), err
      self.assertContained('hello, world!', run_js('a.out.js'))

    test([], 1)
    test(['-s', 'OUTLINING_LIMIT=100000'], 2) # 2, because we run them before and after outline, which is non-native

  def test_emconfigure_js_o(self):
    # issue 2994
    for i in [0, 1, 2]:
      for f in ['hello_world.c', 'files.cpp']:
        print i, f
        try:
          os.environ['EMCONFIGURE_JS'] = str(i)
          self.clear()
          Popen([PYTHON, path_from_root('emconfigure'), PYTHON, EMCC, '-c', '-o', 'a.o', path_from_root('tests', f)]).communicate()
          Popen([PYTHON, EMCC, 'a.o']).communicate()
          if f == 'hello_world.c':
            if i == 0:
              assert not os.path.exists('a.out.js') # native .o, not bitcode!
            else:
              assert 'hello, world!' in run_js(self.in_dir('a.out.js'))
          else:
            # file access, need 2 to force js
            if i == 0 or i == 1:
              assert not os.path.exists('a.out.js') # native .o, not bitcode!
            else:
              assert os.path.exists('a.out.js')
        finally:
          del os.environ['EMCONFIGURE_JS']

  def test_emcc_c_multi(self):
    with clean_write_access_to_canonical_temp_dir():
      def test(args, llvm_opts=None):
        print args
        lib = r'''
          int mult() { return 1; }
        '''

        lib_name = 'libA.c'
        open(lib_name, 'w').write(lib)
        main = r'''
          #include <stdio.h>
          int mult();
          int main() {
            printf("result: %d\n", mult());
            return 0;
          }
        '''
        main_name = 'main.c'
        open(main_name, 'w').write(main)

        if os.environ.get('EMCC_DEBUG'): return self.skip('cannot run in debug mode')
        try:
          os.environ['EMCC_DEBUG'] = '1'
          out, err = Popen([PYTHON, EMCC, '-c', main_name, lib_name] + args, stderr=PIPE).communicate()
        finally:
          del os.environ['EMCC_DEBUG']

        VECTORIZE = '-disable-loop-vectorization'

        if args:
          assert err.count(VECTORIZE) == 2, err # specified twice, once per file

          assert err.count('emcc: LLVM opts: ' + llvm_opts + ' ' + VECTORIZE) == 2, err # exactly once per invocation of optimizer
        else:
          assert err.count(VECTORIZE) == 0, err # no optimizations

        Popen([PYTHON, EMCC, main_name.replace('.c', '.o'), lib_name.replace('.c', '.o')]).communicate()

        self.assertContained('result: 1', run_js(os.path.join(self.get_dir(), 'a.out.js')))

      test([])
      test(['-O2'], '-O3')
      test(['-Oz'], '-Oz')
      test(['-Os'], '-Os')

  def test_export_all_3142(self):
    open('src.cpp', 'w').write(r'''
typedef unsigned int Bit32u;

struct S_Descriptor {
    Bit32u limit_0_15   :16;
    Bit32u base_0_15    :16;
    Bit32u base_16_23   :8;
};

class Descriptor
{
public:
    Descriptor() { saved.fill[0]=saved.fill[1]=0; }
    union {
        S_Descriptor seg;
        Bit32u fill[2];
    } saved;
};

Descriptor desc;
    ''')
    try_delete('a.out.js')
    Popen([PYTHON, EMCC, 'src.cpp', '-O2', '-s', 'EXPORT_ALL=1']).communicate()
    assert os.path.exists('a.out.js')

  def test_f0(self):
    Popen([PYTHON, EMCC, path_from_root('tests', 'fasta.cpp'), '-O2', '-s', 'PRECISE_F32=1', '-profiling']).communicate()
    src = open('a.out.js').read()
    assert ' = f0;' in src or ' = f0,' in src

  def test_merge_pair(self):
    def test(filename, full):
      print '----', filename, full
      Popen([PYTHON, EMCC, path_from_root('tests', filename), '-O1', '-profiling', '-o', 'left.js']).communicate()
      src = open('left.js').read()
      open('right.js', 'w').write(src.replace('function _main() {', 'function _main() { Module.print("replaced"); '))

      self.assertContained('hello, world!', run_js('left.js'))
      self.assertContained('hello, world!', run_js('right.js'))
      self.assertNotContained('replaced', run_js('left.js'))
      self.assertContained('replaced', run_js('right.js'))

      n = src.count('function _')

      def has(i):
        Popen([PYTHON, path_from_root('tools', 'merge_pair.py'), 'left.js', 'right.js', str(i), 'out.js']).communicate()
        return 'replaced' in run_js('out.js')

      assert not has(0), 'same as left'
      assert has(n), 'same as right'
      assert has(n+5), 'same as right, big number is still ok'

      if full:
        change = -1
        for i in range(n):
          if has(i):
            change = i
            break
        assert change > 0 and change <= n

    test('hello_world.cpp', True)
    test('hello_libcxx.cpp', False)

  def test_emmake_emconfigure(self):
    def check(what, args, fail=True, expect=''):
      args = [PYTHON, path_from_root(what)] + args
      print what, args, fail, expect
      out, err = Popen(args, stdout=PIPE, stderr=PIPE).communicate()
      assert ('is a helper for' in err) == fail
      assert ('Typical usage' in err) == fail
      self.assertContained(expect, out)
    check('emmake', [])
    check('emconfigure', [])
    check('emmake', ['--version'])
    check('emconfigure', ['--version'])
    check('emmake', ['make'], fail=False)
    check('emconfigure', ['configure'], fail=False)
    check('emconfigure', ['./configure'], fail=False)
    check('emconfigure', ['cmake'], fail=False)

    open('test.py', 'w').write('''
import os
print os.environ.get('CROSS_COMPILE')
''')
    check('emconfigure', [PYTHON, 'test.py'], expect=path_from_root('em'))
    check('emmake', [PYTHON, 'test.py'], expect=path_from_root('em'))

    open('test.py', 'w').write('''
import os
print os.environ.get('NM')
''')
    check('emconfigure', [PYTHON, 'test.py'], expect=tools.shared.LLVM_NM)

  def test_sdl2_config(self):
    for args, expected in [
      [['--version'], '2.0.0'],
      [['--cflags'], '-s USE_SDL=2'],
      [['--libs'], '-s USE_SDL=2'],
      [['--cflags', '--libs'], '-s USE_SDL=2'],
    ]:
      print args, expected
      out, err = Popen([PYTHON, path_from_root('system', 'bin', 'sdl2-config')] + args, stdout=PIPE, stderr=PIPE).communicate()
      assert expected in out, out
      print 'via emmake'
      out, err = Popen([PYTHON, path_from_root('emmake'), 'sdl2-config'] + args, stdout=PIPE, stderr=PIPE).communicate()
      assert expected in out, out

  def test_warn_toomany_vars(self):
    for source, warn in [
      (path_from_root('tests', 'hello_world.c'), False),
      (path_from_root('tests', 'hello_libcxx.cpp'), False),
      (path_from_root('tests', 'printf', 'test.c'), True)
    ]:
      for opts in [0, 1, 2, 3, 's', 'z']:
        print source, opts
        self.clear()
        out, err = Popen([PYTHON, EMCC, source, '-O' + str(opts)], stderr=PIPE).communicate()
        assert os.path.exists('a.out.js')
        assert ('emitted code will contain very large numbers of local variables' in err) == (warn and (opts in [0, 1]))

  def test_module_onexit(self):
    open('src.cpp', 'w').write(r'''
#include <emscripten.h>
int main() {
  EM_ASM({
    Module.onExit = function(status) { Module.print('exiting now, status ' + status) };
  });
  return 14;
}
    ''')
    try_delete('a.out.js')
    Popen([PYTHON, EMCC, 'src.cpp']).communicate()
    self.assertContained('exiting now, status 14', run_js('a.out.js', assert_returncode=14))

  def test_underscore_exit(self):
    open('src.cpp', 'w').write(r'''
#include <unistd.h>
int main() {
  _exit(0); // should not end up in an infinite loop with non-underscore exit
}    ''')
    subprocess.check_call([PYTHON, EMCC, 'src.cpp'])
    self.assertContained('', run_js('a.out.js', assert_returncode=0))

  def test_file_packager_huge(self):
    open('huge.dat', 'w').write('a'*(1024*1024*257))
    open('tiny.dat', 'w').write('a')
    out, err = Popen([PYTHON, FILE_PACKAGER, 'test.data', '--preload', 'tiny.dat'], stdout=PIPE, stderr=PIPE).communicate()
    assert err == '', err
    out, err = Popen([PYTHON, FILE_PACKAGER, 'test.data', '--preload', 'huge.dat'], stdout=PIPE, stderr=PIPE).communicate()
    assert 'warning: file packager is creating an asset bundle of 257 MB. this is very large, and browsers might have trouble loading it' in err, err
    self.clear()

  def test_nosplit(self): # relooper shouldn't split nodes if -Os or -Oz
    open('src.cpp', 'w').write(r'''
      #include <stdio.h>
      int main(int argc, char **argv) {
        printf("extra code\n");
        printf("to make the function big enough to justify splitting\n");
        if (argc == 1) {
          printf("1\n");
          printf("1\n");
          printf("1\n");
          printf("1\n");
        } else if (argc/2 == 2) {
          printf("1\n");
          printf("1\n");
          printf("1\n");
          printf("1\n");
          printf("2\n");
        } else if (argc/3 == 3) {
          printf("1\n");
          printf("3\n");
          printf("1\n");
          printf("1\n");
          printf("1\n");
        } else if (argc/4 == 4) {
          printf("4\n");
          printf("1\n");
          printf("1\n");
          printf("1\n");
        } else if (argc/5 == 5) {
          printf("five\n");
          printf("1\n");
          printf("1\n");
          printf("1\n");
          printf("1\n");
          printf("1\n");
          printf("1\n");
          printf("1\n");
        }
        printf("hai\n");
        return 5;
      }
    ''')
    def test(opts, expected):
      print opts
      Popen([PYTHON, EMCC, 'src.cpp', '--profiling'] + opts).communicate()
      src = open('a.out.js').read()
      main = self.get_func(src, '_main')
      rets = main.count('return ')
      print '    ', rets
      assert rets == expected, [rets, '!=', expected]
    test(['-O1'], 6)
    test(['-O2'], 6)
    test(['-Os'], 1)
    test(['-Oz'], 1)

  def test_massive_alloc(self):
    if SPIDERMONKEY_ENGINE not in JS_ENGINES: return self.skip('cannot run without spidermonkey, node cannnot alloc huge arrays')

    open(os.path.join(self.get_dir(), 'main.cpp'), 'w').write(r'''
#include <stdio.h>
#include <stdlib.h>

int main() {
  return (int)malloc(1024*1024*1400);
}
    ''')
    Popen([PYTHON, EMCC, os.path.join(self.get_dir(), 'main.cpp'), '-s', 'ALLOW_MEMORY_GROWTH=1']).communicate()[1]
    assert os.path.exists('a.out.js')
    output = run_js('a.out.js', stderr=PIPE, full_output=True, engine=SPIDERMONKEY_ENGINE, assert_returncode=None)
    # just care about message regarding allocating over 1GB of memory
    self.assertContained('''Warning: Enlarging memory arrays, this is not fast! 16777216,1543503872\n''', output)

  def test_failing_alloc(self):
    for pre_fail, post_fail, opts in [
      ('', '', []),
      ('EM_ASM( Module.temp = HEAP32[DYNAMICTOP_PTR>>2] );', 'EM_ASM( assert(Module.temp === HEAP32[DYNAMICTOP_PTR>>2], "must not adjust DYNAMICTOP when an alloc fails!") );', []),
      ('', '', ['-s', 'SPLIT_MEMORY=' + str(16*1024*1024)]),
    ]:
      for growth in [0, 1]:
        for aborting in [0, 1]:
          open(os.path.join(self.get_dir(), 'main.cpp'), 'w').write(r'''
#include <stdio.h>
#include <stdlib.h>
#include <vector>
#include <assert.h>
#include <emscripten.h>

#define CHUNK_SIZE (10*1024*1024)

int main() {
  std::vector<void*> allocs;
  bool has = false;
  while (1) {
    printf("trying an allocation\n");
    %s
    void* curr = malloc(CHUNK_SIZE);
    if (!curr) {
      %s
      break;
    }
    has = true;
    printf("allocated another chunk, %%d so far\n", allocs.size());
    allocs.push_back(curr);
  }
  assert(has);
  printf("an allocation failed!\n");
  while (1) {
    assert(allocs.size() > 0);
    void *curr = allocs.back();
    allocs.pop_back();
    free(curr);
    printf("freed one\n");
    if (malloc(CHUNK_SIZE)) break;
  }
  printf("managed another malloc!\n");
}
''' % (pre_fail, post_fail))
          args = [PYTHON, EMCC, os.path.join(self.get_dir(), 'main.cpp')] + opts
          if growth: args += ['-s', 'ALLOW_MEMORY_GROWTH=1']
          if not aborting: args += ['-s', 'ABORTING_MALLOC=0']
          print args, pre_fail
          check_execute(args)
          output = run_js('a.out.js', stderr=PIPE, full_output=True, assert_returncode=None)
          if (not aborting) or growth: # growth also disables aborting
            # we should fail eventually, then free, then succeed
            self.assertContained('''managed another malloc!\n''', output)
          else:
            # we should see an abort
            self.assertContained('''abort("Cannot enlarge memory arrays''', output)
            self.assertContained(('''higher than the current value 16777216,''', '''higher than the current value 33554432,'''), output)
            self.assertContained('''compile with  -s ALLOW_MEMORY_GROWTH=1 ''', output)
            self.assertContained('''compile with  -s ABORTING_MALLOC=0 ''', output)

  def test_libcxx_minimal(self):
    open('vector.cpp', 'w').write(r'''
#include <vector>
int main(int argc, char** argv) {
  std::vector<void*> v;
  for (int i = 0 ; i < argc; i++) {
    v.push_back(nullptr);
  }
  return v.size();
}
''')

    Popen([PYTHON, EMCC, '-O2', 'vector.cpp', '-o', 'vector.js']).communicate()[1]
    Popen([PYTHON, EMCC, '-O2', path_from_root('tests', 'hello_libcxx.cpp'), '-o', 'iostream.js']).communicate()[1]

    vector = os.stat('vector.js').st_size
    iostream = os.stat('iostream.js').st_size
    print vector, iostream

    assert vector > 1000
    assert 2.5*vector < iostream # we can strip out almost all of libcxx when just using vector

  def test_emulated_function_pointers(self):
    src = r'''
      #include <emscripten.h>
      typedef void (*fp)();
      int main(int argc, char **argv) {
        volatile fp f = 0;
        EM_ASM({
          if (typeof FUNCTION_TABLE_v !== 'undefined') {
            Module.print('function table: ' + FUNCTION_TABLE_v);
          } else {
            Module.print('no visible function tables');
          }
        });
        if (f) f();
        return 0;
      }
    '''
    open('src.c', 'w').write(src)
    def test(args, expected):
      print args, expected
      out, err = Popen([PYTHON, EMCC, 'src.c'] + args, stderr=PIPE).communicate()
      self.assertContained(expected, run_js(self.in_dir('a.out.js')))

    for opts in [0, 1, 2, 3]:
      test(['-O' + str(opts)], 'no visible function tables')
      test(['-O' + str(opts), '-s', 'EMULATED_FUNCTION_POINTERS=1'], 'function table: ')

  def test_emulated_function_pointers_2(self):
    src = r'''
      #include <emscripten.h>
      typedef void (*fp)();
      void one() { EM_ASM( Module.print('one') ); }
      void two() { EM_ASM( Module.print('two') ); }
      void test() {
        volatile fp f = one;
        f();
        f = two;
        f();
      }
      int main(int argc, char **argv) {
        test();
        // swap them!
        EM_ASM_INT({
          var one = $0;
          var two = $1;
          if (typeof FUNCTION_TABLE_v === 'undefined') {
            Module.print('no');
            return;
          }
          var temp = FUNCTION_TABLE_v[one];
          FUNCTION_TABLE_v[one] = FUNCTION_TABLE_v[two];
          FUNCTION_TABLE_v[two] = temp;
        }, (int)&one, (int)&two);
        test();
        return 0;
      }
    '''
    open('src.c', 'w').write(src)

    flipped = 'one\ntwo\ntwo\none\n'
    unchanged = 'one\ntwo\none\ntwo\n'
    no_table = 'one\ntwo\nno\none\ntwo\n'

    def test(args, expected):
      print args, expected.replace('\n', ' ')
      Popen([PYTHON, EMCC, 'src.c'] + args).communicate()
      self.assertContained(expected, run_js(self.in_dir('a.out.js')))

    for opts in [0, 1, 2]:
      test(['-O' + str(opts)], no_table)
      test(['-O' + str(opts), '-s', 'EMULATED_FUNCTION_POINTERS=1'], flipped)
      test(['-O' + str(opts), '-s', 'EMULATED_FUNCTION_POINTERS=2'], flipped)
      test(['-O' + str(opts), '-s', 'EMULATED_FUNCTION_POINTERS=1', '-s', 'RELOCATABLE=1'], flipped)
      test(['-O' + str(opts), '-s', 'EMULATED_FUNCTION_POINTERS=2', '-s', 'RELOCATABLE=1'], unchanged) # with both of those, we optimize and you cannot flip them
      test(['-O' + str(opts), '-s', 'MAIN_MODULE=1'], unchanged) # default for modules is optimized
      test(['-O' + str(opts), '-s', 'MAIN_MODULE=1', '-s', 'EMULATED_FUNCTION_POINTERS=2'], unchanged)
      test(['-O' + str(opts), '-s', 'MAIN_MODULE=1', '-s', 'EMULATED_FUNCTION_POINTERS=1'], flipped) # but you can disable that

  def test_minimal_dynamic(self):
    def test(main_args=[], library_args=[], expected='hello from main\nhello from library'):
      print 'testing', main_args, library_args
      self.clear()
      open('library.c', 'w').write(r'''
        #include <stdio.h>
        void library_func() {
        #ifdef USE_PRINTF
          printf("hello from library: %p", (int)&library_func);
        #else
          puts("hello from library");
        #endif
        }
      ''')
      check_execute([PYTHON, EMCC, 'library.c', '-s', 'SIDE_MODULE=1', '-O2', '-o', 'library.js'] + library_args)
      open('main.c', 'w').write(r'''
        #include <dlfcn.h>
        #include <stdio.h>
        int main() {
          puts("hello from main");
          void *lib_handle = dlopen("library.js", 0);
          typedef void (*voidfunc)();
          voidfunc x = (voidfunc)dlsym(lib_handle, "library_func");
          if (!x) puts("cannot find side function");
          else x();
        }
      ''')
      check_execute([PYTHON, EMCC, 'main.c', '-s', 'MAIN_MODULE=1', '--embed-file', 'library.js', '-O2'] + main_args)
      self.assertContained(expected, run_js('a.out.js', assert_returncode=None, stderr=subprocess.STDOUT))
      size = os.stat('a.out.js').st_size
      side_size = os.stat('library.js').st_size
      print '  sizes:', size, side_size
      return (size, side_size)

    def percent_diff(x, y):
      small = min(x, y)
      large = max(x, y)
      return float(100*large)/small - 100

    # main module tests

    full     = test()
    printf   = test(                                   library_args=['-DUSE_PRINTF'])                       # printf is not used in main, but libc was linked in, so it's there
    dce      = test(main_args=['-s', 'MAIN_MODULE=2'])                                                      # dce in main, and side happens to be ok since it uses puts as well
    dce_fail = test(main_args=['-s', 'MAIN_MODULE=2'], library_args=['-DUSE_PRINTF'], expected='undefined') # printf is not used in main, and we dce, so we failz
    dce_save = test(main_args=['-s', 'MAIN_MODULE=2', '-s', 'EXPORTED_FUNCTIONS=["_main", "_printf"]'],
                                                       library_args=['-DUSE_PRINTF'])                       # exporting printf in main keeps it alive for the library

    assert percent_diff(full[0], printf[0]) < 4
    assert percent_diff(dce[0], dce_fail[0]) < 4
    assert dce[0] < 0.2*full[0] # big effect, 80%+ is gone
    assert dce_save[0] > 1.1*dce[0] # save exported all of printf

    # side module tests

    side_dce_fail = test(library_args=['-s', 'SIDE_MODULE=2'], expected='cannot find side function') # mode 2, so dce in side, but library_func is not exported, so it is dce'd
    side_dce_work = test(library_args=['-s', 'SIDE_MODULE=2', '-s', 'EXPORTED_FUNCTIONS=["_library_func"]'], expected='hello from library') # mode 2, so dce in side, and library_func is not exported

    assert side_dce_fail[1] < 0.95*side_dce_work[1] # removing that function saves a chunk

  def test_ld_library_path(self):
    open('hello1.c', 'w').write(r'''
#include <stdio.h>

void
hello1 ()
{
  printf ("Hello1\n");
  return;
}

''')
    open('hello2.c', 'w').write(r'''
#include <stdio.h>

void
hello2 ()
{
  printf ("Hello2\n");
  return;
}

''')
    open('hello3.c', 'w').write(r'''
#include <stdio.h>

void
hello3 ()
{
  printf ("Hello3\n");
  return;
}

''')
    open('hello4.c', 'w').write(r'''
#include <stdio.h>

void
hello4 ()
{
  printf ("Hello4\n");
  return;
}

''')
    open('pre.js', 'w').write(r'''
Module['preRun'].push(function (){
  ENV['LD_LIBRARY_PATH']='/lib:/usr/lib';
});
''')
    open('main.c', 'w').write(r'''
#include <stdio.h>
#include <stdlib.h>
#include <string.h>
#include <dlfcn.h>

int
main()
{
  void *h;
  void (*f) ();

  h = dlopen ("libhello1.js", RTLD_NOW);
  f = dlsym (h, "hello1");
  f();
  dlclose (h);
  h = dlopen ("libhello2.js", RTLD_NOW);
  f = dlsym (h, "hello2");
  f();
  dlclose (h);
  h = dlopen ("libhello3.js", RTLD_NOW);
  f = dlsym (h, "hello3");
  f();
  dlclose (h);
  h = dlopen ("/usr/local/lib/libhello4.js", RTLD_NOW);
  f = dlsym (h, "hello4");
  f();
  dlclose (h);
  return 0;
}

''')

    Popen([PYTHON, EMCC, '-o', 'libhello1.js', 'hello1.c', '-s', 'SIDE_MODULE=1']).communicate()
    Popen([PYTHON, EMCC, '-o', 'libhello2.js', 'hello2.c', '-s', 'SIDE_MODULE=1']).communicate()
    Popen([PYTHON, EMCC, '-o', 'libhello3.js', 'hello3.c', '-s', 'SIDE_MODULE=1']).communicate()
    Popen([PYTHON, EMCC, '-o', 'libhello4.js', 'hello4.c', '-s', 'SIDE_MODULE=1']).communicate()
    Popen([PYTHON, EMCC, '-o', 'main.js', 'main.c', '-s', 'MAIN_MODULE=1',
           '--embed-file', 'libhello1.js@/lib/libhello1.js',
           '--embed-file', 'libhello2.js@/usr/lib/libhello2.js',
           '--embed-file', 'libhello3.js@/libhello3.js',
           '--embed-file', 'libhello4.js@/usr/local/lib/libhello4.js',
           '--pre-js', 'pre.js']).communicate()
    out = run_js('main.js')
    self.assertContained('Hello1', out)
    self.assertContained('Hello2', out)
    self.assertContained('Hello3', out)
    self.assertContained('Hello4', out)

  def test_dlopen_rtld_global(self):
    open('hello1.c', 'w').write(r'''
#include <stdio.h>

extern int hello1_val;
int hello1_val=3;

void
hello1 (int i)
{
  printf ("hello1_val by hello1:%d\n",hello1_val);
  printf ("Hello%d\n",i);
}
''')
    open('hello2.c', 'w').write(r'''
#include <stdio.h>

extern int hello1_val;
extern void hello1 (int);

void
hello2 (int i)
{
  void (*f) (int);
  printf ("hello1_val by hello2:%d\n",hello1_val);
  f = hello1;
  f(i);
}
''')
    open('main.c', 'w').write(r'''
#include <stdio.h>
#include <stdlib.h>
#include <string.h>
#include <dlfcn.h>

int
main(int argc,char** argv)
{
  void *h;
  void *h2;
  void (*f) (int);
  h = dlopen ("libhello1.js", RTLD_NOW|RTLD_GLOBAL);
  h2 = dlopen ("libhello2.js", RTLD_NOW|RTLD_GLOBAL);
  f = dlsym (h, "hello1");
  f(1);
  f = dlsym (h2, "hello2");
  f(2);
  dlclose (h);
  dlclose (h2);
  return 0;
}
''')

    Popen([PYTHON, EMCC, '-o', 'libhello1.js', 'hello1.c', '-s', 'SIDE_MODULE=1']).communicate()
    Popen([PYTHON, EMCC, '-o', 'libhello2.js', 'hello2.c', '-s', 'SIDE_MODULE=1']).communicate()
    Popen([PYTHON, EMCC, '-o', 'main.js', 'main.c', '-s', 'MAIN_MODULE=1',
           '--embed-file', 'libhello1.js',
           '--embed-file', 'libhello2.js']).communicate()
    out = run_js('main.js')
    self.assertContained('Hello1', out)
    self.assertContained('Hello2', out)
    self.assertContained('hello1_val by hello1:3', out)
    self.assertContained('hello1_val by hello2:3', out)

  def test_file_packager_eval(self):
    BAD = 'Module = eval('
    src = path_from_root('tests', 'hello_world.c')
    open('temp.txt', 'w').write('temp')

    # should emit eval only when emcc uses closure

    Popen([PYTHON, EMCC, src, '--preload-file', 'temp.txt', '-O1']).communicate()
    out = open('a.out.js').read()
    assert BAD not in out, out[max(out.index(BAD)-80, 0) : min(out.index(BAD)+80, len(out)-1)]

    Popen([PYTHON, EMCC, src, '--preload-file', 'temp.txt', '-O1', '--closure', '1']).communicate()
    out = open('a.out.js').read()
    assert BAD in out

    # file packager defauls to the safe closure case

    out, err = Popen([PYTHON, FILE_PACKAGER, 'test.data', '--preload', 'temp.txt'], stdout=PIPE, stderr=PIPE).communicate()
    assert BAD in out

    out, err = Popen([PYTHON, FILE_PACKAGER, 'test.data', '--preload', 'temp.txt', '--no-closure'], stdout=PIPE, stderr=PIPE).communicate()
    assert BAD not in out, out[max(out.index(BAD)-80, 0) : min(out.index(BAD)+80, len(out)-1)]

  def test_debug_asmLastOpts(self):
    open('src.c', 'w').write(r'''
#include <stdio.h>
struct Dtlink_t
{   struct Dtlink_t*   right;  /* right child      */
        union
        { unsigned int  _hash;  /* hash value       */
          struct Dtlink_t* _left;  /* left child       */
        } hl;
};
int treecount(register struct Dtlink_t* e)
{
  return e ? treecount(e->hl._left) + treecount(e->right) + 1 : 0;
}
int main() {
  printf("hello, world!\n");
}
''')
    out, err = Popen([PYTHON, EMCC, 'src.c', '-s', 'EXPORTED_FUNCTIONS=["_main", "_treecount"]', '--minify', '0', '-g4', '-Oz']).communicate()
    self.assertContained('hello, world!', run_js('a.out.js'))

  def test_meminit_crc(self):
    with open('src.c', 'w') as f:
      f.write(r'''
#include <stdio.h>
int main() { printf("Mary had a little lamb.\n"); }
''')
    out, err = Popen([PYTHON, EMCC, 'src.c', '-O2', '--memory-init-file', '0', '-s', 'MEM_INIT_METHOD=2', '-s', 'ASSERTIONS=1']).communicate()
    with open('a.out.js', 'r') as f:
      d = f.read()
    d = d.replace('Mary had', 'Paul had')
    with open('a.out.js', 'w') as f:
      f.write(d)
    out = run_js('a.out.js', assert_returncode=None, stderr=subprocess.STDOUT)
    self.assertContained('Assertion failed: memory initializer checksum', out)

  def test_emscripten_print_double(self):
    with open('src.c', 'w') as f:
      f.write(r'''
#include <stdio.h>
#include <assert.h>
#include <emscripten.h>

void test(double d) {
  char buffer[100], buffer2[100];
  unsigned len, len2, len3;
  len = emscripten_print_double(d, NULL, -1);
  len2 = emscripten_print_double(d, buffer, len+1);
  assert(len == len2);
  buffer[len] = 0;
  len3 = snprintf(buffer2, 100, "%g", d);
  printf("|%g : %u : %s : %s : %d|\n", d, len, buffer, buffer2, len3);
}
int main() {
  printf("\n");
  test(0);
  test(1);
  test(-1);
  test(1.234);
  test(-1.234);
  test(1.1234E20);
  test(-1.1234E20);
  test(1.1234E-20);
  test(-1.1234E-20);
  test(1.0/0.0);
  test(-1.0/0.0);
}
''')
    Popen([PYTHON, EMCC, 'src.c']).communicate()
    out = run_js('a.out.js')
    self.assertContained('''
|0 : 1 : 0 : 0 : 1|
|1 : 1 : 1 : 1 : 1|
|-1 : 2 : -1 : -1 : 2|
|1.234 : 5 : 1.234 : 1.234 : 5|
|-1.234 : 6 : -1.234 : -1.234 : 6|
|1.1234e+20 : 21 : 112340000000000000000 : 1.1234e+20 : 10|
|-1.1234e+20 : 22 : -112340000000000000000 : -1.1234e+20 : 11|
|1.1234e-20 : 10 : 1.1234e-20 : 1.1234e-20 : 10|
|-1.1234e-20 : 11 : -1.1234e-20 : -1.1234e-20 : 11|
|inf : 8 : Infinity : inf : 3|
|-inf : 9 : -Infinity : -inf : 4|
''', out)

  def test_no_warn_exported_jslibfunc(self):
    out, err = Popen([PYTHON, EMCC, path_from_root('tests', 'hello_world.c'), '-s', 'DEFAULT_LIBRARY_FUNCS_TO_INCLUDE=["alGetError"]', '-s', 'EXPORTED_FUNCTIONS=["_main", "_alGetError"]'], stdout=PIPE, stderr=PIPE).communicate()
    self.assertNotContained('''function requested to be exported, but not implemented: "_alGetError"''', err)

  def test_almost_asm_warning(self):
    warning = "[-Walmost-asm]"
    for args, expected in [(['-O1', '-s', 'SPLIT_MEMORY=8388608', '-s', 'TOTAL_MEMORY=' + str(16*1024*1024)], True),  # default
                           # suppress almost-asm warning when building with ALLOW_MEMORY_GROWTH
                           (['-O1', '-s', 'ALLOW_MEMORY_GROWTH=1', '-Wno-almost-asm'], False),
                           # suppress almost-asm warning when building with SPLIT_MEMORY
                           (['-O1', '-s', 'SPLIT_MEMORY=8388608', '-s', 'TOTAL_MEMORY=' + str(16*1024*1024), '-Wno-almost-asm'], False),
                           # last warning flag should "win"
                           (['-O1', '-s', 'ALLOW_MEMORY_GROWTH=1', '-Wno-almost-asm', '-Walmost-asm'], True)]:
      print args, expected
      proc = Popen([PYTHON, EMCC, path_from_root('tests', 'hello_world.c')] + args, stderr=PIPE)
      err = proc.communicate()[1]
      assert proc.returncode is 0
      assert (warning in err) == expected, err
      if not expected:
        assert err == '', err

  def test_static_syscalls(self):
    Popen([PYTHON, EMCC, path_from_root('tests', 'hello_world.c')]).communicate()
    src = open('a.out.js').read()
    matches = re.findall('''function ___syscall(\d+)\(''', src)
    print 'seen syscalls:', matches
    assert set(matches) == set(['6', '54', '140', '146']) # close, ioctl, llseek, writev

  def test_emcc_dev_null(self):
    if WINDOWS: return self.skip('posix-only')
    proc = Popen([PYTHON, EMCC, '-dM', '-E', '-x', 'c', '/dev/null'], stdout=PIPE)
    out, err = proc.communicate()
    assert proc.returncode == 0
    self.assertContained('#define __EMSCRIPTEN__ 1', out) # all our defines should show up

  def test_umask_0(self):
    open('src.c', 'w').write(r'''
#include <sys/stat.h>
#include <stdio.h>
int main() {
  umask(0);
  printf("hello, world!\n");
}''')
    Popen([PYTHON, EMCC, 'src.c']).communicate()
    self.assertContained('hello, world!', run_js('a.out.js'))

  def test_no_missing_symbols(self): # simple hello world should not show any missing symbols
    check_execute([PYTHON, EMCC, path_from_root('tests', 'hello_world.c'), '-s', 'ERROR_ON_UNDEFINED_SYMBOLS=1'])

    # main() is implemented in C, and even if requested from JS, we should not warn
    open('library_foo.js', 'w').write('''
mergeInto(LibraryManager.library, {
  my_js__deps: ['main'],
  my_js: (function() {
      return function() {
        console.log("hello " + _nonexistingvariable);
      };
  }()),
});
''')
    open('test.cpp', 'w').write('''
#include <stdio.h>
#include <stdlib.h>

extern "C" {
  extern void my_js();
}

int main() {
  my_js();
  return EXIT_SUCCESS;
}
''')
    check_execute([PYTHON, EMCC, 'test.cpp', '-s', 'ERROR_ON_UNDEFINED_SYMBOLS=1', '--js-library', 'library_foo.js'])

    # but we do error on a missing js var
    open('library_foo.js', 'w').write('''
mergeInto(LibraryManager.library, {
  my_js__deps: ['main', 'nonexistingvariable'],
  my_js: (function() {
      return function() {
        console.log("hello " + _nonexistingvariable);
      };
  }()),
});
''')
    proc = Popen([PYTHON, EMCC, 'test.cpp', '-s', 'ERROR_ON_UNDEFINED_SYMBOLS=1', '--js-library', 'library_foo.js'], stderr=PIPE)
    out, err = proc.communicate()
    assert proc.returncode != 0
    assert 'unresolved symbol' in err

    # and also for missing C code, of course (without the --js-library, it's just a missing C method)
    proc = Popen([PYTHON, EMCC, 'test.cpp', '-s', 'ERROR_ON_UNDEFINED_SYMBOLS=1'], stderr=PIPE)
    out, err = proc.communicate()
    assert proc.returncode != 0
    assert 'unresolved symbol' in err

  def test_realpath(self):
    open('src.c', 'w').write(r'''
#include <stdlib.h>
#include <stdio.h>
#include <errno.h>

#define TEST_PATH "/boot/README.txt"

int
main(int argc, char **argv)
{
  errno = 0;
  char *t_realpath_buf = realpath(TEST_PATH, NULL);
  if (NULL == t_realpath_buf) {
    perror("Resolve failed");
    return 1;
  } else {
    printf("Resolved: %s", t_realpath_buf);
    free(t_realpath_buf);
    return 0;
  }
}
''')
    if not os.path.exists('boot'):
      os.mkdir('boot')
    open(os.path.join('boot', 'README.txt'), 'w').write(' ')
    Popen([PYTHON, EMCC, 'src.c', '--embed-file', 'boot']).communicate()
    self.assertContained('Resolved: /boot/README.txt', run_js('a.out.js'))

  def test_realpath_nodefs(self):
    open('src.c', 'w').write(r'''
#include <stdlib.h>
#include <stdio.h>
#include <errno.h>
#include <emscripten.h>

#define TEST_PATH "/working/TEST_NODEFS.txt"

int
main(int argc, char **argv)
{
  errno = 0;
  EM_ASM({
    FS.mkdir('/working');
    FS.mount(NODEFS, { root: '.' }, '/working');
  });
  char *t_realpath_buf = realpath(TEST_PATH, NULL);
  if (NULL == t_realpath_buf) {
    perror("Resolve failed");
    return 1;
  } else {
    printf("Resolved: %s", t_realpath_buf);
    free(t_realpath_buf);
    return 0;
  }
}
''')
    open('TEST_NODEFS.txt', 'w').write(' ')
    Popen([PYTHON, EMCC, 'src.c']).communicate()
    self.assertContained('Resolved: /working/TEST_NODEFS.txt', run_js('a.out.js'))

  def test_realpath_2(self):
    open('src.c', 'w').write(r'''
#include <stdlib.h>
#include <stdio.h>
#include <errno.h>

int testrealpath(const char* path)    {
  errno = 0;
  char *t_realpath_buf = realpath(path, NULL);
  if (NULL == t_realpath_buf) {
    printf("Resolve failed: \"%s\"\n",path);fflush(stdout);
    return 1;
  } else {
    printf("Resolved: \"%s\" => \"%s\"\n", path, t_realpath_buf);fflush(stdout);
    free(t_realpath_buf);
    return 0;
  }
}

int main(int argc, char **argv)
{
    // files:
    testrealpath("testfile.txt");
    testrealpath("Folder/testfile.txt");
    testrealpath("testnonexistentfile.txt");
    // folders
    testrealpath("Folder");
    testrealpath("/Folder");
    testrealpath("./");
    testrealpath("");
    testrealpath("/");
    return 0;
}
''')
    open('testfile.txt', 'w').write('')
    if not os.path.exists('Folder'): os.mkdir('Folder')
    open(os.path.join('Folder', 'testfile.txt'), 'w').write('')
    check_execute([PYTHON, EMCC, 'src.c', '--embed-file', 'testfile.txt', '--embed-file', 'Folder'])
    self.assertContained('''Resolved: "testfile.txt" => "/testfile.txt"
Resolved: "Folder/testfile.txt" => "/Folder/testfile.txt"
Resolve failed: "testnonexistentfile.txt"
Resolved: "Folder" => "/Folder"
Resolved: "/Folder" => "/Folder"
Resolved: "./" => "/"
Resolve failed: ""
Resolved: "/" => "/"
''', run_js('a.out.js'))

  def test_no_warnings(self):
    out, err = Popen([PYTHON, EMCC, path_from_root('tests', 'hello_libcxx.cpp')], stderr=PIPE).communicate()
    assert err == '', err

  def test_emterpreter_file_suggestion(self):
    for linkable in [0, 1]:
      for to_file in [0, 1]:
        self.clear()
        cmd = [PYTHON, EMCC, '-s', 'EMTERPRETIFY=1', path_from_root('tests', 'hello_libcxx.cpp'), '-s', 'LINKABLE=' + str(linkable), '-O1', '-s', 'USE_ZLIB=1']
        if to_file:
          cmd += ['-s', 'EMTERPRETIFY_FILE="code.dat"']
        print cmd
        stdout, stderr = Popen(cmd, stderr=PIPE).communicate()
        need_warning = linkable and not to_file
        assert ('''warning: emterpreter bytecode is fairly large''' in stderr) == need_warning, stderr
        assert ('''It is recommended to use  -s EMTERPRETIFY_FILE=..''' in stderr) == need_warning, stderr

  def test_llvm_lto(self):
    sizes = {}
    lto_levels = [0, 1, 2, 3]
    for lto in lto_levels:
      cmd = [PYTHON, EMCC, path_from_root('tests', 'hello_libcxx.cpp'), '-O2', '--llvm-lto', str(lto)]
      print cmd
      check_execute(cmd)
      self.assertContained('hello, world!', run_js('a.out.js'))
      sizes[lto] = os.stat('a.out.js').st_size
    print sizes

    # LTO sizes should be distinct
    for i in lto_levels:
      assert sizes[i] not in set(sizes).difference(set([sizes[i]]))

    # LTO should reduce code size
    # Skip mode 2 because it has historically increased code size, but not always
    assert sizes[1] < sizes[0]
    assert sizes[3] < sizes[0]

  def test_dlmalloc_modes(self):
    open('src.cpp', 'w').write(r'''
      #include <stdlib.h>
      #include <stdio.h>
      int main() {
        void* c = malloc(1024);
        free(c);
        free(c);
        printf("double-freed\n");
      }
    ''')
    subprocess.check_call([PYTHON, EMCC, 'src.cpp'])
    self.assertContained('double-freed', run_js('a.out.js'))
    # in debug mode, the double-free is caught
    subprocess.check_call([PYTHON, EMCC, 'src.cpp', '-g'])
    seen_error = False
    out = '?'
    try:
      out = run_js('a.out.js')
    except:
      seen_error = True
    assert seen_error, out

  def test_split_memory(self): # make sure multiple split memory chunks get used
    open('src.c', 'w').write(r'''
#include <emscripten.h>
#include <stdlib.h>
int main() {
  int x = 5;
  EM_ASM({
    var allocs = [];
    allocs.push([]);
    allocs.push([]);
    allocs.push([]);
    allocs.push([]);
    var ptr = $0;
    assert(ptr >= STACK_BASE && ptr < STACK_MAX, 'ptr should be on stack, but ' + [STACK_BASE, STACK_MAX, ptr]);
    function getIndex(x) {
      return x >> SPLIT_MEMORY_BITS;
    }
    assert(ptr < SPLIT_MEMORY, 'in first chunk');
    assert(getIndex(ptr) === 0, 'definitely in first chunk');
    // allocate into other chunks
    do {
      var t = Module._malloc(1024*1024);
      allocs[getIndex(t)].push(t);
      Module.print('allocating, got in ' + getIndex(t));
    } while (getIndex(t) === 0);
    assert(getIndex(t) === 1, 'allocated into second chunk');
    do {
      var t = Module._malloc(1024*1024);
      allocs[getIndex(t)].push(t);
      Module.print('more allocating, got in ' + getIndex(t));
    } while (getIndex(t) === 1);
    assert(getIndex(t) === 2, 'into third chunk');
    do {
      var t = Module._malloc(1024*1024);
      allocs[getIndex(t)].push(t);
      Module.print('more allocating, got in ' + getIndex(t));
    } while (getIndex(t) === 2);
    assert(getIndex(t) === 3, 'into third chunk');
    // write values
    assert(allocs[1].length > 5 && allocs[2].length > 5);
    for (var i = 0; i < allocs[1].length; i++) {
      HEAPU8[allocs[1][i]] = i & 255
    }
    for (var i = 0; i < allocs[2].length; i++) {
      HEAPU8[allocs[2][i]] = (i*i) & 255;
    }
    for (var i = 0; i < allocs[1].length; i++) {
      assert(HEAPU8[allocs[1][i]] === (i & 255));
    }
    for (var i = 0; i < allocs[2].length; i++) {
      assert(HEAPU8[allocs[2][i]] === ((i*i) & 255));
    }
    Module.print('success.');
  }, &x);
}
''')
    for opts in [0, 1, 2]:
      print opts
      check_execute([PYTHON, EMCC, 'src.c', '-s', 'SPLIT_MEMORY=8388608', '-s', 'TOTAL_MEMORY=64MB', '-O' + str(opts)])
      self.assertContained('success.', run_js('a.out.js'))

  def test_split_memory_2(self): # make allocation starts in the first chunk, and moves forward properly
    open('src.c', 'w').write(r'''
#include <emscripten.h>
#include <stdlib.h>
#include <assert.h>
int split_memory = 0;
int alloc_where_is_it() {
  static void *last;
  void *ptr = malloc(1024);
  static int counter = 0;
  if (last && (counter++ % 2 == 1)) ptr = realloc(last, 512*1024); // throw in some reallocs of a previous allocation
  last = ptr;
  unsigned x = (unsigned)ptr;
  return x / split_memory;
}
int main() {
  split_memory = EM_ASM_INT({
    return SPLIT_MEMORY;
  });
  int counter = 0;
  while (alloc_where_is_it() == 0) {
    counter++;
  }
  printf("allocations in first chunk: %d\n", counter);
  assert(counter > 10); // less in first chunk
  while (alloc_where_is_it() == 1) {
    counter++;
  }
  printf("allocations in first chunk: %d\n", counter);
  assert(counter > 20);
  counter = 0;
  while (alloc_where_is_it() == 2) {
    counter++;
  }
  printf("allocations in second chunk: %d\n", counter);
  assert(counter > 20);
  EM_ASM( Module.print('success.') );
}
''')
    for opts in [0, 1, 2]:
      print opts
      check_execute([PYTHON, EMCC, 'src.c', '-s', 'SPLIT_MEMORY=8388608', '-s', 'TOTAL_MEMORY=64MB', '-O' + str(opts)])
      self.assertContained('success.', run_js('a.out.js'))

  def test_split_memory_sbrk(self):
    open('src.c', 'w').write(r'''
#include <emscripten.h>
#include <stdlib.h>
#include <unistd.h>
#include <assert.h>
int split_memory;
int where(int x) {
  return x / split_memory;
}
int main() {
  split_memory = EM_ASM_INT({
    return SPLIT_MEMORY;
  });
  int sbrk_0 = (int)sbrk(0);
  printf("sbrk(0): %d\n", sbrk_0);
  assert(sbrk_0 > 0 && sbrk_0 != -1);
  int sbrk_index = where(sbrk_0);
  assert(sbrk_index > 0 && sbrk_index < 10);
  assert(sbrk(0) == (void*)sbrk_0);
  int one = (int)sbrk(10);
  printf("one: %d\n", one);
  assert(sbrk_0 + 10 == sbrk(0));
  int two = (int)sbrk(20);
  printf("two: %d\n", two);
  assert(sbrk_0 + 10 == two);
  assert(sbrk(-20) == (void*)(two + 20));
  assert(sbrk(-10) == (void*)two);
  int bad = sbrk(split_memory * 2);
  assert(bad == -1);
  EM_ASM( Module.print('success.') );
}
''')
    for opts in [0, 1, 2]:
      print opts
      check_execute([PYTHON, EMCC, 'src.c', '-s', 'SPLIT_MEMORY=8388608', '-s', 'TOTAL_MEMORY=64MB', '-O' + str(opts)])
      self.assertContained('success.', run_js('a.out.js'))

  def test_split_memory_faking(self): # fake HEAP8 etc. objects have some faked fake method. they are fake
    open('src.c', 'w').write(r'''
#include <emscripten.h>
#include <stdlib.h>
#include <unistd.h>
#include <assert.h>
int main() {
  EM_ASM({
    var x = Module._malloc(1024);
    // set
    HEAPU8.set([1,2,3,4], x);
    assert(get8(x+0) === 1);
    assert(get8(x+1) === 2);
    assert(get8(x+2) === 3);
    assert(get8(x+3) === 4);
    // subarray
    var s1 = HEAPU8.subarray(x+2, x+4);
    assert(s1 instanceof Uint8Array);
    assert(s1.length === 2);
    assert(s1[0] === 3);
    assert(s1[1] === 4);
    assert(get8(x+2) === 3);
    s1[0] = 57;
    assert(get8(x+2) === 57);
    // subarray without second param
    var s2 = HEAPU8.subarray(x+2);
    assert(s2 instanceof Uint8Array);
    assert(s2.length > 2);
    assert(s2[0] === 57);
    assert(s2[1] === 4);
    assert(get8(x+2) === 57);
    s2[0] = 98;
    assert(get8(x+2) === 98);
    // buffer.slice
    var b = HEAPU8.buffer.slice(x, x+4);
    assert(b instanceof ArrayBuffer);
    assert(b.byteLength === 4);
    var s = new Uint8Array(b);
    assert(s[0] === 1);
    assert(s[1] === 2);
    assert(s[2] === 98);
    assert(s[3] === 4);
    // check for a bananabread-discovered bug
    var s32 = HEAPU32.subarray(x >> 2, x + 4 >> 2);
    assert(s32 instanceof Uint32Array);
    assert(s32.length === 1);
    assert(s32[0] === 0x04620201, s32[0]);
    // misc subarrays, check assertions only
    SPLIT_MEMORY = 256;
    SPLIT_MEMORY_BITS = 8;
    function getChunk(x) {
      return x >> SPLIT_MEMORY_BITS;
    }
    assert(TOTAL_MEMORY >= SPLIT_MEMORY*3);
    var p = Module.print;
    var e = Module.printErr;
    Module.printErr = Module.print = function(){};
    var fail = false;
    if (!buffers[1]) allocateSplitChunk(1); // we will slice into this
    if (!buffers[2]) allocateSplitChunk(2); // we will slice into this
    TOP:
    for (var i = 0; i < SPLIT_MEMORY*3; i++) {
      HEAPU8.subarray(i);
      if ((i&3) === 0) HEAPU32.subarray(i >> 2);
      for (var j = 1; j < SPLIT_MEMORY*3; j++) {
        //printErr([i, j]);
        if (getChunk(i) == getChunk(j-1) || j <= i) {
          HEAPU8.subarray(i, j);
          if ((i&3) === 0) HEAPU32.subarray(i >> 2, j >> 2);
        } else {
          // expect failures
          try {
            HEAPU8.subarray(i, j);
            fail = ['U8', i, j];
            break TOP;
          } catch (e) {}
          if ((i&3) === 0 && (j&3) === 0) {
            try {
              HEAPU32.subarray(i >> 2, j >> 2);
              fail = ['U32', i, j];
              break TOP;
            } catch (e) {}
          }
          break; // stop inner loop, once we saw different chunks, go to a new i
        }
      }
    }
    Module.print = p;
    Module.printErr = e;
    if (fail) Module.print('FAIL. ' + fail);
    else Module.print('success.');
  });
}
''')
    for opts in [0, 1, 2]:
      print opts
      check_execute([PYTHON, EMCC, 'src.c', '-s', 'SPLIT_MEMORY=8388608', '-s', 'TOTAL_MEMORY=64MB', '-O' + str(opts), '-s', 'ASSERTIONS=1'])
      self.assertContained('success.', run_js('a.out.js', stderr=PIPE, assert_returncode=None))

  def test_split_memory_release(self):
    open('src.c', 'w').write(r'''
#include <emscripten.h>
#include <stdlib.h>
#include <unistd.h>
#include <assert.h>
int main() {
  EM_ASM({
    assert(buffers[0]); // always here
    assert(!buffers[1]);
    assert(!buffers[2]);
    function getIndex(x) {
      return x >> SPLIT_MEMORY_BITS;
    }
    do {
      var t = Module._malloc(1024*1024);
      Module.print('allocating, got in ' + getIndex(t));
    } while (getIndex(t) === 0);
    assert(getIndex(t) === 1, 'allocated into first chunk');
    assert(buffers[1]); // has been allocated now
    do {
      var t = Module._malloc(1024*1024);
      Module.print('allocating, got in ' + getIndex(t));
    } while (getIndex(t) === 1);
    assert(getIndex(t) === 2, 'allocated into second chunk');
    assert(buffers[2]); // has been allocated now
    Module._free(t);
    assert(!buffers[2]); // has been freed now
    var more = [];
    for (var i = 0 ; i < 1024; i++) {
      more.push(Module._malloc(10));
    }
    assert(buffers[2]); // has been allocated again
    for (var i = 0 ; i < 1024; i++) {
      Module._free(more[i]);
    }
    assert(!buffers[2]); // has been freed again
    Module.print('success.');
  });
}
''')
    for opts in [0, 1, 2]:
      print opts
      check_execute([PYTHON, EMCC, 'src.c', '-s', 'SPLIT_MEMORY=8388608', '-s', 'TOTAL_MEMORY=64MB', '-O' + str(opts)])
      self.assertContained('success.', run_js('a.out.js'))

  def test_split_memory_use_existing(self):
    open('src.c', 'w').write(r'''
#include <emscripten.h>
#include <stdlib.h>
#include <unistd.h>
#include <assert.h>
int main() {
  EM_ASM({
    function getIndex(x) {
      return x >> SPLIT_MEMORY_BITS;
    }
    var t;
    do {
      t = Module._malloc(1024*1024);
    } while (getIndex(t) === 0);
    assert(getIndex(t) === 1, 'allocated into first chunk');
    assert(!buffers[2]);
    var existing = new Uint8Array(1024); // ok to be smaller
    allocateSplitChunk(2, existing.buffer);
    assert(buffers[2]);
    existing[0] = 12;
    existing[50] = 98;
    var p = SPLIT_MEMORY*2;
    assert(HEAPU8[p+0] === 12 && HEAPU8[p+50] === 98); // mapped into the normal memory space!
    HEAPU8[p+33] = 201;
    assert(existing[33] === 201); // works both ways
    do {
      t = Module._malloc(1024*1024);
    } while (getIndex(t) === 1);
    assert(getIndex(t) === 3, 'should skip chunk 2, since it is used by us, but seeing ' + getIndex(t));
    assert(HEAPU8[p+0] === 12 && HEAPU8[p+50] === 98);
    assert(existing[33] === 201);
    Module.print('success.');
  });
}
''')
    for opts in [0, 1, 2]:
      print opts
      check_execute([PYTHON, EMCC, 'src.c', '-s', 'SPLIT_MEMORY=8388608', '-s', 'TOTAL_MEMORY=64MB', '-O' + str(opts)])
      self.assertContained('success.', run_js('a.out.js'))

  def test_sixtyfour_bit_return_value(self):
    # This test checks that the most significant 32 bits of a 64 bit long are correctly made available
    # to native JavaScript applications that wish to interact with compiled code returning 64 bit longs.
    # The MS 32 bits should be available in Runtime.getTempRet0() even when compiled with -O2 --closure 1

    # Compile test.c and wrap it in a native JavaScript binding so we can call our compiled function from JS.
    check_execute([PYTHON, EMCC, path_from_root('tests', 'return64bit', 'test.c'), '--pre-js', path_from_root('tests', 'return64bit', 'testbindstart.js'), '--pre-js', path_from_root('tests', 'return64bit', 'testbind.js'), '--post-js', path_from_root('tests', 'return64bit', 'testbindend.js'), '-s', 'EXPORTED_FUNCTIONS=["_test"]', '-o', 'test.js', '-O2', '--closure', '1'])

    # Simple test program to load the test.js binding library and call the binding to the
    # C function returning the 64 bit long.
    open(os.path.join(self.get_dir(), 'testrun.js'), 'w').write('''
      var test = require("./test.js");
      test.runtest();
    ''')

    # Run the test and confirm the output is as expected.
    out = run_js('testrun.js', full_output=True)
    assert "low = 5678" in out
    assert "high = 1234" in out

  def test_lib_include_flags(self):
    process = Popen([PYTHON, EMCC] + '-l m -l c -I'.split() + [path_from_root('tests', 'include_test'), path_from_root('tests', 'lib_include_flags.c')], stdout=PIPE, stderr=PIPE)
    process.communicate()
    assert process.returncode is 0, 'Empty -l/-L/-I flags should read the next arg as a param'

  def test_dash_s(self):
    print check_execute([PYTHON, EMCC, path_from_root('tests', 'hello_world.cpp'), '-s', '-std=c++03'])
    self.assertContained('hello, world!', run_js('a.out.js'))

  def test_python_2_3(self): # check emcc/em++ can be called by any python
    print
    for python in ['python', 'python2', 'python3']:
      try:
        check_execute([python, '--version'])
        has = True
      except:
        has = False
      print python, has
      if has:
        print '  checking emcc...'
        check_execute([python, EMCC, '--version'])
        print '  checking em++...'
        check_execute([python, EMXX, '--version'])
        if python == 'python2':
          print '  checking emcc.py...'
          check_execute([python, EMCC + '.py', '--version'])

  def test_zeroinit(self):
    open('src.c', 'w').write(r'''
#include <stdio.h>
int buf[1048576];
int main() {
  printf("hello, world! %d\n", buf[123456]);
  return 0;
}
''')
    check_execute([PYTHON, EMCC, 'src.c', '-O2', '-g'])
    size = os.stat('a.out.js.mem').st_size
    assert size < 4096, size

  def test_separate_asm_warning(self):
    # Test that -s PRECISE_F32=2 raises a warning that --separate-asm is implied.
    stdout, stderr = Popen([PYTHON, EMCC, path_from_root('tests', 'hello_world.c'), '-s', 'PRECISE_F32=2', '-o', 'a.html'], stderr=PIPE).communicate()
    self.assertContained('forcing separate asm output', stderr)

    # Test that -s PRECISE_F32=2 --separate-asm should not post a warning.
    stdout, stderr = Popen([PYTHON, EMCC, path_from_root('tests', 'hello_world.c'), '-s', 'PRECISE_F32=2', '-o', 'a.html', '--separate-asm'], stderr=PIPE).communicate()
    self.assertNotContained('forcing separate asm output', stderr)

    # Test that -s PRECISE_F32=1 should not post a warning.
    stdout, stderr = Popen([PYTHON, EMCC, path_from_root('tests', 'hello_world.c'), '-s', 'PRECISE_F32=1', '-o', 'a.html'], stderr=PIPE).communicate()
    self.assertNotContained('forcing separate asm output', stderr)

    # Manually doing separate asm should show a warning, if not targeting html
    warning = '--separate-asm works best when compiling to HTML'
    stdout, stderr = Popen([PYTHON, EMCC, path_from_root('tests', 'hello_world.c'), '--separate-asm'], stderr=PIPE).communicate()
    self.assertContained(warning, stderr)
    stdout, stderr = Popen([PYTHON, EMCC, path_from_root('tests', 'hello_world.c'), '--separate-asm', '-o', 'a.html'], stderr=PIPE).communicate()
    self.assertNotContained(warning, stderr)

    # test that the warning can be suppressed
    stdout, stderr = Popen([PYTHON, EMCC, path_from_root('tests', 'hello_world.c'), '--separate-asm', '-Wno-separate-asm'], stderr=PIPE).communicate()
    self.assertNotContained(warning, stderr)

  def test_canonicalize_nan_warning(self):
    open('src.cpp', 'w').write(r'''
#include <stdio.h>

union U {
  int x;
  float y;
} a;


int main() {
  a.x = 0x7FC01234;
  printf("%f\n", a.y);
}
''')

    stdout, stderr = Popen([PYTHON, EMCC, 'src.cpp', '-O1'], stderr=PIPE).communicate()
    self.assertContained("emcc: warning: cannot represent a NaN literal", stderr)

    stdout, stderr = Popen([PYTHON, EMCC, 'src.cpp', '-O1', '-g'], stderr=PIPE).communicate()
    self.assertContained("emcc: warning: cannot represent a NaN literal", stderr)
    self.assertContained('//@line 12 "src.cpp"', stderr)

  def test_only_my_code(self):
    check_execute([PYTHON, EMCC, '-O1', path_from_root('tests', 'hello_world.c'), '--separate-asm'])
    count = open('a.out.asm.js').read().count('function ')
    assert count > 30, count # libc brings in a bunch of stuff

    def test(filename, opts, expected_funcs, expected_vars):
      print filename, opts
      check_execute([PYTHON, EMCC, path_from_root('tests', filename), '--separate-asm', '-s', 'ONLY_MY_CODE=1'] + opts)
      full = 'var Module = {};\n' + open('a.out.asm.js').read()
      open('asm.js', 'w').write(full)
      funcs = open('a.out.asm.js').read().count('function ')
      vars_ = open('a.out.asm.js').read().count('var ')
      assert funcs == expected_funcs, funcs
      assert vars_ == expected_vars, vars_
      if SPIDERMONKEY_ENGINE in JS_ENGINES:
        out = run_js('asm.js', engine=SPIDERMONKEY_ENGINE, stderr=STDOUT)
        self.validate_asmjs(out)
      else:
        print '(skipping asm.js validation check)'

    test('hello_123.c', ['-O1'], 1, 2)
    test('fasta.cpp', ['-O3', '-g2'], 2, 13)

  def test_link_response_file_does_not_force_absolute_paths(self):
    with_space = 'with space'
    directory_with_space_name = os.path.join(self.get_dir(), with_space)
    if not os.path.exists(directory_with_space_name):
      os.makedirs(directory_with_space_name)

    main = '''
      int main() {
        return 0;
      }
    '''
    main_file_name = 'main.cpp'
    main_path_name = os.path.join(directory_with_space_name, main_file_name)
    open(main_path_name, 'w').write(main)
    main_object_file_name = 'main.cpp.o'

    Building.emcc(main_path_name, ['-g'])

    current_directory = os.getcwd()
    os.chdir(os.path.join(current_directory, with_space))

    link_args = Building.link([main_object_file_name], os.path.join(self.get_dir(), 'all.bc'), just_calculate=True)

    # Move away from the created temp directory and remove it
    os.chdir(current_directory)
    time.sleep(0.2) # Wait for Windows FS to release access to the directory
    shutil.rmtree(os.path.join(current_directory, with_space))

    # We want only the relative path to be in the linker args, it should not be converted to an absolute path.
    self.assertItemsEqual(link_args, [main_object_file_name])

  def test_memory_growth_noasm(self):
    check_execute([PYTHON, EMCC, path_from_root('tests', 'hello_world.c'), '-O2', '-s', 'ALLOW_MEMORY_GROWTH=1'])
    src = open('a.out.js').read()
    assert 'use asm' not in src

  def test_EM_ASM_i64(self):
    open('src.cpp', 'w').write('''
#include <stdint.h>
#include <emscripten.h>

int main() {
  EM_ASM({
    Module.print('inputs: ' + $0 + ', ' + $1 + '.');
  }, int64_t(0x12345678ABCDEF1FLL));
}
''')
    out, err = Popen([PYTHON, EMCC, 'src.cpp', '-Oz'], stderr=PIPE).communicate()
    self.assertContained('LLVM ERROR: EM_ASM should not receive i64s as inputs, they are not valid in JS', err)

  def test_eval_ctors(self):
    print 'non-terminating ctor'
    src = r'''
      struct C {
        C() {
          volatile int y = 0;
          while (y == 0) {}
        }
      };
      C always;
      int main() {}
    '''
    open('src.cpp', 'w').write(src)
    check_execute([PYTHON, EMCC, 'src.cpp', '-O2', '-s', 'EVAL_CTORS=1', '-profiling-funcs'])
    print 'check no ctors is ok'
    check_execute([PYTHON, EMCC, path_from_root('tests', 'hello_world.cpp'), '-Oz'])
    self.assertContained('hello, world!', run_js('a.out.js'))
    # on by default in -Oz, but user-overridable
    def get_size(args):
      print 'get_size', args
      check_execute([PYTHON, EMCC, path_from_root('tests', 'hello_libcxx.cpp')] + args)
      self.assertContained('hello, world!', run_js('a.out.js'))
      return (os.stat('a.out.js').st_size, os.stat('a.out.js.mem').st_size)
    def check_size(left, right):
      if left[0] == right[0] and left[1] == right[1]: return 0
      if left[0] < right[0] and left[1] > right[1]: return -1 # smaller js, bigger mem
      if left[0] > right[0] and left[1] < right[1]: return 1
      assert 0, [left, right]
    o2_size = get_size(['-O2'])
    assert check_size(get_size(['-O2']), o2_size) == 0, 'deterministic'
    assert check_size(get_size(['-O2', '-s', 'EVAL_CTORS=1']), o2_size) < 0, 'eval_ctors works if user asks for it'
    oz_size = get_size(['-Oz'])
    assert check_size(get_size(['-Oz']), oz_size) == 0, 'deterministic'
    assert check_size(get_size(['-Oz', '-s', 'EVAL_CTORS=1']), oz_size) == 0, 'eval_ctors is on by default in oz'
    assert check_size(get_size(['-Oz', '-s', 'EVAL_CTORS=0']), oz_size) == 1, 'eval_ctors can be turned off'

    linkable_size =   get_size(['-Oz', '-s', 'EVAL_CTORS=1', '-s', 'LINKABLE=1'])
    assert check_size(get_size(['-Oz', '-s', 'EVAL_CTORS=0', '-s', 'LINKABLE=1']), linkable_size) == 1, 'noticeable difference in linkable too'

    # ensure order of execution remains correct, even with a bad ctor
    def test(p1, p2, p3, last, expected):
      src = r'''
        #include <stdio.h>
        #include <stdlib.h>
        volatile int total = 0;
        struct C {
          C(int x) {
            volatile int y = x;
            y++;
            y--;
            if (y == 0xf) {
              printf("you can't eval me ahead of time\n"); // bad ctor
            }
            total <<= 4;
            total += int(y);
          }
        };
        C __attribute__((init_priority(%d))) c1(0x5);
        C __attribute__((init_priority(%d))) c2(0x8);
        C __attribute__((init_priority(%d))) c3(%d);
        int main() {
          printf("total is 0x%%x.\n", total);
        }
      ''' % (p1, p2, p3, last)
      open('src.cpp', 'w').write(src)
      check_execute([PYTHON, EMCC, 'src.cpp', '-O2', '-s', 'EVAL_CTORS=1', '-profiling-funcs'])
      self.assertContained('total is %s.' % hex(expected), run_js('a.out.js'))
      shutil.copyfile('a.out.js', 'x' + hex(expected) + '.js')
      return open('a.out.js').read().count('function _')
    print 'no bad ctor'
    first  = test(1000, 2000, 3000, 0xe, 0x58e)
    second = test(3000, 1000, 2000, 0xe, 0x8e5)
    third  = test(2000, 3000, 1000, 0xe, 0xe58)
    print first, second, third
    assert first == second and second == third
    print 'with bad ctor'
    first  = test(1000, 2000, 3000, 0xf, 0x58f) # 2 will succeed
    second = test(3000, 1000, 2000, 0xf, 0x8f5) # 1 will succedd
    third  = test(2000, 3000, 1000, 0xf, 0xf58) # 0 will succeed
    print first, second, third
    assert first < second and second < third

    print 'helpful output'
    if os.environ.get('EMCC_DEBUG'): return self.skip('cannot run in debug mode')
    try:
      os.environ['EMCC_DEBUG'] = '1'
      open('src.cpp', 'w').write(r'''
#include <stdio.h>
struct C {
  C() { printf("constructing!\n"); } // don't remove this!
};
C c;
int main() {}
      ''')
      with clean_write_access_to_canonical_temp_dir():
        out, err = Popen([PYTHON, EMCC, 'src.cpp', '-Oz'], stderr=PIPE).communicate()
      self.assertContained('___syscall54', err) # the failing call should be mentioned
      self.assertContained('ctorEval.js', err) # with a stack trace
      self.assertContained('ctor_evaller: not successful', err) # with logging
    finally:
      del os.environ['EMCC_DEBUG']

  def test_override_environment(self):
    open('main.cpp', 'w').write(r'''
      #include <emscripten.h>
      int main() {
        EM_ASM({
          Module.print('environment is WEB? ' + ENVIRONMENT_IS_WEB);
          Module.print('environment is WORKER? ' + ENVIRONMENT_IS_WORKER);
          Module.print('environment is NODE? ' + ENVIRONMENT_IS_NODE);
          Module.print('environment is SHELL? ' + ENVIRONMENT_IS_SHELL);
        });
      }
''')
    check_execute([PYTHON, EMCC, 'main.cpp'])
    src = open('a.out.js').read()
    envs = ['WEB', 'WORKER', 'NODE', 'SHELL']
    for env in envs:
      curr = 'var Module = { ENVIRONMENT: "%s" };\n' % env
      open('test.js', 'w').write(curr + src)
      for engine in JS_ENGINES:
        if engine == V8_ENGINE: continue # ban v8, weird failures
        actual = 'NODE' if engine == NODE_JS else 'SHELL'
        print env, actual, engine
        fail = False
        try:
          seen = run_js('test.js', engine=engine, stderr=PIPE)
        except:
          fail = True
        if fail:
          print '-- acceptable fail'
          assert actual != env, 'ok to fail if in the wrong environment'
        else:
          for other in envs:
            if env == other:
              assert ('environment is %s? true' % other) in seen, seen
            else:
              assert ('environment is %s? false' % other) in seen, seen
          print '-- verified proper env is shown'

  def test_warn_no_filesystem(self):
    WARNING = 'Filesystem support (FS) was not included. The problem is that you are using files from JS, but files were not used from C/C++, so filesystem support was not auto-included. You can force-include filesystem support with  -s FORCE_FILESYSTEM=1'

    check_execute([PYTHON, EMCC, path_from_root('tests', 'hello_world.c')])
    seen = run_js('a.out.js', stderr=PIPE)
    assert WARNING not in seen

    def test(contents):
      open('src.cpp', 'w').write(r'''
  #include <stdio.h>
  #include <emscripten.h>
  int main() {
    EM_ASM({ %s });
    printf("hello, world!\n");
    return 0;
  }
  ''' % contents)
      check_execute([PYTHON, EMCC, 'src.cpp'])
      self.assertContained(WARNING, run_js('a.out.js', stderr=PIPE, assert_returncode=None))

    # might appear in handwritten code
    test("FS.init()")
    test("FS.createPreloadedFile('waka waka, just warning check')");
    test("FS.createDataFile('waka waka, just warning check')");
    test("FS.analyzePath('waka waka, just warning check')");
    test("FS.loadFilesFromDB('waka waka, just warning check')");
    # might appear in filesystem code from a separate script tag
    test("Module['FS_createDataFile']('waka waka, just warning check')");
    test("Module['FS_createPreloadedFile']('waka waka, just warning check')");

    # text is in the source when needed, but when forcing FS, it isn't there
    check_execute([PYTHON, EMCC, 'src.cpp'])
    self.assertContained(WARNING, open('a.out.js').read())
    check_execute([PYTHON, EMCC, 'src.cpp', '-s', 'FORCE_FILESYSTEM=1']) # forcing FS means no need
    self.assertNotContained(WARNING, open('a.out.js').read())
    check_execute([PYTHON, EMCC, 'src.cpp', '-s', 'ASSERTIONS=0']) # no assertions, no need
    self.assertNotContained(WARNING, open('a.out.js').read())
    check_execute([PYTHON, EMCC, 'src.cpp', '-O2']) # optimized, so no assertions
    self.assertNotContained(WARNING, open('a.out.js').read())

  def test_arc4random(self):
    open('src.c', 'w').write(r'''
#include <stdlib.h>
#include <stdio.h>

int main() {
  printf("%d\n", arc4random());
  printf("%d\n", arc4random());
}
    ''')
    check_execute([PYTHON, EMCC, 'src.c', '-Wno-implicit-function-declaration'])

    self.assertContained('0\n740882966\n', run_js('a.out.js'))

  ############################################################
  # Function eliminator tests
  ############################################################
  def normalize_line_endings(self, input):
    return input.replace('\r\n', '\n').replace('\n\n', '\n').replace('\n\n', '\n')

  def get_file_contents(self, file):
    file_contents = ""
    with open(file) as fout:
      file_contents = "".join(fout.readlines())

    file_contents = self.normalize_line_endings(file_contents)

    return file_contents

  def function_eliminator_test_helper(self, input_file, expected_output_file, use_hash_info=False):
    input_file = path_from_root('tests', 'optimizer', input_file)
    expected_output_file = path_from_root('tests', 'optimizer', expected_output_file)
    command = [path_from_root('tools', 'eliminate-duplicate-functions.js'), input_file, '--no-minimize-whitespace', '--use-asm-ast']

    if use_hash_info:
      command.append('--use-hash-info')

    output, err = Popen(NODE_JS + command, stdin=PIPE, stderr=PIPE, stdout=PIPE).communicate()
    assert err == '', err
    expected_output = self.get_file_contents(expected_output_file)
    output = self.normalize_line_endings(output)

    self.assertIdentical(expected_output, output)

  def test_function_eliminator_simple(self):
    self.function_eliminator_test_helper('test-function-eliminator-simple.js',
                                         'test-function-eliminator-simple-output.js')

  def test_function_eliminator_replace_function_call(self):
    self.function_eliminator_test_helper('test-function-eliminator-replace-function-call.js',
                                        'test-function-eliminator-replace-function-call-output.js')

  def test_function_eliminator_replace_function_call_two_passes(self):
    self.function_eliminator_test_helper('test-function-eliminator-replace-function-call-output.js',
                                         'test-function-eliminator-replace-function-call-two-passes-output.js')

  def test_function_eliminator_replace_array_value(self):
    import tools.duplicate_function_eliminator
    output_file = 'output.js'

    try:
      tools.shared.safe_copy(path_from_root('tests', 'optimizer', 'test-function-eliminator-replace-array-value.js'), output_file)

      tools.duplicate_function_eliminator.run(output_file)

      output_file_contents = self.get_file_contents(output_file)

      expected_file_contents = self.get_file_contents(path_from_root('tests', 'optimizer', 'test-function-eliminator-replace-array-value-output.js'))

      self.assertIdentical(output_file_contents, expected_file_contents)
    finally:
      tools.tempfiles.try_delete(output_file)

  def test_function_eliminator_replace_object_value_assignment(self):
    self.function_eliminator_test_helper('test-function-eliminator-replace-object-value-assignment.js',
                                         'test-function-eliminator-replace-object-value-assignment-output.js')

  def test_function_eliminator_variable_clash(self):
    self.function_eliminator_test_helper('test-function-eliminator-variable-clash.js',
                                         'test-function-eliminator-variable-clash-output.js')

  def test_function_eliminator_replace_variable_value(self):
    self.function_eliminator_test_helper('test-function-eliminator-replace-variable-value.js',
                                         'test-function-eliminator-replace-variable-value-output.js')

  def test_function_eliminator_double_parsed_correctly(self):
    # This is a test that makes sure that when we perform final optimization on
    # the JS file, doubles are preserved (and not converted to ints).
    import tools.tempfiles
    import tools.duplicate_function_eliminator
    import tools.js_optimizer

    output_file = 'output.js'

    try:
      tools.shared.safe_copy(path_from_root('tests', 'optimizer', 'test-function-eliminator-double-parsed-correctly.js'), output_file)

      # Run duplicate function elimination
      tools.duplicate_function_eliminator.run(output_file)

      # Run last opts
      shutil.move(tools.js_optimizer.run(output_file, ['last', 'asm']), output_file)
      output_file_contents = self.get_file_contents(output_file)

      # Compare
      expected_file_contents = self.get_file_contents(path_from_root('tests', 'optimizer', 'test-function-eliminator-double-parsed-correctly-output.js'))
      self.assertIdentical(expected_file_contents, output_file_contents)
    finally:
      tools.tempfiles.try_delete(output_file)

  # Now do the same, but using a pre-generated equivalent function hash info that
  # comes in handy for parallel processing
  def test_function_eliminator_simple_with_hash_info(self):
    self.function_eliminator_test_helper('test-function-eliminator-simple-with-hash-info.js',
                                         'test-function-eliminator-simple-output.js',
                                         use_hash_info=True)

  def test_function_eliminator_replace_function_call_with_hash_info(self):
    self.function_eliminator_test_helper('test-function-eliminator-replace-function-call-with-hash-info.js',
                                         'test-function-eliminator-replace-function-call-output.js',
                                         use_hash_info=True)

  def test_function_eliminator_replace_function_call_two_passes_with_hash_info(self):
    self.function_eliminator_test_helper('test-function-eliminator-replace-function-call-output-with-hash-info.js',
                                         'test-function-eliminator-replace-function-call-two-passes-output.js',
                                         use_hash_info=True)

  def test_function_eliminator_replace_object_value_assignment_with_hash_info(self):
    self.function_eliminator_test_helper('test-function-eliminator-replace-object-value-assignment-with-hash-info.js',
                                         'test-function-eliminator-replace-object-value-assignment-output.js',
                                         use_hash_info=True)

  def test_function_eliminator_variable_clash_with_hash_info(self):
    self.function_eliminator_test_helper('test-function-eliminator-variable-clash-with-hash-info.js',
                                         'test-function-eliminator-variable-clash-output.js',
                                         use_hash_info=True)

  def test_function_eliminator_replace_variable_value_with_hash_info(self):
    self.function_eliminator_test_helper('test-function-eliminator-replace-variable-value-with-hash-info.js',
                                         'test-function-eliminator-replace-variable-value-output.js',
                                         use_hash_info=True)

  def test_cyberdwarf_pointers(self):
    check_execute([PYTHON, EMCC, path_from_root('tests', 'debugger', 'test_pointers.cpp'), '-Oz', '-s', 'CYBERDWARF=1',
    '-std=c++11', '--pre-js', path_from_root('tests', 'debugger', 'test_preamble.js'), '-o', 'test_pointers.js' ], stderr=PIPE)
    run_js('test_pointers.js', engine=NODE_JS)

  def test_cyberdwarf_union(self):
    check_execute([PYTHON, EMCC, path_from_root('tests', 'debugger', 'test_union.cpp'), '-Oz', '-s', 'CYBERDWARF=1',
    '-std=c++11', '--pre-js', path_from_root('tests', 'debugger', 'test_preamble.js'), '-o', 'test_union.js' ], stderr=PIPE)
    run_js('test_union.js', engine=NODE_JS)

  def test_source_file_with_fixed_language_mode(self):
    open('src_tmp_fixed_lang', 'w').write('''
#include <string>
#include <iostream>

int main() {
  std::cout << "Test_source_fixed_lang_hello" << std::endl;
  return 0;
}
    ''')
    stdout, stderr = Popen([PYTHON, EMCC, '-Wall', '-std=c++14', '-x', 'c++', 'src_tmp_fixed_lang'], stderr=PIPE).communicate()
    self.assertNotContained("Input file has an unknown suffix, don't know what to do with it!", stderr)
    self.assertNotContained("Unknown file suffix when compiling to LLVM bitcode", stderr)
    self.assertContained("Test_source_fixed_lang_hello", run_js('a.out.js'))

    stdout, stderr = Popen([PYTHON, EMCC, '-Wall', '-std=c++14', 'src_tmp_fixed_lang'], stderr=PIPE).communicate()
    self.assertContained("Input file has an unknown suffix, don't know what to do with it!", stderr)

  def test_disable_inlining(self):
    open('test.c', 'w').write(r'''
#include <stdio.h>

void foo() {
  printf("foo\n");
}

int main() {
  foo();
  return 0;
}
''')
    # Without the 'INLINING_LIMIT=1', -O2 inlines foo()
    check_execute([PYTHON, EMCC, 'test.c', '-O2', '-o', 'test.bc', '-s', 'INLINING_LIMIT=1'])
    # If foo() had been wrongly inlined above, internalizing foo and running
    # global DCE makes foo DCE'd
    Building.llvm_opt('test.bc', ['-internalize', '-internalize-public-api-list=main', '-globaldce'], 'test.bc')

    # To this test to be successful, foo() shouldn't have been inlined above and
    # foo() should be in the function list
    syms = Building.llvm_nm('test.bc', include_internal=True)
    assert 'foo' in syms.defs, 'foo() should not be inlined'
    try_delete('test.c')
    try_delete('test.bc')

  def test_output_eol(self):
    for params in [[], ['--separate-asm'], ['--proxy-to-worker'], ['--proxy-to-worker', '--separate-asm']]:
      for output_suffix in ['html', 'js']:
        for eol in ['windows', 'linux']:
          files = ['a.js']
          if '--separate-asm' in params: files += ['a.asm.js']
          if output_suffix == 'html': files += ['a.html']
          cmd = [PYTHON, EMCC, path_from_root('tests', 'hello_world.c'), '-o', 'a.' + output_suffix, '--output_eol', eol] + params
          print cmd
          Popen(cmd).communicate()
          for f in files:
            print str(cmd) + ' ' + str(params) + ' ' + eol + ' ' + f
            assert os.path.isfile(f)
            ret = tools.line_endings.check_line_endings(f, expect_only_specific_line_endings='\n' if eol == 'linux' else '\r\n')
            assert ret == 0

          for f in files:
            try_delete(f)

  def test_binaryen_opts(self):
    if os.environ.get('EMCC_DEBUG'): return self.skip('cannot run in debug mode')

    with clean_write_access_to_canonical_temp_dir():
      try:
        os.environ['EMCC_DEBUG'] = '1'
        for args, expect_js_opts, expect_only_wasm in [
            ([], False, True),
            (['-O0'], False, True),
            (['-O1'], False, True),
            (['-O2'], False, True),
            (['-O2', '--js-opts', '1'], True, False), # user asked
            (['-O2', '-s', 'EMTERPRETIFY=1'], True, False), # option forced
            (['-O2', '-s', 'EMTERPRETIFY=1', '-s', 'ALLOW_MEMORY_GROWTH=1'], True, False), # option forced, and also check growth does not interfere
            (['-O2', '-s', 'EVAL_CTORS=1'], False, True), # ctor evaller turned off since only-wasm
            (['-O2', '-s', 'OUTLINING_LIMIT=1000'], True, False), # option forced
            (['-O2', '-s', 'OUTLINING_LIMIT=1000', '-s', 'ALLOW_MEMORY_GROWTH=1'], True, False), # option forced, and also check growth does not interfere
            (['-O2', '-s', "BINARYEN_METHOD='interpret-s-expr,asmjs'"], True, False), # asmjs in methods means we need good asm.js
            (['-O3'], False, True),
            (['-Os'], False, True),
            (['-Oz'], False, True), # ctor evaller turned off since only-wasm
          ]:
          for option in ['BINARYEN', 'WASM']: # the two should be identical
            try_delete('a.out.js')
            try_delete('a.out.wast')
            cmd = [PYTHON, EMCC, path_from_root('tests', 'core', 'test_i64.c'), '-s', option + '=1', '-s', 'BINARYEN_METHOD="interpret-s-expr"'] + args
            print args, 'js opts:', expect_js_opts, 'only-wasm:', expect_only_wasm, '   ', ' '.join(cmd)
            proc = Popen(cmd, stdout=PIPE, stderr=PIPE)
            output, err = proc.communicate()
            assert proc.returncode == 0
            assert expect_js_opts == ('applying js optimization passes:' in err), err
            assert expect_only_wasm == ('-emscripten-only-wasm' in err and '--wasm-only' in err), err # check both flag to fastcomp and to asm2wasm
            wast = open('a.out.wast').read()
            # i64s
            i64s = wast.count('(i64.')
            print '    seen i64s:', i64s
            assert expect_only_wasm == (i64s > 30), 'i64 opts can be emitted in only-wasm mode, but not normally' # note we emit a few i64s even without wasm-only, when we replace udivmoddi (around 15 such)
            selects = wast.count('(select')
            print '    seen selects:', selects
            if '-Os' in args or '-Oz' in args:
              assert selects > 50, 'when optimizing for size we should create selects'
            else:
              assert selects < 10, 'when not optimizing for size we should not create selects'
            # asm2wasm opt line
            asm2wasm_line = filter(lambda line: 'asm2wasm' in line, err.split('\n'))
            asm2wasm_line = '' if not asm2wasm_line else asm2wasm_line[0]
            if '-O0' in args or '-O' not in str(args):
              assert '-O' not in asm2wasm_line, 'no opts should be passed to asm2wasm: ' + asm2wasm_line
            else:
              opts_str = args[0]
              assert opts_str.startswith('-O')
              assert opts_str in asm2wasm_line, 'expected opts: ' + asm2wasm_line
      finally:
        del os.environ['EMCC_DEBUG']

  def test_binaryen_and_precise_f32(self):
    if os.environ.get('EMCC_DEBUG'): return self.skip('cannot run in debug mode')

    try:
      os.environ['EMCC_DEBUG'] = '1'
      for args, expect in [
          ([], True),
          (['-s', 'PRECISE_F32=0'], True), # disabled, but no asm.js, so we definitely want f32
          (['-s', 'PRECISE_F32=0', '-s', 'BINARYEN_METHOD="asmjs"'], False), # disabled, and we need the asm.js
          (['-s', 'PRECISE_F32=1'], True),
          (['-s', 'PRECISE_F32=2'], True),
        ]:
        print args, expect
        try_delete('a.out.js')
        with clean_write_access_to_canonical_temp_dir():
          output, err = Popen([PYTHON, EMCC, path_from_root('tests', 'hello_world.cpp'), '-s', 'BINARYEN=1', '-s', 'BINARYEN_METHOD="interpret-binary"'] + args, stdout=PIPE, stderr=PIPE).communicate()
        assert expect == (' -emscripten-precise-f32' in err), err
        self.assertContained('hello, world!', run_js('a.out.js'))
    finally:
      del os.environ['EMCC_DEBUG']

  def test_binaryen_names(self):
    sizes = {}
    for args, expect_names in [
        ([], False),
        (['-g'], True),
        (['-O1'], False),
        (['-O2'], False),
        (['-O2', '-g'], True),
        (['-O2', '-g1'], False),
        (['-O2', '-g2'], True),
        (['-O2', '--profiling'], True),
        (['-O2', '--profiling-funcs'], True),
      ]:
      print args, expect_names
      try_delete('a.out.js')
      subprocess.check_call([PYTHON, EMCC, path_from_root('tests', 'hello_world.cpp')] + args + ['-s', 'BINARYEN=1', '-s', 'BINARYEN_METHOD="interpret-binary"'])
      code = open('a.out.wasm', 'rb').read()
      assert ('__fflush_unlocked' in code) == expect_names, 'an internal function not exported nor imported must only appear in the binary if we have a names section'
      sizes[str(args)] = os.stat('a.out.wasm').st_size
      self.assertContained('hello, world!', run_js('a.out.js'))
    print sizes
    assert sizes["['-O2']"] < sizes["['-O2', '--profiling-funcs']"], 'when -profiling-funcs, the size increases due to function names'

  def test_binaryen_warn_mem(self):
    if SPIDERMONKEY_ENGINE not in JS_ENGINES: return self.skip('cannot run without spidermonkey')
    # if user changes TOTAL_MEMORY at runtime, the wasm module may not accept the memory import if it is too big/small
    open('pre.js', 'w').write('var Module = { TOTAL_MEMORY: 50*1024*1024 };\n')
    subprocess.check_call([PYTHON, EMCC, path_from_root('tests', 'hello_world.cpp'), '-s', 'WASM=1', '-s', 'BINARYEN_METHOD="native-wasm"', '-s', 'TOTAL_MEMORY=' + str(16*1024*1024), '--pre-js', 'pre.js', '-s', 'BINARYEN_ASYNC_COMPILATION=0'])
    out = run_js('a.out.js', engine=SPIDERMONKEY_ENGINE, full_output=True, stderr=PIPE, assert_returncode=None)
    self.assertContained('imported Memory with incompatible size', out)
    self.assertContained('Memory size incompatibility issues may be due to changing TOTAL_MEMORY at runtime to something too large. Use ALLOW_MEMORY_GROWTH to allow any size memory (and also make sure not to set TOTAL_MEMORY at runtime to something smaller than it was at compile time).', out)
    self.assertNotContained('hello, world!', out)
    # and with memory growth, all should be good
    subprocess.check_call([PYTHON, EMCC, path_from_root('tests', 'hello_world.cpp'), '-s', 'WASM=1', '-s', 'BINARYEN_METHOD="native-wasm"', '-s', 'TOTAL_MEMORY=' + str(16*1024*1024), '--pre-js', 'pre.js', '-s', 'ALLOW_MEMORY_GROWTH=1', '-s', 'BINARYEN_ASYNC_COMPILATION=0'])
    self.assertContained('hello, world!', run_js('a.out.js', engine=SPIDERMONKEY_ENGINE))

  def test_binaryen_warn_sync(self):
    if SPIDERMONKEY_ENGINE not in JS_ENGINES: return self.skip('cannot run without spidermonkey')
    # using a fallback to asm.js will disable async
    for method in ['native-wasm,asmjs', 'native-wasm', None]:
      cmd = [PYTHON, EMCC, path_from_root('tests', 'hello_world.cpp'), '-s', 'WASM=1']
      if method is not None:
        cmd += ['-s', 'BINARYEN_METHOD="' + method + '"']
      print ' '.join(cmd)
      proc = Popen(cmd, stdout=PIPE, stderr=PIPE)
      out, err = proc.communicate()
      print err
      warning = 'BINARYEN_ASYNC_COMPILATION disabled due to user options. This will reduce performance and compatibility'
      if method and ',' in method:
        self.assertContained(warning, err)
      else:
        self.assertNotContained(warning, err)

  def test_binaryen_invalid_method(self):
    proc = Popen([PYTHON, EMCC, path_from_root('tests', 'hello_world.cpp'), '-o', 'test.js', '-s', "BINARYEN_METHOD='invalid'"])
    proc.communicate()
    assert proc.returncode != 0

  def test_binaryen_asmjs_outputs(self):
    # Test that an .asm.js file is outputted exactly when it is requested.
    for args, output_asmjs in [
      ([], False),
      (['-s', 'BINARYEN_METHOD="native-wasm"'], False),
      (['-s', 'BINARYEN_METHOD="native-wasm,asmjs"'], True)
    ]:
      with temp_directory() as temp_dir:
        cmd = [PYTHON, EMCC, path_from_root('tests', 'hello_world.c'), '-s', 'WASM=1', '-o', os.path.join(temp_dir, 'a.js')] + args
        print ' '.join(cmd)
        subprocess.check_call(cmd)
        assert os.path.exists(os.path.join(temp_dir, 'a.asm.js')) == output_asmjs
        assert not os.path.exists(os.path.join(temp_dir, 'a.temp.asm.js'))

    # Test that outputting to .wasm does not nuke an existing .asm.js file, if user wants to manually dual-deploy both to same directory.
    with temp_directory() as temp_dir:
      cmd = [PYTHON, EMCC, path_from_root('tests', 'hello_world.c'), '-o', os.path.join(temp_dir, 'a.js'), '--separate-asm']
      print ' '.join(cmd)
      subprocess.check_call(cmd)
      assert os.path.exists(os.path.join(temp_dir, 'a.asm.js'))

      cmd = [PYTHON, EMCC, path_from_root('tests', 'hello_world.c'), '-o', os.path.join(temp_dir, 'a.js'), '-s', 'WASM=1']
      print ' '.join(cmd)
      subprocess.check_call(cmd)
      assert os.path.exists(os.path.join(temp_dir, 'a.asm.js'))
      assert os.path.exists(os.path.join(temp_dir, 'a.wasm'))

      assert not os.path.exists(os.path.join(temp_dir, 'a.temp.asm.js'))

  def test_binaryen_mem(self):
    for args, expect_initial, expect_max in [
        (['-s', 'TOTAL_MEMORY=20971520'], 320, 320),
        (['-s', 'TOTAL_MEMORY=20971520', '-s', 'ALLOW_MEMORY_GROWTH=1'], 320, None),
        (['-s', 'TOTAL_MEMORY=20971520',                                '-s', 'BINARYEN_MEM_MAX=41943040'], 320, 640),
        (['-s', 'TOTAL_MEMORY=20971520', '-s', 'ALLOW_MEMORY_GROWTH=1', '-s', 'BINARYEN_MEM_MAX=41943040'], 320, 640),
      ]:
      cmd = [PYTHON, EMCC, path_from_root('tests', 'hello_world.c'), '-s', 'WASM=1', '-O2', '-s', 'BINARYEN_METHOD="interpret-s-expr"'] + args
      print ' '.join(cmd)
      subprocess.check_call(cmd)
      wast = open('a.out.wast').read()
      lines = wast.split('\n')
      for line in lines:
        if '(import "env" "memory" (memory ' in line:
          parts = line.strip().replace('(', '').replace(')', '').split(' ')
          print parts
          assert parts[5] == str(expect_initial)
          if not expect_max:
            assert len(parts) == 6
          else:
            assert parts[6] == str(expect_max)

  def test_binaryen_invalid_mem(self):
      ret = subprocess.check_call([PYTHON, EMCC, path_from_root('tests', 'hello_world.c'), '-s', 'WASM=1', '-s', 'TOTAL_MEMORY=33MB'])

      ret = subprocess.Popen([PYTHON, EMCC, path_from_root('tests', 'hello_world.c'), '-s', 'WASM=1', '-s', 'TOTAL_MEMORY=32MB+1'], stderr=subprocess.PIPE).communicate()[1]
      assert 'TOTAL_MEMORY must be a multiple of 64KB' in ret, ret

      ret = subprocess.check_call([PYTHON, EMCC, path_from_root('tests', 'hello_world.c'), '-s', 'TOTAL_MEMORY=32MB'])

      ret = subprocess.Popen([PYTHON, EMCC, path_from_root('tests', 'hello_world.c'), '-s', 'TOTAL_MEMORY=33MB'], stderr=subprocess.PIPE).communicate()[1]
      assert 'TOTAL_MEMORY must be a multiple of 16MB' in ret, ret

      ret = subprocess.Popen([PYTHON, EMCC, path_from_root('tests', 'hello_world.c'), '-s', 'BINARYEN_MEM_MAX=33MB'], stderr=subprocess.PIPE).communicate()[1]
      assert 'BINARYEN_MEM_MAX must be a multiple of 64KB' not in ret, ret

      ret = subprocess.Popen([PYTHON, EMCC, path_from_root('tests', 'hello_world.c'), '-s', 'BINARYEN_MEM_MAX=33MB+1'], stderr=subprocess.PIPE).communicate()[1]
      assert 'BINARYEN_MEM_MAX must be a multiple of 64KB' in ret, ret

  def test_binaryen_ctors(self):
    if SPIDERMONKEY_ENGINE not in JS_ENGINES: return self.skip('cannot run without spidermonkey')
    # ctor order must be identical to js builds, deterministically
    open('src.cpp', 'w').write(r'''
      #include <stdio.h>
      struct A {
        A() { puts("constructing A!"); }
      };
      A a;
      struct B {
        B() { puts("constructing B!"); }
      };
      B b;
      int main() {}
    ''')
    subprocess.check_call([PYTHON, EMCC, 'src.cpp'])
    correct = run_js('a.out.js', engine=SPIDERMONKEY_ENGINE)
    for args in [[], ['-s', 'RELOCATABLE=1'], ['-s', 'MAIN_MODULE=1']]:
      print args
      subprocess.check_call([PYTHON, EMCC, 'src.cpp', '-s', 'WASM=1', '-o', 'b.out.js'] + args)
      seen = run_js('b.out.js', engine=SPIDERMONKEY_ENGINE)
      assert correct == seen, correct + '\n vs \n' + seen

  # test debug info and debuggability of JS output
  def test_binaryen_debug(self):
    with clean_write_access_to_canonical_temp_dir():
      if os.environ.get('EMCC_DEBUG'): return self.skip('cannot run in debug mode')
      try:
        os.environ['EMCC_DEBUG'] = '1'
        for args, expect_dash_g, expect_emit_text, expect_clean_js, expect_whitespace_js, expect_closured in [
            (['-O0'], False, False, False, True, False),
            (['-O0', '-g1'], False, False, False, True, False),
            (['-O0', '-g2'], True, False, False, True, False), # in -g2+, we emit -g to asm2wasm so function names are saved
            (['-O0', '-g'], True, True, False, True, False),
            (['-O0', '--profiling-funcs'], True, False, False, True, False),
            (['-O1'],        False, False, False, True, False),
            (['-O2'],        False, False, True,  False, False),
            (['-O2', '-g1'], False, False, True,  True, False),
            (['-O2', '-g'],  True,  True,  False, True, False),
            (['-O2', '--closure', '1'],         False, False, True, False, True),
            (['-O2', '--closure', '1', '-g1'],  False, False, True, True,  True),
            (['-O2', '--js-opts', '1'], False, False, True,  False, False),
          ]:
          print args, expect_dash_g, expect_emit_text
          try_delete('a.out.wast')
          cmd = [PYTHON, EMCC, path_from_root('tests', 'hello_world.cpp'), '-s', 'WASM=1'] + args
          print ' '.join(cmd)
          proc = Popen(cmd, stdout=PIPE, stderr=PIPE)
          output, err = proc.communicate()
          assert proc.returncode == 0
          asm2wasm_line = filter(lambda x: 'asm2wasm' in x, err.split('\n'))[0]
          asm2wasm_line = asm2wasm_line.strip() + ' ' # ensure it ends with a space, for simpler searches below
          print '|' + asm2wasm_line + '|'
          assert expect_dash_g == (' -g ' in asm2wasm_line)
          assert expect_emit_text == (' -S ' in asm2wasm_line)
          if expect_emit_text:
            text = open('a.out.wast').read()
            assert ';;' in text, 'must see debug info comment'
            assert 'hello_world.cpp:6' in text, 'must be file:line info'
          js = open('a.out.js').read()
          assert expect_clean_js == ('// ' not in js), 'cleaned-up js must not have comments'
          assert expect_whitespace_js == ('{\n  ' in js), 'whitespace-minified js must not have excess spacing'
          assert expect_closured == ('var a;' in js), 'closured js must have tiny variable names'
      finally:
        del os.environ['EMCC_DEBUG']

  def test_binaryen_ignore_implicit_traps(self):
    with clean_write_access_to_canonical_temp_dir():
      if os.environ.get('EMCC_DEBUG'): return self.skip('cannot run in debug mode')
      sizes = []
      try:
        os.environ['EMCC_DEBUG'] = '1'
        for args, expect in [
            ([], False),
            (['-s', 'BINARYEN_IGNORE_IMPLICIT_TRAPS=1'], True),
          ]:
          print args, expect
          cmd = [PYTHON, EMCC, path_from_root('tests', 'hello_libcxx.cpp'), '-s', 'WASM=1', '-O3'] + args
          print ' '.join(cmd)
          output, err = Popen(cmd, stdout=PIPE, stderr=PIPE).communicate()
          asm2wasm_line = filter(lambda x: 'asm2wasm' in x, err.split('\n'))[0]
          asm2wasm_line = asm2wasm_line.strip() + ' ' # ensure it ends with a space, for simpler searches below
          print '|' + asm2wasm_line + '|'
          assert expect == (' --ignore-implicit-traps ' in asm2wasm_line)
          sizes.append(os.stat('a.out.wasm').st_size)
      finally:
        del os.environ['EMCC_DEBUG']
      print 'sizes:', sizes
      assert sizes[1] < sizes[0], 'ignoring implicit traps must reduce code size'

  # test disabling of JS FFI legalization
  def test_legalize_js_ffi(self):
    with clean_write_access_to_canonical_temp_dir():
      for (args,js_ffi) in [
          (['-s', 'LEGALIZE_JS_FFI=1', '-s', 'SIDE_MODULE=1', '-O2', ], True),
          (['-s', 'LEGALIZE_JS_FFI=0', '-s', 'SIDE_MODULE=1', '-O2', ], False),
          (['-s', 'LEGALIZE_JS_FFI=0', '-s', 'SIDE_MODULE=1', '-O0', ], False),
          (['-s', 'LEGALIZE_JS_FFI=0', '-s', 'SIDE_MODULE=0', '-O0'], False),
        ]:
        print args
        try_delete('a.out.wasm')
        try_delete('a.out.wast')
        cmd = [PYTHON, EMCC, path_from_root('tests', 'other', 'ffi.c'), '-s', 'WASM=1', '-g', '-o', 'a.out.js'] + args
        print ' '.join(cmd)
        proc = Popen(cmd, stdout=PIPE, stderr=PIPE)
        output, err = proc.communicate()
        assert proc.returncode == 0
        text = open('a.out.wast').read()
        #print "text: %s" % text
        e_add_f32 = re.search('func \$_add_f \(param \$*. f32\) \(param \$*. f32\) \(result f32\)', text)
        i_i64_i32 = re.search('import .*"_import_ll" .*\(param i32 i32\) \(result i32\)', text)
        i_f32_f64 = re.search('import .*"_import_f" .*\(param f64\) \(result f64\)', text)
        i_i64_i64 = re.search('import .*"_import_ll" .*\(param i64\) \(result i64\)', text)
        i_f32_f32 = re.search('import .*"_import_f" .*\(param f32\) \(result f32\)', text)
        e_i64_i32 = re.search('func \$_add_ll \(param \$*. i32\) \(param \$*. i32\) \(param \$*. i32\) \(param \$*. i32\) \(result i32\)', text)
        e_f32_f64 = re.search('func \$legalstub\$_add_f \(param \$*. f64\) \(param \$*. f64\) \(result f64\)', text)
        e_i64_i64 = re.search('func \$_add_ll \(param \$*. i64\) \(param \$*. i64\) \(result i64\)', text)
        #print e_add_f32, i_i64_i32, i_f32_f64, i_i64_i64, i_f32_f32, e_i64_i32, e_f32_f64, e_i64_i64
        assert e_add_f32, 'add_f export missing'
        if js_ffi:
          assert i_i64_i32,     'i64 not converted to i32 in imports'
          assert i_f32_f64,     'f32 not converted to f64 in imports'
          assert not i_i64_i64, 'i64 not converted to i32 in imports'
          assert not i_f32_f32, 'f32 not converted to f64 in imports'
          assert e_i64_i32,     'i64 not converted to i32 in exports'
          assert e_f32_f64,     'f32 not converted to f64 in exports'
          assert not e_i64_i64, 'i64 not converted to i32 in exports'
        else:
          assert not i_i64_i32, 'i64 converted to i32 in imports'
          assert not i_f32_f64, 'f32 converted to f64 in imports'
          assert i_i64_i64,     'i64 converted to i32 in imports'
          assert i_f32_f32,     'f32 converted to f64 in imports'
          assert not e_i64_i32, 'i64 converted to i32 in exports'
          assert not e_f32_f64, 'f32 converted to f64 in exports'
          assert e_i64_i64,     'i64 converted to i32 in exports'

  def test_sysconf_phys_pages(self):
    for args, expected in [
        ([], 1024),
        (['-s', 'TOTAL_MEMORY=32MB'], 2048),
        (['-s', 'TOTAL_MEMORY=32MB', '-s', 'ALLOW_MEMORY_GROWTH=1'], (2*1024*1024*1024 - 16777216) / 16384),
        (['-s', 'TOTAL_MEMORY=32MB', '-s', 'BINARYEN=1', '-s', 'BINARYEN_METHOD="interpret-asm2wasm"'], 2048),
        (['-s', 'TOTAL_MEMORY=32MB', '-s', 'ALLOW_MEMORY_GROWTH=1', '-s', 'BINARYEN=1', '-s', 'BINARYEN_METHOD="interpret-asm2wasm"'], (2*1024*1024*1024 - 65536) / 16384),
        (['-s', 'TOTAL_MEMORY=32MB', '-s', 'ALLOW_MEMORY_GROWTH=1', '-s', 'BINARYEN=1', '-s', 'BINARYEN_METHOD="interpret-asm2wasm"', '-s', 'BINARYEN_MEM_MAX=128MB'], 2048*4)
      ]:
      cmd = [PYTHON, EMCC, path_from_root('tests', 'unistd', 'sysconf_phys_pages.c')] + args
      print str(cmd)
      subprocess.check_call(cmd)
      result = run_js('a.out.js').strip()
      print result
      assert result == str(expected) + ', errno: 0', expected

  def test_wasm_targets(self):
    for f in ['a.wasm', 'a.wast']:
      process = Popen([PYTHON, EMCC, path_from_root('tests', 'hello_world.cpp'), '-o', f], stdout=PIPE, stderr=PIPE)
      out, err = process.communicate()
      print err
      assert process.returncode is not 0, 'wasm suffix is an error'
      self.assertContained('''output file "%s" has a wasm suffix, but we cannot emit wasm by itself, except as a dynamic library''' % f, err)
    # side modules do allow a wasm target
    for opts, target in [([], 'a.out.wasm'), (['-o', 'lib.wasm'], 'lib.wasm')]:
      # specified target
      print target
      self.clear()
      subprocess.check_call([PYTHON, EMCC, path_from_root('tests', 'hello_world.cpp'), '-s', 'WASM=1', '-s', 'SIDE_MODULE=1'] + opts)
      assert 'dylink' in open(target).read()
      for x in os.listdir('.'):
        assert not x.endswith('.js'), 'we should not emit js when making a wasm side module'

  def test_check_engine(self):
    compiler_engine = COMPILER_ENGINE
    bogus_engine = ['/fake/inline4']
    print compiler_engine
    jsrun.WORKING_ENGINES = {}
    # Test that engine check passes
    assert jsrun.check_engine(COMPILER_ENGINE)
    # Run it a second time (cache hit)
    assert jsrun.check_engine(COMPILER_ENGINE)
    # Test that engine check fails
    assert not jsrun.check_engine(bogus_engine)
    assert not jsrun.check_engine(bogus_engine)

    # Test the other possible way (list vs string) to express an engine
    if type(compiler_engine) is list:
      engine2 = compiler_engine[0]
    else:
      engine2 = [compiler_engine]
    assert jsrun.check_engine(engine2)

    # Test that run_js requires the engine
    jsrun.run_js(path_from_root('src', 'hello_world.js'), compiler_engine)
    caught_exit = 0
    try:
      jsrun.run_js(path_from_root('src', 'hello_world.js'), bogus_engine)
    except SystemExit as e:
      caught_exit = e.code
    self.assertEqual(1, caught_exit, 'Did not catch SystemExit with bogus JS engine')

  def test_error_on_missing_libraries(self):
    env = os.environ.copy()
    if 'EMCC_STRICT' in env: del env['EMCC_STRICT']

    process = Popen([PYTHON, EMCC, path_from_root('tests', 'hello_world.cpp'), '-lsomenonexistingfile', '-s', 'STRICT=1'], stdout=PIPE, stderr=PIPE, env=env)
    process.communicate()
    assert process.returncode is not 0, '-llsomenonexistingfile is an error in strict mode'

    process = Popen([PYTHON, EMCC, path_from_root('tests', 'hello_world.cpp'), '-lsomenonexistingfile', '-s', 'ERROR_ON_MISSING_LIBRARIES=0'], stdout=PIPE, stderr=PIPE, env=env)
    process.communicate()
    assert process.returncode is 0, '-llsomenonexistingfile is not an error if -s ERROR_ON_MISSING_LIBRARIES=0 is passed'

    process = Popen([PYTHON, EMCC, path_from_root('tests', 'hello_world.cpp'), '-lsomenonexistingfile', '-s', 'STRICT=1', '-s', 'ERROR_ON_MISSING_LIBRARIES=0'], stdout=PIPE, stderr=PIPE, env=env)
    process.communicate()
    assert process.returncode is 0, '-s ERROR_ON_MISSING_LIBRARIES=0 should override -s STRICT=1'

    process = Popen([PYTHON, EMCC, path_from_root('tests', 'hello_world.cpp'), '-lsomenonexistingfile', '-s', 'STRICT=0'], stdout=PIPE, stderr=PIPE, env=env)
    process.communicate()
    # TODO: TEMPORARY: When -s ERROR_ON_MISSING_LIBRARIES=1 becomes the default, change the following line to expect failure instead of 0.
    assert process.returncode is 0, '-llsomenonexistingfile is not yet an error in non-strict mode'

  # Tests that if user accidetally attempts to link natively compiled libraries together with Emscripten, that there should be a helpful error message that informs about what happened.
  def test_native_link_error_message(self):
    Popen([CLANG, '-c', path_from_root('tests', 'hello_world.c'), '-o', 'hello_world.o'] + get_clang_native_args(), env=get_clang_native_env(), stdout=PIPE, stderr=PIPE).communicate()
    Popen([LLVM_AR, 'r', 'hello_world.a', 'hello_world.o'], env=get_clang_native_env(), stdout=PIPE, stderr=PIPE).communicate()
    out, err = Popen([PYTHON, EMCC, 'hello_world.a', '-o', 'hello_world.js'], stdout=PIPE, stderr=PIPE).communicate()
    assert 'exists but was not an LLVM bitcode file suitable for Emscripten. Perhaps accidentally mixing native built object files with Emscripten?' in err

  # Tests that the warning message about pairing WASM with EVAL_CTORS appropriately triggers the warning about NO_EXIT_RUNTIME.
  def test_binaryen_no_exit_runtime_warn_message(self):
    out, err = Popen([PYTHON, EMCC, path_from_root('tests', 'hello_world.c'), '-o', 'hello_world.js', '-s', 'WASM=1', '-Oz'], stdout=PIPE, stderr=PIPE).communicate()
    assert 'you should enable  -s NO_EXIT_RUNTIME=1' in err
    out, err = Popen([PYTHON, EMCC, path_from_root('tests', 'hello_world.c'), '-o', 'hello_world.bc', '-s', 'WASM=1', '-Oz'], stdout=PIPE, stderr=PIPE).communicate()
    assert 'you should enable  -s NO_EXIT_RUNTIME=1' not in err

<<<<<<< HEAD
  def test_single_file(self):
    for single_file_enabled in [True, False]:
      for meminit1_enabled in [True, False]:
        for debug_enabled in [True, False]:
          for emterpreter_enabled in [True, False]:
            for emterpreter_file_enabled in [True, False]:
              for wasm_enabled in [True, False]:
                for asmjs_fallback_enabled in [True, False]:
                  # skip unhelpful option combinations
                  if (
                    (asmjs_fallback_enabled and not wasm_enabled) or
                    (emterpreter_file_enabled and not emterpreter_enabled)
                  ):
                    continue

                  expect_asmjs_code = asmjs_fallback_enabled and wasm_enabled
                  expect_emterpretify_file = emterpreter_file_enabled
                  expect_meminit = (meminit1_enabled and not wasm_enabled) or (wasm_enabled and asmjs_fallback_enabled)
                  expect_success = not (emterpreter_file_enabled and single_file_enabled)
                  expect_wasm = wasm_enabled
                  expect_wast = debug_enabled and wasm_enabled

                  # currently, the emterpreter always fails with JS output since we do not preload the emterpreter file, which in non-HTML we would need to do manually
                  should_run_js = expect_success and not emterpreter_enabled

                  cmd = [PYTHON, EMCC, path_from_root('tests', 'hello_world.c')]

                  if single_file_enabled:
                    expect_asmjs_code = False
                    expect_emterpretify_file = False
                    expect_meminit = False
                    expect_wasm = False
                    expect_wast = False
                    cmd += ['-s', 'SINGLE_FILE=1']
                  if meminit1_enabled:
                    cmd += ['--memory-init-file', '1']
                  if debug_enabled:
                    cmd += ['-g']
                  if emterpreter_enabled:
                    cmd += ['-s', 'EMTERPRETIFY=1']
                  if emterpreter_file_enabled:
                    cmd += ['-s', "EMTERPRETIFY_FILE='a.out.dat'"]
                  if wasm_enabled:
                    method = 'interpret-binary'
                    if asmjs_fallback_enabled:
                      method += ',asmjs'
                    cmd += ['-s', 'WASM=1', '-s', "BINARYEN_METHOD='" + method + "'"]

                  print ' '.join(cmd)
                  self.clear()
                  proc = Popen(cmd, stdout=PIPE, stderr=PIPE)
                  output, err = proc.communicate()
                  print(os.listdir('.'))
                  assert expect_success == (proc.returncode == 0)
                  assert expect_asmjs_code == os.path.exists('a.out.asm.js')
                  assert expect_emterpretify_file == os.path.exists('a.out.dat')
                  assert expect_meminit == (os.path.exists('a.out.mem') or os.path.exists('a.out.js.mem'))
                  assert expect_wasm == os.path.exists('a.out.wasm')
                  assert expect_wast == os.path.exists('a.out.wast')
                  if should_run_js:
                    self.assertContained('hello, world!', run_js('a.out.js'))
=======
  def test_o_level_clamp(self):
    for level in [3, 4, 20]:
      out, err = Popen([PYTHON, EMCC, '-O' + str(level), path_from_root('tests', 'hello_world.c')], stdout=PIPE, stderr=PIPE).communicate()
      assert os.path.exists('a.out.js'), '-O' + str(level) + ' should produce output'
      if level > 3:
        self.assertContained("optimization level '-O" + str(level) + "' is not supported; using '-O3' instead", err)

  # Tests that if user specifies multiple -o output directives, then the last one will take precedence
  def test_multiple_o_files(self):
    Popen([PYTHON, EMCC, path_from_root('tests', 'hello_world.c'), '-o', 'a.js', '-o', 'b.js']).communicate()
    assert os.path.isfile('b.js')
    assert not os.path.isfile('a.js')

  # Tests that Emscripten-provided header files can be cleanly included in C code
  def test_include_system_header_in_c(self):
    for directory, headers in [
      ('emscripten', ['dom_pk_codes.h', 'em_asm.h', 'emscripten.h', 'fetch.h', 'html5.h', 'key_codes.h', 'threading.h', 'trace.h', 'vector.h', 'vr.h']), # This directory has also bind.h, val.h and wire.h, which require C++11
      ('AL', ['al.h', 'alc.h']),
      ('EGL', ['egl.h', 'eglplatform.h']),
      ('GL', ['freeglut_std.h', 'gl.h', 'glew.h', 'glfw.h', 'glu.h', 'glut.h']),
      ('GLES', ['gl.h', 'glplatform.h']),
      ('GLES2', ['gl2.h', 'gl2platform.h']),
      ('GLES3', ['gl3.h', 'gl3platform.h', 'gl31.h', 'gl32.h']),
      ('GLFW', ['glfw3.h']),
      ('KHR', ['khrplatform.h'])]:
      for h in headers:
        inc = '#include <' + directory + '/' + h + '>'
        print inc
        open('a.c', 'w').write(inc)
        subprocess.check_call([PYTHON, EMCC, 'a.c'])
>>>>>>> 5bcb75e6
<|MERGE_RESOLUTION|>--- conflicted
+++ resolved
@@ -7860,7 +7860,37 @@
     out, err = Popen([PYTHON, EMCC, path_from_root('tests', 'hello_world.c'), '-o', 'hello_world.bc', '-s', 'WASM=1', '-Oz'], stdout=PIPE, stderr=PIPE).communicate()
     assert 'you should enable  -s NO_EXIT_RUNTIME=1' not in err
 
-<<<<<<< HEAD
+  def test_o_level_clamp(self):
+    for level in [3, 4, 20]:
+      out, err = Popen([PYTHON, EMCC, '-O' + str(level), path_from_root('tests', 'hello_world.c')], stdout=PIPE, stderr=PIPE).communicate()
+      assert os.path.exists('a.out.js'), '-O' + str(level) + ' should produce output'
+      if level > 3:
+        self.assertContained("optimization level '-O" + str(level) + "' is not supported; using '-O3' instead", err)
+
+  # Tests that if user specifies multiple -o output directives, then the last one will take precedence
+  def test_multiple_o_files(self):
+    Popen([PYTHON, EMCC, path_from_root('tests', 'hello_world.c'), '-o', 'a.js', '-o', 'b.js']).communicate()
+    assert os.path.isfile('b.js')
+    assert not os.path.isfile('a.js')
+
+  # Tests that Emscripten-provided header files can be cleanly included in C code
+  def test_include_system_header_in_c(self):
+    for directory, headers in [
+      ('emscripten', ['dom_pk_codes.h', 'em_asm.h', 'emscripten.h', 'fetch.h', 'html5.h', 'key_codes.h', 'threading.h', 'trace.h', 'vector.h', 'vr.h']), # This directory has also bind.h, val.h and wire.h, which require C++11
+      ('AL', ['al.h', 'alc.h']),
+      ('EGL', ['egl.h', 'eglplatform.h']),
+      ('GL', ['freeglut_std.h', 'gl.h', 'glew.h', 'glfw.h', 'glu.h', 'glut.h']),
+      ('GLES', ['gl.h', 'glplatform.h']),
+      ('GLES2', ['gl2.h', 'gl2platform.h']),
+      ('GLES3', ['gl3.h', 'gl3platform.h', 'gl31.h', 'gl32.h']),
+      ('GLFW', ['glfw3.h']),
+      ('KHR', ['khrplatform.h'])]:
+      for h in headers:
+        inc = '#include <' + directory + '/' + h + '>'
+        print inc
+        open('a.c', 'w').write(inc)
+        subprocess.check_call([PYTHON, EMCC, 'a.c'])
+
   def test_single_file(self):
     for single_file_enabled in [True, False]:
       for meminit1_enabled in [True, False]:
@@ -7921,36 +7951,4 @@
                   assert expect_wasm == os.path.exists('a.out.wasm')
                   assert expect_wast == os.path.exists('a.out.wast')
                   if should_run_js:
-                    self.assertContained('hello, world!', run_js('a.out.js'))
-=======
-  def test_o_level_clamp(self):
-    for level in [3, 4, 20]:
-      out, err = Popen([PYTHON, EMCC, '-O' + str(level), path_from_root('tests', 'hello_world.c')], stdout=PIPE, stderr=PIPE).communicate()
-      assert os.path.exists('a.out.js'), '-O' + str(level) + ' should produce output'
-      if level > 3:
-        self.assertContained("optimization level '-O" + str(level) + "' is not supported; using '-O3' instead", err)
-
-  # Tests that if user specifies multiple -o output directives, then the last one will take precedence
-  def test_multiple_o_files(self):
-    Popen([PYTHON, EMCC, path_from_root('tests', 'hello_world.c'), '-o', 'a.js', '-o', 'b.js']).communicate()
-    assert os.path.isfile('b.js')
-    assert not os.path.isfile('a.js')
-
-  # Tests that Emscripten-provided header files can be cleanly included in C code
-  def test_include_system_header_in_c(self):
-    for directory, headers in [
-      ('emscripten', ['dom_pk_codes.h', 'em_asm.h', 'emscripten.h', 'fetch.h', 'html5.h', 'key_codes.h', 'threading.h', 'trace.h', 'vector.h', 'vr.h']), # This directory has also bind.h, val.h and wire.h, which require C++11
-      ('AL', ['al.h', 'alc.h']),
-      ('EGL', ['egl.h', 'eglplatform.h']),
-      ('GL', ['freeglut_std.h', 'gl.h', 'glew.h', 'glfw.h', 'glu.h', 'glut.h']),
-      ('GLES', ['gl.h', 'glplatform.h']),
-      ('GLES2', ['gl2.h', 'gl2platform.h']),
-      ('GLES3', ['gl3.h', 'gl3platform.h', 'gl31.h', 'gl32.h']),
-      ('GLFW', ['glfw3.h']),
-      ('KHR', ['khrplatform.h'])]:
-      for h in headers:
-        inc = '#include <' + directory + '/' + h + '>'
-        print inc
-        open('a.c', 'w').write(inc)
-        subprocess.check_call([PYTHON, EMCC, 'a.c'])
->>>>>>> 5bcb75e6
+                    self.assertContained('hello, world!', run_js('a.out.js'))