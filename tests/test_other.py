--- conflicted
+++ resolved
@@ -135,25 +135,28 @@
   return metafunc
 
 
-<<<<<<< HEAD
-def requires_pkg_config(func):
-=======
 def requires_ninja(func):
->>>>>>> 53125762
   assert callable(func)
 
   @wraps(func)
   def decorated(self, *args, **kwargs):
-<<<<<<< HEAD
+    if not utils.which('ninja'):
+      self.fail('test requires ninja to be installed (available in PATH)')
+    return func(self, *args, **kwargs)
+
+  return decorated
+
+
+def requires_pkg_config(func):
+  assert callable(func)
+
+  @wraps(func)
+  def decorated(self, *args, **kwargs):
     if not utils.which('pkg-config'):
       if 'EMTEST_SKIP_PKG_CONFIG' in os.environ:
         self.skipTest('test requires pkg-config and EMTEST_SKIP_PKG_CONFIG is set')
       else:
         self.fail('pkg-config is required to run this test')
-=======
-    if not utils.which('ninja'):
-      self.fail('test requires ninja to be installed (available in PATH)')
->>>>>>> 53125762
     return func(self, *args, **kwargs)
 
   return decorated
