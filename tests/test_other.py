# coding=utf-8

from __future__ import print_function
import glob
import itertools
import multiprocessing
import os
import pipes
import re
import shutil
import subprocess
import sys

from tools.shared import *
from runner import RunnerCore, path_from_root, get_zlib_library, get_bullet_library
import tools.shared
import tools.line_endings
import tools.js_optimizer
import tools.tempfiles
import tools.duplicate_function_eliminator


class temp_directory(object):
  def __enter__(self):
    self.directory = tempfile.mkdtemp(prefix='emsripten_temp_', dir=TEMP_DIR)
    self.prev_cwd = os.getcwd()
    os.chdir(self.directory)
    return self.directory

  def __exit__(self, type, value, traceback):
      os.chdir(self.prev_cwd) # On Windows, we can't have CWD in the directory we're deleting
      try_delete(self.directory)

class clean_write_access_to_canonical_temp_dir(object):
  def __init__(self, dir=CANONICAL_TEMP_DIR):
    self.canonical_temp_dir = dir

  def clean_emcc_files_in_temp_dir(self):
    for x in os.listdir(self.canonical_temp_dir):
      if x.startswith('emcc-') or x.startswith('a.out'):
        os.unlink(os.path.join(self.canonical_temp_dir, x))

  def __enter__(self):
    self.CANONICAL_TEMP_DIR_exists = os.path.exists(self.canonical_temp_dir)
    if not self.CANONICAL_TEMP_DIR_exists:
      os.makedirs(self.canonical_temp_dir)
    else:
      # Delete earlier files in the canonical temp directory so that
      # previous leftover files don't have a possibility of confusing
      # the test result e.g. on failure of the actual task
      self.clean_emcc_files_in_temp_dir()

  def __exit__(self, type, value, traceback):
    if not self.CANONICAL_TEMP_DIR_exists:
      try_delete(self.canonical_temp_dir)
      pass
    else:
      self.clean_emcc_files_in_temp_dir()

class other(RunnerCore):
  # Utility to run a simple test in this suite. This receives a directory which
  # should contain a test.cpp and test.out files, compiles the cpp, and runs it
  # to verify the output, with optional compile and run arguments.
  # TODO: use in more places
  def do_other_test(self, dirname, emcc_args=[], run_args=[]):
    shutil.copyfile(path_from_root('tests', dirname, 'test.cpp'), 'test.cpp')
    run_process([PYTHON, EMCC, 'test.cpp'] + emcc_args)
    expected = open(path_from_root('tests', dirname, 'test.out')).read()
    seen = run_js('a.out.js', args=run_args) + '\n'
    self.assertContained(expected, seen)

  def test_emcc_v(self):
    for compiler in [EMCC, EMXX]:
      # -v, without input files
      output = run_process([PYTHON, compiler, '-v'], stdout=PIPE, stderr=PIPE)
      self.assertContained('''clang version %s''' % expected_llvm_version(), output.stderr.replace('\r', ''), output.stderr.replace('\r', ''))
      self.assertContained('''GNU''', output.stdout)
      self.assertNotContained('this is dangerous', output.stdout)
      self.assertNotContained('this is dangerous', output.stderr)

  def test_emcc_python_version(self):
    env = os.environ.copy()
    env['EMSCRIPTEN_ALLOW_NEWER_PYTHON'] = '1'

    for version in [2, 3]:
      py = ["py", '-%s' % version] if WINDOWS else ["python%s" % version]
      try:
        output = run_process(py + ['--version'], stdout=PIPE, stderr=PIPE)
        print("python%s" % version)
      except:
        print("python%s does not exist, skipping" % version)
        continue

      # Python 2 emits its version in stderr
      major = int((output.stdout if output.stdout else output.stderr)[7])

      output = run_process(py + [path_from_root('emcc'), '--version'], stdout=PIPE, stderr=PIPE, env=env).stderr
      expected_call = 'Running on Python %s which is not officially supported yet' % major
      # we currently support python 2 and 3 officially
      assert expected_call not in output
      assert output == '', output

  def test_emcc_1(self):
    for compiler in [EMCC, EMXX]:
      shortcompiler = os.path.basename(compiler)
      suffix = '.c' if compiler == EMCC else '.cpp'

      # --version
      output = run_process([PYTHON, compiler, '--version'], stdout=PIPE, stderr=PIPE)
      output = output.stdout.replace('\r', '')
      self.assertContained('''emcc (Emscripten gcc/clang-like replacement)''', output)
      self.assertContained('''Copyright (C) 2014 the Emscripten authors (see AUTHORS.txt)
This is free and open source software under the MIT license.
There is NO warranty; not even for MERCHANTABILITY or FITNESS FOR A PARTICULAR PURPOSE.
''', output)

      # --help
      output = run_process([PYTHON, compiler, '--help'], stdout=PIPE, stderr=PIPE)
      self.assertContained('Display this information', output.stdout)
      self.assertContained('Most clang options will work', output.stdout)

      # -dumpmachine
      output = run_process([PYTHON, compiler, '-dumpmachine'], stdout=PIPE, stderr=PIPE)
      self.assertContained(get_llvm_target(), output.stdout)

      # -dumpversion
      output = run_process([PYTHON, compiler, '-dumpversion'], stdout=PIPE, stderr=PIPE)
      self.assertEqual(EMSCRIPTEN_VERSION + os.linesep, output.stdout, 'results should be identical')

      # emcc src.cpp ==> writes a.out.js and a.out.wasm
      self.clear()
      output = run_process([PYTHON, compiler, path_from_root('tests', 'hello_world' + suffix)], stdout=PIPE, stderr=PIPE)
      assert len(output.stdout) == 0, output.stdout
      assert os.path.exists('a.out.js'), output.stdout + '\n' + output.stderr
      assert os.path.exists('a.out.wasm'), output.stdout + '\n' + output.stderr
      self.assertContained('hello, world!', run_js('a.out.js'))

      # properly report source code errors, and stop there
      self.clear()
      assert not os.path.exists('a.out.js')
      process = run_process([PYTHON, compiler, path_from_root('tests', 'hello_world_error' + suffix)], stdout=PIPE, stderr=PIPE, check=False)
      assert not os.path.exists('a.out.js'), 'compilation failed, so no output file is expected'
      assert len(process.stdout) == 0, process.stdout
      assert process.returncode is not 0, 'Failed compilation must return a nonzero error code!'
      self.assertNotContained('IOError', process.stderr) # no python stack
      self.assertNotContained('Traceback', process.stderr) # no python stack
      self.assertContained('error: invalid preprocessing directive', process.stderr)
      self.assertContained(["error: use of undeclared identifier 'cheez", "error: unknown type name 'cheez'"], process.stderr)
      self.assertContained('errors generated', process.stderr)
      assert 'compiler frontend failed to generate LLVM bitcode, halting' in process.stderr.split('errors generated.')[1]

  def test_emcc_2(self):
    for compiler in [EMCC, EMXX]:
      shortcompiler = os.path.basename(compiler)
      suffix = '.c' if compiler == EMCC else '.cpp'

      # emcc src.cpp -c    and   emcc src.cpp -o src.[o|bc] ==> should give a .bc file
      #      regression check: -o js should create "js", with bitcode content
      for args in [['-c'], ['-o', 'src.o'], ['-o', 'src.bc'], ['-o', 'src.so'], ['-o', 'js'], ['-O1', '-c', '-o', '/dev/null'], ['-O1', '-o', '/dev/null']]:
        print('-c stuff', args)
        if '/dev/null' in args and WINDOWS:
          print('skip because windows')
          continue
        target = args[1] if len(args) == 2 else 'hello_world.o'
        self.clear()
        proc = Popen([PYTHON, compiler, path_from_root('tests', 'hello_world' + suffix)] + args, stdout=PIPE, stderr=PIPE)
        proc.communicate()
        assert proc.returncode == 0, [proc.returncode, args]
        if args[-1] == '/dev/null':
          print('(no output)')
          continue
        syms = Building.llvm_nm(target)
        assert len(syms.defs) == 1 and 'main' in syms.defs, 'Failed to generate valid bitcode'
        if target == 'js': # make sure emcc can recognize the target as a bitcode file
          shutil.move(target, target + '.bc')
          target += '.bc'
        output = run_process([PYTHON, compiler, target, '-o', target + '.js'], stdout = PIPE, stderr = PIPE)
        assert len(output.stdout) == 0, output.stdout
        assert os.path.exists(target + '.js'), 'Expected %s to exist since args are %s : %s' % (target + '.js', str(args), output.stdout + '\n' + output.stderr)
        self.assertContained('hello, world!', run_js(target + '.js'))

  def test_emcc_3(self):
    for compiler in [EMCC, EMXX]:
      shortcompiler = os.path.basename(compiler)
      suffix = '.c' if compiler == EMCC else '.cpp'

      # handle singleton archives
      self.clear()
      Popen([PYTHON, compiler, path_from_root('tests', 'hello_world' + suffix), '-o', 'a.bc'], stdout=PIPE, stderr=PIPE).communicate()
      Popen([LLVM_AR, 'r', 'a.a', 'a.bc'], stdout=PIPE, stderr=PIPE).communicate()
      assert os.path.exists('a.a')
      output = run_process([PYTHON, compiler, 'a.a'])
      assert os.path.exists('a.out.js'), output
      self.assertContained('hello, world!', run_js('a.out.js'))

      # emcc src.ll ==> generates .js
      self.clear()
      output = run_process([PYTHON, compiler, path_from_root('tests', 'hello_world.ll')], stdout=PIPE, stderr=PIPE)
      assert len(output.stdout) == 0, output.stdout
      assert os.path.exists('a.out.js'), output.stdout + '\n' + output.stderr
      self.assertContained('hello, world!', run_js('a.out.js'))

      # emcc [..] -o [path] ==> should work with absolute paths
      try:
        for path in [os.path.abspath(os.path.join('..', 'file1.js')), os.path.join('b_dir', 'file2.js')]:
          print(path)
          self.clear(in_curr=True)
          os.chdir(self.get_dir())
          if not os.path.exists('a_dir'): os.mkdir('a_dir')
          os.chdir('a_dir')
          if not os.path.exists('b_dir'): os.mkdir('b_dir')
          # use single file so we don't have more files to clean up
          output = run_process([PYTHON, compiler, path_from_root('tests', 'hello_world.ll'), '-o', path, '-s', 'SINGLE_FILE=1'], stdout=PIPE, stderr=PIPE)
          print(output)
          assert os.path.exists(path), path + ' does not exist; ' + output.stdout + '\n' + output.stderr
          last = os.getcwd()
          os.chdir(os.path.dirname(path))
          self.assertContained('hello, world!', run_js(os.path.basename(path)))
          os.chdir(last)
          try_delete(path)
      finally:
        os.chdir(self.get_dir())
      self.clear()

  def test_emcc_4(self):
    for compiler in [EMCC, EMXX]:
      shortcompiler = os.path.basename(compiler)
      suffix = '.c' if compiler == EMCC else '.cpp'

      # Optimization: emcc src.cpp -o something.js [-Ox]. -O0 is the same as not specifying any optimization setting
      for params, opt_level, bc_params, closure, has_malloc in [ # bc params are used after compiling to bitcode
        (['-o', 'something.js'],                          0, None, 0, 1),
        (['-o', 'something.js', '-O0'],                   0, None, 0, 0),
        (['-o', 'something.js', '-O1'],                   1, None, 0, 0),
        (['-o', 'something.js', '-O1', '-g'],             1, None, 0, 0), # no closure since debug
        (['-o', 'something.js', '-O2'],                   2, None, 0, 1),
        (['-o', 'something.js', '-O2', '-g'],             2, None, 0, 0),
        (['-o', 'something.js', '-Os'],                   2, None, 0, 1),
        (['-o', 'something.js', '-O3'],                   3, None, 0, 1),
        # and, test compiling to bitcode first
        (['-o', 'something.bc'], 0, [],      0, 0),
        (['-o', 'something.bc', '-O0'], 0, [], 0, 0),
        (['-o', 'something.bc', '-O1'], 1, ['-O1'], 0, 0),
        (['-o', 'something.bc', '-O2'], 2, ['-O2'], 0, 0),
        (['-o', 'something.bc', '-O3'], 3, ['-O3'], 0, 0),
        (['-O1', '-o', 'something.bc'], 1, [], 0, 0),
        # non-wasm
        (['-s', 'WASM=0', '-o', 'something.js'],                          0, None, 0, 1),
        (['-s', 'WASM=0', '-o', 'something.js', '-O0'],                   0, None, 0, 0),
        (['-s', 'WASM=0', '-o', 'something.js', '-O1'],                   1, None, 0, 0),
        (['-s', 'WASM=0', '-o', 'something.js', '-O1', '-g'],             1, None, 0, 0), # no closure since debug
        (['-s', 'WASM=0', '-o', 'something.js', '-O2'],                   2, None, 0, 1),
        (['-s', 'WASM=0', '-o', 'something.js', '-O2', '-g'],             2, None, 0, 0),
        (['-s', 'WASM=0', '-o', 'something.js', '-Os'],                   2, None, 0, 1),
        (['-s', 'WASM=0', '-o', 'something.js', '-O3'],                   3, None, 0, 1),
        # and, test compiling to bitcode first
        (['-s', 'WASM=0', '-o', 'something.bc'],        0, ['-s', 'WASM=0'],        0, 0),
        (['-s', 'WASM=0', '-o', 'something.bc', '-O0'], 0, ['-s', 'WASM=0'],        0, 0),
        (['-s', 'WASM=0', '-o', 'something.bc', '-O1'], 1, ['-s', 'WASM=0', '-O1'], 0, 0),
        (['-s', 'WASM=0', '-o', 'something.bc', '-O2'], 2, ['-s', 'WASM=0', '-O2'], 0, 0),
        (['-s', 'WASM=0', '-o', 'something.bc', '-O3'], 3, ['-s', 'WASM=0', '-O3'], 0, 0),
        (['-s', 'WASM=0', '-O1', '-o', 'something.bc'], 1, ['-s', 'WASM=0'],        0, 0),
      ]:
        print(params, opt_level, bc_params, closure, has_malloc)
        self.clear()
        keep_debug = '-g' in params
        args = [PYTHON, compiler, path_from_root('tests', 'hello_world_loop' + ('_malloc' if has_malloc else '') + '.cpp')] + params
        print('..', args)
        output = run_process(args, stdout=PIPE, stderr=PIPE)
        assert len(output.stdout) == 0, output.stdout
        if bc_params is not None:
          assert os.path.exists('something.bc'), output.stderr
          bc_args = [PYTHON, compiler, 'something.bc', '-o', 'something.js'] + bc_params
          print('....', bc_args)
          output = run_process(bc_args, stdout=PIPE, stderr=PIPE)
        assert os.path.exists('something.js'), output.stderr
        self.assertContained('hello, world!', run_js('something.js'))

        # Verify optimization level etc. in the generated code
        # XXX these are quite sensitive, and will need updating when code generation changes
        generated = open('something.js').read()
        main = self.get_func(generated, '_main') if 'function _main' in generated else generated
        assert 'new Uint16Array' in generated and 'new Uint32Array' in generated, 'typed arrays 2 should be used by default'
        assert 'SAFE_HEAP' not in generated, 'safe heap should not be used by default'
        assert ': while(' not in main, 'when relooping we also js-optimize, so there should be no labelled whiles'
        if closure:
          if opt_level == 0: assert '._main =' in generated, 'closure compiler should have been run'
          elif opt_level >= 1: assert '._main=' in generated, 'closure compiler should have been run (and output should be minified)'
        else:
          # closure has not been run, we can do some additional checks. TODO: figure out how to do these even with closure
          assert '._main = ' not in generated, 'closure compiler should not have been run'
          if keep_debug:
            assert ('switch (label)' in generated or 'switch (label | 0)' in generated) == (opt_level <= 0), 'relooping should be in opt >= 1'
            assert ('assert(STACKTOP < STACK_MAX' in generated) == (opt_level == 0), 'assertions should be in opt == 0'
          if 'WASM=0' in params:
            if opt_level >= 2 and '-g' in params:
              assert re.search('HEAP8\[\$?\w+ ?\+ ?\(+\$?\w+ ?', generated) or re.search('HEAP8\[HEAP32\[', generated) or re.search('[i$]\d+ & ~\(1 << [i$]\d+\)', generated), 'eliminator should create compound expressions, and fewer one-time vars' # also in -O1, but easier to test in -O2
            if opt_level == 0 or '-g' in params: assert 'function _main() {' in generated or 'function _main(){' in generated, 'Should be unminified'
            elif opt_level >= 2: assert ('function _main(){' in generated or '"use asm";var a=' in generated), 'Should be whitespace-minified'

  def test_emcc_5(self):
    for compiler in [EMCC, EMXX]:
      shortcompiler = os.path.basename(compiler)
      suffix = '.c' if compiler == EMCC else '.cpp'

      # asm.js optimization levels
      for params, test, text in [
        (['-O2'], lambda generated: 'function addRunDependency' in generated, 'shell has unminified utilities'),
        (['-O2', '--closure', '1'], lambda generated: 'function addRunDependency' not in generated and ';function' in generated, 'closure minifies the shell, removes whitespace'),
        (['-O2', '--closure', '1', '-g1'], lambda generated: 'function addRunDependency' not in generated and ';function' not in generated, 'closure minifies the shell, -g1 makes it keep whitespace'),
        (['-O2'], lambda generated: 'var b=0' in generated and not 'function _main' in generated, 'registerize/minify is run by default in -O2'),
        (['-O2', '--minify', '0'], lambda generated: 'var b = 0' in generated and not 'function _main' in generated, 'minify is cancelled, but not registerize'),
        (['-O2', '--js-opts', '0'], lambda generated: 'var b=0' not in generated and 'var b = 0' not in generated and 'function _main' in generated, 'js opts are cancelled'),
        (['-O2', '-g'], lambda generated: 'var b=0' not in generated and 'var b = 0' not in generated and 'function _main' in generated, 'registerize/minify is cancelled by -g'),
        (['-O2', '-g0'], lambda generated: 'var b=0'   in generated and not 'function _main' in generated, 'registerize/minify is run by default in -O2 -g0'),
        (['-O2', '-g1'], lambda generated: 'var b = 0' in generated and not 'function _main' in generated, 'compress is cancelled by -g1'),
        (['-O2', '-g2'], lambda generated: ('var b = 0' in generated or 'var i1 = 0' in generated) and 'function _main' in generated, 'minify is cancelled by -g2'),
        (['-O2', '-g3'], lambda generated: 'var b=0' not in generated and 'var b = 0' not in generated and 'function _main' in generated, 'registerize is cancelled by -g3'),
        (['-O2', '--profiling'], lambda generated: ('var b = 0' in generated or 'var i1 = 0' in generated) and 'function _main' in generated, 'similar to -g2'),
        (['-O2', '-profiling'],  lambda generated: ('var b = 0' in generated or 'var i1 = 0' in generated) and 'function _main' in generated, 'similar to -g2'),
        (['-O2', '--profiling-funcs'], lambda generated: 'var b=0' in generated and '"use asm";var a=' in generated and 'function _main' in generated, 'very minified, but retain function names'),
        (['-O2', '-profiling-funcs'],  lambda generated: 'var b=0' in generated and '"use asm";var a=' in generated and 'function _main' in generated, 'very minified, but retain function names'),
        (['-O2'],                      lambda generated: 'var b=0' in generated and '"use asm";var a=' in generated and 'function _main' not in generated, 'very minified, no function names'),
        #(['-O2', '-g4'], lambda generated: 'var b=0' not in generated and 'var b = 0' not in generated and 'function _main' in generated, 'same as -g3 for now'),
        (['-s', 'INLINING_LIMIT=0'], lambda generated: 'function _dump' in generated, 'no inlining without opts'),
        ([], lambda generated: 'Module["_dump"]' not in generated, 'dump is not exported by default'),
        (['-s', 'EXPORTED_FUNCTIONS=["_main", "_dump"]'], lambda generated: 'Module["_dump"]' in generated, 'dump is now exported'),
        (['--llvm-opts', '1'], lambda generated: '_puts(' in generated, 'llvm opts requested'),
        ([], lambda generated: '// Sometimes an existing Module' in generated, 'without opts, comments in shell code'),
        (['-O2'], lambda generated: '// Sometimes an existing Module' not in generated, 'with opts, no comments in shell code'),
        (['-O2', '-g2'], lambda generated: '// Sometimes an existing Module' not in generated, 'with -g2, no comments in shell code'),
        (['-O2', '-g3'], lambda generated: '// Sometimes an existing Module' in generated, 'with -g3, yes comments in shell code'),
      ]:
        print(params, text)
        self.clear()
        output = run_process([PYTHON, compiler, path_from_root('tests', 'hello_world_loop.cpp'), '-o', 'a.out.js', '-s', 'WASM=0'] + params, stdout=PIPE, stderr=PIPE)
        assert len(output.stdout) == 0, output.stdout
        assert os.path.exists('a.out.js'), output.stdout + '\n' + output.stderr
        self.assertContained('hello, world!', run_js('a.out.js'))
        assert test(open('a.out.js').read()), text

  def test_emcc_6(self):
    for compiler in [EMCC, EMXX]:
      shortcompiler = os.path.basename(compiler)
      suffix = '.c' if compiler == EMCC else '.cpp'

      # Compiling two source files into a final JS.
      for args, target in [([], 'a.out.js'), (['-o', 'combined.js'], 'combined.js')]:
        self.clear()
        output = run_process([PYTHON, compiler, path_from_root('tests', 'twopart_main.cpp'), path_from_root('tests', 'twopart_side.cpp')] + args,
                             stdout=PIPE, stderr=PIPE)
        assert len(output.stdout) == 0, output.stdout
        assert os.path.exists(target), output.stdout + '\n' + output.stderr
        self.assertContained('side got: hello from main, over', run_js(target))

        # Compiling two files with -c will generate separate .bc files
        self.clear()
        expect_error = '-o' in args # specifying -o and -c is an error
        output = run_process([PYTHON, compiler, path_from_root('tests', 'twopart_main.cpp'), path_from_root('tests', 'twopart_side.cpp'), '-c'] + args,
                             stdout=PIPE, stderr=PIPE, check=not expect_error)
        if expect_error:
          assert 'fatal error' in output.stderr, output.stderr
          continue

        assert os.path.exists('twopart_main.o'), output.stdout + '\n' + output.stderr
        assert os.path.exists('twopart_side.o'), output.stdout + '\n' + output.stderr
        assert not os.path.exists(target), 'We should only have created bitcode here: ' + output.stdout + '\n' + output.stderr

        # Compiling one of them alone is expected to fail
        output = run_process([PYTHON, compiler, 'twopart_main.o', '-O1', '-g'] + args, stdout=PIPE, stderr=PIPE)
        assert os.path.exists(target), output.stdout + '\n' + output.stderr
        #print output.stdout + '\n' + output.stderr
        self.assertContained('missing function', run_js(target, stderr=STDOUT, assert_returncode=None))
        try_delete(target)

        # Combining those bc files into js should work
        output = run_process([PYTHON, compiler, 'twopart_main.o', 'twopart_side.o'] + args, stdout=PIPE, stderr=PIPE)
        assert os.path.exists(target), output.stdout + '\n' + output.stderr
        self.assertContained('side got: hello from main, over', run_js(target))

        # Combining bc files into another bc should also work
        try_delete(target)
        assert not os.path.exists(target)
        output = run_process([PYTHON, compiler, 'twopart_main.o', 'twopart_side.o', '-o', 'combined.bc'] + args, stdout=PIPE, stderr=PIPE)
        syms = Building.llvm_nm('combined.bc')
        assert len(syms.defs) == 2 and 'main' in syms.defs, 'Failed to generate valid bitcode'
        output = run_process([PYTHON, compiler, 'combined.bc', '-o', 'combined.bc.js'], stdout = PIPE, stderr = PIPE)
        assert len(output.stdout) == 0, output.stdout
        assert os.path.exists('combined.bc.js'), 'Expected %s to exist' % ('combined.bc.js')
        self.assertContained('side got: hello from main, over', run_js('combined.bc.js'))

  def test_emcc_7(self):
    for compiler in [EMCC, EMXX]:
      shortcompiler = os.path.basename(compiler)
      suffix = '.c' if compiler == EMCC else '.cpp'

      # --js-transform <transform>
      self.clear()
      trans = os.path.join(self.get_dir(), 't.py')
      trans_file = open(trans, 'w')
      trans_file.write('''
import sys
f = open(sys.argv[1], 'a')
f.write('transformed!')
f.close()
''')
      trans_file.close()
      output = Popen([PYTHON, compiler, path_from_root('tests', 'hello_world' + suffix), '--js-transform', '%s t.py' % (PYTHON)], stdout=PIPE, stderr=PIPE).communicate()
      assert 'transformed!' in open('a.out.js').read(), 'Transformed output must be as expected'

      for opts in [0, 1, 2, 3]:
        print('mem init in', opts)
        self.clear()
        output = Popen([PYTHON, compiler, path_from_root('tests', 'hello_world.c'), '-s', 'WASM=0', '-O' + str(opts)], stdout=PIPE, stderr=PIPE).communicate()
        assert os.path.exists('a.out.js.mem') == (opts >= 2), 'mem file should exist in -O2+'

  def test_emcc_asm_v_wasm(self):
    for opts in ([], ['-O1'], ['-O2'], ['-O3']):
      print('opts', opts)
      for mode in ([], ['-s', 'WASM=0'], ['-s', 'BINARYEN=0'], ['-s', 'WASM=1'], ['-s', 'BINARYEN=1']):
        self.clear()
        wasm = '=0' not in str(mode)
        print('  mode', mode, 'wasm?', wasm)
        run_process([PYTHON, EMCC, path_from_root('tests', 'hello_world.c')] + opts + mode)
        assert os.path.exists('a.out.js')
        assert os.path.exists('a.out.wasm') == wasm
        for engine in JS_ENGINES:
          print('    engine', engine)
          out = run_js('a.out.js', engine=engine, stderr=PIPE, full_output=True)
          self.assertContained('hello, world!', out)
          if not wasm and engine == SPIDERMONKEY_ENGINE: self.validate_asmjs(out)
        if not wasm:
          src = open('a.out.js').read()
          if opts == []:
            assert 'almost asm' in src
          else:
            assert 'use asm' in src

  # Test that if multiple processes attempt to access or build stuff to the cache on demand, that exactly one of the processes
  # will, and the other processes will block to wait until that process finishes.
  def test_emcc_multiprocess_cache_access(self):
    with temp_directory() as tempdirname:
      c_file = os.path.join(tempdirname, 'test.c')
      open(c_file, 'w').write(r'''
        #include <stdio.h>
        int main() {
          printf("hello, world!\n");
          return 0;
        }
        ''')
      cache_dir_name = os.path.join(tempdirname, 'emscripten_cache')
      tasks = []
      num_times_libc_was_built = 0
      for i in range(3):
        p = subprocess.Popen([PYTHON, EMCC, c_file, '--cache', cache_dir_name, '-o', '%d.js' % i], stderr=subprocess.STDOUT, stdout=PIPE, universal_newlines=True)
        tasks += [p]
      for p in tasks:
        stdout, stderr = p.communicate()
        print('stdout:\n', stdout)
        print('stderr:\n', stderr)
        assert not p.returncode, 'A child process failed with return code %s: %s' % (p.returncode, stderr)
        if 'generating system library: libc.bc' in stdout:
          num_times_libc_was_built += 1
      assert os.path.exists(cache_dir_name), 'The cache directory %s must exist after the build' % cache_dir_name
      assert os.path.exists(os.path.join(cache_dir_name, 'asmjs', 'libc.bc')), 'The cache directory must contain a built libc'
      assert num_times_libc_was_built == 1, 'Exactly one child process should have triggered libc build! (instead %d processes did)' % num_times_libc_was_built

  def test_emcc_cache_flag(self):
    with temp_directory() as tempdirname:
      c_file = os.path.join(tempdirname, 'test.c')
      cache_dir_name = os.path.join(tempdirname, 'emscripten_cache')
      assert os.path.exists(cache_dir_name) == False, 'The cache directory %s must not already exist' % cache_dir_name
      open(c_file, 'w').write(r'''
        #include <stdio.h>
        int main() {
          printf("hello, world!\n");
          return 0;
        }
        ''')
      subprocess.check_call([PYTHON, EMCC, c_file, '--cache', cache_dir_name])
      assert os.path.exists(cache_dir_name), 'The cache directory %s must exist after the build' % cache_dir_name
      assert os.path.exists(os.path.join(cache_dir_name, 'asmjs', 'libc.bc')), 'The cache directory must contain a built libc'

  def test_emcc_cflags(self):
    # see we print them out
    with clean_write_access_to_canonical_temp_dir(self.canonical_temp_dir): # --cflags needs to set EMCC_DEBUG=1, which needs to create canonical temp directory.
      output = run_process([PYTHON, EMCC, '--cflags'], stdout=PIPE, stderr=PIPE)
    flags = output.stdout.strip()
    self.assertContained(' '.join(Building.doublequote_spaces(COMPILER_OPTS)), flags)
    # check they work
    cmd = [CLANG, path_from_root('tests', 'hello_world.cpp')] + shlex.split(flags.replace('\\', '\\\\')) + ['-c', '-emit-llvm', '-o', 'a.bc']
    subprocess.check_call(cmd)
    subprocess.check_call([PYTHON, EMCC, 'a.bc'])
    self.assertContained('hello, world!', run_js(self.in_dir('a.out.js')))

  def test_emar_em_config_flag(self):
    # We expand this in case the EM_CONFIG is ~/.emscripten (default)
    config = os.path.expanduser(EM_CONFIG)
    # We pass -version twice to work around the newargs > 2 check in emar
    output = run_process([PYTHON, EMAR, '--em-config', config, '-version', '-version'], stdout=PIPE, stderr=PIPE)
    assert output.stdout
    assert not output.stderr
    self.assertContained('LLVM', output.stdout)

  def test_cmake(self):
    # Test all supported generators.
    if WINDOWS:
      generators = ['MinGW Makefiles', 'NMake Makefiles']
    else:
      generators = ['Unix Makefiles', 'Ninja', 'Eclipse CDT4 - Ninja']

    def nmake_detect_error(configuration):
      if Building.which(configuration['build'][0]):
        return None
      else:
        return 'Skipping NMake test for CMake support, since nmake was not found in PATH. Run this test in Visual Studio command prompt to easily access nmake.'

    def check_makefile(configuration, dirname):
      assert os.path.exists(dirname + '/Makefile'), 'CMake call did not produce a Makefile!'

    configurations = { 'MinGW Makefiles'     : { 'prebuild': check_makefile,
                                                 'build'   : ['mingw32-make'],

                       },
                       'NMake Makefiles'     : { 'detect'  : nmake_detect_error,
                                                 'prebuild': check_makefile,
                                                 'build'   : ['nmake', '/NOLOGO'],
                       },
                       'Unix Makefiles'      : { 'prebuild': check_makefile,
                                                 'build'   : ['make'],
                       },
                       'Ninja'               : { 'build'   : ['ninja'],
                       },
                       'Eclipse CDT4 - Ninja': { 'build'   : ['ninja'],
                       }
    }

    if os.name == 'nt':
      emconfigure = path_from_root('emconfigure.bat')
    else:
      emconfigure = path_from_root('emconfigure')

    for generator in generators:
      conf = configurations[generator]

      make = conf['build']

      try:
        detector = conf['detect']
      except KeyError:
        detector = None

      if detector:
        error = detector(conf)
      elif len(make) == 1 and not Building.which(make[0]):
        # Use simple test if applicable
        error = 'Skipping %s test for CMake support, since it could not be detected.' % generator
      else:
        error = None

      if error:
        logging.warning(error)
        continue

      try:
        prebuild = conf['prebuild']
      except KeyError:
        prebuild = None

      try:
        postbuild = conf['postbuild']
      except KeyError:
        postbuild = None

      # ('directory to the test', 'output filename', ['extra args to pass to CMake'])
      # Testing all combinations would be too much work and the test would take 10 minutes+ to finish (CMake feature detection is slow),
      # so combine multiple features into one to try to cover as much as possible while still keeping this test in sensible time limit.
      cases = [
        ('target_js',      'test_cmake.js',         ['-DCMAKE_BUILD_TYPE=Debug']),
        ('target_html',    'hello_world_gles.html', ['-DCMAKE_BUILD_TYPE=Release',        '-DBUILD_SHARED_LIBS=OFF']),
        ('target_library', 'libtest_cmake.a',       ['-DCMAKE_BUILD_TYPE=MinSizeRel',     '-DBUILD_SHARED_LIBS=OFF']),
        ('target_library', 'libtest_cmake.a',       ['-DCMAKE_BUILD_TYPE=RelWithDebInfo', '-DCPP_LIBRARY_TYPE=STATIC']),
        ('target_library', 'libtest_cmake.so',      ['-DCMAKE_BUILD_TYPE=Release',        '-DBUILD_SHARED_LIBS=ON']),
        ('target_library', 'libtest_cmake.so',      ['-DCMAKE_BUILD_TYPE=Release',        '-DBUILD_SHARED_LIBS=ON', '-DCPP_LIBRARY_TYPE=SHARED']),
        ('stdproperty',    'helloworld.js',         [])
      ]
      for test_dir, output_file, cmake_args in cases:
        cmakelistsdir = path_from_root('tests', 'cmake', test_dir)
        with temp_directory() as tempdirname:
          # Run Cmake
          cmd = [emconfigure, 'cmake'] + cmake_args + ['-G', generator, cmakelistsdir]

          env = os.environ.copy()
          # https://github.com/kripken/emscripten/pull/5145: Check that CMake works even if EMCC_SKIP_SANITY_CHECK=1 is passed.
          if test_dir == 'target_html':
            env['EMCC_SKIP_SANITY_CHECK'] = '1'
          print(str(cmd))
          ret = run_process(cmd, env=env, stdout=None if EM_BUILD_VERBOSE_LEVEL >= 2 else PIPE, stderr=None if EM_BUILD_VERBOSE_LEVEL >= 1 else PIPE)
          if ret.stderr != None and len(ret.stderr.strip()):
            logging.error(ret.stderr) # If there were any errors, print them directly to console for diagnostics.
          if ret.stderr != None and 'error' in ret.stderr.lower():
            logging.error('Failed command: ' + ' '.join(cmd))
            logging.error('Result:\n' + ret.stderr)
            raise Exception('cmake call failed!')

          if prebuild:
            prebuild(configuration, tempdirname)

          # Build
          cmd = make
          if EM_BUILD_VERBOSE_LEVEL >= 3 and 'Ninja' not in generator:
            cmd += ['VERBOSE=1']
          ret = run_process(cmd, stdout=None if EM_BUILD_VERBOSE_LEVEL >= 2 else PIPE)
          if ret.stderr != None and len(ret.stderr.strip()):
            logging.error(ret.stderr) # If there were any errors, print them directly to console for diagnostics.
          if ret.stdout != None and 'error' in ret.stdout.lower() and not '0 error(s)' in ret.stdout.lower():
            logging.error('Failed command: ' + ' '.join(cmd))
            logging.error('Result:\n' + ret.stdout)
            raise Exception('make failed!')
          assert os.path.exists(tempdirname + '/' + output_file), 'Building a cmake-generated Makefile failed to produce an output file %s!' % tempdirname + '/' + output_file

          if postbuild:
            postbuild(configuration, tempdirname)

          # Run through node, if CMake produced a .js file.
          if output_file.endswith('.js'):
            ret = run_process(NODE_JS + [tempdirname + '/' + output_file], stdout=PIPE).stdout
            self.assertTextDataIdentical(open(cmakelistsdir + '/out.txt', 'r').read().strip(), ret.strip())

  # Test that the various CMAKE_xxx_COMPILE_FEATURES that are advertised for the Emscripten toolchain match with the actual language features that Clang supports.
  # If we update LLVM version and this test fails, copy over the new advertised features from Clang and place them to cmake/Modules/Platform/Emscripten.cmake.
  def test_cmake_compile_features(self):
    if WINDOWS: self.skipTest('Skipped on Windows because CMake does not configure native Clang builds well on Windows.')

    with temp_directory():
      cmd = ['cmake', '-DCMAKE_C_COMPILER=' + CLANG_CC, '-DCMAKE_CXX_COMPILER=' + CLANG_CPP, path_from_root('tests', 'cmake', 'stdproperty')]
      print(str(cmd))
      native_features = run_process(cmd, stdout=PIPE).stdout

    if os.name == 'nt': emconfigure = path_from_root('emcmake.bat')
    else: emconfigure = path_from_root('emcmake')

    with temp_directory():
      cmd = [emconfigure, 'cmake', path_from_root('tests', 'cmake', 'stdproperty')]
      print(str(cmd))
      emscripten_features = run_process(cmd, stdout=PIPE).stdout

    native_features = '\n'.join([x for x in native_features.split('\n') if '***' in x])
    emscripten_features = '\n'.join([x for x in emscripten_features.split('\n') if '***' in x])
    self.assertTextDataIdentical(native_features, emscripten_features)

  # Tests that it's possible to pass C++11 or GNU++11 build modes to CMake by building code that needs C++11 (embind)
  def test_cmake_with_embind_cpp11_mode(self):
    cwd = os.getcwd()

    for args in [[], ['-DNO_GNU_EXTENSIONS=1']]:
      with temp_directory() as tempdirname:
        configure = [path_from_root('emcmake.bat' if WINDOWS else 'emcmake'), 'cmake', path_from_root('tests', 'cmake', 'cmake_with_emval')] + args
        print(str(configure))
        subprocess.check_call(configure)
        build = ['cmake', '--build', '.']
        print(str(build))
        subprocess.check_call(build)

        ret = run_process(NODE_JS + [os.path.join(tempdirname, 'cpp_with_emscripten_val.js')], stdout=PIPE).stdout.strip()
        if '-DNO_GNU_EXTENSIONS=1' in args:
          self.assertTextDataIdentical('Hello! __STRICT_ANSI__: 1, __cplusplus: 201103', ret)
        else:
          self.assertTextDataIdentical('Hello! __STRICT_ANSI__: 0, __cplusplus: 201103', ret)

  # Tests that the Emscripten CMake toolchain option -DEMSCRIPTEN_GENERATE_BITCODE_STATIC_LIBRARIES=ON works.
  def test_cmake_bitcode_static_libraries(self):
    if os.name == 'nt': emcmake = path_from_root('emcmake.bat')
    else: emcmake = path_from_root('emcmake')

    # Test that building static libraries by default generates UNIX archives (.a, with the emar tool)
    with temp_directory() as tempdirname:
      subprocess.check_call([emcmake, 'cmake', path_from_root('tests', 'cmake', 'static_lib')])
      subprocess.check_call([Building.which('cmake'), '--build', '.'])
      assert tools.shared.Building.is_ar(os.path.join(tempdirname, 'libstatic_lib.a'))
      assert tools.shared.Building.is_bitcode(os.path.join(tempdirname, 'libstatic_lib.a'))

    # Test that passing the -DEMSCRIPTEN_GENERATE_BITCODE_STATIC_LIBRARIES=ON directive causes CMake to generate LLVM bitcode files as static libraries (.bc)
    with temp_directory() as tempdirname:
      subprocess.check_call([emcmake, 'cmake', '-DEMSCRIPTEN_GENERATE_BITCODE_STATIC_LIBRARIES=ON', path_from_root('tests', 'cmake', 'static_lib')])
      subprocess.check_call([Building.which('cmake'), '--build', '.'])
      assert tools.shared.Building.is_bitcode(os.path.join(tempdirname, 'libstatic_lib.bc'))
      assert not tools.shared.Building.is_ar(os.path.join(tempdirname, 'libstatic_lib.bc'))

    # Test that one is able to fake custom suffixes for static libraries.
    # (sometimes projects want to emulate stuff, and do weird things like files with ".so" suffix which are in fact either ar archives or bitcode files)
    with temp_directory() as tempdirname:
      subprocess.check_call([emcmake, 'cmake', '-DSET_FAKE_SUFFIX_IN_PROJECT=1', path_from_root('tests', 'cmake', 'static_lib')])
      subprocess.check_call([Building.which('cmake'), '--build', '.'])
      assert tools.shared.Building.is_bitcode(os.path.join(tempdirname, 'myprefix_static_lib.somecustomsuffix'))
      assert tools.shared.Building.is_ar(os.path.join(tempdirname, 'myprefix_static_lib.somecustomsuffix'))

  # Tests that the CMake variable EMSCRIPTEN_VERSION is properly provided to user CMake scripts
  def test_cmake_emscripten_version(self):
    if os.name == 'nt': emcmake = path_from_root('emcmake.bat')
    else: emcmake = path_from_root('emcmake')

    with temp_directory() as tempdirname:
      subprocess.check_call([emcmake, 'cmake', path_from_root('tests', 'cmake', 'emscripten_version')])

  def test_failure_error_code(self):
    for compiler in [EMCC, EMXX]:
      # Test that if one file is missing from the build, then emcc shouldn't succeed, and shouldn't try to produce an output file.
      process = Popen([PYTHON, compiler, path_from_root('tests', 'hello_world.c'), 'this_file_is_missing.c', '-o', 'this_output_file_should_never_exist.js'], stdout=PIPE, stderr=PIPE)
      process.communicate()
      assert process.returncode is not 0, 'Trying to compile a nonexisting file should return with a nonzero error code!'
      assert os.path.exists('this_output_file_should_never_exist.js') == False, 'Emcc should not produce an output file when build fails!'

  def test_use_cxx(self):
    open('empty_file', 'w').write(' ')
    try:
      dash_xc = run_process([PYTHON, EMCC, '-v', '-xc', 'empty_file'], stdout=PIPE, stderr=PIPE).stderr
      self.assertNotContained('-std=c++03', dash_xc)
      dash_xcpp = run_process([PYTHON, EMCC, '-v', '-xc++', 'empty_file'], stdout=PIPE, stderr=PIPE).stderr
      self.assertContained('-std=c++03', dash_xcpp)
    finally:
      try_delete('empty_file')

  def test_cxx03(self):
    for compiler in [EMCC, EMXX]:
      process = Popen([PYTHON, compiler, path_from_root('tests', 'hello_cxx03.cpp')], stdout=PIPE, stderr=PIPE)
      process.communicate()
      assert process.returncode is 0, 'By default, emscripten should build using -std=c++03!'

  def test_cxx11(self):
    for std in ['-std=c++11', '--std=c++11']:
      for compiler in [EMCC, EMXX]:
        process = Popen([PYTHON, compiler, std, path_from_root('tests', 'hello_cxx11.cpp')], stdout=PIPE, stderr=PIPE)
        process.communicate()
        assert process.returncode is 0, 'User should be able to specify custom -std= on the command line!'

  # Regression test for issue #4522: Incorrect CC vs CXX detection
  def test_incorrect_c_detection(self):
    with open('test.c', 'w') as f:
      f.write('foo\n')
    for compiler in [EMCC, EMXX]:
      run_process([PYTHON, compiler, '--bind', '--embed-file', 'test.c', path_from_root('tests', 'hello_world.cpp')])

  def test_odd_suffixes(self):
    for suffix in ['CPP', 'c++', 'C++', 'cxx', 'CXX', 'cc', 'CC', 'i', 'ii']:
      self.clear()
      print(suffix)
      shutil.copyfile(path_from_root('tests', 'hello_world.c'), 'test.' + suffix)
      Popen([PYTHON, EMCC, os.path.join(self.get_dir(), 'test.' + suffix)]).communicate()
      self.assertContained('hello, world!', run_js(os.path.join(self.get_dir(), 'a.out.js')))

    for suffix in ['lo']:
      self.clear()
      print(suffix)
      Popen([PYTHON, EMCC, path_from_root('tests', 'hello_world.c'), '-o', 'binary.' + suffix]).communicate()
      Popen([PYTHON, EMCC, 'binary.' + suffix]).communicate()
      self.assertContained('hello, world!', run_js(os.path.join(self.get_dir(), 'a.out.js')))

  def test_catch_undef(self):
    open(os.path.join(self.get_dir(), 'test.cpp'), 'w').write(r'''
      #include <vector>
      #include <stdio.h>

      class Test {
      public:
        std::vector<int> vector;
      };

      Test globalInstance;

      int main() {
        printf("hello, world!\n");
        return 0;
      }
    ''')
    Popen([PYTHON, EMCC, os.path.join(self.get_dir(), 'test.cpp'), '-fsanitize=undefined']).communicate()
    self.assertContained('hello, world!', run_js(os.path.join(self.get_dir(), 'a.out.js')))

  def test_asm_minify(self):
    def test(args):
      Popen([PYTHON, EMCC, path_from_root('tests', 'hello_world_loop_malloc.cpp'), '-s', 'WASM=0'] + args).communicate()
      self.assertContained('hello, world!', run_js(self.in_dir('a.out.js')))
      return open(self.in_dir('a.out.js')).read()

    src = test([])
    assert 'function _malloc' in src

    src = test(['-O2', '-s', 'ASM_JS=1'])
    normal_size = len(src)
    print('normal', normal_size)
    assert 'function _malloc' not in src

    src = test(['-O2', '-s', 'ASM_JS=1', '--minify', '0'])
    unminified_size = len(src)
    print('unminified', unminified_size)
    assert unminified_size > normal_size
    assert 'function _malloc' not in src

    src = test(['-O2', '-s', 'ASM_JS=1', '-g'])
    debug_size = len(src)
    print('debug', debug_size)
    assert debug_size > unminified_size
    assert 'function _malloc' in src

  def test_dangerous_func_cast(self):
    src = r'''
      #include <stdio.h>
      typedef void (*voidfunc)();
      int my_func() {
        printf("my func\n");
        return 10;
      }
      int main(int argc, char **argv) {
        voidfunc fps[10];
        for (int i = 0; i < 10; i++) fps[i] = (i == argc) ? (void (*)())my_func : NULL;
        fps[2*(argc-1) + 1]();
        return 0;
      }
    '''
    open('src.c', 'w').write(src)
    def test(args, expected, moar_expected=None):
      print(args, expected, moar_expected)
      out, err = Popen([PYTHON, EMCC, 'src.c'] + args, stderr=PIPE).communicate()
      self.assertContained(expected, run_js(self.in_dir('a.out.js'), stderr=PIPE, full_output=True, assert_returncode=None))
      print('in asm.js')
      out, err = Popen([PYTHON, EMCC, 'src.c', '-s', 'WASM=0'] + args, stderr=PIPE).communicate()
      self.assertContained(expected, run_js(self.in_dir('a.out.js'), stderr=PIPE, full_output=True, assert_returncode=None))
      # TODO: emulation function support in wasm is imperfect
      print('with emulated function pointers in asm.js')
      Popen([PYTHON, EMCC, '-s', 'WASM=0', 'src.c', '-s', 'BINARYEN_ASYNC_COMPILATION=0'] + args + ['-s', 'EMULATED_FUNCTION_POINTERS=1'], stderr=PIPE).communicate()
      out = run_js(self.in_dir('a.out.js'), stderr=PIPE, full_output=True, assert_returncode=None)
      self.assertContained(expected, out)
      if moar_expected: self.assertContained(moar_expected, out)

    # fastcomp. all asm, so it can't just work with wrong sigs. but, ASSERTIONS=2 gives much better info to debug
    test(['-O1'], 'Build with -s ASSERTIONS=1 for more info.') # no useful info, but does mention ASSERTIONS
    test(['-O1', '-s', 'ASSERTIONS=1'], '''Invalid function pointer called with signature 'v'. Perhaps this is an invalid value (e.g. caused by calling a virtual method on a NULL pointer)? Or calling a function with an incorrect type, which will fail? (it is worth building your source files with -Werror (warnings are errors), as warnings can indicate undefined behavior which can cause this)
Build with ASSERTIONS=2 for more info.
''') # some useful text
    test(['-O1', '-s', 'ASSERTIONS=2'], ('''Invalid function pointer '0' called with signature 'v'. Perhaps this is an invalid value (e.g. caused by calling a virtual method on a NULL pointer)? Or calling a function with an incorrect type, which will fail? (it is worth building your source files with -Werror (warnings are errors), as warnings can indicate undefined behavior which can cause this)
This pointer might make sense in another type signature:''', '''Invalid function pointer '1' called with signature 'v'. Perhaps this is an invalid value (e.g. caused by calling a virtual method on a NULL pointer)? Or calling a function with an incorrect type, which will fail? (it is worth building your source files with -Werror (warnings are errors), as warnings can indicate undefined behavior which can cause this)'''), "i: asm['_my_func']") # actually useful identity of the bad pointer, with comparisons to what it would be in other types/tables
    test(['-O1', '-s', 'EMULATE_FUNCTION_POINTER_CASTS=1'], '''my func\n''') # emulate so it works

  def test_emulate_function_pointer_casts_assertions_2(self):
    # check empty tables work with assertions 2 in this mode (#6554)
    run_process([PYTHON, EMCC, path_from_root('tests', 'hello_world.c'), '-s', 'EMULATED_FUNCTION_POINTERS=1', '-s', 'ASSERTIONS=2'])

  def test_l_link(self):
    # Linking with -lLIBNAME and -L/DIRNAME should work, also should work with spaces

    def build(path, args):
        check_execute([PYTHON, EMCC, self.in_dir(*path)] + args)

    open(self.in_dir('main.cpp'), 'w').write('''
      extern void printey();
      int main() {
        printey();
        return 0;
      }
    ''')

    try:
      os.makedirs(self.in_dir('libdir'))
    except:
      pass

    open(self.in_dir('libdir', 'libfile.cpp'), 'w').write('''
      #include <stdio.h>
      void printey() {
        printf("hello from lib\\n");
      }
    ''')

    libfile = self.in_dir('libdir', 'libfile.so')
    aout = self.in_dir('a.out.js')

    # Test linking the library built here by emcc
    build(['libdir', 'libfile.cpp'], ['-c'])
    shutil.move(self.in_dir('libfile.o'), libfile)
    build(['main.cpp'], ['-L' + self.in_dir('libdir'), '-lfile'])

    self.assertContained('hello from lib', run_js(aout))

    # Also test execution with `-l c` and space-separated library linking syntax
    os.remove(aout)
    build(['libdir', 'libfile.cpp'], ['-c', '-l', 'c'])
    shutil.move(self.in_dir('libfile.o'), libfile)
    build(['main.cpp'], ['-L', self.in_dir('libdir'), '-l', 'file'])

    self.assertContained('hello from lib', run_js(aout))

    assert not os.path.exists('a.out') and not os.path.exists('a.exe'), 'Must not leave unneeded linker stubs'

  def test_commons_link(self):
    open('a.h', 'w').write(r'''
#if !defined(A_H)
#define A_H
extern int foo[8];
#endif
''')
    open('a.c', 'w').write(r'''
#include "a.h"
int foo[8];
''')
    open('main.c', 'w').write(r'''
#include <stdio.h>
#include "a.h"

int main() {
    printf("|%d|\n", foo[0]);
    return 0;
}
''')

    subprocess.check_call([PYTHON, EMCC, '-o', 'a.o', 'a.c'])
    subprocess.check_call([PYTHON, EMAR, 'rv', 'library.a', 'a.o'])
    subprocess.check_call([PYTHON, EMCC, '-o', 'main.o', 'main.c'])
    subprocess.check_call([PYTHON, EMCC, '-o', 'a.js', 'main.o', 'library.a', '-s', 'ERROR_ON_UNDEFINED_SYMBOLS=1'])
    self.assertContained('|0|', run_js('a.js'))

  def test_outline(self):
    if WINDOWS and not Building.which('mingw32-make'):
      self.skipTest('Skipping other.test_outline: This test requires "mingw32-make" tool in PATH on Windows to drive a Makefile build of zlib')

    def test(name, src, libs, expected, expected_ranges, args=[], suffix='cpp'):
      print(name)

      def measure_funcs(filename):
        i = 0
        start = -1
        curr = None
        ret = {}
        for line in open(filename):
          i += 1
          if line.startswith('function '):
            start = i
            curr = line
          elif line.startswith('}') and curr:
            size = i - start
            ret[curr] = size
            curr = None
        return ret

      for debug, outlining_limits in [
        ([], (1000,)),
        (['-g1'], (1000,)),
        (['-g2'], (1000,)),
        (['-g'], (100, 250, 500, 1000, 2000, 5000, 0))
      ]:
        for outlining_limit in outlining_limits:
          print('\n', Building.COMPILER_TEST_OPTS, debug, outlining_limit, '\n')
          # TODO: test without -g3, tell all sorts
          Popen([PYTHON, EMCC, src] + libs + ['-o', 'test.js', '-O2', '-s', 'WASM=0'] + debug + ['-s', 'OUTLINING_LIMIT=%d' % outlining_limit] + args).communicate()
          assert os.path.exists('test.js')
          shutil.copyfile('test.js', '%d_test.js' % outlining_limit)
          for engine in JS_ENGINES:
            if engine == V8_ENGINE: continue # ban v8, weird failures
            out = run_js('test.js', engine=engine, stderr=PIPE, full_output=True)
            self.assertContained(expected, out)
            if engine == SPIDERMONKEY_ENGINE: self.validate_asmjs(out)
          if debug == ['-g']:
            low = expected_ranges[outlining_limit][0]
            seen = max(measure_funcs('test.js').values())
            high = expected_ranges[outlining_limit][1]
            print(Building.COMPILER_TEST_OPTS, outlining_limit, '   ', low, '<=', seen, '<=', high)
            assert low <= seen <= high

    for test_opts, expected_ranges in [
      ([], {
         100: (150, 500),
         250: (150, 800),
         500: (150, 900),
        1000: (200, 1000),
        2000: (250, 2000),
        5000: (500, 5000),
           0: (1000, 5000)
      }),
      (['-O2'], {
         100: (0, 1600),
         250: (0, 1600),
         500: (0, 1600),
        1000: (0, 1600),
        2000: (0, 2000),
        5000: (0, 5000),
           0: (0, 5000)
      }),
    ]:
      Building.COMPILER_TEST_OPTS = test_opts
      test('zlib', path_from_root('tests', 'zlib', 'example.c'),
                   get_zlib_library(self),
                   open(path_from_root('tests', 'zlib', 'ref.txt'), 'r').read(),
                   expected_ranges,
                   args=['-I' + path_from_root('tests', 'zlib')], suffix='c')

  def test_outline_stack(self):
    open('src.c', 'w').write(r'''
#include <stdio.h>
#include <stdlib.h>

void *p = NULL;

void foo() {
  int * x = alloca(1);
};

int main() {
  printf("Hello, world!\n");
  for (int i=0; i<100000; i++) {
    free(p);
    foo();
  }
}
''')
    for limit in [0, 1000, 2500, 5000]:
      print(limit)
      subprocess.check_call([PYTHON, EMCC, 'src.c', '-s', 'ASSERTIONS=2', '-s', 'OUTLINING_LIMIT=%d' % limit, '-s', 'TOTAL_STACK=10000'])
      assert 'Hello, world!' in run_js('a.out.js')

  def test_symlink(self):
    self.clear()
    if os.name == 'nt':
      self.skipTest('Windows FS does not need to be tested for symlinks support, since it does not have them.')
    open(os.path.join(self.get_dir(), 'foobar.xxx'), 'w').write('int main(){ return 0; }')
    os.symlink(os.path.join(self.get_dir(), 'foobar.xxx'), os.path.join(self.get_dir(), 'foobar.c'))
    Popen([PYTHON, EMCC, os.path.join(self.get_dir(), 'foobar.c'), '-o', os.path.join(self.get_dir(), 'foobar')]).communicate()
    assert os.path.exists(os.path.join(self.get_dir(), 'foobar'))
    try_delete(os.path.join(self.get_dir(), 'foobar'))
    try_delete(os.path.join(self.get_dir(), 'foobar.xxx'))
    try_delete(os.path.join(self.get_dir(), 'foobar.c'))

    open(os.path.join(self.get_dir(), 'foobar.c'), 'w').write('int main(){ return 0; }')
    os.symlink(os.path.join(self.get_dir(), 'foobar.c'), os.path.join(self.get_dir(), 'foobar.xxx'))
    Popen([PYTHON, EMCC, os.path.join(self.get_dir(), 'foobar.xxx'), '-o', os.path.join(self.get_dir(), 'foobar')]).communicate()
    assert os.path.exists(os.path.join(self.get_dir(), 'foobar'))
    try_delete(os.path.join(self.get_dir(), 'foobar'))
    try_delete(os.path.join(self.get_dir(), 'foobar.xxx'))
    try_delete(os.path.join(self.get_dir(), 'foobar.c'))

  def test_multiply_defined_libsymbols(self):
    lib = "int mult() { return 1; }"
    lib_name = os.path.join(self.get_dir(), 'libA.c')
    open(lib_name, 'w').write(lib)
    a2 = "void x() {}"
    a2_name = os.path.join(self.get_dir(), 'a2.c')
    open(a2_name, 'w').write(a2)
    b2 = "void y() {}"
    b2_name = os.path.join(self.get_dir(), 'b2.c')
    open(b2_name, 'w').write(b2)
    main = r'''
      #include <stdio.h>
      int mult();
      int main() {
        printf("result: %d\n", mult());
        return 0;
      }
    '''
    main_name = os.path.join(self.get_dir(), 'main.c')
    open(main_name, 'w').write(main)

    Building.emcc(lib_name, output_filename='libA.so')

    Building.emcc(a2_name, ['-L.', '-lA'])
    Building.emcc(b2_name, ['-L.', '-lA'])

    Building.emcc(main_name, ['-L.', '-lA', a2_name+'.o', b2_name+'.o'], output_filename='a.out.js')

    self.assertContained('result: 1', run_js(os.path.join(self.get_dir(), 'a.out.js')))

  def test_multiply_defined_libsymbols_2(self):
    a = "int x() { return 55; }"
    a_name = os.path.join(self.get_dir(), 'a.c')
    open(a_name, 'w').write(a)
    b = "int y() { return 2; }"
    b_name = os.path.join(self.get_dir(), 'b.c')
    open(b_name, 'w').write(b)
    c = "int z() { return 5; }"
    c_name = os.path.join(self.get_dir(), 'c.c')
    open(c_name, 'w').write(c)
    main = r'''
      #include <stdio.h>
      int x();
      int y();
      int z();
      int main() {
        printf("result: %d\n", x() + y() + z());
        return 0;
      }
    '''
    main_name = os.path.join(self.get_dir(), 'main.c')
    open(main_name, 'w').write(main)

    Building.emcc(a_name) # a.c.o
    Building.emcc(b_name) # b.c.o
    Building.emcc(c_name) # c.c.o
    lib_name = os.path.join(self.get_dir(), 'libLIB.a')
    Building.emar('cr', lib_name, [a_name + '.o', b_name + '.o']) # libLIB.a with a and b

    # a is in the lib AND in an .o, so should be ignored in the lib. We do still need b from the lib though
    Building.emcc(main_name, [a_name+'.o', c_name + '.o', '-L.', '-lLIB'], output_filename='a.out.js')

    self.assertContained('result: 62', run_js(os.path.join(self.get_dir(), 'a.out.js')))

  def test_link_group(self):
    lib_src_name = os.path.join(self.get_dir(), 'lib.c')
    open(lib_src_name, 'w').write('int x() { return 42; }')

    main_name = os.path.join(self.get_dir(), 'main.c')
    open(main_name, 'w').write(r'''
      #include <stdio.h>
      int x();
      int main() {
        printf("result: %d\n", x());
        return 0;
      }
    ''')

    Building.emcc(lib_src_name) # lib.c.o
    lib_name = os.path.join(self.get_dir(), 'libLIB.a')
    Building.emar('cr', lib_name, [lib_src_name + '.o']) # libLIB.a with lib.c.o

    def test(lib_args, err_expected):
      print(err_expected)
      output = run_process([PYTHON, EMCC, main_name, '-o', 'a.out.js'] + lib_args, stdout=PIPE, stderr=PIPE, check=not err_expected)
      #print output.stderr
      if err_expected:
        self.assertContained(err_expected, output.stderr)
      else:
        self.assertNotContained('unresolved symbol', output.stderr)
        out_js = os.path.join(self.get_dir(), 'a.out.js')
        assert os.path.exists(out_js), output.stdout + '\n' + output.stderr
        self.assertContained('result: 42', run_js(out_js))

    test(['-Wl,--start-group', lib_name, '-Wl,--start-group'], 'Nested --start-group, missing --end-group?')
    test(['-Wl,--end-group', lib_name, '-Wl,--start-group'], '--end-group without --start-group')
    test(['-Wl,--start-group', lib_name, '-Wl,--end-group'], None)
    test(['-Wl,--start-group', lib_name], None)

    print('embind test with groups')

    main_name = os.path.join(self.get_dir(), 'main.cpp')
    open(main_name, 'w').write(r'''
      #include <stdio.h>
      #include <emscripten/val.h>
      using namespace emscripten;
      extern "C" int x();
      int main() {
        int y = -x();
        y = val::global("Math").call<int>("abs", y);
        printf("result: %d\n", y);
        return 0;
      }
    ''')
    test(['-Wl,--start-group', lib_name, '-Wl,--end-group', '--bind'], None)

  def test_link_group_bitcode(self):
    one = open('1.c', 'w').write(r'''
int f(void);
int main() {
  f();
  return 0;
}
    ''')
    two = open('2.c', 'w').write(r'''
#include <stdio.h>
int f() {
  printf("Hello\n");
  return 0;
}
    ''')

    Popen([PYTHON, EMCC, '-o', '1.o', '1.c']).communicate()
    Popen([PYTHON, EMCC, '-o', '2.o', '2.c']).communicate()
    Popen([PYTHON, EMAR, 'crs', '2.a', '2.o']).communicate()
    Popen([PYTHON, EMCC, '-o', 'out.bc', '-Wl,--start-group', '2.a', '1.o', '-Wl,--end-group']).communicate()
    Popen([PYTHON, EMCC, 'out.bc']).communicate()
    self.assertContained('Hello', run_js('a.out.js'))

  def test_circular_libs(self):
    def tmp_source(name, code):
      file_name = os.path.join(self.get_dir(), name)
      open(file_name, 'w').write(code)
      return file_name

    a = tmp_source('a.c', 'int z(); int x() { return z(); }')
    b = tmp_source('b.c', 'int x(); int y() { return x(); } int z() { return 42; }')
    c = tmp_source('c.c', 'int q() { return 0; }')
    main = tmp_source('main.c', r'''
      #include <stdio.h>
      int y();
      int main() {
        printf("result: %d\n", y());
        return 0;
      }
    ''')

    Building.emcc(a) # a.c.o
    Building.emcc(b) # b.c.o
    Building.emcc(c) # c.c.o
    lib_a = os.path.join(self.get_dir(), 'libA.a')
    Building.emar('cr', lib_a, [a + '.o', c + '.o']) # libA.a with a.c.o,c.c.o
    lib_b = os.path.join(self.get_dir(), 'libB.a')
    Building.emar('cr', lib_b, [b + '.o', c + '.o']) # libB.a with b.c.o,c.c.o

    args = ['-s', 'ERROR_ON_UNDEFINED_SYMBOLS=1', main, '-o', 'a.out.js']
    libs_list = [lib_a, lib_b]

    # lib_a does not satisfy any symbols from main, so it will not be included,
    # and there will be an unresolved symbol.
    output = run_process([PYTHON, EMCC] + args + libs_list, stdout=PIPE, stderr=PIPE, check=False)
    self.assertContained('error: unresolved symbol: x', output.stderr)

    # -Wl,--start-group and -Wl,--end-group around the libs will cause a rescan
    # of lib_a after lib_b adds undefined symbol "x", so a.c.o will now be
    # included (and the link will succeed).
    libs = ['-Wl,--start-group'] + libs_list + ['-Wl,--end-group']
    output = run_process([PYTHON, EMCC] + args + libs, stdout=PIPE, stderr=PIPE)
    out_js = os.path.join(self.get_dir(), 'a.out.js')
    assert os.path.exists(out_js), output.stdout + '\n' + output.stderr
    self.assertContained('result: 42', run_js(out_js))

    # -( and -) should also work.
    args = ['-s', 'ERROR_ON_UNDEFINED_SYMBOLS=1', main, '-o', 'a2.out.js']
    libs = ['-Wl,-('] + libs_list + ['-Wl,-)']
    output = run_process([PYTHON, EMCC] + args + libs, stdout=PIPE, stderr=PIPE)
    out_js = os.path.join(self.get_dir(), 'a2.out.js')
    assert os.path.exists(out_js), output.stdout + '\n' + output.stderr
    self.assertContained('result: 42', run_js(out_js))

  def test_redundant_link(self):
    lib = "int mult() { return 1; }"
    lib_name = os.path.join(self.get_dir(), 'libA.c')
    open(lib_name, 'w').write(lib)
    main = r'''
      #include <stdio.h>
      int mult();
      int main() {
        printf("result: %d\n", mult());
        return 0;
      }
    '''
    main_name = os.path.join(self.get_dir(), 'main.c')
    open(main_name, 'w').write(main)

    Building.emcc(lib_name, output_filename='libA.so')

    Building.emcc(main_name, ['libA.so']*2, output_filename='a.out.js')

    self.assertContained('result: 1', run_js(os.path.join(self.get_dir(), 'a.out.js')))

  def test_dot_a_all_contents_invalid(self):
    # check that we warn if an object file in a .a is not valid bitcode.
    # do not silently ignore native object files, which may have been
    # built by mistake
    open('side.cpp', 'w').write(r'''int side() { return 5; }''')
    open('main.cpp', 'w').write(r'''extern int side(); int main() { return side(); }''')
    run_process([CLANG, 'side.cpp', '-c', '-o', 'native.o'])
    run_process([PYTHON, EMAR, 'crs', 'foo.a', 'native.o'])
    err = run_process([PYTHON, EMCC, 'main.cpp', 'foo.a'], stderr=PIPE).stderr
    self.assertContained('warning: unresolved symbol: _Z4sidev', err) # was native, could not link it
    self.assertContained('is not LLVM bitcode, cannot link', err)

  def test_export_all(self):
    lib = r'''
      #include <stdio.h>
      void libf1() { printf("libf1\n"); }
      void libf2() { printf("libf2\n"); }
    '''
    lib_name = os.path.join(self.get_dir(), 'lib.c')
    open(lib_name, 'w').write(lib)

    open('main.js', 'w').write('''
      var Module = {
        onRuntimeInitialized: function() {
          _libf1();
          _libf2();
        }
      };
    ''')

    Building.emcc(lib_name, ['-s', 'EXPORT_ALL=1', '-s', 'LINKABLE=1', '--pre-js', 'main.js'], output_filename='a.out.js')

    self.assertContained('libf1\nlibf2\n', run_js(os.path.join(self.get_dir(), 'a.out.js')))

  def test_stdin(self):
    def _test():
      for engine in JS_ENGINES:
        if engine == V8_ENGINE: continue # no stdin support in v8 shell
        engine[0] = os.path.normpath(engine[0])
        print(engine, file=sys.stderr)
        # work around a bug in python's subprocess module
        # (we'd use run_js() normally)
        try_delete('out.txt')
        if os.name == 'nt': # windows
          os.system('type "in.txt" | {} >out.txt'.format(' '.join(Building.doublequote_spaces(make_js_command(os.path.normpath(exe), engine)))))
        else: # posix
          os.system('cat in.txt | {} > out.txt'.format(' '.join(Building.doublequote_spaces(make_js_command(exe, engine)))))
        self.assertContained('abcdef\nghijkl\neof', open('out.txt').read())

    Building.emcc(path_from_root('tests', 'module', 'test_stdin.c'), output_filename='a.out.js')
    open('in.txt', 'w').write('abcdef\nghijkl')
    exe = os.path.join(self.get_dir(), 'a.out.js')
    _test()
    Building.emcc(path_from_root('tests', 'module', 'test_stdin.c'),
                  ['-O2', '--closure', '1'],
                  output_filename='a.out.js')
    _test()

  def test_ungetc_fscanf(self):
    open('main.cpp', 'w').write(r'''
      #include <stdio.h>
      int main(int argc, char const *argv[])
      {
          char str[4] = {0};
          FILE* f = fopen("my_test.input", "r");
          if (f == NULL) {
              printf("cannot open file\n");
              return -1;
          }
          ungetc('x', f);
          ungetc('y', f);
          ungetc('z', f);
          fscanf(f, "%3s", str);
          printf("%s\n", str);
          return 0;
      }
    ''')
    open('my_test.input', 'w').write('abc')
    Building.emcc('main.cpp', ['--embed-file', 'my_test.input'], output_filename='a.out.js')
    self.assertContained('zyx', run_process(JS_ENGINES[0] + ['a.out.js'], stdout=PIPE, stderr=PIPE).stdout)

  def test_abspaths(self):
    # Includes with absolute paths are generally dangerous, things like -I/usr/.. will get to system local headers, not our portable ones.

    shutil.copyfile(path_from_root('tests', 'hello_world.c'), 'main.c')

    for args, expected in [(['-I/usr/something', '-Wwarn-absolute-paths'], True),
                           (['-L/usr/something', '-Wwarn-absolute-paths'], True),
                           (['-I/usr/something'], False),
                           (['-L/usr/something'], False),
                           (['-I/usr/something', '-Wno-warn-absolute-paths'], False),
                           (['-L/usr/something', '-Wno-warn-absolute-paths'], False),
                           (['-Isubdir/something', '-Wwarn-absolute-paths'], False),
                           (['-Lsubdir/something', '-Wwarn-absolute-paths'], False),
                           ([], False)]:
      print(args, expected)
      proc = run_process([PYTHON, EMCC, 'main.c'] + args, stderr=PIPE)
      assert ('encountered. If this is to a local system header/library, it may cause problems (local system files make sense for compiling natively on your system, but not necessarily to JavaScript)' in proc.stderr) == expected, proc.stderr
      if not expected:
        assert proc.stderr == '', proc.stderr

  def test_local_link(self):
    # Linking a local library directly, like /usr/lib/libsomething.so, cannot work of course since it
    # doesn't contain bitcode. However, when we see that we should look for a bitcode file for that
    # library in the -L paths and system/lib
    open(os.path.join(self.get_dir(), 'main.cpp'), 'w').write('''
      extern void printey();
      int main() {
        printey();
        return 0;
      }
    ''')

    try:
      os.makedirs(os.path.join(self.get_dir(), 'subdir'));
    except:
      pass
    open(os.path.join(self.get_dir(), 'subdir', 'libfile.so'), 'w').write('this is not llvm bitcode!')

    open(os.path.join(self.get_dir(), 'libfile.cpp'), 'w').write('''
      #include <stdio.h>
      void printey() {
        printf("hello from lib\\n");
      }
    ''')

    Popen([PYTHON, EMCC, os.path.join(self.get_dir(), 'libfile.cpp'), '-o', 'libfile.so']).communicate()
    Popen([PYTHON, EMCC, os.path.join(self.get_dir(), 'main.cpp'), os.path.join(self.get_dir(), 'subdir', 'libfile.so'), '-L.'], stderr=PIPE).communicate()
    self.assertContained('hello from lib', run_js(os.path.join(self.get_dir(), 'a.out.js')))

  def test_identical_basenames(self):
    # Issue 287: files in different dirs but with the same basename get confused as the same,
    # causing multiply defined symbol errors
    try:
      os.makedirs(os.path.join(self.get_dir(), 'foo'));
    except:
      pass
    try:
      os.makedirs(os.path.join(self.get_dir(), 'bar'));
    except:
      pass
    open(os.path.join(self.get_dir(), 'foo', 'main.cpp'), 'w').write('''
      extern void printey();
      int main() {
        printey();
        return 0;
      }
    ''')
    open(os.path.join(self.get_dir(), 'bar', 'main.cpp'), 'w').write('''
      #include <stdio.h>
      void printey() { printf("hello there\\n"); }
    ''')

    Popen([PYTHON, EMCC, os.path.join(self.get_dir(), 'foo', 'main.cpp'), os.path.join(self.get_dir(), 'bar', 'main.cpp')]).communicate()
    self.assertContained('hello there', run_js(os.path.join(self.get_dir(), 'a.out.js')))

    # ditto with first creating .o files
    try_delete(os.path.join(self.get_dir(), 'a.out.js'))
    Popen([PYTHON, EMCC, os.path.join(self.get_dir(), 'foo', 'main.cpp'), '-o', os.path.join(self.get_dir(), 'foo', 'main.o')]).communicate()
    Popen([PYTHON, EMCC, os.path.join(self.get_dir(), 'bar', 'main.cpp'), '-o', os.path.join(self.get_dir(), 'bar', 'main.o')]).communicate()
    Popen([PYTHON, EMCC, os.path.join(self.get_dir(), 'foo', 'main.o'), os.path.join(self.get_dir(), 'bar', 'main.o')]).communicate()
    self.assertContained('hello there', run_js(os.path.join(self.get_dir(), 'a.out.js')))

  def test_main_a(self):
    # if main() is in a .a, we need to pull in that .a

    main_name = os.path.join(self.get_dir(), 'main.c')
    open(main_name, 'w').write(r'''
      #include <stdio.h>
      extern int f();
      int main() {
        printf("result: %d.\n", f());
        return 0;
      }
    ''')

    other_name = os.path.join(self.get_dir(), 'other.c')
    open(other_name, 'w').write(r'''
      #include <stdio.h>
      int f() { return 12346; }
    ''')

    Popen([PYTHON, EMCC, main_name, '-c', '-o', main_name+'.bc']).communicate()
    Popen([PYTHON, EMCC, other_name, '-c', '-o', other_name+'.bc']).communicate()

    Popen([PYTHON, EMAR, 'cr', main_name+'.a', main_name+'.bc']).communicate()

    Popen([PYTHON, EMCC, other_name+'.bc', main_name+'.a']).communicate()

    self.assertContained('result: 12346.', run_js(os.path.join(self.get_dir(), 'a.out.js')))

  def test_dup_o_in_a(self):
    open('common.c', 'w').write(r'''
      #include <stdio.h>
      void a(void) {
        printf("a\n");
      }
    ''')
    Popen([PYTHON, EMCC, 'common.c', '-c', '-o', 'common.o']).communicate()
    Popen([PYTHON, EMAR, 'rc', 'liba.a', 'common.o']).communicate()

    open('common.c', 'w').write(r'''
      #include <stdio.h>
      void b(void) {
        printf("b\n");
      }
    ''')
    Popen([PYTHON, EMCC, 'common.c', '-c', '-o', 'common.o']).communicate()
    Popen([PYTHON, EMAR, 'rc', 'libb.a', 'common.o']).communicate()

    open('main.c', 'w').write(r'''
      void a(void);
      void b(void);
      int main() {
        a();
        b();
      }
    ''')
    Popen([PYTHON, EMCC, 'main.c', '-L.', '-la', '-lb']).communicate()

    self.assertContained('a\nb\n', run_js(os.path.join(self.get_dir(), 'a.out.js')))

  def test_dup_o_in_one_a(self):
    open('common.c', 'w').write(r'''
      #include <stdio.h>
      void a(void) {
        printf("a\n");
      }
    ''')
    Popen([PYTHON, EMCC, 'common.c', '-c', '-o', 'common.o']).communicate()

    try:
      os.makedirs(os.path.join(self.get_dir(), 'libdir'));
    except:
      pass
    open(os.path.join('libdir', 'common.c'), 'w').write(r'''
      #include <stdio.h>
      void b(void) {
        printf("b...\n");
      }
    ''')
    Popen([PYTHON, EMCC, os.path.join('libdir', 'common.c'), '-c', '-o', os.path.join('libdir', 'common.o')]).communicate()

    Popen([PYTHON, EMAR, 'rc', 'liba.a', 'common.o', os.path.join('libdir', 'common.o')]).communicate()

    open('main.c', 'w').write(r'''
      void a(void);
      void b(void);
      int main() {
        a();
        b();
      }
    ''')
    err = run_process([PYTHON, EMCC, 'main.c', '-L.', '-la'], stderr=PIPE).stderr
    assert 'loading from archive' not in err, err
    assert 'which has duplicate entries' not in err, err
    assert 'duplicate: common.o' not in err, err
    self.assertContained('a\nb...\n', run_js('a.out.js'))

    text = run_process([PYTHON, EMAR, 't', 'liba.a'], stdout=PIPE).stdout
    assert 'common.o' not in text, text
    assert text.count('common_') == 2, text
    for line in text.split('\n'):
      assert len(line) < 20, line # should not have huge hash names

    # make the hashing fail: 'q' is just a quick append, no replacement, so hashing is not done, and dupes are easy
    Popen([PYTHON, EMAR, 'q', 'liba.a', 'common.o', os.path.join('libdir', 'common.o')]).communicate()
    err = run_process([PYTHON, EMCC, 'main.c', '-L.', '-la'], stderr=PIPE).stderr
    assert 'loading from archive' in err, err
    assert 'which has duplicate entries' in err, err
    assert 'duplicate: common.o' in err, err
    assert err.count('duplicate: ') == 1, err # others are not duplicates - the hashing keeps them separate

  def test_export_in_a(self):
    export_name = 'this_is_an_entry_point'
    full_export_name = '_' + export_name

    open('export.c', 'w').write(r'''
      #include <stdio.h>
      void %s(void) {
        printf("Hello, world!\n");
      }
    ''' % export_name)
    Popen([PYTHON, EMCC, 'export.c', '-c', '-o', 'export.o']).communicate()
    Popen([PYTHON, EMAR, 'rc', 'libexport.a', 'export.o']).communicate()

    open('main.c', 'w').write(r'''
      int main() {
        return 0;
      }
    ''')

    # Sanity check: the symbol should not be linked in if not requested.
    Popen([PYTHON, EMCC, 'main.c', '-L.', '-lexport']).communicate()
    assert not self.is_exported_in_wasm(full_export_name, 'a.out.wasm')

    # Sanity check: exporting without a definition does not cause it to appear.
    # Note: exporting main prevents emcc from warning that it generated no code.
    Popen([PYTHON, EMCC, 'main.c', '-s', '''EXPORTED_FUNCTIONS=['_main', '%s']''' % full_export_name]).communicate()
    assert not self.is_exported_in_wasm(full_export_name, 'a.out.wasm')

    # Actual test: defining symbol in library and exporting it causes it to appear in the output.
    Popen([PYTHON, EMCC, 'main.c', '-L.', '-lexport', '-s', '''EXPORTED_FUNCTIONS=['%s']''' % full_export_name]).communicate()
    assert self.is_exported_in_wasm(full_export_name, 'a.out.wasm')

  def test_embed_file(self):
    open(os.path.join(self.get_dir(), 'somefile.txt'), 'w').write('''hello from a file with lots of data and stuff in it thank you very much''')
    open(os.path.join(self.get_dir(), 'main.cpp'), 'w').write(r'''
      #include <stdio.h>
      int main() {
        FILE *f = fopen("somefile.txt", "r");
        char buf[100];
        fread(buf, 1, 20, f);
        buf[20] = 0;
        fclose(f);
        printf("|%s|\n", buf);
        return 0;
      }
    ''')

    Popen([PYTHON, EMCC, os.path.join(self.get_dir(), 'main.cpp'), '--embed-file', 'somefile.txt']).communicate()
    self.assertContained('|hello from a file wi|', run_js(os.path.join(self.get_dir(), 'a.out.js')))

    # preload twice, should not err
    Popen([PYTHON, EMCC, os.path.join(self.get_dir(), 'main.cpp'), '--embed-file', 'somefile.txt', '--embed-file', 'somefile.txt']).communicate()
    self.assertContained('|hello from a file wi|', run_js(os.path.join(self.get_dir(), 'a.out.js')))

  def test_embed_file_dup(self):
    try_delete(os.path.join(self.get_dir(), 'tst'))
    os.mkdir(os.path.join(self.get_dir(), 'tst'))
    os.mkdir(os.path.join(self.get_dir(), 'tst', 'test1'))
    os.mkdir(os.path.join(self.get_dir(), 'tst', 'test2'))

    open(os.path.join(self.get_dir(), 'tst', 'aa.txt'), 'w').write('''frist''')
    open(os.path.join(self.get_dir(), 'tst', 'test1', 'aa.txt'), 'w').write('''sacond''')
    open(os.path.join(self.get_dir(), 'tst', 'test2', 'aa.txt'), 'w').write('''thard''')
    open(os.path.join(self.get_dir(), 'main.cpp'), 'w').write(r'''
      #include <stdio.h>
      #include <string.h>
      void print_file(const char *name) {
        FILE *f = fopen(name, "r");
        char buf[100];
        memset(buf, 0, 100);
        fread(buf, 1, 20, f);
        buf[20] = 0;
        fclose(f);
        printf("|%s|\n", buf);
      }
      int main() {
        print_file("tst/aa.txt");
        print_file("tst/test1/aa.txt");
        print_file("tst/test2/aa.txt");
        return 0;
      }
    ''')

    Popen([PYTHON, EMCC, os.path.join(self.get_dir(), 'main.cpp'), '--embed-file', 'tst']).communicate()
    self.assertContained('|frist|\n|sacond|\n|thard|\n', run_js(os.path.join(self.get_dir(), 'a.out.js')))

  def test_exclude_file(self):
    try_delete(os.path.join(self.get_dir(), 'tst'))
    os.mkdir(os.path.join(self.get_dir(), 'tst'))
    os.mkdir(os.path.join(self.get_dir(), 'tst', 'abc.exe'))
    os.mkdir(os.path.join(self.get_dir(), 'tst', 'abc.txt'))

    open(os.path.join(self.get_dir(), 'tst', 'hello.exe'), 'w').write('''hello''')
    open(os.path.join(self.get_dir(), 'tst', 'hello.txt'), 'w').write('''world''')
    open(os.path.join(self.get_dir(), 'tst', 'abc.exe', 'foo'), 'w').write('''emscripten''')
    open(os.path.join(self.get_dir(), 'tst', 'abc.txt', 'bar'), 'w').write('''!!!''')
    open(os.path.join(self.get_dir(), 'main.cpp'), 'w').write(r'''
      #include <stdio.h>
      int main() {
        if(fopen("tst/hello.exe", "rb")) printf("Failed\n");
        if(!fopen("tst/hello.txt", "rb")) printf("Failed\n");
        if(fopen("tst/abc.exe/foo", "rb")) printf("Failed\n");
        if(!fopen("tst/abc.txt/bar", "rb")) printf("Failed\n");

        return 0;
      }
    ''')

    Popen([PYTHON, EMCC, os.path.join(self.get_dir(), 'main.cpp'), '--embed-file', 'tst', '--exclude-file', '*.exe']).communicate()
    output = run_js(os.path.join(self.get_dir(), 'a.out.js'))
    assert output == '' or output == ' \n'

  def test_multidynamic_link(self):
    # Linking the same dynamic library in statically will error, normally, since we statically link it, causing dupe symbols

    def test(link_cmd, lib_suffix=''):
      print(link_cmd, lib_suffix)

      self.clear()

      open(os.path.join(self.get_dir(), 'main.cpp'), 'w').write(r'''
        #include <stdio.h>
        extern void printey();
        extern void printother();
        int main() {
          printf("*");
          printey();
          printf("\n");
          printother();
          printf("\n");
          printf("*");
          return 0;
        }
      ''')

      try:
        os.makedirs(os.path.join(self.get_dir(), 'libdir'));
      except:
        pass

      open(os.path.join(self.get_dir(), 'libdir', 'libfile.cpp'), 'w').write('''
        #include <stdio.h>
        void printey() {
          printf("hello from lib");
        }
      ''')

      open(os.path.join(self.get_dir(), 'libdir', 'libother.cpp'), 'w').write('''
        #include <stdio.h>
        extern void printey();
        void printother() {
          printf("|");
          printey();
          printf("|");
        }
      ''')

      compiler = [PYTHON, EMCC]

      # Build libfile normally into an .so
      Popen(compiler + [os.path.join(self.get_dir(), 'libdir', 'libfile.cpp'), '-o', os.path.join(self.get_dir(), 'libdir', 'libfile.so' + lib_suffix)]).communicate()
      # Build libother and dynamically link it to libfile
      Popen(compiler + [os.path.join(self.get_dir(), 'libdir', 'libother.cpp')] + link_cmd + ['-o', os.path.join(self.get_dir(), 'libdir', 'libother.so')]).communicate()
      # Build the main file, linking in both the libs
      Popen(compiler + [os.path.join(self.get_dir(), 'main.cpp')] + link_cmd + ['-lother', '-c']).communicate()
      print('...')
      # The normal build system is over. We need to do an additional step to link in the dynamic libraries, since we ignored them before
      Popen([PYTHON, EMCC, os.path.join(self.get_dir(), 'main.o')] + link_cmd + ['-lother', '-s', 'NO_EXIT_RUNTIME=0']).communicate()

      self.assertContained('*hello from lib\n|hello from lib|\n*', run_js(os.path.join(self.get_dir(), 'a.out.js')))

    test(['-L' + os.path.join(self.get_dir(), 'libdir'), '-lfile']) # -l, auto detection from library path
    test(['-L' + os.path.join(self.get_dir(), 'libdir'), os.path.join(self.get_dir(), 'libdir', 'libfile.so.3.1.4.1.5.9')], '.3.1.4.1.5.9') # handle libX.so.1.2.3 as well

  def test_js_link(self):
    open(os.path.join(self.get_dir(), 'main.cpp'), 'w').write('''
      #include <stdio.h>
      int main() {
        printf("hello from main\\n");
        return 0;
      }
    ''')
    open(os.path.join(self.get_dir(), 'before.js'), 'w').write('''
      var MESSAGE = 'hello from js';
      // Module is initialized with empty object by default, so if there are no keys - nothing was run yet
      if (Object.keys(Module).length) throw 'This code should run before anything else!';
    ''')
    open(os.path.join(self.get_dir(), 'after.js'), 'w').write('''
      out(MESSAGE);
    ''')

    Popen([PYTHON, EMCC, os.path.join(self.get_dir(), 'main.cpp'), '--pre-js', 'before.js', '--post-js', 'after.js', '-s', 'BINARYEN_ASYNC_COMPILATION=0']).communicate()
    self.assertContained('hello from main\nhello from js\n', run_js(os.path.join(self.get_dir(), 'a.out.js')))

  def test_sdl_endianness(self):
    open(os.path.join(self.get_dir(), 'main.cpp'), 'w').write(r'''
      #include <stdio.h>
      #include <SDL/SDL.h>

      int main() {
        printf("%d, %d, %d\n", SDL_BYTEORDER, SDL_LIL_ENDIAN, SDL_BIG_ENDIAN);
        return 0;
      }
    ''')
    Popen([PYTHON, EMCC, os.path.join(self.get_dir(), 'main.cpp')]).communicate()
    self.assertContained('1234, 1234, 4321\n', run_js(os.path.join(self.get_dir(), 'a.out.js')))

  def test_libpng(self):
    shutil.copyfile(path_from_root('tests', 'pngtest.png'), 'pngtest.png')
    Building.emcc(path_from_root('tests','pngtest.c'), ['--embed-file', 'pngtest.png', '-s', 'USE_ZLIB=1', '-s', 'USE_LIBPNG=1'], output_filename='a.out.js')
    self.assertContained('TESTS PASSED', run_process(JS_ENGINES[0] + ['a.out.js'], stdout=PIPE, stderr=PIPE).stdout)

  def test_bullet(self):
    Building.emcc(path_from_root('tests','bullet_hello_world.cpp'), ['-s', 'USE_BULLET=1'], output_filename='a.out.js')
    self.assertContained('BULLET RUNNING', run_process(JS_ENGINES[0] + ['a.out.js'], stdout=PIPE, stderr=PIPE).stdout)

  def test_vorbis(self):
    #This will also test if ogg compiles, because vorbis depends on ogg
    Building.emcc(path_from_root('tests','vorbis_test.c'), ['-s', 'USE_VORBIS=1'], output_filename='a.out.js')
    self.assertContained('ALL OK', run_process(JS_ENGINES[0] + ['a.out.js'], stdout=PIPE, stderr=PIPE).stdout)

  def test_freetype(self):
    # copy the Liberation Sans Bold truetype file located in the <emscripten_root>/tests/freetype to the compilation folder
    shutil.copy2(path_from_root('tests/freetype','LiberationSansBold.ttf'), os.getcwd())
    # build test program with the font file embed in it
    Building.emcc(path_from_root('tests','freetype_test.c'), ['-s', 'USE_FREETYPE=1', '--embed-file', 'LiberationSansBold.ttf'], output_filename='a.out.js')
    # the test program will print an ascii representation of a bitmap where the 'w' character has been rendered using the Liberation Sans Bold font
    expectedOutput = '***   +***+   **\n' + \
                     '***+  +***+  +**\n' + \
                     '***+  *****  +**\n' + \
                     '+**+ +**+**+ +**\n' + \
                     '+*** +**+**+ ***\n' + \
                     ' *** +** **+ ***\n' + \
                     ' ***+**+ +**+**+\n' + \
                     ' +**+**+ +**+**+\n' + \
                     ' +*****  +*****+\n' + \
                     '  *****   ***** \n' + \
                     '  ****+   +***+ \n' + \
                     '  +***+   +***+ \n'
    self.assertContained(expectedOutput, run_process(JS_ENGINES[0] + ['a.out.js'], stdout=PIPE, stderr=PIPE).stdout)

  def test_link_memcpy(self):
    # memcpy can show up *after* optimizations, so after our opportunity to link in libc, so it must be special-cased
    open(os.path.join(self.get_dir(), 'main.cpp'), 'w').write(r'''
      #include <stdio.h>

      int main(int argc, char **argv) {
        int num = argc + 10;
        char buf[num], buf2[num];
        for (int i = 0; i < num; i++) {
          buf[i] = i*i+i/3;
        }
        for (int i = 1; i < num; i++) {
          buf[i] += buf[i-1];
        }
        for (int i = 0; i < num; i++) {
          buf2[i] = buf[i];
        }
        for (int i = 1; i < num; i++) {
          buf2[i] += buf2[i-1];
        }
        for (int i = 0; i < num; i++) {
          printf("%d:%d\n", i, buf2[i]);
        }
        return 0;
      }
    ''')
    Popen([PYTHON, EMCC, '-O2', os.path.join(self.get_dir(), 'main.cpp')]).communicate()
    output = run_js(os.path.join(self.get_dir(), 'a.out.js'), full_output=True, stderr=PIPE)
    self.assertContained('''0:0
1:1
2:6
3:21
4:53
5:111
6:-49
7:98
8:55
9:96
10:-16
''', output)
    self.assertNotContained('warning: library.js memcpy should not be running, it is only for testing!', output)

  def test_warn_undefined(self):
    open(os.path.join(self.get_dir(), 'main.cpp'), 'w').write(r'''
      #include <stdio.h>
      #include <SDL.h>
      #include "SDL/SDL_opengl.h"

      extern "C" {
        void something();
        void elsey();
      }

      int main() {
        printf("%p", SDL_GL_GetProcAddress("glGenTextures")); // pull in gl proc stuff, avoid warnings on emulation funcs
        something();
        elsey();
        return 0;
      }
    ''')

    def clear(): try_delete('a.out.js')

    for args in [[], ['-O2']]:
      for action in ['WARN', 'ERROR', None]:
        for value in ([0, 1] if action else [0]):
          clear()
          print('warn', args, action, value)
          extra = ['-s', action + '_ON_UNDEFINED_SYMBOLS=%d' % value] if action else []
          output = run_process([PYTHON, EMCC, os.path.join(self.get_dir(), 'main.cpp')] + extra + args, stderr=PIPE, check=False)
          if action == None or (action == 'WARN' and value):
            self.assertContained('unresolved symbol: something', output.stderr)
            self.assertContained('unresolved symbol: elsey', output.stderr)
            assert os.path.exists('a.out.js')
            self.assertNotContained('unresolved symbol: emscripten_', output.stderr)
          elif action == 'ERROR' and value:
            self.assertContained('unresolved symbol: something', output.stderr)
            self.assertContained('unresolved symbol: elsey', output.stderr)
            self.assertNotContained('warning', output.stderr)
            assert not os.path.exists('a.out.js')
          elif action == 'WARN' and not value:
            self.assertNotContained('unresolved symbol', output.stderr)
            assert os.path.exists('a.out.js')

  def test_toobig(self):
    # very large [N x i8], we should not oom in the compiler
    self.clear()
    open(os.path.join(self.get_dir(), 'main.cpp'), 'w').write(r'''
      #include <stdio.h>

      #define BYTES 100*1024*1024

      int main(int argc, char **argv) {
        if (argc == 100) {
          static char buf[BYTES];
          static char buf2[BYTES];
          for (int i = 0; i < BYTES; i++) {
            buf[i] = i*i;
            buf2[i] = i/3;
          }
          for (int i = 0; i < BYTES; i++) {
            buf[i] = buf2[i/2];
            buf2[i] = buf[i/3];
          }
          printf("%d\n", buf[10] + buf2[20]);
        }
        return 0;
      }
    ''')
    output = run_process([PYTHON, EMCC, os.path.join(self.get_dir(), 'main.cpp')], stderr=PIPE).stderr
    print(output)
    assert os.path.exists('a.out.js')

  def test_prepost(self):
    open(os.path.join(self.get_dir(), 'main.cpp'), 'w').write('''
      #include <stdio.h>
      int main() {
        printf("hello from main\\n");
        return 0;
      }
    ''')
    open(os.path.join(self.get_dir(), 'pre.js'), 'w').write('''
      var Module = {
        preRun: function() { out('pre-run') },
        postRun: function() { out('post-run') }
      };
    ''')

    Popen([PYTHON, EMCC, os.path.join(self.get_dir(), 'main.cpp'), '--pre-js', 'pre.js', '-s', 'BINARYEN_ASYNC_COMPILATION=0']).communicate()
    self.assertContained('pre-run\nhello from main\npost-run\n', run_js(os.path.join(self.get_dir(), 'a.out.js')))

    # never run, so no preRun or postRun
    src = open(os.path.join(self.get_dir(), 'a.out.js')).read().replace('// {{PRE_RUN_ADDITIONS}}', 'addRunDependency()')
    open(os.path.join(self.get_dir(), 'a.out.js'), 'w').write(src)
    self.assertNotContained('pre-run\nhello from main\npost-run\n', run_js(os.path.join(self.get_dir(), 'a.out.js')))

    # noInitialRun prevents run
    for no_initial_run, run_dep in [(0, 0), (1, 0), (0, 1)]:
      print(no_initial_run, run_dep)
      Popen([PYTHON, EMCC, os.path.join(self.get_dir(), 'main.cpp'), '-s', 'BINARYEN_ASYNC_COMPILATION=0']).communicate()
      src = 'var Module = { noInitialRun: %d };\n' % no_initial_run + open(os.path.join(self.get_dir(), 'a.out.js')).read()
      if run_dep:
        src = src.replace('// {{PRE_RUN_ADDITIONS}}', '// {{PRE_RUN_ADDITIONS}}\naddRunDependency("test");') \
                 .replace('// {{POST_RUN_ADDITIONS}}', '// {{POST_RUN_ADDITIONS}}\nremoveRunDependency("test");')
      open(os.path.join(self.get_dir(), 'a.out.js'), 'w').write(src)
      assert ('hello from main' in run_js(os.path.join(self.get_dir(), 'a.out.js'))) != no_initial_run, 'only run if no noInitialRun'

      if no_initial_run:
        # Calling main later should still work, filesystem etc. must be set up.
        print('call main later')
        src = open(os.path.join(self.get_dir(), 'a.out.js')).read() + '\nModule.callMain();\n';
        open(os.path.join(self.get_dir(), 'a.out.js'), 'w').write(src)
        assert 'hello from main' in run_js(os.path.join(self.get_dir(), 'a.out.js')), 'main should print when called manually'

    # Use postInit
    open(os.path.join(self.get_dir(), 'pre.js'), 'w').write('''
      var Module = {
        preRun: function() { out('pre-run') },
        postRun: function() { out('post-run') },
        preInit: function() { out('pre-init') }
      };
    ''')
    Popen([PYTHON, EMCC, os.path.join(self.get_dir(), 'main.cpp'), '--pre-js', 'pre.js']).communicate()
    self.assertContained('pre-init\npre-run\nhello from main\npost-run\n', run_js(os.path.join(self.get_dir(), 'a.out.js')))

  def test_prepost2(self):
    open(os.path.join(self.get_dir(), 'main.cpp'), 'w').write('''
      #include <stdio.h>
      int main() {
        printf("hello from main\\n");
        return 0;
      }
    ''')
    open(os.path.join(self.get_dir(), 'pre.js'), 'w').write('''
      var Module = {
        preRun: function() { out('pre-run') },
      };
    ''')
    open(os.path.join(self.get_dir(), 'pre2.js'), 'w').write('''
      Module.postRun = function() { out('post-run') };
    ''')
    Popen([PYTHON, EMCC, os.path.join(self.get_dir(), 'main.cpp'), '--pre-js', 'pre.js', '--pre-js', 'pre2.js']).communicate()
    self.assertContained('pre-run\nhello from main\npost-run\n', run_js(os.path.join(self.get_dir(), 'a.out.js')))

  def test_prepre(self):
    open(os.path.join(self.get_dir(), 'main.cpp'), 'w').write('''
      #include <stdio.h>
      int main() {
        printf("hello from main\\n");
        return 0;
      }
    ''')
    open(os.path.join(self.get_dir(), 'pre.js'), 'w').write('''
      var Module = {
        preRun: [function() { out('pre-run') }],
      };
    ''')
    open(os.path.join(self.get_dir(), 'pre2.js'), 'w').write('''
      Module.preRun.push(function() { out('prepre') });
    ''')
    Popen([PYTHON, EMCC, os.path.join(self.get_dir(), 'main.cpp'), '--pre-js', 'pre.js', '--pre-js', 'pre2.js']).communicate()
    self.assertContained('prepre\npre-run\nhello from main\n', run_js(os.path.join(self.get_dir(), 'a.out.js')))

  def test_save_bc(self):
    for save in [0, 1]:
      self.clear()
      Popen([PYTHON, EMCC, path_from_root('tests', 'hello_world_loop_malloc.cpp')] + ([] if not save else ['--save-bc', self.in_dir('my_bitcode.bc')])).communicate()
      assert 'hello, world!' in run_js(self.in_dir('a.out.js'))
      assert os.path.exists(self.in_dir('my_bitcode.bc')) == save
      if save:
        try_delete('a.out.js')
        Building.llvm_dis(self.in_dir('my_bitcode.bc'), self.in_dir('my_ll.ll'))
        try:
          os.environ['EMCC_LEAVE_INPUTS_RAW'] = '1'
          Popen([PYTHON, EMCC, 'my_ll.ll', '-o', 'two.js']).communicate()
          assert 'hello, world!' in run_js(self.in_dir('two.js'))
        finally:
          del os.environ['EMCC_LEAVE_INPUTS_RAW']

  def test_js_optimizer(self):
    for input, expected, passes in [
      (path_from_root('tests', 'optimizer', 'eliminateDeadGlobals.js'), open(path_from_root('tests', 'optimizer', 'eliminateDeadGlobals-output.js')).read(),
       ['eliminateDeadGlobals']),
      (path_from_root('tests', 'optimizer', 'test-js-optimizer.js'), open(path_from_root('tests', 'optimizer', 'test-js-optimizer-output.js')).read(),
       ['hoistMultiples', 'removeAssignsToUndefined', 'simplifyExpressions']),
      (path_from_root('tests', 'optimizer', 'test-js-optimizer-asm.js'), open(path_from_root('tests', 'optimizer', 'test-js-optimizer-asm-output.js')).read(),
       ['asm', 'simplifyExpressions']),
      (path_from_root('tests', 'optimizer', 'test-js-optimizer-si.js'), open(path_from_root('tests', 'optimizer', 'test-js-optimizer-si-output.js')).read(),
       ['simplifyIfs']),
      (path_from_root('tests', 'optimizer', 'test-js-optimizer-regs.js'), open(path_from_root('tests', 'optimizer', 'test-js-optimizer-regs-output.js')).read(),
       ['registerize']),
      (path_from_root('tests', 'optimizer', 'eliminator-test.js'), open(path_from_root('tests', 'optimizer', 'eliminator-test-output.js')).read(),
       ['eliminate']),
      (path_from_root('tests', 'optimizer', 'safe-eliminator-test.js'), open(path_from_root('tests', 'optimizer', 'safe-eliminator-test-output.js')).read(),
       ['eliminateMemSafe']),
      (path_from_root('tests', 'optimizer', 'asm-eliminator-test.js'), open(path_from_root('tests', 'optimizer', 'asm-eliminator-test-output.js')).read(),
       ['asm', 'eliminate']),
      (path_from_root('tests', 'optimizer', 'test-js-optimizer-asm-regs.js'), open(path_from_root('tests', 'optimizer', 'test-js-optimizer-asm-regs-output.js')).read(),
       ['asm', 'registerize']),
      (path_from_root('tests', 'optimizer', 'test-js-optimizer-asm-regs-harder.js'), [open(path_from_root('tests', 'optimizer', 'test-js-optimizer-asm-regs-harder-output.js')).read(), open(path_from_root('tests', 'optimizer', 'test-js-optimizer-asm-regs-harder-output2.js')).read(), open(path_from_root('tests', 'optimizer', 'test-js-optimizer-asm-regs-harder-output3.js')).read()],
       ['asm', 'registerizeHarder']),
      (path_from_root('tests', 'optimizer', 'test-js-optimizer-asm-regs-min.js'), open(path_from_root('tests', 'optimizer', 'test-js-optimizer-asm-regs-min-output.js')).read(),
       ['asm', 'registerize', 'minifyLocals']),
      (path_from_root('tests', 'optimizer', 'test-js-optimizer-asm-pre.js'), [open(path_from_root('tests', 'optimizer', 'test-js-optimizer-asm-pre-output.js')).read(), open(path_from_root('tests', 'optimizer', 'test-js-optimizer-asm-pre-output2.js')).read()],
       ['asm', 'simplifyExpressions']),
      (path_from_root('tests', 'optimizer', 'test-js-optimizer-asm-pre-f32.js'), open(path_from_root('tests', 'optimizer', 'test-js-optimizer-asm-pre-output-f32.js')).read(),
       ['asm', 'asmPreciseF32', 'simplifyExpressions', 'optimizeFrounds']),
      (path_from_root('tests', 'optimizer', 'test-js-optimizer-asm-pre-f32.js'), open(path_from_root('tests', 'optimizer', 'test-js-optimizer-asm-pre-output-f32-nosimp.js')).read(),
       ['asm', 'asmPreciseF32', 'optimizeFrounds']),
      (path_from_root('tests', 'optimizer', 'test-reduce-dead-float-return.js'), open(path_from_root('tests', 'optimizer', 'test-reduce-dead-float-return-output.js')).read(),
       ['asm', 'optimizeFrounds', 'registerizeHarder']),
      (path_from_root('tests', 'optimizer', 'test-no-reduce-dead-float-return-to-nothing.js'), open(path_from_root('tests', 'optimizer', 'test-no-reduce-dead-float-return-to-nothing-output.js')).read(),
       ['asm', 'registerizeHarder']),
      (path_from_root('tests', 'optimizer', 'test-js-optimizer-asm-last.js'), [open(path_from_root('tests', 'optimizer', 'test-js-optimizer-asm-lastOpts-output.js')).read(), open(path_from_root('tests', 'optimizer', 'test-js-optimizer-asm-lastOpts-output2.js')).read(), open(path_from_root('tests', 'optimizer', 'test-js-optimizer-asm-lastOpts-output3.js')).read()],
       ['asm', 'asmLastOpts']),
      (path_from_root('tests', 'optimizer', 'asmLastOpts.js'), open(path_from_root('tests', 'optimizer', 'asmLastOpts-output.js')).read(),
       ['asm', 'asmLastOpts']),
      (path_from_root('tests', 'optimizer', 'test-js-optimizer-asm-last.js'), [open(path_from_root('tests', 'optimizer', 'test-js-optimizer-asm-last-output.js')).read(), open(path_from_root('tests', 'optimizer', 'test-js-optimizer-asm-last-output2.js')).read(), open(path_from_root('tests', 'optimizer', 'test-js-optimizer-asm-last-output3.js')).read()],
       ['asm', 'asmLastOpts', 'last']),
      (path_from_root('tests', 'optimizer', 'test-js-optimizer-asm-relocate.js'), open(path_from_root('tests', 'optimizer', 'test-js-optimizer-asm-relocate-output.js')).read(),
       ['asm', 'relocate']),
      (path_from_root('tests', 'optimizer', 'test-js-optimizer-asm-outline1.js'), open(path_from_root('tests', 'optimizer', 'test-js-optimizer-asm-outline1-output.js')).read(),
       ['asm', 'outline']),
      (path_from_root('tests', 'optimizer', 'test-js-optimizer-asm-outline2.js'), open(path_from_root('tests', 'optimizer', 'test-js-optimizer-asm-outline2-output.js')).read(),
       ['asm', 'outline']),
      (path_from_root('tests', 'optimizer', 'test-js-optimizer-asm-outline3.js'), open(path_from_root('tests', 'optimizer', 'test-js-optimizer-asm-outline3-output.js')).read(),
       ['asm', 'outline']),
      (path_from_root('tests', 'optimizer', 'test-js-optimizer-asm-outline4.js'), open(path_from_root('tests', 'optimizer', 'test-js-optimizer-asm-outline4-output.js')).read(),
       ['asm', 'outline']),
      (path_from_root('tests', 'optimizer', 'test-js-optimizer-asm-minlast.js'), open(path_from_root('tests', 'optimizer', 'test-js-optimizer-asm-minlast-output.js')).read(),
       ['asm', 'minifyWhitespace', 'asmLastOpts', 'last']),
      (path_from_root('tests', 'optimizer', 'test-js-optimizer-shiftsAggressive.js'), open(path_from_root('tests', 'optimizer', 'test-js-optimizer-shiftsAggressive-output.js')).read(),
       ['asm', 'aggressiveVariableElimination']),
      (path_from_root('tests', 'optimizer', 'test-js-optimizer-localCSE.js'), open(path_from_root('tests', 'optimizer', 'test-js-optimizer-localCSE-output.js')).read(),
       ['asm', 'localCSE']),
      (path_from_root('tests', 'optimizer', 'test-js-optimizer-ensureLabelSet.js'), open(path_from_root('tests', 'optimizer', 'test-js-optimizer-ensureLabelSet-output.js')).read(),
       ['asm', 'ensureLabelSet']),
      (path_from_root('tests', 'optimizer', '3154.js'), open(path_from_root('tests', 'optimizer', '3154-output.js')).read(),
       ['asm', 'eliminate', 'registerize', 'asmLastOpts', 'last']),
      (path_from_root('tests', 'optimizer', 'simd.js'), open(path_from_root('tests', 'optimizer', 'simd-output.js')).read(),
       ['asm', 'eliminate']), # eliminate, just enough to trigger asm normalization/denormalization
      (path_from_root('tests', 'optimizer', 'simd.js'), open(path_from_root('tests', 'optimizer', 'simd-output-memSafe.js')).read(),
       ['asm', 'eliminateMemSafe']),
      (path_from_root('tests', 'optimizer', 'safeLabelSetting.js'), open(path_from_root('tests', 'optimizer', 'safeLabelSetting-output.js')).read(),
       ['asm', 'safeLabelSetting']), # eliminate, just enough to trigger asm normalization/denormalization
      (path_from_root('tests', 'optimizer', 'null_if.js'), [open(path_from_root('tests', 'optimizer', 'null_if-output.js')).read(), open(path_from_root('tests', 'optimizer', 'null_if-output2.js')).read()],
       ['asm', 'registerizeHarder', 'asmLastOpts', 'minifyWhitespace']), # issue 3520
      (path_from_root('tests', 'optimizer', 'null_else.js'), [open(path_from_root('tests', 'optimizer', 'null_else-output.js')).read(), open(path_from_root('tests', 'optimizer', 'null_else-output2.js')).read()],
       ['asm', 'registerizeHarder', 'asmLastOpts', 'minifyWhitespace']), # issue 3549
      (path_from_root('tests', 'optimizer', 'test-js-optimizer-splitMemory.js'), open(path_from_root('tests', 'optimizer', 'test-js-optimizer-splitMemory-output.js')).read(),
       ['splitMemory']),
      (path_from_root('tests', 'optimizer', 'JSDCE.js'), open(path_from_root('tests', 'optimizer', 'JSDCE-output.js')).read(),
       ['JSDCE']),
      (path_from_root('tests', 'optimizer', 'JSDCE-uglifyjsNodeTypes.js'), open(path_from_root('tests', 'optimizer', 'JSDCE-uglifyjsNodeTypes-output.js')).read(),
       ['JSDCE']),
      (path_from_root('tests', 'optimizer', 'JSDCE-hasOwnProperty.js'), open(path_from_root('tests', 'optimizer', 'JSDCE-hasOwnProperty-output.js')).read(),
       ['JSDCE']),
      (path_from_root('tests', 'optimizer', 'AJSDCE.js'), open(path_from_root('tests', 'optimizer', 'AJSDCE-output.js')).read(),
       ['AJSDCE']),
      (path_from_root('tests', 'optimizer', 'emitDCEGraph.js'), open(path_from_root('tests', 'optimizer', 'emitDCEGraph-output.js')).read(),
       ['emitDCEGraph', 'noEmitAst']),
      (path_from_root('tests', 'optimizer', 'emitDCEGraph2.js'), open(path_from_root('tests', 'optimizer', 'emitDCEGraph2-output.js')).read(),
       ['emitDCEGraph', 'noEmitAst']),
      (path_from_root('tests', 'optimizer', 'emitDCEGraph3.js'), open(path_from_root('tests', 'optimizer', 'emitDCEGraph3-output.js')).read(),
       ['emitDCEGraph', 'noEmitAst']),
      (path_from_root('tests', 'optimizer', 'emitDCEGraph4.js'), open(path_from_root('tests', 'optimizer', 'emitDCEGraph4-output.js')).read(),
       ['emitDCEGraph', 'noEmitAst']),
      (path_from_root('tests', 'optimizer', 'emitDCEGraph5.js'), open(path_from_root('tests', 'optimizer', 'emitDCEGraph5-output.js')).read(),
       ['emitDCEGraph', 'noEmitAst']),
      (path_from_root('tests', 'optimizer', 'applyDCEGraphRemovals.js'), open(path_from_root('tests', 'optimizer', 'applyDCEGraphRemovals-output.js')).read(),
       ['applyDCEGraphRemovals']),
      (path_from_root('tests', 'optimizer', 'detectSign-modulus-emterpretify.js'), open(path_from_root('tests', 'optimizer', 'detectSign-modulus-emterpretify-output.js')).read(),
       ['noPrintMetadata', 'emterpretify', 'noEmitAst']),
    ]:
      print(input, passes)

      if not isinstance(expected, list): expected = [expected]
      expected = [out.replace('\n\n', '\n').replace('\n\n', '\n') for out in expected]

      # test calling js optimizer
      print('  js')
      output = run_process(NODE_JS + [path_from_root('tools', 'js-optimizer.js'), input] + passes, stdin=PIPE, stdout=PIPE).stdout

      def check_js(js, expected):
        #print >> sys.stderr, 'chak\n==========================\n', js, '\n===========================\n'
        if 'registerizeHarder' in passes:
          # registerizeHarder is hard to test, as names vary by chance, nondeterminstically FIXME
          def fix(src):
            if type(src) is list:
              return list(map(fix, src))
            src = '\n'.join([line for line in src.split('\n') if 'var ' not in line]) # ignore vars
            def reorder(func):
              def swap(func, stuff):
                # emit EYE_ONE always before EYE_TWO, replacing i1,i2 or i2,i1 etc
                for i in stuff:
                  if i not in func: return func
                indexes = [[i, func.index(i)] for i in stuff]
                indexes.sort(key=lambda x: x[1])
                for j in range(len(indexes)):
                  func = func.replace(indexes[j][0], 'STD_' + str(j))
                return func
              func = swap(func, ['i1', 'i2', 'i3'])
              func = swap(func, ['i1', 'i2'])
              func = swap(func, ['i4', 'i5'])
              return func
            src = 'function '.join(map(reorder, src.split('function ')))
            return src
          js = fix(js)
          expected = fix(expected)
        self.assertIdentical(expected, js.replace('\r\n', '\n').replace('\n\n', '\n').replace('\n\n', '\n'))

      if input not in [ # blacklist of tests that are native-optimizer only
        path_from_root('tests', 'optimizer', 'asmLastOpts.js'),
        path_from_root('tests', 'optimizer', '3154.js')
      ]:
        check_js(output, expected)
      else:
        print('(skip non-native)')

      if tools.js_optimizer.use_native(passes) and tools.js_optimizer.get_native_optimizer():
        # test calling native
        def check_json():
          Popen(listify(NODE_JS) + [path_from_root('tools', 'js-optimizer.js'), output_temp, 'receiveJSON'], stdin=PIPE, stdout=open(output_temp + '.js', 'w')).communicate()
          output = open(output_temp + '.js').read()
          check_js(output, expected)

        self.clear()
        input_temp = 'temp.js'
        output_temp = 'output.js'
        shutil.copyfile(input, input_temp)
        Popen(listify(NODE_JS) + [path_from_root('tools', 'js-optimizer.js'), input_temp, 'emitJSON'], stdin=PIPE, stdout=open(input_temp + '.js', 'w')).communicate()
        original = open(input).read()
        if '// EXTRA_INFO:' in original:
          json = open(input_temp + '.js').read()
          json += '\n' + original[original.find('// EXTRA_INFO:'):]
          open(input_temp + '.js', 'w').write(json)

        # last is only relevant when we emit JS
        if 'last' not in passes and \
           'null_if' not in input and 'null_else' not in input:  # null-* tests are js optimizer or native, not a mixture (they mix badly)
          print('  native (receiveJSON)')
          output = run_process([tools.js_optimizer.get_native_optimizer(), input_temp + '.js'] + passes + ['receiveJSON', 'emitJSON'], stdin=PIPE, stdout=open(output_temp, 'w')).stdout
          check_json()

          print('  native (parsing JS)')
          output = run_process([tools.js_optimizer.get_native_optimizer(), input] + passes + ['emitJSON'], stdin=PIPE, stdout=open(output_temp, 'w')).stdout
          check_json()

        print('  native (emitting JS)')
        output = run_process([tools.js_optimizer.get_native_optimizer(), input] + passes, stdin=PIPE, stdout=PIPE).stdout
        check_js(output, expected)

  def test_m_mm(self):
    open(os.path.join(self.get_dir(), 'foo.c'), 'w').write('''#include <emscripten.h>''')
    for opt in ['M', 'MM']:
      proc = run_process([PYTHON, EMCC, os.path.join(self.get_dir(), 'foo.c'), '-' + opt], stdout=PIPE, stderr=PIPE)
      assert 'foo.o: ' in proc.stdout, '-%s failed to produce the right output: %s' % (opt, proc.stdout)
      assert 'error' not in proc.stderr, 'Unexpected stderr: ' + proc.stderr

  def test_emcc_debug_files(self):
    if os.environ.get('EMCC_DEBUG'): self.skipTest('cannot run in debug mode')

    for opts in [0, 1, 2, 3]:
      for debug in [None, '1', '2']:
        print(opts, debug)
        try:
          if debug: os.environ['EMCC_DEBUG'] = debug
          with clean_write_access_to_canonical_temp_dir(self.canonical_temp_dir):
            check_execute([PYTHON, EMCC, path_from_root('tests', 'hello_world.cpp'), '-O'+ str(opts)], stderr=PIPE)
            if debug is None:
              for x in os.listdir(self.canonical_temp_dir):
                if x.startswith('emcc-'):
                  assert 0
            elif debug == '1':
              assert os.path.exists(os.path.join(self.canonical_temp_dir, 'emcc-0-linktime.bc'))
              assert os.path.exists(os.path.join(self.canonical_temp_dir, 'emcc-1-original.js'))
            elif debug == '2':
              assert os.path.exists(os.path.join(self.canonical_temp_dir, 'emcc-0-basebc.bc'))
              assert os.path.exists(os.path.join(self.canonical_temp_dir, 'emcc-1-linktime.bc'))
              assert os.path.exists(os.path.join(self.canonical_temp_dir, 'emcc-2-original.js'))
        finally:
          if debug: del os.environ['EMCC_DEBUG']

  def test_debuginfo(self):
    if os.environ.get('EMCC_DEBUG'): self.skipTest('cannot run in debug mode')

    try:
      os.environ['EMCC_DEBUG'] = '1'
      for args, expect_llvm in [
          (['-O0'], False),
          (['-O0', '-g'], True),
          (['-O0', '-g4'], True),
          (['-O1'], False),
          (['-O1', '-g'], True),
          (['-O2'], False),
          (['-O2', '-g'], True),
        ]:
        print(args, expect_llvm)
        with clean_write_access_to_canonical_temp_dir(self.canonical_temp_dir):
          err = run_process([PYTHON, EMCC, path_from_root('tests', 'hello_world.cpp')] + args, stdout=PIPE, stderr=PIPE).stderr
        assert expect_llvm == ('strip-debug' not in err), err
    finally:
      del os.environ['EMCC_DEBUG']

  def test_scons(self): # also incidentally tests c++11 integration in llvm 3.1
    scons_path = Building.which('scons')
    if not scons_path:
      self.skipTest('Skipping other.test_scons: The tool "scons" was not found in PATH!')
    try_delete(os.path.join(self.get_dir(), 'test'))
    shutil.copytree(path_from_root('tests', 'scons'), os.path.join(self.get_dir(), 'test'))
    shutil.copytree(path_from_root('tools', 'scons', 'site_scons'), os.path.join(self.get_dir(), 'test', 'site_scons'))
    os.chdir(os.path.join(self.get_dir(), 'test'))
    Popen(['scons']).communicate()
    output = run_js('scons_integration.js', assert_returncode=5)
    assert 'If you see this - the world is all right!' in output

  def test_embind(self):
    environ = os.environ.copy()
    environ['EMCC_CLOSURE_ARGS'] = environ.get('EMCC_CLOSURE_ARGS', '') + " --externs " + pipes.quote(path_from_root('tests', 'embind', 'underscore-externs.js'))
    test_cases = [
        ([], True), # without --bind, we fail
        (['--bind'], False),
        (['--bind', '-O1'], False),
        (['--bind', '-O2'], False),
        (['--bind', '-O2', '-s', 'ALLOW_MEMORY_GROWTH=1', path_from_root('tests', 'embind', 'isMemoryGrowthEnabled=true.cpp')], False),
    ]
    test_cases.extend([ (args[:] + ['-s', 'NO_DYNAMIC_EXECUTION=1'], status) for args, status in test_cases])
    test_cases.append((['--bind', '-O2', '--closure', '1'], False)) # closure compiler doesn't work with NO_DYNAMIC_EXECUTION=1
    test_cases = [(args + ['-s', 'IN_TEST_HARNESS=1'], status) for args, status in test_cases]

    for args, fail in test_cases:
      print(args, fail)
      self.clear()
      try_delete(self.in_dir('a.out.js'))

      testFiles = [
        path_from_root('tests', 'embind', 'underscore-1.4.2.js'),
        path_from_root('tests', 'embind', 'imvu_test_adapter.js'),
        path_from_root('tests', 'embind', 'embind.test.js'),
      ]

      Popen(
        [ PYTHON,
          EMCC,
          path_from_root('tests', 'embind', 'embind_test.cpp'),
          '--pre-js', path_from_root('tests', 'embind', 'test.pre.js'),
          '--post-js', path_from_root('tests', 'embind', 'test.post.js'),
          '-s', 'BINARYEN_ASYNC_COMPILATION=0'
        ] + args,
        stderr=PIPE if fail else None,
        env=environ).communicate()

      assert os.path.exists(self.in_dir('a.out.js')) == (not fail)
      if not fail:
        with open(self.in_dir('a.out.js'), 'ab') as f:
          for tf in testFiles:
            f.write(open(tf, 'rb').read())

        output = run_js(self.in_dir('a.out.js'), stdout=PIPE, stderr=PIPE, full_output=True, assert_returncode=0, engine=NODE_JS)
        assert "FAIL" not in output, output

  def test_llvm_nativizer(self):
    if WINDOWS: self.skipTest('test_llvm_nativizer does not work on Windows: https://github.com/kripken/emscripten/issues/702')
    if MACOS: self.skipTest('test_llvm_nativizer does not work on macOS: https://github.com/kripken/emscripten/issues/709')
    try:
      Popen(['as', '--version'], stdout=PIPE, stderr=PIPE).communicate()
    except:
      self.skipTest('no gnu as, cannot run nativizer')

    # avoid impure_ptr problems etc.
    shutil.copyfile(path_from_root('tests', 'files.cpp'), os.path.join(self.get_dir(), 'files.cpp'))
    open(os.path.join(self.get_dir(), 'somefile.binary'), 'w').write('''waka waka############################''')
    open(os.path.join(self.get_dir(), 'test.file'), 'w').write('''ay file..............,,,,,,,,,,,,,,''')
    open(os.path.join(self.get_dir(), 'stdin'), 'w').write('''inter-active''')
    subprocess.check_call([PYTHON, EMCC, os.path.join(self.get_dir(), 'files.cpp'), '-c'])
    subprocess.check_call([PYTHON, path_from_root('tools', 'nativize_llvm.py'), os.path.join(self.get_dir(), 'files.o')])
    output = run_process([os.path.join(self.get_dir(), 'files.o.run')], stdin=open(os.path.join(self.get_dir(), 'stdin')), stdout=PIPE, stderr=PIPE)
    self.assertContained('''size: 37
data: 119,97,107,97,32,119,97,107,97,35,35,35,35,35,35,35,35,35,35,35,35,35,35,35,35,35,35,35,35,35,35,35,35,35,35,35,35
loop: 119 97 107 97 32 119 97 107 97 35 35 35 35 35 35 35 35 35 35 35 35 35 35 35 35 35 35 35 35 35 35 35 35 35 35 35 35 ''' + '''
input:inter-active
texto
$
5 : 10,30,20,11,88
other=ay file...
seeked= file.
''', output.stdout)
    self.assertContained('texte\n', output.stderr)

  def test_emconfig(self):
    output = run_process([PYTHON, EMCONFIG, 'LLVM_ROOT'], stdout=PIPE, stderr=PIPE).stdout.strip()
    try:
      assert output == LLVM_ROOT
    except:
      print('Assertion failed: python %s LLVM_ROOT returned "%s" instead of expected "%s"!' % (EMCONFIG, output, LLVM_ROOT), file=sys.stderr)
      raise
    invalid = 'Usage: em-config VAR_NAME'
    # Don't accept variables that do not exist
    output = run_process([PYTHON, EMCONFIG, 'VAR_WHICH_DOES_NOT_EXIST'], stdout=PIPE, stderr=PIPE, check=False).stdout.strip()
    assert output == invalid
    # Don't accept no arguments
    output = run_process([PYTHON, EMCONFIG], stdout=PIPE, stderr=PIPE, check=False).stdout.strip()
    assert output == invalid
    # Don't accept more than one variable
    output = run_process([PYTHON, EMCONFIG, 'LLVM_ROOT', 'EMCC'], stdout=PIPE, stderr=PIPE, check=False).stdout.strip()
    assert output == invalid
    # Don't accept arbitrary python code
    output = run_process([PYTHON, EMCONFIG, 'sys.argv[1]'], stdout=PIPE, stderr=PIPE, check=False).stdout.strip()
    assert output == invalid

  def test_link_s(self):
    # -s OPT=VALUE can conflict with -s as a linker option. We warn and ignore
    open(os.path.join(self.get_dir(), 'main.cpp'), 'w').write(r'''
      extern "C" {
        void something();
      }

      int main() {
        something();
        return 0;
      }
    ''')
    open(os.path.join(self.get_dir(), 'supp.cpp'), 'w').write(r'''
      #include <stdio.h>

      extern "C" {
        void something() {
          printf("yello\n");
        }
      }
    ''')
    Popen([PYTHON, EMCC, os.path.join(self.get_dir(), 'main.cpp'), '-o', 'main.o']).communicate()
    Popen([PYTHON, EMCC, os.path.join(self.get_dir(), 'supp.cpp'), '-o', 'supp.o']).communicate()

    output = Popen([PYTHON, EMCC, os.path.join(self.get_dir(), 'main.o'), '-s', os.path.join(self.get_dir(), 'supp.o'), '-s', 'SAFE_HEAP=1'], stderr=PIPE).communicate()
    output = run_js('a.out.js')
    assert 'yello' in output, 'code works'
    code = open('a.out.js').read()
    assert 'SAFE_HEAP' in code, 'valid -s option had an effect'

  def test_conftest_s_flag_passing(self):
    open(os.path.join(self.get_dir(), 'conftest.c'), 'w').write(r'''
      int main() {
        return 0;
      }
    ''')
    os.environ["EMMAKEN_JUST_CONFIGURE"] = "1"
    cmd = [PYTHON, EMCC, '-s', 'ASSERTIONS=1', os.path.join(self.get_dir(), 'conftest.c'), '-o', 'conftest']
    output = run_process(cmd, stderr=PIPE)
    del os.environ["EMMAKEN_JUST_CONFIGURE"]
    self.assertNotContained('emcc: warning: treating -s as linker option', output.stderr)
    assert os.path.exists('conftest')

  def test_file_packager(self):
    try:
      os.mkdir('subdir')
    except:
      pass
    open('data1.txt', 'w').write('data1')
    os.chdir('subdir')
    open('data2.txt', 'w').write('data2')
    # relative path to below the current dir is invalid
    output = run_process([PYTHON, FILE_PACKAGER, 'test.data', '--preload', '../data1.txt'], stdout=PIPE, stderr=PIPE, check=False)
    assert len(output.stdout) == 0
    assert 'below the current directory' in output.stderr
    # relative path that ends up under us is cool
    output = run_process([PYTHON, FILE_PACKAGER, 'test.data', '--preload', '../subdir/data2.txt'], stdout=PIPE, stderr=PIPE)
    assert len(output.stdout)
    assert 'below the current directory' not in output.stderr
    # direct path leads to the same code being generated - relative path does not make us do anything different
    output2 = run_process([PYTHON, FILE_PACKAGER, 'test.data', '--preload', 'data2.txt'], stdout=PIPE, stderr=PIPE)
    assert len(output2.stdout)
    assert 'below the current directory' not in output2.stderr
    def clean(txt):
      return [line for line in txt.split('\n') if 'PACKAGE_UUID' not in line and 'loadPackage({' not in line]
    assert clean(output.stdout) == clean(output2.stdout)
    # verify '--separate-metadata' option produces separate metadata file
    os.chdir('..')
    Popen([PYTHON, FILE_PACKAGER, 'test.data', '--preload', 'data1.txt', '--preload', 'subdir/data2.txt', '--js-output=immutable.js', '--separate-metadata']).communicate()
    assert os.path.isfile('immutable.js.metadata')
    # verify js output file is immutable when metadata is separated
    shutil.copy2('immutable.js', 'immutable.js.copy') # copy with timestamp preserved
    Popen([PYTHON, FILE_PACKAGER, 'test.data', '--preload', 'data1.txt', '--preload', 'subdir/data2.txt', '--js-output=immutable.js', '--separate-metadata']).communicate()
    import filecmp
    assert filecmp.cmp('immutable.js.copy', 'immutable.js')
    assert str(os.path.getmtime('immutable.js.copy')) == str(os.path.getmtime('immutable.js')) # assert both file content and timestamp are the same as reference copy
    # verify the content of metadata file is correct
    f = open('immutable.js.metadata', 'r')
    import json
    metadata = json.load(f)
    f.close
    assert len(metadata['files']) == 2
    assert metadata['files'][0]['start'] == 0 and metadata['files'][0]['end'] == len('data1') and metadata['files'][0]['filename'] == '/data1.txt'
    assert metadata['files'][1]['start'] == len('data1') and metadata['files'][1]['end'] == len('data1') + len('data2') and metadata['files'][1]['filename'] == '/subdir/data2.txt'
    assert metadata['remote_package_size'] == len('data1') + len('data2')
    import uuid
    try:
      uuid = uuid.UUID(metadata['package_uuid'], version = 4) # can only assert the uuid format is correct, the uuid's value is expected to differ in between invocation
    except ValueError:
      assert False

  def test_file_packager_unicode(self):
    unicode_name = 'unicode…☃'
    if not os.path.exists(unicode_name):
      try:
        os.mkdir(unicode_name)
      except:
        print("we failed to even create a unicode dir, so on this OS, we can't test this")
        return
    full = os.path.join(unicode_name, 'data.txt')
    open(full, 'w').write('data')
    proc = run_process([PYTHON, FILE_PACKAGER, 'test.data', '--preload', full], stdout=PIPE, stderr=PIPE)
    assert len(proc.stdout), proc.stderr
    assert unicode_name in proc.stdout, proc.stdout
    print(len(proc.stderr))

  def test_crunch(self):
    try:
      print('Crunch is located at ' + CRUNCH)
    except:
      self.skipTest('Skipped: Crunch is not present on the current system. Please install it (manually or via emsdk) and make sure it is activated in the Emscripten configuration file.')
    # crunch should not be run if a .crn exists that is more recent than the .dds
    shutil.copyfile(path_from_root('tests', 'ship.dds'), 'ship.dds')
    time.sleep(0.1)
    Popen([PYTHON, FILE_PACKAGER, 'test.data', '--crunch=32', '--preload', 'ship.dds'], stdout=open('pre.js', 'w')).communicate()
    assert os.stat('test.data').st_size < 0.25*os.stat('ship.dds').st_size, 'Compressed should be much smaller than dds'
    crunch_time = os.stat('ship.crn').st_mtime
    dds_time = os.stat('ship.dds').st_mtime
    assert crunch_time >= dds_time, 'Crunch is more recent'
    # run again, should not recrunch!
    time.sleep(0.1)
    Popen([PYTHON, FILE_PACKAGER, 'test.data', '--crunch=32', '--preload', 'ship.dds'], stdout=open('pre.js', 'w')).communicate()
    if 'linux' in sys.platform: # OS time reporting in other OSes (macOS) seems flaky here
      assert crunch_time == os.stat('ship.crn').st_mtime, 'Crunch is unchanged ' + str([crunch_time, os.stat('ship.crn').st_mtime])
    # update dds, so should recrunch
    time.sleep(0.1)
    os.utime('ship.dds', None)
    Popen([PYTHON, FILE_PACKAGER, 'test.data', '--crunch=32', '--preload', 'ship.dds'], stdout=open('pre.js', 'w')).communicate()
    assert crunch_time < os.stat('ship.crn').st_mtime, 'Crunch was changed'

  def test_file_packager_mention_FORCE_FILESYSTEM(self):
    MESSAGE = 'Remember to build the main file with  -s FORCE_FILESYSTEM=1  so that it includes support for loading this file package'
    open('data.txt', 'w').write('data1')
    # mention when running standalone
    err = run_process([PYTHON, FILE_PACKAGER, 'test.data', '--preload', 'data.txt'], stdout=PIPE, stderr=PIPE).stderr
    self.assertContained(MESSAGE, err)
    # do not mention from emcc
    err = run_process([PYTHON, EMCC, path_from_root('tests', 'hello_world.c'), '--preload-file', 'data.txt'], stdout=PIPE, stderr=PIPE).stderr
    assert len(err) == 0, err

  def test_headless(self):
    shutil.copyfile(path_from_root('tests', 'screenshot.png'), os.path.join(self.get_dir(), 'example.png'))
    Popen([PYTHON, EMCC, path_from_root('tests', 'sdl_headless.c'), '-s', 'HEADLESS=1']).communicate()
    output = run_js('a.out.js', stderr=PIPE)
    assert '''Init: 0
Font: 0x1
Sum: 0
you should see two lines of text in different colors and a blue rectangle
SDL_Quit called (and ignored)
done.
''' in output, output

  def test_preprocess(self):
    self.clear()

    out = run_process([PYTHON, EMCC, path_from_root('tests', 'hello_world.c'), '-E'], stdout=PIPE).stdout
    assert not os.path.exists('a.out.js')
    # Test explicitly that the output contains a line typically written by the preprocessor.
    # Clang outputs on Windows lines like "#line 1", on Unix '# 1 '.
    # TODO: This is one more of those platform-specific discrepancies, investigate more if this ever becomes an issue,
    # ideally we would have emcc output identical data on all platforms.
    assert '''#line 1 ''' in out or '''# 1 ''' in out
    assert '''hello_world.c"''' in out
    assert '''printf("hello, world!''' in out

  def test_demangle(self):
    open('src.cpp', 'w').write('''
      #include <stdio.h>
      #include <emscripten.h>
      void two(char c) {
        EM_ASM(out(stackTrace()));
      }
      void one(int x) {
        two(x % 17);
      }
      int main() {
        EM_ASM(out(demangle('__Znwj'))); // check for no aborts
        EM_ASM(out(demangle('_main')));
        EM_ASM(out(demangle('__Z2f2v')));
        EM_ASM(out(demangle('__Z12abcdabcdabcdi')));
        EM_ASM(out(demangle('__ZL12abcdabcdabcdi')));
        EM_ASM(out(demangle('__Z4testcsifdPvPiPc')));
        EM_ASM(out(demangle('__ZN4test5moarrEcslfdPvPiPc')));
        EM_ASM(out(demangle('__ZN4Waka1f12a234123412345pointEv')));
        EM_ASM(out(demangle('__Z3FooIiEvv')));
        EM_ASM(out(demangle('__Z3FooIidEvi')));
        EM_ASM(out(demangle('__ZN3Foo3BarILi5EEEvv')));
        EM_ASM(out(demangle('__ZNK10__cxxabiv120__si_class_type_info16search_below_dstEPNS_19__dynamic_cast_infoEPKvib')));
        EM_ASM(out(demangle('__Z9parsewordRPKciRi')));
        EM_ASM(out(demangle('__Z5multiwahtjmxyz')));
        EM_ASM(out(demangle('__Z1aA32_iPA5_c')));
        EM_ASM(out(demangle('__ZN21FWakaGLXFleeflsMarfooC2EjjjPKvbjj')));
        EM_ASM(out(demangle('__ZN5wakaw2Cm10RasterBaseINS_6watwat9PolocatorEE8merbine1INS4_2OREEEvPKjj'))); // we get this wrong, but at least emit a '?'
        one(17);
        return 0;
      }
    ''')

    # full demangle support

    run_process([PYTHON, EMCC, 'src.cpp', '-s', 'DEMANGLE_SUPPORT=1'])
    output = run_js('a.out.js')
    self.assertContained('''operator new(unsigned int)
_main
f2()
abcdabcdabcd(int)
abcdabcdabcd(int)
test(char, short, int, float, double, void*, int*, char*)
test::moarr(char, short, long, float, double, void*, int*, char*)
Waka::f::a23412341234::point()
void Foo<int>()
void Foo<int, double>(int)
void Foo::Bar<5>()
__cxxabiv1::__si_class_type_info::search_below_dst(__cxxabiv1::__dynamic_cast_info*, void const*, int, bool) const
parseword(char const*&, int, int&)
multi(wchar_t, signed char, unsigned char, unsigned short, unsigned int, unsigned long, long long, unsigned long long, ...)
a(int [32], char (*) [5])
FWakaGLXFleeflsMarfoo::FWakaGLXFleeflsMarfoo(unsigned int, unsigned int, unsigned int, void const*, bool, unsigned int, unsigned int)
void wakaw::Cm::RasterBase<wakaw::watwat::Polocator>::merbine1<wakaw::Cm::RasterBase<wakaw::watwat::Polocator>::OR>(unsigned int const*, unsigned int)
''', output)
    # test for multiple functions in one stack trace
    run_process([PYTHON, EMCC, 'src.cpp', '-s', 'DEMANGLE_SUPPORT=1', '-g'])
    output = run_js('a.out.js')
    assert 'one(int)' in output, out
    assert 'two(char)' in output, out

  def test_demangle_cpp(self):
    open('src.cpp', 'w').write('''
      #include <stdio.h>
      #include <emscripten.h>
      #include <cxxabi.h>
      #include <assert.h>

      int main() {
        char out[256];
        int status = 1;
        size_t length = 255;
        abi::__cxa_demangle("_ZN4Waka1f12a234123412345pointEv", out, &length, &status);
        assert(status == 0);
        printf("%s\\n", out);
        return 0;
      }
    ''')

    Popen([PYTHON, EMCC, 'src.cpp']).communicate()
    output = run_js('a.out.js')
    self.assertContained('Waka::f::a23412341234::point()', output)

  def test_module_exports_with_closure(self):
    # This test checks that module.export is retained when JavaScript is minified by compiling with --closure 1
    # This is important as if module.export is not present the Module object will not be visible to node.js
    # Run with ./runner.py other.test_module_exports_with_closure

    # First make sure test.js isn't present.
    self.clear()

    # compile with -O2 --closure 0
    Popen([PYTHON, EMCC, path_from_root('tests', 'Module-exports', 'test.c'), '-o', 'test.js', '-O2', '--closure', '0', '--pre-js', path_from_root('tests', 'Module-exports', 'setup.js'), '-s', 'EXPORTED_FUNCTIONS=["_bufferTest"]', '-s', 'EXTRA_EXPORTED_RUNTIME_METHODS=["ccall", "cwrap"]', '-s', 'BINARYEN_ASYNC_COMPILATION=0'], stdout=PIPE, stderr=PIPE).communicate()

    # Check that compilation was successful
    assert os.path.exists('test.js')
    test_js_closure_0 = open('test.js').read()

    # Check that test.js compiled with --closure 0 contains "module['exports'] = Module;"
    assert ("module['exports'] = Module;" in test_js_closure_0) or ('module["exports"]=Module' in test_js_closure_0) or ('module["exports"] = Module;' in test_js_closure_0)

    # Check that main.js (which requires test.js) completes successfully when run in node.js
    # in order to check that the exports are indeed functioning correctly.
    shutil.copyfile(path_from_root('tests', 'Module-exports', 'main.js'), 'main.js')
    if NODE_JS in JS_ENGINES:
      self.assertContained('bufferTest finished', run_js('main.js', engine=NODE_JS))

    # Delete test.js again and check it's gone.
    try_delete(path_from_root('tests', 'Module-exports', 'test.js'))
    assert not os.path.exists(path_from_root('tests', 'Module-exports', 'test.js'))

    # compile with -O2 --closure 1
    Popen([PYTHON, EMCC, path_from_root('tests', 'Module-exports', 'test.c'), '-o', path_from_root('tests', 'Module-exports', 'test.js'), '-O2', '--closure', '1', '--pre-js', path_from_root('tests', 'Module-exports', 'setup.js'), '-s', 'EXPORTED_FUNCTIONS=["_bufferTest"]', '-s', 'BINARYEN_ASYNC_COMPILATION=0'], stdout=PIPE, stderr=PIPE).communicate()

    # Check that compilation was successful
    assert os.path.exists(path_from_root('tests', 'Module-exports', 'test.js'))
    test_js_closure_1 = open(path_from_root('tests', 'Module-exports', 'test.js')).read()

    # Check that test.js compiled with --closure 1 contains "module.exports", we want to verify that
    # "module['exports']" got minified to "module.exports" when compiling with --closure 1
    assert "module.exports" in test_js_closure_1

    # Check that main.js (which requires test.js) completes successfully when run in node.js
    # in order to check that the exports are indeed functioning correctly.
    if NODE_JS in JS_ENGINES:
      self.assertContained('bufferTest finished', run_js('main.js', engine=NODE_JS))

    # Tidy up files that might have been created by this test.
    try_delete(path_from_root('tests', 'Module-exports', 'test.js'))
    try_delete(path_from_root('tests', 'Module-exports', 'test.js.map'))
    try_delete(path_from_root('tests', 'Module-exports', 'test.js.mem'))

  def test_node_catch_exit(self):
    # Test that in node.js exceptions are not caught if NODEJS_EXIT_CATCH=0
    if NODE_JS not in JS_ENGINES:
      return

    open(os.path.join(self.get_dir(), 'count.c'), 'w').write('''
      #include <string.h>
      int count(const char *str) {
          return (int)strlen(str);
      }
    ''')

    open(os.path.join(self.get_dir(), 'index.js'), 'w').write('''
      const count = require('./count.js');

      console.log(xxx); //< here is the ReferenceError
    ''')

    reference_error_text = 'console.log(xxx); //< here is the ReferenceError';

    subprocess.check_call([PYTHON, EMCC, os.path.join(self.get_dir(), 'count.c'), '-o', 'count.js'])

    # Check that the ReferenceError is caught and rethrown and thus the original error line is masked
    self.assertNotContained(reference_error_text,
                            run_js ('index.js', engine=NODE_JS, stderr=STDOUT, assert_returncode=None))

    subprocess.check_call([PYTHON, EMCC, os.path.join(self.get_dir(), 'count.c'), '-o', 'count.js', '-s', 'NODEJS_CATCH_EXIT=0'])

    # Check that the ReferenceError is not caught, so we see the error properly
    self.assertContained(reference_error_text,
                         run_js ('index.js', engine=NODE_JS, stderr=STDOUT, assert_returncode=None))

  def test_extra_exported_methods(self):
    # Test with node.js that the EXTRA_EXPORTED_RUNTIME_METHODS setting is considered by libraries
    if NODE_JS not in JS_ENGINES:
      self.skipTest("node engine required for this test")

    open(os.path.join(self.get_dir(), 'count.c'), 'w').write('''
      #include <string.h>
      int count(const char *str) {
          return (int)strlen(str);
      }
    ''')

    open(os.path.join(self.get_dir(), 'index.js'), 'w').write('''
      const count = require('./count.js');

      console.log(count.FS_writeFile);
    ''')

    reference_error_text = 'undefined';

    subprocess.check_call([PYTHON, EMCC, os.path.join(self.get_dir(), 'count.c'), '-s', 'FORCE_FILESYSTEM=1', '-s', 'EXTRA_EXPORTED_RUNTIME_METHODS=["FS_writeFile"]','-o', 'count.js'])

    # Check that the Module.FS_writeFile exists
    self.assertNotContained(reference_error_text,
                            run_js ('index.js', engine=NODE_JS, stderr=STDOUT, assert_returncode=None))

    subprocess.check_call([PYTHON, EMCC, os.path.join(self.get_dir(), 'count.c'), '-s', 'FORCE_FILESYSTEM=1', '-o', 'count.js'])

    # Check that the Module.FS_writeFile is not exported
    self.assertContained(reference_error_text,
                         run_js ('index.js', engine=NODE_JS, stderr=STDOUT, assert_returncode=None))

  def test_fs_stream_proto(self):
    open('src.cpp', 'wb').write(br'''
#include <stdio.h>
#include <fcntl.h>
#include <unistd.h>
#include <sys/stat.h>
#include <errno.h>
#include <string.h>

int main()
{
    long file_size = 0;
    int h = open("src.cpp", O_RDONLY, 0666);
    if (0 != h)
    {
        FILE* file = fdopen(h, "rb");
        if (0 != file)
        {
            fseek(file, 0, SEEK_END);
            file_size = ftell(file);
            fseek(file, 0, SEEK_SET);
        }
        else
        {
            printf("fdopen() failed: %s\n", strerror(errno));
            return 10;
        }
        close(h);
        printf("File size: %ld\n", file_size);
    }
    else
    {
        printf("open() failed: %s\n", strerror(errno));
        return 10;
    }
    return 0;
}
    ''')
    Popen([PYTHON, EMCC, 'src.cpp', '--embed-file', 'src.cpp']).communicate()
    for engine in JS_ENGINES:
      out = run_js('a.out.js', engine=engine, stderr=PIPE, full_output=True)
      self.assertContained('File size: 724', out)

  def test_proxyfs(self):
    # This test supposes that 3 different programs share the same directory and files.
    # The same JS object is not used for each of them
    # But 'require' function caches JS objects.
    # If we just load same js-file multiple times like following code,
    # these programs (m0,m1,m2) share the same JS object.
    #
    #   var m0 = require('./proxyfs_test.js');
    #   var m1 = require('./proxyfs_test.js');
    #   var m2 = require('./proxyfs_test.js');
    #
    # To separate js-objects for each of them, following 'require' use different js-files.
    #
    #   var m0 = require('./proxyfs_test.js');
    #   var m1 = require('./proxyfs_test1.js');
    #   var m2 = require('./proxyfs_test2.js');
    #
    open('proxyfs_test_main.js', 'w').write(r'''
var m0 = require('./proxyfs_test.js');
var m1 = require('./proxyfs_test1.js');
var m2 = require('./proxyfs_test2.js');

var section;
function print(str){
  process.stdout.write(section+":"+str+":");
}

m0.FS.mkdir('/working');
m0.FS.mount(m0.PROXYFS,{root:'/',fs:m1.FS},'/working');
m0.FS.mkdir('/working2');
m0.FS.mount(m0.PROXYFS,{root:'/',fs:m2.FS},'/working2');

section = "child m1 reads and writes local file.";
print("m1 read embed");
m1.ccall('myreade','number',[],[]);
print("m1 write");console.log("");
m1.ccall('mywrite0','number',['number'],[1]);
print("m1 read");
m1.ccall('myread0','number',[],[]);


section = "child m2 reads and writes local file.";
print("m2 read embed");
m2.ccall('myreade','number',[],[]);
print("m2 write");console.log("");
m2.ccall('mywrite0','number',['number'],[2]);
print("m2 read");
m2.ccall('myread0','number',[],[]);

section = "child m1 reads local file.";
print("m1 read");
m1.ccall('myread0','number',[],[]);

section = "parent m0 reads and writes local and children's file.";
print("m0 read embed");
m0.ccall('myreade','number',[],[]);
print("m0 read m1");
m0.ccall('myread1','number',[],[]);
print("m0 read m2");
m0.ccall('myread2','number',[],[]);

section = "m0,m1 and m2 verify local files.";
print("m0 write");console.log("");
m0.ccall('mywrite0','number',['number'],[0]);
print("m0 read");
m0.ccall('myread0','number',[],[]);
print("m1 read");
m1.ccall('myread0','number',[],[]);
print("m2 read");
m2.ccall('myread0','number',[],[]);

print("m0 read embed");
m0.ccall('myreade','number',[],[]);
print("m1 read embed");
m1.ccall('myreade','number',[],[]);
print("m2 read embed");
m2.ccall('myreade','number',[],[]);

section = "parent m0 writes and reads children's files.";
print("m0 write m1");console.log("");
m0.ccall('mywrite1','number',[],[]);
print("m0 read m1");
m0.ccall('myread1','number',[],[]);
print("m0 write m2");console.log("");
m0.ccall('mywrite2','number',[],[]);
print("m0 read m2");
m0.ccall('myread2','number',[],[]);
print("m1 read");
m1.ccall('myread0','number',[],[]);
print("m2 read");
m2.ccall('myread0','number',[],[]);
print("m0 read m0");
m0.ccall('myread0','number',[],[]);
''')

    open('proxyfs_pre.js', 'w').write(r'''
if (typeof Module === 'undefined') Module = {};
Module["noInitialRun"]=true;
Module["noExitRuntime"]=true;
''')

    open('proxyfs_embed.txt', 'w').write(r'''test
''')

    open('proxyfs_test.c', 'w').write(r'''
#include <stdio.h>

int
mywrite1(){
  FILE* out = fopen("/working/hoge.txt","w");
  fprintf(out,"test1\n");
  fclose(out);
  return 0;
}

int
myread1(){
  FILE* in = fopen("/working/hoge.txt","r");
  char buf[1024];
  int len;
  if(in==NULL)
    printf("open failed\n");

  while(! feof(in)){
    if(fgets(buf,sizeof(buf),in)==buf){
      printf("%s",buf);
    }
  }
  fclose(in);
  return 0;
}
int
mywrite2(){
  FILE* out = fopen("/working2/hoge.txt","w");
  fprintf(out,"test2\n");
  fclose(out);
  return 0;
}

int
myread2(){
  {
    FILE* in = fopen("/working2/hoge.txt","r");
    char buf[1024];
    int len;
    if(in==NULL)
      printf("open failed\n");

    while(! feof(in)){
      if(fgets(buf,sizeof(buf),in)==buf){
        printf("%s",buf);
      }
    }
    fclose(in);
  }
  return 0;
}

int
mywrite0(int i){
  FILE* out = fopen("hoge.txt","w");
  fprintf(out,"test0_%d\n",i);
  fclose(out);
  return 0;
}

int
myread0(){
  {
    FILE* in = fopen("hoge.txt","r");
    char buf[1024];
    int len;
    if(in==NULL)
      printf("open failed\n");

    while(! feof(in)){
      if(fgets(buf,sizeof(buf),in)==buf){
        printf("%s",buf);
      }
    }
    fclose(in);
  }
  return 0;
}

int
myreade(){
  {
    FILE* in = fopen("proxyfs_embed.txt","r");
    char buf[1024];
    int len;
    if(in==NULL)
      printf("open failed\n");

    while(! feof(in)){
      if(fgets(buf,sizeof(buf),in)==buf){
        printf("%s",buf);
      }
    }
    fclose(in);
  }
  return 0;
}
''')

    Popen([PYTHON, EMCC,
           '-o', 'proxyfs_test.js', 'proxyfs_test.c',
           '--embed-file', 'proxyfs_embed.txt', '--pre-js', 'proxyfs_pre.js',
           '-s', 'EXTRA_EXPORTED_RUNTIME_METHODS=["ccall", "cwrap"]',
           '-s', 'MAIN_MODULE=1']).communicate()
    # Following shutil.copyfile just prevent 'require' of node.js from caching js-object.
    # See https://nodejs.org/api/modules.html
    shutil.copyfile('proxyfs_test.js', 'proxyfs_test1.js')
    shutil.copyfile('proxyfs_test.js', 'proxyfs_test2.js')
    out = run_js('proxyfs_test_main.js')
    section="child m1 reads and writes local file."
    self.assertContained(section+":m1 read embed:test", out)
    self.assertContained(section+":m1 write:", out)
    self.assertContained(section+":m1 read:test0_1", out)
    section="child m2 reads and writes local file."
    self.assertContained(section+":m2 read embed:test", out)
    self.assertContained(section+":m2 write:", out)
    self.assertContained(section+":m2 read:test0_2", out)
    section="child m1 reads local file."
    self.assertContained(section+":m1 read:test0_1", out)
    section="parent m0 reads and writes local and children's file."
    self.assertContained(section+":m0 read embed:test", out)
    self.assertContained(section+":m0 read m1:test0_1", out)
    self.assertContained(section+":m0 read m2:test0_2", out)
    section="m0,m1 and m2 verify local files."
    self.assertContained(section+":m0 write:", out)
    self.assertContained(section+":m0 read:test0_0", out)
    self.assertContained(section+":m1 read:test0_1", out)
    self.assertContained(section+":m2 read:test0_2", out)
    self.assertContained(section+":m0 read embed:test", out)
    self.assertContained(section+":m1 read embed:test", out)
    self.assertContained(section+":m2 read embed:test", out)
    section="parent m0 writes and reads children's files."
    self.assertContained(section+":m0 write m1:", out)
    self.assertContained(section+":m0 read m1:test1", out)
    self.assertContained(section+":m0 write m2:", out)
    self.assertContained(section+":m0 read m2:test2", out)
    self.assertContained(section+":m1 read:test1", out)
    self.assertContained(section+":m2 read:test2", out)
    self.assertContained(section+":m0 read m0:test0_0", out)

  def check_simd(self, expected_simds, expected_out):
    if SPIDERMONKEY_ENGINE in JS_ENGINES:
      out = run_js('a.out.js', engine=SPIDERMONKEY_ENGINE, stderr=PIPE, full_output=True)
      self.validate_asmjs(out)
    else:
      out = run_js('a.out.js')
    self.assertContained(expected_out, out)

    src = open('a.out.js').read()
    asm = src[src.find('// EMSCRIPTEN_START_FUNCS'):src.find('// EMSCRIPTEN_END_FUNCS')]
    simds = asm.count('SIMD_')
    assert simds >= expected_simds, 'expecting to see at least %d SIMD* uses, but seeing %d' % (expected_simds, simds)

  def test_autovectorize_linpack(self):
    # autovectorization of this stopped in LLVM 6.0. TODO: investigate when SIMD arrives in wasm
    return
    Popen([PYTHON, EMCC, path_from_root('tests', 'linpack.c'), '-O2', '-s', 'SIMD=1', '-DSP', '-s', 'PRECISE_F32=1', '--profiling', '-s', 'WASM=0']).communicate()
    self.check_simd(30, 'Unrolled Single  Precision')

  def test_dependency_file(self):
    # Issue 1732: -MMD (and friends) create dependency files that need to be
    # copied from the temporary directory.

    open(os.path.join(self.get_dir(), 'test.cpp'), 'w').write(r'''
      #include "test.hpp"

      void my_function()
      {
      }
    ''')
    open(os.path.join(self.get_dir(), 'test.hpp'), 'w').write(r'''
      void my_function();
    ''')

    Popen([PYTHON, EMCC, '-MMD', '-c', os.path.join(self.get_dir(), 'test.cpp'), '-o',
      os.path.join(self.get_dir(), 'test.o')]).communicate()

    assert os.path.exists(os.path.join(self.get_dir(), 'test.d')), 'No dependency file generated'
    deps = open(os.path.join(self.get_dir(), 'test.d')).read()
    # Look for ': ' instead of just ':' to not confuse C:\path\ notation with make "target: deps" rule. Not perfect, but good enough for this test.
    head, tail = deps.split(': ', 2)
    assert 'test.o' in head, 'Invalid dependency target'
    assert 'test.cpp' in tail and 'test.hpp' in tail, 'Invalid dependencies generated'

  def test_dependency_file_2(self):
    self.clear()
    shutil.copyfile(path_from_root('tests', 'hello_world.c'), 'a.c')
    Popen([PYTHON, EMCC, 'a.c', '-MMD', '-MF', 'test.d', '-c']).communicate()
    self.assertContained(open('test.d').read(), 'a.o: a.c\n')

    self.clear()
    shutil.copyfile(path_from_root('tests', 'hello_world.c'), 'a.c')
    Popen([PYTHON, EMCC, 'a.c', '-MMD', '-MF', 'test.d', '-c', '-o', 'test.o']).communicate()
    self.assertContained(open('test.d').read(), 'test.o: a.c\n')

    self.clear()
    shutil.copyfile(path_from_root('tests', 'hello_world.c'), 'a.c')
    os.mkdir('obj')
    Popen([PYTHON, EMCC, 'a.c', '-MMD', '-MF', 'test.d', '-c', '-o', 'obj/test.o']).communicate()
    self.assertContained(open('test.d').read(), 'obj/test.o: a.c\n')

  def test_quoted_js_lib_key(self):
    open('lib.js', 'w').write(r'''
mergeInto(LibraryManager.library, {
   __internal_data:{
    '<' : 0,
    'white space' : 1
  },
  printf__deps: ['__internal_data', 'fprintf']
});
''')

    Popen([PYTHON, EMCC, path_from_root('tests', 'hello_world.cpp'), '--js-library', 'lib.js']).communicate()
    self.assertContained('hello, world!', run_js(os.path.join(self.get_dir(), 'a.out.js')))

  def test_exported_js_lib(self):
    open('lib.js', 'w').write(r'''
mergeInto(LibraryManager.library, {
 jslibfunc: function(x) { return 2*x }
});
''')
    open('src.cpp', 'w').write(r'''
#include <emscripten.h>
extern "C" int jslibfunc(int x);
int main() {
  printf("c calling: %d\n", jslibfunc(6));
  EM_ASM({
    out('js calling: ' + Module['_jslibfunc'](5) + '.');
  });
}
''')
    subprocess.check_call([PYTHON, EMCC, 'src.cpp', '--js-library', 'lib.js', '-s', 'EXPORTED_FUNCTIONS=["_main", "_jslibfunc"]'])
    self.assertContained('c calling: 12\njs calling: 10.', run_js('a.out.js'))

  def test_js_lib_using_asm_lib(self):
    open('lib.js', 'w').write(r'''
mergeInto(LibraryManager.library, {
  jslibfunc__deps: ['asmlibfunc'],
  jslibfunc: function(x) {
    return 2 * _asmlibfunc(x);
  },

  asmlibfunc__asm: true,
  asmlibfunc__sig: 'ii',
  asmlibfunc: function(x) {
    x = x | 0;
    return x + 1 | 0;
  }
});
''')
    open('src.cpp', 'w').write(r'''
#include <stdio.h>
extern "C" int jslibfunc(int x);
int main() {
  printf("c calling: %d\n", jslibfunc(6));
}
''')
    subprocess.check_call([PYTHON, EMCC, 'src.cpp', '--js-library', 'lib.js'])
    self.assertContained('c calling: 14\n', run_js('a.out.js'))

  def test_EMCC_BUILD_DIR(self):
    # EMCC_BUILD_DIR env var contains the dir we were building in, when running the js compiler (e.g. when
    # running a js library). We force the cwd to be src/ for technical reasons, so this lets you find out
    # where you were.
    open('lib.js', 'w').write(r'''
printErr('dir was ' + process.env.EMCC_BUILD_DIR);
''')
    err = run_process([PYTHON, EMCC, path_from_root('tests', 'hello_world.cpp'), '--js-library', 'lib.js'], stderr=PIPE).stderr
    self.assertContained('dir was ' + os.path.realpath(os.path.normpath(self.get_dir())), err)

  def test_float_h(self):
    process = run_process([PYTHON, EMCC, path_from_root('tests', 'float+.c')], stdout=PIPE, stderr=PIPE)
    assert process.returncode is 0, 'float.h should agree with our system: ' + process.stdout + '\n\n\n' + process.stderr

  def test_default_obj_ext(self):
    outdir = os.path.join(self.get_dir(), 'out_dir') + '/'

    self.clear()
    os.mkdir(outdir)
    err = run_process([PYTHON, EMCC, '-c', path_from_root('tests', 'hello_world.c'), '-o', outdir], stderr=PIPE).stderr
    assert not err, err
    assert os.path.isfile(outdir + 'hello_world.o')

    self.clear()
    os.mkdir(outdir)
    err = run_process([PYTHON, EMCC, '-c', path_from_root('tests', 'hello_world.c'), '-o', outdir, '--default-obj-ext', 'obj'], stderr=PIPE).stderr
    assert not err, err
    assert os.path.isfile(outdir + 'hello_world.obj')

  def test_doublestart_bug(self):
    open('code.cpp', 'w').write(r'''
#include <stdio.h>
#include <emscripten.h>

void main_loop(void) {
    static int cnt = 0;
    if (++cnt >= 10) emscripten_cancel_main_loop();
}

int main(void) {
    printf("This should only appear once.\n");
    emscripten_set_main_loop(main_loop, 10, 0);
    return 0;
}
''')

    open('pre.js', 'w').write(r'''
if (!Module['preRun']) Module['preRun'] = [];
Module["preRun"].push(function () {
    addRunDependency('test_run_dependency');
    removeRunDependency('test_run_dependency');
});
''')

    Popen([PYTHON, EMCC, 'code.cpp', '--pre-js', 'pre.js']).communicate()
    output = run_js(os.path.join(self.get_dir(), 'a.out.js'), engine=NODE_JS)

    assert output.count('This should only appear once.') == 1, '\n'+output

  def test_module_print(self):
    open('code.cpp', 'w').write(r'''
#include <stdio.h>
int main(void) {
  printf("123456789\n");
  return 0;
}
''')

    open('pre.js', 'w').write(r'''
var Module = { print: function(x) { throw '<{(' + x + ')}>' } };
''')

    Popen([PYTHON, EMCC, 'code.cpp', '--pre-js', 'pre.js']).communicate()
    output = run_js(os.path.join(self.get_dir(), 'a.out.js'), stderr=PIPE, full_output=True, engine=NODE_JS, assert_returncode=None)
    assert r'<{(123456789)}>' in output, output

  def test_precompiled_headers(self):
    for suffix in ['gch', 'pch']:
      print(suffix)
      self.clear()

      open('header.h', 'w').write('#define X 5\n')
      Popen([PYTHON, EMCC, '-xc++-header', 'header.h', '-c']).communicate()
      assert os.path.exists('header.h.gch') # default output is gch
      if suffix != 'gch':
        Popen([PYTHON, EMCC, '-xc++-header', 'header.h', '-o', 'header.h.' + suffix]).communicate()
        assert open('header.h.gch', 'rb').read() == open('header.h.' + suffix, 'rb').read()

      open('src.cpp', 'w').write(r'''
#include <stdio.h>
int main() {
  printf("|%d|\n", X);
  return 0;
}
''')
      Popen([PYTHON, EMCC, 'src.cpp', '-include', 'header.h']).communicate()

      output = run_js(self.in_dir('a.out.js'), stderr=PIPE, full_output=True, engine=NODE_JS)
      assert '|5|' in output, output

      # also verify that the gch is actually used
      err = run_process([PYTHON, EMCC, 'src.cpp', '-include', 'header.h', '-Xclang', '-print-stats'], stderr=PIPE).stderr
      self.assertTextDataContained('*** PCH/Modules Loaded:\nModule: header.h.' + suffix, err)
      # and sanity check it is not mentioned when not
      try_delete('header.h.' + suffix)
      err = run_process([PYTHON, EMCC, 'src.cpp', '-include', 'header.h', '-Xclang', '-print-stats'], stderr=PIPE).stderr
      assert '*** PCH/Modules Loaded:\nModule: header.h.' + suffix not in err.replace('\r\n', '\n'), err

      # with specified target via -o
      try_delete('header.h.' + suffix)
      Popen([PYTHON, EMCC, '-xc++-header', 'header.h', '-o', 'my.' + suffix]).communicate()
      assert os.path.exists('my.' + suffix)

      # -include-pch flag
      Popen([PYTHON, EMCC, '-xc++-header', 'header.h', '-o', 'header.h.' + suffix]).communicate()
      check_execute([PYTHON, EMCC, 'src.cpp', '-include-pch', 'header.h.' + suffix])
      output = run_js('a.out.js')
      assert '|5|' in output, output

  def test_warn_unaligned(self):
    open('src.cpp', 'w').write(r'''
#include <stdio.h>
struct packey {
  char x;
  int y;
  double z;
} __attribute__((__packed__));
int main() {
  volatile packey p;
  p.x = 0;
  p.y = 1;
  p.z = 2;
  return 0;
}
''')
    output = run_process([PYTHON, EMCC, 'src.cpp', '-s', 'WASM=0', '-s', 'WARN_UNALIGNED=1'], stderr=PIPE)
    output = run_process([PYTHON, EMCC, 'src.cpp', '-s', 'WASM=0', '-s', 'WARN_UNALIGNED=1', '-g'], stderr=PIPE)
    assert 'emcc: warning: unaligned store' in output.stderr, output.stderr
    assert 'emcc: warning: unaligned store' in output.stderr, output.stderr
    assert '@line 11 "src.cpp"' in output.stderr, output.stderr

  def test_LEGACY_VM_SUPPORT(self):
    # when modern features are lacking, we can polyfill them or at least warn
    with open('pre.js', 'w') as f: f.write('Math.imul = undefined;')
    def test(expected, opts=[]):
      print(opts)
      result = run_process([PYTHON, EMCC, path_from_root('tests', 'hello_world.c'), '--pre-js', 'pre.js'] + opts, stderr=PIPE, check=False)
      if result.returncode == 0:
        self.assertContained(expected, run_js('a.out.js', stderr=PIPE, full_output=True, engine=NODE_JS, assert_returncode=None))
      else:
        self.assertContained(expected, result.stderr)
    # when legacy is needed, we show an error indicating so
    test('this is a legacy browser, build with LEGACY_VM_SUPPORT')
    # wasm is on by default, and does not mix with legacy, so we show an error
    test('LEGACY_VM_SUPPORT is only supported for asm.js, and not wasm. Build with -s WASM=0', ['-s', 'LEGACY_VM_SUPPORT=1'])
    # legacy + disabling wasm works
    test('hello, world!', ['-s', 'LEGACY_VM_SUPPORT=1', '-s', 'WASM=0'])

  def test_on_abort(self):
    expected_output = 'Module.onAbort was called'

    def add_on_abort_and_verify(extra=''):
      with open('a.out.js') as f:
        js = f.read()
      with open('a.out.js', 'w') as f:
        f.write("var Module = { onAbort: function() { console.log('%s') } };\n" % expected_output)
        f.write(extra + '\n')
        f.write(js)
      self.assertContained(expected_output, run_js('a.out.js', assert_returncode=None))

    # test direct abort() C call

    with open('src.c', 'w') as f:
      f.write('''
        #include <stdlib.h>
        int main() {
          abort();
        }
      ''')
    subprocess.check_call([PYTHON, EMCC, 'src.c', '-s', 'BINARYEN_ASYNC_COMPILATION=0'])
    add_on_abort_and_verify()

    # test direct abort() JS call

    with open('src.c', 'w') as f:
      f.write('''
        #include <emscripten.h>
        int main() {
          EM_ASM({ abort() });
        }
      ''')
    subprocess.check_call([PYTHON, EMCC, 'src.c', '-s', 'BINARYEN_ASYNC_COMPILATION=0'])
    add_on_abort_and_verify()

    # test throwing in an abort handler, and catching that

    with open('src.c', 'w') as f:
      f.write('''
        #include <emscripten.h>
        int main() {
          EM_ASM({
            try {
              out('first');
              abort();
            } catch (e) {
              out('second');
              abort();
              throw e;
            }
          });
        }
      ''')
    subprocess.check_call([PYTHON, EMCC, 'src.c', '-s', 'BINARYEN_ASYNC_COMPILATION=0'])
    with open('a.out.js') as f:
      js = f.read()
    with open('a.out.js', 'w') as f:
      f.write("var Module = { onAbort: function() { console.log('%s'); throw 're-throw'; } };\n" % expected_output)
      f.write(js)
    out = run_js('a.out.js', stderr=subprocess.STDOUT, assert_returncode=None)
    print(out)
    self.assertContained(expected_output, out)
    self.assertContained('re-throw', out)
    self.assertContained('first', out)
    self.assertContained('second', out)
    self.assertEqual(out.count(expected_output), 2)

    # test an abort during startup

    subprocess.check_call([PYTHON, EMCC, path_from_root('tests', 'hello_world.c'), '-s', 'WASM=1', '-s', 'BINARYEN_METHOD="interpret-binary"'])
    os.remove('a.out.wasm') # trigger onAbort by intentionally causing startup to fail
    add_on_abort_and_verify()

    # test an abort due to lack of a working binaryen method

    subprocess.check_call([PYTHON, EMCC, path_from_root('tests', 'hello_world.c'), '-s', 'WASM=1', '-s', 'BINARYEN_METHOD="asmjs"'])
    add_on_abort_and_verify(extra='Module.asm = "string-instead-of-code, asmjs method will fail";')

  def test_no_exit_runtime(self):
    open('code.cpp', 'w').write(r'''
#include <stdio.h>

template<int x>
struct Waste {
  Waste() {
    printf("coming around %d\n", x);
  }
  ~Waste() {
    printf("going away %d\n", x);
  }
};

Waste<1> w1;
Waste<2> w2;
Waste<3> w3;
Waste<4> w4;
Waste<5> w5;

int main(int argc, char **argv) {
  return 0;
}
''')

    for wasm in [0, 1]:
      for no_exit in [0, 1]:
        for opts in [[], ['-O1'], ['-O2', '-g2'], ['-O2', '-g2', '--llvm-lto', '1']]:
          print(wasm, no_exit, opts)
          cmd = [PYTHON, EMCC] + opts + ['code.cpp', '-s', 'NO_EXIT_RUNTIME=' + str(no_exit), '-s', 'WASM=' + str(wasm)]
          if wasm:
            cmd += ['--profiling-funcs'] # for function names
          run_process(cmd)
          output = run_js(os.path.join(self.get_dir(), 'a.out.js'), stderr=PIPE, full_output=True, engine=NODE_JS)
          src = open('a.out.js').read()
          if wasm:
            src += '\n' + self.get_wasm_text('a.out.wasm')
          exit = 1-no_exit
          print('  exit:', exit, 'opts:', opts)
          assert 'coming around' in output
          assert ('going away' in output) == exit, 'destructors should not run if no exit'
          assert ('_ZN5WasteILi2EED' in src) == exit, 'destructors should not appear if no exit:\n' + src
          assert ('atexit(' in src) == exit, 'atexit should not appear or be called'

  def test_no_exit_runtime_warnings_flush(self):
    # check we warn if there is unflushed info
    open('code.c', 'w').write(r'''
#include <stdio.h>
int main(int argc, char **argv) {
  printf("hello\n");
  printf("world"); // no newline, not flushed
#if FLUSH
  printf("\n");
#endif
}
''')
    open('code.cpp', 'w').write(r'''
#include <iostream>
int main() {
  using namespace std;
  cout << "hello" << std::endl;
  cout << "world"; // no newline, not flushed
#if FLUSH
  std::cout << std::endl;
#endif
}
''')
    for src in ['code.c', 'code.cpp']:
      for no_exit in [0, 1]:
        for assertions in [0, 1]:
          for flush in [0, 1]:
            # TODO: also check NO_FILESYSTEM here. it never worked though, buffered output was not emitted at shutdown
            print(src, no_exit, assertions, flush)
            cmd = [PYTHON, EMCC, src, '-s', 'NO_EXIT_RUNTIME=%d' % no_exit, '-s', 'ASSERTIONS=%d' % assertions]
            if flush: cmd += ['-DFLUSH']
            subprocess.check_call(cmd)
            output = run_js(os.path.join(self.get_dir(), 'a.out.js'), stderr=PIPE, full_output=True)
            exit = 1-no_exit
            assert 'hello' in output, output
            assert ('world' in output) == (exit or flush), 'unflushed content is shown only when exiting the runtime'
            assert (no_exit and assertions and not flush) == ('stdio streams had content in them that was not flushed. you should set NO_EXIT_RUNTIME to 0' in output), 'warning should be shown'

  def test_no_exit_runtime_warnings_atexit(self):
    open('code.cpp', 'w').write(r'''
#include <stdlib.h>
void bye() {}
int main() {
  atexit(bye);
}
''')
    for no_exit in [0, 1]:
      for assertions in [0, 1]:
        print(no_exit, assertions)
        subprocess.check_call([PYTHON, EMCC, 'code.cpp', '-s', 'NO_EXIT_RUNTIME=%d' % no_exit, '-s', 'ASSERTIONS=%d' % assertions])
        output = run_js(os.path.join(self.get_dir(), 'a.out.js'), stderr=PIPE, full_output=True)
        exit = 1-no_exit
        assert (no_exit and assertions) == ('atexit() called, but NO_EXIT_RUNTIME is set, so atexits() will not be called. set NO_EXIT_RUNTIME to 0' in output), 'warning should be shown'

  def test_fs_after_main(self):
    for args in [[], ['-O1']]:
      print(args)
      run_process([PYTHON, EMCC, path_from_root('tests', 'fs_after_main.cpp')])
      self.assertContained('Test passed.', run_js('a.out.js', engine=NODE_JS))

  def test_os_oz(self):
    if os.environ.get('EMCC_DEBUG'): self.skipTest('cannot run in debug mode')
    try:
      os.environ['EMCC_DEBUG'] = '1'
      for args, expect in [
          (['-O1'], 'LLVM opts: -O1'),
          (['-O2'], 'LLVM opts: -O3'),
          (['-Os'], 'LLVM opts: -Os'),
          (['-Oz'], 'LLVM opts: -Oz'),
          (['-O3'], 'LLVM opts: -O3'),
        ]:
        print(args, expect)
        with clean_write_access_to_canonical_temp_dir(self.canonical_temp_dir):
          err = run_process([PYTHON, EMCC, path_from_root('tests', 'hello_world.cpp')] + args, stdout=PIPE, stderr=PIPE).stderr
        self.assertContained(expect, err)
        self.assertContained('hello, world!', run_js('a.out.js'))
    finally:
      del os.environ['EMCC_DEBUG']

  def test_oz_size(self):
    sizes = {}
    for name, args in [
        ('0', ['-o', 'dlmalloc.o']),
        ('1', ['-o', 'dlmalloc.o', '-O1']),
        ('2', ['-o', 'dlmalloc.o', '-O2']),
        ('s', ['-o', 'dlmalloc.o', '-Os']),
        ('z', ['-o', 'dlmalloc.o', '-Oz']),
        ('3', ['-o', 'dlmalloc.o', '-O3']),
        ('0c', ['-c']),
        ('1c', ['-c', '-O1']),
        ('2c', ['-c', '-O2']),
        ('sc', ['-c', '-Os']),
        ('zc', ['-c', '-Oz']),
        ('3c', ['-c', '-O3']),
      ]:
      print(name, args)
      self.clear()
      Popen([PYTHON, EMCC, path_from_root('system', 'lib', 'dlmalloc.c')] + args, stdout=PIPE, stderr=PIPE).communicate()
      sizes[name] = os.stat('dlmalloc.o').st_size
    print(sizes)
    # -c should not affect code size
    for name in ['0', '1', '2', '3', 's', 'z']:
      assert sizes[name] == sizes[name + 'c']
    opt_min = min(sizes['1'], sizes['2'], sizes['3'], sizes['s'], sizes['z'])
    opt_max = max(sizes['1'], sizes['2'], sizes['3'], sizes['s'], sizes['z'])
    assert opt_min - opt_max <= opt_max*0.1, 'opt builds are all fairly close'
    assert sizes['0'] > 1.20*opt_max, 'unopt build is quite larger'

  def test_global_inits(self):
    open('inc.h', 'w').write(r'''
#include <stdio.h>

template<int x>
struct Waste {
  int state;
  Waste() : state(10) {}
  void test(int a) {
    printf("%d\n", a + state);
  }
  ~Waste() {
    printf("going away %d\n", x);
  }
};

Waste<3> *getMore();

''')
    open('main.cpp', 'w').write(r'''
#include "inc.h"

Waste<1> mw1;
Waste<2> mw2;

int main(int argc, char **argv) {
  printf("argc: %d\n", argc);
  mw1.state += argc;
  mw2.state += argc;
  mw1.test(5);
  mw2.test(6);
  getMore()->test(0);
  return 0;
}
''')

    open('side.cpp', 'w').write(r'''
#include "inc.h"

Waste<3> sw3;

Waste<3> *getMore() {
  return &sw3;
}
''')

    for opts, has_global in [
      (['-O2', '-g', '-s', 'NO_EXIT_RUNTIME=0'], True),
      (['-O2', '-g'], False), # no-exit-runtime removes the atexits, and then globalgce can work it's magic to remove the global initializer entirely
      (['-Os', '-g', '-s', 'NO_EXIT_RUNTIME=0'], True),
      (['-Os', '-g'], False),
      (['-O2', '-g', '--llvm-lto', '1', '-s', 'NO_EXIT_RUNTIME=0'], True),
      (['-O2', '-g', '--llvm-lto', '1'], False),
    ]:
      print(opts, has_global)
      Popen([PYTHON, EMCC, 'main.cpp', '-c'] + opts).communicate()
      Popen([PYTHON, EMCC, 'side.cpp', '-c'] + opts).communicate()
      Popen([PYTHON, EMCC, 'main.o', 'side.o'] + opts).communicate()
      output = run_js(os.path.join(self.get_dir(), 'a.out.js'), stderr=PIPE, full_output=True, engine=NODE_JS)
      src = open('a.out.js').read()
      self.assertContained('argc: 1\n16\n17\n10\n', run_js('a.out.js'))
      assert ('_GLOBAL_' in src) == has_global

  def test_implicit_func(self):
    open('src.c', 'w').write(r'''
#include <stdio.h>
int main()
{
    printf("hello %d\n", strnlen("waka", 2)); // Implicit declaration, no header, for strnlen
    int (*my_strnlen)(char*, ...) = strnlen;
    printf("hello %d\n", my_strnlen("shaka", 2));
    return 0;
}
''')

    IMPLICIT_WARNING = '''warning: implicit declaration of function 'strnlen' is invalid in C99'''
    IMPLICIT_ERROR = '''error: implicit declaration of function 'strnlen' is invalid in C99'''

    for opts, expected, compile_expected in [
      ([], None, [IMPLICIT_ERROR]),
      (['-Wno-error=implicit-function-declaration'], ['hello '], [IMPLICIT_WARNING]), # turn error into warning
      (['-Wno-implicit-function-declaration'], ['hello '], []), # turn error into nothing at all (runtime output is incorrect)
    ]:
      print(opts, expected)
      try_delete('a.out.js')
      stderr = run_process([PYTHON, EMCC, 'src.c'] + opts, stderr=PIPE, check=False).stderr
      for ce in compile_expected + ['''warning: incompatible pointer types''']:
        self.assertContained(ce, stderr)
      if expected is None:
        assert not os.path.exists('a.out.js')
      else:
        output = run_js(os.path.join(self.get_dir(), 'a.out.js'), stderr=PIPE, full_output=True)
        for e in expected:
          self.assertContained(e, output)

  def test_incorrect_static_call(self):
    for wasm in [0, 1]:
      for opts in [0, 1]:
        for asserts in [0, 1]:
          extra = []
          if opts != 1-asserts: extra = ['-s', 'ASSERTIONS=' + str(asserts)]
          cmd = [PYTHON, EMCC, path_from_root('tests', 'sillyfuncast2_noasm.ll'), '-O' + str(opts), '-s', 'WASM=' + str(wasm)] + extra
          print(opts, asserts, wasm, cmd)
          stderr = run_process(cmd, stdout=PIPE, stderr=PIPE, check=False).stderr
          assert ('unexpected' in stderr) == asserts, stderr
          assert ("to 'doit'" in stderr) == asserts, stderr

  def test_llvm_lit(self):
    grep_path = Building.which('grep')
    if not grep_path:
      self.skipTest('Skipping other.test_llvm_lit: This test needs the "grep" tool in PATH. If you are using emsdk on Windows, you can obtain it via installing and activating the gnu package.')
    llvm_src = get_fastcomp_src_dir()
    LLVM_LIT = os.path.join(LLVM_ROOT, 'llvm-lit.py')
    if not os.path.exists(LLVM_LIT):
      LLVM_LIT = os.path.join(LLVM_ROOT, 'llvm-lit')
      if not os.path.exists(LLVM_LIT):
        raise Exception('cannot find llvm-lit tool')
    cmd = [PYTHON, LLVM_LIT, '-v', os.path.join(llvm_src, 'test', 'CodeGen', 'JS')]
    print(cmd)
    p = Popen(cmd)
    p.communicate()
    assert p.returncode == 0, 'LLVM tests must pass with exit code 0'

  def test_bad_triple(self):
    Popen([CLANG, path_from_root('tests', 'hello_world.c'), '-c', '-emit-llvm', '-o', 'a.bc'] + get_clang_native_args(), env=get_clang_native_env(), stdout=PIPE, stderr=PIPE).communicate()
    err = run_process([PYTHON, EMCC, 'a.bc'], stdout=PIPE, stderr=PIPE, check=False).stderr
    assert 'warning' in err or 'WARNING' in err, err
    assert 'incorrect target triple' in err or 'different target triples' in err, err

  def test_valid_abspath(self):
    # Test whether abspath warning appears
    abs_include_path = os.path.abspath(self.get_dir())
    err = run_process([PYTHON, EMCC, '-I%s' % abs_include_path, '-Wwarn-absolute-paths', path_from_root('tests', 'hello_world.c')], stdout=PIPE, stderr=PIPE).stderr
    warning = '-I or -L of an absolute path "-I%s" encountered. If this is to a local system header/library, it may cause problems (local system files make sense for compiling natively on your system, but not necessarily to JavaScript).' % abs_include_path
    assert(warning in err)

    # Passing an absolute path to a directory inside the emscripten tree is always ok and should not issue a warning.
    abs_include_path = path_from_root('tests')
    err = run_process([PYTHON, EMCC, '-I%s' % abs_include_path, '-Wwarn-absolute-paths', path_from_root('tests', 'hello_world.c')], stdout=PIPE, stderr=PIPE).stderr
    warning = '-I or -L of an absolute path "-I%s" encountered. If this is to a local system header/library, it may cause problems (local system files make sense for compiling natively on your system, but not necessarily to JavaScript).' % abs_include_path
    assert(warning not in err)

    # Hide warning for this include path
    err = run_process([PYTHON, EMCC, '--valid-abspath', abs_include_path,'-I%s' % abs_include_path, '-Wwarn-absolute-paths', path_from_root('tests', 'hello_world.c')], stdout=PIPE, stderr=PIPE).stderr
    assert(warning not in err)

  def test_valid_abspath_2(self):
    if WINDOWS:
      abs_include_path = 'C:\\nowhere\\at\\all'
    else:
      abs_include_path = '/nowhere/at/all'
    cmd = [PYTHON, EMCC, path_from_root('tests', 'hello_world.c'), '--valid-abspath', abs_include_path,'-I%s' % abs_include_path]
    print(' '.join(cmd))
    subprocess.check_call(cmd)
    self.assertContained('hello, world!', run_js('a.out.js'))

  def test_warn_dylibs(self):
    shared_suffixes = ['.so', '.dylib', '.dll']

    for suffix in ['.o', '.a', '.bc', '.so', '.lib', '.dylib', '.js', '.html']:
      err = run_process([PYTHON, EMCC, path_from_root('tests', 'hello_world.c'), '-o', 'out' + suffix], stdout=PIPE, stderr=PIPE).stderr
      warning = 'Dynamic libraries (.so, .dylib, .dll) are currently not supported by Emscripten'
      if suffix in shared_suffixes:
        assert(warning in err)
      else:
        assert(warning not in err)

  def test_simplify_ifs(self):
    def test(src, nums):
      open('src.c', 'w').write(src)
      for opts, ifs in [
        [['-g2'], nums[0]],
        [['--profiling'], nums[1]],
        [['--profiling', '-g2'], nums[2]]
      ]:
        print(opts, ifs)
        if type(ifs) == int: ifs = [ifs]
        try_delete('a.out.js')
        Popen([PYTHON, EMCC, 'src.c', '-O2', '-s', 'WASM=0'] + opts, stdout=PIPE).communicate()
        src = open('a.out.js').read()
        main = src[src.find('function _main'):src.find('\n}', src.find('function _main'))]
        actual_ifs = main.count('if (')
        assert actual_ifs in ifs, main + ' : ' + str([ifs, actual_ifs])
        #print main

    test(r'''
      #include <stdio.h>
      #include <string.h>
      int main(int argc, char **argv) {
        if (argc > 5 && strlen(argv[0]) > 1 && strlen(argv[1]) > 2) printf("halp");
        return 0;
      }
    ''', [3, 1, 1])

    test(r'''
      #include <stdio.h>
      #include <string.h>
      int main(int argc, char **argv) {
        while (argc % 3 == 0) {
          if (argc > 5 && strlen(argv[0]) > 1 && strlen(argv[1]) > 2) {
            printf("halp");
            argc++;
          } else {
            while (argc > 0) {
              printf("%d\n", argc--);
            }
          }
        }
        return 0;
      }
    ''', [8, [5,7], [5,7]])

    test(r'''
      #include <stdio.h>
      #include <string.h>
      int main(int argc, char **argv) {
        while (argc % 17 == 0) argc *= 2;
        if (argc > 5 && strlen(argv[0]) > 10 && strlen(argv[1]) > 20) {
          printf("halp");
          argc++;
        } else {
          printf("%d\n", argc--);
        }
        while (argc % 17 == 0) argc *= 2;
        return argc;
      }
    ''', [6, 3, 3])

    test(r'''
      #include <stdio.h>
      #include <stdlib.h>

      int main(int argc, char *argv[]) {
        if (getenv("A") && getenv("B")) {
            printf("hello world\n");
        } else {
            printf("goodnight moon\n");
        }
        printf("and that's that\n");
        return 0;
      }
    ''', [[3,2], 1, 1])

    test(r'''
      #include <stdio.h>
      #include <stdlib.h>

      int main(int argc, char *argv[]) {
        if (getenv("A") || getenv("B")) {
            printf("hello world\n");
        }
        printf("and that's that\n");
        return 0;
      }
    ''', [[3,2], 1, 1])

  def test_symbol_map(self):
    for m in [0, 1]:
      for wasm in [0, 1]:
        print(m, wasm)
        self.clear()
        cmd = [PYTHON, EMCC, path_from_root('tests', 'hello_world.c'), '-O2']
        if m: cmd += ['--emit-symbol-map']
        if wasm: cmd += ['-s', 'WASM=1']
        print(cmd)
        stderr = run_process(cmd, stderr=PIPE).stderr
        assert (os.path.exists('a.out.js.symbols') == m), stderr
        if m:
          symbols = open('a.out.js.symbols').read()
          assert ':_main' in symbols

  def test_bc_to_bc(self):
    # emcc should 'process' bitcode to bitcode. build systems can request this if
    # e.g. they assume our 'executable' extension is bc, and compile an .o to a .bc
    # (the user would then need to build bc to js of course, but we need to actually
    # emit the bc)
    cmd = Popen([PYTHON, EMCC, '-c', path_from_root('tests', 'hello_world.c')]).communicate()
    assert os.path.exists('hello_world.o')
    cmd = Popen([PYTHON, EMCC, 'hello_world.o', '-o', 'hello_world.bc']).communicate()
    assert os.path.exists('hello_world.o')
    assert os.path.exists('hello_world.bc')

  def test_bad_function_pointer_cast(self):
    open('src.cpp', 'w').write(r'''
#include <stdio.h>

typedef int (*callback) (int, ...);

int impl(int foo) {
  printf("Hello, world.\n");
  return 0;
}

int main() {
  volatile callback f = (callback) impl;
  f(0); /* This fails with or without additional arguments. */
  return 0;
}
''')

    for opts in [0, 1, 2]:
      for safe in [0, 1]:
        for emulate_casts in [0, 1]:
          for emulate_fps in [0, 1]:
            for relocate in [0, 1]:
              for wasm in [0, 1]:
                cmd = [PYTHON, EMCC, 'src.cpp', '-O' + str(opts), '-s', 'SAFE_HEAP=' + str(safe), '-s', 'WASM=' + str(wasm)]
                if emulate_casts:
                  cmd += ['-s', 'EMULATE_FUNCTION_POINTER_CASTS=1']
                if emulate_fps:
                  cmd += ['-s', 'EMULATED_FUNCTION_POINTERS=1']
                if relocate:
                  cmd += ['-s', 'RELOCATABLE=1'] # disables asm-optimized safe heap
                print(cmd)
                Popen(cmd).communicate()
                output = run_js('a.out.js', stderr=PIPE, full_output=True, assert_returncode=None)
                if emulate_casts:
                  # success!
                  self.assertContained('Hello, world.', output)
                else:
                  # otherwise, the error depends on the mode we are in
                  if wasm and (relocate or emulate_fps):
                    # wasm trap raised by the vm
                    self.assertContained('function signature mismatch', output)
                  elif safe and not wasm:
                    # non-wasm safe mode checks asm.js function table masks
                    self.assertContained('Function table mask error', output)
                  elif opts == 0:
                    # informative error message (assertions are enabled in -O0)
                    self.assertContained('Invalid function pointer called', output)
                  else:
                    # non-informative abort()
                    self.assertContained('abort(', output)

  def test_aliased_func_pointers(self):
    open('src.cpp', 'w').write(r'''
#include <stdio.h>

int impl1(int foo) { return foo; }
float impla(float foo) { return foo; }
int impl2(int foo) { return foo+1; }
float implb(float foo) { return foo+1; }
int impl3(int foo) { return foo+2; }
float implc(float foo) { return foo+2; }

int main(int argc, char **argv) {
  volatile void *f = (void*)impl1;
  if (argc == 50) f = (void*)impla;
  if (argc == 51) f = (void*)impl2;
  if (argc == 52) f = (void*)implb;
  if (argc == 53) f = (void*)impl3;
  if (argc == 54) f = (void*)implc;
  return (int)f;
}
''')

    print('aliasing')

    sizes_ii = {}
    sizes_dd = {}

    for alias in [None, 0, 1]:
      cmd = [PYTHON, EMCC, 'src.cpp', '-O1', '-s', 'WASM=0']
      if alias is not None:
        cmd += ['-s', 'ALIASING_FUNCTION_POINTERS=' + str(alias)]
      else:
        alias = -1
      print(cmd)
      Popen(cmd).communicate()
      src = open('a.out.js').read().split('\n')
      for line in src:
        if line.strip().startswith('var FUNCTION_TABLE_ii = '):
          sizes_ii[alias] = line.count(',')
        if line.strip().startswith('var FUNCTION_TABLE_dd = '):
          sizes_dd[alias] = line.count(',')

    print('ii', sizes_ii)
    print('dd', sizes_dd)

    for sizes in [sizes_ii, sizes_dd]:
      assert sizes[-1] == sizes[1] # default is to alias
      assert sizes[1] < sizes[0] # without aliasing, we have more unique values and fat tables

  def test_bad_export(self):
    for m in ['', ' ']:
      self.clear()
      cmd = [PYTHON, EMCC, path_from_root('tests', 'hello_world.c'), '-s', 'EXPORTED_FUNCTIONS=["' + m + '_main"]']
      print(cmd)
      stderr = run_process(cmd, stderr=PIPE).stderr
      if m:
        assert 'function requested to be exported, but not implemented: " _main"' in stderr, stderr
      else:
        self.assertContained('hello, world!', run_js('a.out.js'))

  def test_no_dynamic_execution(self):
    run_process([PYTHON, EMCC, path_from_root('tests', 'hello_world.c'), '-O1', '-s', 'NO_DYNAMIC_EXECUTION=1'])
    self.assertContained('hello, world!', run_js('a.out.js'))
    src = open('a.out.js').read()
    assert 'eval(' not in src
    assert 'eval.' not in src
    assert 'new Function' not in src
    try_delete('a.out.js')

    # Test that --preload-file doesn't add an use of eval().
    with open('temp.txt', 'w') as f:
      f.write("foo\n");
    run_process([PYTHON, EMCC, path_from_root('tests', 'hello_world.c'), '-O1',
        '-s', 'NO_DYNAMIC_EXECUTION=1', '--preload-file', 'temp.txt'])
    src = open('a.out.js').read()
    assert 'eval(' not in src
    assert 'eval.' not in src
    assert 'new Function' not in src
    try_delete('a.out.js')

    # Test that -s NO_DYNAMIC_EXECUTION=1 and --closure 1 are not allowed together.
    proc = run_process([PYTHON, EMCC, path_from_root('tests', 'hello_world.c'), '-O1',
        '-s', 'NO_DYNAMIC_EXECUTION=1', '--closure', '1'],
        check=False, stderr=PIPE)
    assert proc.returncode != 0
    try_delete('a.out.js')

    # Test that -s NO_DYNAMIC_EXECUTION=1 and -s RELOCATABLE=1 are not allowed together.
    proc = run_process([PYTHON, EMCC, path_from_root('tests', 'hello_world.c'), '-O1',
        '-s', 'NO_DYNAMIC_EXECUTION=1', '-s', 'RELOCATABLE=1'],
        check=False, stderr=PIPE)
    assert proc.returncode != 0
    try_delete('a.out.js')

    open('test.c', 'w').write(r'''
      #include <emscripten/emscripten.h>
      int main() {
        emscripten_run_script("console.log('hello from script');");
        return 0;
      }
      ''')

    # Test that emscripten_run_script() aborts when -s NO_DYNAMIC_EXECUTION=1
    run_process([PYTHON, EMCC, 'test.c', '-O1', '-s', 'NO_DYNAMIC_EXECUTION=1'])
    self.assertContained('NO_DYNAMIC_EXECUTION=1 was set, cannot eval', run_js(os.path.join(self.get_dir(), 'a.out.js'), assert_returncode=None, full_output=True, stderr=PIPE))
    try_delete('a.out.js')

    # Test that emscripten_run_script() posts a warning when -s NO_DYNAMIC_EXECUTION=2
    run_process([PYTHON, EMCC, 'test.c', '-O1', '-s', 'NO_DYNAMIC_EXECUTION=2'])
    self.assertContained('Warning: NO_DYNAMIC_EXECUTION=2 was set, but calling eval in the following location:', run_js(os.path.join(self.get_dir(), 'a.out.js'), assert_returncode=None, full_output=True, stderr=PIPE))
    self.assertContained('hello from script', run_js(os.path.join(self.get_dir(), 'a.out.js'), assert_returncode=None, full_output=True, stderr=PIPE))
    try_delete('a.out.js')

  def test_init_file_at_offset(self):
    open('src.cpp', 'w').write(r'''
      #include <stdio.h>
      int main() {
        int data = 0x12345678;
        FILE *f = fopen("test.dat", "wb");
        fseek(f, 100, SEEK_CUR);
        fwrite(&data, 4, 1, f);
        fclose(f);

        int data2;
        f = fopen("test.dat", "rb");
        fread(&data2, 4, 1, f); // should read 0s, not that int we wrote at an offset
        printf("read: %d\n", data2);
        fseek(f, 0, SEEK_END);
        long size = ftell(f); // should be 104, not 4
        fclose(f);
        printf("file size is %d\n", size);
      }
    ''')
    Popen([PYTHON, EMCC, 'src.cpp']).communicate()
    self.assertContained('read: 0\nfile size is 104\n', run_js('a.out.js'))

  def test_unlink(self):
    self.do_other_test(os.path.join('other', 'unlink'))

  def test_argv0_node(self):
    open('code.cpp', 'w').write(r'''
#include <stdio.h>
int main(int argc, char **argv) {
  printf("I am %s.\n", argv[0]);
  return 0;
}
''')

    Popen([PYTHON, EMCC, 'code.cpp']).communicate()
    self.assertContained('I am ' + os.path.realpath(self.get_dir()).replace('\\', '/') + '/a.out.js', run_js('a.out.js', engine=NODE_JS).replace('\\', '/'))

  def test_returncode(self):
    open('src.cpp', 'w').write(r'''
      #include <stdio.h>
      #include <stdlib.h>
      int main() {
      #if CALL_EXIT
        exit(CODE);
      #else
        return CODE;
      #endif
      }
    ''')
    for code in [0, 123]:
      for no_exit in [0, 1]:
        for call_exit in [0, 1]:
          for async in [0, 1]:
            subprocess.check_call([PYTHON, EMCC, 'src.cpp', '-DCODE=%d' % code, '-s', 'NO_EXIT_RUNTIME=%d' % no_exit, '-DCALL_EXIT=%d' % call_exit, '-s', 'BINARYEN_ASYNC_COMPILATION=%d' % async])
            for engine in JS_ENGINES:
              if async and engine == V8_ENGINE: continue # async compilation can't return a code in d8
              print(code, no_exit, call_exit, async, engine)
              process = run_process(engine + ['a.out.js'], stdout=PIPE, stderr=PIPE, check=False)
              # we always emit the right exit code, whether we exit the runtime or not
              assert process.returncode == code, [process.returncode, process.stdout, process.stderr]
              assert not process.stdout, process.stdout
              if not call_exit:
                assert not process.stderr, process.stderr
              assert ('but NO_EXIT_RUNTIME is set, so halting execution but not exiting the runtime or preventing further async execution (build with NO_EXIT_RUNTIME=0, if you want a true shutdown)' in process.stderr) == (no_exit and call_exit), process.stderr

  def test_emscripten_force_exit_NO_EXIT_RUNTIME(self):
    open('src.cpp', 'w').write(r'''
      #include <emscripten.h>
      int main() {
      #if CALL_EXIT
        emscripten_force_exit(0);
      #endif
      }
    ''')
    for no_exit in [0, 1]:
      for call_exit in [0, 1]:
        subprocess.check_call([PYTHON, EMCC, 'src.cpp', '-s', 'NO_EXIT_RUNTIME=%d' % no_exit, '-DCALL_EXIT=%d' % call_exit])
        print(no_exit, call_exit)
        out = run_js('a.out.js', stdout=PIPE, stderr=PIPE, full_output=True)
        assert ('emscripten_force_exit cannot actually shut down the runtime, as the build has NO_EXIT_RUNTIME set' in out) == (no_exit and call_exit), out

  def test_mkdir_silly(self):
    open('src.cpp', 'w').write(r'''
#include <stdio.h>
#include <dirent.h>
#include <errno.h>
#include <sys/stat.h>
#include <sys/types.h>
#include <unistd.h>

int main(int argc, char **argv) {
  printf("\n");
  for (int i = 1; i < argc; i++) {
    printf("%d:\n", i);
    int ok = mkdir(argv[i], S_IRWXU|S_IRWXG|S_IRWXO);
    printf("  make %s: %d\n", argv[i], ok);
    DIR *dir = opendir(argv[i]);
    printf("  open %s: %d\n", argv[i], dir != NULL);
    if (dir) {
      struct dirent *entry;
      while ((entry = readdir(dir))) {
        printf("  %s, %d\n", entry->d_name, entry->d_type);
      }
    }
  }
}
    ''')
    Popen([PYTHON, EMCC, 'src.cpp']).communicate()

    # cannot create /, can open
    self.assertContained(r'''
1:
  make /: -1
  open /: 1
  proc, 4
  dev, 4
  home, 4
  tmp, 4
  .., 4
  ., 4
''', run_js('a.out.js', args=['/']))
    # cannot create empty name, cannot open
    self.assertContained(r'''
1:
  make : -1
  open : 0
''', run_js('a.out.js', args=['']))
    # can create unnormalized path, can open
    self.assertContained(r'''
1:
  make /a//: 0
  open /a//: 1
  .., 4
  ., 4
''', run_js('a.out.js', args=['/a//']))
    # can create child unnormalized
    self.assertContained(r'''
1:
  make /a: 0
  open /a: 1
  .., 4
  ., 4
2:
  make /a//b//: 0
  open /a//b//: 1
  .., 4
  ., 4
''', run_js('a.out.js', args=['/a', '/a//b//']))

  def test_stat_silly(self):
    open('src.cpp', 'w').write(r'''
#include <stdio.h>
#include <errno.h>
#include <sys/stat.h>

int main(int argc, char **argv) {
  for (int i = 1; i < argc; i++) {
    const char *path = argv[i];
    struct stat path_stat;
    if (stat(path, &path_stat) != 0) {
      printf("Failed to stat path: %s; errno=%d\n", path, errno);
    } else {
      printf("ok on %s\n", path);
    }
  }
}
    ''')
    Popen([PYTHON, EMCC, 'src.cpp']).communicate()

    # cannot stat ""
    self.assertContained(r'''Failed to stat path: /a; errno=2
Failed to stat path: ; errno=2
''', run_js('a.out.js', args=['/a', '']))

  def test_symlink_silly(self):
    open('src.cpp', 'w').write(r'''
#include <dirent.h>
#include <errno.h>
#include <sys/stat.h>
#include <sys/types.h>
#include <unistd.h>
#include <stdio.h>

int main(int argc, char **argv) {
  if (symlink(argv[1], argv[2]) != 0) {
    printf("Failed to symlink paths: %s, %s; errno=%d\n", argv[1], argv[2], errno);
  } else {
    printf("ok\n");
  }
}
    ''')
    Popen([PYTHON, EMCC, 'src.cpp']).communicate()

    # cannot symlink nonexistents
    self.assertContained(r'''Failed to symlink paths: , abc; errno=2''', run_js('a.out.js', args=['', 'abc']))
    self.assertContained(r'''Failed to symlink paths: , ; errno=2''', run_js('a.out.js', args=['', '']))
    self.assertContained(r'''ok''', run_js('a.out.js', args=['123', 'abc']))
    self.assertContained(r'''Failed to symlink paths: abc, ; errno=2''', run_js('a.out.js', args=['abc', '']))

  def test_rename_silly(self):
    open('src.cpp', 'w').write(r'''
#include <stdio.h>
#include <errno.h>

int main(int argc, char **argv) {
  if (rename(argv[1], argv[2]) != 0) {
    printf("Failed to rename paths: %s, %s; errno=%d\n", argv[1], argv[2], errno);
  } else {
    printf("ok\n");
  }
}
    ''')
    Popen([PYTHON, EMCC, 'src.cpp']).communicate()

    # cannot symlink nonexistents
    self.assertContained(r'''Failed to rename paths: , abc; errno=2''', run_js('a.out.js', args=['', 'abc']))
    self.assertContained(r'''Failed to rename paths: , ; errno=2''', run_js('a.out.js', args=['', '']))
    self.assertContained(r'''Failed to rename paths: 123, abc; errno=2''', run_js('a.out.js', args=['123', 'abc']))
    self.assertContained(r'''Failed to rename paths: abc, ; errno=2''', run_js('a.out.js', args=['abc', '']))

  def test_readdir_r_silly(self):
    open('src.cpp', 'w').write(r'''
#include <iostream>
#include <cstring>
#include <cerrno>
#include <unistd.h>
#include <fcntl.h>
#include <cstdlib>
#include <dirent.h>
#include <sys/stat.h>
#include <sys/types.h>
using std::endl;
namespace
{
  void check(const bool result)
  {
    if(not result) {
      std::cout << "Check failed!" << endl;
      throw "bad";
    }
  }
  // Do a recursive directory listing of the directory whose path is specified
  // by \a name.
  void ls(const std::string& name, std::size_t indent = 0)
  {
    ::DIR *dir;
    struct ::dirent *entry;
    if(indent == 0) {
      std::cout << name << endl;
      ++indent;
    }
    // Make sure we can open the directory.  This should also catch cases where
    // the empty string is passed in.
    if (not (dir = ::opendir(name.c_str()))) {
      const int error = errno;
      std::cout
        << "Failed to open directory: " << name << "; " << error << endl;
      return;
    }
    // Just checking the sanity.
    if (name.empty()) {
      std::cout
        << "Managed to open a directory whose name was the empty string.."
        << endl;
      check(::closedir(dir) != -1);
      return;
    }
    // Iterate over the entries in the directory.
    while ((entry = ::readdir(dir))) {
      const std::string entryName(entry->d_name);
      if (entryName == "." || entryName == "..") {
        // Skip the dot entries.
        continue;
      }
      const std::string indentStr(indent * 2, ' ');
      if (entryName.empty()) {
        std::cout
          << indentStr << "\"\": Found empty string as a "
          << (entry->d_type == DT_DIR ? "directory" : "file")
          << " entry!" << endl;
        continue;
      } else {
        std::cout << indentStr << entryName
                  << (entry->d_type == DT_DIR ? "/" : "") << endl;
      }
      if (entry->d_type == DT_DIR) {
        // We found a subdirectory; recurse.
        ls(std::string(name + (name == "/" ? "" : "/" ) + entryName),
           indent + 1);
      }
    }
    // Close our handle.
    check(::closedir(dir) != -1);
  }
  void touch(const std::string &path)
  {
    const int fd = ::open(path.c_str(), O_CREAT | O_TRUNC, 0644);
    check(fd != -1);
    check(::close(fd) != -1);
  }
}
int main()
{
  check(::mkdir("dir", 0755) == 0);
  touch("dir/a");
  touch("dir/b");
  touch("dir/c");
  touch("dir/d");
  touch("dir/e");
  std::cout << "Before:" << endl;
  ls("dir");
  std::cout << endl;
  // Attempt to delete entries as we walk the (single) directory.
  ::DIR * const dir = ::opendir("dir");
  check(dir != NULL);
  struct ::dirent *entry;
  while((entry = ::readdir(dir)) != NULL) {
    const std::string name(entry->d_name);
    // Skip "." and "..".
    if(name == "." || name == "..") {
      continue;
    }
    // Unlink it.
    std::cout << "Unlinking " << name << endl;
    check(::unlink(("dir/" + name).c_str()) != -1);
  }
  check(::closedir(dir) != -1);
  std::cout << "After:" << endl;
  ls("dir");
  std::cout << endl;
  return 0;
}
    ''')
    Popen([PYTHON, EMCC, 'src.cpp']).communicate()

    # cannot symlink nonexistents
    self.assertContained(r'''Before:
dir
  e
  d
  c
  b
  a

Unlinking e
Unlinking d
Unlinking c
Unlinking b
Unlinking a
After:
dir
''', run_js('a.out.js', args=['', 'abc']))

  def test_emversion(self):
    open('src.cpp', 'w').write(r'''
      #include <stdio.h>
      int main() {
        printf("major: %d\n", __EMSCRIPTEN_major__);
        printf("minor: %d\n", __EMSCRIPTEN_minor__);
        printf("tiny: %d\n", __EMSCRIPTEN_tiny__);
      }
    ''')
    Popen([PYTHON, EMCC, 'src.cpp']).communicate()
    self.assertContained(r'''major: %d
minor: %d
tiny: %d
''' % (EMSCRIPTEN_VERSION_MAJOR, EMSCRIPTEN_VERSION_MINOR, EMSCRIPTEN_VERSION_TINY), run_js('a.out.js'))

  def test_dashE(self):
    open('src.cpp', 'w').write(r'''#include <emscripten.h>
__EMSCRIPTEN_major__ __EMSCRIPTEN_minor__ __EMSCRIPTEN_tiny__ EMSCRIPTEN_KEEPALIVE
''')
    def test(args=[]):
      print(args)
      out = run_process([PYTHON, EMCC, 'src.cpp', '-E'] + args, stdout=PIPE).stdout
      self.assertContained('%d %d %d __attribute__((used))' % (EMSCRIPTEN_VERSION_MAJOR, EMSCRIPTEN_VERSION_MINOR, EMSCRIPTEN_VERSION_TINY), out)
    test()
    test(['--bind'])

  def test_dashE_consistent(self): # issue #3365
    normal = run_process([PYTHON, EMXX, '-v', '-Wwarn-absolute-paths', path_from_root('tests', 'hello_world.cpp'), '-c'], stdout=PIPE, stderr=PIPE).stderr
    dash_e = run_process([PYTHON, EMXX, '-v', '-Wwarn-absolute-paths', path_from_root('tests', 'hello_world.cpp'), '-E'], stdout=PIPE, stderr=PIPE).stderr

    import difflib
    diff = [a.rstrip()+'\n' for a in difflib.unified_diff(normal.split('\n'), dash_e.split('\n'), fromfile='normal', tofile='dash_e')]
    left_std = [x for x in diff if x.startswith('-') and '-std=' in x]
    right_std = [x for x in diff if x.startswith('+') and '-std=' in x]
    assert len(left_std) == len(right_std) == 1, '\n\n'.join(diff)
    bad = [x for x in diff if '-Wwarn-absolute-paths' in x]
    assert len(bad) == 0, '\n\n'.join(diff)

  def test_dashE_respect_dashO(self): # issue #3365
    null_file = 'NUL' if WINDOWS else '/dev/null'
    with_dash_o = run_process([PYTHON, EMXX, path_from_root('tests', 'hello_world.cpp'), '-E', '-o', null_file], stdout=PIPE, stderr=PIPE).stdout
    if WINDOWS: assert not os.path.isfile(null_file)
    without_dash_o = run_process([PYTHON, EMXX, path_from_root('tests', 'hello_world.cpp'), '-E'], stdout=PIPE, stderr=PIPE).stdout
    assert len(with_dash_o) == 0
    assert len(without_dash_o) != 0

  def test_dashM(self):
    out = run_process([PYTHON, EMXX, path_from_root('tests', 'hello_world.cpp'), '-M'], stdout=PIPE).stdout
    self.assertContained('hello_world.o:', out) # Verify output is just a dependency rule instead of bitcode or js

  def test_dashM_consistent(self):
    normal = run_process([PYTHON, EMXX, '-v', '-Wwarn-absolute-paths', path_from_root('tests', 'hello_world.cpp'), '-c'], stdout=PIPE, stderr=PIPE).stderr
    dash_m = run_process([PYTHON, EMXX, '-v', '-Wwarn-absolute-paths', path_from_root('tests', 'hello_world.cpp'), '-M'], stdout=PIPE, stderr=PIPE).stderr

    import difflib
    diff = [a.rstrip()+'\n' for a in difflib.unified_diff(normal.split('\n'), dash_m.split('\n'), fromfile='normal', tofile='dash_m')]
    left_std = [x for x in diff if x.startswith('-') and '-std=' in x]
    right_std = [x for x in diff if x.startswith('+') and '-std=' in x]
    assert len(left_std) == len(right_std) == 1, '\n\n'.join(diff)
    bad = [x for x in diff if '-Wwarn-absolute-paths' in x]
    assert len(bad) == 0, '\n\n'.join(diff)

  def test_dashM_respect_dashO(self):
    null_file = 'NUL' if WINDOWS else '/dev/null'
    with_dash_o = run_process([PYTHON, EMXX, path_from_root('tests', 'hello_world.cpp'), '-M', '-o', null_file], stdout=PIPE, stderr=PIPE).stdout
    if WINDOWS: assert not os.path.isfile(null_file)
    without_dash_o = run_process([PYTHON, EMXX, path_from_root('tests', 'hello_world.cpp'), '-M'], stdout=PIPE, stderr=PIPE).stdout
    assert len(with_dash_o) == 0
    assert len(without_dash_o) != 0

  def test_malloc_implicit(self):
    self.do_other_test(os.path.join('other', 'malloc_implicit'))

  def test_switch64phi(self):
    # issue 2539, fastcomp segfault on phi-i64 interaction
    self.clear()
    open('src.cpp', 'w').write(r'''
#include <cstdint>
#include <limits>
#include <cstdio>

//============================================================================

namespace
{
  class int_adapter {
  public:
    typedef ::int64_t int_type;

    int_adapter(int_type v = 0)
      : value_(v)
    {}
    static const int_adapter pos_infinity()
    {
      return (::std::numeric_limits<int_type>::max)();
    }
    static const int_adapter neg_infinity()
    {
      return (::std::numeric_limits<int_type>::min)();
    }
    static const int_adapter not_a_number()
    {
      return (::std::numeric_limits<int_type>::max)()-1;
    }
    static bool is_neg_inf(int_type v)
    {
      return (v == neg_infinity().as_number());
    }
    static bool is_pos_inf(int_type v)
    {
      return (v == pos_infinity().as_number());
    }
    static bool is_not_a_number(int_type v)
    {
      return (v == not_a_number().as_number());
    }

    bool is_infinity() const
    {
      return (value_ == neg_infinity().as_number() ||
              value_ == pos_infinity().as_number());
    }
    bool is_special() const
    {
      return(is_infinity() || value_ == not_a_number().as_number());
    }
    bool operator<(const int_adapter& rhs) const
    {
      if(value_ == not_a_number().as_number()
         || rhs.value_ == not_a_number().as_number()) {
        return false;
      }
      if(value_ < rhs.value_) return true;
      return false;
    }
    int_type as_number() const
    {
      return value_;
    }

    int_adapter operator-(const int_adapter& rhs)const
    {
      if(is_special() || rhs.is_special())
      {
        if (rhs.is_pos_inf(rhs.as_number()))
        {
          return int_adapter(1);
        }
        if (rhs.is_neg_inf(rhs.as_number()))
        {
          return int_adapter();
        }
      }
      return int_adapter();
    }


  private:
    int_type value_;
  };

  class time_iterator {
  public:
    time_iterator(int_adapter t, int_adapter d)
      : current_(t),
        offset_(d)
    {}

    time_iterator& operator--()
    {
      current_ = int_adapter(current_ - offset_);
      return *this;
    }

    bool operator>=(const int_adapter& t)
    {
      return not (current_ < t);
    }

  private:
    int_adapter current_;
    int_adapter offset_;
  };

  void iterate_backward(const int_adapter *answers, const int_adapter& td)
  {
    int_adapter end = answers[0];
    time_iterator titr(end, td);

    std::puts("");
    for (; titr >= answers[0]; --titr) {
    }
  }
}

int
main()
{
  const int_adapter answer1[] = {};
  iterate_backward(NULL, int_adapter());
  iterate_backward(answer1, int_adapter());
}
    ''')
    Popen([PYTHON, EMCC, 'src.cpp', '-O2', '-s', 'SAFE_HEAP=1']).communicate()
    assert os.path.exists('a.out.js') # build should succeed
    self.assertContained(('trap!', 'segmentation fault loading 4 bytes from address 0'), run_js('a.out.js', assert_returncode=None, stderr=PIPE)) # program should segfault

  def test_only_force_stdlibs(self):
    def test(name):
      print(name)
      Popen([PYTHON, EMXX, path_from_root('tests', 'hello_libcxx.cpp')], stderr=PIPE).communicate()
      self.assertContained('hello, world!', run_js('a.out.js', stderr=PIPE))

    test('normal') # normally is ok

    try:
      os.environ['EMCC_FORCE_STDLIBS'] = 'libc,libcxxabi,libcxx'
      test('forced libs is ok, they were there anyhow')
    finally:
      del os.environ['EMCC_FORCE_STDLIBS']

    try:
      os.environ['EMCC_FORCE_STDLIBS'] = 'libc'
      test('partial list, but ok since we grab them as needed')
    finally:
      del os.environ['EMCC_FORCE_STDLIBS']

    try:
      os.environ['EMCC_FORCE_STDLIBS'] = 'libc'
      os.environ['EMCC_ONLY_FORCED_STDLIBS'] = '1'
      ok = False
      test('fail! not enough stdlibs')
    except:
      ok = True
    finally:
      del os.environ['EMCC_FORCE_STDLIBS']
      del os.environ['EMCC_ONLY_FORCED_STDLIBS']
    assert ok

    try:
      os.environ['EMCC_FORCE_STDLIBS'] = 'libc,libcxxabi,libcxx'
      os.environ['EMCC_ONLY_FORCED_STDLIBS'] = '1'
      test('force all the needed stdlibs, so this works even though we ignore the input file')
    finally:
      del os.environ['EMCC_FORCE_STDLIBS']
      del os.environ['EMCC_ONLY_FORCED_STDLIBS']

  def test_only_force_stdlibs_2(self):
    open('src.cpp', 'w').write(r'''
#include <iostream>
#include <stdexcept>

int main()
{
  try {
    throw std::exception();
    std::cout << "got here" << std::endl;
  }
  catch (const std::exception& ex) {
    std::cout << "Caught exception: " << ex.what() << std::endl;
  }
}
''')
    try:
      os.environ['EMCC_FORCE_STDLIBS'] = 'libc,libcxxabi,libcxx'
      os.environ['EMCC_ONLY_FORCED_STDLIBS'] = '1'
      Popen([PYTHON, EMXX, 'src.cpp', '-s', 'DISABLE_EXCEPTION_CATCHING=0']).communicate()
      self.assertContained('Caught exception: std::exception', run_js('a.out.js', stderr=PIPE))
    finally:
      del os.environ['EMCC_FORCE_STDLIBS']
      del os.environ['EMCC_ONLY_FORCED_STDLIBS']

  def test_strftime_zZ(self):
    open('src.cpp', 'w').write(r'''
#include <cerrno>
#include <cstring>
#include <ctime>
#include <iostream>

int main()
{
  // Buffer to hold the current hour of the day.  Format is HH + nul
  // character.
  char hour[3];

  // Buffer to hold our ISO 8601 formatted UTC offset for the current
  // timezone.  Format is [+-]hhmm + nul character.
  char utcOffset[6];

  // Buffer to hold the timezone name or abbreviation.  Just make it
  // sufficiently large to hold most timezone names.
  char timezone[128];

  std::tm tm;

  // Get the current timestamp.
  const std::time_t now = std::time(NULL);

  // What time is that here?
  if (::localtime_r(&now, &tm) == NULL) {
    const int error = errno;
    std::cout
      << "Failed to get localtime for timestamp=" << now << "; errno=" << error
      << "; " << std::strerror(error) << std::endl;
    return 1;
  }

  size_t result = 0;

  // Get the formatted hour of the day.
  if ((result = std::strftime(hour, 3, "%H", &tm)) != 2) {
    const int error = errno;
    std::cout
      << "Failed to format hour for timestamp=" << now << "; result="
      << result << "; errno=" << error << "; " << std::strerror(error)
      << std::endl;
    return 1;
  }
  std::cout << "The current hour of the day is: " << hour << std::endl;

  // Get the formatted UTC offset in ISO 8601 format.
  if ((result = std::strftime(utcOffset, 6, "%z", &tm)) != 5) {
    const int error = errno;
    std::cout
      << "Failed to format UTC offset for timestamp=" << now << "; result="
      << result << "; errno=" << error << "; " << std::strerror(error)
      << std::endl;
    return 1;
  }
  std::cout << "The current timezone offset is: " << utcOffset << std::endl;

  // Get the formatted timezone name or abbreviation.  We don't know how long
  // this will be, so just expect some data to be written to the buffer.
  if ((result = std::strftime(timezone, 128, "%Z", &tm)) == 0) {
    const int error = errno;
    std::cout
      << "Failed to format timezone for timestamp=" << now << "; result="
      << result << "; errno=" << error << "; " << std::strerror(error)
      << std::endl;
    return 1;
  }
  std::cout << "The current timezone is: " << timezone << std::endl;

  std::cout << "ok!\n";
}
''')
    Popen([PYTHON, EMCC, 'src.cpp']).communicate()
    self.assertContained('ok!', run_js('a.out.js'))

  def test_strptime_symmetry(self):
    Building.emcc(path_from_root('tests','strptime_symmetry.cpp'), output_filename='a.out.js')
    self.assertContained('TEST PASSED', run_js('a.out.js'))

  def test_truncate_from_0(self):
    open('src.cpp', 'w').write(r'''
#include <cerrno>
#include <cstring>
#include <iostream>

#include <fcntl.h>
#include <sys/stat.h>
#include <sys/types.h>
#include <unistd.h>

using std::endl;

//============================================================================
// :: Helpers

namespace
{
  // Returns the size of the regular file specified as 'path'.
  ::off_t getSize(const char* const path)
  {
    // Stat the file and make sure that it's the expected size.
    struct ::stat path_stat;
    if (::stat(path, &path_stat) != 0) {
      const int error = errno;
      std::cout
        << "Failed to lstat path: " << path << "; errno=" << error << "; "
        << std::strerror(error) << endl;
      return -1;
    }

    std::cout
      << "Size of file is: " << path_stat.st_size << endl;
    return path_stat.st_size;
  }

  // Causes the regular file specified in 'path' to have a size of 'length'
  // bytes.
  void resize(const char* const path,
              const ::off_t length)
  {
    std::cout
      << "Truncating file=" << path << " to length=" << length << endl;
    if (::truncate(path, length) == -1)
    {
      const int error = errno;
      std::cout
        << "Failed to truncate file=" << path << "; errno=" << error
        << "; " << std::strerror(error) << endl;
    }

    const ::off_t size = getSize(path);
    if (size != length) {
      std::cout
        << "Failed to truncate file=" << path << " to length=" << length
        << "; got size=" << size << endl;
    }
  }

  // Helper to create a file with the given content.
  void createFile(const std::string& path, const std::string& content)
  {
    std::cout
      << "Creating file: " << path << " with content=" << content << endl;

    const int fd = ::open(path.c_str(), O_CREAT | O_WRONLY, 0644);
    if (fd == -1) {
      const int error = errno;
      std::cout
        << "Failed to open file for writing: " << path << "; errno=" << error
        << "; " << std::strerror(error) << endl;
      return;
    }

    if (::write(fd, content.c_str(), content.size()) != content.size()) {
      const int error = errno;
      std::cout
        << "Failed to write content=" << content << " to file=" << path
        << "; errno=" << error << "; " << std::strerror(error) << endl;

      // Fall through to close FD.
    }

    ::close(fd);
  }
}

//============================================================================
// :: Entry Point
int main()
{
  const char* const file = "/tmp/file";
  createFile(file, "This is some content");
  getSize(file);
  resize(file, 32);
  resize(file, 17);
  resize(file, 0);

  // This throws a JS exception.
  resize(file, 32);
  return 0;
}
''')
    Popen([PYTHON, EMCC, 'src.cpp']).communicate()
    self.assertContained(r'''Creating file: /tmp/file with content=This is some content
Size of file is: 20
Truncating file=/tmp/file to length=32
Size of file is: 32
Truncating file=/tmp/file to length=17
Size of file is: 17
Truncating file=/tmp/file to length=0
Size of file is: 0
Truncating file=/tmp/file to length=32
Size of file is: 32
''', run_js('a.out.js'))

  def test_emcc_s_typo(self):
    # with suggestions
    err = run_process([PYTHON, EMCC, path_from_root('tests', 'hello_world.c'), '-s', 'DISABLE_EXCEPTION_CATCH=1'], stderr=PIPE).stderr
    self.assertContained(r'''Assigning a non-existent settings attribute "DISABLE_EXCEPTION_CATCH"''', err)
    self.assertContained(r'''did you mean one of DISABLE_EXCEPTION_CATCHING?''', err)
    # no suggestions
    err = run_process([PYTHON, EMCC, path_from_root('tests', 'hello_world.c'), '-s', 'CHEEZ=1'], stderr=PIPE).stderr
    self.assertContained(r'''perhaps a typo in emcc's  -s X=Y  notation?''', err)
    self.assertContained(r'''(see src/settings.js for valid values)''', err)

  def test_create_readonly(self):
    open('src.cpp', 'w').write(r'''
#include <cerrno>
#include <cstring>
#include <iostream>

#include <fcntl.h>
#include <unistd.h>

using std::endl;

//============================================================================
// :: Helpers

namespace
{
  // Helper to create a read-only file with content.
  void readOnlyFile(const std::string& path, const std::string& content)
  {
    std::cout
      << "Creating file: " << path << " with content of size="
      << content.size() << endl;

    const int fd = ::open(path.c_str(), O_CREAT | O_WRONLY, 0400);
    if (fd == -1) {
      const int error = errno;
      std::cout
        << "Failed to open file for writing: " << path << "; errno=" << error
        << "; " << std::strerror(error) << endl;
      return;
    }

    // Write the content to the file.
    ssize_t result = 0;
    if ((result = ::write(fd, content.data(), content.size()))
        != ssize_t(content.size()))
    {
      const int error = errno;
      std::cout
        << "Failed to write to file=" << path << "; errno=" << error
        << "; " << std::strerror(error) << endl;
      // Fall through to close the file.
    }
    else {
      std::cout
        << "Data written to file=" << path << "; successfully wrote "
        << result << " bytes" << endl;
    }

    ::close(fd);
  }
}

//============================================================================
// :: Entry Point

int main()
{
  const char* const file = "/tmp/file";
  unlink(file);
  readOnlyFile(file, "This content should get written because the file "
                     "does not yet exist and so, only the mode of the "
                     "containing directory will influence my ability to "
                     "create and open the file. The mode of the file only "
                     "applies to opening of the stream, not subsequent stream "
                     "operations after stream has opened.\n\n");
  readOnlyFile(file, "This should not get written because the file already "
                     "exists and is read-only.\n\n");
}
''')
    Popen([PYTHON, EMCC, 'src.cpp']).communicate()
    self.assertContained(r'''Creating file: /tmp/file with content of size=292
Data written to file=/tmp/file; successfully wrote 292 bytes
Creating file: /tmp/file with content of size=79
Failed to open file for writing: /tmp/file; errno=13; Permission denied
''', run_js('a.out.js'))

  def test_embed_file_large(self):
    # If such long files are encoded on one line,
    # they overflow the interpreter's limit
    large_size = int(1500000)
    open('large.txt', 'w').write('x' * large_size)
    open('src.cpp', 'w').write(r'''
      #include <stdio.h>
      #include <unistd.h>
      int main()
      {
          FILE* fp = fopen("large.txt", "r");
          if (fp) {
              printf("ok\n");
              fseek(fp, 0L, SEEK_END);
              printf("%ld\n", ftell(fp));
          } else {
              printf("failed to open large file.txt\n");
          }
          return 0;
      }
    ''')
    Popen([PYTHON, EMCC, 'src.cpp', '--embed-file', 'large.txt']).communicate()
    for engine in JS_ENGINES:
      if engine == V8_ENGINE: continue # ooms
      print(engine)
      self.assertContained('ok\n' + str(large_size) + '\n', run_js('a.out.js', engine=engine))

  def test_force_exit(self):
    open('src.cpp', 'w').write(r'''
#include <emscripten/emscripten.h>

namespace
{
  extern "C"
  EMSCRIPTEN_KEEPALIVE
  void callback()
  {
    EM_ASM({ out('callback pre()') });
    ::emscripten_force_exit(42);
    EM_ASM({ out('callback post()') });
    }
}

int
main()
{
  EM_ASM({ setTimeout(function() { out("calling callback()"); _callback() }, 100) });
  ::emscripten_exit_with_live_runtime();
  return 123;
}
    ''')
    Popen([PYTHON, EMCC, 'src.cpp']).communicate()
    output = run_js('a.out.js', engine=NODE_JS, assert_returncode=42)
    assert 'callback pre()' in output
    assert 'callback post()' not in output

  def test_bad_locale(self):
    open('src.cpp', 'w').write(r'''

#include <locale.h>
#include <stdio.h>
#include <wctype.h>

int
main(const int argc, const char * const * const argv)
{
  const char * const locale = (argc > 1 ? argv[1] : "C");
  const char * const actual = setlocale(LC_ALL, locale);
  if(actual == NULL) {
    printf("%s locale not supported\n",
           locale);
    return 0;
  }
  printf("locale set to %s: %s\n", locale, actual);
}

    ''')
    Popen([PYTHON, EMCC, 'src.cpp']).communicate()

    self.assertContained('locale set to C: C;C;C;C;C;C',
                         run_js('a.out.js', args=['C']))
    self.assertContained('locale set to waka: waka;waka;waka;waka;waka;waka',
                         run_js('a.out.js', args=['waka']))

  def test_js_main(self):
    # try to add a main() from JS, at runtime. this is not supported (the
    # compiler needs to know at compile time about main).
    open('pre_main.js', 'w').write(r'''
      var Module = {
        '_main': function() {
        }
      };
    ''')
    open('src.cpp', 'w').write('')
    subprocess.check_call([PYTHON, EMCC, 'src.cpp', '--pre-js', 'pre_main.js'])
    self.assertContained('compiled without a main, but one is present. if you added it from JS, use Module["onRuntimeInitialized"]',
                         run_js('a.out.js', assert_returncode=None, stderr=PIPE))

  def test_js_malloc(self):
    open('src.cpp', 'w').write(r'''
#include <stdio.h>
#include <emscripten.h>

int main() {
  EM_ASM({
    for (var i = 0; i < 1000; i++) {
      var ptr = Module._malloc(1024*1024); // only done in JS, but still must not leak
      Module._free(ptr);
    }
  });
  printf("ok.\n");
}
    ''')
    Popen([PYTHON, EMCC, 'src.cpp']).communicate()
    self.assertContained('ok.', run_js('a.out.js', args=['C']))

  def test_locale_wrong(self):
    open('src.cpp', 'w').write(r'''
#include <locale>
#include <iostream>
#include <stdexcept>

int
main(const int argc, const char * const * const argv)
{
  const char * const name = argc > 1 ? argv[1] : "C";

  try {
    const std::locale locale(name);
    std::cout
      << "Constructed locale \"" << name << "\"\n"
      << "This locale is "
      << (locale == std::locale::global(locale) ? "" : "not ")
      << "the global locale.\n"
      << "This locale is " << (locale == std::locale::classic() ? "" : "not ")
      << "the C locale." << std::endl;

  } catch(const std::runtime_error &ex) {
    std::cout
      << "Can't construct locale \"" << name << "\": " << ex.what()
      << std::endl;
    return 1;

  } catch(...) {
    std::cout
      << "FAIL: Unexpected exception constructing locale \"" << name << '\"'
      << std::endl;
    return 127;
  }
}
    ''')
    Popen([PYTHON, EMCC, 'src.cpp', '-s', 'NO_EXIT_RUNTIME=0', '-s', 'DISABLE_EXCEPTION_CATCHING=0']).communicate()
    self.assertContained('Constructed locale "C"\nThis locale is the global locale.\nThis locale is the C locale.', run_js('a.out.js', args=['C']))
    self.assertContained('''Can't construct locale "waka": collate_byname<char>::collate_byname failed to construct for waka''', run_js('a.out.js', args=['waka'], assert_returncode=1))

  def test_cleanup_os(self):
    # issue 2644
    def test(args, be_clean):
      print(args)
      self.clear()
      shutil.copyfile(path_from_root('tests', 'hello_world.c'), 'a.c')
      open('b.c', 'w').write(' ')
      Popen([PYTHON, EMCC, 'a.c', 'b.c'] + args).communicate()
      clutter = glob.glob('*.o')
      if be_clean: assert len(clutter) == 0, 'should not leave clutter ' + str(clutter)
      else: assert len(clutter) == 2, 'should leave .o files'
    test(['-o', 'c.bc'], True)
    test(['-o', 'c.js'], True)
    test(['-o', 'c.html'], True)
    test(['-c'], False)

  def test_js_dash_g(self):
    open('src.c', 'w').write('''
      #include <stdio.h>
      #include <assert.h>

      void checker(int x) {
        x += 20;
        assert(x < 15); // this is line 7!
      }

      int main() {
        checker(10);
        return 0;
      }
    ''')

    def check(has):
      print(has)
      lines = open('a.out.js', 'r').readlines()
      lines = [line for line in lines if '___assert_fail(' in line or '___assert_func(' in line]
      found_line_num = any(('//@line 7 "' in line) for line in lines)
      found_filename = any(('src.c"\n' in line) for line in lines)
      assert found_line_num == has, 'Must have debug info with the line number'
      assert found_filename == has, 'Must have debug info with the filename'

    Popen([PYTHON, EMCC, '-s', 'WASM=0', 'src.c', '-g']).communicate()
    check(True)
    Popen([PYTHON, EMCC, '-s', 'WASM=0', 'src.c']).communicate()
    check(False)
    Popen([PYTHON, EMCC, '-s', 'WASM=0', 'src.c', '-g0']).communicate()
    check(False)
    Popen([PYTHON, EMCC, '-s', 'WASM=0', 'src.c', '-g0', '-g']).communicate() # later one overrides
    check(True)
    Popen([PYTHON, EMCC, '-s', 'WASM=0', 'src.c', '-g', '-g0']).communicate() # later one overrides
    check(False)

  def test_dash_g_bc(self):
    def test(opts):
      print(opts)
      def get_size(name):
        return os.stat(name).st_size
      Popen([PYTHON, EMCC, path_from_root('tests', 'hello_world.c'), '-o', 'a_.bc'] + opts).communicate()
      sizes = { '_': get_size('a_.bc') }
      Popen([PYTHON, EMCC, path_from_root('tests', 'hello_world.c'), '-g', '-o', 'ag.bc'] + opts).communicate()
      sizes['g'] = get_size('ag.bc')
      for i in range(0, 5):
        Popen([PYTHON, EMCC, path_from_root('tests', 'hello_world.c'), '-g' + str(i), '-o', 'a' + str(i) + '.bc'] + opts).communicate()
        sizes[i] = get_size('a' + str(i) + '.bc')
      print('  ', sizes)
      assert sizes['_'] == sizes[0] == sizes[1] == sizes[2] == sizes[3], 'no debug or <4 debug, means no llvm debug info ' + str(sizes)
      assert sizes['g'] == sizes[4], '-g or -g4 means llvm debug info ' + str(sizes)
      assert sizes['_'] < sizes['g'], 'llvm debug info has positive size ' + str(sizes)
    test([])
    test(['-O1'])

  def test_no_filesystem(self):
    FS_MARKER = 'var FS'
    # fopen forces full filesystem support
    check_execute([PYTHON, EMCC, path_from_root('tests', 'hello_world_fopen.c'), '-s', 'ERROR_ON_UNDEFINED_SYMBOLS=1'])
    yes_size = os.stat('a.out.js').st_size
    self.assertContained('hello, world!', run_js('a.out.js'))
    assert FS_MARKER in open('a.out.js').read()
    check_execute([PYTHON, EMCC, path_from_root('tests', 'hello_world.c'), '-s', 'ERROR_ON_UNDEFINED_SYMBOLS=1'])
    no_size = os.stat('a.out.js').st_size
    self.assertContained('hello, world!', run_js('a.out.js'))
    assert FS_MARKER not in open('a.out.js').read()
    print('yes fs, no fs:', yes_size, no_size)
    assert yes_size - no_size > 100000 # 100K of FS code is removed
    assert no_size < 360000

  def test_no_nuthin(self):
    # check NO_FILESYSTEM is automatically set, and effective
    def test(opts, ratio, absolute):
      print('opts, ratio, absolute:', opts, ratio, absolute)
      def get_size(name):
        return os.stat(name).st_size
      sizes = {}
      def do(name, source, moar_opts):
        self.clear()
        Popen([PYTHON, EMCC, path_from_root('tests', source), '-o', name + '.js'] + opts + moar_opts).communicate()
        sizes[name] = get_size(name + '.js')
        if os.path.exists(name + '.wasm'):
          sizes[name] += get_size(name + '.wasm')
        self.assertContained('hello, world!', run_js(name + '.js'))
      do('normal', 'hello_world_fopen.c', [])
      do('no_fs', 'hello_world.c', []) # without fopen, we should auto-detect we do not need full fs support and can do NO_FILESYSTEM
      do('no_fs_manual', 'hello_world.c', ['-s', 'NO_FILESYSTEM=1'])
      do('no_nuthin', 'hello_world.c', ['-s', 'EXPORTED_RUNTIME_METHODS=[]'])
      print('  ', sizes)
      assert sizes['no_fs'] < sizes['normal']
      assert abs(sizes['no_nuthin'] - sizes['no_fs']) < 30, 'almost no difference between then, now that we export nothing by default anyhow'
      assert sizes['no_nuthin'] < ratio*sizes['normal']
      assert sizes['no_nuthin'] < absolute, str(sizes['no_nuthin']) + ' >= ' + str(absolute)
      assert sizes['no_fs_manual'] < sizes['no_fs'] + 30 # manual can usually remove a tiny bit more
    test(['-s', 'ASSERTIONS=0'], 0.75, 120000) # we don't care about code size with assertions
    test(['-O1'], 0.66, 90000)
    test(['-O2'], 0.50, 45000)
    test(['-O3', '--closure', '1'], 0.60, 17000)
    # asm.js too
    test(['-O3', '--closure', '1', '-s', 'WASM=0'], 0.60, 36000)
    test(['-O3', '--closure', '2', '-s', 'WASM=0'], 0.60, 33000) # might change now and then

  def test_no_nuthin_2(self):
    # focus on EXPORTED_RUNTIME_METHODS effects, on hello_world_em_asm
    def test(opts, absolute):
      print('opts, absolute:', opts, absolute)
      def get_size(name):
        return os.stat(name).st_size
      sizes = {}
      def do(name, moar_opts):
        self.clear()
        Popen([PYTHON, EMCC, path_from_root('tests', 'hello_world_em_asm.c'), '-o', name + '.js'] + opts + moar_opts).communicate()
        sizes[name] = get_size(name + '.js')
        if os.path.exists(name + '.wasm'):
          sizes[name] += get_size(name + '.wasm')
        self.assertContained('hello, world!', run_js(name + '.js'))
      do('normal', [])
      do('no_nuthin', ['-s', 'EXPORTED_RUNTIME_METHODS=[]'])
      print('  ', sizes)
      assert abs(sizes['no_nuthin'] - sizes['normal']) < 10
      assert sizes['no_nuthin'] < absolute
    test(['-s', 'ASSERTIONS=0'], 95000) # we don't care about code size with assertions
    test(['-O1'], 80000)
    test(['-O2'], 42000)
    test(['-O3', '--closure', '1'], 12000) # closure is great!
    # asm.js comparison with closure 1 and 2. these numbers are fairly close, might change now and then.
    test(['-O3', '--closure', '1', '-s', 'WASM=0'], 28000)
    test(['-O3', '--closure', '2', '-s', 'WASM=0'], 26000)

  def test_no_browser(self):
    BROWSER_INIT = 'var Browser'

    check_execute([PYTHON, EMCC, path_from_root('tests', 'hello_world.c')])
    assert BROWSER_INIT not in open('a.out.js').read()

    check_execute([PYTHON, EMCC, path_from_root('tests', 'browser_main_loop.c')]) # uses emscripten_set_main_loop, which needs Browser
    assert BROWSER_INIT in open('a.out.js').read()

  def test_EXPORTED_RUNTIME_METHODS(self):
    def test(opts, has, not_has):
      print(opts, has, not_has)
      self.clear()
      # check without assertions, as with assertions we add stubs for the things we remove (which
      # print nice error messages)
      Popen([PYTHON, EMCC, path_from_root('tests', 'hello_world.c'), '-s', 'ASSERTIONS=0'] + opts).communicate()
      self.assertContained('hello, world!', run_js('a.out.js'))
      src = open('a.out.js').read()
      self.assertContained(has, src)
      self.assertNotContained(not_has, src)

    test([], 'Module["', 'Module["waka')
    test(['-s', 'EXPORTED_RUNTIME_METHODS=[]'], '', 'Module["addRunDependency')
    test(['-s', 'EXPORTED_RUNTIME_METHODS=["addRunDependency"]'], 'Module["addRunDependency', 'Module["waka')
    test(['-s', 'EXPORTED_RUNTIME_METHODS=[]', '-s', 'EXTRA_EXPORTED_RUNTIME_METHODS=["addRunDependency"]'], 'Module["addRunDependency', 'Module["waka')

  def test_stat_fail_alongtheway(self):
    open('src.cpp', 'w').write(r'''
#include <errno.h>
#include <stdio.h>
#include <sys/types.h>
#include <sys/stat.h>
#include <unistd.h>
#include <stdlib.h>
#include <fcntl.h>
#include <string.h>

#define CHECK(expression) \
  if(!(expression)) {                            \
    error = errno;                               \
    printf("FAIL: %s\n", #expression); fail = 1; \
  } else {                                       \
    error = errno;                               \
    printf("pass: %s\n", #expression);           \
  }                                              \

int
main()
{
  int error;
  int fail = 0;
  CHECK(mkdir("path", 0777) == 0);
  CHECK(close(open("path/file", O_CREAT | O_WRONLY, 0644)) == 0);
  {
    struct stat st;
    CHECK(stat("path", &st) == 0);
    CHECK(st.st_mode = 0777);
  }
  {
    struct stat st;
    CHECK(stat("path/nosuchfile", &st) == -1);
    printf("info: errno=%d %s\n", error, strerror(error));
    CHECK(error == ENOENT);
  }
  {
    struct stat st;
    CHECK(stat("path/file", &st) == 0);
    CHECK(st.st_mode = 0666);
  }
  {
    struct stat st;
    CHECK(stat("path/file/impossible", &st) == -1);
    printf("info: errno=%d %s\n", error, strerror(error));
    CHECK(error == ENOTDIR);
  }
  {
    struct stat st;
    CHECK(lstat("path/file/impossible", &st) == -1);
    printf("info: errno=%d %s\n", error, strerror(error));
    CHECK(error == ENOTDIR);
  }
  return fail;
}
''')
    Popen([PYTHON, EMCC, 'src.cpp']).communicate()
    self.assertContained(r'''pass: mkdir("path", 0777) == 0
pass: close(open("path/file", O_CREAT | O_WRONLY, 0644)) == 0
pass: stat("path", &st) == 0
pass: st.st_mode = 0777
pass: stat("path/nosuchfile", &st) == -1
info: errno=2 No such file or directory
pass: error == ENOENT
pass: stat("path/file", &st) == 0
pass: st.st_mode = 0666
pass: stat("path/file/impossible", &st) == -1
info: errno=20 Not a directory
pass: error == ENOTDIR
pass: lstat("path/file/impossible", &st) == -1
info: errno=20 Not a directory
pass: error == ENOTDIR
''', run_js('a.out.js'))


  def test_emterpreter(self):
    if SPIDERMONKEY_ENGINE not in JS_ENGINES: self.skipTest('test_emterpreter requires SpiderMonkey to run.')

    def do_emcc_test(source, args, output, emcc_args=[]):
      print()
      print('emcc', source[:40], '\n' in source)
      try_delete('a.out.js')
      if '\n' in source:
        open('src.cpp', 'w').write(source)
        source = 'src.cpp'
      else:
        source = path_from_root('tests', source)
      Popen([PYTHON, EMCC, source, '-O2', '-s', 'EMTERPRETIFY=1', '-g2', '-s', 'WASM=0'] + emcc_args).communicate()
      self.assertTextDataContained(output, run_js('a.out.js', args=args))
      out = run_js('a.out.js', engine=SPIDERMONKEY_ENGINE, args=args, stderr=PIPE, full_output=True)
      self.assertTextDataContained(output, out)
      self.validate_asmjs(out)
      # -g2 enables these
      src = open('a.out.js').read()
      assert 'function emterpret' in src, 'emterpreter should exist'
      # and removing calls to the emterpreter break, so it was being used
      out1 = run_js('a.out.js', args=args)
      assert output in out1
      open('a.out.js', 'w').write(src.replace('function emterpret', 'function do_not_find_me'))
      out2 = run_js('a.out.js', args=args, stderr=PIPE, assert_returncode=None)
      assert output not in out2, out2
      assert out1 != out2

    def do_test(source, args, output):
      print()
      print('emcc', source.replace('\n', '.')[:40], '\n' in source)
      self.clear()
      if '\n' in source:
        open('src.cpp', 'w').write(source)
        source = 'src.cpp'
      else:
        source = path_from_root('tests', source)
      Popen([PYTHON, EMCC, source, '-O2', '--profiling', '-s', 'FINALIZE_ASM_JS=0', '-s', 'GLOBAL_BASE=2048', '-s', 'ALLOW_MEMORY_GROWTH=0', '-s', 'WASM=0']).communicate()
      Popen([PYTHON, path_from_root('tools', 'emterpretify.py'), 'a.out.js', 'em.out.js', 'ASYNC=0']).communicate()
      self.assertTextDataContained(output, run_js('a.out.js', args=args))
      self.assertTextDataContained(output, run_js('em.out.js', args=args))
      out = run_js('em.out.js', engine=SPIDERMONKEY_ENGINE, args=args, stderr=PIPE, full_output=True)
      self.assertTextDataContained(output, out)
      self.validate_asmjs(out)

    # generate default shell for js test
    def make_default(args=[]):
      Popen([PYTHON, EMCC, path_from_root('tests', 'hello_world.c'), '-O2', '--profiling', '-s', 'FINALIZE_ASM_JS=0', '-s', 'GLOBAL_BASE=2048', '-s', 'WASM=0'] + args).communicate()
      default = open('a.out.js').read()
      start = default.index('function _main(')
      end = default.index('}', start)
      default = default[:start] + '{{{MAIN}}}' + default[end+1:]
      default_mem = open('a.out.js.mem', 'rb').read()
      return default, default_mem
    default, default_mem = make_default()
    default_float, default_float_mem = make_default(['-s', 'PRECISE_F32=1'])

    def do_js_test(name, source, args, output, floaty=False):
      print()
      print('js', name)
      self.clear()
      if '\n' not in source:
        source = open(source).read()
      the_default = default if not floaty else default_float
      the_default_mem = default_mem if not floaty else default_float_mem
      source = the_default.replace('{{{MAIN}}}', source)
      open('a.out.js', 'w').write(source)
      open('a.out.js.mem', 'wb').write(the_default_mem)
      Popen([PYTHON, path_from_root('tools', 'emterpretify.py'), 'a.out.js', 'em.out.js', 'ASYNC=0']).communicate()
      sm_no_warn = [x for x in SPIDERMONKEY_ENGINE if x != '-w']
      self.assertTextDataContained(output, run_js('a.out.js', engine=sm_no_warn, args=args)) # run in spidermonkey for print()
      self.assertTextDataContained(output, run_js('em.out.js', engine=sm_no_warn, args=args))

    do_emcc_test('hello_world.c', [], 'hello, world!')

    do_test('hello_world.c', [], 'hello, world!')
    do_test('hello_world_loop.cpp', [], 'hello, world!')
    do_test('fannkuch.cpp', ['5'], 'Pfannkuchen(5) = 7.')

    print('profiling')

    do_emcc_test('fannkuch.cpp', ['5'], 'Pfannkuchen(5) = 7.', ['-g2'])
    normal = open('a.out.js').read()
    shutil.copyfile('a.out.js', 'last.js')
    do_emcc_test('fannkuch.cpp', ['5'], 'Pfannkuchen(5) = 7.', ['-g2', '--profiling'])
    profiling = open('a.out.js').read()
    assert len(profiling) > len(normal) + 250, [len(profiling), len(normal)] # should be much larger

    print('blacklisting')

    do_emcc_test('fannkuch.cpp', ['5'], 'Pfannkuchen(5) = 7.', [])
    src = open('a.out.js').read()
    assert 'emterpret' in self.get_func(src, '_main'), 'main is emterpreted'
    assert 'function _atoi(' not in src, 'atoi is emterpreted and does not even have a trampoline, since only other emterpreted can reach it'

    do_emcc_test('fannkuch.cpp', ['5'], 'Pfannkuchen(5) = 7.', ['-s', 'EMTERPRETIFY_BLACKLIST=["_main"]']) # blacklist main
    src = open('a.out.js').read()
    assert 'emterpret' not in self.get_func(src, '_main'), 'main is NOT emterpreted, it was  blacklisted'
    assert 'emterpret' in self.get_func(src, '_atoi'), 'atoi is emterpreted'

    do_emcc_test('fannkuch.cpp', ['5'], 'Pfannkuchen(5) = 7.', ['-s', 'EMTERPRETIFY_BLACKLIST=["_main", "_atoi"]']) # blacklist main and atoi
    src = open('a.out.js').read()
    assert 'emterpret' not in self.get_func(src, '_main'), 'main is NOT emterpreted, it was  blacklisted'
    assert 'emterpret' not in self.get_func(src, '_atoi'), 'atoi is NOT emterpreted either'

    open('blacklist.txt', 'w').write('["_main", "_atoi"]')
    do_emcc_test('fannkuch.cpp', ['5'], 'Pfannkuchen(5) = 7.', ['-s', 'EMTERPRETIFY_BLACKLIST=@blacklist.txt']) # blacklist main and atoi with a @response file
    src = open('a.out.js').read()
    assert 'emterpret' not in self.get_func(src, '_main'), 'main is NOT emterpreted, it was  blacklisted'
    assert 'emterpret' not in self.get_func(src, '_atoi'), 'atoi is NOT emterpreted either'

    print('whitelisting')

    do_emcc_test('fannkuch.cpp', ['5'], 'Pfannkuchen(5) = 7.', ['-s', 'EMTERPRETIFY_WHITELIST=[]'])
    src = open('a.out.js').read()
    assert 'emterpret' in self.get_func(src, '_main'), 'main is emterpreted'
    assert 'function _atoi(' not in src, 'atoi is emterpreted and does not even have a trampoline, since only other emterpreted can reach it'

    do_emcc_test('fannkuch.cpp', ['5'], 'Pfannkuchen(5) = 7.', ['-s', 'EMTERPRETIFY_WHITELIST=["_main"]'])
    src = open('a.out.js').read()
    assert 'emterpret' in self.get_func(src, '_main')
    assert 'emterpret' not in self.get_func(src, '_atoi'), 'atoi is not in whitelist, so it is not emterpreted'

    do_emcc_test('fannkuch.cpp', ['5'], 'Pfannkuchen(5) = 7.', ['-s', 'EMTERPRETIFY_WHITELIST=["_main", "_atoi"]'])
    src = open('a.out.js').read()
    assert 'emterpret' in self.get_func(src, '_main')
    assert 'function _atoi(' not in src, 'atoi is emterpreted and does not even have a trampoline, since only other emterpreted can reach it'

    open('whitelist.txt', 'w').write('["_main"]')
    do_emcc_test('fannkuch.cpp', ['5'], 'Pfannkuchen(5) = 7.', ['-s', 'EMTERPRETIFY_WHITELIST=@whitelist.txt'])
    src = open('a.out.js').read()
    assert 'emterpret' in self.get_func(src, '_main')
    assert 'emterpret' not in self.get_func(src, '_atoi'), 'atoi is not in whitelist, so it is not emterpreted'

    do_test(r'''
#include <stdio.h>

int main() {
  volatile float f;
  volatile float *ff = &f;
  *ff = -10;
  printf("hello, world! %d\n", (int)f);
  return 0;
}
''', [], 'hello, world! -10')

    do_test(r'''
#include <stdio.h>

int main() {
  volatile float f;
  volatile float *ff = &f;
  *ff = -10;
  printf("hello, world! %.2f\n", f);
  return 0;
}
''', [], 'hello, world! -10.00')

    do_js_test('float', r'''
function _main() {
  var f = f0;
  f = f0 + f0;
  print(f);
}
''', [], '0\n', floaty=True)

    do_js_test('conditionals', r'''
function _main() {
 var i8 = 0;
 var d10 = +d10, d11 = +d11, d7 = +d7, d5 = +d5, d6 = +d6, d9 = +d9;
 d11 = +1;
 d7 = +2;
 d5 = +3;
 d6 = +4;
 d10 = d11 < d7 ? d11 : d7;
 print(d10);
 d9 = d5 < d6 ? d5 : d6;
 print(d9);
 HEAPF64[tempDoublePtr >> 3] = d10;
 i8 = STACKTOP;
 HEAP32[i8 >> 2] = HEAP32[tempDoublePtr >> 2];
 HEAP32[i8 + 4 >> 2] = HEAP32[tempDoublePtr + 4 >> 2];
 print(HEAP32[i8 >> 2]);
 print(HEAP32[i8 + 4 >> 2]);
}
''', [], '1\n3\n0\n1072693248\n')

    do_js_test('bigswitch', r'''
function _main() {
 var i2 = 0, i3 = 0, i4 = 0, i6 = 0, i8 = 0, i9 = 0, i10 = 0, i11 = 0, i12 = 0, i13 = 0, i14 = 0, i15 = 0, i16 = 0, i5 = 0, i7 = 0, i1 = 0;
 print(4278);
 i6 = 0;
 L1 : while (1) {
  i11 = -1;
  switch ((i11 | 0)) {
  case 0:
   {
    i6 = 67;
    break;
   }
  default:
   {}
  }
  print(i6);
  break;
 }
 print(i6);
}
''', [], '4278\n0\n0\n')

    do_js_test('big int compare', r'''
function _main() {
  print ((0 > 4294963001) | 0);
}
''', [], '0\n')

    do_js_test('effectless expressions, with a subeffect', r'''
function _main() {
  (print (123) | 0) != 0;
  print (456) | 0;
  0 != (print (789) | 0);
  0 | (print (159) | 0);
}
''', [], '123\n456\n789\n159\n')

    do_js_test('effectless unary', r'''
function _main() {
  !(0 != 0);
  !(print (123) | 0);
}
''', [], '123\n')

    do_js_test('flexible mod', r'''
function _main() {
  print(1 % 16);
}
''', [], '1\n')

    # codegen log tests

    def do_log_test(source, expected, func):
      print('log test', source, expected)
      try:
        os.environ['EMCC_LOG_EMTERPRETER_CODE'] = '1'
        err = run_process([PYTHON, EMCC, source, '-O3', '-s', 'EMTERPRETIFY=1'], stderr=PIPE).stderr
      finally:
        del os.environ['EMCC_LOG_EMTERPRETER_CODE']
      lines = err.split('\n')
      lines = [line for line in lines if 'raw bytecode for ' + func in line]
      assert len(lines) == 1, '\n\n'.join(lines)
      err = lines[0]
      parts = err.split('insts: ')
      pre, post = parts[:2]
      assert func in pre, pre
      post = post.split('\n')[0]
      seen = int(post)
      print('  seen', seen, ', expected ', expected, type(seen), type(expected))
      assert expected == seen or (type(expected) in [list, tuple] and seen in expected), ['expect', expected, 'but see', seen]

    do_log_test(path_from_root('tests', 'primes.cpp'), list(range(88, 101)), '_main')
    do_log_test(path_from_root('tests', 'fannkuch.cpp'), list(range(226, 241)), '__Z15fannkuch_workerPv')

  def test_emterpreter_advise(self):
    out = run_process([PYTHON, EMCC, path_from_root('tests', 'emterpreter_advise.cpp'), '-s', 'EMTERPRETIFY=1', '-s', 'EMTERPRETIFY_ASYNC=1', '-s', 'EMTERPRETIFY_ADVISE=1'], stdout=PIPE).stdout
    self.assertContained('-s EMTERPRETIFY_WHITELIST=\'["__Z6middlev", "__Z7sleeperv", "__Z8recurserv", "_main"]\'', out)

    out = run_process([PYTHON, EMCC, path_from_root('tests', 'emterpreter_advise_funcptr.cpp'), '-s', 'EMTERPRETIFY=1', '-s', 'EMTERPRETIFY_ASYNC=1', '-s', 'EMTERPRETIFY_ADVISE=1'], stdout=PIPE).stdout
    self.assertContained('-s EMTERPRETIFY_WHITELIST=\'["__Z4posti", "__Z5post2i", "__Z6middlev", "__Z7sleeperv", "__Z8recurserv", "_main"]\'', out)

    out = run_process([PYTHON, EMCC, path_from_root('tests', 'emterpreter_advise_synclist.c'), '-s', 'EMTERPRETIFY=1', '-s', 'EMTERPRETIFY_ASYNC=1', '-s', 'EMTERPRETIFY_ADVISE=1', '-s', 'EMTERPRETIFY_SYNCLIST=["_j","_k"]'], stdout=PIPE).stdout
    self.assertContained('-s EMTERPRETIFY_WHITELIST=\'["_a", "_b", "_e", "_f", "_main"]\'', out)

    # The same EMTERPRETIFY_WHITELIST should be in core.test_coroutine_emterpretify_async
    out = run_process([PYTHON, EMCC, path_from_root('tests', 'test_coroutines.cpp'), '-s', 'EMTERPRETIFY=1', '-s', 'EMTERPRETIFY_ASYNC=1', '-s', 'EMTERPRETIFY_ADVISE=1'], stdout=PIPE).stdout
    self.assertContained('-s EMTERPRETIFY_WHITELIST=\'["_f", "_fib", "_g"]\'', out)

  def test_emterpreter_async_assertions(self):
    # emterpretify-async mode with assertions adds checks on each call out of the emterpreter;
    # make sure we handle all possible types there
    for t, out in [
      ('int',    '18.00'),
      ('float',  '18.51'),
      ('double', '18.51'),
    ]:
      print(t, out)
      open('src.c', 'w').write(r'''
        #include <stdio.h>
        #include <emscripten.h>

        #define TYPE %s

        TYPE marfoosh(TYPE input) {
          return input * 1.5;
        }

        TYPE fleefl(TYPE input) {
          return marfoosh(input);
        }

        int main(void) {
          printf("result: %%.2f\n", (double)fleefl((TYPE)12.34));
        }
      ''' % t)
      run_process([PYTHON, EMCC, 'src.c', '-s', 'EMTERPRETIFY=1', '-s', 'EMTERPRETIFY_ASYNC=1', '-s', 'EMTERPRETIFY_WHITELIST=["_fleefl"]', '-s', 'PRECISE_F32=1'])
      self.assertContained('result: ' + out, run_js('a.out.js'))

  def test_link_with_a_static(self):
    for args in [[], ['-O2']]:
      print(args)
      self.clear()
      open('x.c', 'w').write(r'''
int init_weakref(int a, int b) {
    return a + b;
}
''')
      open('y.c', 'w').write(r'''
static int init_weakref(void) { // inlined in -O2, not in -O0 where it shows up in llvm-nm as 't'
    return 150;
}

int testy(void) {
    return init_weakref();
}
''')
      open('z.c', 'w').write(r'''
extern int init_weakref(int, int);
extern int testy(void);

int main(void) {
    return testy() + init_weakref(5, 6);
}
''')
      Popen([PYTHON, EMCC, 'x.c', '-o', 'x.o']).communicate()
      Popen([PYTHON, EMCC, 'y.c', '-o', 'y.o']).communicate()
      Popen([PYTHON, EMCC, 'z.c', '-o', 'z.o']).communicate()
      Popen([PYTHON, EMAR, 'rc', 'libtest.a', 'y.o']).communicate()
      Popen([PYTHON, EMAR, 'rc', 'libtest.a', 'x.o']).communicate()
      Popen([PYTHON, EMRANLIB, 'libtest.a']).communicate()
      Popen([PYTHON, EMCC, 'z.o', 'libtest.a', '-s', 'NO_EXIT_RUNTIME=0'] + args).communicate()
      out = run_js('a.out.js', assert_returncode=161)

  def test_link_with_bad_o_in_a(self):
    # when building a .a, we force-include all the objects inside it. but, some
    # may not be valid bitcode, e.g. if it contains metadata or something else
    # weird. we should just ignore those
    subprocess.check_call([PYTHON, EMCC, path_from_root('tests', 'hello_world.c'), '-o', 'a.bc'])
    open('bad.bc', 'w').write('this is not a good file, it should be ignored!')
    subprocess.check_call([LLVM_AR, 'r', 'a.a', 'a.bc', 'bad.bc'])
    assert os.path.exists('a.a')
    subprocess.check_call([PYTHON, EMCC, 'a.a'])
    assert os.path.exists('a.out.js'), output
    self.assertContained('hello, world!', run_js('a.out.js'))

  def test_require(self):
    inname = path_from_root('tests', 'hello_world.c')
    Building.emcc(inname, args=['-s', 'ASSERTIONS=0'], output_filename='a.out.js')
    output = run_process(NODE_JS + ['-e', 'require("./a.out.js")'], stdout=PIPE, stderr=PIPE)
    assert output.stdout == 'hello, world!\n' and output.stderr == '', 'expected no output, got\n===\nSTDOUT\n%s\n===\nSTDERR\n%s\n===\n' % (output.stdout, output.stderr)

  def test_require_modularize(self):
    Popen([PYTHON, EMCC, path_from_root('tests', 'hello_world.c'), '-s', 'MODULARIZE=1', '-s', 'ASSERTIONS=0']).communicate()
    src = open('a.out.js').read()
    assert "module.exports = Module;" in src
    output = run_process(NODE_JS + ['-e', 'var m = require("./a.out.js"); m();'], stdout=PIPE, stderr=PIPE)
    assert output.stdout == 'hello, world!\n' and output.stderr == '', 'expected output, got\n===\nSTDOUT\n%s\n===\nSTDERR\n%s\n===\n' % (output.stdout, output.stderr)
    Popen([PYTHON, EMCC, path_from_root('tests', 'hello_world.c'), '-s', 'MODULARIZE=1', '-s', 'EXPORT_NAME="NotModule"', '-s', 'ASSERTIONS=0']).communicate()
    src = open('a.out.js').read()
    assert "module.exports = NotModule;" in src
    output = run_process(NODE_JS + ['-e', 'var m = require("./a.out.js"); m();'], stdout=PIPE, stderr=PIPE)
    assert output.stdout == 'hello, world!\n' and output.stderr == '', 'expected output, got\n===\nSTDOUT\n%s\n===\nSTDERR\n%s\n===\n' % (output.stdout, output.stderr)
    Popen([PYTHON, EMCC, path_from_root('tests', 'hello_world.c'), '-s', 'MODULARIZE=1']).communicate()
    # We call require() twice to ensure it returns wrapper function each time
    output = run_process(NODE_JS + ['-e', 'require("./a.out.js")();var m = require("./a.out.js"); m();'], stdout=PIPE, stderr=PIPE)
    assert output.stdout == 'hello, world!\nhello, world!\n', 'expected output, got\n===\nSTDOUT\n%s\n===\nSTDERR\n%s\n===\n' % (output.stdout, output.stderr)

  def test_define_modularize(self):
    Popen([PYTHON, EMCC, path_from_root('tests', 'hello_world.c'), '-s', 'MODULARIZE=1', '-s', 'ASSERTIONS=0']).communicate()
    with open('a.out.js') as f:
      src = 'var module = 0; ' + f.read()
    with open('a.out.js', 'w') as f:
      f.write(src)
    assert "define([], function() { return Module; });" in src
    output = run_process(NODE_JS + ['-e', 'var m; (global.define = function(deps, factory) { m = factory(); }).amd = true; require("./a.out.js"); m();'], stdout=PIPE, stderr=PIPE)
    assert output.stdout == 'hello, world!\n' and output.stderr == '', 'expected output, got\n===\nSTDOUT\n%s\n===\nSTDERR\n%s\n===\n' % (output.stdout, output.stderr)
    Popen([PYTHON, EMCC, path_from_root('tests', 'hello_world.c'), '-s', 'MODULARIZE=1', '-s', 'EXPORT_NAME="NotModule"', '-s', 'ASSERTIONS=0']).communicate()
    with open('a.out.js') as f:
      src = 'var module = 0; ' + f.read()
    with open('a.out.js', 'w') as f:
      f.write(src)
    assert "define([], function() { return NotModule; });" in src
    output = run_process(NODE_JS + ['-e', 'var m; (global.define = function(deps, factory) { m = factory(); }).amd = true; require("./a.out.js"); m();'], stdout=PIPE, stderr=PIPE)
    assert output.stdout == 'hello, world!\n' and output.stderr == '', 'expected output, got\n===\nSTDOUT\n%s\n===\nSTDERR\n%s\n===\n' % (output.stdout, output.stderr)

  def test_native_optimizer(self):
    def test(args, expected):
      print(args, expected)
      old_debug = os.environ.get('EMCC_DEBUG')
      old_native = os.environ.get('EMCC_NATIVE_OPTIMIZER')
      try:
        os.environ['EMCC_DEBUG'] = '1'
        os.environ['EMCC_NATIVE_OPTIMIZER'] = '1'
        with clean_write_access_to_canonical_temp_dir(self.canonical_temp_dir):
          err = run_process([PYTHON, EMCC, path_from_root('tests', 'hello_world.c'), '-O2', '-s', 'WASM=0'] + args, stderr=PIPE).stderr
      finally:
        if old_debug: os.environ['EMCC_DEBUG'] = old_debug
        else: del os.environ['EMCC_DEBUG']
        if old_native: os.environ['EMCC_NATIVE_OPTIMIZER'] = old_native
        else: del os.environ['EMCC_NATIVE_OPTIMIZER']
      assert err.count('js optimizer using native') == expected, [err, expected]
      assert os.path.exists('a.out.js'), err
      self.assertContained('hello, world!', run_js('a.out.js'))

    test([], 1)
    test(['-s', 'OUTLINING_LIMIT=100000'], 2) # 2, because we run them before and after outline, which is non-native

  def test_emconfigure_js_o(self):
    # issue 2994
    for i in [0, 1, 2]:
      for f in ['hello_world.c', 'files.cpp']:
        print(i, f)
        try:
          os.environ['EMCONFIGURE_JS'] = str(i)
          self.clear()
          Popen([PYTHON, path_from_root('emconfigure'), PYTHON, EMCC, '-c', '-o', 'a.o', path_from_root('tests', f)]).communicate()
          Popen([PYTHON, EMCC, 'a.o']).communicate()
          if f == 'hello_world.c':
            if i == 0:
              assert not os.path.exists('a.out.js') # native .o, not bitcode!
            else:
              assert 'hello, world!' in run_js(self.in_dir('a.out.js'))
          else:
            # file access, need 2 to force js
            if i == 0 or i == 1:
              assert not os.path.exists('a.out.js') # native .o, not bitcode!
            else:
              assert os.path.exists('a.out.js')
        finally:
          del os.environ['EMCONFIGURE_JS']

  def test_emcc_c_multi(self):
    with clean_write_access_to_canonical_temp_dir(self.canonical_temp_dir):
      def test(args, llvm_opts=None):
        print(args)
        lib = r'''
          int mult() { return 1; }
        '''

        lib_name = 'libA.c'
        open(lib_name, 'w').write(lib)
        main = r'''
          #include <stdio.h>
          int mult();
          int main() {
            printf("result: %d\n", mult());
            return 0;
          }
        '''
        main_name = 'main.c'
        open(main_name, 'w').write(main)

        if os.environ.get('EMCC_DEBUG'): self.skipTest('cannot run in debug mode')
        try:
          os.environ['EMCC_DEBUG'] = '1'
          err = run_process([PYTHON, EMCC, '-c', main_name, lib_name] + args, stderr=PIPE).stderr
        finally:
          del os.environ['EMCC_DEBUG']

        VECTORIZE = '-disable-loop-vectorization'

        if args:
          assert err.count(VECTORIZE) == 2, err # specified twice, once per file
          assert err.count('emcc: LLVM opts: ' + llvm_opts) == 2, err # corresponding to exactly once per invocation of optimizer
        else:
          assert err.count(VECTORIZE) == 0, err # no optimizations

        Popen([PYTHON, EMCC, main_name.replace('.c', '.o'), lib_name.replace('.c', '.o')]).communicate()

        self.assertContained('result: 1', run_js(os.path.join(self.get_dir(), 'a.out.js')))

      test([])
      test(['-O2'], '-O3')
      test(['-Oz'], '-Oz')
      test(['-Os'], '-Os')

  def test_export_all_3142(self):
    open('src.cpp', 'w').write(r'''
typedef unsigned int Bit32u;

struct S_Descriptor {
    Bit32u limit_0_15   :16;
    Bit32u base_0_15    :16;
    Bit32u base_16_23   :8;
};

class Descriptor
{
public:
    Descriptor() { saved.fill[0]=saved.fill[1]=0; }
    union {
        S_Descriptor seg;
        Bit32u fill[2];
    } saved;
};

Descriptor desc;
    ''')
    try_delete('a.out.js')
    Popen([PYTHON, EMCC, 'src.cpp', '-O2', '-s', 'EXPORT_ALL=1']).communicate()
    assert os.path.exists('a.out.js')

  def test_f0(self):
    Popen([PYTHON, EMCC, path_from_root('tests', 'fasta.cpp'), '-O2', '-s', 'PRECISE_F32=1', '-profiling', '-s', 'WASM=0']).communicate()
    src = open('a.out.js').read()
    assert ' = f0;' in src or ' = f0,' in src

  def test_merge_pair(self):
    def test(filename, full):
      print('----', filename, full)
      Popen([PYTHON, EMCC, path_from_root('tests', filename), '-O1', '-profiling', '-o', 'left.js', '-s', 'WASM=0']).communicate()
      src = open('left.js').read()
      open('right.js', 'w').write(src.replace('function _main() {', 'function _main() { out("replaced"); '))

      self.assertContained('hello, world!', run_js('left.js'))
      self.assertContained('hello, world!', run_js('right.js'))
      self.assertNotContained('replaced', run_js('left.js'))
      self.assertContained('replaced', run_js('right.js'))

      n = src.count('function _')

      def has(i):
        Popen([PYTHON, path_from_root('tools', 'merge_pair.py'), 'left.js', 'right.js', str(i), 'out.js']).communicate()
        return 'replaced' in run_js('out.js')

      assert not has(0), 'same as left'
      assert has(n), 'same as right'
      assert has(n+5), 'same as right, big number is still ok'

      if full:
        change = -1
        for i in range(n):
          if has(i):
            change = i
            break
        assert change > 0 and change <= n

    test('hello_world.cpp', True)
    test('hello_libcxx.cpp', False)

  def test_emmake_emconfigure(self):
    def check(what, args, fail=True, expect=''):
      args = [PYTHON, path_from_root(what)] + args
      print(what, args, fail, expect)
      output = run_process(args, stdout=PIPE, stderr=PIPE, check=False)
      assert ('is a helper for' in output.stderr) == fail
      assert ('Typical usage' in output.stderr) == fail
      self.assertContained(expect, output.stdout)
    check('emmake', [])
    check('emconfigure', [])
    check('emmake', ['--version'])
    check('emconfigure', ['--version'])
    check('emmake', ['make'], fail=False)
    check('emconfigure', ['configure'], fail=False)
    check('emconfigure', ['./configure'], fail=False)
    check('emconfigure', ['cmake'], fail=False)

    open('test.py', 'w').write('''
import os
print(os.environ.get('CROSS_COMPILE'))
''')
    check('emconfigure', [PYTHON, 'test.py'], expect=path_from_root('em'))
    check('emmake', [PYTHON, 'test.py'], expect=path_from_root('em'))

    open('test.py', 'w').write('''
import os
print(os.environ.get('NM'))
''')
    check('emconfigure', [PYTHON, 'test.py'], expect=tools.shared.LLVM_NM)

  def test_emmake_python(self):
    # simulates a configure/make script that looks for things like CC, AR, etc., and which we should
    # not confuse by setting those vars to something containing `python X` as the script checks for
    # the existence of an executable.
    result = run_process([PYTHON, path_from_root('emmake.py'), PYTHON, path_from_root('tests', 'emmake', 'make.py')], stdout=PIPE, stderr=PIPE)
    print(result.stdout, result.stderr)

  def test_sdl2_config(self):
    for args, expected in [
      [['--version'], '2.0.0'],
      [['--cflags'], '-s USE_SDL=2'],
      [['--libs'], '-s USE_SDL=2'],
      [['--cflags', '--libs'], '-s USE_SDL=2'],
    ]:
      print(args, expected)
      out = run_process([PYTHON, path_from_root('system', 'bin', 'sdl2-config')] + args, stdout=PIPE, stderr=PIPE).stdout
      assert expected in out, out
      print('via emmake')
      out = run_process([PYTHON, path_from_root('emmake'), 'sdl2-config'] + args, stdout=PIPE, stderr=PIPE).stdout
      assert expected in out, out

  def test_module_onexit(self):
    open('src.cpp', 'w').write(r'''
#include <emscripten.h>
int main() {
  EM_ASM({
    Module['onExit'] = function(status) { out('exiting now, status ' + status) };
  });
  return 14;
}
    ''')
    try_delete('a.out.js')
    Popen([PYTHON, EMCC, 'src.cpp', '-s', 'NO_EXIT_RUNTIME=0']).communicate()
    self.assertContained('exiting now, status 14', run_js('a.out.js', assert_returncode=14))

  def test_underscore_exit(self):
    open('src.cpp', 'w').write(r'''
#include <unistd.h>
int main() {
  _exit(0); // should not end up in an infinite loop with non-underscore exit
}    ''')
    subprocess.check_call([PYTHON, EMCC, 'src.cpp'])
    self.assertContained('', run_js('a.out.js', assert_returncode=0))

  def test_file_packager_huge(self):
    MESSAGE = 'warning: file packager is creating an asset bundle of 257 MB. this is very large, and browsers might have trouble loading it'
    open('huge.dat', 'w').write('a'*(1024*1024*257))
    open('tiny.dat', 'w').write('a')
    err = run_process([PYTHON, FILE_PACKAGER, 'test.data', '--preload', 'tiny.dat'], stdout=PIPE, stderr=PIPE).stderr
    self.assertNotContained(MESSAGE, err)
    err = run_process([PYTHON, FILE_PACKAGER, 'test.data', '--preload', 'huge.dat'], stdout=PIPE, stderr=PIPE).stderr
    self.assertContained(MESSAGE, err)
    self.clear()

  def test_massive_alloc(self):
    if SPIDERMONKEY_ENGINE not in JS_ENGINES: self.skipTest('cannot run without spidermonkey, node cannnot alloc huge arrays')

    open(os.path.join(self.get_dir(), 'main.cpp'), 'w').write(r'''
#include <stdio.h>
#include <stdlib.h>

int main() {
  volatile int x = (int)malloc(1024*1024*1400);
  return x == 0; // can't alloc it, but don't fail catastrophically, expect null
}
    ''')
    run_process([PYTHON, EMCC, os.path.join(self.get_dir(), 'main.cpp'), '-s', 'ALLOW_MEMORY_GROWTH=1', '-s', 'WASM=0'])
    # just care about message regarding allocating over 1GB of memory
    output = run_js('a.out.js', stderr=PIPE, full_output=True, engine=SPIDERMONKEY_ENGINE)
    self.assertContained('''Warning: Enlarging memory arrays, this is not fast! 16777216,1543503872\n''', output)
    print('wasm')
    run_process([PYTHON, EMCC, os.path.join(self.get_dir(), 'main.cpp'), '-s', 'ALLOW_MEMORY_GROWTH=1'])
    # no message about growth, just check return code
    run_js('a.out.js', stderr=PIPE, full_output=True, engine=SPIDERMONKEY_ENGINE)

  def test_failing_alloc(self):
    for pre_fail, post_fail, opts in [
      ('', '', []),
      ('EM_ASM( Module.temp = HEAP32[DYNAMICTOP_PTR>>2] );', 'EM_ASM( assert(Module.temp === HEAP32[DYNAMICTOP_PTR>>2], "must not adjust DYNAMICTOP when an alloc fails!") );', []),
      ('', '', ['-s', 'SPLIT_MEMORY=' + str(16*1024*1024), '-DSPLIT', '-s', 'WASM=0']),
      # also test non-wasm in normal mode
      ('', '', ['-s', 'WASM=0']),
      ('EM_ASM( Module.temp = HEAP32[DYNAMICTOP_PTR>>2] );', 'EM_ASM( assert(Module.temp === HEAP32[DYNAMICTOP_PTR>>2], "must not adjust DYNAMICTOP when an alloc fails!") );', ['-s', 'WASM=0']),
    ]:
      for growth in [0, 1]:
        for aborting in [0, 1]:
          open(os.path.join(self.get_dir(), 'main.cpp'), 'w').write(r'''
#include <stdio.h>
#include <stdlib.h>
#include <vector>
#include <assert.h>
#include <emscripten.h>

#define CHUNK_SIZE (10*1024*1024)

int main() {
  EM_ASM({
    // we want to allocate a lot until eventually we can't anymore. to simulate that, we limit how much
    // can be allocated by Buffer, so that if we don't hit a limit before that, we don't keep going into
    // swap space and other bad things.
    var old = Module['reallocBuffer'];
    Module['reallocBuffer'] = function(size) {
      if (size > 500 * 1024 * 1024) {
        return null;
      }
      return old(size);
    };
  });

  std::vector<void*> allocs;
  bool has = false;
  while (1) {
    printf("trying an allocation\n");
    %s
    void* curr = malloc(CHUNK_SIZE);
    if (!curr) {
      %s
      break;
    }
    has = true;
    printf("allocated another chunk, %%d so far\n", allocs.size());
    allocs.push_back(curr);
  }
  assert(has);
  printf("an allocation failed!\n");
#ifdef SPLIT
  return 0;
#endif
  while (1) {
    assert(allocs.size() > 0);
    void *curr = allocs.back();
    allocs.pop_back();
    free(curr);
    printf("freed one\n");
    if (malloc(CHUNK_SIZE)) break;
  }
  printf("managed another malloc!\n");
}
''' % (pre_fail, post_fail))
          args = [PYTHON, EMCC, os.path.join(self.get_dir(), 'main.cpp')] + opts
          if growth: args += ['-s', 'ALLOW_MEMORY_GROWTH=1']
          if not aborting: args += ['-s', 'ABORTING_MALLOC=0']
          print('test_failing_alloc', args, pre_fail)
          check_execute(args)
          # growth also disables aborting
          can_manage_another = (not aborting) or growth
          split = '-DSPLIT' in args
          print('can manage another:', can_manage_another, 'split:', split)
          output = run_js('a.out.js', stderr=PIPE, full_output=True, assert_returncode=0 if can_manage_another else None)
          if can_manage_another:
            self.assertContained('''an allocation failed!\n''', output)
            if not split:
              # split memory allocation may fail due to GC objects no longer being allocatable,
              # and we can't expect to recover from that deterministically. So just check we
              # get to the fail.
              # otherwise, we should fail eventually, then free, then succeed
              self.assertContained('''managed another malloc!\n''', output)
          else:
            # we should see an abort
            self.assertContained('''abort("Cannot enlarge memory arrays''', output)
            self.assertContained(('''higher than the current value 16777216,''', '''higher than the current value 33554432,'''), output)
            self.assertContained('''compile with  -s ALLOW_MEMORY_GROWTH=1 ''', output)
            self.assertContained('''compile with  -s ABORTING_MALLOC=0 ''', output)

  def test_libcxx_minimal(self):
    open('vector.cpp', 'w').write(r'''
#include <vector>
int main(int argc, char** argv) {
  std::vector<void*> v;
  for (int i = 0 ; i < argc; i++) {
    v.push_back(nullptr);
  }
  return v.size();
}
''')

    Popen([PYTHON, EMCC, '-O2', 'vector.cpp', '-o', 'vector.js']).communicate()[1]
    Popen([PYTHON, EMCC, '-O2', path_from_root('tests', 'hello_libcxx.cpp'), '-o', 'iostream.js']).communicate()[1]

    vector = os.stat('vector.js').st_size
    iostream = os.stat('iostream.js').st_size
    print(vector, iostream)

    assert vector > 1000
    assert 2.5*vector < iostream # we can strip out almost all of libcxx when just using vector

  def test_emulated_function_pointers(self):
    src = r'''
      #include <emscripten.h>
      typedef void (*fp)();
      int main(int argc, char **argv) {
        volatile fp f = 0;
        EM_ASM({
          if (typeof FUNCTION_TABLE_v !== 'undefined') {
            out('function table: ' + FUNCTION_TABLE_v);
          } else {
            out('no visible function tables');
          }
        });
        if (f) f();
        return 0;
      }
    '''
    open('src.c', 'w').write(src)
    def test(args, expected):
      print(args, expected)
      out, err = Popen([PYTHON, EMCC, 'src.c', '-s', 'WASM=0'] + args, stderr=PIPE).communicate()
      self.assertContained(expected, run_js(self.in_dir('a.out.js')))

    for opts in [0, 1, 2, 3]:
      test(['-O' + str(opts)], 'no visible function tables')
      test(['-O' + str(opts), '-s', 'EMULATED_FUNCTION_POINTERS=1'], 'function table: ')

  def test_emulated_function_pointers_2(self):
    src = r'''
      #include <emscripten.h>
      typedef void (*fp)();
      void one() { EM_ASM( out('one') ); }
      void two() { EM_ASM( out('two') ); }
      void test() {
        volatile fp f = one;
        f();
        f = two;
        f();
      }
      int main(int argc, char **argv) {
        test();
        // swap them!
        EM_ASM_INT({
          var one = $0;
          var two = $1;
          if (typeof FUNCTION_TABLE_v === 'undefined') {
            out('no');
            return;
          }
          var temp = FUNCTION_TABLE_v[one];
          FUNCTION_TABLE_v[one] = FUNCTION_TABLE_v[two];
          FUNCTION_TABLE_v[two] = temp;
        }, (int)&one, (int)&two);
        test();
        return 0;
      }
    '''
    open('src.c', 'w').write(src)

    flipped = 'one\ntwo\ntwo\none\n'
    unchanged = 'one\ntwo\none\ntwo\n'
    no_table = 'one\ntwo\nno\none\ntwo\n'

    def test(args, expected):
      print(args, expected.replace('\n', ' '))
      Popen([PYTHON, EMCC, 'src.c', '-s', 'WASM=0'] + args).communicate()
      self.assertContained(expected, run_js(self.in_dir('a.out.js')))

    for opts in [0, 1, 2]:
      test(['-O' + str(opts)], no_table)
      test(['-O' + str(opts), '-s', 'EMULATED_FUNCTION_POINTERS=1'], flipped)
      test(['-O' + str(opts), '-s', 'EMULATED_FUNCTION_POINTERS=2'], flipped)
      test(['-O' + str(opts), '-s', 'EMULATED_FUNCTION_POINTERS=1', '-s', 'RELOCATABLE=1'], flipped)
      test(['-O' + str(opts), '-s', 'EMULATED_FUNCTION_POINTERS=2', '-s', 'RELOCATABLE=1'], unchanged) # with both of those, we optimize and you cannot flip them
      test(['-O' + str(opts), '-s', 'MAIN_MODULE=1'], unchanged) # default for modules is optimized
      test(['-O' + str(opts), '-s', 'MAIN_MODULE=1', '-s', 'EMULATED_FUNCTION_POINTERS=2'], unchanged)
      test(['-O' + str(opts), '-s', 'MAIN_MODULE=1', '-s', 'EMULATED_FUNCTION_POINTERS=1'], flipped) # but you can disable that

  def test_minimal_dynamic(self):
    for wasm in (1, 0):
      print('wasm?', wasm)
      library_file = 'library.wasm' if wasm else 'library.js'
      def test(main_args=[], library_args=[], expected='hello from main\nhello from library'):
        print('testing', main_args, library_args)
        self.clear()
        open('library.c', 'w').write(r'''
          #include <stdio.h>
          void library_func() {
          #ifdef USE_PRINTF
            printf("hello from library: %p\n", (int)&library_func);
          #else
            puts("hello from library");
          #endif
          }
        ''')
        check_execute([PYTHON, EMCC, 'library.c', '-s', 'SIDE_MODULE=1', '-O2', '-o', library_file, '-s', 'WASM=' + str(wasm)] + library_args)
        open('main.c', 'w').write(r'''
          #include <dlfcn.h>
          #include <stdio.h>
          int main() {
            puts("hello from main");
            void *lib_handle = dlopen("%s", 0);
            if (!lib_handle) {
              puts("cannot load side module");
              return 1;
            }
            typedef void (*voidfunc)();
            voidfunc x = (voidfunc)dlsym(lib_handle, "library_func");
            if (!x) puts("cannot find side function");
            else x();
          }
        ''' % library_file)
        check_execute([PYTHON, EMCC, 'main.c', '-s', 'MAIN_MODULE=1', '--embed-file', library_file, '-O2', '-s', 'WASM=' + str(wasm)] + main_args)
        self.assertContained(expected, run_js('a.out.js', assert_returncode=None, stderr=subprocess.STDOUT))
        size = os.stat('a.out.js').st_size
        if wasm:
          size += os.stat('a.out.wasm').st_size
        side_size = os.stat(library_file).st_size
        print('  sizes:', size, side_size)
        return (size, side_size)

      def percent_diff(x, y):
        small = min(x, y)
        large = max(x, y)
        return float(100*large)/small - 100

      # main module tests

      full     = test()
      printf   = test(                                   library_args=['-DUSE_PRINTF'])                       # printf is not used in main, but libc was linked in, so it's there
      dce      = test(main_args=['-s', 'MAIN_MODULE=2'])                                                      # dce in main, and side happens to be ok since it uses puts as well
      dce_fail = test(main_args=['-s', 'MAIN_MODULE=2'], library_args=['-DUSE_PRINTF'], expected=('cannot', 'undefined')) # printf is not used in main, and we dce, so we failz
      dce_save = test(main_args=['-s', 'MAIN_MODULE=2', '-s', 'EXPORTED_FUNCTIONS=["_main", "_printf"]'],
                                                         library_args=['-DUSE_PRINTF'])                       # exporting printf in main keeps it alive for the library

      assert percent_diff(full[0], printf[0]) < 4
      assert percent_diff(dce[0], dce_fail[0]) < 4
      assert dce[0] < 0.2*full[0] # big effect, 80%+ is gone
      assert dce_save[0] > 1.1*dce[0] # save exported all of printf

      # side module tests

      side_dce_fail = test(library_args=['-s', 'SIDE_MODULE=2'], expected='cannot find side function') # mode 2, so dce in side, but library_func is not exported, so it is dce'd
      side_dce_work = test(library_args=['-s', 'SIDE_MODULE=2', '-s', 'EXPORTED_FUNCTIONS=["_library_func"]'], expected='hello from library') # mode 2, so dce in side, and library_func is not exported

      assert side_dce_fail[1] < 0.95*side_dce_work[1] # removing that function saves a chunk

  def test_ld_library_path(self):
    open('hello1.c', 'w').write(r'''
#include <stdio.h>

void
hello1 ()
{
  printf ("Hello1\n");
  return;
}

''')
    open('hello2.c', 'w').write(r'''
#include <stdio.h>

void
hello2 ()
{
  printf ("Hello2\n");
  return;
}

''')
    open('hello3.c', 'w').write(r'''
#include <stdio.h>

void
hello3 ()
{
  printf ("Hello3\n");
  return;
}

''')
    open('hello4.c', 'w').write(r'''
#include <stdio.h>
#include <math.h>

double
hello4 (double x)
{
  printf ("Hello4\n");
  return fmod(x, 2.0);
}

''')
    open('pre.js', 'w').write(r'''
Module['preRun'].push(function (){
  ENV['LD_LIBRARY_PATH']='/lib:/usr/lib';
});
''')
    open('main.c', 'w').write(r'''
#include <stdio.h>
#include <stdlib.h>
#include <string.h>
#include <dlfcn.h>

int
main()
{
  void *h;
  void (*f) ();
  double (*f2) (double);

  h = dlopen ("libhello1.wasm", RTLD_NOW);
  f = dlsym (h, "hello1");
  f();
  dlclose (h);
  h = dlopen ("libhello2.wasm", RTLD_NOW);
  f = dlsym (h, "hello2");
  f();
  dlclose (h);
  h = dlopen ("libhello3.wasm", RTLD_NOW);
  f = dlsym (h, "hello3");
  f();
  dlclose (h);
  h = dlopen ("/usr/local/lib/libhello4.wasm", RTLD_NOW);
  f2 = dlsym (h, "hello4");
  double result = f2(5.5);
  dlclose (h);

  if (result == 1.5) {
    printf("Ok\n");
  }
  return 0;
}

''')

    Popen([PYTHON, EMCC, '-o', 'libhello1.wasm', 'hello1.c', '-s', 'SIDE_MODULE=1']).communicate()
    Popen([PYTHON, EMCC, '-o', 'libhello2.wasm', 'hello2.c', '-s', 'SIDE_MODULE=1']).communicate()
    Popen([PYTHON, EMCC, '-o', 'libhello3.wasm', 'hello3.c', '-s', 'SIDE_MODULE=1']).communicate()
    Popen([PYTHON, EMCC, '-o', 'libhello4.wasm', 'hello4.c', '-s', 'SIDE_MODULE=1']).communicate()
    Popen([PYTHON, EMCC, '-o', 'main.js', 'main.c', '-s', 'MAIN_MODULE=1', '-s', 'TOTAL_MEMORY=' + str(32*1024*1024),
           '--embed-file', 'libhello1.wasm@/lib/libhello1.wasm',
           '--embed-file', 'libhello2.wasm@/usr/lib/libhello2.wasm',
           '--embed-file', 'libhello3.wasm@/libhello3.wasm',
           '--embed-file', 'libhello4.wasm@/usr/local/lib/libhello4.wasm',
           '--pre-js', 'pre.js']).communicate()
    out = run_js('main.js')
    self.assertContained('Hello1', out)
    self.assertContained('Hello2', out)
    self.assertContained('Hello3', out)
    self.assertContained('Hello4', out)
    self.assertContained('Ok', out)

  def test_dlopen_rtld_global(self):
    # TODO: wasm support. this test checks RTLD_GLOBAL where a module is loaded
    #       before the module providing a global it needs is. in asm.js we use JS
    #       to create a redirection function. In wasm we just have wasm, so we
    #       need to introspect the wasm module. Browsers may add that eventually,
    #       or we could ship a little library that does it.
    open('hello1.c', 'w').write(r'''
#include <stdio.h>

extern int hello1_val;
int hello1_val=3;

void
hello1 (int i)
{
  printf ("hello1_val by hello1:%d\n",hello1_val);
  printf ("Hello%d\n",i);
}
''')
    open('hello2.c', 'w').write(r'''
#include <stdio.h>

extern int hello1_val;
extern void hello1 (int);

void
hello2 (int i)
{
  void (*f) (int);
  printf ("hello1_val by hello2:%d\n",hello1_val);
  f = hello1;
  f(i);
}
''')
    open('main.c', 'w').write(r'''
#include <stdio.h>
#include <stdlib.h>
#include <string.h>
#include <dlfcn.h>

int
main(int argc,char** argv)
{
  void *h;
  void *h2;
  void (*f) (int);
  h = dlopen ("libhello1.js", RTLD_NOW|RTLD_GLOBAL);
  h2 = dlopen ("libhello2.js", RTLD_NOW|RTLD_GLOBAL);
  f = dlsym (h, "hello1");
  f(1);
  f = dlsym (h2, "hello2");
  f(2);
  dlclose (h);
  dlclose (h2);
  return 0;
}
''')

    Popen([PYTHON, EMCC, '-o', 'libhello1.js', 'hello1.c', '-s', 'SIDE_MODULE=1', '-s', 'WASM=0']).communicate()
    Popen([PYTHON, EMCC, '-o', 'libhello2.js', 'hello2.c', '-s', 'SIDE_MODULE=1', '-s', 'WASM=0']).communicate()
    Popen([PYTHON, EMCC, '-o', 'main.js', 'main.c', '-s', 'MAIN_MODULE=1', '-s', 'WASM=0',
           '--embed-file', 'libhello1.js',
           '--embed-file', 'libhello2.js']).communicate()
    out = run_js('main.js')
    self.assertContained('Hello1', out)
    self.assertContained('Hello2', out)
    self.assertContained('hello1_val by hello1:3', out)
    self.assertContained('hello1_val by hello2:3', out)

  def test_debug_asmLastOpts(self):
    open('src.c', 'w').write(r'''
#include <stdio.h>
struct Dtlink_t
{   struct Dtlink_t*   right;  /* right child      */
        union
        { unsigned int  _hash;  /* hash value       */
          struct Dtlink_t* _left;  /* left child       */
        } hl;
};
int treecount(register struct Dtlink_t* e)
{
  return e ? treecount(e->hl._left) + treecount(e->right) + 1 : 0;
}
int main() {
  printf("hello, world!\n");
}
''')
    out, err = Popen([PYTHON, EMCC, 'src.c', '-s', 'EXPORTED_FUNCTIONS=["_main", "_treecount"]', '--minify', '0', '-g4', '-Oz']).communicate()
    self.assertContained('hello, world!', run_js('a.out.js'))

  def test_meminit_crc(self):
    with open('src.c', 'w') as f:
      f.write(r'''
#include <stdio.h>
int main() { printf("Mary had a little lamb.\n"); }
''')
    out, err = Popen([PYTHON, EMCC, 'src.c', '-O2', '--memory-init-file', '0', '-s', 'MEM_INIT_METHOD=2', '-s', 'ASSERTIONS=1', '-s', 'WASM=0']).communicate()
    with open('a.out.js', 'r') as f:
      d = f.read()
    d = d.replace('Mary had', 'Paul had')
    with open('a.out.js', 'w') as f:
      f.write(d)
    out = run_js('a.out.js', assert_returncode=None, stderr=subprocess.STDOUT)
    self.assertContained('Assertion failed: memory initializer checksum', out)

  def test_emscripten_print_double(self):
    with open('src.c', 'w') as f:
      f.write(r'''
#include <stdio.h>
#include <assert.h>
#include <emscripten.h>

void test(double d) {
  char buffer[100], buffer2[100];
  unsigned len, len2, len3;
  len = emscripten_print_double(d, NULL, -1);
  len2 = emscripten_print_double(d, buffer, len+1);
  assert(len == len2);
  buffer[len] = 0;
  len3 = snprintf(buffer2, 100, "%g", d);
  printf("|%g : %u : %s : %s : %d|\n", d, len, buffer, buffer2, len3);
}
int main() {
  printf("\n");
  test(0);
  test(1);
  test(-1);
  test(1.234);
  test(-1.234);
  test(1.1234E20);
  test(-1.1234E20);
  test(1.1234E-20);
  test(-1.1234E-20);
  test(1.0/0.0);
  test(-1.0/0.0);
}
''')
    Popen([PYTHON, EMCC, 'src.c']).communicate()
    out = run_js('a.out.js')
    self.assertContained('''
|0 : 1 : 0 : 0 : 1|
|1 : 1 : 1 : 1 : 1|
|-1 : 2 : -1 : -1 : 2|
|1.234 : 5 : 1.234 : 1.234 : 5|
|-1.234 : 6 : -1.234 : -1.234 : 6|
|1.1234e+20 : 21 : 112340000000000000000 : 1.1234e+20 : 10|
|-1.1234e+20 : 22 : -112340000000000000000 : -1.1234e+20 : 11|
|1.1234e-20 : 10 : 1.1234e-20 : 1.1234e-20 : 10|
|-1.1234e-20 : 11 : -1.1234e-20 : -1.1234e-20 : 11|
|inf : 8 : Infinity : inf : 3|
|-inf : 9 : -Infinity : -inf : 4|
''', out)

  def test_no_warn_exported_jslibfunc(self):
    err = run_process([PYTHON, EMCC, path_from_root('tests', 'hello_world.c'), '-s', 'DEFAULT_LIBRARY_FUNCS_TO_INCLUDE=["alGetError"]', '-s', 'EXPORTED_FUNCTIONS=["_main", "_alGetError"]'], stdout=PIPE, stderr=PIPE).stderr
    self.assertNotContained('''function requested to be exported, but not implemented: "_alGetError"''', err)

  def test_almost_asm_warning(self):
    warning = "[-Walmost-asm]"
    for args, expected in [(['-O1', '-s', 'SPLIT_MEMORY=8388608', '-s', 'TOTAL_MEMORY=' + str(16*1024*1024)], True),  # default
                           # suppress almost-asm warning when building with ALLOW_MEMORY_GROWTH
                           (['-O1', '-s', 'ALLOW_MEMORY_GROWTH=1', '-Wno-almost-asm'], False),
                           # suppress almost-asm warning when building with SPLIT_MEMORY
                           (['-O1', '-s', 'SPLIT_MEMORY=8388608', '-s', 'TOTAL_MEMORY=' + str(16*1024*1024), '-Wno-almost-asm'], False),
                           # last warning flag should "win"
                           (['-O1', '-s', 'ALLOW_MEMORY_GROWTH=1', '-Wno-almost-asm', '-Walmost-asm'], True)]:
      print(args, expected)
      err = run_process([PYTHON, EMCC, path_from_root('tests', 'hello_world.c'), '-s', 'WASM=0'] + args, stderr=PIPE).stderr
      assert (warning in err) == expected, err
      if not expected:
        assert err == '', err

  def test_static_syscalls(self):
    Popen([PYTHON, EMCC, path_from_root('tests', 'hello_world.c')]).communicate()
    src = open('a.out.js').read()
    matches = re.findall('''function ___syscall(\d+)\(''', src)
    print('seen syscalls:', matches)
    assert set(matches) == set(['6', '54', '140', '146']) # close, ioctl, llseek, writev

  def test_emcc_dev_null(self):
    if WINDOWS: self.skipTest('posix-only')
    out = run_process([PYTHON, EMCC, '-dM', '-E', '-x', 'c', '/dev/null'], stdout=PIPE).stdout
    self.assertContained('#define __EMSCRIPTEN__ 1', out) # all our defines should show up

  def test_umask_0(self):
    open('src.c', 'w').write(r'''
#include <sys/stat.h>
#include <stdio.h>
int main() {
  umask(0);
  printf("hello, world!\n");
}''')
    Popen([PYTHON, EMCC, 'src.c']).communicate()
    self.assertContained('hello, world!', run_js('a.out.js'))

  def test_no_missing_symbols(self): # simple hello world should not show any missing symbols
    check_execute([PYTHON, EMCC, path_from_root('tests', 'hello_world.c'), '-s', 'ERROR_ON_UNDEFINED_SYMBOLS=1'])

    # main() is implemented in C, and even if requested from JS, we should not warn
    open('library_foo.js', 'w').write('''
mergeInto(LibraryManager.library, {
  my_js__deps: ['main'],
  my_js: (function() {
      return function() {
        console.log("hello " + _nonexistingvariable);
      };
  }()),
});
''')
    open('test.cpp', 'w').write('''
#include <stdio.h>
#include <stdlib.h>

extern "C" {
  extern void my_js();
}

int main() {
  my_js();
  return EXIT_SUCCESS;
}
''')
    check_execute([PYTHON, EMCC, 'test.cpp', '-s', 'ERROR_ON_UNDEFINED_SYMBOLS=1', '--js-library', 'library_foo.js'])

    # but we do error on a missing js var
    open('library_foo.js', 'w').write('''
mergeInto(LibraryManager.library, {
  my_js__deps: ['main', 'nonexistingvariable'],
  my_js: (function() {
      return function() {
        console.log("hello " + _nonexistingvariable);
      };
  }()),
});
''')
    err = run_process([PYTHON, EMCC, 'test.cpp', '-s', 'ERROR_ON_UNDEFINED_SYMBOLS=1', '--js-library', 'library_foo.js'], stderr=PIPE, check=False).stderr
    assert 'unresolved symbol' in err

    # and also for missing C code, of course (without the --js-library, it's just a missing C method)
    err = run_process([PYTHON, EMCC, 'test.cpp', '-s', 'ERROR_ON_UNDEFINED_SYMBOLS=1'], stderr=PIPE, check=False).stderr
    assert 'unresolved symbol' in err

  def test_realpath(self):
    open('src.c', 'w').write(r'''
#include <stdlib.h>
#include <stdio.h>
#include <errno.h>

#define TEST_PATH "/boot/README.txt"

int
main(int argc, char **argv)
{
  errno = 0;
  char *t_realpath_buf = realpath(TEST_PATH, NULL);
  if (NULL == t_realpath_buf) {
    perror("Resolve failed");
    return 1;
  } else {
    printf("Resolved: %s\n", t_realpath_buf);
    free(t_realpath_buf);
    return 0;
  }
}
''')
    if not os.path.exists('boot'):
      os.mkdir('boot')
    open(os.path.join('boot', 'README.txt'), 'w').write(' ')
    Popen([PYTHON, EMCC, 'src.c', '--embed-file', 'boot']).communicate()
    self.assertContained('Resolved: /boot/README.txt', run_js('a.out.js'))

  def test_realpath_nodefs(self):
    open('src.c', 'w').write(r'''
#include <stdlib.h>
#include <stdio.h>
#include <errno.h>
#include <emscripten.h>

#define TEST_PATH "/working/TEST_NODEFS.txt"

int
main(int argc, char **argv)
{
  errno = 0;
  EM_ASM({
    FS.mkdir('/working');
    FS.mount(NODEFS, { root: '.' }, '/working');
  });
  char *t_realpath_buf = realpath(TEST_PATH, NULL);
  if (NULL == t_realpath_buf) {
    perror("Resolve failed");
    return 1;
  } else {
    printf("Resolved: %s\n", t_realpath_buf);
    free(t_realpath_buf);
    return 0;
  }
}
''')
    open('TEST_NODEFS.txt', 'w').write(' ')
    Popen([PYTHON, EMCC, 'src.c']).communicate()
    self.assertContained('Resolved: /working/TEST_NODEFS.txt', run_js('a.out.js'))

  def test_realpath_2(self):
    open('src.c', 'w').write(r'''
#include <stdlib.h>
#include <stdio.h>
#include <errno.h>

int testrealpath(const char* path)    {
  errno = 0;
  char *t_realpath_buf = realpath(path, NULL);
  if (NULL == t_realpath_buf) {
    printf("Resolve failed: \"%s\"\n",path);fflush(stdout);
    return 1;
  } else {
    printf("Resolved: \"%s\" => \"%s\"\n", path, t_realpath_buf);fflush(stdout);
    free(t_realpath_buf);
    return 0;
  }
}

int main(int argc, char **argv)
{
    // files:
    testrealpath("testfile.txt");
    testrealpath("Folder/testfile.txt");
    testrealpath("testnonexistentfile.txt");
    // folders
    testrealpath("Folder");
    testrealpath("/Folder");
    testrealpath("./");
    testrealpath("");
    testrealpath("/");
    return 0;
}
''')
    open('testfile.txt', 'w').write('')
    if not os.path.exists('Folder'): os.mkdir('Folder')
    open(os.path.join('Folder', 'testfile.txt'), 'w').write('')
    check_execute([PYTHON, EMCC, 'src.c', '--embed-file', 'testfile.txt', '--embed-file', 'Folder'])
    self.assertContained('''Resolved: "testfile.txt" => "/testfile.txt"
Resolved: "Folder/testfile.txt" => "/Folder/testfile.txt"
Resolve failed: "testnonexistentfile.txt"
Resolved: "Folder" => "/Folder"
Resolved: "/Folder" => "/Folder"
Resolved: "./" => "/"
Resolve failed: ""
Resolved: "/" => "/"
''', run_js('a.out.js'))

  def test_no_warnings(self):
    # build once before to make sure system libs etc. exist
    subprocess.check_call([PYTHON, EMCC, path_from_root('tests', 'hello_libcxx.cpp')])
    # check that there is nothing in stderr for a regular compile
    err = run_process([PYTHON, EMCC, path_from_root('tests', 'hello_libcxx.cpp')], stderr=PIPE).stderr
    assert err == '', err

  def test_emterpreter_file_suggestion(self):
    for linkable in [0, 1]:
      for to_file in [0, 1]:
        self.clear()
        cmd = [PYTHON, EMCC, '-s', 'EMTERPRETIFY=1', path_from_root('tests', 'hello_libcxx.cpp'), '-s', 'LINKABLE=' + str(linkable), '-O1', '-s', 'USE_ZLIB=1']
        if to_file:
          cmd += ['-s', 'EMTERPRETIFY_FILE="code.dat"']
        print(cmd)
        stderr = run_process(cmd, stderr=PIPE).stderr
        need_warning = linkable and not to_file
        assert ('''warning: emterpreter bytecode is fairly large''' in stderr) == need_warning, stderr
        assert ('''It is recommended to use  -s EMTERPRETIFY_FILE=..''' in stderr) == need_warning, stderr

  def test_llvm_lto(self):
    sizes = {}
    lto_levels = [0, 1, 2, 3]
    for lto in lto_levels:
      cmd = [PYTHON, EMCC, path_from_root('tests', 'hello_libcxx.cpp'), '-O2', '--llvm-lto', str(lto)]
      print(cmd)
      check_execute(cmd)
      self.assertContained('hello, world!', run_js('a.out.js'))
      sizes[lto] = os.stat('a.out.wasm').st_size
    print(sizes)

    # LTO sizes should be distinct
    for i in lto_levels:
      assert sizes[i] not in set(sizes).difference(set([sizes[i]]))

    # LTO should reduce code size
    # Skip mode 2 because it has historically increased code size, but not always
    assert sizes[1] < sizes[0]
    assert sizes[3] < sizes[0]

  def test_dlmalloc_modes(self):
    open('src.cpp', 'w').write(r'''
      #include <stdlib.h>
      #include <stdio.h>
      int main() {
        void* c = malloc(1024);
        free(c);
        free(c);
        printf("double-freed\n");
      }
    ''')
    subprocess.check_call([PYTHON, EMCC, 'src.cpp'])
    self.assertContained('double-freed', run_js('a.out.js'))
    # in debug mode, the double-free is caught
    subprocess.check_call([PYTHON, EMCC, 'src.cpp', '-g'])
    seen_error = False
    out = '?'
    try:
      out = run_js('a.out.js')
    except:
      seen_error = True
    assert seen_error, out

  def test_mallocs(self):
    for opts in [[], ['-O2']]:
      print(opts)
      sizes = {}
      for malloc, name in (
        ('dlmalloc', 'dlmalloc'),
        (None, 'default'),
        ('emmalloc', 'emmalloc')
      ):
        print(malloc, name)
        cmd = [PYTHON, EMCC, path_from_root('tests', 'hello_libcxx.cpp'), '-s', 'WASM=1', '-o', 'a.out.js'] + opts
        if malloc:
          cmd += ['-s', 'MALLOC="%s"' % malloc]
        print(cmd)
        run_process(cmd)
        sizes[name] = os.stat('a.out.wasm').st_size
      print(sizes)
      assert sizes['dlmalloc'] == sizes['default'], 'dlmalloc is the default'
      assert sizes['emmalloc']  < sizes['dlmalloc'] - 5000, 'emmalloc is much smaller'

  def test_split_memory(self): # make sure multiple split memory chunks get used
    open('src.c', 'w').write(r'''
#include <emscripten.h>
#include <stdlib.h>
int main() {
  int x = 5;
  EM_ASM({
    var allocs = [];
    allocs.push([]);
    allocs.push([]);
    allocs.push([]);
    allocs.push([]);
    var ptr = $0;
    assert(ptr >= STACK_BASE && ptr < STACK_MAX, 'ptr should be on stack, but ' + [STACK_BASE, STACK_MAX, ptr]);
    function getIndex(x) {
      return x >> SPLIT_MEMORY_BITS;
    }
    assert(ptr < SPLIT_MEMORY, 'in first chunk');
    assert(getIndex(ptr) === 0, 'definitely in first chunk');
    // allocate into other chunks
    do {
      var t = Module._malloc(1024*1024);
      allocs[getIndex(t)].push(t);
      out('allocating, got in ' + getIndex(t));
    } while (getIndex(t) === 0);
    assert(getIndex(t) === 1, 'allocated into second chunk');
    do {
      var t = Module._malloc(1024*1024);
      allocs[getIndex(t)].push(t);
      out('more allocating, got in ' + getIndex(t));
    } while (getIndex(t) === 1);
    assert(getIndex(t) === 2, 'into third chunk');
    do {
      var t = Module._malloc(1024*1024);
      allocs[getIndex(t)].push(t);
      out('more allocating, got in ' + getIndex(t));
    } while (getIndex(t) === 2);
    assert(getIndex(t) === 3, 'into third chunk');
    // write values
    assert(allocs[1].length > 5 && allocs[2].length > 5);
    for (var i = 0; i < allocs[1].length; i++) {
      HEAPU8[allocs[1][i]] = i & 255
    }
    for (var i = 0; i < allocs[2].length; i++) {
      HEAPU8[allocs[2][i]] = (i*i) & 255;
    }
    for (var i = 0; i < allocs[1].length; i++) {
      assert(HEAPU8[allocs[1][i]] === (i & 255));
    }
    for (var i = 0; i < allocs[2].length; i++) {
      assert(HEAPU8[allocs[2][i]] === ((i*i) & 255));
    }
    out('success.');
  }, &x);
}
''')
    for opts in [0, 1, 2]:
      print(opts)
      check_execute([PYTHON, EMCC, '-s', 'WASM=0', 'src.c', '-s', 'SPLIT_MEMORY=8388608', '-s', 'TOTAL_MEMORY=64MB', '-O' + str(opts)])
      self.assertContained('success.', run_js('a.out.js'))

  def test_split_memory_2(self): # make allocation starts in the first chunk, and moves forward properly
    open('src.c', 'w').write(r'''
#include <emscripten.h>
#include <stdlib.h>
#include <assert.h>
int split_memory = 0;
int alloc_where_is_it() {
  static void *last;
  void *ptr = malloc(1024);
  static int counter = 0;
  if (last && (counter++ % 2 == 1)) ptr = realloc(last, 512*1024); // throw in some reallocs of a previous allocation
  last = ptr;
  unsigned x = (unsigned)ptr;
  return x / split_memory;
}
int main() {
  split_memory = EM_ASM_INT({
    return SPLIT_MEMORY;
  });
  int counter = 0;
  while (alloc_where_is_it() == 0) {
    counter++;
  }
  printf("allocations in first chunk: %d\n", counter);
  assert(counter > 10); // less in first chunk
  while (alloc_where_is_it() == 1) {
    counter++;
  }
  printf("allocations in first chunk: %d\n", counter);
  assert(counter > 20);
  counter = 0;
  while (alloc_where_is_it() == 2) {
    counter++;
  }
  printf("allocations in second chunk: %d\n", counter);
  assert(counter > 20);
  EM_ASM( out('success.') );
}
''')
    for opts in [0, 1, 2]:
      print(opts)
      check_execute([PYTHON, EMCC, '-s', 'WASM=0', 'src.c', '-s', 'SPLIT_MEMORY=8388608', '-s', 'TOTAL_MEMORY=64MB', '-O' + str(opts)])
      self.assertContained('success.', run_js('a.out.js'))

  def test_split_memory_sbrk(self):
    open('src.c', 'w').write(r'''
#include <emscripten.h>
#include <stdlib.h>
#include <unistd.h>
#include <assert.h>
int split_memory;
int where(int x) {
  return x / split_memory;
}
int main() {
  split_memory = EM_ASM_INT({
    return SPLIT_MEMORY;
  });
  int sbrk_0 = (int)sbrk(0);
  printf("sbrk(0): %d\n", sbrk_0);
  assert(sbrk_0 > 0 && sbrk_0 != -1);
  int sbrk_index = where(sbrk_0);
  assert(sbrk_index > 0 && sbrk_index < 10);
  assert(sbrk(0) == (void*)sbrk_0);
  int one = (int)sbrk(10);
  printf("one: %d\n", one);
  assert(sbrk_0 + 10 == sbrk(0));
  int two = (int)sbrk(20);
  printf("two: %d\n", two);
  assert(sbrk_0 + 10 == two);
  assert(sbrk(-20) == (void*)(two + 20));
  assert(sbrk(-10) == (void*)two);
  int bad = sbrk(split_memory * 2);
  assert(bad == -1);
  EM_ASM( out('success.') );
}
''')
    for opts in [0, 1, 2]:
      print(opts)
      check_execute([PYTHON, EMCC, '-s', 'WASM=0', 'src.c', '-s', 'SPLIT_MEMORY=8388608', '-s', 'TOTAL_MEMORY=64MB', '-O' + str(opts)])
      self.assertContained('success.', run_js('a.out.js'))

  def test_split_memory_faking(self): # fake HEAP8 etc. objects have some faked fake method. they are fake
    open('src.c', 'w').write(r'''
#include <emscripten.h>
#include <stdlib.h>
#include <unistd.h>
#include <assert.h>
int main() {
  EM_ASM((
    var x = Module._malloc(1024);
    // set
    HEAPU8.set([1,2,3,4], x);
    assert(get8(x+0) === 1);
    assert(get8(x+1) === 2);
    assert(get8(x+2) === 3);
    assert(get8(x+3) === 4);
    // subarray
    var s1 = HEAPU8.subarray(x+2, x+4);
    assert(s1 instanceof Uint8Array);
    assert(s1.length === 2);
    assert(s1[0] === 3);
    assert(s1[1] === 4);
    assert(get8(x+2) === 3);
    s1[0] = 57;
    assert(get8(x+2) === 57);
    // subarray without second param
    var s2 = HEAPU8.subarray(x+2);
    assert(s2 instanceof Uint8Array);
    assert(s2.length > 2);
    assert(s2[0] === 57);
    assert(s2[1] === 4);
    assert(get8(x+2) === 57);
    s2[0] = 98;
    assert(get8(x+2) === 98);
    // buffer.slice
    var b = HEAPU8.buffer.slice(x, x+4);
    assert(b instanceof ArrayBuffer);
    assert(b.byteLength === 4);
    var s = new Uint8Array(b);
    assert(s[0] === 1);
    assert(s[1] === 2);
    assert(s[2] === 98);
    assert(s[3] === 4);
    // check for a bananabread-discovered bug
    var s32 = HEAPU32.subarray(x >> 2, x + 4 >> 2);
    assert(s32 instanceof Uint32Array);
    assert(s32.length === 1);
    assert(s32[0] === 0x04620201, s32[0]);
    // misc subarrays, check assertions only
    SPLIT_MEMORY = 256;
    SPLIT_MEMORY_BITS = 8;
    function getChunk(x) {
      return x >> SPLIT_MEMORY_BITS;
    }
    assert(TOTAL_MEMORY >= SPLIT_MEMORY*3);
    var p = out;
    var e = err;
    err = out = function(){};
    var fail = false;
    if (!buffers[1]) allocateSplitChunk(1); // we will slice into this
    if (!buffers[2]) allocateSplitChunk(2); // we will slice into this
    TOP:
    for (var i = 0; i < SPLIT_MEMORY*3; i++) {
      HEAPU8.subarray(i);
      if ((i&3) === 0) HEAPU32.subarray(i >> 2);
      for (var j = 1; j < SPLIT_MEMORY*3; j++) {
        //printErr([i, j]);
        if (getChunk(i) == getChunk(j-1) || j <= i) {
          HEAPU8.subarray(i, j);
          if ((i&3) === 0) HEAPU32.subarray(i >> 2, j >> 2);
        } else {
          // expect failures
          try {
            HEAPU8.subarray(i, j);
            fail = ['U8', i, j];
            break TOP;
          } catch (e) {}
          if ((i&3) === 0 && (j&3) === 0) {
            try {
              HEAPU32.subarray(i >> 2, j >> 2);
              fail = ['U32', i, j];
              break TOP;
            } catch (e) {}
          }
          break; // stop inner loop, once we saw different chunks, go to a new i
        }
      }
    }
    out = p;
    err = e;
    if (fail) out('FAIL. ' + fail);
    else out('success.');
  ));
}
''')
    for opts in [0, 1, 2]:
      print(opts)
      check_execute([PYTHON, EMCC, '-s', 'WASM=0', 'src.c', '-s', 'SPLIT_MEMORY=8388608', '-s', 'TOTAL_MEMORY=64MB', '-O' + str(opts), '-s', 'ASSERTIONS=1'])
      self.assertContained('success.', run_js('a.out.js', stderr=PIPE, assert_returncode=None))

  def test_split_memory_release(self):
    open('src.c', 'w').write(r'''
#include <emscripten.h>
#include <stdlib.h>
#include <unistd.h>
#include <assert.h>
int main() {
  EM_ASM({
    assert(buffers[0]); // always here
    assert(!buffers[1]);
    assert(!buffers[2]);
    function getIndex(x) {
      return x >> SPLIT_MEMORY_BITS;
    }
    do {
      var t = Module._malloc(1024*1024);
      out('allocating, got in ' + getIndex(t));
    } while (getIndex(t) === 0);
    assert(getIndex(t) === 1, 'allocated into first chunk');
    assert(buffers[1]); // has been allocated now
    do {
      var t = Module._malloc(1024*1024);
      out('allocating, got in ' + getIndex(t));
    } while (getIndex(t) === 1);
    assert(getIndex(t) === 2, 'allocated into second chunk');
    assert(buffers[2]); // has been allocated now
    Module._free(t);
    assert(!buffers[2]); // has been freed now
    var more = [];
    for (var i = 0 ; i < 1024; i++) {
      more.push(Module._malloc(10));
    }
    assert(buffers[2]); // has been allocated again
    for (var i = 0 ; i < 1024; i++) {
      Module._free(more[i]);
    }
    assert(!buffers[2]); // has been freed again
    out('success.');
  });
}
''')
    for opts in [0, 1, 2]:
      print(opts)
      check_execute([PYTHON, EMCC, '-s', 'WASM=0', 'src.c', '-s', 'SPLIT_MEMORY=8388608', '-s', 'TOTAL_MEMORY=64MB', '-O' + str(opts)])
      self.assertContained('success.', run_js('a.out.js'))

  def test_split_memory_use_existing(self):
    open('src.c', 'w').write(r'''
#include <emscripten.h>
#include <stdlib.h>
#include <unistd.h>
#include <assert.h>
int main() {
  EM_ASM({
    function getIndex(x) {
      return x >> SPLIT_MEMORY_BITS;
    }
    var t;
    do {
      t = Module._malloc(1024*1024);
    } while (getIndex(t) === 0);
    assert(getIndex(t) === 1, 'allocated into first chunk');
    assert(!buffers[2]);
    var existing = new Uint8Array(1024); // ok to be smaller
    allocateSplitChunk(2, existing.buffer);
    assert(buffers[2]);
    existing[0] = 12;
    existing[50] = 98;
    var p = SPLIT_MEMORY*2;
    assert(HEAPU8[p+0] === 12 && HEAPU8[p+50] === 98); // mapped into the normal memory space!
    HEAPU8[p+33] = 201;
    assert(existing[33] === 201); // works both ways
    do {
      t = Module._malloc(1024*1024);
    } while (getIndex(t) === 1);
    assert(getIndex(t) === 3, 'should skip chunk 2, since it is used by us, but seeing ' + getIndex(t));
    assert(HEAPU8[p+0] === 12 && HEAPU8[p+50] === 98);
    assert(existing[33] === 201);
    out('success.');
  });
}
''')
    for opts in [0, 1, 2]:
      print(opts)
      check_execute([PYTHON, EMCC, '-s', 'WASM=0', 'src.c', '-s', 'SPLIT_MEMORY=8388608', '-s', 'TOTAL_MEMORY=64MB', '-O' + str(opts)])
      self.assertContained('success.', run_js('a.out.js'))

  def test_sixtyfour_bit_return_value(self):
    # This test checks that the most significant 32 bits of a 64 bit long are correctly made available
    # to native JavaScript applications that wish to interact with compiled code returning 64 bit longs.
    # The MS 32 bits should be available in Runtime.getTempRet0() even when compiled with -O2 --closure 1

    # Compile test.c and wrap it in a native JavaScript binding so we can call our compiled function from JS.
    check_execute([PYTHON, EMCC, path_from_root('tests', 'return64bit', 'test.c'), '--pre-js', path_from_root('tests', 'return64bit', 'testbindstart.js'), '--pre-js', path_from_root('tests', 'return64bit', 'testbind.js'), '--post-js', path_from_root('tests', 'return64bit', 'testbindend.js'), '-s', 'EXPORTED_FUNCTIONS=["_test"]', '-o', 'test.js', '-O2', '--closure', '1', '-g1', '-s', 'BINARYEN_ASYNC_COMPILATION=0'])

    # Simple test program to load the test.js binding library and call the binding to the
    # C function returning the 64 bit long.
    open(os.path.join(self.get_dir(), 'testrun.js'), 'w').write('''
      var test = require("./test.js");
      test.runtest();
    ''')

    # Run the test and confirm the output is as expected.
    out = run_js('testrun.js', full_output=True)
    assert "low = 5678" in out
    assert "high = 1234" in out

  def test_lib_include_flags(self):
    process = Popen([PYTHON, EMCC] + '-l m -l c -I'.split() + [path_from_root('tests', 'include_test'), path_from_root('tests', 'lib_include_flags.c')], stdout=PIPE, stderr=PIPE)
    process.communicate()
    assert process.returncode is 0, 'Empty -l/-L/-I flags should read the next arg as a param'

  def test_dash_s(self):
    print(check_execute([PYTHON, EMCC, path_from_root('tests', 'hello_world.cpp'), '-s', '-std=c++03']))
    self.assertContained('hello, world!', run_js('a.out.js'))

  def test_dash_s_response_file_string(self):
    open('response_file', 'w').write('"MyModule"\n')
    response_file = os.path.join(os.getcwd(), "response_file")
    print(check_execute([PYTHON, EMCC, path_from_root('tests', 'hello_world.cpp'), '-s', 'EXPORT_NAME=@%s' % response_file]))

  def test_dash_s_response_file_list(self):
    open('response_file', 'w').write('["_main", "_malloc"]\n')
    response_file = os.path.join(os.getcwd(), "response_file")
    print(check_execute([PYTHON, EMCC, path_from_root('tests', 'hello_world.cpp'), '-s', 'EXPORTED_FUNCTIONS=@%s' % response_file, '-std=c++03']))

  def test_dash_s_unclosed_quote(self):
    # Unclosed quote
    err = run_process([PYTHON, EMCC, path_from_root('tests', 'hello_world.cpp'), "-s", "TEST_KEY='MISSING_QUOTE"], stderr=PIPE, check=False).stderr
    self.assertNotContained('AssertionError', err) # Do not mention that it is an assertion error
    self.assertContained('unclosed opened quoted string. expected final character to be "\'"', err)

  def test_dash_s_single_quote(self):
    # Only one quote
    err = run_process([PYTHON, EMCC, path_from_root('tests', 'hello_world.cpp'), "-s", "TEST_KEY='"], stderr=PIPE, check=False).stderr
    self.assertNotContained('AssertionError', err) # Do not mention that it is an assertion error
    self.assertContained('unclosed opened quoted string.', err)

  def test_dash_s_unclosed_list(self):
    # Unclosed list
    err = run_process([PYTHON, EMCC, path_from_root('tests', 'hello_world.cpp'), "-s", "TEST_KEY=[Value1, Value2"], stderr=PIPE, check=False).stderr
    self.assertNotContained('AssertionError', err) # Do not mention that it is an assertion error
    self.assertContained('unclosed opened string list. expected final character to be "]"', err)

  def test_dash_s_valid_list(self):
    err = run_process([PYTHON, EMCC, path_from_root('tests', 'hello_world.cpp'), "-s", "TEST_KEY=[Value1, \"Value2\"]"], stderr=PIPE, check=False).stderr
    self.assertNotContained('a problem occured in evaluating the content after a "-s", specifically', err)

  def test_python_2_3(self): # check emcc/em++ can be called by any python
    # remove .py from EMCC(=emcc.py)
    def trim_py_suffix(filename):
      return filename[:-3] if filename.endswith('.py') else filename

    print()
    for python in ['python', 'python2', 'python3']:
      try:
        check_execute([python, '--version'])
        has = True
      except:
        has = False
      print(python, has)
      if has:
        print('  checking emcc...')
        check_execute([python, trim_py_suffix(EMCC), '--version'])
        print('  checking em++...')
        check_execute([python, trim_py_suffix(EMXX), '--version'])
        if python == 'python2':
          print('  checking emcc.py...')
          check_execute([python, EMCC, '--version'])

  def test_zeroinit(self):
    open('src.c', 'w').write(r'''
#include <stdio.h>
int buf[1048576];
int main() {
  printf("hello, world! %d\n", buf[123456]);
  return 0;
}
''')
    check_execute([PYTHON, EMCC, 'src.c', '-O2', '-g'])
    size = os.stat('a.out.wasm').st_size
    # size should be much smaller than the size of that zero-initialized buffer
    assert size < (123456 / 2), size

  def test_separate_asm_warning(self):
    # Test that -s PRECISE_F32=2 raises a warning that --separate-asm is implied.
    stderr = run_process([PYTHON, EMCC, path_from_root('tests', 'hello_world.c'), '-s', 'WASM=0', '-s', 'PRECISE_F32=2', '-o', 'a.html'], stderr=PIPE).stderr
    self.assertContained('forcing separate asm output', stderr)

    # Test that -s PRECISE_F32=2 --separate-asm should not post a warning.
    stderr = run_process([PYTHON, EMCC, path_from_root('tests', 'hello_world.c'), '-s', 'WASM=0', '-s', 'PRECISE_F32=2', '-o', 'a.html', '--separate-asm'], stderr=PIPE).stderr
    self.assertNotContained('forcing separate asm output', stderr)

    # Test that -s PRECISE_F32=1 should not post a warning.
    stderr = run_process([PYTHON, EMCC, path_from_root('tests', 'hello_world.c'), '-s', 'WASM=0', '-s', 'PRECISE_F32=1', '-o', 'a.html'], stderr=PIPE).stderr
    self.assertNotContained('forcing separate asm output', stderr)

    # Manually doing separate asm should show a warning, if not targeting html
    warning = '--separate-asm works best when compiling to HTML'
    stderr = run_process([PYTHON, EMCC, path_from_root('tests', 'hello_world.c'), '-s', 'WASM=0', '--separate-asm'], stderr=PIPE).stderr
    self.assertContained(warning, stderr)
    stderr = run_process([PYTHON, EMCC, path_from_root('tests', 'hello_world.c'), '-s', 'WASM=0', '--separate-asm', '-o', 'a.html'], stderr=PIPE).stderr
    self.assertNotContained(warning, stderr)

    # test that the warning can be suppressed
    stderr = run_process([PYTHON, EMCC, path_from_root('tests', 'hello_world.c'), '-s', 'WASM=0', '--separate-asm', '-Wno-separate-asm'], stderr=PIPE).stderr
    self.assertNotContained(warning, stderr)

  def test_canonicalize_nan_warning(self):
    open('src.cpp', 'w').write(r'''
#include <stdio.h>

union U {
  int x;
  float y;
} a;


int main() {
  a.x = 0x7FC01234;
  printf("%f\n", a.y);
}
''')

    stderr = run_process([PYTHON, EMCC, 'src.cpp', '-O1'], stderr=PIPE).stderr
    self.assertContained("emcc: warning: cannot represent a NaN literal", stderr)

    stderr = run_process([PYTHON, EMCC, 'src.cpp', '-O1', '-g'], stderr=PIPE).stderr
    self.assertContained("emcc: warning: cannot represent a NaN literal", stderr)
    self.assertContained('//@line 12 "src.cpp"', stderr)

  def test_only_my_code(self):
    check_execute([PYTHON, EMCC, '-O1', path_from_root('tests', 'hello_world.c'), '--separate-asm', '-s', 'WASM=0'])
    count = open('a.out.asm.js').read().count('function ')
    assert count > 30, count # libc brings in a bunch of stuff

    def test(filename, opts, expected_funcs, expected_vars):
      print(filename, opts)
      check_execute([PYTHON, EMCC, path_from_root('tests', filename), '--separate-asm', '-s', 'ONLY_MY_CODE=1', '-s', 'WASM=0'] + opts)
      module = open('a.out.asm.js').read()
      open('asm.js', 'w').write('var Module = {};\n' + module)
      funcs = module.count('function ')
      vars_ = module.count('var ')
      self.assertEqual(funcs, expected_funcs)
      self.assertEqual(vars_, expected_vars)
      if SPIDERMONKEY_ENGINE in JS_ENGINES:
        out = run_js('asm.js', engine=SPIDERMONKEY_ENGINE, stderr=STDOUT)
        self.validate_asmjs(out)
      else:
        print('(skipping asm.js validation check)')

    test('hello_123.c', ['-O1'], 1, 2)
    test('fasta.cpp', ['-O3', '-g2'], 2, 12)

  def test_link_response_file_does_not_force_absolute_paths(self):
    with_space = 'with space'
    directory_with_space_name = os.path.join(self.get_dir(), with_space)
    if not os.path.exists(directory_with_space_name):
      os.makedirs(directory_with_space_name)

    main = '''
      int main() {
        return 0;
      }
    '''
    main_file_name = 'main.cpp'
    main_path_name = os.path.join(directory_with_space_name, main_file_name)
    open(main_path_name, 'w').write(main)
    main_object_file_name = 'main.cpp.o'

    Building.emcc(main_path_name, ['-g'])

    current_directory = os.getcwd()
    os.chdir(os.path.join(current_directory, with_space))

    link_args = Building.link([main_object_file_name], os.path.join(self.get_dir(), 'all.bc'), just_calculate=True)

    # Move away from the created temp directory and remove it
    os.chdir(current_directory)
    time.sleep(0.2) # Wait for Windows FS to release access to the directory
    shutil.rmtree(os.path.join(current_directory, with_space))

    # We want only the relative path to be in the linker args, it should not be converted to an absolute path.
    if hasattr(self, 'assertCountEqual'):
      self.assertCountEqual(link_args, [main_object_file_name])
    else:
      # Python 2 compatibility
      self.assertItemsEqual(link_args, [main_object_file_name])

  def test_memory_growth_noasm(self):
    check_execute([PYTHON, EMCC, path_from_root('tests', 'hello_world.c'), '-O2', '-s', 'ALLOW_MEMORY_GROWTH=1'])
    src = open('a.out.js').read()
    assert 'use asm' not in src

  def test_EM_ASM_i64(self):
    open('src.cpp', 'w').write('''
#include <stdint.h>
#include <emscripten.h>

int main() {
  EM_ASM({
    out('inputs: ' + $0 + ', ' + $1 + '.');
  }, int64_t(0x12345678ABCDEF1FLL));
}
''')
    err = run_process([PYTHON, EMCC, 'src.cpp', '-Oz'], stderr=PIPE, check=False).stderr
    self.assertContained('EM_ASM should not receive i64s as inputs, they are not valid in JS', err)

  def test_eval_ctors(self):
    for wasm in (1, 0):
      print('wasm', wasm)
      print('non-terminating ctor')
      src = r'''
        struct C {
          C() {
            volatile int y = 0;
            while (y == 0) {}
          }
        };
        C always;
        int main() {}
      '''
      open('src.cpp', 'w').write(src)
      check_execute([PYTHON, EMCC, 'src.cpp', '-O2', '-s', 'EVAL_CTORS=1', '-profiling-funcs', '-s', 'WASM=%d' % wasm])
      print('check no ctors is ok')
      check_execute([PYTHON, EMCC, path_from_root('tests', 'hello_world.cpp'), '-Oz', '-s', 'WASM=%d' % wasm])
      self.assertContained('hello, world!', run_js('a.out.js'))
      # on by default in -Oz, but user-overridable
      def get_size(args):
        print('get_size', args)
        check_execute([PYTHON, EMCC, path_from_root('tests', 'hello_libcxx.cpp'), '-s', 'WASM=%d' % wasm] + args)
        self.assertContained('hello, world!', run_js('a.out.js'))
        if not wasm:
          return (os.stat('a.out.js').st_size, os.stat('a.out.js.mem').st_size)
        else:
          return (os.stat('a.out.js').st_size, 0) # can't measure just the mem out of the wasm
      def check_size(left, right):
        # can't measure just the mem out of the wasm, so ignore [1] for wasm
        if left[0] == right[0] and (wasm or left[1] == right[1]): return 0
        if left[0] < right[0] and (wasm or left[1] > right[1]): return -1 # smaller js, bigger mem
        if left[0] > right[0] and (wasm or left[1] < right[1]): return 1
        assert 0, [left, right]
      o2_size = get_size(['-O2'])
      assert check_size(get_size(['-O2']), o2_size) == 0, 'deterministic'
      assert check_size(get_size(['-O2', '-s', 'EVAL_CTORS=1']), o2_size) < 0, 'eval_ctors works if user asks for it'
      oz_size = get_size(['-Oz'])
      assert check_size(get_size(['-Oz']), oz_size) == 0, 'deterministic'
      assert check_size(get_size(['-Oz', '-s', 'EVAL_CTORS=1']), oz_size) == 0, 'eval_ctors is on by default in oz'
      assert check_size(get_size(['-Oz', '-s', 'EVAL_CTORS=0']), oz_size) == 1, 'eval_ctors can be turned off'

      linkable_size =   get_size(['-Oz', '-s', 'EVAL_CTORS=1', '-s', 'LINKABLE=1'])
      assert check_size(get_size(['-Oz', '-s', 'EVAL_CTORS=0', '-s', 'LINKABLE=1']), linkable_size) == 1, 'noticeable difference in linkable too'

      # ensure order of execution remains correct, even with a bad ctor
      def test(p1, p2, p3, last, expected):
        src = r'''
          #include <stdio.h>
          #include <stdlib.h>
          volatile int total = 0;
          struct C {
            C(int x) {
              volatile int y = x;
              y++;
              y--;
              if (y == 0xf) {
                printf("you can't eval me ahead of time\n"); // bad ctor
              }
              total <<= 4;
              total += int(y);
            }
          };
          C __attribute__((init_priority(%d))) c1(0x5);
          C __attribute__((init_priority(%d))) c2(0x8);
          C __attribute__((init_priority(%d))) c3(%d);
          int main() {
            printf("total is 0x%%x.\n", total);
          }
        ''' % (p1, p2, p3, last)
        open('src.cpp', 'w').write(src)
        check_execute([PYTHON, EMCC, 'src.cpp', '-O2', '-s', 'EVAL_CTORS=1', '-profiling-funcs', '-s', 'WASM=%d' % wasm])
        self.assertContained('total is %s.' % hex(expected), run_js('a.out.js'))
        shutil.copyfile('a.out.js', 'x' + hex(expected) + '.js')
        if not wasm:
          return open('a.out.js').read().count('function _')
        else:
          shutil.copyfile('a.out.wasm', 'x' + hex(expected) + '.wasm')
          return self.count_wasm_contents('a.out.wasm', 'total')
      print('no bad ctor')
      first  = test(1000, 2000, 3000, 0xe, 0x58e)
      second = test(3000, 1000, 2000, 0xe, 0x8e5)
      third  = test(2000, 3000, 1000, 0xe, 0xe58)
      print(first, second, third)
      assert first == second and second == third
      print('with bad ctor')
      first  = test(1000, 2000, 3000, 0xf, 0x58f) # 2 will succeed
      second = test(3000, 1000, 2000, 0xf, 0x8f5) # 1 will succedd
      third  = test(2000, 3000, 1000, 0xf, 0xf58) # 0 will succeed
      print(first, second, third)
      assert first < second and second < third, [first, second, third]

      print('helpful output')
      if os.environ.get('EMCC_DEBUG'): self.skipTest('cannot run in debug mode')
      try:
        os.environ['EMCC_DEBUG'] = '1'
        open('src.cpp', 'w').write(r'''
  #include <stdio.h>
  struct C {
    C() { printf("constructing!\n"); } // don't remove this!
  };
  C c;
  int main() {}
        ''')
        with clean_write_access_to_canonical_temp_dir(self.canonical_temp_dir):
          err = run_process([PYTHON, EMCC, 'src.cpp', '-Oz', '-s', 'WASM=%d' % wasm], stderr=PIPE).stderr
        self.assertContained('___syscall54', err) # the failing call should be mentioned
        if not wasm: # js will show a stack trace
          self.assertContained('ctorEval.js', err) # with a stack trace
        self.assertContained('ctor_evaller: not successful', err) # with logging
      finally:
        del os.environ['EMCC_DEBUG']

  def test_override_environment(self):
    open('main.cpp', 'w').write(r'''
      #include <emscripten.h>
      int main() {
        EM_ASM({
          out('environment is WEB? ' + ENVIRONMENT_IS_WEB);
          out('environment is WORKER? ' + ENVIRONMENT_IS_WORKER);
          out('environment is NODE? ' + ENVIRONMENT_IS_NODE);
          out('environment is SHELL? ' + ENVIRONMENT_IS_SHELL);
        });
      }
''')
    # use SINGLE_FILE since we don't want to depend on loading a side .wasm file on the environment in this test;
    # with the wrong env we have very odd failures
    check_execute([PYTHON, EMCC, 'main.cpp', '-s', 'SINGLE_FILE=1'])
    src = open('a.out.js').read()
    envs = ['web', 'worker', 'node', 'shell']
    for env in envs:
      for engine in JS_ENGINES:
        if engine == V8_ENGINE: continue # ban v8, weird failures
        actual = 'NODE' if engine == NODE_JS else 'SHELL'
        print(env, actual, engine)
        module = { 'ENVIRONMENT': env }
        if env != actual:
          # avoid problems with arguments detection, which may cause very odd failures with the wrong environment code
          module['arguments'] = []
        curr = 'var Module = %s;\n' % str(module)
        print('    ' + curr)
        open('test.js', 'w').write(curr + src)
        fail = False
        seen = run_js('test.js', engine=engine, stderr=PIPE, full_output=True, assert_returncode=None)
        self.assertContained('Module.ENVIRONMENT has been deprecated. To force the environment, use the ENVIRONMENT compile-time option (for example, -s ENVIRONMENT=web or -s ENVIRONMENT=node', seen)

  def test_warn_no_filesystem(self):
    WARNING = 'Filesystem support (FS) was not included. The problem is that you are using files from JS, but files were not used from C/C++, so filesystem support was not auto-included. You can force-include filesystem support with  -s FORCE_FILESYSTEM=1'

    check_execute([PYTHON, EMCC, path_from_root('tests', 'hello_world.c')])
    seen = run_js('a.out.js', stderr=PIPE)
    assert WARNING not in seen

    def test(contents):
      open('src.cpp', 'w').write(r'''
  #include <stdio.h>
  #include <emscripten.h>
  int main() {
    EM_ASM({ %s });
    printf("hello, world!\n");
    return 0;
  }
  ''' % contents)
      check_execute([PYTHON, EMCC, 'src.cpp'])
      self.assertContained(WARNING, run_js('a.out.js', stderr=PIPE, assert_returncode=None))

    # might appear in handwritten code
    test("FS.init()")
    test("FS.createPreloadedFile('waka waka, just warning check')");
    test("FS.createDataFile('waka waka, just warning check')");
    test("FS.analyzePath('waka waka, just warning check')");
    test("FS.loadFilesFromDB('waka waka, just warning check')");
    # might appear in filesystem code from a separate script tag
    test("Module['FS_createDataFile']('waka waka, just warning check')");
    test("Module['FS_createPreloadedFile']('waka waka, just warning check')");

    # text is in the source when needed, but when forcing FS, it isn't there
    check_execute([PYTHON, EMCC, 'src.cpp'])
    self.assertContained(WARNING, open('a.out.js').read())
    check_execute([PYTHON, EMCC, 'src.cpp', '-s', 'FORCE_FILESYSTEM=1']) # forcing FS means no need
    self.assertNotContained(WARNING, open('a.out.js').read())
    check_execute([PYTHON, EMCC, 'src.cpp', '-s', 'ASSERTIONS=0']) # no assertions, no need
    self.assertNotContained(WARNING, open('a.out.js').read())
    check_execute([PYTHON, EMCC, 'src.cpp', '-O2']) # optimized, so no assertions
    self.assertNotContained(WARNING, open('a.out.js').read())

  def test_warn_module_print_err(self):
    ERROR = 'was not exported. add it to EXTRA_EXPORTED_RUNTIME_METHODS (see the FAQ)'

    def test(contents, expected, args=[]):
      open('src.cpp', 'w').write(r'''
  #include <emscripten.h>
  int main() {
    EM_ASM({ %s });
    return 0;
  }
  ''' % contents)
      run_process([PYTHON, EMCC, 'src.cpp'] + args)
      self.assertContained(expected, run_js('a.out.js', stderr=STDOUT, assert_returncode=None))

    # error shown (when assertions are on)
    test("Module.print('x')", ERROR)
    test("Module['print']('x')", ERROR)
    test("Module.printErr('x')", ERROR)
    test("Module['printErr']('x')", ERROR)

    # when exported, all good
    test("Module['print']('print'); Module['printErr']('err'); ", 'print\nerr', ['-s', 'EXTRA_EXPORTED_RUNTIME_METHODS=["print", "printErr"]'])

  def test_arc4random(self):
    open('src.c', 'w').write(r'''
#include <stdlib.h>
#include <stdio.h>

int main() {
  printf("%d\n", arc4random());
  printf("%d\n", arc4random());
}
    ''')
    check_execute([PYTHON, EMCC, 'src.c', '-Wno-implicit-function-declaration'])

    self.assertContained('0\n740882966\n', run_js('a.out.js'))

  ############################################################
  # Function eliminator tests
  ############################################################
  def normalize_line_endings(self, input):
    return input.replace('\r\n', '\n').replace('\n\n', '\n').replace('\n\n', '\n')

  def get_file_contents(self, file):
    file_contents = ""
    with open(file) as fout:
      file_contents = "".join(fout.readlines())

    file_contents = self.normalize_line_endings(file_contents)

    return file_contents

  def function_eliminator_test_helper(self, input_file, expected_output_file, use_hash_info=False):
    input_file = path_from_root('tests', 'optimizer', input_file)
    expected_output_file = path_from_root('tests', 'optimizer', expected_output_file)
    command = [path_from_root('tools', 'eliminate-duplicate-functions.js'), input_file, '--no-minimize-whitespace', '--use-asm-ast']

    if use_hash_info:
      command.append('--use-hash-info')

    proc = run_process(NODE_JS + command, stdin=PIPE, stderr=PIPE, stdout=PIPE)
    assert proc.stderr == '', proc.stderr
    expected_output = self.get_file_contents(expected_output_file)
    output = self.normalize_line_endings(proc.stdout)

    self.assertIdentical(expected_output, output)

  def test_function_eliminator_simple(self):
    self.function_eliminator_test_helper('test-function-eliminator-simple.js',
                                         'test-function-eliminator-simple-output.js')

  def test_function_eliminator_replace_function_call(self):
    self.function_eliminator_test_helper('test-function-eliminator-replace-function-call.js',
                                        'test-function-eliminator-replace-function-call-output.js')

  def test_function_eliminator_replace_function_call_two_passes(self):
    self.function_eliminator_test_helper('test-function-eliminator-replace-function-call-output.js',
                                         'test-function-eliminator-replace-function-call-two-passes-output.js')

  def test_function_eliminator_replace_array_value(self):
    output_file = 'output.js'

    try:
      tools.shared.safe_copy(path_from_root('tests', 'optimizer', 'test-function-eliminator-replace-array-value.js'), output_file)

      tools.duplicate_function_eliminator.run(output_file)

      output_file_contents = self.get_file_contents(output_file)

      expected_file_contents = self.get_file_contents(path_from_root('tests', 'optimizer', 'test-function-eliminator-replace-array-value-output.js'))

      self.assertIdentical(output_file_contents, expected_file_contents)
    finally:
      tools.tempfiles.try_delete(output_file)

  def test_function_eliminator_replace_object_value_assignment(self):
    self.function_eliminator_test_helper('test-function-eliminator-replace-object-value-assignment.js',
                                         'test-function-eliminator-replace-object-value-assignment-output.js')

  def test_function_eliminator_variable_clash(self):
    self.function_eliminator_test_helper('test-function-eliminator-variable-clash.js',
                                         'test-function-eliminator-variable-clash-output.js')

  def test_function_eliminator_replace_variable_value(self):
    self.function_eliminator_test_helper('test-function-eliminator-replace-variable-value.js',
                                         'test-function-eliminator-replace-variable-value-output.js')

  def test_function_eliminator_double_parsed_correctly(self):
    # This is a test that makes sure that when we perform final optimization on
    # the JS file, doubles are preserved (and not converted to ints).
    output_file = 'output.js'

    try:
      tools.shared.safe_copy(path_from_root('tests', 'optimizer', 'test-function-eliminator-double-parsed-correctly.js'), output_file)

      # Run duplicate function elimination
      tools.duplicate_function_eliminator.run(output_file)

      # Run last opts
      shutil.move(tools.js_optimizer.run(output_file, ['last', 'asm']), output_file)
      output_file_contents = self.get_file_contents(output_file)

      # Compare
      expected_file_contents = self.get_file_contents(path_from_root('tests', 'optimizer', 'test-function-eliminator-double-parsed-correctly-output.js'))
      self.assertIdentical(expected_file_contents, output_file_contents)
    finally:
      tools.tempfiles.try_delete(output_file)

  # Now do the same, but using a pre-generated equivalent function hash info that
  # comes in handy for parallel processing
  def test_function_eliminator_simple_with_hash_info(self):
    self.function_eliminator_test_helper('test-function-eliminator-simple-with-hash-info.js',
                                         'test-function-eliminator-simple-output.js',
                                         use_hash_info=True)

  def test_function_eliminator_replace_function_call_with_hash_info(self):
    self.function_eliminator_test_helper('test-function-eliminator-replace-function-call-with-hash-info.js',
                                         'test-function-eliminator-replace-function-call-output.js',
                                         use_hash_info=True)

  def test_function_eliminator_replace_function_call_two_passes_with_hash_info(self):
    self.function_eliminator_test_helper('test-function-eliminator-replace-function-call-output-with-hash-info.js',
                                         'test-function-eliminator-replace-function-call-two-passes-output.js',
                                         use_hash_info=True)

  def test_function_eliminator_replace_object_value_assignment_with_hash_info(self):
    self.function_eliminator_test_helper('test-function-eliminator-replace-object-value-assignment-with-hash-info.js',
                                         'test-function-eliminator-replace-object-value-assignment-output.js',
                                         use_hash_info=True)

  def test_function_eliminator_variable_clash_with_hash_info(self):
    self.function_eliminator_test_helper('test-function-eliminator-variable-clash-with-hash-info.js',
                                         'test-function-eliminator-variable-clash-output.js',
                                         use_hash_info=True)

  def test_function_eliminator_replace_variable_value_with_hash_info(self):
    self.function_eliminator_test_helper('test-function-eliminator-replace-variable-value-with-hash-info.js',
                                         'test-function-eliminator-replace-variable-value-output.js',
                                         use_hash_info=True)

  def test_cyberdwarf_pointers(self):
    check_execute([PYTHON, EMCC, path_from_root('tests', 'debugger', 'test_pointers.cpp'), '-Oz', '-s', 'CYBERDWARF=1',
    '-std=c++11', '--pre-js', path_from_root('tests', 'debugger', 'test_preamble.js'), '-o', 'test_pointers.js' ], stderr=PIPE)
    run_js('test_pointers.js', engine=NODE_JS)

  def test_cyberdwarf_union(self):
    check_execute([PYTHON, EMCC, path_from_root('tests', 'debugger', 'test_union.cpp'), '-Oz', '-s', 'CYBERDWARF=1',
    '-std=c++11', '--pre-js', path_from_root('tests', 'debugger', 'test_preamble.js'), '-o', 'test_union.js' ], stderr=PIPE)
    run_js('test_union.js', engine=NODE_JS)

  def test_source_file_with_fixed_language_mode(self):
    open('src_tmp_fixed_lang', 'w').write('''
#include <string>
#include <iostream>

int main() {
  std::cout << "Test_source_fixed_lang_hello" << std::endl;
  return 0;
}
    ''')
    stderr = run_process([PYTHON, EMCC, '-Wall', '-std=c++14', '-x', 'c++', 'src_tmp_fixed_lang'], stderr=PIPE).stderr
    self.assertNotContained("Input file has an unknown suffix, don't know what to do with it!", stderr)
    self.assertNotContained("Unknown file suffix when compiling to LLVM bitcode", stderr)
    self.assertContained("Test_source_fixed_lang_hello", run_js('a.out.js'))

    stderr = run_process([PYTHON, EMCC, '-Wall', '-std=c++14', 'src_tmp_fixed_lang'], stderr=PIPE, check=False).stderr
    self.assertContained("Input file has an unknown suffix, don't know what to do with it!", stderr)

  def test_disable_inlining(self):
    open('test.c', 'w').write(r'''
#include <stdio.h>

void foo() {
  printf("foo\n");
}

int main() {
  foo();
  return 0;
}
''')
    # Without the 'INLINING_LIMIT=1', -O2 inlines foo()
    check_execute([PYTHON, EMCC, 'test.c', '-O2', '-o', 'test.bc', '-s', 'INLINING_LIMIT=1'])
    # If foo() had been wrongly inlined above, internalizing foo and running
    # global DCE makes foo DCE'd
    Building.llvm_opt('test.bc', ['-internalize', '-internalize-public-api-list=main', '-globaldce'], 'test.bc')

    # To this test to be successful, foo() shouldn't have been inlined above and
    # foo() should be in the function list
    syms = Building.llvm_nm('test.bc', include_internal=True)
    assert 'foo' in syms.defs, 'foo() should not be inlined'
    try_delete('test.c')
    try_delete('test.bc')

  def test_output_eol(self):
    # --separate-asm only makes sense without wasm (no asm.js with wasm)
    for params in [[], ['--separate-asm', '-s', 'WASM=0'], ['--proxy-to-worker'], ['--proxy-to-worker', '--separate-asm', '-s', 'WASM=0']]:
      for output_suffix in ['html', 'js']:
        for eol in ['windows', 'linux']:
          files = ['a.js']
          if '--separate-asm' in params: files += ['a.asm.js']
          if output_suffix == 'html': files += ['a.html']
          cmd = [PYTHON, EMCC, path_from_root('tests', 'hello_world.c'), '-o', 'a.' + output_suffix, '--output_eol', eol] + params
          print(cmd)
          run_process(cmd)
          for f in files:
            print(str(cmd) + ' ' + str(params) + ' ' + eol + ' ' + f)
            assert os.path.isfile(f)
            ret = tools.line_endings.check_line_endings(f, expect_only_specific_line_endings='\n' if eol == 'linux' else '\r\n')
            assert ret == 0

          for f in files:
            try_delete(f)

  def test_binaryen_opts(self):
    if os.environ.get('EMCC_DEBUG'): self.skipTest('cannot run in debug mode')

    with clean_write_access_to_canonical_temp_dir(self.canonical_temp_dir):
      try:
        os.environ['EMCC_DEBUG'] = '1'
        for args, expect_js_opts, expect_only_wasm in [
            ([], False, True),
            (['-O0'], False, True),
            (['-O1'], False, True),
            (['-O2'], False, True),
            (['-O2', '--js-opts', '1'], True, False), # user asked
            (['-O2', '-s', 'EMTERPRETIFY=1'], True, False), # option forced
            (['-O2', '-s', 'EMTERPRETIFY=1', '-s', 'ALLOW_MEMORY_GROWTH=1'], True, False), # option forced, and also check growth does not interfere
            (['-O2', '-s', 'EVAL_CTORS=1'], False, True), # ctor evaller turned off since only-wasm
            (['-O2', '-s', 'OUTLINING_LIMIT=1000'], True, False), # option forced
            (['-O2', '-s', 'OUTLINING_LIMIT=1000', '-s', 'ALLOW_MEMORY_GROWTH=1'], True, False), # option forced, and also check growth does not interfere
            (['-O2', '-s', "BINARYEN_METHOD='interpret-s-expr,asmjs'"], True, False), # asmjs in methods means we need good asm.js
            (['-O3'], False, True),
            (['-Os'], False, True),
            (['-Oz'], False, True), # ctor evaller turned off since only-wasm
          ]:
          try_delete('a.out.js')
          try_delete('a.out.wast')
          cmd = [PYTHON, EMCC, path_from_root('tests', 'core', 'test_i64.c'), '-s', 'BINARYEN_METHOD="interpret-s-expr"'] + args
          print(args, 'js opts:', expect_js_opts, 'only-wasm:', expect_only_wasm, '   ', ' '.join(cmd))
          err = run_process(cmd, stdout=PIPE, stderr=PIPE).stderr
          assert expect_js_opts == ('applying js optimization passes:' in err), err
          assert expect_only_wasm == ('-emscripten-only-wasm' in err and '--wasm-only' in err), err # check both flag to fastcomp and to asm2wasm
          wast = open('a.out.wast').read()
          # i64s
          i64s = wast.count('(i64.')
          print('    seen i64s:', i64s)
          assert expect_only_wasm == (i64s > 30), 'i64 opts can be emitted in only-wasm mode, but not normally' # note we emit a few i64s even without wasm-only, when we replace udivmoddi (around 15 such)
          selects = wast.count('(select')
          print('    seen selects:', selects)
          if '-Os' in args or '-Oz' in args:
            assert selects > 50, 'when optimizing for size we should create selects'
          else:
            assert selects < 10, 'when not optimizing for size we should not create selects'
          # asm2wasm opt line
          asm2wasm_line = [line for line in err.split('\n') if 'asm2wasm' in line]
          asm2wasm_line = '' if not asm2wasm_line else asm2wasm_line[0]
          if '-O0' in args or '-O' not in str(args):
            assert '-O' not in asm2wasm_line, 'no opts should be passed to asm2wasm: ' + asm2wasm_line
          else:
            opts_str = args[0]
            assert opts_str.startswith('-O')
            assert opts_str in asm2wasm_line, 'expected opts: ' + asm2wasm_line
      finally:
        del os.environ['EMCC_DEBUG']

  def test_binaryen_and_precise_f32(self):
    if os.environ.get('EMCC_DEBUG'): self.skipTest('cannot run in debug mode')

    try:
      os.environ['EMCC_DEBUG'] = '1'
      for args, expect in [
          ([], True),
          (['-s', 'PRECISE_F32=0'], True), # disabled, but no asm.js, so we definitely want f32
          (['-s', 'PRECISE_F32=0', '-s', 'BINARYEN_METHOD="asmjs"'], False), # disabled, and we need the asm.js
          (['-s', 'PRECISE_F32=1'], True),
          (['-s', 'PRECISE_F32=2'], True),
        ]:
        print(args, expect)
        try_delete('a.out.js')
        with clean_write_access_to_canonical_temp_dir(self.canonical_temp_dir):
          err = run_process([PYTHON, EMCC, path_from_root('tests', 'hello_world.cpp'), '-s', 'BINARYEN=1', '-s', 'BINARYEN_METHOD="interpret-binary"'] + args, stdout=PIPE, stderr=PIPE).stderr
        assert expect == (' -emscripten-precise-f32' in err), err
        self.assertContained('hello, world!', run_js('a.out.js'))
    finally:
      del os.environ['EMCC_DEBUG']

  def test_binaryen_names(self):
    sizes = {}
    for args, expect_names in [
        ([], False),
        (['-g'], True),
        (['-O1'], False),
        (['-O2'], False),
        (['-O2', '-g'], True),
        (['-O2', '-g1'], False),
        (['-O2', '-g2'], True),
        (['-O2', '--profiling'], True),
        (['-O2', '--profiling-funcs'], True),
      ]:
      print(args, expect_names)
      try_delete('a.out.js')
      # we use dlmalloc here, as emmalloc has a bunch of asserts that contain the text "malloc" in them, which makes counting harder
      subprocess.check_call([PYTHON, EMCC, path_from_root('tests', 'hello_world.cpp')] + args + ['-s', 'WASM=1', '-s', 'MALLOC="dlmalloc"'])
      code = open('a.out.wasm', 'rb').read()
      assert (code.count(b'malloc') == 2) == expect_names, 'name section adds the name of malloc (there is also another one for the export)'
      sizes[str(args)] = os.stat('a.out.wasm').st_size
    print(sizes)
    assert sizes["['-O2']"] < sizes["['-O2', '--profiling-funcs']"], 'when -profiling-funcs, the size increases due to function names'

  def test_binaryen_warn_mem(self):
    if SPIDERMONKEY_ENGINE not in JS_ENGINES: self.skipTest('cannot run without spidermonkey')
    # if user changes TOTAL_MEMORY at runtime, the wasm module may not accept the memory import if it is too big/small
    open('pre.js', 'w').write('var Module = { TOTAL_MEMORY: 50*1024*1024 };\n')
    subprocess.check_call([PYTHON, EMCC, path_from_root('tests', 'hello_world.cpp'), '-s', 'WASM=1', '-s', 'BINARYEN_METHOD="native-wasm"', '-s', 'TOTAL_MEMORY=' + str(16*1024*1024), '--pre-js', 'pre.js', '-s', 'BINARYEN_ASYNC_COMPILATION=0'])
    out = run_js('a.out.js', engine=SPIDERMONKEY_ENGINE, full_output=True, stderr=PIPE, assert_returncode=None)
    self.assertContained('imported Memory with incompatible size', out)
    self.assertContained('Memory size incompatibility issues may be due to changing TOTAL_MEMORY at runtime to something too large. Use ALLOW_MEMORY_GROWTH to allow any size memory (and also make sure not to set TOTAL_MEMORY at runtime to something smaller than it was at compile time).', out)
    self.assertNotContained('hello, world!', out)
    # and with memory growth, all should be good
    subprocess.check_call([PYTHON, EMCC, path_from_root('tests', 'hello_world.cpp'), '-s', 'WASM=1', '-s', 'BINARYEN_METHOD="native-wasm"', '-s', 'TOTAL_MEMORY=' + str(16*1024*1024), '--pre-js', 'pre.js', '-s', 'ALLOW_MEMORY_GROWTH=1', '-s', 'BINARYEN_ASYNC_COMPILATION=0'])
    self.assertContained('hello, world!', run_js('a.out.js', engine=SPIDERMONKEY_ENGINE))

  def test_binaryen_warn_sync(self):
    if SPIDERMONKEY_ENGINE not in JS_ENGINES: self.skipTest('cannot run without spidermonkey')
    # using a fallback to asm.js will disable async
    for method in ['native-wasm,asmjs', 'native-wasm', None]:
      cmd = [PYTHON, EMCC, path_from_root('tests', 'hello_world.cpp'), '-s', 'WASM=1']
      if method is not None:
        cmd += ['-s', 'BINARYEN_METHOD="' + method + '"']
      print(' '.join(cmd))
      err = run_process(cmd, stdout=PIPE, stderr=PIPE).stderr
      print(err)
      warning = 'BINARYEN_ASYNC_COMPILATION disabled due to user options. This will reduce performance and compatibility'
      if method and ',' in method:
        self.assertContained(warning, err)
      else:
        self.assertNotContained(warning, err)

  def test_binaryen_invalid_method(self):
    proc = Popen([PYTHON, EMCC, path_from_root('tests', 'hello_world.cpp'), '-o', 'test.js', '-s', 'WASM=1', '-s', "BINARYEN_METHOD='invalid'"])
    proc.communicate()
    assert proc.returncode != 0

  def test_binaryen_asmjs_outputs(self):
    # Test that an .asm.js file is outputted exactly when it is requested.
    for args, output_asmjs in [
      ([], False),
      (['-s', 'BINARYEN_METHOD="native-wasm"'], False),
      (['-s', 'BINARYEN_METHOD="native-wasm,asmjs"'], True)
    ]:
      with temp_directory() as temp_dir:
        cmd = [PYTHON, EMCC, path_from_root('tests', 'hello_world.c'), '-o', os.path.join(temp_dir, 'a.js')] + args
        print(' '.join(cmd))
        subprocess.check_call(cmd)
        assert os.path.exists(os.path.join(temp_dir, 'a.asm.js')) == output_asmjs
        assert not os.path.exists(os.path.join(temp_dir, 'a.temp.asm.js'))

    # Test that outputting to .wasm does not nuke an existing .asm.js file, if user wants to manually dual-deploy both to same directory.
    with temp_directory() as temp_dir:
      cmd = [PYTHON, EMCC, path_from_root('tests', 'hello_world.c'), '-s', 'WASM=0', '-o', os.path.join(temp_dir, 'a.js'), '--separate-asm']
      print(' '.join(cmd))
      subprocess.check_call(cmd)
      assert os.path.exists(os.path.join(temp_dir, 'a.asm.js'))

      cmd = [PYTHON, EMCC, path_from_root('tests', 'hello_world.c'), '-s', 'WASM=0', '-o', os.path.join(temp_dir, 'a.js'), '-s', 'WASM=1']
      print(' '.join(cmd))
      subprocess.check_call(cmd)
      assert os.path.exists(os.path.join(temp_dir, 'a.asm.js'))
      assert os.path.exists(os.path.join(temp_dir, 'a.wasm'))

      assert not os.path.exists(os.path.join(temp_dir, 'a.temp.asm.js'))

  def test_binaryen_mem(self):
    for args, expect_initial, expect_max in [
        (['-s', 'TOTAL_MEMORY=20971520'], 320, 320),
        (['-s', 'TOTAL_MEMORY=20971520', '-s', 'ALLOW_MEMORY_GROWTH=1'], 320, None),
        (['-s', 'TOTAL_MEMORY=20971520',                                '-s', 'WASM_MEM_MAX=41943040'], 320, 640),
        (['-s', 'TOTAL_MEMORY=20971520', '-s', 'ALLOW_MEMORY_GROWTH=1', '-s', 'WASM_MEM_MAX=41943040'], 320, 640),
      ]:
      cmd = [PYTHON, EMCC, path_from_root('tests', 'hello_world.c'), '-s', 'WASM=1', '-O2', '-s', 'BINARYEN_METHOD="interpret-s-expr"'] + args
      print(' '.join(cmd))
      subprocess.check_call(cmd)
      wast = open('a.out.wast').read()
      lines = wast.split('\n')
      for line in lines:
        if '(import "env" "memory" (memory ' in line:
          parts = line.strip().replace('(', '').replace(')', '').split(' ')
          print(parts)
          assert parts[5] == str(expect_initial)
          if not expect_max:
            assert len(parts) == 6
          else:
            assert parts[6] == str(expect_max)

  def test_invalid_mem(self):
    # A large amount is fine, multiple of 16MB or not
    run_process([PYTHON, EMCC, path_from_root('tests', 'hello_world.c'), '-s', 'TOTAL_MEMORY=33MB'])
    run_process([PYTHON, EMCC, path_from_root('tests', 'hello_world.c'), '-s', 'TOTAL_MEMORY=32MB'])

    # But not in asm.js
    ret = run_process([PYTHON, EMCC, '-s', 'WASM=0', path_from_root('tests', 'hello_world.c'), '-s', 'TOTAL_MEMORY=33MB'], stderr=subprocess.PIPE, check=False).stderr
    assert 'TOTAL_MEMORY must be a multiple of 16MB' in ret, ret

    # A tiny amount is fine in wasm
    run_process([PYTHON, EMCC, path_from_root('tests', 'hello_world.c'), '-s', 'TOTAL_MEMORY=65536', '-s', 'TOTAL_STACK=1024'])
    # And the program works!
    self.assertContained('hello, world!', run_js('a.out.js'))

    # But not in asm.js
    ret = run_process([PYTHON, EMCC, path_from_root('tests', 'hello_world.c'), '-s', 'TOTAL_MEMORY=65536', '-s', 'WASM=0'], stderr=subprocess.PIPE, check=False).stderr
    assert 'TOTAL_MEMORY must be at least 16MB' in ret, ret

    # Must be a multiple of 64KB
    ret = run_process([PYTHON, EMCC, path_from_root('tests', 'hello_world.c'), '-s', 'TOTAL_MEMORY=32MB+1'], stderr=subprocess.PIPE, check=False).stderr
    assert 'TOTAL_MEMORY must be a multiple of 64KB' in ret, ret

    ret = run_process([PYTHON, EMCC, path_from_root('tests', 'hello_world.c'), '-s', 'WASM_MEM_MAX=33MB'], stderr=subprocess.PIPE, check=False).stderr
    assert 'WASM_MEM_MAX must be a multiple of 64KB' not in ret, ret

    ret = run_process([PYTHON, EMCC, path_from_root('tests', 'hello_world.c'), '-s', 'WASM_MEM_MAX=33MB+1'], stderr=subprocess.PIPE, check=False).stderr
    assert 'WASM_MEM_MAX must be a multiple of 64KB' in ret, ret

  def test_binaryen_ctors(self):
    if SPIDERMONKEY_ENGINE not in JS_ENGINES: self.skipTest('cannot run without spidermonkey')
    # ctor order must be identical to js builds, deterministically
    open('src.cpp', 'w').write(r'''
      #include <stdio.h>
      struct A {
        A() { puts("constructing A!"); }
      };
      A a;
      struct B {
        B() { puts("constructing B!"); }
      };
      B b;
      int main() {}
    ''')
    subprocess.check_call([PYTHON, EMCC, 'src.cpp'])
    correct = run_js('a.out.js', engine=SPIDERMONKEY_ENGINE)
    for args in [[], ['-s', 'RELOCATABLE=1'], ['-s', 'MAIN_MODULE=1']]:
      print(args)
      subprocess.check_call([PYTHON, EMCC, 'src.cpp', '-s', 'WASM=1', '-o', 'b.out.js'] + args)
      seen = run_js('b.out.js', engine=SPIDERMONKEY_ENGINE)
      assert correct == seen, correct + '\n vs \n' + seen

  # test debug info and debuggability of JS output
  def test_binaryen_debug(self):
    with clean_write_access_to_canonical_temp_dir(self.canonical_temp_dir):
      if os.environ.get('EMCC_DEBUG'): self.skipTest('cannot run in debug mode')
      try:
        os.environ['EMCC_DEBUG'] = '1'
        for args, expect_dash_g, expect_emit_text, expect_clean_js, expect_whitespace_js, expect_closured in [
            (['-O0'], False, False, False, True, False),
            (['-O0', '-g1'], False, False, False, True, False),
            (['-O0', '-g2'], True, False, False, True, False), # in -g2+, we emit -g to asm2wasm so function names are saved
            (['-O0', '-g'], True, True, False, True, False),
            (['-O0', '--profiling-funcs'], True, False, False, True, False),
            (['-O1'],        False, False, False, True, False),
            (['-O2'],        False, False, True,  False, False),
            (['-O2', '-g1'], False, False, True,  True, False),
            (['-O2', '-g'],  True,  True,  False, True, False),
            (['-O2', '--closure', '1'],         False, False, True, False, True),
            (['-O2', '--closure', '1', '-g1'],  False, False, True, True,  True),
            (['-O2', '--js-opts', '1'], False, False, True,  False, False),
          ]:
          print(args, expect_dash_g, expect_emit_text)
          try_delete('a.out.wast')
          cmd = [PYTHON, EMCC, path_from_root('tests', 'hello_world.cpp'), '-s', 'WASM=1'] + args
          print(' '.join(cmd))
          err = run_process(cmd, stdout=PIPE, stderr=PIPE).stderr
          asm2wasm_line = [x for x in err.split('\n') if 'asm2wasm' in x][0]
          asm2wasm_line = asm2wasm_line.strip() + ' ' # ensure it ends with a space, for simpler searches below
          print('|' + asm2wasm_line + '|')
          assert expect_dash_g == (' -g ' in asm2wasm_line)
          assert expect_emit_text == (' -S ' in asm2wasm_line)
          if expect_emit_text:
            text = open('a.out.wast').read()
            assert ';;' in text, 'must see debug info comment'
            assert 'hello_world.cpp:6' in text, 'must be file:line info'
          js = open('a.out.js').read()
          assert expect_clean_js == ('// ' not in js), 'cleaned-up js must not have comments'
          assert expect_whitespace_js == ('{\n  ' in js), 'whitespace-minified js must not have excess spacing'
          assert expect_closured == ('var a;' in js or 'var a,' in js or 'var a=' in js or 'var a ' in js), 'closured js must have tiny variable names'
      finally:
        del os.environ['EMCC_DEBUG']

  def test_binaryen_ignore_implicit_traps(self):
    with clean_write_access_to_canonical_temp_dir(self.canonical_temp_dir):
      if os.environ.get('EMCC_DEBUG'): self.skipTest('cannot run in debug mode')
      sizes = []
      try:
        os.environ['EMCC_DEBUG'] = '1'
        for args, expect in [
            ([], False),
            (['-s', 'BINARYEN_IGNORE_IMPLICIT_TRAPS=1'], True),
          ]:
          print(args, expect)
          cmd = [PYTHON, EMCC, path_from_root('tests', 'hello_libcxx.cpp'), '-s', 'WASM=1', '-O3'] + args
          print(' '.join(cmd))
          err = run_process(cmd, stdout=PIPE, stderr=PIPE).stderr
          asm2wasm_line = [x for x in err.split('\n') if 'asm2wasm' in x][0]
          asm2wasm_line = asm2wasm_line.strip() + ' ' # ensure it ends with a space, for simpler searches below
          print('|' + asm2wasm_line + '|')
          assert expect == (' --ignore-implicit-traps ' in asm2wasm_line)
          sizes.append(os.stat('a.out.wasm').st_size)
      finally:
        del os.environ['EMCC_DEBUG']
      print('sizes:', sizes)
      assert sizes[1] < sizes[0], 'ignoring implicit traps must reduce code size'

  def test_binaryen_methods(self):
    for method_init in ['interpret-asm2wasm', 'interpret-s-expr', 'asmjs', 'interpret-binary', 'asmjs,interpret-binary', 'interpret-binary,asmjs']:
      # check success and failure for simple modes, only success for combined/fallback ones
      for success in [1, 0] if ',' not in method_init else [1]:
        method = method_init
        command = [PYTHON, EMCC, '-o', 'a.wasm.js', '-s', 'BINARYEN=1', path_from_root('tests', 'hello_world.c')]
        command += ['-s', 'BINARYEN_METHOD="' + method + '"']
        print([method, ' : ', ' '.join(command), ' => ', success])
        subprocess.check_call(command)

        see_polyfill =  'var WasmJS = ' in open('a.wasm.js').read()

        if method and 'interpret' not in method:
          assert not see_polyfill, 'verify polyfill was not added - we specified a method, and it does not need it'
        else:
          assert see_polyfill, 'we need the polyfill'

        def break_cashew():
          with open('a.wasm.asm.js') as f: asm = f.read()
          asm = asm.replace('"almost asm"', '"use asm"; var not_in_asm = [].length + (true || { x: 5 }.x);')
          asm = asm.replace("'almost asm'", '"use asm"; var not_in_asm = [].length + (true || { x: 5 }.x);')
          with open('a.wasm.asm.js', 'w') as o: o.write(asm)
        if method.startswith('interpret-asm2wasm'):
          try_delete('a.wasm.wast') # we should not need the .wast
          if not success:
            break_cashew() # we need cashew
        elif method.startswith('interpret-s-expr'):
          try_delete('a.wasm.asm.js') # we should not need the .asm.js
          if not success:
            try_delete('a.wasm.wast')
        elif method.startswith('asmjs'):
          try_delete('a.wasm.wast') # we should not need the .wast
          break_cashew() # we don't use cashew, so ok to break it
          if not success:
            try_delete('a.wasm.js')
        elif method.startswith('interpret-binary'):
          try_delete('a.wasm.wast') # we should not need the .wast
          try_delete('a.wasm.asm.js') # we should not need the .asm.js
          if not success:
            try_delete('a.wasm.wasm')
        else:
          raise Exception('internal test error')
        proc = run_process(NODE_JS + ['a.wasm.js'], stdout=subprocess.PIPE, stderr=subprocess.PIPE, check=success)
        if success:
          assert 'hello, world!' in proc.stdout, proc.stdout
        else:
          assert proc.returncode != 0, proc.stderr
          assert 'hello, world!' not in proc.stdout, proc.stdout

  def test_binaryen_metadce(self):
    def test(filename, expectations):
      sizes = {}
      # in -Os, -Oz, we remove imports wasm doesn't need
      for args, expected_len, expected_exists, expected_not_exists, expected_wasm_size, expected_wasm_imports, expected_wasm_exports in expectations:
        print(args, expected_len, expected_exists, expected_not_exists, expected_wasm_size, expected_wasm_imports, expected_wasm_exports)
        run_process([PYTHON, EMCC, filename] + args + ['-s', 'WASM=1', '-g2'])
        # find the imports we send from JS
        js = open('a.out.js').read()
        start = js.find('Module.asmLibraryArg = ')
        end = js.find('}', start) + 1
        start = js.find('{', start)
        relevant = js[start+2:end-2]
        relevant = relevant.replace(' ', '').replace('"', '').replace("'", '').split(',')
        sent = [x.split(':')[0].strip() for x in relevant]
        sent = [x for x in sent if x]
        print('   seen: ' + str(sent))
        assert len(sent) == expected_len, (expected_len, len(sent))
        for exists in expected_exists:
          assert exists in sent, [exists, sent]
        for not_exists in expected_not_exists:
          assert not_exists not in sent, [not_exists, sent]
        wasm_size = os.stat('a.out.wasm').st_size
        ratio = abs(wasm_size - expected_wasm_size) / float(expected_wasm_size)
        print('  seen wasm size: %d, ratio to expected: %f' % (wasm_size, ratio))
        assert ratio < 0.05, [expected_wasm_size, wasm_size, ratio]
        wast = run_process([os.path.join(Building.get_binaryen_bin(), 'wasm-dis'), 'a.out.wasm'], stdout=PIPE).stdout
        imports = wast.count('(import ')
        exports = wast.count('(export ')
        assert imports == expected_wasm_imports, [imports, expected_wasm_imports]
        assert exports == expected_wasm_exports, [exports, expected_wasm_exports]

    print('test on hello world')
    test(path_from_root('tests', 'hello_world.cpp'), [
      ([],      24, ['abort', 'tempDoublePtr'], ['waka'],                  46505,  25,   19),
      (['-O1'], 19, ['abort', 'tempDoublePtr'], ['waka'],                  12630,  16,   17),
      (['-O2'], 19, ['abort', 'tempDoublePtr'], ['waka'],                  12616,  16,   17),
      (['-O3'],  7, ['abort'],                  ['tempDoublePtr', 'waka'],  2818,  10,    2), # in -O3, -Os and -Oz we metadce
      (['-Os'],  7, ['abort'],                  ['tempDoublePtr', 'waka'],  2771,  10,    2),
      (['-Oz'],  7, ['abort'],                  ['tempDoublePtr', 'waka'],  2765,  10,    2),
      # finally, check what happens when we export nothing. wasm should be almost empty
      (['-Os', '-s', 'EXPORTED_FUNCTIONS=[]'],
                 0, [],                         ['tempDoublePtr', 'waka'],     8,   0,    0), # totally empty!
      # but we don't metadce with linkable code! other modules may want it
      (['-O3', '-s', 'MAIN_MODULE=1'],
              1534, ['invoke_i'],               ['waka'],                 496958, 163, 2560),
    ])

    print('test on a minimal pure computational thing')
    open('minimal.c', 'w').write('''
      #include <emscripten.h>

      EMSCRIPTEN_KEEPALIVE
      int add(int x, int y) {
        return x + y;
      }
      ''')
    test('minimal.c', [
      ([],      24, ['abort', 'tempDoublePtr'], ['waka'],                  22712, 25, 18),
      (['-O1'], 12, ['abort', 'tempDoublePtr'], ['waka'],                  10450,  9, 15),
      (['-O2'], 12, ['abort', 'tempDoublePtr'], ['waka'],                  10440,  9, 15),
      # in -O3, -Os and -Oz we metadce, and they shrink it down to the minimal output we want
      (['-O3'],  0, [],                         ['tempDoublePtr', 'waka'],    58,  0,  1),
      (['-Os'],  0, [],                         ['tempDoublePtr', 'waka'],    58,  0,  1),
      (['-Oz'],  0, [],                         ['tempDoublePtr', 'waka'],    58,  0,  1),
    ])

  # ensures runtime exports work, even with metadce
  def test_extra_runtime_exports(self):
    exports = ['stackSave', 'stackRestore', 'stackAlloc']
    run_process([PYTHON, EMCC, path_from_root('tests', 'hello_world.cpp'), '-s', 'WASM=1', '-Os', '-s', 'EXTRA_EXPORTED_RUNTIME_METHODS=%s' % str(exports)])
    js = open('a.out.js').read()
    for export in exports:
      assert ('Module["%s"]' % export) in js, export

  # test disabling of JS FFI legalization
  def test_legalize_js_ffi(self):
    with clean_write_access_to_canonical_temp_dir(self.canonical_temp_dir):
      for (args,js_ffi) in [
          (['-s', 'LEGALIZE_JS_FFI=1', '-s', 'SIDE_MODULE=1', '-O2'], True),
          (['-s', 'LEGALIZE_JS_FFI=0', '-s', 'SIDE_MODULE=1', '-O2'], False),
          (['-s', 'LEGALIZE_JS_FFI=0', '-s', 'SIDE_MODULE=1', '-O0'], False),
          (['-s', 'LEGALIZE_JS_FFI=0', '-s', 'SIDE_MODULE=0', '-O0'], False),
        ]:
        print(args)
        try_delete('a.out.wasm')
        try_delete('a.out.wast')
        cmd = [PYTHON, EMCC, path_from_root('tests', 'other', 'ffi.c'), '-s', 'WASM=1', '-g', '-o', 'a.out.js'] + args
        print(' '.join(cmd))
        proc = Popen(cmd, stdout=PIPE)
        output, err = proc.communicate()
        assert proc.returncode == 0
        text = open('a.out.wast').read()
        #print "text: %s" % text
        e_add_f32 = re.search('func \$_add_f \(; \d+ ;\) \(param \$*. f32\) \(param \$*. f32\) \(result f32\)', text)
        i_i64_i32 = re.search('import .*"_import_ll" .*\(param i32 i32\) \(result i32\)', text)
        i_f32_f64 = re.search('import .*"_import_f" .*\(param f64\) \(result f64\)', text)
        i_i64_i64 = re.search('import .*"_import_ll" .*\(param i64\) \(result i64\)', text)
        i_f32_f32 = re.search('import .*"_import_f" .*\(param f32\) \(result f32\)', text)
        e_i64_i32 = re.search('func \$_add_ll \(; \d+ ;\) \(param \$*. i32\) \(param \$*. i32\) \(param \$*. i32\) \(param \$*. i32\) \(result i32\)', text)
        e_f32_f64 = re.search('func \$legalstub\$_add_f \(; \d+ ;\) \(param \$*. f64\) \(param \$*. f64\) \(result f64\)', text)
        e_i64_i64 = re.search('func \$_add_ll \(; \d+ ;\) \(param \$*. i64\) \(param \$*. i64\) \(result i64\)', text)
        #print e_add_f32, i_i64_i32, i_f32_f64, i_i64_i64, i_f32_f32, e_i64_i32, e_f32_f64, e_i64_i64
        assert e_add_f32, 'add_f export missing'
        if js_ffi:
          assert i_i64_i32,     'i64 not converted to i32 in imports'
          assert i_f32_f64,     'f32 not converted to f64 in imports'
          assert not i_i64_i64, 'i64 not converted to i32 in imports'
          assert not i_f32_f32, 'f32 not converted to f64 in imports'
          assert e_i64_i32,     'i64 not converted to i32 in exports'
          assert e_f32_f64,     'f32 not converted to f64 in exports'
          assert not e_i64_i64, 'i64 not converted to i32 in exports'
        else:
          assert not i_i64_i32, 'i64 converted to i32 in imports'
          assert not i_f32_f64, 'f32 converted to f64 in imports'
          assert i_i64_i64,     'i64 converted to i32 in imports'
          assert i_f32_f32,     'f32 converted to f64 in imports'
          assert not e_i64_i32, 'i64 converted to i32 in exports'
          assert not e_f32_f64, 'f32 converted to f64 in exports'
          assert e_i64_i64,     'i64 converted to i32 in exports'

  def test_sysconf_phys_pages(self):
    for args, expected in [
        ([], 1024),
        (['-s', 'TOTAL_MEMORY=32MB'], 2048),
        (['-s', 'TOTAL_MEMORY=32MB', '-s', 'ALLOW_MEMORY_GROWTH=1'], (2*1024*1024*1024 - 65536) // 16384),
        (['-s', 'TOTAL_MEMORY=32MB', '-s', 'ALLOW_MEMORY_GROWTH=1', '-s', 'WASM=0'], (2*1024*1024*1024 - 16777216) // 16384),
        (['-s', 'TOTAL_MEMORY=32MB', '-s', 'BINARYEN=1', '-s', 'BINARYEN_METHOD="interpret-asm2wasm"'], 2048),
        (['-s', 'TOTAL_MEMORY=32MB', '-s', 'ALLOW_MEMORY_GROWTH=1', '-s', 'BINARYEN=1', '-s', 'BINARYEN_METHOD="interpret-asm2wasm"'], (2*1024*1024*1024 - 65536) // 16384),
        (['-s', 'TOTAL_MEMORY=32MB', '-s', 'ALLOW_MEMORY_GROWTH=1', '-s', 'BINARYEN=1', '-s', 'BINARYEN_METHOD="interpret-asm2wasm"', '-s', 'WASM_MEM_MAX=128MB'], 2048*4)
      ]:
      cmd = [PYTHON, EMCC, path_from_root('tests', 'unistd', 'sysconf_phys_pages.c')] + args
      print(str(cmd))
      subprocess.check_call(cmd)
      result = run_js('a.out.js').strip()
      print(result)
      assert result == str(expected) + ', errno: 0', expected

  def test_wasm_targets(self):
    for f in ['a.wasm', 'a.wast']:
      process = run_process([PYTHON, EMCC, path_from_root('tests', 'hello_world.cpp'), '-o', f], stdout=PIPE, stderr=PIPE, check=False)
      print(process.stderr)
      assert process.returncode is not 0, 'wasm suffix is an error'
      self.assertContained('''output file "%s" has a wasm suffix, but we cannot emit wasm by itself, except as a dynamic library''' % f, process.stderr)
    # side modules do allow a wasm target
    for opts, target in [([], 'a.out.wasm'), (['-o', 'lib.wasm'], 'lib.wasm')]:
      # specified target
      print(target)
      self.clear()
      subprocess.check_call([PYTHON, EMCC, path_from_root('tests', 'hello_world.cpp'), '-s', 'WASM=1', '-s', 'SIDE_MODULE=1'] + opts)
      assert b'dylink' in open(target, 'rb').read()
      for x in os.listdir('.'):
        assert not x.endswith('.js'), 'we should not emit js when making a wasm side module'

  def test_wasm_backend(self):
    if not has_wasm_target(get_llc_targets()):
      self.skipTest('wasm backend was not built')
    old = os.environ.get('EMCC_WASM_BACKEND')
    if old == '1': return # already the default
    try:
      os.environ['EMCC_WASM_BACKEND'] = '1'
      for args in [[], ['-O1'], ['-O2'], ['-O3'], ['-Os'], ['-Oz']]:
        print(args)
        run_process([PYTHON, EMCC, path_from_root('tests', 'hello_world.cpp')] + args)
        self.assertContained('hello, world!', run_js('a.out.js'))
    finally:
      if not old:
        del os.environ['EMCC_WASM_BACKEND']
      else:
        os.environ['EMCC_WASM_BACKEND'] = old

  def test_wasm_nope(self):
    for opts in [[], ['-O2']]:
      print(opts)
      # check we show a good error message if there is no wasm support
      open('pre.js', 'w').write('WebAssembly = undefined;\n')
      run_process([PYTHON, EMCC, path_from_root('tests', 'hello_world.cpp'), '--pre-js', 'pre.js'] + opts)
      out = run_js('a.out.js', stderr=STDOUT, assert_returncode=None)
      if opts == []:
        self.assertContained('No WebAssembly support found. Build with -s WASM=0 to target JavaScript instead.', out)
      else:
        self.assertContained('no native wasm support detected', out)

  def test_check_engine(self):
    compiler_engine = COMPILER_ENGINE
    bogus_engine = ['/fake/inline4']
    print(compiler_engine)
    jsrun.WORKING_ENGINES = {}
    # Test that engine check passes
    assert jsrun.check_engine(COMPILER_ENGINE)
    # Run it a second time (cache hit)
    assert jsrun.check_engine(COMPILER_ENGINE)
    # Test that engine check fails
    assert not jsrun.check_engine(bogus_engine)
    assert not jsrun.check_engine(bogus_engine)

    # Test the other possible way (list vs string) to express an engine
    if type(compiler_engine) is list:
      engine2 = compiler_engine[0]
    else:
      engine2 = [compiler_engine]
    assert jsrun.check_engine(engine2)

    # Test that run_js requires the engine
    jsrun.run_js(path_from_root('src', 'hello_world.js'), compiler_engine)
    caught_exit = 0
    try:
      jsrun.run_js(path_from_root('src', 'hello_world.js'), bogus_engine)
    except SystemExit as e:
      caught_exit = e.code
    self.assertEqual(1, caught_exit, 'Did not catch SystemExit with bogus JS engine')

  def test_error_on_missing_libraries(self):
    env = os.environ.copy()
    if 'EMCC_STRICT' in env: del env['EMCC_STRICT']

    process = Popen([PYTHON, EMCC, path_from_root('tests', 'hello_world.cpp'), '-lsomenonexistingfile', '-s', 'STRICT=1'], stdout=PIPE, stderr=PIPE, env=env)
    process.communicate()
    assert process.returncode is not 0, '-llsomenonexistingfile is an error in strict mode'

    process = Popen([PYTHON, EMCC, path_from_root('tests', 'hello_world.cpp'), '-lsomenonexistingfile', '-s', 'ERROR_ON_MISSING_LIBRARIES=0'], stdout=PIPE, stderr=PIPE, env=env)
    process.communicate()
    assert process.returncode is 0, '-llsomenonexistingfile is not an error if -s ERROR_ON_MISSING_LIBRARIES=0 is passed'

    process = Popen([PYTHON, EMCC, path_from_root('tests', 'hello_world.cpp'), '-lsomenonexistingfile', '-s', 'STRICT=1', '-s', 'ERROR_ON_MISSING_LIBRARIES=0'], stdout=PIPE, stderr=PIPE, env=env)
    process.communicate()
    assert process.returncode is 0, '-s ERROR_ON_MISSING_LIBRARIES=0 should override -s STRICT=1'

    process = Popen([PYTHON, EMCC, path_from_root('tests', 'hello_world.cpp'), '-lsomenonexistingfile', '-s', 'STRICT=0'], stdout=PIPE, stderr=PIPE, env=env)
    process.communicate()
    # TODO: TEMPORARY: When -s ERROR_ON_MISSING_LIBRARIES=1 becomes the default, change the following line to expect failure instead of 0.
    assert process.returncode is 0, '-llsomenonexistingfile is not yet an error in non-strict mode'

  # Tests that if user accidentally attempts to link native object code, we show an error
  def test_native_link_error_message(self):
    run_process([CLANG, '-c', path_from_root('tests', 'hello_world.cpp'), '-o', 'hello_world.o'])
    err = run_process([PYTHON, EMCC, 'hello_world.o', '-o', 'hello_world.js'], stdout=PIPE, stderr=PIPE, check=False).stderr
    self.assertContained('hello_world.o is not valid LLVM bitcode', err)

  def test_o_level_clamp(self):
    for level in [3, 4, 20]:
      err = run_process([PYTHON, EMCC, '-O' + str(level), path_from_root('tests', 'hello_world.c')], stdout=PIPE, stderr=PIPE).stderr
      assert os.path.exists('a.out.js'), '-O' + str(level) + ' should produce output'
      if level > 3:
        self.assertContained("optimization level '-O" + str(level) + "' is not supported; using '-O3' instead", err)

  # Tests that if user specifies multiple -o output directives, then the last one will take precedence
  def test_multiple_o_files(self):
    Popen([PYTHON, EMCC, path_from_root('tests', 'hello_world.c'), '-o', 'a.js', '-o', 'b.js']).communicate()
    assert os.path.isfile('b.js')
    assert not os.path.isfile('a.js')

  # Tests that Emscripten-provided header files can be cleanly included in C code
  def test_include_system_header_in_c(self):
    for std in [[], ['-std=c89']]: # Test oldest C standard, and the default C standard
      for directory, headers in [
        ('emscripten', ['dom_pk_codes.h', 'em_asm.h', 'emscripten.h', 'fetch.h', 'html5.h', 'key_codes.h', 'threading.h', 'trace.h', 'vector.h', 'vr.h']), # This directory has also bind.h, val.h and wire.h, which require C++11
        ('AL', ['al.h', 'alc.h']),
        ('EGL', ['egl.h', 'eglplatform.h']),
        ('GL', ['freeglut_std.h', 'gl.h', 'glew.h', 'glfw.h', 'glu.h', 'glut.h']),
        ('GLES', ['gl.h', 'glplatform.h']),
        ('GLES2', ['gl2.h', 'gl2platform.h']),
        ('GLES3', ['gl3.h', 'gl3platform.h', 'gl31.h', 'gl32.h']),
        ('GLFW', ['glfw3.h']),
        ('KHR', ['khrplatform.h'])]:
        for h in headers:
          inc = '#include <' + directory + '/' + h + '>'
          print(inc)
          open('a.c', 'w').write(inc)
          open('b.c', 'w').write(inc)
          subprocess.check_call([PYTHON, EMCC] + std + ['a.c', 'b.c'])

  def test_single_file(self):
    for (single_file_enabled,
         meminit1_enabled,
         debug_enabled,
         emterpreter_enabled,
         emterpreter_file_enabled,
         closure_enabled,
         wasm_enabled,
         asmjs_fallback_enabled) in itertools.product([True, False], repeat=8):
      # skip unhelpful option combinations
      if (
          (asmjs_fallback_enabled and not wasm_enabled) or
          (emterpreter_file_enabled and not emterpreter_enabled)
      ):
        continue

      expect_asmjs_code = asmjs_fallback_enabled and wasm_enabled
      expect_emterpretify_file = emterpreter_file_enabled
      expect_meminit = (meminit1_enabled and not wasm_enabled) or (wasm_enabled and asmjs_fallback_enabled)
      expect_success = not (emterpreter_file_enabled and single_file_enabled)
      expect_wasm = wasm_enabled
      expect_wast = debug_enabled and wasm_enabled

      # currently, the emterpreter always fails with JS output since we do not preload the emterpreter file, which in non-HTML we would need to do manually
      should_run_js = expect_success and not emterpreter_enabled

      cmd = [PYTHON, EMCC, path_from_root('tests', 'hello_world.c')]

      if single_file_enabled:
        expect_asmjs_code = False
        expect_emterpretify_file = False
        expect_meminit = False
        expect_wasm = False
        expect_wast = False
        cmd += ['-s', 'SINGLE_FILE=1']
      if meminit1_enabled:
        cmd += ['--memory-init-file', '1']
      if debug_enabled:
        cmd += ['-g']
      if emterpreter_enabled:
        cmd += ['-s', 'EMTERPRETIFY=1']
      if emterpreter_file_enabled:
        cmd += ['-s', "EMTERPRETIFY_FILE='a.out.dat'"]
      if closure_enabled:
        cmd += ['--closure', '1']
      if wasm_enabled:
        method = 'native-wasm'
        if asmjs_fallback_enabled:
          method += ',asmjs'
        cmd += ['-s', 'WASM=1', '-s', "BINARYEN_METHOD='" + method + "'"]
      else:
        cmd += ['-s', 'WASM=0']

      print(' '.join(cmd))
      self.clear()
      proc = Popen(cmd, stdout=PIPE, stderr=PIPE)
      output, err = proc.communicate()
      print(os.listdir('.'))
      assert expect_success == (proc.returncode == 0)
      assert expect_asmjs_code == os.path.exists('a.out.asm.js')
      assert expect_emterpretify_file == os.path.exists('a.out.dat')
      assert expect_meminit == (os.path.exists('a.out.mem') or os.path.exists('a.out.js.mem'))
      assert expect_wasm == os.path.exists('a.out.wasm')
      assert expect_wast == os.path.exists('a.out.wast')
      if should_run_js:
        self.assertContained('hello, world!', run_js('a.out.js'))

  def test_emar_M(self):
    open('file1', 'w').write(' ')
    open('file2', 'w').write(' ')
    subprocess.call([PYTHON, EMAR, 'cr', 'file1.a', 'file1'])
    subprocess.call([PYTHON, EMAR, 'cr', 'file2.a', 'file2'])
    emar = run_process([PYTHON, EMAR, '-M'], input='''create combined.a
addlib file1.a
addlib file2.a
save
end
''')
    result = run_process([PYTHON, EMAR, 't', 'combined.a'], stdout=PIPE).stdout
    assert 'file1' in result
    assert 'file2' in result


  def test_flag_aliases(self):
    def assert_aliases_match(flag1, flag2, flagarg, extra_args):
      results = {}
      for f in (flag1, flag2):
        outfile = 'aliases.js'
        subprocess.check_call([PYTHON, EMCC, path_from_root('tests', 'hello_world.c'), '-s', f + '=' + flagarg, '-o', outfile] + extra_args)
        with open(outfile) as out:
          results[f] = out.read()
      self.assertEqual(results[flag1], results[flag2], 'results should be identical')

    assert_aliases_match('WASM_MEM_MAX', 'BINARYEN_MEM_MAX', '16777216', ['-s', 'WASM=1'])

  def test_IGNORE_CLOSURE_COMPILER_ERRORS(self):
    open('pre.js', 'w').write(r'''
      // make closure compiler very very angry
      var dupe = 1;
      var dupe = 2;
      function Node() {
        throw 'Node is a DOM thing too, and use the ' + dupe;
      }
      function Node() {
        throw '(duplicate) Node is a DOM thing too, and also use the ' + dupe;
      }
    ''')
    def test(extra=[]):
      run_process([PYTHON, EMCC, path_from_root('tests', 'hello_world.c'), '-O2', '--closure', '1', '--pre-js', 'pre.js'] + extra)
    failed = False
    try:
      test()
    except:
      failed = True
    assert failed
    test(['-s', 'IGNORE_CLOSURE_COMPILER_ERRORS=1'])

  def test_toolchain_profiler(self):
    environ = os.environ.copy()
    environ['EM_PROFILE_TOOLCHAIN'] = '1'
    # replaced subprocess functions should not cause errors
    run_process([PYTHON, EMCC, path_from_root('tests', 'hello_world.c')], env=environ)

  def test_noderawfs(self):
    fopen_write = open(path_from_root('tests', 'asmfs', 'fopen_write.cpp'), 'r').read()
    open(os.path.join(self.get_dir(), 'main.cpp'), 'w').write(fopen_write)
    run_process([PYTHON, EMCC, os.path.join(self.get_dir(), 'main.cpp'), '-s', 'NODERAWFS=1'])
    self.assertContained("read 11 bytes. Result: Hello data!", run_js('a.out.js'))

    # NODERAWFS should directly write on OS file system
    self.assertEqual("Hello data!", open(os.path.join(self.get_dir(), 'hello_file.txt'), 'r').read())

  def test_noderawfs_disables_embedding(self):
    expected = '--preload-file and --embed-file cannot be used with NODERAWFS which disables virtual filesystem'
    base = [PYTHON, EMCC, path_from_root('tests', 'hello_world.c'), '-s', 'NODERAWFS=1']
    err = run_process(base + ['--preload-files', 'somefile'], stderr=PIPE, check=False).stderr
    assert expected in err
    err = run_process(base + ['--embed-files', 'somefile'], stderr=PIPE, check=False).stderr
    assert expected in err

  def test_autotools_shared_check(self):
    env = os.environ.copy()
    env['LC_ALL'] = 'C'
    expected = ': supported targets:.* elf'
    for python in [PYTHON, 'python', 'python2', 'python3']:
      try:
        out = run_process([python, EMCC, '--help'], stdout=PIPE, env=env).stdout
        assert re.search(expected, out)
      except OSError:
        # Ignore missing python aliases.
        pass

  def test_ioctl_window_size(self):
      self.do_other_test(os.path.join('other', 'ioctl', 'window_size'))

  def test_fd_closed(self):
    self.do_other_test(os.path.join('other', 'fd_closed'))

  def test_js_optimizer_parse_error(self):
    # check we show a proper understandable error for JS parse problems
    open('src.cpp', 'w').write(r'''
#include <emscripten.h>
int main() {
  EM_ASM({
    var x = !<->5.; // wtf
  });
}
''')
    output = run_process([PYTHON, EMCC, 'src.cpp', '-O2'], stdout=PIPE, stderr=PIPE, check=False)
    self.assertContained('''
var ASM_CONSTS = [function() { var x = !<->5.; }];
                                        ^
''', output.stderr)

  def test_wasm_sourcemap(self):
    # The no_main.c will be read (from relative location) due to speficied "-s"
    shutil.copyfile(path_from_root('tests', 'other', 'wasm_sourcemap', 'no_main.c'), 'no_main.c')
    wasm_map_cmd = [PYTHON, path_from_root('tools', 'wasm-sourcemap.py'),
                    '--sources', '--prefix', '=wasm-src:///',
                    '--dwarfdump-output',
                    path_from_root('tests', 'other', 'wasm_sourcemap', 'foo.wasm.dump'),
                    '-o', 'a.out.wasm.map',
                    path_from_root('tests', 'other', 'wasm_sourcemap', 'foo.wasm')]
    subprocess.check_call(wasm_map_cmd)
    output = open('a.out.wasm.map').read()
    # has "sources" entry with file (includes also `--prefix =wasm-src:///` replacement)
    self.assertIn('wasm-src:///no_main.c', output)
    # has "sourcesContent" entry with source code (included with `-s` option)
    self.assertIn('int foo()', output)
    # has some entries
    self.assertRegexpMatches(output, r'"mappings":\s*"[A-Za-z0-9+/]')

  def test_html_preprocess(self):
<<<<<<< HEAD
=======
    self.skipTest('enable when html preprocessing is reenabled')

>>>>>>> d5e50498
    test_file = path_from_root('tests', 'module', 'test_stdin.c')
    output_file = path_from_root('tests', 'module', 'test_stdin.html')
    shell_file = path_from_root('tests', 'module', 'test_html_preprocess.html')

    run_process([PYTHON, EMCC, '-o', output_file, test_file, '--shell-file', shell_file, '-s', 'NO_EXIT_RUNTIME=0'], stdout=PIPE, stderr=PIPE)
    output = open(output_file).read()
    self.assertContained("""T1:(else) NO_EXIT_RUNTIME != 1
T2:NO_EXIT_RUNTIME != 1
T3:NO_EXIT_RUNTIME < 2
T4:(else) NO_EXIT_RUNTIME <= 1
T5:(else) NO_EXIT_RUNTIME
T6:!NO_EXIT_RUNTIME""", output)

    run_process([PYTHON, EMCC, '-o', output_file, test_file, '--shell-file', shell_file, '-s', 'NO_EXIT_RUNTIME=1'], stdout=PIPE, stderr=PIPE)
    output = open(output_file).read()
    self.assertContained("""T1:NO_EXIT_RUNTIME == 1
T2:(else) NO_EXIT_RUNTIME == 1
T3:NO_EXIT_RUNTIME < 2
T4:(else) NO_EXIT_RUNTIME <= 1
T5:NO_EXIT_RUNTIME
T6:(else) !NO_EXIT_RUNTIME""", output)

    run_process([PYTHON, EMCC, '-o', output_file, test_file, '--shell-file', shell_file, '-s', 'NO_EXIT_RUNTIME=2'], stdout=PIPE, stderr=PIPE)
    output = open(output_file).read()
    self.assertContained("""T1:(else) NO_EXIT_RUNTIME != 1
T2:NO_EXIT_RUNTIME != 1
T3:(else) NO_EXIT_RUNTIME >= 2
T4:NO_EXIT_RUNTIME > 1
T5:NO_EXIT_RUNTIME
T6:(else) !NO_EXIT_RUNTIME""", output)<|MERGE_RESOLUTION|>--- conflicted
+++ resolved
@@ -8462,11 +8462,6 @@
     self.assertRegexpMatches(output, r'"mappings":\s*"[A-Za-z0-9+/]')
 
   def test_html_preprocess(self):
-<<<<<<< HEAD
-=======
-    self.skipTest('enable when html preprocessing is reenabled')
-
->>>>>>> d5e50498
     test_file = path_from_root('tests', 'module', 'test_stdin.c')
     output_file = path_from_root('tests', 'module', 'test_stdin.html')
     shell_file = path_from_root('tests', 'module', 'test_html_preprocess.html')
