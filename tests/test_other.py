--- conflicted
+++ resolved
@@ -12075,7 +12075,6 @@
     self.set_setting('EXIT_RUNTIME')
     self.do_runf(test_file('other/test_lto_atexit.c'), 'main done\nmy_dtor\n')
 
-<<<<<<< HEAD
   def test_dynamic_link_with_prejs(self):
     create_file('script.js', r'''
       console.log('↓');
@@ -12086,8 +12085,7 @@
       }
     ''')
     self.run_process([EMXX, 'main.c', '-sMAIN_MODULE=2', '--pre-js=script.js'])
-=======
+
   def test_xlocale(self):
     # Test for xlocale.h compatibility header
     self.do_other_test('test_xlocale.c')
->>>>>>> 53125762
