--- conflicted
+++ resolved
@@ -11157,12 +11157,8 @@
 
   def test_wasmfs_unistd_create(self):
     self.set_setting('WASMFS')
-<<<<<<< HEAD
     self.do_run_in_out_file_test('wasmfs/wasmfs_create.c')
 
   def test_wasmfs_unistd_seek(self):
     self.set_setting('WASMFS')
-    self.do_run_in_out_file_test('wasmfs/wasmfs_seek.c')
-=======
-    self.do_run_in_out_file_test('wasmfs/wasmfs_create.c')
->>>>>>> 0a98bdf5
+    self.do_run_in_out_file_test('wasmfs/wasmfs_seek.c')