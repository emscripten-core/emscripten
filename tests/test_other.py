# coding=utf-8
# Copyright 2013 The Emscripten Authors.  All rights reserved.
# Emscripten is available under two separate licenses, the MIT license and the
# University of Illinois/NCSA Open Source License.  Both these licenses can be
# found in the LICENSE file.

# noqa: E241

from __future__ import print_function
from functools import wraps
import glob
import gzip
import itertools
import json
import os
import pipes
import re
import select
import shlex
import shutil
import struct
import subprocess
import sys
import time
import tempfile
import unittest
import uuid
from subprocess import PIPE, STDOUT

if __name__ == '__main__':
  raise Exception('do not run this file directly; do something like: tests/runner.py other')

from tools.shared import try_delete
from tools.shared import EMCC, EMXX, EMAR, EMRANLIB, PYTHON, FILE_PACKAGER, WINDOWS, LLVM_ROOT, EM_BUILD_VERBOSE
from tools.shared import CLANG_CC, CLANG_CXX, LLVM_AR, LLVM_DWARFDUMP
from tools.shared import NODE_JS, SPIDERMONKEY_ENGINE, JS_ENGINES, WASM_ENGINES, V8_ENGINE
from runner import RunnerCore, path_from_root, no_wasm_backend, no_fastcomp, is_slow_test, ensure_dir
from runner import needs_dlfcn, env_modify, no_windows, requires_native_clang, chdir, with_env_modify, create_test_file, parameterized
from runner import js_engines_modify, NON_ZERO
from tools import shared, building
import jsrun
import clang_native
import tools.line_endings
import tools.js_optimizer
import tools.tempfiles
import tools.duplicate_function_eliminator

scons_path = shared.which('scons')
emmake = shared.bat_suffix(path_from_root('emmake'))
emcmake = shared.bat_suffix(path_from_root('emcmake'))
emconfigure = shared.bat_suffix(path_from_root('emconfigure'))
emconfig = shared.bat_suffix(path_from_root('em-config'))
emsize = shared.bat_suffix(path_from_root('emsize'))


class temp_directory(object):
  def __init__(self, dirname):
    self.dir = dirname

  def __enter__(self):
    self.directory = tempfile.mkdtemp(prefix='emtest_temp_', dir=self.dir)
    self.prev_cwd = os.getcwd()
    os.chdir(self.directory)
    print('temp_directory: ' + self.directory)
    return self.directory

  def __exit__(self, type, value, traceback):
    os.chdir(self.prev_cwd)


def uses_canonical_tmp(func):
  """Decorator that signals the use of the canonical temp by a test method.

  This decorator takes care of cleaning the directory after the
  test to satisfy the leak detector.
  """
  @wraps(func)
  def decorated(self):
    # Before running the test completely remove the canonical_tmp
    if os.path.exists(self.canonical_temp_dir):
      shutil.rmtree(self.canonical_temp_dir)
    try:
      func(self)
    finally:
      # Make sure the test isn't lying about the fact that it uses
      # canonical_tmp
      self.assertTrue(os.path.exists(self.canonical_temp_dir))
      # Remove the temp dir in a try-finally, as otherwise if the
      # test fails we would not clean it up, and if leak detection
      # is set we will show that error instead of the actual one.
      shutil.rmtree(self.canonical_temp_dir)

  return decorated


def is_python3_version_supported():
  """Retuns True if the installed python3 version is supported by emscripten.

  Note: Emscripten requires python3.5 or above since python3.4 and below do not
  support circular dependencies."""
  try:
    print('is_python3_version_supported')
    python3 = shared.which('python3')
    print('  python3 =', python3)
    output = shared.run_process([python3, '--version'], stdout=PIPE).stdout
    print('  output =', output, output.split())
    output = output.split()[1]
    # ignore final component which can contains non-integers (e.g 'rc1')
    version = [int(x) for x in output.split('.')[:2]]
    return version >= [3, 5]
  except Exception:
    # If anything goes wrong (no python3, unexpected output format), then we do
    # not support this python3
    return False


def encode_leb(number):
  # TODO(sbc): handle larger numbers
  assert(number < 255)
  # pack the integer then take only the first (little end) byte
  return struct.pack('<i', number)[:1]


def get_fastcomp_src_dir():
  """Locate fastcomp source tree by searching realtive to LLVM_ROOT."""
  d = LLVM_ROOT
  key_file = 'readme-emscripten-fastcomp.txt'
  while d != os.path.dirname(d):
    d = os.path.abspath(d)
    # when the build directory lives below the source directory
    if os.path.exists(os.path.join(d, key_file)):
      return d
    # when the build directory lives alongside the source directory
    elif os.path.exists(os.path.join(d, 'src', key_file)):
      return os.path.join(d, 'src')
    else:
      d = os.path.dirname(d)
  return None


def parse_wasm(filename):
  wat = shared.run_process([os.path.join(building.get_binaryen_bin(), 'wasm-dis'), filename], stdout=PIPE).stdout
  imports = []
  exports = []
  funcs = []
  for line in wat.splitlines():
    line = line.strip()
    if line.startswith('(import '):
      line = line.strip('()')
      name = line.split()[2].strip('"')
      imports.append(name)
    if line.startswith('(export '):
      line = line.strip('()')
      name = line.split()[1].strip('"')
      exports.append(name)
    if line.startswith('(func '):
      line = line.strip('()')
      name = line.split()[1].strip('"')
      funcs.append(name)
  return imports, exports, funcs


class other(RunnerCore):
  # Utility to run a simple test in this suite. This receives a directory which
  # should contain a test.cpp and test.out files, compiles the cpp, and runs it
  # to verify the output, with optional compile and run arguments.
  # TODO: use in more places
  def do_other_test(self, dirname, emcc_args=[], run_args=[]):
    shutil.copyfile(path_from_root('tests', dirname, 'test.cpp'), 'test.cpp')
    self.run_process([EMCC, 'test.cpp'] + emcc_args)
    expected = open(path_from_root('tests', dirname, 'test.out')).read()
    seen = self.run_js('a.out.js', args=run_args) + '\n'
    self.assertContained(expected, seen)

  # Another utility to run a test in this suite. This receives a source file
  # to compile, with optional compiler and execution flags.
  # Output can be checked by seeing if literals are contained, and that a list
  # of regexes match. The return code can also be checked.
  def do_smart_test(self, source, literals=[], regexes=[],
                    emcc_args=[], run_args=[], assert_returncode=0):
    self.run_process([EMCC, source] + emcc_args)
    seen = self.run_js('a.out.js', args=run_args, assert_returncode=assert_returncode) + '\n'

    for literal in literals:
      self.assertContained([literal], seen)

    for regex in regexes:
      self.assertTrue(re.search(regex, seen), 'Expected regex "%s" to match on:\n%s' % (regex, seen))

  def run_on_pty(self, cmd):
    master, slave = os.openpty()
    output = []

    try:
      env = os.environ.copy()
      env['TERM'] = 'xterm-color'
      proc = subprocess.Popen(cmd, stdout=slave, stderr=slave, env=env)
      while proc.poll() is None:
        r, w, x = select.select([master], [], [], 1)
        if r:
          output.append(os.read(master, 1024))
      return (proc.returncode, b''.join(output))
    finally:
      os.close(master)
      os.close(slave)

  def test_emcc_v(self):
    for compiler in [EMCC, EMXX]:
      # -v, without input files
      proc = self.run_process([compiler, '-v'], stdout=PIPE, stderr=PIPE)
      self.assertContained('clang version %s' % shared.expected_llvm_version(), proc.stderr)
      self.assertContained('GNU', proc.stderr)
      self.assertNotContained('this is dangerous', proc.stdout)
      self.assertNotContained('this is dangerous', proc.stderr)

  def test_emcc_generate_config(self):
    for compiler in [EMCC, EMXX]:
      config_path = './emscripten_config'
      self.run_process([compiler, '--generate-config', config_path])
      self.assertExists(config_path, 'A config file should have been created at %s' % config_path)
      config_contents = open(config_path).read()
      self.assertContained('EMSCRIPTEN_ROOT', config_contents)
      self.assertContained('LLVM_ROOT', config_contents)
      os.remove(config_path)

  def test_emcc_output_mjs(self):
    self.run_process([EMCC, '-o', 'hello_world.mjs', path_from_root('tests', 'hello_world.c')])
    with open('hello_world.mjs') as f:
      output = f.read()
    self.assertContained('export default Module;', output)
    # TODO(sbc): Test that this is actually runnable.  We currently don't have
    # any tests for EXPORT_ES6 but once we do this should be enabled.
    # self.assertContained('hello, world!', self.run_js('hello_world.mjs'))

  def test_emcc_out_file(self):
    # Verify that "-ofile" works in addition to "-o" "file"
    self.run_process([EMCC, '-c', '-ofoo.o', path_from_root('tests', 'hello_world.c')])
    self.assertExists('foo.o')
    self.run_process([EMCC, '-ofoo.js', 'foo.o'])
    self.assertExists('foo.js')

  @parameterized({
    'c': [EMCC, '.c'],
    'cxx': [EMXX, '.cpp']})
  def test_emcc_basics(self, compiler, suffix):
    # emcc src.cpp ==> writes a.out.js and a.out.wasm
    self.run_process([compiler, path_from_root('tests', 'hello_world' + suffix)])
    self.assertExists('a.out.js')
    self.assertExists('a.out.wasm')
    self.assertContained('hello, world!', self.run_js('a.out.js'))

    # --version
    output = self.run_process([compiler, '--version'], stdout=PIPE, stderr=PIPE)
    output = output.stdout.replace('\r', '')
    self.assertContained('emcc (Emscripten gcc/clang-like replacement)', output)
    self.assertContained('''Copyright (C) 2014 the Emscripten authors (see AUTHORS.txt)
This is free and open source software under the MIT license.
There is NO warranty; not even for MERCHANTABILITY or FITNESS FOR A PARTICULAR PURPOSE.
''', output)

    # --help
    output = self.run_process([compiler, '--help'], stdout=PIPE, stderr=PIPE)
    self.assertContained('Display this information', output.stdout)
    self.assertContained('Most clang options will work', output.stdout)

    # -dumpmachine
    output = self.run_process([compiler, '-dumpmachine'], stdout=PIPE, stderr=PIPE)
    self.assertContained(shared.get_llvm_target(), output.stdout)

    # -dumpversion
    output = self.run_process([compiler, '-dumpversion'], stdout=PIPE, stderr=PIPE)
    self.assertEqual(shared.EMSCRIPTEN_VERSION, output.stdout.strip())

    # properly report source code errors, and stop there
    self.clear()
    stderr = self.expect_fail([compiler, path_from_root('tests', 'hello_world_error' + suffix)])
    self.assertNotContained('IOError', stderr) # no python stack
    self.assertNotContained('Traceback', stderr) # no python stack
    self.assertContained('error: invalid preprocessing directive', stderr)
    self.assertContained(["error: use of undeclared identifier 'cheez", "error: unknown type name 'cheez'"], stderr)
    self.assertContained('errors generated.', stderr.splitlines()[-2])

  @parameterized({
    'c': [EMCC, '.c'],
    'cxx': [EMXX, '.cpp']})
  def test_emcc_2(self, compiler, suffix):
    # emcc src.cpp -c    and   emcc src.cpp -o src.[o|bc] ==> should give a .bc file
    for args in [['-c'], ['-o', 'src.o'], ['-o', 'src.bc'], ['-o', 'src.so']]:
      print('args:', args)
      target = args[1] if len(args) == 2 else 'hello_world.o'
      self.clear()
      self.run_process([compiler, path_from_root('tests', 'hello_world' + suffix)] + args)
      syms = building.llvm_nm(target)
      self.assertIn('main', syms.defs)
      if self.is_wasm_backend():
        # wasm backend will also have '__original_main' or such
        self.assertEqual(len(syms.defs), 2)
      else:
        self.assertEqual(len(syms.defs), 1)
      if target == 'js': # make sure emcc can recognize the target as a bitcode file
        shutil.move(target, target + '.bc')
        target += '.bc'
      self.run_process([compiler, target, '-o', target + '.js'])
      self.assertContained('hello, world!', self.run_js(target + '.js'))

  @parameterized({
    'c': [EMCC, '.c'],
    'cxx': [EMXX, '.cpp']})
  def test_emcc_3(self, compiler, suffix):
    # handle singleton archives
    self.run_process([compiler, '-c', path_from_root('tests', 'hello_world' + suffix), '-o', 'a.o'])
    self.run_process([LLVM_AR, 'r', 'a.a', 'a.o'], stdout=PIPE, stderr=PIPE)
    self.run_process([compiler, 'a.a'])
    self.assertContained('hello, world!', self.run_js('a.out.js'))

    if not self.is_wasm_backend():
      # emcc src.ll ==> generates .js
      self.clear()
      self.run_process([compiler, path_from_root('tests', 'hello_world.ll')])
      self.assertContained('hello, world!', self.run_js('a.out.js'))

    # emcc [..] -o [path] ==> should work with absolute paths
    for path in [os.path.abspath(os.path.join('..', 'file1.js')), os.path.join('b_dir', 'file2.js')]:
      print(path)
      os.chdir(self.get_dir())
      self.clear()
      print(os.listdir(os.getcwd()))
      ensure_dir(os.path.join('a_dir', 'b_dir'))
      os.chdir('a_dir')
      # use single file so we don't have more files to clean up
      self.run_process([compiler, path_from_root('tests', 'hello_world' + suffix), '-o', path, '-s', 'SINGLE_FILE=1'])
      last = os.getcwd()
      os.chdir(os.path.dirname(path))
      self.assertContained('hello, world!', self.run_js(os.path.basename(path)))
      os.chdir(last)
      try_delete(path)

  @parameterized({
    'c': [EMCC],
    'cxx': [EMXX]})
  def test_emcc_4(self, compiler):
    # Optimization: emcc src.cpp -o something.js [-Ox]. -O0 is the same as not specifying any optimization setting
    for params, opt_level, bc_params, closure, has_malloc in [ # bc params are used after compiling to bitcode
      (['-o', 'something.js'],                          0, None, 0, 1),
      (['-o', 'something.js', '-O0'],                   0, None, 0, 0),
      (['-o', 'something.js', '-O1'],                   1, None, 0, 0),
      (['-o', 'something.js', '-O1', '-g'],             1, None, 0, 0), # no closure since debug
      (['-o', 'something.js', '-O2'],                   2, None, 0, 1),
      (['-o', 'something.js', '-O2', '-g'],             2, None, 0, 0),
      (['-o', 'something.js', '-Os'],                   2, None, 0, 1),
      (['-o', 'something.js', '-O3'],                   3, None, 0, 1),
      # and, test compiling to bitcode first
      (['-o', 'something.bc'], 0, [],      0, 0),
      (['-o', 'something.bc', '-O0'], 0, [], 0, 0),
      (['-o', 'something.bc', '-O1'], 1, ['-O1'], 0, 0),
      (['-o', 'something.bc', '-O2'], 2, ['-O2'], 0, 0),
      (['-o', 'something.bc', '-O3'], 3, ['-O3'], 0, 0),
      (['-O1', '-o', 'something.bc'], 1, [], 0, 0),
      # non-wasm
      (['-s', 'WASM=0', '-o', 'something.js'],                          0, None, 0, 1),
      (['-s', 'WASM=0', '-o', 'something.js', '-O0'],                   0, None, 0, 0),
      (['-s', 'WASM=0', '-o', 'something.js', '-O1'],                   1, None, 0, 0),
      (['-s', 'WASM=0', '-o', 'something.js', '-O1', '-g'],             1, None, 0, 0), # no closure since debug
      (['-s', 'WASM=0', '-o', 'something.js', '-O2'],                   2, None, 0, 1),
      (['-s', 'WASM=0', '-o', 'something.js', '-O2', '-g'],             2, None, 0, 0),
      (['-s', 'WASM=0', '-o', 'something.js', '-Os'],                   2, None, 0, 1),
      (['-s', 'WASM=0', '-o', 'something.js', '-O3'],                   3, None, 0, 1),
      # and, test compiling to bitcode first
      (['-s', 'WASM=0', '-o', 'something.bc'],        0, ['-s', 'WASM=0'],        0, 0),
      (['-s', 'WASM=0', '-o', 'something.bc', '-O0'], 0, ['-s', 'WASM=0'],        0, 0),
      (['-s', 'WASM=0', '-o', 'something.bc', '-O1'], 1, ['-s', 'WASM=0', '-O1'], 0, 0),
      (['-s', 'WASM=0', '-o', 'something.bc', '-O2'], 2, ['-s', 'WASM=0', '-O2'], 0, 0),
      (['-s', 'WASM=0', '-o', 'something.bc', '-O3'], 3, ['-s', 'WASM=0', '-O3'], 0, 0),
      (['-s', 'WASM=0', '-O1', '-o', 'something.bc'], 1, ['-s', 'WASM=0'],        0, 0),
    ]:
      if 'WASM=0' in params and self.is_wasm_backend():
        continue
      print(params, opt_level, bc_params, closure, has_malloc)
      self.clear()
      keep_debug = '-g' in params
      args = [compiler, path_from_root('tests', 'hello_world_loop' + ('_malloc' if has_malloc else '') + '.cpp')] + params
      print('..', args)
      output = self.run_process(args, stdout=PIPE, stderr=PIPE)
      assert len(output.stdout) == 0, output.stdout
      if bc_params is not None:
        self.assertExists('something.bc', output.stderr)
        bc_args = [compiler, 'something.bc', '-o', 'something.js'] + bc_params
        print('....', bc_args)
        output = self.run_process(bc_args, stdout=PIPE, stderr=PIPE)
      self.assertExists('something.js', output.stderr)
      self.assertContained('hello, world!', self.run_js('something.js'))

      # Verify optimization level etc. in the generated code
      # XXX these are quite sensitive, and will need updating when code generation changes
      generated = open('something.js').read()
      main = self.get_func(generated, '_main') if 'function _main' in generated else generated
      assert 'new Uint16Array' in generated and 'new Uint32Array' in generated, 'typed arrays 2 should be used by default'
      assert 'SAFE_HEAP' not in generated, 'safe heap should not be used by default'
      assert ': while(' not in main, 'when relooping we also js-optimize, so there should be no labelled whiles'
      if closure:
        if opt_level == 0:
          assert '._main =' in generated, 'closure compiler should have been run'
        elif opt_level >= 1:
          assert '._main=' in generated, 'closure compiler should have been run (and output should be minified)'
      else:
        # closure has not been run, we can do some additional checks. TODO: figure out how to do these even with closure
        assert '._main = ' not in generated, 'closure compiler should not have been run'
        if keep_debug:
          assert ('switch (label)' in generated or 'switch (label | 0)' in generated) == (opt_level <= 0), 'relooping should be in opt >= 1'
          assert ('assert(STACKTOP < STACK_MAX' in generated) == (opt_level == 0), 'assertions should be in opt == 0'
        if 'WASM=0' in params:
          if opt_level >= 2 and '-g' in params:
            assert re.search(r'HEAP8\[\$?\w+ ?\+ ?\(+\$?\w+ ?', generated) or re.search(r'HEAP8\[HEAP32\[', generated) or re.search(r'[i$]\d+ & ~\(1 << [i$]\d+\)', generated), 'eliminator should create compound expressions, and fewer one-time vars' # also in -O1, but easier to test in -O2
          looks_unminified = ' = {}' in generated and ' = []' in generated
          looks_minified = '={}' in generated and '=[]' and ';var' in generated
          assert not (looks_minified and looks_unminified)
          if opt_level == 0 or '-g' in params:
            assert looks_unminified
          elif opt_level >= 2:
            assert looks_minified

  @no_wasm_backend('tests for asmjs optimzer')
  @parameterized({
    'c': [EMCC],
    'cxx': [EMXX]})
  def test_emcc_5(self, compiler):
    # asm.js optimization levels
    for params, test, text in [
      (['-O2'], lambda generated: 'function addRunDependency' in generated, 'shell has unminified utilities'),
      (['-O2', '--closure', '1'], lambda generated: 'function addRunDependency' not in generated and ';function' in generated, 'closure minifies the shell, removes whitespace'),
      (['-O2', '--closure', '1', '-g1'], lambda generated: 'function addRunDependency' not in generated and ';function' not in generated, 'closure minifies the shell, -g1 makes it keep whitespace'),
      (['-O2'], lambda generated: 'var b=0' in generated and 'function _main' not in generated, 'registerize/minify is run by default in -O2'),
      (['-O2', '--minify', '0'], lambda generated: 'var b = 0' in generated and 'function _main' not in generated, 'minify is cancelled, but not registerize'),
      (['-O2', '--js-opts', '0'], lambda generated: 'var b=0' not in generated and 'var b = 0' not in generated and 'function _main' in generated, 'js opts are cancelled'),
      (['-O2', '-g'], lambda generated: 'var b=0' not in generated and 'var b = 0' not in generated and 'function _main' in generated, 'registerize/minify is cancelled by -g'),
      (['-O2', '-g0'], lambda generated: 'var b=0' in generated and 'function _main' not in generated, 'registerize/minify is run by default in -O2 -g0'),
      (['-O2', '-g1'], lambda generated: 'var b = 0' in generated and 'function _main' not in generated, 'compress is cancelled by -g1'),
      (['-O2', '-g2'], lambda generated: ('var b = 0' in generated or 'var i1 = 0' in generated) and 'function _main' in generated, 'minify is cancelled by -g2'),
      (['-O2', '-g3'], lambda generated: 'var b=0' not in generated and 'var b = 0' not in generated and 'function _main' in generated, 'registerize is cancelled by -g3'),
      (['-O2', '--profiling'], lambda generated: ('var b = 0' in generated or 'var i1 = 0' in generated) and 'function _main' in generated, 'similar to -g2'),
      (['-O2', '-profiling'], lambda generated: ('var b = 0' in generated or 'var i1 = 0' in generated) and 'function _main' in generated, 'similar to -g2'),
      (['-O2', '--profiling-funcs'], lambda generated: 'var b=0' in generated and '"use asm";var a=' in generated and 'function _main' in generated, 'very minified, but retain function names'),
      (['-O2', '-profiling-funcs'], lambda generated: 'var b=0' in generated and '"use asm";var a=' in generated and 'function _main' in generated, 'very minified, but retain function names'),
      (['-O2'], lambda generated: 'var b=0' in generated and '"use asm";var a=' in generated and 'function _main' not in generated, 'very minified, no function names'),
      # (['-O2', '-g4'], lambda generated: 'var b=0' not in generated and 'var b = 0' not in generated and 'function _main' in generated, 'same as -g3 for now'),
      (['-s', 'INLINING_LIMIT=0'], lambda generated: 'function _dump' in generated, 'no inlining without opts'),
      ([], lambda generated: 'Module["_dump"]' not in generated, 'dump is not exported by default'),
      (['-s', 'EXPORTED_FUNCTIONS=["_main", "_dump"]'], lambda generated: 'Module["_dump"] =' in generated, 'dump is now exported'),
      (['--llvm-opts', '1'], lambda generated: '_puts(' in generated, 'llvm opts requested'),
      ([], lambda generated: '// Sometimes an existing Module' in generated, 'without opts, comments in shell code'),
      (['-O2'], lambda generated: '// Sometimes an existing Module' not in generated, 'with opts, no comments in shell code'),
      (['-O2', '-g2'], lambda generated: '// Sometimes an existing Module' not in generated, 'with -g2, no comments in shell code'),
      (['-O2', '-g3'], lambda generated: '// Sometimes an existing Module' in generated, 'with -g3, yes comments in shell code'),
    ]:
      print(params, text)
      self.clear()
      self.run_process([compiler, path_from_root('tests', 'hello_world_loop.cpp'), '-o', 'a.out.js', '-s', 'WASM=0'] + params)
      self.assertContained('hello, world!', self.run_js('a.out.js'))
      assert test(open('a.out.js').read()), text

  def test_multiple_sources(self):
    # Compiling two sources at a time should work.
    cmd = [EMCC, '-c', path_from_root('tests', 'twopart_main.cpp'), path_from_root('tests', 'twopart_side.c')]
    self.run_process(cmd)

    # Object files should be generated by default in the current working
    # directory, and not alongside the sources.
    self.assertExists('twopart_main.o')
    self.assertExists('twopart_side.o')
    self.assertNotExists(path_from_root('tests', 'twopart_main.o'))
    self.assertNotExists(path_from_root('tests', 'twopart_side.o'))

    # But it is an error if '-o' is also specified.
    self.clear()
    err = self.expect_fail(cmd + ['-o', 'out.o'])

    self.assertContained('cannot specify -o with -c/-S/-E and multiple source files', err)
    self.assertNotExists('twopart_main.o')
    self.assertNotExists('twopart_side.o')
    self.assertNotExists(path_from_root('tests', 'twopart_main.o'))
    self.assertNotExists(path_from_root('tests', 'twopart_side.o'))

  def test_combining_object_files(self):
    # Compiling two files with -c will generate separate object files
    self.run_process([EMCC, path_from_root('tests', 'twopart_main.cpp'), path_from_root('tests', 'twopart_side.c'), '-c'])
    self.assertExists('twopart_main.o')
    self.assertExists('twopart_side.o')

    # Linking with just one of them is expected to fail
    err = self.expect_fail([EMCC, 'twopart_main.o'])
    self.assertContained('undefined symbol: theFunc', err)

    # Linking with both should work
    self.run_process([EMCC, 'twopart_main.o', 'twopart_side.o'])
    self.assertContained('side got: hello from main, over', self.run_js('a.out.js'))

    # Combining object files into another object should also work, using the `-r` flag
    self.run_process([EMCC, '-r', 'twopart_main.o', 'twopart_side.o', '-o', 'combined.o'])
    # We also support building without the `-r` flag but expect a warning
    err = self.run_process([EMCC, 'twopart_main.o', 'twopart_side.o', '-o', 'combined2.o'], stderr=PIPE).stderr
    self.assertBinaryEqual('combined.o', 'combined2.o')
    self.assertContained('warning: Assuming object file output in the absence of `-c`', err)

    # Should be two symbols (and in the wasm backend, also __original_main)
    syms = building.llvm_nm('combined.o')
    self.assertIn('main', syms.defs)
    if self.is_wasm_backend():
      self.assertEqual(len(syms.defs), 3)
    else:
      self.assertEqual(len(syms.defs), 2)

    self.run_process([EMCC, 'combined.o', '-o', 'combined.o.js'])
    self.assertContained('side got: hello from main, over', self.run_js('combined.o.js'))

  def test_js_transform(self):
    with open('t.py', 'w') as f:
      f.write('''
import sys
f = open(sys.argv[1], 'a')
f.write('transformed!')
f.close()
''')

    self.run_process([EMCC, path_from_root('tests', 'hello_world.c'), '--js-transform', '%s t.py' % (PYTHON)])
    self.assertIn('transformed!', open('a.out.js').read())

  @no_wasm_backend("wasm backend alwasy embedds memory")
  def test_js_mem_file(self):
    for opts in [0, 1, 2, 3]:
      print('mem init in', opts)
      self.clear()
      self.run_process([EMCC, path_from_root('tests', 'hello_world.c'), '-s', 'WASM=0', '-O' + str(opts)])
      if opts >= 2:
        self.assertExists('a.out.js.mem')
      else:
        self.assertNotExists('a.out.js.mem')

  def test_emcc_asm_v_wasm(self):
    for opts in ([], ['-O1'], ['-O2'], ['-O3']):
      print('opts', opts)
      for mode in ([], ['-s', 'WASM=0']):
        self.clear()
        wasm = '=0' not in str(mode)
        print('  mode', mode, 'wasm?', wasm)
        self.run_process([EMCC, path_from_root('tests', 'hello_world.c')] + opts + mode)
        self.assertExists('a.out.js')
        if wasm:
          self.assertExists('a.out.wasm')
        for engine in JS_ENGINES:
          print('    engine', engine)
          out = self.run_js('a.out.js', engine=engine)
          self.assertContained('hello, world!', out)
          if not wasm and engine == SPIDERMONKEY_ENGINE:
            self.validate_asmjs(out)
        if not wasm and not self.is_wasm_backend():
          src = open('a.out.js').read()
          if opts == []:
            self.assertContained('almost asm', src)
          else:
            self.assertContained('use asm', src)

  def test_emcc_cflags(self):
    output = self.run_process([EMCC, '--cflags'], stdout=PIPE)
    flags = output.stdout.strip()
    self.assertContained(shared.shlex_join(shared.emsdk_cflags([], False)), flags)
    output = self.run_process([EMXX, '--cflags'], stdout=PIPE)
    flags = output.stdout.strip()
    self.assertContained(shared.shlex_join(shared.emsdk_cflags([], True)), flags)
    # check they work
    cmd = [CLANG_CXX, path_from_root('tests', 'hello_world.cpp')] + shlex.split(flags.replace('\\', '\\\\')) + ['-c', '-emit-llvm', '-o', 'a.bc']
    self.run_process(cmd)
    self.run_process([EMCC, 'a.bc'])
    self.assertContained('hello, world!', self.run_js('a.out.js'))

  def test_emcc_print_search_dirs(self):
    result = self.run_process([EMCC, '-print-search-dirs'], stdout=PIPE, stderr=PIPE)
    self.assertContained('programs: =', result.stdout)
    self.assertContained('libraries: =', result.stdout)

  def test_emar_em_config_flag(self):
    # Test that the --em-config flag is accepted but not passed down do llvm-ar.
    # We expand this in case the EM_CONFIG is ~/.emscripten (default)
    config = os.path.expanduser(shared.EM_CONFIG)
    proc = self.run_process([EMAR, '--em-config', config, '-version'], stdout=PIPE, stderr=PIPE)
    self.assertEqual(proc.stderr, "")
    self.assertContained('LLVM', proc.stdout)

  def test_emsize(self):
    with open(path_from_root('tests', 'other', 'test_emsize.out')) as expected_output:
      expected = expected_output.read()
      cmd = [emsize, path_from_root('tests', 'other', 'test_emsize.js')]
      for command in [cmd, cmd + ['-format=sysv']]:
        output = self.run_process(cmd, stdout=PIPE).stdout
        self.assertContained(expected, output)

  @parameterized({
    # ('directory to the test', 'output filename', ['extra args to pass to
    # CMake']) Testing all combinations would be too much work and the test
    # would take 10 minutes+ to finish (CMake feature detection is slow), so
    # combine multiple features into one to try to cover as much as possible
    # while still keeping this test in sensible time limit.
    'js':          ('target_js',      'test_cmake.js',         ['-DCMAKE_BUILD_TYPE=Debug']),
    'html':        ('target_html',    'hello_world_gles.html', ['-DCMAKE_BUILD_TYPE=Release']),
    'library':     ('target_library', 'libtest_cmake.a',       ['-DCMAKE_BUILD_TYPE=MinSizeRel']),
    'static_cpp':  ('target_library', 'libtest_cmake.a',       ['-DCMAKE_BUILD_TYPE=RelWithDebInfo', '-DCPP_LIBRARY_TYPE=STATIC']),
    'stdproperty': ('stdproperty',    'helloworld.js',         [])
  })
  def test_cmake(self, test_dir, output_file, cmake_args):
    # Test all supported generators.
    if WINDOWS:
      generators = ['MinGW Makefiles', 'NMake Makefiles']
    else:
      generators = ['Unix Makefiles', 'Ninja', 'Eclipse CDT4 - Ninja']

    configurations = {'MinGW Makefiles'     : {'build'   : ['mingw32-make'] }, # noqa
                      'NMake Makefiles'     : {'build'   : ['nmake', '/NOLOGO']}, # noqa
                      'Unix Makefiles'      : {'build'   : ['make']}, # noqa
                      'Ninja'               : {'build'   : ['ninja']}, # noqa
                      'Eclipse CDT4 - Ninja': {'build'   : ['ninja']}, # noqa
    }
    for generator in generators:
      conf = configurations[generator]

      if not shared.which(conf['build'][0]):
        # Use simple test if applicable
        print('Skipping %s test for CMake support; build tool found found: %s.' % (generator, conf['build'][0]))
        continue

      cmakelistsdir = path_from_root('tests', 'cmake', test_dir)
      with temp_directory(self.get_dir()) as tempdirname:
        # Run Cmake
        cmd = [emcmake, 'cmake'] + cmake_args + ['-G', generator, cmakelistsdir]

        env = os.environ.copy()
        # https://github.com/emscripten-core/emscripten/pull/5145: Check that CMake works even if EMCC_SKIP_SANITY_CHECK=1 is passed.
        if test_dir == 'target_html':
          env['EMCC_SKIP_SANITY_CHECK'] = '1'
        print(str(cmd))
        self.run_process(cmd, env=env, stdout=None if EM_BUILD_VERBOSE >= 2 else PIPE, stderr=None if EM_BUILD_VERBOSE >= 1 else PIPE)

        # Build
        cmd = conf['build']
        if EM_BUILD_VERBOSE >= 3 and 'Ninja' not in generator:
          cmd += ['VERBOSE=1']
        self.run_process(cmd, stdout=None if EM_BUILD_VERBOSE >= 2 else PIPE)
        self.assertExists(tempdirname + '/' + output_file, 'building a cmake-generated Makefile failed to produce an output file %s!' % tempdirname + '/' + output_file)

        # Run through node, if CMake produced a .js file.
        if output_file.endswith('.js'):
          ret = self.run_process(NODE_JS + [tempdirname + '/' + output_file], stdout=PIPE).stdout
          self.assertTextDataIdentical(open(cmakelistsdir + '/out.txt').read().strip(), ret.strip())

  # Test that the various CMAKE_xxx_COMPILE_FEATURES that are advertised for the Emscripten toolchain match with the actual language features that Clang supports.
  # If we update LLVM version and this test fails, copy over the new advertised features from Clang and place them to cmake/Modules/Platform/Emscripten.cmake.
  @no_windows('Skipped on Windows because CMake does not configure native Clang builds well on Windows.')
  def test_cmake_compile_features(self):
    with temp_directory(self.get_dir()):
      cmd = ['cmake', '-DCMAKE_C_COMPILER=' + CLANG_CC, '-DCMAKE_CXX_COMPILER=' + CLANG_CXX, path_from_root('tests', 'cmake', 'stdproperty')]
      print(str(cmd))
      native_features = self.run_process(cmd, stdout=PIPE).stdout

    with temp_directory(self.get_dir()):
      cmd = [emcmake, 'cmake', path_from_root('tests', 'cmake', 'stdproperty')]
      print(str(cmd))
      emscripten_features = self.run_process(cmd, stdout=PIPE).stdout

    native_features = '\n'.join([x for x in native_features.split('\n') if '***' in x])
    emscripten_features = '\n'.join([x for x in emscripten_features.split('\n') if '***' in x])
    self.assertTextDataIdentical(native_features, emscripten_features)

  # Tests that it's possible to pass C++11 or GNU++11 build modes to CMake by building code that needs C++11 (embind)
  def test_cmake_with_embind_cpp11_mode(self):
    for args in [[], ['-DNO_GNU_EXTENSIONS=1']]:
      with temp_directory(self.get_dir()) as tempdirname:
        configure = [emcmake, 'cmake', path_from_root('tests', 'cmake', 'cmake_with_emval')] + args
        print(str(configure))
        self.run_process(configure)
        build = ['cmake', '--build', '.']
        print(str(build))
        self.run_process(build)

        ret = self.run_process(NODE_JS + [os.path.join(tempdirname, 'cpp_with_emscripten_val.js')], stdout=PIPE).stdout.strip()
        if '-DNO_GNU_EXTENSIONS=1' in args:
          self.assertTextDataIdentical('Hello! __STRICT_ANSI__: 1, __cplusplus: 201103', ret)
        else:
          self.assertTextDataIdentical('Hello! __STRICT_ANSI__: 0, __cplusplus: 201103', ret)

  # Tests that the Emscripten CMake toolchain option
  def test_cmake_bitcode_static_libraries(self):
    if self.is_wasm_backend():
      # Test that this option produces an error with the llvm backend
      err = self.expect_fail([emcmake, 'cmake', path_from_root('tests', 'cmake', 'static_lib'), '-DEMSCRIPTEN_GENERATE_BITCODE_STATIC_LIBRARIES=ON'])
      self.assertContained('EMSCRIPTEN_GENERATE_BITCODE_STATIC_LIBRARIES is not compatible with the', err)
      return

    # Test that building static libraries by default generates UNIX archives (.a, with the emar tool)
    self.clear()
    self.run_process([emcmake, 'cmake', path_from_root('tests', 'cmake', 'static_lib')])
    self.run_process(['cmake', '--build', '.'])
    self.assertTrue(building.is_ar('libstatic_lib.a'))
    self.run_process([EMAR, 'x', 'libstatic_lib.a'])
    found = False # hashing makes the object name random
    for x in os.listdir('.'):
      if x.endswith('.o'):
        found = True
        if self.is_wasm_backend():
          assert building.is_wasm(x)
        else:
          assert building.is_bitcode(x)
    assert found

    # Test that passing the -DEMSCRIPTEN_GENERATE_BITCODE_STATIC_LIBRARIES=ON
    # directive causes CMake to generate LLVM bitcode files as static libraries
    # (.bc)
    self.clear()
    self.run_process([emcmake, 'cmake', '-DEMSCRIPTEN_GENERATE_BITCODE_STATIC_LIBRARIES=ON', path_from_root('tests', 'cmake', 'static_lib')])
    self.run_process(['cmake', '--build', '.'])
    if self.is_wasm_backend():
      assert building.is_wasm('libstatic_lib.bc')
    else:
      assert building.is_bitcode('libstatic_lib.bc')
    assert not building.is_ar('libstatic_lib.bc')

    # Test that one is able to fake custom suffixes for static libraries.
    # (sometimes projects want to emulate stuff, and do weird things like files
    # with ".so" suffix which are in fact either ar archives or bitcode files)
    self.clear()
    self.run_process([emcmake, 'cmake', '-DSET_FAKE_SUFFIX_IN_PROJECT=1', path_from_root('tests', 'cmake', 'static_lib')])
    self.run_process(['cmake', '--build', '.'])
    assert building.is_ar('myprefix_static_lib.somecustomsuffix')

  # Tests that the CMake variable EMSCRIPTEN_VERSION is properly provided to user CMake scripts
  def test_cmake_emscripten_version(self):
    self.run_process([emcmake, 'cmake', path_from_root('tests', 'cmake', 'emscripten_version')])

  def test_system_include_paths(self):
    # Verify that all default include paths are within `emscripten/system`

    def verify_includes(stderr):
      self.assertContained('<...> search starts here:', stderr)
      assert stderr.count('End of search list.') == 1, stderr
      start = stderr.index('<...> search starts here:')
      end = stderr.index('End of search list.')
      includes = stderr[start:end]
      includes = [i.strip() for i in includes.splitlines()[1:-1]]
      for i in includes:
        if shared.Cache.dirname in i:
          self.assertContained(shared.Cache.dirname, i)
        else:
          self.assertContained(path_from_root('system'), i)

    err = self.run_process([EMCC, path_from_root('tests', 'hello_world.c'), '-v'], stderr=PIPE).stderr
    verify_includes(err)
    err = self.run_process([EMXX, path_from_root('tests', 'hello_world.cpp'), '-v'], stderr=PIPE).stderr
    verify_includes(err)

  def test_failure_error_code(self):
    for compiler in [EMCC, EMXX]:
      # Test that if one file is missing from the build, then emcc shouldn't succeed, and shouldn't produce an output file.
      self.expect_fail([compiler, path_from_root('tests', 'hello_world.c'), 'this_file_is_missing.c', '-o', 'out.js'])
      self.assertFalse(os.path.exists('out.js'))

  def test_use_cxx(self):
    create_test_file('empty_file', ' ')
    dash_xc = self.run_process([EMCC, '-v', '-xc', 'empty_file'], stderr=PIPE).stderr
    self.assertNotContained('-x c++', dash_xc)
    dash_xcpp = self.run_process([EMCC, '-v', '-xc++', 'empty_file'], stderr=PIPE).stderr
    self.assertContained('-x c++', dash_xcpp)

  def test_cxx11(self):
    for std in ['-std=c++11', '--std=c++11']:
      for compiler in [EMCC, EMXX]:
        self.run_process([compiler, std, path_from_root('tests', 'hello_cxx11.cpp')])

  # Regression test for issue #4522: Incorrect CC vs CXX detection
  def test_incorrect_c_detection(self):
    # This auto-detection only works for the compile phase.
    # For linking you need to use `em++` or pass `-x c++`
    create_test_file('test.c', 'foo\n')
    for compiler in [EMCC, EMXX]:
      self.run_process([compiler, '-c', '--bind', '--embed-file', 'test.c', path_from_root('tests', 'hello_world.cpp')])

  def test_odd_suffixes(self):
    for suffix in ['CPP', 'c++', 'C++', 'cxx', 'CXX', 'cc', 'CC', 'i', 'ii']:
      if self.is_wasm_backend() and suffix == 'ii':
        # wasm backend treats .i and .ii specially and considers them already
        # pre-processed.  Because if this is strips all the -D command line
        # flags, including the __EMSCRIPTEN__ define, which makes this fail
        # to compile since libcxx/__config depends in __EMSCRIPTEN__.
        continue
      self.clear()
      print(suffix)
      shutil.copyfile(path_from_root('tests', 'hello_world.c'), 'test.' + suffix)
      self.run_process([EMCC, self.in_dir('test.' + suffix)])
      self.assertContained('hello, world!', self.run_js('a.out.js'))

    for suffix in ['lo']:
      self.clear()
      print(suffix)
      self.run_process([EMCC, path_from_root('tests', 'hello_world.c'), '-o', 'binary.' + suffix])
      self.run_process([EMCC, 'binary.' + suffix])
      self.assertContained('hello, world!', self.run_js('a.out.js'))

  @no_wasm_backend('asm.js minification')
  def test_asm_minify(self):
    def test(args):
      self.run_process([EMCC, path_from_root('tests', 'hello_world_loop_malloc.cpp'), '-s', 'WASM=0'] + args)
      self.assertContained('hello, world!', self.run_js('a.out.js'))
      return open('a.out.js').read()

    src = test([])
    assert 'function _malloc' in src

    src = test(['-O2', '-s', 'ASM_JS=1'])
    normal_size = len(src)
    print('normal', normal_size)
    assert 'function _malloc' not in src

    src = test(['-O2', '-s', 'ASM_JS=1', '--minify', '0'])
    unminified_size = len(src)
    print('unminified', unminified_size)
    assert unminified_size > normal_size
    assert 'function _malloc' not in src

    src = test(['-O2', '-s', 'ASM_JS=1', '-g'])
    debug_size = len(src)
    print('debug', debug_size)
    self.assertGreater(debug_size, unminified_size)
    self.assertContained('function _malloc', src)

  @no_wasm_backend('tests fastcomp extra assertions for function pointer errors - do we need these?')
  def test_dangerous_func_cast(self):
    src = r'''
      #include <stdio.h>
      typedef void (*voidfunc)();
      int my_func() {
        printf("my func\n");
        return 10;
      }
      int main(int argc, char **argv) {
        voidfunc fps[10];
        for (int i = 0; i < 10; i++)
          fps[i] = (i == argc) ? (void (*)())my_func : NULL;
        fps[2 * (argc-1) + 1]();
        return 0;
      }
    '''
    create_test_file('src.c', src)

    def test(args, expected, assert_returncode):
      print(args, expected)
      self.run_process([EMCC, 'src.c'] + args, stderr=PIPE)
      self.assertContained(expected, self.run_js('a.out.js', assert_returncode=assert_returncode))
      if self.is_wasm_backend():
        return
      print('in asm.js')
      self.run_process([EMCC, 'src.c', '-s', 'WASM=0'] + args, stderr=PIPE)
      self.assertContained(expected, self.run_js('a.out.js', assert_returncode=assert_returncode))
      # TODO: emulation function support in wasm is imperfect
      print('with emulated function pointers in asm.js')
      self.run_process([EMCC, '-s', 'WASM=0', 'src.c', '-s', 'ASSERTIONS=1'] + args + ['-s', 'EMULATED_FUNCTION_POINTERS=1'], stderr=PIPE)
      out = self.run_js('a.out.js', assert_returncode=assert_returncode)
      self.assertContained(expected, out)

    # fastcomp. all asm, so it can't just work with wrong sigs. but,
    # ASSERTIONS=2 gives much better info to debug
    # Case 1: No useful info, but does mention ASSERTIONS
    test(['-O1'], 'ASSERTIONS', NON_ZERO)
    # Case 2: Some useful text
    test(['-O1', '-s', 'ASSERTIONS=1'], [
        'Invalid function pointer',
        "called with signature 'v'. Perhaps this is an invalid value",
        'Build with ASSERTIONS=2 for more info'
    ], NON_ZERO)
    # Case 3: actually useful identity of the bad pointer, with comparisons to
    # what it would be in other types/tables
    test(['-O1', '-s', 'ASSERTIONS=2'], [
        'Invalid function pointer',
        "called with signature 'v'. Perhaps this is an invalid value",
        'This pointer might make sense in another type signature:',
        'Invalid function pointer',
        "called with signature 'v'. Perhaps this is an invalid value",
        "i: asm['_my_func']"
    ], NON_ZERO)
    # Case 4: emulate so it works
    test(['-O1', '-s', 'EMULATE_FUNCTION_POINTER_CASTS=1'], 'my func\n', 0)

  @no_wasm_backend('uses EMULATED_FUNCTION_POINTERS')
  def test_emulate_function_pointer_casts_assertions_2(self):
    # check empty tables work with assertions 2 in this mode (#6554)
    self.run_process([EMCC, path_from_root('tests', 'hello_world.c'), '-s', 'EMULATED_FUNCTION_POINTERS=1', '-s', 'ASSERTIONS=2'])

  def test_wl_linkflags(self):
    # Test path -L and -l via -Wl, arguments and -Wl, response files
    create_test_file('main.cpp', '''
      extern "C" void printey();
      int main() {
        printey();
        return 0;
      }
    ''')
    create_test_file('libfile.cpp', '''
      #include <stdio.h>
      extern "C" void printey() {
        printf("hello from lib\\n");
      }
    ''')
    create_test_file('linkflags.txt', '''
    -L.
    -lfoo
    ''')
    self.run_process([EMCC, '-o', 'libfile.o', 'libfile.cpp'])
    self.run_process([EMAR, 'cr', 'libfoo.a', 'libfile.o'])
    self.run_process([EMCC, 'main.cpp', '-L.', '-lfoo'])
    self.run_process([EMCC, 'main.cpp', '-Wl,-L.', '-Wl,-lfoo'])
    self.run_process([EMCC, 'main.cpp', '-Wl,@linkflags.txt'])

  def test_l_link(self):
    # Linking with -lLIBNAME and -L/DIRNAME should work, also should work with spaces
    create_test_file('main.cpp', '''
      extern void printey();
      int main() {
        printey();
        return 0;
      }
    ''')
    create_test_file('libfile.cpp', '''
      #include <stdio.h>
      void printey() {
        printf("hello from lib\\n");
      }
    ''')

    ensure_dir('libdir')
    libfile = self.in_dir('libdir', 'libfile.so')
    aout = 'a.out.js'

    def build(path, args):
      self.run_process([EMCC, path] + args)

    # Test linking the library built here by emcc
    build('libfile.cpp', ['-c'])
    shutil.move('libfile.o', libfile)
    build('main.cpp', ['-L' + 'libdir', '-lfile'])

    self.assertContained('hello from lib', self.run_js(aout))

    # Also test execution with `-l c` and space-separated library linking syntax
    os.remove(aout)
    build('libfile.cpp', ['-c', '-l', 'c'])
    shutil.move('libfile.o', libfile)
    build('main.cpp', ['-L', 'libdir', '-l', 'file'])

    self.assertContained('hello from lib', self.run_js(aout))

    # Must not leave unneeded linker stubs
    self.assertNotExists('a.out')
    self.assertNotExists('a.exe')

  def test_commons_link(self):
    create_test_file('a.h', r'''
#if !defined(A_H)
#define A_H
extern int foo[8];
#endif
''')
    create_test_file('a.c', r'''
#include "a.h"
int foo[8];
''')
    create_test_file('main.c', r'''
#include <stdio.h>
#include "a.h"

int main() {
    printf("|%d|\n", foo[0]);
    return 0;
}
''')

    self.run_process([EMCC, '-o', 'a.o', 'a.c'])
    self.run_process([EMAR, 'rv', 'library.a', 'a.o'])
    self.run_process([EMCC, '-o', 'main.o', 'main.c'])
    self.run_process([EMCC, '-o', 'a.js', 'main.o', 'library.a'])
    self.assertContained('|0|', self.run_js('a.js'))

  @parameterized({
    'expand_symlinks': [[]],
    'no_canonical_prefixes': [['-no-canonical-prefixes']],
  })
  @no_windows('Windows does not support symlinks')
  def test_symlink_points_to_bad_suffix(self, flags):
    """Tests compiling a symlink where foobar.c points to foobar.xxx.

    In this case, we should always successfully compile the code."""
    create_test_file('foobar.xxx', 'int main(){ return 0; }')
    os.symlink('foobar.xxx', 'foobar.c')
    self.run_process([EMCC, 'foobar.c', '-o', 'foobar.bc'] + flags)

  @parameterized({
    'expand_symlinks': ([], True),
    'no_canonical_prefixes': (['-no-canonical-prefixes'], False),
  })
  @no_windows('Windows does not support symlinks')
  def test_symlink_has_bad_suffix(self, flags, expect_success):
    """Tests compiling a symlink where foobar.xxx points to foobar.c.

    In this case, setting -no-canonical-prefixes will result in a build failure
    due to the inappropriate file suffix on foobar.xxx."""
    create_test_file('foobar.c', 'int main(){ return 0; }')
    os.symlink('foobar.c', 'foobar.xxx')
    proc = self.run_process([EMCC, 'foobar.xxx', '-o', 'foobar.bc'] + flags, check=expect_success, stderr=PIPE)
    if not expect_success:
      self.assertNotEqual(proc.returncode, 0)
      self.assertContained("unknown suffix", proc.stderr)

  def test_multiply_defined_libsymbols(self):
    lib_name = 'libA.c'
    a2_name = 'a2.c'
    b2_name = 'b2.c'
    main_name = 'main.c'
    create_test_file(lib_name, 'int mult() { return 1; }')
    create_test_file(a2_name, 'void x() {}')
    create_test_file(b2_name, 'void y() {}')
    create_test_file(main_name, r'''
      #include <stdio.h>
      int mult();
      int main() {
        printf("result: %d\n", mult());
        return 0;
      }
    ''')

    building.emcc(lib_name, output_filename='libA.so')

    building.emcc(a2_name, ['-L.', '-lA'])
    building.emcc(b2_name, ['-L.', '-lA'])

    building.emcc(main_name, ['-L.', '-lA', a2_name + '.o', b2_name + '.o'], output_filename='a.out.js')

    self.assertContained('result: 1', self.run_js('a.out.js'))

  def test_multiply_defined_libsymbols_2(self):
    a = "int x() { return 55; }"
    a_name = 'a.c'
    create_test_file(a_name, a)
    b = "int y() { return 2; }"
    b_name = 'b.c'
    create_test_file(b_name, b)
    c = "int z() { return 5; }"
    c_name = 'c.c'
    create_test_file(c_name, c)
    main = r'''
      #include <stdio.h>
      int x();
      int y();
      int z();
      int main() {
        printf("result: %d\n", x() + y() + z());
        return 0;
      }
    '''
    main_name = 'main.c'
    create_test_file(main_name, main)

    building.emcc(a_name) # a.c.o
    building.emcc(b_name) # b.c.o
    building.emcc(c_name) # c.c.o
    lib_name = 'libLIB.a'
    building.emar('cr', lib_name, [a_name + '.o', b_name + '.o']) # libLIB.a with a and b

    # a is in the lib AND in an .o, so should be ignored in the lib. We do still need b from the lib though
    building.emcc(main_name, [a_name + '.o', c_name + '.o', '-L.', '-lLIB'], output_filename='a.out.js')

    self.assertContained('result: 62', self.run_js('a.out.js'))

  @no_wasm_backend('not relevent with lld')
  def test_link_group(self):
    lib_src_name = 'lib.c'
    create_test_file(lib_src_name, 'int x() { return 42; }')

    main_name = 'main.c'
    create_test_file(main_name, r'''
      #include <stdio.h>
      int x();
      int main() {
        printf("result: %d\n", x());
        return 0;
      }
    ''')

    building.emcc(lib_src_name) # lib.c.o
    lib_name = 'libLIB.a'
    building.emar('cr', lib_name, [lib_src_name + '.o']) # libLIB.a with lib.c.o

    def test(lib_args, err_expected):
      print(err_expected)
      output = self.run_process([EMCC, main_name, '-o', 'a.out.js'] + lib_args, stdout=PIPE, stderr=PIPE, check=not err_expected)
      if err_expected:
        self.assertContained(err_expected, output.stderr)
      else:
        self.assertNotContained('undefined symbol', output.stderr)
        out_js = 'a.out.js'
        self.assertExists(out_js, output.stdout + '\n' + output.stderr)
        self.assertContained('result: 42', self.run_js(out_js))

    test(['-Wl,--start-group', lib_name, '-Wl,--start-group'], 'Nested --start-group, missing --end-group?')
    test(['-Wl,--end-group', lib_name, '-Wl,--start-group'], '--end-group without --start-group')
    test(['-Wl,--start-group', lib_name, '-Wl,--end-group'], None)
    test(['-Wl,--start-group', lib_name], None)

    print('embind test with groups')

    main_name = 'main.cpp'
    create_test_file(main_name, r'''
      #include <stdio.h>
      #include <emscripten/val.h>
      using namespace emscripten;
      extern "C" int x();
      int main() {
        int y = -x();
        y = val::global("Math").call<int>("abs", y);
        printf("result: %d\n", y);
        return 0;
      }
    ''')
    test(['-Wl,--start-group', lib_name, '-Wl,--end-group', '--bind'], None)

  def test_whole_archive(self):
    # Verify that -Wl,--whole-archive includes the static constructor from the
    # otherwise unreferenced library.
    self.run_process([EMCC, '-c', '-o', 'main.o', path_from_root('tests', 'test_whole_archive', 'main.c')])
    self.run_process([EMCC, '-c', '-o', 'testlib.o', path_from_root('tests', 'test_whole_archive', 'testlib.c')])
    self.run_process([EMAR, 'crs', 'libtest.a', 'testlib.o'])

    self.run_process([EMCC, '-Wl,--whole-archive', 'libtest.a', '-Wl,--no-whole-archive', 'main.o'])
    self.assertContained('foo is: 42\n', self.run_js('a.out.js'))

    self.run_process([EMCC, '-Wl,-whole-archive', 'libtest.a', '-Wl,-no-whole-archive', 'main.o'])
    self.assertContained('foo is: 42\n', self.run_js('a.out.js'))

    # Verify the --no-whole-archive prevents the inclusion of the ctor
    self.run_process([EMCC, '-Wl,-whole-archive', '-Wl,--no-whole-archive', 'libtest.a', 'main.o'])
    self.assertContained('foo is: 0\n', self.run_js('a.out.js'))

  def test_link_group_bitcode(self):
    create_test_file('1.c', r'''
int f(void);
int main() {
  f();
  return 0;
}
''')
    create_test_file('2.c', r'''
#include <stdio.h>
int f() {
  printf("Hello\n");
  return 0;
}
''')

    self.run_process([EMCC, '-o', '1.o', '1.c'])
    self.run_process([EMCC, '-o', '2.o', '2.c'])
    self.run_process([EMAR, 'crs', '2.a', '2.o'])
    self.run_process([EMCC, '-o', 'out.bc', '-Wl,--start-group', '2.a', '1.o', '-Wl,--end-group'])
    self.run_process([EMCC, 'out.bc'])
    self.assertContained('Hello', self.run_js('a.out.js'))

  @no_wasm_backend('lld resolves circular lib dependencies')
  def test_circular_libs(self):
    def tmp_source(name, code):
      with open(name, 'w') as f:
        f.write(code)

    tmp_source('a.c', 'int z(); int x() { return z(); }')
    tmp_source('b.c', 'int x(); int y() { return x(); } int z() { return 42; }')
    tmp_source('c.c', 'int q() { return 0; }')
    tmp_source('main.c', r'''
      #include <stdio.h>
      int y();
      int main() {
        printf("result: %d\n", y());
        return 0;
      }
    ''')

    building.emcc('a.c') # a.c.o
    building.emcc('b.c') # b.c.o
    building.emcc('c.c')
    building.emar('cr', 'libA.a', ['a.c.o', 'c.c.o'])
    building.emar('cr', 'libB.a', ['b.c.o', 'c.c.o'])

    args = ['main.c', '-o', 'a.out.js']
    libs_list = ['libA.a', 'libB.a']

    # 'libA.a' does not satisfy any symbols from main, so it will not be included,
    # and there will be an undefined symbol.
    err = self.expect_fail([EMCC] + args + libs_list)
    self.assertContained('error: undefined symbol: x', err)

    # -Wl,--start-group and -Wl,--end-group around the libs will cause a rescan
    # of 'libA.a' after 'libB.a' adds undefined symbol "x", so a.c.o will now be
    # included (and the link will succeed).
    libs = ['-Wl,--start-group'] + libs_list + ['-Wl,--end-group']
    self.run_process([EMCC] + args + libs)
    self.assertContained('result: 42', self.run_js('a.out.js'))

    # -( and -) should also work.
    args = ['main.c', '-o', 'a2.out.js']
    libs = ['-Wl,-('] + libs_list + ['-Wl,-)']
    self.run_process([EMCC] + args + libs)
    self.assertContained('result: 42', self.run_js('a2.out.js'))

  # The fastcomp path will deliberately ignore duplicate input files in order
  # to allow "libA.so" on the command line twice. The is not really .so support
  # and the .so files are really bitcode.
  @no_wasm_backend('tests legacy .so linking behviour')
  @needs_dlfcn
  def test_redundant_link(self):
    lib = "int mult() { return 1; }"
    lib_name = 'libA.c'
    create_test_file(lib_name, lib)
    main = r'''
      #include <stdio.h>
      int mult();
      int main() {
        printf("result: %d\n", mult());
        return 0;
      }
    '''
    main_name = 'main.c'
    create_test_file(main_name, main)

    building.emcc(lib_name, output_filename='libA.so')

    building.emcc(main_name, ['libA.so', 'libA.so'], output_filename='a.out.js')

    self.assertContained('result: 1', self.run_js('a.out.js'))

  def test_dot_a_all_contents_invalid(self):
    # check that we error if an object file in a .a is not valid bitcode.
    # do not silently ignore native object files, which may have been
    # built by mistake
    create_test_file('native.c', 'int native() { return 5; }')
    create_test_file('main.c', 'extern int native(); int main() { return native(); }')
    self.run_process([CLANG_CC, 'native.c', '-target', 'x86_64-linux', '-c', '-o', 'native.o'])
    self.run_process([EMAR, 'crs', 'libfoo.a', 'native.o'])
    stderr = self.expect_fail([EMCC, 'main.c', 'libfoo.a'])
    self.assertContained('unknown file type', stderr)

  def test_export_all(self):
    lib = r'''
      #include <stdio.h>
      void libf1() { printf("libf1\n"); }
      void libf2() { printf("libf2\n"); }
    '''
    create_test_file('lib.c', lib)

    create_test_file('main.js', '''
      var Module = {
        onRuntimeInitialized: function() {
          _libf1();
          _libf2();
        }
      };
    ''')

    building.emcc('lib.c', ['-s', 'EXPORT_ALL', '-s', 'LINKABLE', '--pre-js', 'main.js'], output_filename='a.out.js')
    self.assertContained('libf1\nlibf2\n', self.run_js('a.out.js'))

  def test_export_all_and_exported_functions(self):
    # EXPORT_ALL should not export library functions by default.
    # This mans that to export library function you also need to explicitly
    # list them in EXPORTED_FUNCTIONS.
    lib = r'''
      #include <stdio.h>
      #include <emscripten.h>
      EMSCRIPTEN_KEEPALIVE void libfunc() { puts("libfunc\n"); }
    '''
    create_test_file('lib.c', lib)
    create_test_file('main.js', '''
      var Module = {
        onRuntimeInitialized: function() {
          _libfunc();
          __get_daylight();
        }
      };
    ''')

    # __get_daylight should not be linked by default, even with EXPORT_ALL
    building.emcc('lib.c', ['-s', 'EXPORT_ALL', '--pre-js', 'main.js'], output_filename='a.out.js')
    err = self.run_js('a.out.js', assert_returncode=NON_ZERO)
    self.assertContained('__get_daylight is not defined', err)

    building.emcc('lib.c', ['-s', "EXPORTED_FUNCTIONS=['__get_daylight']", '-s', 'EXPORT_ALL', '--pre-js', 'main.js'], output_filename='a.out.js')
    self.assertContained('libfunc\n', self.run_js('a.out.js'))

  def test_stdin(self):
    def run_test():
      for engine in JS_ENGINES:
        if engine == V8_ENGINE:
          continue # no stdin support in v8 shell
        engine[0] = os.path.normpath(engine[0])
        print(engine, file=sys.stderr)
        # work around a bug in python's subprocess module
        # (we'd use self.run_js() normally)
        try_delete('out.txt')
        cmd = jsrun.make_command(os.path.normpath('out.js'), engine)
        cmd = shared.shlex_join(cmd)
        if WINDOWS:
          os.system('type "in.txt" | {} >out.txt'.format(cmd))
        else: # posix
          os.system('cat in.txt | {} > out.txt'.format(cmd))
        self.assertContained('abcdef\nghijkl\neof', open('out.txt').read())

    building.emcc(path_from_root('tests', 'module', 'test_stdin.c'), output_filename='out.js')
    create_test_file('in.txt', 'abcdef\nghijkl')
    run_test()
    building.emcc(path_from_root('tests', 'module', 'test_stdin.c'),
                  ['-O2', '--closure', '1'], output_filename='out.js')
    run_test()

  def test_ungetc_fscanf(self):
    create_test_file('main.cpp', r'''
      #include <stdio.h>
      int main(int argc, char const *argv[])
      {
          char str[4] = {0};
          FILE* f = fopen("my_test.input", "r");
          if (f == NULL) {
              printf("cannot open file\n");
              return -1;
          }
          ungetc('x', f);
          ungetc('y', f);
          ungetc('z', f);
          fscanf(f, "%3s", str);
          printf("%s\n", str);
          return 0;
      }
    ''')
    create_test_file('my_test.input', 'abc')
    building.emcc('main.cpp', ['--embed-file', 'my_test.input'], output_filename='a.out.js')
    self.assertContained('zyx', self.run_process(JS_ENGINES[0] + ['a.out.js'], stdout=PIPE, stderr=PIPE).stdout)

  def test_abspaths(self):
    # Includes with absolute paths are generally dangerous, things like -I/usr/.. will get to system local headers, not our portable ones.

    shutil.copyfile(path_from_root('tests', 'hello_world.c'), 'main.c')

    for args, expected in [(['-I/usr/something', '-Wwarn-absolute-paths'], True),
                           (['-L/usr/something', '-Wwarn-absolute-paths'], True),
                           (['-I/usr/something'], False),
                           (['-L/usr/something'], False),
                           (['-I/usr/something', '-Wno-warn-absolute-paths'], False),
                           (['-L/usr/something', '-Wno-warn-absolute-paths'], False),
                           (['-Isubdir/something', '-Wwarn-absolute-paths'], False),
                           (['-Lsubdir/something', '-Wwarn-absolute-paths'], False),
                           ([], False)]:
      print(args, expected)
      proc = self.run_process([EMCC, 'main.c'] + args, stderr=PIPE)
      WARNING = 'encountered. If this is to a local system header/library, it may cause problems (local system files make sense for compiling natively on your system, but not necessarily to JavaScript)'
      self.assertContainedIf(WARNING, proc.stderr, expected)

  def test_local_link(self):
    # Linking a local library directly, like /usr/lib/libsomething.so, cannot work of course since it
    # doesn't contain bitcode. However, when we see that we should look for a bitcode file for that
    # library in the -L paths and system/lib
    create_test_file('main.cpp', '''
      extern void printey();
      int main() {
        printey();
        return 0;
      }
    ''')

    ensure_dir('subdir')
    open(os.path.join('subdir', 'libfile.so'), 'w').write('this is not llvm bitcode!')

    create_test_file('libfile.cpp', '''
      #include <stdio.h>
      void printey() {
        printf("hello from lib\\n");
      }
    ''')

    self.run_process([EMCC, 'libfile.cpp', '-o', 'libfile.so'], stderr=PIPE)
    self.run_process([EMCC, 'main.cpp', os.path.join('subdir', 'libfile.so'), '-L.'])
    self.assertContained('hello from lib', self.run_js('a.out.js'))

  def test_identical_basenames(self):
    # Issue 287: files in different dirs but with the same basename get confused as the same,
    # causing multiply defined symbol errors
    ensure_dir('foo')
    ensure_dir('bar')
    open(os.path.join('foo', 'main.cpp'), 'w').write('''
      extern void printey();
      int main() {
        printey();
        return 0;
      }
    ''')
    open(os.path.join('bar', 'main.cpp'), 'w').write('''
      #include <stdio.h>
      void printey() { printf("hello there\\n"); }
    ''')

    self.run_process([EMCC, os.path.join('foo', 'main.cpp'), os.path.join('bar', 'main.cpp')])
    self.assertContained('hello there', self.run_js('a.out.js'))

    # ditto with first creating .o files
    try_delete('a.out.js')
    self.run_process([EMCC, os.path.join('foo', 'main.cpp'), '-o', os.path.join('foo', 'main.o')])
    self.run_process([EMCC, os.path.join('bar', 'main.cpp'), '-o', os.path.join('bar', 'main.o')])
    self.run_process([EMCC, os.path.join('foo', 'main.o'), os.path.join('bar', 'main.o')])
    self.assertContained('hello there', self.run_js('a.out.js'))

  def test_main_a(self):
    # if main() is in a .a, we need to pull in that .a

    main_name = 'main.c'
    create_test_file(main_name, r'''
      #include <stdio.h>
      extern int f();
      int main() {
        printf("result: %d.\n", f());
        return 0;
      }
    ''')

    other_name = 'other.c'
    create_test_file(other_name, r'''
      #include <stdio.h>
      int f() { return 12346; }
    ''')

    self.run_process([EMCC, main_name, '-c', '-o', main_name + '.bc'])
    self.run_process([EMCC, other_name, '-c', '-o', other_name + '.bc'])

    self.run_process([EMAR, 'cr', main_name + '.a', main_name + '.bc'])

    self.run_process([EMCC, other_name + '.bc', main_name + '.a'])

    self.assertContained('result: 12346.', self.run_js('a.out.js'))

  def test_multiple_archives_duplicate_basenames(self):
    create_test_file('common.c', r'''
      #include <stdio.h>
      void a(void) {
        printf("a\n");
      }
    ''')
    self.run_process([EMCC, 'common.c', '-c', '-o', 'common.o'])
    try_delete('liba.a')
    self.run_process([EMAR, 'rc', 'liba.a', 'common.o'])

    create_test_file('common.c', r'''
      #include <stdio.h>
      void b(void) {
        printf("b\n");
      }
    ''')
    self.run_process([EMCC, 'common.c', '-c', '-o', 'common.o'])
    try_delete('libb.a')
    self.run_process([EMAR, 'rc', 'libb.a', 'common.o'])

    create_test_file('main.c', r'''
      void a(void);
      void b(void);
      int main() {
        a();
        b();
      }
    ''')

    self.run_process([EMCC, 'main.c', '-L.', '-la', '-lb'])
    self.assertContained('a\nb\n', self.run_js('a.out.js'))

  def test_archive_duplicate_basenames(self):
    ensure_dir('a')
    create_test_file(os.path.join('a', 'common.c'), r'''
      #include <stdio.h>
      void a(void) {
        printf("a\n");
      }
    ''')
    self.run_process([EMCC, os.path.join('a', 'common.c'), '-c', '-o', os.path.join('a', 'common.o')])

    ensure_dir('b')
    create_test_file(os.path.join('b', 'common.c'), r'''
      #include <stdio.h>
      void b(void) {
        printf("b...\n");
      }
    ''')
    self.run_process([EMCC, os.path.join('b', 'common.c'), '-c', '-o', os.path.join('b', 'common.o')])

    try_delete('liba.a')
    self.run_process([EMAR, 'rc', 'liba.a', os.path.join('a', 'common.o'), os.path.join('b', 'common.o')])

    # Verify that archive contains basenames with hashes to avoid duplication
    text = self.run_process([EMAR, 't', 'liba.a'], stdout=PIPE).stdout
    self.assertEqual(text.count('common'), 2)
    for line in text.split('\n'):
      # should not have huge hash names
      self.assertLess(len(line), 20, line)

    create_test_file('main.c', r'''
      void a(void);
      void b(void);
      int main() {
        a();
        b();
      }
    ''')
    err = self.run_process([EMCC, 'main.c', '-L.', '-la'], stderr=PIPE).stderr
    self.assertNotIn('archive file contains duplicate entries', err)
    self.assertContained('a\nb...\n', self.run_js('a.out.js'))

    # Using llvm-ar directly should cause duplicate basenames
    try_delete('libdup.a')
    self.run_process([LLVM_AR, 'rc', 'libdup.a', os.path.join('a', 'common.o'), os.path.join('b', 'common.o')])
    text = self.run_process([EMAR, 't', 'libdup.a'], stdout=PIPE).stdout
    self.assertEqual(text.count('common.o'), 2)

    # With fastcomp we don't support duplicate members so this should generate
    # a warning.  With the wasm backend (lld) this is fully supported.
    cmd = [EMCC, 'main.c', '-L.', '-ldup']
    if self.is_wasm_backend():
      self.run_process(cmd)
      self.assertContained('a\nb...\n', self.run_js('a.out.js'))
    else:
      err = self.expect_fail(cmd)
      self.assertIn('libdup.a: archive file contains duplicate entries', err)
      self.assertIn('error: undefined symbol: a', err)
      # others are not duplicates - the hashing keeps them separate
      self.assertEqual(err.count('duplicate: '), 1)
      self.assertContained('a\nb...\n', self.run_js('a.out.js'))

  def test_export_from_archive(self):
    export_name = 'this_is_an_entry_point'
    full_export_name = '_this_is_an_entry_point'

    # The wasm backend exports symbols without the leading '_'
    if self.is_wasm_backend():
      expect_export = export_name
    else:
      expect_export = full_export_name

    create_test_file('export.c', r'''
      #include <stdio.h>
      void this_is_an_entry_point(void) {
        printf("Hello, world!\n");
      }
    ''')
    self.run_process([EMCC, 'export.c', '-c', '-o', 'export.o'])
    self.run_process([EMAR, 'rc', 'libexport.a', 'export.o'])

    create_test_file('main.c', r'''
      int main() {
        return 0;
      }
    ''')

    # Sanity check: the symbol should not be linked in if not requested.
    self.run_process([EMCC, 'main.c', '-L.', '-lexport'])
    self.assertFalse(self.is_exported_in_wasm(expect_export, 'a.out.wasm'))

    # Exporting it causes it to appear in the output.
    self.run_process([EMCC, 'main.c', '-L.', '-lexport', '-s', "EXPORTED_FUNCTIONS=['%s']" % full_export_name])
    self.assertTrue(self.is_exported_in_wasm(expect_export, 'a.out.wasm'))

  def test_embed_file(self):
    create_test_file('somefile.txt', 'hello from a file with lots of data and stuff in it thank you very much')
    create_test_file('main.cpp', r'''
      #include <stdio.h>
      int main() {
        FILE *f = fopen("somefile.txt", "r");
        char buf[100];
        fread(buf, 1, 20, f);
        buf[20] = 0;
        fclose(f);
        printf("|%s|\n", buf);
        return 0;
      }
    ''')

    self.run_process([EMCC, 'main.cpp', '--embed-file', 'somefile.txt'])
    self.assertContained('|hello from a file wi|', self.run_js('a.out.js'))

    # preload twice, should not err
    self.run_process([EMCC, 'main.cpp', '--embed-file', 'somefile.txt', '--embed-file', 'somefile.txt'])
    self.assertContained('|hello from a file wi|', self.run_js('a.out.js'))

  def test_embed_file_dup(self):
    ensure_dir(self.in_dir('tst', 'test1'))
    ensure_dir(self.in_dir('tst', 'test2'))

    open(self.in_dir('tst', 'aa.txt'), 'w').write('frist')
    open(self.in_dir('tst', 'test1', 'aa.txt'), 'w').write('sacond')
    open(self.in_dir('tst', 'test2', 'aa.txt'), 'w').write('thard')
    create_test_file('main.cpp', r'''
      #include <stdio.h>
      #include <string.h>
      void print_file(const char *name) {
        FILE *f = fopen(name, "r");
        char buf[100];
        memset(buf, 0, 100);
        fread(buf, 1, 20, f);
        buf[20] = 0;
        fclose(f);
        printf("|%s|\n", buf);
      }
      int main() {
        print_file("tst/aa.txt");
        print_file("tst/test1/aa.txt");
        print_file("tst/test2/aa.txt");
        return 0;
      }
    ''')

    self.run_process([EMCC, 'main.cpp', '--embed-file', 'tst'])
    self.assertContained('|frist|\n|sacond|\n|thard|\n', self.run_js('a.out.js'))

  def test_exclude_file(self):
    ensure_dir(self.in_dir('tst', 'abc.exe'))
    ensure_dir(self.in_dir('tst', 'abc.txt'))

    open(self.in_dir('tst', 'hello.exe'), 'w').write('hello')
    open(self.in_dir('tst', 'hello.txt'), 'w').write('world')
    open(self.in_dir('tst', 'abc.exe', 'foo'), 'w').write('emscripten')
    open(self.in_dir('tst', 'abc.txt', 'bar'), 'w').write('!!!')
    create_test_file('main.cpp', r'''
      #include <stdio.h>
      int main() {
        if(fopen("tst/hello.exe", "rb")) printf("Failed\n");
        if(!fopen("tst/hello.txt", "rb")) printf("Failed\n");
        if(fopen("tst/abc.exe/foo", "rb")) printf("Failed\n");
        if(!fopen("tst/abc.txt/bar", "rb")) printf("Failed\n");

        return 0;
      }
    ''')

    self.run_process([EMCC, 'main.cpp', '--embed-file', 'tst', '--exclude-file', '*.exe'])
    self.assertEqual(self.run_js('a.out.js').strip(), '')

  def test_multidynamic_link(self):
    # Linking the same dynamic library in statically will error, normally, since we statically link it, causing dupe symbols

    def test(link_cmd, lib_suffix=''):
      print(link_cmd, lib_suffix)

      self.clear()
      ensure_dir('libdir')

      create_test_file('main.cpp', r'''
        #include <stdio.h>
        extern void printey();
        extern void printother();
        int main() {
          printf("*");
          printey();
          printf("\n");
          printother();
          printf("\n");
          printf("*");
          return 0;
        }
      ''')

      open(os.path.join('libdir', 'libfile.cpp'), 'w').write('''
        #include <stdio.h>
        void printey() {
          printf("hello from lib");
        }
      ''')

      open(os.path.join('libdir', 'libother.cpp'), 'w').write('''
        #include <stdio.h>
        extern void printey();
        void printother() {
          printf("|");
          printey();
          printf("|");
        }
      ''')

      compiler = [EMCC]

      # Build libfile normally into an .so
      self.run_process(compiler + [os.path.join('libdir', 'libfile.cpp'), '-o', os.path.join('libdir', 'libfile.so' + lib_suffix)])
      # Build libother and dynamically link it to libfile
      self.run_process(compiler + [os.path.join('libdir', 'libother.cpp')] + link_cmd + ['-o', os.path.join('libdir', 'libother.so')])
      # Build the main file, linking in both the libs
      self.run_process(compiler + [os.path.join('main.cpp')] + link_cmd + ['-lother', '-c'])
      print('...')
      # The normal build system is over. We need to do an additional step to link in the dynamic libraries, since we ignored them before
      self.run_process([EMCC, 'main.o'] + link_cmd + ['-lother', '-s', 'EXIT_RUNTIME=1'])

      self.assertContained('*hello from lib\n|hello from lib|\n*', self.run_js('a.out.js'))

    test(['-L' + 'libdir', '-lfile']) # -l, auto detection from library path
    test(['-L' + 'libdir', self.in_dir('libdir', 'libfile.so.3.1.4.1.5.9')], '.3.1.4.1.5.9') # handle libX.so.1.2.3 as well

  def test_js_link(self):
    create_test_file('main.cpp', '''
      #include <stdio.h>
      int main() {
        printf("hello from main\\n");
        return 0;
      }
    ''')
    create_test_file('before.js', '''
      var MESSAGE = 'hello from js';
      // Module is initialized with empty object by default, so if there are no keys - nothing was run yet
      if (Object.keys(Module).length) throw 'This code should run before anything else!';
    ''')
    create_test_file('after.js', '''
      out(MESSAGE);
    ''')

    self.run_process([EMCC, 'main.cpp', '--pre-js', 'before.js', '--post-js', 'after.js', '-s', 'WASM_ASYNC_COMPILATION=0'])
    self.assertContained('hello from main\nhello from js\n', self.run_js('a.out.js'))

  def test_sdl_endianness(self):
    create_test_file('main.cpp', r'''
      #include <stdio.h>
      #include <SDL/SDL.h>

      int main() {
        printf("%d, %d, %d\n", SDL_BYTEORDER, SDL_LIL_ENDIAN, SDL_BIG_ENDIAN);
        return 0;
      }
    ''')
    self.run_process([EMCC, 'main.cpp'])
    self.assertContained('1234, 1234, 4321\n', self.run_js('a.out.js'))

  def test_sdl2_mixer(self):
    building.emcc(path_from_root('tests', 'sdl2_mixer.c'), ['-s', 'USE_SDL_MIXER=2'], output_filename='a.out.js')

  def test_libpng(self):
    shutil.copyfile(path_from_root('tests', 'pngtest.png'), 'pngtest.png')
    building.emcc(path_from_root('tests', 'pngtest.c'), ['--embed-file', 'pngtest.png', '-s', 'USE_LIBPNG=1'], output_filename='a.out.js')
    self.assertContained('TESTS PASSED', self.run_process(JS_ENGINES[0] + ['a.out.js'], stdout=PIPE, stderr=PIPE).stdout)

  def test_libjpeg(self):
    shutil.copyfile(path_from_root('tests', 'screenshot.jpg'), 'screenshot.jpg')
    building.emcc(path_from_root('tests', 'jpeg_test.c'), ['--embed-file', 'screenshot.jpg', '-s', 'USE_LIBJPEG=1'], output_filename='a.out.js')
    self.assertContained('Image is 600 by 450 with 3 components', self.run_js('a.out.js', args=['screenshot.jpg']))

  def test_bullet(self):
    building.emcc(path_from_root('tests', 'bullet_hello_world.cpp'), ['-s', 'USE_BULLET=1'], output_filename='a.out.js')
    self.assertContained('BULLET RUNNING', self.run_process(JS_ENGINES[0] + ['a.out.js'], stdout=PIPE, stderr=PIPE).stdout)

  def test_vorbis(self):
    # This will also test if ogg compiles, because vorbis depends on ogg
    building.emcc(path_from_root('tests', 'vorbis_test.c'), ['-s', 'USE_VORBIS=1'], output_filename='a.out.js')
    self.assertContained('ALL OK', self.run_process(JS_ENGINES[0] + ['a.out.js'], stdout=PIPE, stderr=PIPE).stdout)

  def test_bzip2(self):
    building.emcc(path_from_root('tests', 'bzip2_test.c'), ['-s', 'USE_BZIP2=1'], output_filename='a.out.js')
    self.assertContained("usage: unzcrash filename", self.run_process(JS_ENGINES[0] + ['a.out.js'], stdout=PIPE, stderr=PIPE).stdout)

  def test_freetype(self):
    # copy the Liberation Sans Bold truetype file located in the
    # <emscripten_root>/tests/freetype to the compilation folder
    shutil.copy2(path_from_root('tests/freetype', 'LiberationSansBold.ttf'), os.getcwd())
    # build test program with the font file embed in it
    building.emcc(path_from_root('tests', 'freetype_test.c'), ['-s', 'USE_FREETYPE=1', '--embed-file', 'LiberationSansBold.ttf'], output_filename='a.out.js')
    # the test program will print an ascii representation of a bitmap where the
    # 'w' character has been rendered using the Liberation Sans Bold font
    expectedOutput = '                \n' + \
                     '                \n' + \
                     '                \n' + \
                     '                \n' + \
                     '***    +***+    \n' + \
                     '***+   *****   +\n' + \
                     '+**+   *****   +\n' + \
                     '+***  +**+**+  *\n' + \
                     ' ***+ ***+**+ +*\n' + \
                     ' +**+ *** *** +*\n' + \
                     ' +**++**+ +**+**\n' + \
                     '  ***+**+ +**+**\n' + \
                     '  ******   *****\n' + \
                     '  +****+   +****\n' + \
                     '  +****+   +****\n' + \
                     '   ****     ****'
    self.assertContained(expectedOutput, self.run_process(JS_ENGINES[0] + ['a.out.js'], stdout=PIPE, stderr=PIPE).stdout)

  def test_link_memcpy(self):
    # memcpy can show up *after* optimizations, so after our opportunity to link in libc, so it must be special-cased
    create_test_file('main.cpp', r'''
      #include <stdio.h>

      int main(int argc, char **argv) {
        int num = argc + 10;
        char buf[num], buf2[num];
        for (int i = 0; i < num; i++) {
          buf[i] = i*i+i/3;
        }
        for (int i = 1; i < num; i++) {
          buf[i] += buf[i-1];
        }
        for (int i = 0; i < num; i++) {
          buf2[i] = buf[i];
        }
        for (int i = 1; i < num; i++) {
          buf2[i] += buf2[i-1];
        }
        for (int i = 0; i < num; i++) {
          printf("%d:%d\n", i, buf2[i]);
        }
        return 0;
      }
    ''')
    self.run_process([EMCC, '-O2', 'main.cpp'])
    output = self.run_js('a.out.js')
    self.assertContained('''0:0
1:1
2:6
3:21
4:53
5:111
6:-49
7:98
8:55
9:96
10:-16
''', output)
    self.assertNotContained('warning: library.js memcpy should not be running, it is only for testing!', output)

  def test_undefined_exported_function(self):
    cmd = [EMCC, path_from_root('tests', 'hello_world.cpp')]
    self.run_process(cmd)

    # adding a missing symbol to EXPORTED_FUNCTIONS should cause failure
    cmd += ['-s', "EXPORTED_FUNCTIONS=['foobar']"]
    err = self.expect_fail(cmd)
    self.assertContained('undefined exported function: "foobar"', err)

    # setting `-Wno-undefined` should suppress error
    cmd += ['-Wno-undefined']
    self.run_process(cmd)

  def test_undefined_symbols(self):
    create_test_file('main.cpp', r'''
      #include <stdio.h>
      #include <SDL.h>
      #include "SDL/SDL_opengl.h"

      extern "C" {
        void something();
        void elsey();
      }

      int main() {
        printf("%p", SDL_GL_GetProcAddress("glGenTextures")); // pull in gl proc stuff, avoid warnings on emulation funcs
        something();
        elsey();
        return 0;
      }
      ''')

    for args in ([], ['-O1'], ['-s', 'MAX_WEBGL_VERSION=2']):
      for action in ('WARN', 'ERROR', None):
        for value in ([0, 1]):
          try_delete('a.out.js')
          print('checking "%s" %s=%s' % (args, action, value))
          extra = ['-s', action + '_ON_UNDEFINED_SYMBOLS=%d' % value] if action else []
          proc = self.run_process([EMCC, 'main.cpp'] + extra + args, stderr=PIPE, check=False)
          print(proc.stderr)
          if value or action is None:
            # The default is that we error in undefined symbols
            self.assertContained('error: undefined symbol: something', proc.stderr)
            self.assertContained('error: undefined symbol: elsey', proc.stderr)
            check_success = False
          elif action == 'ERROR' and not value:
            # Error disables, should only warn
            self.assertContained('warning: undefined symbol: something', proc.stderr)
            self.assertContained('warning: undefined symbol: elsey', proc.stderr)
            self.assertNotContained('undefined symbol: emscripten_', proc.stderr)
            check_success = True
          elif action == 'WARN' and not value:
            # Disabled warning should imply disabling errors
            self.assertNotContained('undefined symbol', proc.stderr)
            check_success = True

          if check_success:
            self.assertEqual(proc.returncode, 0)
            self.assertTrue(os.path.exists('a.out.js'))
          else:
            self.assertNotEqual(proc.returncode, 0)
            self.assertFalse(os.path.exists('a.out.js'))

  def test_GetProcAddress_LEGACY_GL_EMULATION(self):
    # without legacy gl emulation, getting a proc from there should fail
    self.do_other_test(os.path.join('other', 'GetProcAddress_LEGACY_GL_EMULATION'), run_args=['0'], emcc_args=['-s', 'LEGACY_GL_EMULATION=0'])
    # with it, it should work
    self.do_other_test(os.path.join('other', 'GetProcAddress_LEGACY_GL_EMULATION'), run_args=['1'], emcc_args=['-s', 'LEGACY_GL_EMULATION=1'])

  def test_prepost(self):
    create_test_file('main.cpp', '''
      #include <stdio.h>
      int main() {
        printf("hello from main\\n");
        return 0;
      }
      ''')
    create_test_file('pre.js', '''
      var Module = {
        preRun: function() { out('pre-run') },
        postRun: function() { out('post-run') }
      };
      ''')

    self.run_process([EMCC, 'main.cpp', '--pre-js', 'pre.js', '-s', 'WASM_ASYNC_COMPILATION=0'])
    self.assertContained('pre-run\nhello from main\npost-run\n', self.run_js('a.out.js'))

    # addRunDependency during preRun should prevent main, and post-run from
    # running.
    with open('pre.js', 'a') as f:
      f.write('Module.preRun = function() { out("add-dep"); addRunDependency(); }\n')
    self.run_process([EMCC, 'main.cpp', '--pre-js', 'pre.js', '-s', 'WASM_ASYNC_COMPILATION=0'])
    output = self.run_js('a.out.js')
    self.assertContained('add-dep\n', output)
    self.assertNotContained('hello from main\n', output)
    self.assertNotContained('post-run\n', output)

    # noInitialRun prevents run
    for no_initial_run, run_dep in [(0, 0), (1, 0), (0, 1)]:
      print(no_initial_run, run_dep)
      args = ['-s', 'WASM_ASYNC_COMPILATION=0', '-s', 'EXTRA_EXPORTED_RUNTIME_METHODS=["callMain"]']
      if no_initial_run:
        args += ['-s', 'INVOKE_RUN=0']
      if run_dep:
        create_test_file('pre.js', 'Module.preRun = function() { addRunDependency("test"); }')
        create_test_file('post.js', 'removeRunDependency("test");')
        args += ['--pre-js', 'pre.js', '--post-js', 'post.js']

      self.run_process([EMCC, 'main.cpp'] + args)
      output = self.run_js('a.out.js')
      self.assertContainedIf('hello from main', output, not no_initial_run)

      if no_initial_run:
        # Calling main later should still work, filesystem etc. must be set up.
        print('call main later')
        src = open('a.out.js').read()
        src += '\nModule.callMain();\n'
        create_test_file('a.out.js', src)
        self.assertContained('hello from main', self.run_js('a.out.js'))

    # Use postInit
    create_test_file('pre.js', '''
      var Module = {
        preRun: function() { out('pre-run') },
        postRun: function() { out('post-run') },
        preInit: function() { out('pre-init') }
      };
    ''')
    self.run_process([EMCC, 'main.cpp', '--pre-js', 'pre.js'])
    self.assertContained('pre-init\npre-run\nhello from main\npost-run\n', self.run_js('a.out.js'))

  def test_prepost2(self):
    create_test_file('main.cpp', '''
      #include <stdio.h>
      int main() {
        printf("hello from main\\n");
        return 0;
      }
    ''')
    create_test_file('pre.js', '''
      var Module = {
        preRun: function() { out('pre-run') },
      };
    ''')
    create_test_file('pre2.js', '''
      Module.postRun = function() { out('post-run') };
    ''')
    self.run_process([EMCC, 'main.cpp', '--pre-js', 'pre.js', '--pre-js', 'pre2.js'])
    self.assertContained('pre-run\nhello from main\npost-run\n', self.run_js('a.out.js'))

  def test_prepre(self):
    create_test_file('main.cpp', '''
      #include <stdio.h>
      int main() {
        printf("hello from main\\n");
        return 0;
      }
    ''')
    create_test_file('pre.js', '''
      var Module = {
        preRun: [function() { out('pre-run') }],
      };
    ''')
    create_test_file('pre2.js', '''
      Module.preRun.push(function() { out('prepre') });
    ''')
    self.run_process([EMCC, 'main.cpp', '--pre-js', 'pre.js', '--pre-js', 'pre2.js'])
    self.assertContained('prepre\npre-run\nhello from main\n', self.run_js('a.out.js'))

  def test_extern_prepost(self):
    create_test_file('extern-pre.js', '''
      // I am an external pre.
    ''')
    create_test_file('extern-post.js', '''
      // I am an external post.
    ''')
    self.run_process([EMCC, '-O2', path_from_root('tests', 'hello_world.c'), '--extern-pre-js', 'extern-pre.js', '--extern-post-js', 'extern-post.js'])
    # the files should be included, and externally - not as part of optimized
    # code, so they are the very first and last things, and they are not
    # minified.
    with open('a.out.js') as output:
      js = output.read()
      pre = js.index('// I am an external pre.')
      post = js.index('// I am an external post.')
      # ignore some slack - newlines and other things. we just care about the
      # big picture here
      SLACK = 50
      self.assertLess(pre, post)
      self.assertLess(pre, SLACK)
      self.assertGreater(post, len(js) - SLACK)
      # make sure the slack is tiny compared to the whole program
      self.assertGreater(len(js), 100 * SLACK)

  def test_js_optimizer(self):
    ACORN_PASSES = ['JSDCE', 'AJSDCE', 'applyImportAndExportNameChanges', 'emitDCEGraph', 'applyDCEGraphRemovals', 'growableHeap', 'unsignPointers', 'asanify']
    for input, expected, passes in [
      (path_from_root('tests', 'optimizer', 'eliminateDeadGlobals.js'), open(path_from_root('tests', 'optimizer', 'eliminateDeadGlobals-output.js')).read(),
       ['eliminateDeadGlobals']),
      (path_from_root('tests', 'optimizer', 'test-js-optimizer.js'), open(path_from_root('tests', 'optimizer', 'test-js-optimizer-output.js')).read(),
       ['hoistMultiples', 'removeAssignsToUndefined', 'simplifyExpressions']),
      (path_from_root('tests', 'optimizer', 'test-js-optimizer-asm.js'), open(path_from_root('tests', 'optimizer', 'test-js-optimizer-asm-output.js')).read(),
       ['asm', 'simplifyExpressions']),
      (path_from_root('tests', 'optimizer', 'test-js-optimizer-si.js'), open(path_from_root('tests', 'optimizer', 'test-js-optimizer-si-output.js')).read(),
       ['simplifyIfs']),
      (path_from_root('tests', 'optimizer', 'test-js-optimizer-regs.js'), open(path_from_root('tests', 'optimizer', 'test-js-optimizer-regs-output.js')).read(),
       ['registerize']),
      (path_from_root('tests', 'optimizer', 'eliminator-test.js'), open(path_from_root('tests', 'optimizer', 'eliminator-test-output.js')).read(),
       ['eliminate']),
      (path_from_root('tests', 'optimizer', 'safe-eliminator-test.js'), open(path_from_root('tests', 'optimizer', 'safe-eliminator-test-output.js')).read(),
       ['eliminateMemSafe']),
      (path_from_root('tests', 'optimizer', 'asm-eliminator-test.js'), open(path_from_root('tests', 'optimizer', 'asm-eliminator-test-output.js')).read(),
       ['asm', 'eliminate']),
      (path_from_root('tests', 'optimizer', 'test-js-optimizer-asm-regs.js'), open(path_from_root('tests', 'optimizer', 'test-js-optimizer-asm-regs-output.js')).read(),
       ['asm', 'registerize']),
      (path_from_root('tests', 'optimizer', 'test-js-optimizer-asm-regs-harder.js'), [open(path_from_root('tests', 'optimizer', 'test-js-optimizer-asm-regs-harder-output.js')).read(), open(path_from_root('tests', 'optimizer', 'test-js-optimizer-asm-regs-harder-output2.js')).read(), open(path_from_root('tests', 'optimizer', 'test-js-optimizer-asm-regs-harder-output3.js')).read()],
       ['asm', 'registerizeHarder']),
      (path_from_root('tests', 'optimizer', 'test-js-optimizer-asm-regs-min.js'), open(path_from_root('tests', 'optimizer', 'test-js-optimizer-asm-regs-min-output.js')).read(),
       ['asm', 'registerize', 'minifyLocals']),
      (path_from_root('tests', 'optimizer', 'test-js-optimizer-minifyLocals.js'), open(path_from_root('tests', 'optimizer', 'test-js-optimizer-minifyLocals-output.js')).read(),
       ['minifyLocals']),
      (path_from_root('tests', 'optimizer', 'test-js-optimizer-asm-pre.js'), [open(path_from_root('tests', 'optimizer', 'test-js-optimizer-asm-pre-output.js')).read(), open(path_from_root('tests', 'optimizer', 'test-js-optimizer-asm-pre-output2.js')).read()],
       ['asm', 'simplifyExpressions']),
      (path_from_root('tests', 'optimizer', 'test-js-optimizer-asm-pre-f32.js'), open(path_from_root('tests', 'optimizer', 'test-js-optimizer-asm-pre-output-f32.js')).read(),
       ['asm', 'asmPreciseF32', 'simplifyExpressions', 'optimizeFrounds']),
      (path_from_root('tests', 'optimizer', 'test-js-optimizer-asm-pre-f32.js'), open(path_from_root('tests', 'optimizer', 'test-js-optimizer-asm-pre-output-f32-nosimp.js')).read(),
       ['asm', 'asmPreciseF32', 'optimizeFrounds']),
      (path_from_root('tests', 'optimizer', 'test-reduce-dead-float-return.js'), open(path_from_root('tests', 'optimizer', 'test-reduce-dead-float-return-output.js')).read(),
       ['asm', 'optimizeFrounds', 'registerizeHarder']),
      (path_from_root('tests', 'optimizer', 'test-no-reduce-dead-float-return-to-nothing.js'), open(path_from_root('tests', 'optimizer', 'test-no-reduce-dead-float-return-to-nothing-output.js')).read(),
       ['asm', 'registerizeHarder']),
      (path_from_root('tests', 'optimizer', 'test-js-optimizer-asm-last.js'), [open(path_from_root('tests', 'optimizer', 'test-js-optimizer-asm-lastOpts-output.js')).read(), open(path_from_root('tests', 'optimizer', 'test-js-optimizer-asm-lastOpts-output2.js')).read(), open(path_from_root('tests', 'optimizer', 'test-js-optimizer-asm-lastOpts-output3.js')).read()],
       ['asm', 'asmLastOpts']),
      (path_from_root('tests', 'optimizer', 'asmLastOpts.js'), open(path_from_root('tests', 'optimizer', 'asmLastOpts-output.js')).read(),
       ['asm', 'asmLastOpts']),
      (path_from_root('tests', 'optimizer', 'test-js-optimizer-asm-last.js'), [open(path_from_root('tests', 'optimizer', 'test-js-optimizer-asm-last-output.js')).read(), open(path_from_root('tests', 'optimizer', 'test-js-optimizer-asm-last-output2.js')).read(), open(path_from_root('tests', 'optimizer', 'test-js-optimizer-asm-last-output3.js')).read()],
       ['asm', 'asmLastOpts', 'last']),
      (path_from_root('tests', 'optimizer', 'test-js-optimizer-asm-relocate.js'), open(path_from_root('tests', 'optimizer', 'test-js-optimizer-asm-relocate-output.js')).read(),
       ['asm', 'relocate']),
      (path_from_root('tests', 'optimizer', 'test-js-optimizer-asm-minlast.js'), open(path_from_root('tests', 'optimizer', 'test-js-optimizer-asm-minlast-output.js')).read(),
       ['asm', 'minifyWhitespace', 'asmLastOpts', 'last']),
      (path_from_root('tests', 'optimizer', 'test-js-optimizer-shiftsAggressive.js'), open(path_from_root('tests', 'optimizer', 'test-js-optimizer-shiftsAggressive-output.js')).read(),
       ['asm', 'aggressiveVariableElimination']),
      (path_from_root('tests', 'optimizer', 'test-js-optimizer-localCSE.js'), open(path_from_root('tests', 'optimizer', 'test-js-optimizer-localCSE-output.js')).read(),
       ['asm', 'localCSE']),
      (path_from_root('tests', 'optimizer', 'test-js-optimizer-ensureLabelSet.js'), open(path_from_root('tests', 'optimizer', 'test-js-optimizer-ensureLabelSet-output.js')).read(),
       ['asm', 'ensureLabelSet']),
      (path_from_root('tests', 'optimizer', '3154.js'), open(path_from_root('tests', 'optimizer', '3154-output.js')).read(),
       ['asm', 'eliminate', 'registerize', 'asmLastOpts', 'last']),
      (path_from_root('tests', 'optimizer', 'safeLabelSetting.js'), open(path_from_root('tests', 'optimizer', 'safeLabelSetting-output.js')).read(),
       ['asm', 'safeLabelSetting']), # eliminate, just enough to trigger asm normalization/denormalization
      (path_from_root('tests', 'optimizer', 'null_if.js'), [open(path_from_root('tests', 'optimizer', 'null_if-output.js')).read(), open(path_from_root('tests', 'optimizer', 'null_if-output2.js')).read()],
       ['asm', 'registerizeHarder', 'asmLastOpts', 'minifyWhitespace']), # issue 3520
      (path_from_root('tests', 'optimizer', 'null_else.js'), [open(path_from_root('tests', 'optimizer', 'null_else-output.js')).read(), open(path_from_root('tests', 'optimizer', 'null_else-output2.js')).read()],
       ['asm', 'registerizeHarder', 'asmLastOpts', 'minifyWhitespace']), # issue 3549
      (path_from_root('tests', 'optimizer', 'test-js-optimizer-splitMemory.js'), open(path_from_root('tests', 'optimizer', 'test-js-optimizer-splitMemory-output.js')).read(),
       ['splitMemory']),
      (path_from_root('tests', 'optimizer', 'JSDCE.js'), open(path_from_root('tests', 'optimizer', 'JSDCE-output.js')).read(),
       ['JSDCE']),
      (path_from_root('tests', 'optimizer', 'JSDCE-hasOwnProperty.js'), open(path_from_root('tests', 'optimizer', 'JSDCE-hasOwnProperty-output.js')).read(),
       ['JSDCE']),
      (path_from_root('tests', 'optimizer', 'JSDCE-fors.js'), open(path_from_root('tests', 'optimizer', 'JSDCE-fors-output.js')).read(),
       ['JSDCE']),
      (path_from_root('tests', 'optimizer', 'AJSDCE.js'), open(path_from_root('tests', 'optimizer', 'AJSDCE-output.js')).read(),
       ['AJSDCE']),
      (path_from_root('tests', 'optimizer', 'emitDCEGraph.js'), open(path_from_root('tests', 'optimizer', 'emitDCEGraph-output.js')).read(),
       ['emitDCEGraph', 'noPrint']),
      (path_from_root('tests', 'optimizer', 'emitDCEGraph2.js'), open(path_from_root('tests', 'optimizer', 'emitDCEGraph2-output.js')).read(),
       ['emitDCEGraph', 'noPrint']),
      (path_from_root('tests', 'optimizer', 'emitDCEGraph3.js'), open(path_from_root('tests', 'optimizer', 'emitDCEGraph3-output.js')).read(),
       ['emitDCEGraph', 'noPrint']),
      (path_from_root('tests', 'optimizer', 'emitDCEGraph4.js'), open(path_from_root('tests', 'optimizer', 'emitDCEGraph4-output.js')).read(),
       ['emitDCEGraph', 'noPrint']),
      (path_from_root('tests', 'optimizer', 'emitDCEGraph5.js'), open(path_from_root('tests', 'optimizer', 'emitDCEGraph5-output.js')).read(),
       ['emitDCEGraph', 'noPrint']),
      (path_from_root('tests', 'optimizer', 'minimal-runtime-applyDCEGraphRemovals.js'), open(path_from_root('tests', 'optimizer', 'minimal-runtime-applyDCEGraphRemovals-output.js')).read(),
       ['applyDCEGraphRemovals']),
      (path_from_root('tests', 'optimizer', 'applyDCEGraphRemovals.js'), open(path_from_root('tests', 'optimizer', 'applyDCEGraphRemovals-output.js')).read(),
       ['applyDCEGraphRemovals']),
      (path_from_root('tests', 'optimizer', 'applyImportAndExportNameChanges.js'), open(path_from_root('tests', 'optimizer', 'applyImportAndExportNameChanges-output.js')).read(),
       ['applyImportAndExportNameChanges']),
      (path_from_root('tests', 'optimizer', 'applyImportAndExportNameChanges2.js'), open(path_from_root('tests', 'optimizer', 'applyImportAndExportNameChanges2-output.js')).read(),
       ['applyImportAndExportNameChanges']),
      (path_from_root('tests', 'optimizer', 'minimal-runtime-emitDCEGraph.js'), open(path_from_root('tests', 'optimizer', 'minimal-runtime-emitDCEGraph-output.js')).read(),
       ['emitDCEGraph', 'noPrint']),
      (path_from_root('tests', 'optimizer', 'minimal-runtime-2-emitDCEGraph.js'), open(path_from_root('tests', 'optimizer', 'minimal-runtime-2-emitDCEGraph-output.js')).read(),
       ['emitDCEGraph', 'noPrint']),
      (path_from_root('tests', 'optimizer', 'standalone-emitDCEGraph.js'), open(path_from_root('tests', 'optimizer', 'standalone-emitDCEGraph-output.js')).read(),
       ['emitDCEGraph', 'noPrint']),
      (path_from_root('tests', 'optimizer', 'emittedJSPreservesParens.js'), open(path_from_root('tests', 'optimizer', 'emittedJSPreservesParens-output.js')).read(),
       ['asm']),
      (path_from_root('tests', 'optimizer', 'test-growableHeap.js'), open(path_from_root('tests', 'optimizer', 'test-growableHeap-output.js')).read(),
       ['growableHeap']),
      (path_from_root('tests', 'optimizer', 'test-unsignPointers.js'), open(path_from_root('tests', 'optimizer', 'test-unsignPointers-output.js')).read(),
       ['unsignPointers']),
      (path_from_root('tests', 'optimizer', 'test-asanify.js'), open(path_from_root('tests', 'optimizer', 'test-asanify-output.js')).read(),
       ['asanify']),
      (path_from_root('tests', 'optimizer', 'test-js-optimizer-minifyGlobals.js'), open(path_from_root('tests', 'optimizer', 'test-js-optimizer-minifyGlobals-output.js')).read(),
       ['minifyGlobals']),
    ]:
      print(input, passes)

      if not isinstance(expected, list):
        expected = [expected]
      expected = [out.replace('\n\n', '\n').replace('\n\n', '\n') for out in expected]

      acorn = any(p in ACORN_PASSES for p in passes)

      # test calling optimizer
      if not acorn:
        print('  js')
        output = self.run_process(NODE_JS + [path_from_root('tools', 'js-optimizer.js'), input] + passes, stdin=PIPE, stdout=PIPE).stdout
      else:
        print('  acorn')
        output = self.run_process(NODE_JS + [path_from_root('tools', 'acorn-optimizer.js'), input] + passes, stdin=PIPE, stdout=PIPE).stdout

      def check_js(js, expected):
        # print >> sys.stderr, 'chak\n==========================\n', js, '\n===========================\n'
        if 'registerizeHarder' in passes:
          # registerizeHarder is hard to test, as names vary by chance, nondeterminstically FIXME
          def fix(src):
            if type(src) is list:
              return list(map(fix, src))
            src = '\n'.join([line for line in src.split('\n') if 'var ' not in line]) # ignore vars

            def reorder(func):
              def swap(func, stuff):
                # emit EYE_ONE always before EYE_TWO, replacing i1,i2 or i2,i1 etc
                for i in stuff:
                  if i not in func:
                    return func
                indexes = [[i, func.index(i)] for i in stuff]
                indexes.sort(key=lambda x: x[1])
                for j in range(len(indexes)):
                  func = func.replace(indexes[j][0], 'STD_' + str(j))
                return func
              func = swap(func, ['i1', 'i2', 'i3'])
              func = swap(func, ['i1', 'i2'])
              func = swap(func, ['i4', 'i5'])
              return func

            src = 'function '.join(map(reorder, src.split('function ')))
            return src
          js = fix(js)
          expected = fix(expected)
        self.assertIdentical(expected, js.replace('\r\n', '\n').replace('\n\n', '\n').replace('\n\n', '\n'))

      if input not in [ # blacklist of tests that are native-optimizer only
        path_from_root('tests', 'optimizer', 'asmLastOpts.js'),
        path_from_root('tests', 'optimizer', '3154.js')
      ]:
        check_js(output, expected)
      else:
        print('(skip non-native)')

      if not self.is_wasm_backend() and tools.js_optimizer.use_native(passes) and tools.js_optimizer.get_native_optimizer():
        # test calling native
        def check_json():
          self.run_process(NODE_JS + [path_from_root('tools', 'js-optimizer.js'), output_temp, 'receiveJSON'], stdin=PIPE, stdout=open(output_temp + '.js', 'w'))
          output = open(output_temp + '.js').read()
          check_js(output, expected)

        self.clear()
        input_temp = 'temp.js'
        output_temp = 'output.js'
        shutil.copyfile(input, input_temp)
        self.run_process(NODE_JS + [path_from_root('tools', 'js-optimizer.js'), input_temp, 'emitJSON'], stdin=PIPE, stdout=open(input_temp + '.js', 'w'))
        original = open(input).read()
        if '// EXTRA_INFO:' in original:
          json = open(input_temp + '.js').read()
          json += '\n' + original[original.find('// EXTRA_INFO:'):]
          create_test_file(input_temp + '.js', json)

        # last is only relevant when we emit JS
        if 'last' not in passes and \
           'null_if' not in input and 'null_else' not in input:  # null-* tests are js optimizer or native, not a mixture (they mix badly)
          print('  native (receiveJSON)')
          output = self.run_process([tools.js_optimizer.get_native_optimizer(), input_temp + '.js'] + passes + ['receiveJSON', 'emitJSON'], stdin=PIPE, stdout=open(output_temp, 'w')).stdout
          check_json()

          print('  native (parsing JS)')
          output = self.run_process([tools.js_optimizer.get_native_optimizer(), input] + passes + ['emitJSON'], stdin=PIPE, stdout=open(output_temp, 'w')).stdout
          check_json()

        print('  native (emitting JS)')
        output = self.run_process([tools.js_optimizer.get_native_optimizer(), input] + passes, stdin=PIPE, stdout=PIPE).stdout
        check_js(output, expected)

  @no_fastcomp('wasm2js-only')
  def test_js_optimizer_wasm2js(self):
    # run the js optimizer in a similar way as wasm2js does
    shutil.copyfile(path_from_root('tests', 'optimizer', 'wasm2js.js'), 'wasm2js.js')
    self.run_process([PYTHON, path_from_root('tools', 'js_optimizer.py'), 'wasm2js.js', 'minifyNames', 'last'])
    with open(path_from_root('tests', 'optimizer', 'wasm2js-output.js')) as expected:
      with open('wasm2js.js.jsopt.js') as actual:
        self.assertIdentical(expected.read(), actual.read())

  def test_m_mm(self):
    create_test_file('foo.c', '#include <emscripten.h>')
    for opt in ['M', 'MM']:
      proc = self.run_process([EMCC, 'foo.c', '-' + opt], stdout=PIPE, stderr=PIPE)
      assert 'foo.o: ' in proc.stdout, '-%s failed to produce the right output: %s' % (opt, proc.stdout)
      assert 'error' not in proc.stderr, 'Unexpected stderr: ' + proc.stderr

  @uses_canonical_tmp
  def test_emcc_debug_files(self):
    for opts in [0, 1, 2, 3]:
      for debug in [None, '1', '2']:
        print(opts, debug)
        if os.path.exists(self.canonical_temp_dir):
          shutil.rmtree(self.canonical_temp_dir)

        env = os.environ.copy()
        if debug is None:
          env.pop('EMCC_DEBUG', None)
        else:
          env['EMCC_DEBUG'] = debug
        self.run_process([EMCC, path_from_root('tests', 'hello_world.cpp'), '-O' + str(opts)], stderr=PIPE, env=env)
        if debug is None:
          self.assertFalse(os.path.exists(self.canonical_temp_dir))
        elif debug == '1':
          if self.is_wasm_backend():
            self.assertExists(os.path.join(self.canonical_temp_dir, 'emcc-3-original.js'))
          else:
            self.assertExists(os.path.join(self.canonical_temp_dir, 'emcc-0-linktime.bc'))
            self.assertExists(os.path.join(self.canonical_temp_dir, 'emcc-1-original.js'))
        elif debug == '2':
          if self.is_wasm_backend():
            self.assertExists(os.path.join(self.canonical_temp_dir, 'emcc-3-original.js'))
          else:
            self.assertExists(os.path.join(self.canonical_temp_dir, 'emcc-0-basebc.bc'))
            self.assertExists(os.path.join(self.canonical_temp_dir, 'emcc-1-linktime.bc'))
            self.assertExists(os.path.join(self.canonical_temp_dir, 'emcc-2-original.js'))

  def test_debuginfo(self):
    for args, expect_debug in [
        (['-O0'], False),
        (['-O0', '-g'], True),
        (['-O0', '-g4'], True),
        (['-O1'], False),
        (['-O1', '-g'], True),
        (['-O2'], False),
        (['-O2', '-g'], True),
      ]:
      print(args, expect_debug)
      err = self.run_process([EMCC, '-v', path_from_root('tests', 'hello_world.cpp')] + args, stdout=PIPE, stderr=PIPE).stderr
      lines = err.splitlines()
      if self.is_wasm_backend():
        finalize = [l for l in lines if 'wasm-emscripten-finalize' in l][0]
        if expect_debug:
          self.assertIn(' -g ', finalize)
        else:
          self.assertNotIn(' -g ', finalize)
      else:
        if expect_debug:
          self.assertNotIn('strip-debug', err)
        else:
          self.assertIn('strip-debug', err)

  @no_fastcomp()
  def test_debuginfo_line_tables_only(self):
    def test(do_compile):
      do_compile([])
      no_size = os.path.getsize('a.out.wasm')
      do_compile(['-gline-tables-only'])
      line_size = os.path.getsize('a.out.wasm')
      do_compile(['-g'])
      full_size = os.path.getsize('a.out.wasm')
      return (no_size, line_size, full_size)

    def compile_to_object(compile_args):
      self.run_process([EMCC, path_from_root('tests', 'hello_world.cpp'), '-c', '-o', 'a.out.wasm'] + compile_args)

    no_size, line_size, full_size = test(compile_to_object)
    self.assertLess(no_size, line_size)
    self.assertLess(line_size, full_size)

    def compile_to_executable(compile_args, link_args):
      # compile with the specified args
      self.run_process([EMCC, path_from_root('tests', 'hello_world.cpp'), '-c', '-o', 'a.o'] + compile_args)
      # link with debug info
      self.run_process([EMCC, 'a.o'] + link_args)

    def compile_to_debug_executable(compile_args):
      return compile_to_executable(compile_args, ['-g'])

    no_size, line_size, full_size = test(compile_to_debug_executable)
    self.assertLess(no_size, line_size)
    self.assertLess(line_size, full_size)

    def compile_to_release_executable(compile_args):
      return compile_to_executable(compile_args, [])

    no_size, line_size, full_size = test(compile_to_release_executable)
    self.assertEqual(no_size, line_size)
    self.assertEqual(line_size, full_size)

  @no_fastcomp()
  def test_dwarf(self):
    def compile_with_dwarf(args, output):
      # Test that -g enables dwarf info in object files and linked wasm
      self.run_process([EMCC, path_from_root('tests', 'hello_world.cpp'), '-o', output, '-g'] + args)

    def verify(output):
      info = self.run_process([LLVM_DWARFDUMP, '--all', output], stdout=PIPE).stdout
      self.assertIn('DW_TAG_subprogram', info) # Ensure there's a subprogram entry in .debug_info
      self.assertIn('debug_line[0x', info) # Ensure there's a line table

    compile_with_dwarf(['-c'], 'a.o')
    verify('a.o')
    compile_with_dwarf([], 'a.js')
    verify('a.wasm')

  @unittest.skipIf(not scons_path, 'scons not found in PATH')
  @with_env_modify({'EMSCRIPTEN_ROOT': path_from_root()})
  def test_scons(self):
    # this test copies the site_scons directory alongside the test
    shutil.copytree(path_from_root('tests', 'scons'), 'test')
    shutil.copytree(path_from_root('tools', 'scons', 'site_scons'), os.path.join('test', 'site_scons'))
    with chdir('test'):
      self.run_process(['scons'])
      output = self.run_js('scons_integration.js', assert_returncode=5)
    self.assertContained('If you see this - the world is all right!', output)

  @unittest.skipIf(not scons_path, 'scons not found in PATH')
  @with_env_modify({'EMSCRIPTEN_TOOLPATH': path_from_root('tools', 'scons', 'site_scons'),
                    'EMSCRIPTEN_ROOT': path_from_root()})
  def test_emscons(self):
    # uses the emscons wrapper which requires EMSCRIPTEN_TOOLPATH to find
    # site_scons
    shutil.copytree(path_from_root('tests', 'scons'), 'test')
    with chdir('test'):
      self.run_process([path_from_root('emscons'), 'scons'])
      output = self.run_js('scons_integration.js', assert_returncode=5)
    self.assertContained('If you see this - the world is all right!', output)

  def test_embind_fail(self):
    out = self.expect_fail([EMCC, path_from_root('tests', 'embind', 'test_unsigned.cpp')])
    self.assertContained("undefined symbol: _embind_register_function", out)

  @is_slow_test
  def test_embind(self):
    environ = os.environ.copy()
    environ['EMCC_CLOSURE_ARGS'] = environ.get('EMCC_CLOSURE_ARGS', '') + " --externs " + pipes.quote(path_from_root('tests', 'embind', 'underscore-externs.js'))
    test_cases = [
        (['--bind']),
        (['--bind', '-O1']),
        (['--bind', '-O2']),
        (['--bind', '-O2', '-s', 'ALLOW_MEMORY_GROWTH=1', path_from_root('tests', 'embind', 'isMemoryGrowthEnabled=true.cpp')]),
    ]
    without_utf8_args = ['-s', 'EMBIND_STD_STRING_IS_UTF8=0']
    test_cases_without_utf8 = []
    for args in test_cases:
        test_cases_without_utf8.append((args + without_utf8_args))
    test_cases += test_cases_without_utf8
    test_cases.extend([(args[:] + ['-s', 'DYNAMIC_EXECUTION=0']) for args in test_cases])
    # closure compiler doesn't work with DYNAMIC_EXECUTION=0
    test_cases.append((['--bind', '-O2', '--closure', '1']))
    for args in test_cases:
      print(args)
      self.clear()

      testFiles = [
        path_from_root('tests', 'embind', 'underscore-1.4.2.js'),
        path_from_root('tests', 'embind', 'imvu_test_adapter.js'),
        path_from_root('tests', 'embind', 'embind.test.js'),
      ]

      self.run_process(
        [EMCC, path_from_root('tests', 'embind', 'embind_test.cpp'),
         '--pre-js', path_from_root('tests', 'embind', 'test.pre.js'),
         '--post-js', path_from_root('tests', 'embind', 'test.post.js'),
         '-s', 'WASM_ASYNC_COMPILATION=0',
         '-s', 'IN_TEST_HARNESS=1'] + args,
        env=environ)

      if 'DYNAMIC_EXECUTION=0' in args:
        with open('a.out.js') as js_binary_file:
          js_binary_str = js_binary_file.read()
          self.assertNotContained('new Function(', js_binary_str)
          self.assertNotContained('eval(', js_binary_str)

      with open('a.out.js', 'ab') as f:
        for tf in testFiles:
          f.write(open(tf, 'rb').read())

      output = self.run_js('a.out.js')
      self.assertNotContained('FAIL', output)

  def test_emconfig(self):
    output = self.run_process([emconfig, 'LLVM_ROOT'], stdout=PIPE).stdout.strip()
    self.assertEqual(output, LLVM_ROOT)
    # EMSCRIPTEN_ROOT is kind of special since it should always report the locaton of em-config
    # itself (its not configurable via the config file but driven by the location for arg0)
    output = self.run_process([emconfig, 'EMSCRIPTEN_ROOT'], stdout=PIPE).stdout.strip()
    self.assertEqual(output, os.path.dirname(emconfig))
    invalid = 'Usage: em-config VAR_NAME'
    # Don't accept variables that do not exist
    output = self.expect_fail([emconfig, 'VAR_WHICH_DOES_NOT_EXIST']).strip()
    self.assertEqual(output, invalid)
    # Don't accept no arguments
    output = self.expect_fail([emconfig]).strip()
    self.assertEqual(output, invalid)
    # Don't accept more than one variable
    output = self.expect_fail([emconfig, 'LLVM_ROOT', 'EMCC']).strip()
    self.assertEqual(output, invalid)
    # Don't accept arbitrary python code
    output = self.expect_fail([emconfig, 'sys.argv[1]']).strip()
    self.assertEqual(output, invalid)

  def test_link_s(self):
    # -s OPT=VALUE can conflict with -s as a linker option. We warn and ignore
    create_test_file('main.cpp', r'''
      extern "C" {
        void something();
      }

      int main() {
        something();
        return 0;
      }
    ''')
    create_test_file('supp.cpp', r'''
      #include <stdio.h>

      extern "C" {
        void something() {
          printf("yello\n");
        }
      }
    ''')
    self.run_process([EMCC, 'main.cpp', '-o', 'main.o'])
    self.run_process([EMCC, 'supp.cpp', '-o', 'supp.o'])

    self.run_process([EMCC, 'main.o', '-s', 'supp.o', '-s', 'SAFE_HEAP=1'])
    self.assertContained('yello', self.run_js('a.out.js'))
    # Check that valid -s option had an effect'
    self.assertContained('SAFE_HEAP', open('a.out.js').read())

  def test_conftest_s_flag_passing(self):
    create_test_file('conftest.c', r'''
      int main() {
        return 0;
      }
    ''')
    with env_modify({'EMMAKEN_JUST_CONFIGURE': '1'}):
      cmd = [EMCC, '-s', 'ASSERTIONS=1', 'conftest.c', '-o', 'conftest']
    output = self.run_process(cmd, stderr=PIPE)
    self.assertNotContained('emcc: warning: treating -s as linker option', output.stderr)
    self.assertExists('conftest')

  def test_file_packager(self):
    ensure_dir('subdir')
    create_test_file('data1.txt', 'data1')

    os.chdir('subdir')
    create_test_file('data2.txt', 'data2')

    # relative path to below the current dir is invalid
    stderr = self.expect_fail([PYTHON, FILE_PACKAGER, 'test.data', '--preload', '../data1.txt'])
    self.assertContained('below the current directory', stderr)

    # relative path that ends up under us is cool
    proc = self.run_process([PYTHON, FILE_PACKAGER, 'test.data', '--preload', '../subdir/data2.txt'], stderr=PIPE, stdout=PIPE)
    self.assertGreater(len(proc.stdout), 0)
    self.assertNotContained('below the current directory', proc.stderr)

    # direct path leads to the same code being generated - relative path does not make us do anything different
    proc2 = self.run_process([PYTHON, FILE_PACKAGER, 'test.data', '--preload', 'data2.txt'], stderr=PIPE, stdout=PIPE)
    self.assertGreater(len(proc2.stdout), 0)
    self.assertNotContained('below the current directory', proc2.stderr)

    def clean(txt):
      lines = txt.splitlines()
      lines = [l for l in lines if 'PACKAGE_UUID' not in l and 'loadPackage({' not in l]
      return ''.join(lines)

    self.assertTextDataIdentical(clean(proc.stdout), clean(proc2.stdout))

    # verify '--separate-metadata' option produces separate metadata file
    os.chdir('..')

    self.run_process([PYTHON, FILE_PACKAGER, 'test.data', '--preload', 'data1.txt', '--preload', 'subdir/data2.txt', '--js-output=immutable.js', '--separate-metadata'])
    self.assertExists('immutable.js.metadata')
    # verify js output JS file is not touched when the metadata is separated
    orig_timestamp = os.path.getmtime('immutable.js')
    orig_content = open('immutable.js').read()
    # ensure some time passes before running the packager again so that if it does touch the
    # js file it will end up with the different timestamp.
    time.sleep(1.0)
    self.run_process([PYTHON, FILE_PACKAGER, 'test.data', '--preload', 'data1.txt', '--preload', 'subdir/data2.txt', '--js-output=immutable.js', '--separate-metadata'])
    # assert both file content and timestamp are the same as reference copy
    self.assertTextDataIdentical(orig_content, open('immutable.js').read())
    self.assertEqual(orig_timestamp, os.path.getmtime('immutable.js'))
    # verify the content of metadata file is correct
    with open('immutable.js.metadata') as f:
      metadata = json.load(f)
    self.assertEqual(len(metadata['files']), 2)
    assert metadata['files'][0]['start'] == 0 and metadata['files'][0]['end'] == len('data1') and metadata['files'][0]['filename'] == '/data1.txt'
    assert metadata['files'][1]['start'] == len('data1') and metadata['files'][1]['end'] == len('data1') + len('data2') and metadata['files'][1]['filename'] == '/subdir/data2.txt'
    assert metadata['remote_package_size'] == len('data1') + len('data2')

    # can only assert the uuid format is correct, the uuid's value is expected to differ in between invocation
    uuid.UUID(metadata['package_uuid'], version=4)

  def test_file_packager_unicode(self):
    unicode_name = 'unicode…☃'
    try:
      ensure_dir(unicode_name)
    except OSError:
      print("we failed to even create a unicode dir, so on this OS, we can't test this")
      return
    full = os.path.join(unicode_name, 'data.txt')
    create_test_file(full, 'data')
    proc = self.run_process([PYTHON, FILE_PACKAGER, 'test.data', '--preload', full], stdout=PIPE, stderr=PIPE)
    assert len(proc.stdout), proc.stderr
    assert unicode_name in proc.stdout, proc.stdout
    print(len(proc.stderr))

  def test_file_packager_mention_FORCE_FILESYSTEM(self):
    MESSAGE = 'Remember to build the main file with  -s FORCE_FILESYSTEM=1  so that it includes support for loading this file package'
    create_test_file('data.txt', 'data1')
    # mention when running standalone
    err = self.run_process([PYTHON, FILE_PACKAGER, 'test.data', '--preload', 'data.txt'], stdout=PIPE, stderr=PIPE).stderr
    self.assertContained(MESSAGE, err)
    # do not mention from emcc
    err = self.run_process([EMCC, path_from_root('tests', 'hello_world.c'), '--preload-file', 'data.txt'], stdout=PIPE, stderr=PIPE).stderr
    self.assertEqual(len(err), 0)

  def test_headless(self):
    shutil.copyfile(path_from_root('tests', 'screenshot.png'), 'example.png')
    self.run_process([EMCC, path_from_root('tests', 'sdl_headless.c'), '-s', 'HEADLESS=1'])
    output = self.run_js('a.out.js')
    assert '''Init: 0
Font: 0x1
Sum: 0
you should see two lines of text in different colors and a blue rectangle
SDL_Quit called (and ignored)
done.
''' in output, output

  def test_preprocess(self):
    # Pass -Werror to prevent regressions such as https://github.com/emscripten-core/emscripten/pull/9661
    out = self.run_process([EMCC, path_from_root('tests', 'hello_world.c'), '-E', '-Werror'], stdout=PIPE).stdout
    self.assertNotExists('a.out.js')
    self.assertNotExists('a.out')
    # Test explicitly that the output contains a line typically written by the preprocessor.
    self.assertContained('# 1 ', out)
    self.assertContained('hello_world.c"', out)
    self.assertContained('printf("hello, world!', out)

  def test_preprocess_multi(self):
    out = self.run_process([EMCC, path_from_root('tests', 'hello_world.c'), path_from_root('tests', 'hello_world.c'), '-E'], stdout=PIPE).stdout
    self.assertEqual(out.count('printf("hello, world!'), 2)

  def test_syntax_only_valid(self):
    result = self.run_process([EMCC, path_from_root('tests', 'hello_world.c'), '-fsyntax-only'], stdout=PIPE, stderr=STDOUT)
    self.assertEqual(result.stdout, '')
    self.assertNotExists('a.out.js')

  def test_syntax_only_invalid(self):
    create_test_file('src.c', 'int main() {')
    result = self.run_process([EMCC, 'src.c', '-fsyntax-only'], stdout=PIPE, check=False, stderr=STDOUT)
    self.assertNotEqual(result.returncode, 0)
    self.assertContained("src.c:1:13: error: expected '}'", result.stdout)
    self.assertNotExists('a.out.js')

  def test_demangle(self):
    create_test_file('src.cpp', '''
      #include <stdio.h>
      #include <emscripten.h>
      void two(char c) {
        EM_ASM(out(stackTrace()));
      }
      void one(int x) {
        two(x % 17);
      }
      int main() {
        EM_ASM(out(demangle('__Znwm'))); // check for no aborts
        EM_ASM(out(demangle('_main')));
        EM_ASM(out(demangle('__Z2f2v')));
        EM_ASM(out(demangle('__Z12abcdabcdabcdi')));
        EM_ASM(out(demangle('__ZL12abcdabcdabcdi')));
        EM_ASM(out(demangle('__Z4testcsifdPvPiPc')));
        EM_ASM(out(demangle('__ZN4test5moarrEcslfdPvPiPc')));
        EM_ASM(out(demangle('__ZN4Waka1f12a234123412345pointEv')));
        EM_ASM(out(demangle('__Z3FooIiEvv')));
        EM_ASM(out(demangle('__Z3FooIidEvi')));
        EM_ASM(out(demangle('__ZN3Foo3BarILi5EEEvv')));
        EM_ASM(out(demangle('__ZNK10__cxxabiv120__si_class_type_info16search_below_dstEPNS_19__dynamic_cast_infoEPKvib')));
        EM_ASM(out(demangle('__Z9parsewordRPKciRi')));
        EM_ASM(out(demangle('__Z5multiwahtjmxyz')));
        EM_ASM(out(demangle('__Z1aA32_iPA5_c')));
        EM_ASM(out(demangle('__ZN21FWakaGLXFleeflsMarfooC2EjjjPKvbjj')));
        EM_ASM(out(demangle('__ZN5wakaw2Cm10RasterBaseINS_6watwat9PolocatorEE8merbine1INS4_2OREEEvPKjj'))); // we get this wrong, but at least emit a '?'
        one(17);
        return 0;
      }
    ''')

    # full demangle support

    self.run_process([EMCC, 'src.cpp', '-s', 'DEMANGLE_SUPPORT=1'])
    output = self.run_js('a.out.js')
    self.assertContained('''operator new(unsigned long)
_main
f2()
abcdabcdabcd(int)
abcdabcdabcd(int)
test(char, short, int, float, double, void*, int*, char*)
test::moarr(char, short, long, float, double, void*, int*, char*)
Waka::f::a23412341234::point()
void Foo<int>()
void Foo<int, double>(int)
void Foo::Bar<5>()
__cxxabiv1::__si_class_type_info::search_below_dst(__cxxabiv1::__dynamic_cast_info*, void const*, int, bool) const
parseword(char const*&, int, int&)
multi(wchar_t, signed char, unsigned char, unsigned short, unsigned int, unsigned long, long long, unsigned long long, ...)
a(int [32], char (*) [5])
FWakaGLXFleeflsMarfoo::FWakaGLXFleeflsMarfoo(unsigned int, unsigned int, unsigned int, void const*, bool, unsigned int, unsigned int)
void wakaw::Cm::RasterBase<wakaw::watwat::Polocator>::merbine1<wakaw::Cm::RasterBase<wakaw::watwat::Polocator>::OR>(unsigned int const*, unsigned int)
''', output)
    # test for multiple functions in one stack trace
    self.run_process([EMCC, 'src.cpp', '-s', 'DEMANGLE_SUPPORT=1', '-g'])
    output = self.run_js('a.out.js')
    self.assertIn('one(int)', output)
    self.assertIn('two(char)', output)

  def test_demangle_cpp(self):
    create_test_file('src.cpp', '''
      #include <stdio.h>
      #include <emscripten.h>
      #include <cxxabi.h>
      #include <assert.h>

      int main() {
        char out[256];
        int status = 1;
        size_t length = 255;
        abi::__cxa_demangle("_ZN4Waka1f12a234123412345pointEv", out, &length, &status);
        assert(status == 0);
        printf("%s\\n", out);
        return 0;
      }
    ''')

    self.run_process([EMCC, 'src.cpp'])
    output = self.run_js('a.out.js')
    self.assertContained('Waka::f::a23412341234::point()', output)

  # Test that malloc() -> OOM -> abort() -> stackTrace() -> jsStackTrace() -> demangleAll() -> demangle() -> malloc()
  # cycle will not produce an infinite loop.
  def test_demangle_malloc_infinite_loop_crash(self):
    self.run_process([EMXX, path_from_root('tests', 'malloc_demangle_infinite_loop.cpp'), '-g', '-s', 'ABORTING_MALLOC=1', '-s', 'DEMANGLE_SUPPORT=1'])
    output = self.run_js('a.out.js', assert_returncode=NON_ZERO)
    if output.count('Cannot enlarge memory arrays') > 4:
      print(output)
    self.assertLess(output.count('Cannot enlarge memory arrays'),  5)

  def test_module_exports_with_closure(self):
    # This test checks that module.export is retained when JavaScript is minified by compiling with --closure 1
    # This is important as if module.export is not present the Module object will not be visible to node.js
    # Run with ./runner.py other.test_module_exports_with_closure

    # First make sure test.js isn't present.
    self.clear()

    # compile with -O2 --closure 0
    self.run_process([EMCC, path_from_root('tests', 'Module-exports', 'test.c'),
                      '-o', 'test.js', '-O2', '--closure', '0',
                      '--pre-js', path_from_root('tests', 'Module-exports', 'setup.js'),
                      '-s', 'EXPORTED_FUNCTIONS=["_bufferTest"]',
                      '-s', 'EXTRA_EXPORTED_RUNTIME_METHODS=["ccall", "cwrap"]',
                      '-s', 'WASM_ASYNC_COMPILATION=0'])

    # Check that compilation was successful
    self.assertExists('test.js')
    test_js_closure_0 = open('test.js').read()

    # Check that test.js compiled with --closure 0 contains "module['exports'] = Module;"
    assert ("module['exports'] = Module;" in test_js_closure_0) or ('module["exports"]=Module' in test_js_closure_0) or ('module["exports"] = Module;' in test_js_closure_0)

    # Check that main.js (which requires test.js) completes successfully when run in node.js
    # in order to check that the exports are indeed functioning correctly.
    shutil.copyfile(path_from_root('tests', 'Module-exports', 'main.js'), 'main.js')
    if NODE_JS in JS_ENGINES:
      self.assertContained('bufferTest finished', self.run_js('main.js'))

    # Delete test.js again and check it's gone.
    try_delete('test.js')
    self.assertNotExists('test.js')

    # compile with -O2 --closure 1
    self.run_process([EMCC, path_from_root('tests', 'Module-exports', 'test.c'),
                      '-o', 'test.js', '-O2', '--closure', '1',
                      '--pre-js', path_from_root('tests', 'Module-exports', 'setup.js'),
                      '-s', 'EXPORTED_FUNCTIONS=["_bufferTest"]',
                      '-s', 'EXTRA_EXPORTED_RUNTIME_METHODS=["ccall", "cwrap"]',
                      '-s', 'WASM_ASYNC_COMPILATION=0'])

    # Check that compilation was successful
    self.assertExists('test.js')
    test_js_closure_1 = open('test.js').read()

    # Check that test.js compiled with --closure 1 contains "module.exports", we want to verify that
    # "module['exports']" got minified to "module.exports" when compiling with --closure 1
    self.assertContained("module.exports", test_js_closure_1)

    # Check that main.js (which requires test.js) completes successfully when run in node.js
    # in order to check that the exports are indeed functioning correctly.
    if NODE_JS in JS_ENGINES:
      self.assertContained('bufferTest finished', self.run_js('main.js', engine=NODE_JS))

  def test_node_catch_exit(self):
    # Test that in node.js exceptions are not caught if NODEJS_EXIT_CATCH=0
    if NODE_JS not in JS_ENGINES:
      return

    create_test_file('count.c', '''
      #include <string.h>
      int count(const char *str) {
          return (int)strlen(str);
      }
    ''')

    create_test_file('index.js', '''
      const count = require('./count.js');

      console.log(xxx); //< here is the ReferenceError
    ''')

    reference_error_text = 'console.log(xxx); //< here is the ReferenceError'

    self.run_process([EMCC, 'count.c', '-o', 'count.js'])

    # Check that the ReferenceError is caught and rethrown and thus the original error line is masked
    self.assertNotContained(reference_error_text,
                            self.run_js('index.js', engine=NODE_JS, assert_returncode=NON_ZERO))

    self.run_process([EMCC, 'count.c', '-o', 'count.js', '-s', 'NODEJS_CATCH_EXIT=0'])

    # Check that the ReferenceError is not caught, so we see the error properly
    self.assertContained(reference_error_text,
                         self.run_js('index.js', engine=NODE_JS, assert_returncode=NON_ZERO))

  def test_extra_exported_methods(self):
    # Test with node.js that the EXTRA_EXPORTED_RUNTIME_METHODS setting is considered by libraries
    if NODE_JS not in JS_ENGINES:
      self.skipTest("node engine required for this test")

    create_test_file('count.c', '''
      #include <string.h>
      int count(const char *str) {
          return (int)strlen(str);
      }
    ''')

    create_test_file('index.js', '''
      const count = require('./count.js');

      console.log(count.FS_writeFile);
    ''')

    reference_error_text = 'undefined'

    self.run_process([EMCC, 'count.c', '-s', 'FORCE_FILESYSTEM=1', '-s',
                     'EXTRA_EXPORTED_RUNTIME_METHODS=["FS_writeFile"]', '-o', 'count.js'])

    # Check that the Module.FS_writeFile exists
    self.assertNotContained(reference_error_text,
                            self.run_js('index.js', engine=NODE_JS))

    self.run_process([EMCC, 'count.c', '-s', 'FORCE_FILESYSTEM=1', '-o', 'count.js'])

    # Check that the Module.FS_writeFile is not exported
    out = self.run_js('index.js', engine=NODE_JS)
    self.assertContained(reference_error_text, out)

  def test_fs_stream_proto(self):
    open('src.cpp', 'wb').write(br'''
#include <stdio.h>
#include <fcntl.h>
#include <unistd.h>
#include <sys/stat.h>
#include <errno.h>
#include <string.h>

int main()
{
    long file_size = 0;
    int h = open("src.cpp", O_RDONLY, 0666);
    if (0 != h)
    {
        FILE* file = fdopen(h, "rb");
        if (0 != file)
        {
            fseek(file, 0, SEEK_END);
            file_size = ftell(file);
            fseek(file, 0, SEEK_SET);
        }
        else
        {
            printf("fdopen() failed: %s\n", strerror(errno));
            return 10;
        }
        close(h);
        printf("File size: %ld\n", file_size);
    }
    else
    {
        printf("open() failed: %s\n", strerror(errno));
        return 10;
    }
    return 0;
}
    ''')
    self.run_process([EMCC, 'src.cpp', '--embed-file', 'src.cpp'])
    for engine in JS_ENGINES:
      out = self.run_js('a.out.js', engine=engine)
      self.assertContained('File size: 724', out)

  def test_proxyfs(self):
    # This test supposes that 3 different programs share the same directory and files.
    # The same JS object is not used for each of them
    # But 'require' function caches JS objects.
    # If we just load same js-file multiple times like following code,
    # these programs (m0,m1,m2) share the same JS object.
    #
    #   var m0 = require('./proxyfs_test.js');
    #   var m1 = require('./proxyfs_test.js');
    #   var m2 = require('./proxyfs_test.js');
    #
    # To separate js-objects for each of them, following 'require' use different js-files.
    #
    #   var m0 = require('./proxyfs_test.js');
    #   var m1 = require('./proxyfs_test1.js');
    #   var m2 = require('./proxyfs_test2.js');
    #
    create_test_file('proxyfs_test_main.js', r'''
var m0 = require('./proxyfs_test.js');
var m1 = require('./proxyfs_test1.js');
var m2 = require('./proxyfs_test2.js');

var section;
function print(str){
  process.stdout.write(section+":"+str+":");
}

m0.FS.mkdir('/working');
m0.FS.mount(m0.PROXYFS,{root:'/',fs:m1.FS},'/working');
m0.FS.mkdir('/working2');
m0.FS.mount(m0.PROXYFS,{root:'/',fs:m2.FS},'/working2');

section = "child m1 reads and writes local file.";
print("m1 read embed");
m1.ccall('myreade','number',[],[]);
print("m1 write");console.log("");
m1.ccall('mywrite0','number',['number'],[1]);
print("m1 read");
m1.ccall('myread0','number',[],[]);


section = "child m2 reads and writes local file.";
print("m2 read embed");
m2.ccall('myreade','number',[],[]);
print("m2 write");console.log("");
m2.ccall('mywrite0','number',['number'],[2]);
print("m2 read");
m2.ccall('myread0','number',[],[]);

section = "child m1 reads local file.";
print("m1 read");
m1.ccall('myread0','number',[],[]);

section = "parent m0 reads and writes local and children's file.";
print("m0 read embed");
m0.ccall('myreade','number',[],[]);
print("m0 read m1");
m0.ccall('myread1','number',[],[]);
print("m0 read m2");
m0.ccall('myread2','number',[],[]);

section = "m0,m1 and m2 verify local files.";
print("m0 write");console.log("");
m0.ccall('mywrite0','number',['number'],[0]);
print("m0 read");
m0.ccall('myread0','number',[],[]);
print("m1 read");
m1.ccall('myread0','number',[],[]);
print("m2 read");
m2.ccall('myread0','number',[],[]);

print("m0 read embed");
m0.ccall('myreade','number',[],[]);
print("m1 read embed");
m1.ccall('myreade','number',[],[]);
print("m2 read embed");
m2.ccall('myreade','number',[],[]);

section = "parent m0 writes and reads children's files.";
print("m0 write m1");console.log("");
m0.ccall('mywrite1','number',[],[]);
print("m0 read m1");
m0.ccall('myread1','number',[],[]);
print("m0 write m2");console.log("");
m0.ccall('mywrite2','number',[],[]);
print("m0 read m2");
m0.ccall('myread2','number',[],[]);
print("m1 read");
m1.ccall('myread0','number',[],[]);
print("m2 read");
m2.ccall('myread0','number',[],[]);
print("m0 read m0");
m0.ccall('myread0','number',[],[]);
''')

    create_test_file('proxyfs_pre.js', r'''
if (typeof Module === 'undefined') Module = {};
Module["noInitialRun"]=true;
noExitRuntime=true;
''')

    create_test_file('proxyfs_embed.txt', r'''test
''')

    create_test_file('proxyfs_test.c', r'''
#include <stdio.h>

int
mywrite1(){
  FILE* out = fopen("/working/hoge.txt","w");
  fprintf(out,"test1\n");
  fclose(out);
  return 0;
}

int
myread1(){
  FILE* in = fopen("/working/hoge.txt","r");
  char buf[1024];
  int len;
  if(in==NULL)
    printf("open failed\n");

  while(! feof(in)){
    if(fgets(buf,sizeof(buf),in)==buf){
      printf("%s",buf);
    }
  }
  fclose(in);
  return 0;
}
int
mywrite2(){
  FILE* out = fopen("/working2/hoge.txt","w");
  fprintf(out,"test2\n");
  fclose(out);
  return 0;
}

int
myread2(){
  {
    FILE* in = fopen("/working2/hoge.txt","r");
    char buf[1024];
    int len;
    if(in==NULL)
      printf("open failed\n");

    while(! feof(in)){
      if(fgets(buf,sizeof(buf),in)==buf){
        printf("%s",buf);
      }
    }
    fclose(in);
  }
  return 0;
}

int
mywrite0(int i){
  FILE* out = fopen("hoge.txt","w");
  fprintf(out,"test0_%d\n",i);
  fclose(out);
  return 0;
}

int
myread0(){
  {
    FILE* in = fopen("hoge.txt","r");
    char buf[1024];
    int len;
    if(in==NULL)
      printf("open failed\n");

    while(! feof(in)){
      if(fgets(buf,sizeof(buf),in)==buf){
        printf("%s",buf);
      }
    }
    fclose(in);
  }
  return 0;
}

int
myreade(){
  {
    FILE* in = fopen("proxyfs_embed.txt","r");
    char buf[1024];
    int len;
    if(in==NULL)
      printf("open failed\n");

    while(! feof(in)){
      if(fgets(buf,sizeof(buf),in)==buf){
        printf("%s",buf);
      }
    }
    fclose(in);
  }
  return 0;
}
''')

    self.run_process([EMCC,
                      '-o', 'proxyfs_test.js', 'proxyfs_test.c',
                      '--embed-file', 'proxyfs_embed.txt', '--pre-js', 'proxyfs_pre.js',
                      '-s', 'EXTRA_EXPORTED_RUNTIME_METHODS=["ccall", "cwrap"]',
                      '-lproxyfs.js',
                      '-s', 'WASM_ASYNC_COMPILATION=0',
                      '-s', 'MAIN_MODULE=1',
                      '-s', 'EXPORT_ALL=1'])
    # Following shutil.copyfile just prevent 'require' of node.js from caching js-object.
    # See https://nodejs.org/api/modules.html
    shutil.copyfile('proxyfs_test.js', 'proxyfs_test1.js')
    shutil.copyfile('proxyfs_test.js', 'proxyfs_test2.js')
    out = self.run_js('proxyfs_test_main.js')
    section = "child m1 reads and writes local file."
    self.assertContained(section + ":m1 read embed:test", out)
    self.assertContained(section + ":m1 write:", out)
    self.assertContained(section + ":m1 read:test0_1", out)
    section = "child m2 reads and writes local file."
    self.assertContained(section + ":m2 read embed:test", out)
    self.assertContained(section + ":m2 write:", out)
    self.assertContained(section + ":m2 read:test0_2", out)
    section = "child m1 reads local file."
    self.assertContained(section + ":m1 read:test0_1", out)
    section = "parent m0 reads and writes local and children's file."
    self.assertContained(section + ":m0 read embed:test", out)
    self.assertContained(section + ":m0 read m1:test0_1", out)
    self.assertContained(section + ":m0 read m2:test0_2", out)
    section = "m0,m1 and m2 verify local files."
    self.assertContained(section + ":m0 write:", out)
    self.assertContained(section + ":m0 read:test0_0", out)
    self.assertContained(section + ":m1 read:test0_1", out)
    self.assertContained(section + ":m2 read:test0_2", out)
    self.assertContained(section + ":m0 read embed:test", out)
    self.assertContained(section + ":m1 read embed:test", out)
    self.assertContained(section + ":m2 read embed:test", out)
    section = "parent m0 writes and reads children's files."
    self.assertContained(section + ":m0 write m1:", out)
    self.assertContained(section + ":m0 read m1:test1", out)
    self.assertContained(section + ":m0 write m2:", out)
    self.assertContained(section + ":m0 read m2:test2", out)
    self.assertContained(section + ":m1 read:test1", out)
    self.assertContained(section + ":m2 read:test2", out)
    self.assertContained(section + ":m0 read m0:test0_0", out)

  def test_dependency_file(self):
    # Issue 1732: -MMD (and friends) create dependency files that need to be
    # copied from the temporary directory.

    create_test_file('test.cpp', r'''
      #include "test.hpp"

      void my_function()
      {
      }
    ''')
    create_test_file('test.hpp', r'''
      void my_function();
    ''')

    self.run_process([EMCC, '-MMD', '-c', 'test.cpp', '-o', 'test.o'])

    self.assertExists('test.d')
    deps = open('test.d').read()
    # Look for ': ' instead of just ':' to not confuse C:\path\ notation with make "target: deps" rule. Not perfect, but good enough for this test.
    head, tail = deps.split(': ', 2)
    assert 'test.o' in head, 'Invalid dependency target'
    assert 'test.cpp' in tail and 'test.hpp' in tail, 'Invalid dependencies generated'

  def test_dependency_file_2(self):
    shutil.copyfile(path_from_root('tests', 'hello_world.c'), 'a.c')
    self.run_process([EMCC, 'a.c', '-MMD', '-MF', 'test.d', '-c'])
    self.assertContained(open('test.d').read(), 'a.o: a.c\n')

    shutil.copyfile(path_from_root('tests', 'hello_world.c'), 'a.c')
    self.run_process([EMCC, 'a.c', '-MMD', '-MF', 'test2.d', '-c', '-o', 'test.o'])
    self.assertContained(open('test2.d').read(), 'test.o: a.c\n')

    shutil.copyfile(path_from_root('tests', 'hello_world.c'), 'a.c')
    ensure_dir('obj')
    self.run_process([EMCC, 'a.c', '-MMD', '-MF', 'test3.d', '-c', '-o', 'obj/test.o'])
    self.assertContained(open('test3.d').read(), 'obj/test.o: a.c\n')

  def test_js_lib_quoted_key(self):
    create_test_file('lib.js', r'''
mergeInto(LibraryManager.library, {
   __internal_data:{
    '<' : 0,
    'white space' : 1
  },
  printf__deps: ['__internal_data', 'fprintf']
});
''')

    self.run_process([EMCC, path_from_root('tests', 'hello_world.cpp'), '--js-library', 'lib.js'])
    self.assertContained('hello, world!', self.run_js('a.out.js'))

  def test_js_lib_exported(self):
    create_test_file('lib.js', r'''
mergeInto(LibraryManager.library, {
 jslibfunc: function(x) { return 2 * x }
});
''')
    create_test_file('src.cpp', r'''
#include <emscripten.h>
#include <stdio.h>
extern "C" int jslibfunc(int x);
int main() {
  printf("c calling: %d\n", jslibfunc(6));
  EM_ASM({
    out('js calling: ' + Module['_jslibfunc'](5) + '.');
  });
}
''')
    self.run_process([EMCC, 'src.cpp', '--js-library', 'lib.js', '-s', 'EXPORTED_FUNCTIONS=["_main", "_jslibfunc"]'])
    self.assertContained('c calling: 12\njs calling: 10.', self.run_js('a.out.js'))

  def test_js_lib_primitive_dep(self):
    # Verify that primitive dependencies aren't generated in the output JS.

    create_test_file('lib.js', r'''
mergeInto(LibraryManager.library, {
  foo__deps: ['Int8Array', 'NonPrimitive'],
  foo: function() {},
});
''')
    create_test_file('main.c', r'''
void foo(void);

int main(int argc, char** argv) {
  foo();
  return 0;
}
''')
    self.run_process([EMCC, '-O0', 'main.c', '--js-library', 'lib.js', '-s', 'WARN_ON_UNDEFINED_SYMBOLS=0'])
    generated = open('a.out.js').read()
    self.assertContained('missing function: NonPrimitive', generated)
    self.assertNotContained('missing function: Int8Array', generated)

  def test_js_lib_using_asm_lib(self):
    create_test_file('lib.js', r'''
mergeInto(LibraryManager.library, {
  jslibfunc__deps: ['asmlibfunc'],
  jslibfunc: function(x) {
    return 2 * _asmlibfunc(x);
  },

  asmlibfunc__asm: true,
  asmlibfunc__sig: 'ii',
  asmlibfunc: function(x) {
    x = x | 0;
    return x + 1 | 0;
  }
});
''')
    create_test_file('src.cpp', r'''
#include <stdio.h>
extern "C" int jslibfunc(int x);
int main() {
  printf("c calling: %d\n", jslibfunc(6));
}
''')
    self.run_process([EMCC, 'src.cpp', '--js-library', 'lib.js'])
    self.assertContained('c calling: 14\n', self.run_js('a.out.js'))

  def test_EMCC_BUILD_DIR(self):
    # EMCC_BUILD_DIR env var contains the dir we were building in, when running the js compiler (e.g. when
    # running a js library). We force the cwd to be src/ for technical reasons, so this lets you find out
    # where you were.
    create_test_file('lib.js', r'''
printErr('dir was ' + process.env.EMCC_BUILD_DIR);
''')
    err = self.run_process([EMCC, path_from_root('tests', 'hello_world.cpp'), '--js-library', 'lib.js'], stderr=PIPE).stderr
    self.assertContained('dir was ' + os.path.realpath(os.path.normpath(self.get_dir())), err)

  def test_float_h(self):
    process = self.run_process([EMCC, path_from_root('tests', 'float+.c')], stdout=PIPE, stderr=PIPE)
    assert process.returncode == 0, 'float.h should agree with our system: ' + process.stdout + '\n\n\n' + process.stderr

  def test_output_is_dir(self):
    ensure_dir('out_dir')
    err = self.expect_fail([EMCC, '-c', path_from_root('tests', 'hello_world.c'), '-o', 'out_dir/'])
    self.assertContained('error: unable to open output file', err)

  def test_default_obj_ext(self):
    self.run_process([EMCC, '-c', path_from_root('tests', 'hello_world.c')])
    self.assertExists('hello_world.o')

    self.run_process([EMCC, '-c', path_from_root('tests', 'hello_world.c'), '--default-obj-ext', 'obj'])
    self.assertExists('hello_world.obj')

  def test_doublestart_bug(self):
    create_test_file('code.cpp', r'''
#include <stdio.h>
#include <emscripten.h>

void main_loop(void) {
    static int cnt = 0;
    if (++cnt >= 10) emscripten_cancel_main_loop();
}

int main(void) {
    printf("This should only appear once.\n");
    emscripten_set_main_loop(main_loop, 10, 0);
    return 0;
}
''')

    create_test_file('pre.js', r'''
if (!Module['preRun']) Module['preRun'] = [];
Module["preRun"].push(function () {
    addRunDependency('test_run_dependency');
    removeRunDependency('test_run_dependency');
});
''')

    self.run_process([EMCC, 'code.cpp', '--pre-js', 'pre.js'])
    output = self.run_js('a.out.js')

    assert output.count('This should only appear once.') == 1, output

  def test_module_print(self):
    create_test_file('code.cpp', r'''
#include <stdio.h>
int main(void) {
  printf("123456789\n");
  return 0;
}
''')

    create_test_file('pre.js', r'''
var Module = { print: function(x) { throw '<{(' + x + ')}>' } };
''')

    self.run_process([EMCC, 'code.cpp', '--pre-js', 'pre.js'])
    output = self.run_js('a.out.js', assert_returncode=NON_ZERO)
    self.assertContained(r'<{(123456789)}>', output)

  def test_precompiled_headers_warnings(self):
    # Check that we don't have any underlying warnings from clang, this can happen if we
    # pass any link flags to when building a pch.
    create_test_file('header.h', '#define X 5\n')
    self.run_process([EMCC, '-Werror', '-xc++-header', 'header.h'])

  def test_precompiled_headers(self):
    for suffix in ['gch', 'pch']:
      print(suffix)
      self.clear()
      create_test_file('header.h', '#define X 5\n')
      self.run_process([EMCC, '-xc++-header', 'header.h', '-c'])
      self.assertExists('header.h.gch') # default output is gch
      if suffix != 'gch':
        self.run_process([EMCC, '-xc++-header', 'header.h', '-o', 'header.h.' + suffix])
        self.assertBinaryEqual('header.h.gch', 'header.h.' + suffix)

      create_test_file('src.cpp', r'''
#include <stdio.h>
int main() {
  printf("|%d|\n", X);
  return 0;
}
''')
      self.run_process([EMCC, 'src.cpp', '-include', 'header.h'])

      output = self.run_js('a.out.js')
      self.assertContained('|5|', output)

      # also verify that the gch is actually used
      err = self.run_process([EMCC, 'src.cpp', '-include', 'header.h', '-Xclang', '-print-stats'], stderr=PIPE).stderr
      self.assertTextDataContained('*** PCH/Modules Loaded:\nModule: header.h.' + suffix, err)
      # and sanity check it is not mentioned when not
      try_delete('header.h.' + suffix)
      err = self.run_process([EMCC, 'src.cpp', '-include', 'header.h', '-Xclang', '-print-stats'], stderr=PIPE).stderr
      self.assertNotContained('*** PCH/Modules Loaded:\nModule: header.h.' + suffix, err.replace('\r\n', '\n'))

      # with specified target via -o
      try_delete('header.h.' + suffix)
      self.run_process([EMCC, '-xc++-header', 'header.h', '-o', 'my.' + suffix])
      self.assertExists('my.' + suffix)

      # -include-pch flag
      self.run_process([EMCC, '-xc++-header', 'header.h', '-o', 'header.h.' + suffix])
      self.run_process([EMCC, 'src.cpp', '-include-pch', 'header.h.' + suffix])
      output = self.run_js('a.out.js')
      self.assertContained('|5|', output)

  @no_wasm_backend('tests extra fastcomp warnings on unaligned loads/stores, which matter a lot more in asm.js')
  def test_warn_unaligned(self):
    create_test_file('src.cpp', r'''
#include <stdio.h>
struct packey {
  char x;
  int y;
  double z;
} __attribute__((__packed__));
int main() {
  volatile packey p;
  p.x = 0;
  p.y = 1;
  p.z = 2;
  return 0;
}
''')
    output = self.run_process([EMCC, 'src.cpp', '-s', 'WASM=0', '-s', 'WARN_UNALIGNED=1', '-g'], stderr=PIPE)
    self.assertContained('emcc: warning: unaligned store', output.stderr)
    self.assertContained('emcc: warning: unaligned store', output.stderr)
    self.assertContained('@line 11 "src.cpp"', output.stderr)

  def test_LEGACY_VM_SUPPORT(self):
    # when modern features are lacking, we can polyfill them or at least warn
    create_test_file('pre.js', 'Math.imul = undefined;')

    def test(expected, opts=[]):
      print(opts)
      result = self.run_process([EMCC, path_from_root('tests', 'hello_world.c'), '--pre-js', 'pre.js'] + opts, stderr=PIPE, check=False)
      if result.returncode == 0:
        self.assertContained(expected, self.run_js('a.out.js', assert_returncode=0 if opts else NON_ZERO))
      else:
        self.assertContained(expected, result.stderr)

    # when legacy is needed, we show an error indicating so
    test('build with LEGACY_VM_SUPPORT')
    # legacy + disabling wasm works
    if self.is_wasm_backend():
      return
    test('hello, world!', ['-s', 'LEGACY_VM_SUPPORT=1', '-s', 'WASM=0'])

  def test_on_abort(self):
    expected_output = 'Module.onAbort was called'

    def add_on_abort_and_verify(extra=''):
      with open('a.out.js') as f:
        js = f.read()
      with open('a.out.js', 'w') as f:
        f.write("var Module = { onAbort: function() { console.log('%s') } };\n" % expected_output)
        f.write(extra + '\n')
        f.write(js)
      self.assertContained(expected_output, self.run_js('a.out.js', assert_returncode=NON_ZERO))

    # test direct abort() C call

    create_test_file('src.c', '''
        #include <stdlib.h>
        int main() {
          abort();
        }
      ''')
    self.run_process([EMCC, 'src.c', '-s', 'WASM_ASYNC_COMPILATION=0'])
    add_on_abort_and_verify()

    # test direct abort() JS call

    create_test_file('src.c', '''
        #include <emscripten.h>
        int main() {
          EM_ASM({ abort() });
        }
      ''')
    self.run_process([EMCC, 'src.c', '-s', 'WASM_ASYNC_COMPILATION=0'])
    add_on_abort_and_verify()

    # test throwing in an abort handler, and catching that

    create_test_file('src.c', '''
        #include <emscripten.h>
        int main() {
          EM_ASM({
            try {
              out('first');
              abort();
            } catch (e) {
              out('second');
              abort();
              throw e;
            }
          });
        }
      ''')
    self.run_process([EMCC, 'src.c', '-s', 'WASM_ASYNC_COMPILATION=0'])
    with open('a.out.js') as f:
      js = f.read()
    with open('a.out.js', 'w') as f:
      f.write("var Module = { onAbort: function() { console.log('%s'); throw 're-throw'; } };\n" % expected_output)
      f.write(js)
    out = self.run_js('a.out.js', assert_returncode=NON_ZERO)
    print(out)
    self.assertContained(expected_output, out)
    self.assertContained('re-throw', out)
    self.assertContained('first', out)
    self.assertContained('second', out)
    self.assertEqual(out.count(expected_output), 2)

    # test an abort during startup
    self.run_process([EMCC, path_from_root('tests', 'hello_world.c')])
    os.remove('a.out.wasm') # trigger onAbort by intentionally causing startup to fail
    add_on_abort_and_verify()

  def test_no_exit_runtime(self):
    create_test_file('code.cpp', r'''
#include <stdio.h>

template<int x>
struct Waste {
  Waste() {
    printf("coming around %d\n", x);
  }
  ~Waste() {
    printf("going away %d\n", x);
  }
};

Waste<1> w1;
Waste<2> w2;
Waste<3> w3;
Waste<4> w4;
Waste<5> w5;

int main(int argc, char **argv) {
  return 0;
}
    ''')

    for wasm in [0, 1]:
      for no_exit in [1, 0]:
        for opts in [[], ['-O1'], ['-O2', '-g2'], ['-O2', '-g2', '--llvm-lto', '1']]:
          if self.is_wasm_backend() and not wasm:
            continue
          print(wasm, no_exit, opts)
          cmd = [EMCC] + opts + ['code.cpp', '-s', 'EXIT_RUNTIME=' + str(1 - no_exit), '-s', 'WASM=' + str(wasm)]
          if wasm:
            cmd += ['--profiling-funcs'] # for function names
          self.run_process(cmd)
          output = self.run_js('a.out.js')
          src = open('a.out.js').read()
          if wasm:
            src += '\n' + self.get_wasm_text('a.out.wasm')
          exit = 1 - no_exit
          print('  exit:', exit, 'opts:', opts)
          self.assertContained('coming around', output)
          self.assertContainedIf('going away', output, exit)
          if not self.is_wasm_backend():
            # The wasm backend uses atexit to register destructors when
            # constructors are called  There is currently no way to exclude
            # these destructors from the wasm binary.
            assert ('atexit(' in src) == exit, 'atexit should not appear in src when EXIT_RUNTIME=0'
            assert ('_ZN5WasteILi2EED' in src) == exit, 'destructors should not appear if no exit:\n' + src

  def test_no_exit_runtime_warnings_flush(self):
    # check we warn if there is unflushed info
    create_test_file('code.c', r'''
#include <stdio.h>
int main(int argc, char **argv) {
  printf("hello\n");
  printf("world"); // no newline, not flushed
#if FLUSH
  printf("\n");
#endif
}
''')
    create_test_file('code.cpp', r'''
#include <iostream>
int main() {
  using namespace std;
  cout << "hello" << std::endl;
  cout << "world"; // no newline, not flushed
#if FLUSH
  std::cout << std::endl;
#endif
}
''')
    for src in ['code.c', 'code.cpp']:
      for no_exit in [0, 1]:
        for assertions in [0, 1]:
          for flush in [0, 1]:
            # TODO: also check FILESYSTEM=0 here. it never worked though, buffered output was not emitted at shutdown
            print(src, no_exit, assertions, flush)
            cmd = [EMCC, src, '-s', 'EXIT_RUNTIME=%d' % (1 - no_exit), '-s', 'ASSERTIONS=%d' % assertions]
            if flush:
              cmd += ['-DFLUSH']
            self.run_process(cmd)
            output = self.run_js('a.out.js')
            exit = 1 - no_exit
            self.assertContained('hello', output)
            assert ('world' in output) == (exit or flush), 'unflushed content is shown only when exiting the runtime'
            assert (no_exit and assertions and not flush) == ('stdio streams had content in them that was not flushed. you should set EXIT_RUNTIME to 1' in output), 'warning should be shown'

  def test_fs_after_main(self):
    for args in [[], ['-O1']]:
      print(args)
      self.run_process([EMCC, path_from_root('tests', 'fs_after_main.cpp')])
      self.assertContained('Test passed.', self.run_js('a.out.js'))

  @no_wasm_backend('tests fastcomp compiler flags')
  def test_os_oz(self):
    for arg, expect in [
        ('-O1', '-O1'),
        ('-O2', '-O3'),
        ('-Os', '-Os'),
        ('-Oz', '-Oz'),
        ('-O3', '-O3'),
      ]:
      print(arg, expect)
      proc = self.run_process([EMCC, '-v', path_from_root('tests', 'hello_world.cpp'), arg], stderr=PIPE)
      self.assertContained(expect, proc.stderr)
      self.assertContained('hello, world!', self.run_js('a.out.js'))

  def test_oz_size(self):
    sizes = {}
    for name, args in [
        ('0', []),
        ('1', ['-O1']),
        ('2', ['-O2']),
        ('s', ['-Os']),
        ('z', ['-Oz']),
        ('3', ['-O3']),
      ]:
      print(name, args)
      self.clear()
      self.run_process([EMCC, '-c', path_from_root('system', 'lib', 'dlmalloc.c')] + args)
      sizes[name] = os.path.getsize('dlmalloc.o')
    print(sizes)
    opt_min = min(sizes['1'], sizes['2'], sizes['3'], sizes['s'], sizes['z'])
    opt_max = max(sizes['1'], sizes['2'], sizes['3'], sizes['s'], sizes['z'])
    # 'opt builds are all fairly close'
    self.assertLess(opt_min - opt_max, opt_max * 0.1)
    # unopt build is quite larger'
    self.assertGreater(sizes['0'], (1.20 * opt_max))

  @no_wasm_backend('relies on ctor evaluation and dtor elimination')
  def test_global_inits(self):
    create_test_file('inc.h', r'''
#include <stdio.h>

template<int x>
struct Waste {
  int state;
  Waste() : state(10) {}
  void test(int a) {
    printf("%d\n", a + state);
  }
  ~Waste() {
    printf("going away %d\n", x);
  }
};

Waste<3> *getMore();
''')

    create_test_file('main.cpp', r'''
#include "inc.h"

Waste<1> mw1;
Waste<2> mw2;

int main(int argc, char **argv) {
  printf("argc: %d\n", argc);
  mw1.state += argc;
  mw2.state += argc;
  mw1.test(5);
  mw2.test(6);
  getMore()->test(0);
  return 0;
}
''')

    create_test_file('side.cpp', r'''
#include "inc.h"

Waste<3> sw3;

Waste<3> *getMore() {
  return &sw3;
}
''')

    for opts, has_global in [
      (['-O2', '-g', '-s', 'EXIT_RUNTIME=1'], True),
      # no-exit-runtime removes the atexits, and then globalgce can work
      # it's magic to remove the global initializer entirely
      (['-O2', '-g'], False),
      (['-Os', '-g', '-s', 'EXIT_RUNTIME=1'], True),
      (['-Os', '-g'], False),
      (['-O2', '-g', '--llvm-lto', '1', '-s', 'EXIT_RUNTIME=1'], True),
      (['-O2', '-g', '--llvm-lto', '1'], False),
    ]:
      print(opts, has_global)
      self.run_process([EMCC, 'main.cpp', '-c'] + opts)
      self.run_process([EMCC, 'side.cpp', '-c'] + opts)
      self.run_process([EMCC, 'main.o', 'side.o'] + opts)
      self.run_js('a.out.js')
      src = open('a.out.js').read()
      self.assertContained('argc: 1\n16\n17\n10\n', self.run_js('a.out.js'))
      self.assertContainedIf('globalCtors', src, has_global)

  # Tests that when there are only 0 or 1 global initializers, that a grouped global initializer function will not be generated
  # (that would just consume excess code size)
  def test_no_global_inits(self):
    create_test_file('one_global_initializer.cpp', r'''
#include <emscripten.h>
#include <stdio.h>
double t = emscripten_get_now();
int main() { printf("t:%d\n", (int)(t>0)); }
''')
    self.run_process([EMCC, 'one_global_initializer.cpp'])
    # Above file has one global initializer, should not generate a redundant grouped globalCtors function
    self.assertNotContained('globalCtors', open('a.out.js').read())
    self.assertContained('t:1', self.run_js('a.out.js'))

    create_test_file('zero_global_initializers.cpp', r'''
#include <stdio.h>
int main() { printf("t:1\n"); }
''')
    self.run_process([EMCC, 'zero_global_initializers.cpp'])
    # Above file should have zero global initializers, should not generate any global initializer functions
    self.assertNotContained('__GLOBAL__sub_', open('a.out.js').read())
    self.assertContained('t:1', self.run_js('a.out.js'))

  def test_implicit_func(self):
    create_test_file('src.c', r'''
#include <stdio.h>
int main()
{
    printf("hello %d\n", strnlen("waka", 2)); // Implicit declaration, no header, for strnlen
    int (*my_strnlen)(char*, ...) = strnlen;
    printf("hello %d\n", my_strnlen("shaka", 2));
    return 0;
}
''')

    IMPLICIT_WARNING = "warning: implicit declaration of function 'strnlen' is invalid in C99"
    IMPLICIT_ERROR = "error: implicit declaration of function 'strnlen' is invalid in C99"
    INCOMPATIBLE_WARNINGS = ('warning: incompatible pointer types', 'warning: incompatible function pointer types')

    for opts, expected, compile_expected in [
      ([], None, [IMPLICIT_ERROR]),
      (['-Wno-error=implicit-function-declaration'], ['hello '], [IMPLICIT_WARNING]), # turn error into warning
      (['-Wno-implicit-function-declaration'], ['hello '], []), # turn error into nothing at all (runtime output is incorrect)
    ]:
      print(opts, expected)
      try_delete('a.out.js')
      stderr = self.run_process([EMCC, 'src.c'] + opts, stderr=PIPE, check=False).stderr
      for ce in compile_expected + [INCOMPATIBLE_WARNINGS]:
        self.assertContained(ce, stderr)
      if expected is None:
        self.assertNotExists('a.out.js')
      else:
        output = self.run_js('a.out.js')
        for e in expected:
          self.assertContained(e, output)

  @no_wasm_backend('uses prebuilt .ll file')
  def test_incorrect_static_call(self):
    for wasm in [0, 1]:
      for opts in [0, 1]:
        for asserts in [0, 1]:
          extra = []
          if opts != 1 - asserts:
            extra = ['-s', 'ASSERTIONS=' + str(asserts)]
          cmd = [EMCC, path_from_root('tests', 'sillyfuncast2_noasm.ll'), '-O' + str(opts), '-s', 'WASM=' + str(wasm)] + extra
          print(opts, asserts, wasm, cmd)
          # Should not need to pipe stdout here but binaryen writes to stdout
          # when it really should write to stderr.
          stderr = self.run_process(cmd, stdout=PIPE, stderr=PIPE, check=False).stderr
          assert ('unexpected' in stderr) == asserts, stderr
          assert ("to 'doit'" in stderr) == asserts, stderr

  @no_wasm_backend('fastcomp specific')
  def test_llvm_lit(self):
    grep_path = shared.which('grep')
    if not grep_path:
      self.skipTest('This test needs the "grep" tool in PATH. If you are using emsdk on Windows, you can obtain it via installing and activating the gnu package.')
    llvm_src = get_fastcomp_src_dir()
    if not llvm_src:
      self.skipTest('llvm source tree not found')
    LLVM_LIT = os.path.join(LLVM_ROOT, 'llvm-lit.py')
    if not os.path.exists(LLVM_LIT):
      LLVM_LIT = os.path.join(LLVM_ROOT, 'llvm-lit')
      if not os.path.exists(LLVM_LIT):
        self.skipTest('llvm-lit not found; fastcomp directory is most likely prebuilt')
    cmd = [PYTHON, LLVM_LIT, '-v', os.path.join(llvm_src, 'test', 'CodeGen', 'JS')]
    print(cmd)
    self.run_process(cmd)

  @requires_native_clang
  def test_bad_triple(self):
    # compile a minimal program, with as few dependencies as possible, as
    # native building on CI may not always work well
    create_test_file('minimal.cpp', 'int main() { return 0; }')
    self.run_process([CLANG_CXX, 'minimal.cpp', '-target', 'x86_64-linux', '-c', '-emit-llvm', '-o', 'a.bc'] + clang_native.get_clang_native_args(), env=clang_native.get_clang_native_env())
    # wasm backend will hard fail where as fastcomp only warns
    if self.is_wasm_backend():
      err = self.expect_fail([EMCC, 'a.bc'])
      self.assertContained('machine type must be wasm32', err)
    else:
      err = self.run_process([EMCC, 'a.bc'], stderr=PIPE).stderr
      assert 'warning' in err or 'WARNING' in err, err
      assert 'incorrect target triple' in err or 'different target triples' in err, err

  def test_valid_abspath(self):
    # Test whether abspath warning appears
    abs_include_path = os.path.abspath(self.get_dir())
    err = self.run_process([EMCC, '-I%s' % abs_include_path, '-Wwarn-absolute-paths', path_from_root('tests', 'hello_world.c')], stderr=PIPE).stderr
    warning = '-I or -L of an absolute path "-I%s" encountered. If this is to a local system header/library, it may cause problems (local system files make sense for compiling natively on your system, but not necessarily to JavaScript).' % abs_include_path
    self.assertContained(warning, err)

    # Passing an absolute path to a directory inside the emscripten tree is always ok and should not issue a warning.
    abs_include_path = path_from_root('tests')
    err = self.run_process([EMCC, '-I%s' % abs_include_path, '-Wwarn-absolute-paths', path_from_root('tests', 'hello_world.c')], stderr=PIPE).stderr
    warning = '-I or -L of an absolute path "-I%s" encountered. If this is to a local system header/library, it may cause problems (local system files make sense for compiling natively on your system, but not necessarily to JavaScript).' % abs_include_path
    self.assertNotContained(warning, err)

    # Hide warning for this include path
    err = self.run_process([EMCC, '--valid-abspath', abs_include_path, '-I%s' % abs_include_path, '-Wwarn-absolute-paths', path_from_root('tests', 'hello_world.c')], stderr=PIPE).stderr
    self.assertNotContained(warning, err)

  def test_valid_abspath_2(self):
    if WINDOWS:
      abs_include_path = 'C:\\nowhere\\at\\all'
    else:
      abs_include_path = '/nowhere/at/all'
    cmd = [EMCC, path_from_root('tests', 'hello_world.c'), '--valid-abspath', abs_include_path, '-I%s' % abs_include_path]
    print(' '.join(cmd))
    self.run_process(cmd)
    self.assertContained('hello, world!', self.run_js('a.out.js'))

  def test_warn_dylibs(self):
    shared_suffixes = ['.so', '.dylib', '.dll']

    for suffix in ['.o', '.a', '.bc', '.so', '.lib', '.dylib', '.js', '.html']:
      print(suffix)
      err = self.run_process([EMCC, path_from_root('tests', 'hello_world.c'), '-o', 'out' + suffix], stderr=PIPE).stderr
      warning = 'When Emscripten compiles to a typical native suffix for shared libraries (.so, .dylib, .dll) then it emits an object file. You should then compile that to an emscripten SIDE_MODULE (using that flag) with suffix .wasm (for wasm) or .js (for asm.js).'
      self.assertContainedIf(warning, err, suffix in shared_suffixes)

  def test_side_module_without_proper_target(self):
    # SIDE_MODULE is only meaningful when compiling to wasm (or js+wasm)
    # otherwise, we are just linking bitcode, and should show an error
    for wasm in [0, 1]:
      if self.is_wasm_backend() and not wasm:
        continue
      print(wasm)
      stderr = self.expect_fail([EMCC, path_from_root('tests', 'hello_world.cpp'), '-s', 'SIDE_MODULE=1', '-o', 'a.so', '-s', 'WASM=%d' % wasm])
      self.assertContained('SIDE_MODULE must only be used when compiling to an executable shared library, and not when emitting an object file', stderr)

  @no_wasm_backend('asm.js optimizations')
  def test_simplify_ifs(self):
    def test(src, nums):
      create_test_file('src.c', src)
      for opts, ifs in [
        [['-g2'], nums[0]],
        [['--profiling'], nums[1]],
        [['--profiling', '-g2'], nums[2]]
      ]:
        print(opts, ifs)
        if type(ifs) == int:
          ifs = [ifs]
        try_delete('a.out.js')
        self.run_process([EMCC, 'src.c', '-O2', '-s', 'WASM=0'] + opts, stdout=PIPE)
        src = open('a.out.js').read()
        main = src[src.find('function _main'):src.find('\n}', src.find('function _main'))]
        actual_ifs = main.count('if (')
        assert actual_ifs in ifs, main + ' : ' + str([ifs, actual_ifs])

    test(r'''
      #include <stdio.h>
      #include <string.h>
      int main(int argc, char **argv) {
        if (argc > 5 && strlen(argv[0]) > 1 && strlen(argv[1]) > 2) printf("halp");
        return 0;
      }
    ''', [3, 1, 1])

    test(r'''
      #include <stdio.h>
      #include <string.h>
      int main(int argc, char **argv) {
        while (argc % 3 == 0) {
          if (argc > 5 && strlen(argv[0]) > 1 && strlen(argv[1]) > 2) {
            printf("halp");
            argc++;
          } else {
            while (argc > 0) {
              printf("%d\n", argc--);
            }
          }
        }
        return 0;
      }
    ''', [8, [5, 7], [5, 7]])

    test(r'''
      #include <stdio.h>
      #include <string.h>
      int main(int argc, char **argv) {
        while (argc % 17 == 0) argc *= 2;
        if (argc > 5 && strlen(argv[0]) > 10 && strlen(argv[1]) > 20) {
          printf("halp");
          argc++;
        } else {
          printf("%d\n", argc--);
        }
        while (argc % 17 == 0) argc *= 2;
        return argc;
      }
    ''', [6, 3, 3])

    test(r'''
      #include <stdio.h>
      #include <stdlib.h>

      int main(int argc, char *argv[]) {
        if (getenv("A") && getenv("B")) {
            printf("hello world\n");
        } else {
            printf("goodnight moon\n");
        }
        printf("and that's that\n");
        return 0;
      }
    ''', [[3, 2], 1, 1])

    test(r'''
      #include <stdio.h>
      #include <stdlib.h>

      int main(int argc, char *argv[]) {
        if (getenv("A") || getenv("B")) {
            printf("hello world\n");
        }
        printf("and that's that\n");
        return 0;
      }
    ''', [[3, 2], 1, 1])

  def test_symbol_map(self):
    UNMINIFIED_HEAP8 = 'var HEAP8 = new global.Int8Array'
    UNMINIFIED_MIDDLE = 'function middle'

    for opts in [['-O2'], ['-O3']]:
      for wasm in [0, 1, 2]:
        # -s WASM=2 is a WASM_BACKEND-only feature:
        if wasm == 2 and not shared.Settings.WASM_BACKEND:
          continue
        print(opts, wasm)
        self.clear()
        create_test_file('src.c', r'''
#include <emscripten.h>

EM_JS(int, run_js, (), {
out(new Error().stack);
return 0;
});

EMSCRIPTEN_KEEPALIVE
void middle() {
  if (run_js()) {
    // fake recursion that is never reached, to avoid inlining in binaryen and LLVM
    middle();
  }
}

int main() {
EM_ASM({ _middle() });
}
''')
        cmd = [EMCC, 'src.c', '--emit-symbol-map'] + opts
        cmd += ['-s', 'WASM=%d' % wasm]
        self.run_process(cmd)
        # check that the map is correct
        with open('a.out.js.symbols') as f:
          symbols = f.read()
        lines = [line.split(':') for line in symbols.strip().split('\n')]
        minified_middle = None
        for minified, full in lines:
          # handle both fastcomp and wasm backend notation
          if full == '_middle' or full == 'middle':
            minified_middle = minified
            break
        self.assertNotEqual(minified_middle, None)
        if wasm:
          # stack traces are standardized enough that we can easily check that the
          # minified name is actually in the output
          stack_trace_reference = 'wasm-function[%s]' % minified_middle
          out = self.run_js('a.out.js')
          self.assertContained(stack_trace_reference, out)
          # make sure there are no symbols in the wasm itself
          wat = self.run_process([os.path.join(building.get_binaryen_bin(), 'wasm-dis'), 'a.out.wasm'], stdout=PIPE).stdout
          for func_start in ('(func $middle', '(func $_middle'):
            self.assertNotContained(func_start, wat)
        # check we don't keep unnecessary debug info with wasm2js when emitting
        # a symbol map
        if self.is_wasm_backend() and wasm == 0 and '-O' in str(opts):
          with open('a.out.js') as f:
            js = f.read()
          self.assertNotContained(UNMINIFIED_HEAP8, js)
          self.assertNotContained(UNMINIFIED_MIDDLE, js)
          # verify those patterns would exist with more debug info
          self.run_process(cmd + ['--profiling-funcs'])
          with open('a.out.js') as f:
            js = f.read()
          self.assertContained(UNMINIFIED_HEAP8, js)
          self.assertContained(UNMINIFIED_MIDDLE, js)

  def test_bc_to_bc(self):
    # emcc should 'process' bitcode to bitcode. build systems can request this if
    # e.g. they assume our 'executable' extension is bc, and compile an .o to a .bc
    # (the user would then need to build bc to js of course, but we need to actually
    # emit the bc)
    self.run_process([EMCC, '-c', path_from_root('tests', 'hello_world.c')])
    self.assertExists('hello_world.o')
    self.run_process([EMCC, 'hello_world.o', '-o', 'hello_world.bc'])
    self.assertExists('hello_world.o')
    self.assertExists('hello_world.bc')

  def test_bad_function_pointer_cast(self):
    create_test_file('src.cpp', r'''
#include <stdio.h>

typedef int (*callback) (int, ...);

int impl(int foo) {
  printf("Hello, world.\n");
  return 0;
}

int main() {
  volatile callback f = (callback) impl;
  f(0); /* This fails with or without additional arguments. */
  return 0;
}
''')

    for opts in [0, 1, 2]:
      for safe in [0, 1]:
        for emulate_casts in [0, 1]:
          for emulate_fps in [0, 1]:
            for relocatable in [0, 1]:
              for wasm in [0, 1]:
                if self.is_wasm_backend() and (not wasm or emulate_fps):
                  continue
                cmd = [EMCC, 'src.cpp', '-O' + str(opts)]
                if not wasm:
                  cmd += ['-s', 'WASM=0']
                if safe:
                  cmd += ['-s', 'SAFE_HEAP']
                if emulate_casts:
                  cmd += ['-s', 'EMULATE_FUNCTION_POINTER_CASTS']
                if emulate_fps:
                  cmd += ['-s', 'EMULATED_FUNCTION_POINTERS']
                if relocatable:
                  cmd += ['-s', 'RELOCATABLE'] # disables asm-optimized safe heap
                print(cmd)
                self.run_process(cmd)
                returncode = 0 if emulate_casts else NON_ZERO
                output = self.run_js('a.out.js', assert_returncode=returncode)
                if emulate_casts:
                  # success!
                  self.assertContained('Hello, world.', output)
                else:
                  # otherwise, the error depends on the mode we are in
                  if self.is_wasm_backend() or (wasm and (relocatable or emulate_fps)):
                    # wasm trap raised by the vm
                    self.assertContained('function signature mismatch', output)
                  elif opts == 0 and safe and not wasm:
                    # non-wasm safe mode checks asm.js function table masks
                    self.assertContained('Function table mask error', output)
                  elif opts == 0:
                    # informative error message (assertions are enabled in -O0)
                    self.assertContained('Invalid function pointer', output)
                  else:
                    # non-informative error
                    self.assertContained(('abort(', 'exception'), output)

  @no_wasm_backend('asm.js function table feature')
  def test_aliased_func_pointers(self):
    create_test_file('src.cpp', r'''
#include <stdio.h>

int impl1(int foo) { return foo; }
float impla(float foo) { return foo; }
int impl2(int foo) { return foo+1; }
float implb(float foo) { return foo+1; }
int impl3(int foo) { return foo+2; }
float implc(float foo) { return foo+2; }

int main(int argc, char **argv) {
  volatile void *f = (void*)impl1;
  if (argc == 50) f = (void*)impla;
  if (argc == 51) f = (void*)impl2;
  if (argc == 52) f = (void*)implb;
  if (argc == 53) f = (void*)impl3;
  if (argc == 54) f = (void*)implc;
  return (int)f;
}
''')

    print('aliasing')

    sizes_ii = {}
    sizes_dd = {}

    for alias in [None, 0, 1]:
      cmd = [EMCC, 'src.cpp', '-O1', '-s', 'WASM=0']
      if alias is not None:
        cmd += ['-s', 'ALIASING_FUNCTION_POINTERS=' + str(alias)]
      else:
        alias = -1
      print(cmd)
      self.run_process(cmd)
      src = open('a.out.js').read().split('\n')
      for line in src:
        if line.strip().startswith('var FUNCTION_TABLE_ii = '):
          sizes_ii[alias] = line.count(',')
        if line.strip().startswith('var FUNCTION_TABLE_dd = '):
          sizes_dd[alias] = line.count(',')

    print('ii', sizes_ii)
    print('dd', sizes_dd)

    for sizes in [sizes_ii, sizes_dd]:
      self.assertEqual(sizes[-1], sizes[1]) # default is to alias
      self.assertLess(sizes[1], sizes[0]) # without aliasing, we have more unique values and fat tables

  def test_bad_export(self):
    for m in ['', ' ']:
      self.clear()
      cmd = [EMCC, path_from_root('tests', 'hello_world.c'), '-s', 'EXPORTED_FUNCTIONS=["' + m + '_main"]']
      print(cmd)
      stderr = self.run_process(cmd, stderr=PIPE, check=False).stderr
      if m:
        self.assertContained('undefined exported function: " _main"', stderr)
      else:
        self.assertContained('hello, world!', self.run_js('a.out.js'))

  def test_no_dynamic_execution(self):
    self.run_process([EMCC, path_from_root('tests', 'hello_world.c'), '-O1', '-s', 'DYNAMIC_EXECUTION=0'])
    self.assertContained('hello, world!', self.run_js('a.out.js'))
    src = open('a.out.js').read()
    self.assertNotContained('eval(', src)
    self.assertNotContained('eval.', src)
    self.assertNotContained('new Function', src)
    try_delete('a.out.js')

    # Test that --preload-file doesn't add an use of eval().
    create_test_file('temp.txt', "foo\n")
    self.run_process([EMCC, path_from_root('tests', 'hello_world.c'), '-O1',
                      '-s', 'DYNAMIC_EXECUTION=0', '--preload-file', 'temp.txt'])
    src = open('a.out.js').read()
    self.assertNotContained('eval(', src)
    self.assertNotContained('eval.', src)
    self.assertNotContained('new Function', src)
    try_delete('a.out.js')

    # Test that -s DYNAMIC_EXECUTION=1 and -s RELOCATABLE=1 are not allowed together.
    self.expect_fail([EMCC, path_from_root('tests', 'hello_world.c'), '-O1',
                      '-s', 'DYNAMIC_EXECUTION=0', '-s', 'RELOCATABLE=1'])
    try_delete('a.out.js')

    create_test_file('test.c', r'''
      #include <emscripten/emscripten.h>
      int main() {
        emscripten_run_script("console.log('hello from script');");
        return 0;
      }
      ''')

    # Test that emscripten_run_script() aborts when -s DYNAMIC_EXECUTION=0
    self.run_process([EMCC, 'test.c', '-O1', '-s', 'DYNAMIC_EXECUTION=0'])
    self.assertContained('DYNAMIC_EXECUTION=0 was set, cannot eval', self.run_js('a.out.js', assert_returncode=NON_ZERO))
    try_delete('a.out.js')

    # Test that emscripten_run_script() posts a warning when -s DYNAMIC_EXECUTION=2
    self.run_process([EMCC, 'test.c', '-O1', '-s', 'DYNAMIC_EXECUTION=2'])
    self.assertContained('Warning: DYNAMIC_EXECUTION=2 was set, but calling eval in the following location:', self.run_js('a.out.js'))
    self.assertContained('hello from script', self.run_js('a.out.js'))
    try_delete('a.out.js')

  def test_init_file_at_offset(self):
    create_test_file('src.cpp', r'''
      #include <stdio.h>
      int main() {
        int data = 0x12345678;
        FILE *f = fopen("test.dat", "wb");
        fseek(f, 100, SEEK_CUR);
        fwrite(&data, 4, 1, f);
        fclose(f);

        int data2;
        f = fopen("test.dat", "rb");
        fread(&data2, 4, 1, f); // should read 0s, not that int we wrote at an offset
        printf("read: %d\n", data2);
        fseek(f, 0, SEEK_END);
        long size = ftell(f); // should be 104, not 4
        fclose(f);
        printf("file size is %ld\n", size);
      }
    ''')
    self.run_process([EMCC, 'src.cpp'])
    self.assertContained('read: 0\nfile size is 104\n', self.run_js('a.out.js'))

  def test_unlink(self):
    self.do_other_test(os.path.join('other', 'unlink'))

  def test_argv0_node(self):
    create_test_file('code.cpp', r'''
#include <stdio.h>
int main(int argc, char **argv) {
  printf("I am %s.\n", argv[0]);
  return 0;
}
''')

    self.run_process([EMCC, 'code.cpp'])
    self.assertContained('I am ' + os.path.realpath(self.get_dir()).replace('\\', '/') + '/a.out.js', self.run_js('a.out.js').replace('\\', '/'))

  def test_returncode(self):
    create_test_file('src.cpp', r'''
      #include <stdio.h>
      #include <stdlib.h>
      int main() {
      #if CALL_EXIT
        exit(CODE);
      #else
        return CODE;
      #endif
      }
    ''')
    for code in [0, 123]:
      for no_exit in [0, 1]:
        for call_exit in [0, 1]:
          for async_compile in [0, 1]:
            self.run_process([EMCC, 'src.cpp', '-DCODE=%d' % code, '-s', 'EXIT_RUNTIME=%d' % (1 - no_exit), '-DCALL_EXIT=%d' % call_exit, '-s', 'WASM_ASYNC_COMPILATION=%d' % async_compile])
            for engine in JS_ENGINES:
              # async compilation can't return a code in d8
              if async_compile and engine == V8_ENGINE:
                continue
              print(code, no_exit, call_exit, async_compile, engine)
              proc = self.run_process(engine + ['a.out.js'], stderr=PIPE, check=False)
              # we always emit the right exit code, whether we exit the runtime or not
              self.assertEqual(proc.returncode, code)
              msg = 'but EXIT_RUNTIME is not set, so halting execution but not exiting the runtime or preventing further async execution (build with EXIT_RUNTIME=1, if you want a true shutdown)'
              if no_exit and call_exit:
                self.assertContained(msg, proc.stderr)
              else:
                self.assertNotContained(msg, proc.stderr)

  def test_emscripten_force_exit_NO_EXIT_RUNTIME(self):
    create_test_file('src.cpp', r'''
      #include <emscripten.h>
      int main() {
      #if CALL_EXIT
        emscripten_force_exit(0);
      #endif
      }
    ''')
    for no_exit in [0, 1]:
      for call_exit in [0, 1]:
        self.run_process([EMCC, 'src.cpp', '-s', 'EXIT_RUNTIME=%d' % (1 - no_exit), '-DCALL_EXIT=%d' % call_exit])
        print(no_exit, call_exit)
        out = self.run_js('a.out.js')
        assert ('emscripten_force_exit cannot actually shut down the runtime, as the build does not have EXIT_RUNTIME set' in out) == (no_exit and call_exit), out

  def test_mkdir_silly(self):
    create_test_file('src.cpp', r'''
#include <stdio.h>
#include <dirent.h>
#include <errno.h>
#include <sys/stat.h>
#include <sys/types.h>
#include <unistd.h>

int main(int argc, char **argv) {
  printf("\n");
  for (int i = 1; i < argc; i++) {
    printf("%d:\n", i);
    int ok = mkdir(argv[i], S_IRWXU|S_IRWXG|S_IRWXO);
    printf("  make %s: %d\n", argv[i], ok);
    DIR *dir = opendir(argv[i]);
    printf("  open %s: %d\n", argv[i], dir != NULL);
    if (dir) {
      struct dirent *entry;
      while ((entry = readdir(dir))) {
        printf("  %s, %d\n", entry->d_name, entry->d_type);
      }
    }
  }
}
    ''')
    self.run_process([EMCC, 'src.cpp'])

    # cannot create /, can open
    self.assertContained(r'''
1:
  make /: -1
  open /: 1
  ., 4
  .., 4
  tmp, 4
  home, 4
  dev, 4
  proc, 4
''', self.run_js('a.out.js', args=['/']))
    # cannot create empty name, cannot open
    self.assertContained(r'''
1:
  make : -1
  open : 0
''', self.run_js('a.out.js', args=['']))
    # can create unnormalized path, can open
    self.assertContained(r'''
1:
  make /a//: 0
  open /a//: 1
  ., 4
  .., 4
''', self.run_js('a.out.js', args=['/a//']))
    # can create child unnormalized
    self.assertContained(r'''
1:
  make /a: 0
  open /a: 1
  ., 4
  .., 4
2:
  make /a//b//: 0
  open /a//b//: 1
  ., 4
  .., 4
''', self.run_js('a.out.js', args=['/a', '/a//b//']))

  def test_stat_silly(self):
    create_test_file('src.cpp', r'''
#include <stdio.h>
#include <errno.h>
#include <sys/stat.h>

int main(int argc, char **argv) {
  for (int i = 1; i < argc; i++) {
    const char *path = argv[i];
    struct stat path_stat;
    if (stat(path, &path_stat) != 0) {
      printf("Failed to stat path: %s; errno=%d\n", path, errno);
    } else {
      printf("ok on %s\n", path);
    }
  }
}
    ''')
    self.run_process([EMCC, 'src.cpp'])

    # cannot stat ""
    self.assertContained(r'''Failed to stat path: /a; errno=44
Failed to stat path: ; errno=44
''', self.run_js('a.out.js', args=['/a', '']))

  def test_symlink_silly(self):
    create_test_file('src.cpp', r'''
#include <dirent.h>
#include <errno.h>
#include <sys/stat.h>
#include <sys/types.h>
#include <unistd.h>
#include <stdio.h>

int main(int argc, char **argv) {
  if (symlink(argv[1], argv[2]) != 0) {
    printf("Failed to symlink paths: %s, %s; errno=%d\n", argv[1], argv[2], errno);
  } else {
    printf("ok\n");
  }
}
    ''')
    self.run_process([EMCC, 'src.cpp'])

    # cannot symlink nonexistents
    self.assertContained(r'Failed to symlink paths: , abc; errno=44', self.run_js('a.out.js', args=['', 'abc']))
    self.assertContained(r'Failed to symlink paths: , ; errno=44', self.run_js('a.out.js', args=['', '']))
    self.assertContained(r'ok', self.run_js('a.out.js', args=['123', 'abc']))
    self.assertContained(r'Failed to symlink paths: abc, ; errno=44', self.run_js('a.out.js', args=['abc', '']))

  def test_rename_silly(self):
    create_test_file('src.cpp', r'''
#include <stdio.h>
#include <errno.h>

int main(int argc, char **argv) {
  if (rename(argv[1], argv[2]) != 0) {
    printf("Failed to rename paths: %s, %s; errno=%d\n", argv[1], argv[2], errno);
  } else {
    printf("ok\n");
  }
}
''')
    self.run_process([EMCC, 'src.cpp'])

    # cannot symlink nonexistents
    self.assertContained(r'Failed to rename paths: , abc; errno=44', self.run_js('a.out.js', args=['', 'abc']))
    self.assertContained(r'Failed to rename paths: , ; errno=44', self.run_js('a.out.js', args=['', '']))
    self.assertContained(r'Failed to rename paths: 123, abc; errno=44', self.run_js('a.out.js', args=['123', 'abc']))
    self.assertContained(r'Failed to rename paths: abc, ; errno=44', self.run_js('a.out.js', args=['abc', '']))

  def test_readdir_r_silly(self):
    create_test_file('src.cpp', r'''
#include <iostream>
#include <cstring>
#include <cerrno>
#include <unistd.h>
#include <fcntl.h>
#include <cstdlib>
#include <dirent.h>
#include <sys/stat.h>
#include <sys/types.h>
using std::endl;
namespace
{
  void check(const bool result)
  {
    if(not result) {
      std::cout << "Check failed!" << endl;
      throw "bad";
    }
  }
  // Do a recursive directory listing of the directory whose path is specified
  // by \a name.
  void ls(const std::string& name, std::size_t indent = 0)
  {
    ::DIR *dir;
    struct ::dirent *entry;
    if(indent == 0) {
      std::cout << name << endl;
      ++indent;
    }
    // Make sure we can open the directory.  This should also catch cases where
    // the empty string is passed in.
    if (not (dir = ::opendir(name.c_str()))) {
      const int error = errno;
      std::cout
        << "Failed to open directory: " << name << "; " << error << endl;
      return;
    }
    // Just checking the sanity.
    if (name.empty()) {
      std::cout
        << "Managed to open a directory whose name was the empty string.."
        << endl;
      check(::closedir(dir) != -1);
      return;
    }
    // Iterate over the entries in the directory.
    while ((entry = ::readdir(dir))) {
      const std::string entryName(entry->d_name);
      if (entryName == "." || entryName == "..") {
        // Skip the dot entries.
        continue;
      }
      const std::string indentStr(indent * 2, ' ');
      if (entryName.empty()) {
        std::cout
          << indentStr << "\"\": Found empty string as a "
          << (entry->d_type == DT_DIR ? "directory" : "file")
          << " entry!" << endl;
        continue;
      } else {
        std::cout << indentStr << entryName
                  << (entry->d_type == DT_DIR ? "/" : "") << endl;
      }
      if (entry->d_type == DT_DIR) {
        // We found a subdirectory; recurse.
        ls(std::string(name + (name == "/" ? "" : "/" ) + entryName),
           indent + 1);
      }
    }
    // Close our handle.
    check(::closedir(dir) != -1);
  }
  void touch(const std::string &path)
  {
    const int fd = ::open(path.c_str(), O_CREAT | O_TRUNC, 0644);
    check(fd != -1);
    check(::close(fd) != -1);
  }
}
int main()
{
  check(::mkdir("dir", 0755) == 0);
  touch("dir/a");
  touch("dir/b");
  touch("dir/c");
  touch("dir/d");
  touch("dir/e");
  std::cout << "Before:" << endl;
  ls("dir");
  std::cout << endl;
  // Attempt to delete entries as we walk the (single) directory.
  ::DIR * const dir = ::opendir("dir");
  check(dir != NULL);
  struct ::dirent *entry;
  while((entry = ::readdir(dir)) != NULL) {
    const std::string name(entry->d_name);
    // Skip "." and "..".
    if(name == "." || name == "..") {
      continue;
    }
    // Unlink it.
    std::cout << "Unlinking " << name << endl;
    check(::unlink(("dir/" + name).c_str()) != -1);
  }
  check(::closedir(dir) != -1);
  std::cout << "After:" << endl;
  ls("dir");
  std::cout << endl;
  return 0;
}
    ''')
    self.run_process([EMCC, 'src.cpp'])

    # cannot symlink nonexistents
    self.assertContained(r'''Before:
dir
  a
  b
  c
  d
  e

Unlinking a
Unlinking b
Unlinking c
Unlinking d
Unlinking e
After:
dir
''', self.run_js('a.out.js', args=['', 'abc']))

  def test_emversion(self):
    create_test_file('src.cpp', r'''
      #include <stdio.h>
      int main() {
        printf("major: %d\n", __EMSCRIPTEN_major__);
        printf("minor: %d\n", __EMSCRIPTEN_minor__);
        printf("tiny: %d\n", __EMSCRIPTEN_tiny__);
      }
    ''')
    self.run_process([EMCC, 'src.cpp'])
    expected = '''\
major: %d
minor: %d
tiny: %d
''' % (shared.EMSCRIPTEN_VERSION_MAJOR, shared.EMSCRIPTEN_VERSION_MINOR, shared.EMSCRIPTEN_VERSION_TINY)
    self.assertContained(expected, self.run_js('a.out.js'))

  def test_libc_files_without_syscalls(self):
    # a program which includes FS due to libc js library support, but has no syscalls,
    # so full FS support would normally be optimized out
    create_test_file('src.cpp', r'''
#include <sys/time.h>
#include <stddef.h>
int main() {
    return utimes(NULL, NULL);
}''')
    self.run_process([EMCC, 'src.cpp'])

  def test_syscall_without_filesystem(self):
    # a program which includes a non-trivial syscall, but disables the filesystem.
    create_test_file('src.c', r'''
#include <sys/time.h>
#include <stddef.h>
extern int __sys_openat(int);
int main() {
  return __sys_openat(0);
}''')
    self.run_process([EMCC, 'src.c', '-s', 'NO_FILESYSTEM=1'])

  def test_dashS(self):
    self.run_process([EMCC, path_from_root('tests', 'hello_world.c'), '-S'])
    self.assertExists('hello_world.s')

  def test_dashS_stdout(self):
    stdout = self.run_process([EMCC, path_from_root('tests', 'hello_world.c'), '-S', '-o', '-'], stdout=PIPE).stdout
    self.assertEqual(os.listdir('.'), [])
    self.assertContained('hello_world.c', stdout)

  def test_emit_llvm(self):
    # TODO(https://github.com/emscripten-core/emscripten/issues/9016):
    # We shouldn't need to copy the file here but if we don't then emcc will
    # internally clobber the hello_world.ll in tests.
    shutil.copyfile(path_from_root('tests', 'hello_world.c'), 'hello_world.c')
    self.run_process([EMCC, 'hello_world.c', '-S', '-emit-llvm'])
    self.assertExists('hello_world.ll')
    bitcode = open('hello_world.ll').read()
    self.assertContained('target triple = "', bitcode)

    self.run_process([EMCC, path_from_root('tests', 'hello_world.c'), '-c', '-emit-llvm'])
    self.assertTrue(building.is_bitcode('hello_world.bc'))

  def test_dashE(self):
    create_test_file('src.cpp', r'''#include <emscripten.h>
__EMSCRIPTEN_major__ __EMSCRIPTEN_minor__ __EMSCRIPTEN_tiny__ EMSCRIPTEN_KEEPALIVE
''')

    def test(args=[]):
      print(args)
      out = self.run_process([EMCC, 'src.cpp', '-E'] + args, stdout=PIPE).stdout
      self.assertContained('%d %d %d __attribute__((used))' % (shared.EMSCRIPTEN_VERSION_MAJOR, shared.EMSCRIPTEN_VERSION_MINOR, shared.EMSCRIPTEN_VERSION_TINY), out)

    test()
    test(['--bind'])

  def test_dashE_respect_dashO(self):
    # issue #3365
    with_dash_o = self.run_process([EMXX, path_from_root('tests', 'hello_world.cpp'), '-E', '-o', 'ignored.js'], stdout=PIPE, stderr=PIPE).stdout
    without_dash_o = self.run_process([EMXX, path_from_root('tests', 'hello_world.cpp'), '-E'], stdout=PIPE, stderr=PIPE).stdout
    self.assertEqual(len(with_dash_o), 0)
    self.assertNotEqual(len(without_dash_o), 0)

  def test_dashM(self):
    out = self.run_process([EMXX, path_from_root('tests', 'hello_world.cpp'), '-M'], stdout=PIPE).stdout
    self.assertContained('hello_world.o:', out) # Verify output is just a dependency rule instead of bitcode or js

  def test_dashM_respect_dashO(self):
    # issue #3365
    with_dash_o = self.run_process([EMXX, path_from_root('tests', 'hello_world.cpp'), '-M', '-o', 'ignored.js'], stdout=PIPE).stdout
    without_dash_o = self.run_process([EMXX, path_from_root('tests', 'hello_world.cpp'), '-M'], stdout=PIPE).stdout
    self.assertEqual(len(with_dash_o), 0)
    self.assertNotEqual(len(without_dash_o), 0)

  def test_malloc_implicit(self):
    self.do_other_test(os.path.join('other', 'malloc_implicit'))

  def test_switch64phi(self):
    # issue 2539, fastcomp segfault on phi-i64 interaction
    create_test_file('src.cpp', r'''
#include <cstdint>
#include <limits>
#include <cstdio>

//============================================================================

namespace
{
  class int_adapter {
  public:
    typedef ::int64_t int_type;

    int_adapter(int_type v = 0)
      : value_(v)
    {}
    static const int_adapter pos_infinity()
    {
      return (::std::numeric_limits<int_type>::max)();
    }
    static const int_adapter neg_infinity()
    {
      return (::std::numeric_limits<int_type>::min)();
    }
    static const int_adapter not_a_number()
    {
      return (::std::numeric_limits<int_type>::max)()-1;
    }
    static bool is_neg_inf(int_type v)
    {
      return (v == neg_infinity().as_number());
    }
    static bool is_pos_inf(int_type v)
    {
      return (v == pos_infinity().as_number());
    }
    static bool is_not_a_number(int_type v)
    {
      return (v == not_a_number().as_number());
    }

    bool is_infinity() const
    {
      return (value_ == neg_infinity().as_number() ||
              value_ == pos_infinity().as_number());
    }
    bool is_special() const
    {
      return(is_infinity() || value_ == not_a_number().as_number());
    }
    bool operator<(const int_adapter& rhs) const
    {
      if(value_ == not_a_number().as_number()
         || rhs.value_ == not_a_number().as_number()) {
        return false;
      }
      if(value_ < rhs.value_) return true;
      return false;
    }
    int_type as_number() const
    {
      return value_;
    }

    int_adapter operator-(const int_adapter& rhs)const
    {
      if(is_special() || rhs.is_special())
      {
        if (rhs.is_pos_inf(rhs.as_number()))
        {
          return int_adapter(1);
        }
        if (rhs.is_neg_inf(rhs.as_number()))
        {
          return int_adapter();
        }
      }
      return int_adapter();
    }


  private:
    int_type value_;
  };

  class time_iterator {
  public:
    time_iterator(int_adapter t, int_adapter d)
      : current_(t),
        offset_(d)
    {}

    time_iterator& operator--()
    {
      current_ = int_adapter(current_ - offset_);
      return *this;
    }

    bool operator>=(const int_adapter& t)
    {
      return not (current_ < t);
    }

  private:
    int_adapter current_;
    int_adapter offset_;
  };

  void iterate_backward(const int_adapter *answers, const int_adapter& td)
  {
    int_adapter end = answers[0];
    time_iterator titr(end, td);

    std::puts("");
    for (; titr >= answers[0]; --titr) {
    }
  }
}

int
main()
{
  const int_adapter answer1[] = {};
  iterate_backward(NULL, int_adapter());
  iterate_backward(answer1, int_adapter());
}
    ''')
    self.run_process([EMCC, 'src.cpp', '-O2', '-s', 'SAFE_HEAP=1'])

  @parameterized({
    'none': [{'EMCC_FORCE_STDLIBS': None}, False],
    # forced libs is ok, they were there anyhow
    'normal': [{'EMCC_FORCE_STDLIBS': 'libc,libc++abi,libc++'}, False],
    # partial list, but ok since we grab them as needed
    'parial': [{'EMCC_FORCE_STDLIBS': 'libc++'}, False],
    # fail! not enough stdlibs
    'partial_only': [{'EMCC_FORCE_STDLIBS': 'libc++,libc,libc++abi', 'EMCC_ONLY_FORCED_STDLIBS': '1'}, True],
    # force all the needed stdlibs, so this works even though we ignore the input file
    'full_only': [{'EMCC_FORCE_STDLIBS': 'libc,libc++abi,libc++,libpthread,libmalloc', 'EMCC_ONLY_FORCED_STDLIBS': '1'}, False],
  })
  def test_only_force_stdlibs(self, env, fail):
    with env_modify(env):
      self.run_process([EMXX, path_from_root('tests', 'hello_libcxx.cpp'), '-s', 'WARN_ON_UNDEFINED_SYMBOLS=0'])
      if fail:
        output = self.expect_fail(NODE_JS + ['a.out.js'], stdout=PIPE)
        self.assertContained('missing function', output)
      else:
        self.assertContained('hello, world!', self.run_js('a.out.js'))

  def test_only_force_stdlibs_2(self):
    create_test_file('src.cpp', r'''
#include <iostream>
#include <stdexcept>

int main()
{
  try {
    throw std::exception();
    std::cout << "got here" << std::endl;
  }
  catch (const std::exception& ex) {
    std::cout << "Caught exception: " << ex.what() << std::endl;
  }
}
''')
    with env_modify({'EMCC_FORCE_STDLIBS': 'libc,libc++abi,libc++,libmalloc,libpthread', 'EMCC_ONLY_FORCED_STDLIBS': '1'}):
      self.run_process([EMXX, 'src.cpp', '-s', 'DISABLE_EXCEPTION_CATCHING=0'])
    self.assertContained('Caught exception: std::exception', self.run_js('a.out.js'))

  def test_strftime_zZ(self):
    create_test_file('src.cpp', r'''
#include <cerrno>
#include <cstring>
#include <ctime>
#include <iostream>

int main()
{
  // Buffer to hold the current hour of the day.  Format is HH + nul
  // character.
  char hour[3];

  // Buffer to hold our ISO 8601 formatted UTC offset for the current
  // timezone.  Format is [+-]hhmm + nul character.
  char utcOffset[6];

  // Buffer to hold the timezone name or abbreviation.  Just make it
  // sufficiently large to hold most timezone names.
  char timezone[128];

  std::tm tm;

  // Get the current timestamp.
  const std::time_t now = std::time(NULL);

  // What time is that here?
  if (::localtime_r(&now, &tm) == NULL) {
    const int error = errno;
    std::cout
      << "Failed to get localtime for timestamp=" << now << "; errno=" << error
      << "; " << std::strerror(error) << std::endl;
    return 1;
  }

  size_t result = 0;

  // Get the formatted hour of the day.
  if ((result = std::strftime(hour, 3, "%H", &tm)) != 2) {
    const int error = errno;
    std::cout
      << "Failed to format hour for timestamp=" << now << "; result="
      << result << "; errno=" << error << "; " << std::strerror(error)
      << std::endl;
    return 1;
  }
  std::cout << "The current hour of the day is: " << hour << std::endl;

  // Get the formatted UTC offset in ISO 8601 format.
  if ((result = std::strftime(utcOffset, 6, "%z", &tm)) != 5) {
    const int error = errno;
    std::cout
      << "Failed to format UTC offset for timestamp=" << now << "; result="
      << result << "; errno=" << error << "; " << std::strerror(error)
      << std::endl;
    return 1;
  }
  std::cout << "The current timezone offset is: " << utcOffset << std::endl;

  // Get the formatted timezone name or abbreviation.  We don't know how long
  // this will be, so just expect some data to be written to the buffer.
  if ((result = std::strftime(timezone, 128, "%Z", &tm)) == 0) {
    const int error = errno;
    std::cout
      << "Failed to format timezone for timestamp=" << now << "; result="
      << result << "; errno=" << error << "; " << std::strerror(error)
      << std::endl;
    return 1;
  }
  std::cout << "The current timezone is: " << timezone << std::endl;

  std::cout << "ok!\n";
}
''')
    self.run_process([EMCC, 'src.cpp'])
    self.assertContained('ok!', self.run_js('a.out.js'))

  def test_strptime_symmetry(self):
    building.emcc(path_from_root('tests', 'strptime_symmetry.cpp'), output_filename='a.out.js')
    self.assertContained('TEST PASSED', self.run_js('a.out.js'))

  def test_truncate_from_0(self):
    create_test_file('src.cpp', r'''
#include <cerrno>
#include <cstring>
#include <iostream>

#include <fcntl.h>
#include <sys/stat.h>
#include <sys/types.h>
#include <unistd.h>

using std::endl;

//============================================================================
// :: Helpers

namespace
{
  // Returns the size of the regular file specified as 'path'.
  ::off_t getSize(const char* const path)
  {
    // Stat the file and make sure that it's the expected size.
    struct ::stat path_stat;
    if (::stat(path, &path_stat) != 0) {
      const int error = errno;
      std::cout
        << "Failed to lstat path: " << path << "; errno=" << error << "; "
        << std::strerror(error) << endl;
      return -1;
    }

    std::cout
      << "Size of file is: " << path_stat.st_size << endl;
    return path_stat.st_size;
  }

  // Causes the regular file specified in 'path' to have a size of 'length'
  // bytes.
  void resize(const char* const path,
              const ::off_t length)
  {
    std::cout
      << "Truncating file=" << path << " to length=" << length << endl;
    if (::truncate(path, length) == -1)
    {
      const int error = errno;
      std::cout
        << "Failed to truncate file=" << path << "; errno=" << error
        << "; " << std::strerror(error) << endl;
    }

    const ::off_t size = getSize(path);
    if (size != length) {
      std::cout
        << "Failed to truncate file=" << path << " to length=" << length
        << "; got size=" << size << endl;
    }
  }

  // Helper to create a file with the given content.
  void createFile(const std::string& path, const std::string& content)
  {
    std::cout
      << "Creating file: " << path << " with content=" << content << endl;

    const int fd = ::open(path.c_str(), O_CREAT | O_WRONLY, 0644);
    if (fd == -1) {
      const int error = errno;
      std::cout
        << "Failed to open file for writing: " << path << "; errno=" << error
        << "; " << std::strerror(error) << endl;
      return;
    }

    if (::write(fd, content.c_str(), content.size()) != content.size()) {
      const int error = errno;
      std::cout
        << "Failed to write content=" << content << " to file=" << path
        << "; errno=" << error << "; " << std::strerror(error) << endl;

      // Fall through to close FD.
    }

    ::close(fd);
  }
}

//============================================================================
// :: Entry Point
int main()
{
  const char* const file = "/tmp/file";
  createFile(file, "This is some content");
  getSize(file);
  resize(file, 32);
  resize(file, 17);
  resize(file, 0);

  // This throws a JS exception.
  resize(file, 32);
  return 0;
}
''')
    self.run_process([EMCC, 'src.cpp'])
    self.assertContained(r'''Creating file: /tmp/file with content=This is some content
Size of file is: 20
Truncating file=/tmp/file to length=32
Size of file is: 32
Truncating file=/tmp/file to length=17
Size of file is: 17
Truncating file=/tmp/file to length=0
Size of file is: 0
Truncating file=/tmp/file to length=32
Size of file is: 32
''', self.run_js('a.out.js'))

  def test_create_readonly(self):
    create_test_file('src.cpp', r'''
#include <cerrno>
#include <cstring>
#include <iostream>

#include <fcntl.h>
#include <unistd.h>

using std::endl;

//============================================================================
// :: Helpers

namespace
{
  // Helper to create a read-only file with content.
  void readOnlyFile(const std::string& path, const std::string& content)
  {
    std::cout
      << "Creating file: " << path << " with content of size="
      << content.size() << endl;

    const int fd = ::open(path.c_str(), O_CREAT | O_WRONLY, 0400);
    if (fd == -1) {
      const int error = errno;
      std::cout
        << "Failed to open file for writing: " << path << "; errno=" << error
        << "; " << std::strerror(error) << endl;
      return;
    }

    // Write the content to the file.
    ssize_t result = 0;
    if ((result = ::write(fd, content.data(), content.size()))
        != ssize_t(content.size()))
    {
      const int error = errno;
      std::cout
        << "Failed to write to file=" << path << "; errno=" << error
        << "; " << std::strerror(error) << endl;
      // Fall through to close the file.
    }
    else {
      std::cout
        << "Data written to file=" << path << "; successfully wrote "
        << result << " bytes" << endl;
    }

    ::close(fd);
  }
}

//============================================================================
// :: Entry Point

int main()
{
  const char* const file = "/tmp/file";
  unlink(file);
  readOnlyFile(file, "This content should get written because the file "
                     "does not yet exist and so, only the mode of the "
                     "containing directory will influence my ability to "
                     "create and open the file. The mode of the file only "
                     "applies to opening of the stream, not subsequent stream "
                     "operations after stream has opened.\n\n");
  readOnlyFile(file, "This should not get written because the file already "
                     "exists and is read-only.\n\n");
}
''')
    self.run_process([EMCC, 'src.cpp'])
    self.assertContained(r'''Creating file: /tmp/file with content of size=292
Data written to file=/tmp/file; successfully wrote 292 bytes
Creating file: /tmp/file with content of size=79
Failed to open file for writing: /tmp/file; errno=2; Permission denied
''', self.run_js('a.out.js'))

  def test_embed_file_large(self):
    # If such long files are encoded on one line,
    # they overflow the interpreter's limit
    large_size = int(1500000)
    create_test_file('large.txt', 'x' * large_size)
    create_test_file('src.cpp', r'''
      #include <stdio.h>
      #include <unistd.h>
      int main()
      {
          FILE* fp = fopen("large.txt", "r");
          if (fp) {
              printf("ok\n");
              fseek(fp, 0L, SEEK_END);
              printf("%ld\n", ftell(fp));
          } else {
              printf("failed to open large file.txt\n");
          }
          return 0;
      }
    ''')
    self.run_process([EMCC, 'src.cpp', '--embed-file', 'large.txt'])
    for engine in JS_ENGINES:
      if engine == V8_ENGINE:
        continue # ooms
      print(engine)
      self.assertContained('ok\n' + str(large_size) + '\n', self.run_js('a.out.js', engine=engine))

  def test_force_exit(self):
    create_test_file('src.cpp', r'''
#include <emscripten/emscripten.h>

namespace
{
  extern "C"
  EMSCRIPTEN_KEEPALIVE
  void callback()
  {
    EM_ASM({ out('callback pre()') });
    ::emscripten_force_exit(42);
    EM_ASM({ out('callback post()') });
    }
}

int
main()
{
  EM_ASM({ setTimeout(function() { out("calling callback()"); _callback() }, 100) });
  ::emscripten_exit_with_live_runtime();
  return 123;
}
    ''')
    self.run_process([EMCC, 'src.cpp'])
    output = self.run_js('a.out.js', assert_returncode=42)
    assert 'callback pre()' in output
    assert 'callback post()' not in output

  def test_bad_locale(self):
    create_test_file('src.cpp', r'''

#include <locale.h>
#include <stdio.h>
#include <wctype.h>

int
main(const int argc, const char * const * const argv)
{
  const char * const locale = (argc > 1 ? argv[1] : "C");
  const char * const actual = setlocale(LC_ALL, locale);
  if(actual == NULL) {
    printf("%s locale not supported\n",
           locale);
    return 0;
  }
  printf("locale set to %s: %s\n", locale, actual);
}

    ''')
    self.run_process([EMCC, 'src.cpp'])

    self.assertContained('locale set to C: C;C;C;C;C;C',
                         self.run_js('a.out.js', args=['C']))
    self.assertContained('locale set to waka: waka;waka;waka;waka;waka;waka',
                         self.run_js('a.out.js', args=['waka']))

  def test_browser_language_detection(self):
    # Test HTTP Accept-Language parsing by simulating navigator.languages #8751
    self.run_process([EMCC,
                      path_from_root('tests', 'test_browser_language_detection.c')])
    self.assertContained('C.UTF-8', self.run_js('a.out.js'))

    # Accept-Language: fr,fr-FR;q=0.8,en-US;q=0.5,en;q=0.3
    create_test_file('preamble.js', r'''navigator = {};
      navigator.languages = [ "fr", "fr-FR", "en-US", "en" ];''')
    self.run_process([EMCC, '--pre-js', 'preamble.js',
                      path_from_root('tests', 'test_browser_language_detection.c')])
    self.assertContained('fr.UTF-8', self.run_js('a.out.js'))

    # Accept-Language: fr-FR,fr;q=0.8,en-US;q=0.5,en;q=0.3
    create_test_file('preamble.js', r'''navigator = {};
      navigator.languages = [ "fr-FR", "fr", "en-US", "en" ];''')
    self.run_process([EMCC, '--pre-js', 'preamble.js',
                      path_from_root('tests', 'test_browser_language_detection.c')])
    self.assertContained('fr_FR.UTF-8', self.run_js('a.out.js'))

  def test_js_main(self):
    # try to add a main() from JS, at runtime. this is not supported (the
    # compiler needs to know at compile time about main).
    create_test_file('pre_main.js', r'''
      var Module = {
        '_main': function() {
        }
      };
    ''')
    create_test_file('src.cpp', '')
    self.run_process([EMCC, 'src.cpp', '--pre-js', 'pre_main.js'])
    self.assertContained('compiled without a main, but one is present. if you added it from JS, use Module["onRuntimeInitialized"]',
                         self.run_js('a.out.js', assert_returncode=NON_ZERO))

  def test_js_malloc(self):
    create_test_file('src.cpp', r'''
#include <stdio.h>
#include <emscripten.h>

int main() {
  EM_ASM({
    for (var i = 0; i < 1000; i++) {
      var ptr = Module._malloc(1024 * 1024); // only done in JS, but still must not leak
      Module._free(ptr);
    }
  });
  printf("ok.\n");
}
    ''')
    self.run_process([EMCC, 'src.cpp'])
    self.assertContained('ok.', self.run_js('a.out.js', args=['C']))

  def test_locale_wrong(self):
    create_test_file('src.cpp', r'''
#include <locale>
#include <iostream>
#include <stdexcept>

int
main(const int argc, const char * const * const argv)
{
  const char * const name = argc > 1 ? argv[1] : "C";

  try {
    const std::locale locale(name);
    std::cout
      << "Constructed locale \"" << name << "\"\n"
      << "This locale is "
      << (locale == std::locale::global(locale) ? "" : "not ")
      << "the global locale.\n"
      << "This locale is " << (locale == std::locale::classic() ? "" : "not ")
      << "the C locale." << std::endl;

  } catch(const std::runtime_error &ex) {
    std::cout
      << "Can't construct locale \"" << name << "\": " << ex.what()
      << std::endl;
    return 1;

  } catch(...) {
    std::cout
      << "FAIL: Unexpected exception constructing locale \"" << name << '\"'
      << std::endl;
    return 127;
  }
}
    ''')
    self.run_process([EMCC, 'src.cpp', '-s', 'EXIT_RUNTIME=1', '-s', 'DISABLE_EXCEPTION_CATCHING=0'])
    self.assertContained('Constructed locale "C"\nThis locale is the global locale.\nThis locale is the C locale.', self.run_js('a.out.js', args=['C']))
    self.assertContained('''Can't construct locale "waka": collate_byname<char>::collate_byname failed to construct for waka''', self.run_js('a.out.js', args=['waka'], assert_returncode=1))

  def test_cleanup_os(self):
    # issue 2644
    def test(args, be_clean):
      print(args)
      self.clear()
      shutil.copyfile(path_from_root('tests', 'hello_world.c'), 'a.c')
      create_test_file('b.c', ' ')
      self.run_process([EMCC, 'a.c', 'b.c'] + args)
      clutter = glob.glob('*.o')
      if be_clean:
        assert len(clutter) == 0, 'should not leave clutter ' + str(clutter)
      else:
         assert len(clutter) == 2, 'should leave .o files'
    test(['-o', 'c.bc'], True)
    test(['-o', 'c.js'], True)
    test(['-o', 'c.html'], True)
    test(['-c'], False)

  @no_wasm_backend('asm.js debug info')
  def test_js_dash_g(self):
    create_test_file('src.c', '''
      #include <stdio.h>
      #include <assert.h>

      void checker(int x) {
        x += 20;
        assert(x < 15); // this is line 7!
      }

      int main() {
        checker(10);
        return 0;
      }
    ''')

    def check(has):
      print(has)
      lines = open('a.out.js').readlines()
      lines = [line for line in lines if '___assert_fail(' in line or '___assert_func(' in line]
      found_line_num = any(('//@line 7 "' in line) for line in lines)
      found_filename = any(('src.c"\n' in line) for line in lines)
      assert found_line_num == has, 'Must have debug info with the line number'
      assert found_filename == has, 'Must have debug info with the filename'

    self.run_process([EMCC, '-s', 'WASM=0', 'src.c', '-g'])
    check(True)
    self.run_process([EMCC, '-s', 'WASM=0', 'src.c'])
    check(False)
    self.run_process([EMCC, '-s', 'WASM=0', 'src.c', '-g0'])
    check(False)
    self.run_process([EMCC, '-s', 'WASM=0', 'src.c', '-g0', '-g']) # later one overrides
    check(True)
    self.run_process([EMCC, '-s', 'WASM=0', 'src.c', '-g', '-g0']) # later one overrides
    check(False)

  def test_dash_g_bc(self):
    def test(opts):
      print(opts)
      self.run_process([EMCC, path_from_root('tests', 'hello_world.c'), '-o', 'a_.bc'] + opts)
      sizes = {'_': os.path.getsize('a_.bc')}
      self.run_process([EMCC, path_from_root('tests', 'hello_world.c'), '-g', '-o', 'ag.bc'] + opts)
      sizes['g'] = os.path.getsize('ag.bc')
      for i in range(0, 5):
        self.run_process([EMCC, path_from_root('tests', 'hello_world.c'), '-g' + str(i), '-o', 'a' + str(i) + '.bc'] + opts)
        sizes[i] = os.path.getsize('a' + str(i) + '.bc')
      print('  ', sizes)
      assert sizes['_'] == sizes[0] == sizes[1] == sizes[2], 'no debug means no llvm debug info ' + str(sizes)
      assert sizes['g'] == sizes[3] == sizes[4], '-g or -g4 means llvm debug info ' + str(sizes)
      assert sizes['_'] < sizes['g'], 'llvm debug info has positive size ' + str(sizes)
    test([])
    test(['-O1'])

  def test_no_filesystem(self):
    FS_MARKER = 'var FS'
    # fopen forces full filesystem support
    self.run_process([EMCC, path_from_root('tests', 'hello_world_fopen.c'), '-s', 'ASSERTIONS=0'])
    yes_size = os.path.getsize('a.out.js')
    self.assertContained('hello, world!', self.run_js('a.out.js'))
    self.assertContained(FS_MARKER, open('a.out.js').read())
    self.run_process([EMCC, path_from_root('tests', 'hello_world.c'), '-s', 'ASSERTIONS=0'])
    no_size = os.path.getsize('a.out.js')
    self.assertContained('hello, world!', self.run_js('a.out.js'))
    self.assertNotContained(FS_MARKER, open('a.out.js').read())
    print('yes fs, no fs:', yes_size, no_size)
    # ~100K of FS code is removed
    self.assertGreater(yes_size - no_size, 90000)
    self.assertLess(no_size, 360000)

  def test_no_filesystem_libcxx(self):
    self.run_process([EMCC, path_from_root('tests', 'hello_libcxx.cpp'), '-s', 'FILESYSTEM=0'])
    self.assertContained('hello, world!', self.run_js('a.out.js'))

  def test_no_nuthin(self):
    # check FILESYSTEM is automatically set, and effective

    def test(opts, absolute):
      print('opts, absolute:', opts, absolute)
      sizes = {}

      def do(name, source, moar_opts):
        self.clear()
        # pad the name to a common length so that doesn't effect the size of the
        # output
        padded_name = name + '_' * (20 - len(name))
        self.run_process([EMCC, path_from_root('tests', source), '-o', padded_name + '.js'] + opts + moar_opts)
        sizes[name] = os.path.getsize(padded_name + '.js')
        if os.path.exists(padded_name + '.wasm'):
          sizes[name] += os.path.getsize(padded_name + '.wasm')
        self.assertContained('hello, world!', self.run_js(padded_name + '.js'))

      do('normal', 'hello_world_fopen.c', [])
      do('no_fs', 'hello_world.c', []) # without fopen, we should auto-detect we do not need full fs support and can do FILESYSTEM=0
      do('no_fs_manual', 'hello_world.c', ['-s', 'FILESYSTEM=0'])
      print('  ', sizes)
      self.assertLess(sizes['no_fs'], sizes['normal'])
      self.assertLess(sizes['no_fs'], absolute)
      # manual can usually remove a tiny bit more
      self.assertLess(sizes['no_fs_manual'], sizes['no_fs'] + 30)

    test(['-s', 'ASSERTIONS=0'], 120000) # we don't care about code size with assertions
    test(['-O1'], 91000)
    test(['-O2'], 46000)
    test(['-O3', '--closure', '1'], 17000)
    # asm.js too
    if not self.is_wasm_backend():
      test(['-O3', '--closure', '1', '-s', 'WASM=0'], 36000)
      test(['-O3', '--closure', '2', '-s', 'WASM=0'], 33000) # might change now and then

  def test_no_browser(self):
    BROWSER_INIT = 'var Browser'

    self.run_process([EMCC, path_from_root('tests', 'hello_world.c')])
    self.assertNotContained(BROWSER_INIT, open('a.out.js').read())

    self.run_process([EMCC, path_from_root('tests', 'browser_main_loop.c')]) # uses emscripten_set_main_loop, which needs Browser
    self.assertContained(BROWSER_INIT, open('a.out.js').read())

  def test_EXPORTED_RUNTIME_METHODS(self):
    def test(opts, has, not_has):
      print(opts, has, not_has)
      self.clear()
      # check without assertions, as with assertions we add stubs for the things we remove (which
      # print nice error messages)
      self.run_process([EMCC, path_from_root('tests', 'hello_world.c'), '-s', 'ASSERTIONS=0'] + opts)
      self.assertContained('hello, world!', self.run_js('a.out.js'))
      src = open('a.out.js').read()
      self.assertContained(has, src)
      self.assertNotContained(not_has, src)

    test([], 'Module["', 'Module["waka')
    test(['-s', 'EXPORTED_RUNTIME_METHODS=[]'], '', 'Module["addRunDependency')
    test(['-s', 'EXPORTED_RUNTIME_METHODS=["addRunDependency"]'], 'Module["addRunDependency', 'Module["waka')
    test(['-s', 'EXPORTED_RUNTIME_METHODS=[]', '-s', 'EXTRA_EXPORTED_RUNTIME_METHODS=["addRunDependency"]'], 'Module["addRunDependency', 'Module["waka')

  def test_stat_fail_alongtheway(self):
    create_test_file('src.cpp', r'''
#include <errno.h>
#include <stdio.h>
#include <sys/types.h>
#include <sys/stat.h>
#include <unistd.h>
#include <stdlib.h>
#include <fcntl.h>
#include <string.h>

#define CHECK(expression) \
  if(!(expression)) {                            \
    error = errno;                               \
    printf("FAIL: %s\n", #expression); fail = 1; \
  } else {                                       \
    error = errno;                               \
    printf("pass: %s\n", #expression);           \
  }                                              \

int
main()
{
  int error;
  int fail = 0;
  CHECK(mkdir("path", 0777) == 0);
  CHECK(close(open("path/file", O_CREAT | O_WRONLY, 0644)) == 0);
  {
    struct stat st;
    CHECK(stat("path", &st) == 0);
    CHECK(st.st_mode = 0777);
  }
  {
    struct stat st;
    CHECK(stat("path/nosuchfile", &st) == -1);
    printf("info: errno=%d %s\n", error, strerror(error));
    CHECK(error == ENOENT);
  }
  {
    struct stat st;
    CHECK(stat("path/file", &st) == 0);
    CHECK(st.st_mode = 0666);
  }
  {
    struct stat st;
    CHECK(stat("path/file/impossible", &st) == -1);
    printf("info: errno=%d %s\n", error, strerror(error));
    CHECK(error == ENOTDIR);
  }
  {
    struct stat st;
    CHECK(lstat("path/file/impossible", &st) == -1);
    printf("info: errno=%d %s\n", error, strerror(error));
    CHECK(error == ENOTDIR);
  }
  return fail;
}
''')
    self.run_process([EMCC, 'src.cpp'])
    self.assertContained(r'''pass: mkdir("path", 0777) == 0
pass: close(open("path/file", O_CREAT | O_WRONLY, 0644)) == 0
pass: stat("path", &st) == 0
pass: st.st_mode = 0777
pass: stat("path/nosuchfile", &st) == -1
info: errno=44 No such file or directory
pass: error == ENOENT
pass: stat("path/file", &st) == 0
pass: st.st_mode = 0666
pass: stat("path/file/impossible", &st) == -1
info: errno=54 Not a directory
pass: error == ENOTDIR
pass: lstat("path/file/impossible", &st) == -1
info: errno=54 Not a directory
pass: error == ENOTDIR
''', self.run_js('a.out.js'))

  def test_link_with_a_static(self):
    create_test_file('x.c', r'''
int init_weakref(int a, int b) {
  return a + b;
}
''')
    create_test_file('y.c', r'''
static int init_weakref(void) { // inlined in -O2, not in -O0 where it shows up in llvm-nm as 't'
  return 150;
}

int testy(void) {
  return init_weakref();
}
''')
    create_test_file('z.c', r'''
extern int init_weakref(int, int);
extern int testy(void);

int main(void) {
  return testy() + init_weakref(5, 6);
}
''')
    self.run_process([EMCC, 'x.c', '-o', 'x.o'])
    self.run_process([EMCC, 'y.c', '-o', 'y.o'])
    self.run_process([EMCC, 'z.c', '-o', 'z.o'])
    try_delete('libtest.a')
    self.run_process([EMAR, 'rc', 'libtest.a', 'y.o'])
    self.run_process([EMAR, 'rc', 'libtest.a', 'x.o'])
    self.run_process([EMRANLIB, 'libtest.a'])

    for args in [[], ['-O2']]:
      print('args:', args)
      self.run_process([EMCC, 'z.o', 'libtest.a', '-s', 'EXIT_RUNTIME=1'] + args)
      self.run_js('a.out.js', assert_returncode=161)

  def test_link_with_bad_o_in_a(self):
    # when building a .a, we force-include all the objects inside it. but, some
    # may not be valid bitcode, e.g. if it contains metadata or something else
    # weird. we should just ignore those
    self.run_process([EMCC, '-c', path_from_root('tests', 'hello_world.c'), '-o', 'hello_world.o'])
    create_test_file('bad.obj', 'this is not a good file, it should be ignored!')
    self.run_process([LLVM_AR, 'cr', 'libfoo.a', 'hello_world.o', 'bad.obj'])
    self.run_process([EMCC, 'libfoo.a'])
    self.assertContained('hello, world!', self.run_js('a.out.js'))

  def test_require(self):
    inname = path_from_root('tests', 'hello_world.c')
    building.emcc(inname, args=['-s', 'ASSERTIONS=0'], output_filename='a.out.js')
    output = self.run_process(NODE_JS + ['-e', 'require("./a.out.js")'], stdout=PIPE, stderr=PIPE)
    assert output.stdout == 'hello, world!\n' and output.stderr == '', 'expected no output, got\n===\nSTDOUT\n%s\n===\nSTDERR\n%s\n===\n' % (output.stdout, output.stderr)

  def test_require_modularize(self):
    self.run_process([EMCC, path_from_root('tests', 'hello_world.c'), '-s', 'MODULARIZE=1', '-s', 'ASSERTIONS=0'])
    src = open('a.out.js').read()
    self.assertContained('module.exports = Module;', src)
    output = self.run_process(NODE_JS + ['-e', 'var m = require("./a.out.js"); m();'], stdout=PIPE, stderr=PIPE)
    self.assertFalse(output.stderr)
    self.assertEqual(output.stdout, 'hello, world!\n')
    self.run_process([EMCC, path_from_root('tests', 'hello_world.c'), '-s', 'MODULARIZE=1', '-s', 'EXPORT_NAME="NotModule"', '-s', 'ASSERTIONS=0'])
    src = open('a.out.js').read()
    self.assertContained('module.exports = NotModule;', src)
    output = self.run_process(NODE_JS + ['-e', 'var m = require("./a.out.js"); m();'], stdout=PIPE, stderr=PIPE)
    self.assertFalse(output.stderr)
    self.assertEqual(output.stdout, 'hello, world!\n')
    self.run_process([EMCC, path_from_root('tests', 'hello_world.c'), '-s', 'MODULARIZE=1'])
    # We call require() twice to ensure it returns wrapper function each time
    output = self.run_process(NODE_JS + ['-e', 'require("./a.out.js")();var m = require("./a.out.js"); m();'], stdout=PIPE, stderr=PIPE)
    self.assertFalse(output.stderr)
    self.assertEqual(output.stdout, 'hello, world!\nhello, world!\n')

  def test_define_modularize(self):
    self.run_process([EMCC, path_from_root('tests', 'hello_world.c'), '-s', 'MODULARIZE=1', '-s', 'ASSERTIONS=0'])
    with open('a.out.js') as f:
      src = 'var module = 0; ' + f.read()
    create_test_file('a.out.js', src)
    assert "define([], function() { return Module; });" in src
    output = self.run_process(NODE_JS + ['-e', 'var m; (global.define = function(deps, factory) { m = factory(); }).amd = true; require("./a.out.js"); m();'], stdout=PIPE, stderr=PIPE)
    assert output.stdout == 'hello, world!\n' and output.stderr == '', 'expected output, got\n===\nSTDOUT\n%s\n===\nSTDERR\n%s\n===\n' % (output.stdout, output.stderr)
    self.run_process([EMCC, path_from_root('tests', 'hello_world.c'), '-s', 'MODULARIZE=1', '-s', 'EXPORT_NAME="NotModule"', '-s', 'ASSERTIONS=0'])
    with open('a.out.js') as f:
      src = 'var module = 0; ' + f.read()
    create_test_file('a.out.js', src)
    assert "define([], function() { return NotModule; });" in src
    output = self.run_process(NODE_JS + ['-e', 'var m; (global.define = function(deps, factory) { m = factory(); }).amd = true; require("./a.out.js"); m();'], stdout=PIPE, stderr=PIPE)
    assert output.stdout == 'hello, world!\n' and output.stderr == '', 'expected output, got\n===\nSTDOUT\n%s\n===\nSTDERR\n%s\n===\n' % (output.stdout, output.stderr)

  def test_EXPORT_NAME_with_html(self):
    result = self.run_process([EMCC, path_from_root('tests', 'hello_world.c'), '-o', 'a.html', '-s', 'EXPORT_NAME=Other'], stdout=PIPE, check=False, stderr=STDOUT)
    self.assertNotEqual(result.returncode, 0)
    self.assertContained('Customizing EXPORT_NAME requires that the HTML be customized to use that name', result.stdout)

  @no_wasm_backend('tests fastcomp specific passes')
  def test_emcc_c_multi(self):
    def test(args, llvm_opts=None):
      print(args)
      lib = r'''
        int mult() { return 1; }
      '''

      lib_name = 'libA.c'
      create_test_file(lib_name, lib)
      main = r'''
        #include <stdio.h>
        int mult();
        int main() {
          printf("result: %d\n", mult());
          return 0;
        }
      '''
      main_name = 'main.c'
      create_test_file(main_name, main)

      err = self.run_process([EMCC, '-v', '-c', main_name, lib_name] + args, stderr=PIPE).stderr

      VECTORIZE = '-disable-loop-vectorization'

      if args:
        assert err.count(VECTORIZE) == 2, err # specified twice, once per file
        # corresponding to exactly once per invocation of optimizer
        assert err.count(os.path.sep + 'opt') == 2, err
      else:
        assert err.count(VECTORIZE) == 0, err # no optimizations

      self.run_process([EMCC, main_name.replace('.c', '.o'), lib_name.replace('.c', '.o')])

      self.assertContained('result: 1', self.run_js('a.out.js'))

    test([])
    test(['-O2'], '-O3')
    test(['-Oz'], '-Oz')
    test(['-Os'], '-Os')

  def test_export_all_3142(self):
    create_test_file('src.cpp', r'''
typedef unsigned int Bit32u;

struct S_Descriptor {
    Bit32u limit_0_15   :16;
    Bit32u base_0_15    :16;
    Bit32u base_16_23   :8;
};

class Descriptor
{
public:
    Descriptor() { saved.fill[0]=saved.fill[1]=0; }
    union {
        S_Descriptor seg;
        Bit32u fill[2];
    } saved;
};

Descriptor desc;
    ''')
    try_delete('a.out.js')
    self.run_process([EMCC, 'src.cpp', '-O2', '-s', 'EXPORT_ALL'])
    self.assertExists('a.out.js')

  @no_wasm_backend('tests PRECISE_F32=1')
  def test_f0(self):
    self.run_process([EMCC, path_from_root('tests', 'fasta.cpp'), '-O2', '-s', 'PRECISE_F32=1', '-profiling', '-s', 'WASM=0'])
    src = open('a.out.js').read()
    assert ' = f0;' in src or ' = f0,' in src

  def test_emmake_emconfigure(self):
    def check(what, args, fail=True, expect=''):
      args = [what] + args
      print(what, args, fail, expect)
      output = self.run_process(args, stdout=PIPE, stderr=PIPE, check=False)
      assert ('is a helper for' in output.stderr) == fail
      assert ('Typical usage' in output.stderr) == fail
      self.assertContained(expect, output.stdout)
    check(emmake, [])
    check(emconfigure, [])
    check(emmake, ['--version'])
    check(emconfigure, ['--version'])
    check(emmake, ['make'], fail=False)
    check(emconfigure, ['configure'], fail=False)
    check(emconfigure, ['./configure'], fail=False)
    check(emcmake, ['cmake'], fail=False)

    create_test_file('test.py', '''
import os
print(os.environ.get('CROSS_COMPILE'))
''')
    check(emconfigure, [PYTHON, 'test.py'], expect=path_from_root('em'), fail=False)
    check(emmake, [PYTHON, 'test.py'], expect=path_from_root('em'), fail=False)

    create_test_file('test.py', '''
import os
print(os.environ.get('NM'))
''')
    check(emconfigure, [PYTHON, 'test.py'], expect=shared.LLVM_NM, fail=False)

  def test_emmake_python(self):
    # simulates a configure/make script that looks for things like CC, AR, etc., and which we should
    # not confuse by setting those vars to something containing `python X` as the script checks for
    # the existence of an executable.
    self.run_process([emmake, PYTHON, path_from_root('tests', 'emmake', 'make.py')])

  def test_sdl2_config(self):
    for args, expected in [
      [['--version'], '2.0.0'],
      [['--cflags'], '-s USE_SDL=2'],
      [['--libs'], '-s USE_SDL=2'],
      [['--cflags', '--libs'], '-s USE_SDL=2'],
    ]:
      print(args, expected)
      out = self.run_process([PYTHON, path_from_root('system', 'bin', 'sdl2-config')] + args, stdout=PIPE, stderr=PIPE).stdout
      assert expected in out, out
      print('via emmake')
      out = self.run_process([emmake, 'sdl2-config'] + args, stdout=PIPE, stderr=PIPE).stdout
      assert expected in out, out

  def test_module_onexit(self):
    create_test_file('src.cpp', r'''
#include <emscripten.h>
int main() {
  EM_ASM({
    Module['onExit'] = function(status) { out('exiting now, status ' + status) };
  });
  return 14;
}
''')
    try_delete('a.out.js')
    self.run_process([EMCC, 'src.cpp', '-s', 'EXIT_RUNTIME=1'])
    self.assertContained('exiting now, status 14', self.run_js('a.out.js', assert_returncode=14))

  def test_NO_aliasing(self):
    # the NO_ prefix flips boolean options
    self.run_process([EMCC, path_from_root('tests', 'hello_world.c'), '-s', 'EXIT_RUNTIME=1'])
    exit_1 = open('a.out.js').read()
    self.run_process([EMCC, path_from_root('tests', 'hello_world.c'), '-s', 'NO_EXIT_RUNTIME=0'])
    no_exit_0 = open('a.out.js').read()
    self.run_process([EMCC, path_from_root('tests', 'hello_world.c'), '-s', 'EXIT_RUNTIME=0'])
    exit_0 = open('a.out.js').read()

    assert exit_1 == no_exit_0
    assert exit_1 != exit_0

  def test_underscore_exit(self):
    create_test_file('src.cpp', r'''
#include <unistd.h>
int main() {
  _exit(0); // should not end up in an infinite loop with non-underscore exit
}
''')
    self.run_process([EMCC, 'src.cpp'])
    self.assertContained('', self.run_js('a.out.js'))

  def test_file_packager_huge(self):
    MESSAGE = 'warning: file packager is creating an asset bundle of 257 MB. this is very large, and browsers might have trouble loading it'
    create_test_file('huge.dat', 'a' * (1024 * 1024 * 257))
    create_test_file('tiny.dat', 'a')
    err = self.run_process([PYTHON, FILE_PACKAGER, 'test.data', '--preload', 'tiny.dat'], stdout=PIPE, stderr=PIPE).stderr
    self.assertNotContained(MESSAGE, err)
    err = self.run_process([PYTHON, FILE_PACKAGER, 'test.data', '--preload', 'huge.dat'], stdout=PIPE, stderr=PIPE).stderr
    self.assertContained(MESSAGE, err)
    self.clear()

  def test_massive_alloc(self):
    create_test_file('main.cpp', r'''
#include <stdio.h>
#include <stdlib.h>

int main() {
  volatile int x = (int)malloc(1024 * 1024 * 1400);
  return x == 0; // can't alloc it, but don't fail catastrophically, expect null
}
    ''')
    self.run_process([EMCC, 'main.cpp', '-s', 'ALLOW_MEMORY_GROWTH=1', '-s', 'WASM=0'])
    # just care about message regarding allocating over 1GB of memory
    output = self.run_js('a.out.js')
    if self.is_wasm_backend():
      self.assertContained('''Warning: Enlarging memory arrays, this is not fast! 16777216,1473314816\n''', output)
    else:
      self.assertContained('''Warning: Enlarging memory arrays, this is not fast! 16777216,1476395008\n''', output)
    print('wasm')
    self.run_process([EMCC, 'main.cpp', '-s', 'ALLOW_MEMORY_GROWTH=1'])
    # no message about growth, just check return code
    self.run_js('a.out.js')

  def test_failing_alloc(self):
    for pre_fail, post_fail, opts in [
      ('', '', []),
      ('EM_ASM( Module.temp = HEAP32[DYNAMICTOP_PTR>>2] );', 'EM_ASM( assert(Module.temp === HEAP32[DYNAMICTOP_PTR>>2], "must not adjust DYNAMICTOP when an alloc fails!") );', []),
      # also test non-wasm in normal mode
      ('', '', ['-s', 'WASM=0']),
      ('EM_ASM( Module.temp = HEAP32[DYNAMICTOP_PTR>>2] );', 'EM_ASM( assert(Module.temp === HEAP32[DYNAMICTOP_PTR>>2], "must not adjust DYNAMICTOP when an alloc fails!") );', ['-s', 'WASM=0']),
    ]:
      for growth in [0, 1]:
        for aborting_args in [[], ['-s', 'ABORTING_MALLOC=0'], ['-s', 'ABORTING_MALLOC=1']]:
          create_test_file('main.cpp', r'''
#include <stdio.h>
#include <stdlib.h>
#include <vector>
#include <assert.h>
#include <emscripten.h>

#define CHUNK_SIZE (10 * 1024 * 1024)

int main() {
  std::vector<void*> allocs;
  bool has = false;
  while (1) {
    printf("trying an allocation\n");
    %s
    void* curr = malloc(CHUNK_SIZE);
    if (!curr) {
      %s
      break;
    }
    has = true;
    printf("allocated another chunk, %%zu so far\n", allocs.size());
    allocs.push_back(curr);
  }
  assert(has);
  printf("an allocation failed!\n");
#ifdef SPLIT
  return 0;
#endif
  while (1) {
    assert(allocs.size() > 0);
    void *curr = allocs.back();
    allocs.pop_back();
    free(curr);
    printf("freed one\n");
    if (malloc(CHUNK_SIZE)) break;
  }
  printf("managed another malloc!\n");
}
''' % (pre_fail, post_fail))
          args = [EMCC, 'main.cpp'] + opts + aborting_args
          args += ['-s', 'TEST_MEMORY_GROWTH_FAILS=1'] # In this test, force memory growing to fail
          if growth:
            args += ['-s', 'ALLOW_MEMORY_GROWTH=1']
          # growth disables aborting by default, but it can be overridden
          aborting = 'ABORTING_MALLOC=1' in aborting_args or (not aborting_args and not growth)
          print('test_failing_alloc', args, pre_fail)
          self.run_process(args)
          # growth also disables aborting
          can_manage_another = not aborting
          split = '-DSPLIT' in args
          print('can manage another:', can_manage_another, 'split:', split, 'aborting:', aborting)
          output = self.run_js('a.out.js', assert_returncode=0 if can_manage_another else NON_ZERO)
          if can_manage_another:
            self.assertContained('an allocation failed!\n', output)
            if not split:
              # split memory allocation may fail due to GC objects no longer being allocatable,
              # and we can't expect to recover from that deterministically. So just check we
              # get to the fail.
              # otherwise, we should fail eventually, then free, then succeed
              self.assertContained('managed another malloc!\n', output)
          else:
            # we should see an abort
            self.assertContained('abort(Cannot enlarge memory arrays', output)
            if growth:
              # when growth is enabled, the default is to not abort, so just explain that
              self.assertContained('If you want malloc to return NULL (0) instead of this abort, do not link with -s ABORTING_MALLOC=1', output)
            else:
              # when growth is not enabled, suggest 3 possible solutions (start with more memory, allow growth, or don't abort)
              self.assertContained(('higher than the current value 16777216,', 'higher than the current value 33554432,'), output)
              self.assertContained('compile with  -s ALLOW_MEMORY_GROWTH=1 ', output)
              self.assertContained('compile with  -s ABORTING_MALLOC=0 ', output)

  def test_failing_growth_2gb(self):
    create_test_file('test.cpp', r'''
#include <stdio.h>
#include <stdlib.h>

void* out;
int main() {
  while (1) {
    puts("loop...");
    out = malloc(1024 * 1024);
    if (!out) {
      puts("done");
      return 0;
    }
  }
}
''')

    self.run_process([EMCC, '-O1', 'test.cpp', '-s', 'ALLOW_MEMORY_GROWTH'])
    self.assertContained('done', self.run_js('a.out.js'))

  def test_libcxx_minimal(self):
    create_test_file('vector.cpp', r'''
#include <vector>
int main(int argc, char** argv) {
  std::vector<void*> v;
  for (int i = 0 ; i < argc; i++) {
    v.push_back(nullptr);
  }
  return v.size();
}
''')

    self.run_process([EMCC, '-O2', 'vector.cpp', '-o', 'vector.js'])
    self.run_process([EMCC, '-O2', path_from_root('tests', 'hello_libcxx.cpp'), '-o', 'iostream.js'])

    vector = os.path.getsize('vector.js')
    iostream = os.path.getsize('iostream.js')
    print(vector, iostream)

    self.assertGreater(vector, 1000)
    # we can strip out almost all of libcxx when just using vector
    self.assertLess(2.25 * vector, iostream)

  @no_wasm_backend('relies on EMULATED_FUNCTION_POINTERS')
  def test_emulated_function_pointers(self):
    create_test_file('src.c', r'''
      #include <emscripten.h>
      typedef void (*fp)();
      int main(int argc, char **argv) {
        volatile fp f = 0;
        EM_ASM({
          if (typeof FUNCTION_TABLE_v !== 'undefined') {
            out('function table: ' + FUNCTION_TABLE_v);
          } else {
            out('no visible function tables');
          }
        });
        if (f) f();
        return 0;
      }
      ''')

    def test(args, expected):
      print(args, expected)
      self.run_process([EMCC, 'src.c', '-s', 'WASM=0'] + args, stderr=PIPE)
      self.assertContained(expected, self.run_js('a.out.js'))

    for opts in [0, 1, 2, 3]:
      test(['-O' + str(opts)], 'no visible function tables')
      test(['-O' + str(opts), '-s', 'EMULATED_FUNCTION_POINTERS=1'], 'function table: ')

  @no_wasm_backend('relies on EMULATED_FUNCTION_POINTERS')
  def test_emulated_function_pointers_2(self):
    create_test_file('src.c', r'''
      #include <emscripten.h>
      typedef void (*fp)();
      static void one() { EM_ASM( out('one') ); }
      static void two() { EM_ASM( out('two') ); }
      void test() {
        volatile fp f = one;
        f();
        f = two;
        f();
      }
      int main(int argc, char **argv) {
        test();
        // swap them!
        EM_ASM_INT({
          var one = $0;
          var two = $1;
          if (typeof FUNCTION_TABLE_v === 'undefined') {
            out('no');
            return;
          }
          var temp = FUNCTION_TABLE_v[one];
          FUNCTION_TABLE_v[one] = FUNCTION_TABLE_v[two];
          FUNCTION_TABLE_v[two] = temp;
        }, (int)&one, (int)&two);
        test();
        return 0;
      }
      ''')

    flipped = 'one\ntwo\ntwo\none\n'
    unchanged = 'one\ntwo\none\ntwo\n'
    no_table = 'one\ntwo\nno\none\ntwo\n'

    def test(args, expected):
      print(args, expected.replace('\n', ' '))
      self.run_process([EMCC, 'src.c', '-s', 'WASM=0'] + args)
      self.assertContained(expected, self.run_js('a.out.js'))

    for opts in [0, 1, 2]:
      test(['-O' + str(opts)], no_table)
      test(['-O' + str(opts), '-s', 'EMULATED_FUNCTION_POINTERS=1'], flipped)
      test(['-O' + str(opts), '-s', 'EMULATED_FUNCTION_POINTERS=2'], flipped)
      test(['-O' + str(opts), '-s', 'EMULATED_FUNCTION_POINTERS=1', '-s', 'RELOCATABLE=1'], flipped)
      test(['-O' + str(opts), '-s', 'EMULATED_FUNCTION_POINTERS=2', '-s', 'RELOCATABLE=1'], unchanged) # with both of those, we optimize and you cannot flip them
      test(['-O' + str(opts), '-s', 'MAIN_MODULE=1'], unchanged) # default for modules is optimized
      test(['-O' + str(opts), '-s', 'MAIN_MODULE=1', '-s', 'EMULATED_FUNCTION_POINTERS=2'], unchanged)
      test(['-O' + str(opts), '-s', 'MAIN_MODULE=1', '-s', 'EMULATED_FUNCTION_POINTERS=1'], flipped) # but you can disable that

  def test_minimal_dynamic(self):
    def run(wasm):
      print('wasm?', wasm)
      library_file = 'library.wasm' if wasm else 'library.js'

      def test(main_args, library_args=[], expected='hello from main\nhello from library', assert_returncode=0):
        print('testing', main_args, library_args)
        self.clear()
        create_test_file('library.c', r'''
          #include <stdio.h>
          void library_func() {
          #ifdef USE_PRINTF
            printf("hello from library: %p\n", &library_func);
          #else
            puts("hello from library");
          #endif
          }
        ''')
        # -fno-builtin to prevent printf -> iprintf optimization
        self.run_process([EMCC, 'library.c', '-fno-builtin', '-s', 'SIDE_MODULE=1', '-O2', '-o', library_file, '-s', 'WASM=' + str(wasm), '-s', 'EXPORT_ALL'] + library_args)
        create_test_file('main.c', r'''
          #include <dlfcn.h>
          #include <stdio.h>
          int main() {
            puts("hello from main");
            void *lib_handle = dlopen("%s", 0);
            if (!lib_handle) {
              puts("cannot load side module");
              return 1;
            }
            typedef void (*voidfunc)();
            voidfunc x = (voidfunc)dlsym(lib_handle, "library_func");
            if (!x) puts("cannot find side function");
            else x();
          }
        ''' % library_file)
        self.run_process([EMCC, 'main.c', '--embed-file', library_file, '-O2', '-s', 'WASM=' + str(wasm)] + main_args)
        self.assertContained(expected, self.run_js('a.out.js', assert_returncode=assert_returncode))
        size = os.path.getsize('a.out.js')
        if wasm:
          size += os.path.getsize('a.out.wasm')
        side_size = os.path.getsize(library_file)
        print('  sizes:', size, side_size)
        return (size, side_size)

      def percent_diff(x, y):
        small = min(x, y)
        large = max(x, y)
        return float(100 * large) / small - 100

      full = test(main_args=['-s', 'MAIN_MODULE=1'])
      # printf is not used in main, but libc was linked in, so it's there
      printf = test(main_args=['-s', 'MAIN_MODULE=1'], library_args=['-DUSE_PRINTF'])

      # main module tests

      # dce in main, and it fails since puts is not exported
      dce = test(main_args=['-s', 'MAIN_MODULE=2'], expected=('cannot', 'undefined'), assert_returncode=NON_ZERO)

      # with exporting, it works
      dce = test(main_args=['-s', 'MAIN_MODULE=2', '-s', 'EXPORTED_FUNCTIONS=["_main", "_puts"]'])

      # printf is not used in main, and we dce, so we failz
      dce_fail = test(main_args=['-s', 'MAIN_MODULE=2'], library_args=['-DUSE_PRINTF'], expected=('cannot', 'undefined'), assert_returncode=NON_ZERO)

      # exporting printf in main keeps it alive for the library
      dce_save = test(main_args=['-s', 'MAIN_MODULE=2', '-s', 'EXPORTED_FUNCTIONS=["_main", "_printf", "_puts"]'], library_args=['-DUSE_PRINTF'])

      self.assertLess(percent_diff(full[0], printf[0]), 4)
      self.assertLess(percent_diff(dce[0], dce_fail[0]), 4)
      self.assertLess(dce[0], 0.2 * full[0]) # big effect, 80%+ is gone
      self.assertGreater(dce_save[0], 1.05 * dce[0]) # save exported all of printf

      # side module tests

      # mode 2, so dce in side, but library_func is not exported, so it is dce'd
      side_dce_fail = test(main_args=['-s', 'MAIN_MODULE=1'], library_args=['-s', 'SIDE_MODULE=2'], expected='cannot find side function')
      # mode 2, so dce in side, and library_func is not exported
      side_dce_work = test(main_args=['-s', 'MAIN_MODULE=1'], library_args=['-s', 'SIDE_MODULE=2', '-s', 'EXPORTED_FUNCTIONS=["_library_func"]'], expected='hello from library')

      self.assertLess(side_dce_fail[1], 0.95 * side_dce_work[1]) # removing that function saves a chunk

    run(wasm=1)
    if not self.is_wasm_backend():
      run(wasm=0)

  def test_ld_library_path(self):
    create_test_file('hello1.c', r'''
#include <stdio.h>

void
hello1 ()
{
  printf ("Hello1\n");
  return;
}

''')
    create_test_file('hello2.c', r'''
#include <stdio.h>

void
hello2 ()
{
  printf ("Hello2\n");
  return;
}

''')
    create_test_file('hello3.c', r'''
#include <stdio.h>

void
hello3 ()
{
  printf ("Hello3\n");
  return;
}

''')
    create_test_file('hello4.c', r'''
#include <stdio.h>
#include <math.h>

double
hello4 (double x)
{
  printf ("Hello4\n");
  return fmod(x, 2.0);
}

''')
    create_test_file('pre.js', r'''
Module['preRun'].push(function (){
  ENV['LD_LIBRARY_PATH']='/lib:/usr/lib';
});
''')
    create_test_file('main.c', r'''
#include <stdio.h>
#include <stdlib.h>
#include <string.h>
#include <dlfcn.h>

int
main()
{
  void *h;
  void (*f) ();
  double (*f2) (double);

  h = dlopen ("libhello1.wasm", RTLD_NOW);
  f = dlsym (h, "hello1");
  f();
  dlclose (h);
  h = dlopen ("libhello2.wasm", RTLD_NOW);
  f = dlsym (h, "hello2");
  f();
  dlclose (h);
  h = dlopen ("libhello3.wasm", RTLD_NOW);
  f = dlsym (h, "hello3");
  f();
  dlclose (h);
  h = dlopen ("/usr/local/lib/libhello4.wasm", RTLD_NOW);
  f2 = dlsym (h, "hello4");
  double result = f2(5.5);
  dlclose (h);

  if (result == 1.5) {
    printf("Ok\n");
  }
  return 0;
}

''')

    self.run_process([EMCC, '-o', 'libhello1.wasm', 'hello1.c', '-s', 'SIDE_MODULE=1', '-s', 'EXPORT_ALL=1'])
    self.run_process([EMCC, '-o', 'libhello2.wasm', 'hello2.c', '-s', 'SIDE_MODULE=1', '-s', 'EXPORT_ALL=1'])
    self.run_process([EMCC, '-o', 'libhello3.wasm', 'hello3.c', '-s', 'SIDE_MODULE=1', '-s', 'EXPORT_ALL=1'])
    self.run_process([EMCC, '-o', 'libhello4.wasm', 'hello4.c', '-s', 'SIDE_MODULE=1', '-s', 'EXPORT_ALL=1'])
    self.run_process([EMCC, '-o', 'main.js', 'main.c', '-s', 'MAIN_MODULE=1', '-s', 'INITIAL_MEMORY=' + str(32 * 1024 * 1024),
                      '--embed-file', 'libhello1.wasm@/lib/libhello1.wasm',
                      '--embed-file', 'libhello2.wasm@/usr/lib/libhello2.wasm',
                      '--embed-file', 'libhello3.wasm@/libhello3.wasm',
                      '--embed-file', 'libhello4.wasm@/usr/local/lib/libhello4.wasm',
                      '--pre-js', 'pre.js'])
    out = self.run_js('main.js')
    self.assertContained('Hello1', out)
    self.assertContained('Hello2', out)
    self.assertContained('Hello3', out)
    self.assertContained('Hello4', out)
    self.assertContained('Ok', out)

  def test_dlopen_rtld_global(self):
    # This test checks RTLD_GLOBAL where a module is loaded
    # before the module providing a global it needs is. in asm.js we use JS
    # to create a redirection function. In wasm we just have wasm, so we
    # need to introspect the wasm module. Browsers may add that eventually,
    # or we could ship a little library that does it.
    create_test_file('hello1.c', r'''
#include <stdio.h>

extern int hello1_val;
int hello1_val=3;

void
hello1 (int i)
{
  printf ("hello1_val by hello1:%d\n",hello1_val);
  printf ("Hello%d\n",i);
}
''')
    create_test_file('hello2.c', r'''
#include <stdio.h>

extern int hello1_val;
extern void hello1 (int);

void
hello2 (int i)
{
  void (*f) (int);
  printf ("hello1_val by hello2:%d\n",hello1_val);
  f = hello1;
  f(i);
}
''')
    create_test_file('main.c', r'''
#include <stdio.h>
#include <stdlib.h>
#include <string.h>
#include <dlfcn.h>

int
main(int argc,char** argv)
{
  void *h;
  void *h2;
  void (*f) (int);
  h = dlopen ("libhello1.wasm", RTLD_NOW|RTLD_GLOBAL);
  h2 = dlopen ("libhello2.wasm", RTLD_NOW|RTLD_GLOBAL);
  f = dlsym (h, "hello1");
  f(1);
  f = dlsym (h2, "hello2");
  f(2);
  dlclose (h);
  dlclose (h2);
  return 0;
}
''')

    self.run_process([EMCC, '-o', 'libhello1.js', 'hello1.c', '-s', 'SIDE_MODULE=1', '-s', 'EXPORT_ALL=1'])
    self.run_process([EMCC, '-o', 'libhello2.js', 'hello2.c', '-s', 'SIDE_MODULE=1', '-s', 'EXPORT_ALL=1'])
    self.run_process([EMCC, '-o', 'main.js', 'main.c', '-s', 'MAIN_MODULE=1',
                      '--embed-file', 'libhello1.wasm',
                      '--embed-file', 'libhello2.wasm'])
    out = self.run_js('main.js')
    self.assertContained('Hello1', out)
    self.assertContained('Hello2', out)
    self.assertContained('hello1_val by hello1:3', out)
    self.assertContained('hello1_val by hello2:3', out)

  @no_fastcomp()
  def test_main_module_without_exceptions_message(self):
    # A side module that needs exceptions needs a main module with that
    # support enabled; show a clear message in that case.
    create_test_file('side.cpp', r'''
      #include <exception>
      #include <stdio.h>

      extern "C" void test_throw() {
        try {
          throw 42;
        } catch(int x) {
          printf("catch %d.\n", x);
          return;
        }
        puts("bad location");
      }
    ''')
    create_test_file('main.cpp', r'''
      #include <assert.h>
      #include <stdio.h>
      #include <stdlib.h>
      #include <string.h>
      #include <dlfcn.h>

      typedef void (*voidf)();

      int main() {
        void* h = dlopen ("libside.wasm", RTLD_NOW|RTLD_GLOBAL);
        assert(h);
        voidf f = (voidf)dlsym(h, "test_throw");
        assert(f);
        f();
        return 0;
      }
      ''')
    self.run_process([EMCC, '-o', 'libside.wasm', 'side.cpp', '-s', 'SIDE_MODULE=1', '-fexceptions'])

    def build_main(args):
      print(args)
      with env_modify({'EMCC_FORCE_STDLIBS': 'libc++abi'}):
        self.run_process([EMCC, 'main.cpp', '-s', 'MAIN_MODULE=1',
                          '--embed-file', 'libside.wasm'] + args)

    build_main([])
    out = self.run_js('a.out.js', assert_returncode=NON_ZERO)
    self.assertContained('Exception catching is disabled, this exception cannot be caught.', out)
    self.assertContained('note: in dynamic linking, if a side module wants exceptions, the main module must be built with that support', out)

    build_main(['-fexceptions'])
    out = self.run_js('a.out.js')
    self.assertContained('catch 42', out)

  def test_debug_asmLastOpts(self):
    create_test_file('src.c', r'''
#include <stdio.h>
struct Dtlink_t
{   struct Dtlink_t*   right;  /* right child      */
        union
        { unsigned int  _hash;  /* hash value       */
          struct Dtlink_t* _left;  /* left child       */
        } hl;
};
int treecount(register struct Dtlink_t* e)
{
  return e ? treecount(e->hl._left) + treecount(e->right) + 1 : 0;
}
int main() {
  printf("hello, world!\n");
}
''')
    self.run_process([EMCC, 'src.c', '-s', 'EXPORTED_FUNCTIONS=["_main", "_treecount"]', '--minify', '0', '-g4', '-Oz'])
    self.assertContained('hello, world!', self.run_js('a.out.js'))

  @no_wasm_backend('MEM_INIT_METHOD not supported under wasm')
  def test_meminit_crc(self):
    create_test_file('src.c', r'''
#include <stdio.h>
int main() { printf("Mary had a little lamb.\n"); }
''')

    self.run_process([EMCC, 'src.c', '--memory-init-file', '0', '-s', 'MEM_INIT_METHOD=2', '-s', 'ASSERTIONS=1', '-s', 'WASM=0'])
    with open('a.out.js') as f:
      d = f.read()
    return
    self.assertContained('Mary had', d)
    d = d.replace('Mary had', 'Paul had')
    create_test_file('a.out.js', d)
    out = self.run_js('a.out.js', assert_returncode=NON_ZERO)
    self.assertContained('Assertion failed: memory initializer checksum', out)

  def test_emscripten_print_double(self):
    create_test_file('src.c', r'''
#include <stdio.h>
#include <assert.h>
#include <emscripten.h>

void test(double d) {
  char buffer[100], buffer2[100];
  unsigned len, len2, len3;
  len = emscripten_print_double(d, NULL, -1);
  len2 = emscripten_print_double(d, buffer, len+1);
  assert(len == len2);
  buffer[len] = 0;
  len3 = snprintf(buffer2, 100, "%g", d);
  printf("|%g : %u : %s : %s : %d|\n", d, len, buffer, buffer2, len3);
}
int main() {
  printf("\n");
  test(0);
  test(1);
  test(-1);
  test(1.234);
  test(-1.234);
  test(1.1234E20);
  test(-1.1234E20);
  test(1.1234E-20);
  test(-1.1234E-20);
  test(1.0/0.0);
  test(-1.0/0.0);
}
''')
    self.run_process([EMCC, 'src.c'])
    out = self.run_js('a.out.js')
    self.assertContained('''
|0 : 1 : 0 : 0 : 1|
|1 : 1 : 1 : 1 : 1|
|-1 : 2 : -1 : -1 : 2|
|1.234 : 5 : 1.234 : 1.234 : 5|
|-1.234 : 6 : -1.234 : -1.234 : 6|
|1.1234e+20 : 21 : 112340000000000000000 : 1.1234e+20 : 10|
|-1.1234e+20 : 22 : -112340000000000000000 : -1.1234e+20 : 11|
|1.1234e-20 : 10 : 1.1234e-20 : 1.1234e-20 : 10|
|-1.1234e-20 : 11 : -1.1234e-20 : -1.1234e-20 : 11|
|inf : 8 : Infinity : inf : 3|
|-inf : 9 : -Infinity : -inf : 4|
''', out)

  def test_emscripten_scan_stack(self):
    create_test_file('src.cpp', r'''
#include <set>
#include <emscripten.h>
#include <stdio.h>
#include <assert.h>

std::set<int> seenInts;

void scan(void* x, void* y) {
  printf("scan\n");
  int* p = (int*)x;
  int* q = (int*)y;
  // The callback sends us the [low, high) range.
  assert(p < q);
  // The range is of a reasonable size - not all of memory.
  assert(q - p < 100);
  while (p < q) {
    seenInts.insert(*p);
    p++;
  }
}

int main() {
  int x;
  int* y = &x;
  *y = 12345678;
  emscripten_scan_stack(scan);
  assert(seenInts.count(12345678));
  puts("ok");
}
''')
    self.run_process([EMCC, 'src.cpp'])
    self.assertContained('ok', self.run_js('a.out.js'))

  def test_no_warn_exported_jslibfunc(self):
    err = self.run_process([EMCC, path_from_root('tests', 'hello_world.c'),
                            '-s', 'DEFAULT_LIBRARY_FUNCS_TO_INCLUDE=["alGetError"]',
                            '-s', 'EXPORTED_FUNCTIONS=["_main", "_alGetError"]'], stderr=PIPE).stderr
    self.assertNotContained('function requested to be exported, but not implemented: "_alGetError"', err)

  @no_wasm_backend()
  def test_almost_asm_warning(self):
    def run(args, expected):
      print(args, expected)
      err = self.run_process([EMCC, path_from_root('tests', 'hello_world.c'), '-s', 'WASM=0'] + args, stderr=PIPE).stderr
      if expected:
        self.assertContained('[-Walmost-asm]', err)
      else:
        self.assertEqual(err, '')

    run(['-O1', '-s', 'ALLOW_MEMORY_GROWTH=1'], True),  # default
    # suppress almost-asm warning manually
    run(['-O1', '-s', 'ALLOW_MEMORY_GROWTH=1', '-Wno-almost-asm'], False),
    # last warning flag should "win"
    run(['-O1', '-s', 'ALLOW_MEMORY_GROWTH=1', '-Wno-almost-asm', '-Walmost-asm'], True)

  def test_musl_syscalls(self):
    self.run_process([EMCC, path_from_root('tests', 'hello_world.c')])
    src = open('a.out.js').read()
    # there should be no musl syscalls in hello world output
    self.assertNotContained('__syscall', src)

  def test_emcc_dev_null(self):
    out = self.run_process([EMCC, '-dM', '-E', '-x', 'c', os.devnull], stdout=PIPE).stdout
    self.assertContained('#define __EMSCRIPTEN__ 1', out) # all our defines should show up

  def test_umask_0(self):
    create_test_file('src.c', r'''
#include <sys/stat.h>
#include <stdio.h>
int main() {
  umask(0);
  printf("hello, world!\n");
}''')
    self.run_process([EMCC, 'src.c'])
    self.assertContained('hello, world!', self.run_js('a.out.js'))

  def test_no_missing_symbols(self): # simple hello world should not show any missing symbols
    self.run_process([EMCC, path_from_root('tests', 'hello_world.c')])

    # main() is implemented in C, and even if requested from JS, we should not warn
    create_test_file('library_foo.js', '''
mergeInto(LibraryManager.library, {
  my_js__deps: ['main'],
  my_js: (function() {
      return function() {
        console.log("hello " + _nonexistingvariable);
      };
  }()),
});
''')
    create_test_file('test.cpp', '''
#include <stdio.h>
#include <stdlib.h>

extern "C" {
  extern void my_js();
}

int main() {
  my_js();
  return EXIT_SUCCESS;
}
''')
    self.run_process([EMCC, 'test.cpp', '--js-library', 'library_foo.js'])

    # but we do error on a missing js var
    create_test_file('library_foo_missing.js', '''
mergeInto(LibraryManager.library, {
  my_js__deps: ['main', 'nonexistingvariable'],
  my_js: (function() {
      return function() {
        console.log("hello " + _nonexistingvariable);
      };
  }()),
});
''')
    err = self.expect_fail([EMCC, 'test.cpp', '--js-library', 'library_foo_missing.js'])
    self.assertContained('undefined symbol: nonexistingvariable', err)

    # and also for missing C code, of course (without the --js-library, it's just a missing C method)
    err = self.expect_fail([EMCC, 'test.cpp'])
    self.assertContained('undefined symbol: my_js', err)

  @no_fastcomp('fastcomp links in memset in JS in a hackish way')
  def test_js_lib_to_system_lib(self):
    # memset is in compiled code, so a js library __deps can't access it. it
    # would need to be in deps_info.json or EXPORTED_FUNCTIONS
    create_test_file('lib.js', r'''
mergeInto(LibraryManager.library, {
  depper__deps: ['memset'],
  depper: function(ptr) {
    _memset(ptr, 'd'.charCodeAt(0), 10);
  },
});
''')
    create_test_file('test.cpp', r'''
#include <string.h>
#include <stdio.h>

extern "C" {
extern void depper(char*);
}

int main(int argc, char** argv) {
  char buffer[11];
  buffer[10] = '\0';
  // call by a pointer, to force linking of memset, no llvm intrinsic here
  volatile auto ptr = memset;
  (*ptr)(buffer, 'a', 10);
  depper(buffer);
  puts(buffer);
}
''')

    err = self.expect_fail([EMCC, 'test.cpp', '--js-library', 'lib.js'])
    self.assertContained('_memset may need to be added to EXPORTED_FUNCTIONS if it arrives from a system library', err)

    # without the dep, and with EXPORTED_FUNCTIONS, it works ok
    create_test_file('lib.js', r'''
mergeInto(LibraryManager.library, {
  depper: function(ptr) {
    _memset(ptr, 'd'.charCodeAt(0), 10);
  },
});
''')
    self.run_process([EMCC, 'test.cpp', '--js-library', 'lib.js', '-s', 'EXPORTED_FUNCTIONS=[_main,_memset]'])
    self.assertContained('dddddddddd', self.run_js('a.out.js'))

  def test_realpath(self):
    create_test_file('src.c', r'''
#include <stdlib.h>
#include <stdio.h>
#include <errno.h>

#define TEST_PATH "/boot/README.txt"

int
main(int argc, char **argv)
{
  errno = 0;
  char *t_realpath_buf = realpath(TEST_PATH, NULL);
  if (NULL == t_realpath_buf) {
    perror("Resolve failed");
    return 1;
  } else {
    printf("Resolved: %s\n", t_realpath_buf);
    free(t_realpath_buf);
    return 0;
  }
}
''')
    ensure_dir('boot')
    create_test_file(os.path.join('boot', 'README.txt'), ' ')
    self.run_process([EMCC, 'src.c', '--embed-file', 'boot'])
    self.assertContained('Resolved: /boot/README.txt', self.run_js('a.out.js'))

  def test_realpath_nodefs(self):
    create_test_file('src.c', r'''
#include <stdlib.h>
#include <stdio.h>
#include <errno.h>
#include <emscripten.h>

#define TEST_PATH "/working/TEST_NODEFS.txt"

int
main(int argc, char **argv)
{
  errno = 0;
  EM_ASM({
    FS.mkdir('/working');
    FS.mount(NODEFS, { root: '.' }, '/working');
  });
  char *t_realpath_buf = realpath(TEST_PATH, NULL);
  if (NULL == t_realpath_buf) {
    perror("Resolve failed");
    return 1;
  } else {
    printf("Resolved: %s\n", t_realpath_buf);
    free(t_realpath_buf);
    return 0;
  }
}
''')
    create_test_file('TEST_NODEFS.txt', ' ')
    self.run_process([EMCC, 'src.c', '-lnodefs.js'])
    self.assertContained('Resolved: /working/TEST_NODEFS.txt', self.run_js('a.out.js'))

  def test_realpath_2(self):
    ensure_dir('Folder')
    create_test_file('src.c', r'''
#include <stdlib.h>
#include <stdio.h>
#include <errno.h>

int testrealpath(const char* path)    {
  errno = 0;
  char *t_realpath_buf = realpath(path, NULL);
  if (NULL == t_realpath_buf) {
    printf("Resolve failed: \"%s\"\n",path);fflush(stdout);
    return 1;
  } else {
    printf("Resolved: \"%s\" => \"%s\"\n", path, t_realpath_buf);fflush(stdout);
    free(t_realpath_buf);
    return 0;
  }
}

int main(int argc, char **argv)
{
    // files:
    testrealpath("testfile.txt");
    testrealpath("Folder/testfile.txt");
    testrealpath("testnonexistentfile.txt");
    // folders
    testrealpath("Folder");
    testrealpath("/Folder");
    testrealpath("./");
    testrealpath("");
    testrealpath("/");
    return 0;
}
''')
    create_test_file('testfile.txt', '')
    create_test_file(os.path.join('Folder', 'testfile.txt'), '')
    self.run_process([EMCC, 'src.c', '--embed-file', 'testfile.txt', '--embed-file', 'Folder'])
    self.assertContained('''Resolved: "testfile.txt" => "/testfile.txt"
Resolved: "Folder/testfile.txt" => "/Folder/testfile.txt"
Resolve failed: "testnonexistentfile.txt"
Resolved: "Folder" => "/Folder"
Resolved: "/Folder" => "/Folder"
Resolved: "./" => "/"
Resolve failed: ""
Resolved: "/" => "/"
''', self.run_js('a.out.js'))

  def test_no_warnings(self):
    # build once before to make sure system libs etc. exist
    self.run_process([EMCC, path_from_root('tests', 'hello_libcxx.cpp')])
    # check that there is nothing in stderr for a regular compile
    err = self.run_process([EMCC, path_from_root('tests', 'hello_libcxx.cpp')], stderr=PIPE).stderr
    self.assertEqual(err, '')

  @no_wasm_backend("llvm-lto is fastcomp only flag")
  def test_llvm_lto(self):
    sizes = {}
    lto_levels = [0, 1, 2, 3]
    for lto in lto_levels:
      cmd = [EMCC, path_from_root('tests', 'hello_libcxx.cpp'), '-O2', '--llvm-lto', str(lto)]
      if self.is_wasm_backend():
        cmd += ['-flto']
      print(cmd)
      self.run_process(cmd)
      self.assertContained('hello, world!', self.run_js('a.out.js'))
      sizes[lto] = os.path.getsize('a.out.wasm')
    print(sizes)

    # LTO sizes should be distinct
    for i in lto_levels:
      assert sizes[i] not in set(sizes).difference(set([sizes[i]]))

    # LTO should reduce code size
    # Skip mode 2 because it has historically increased code size, but not always
    self.assertLess(sizes[1], sizes[0])
    if not self.is_wasm_backend():
      self.assertLess(sizes[3], sizes[0])

  def test_dlmalloc_modes(self):
    create_test_file('src.cpp', r'''
      #include <stdlib.h>
      #include <stdio.h>
      int main() {
        void* c = malloc(1024);
        free(c);
        free(c);
        printf("double-freed\n");
      }
    ''')
    self.run_process([EMCC, 'src.cpp'])
    self.assertContained('double-freed', self.run_js('a.out.js'))
    # in debug mode, the double-free is caught
    self.run_process([EMCC, 'src.cpp', '-s', 'ASSERTIONS=2'])
    seen_error = False
    out = '?'
    try:
      out = self.run_js('a.out.js')
    except Exception:
      seen_error = True
    self.assertTrue(seen_error, out)

  def test_mallocs(self):
    def run(opts):
      print(opts)
      sizes = {}
      for malloc, name in (
        ('dlmalloc', 'dlmalloc'),
        (None, 'default'),
        ('emmalloc', 'emmalloc')
      ):
        print(malloc, name)
        cmd = [EMCC, path_from_root('tests', 'hello_libcxx.cpp'), '-o', 'a.out.js'] + opts
        if malloc:
          cmd += ['-s', 'MALLOC="%s"' % malloc]
        print(cmd)
        self.run_process(cmd)
        sizes[name] = os.path.getsize('a.out.wasm')
      print(sizes)
      # dlmalloc is the default
      self.assertEqual(sizes['dlmalloc'], sizes['default'])
      # emmalloc is much smaller
      self.assertLess(sizes['emmalloc'], sizes['dlmalloc'] - 5000)
    run([])
    run(['-O2'])

  @no_fastcomp("fastcomp doesn't support 2GB+")
  def test_emmalloc_2GB(self):
    def test(args, text=None):
      if text:
        stderr = self.expect_fail([EMCC, path_from_root('tests', 'hello_world.c'), '-s', 'MALLOC=emmalloc'] + args)
        self.assertContained(text, stderr)
      else:
        self.run_process([EMCC, path_from_root('tests', 'hello_world.c'), '-s', 'MALLOC=emmalloc'] + args)

    test(['-s', 'INITIAL_MEMORY=2GB'], 'INITIAL_MEMORY must be less than 2GB due to current spec limitations')
    # emmalloc allows growth by default (as the max size is fine), but not if
    # a too-high max is set
    test(['-s', 'ALLOW_MEMORY_GROWTH'])
    test(['-s', 'ALLOW_MEMORY_GROWTH', '-s', 'MAXIMUM_MEMORY=1GB'])
    test(['-s', 'ALLOW_MEMORY_GROWTH', '-s', 'MAXIMUM_MEMORY=3GB'], 'emmalloc only works on <2GB of memory. Use the default allocator, or decrease MAXIMUM_MEMORY')

  @no_fastcomp("fastcomp doesn't support 2GB+")
  def test_2GB_plus(self):
    # when the heap size can be over 2GB, we rewrite pointers to be unsigned
    def test(page_diff):
      args = [EMCC, path_from_root('tests', 'hello_world.c'), '-O2', '-s', 'ALLOW_MEMORY_GROWTH']
      if page_diff is not None:
        args += ['-s', 'MAXIMUM_MEMORY=%d' % (2**31 + page_diff * 64 * 1024)]
      print(args)
      self.run_process(args)
      return os.path.getsize('a.out.js')

    less = test(-1)
    equal = test(0)
    more = test(1)
    none = test(None)

    # exactly 2GB still doesn't require unsigned pointers, as we can't address
    # the 2GB location in memory
    self.assertEqual(less, equal)
    self.assertLess(equal, more)
    # not specifying maximum memory does not result in unsigned pointers, as the
    # default maximum memory is 2GB.
    self.assertEqual(less, none)

  @no_fastcomp('depends on wasm-emscripten-finalize')
  @parameterized({
    'normal': (['-s', 'WASM_BIGINT=0'], 'testbind.js'),
    'bigint': (['-s', 'WASM_BIGINT=1'], 'testbind_bigint.js'),
  })
  def test_sixtyfour_bit_return_value(self, args, bind_js):
    # This test checks that the most significant 32 bits of a 64 bit long are correctly made available
    # to native JavaScript applications that wish to interact with compiled code returning 64 bit longs.
    # The MS 32 bits should be available in Runtime.getTempRet0() even when compiled with -O2 --closure 1

    # Compile test.c and wrap it in a native JavaScript binding so we can call our compiled function from JS.
    self.run_process([EMCC, path_from_root('tests', 'return64bit', 'test.c'),
                      '--pre-js', path_from_root('tests', 'return64bit', 'testbindstart.js'),
                      '--pre-js', path_from_root('tests', 'return64bit', bind_js),
                      '--post-js', path_from_root('tests', 'return64bit', 'testbindend.js'),
                      '-s', 'EXPORTED_FUNCTIONS=["_test_return64"]', '-o', 'test.js', '-O2',
                      '--closure', '1', '-g1', '-s', 'WASM_ASYNC_COMPILATION=0'] + args)

    # Simple test program to load the test.js binding library and call the binding to the
    # C function returning the 64 bit long.
    create_test_file('testrun.js', '''
      var test = require("./test.js");
      test.runtest();
    ''')

    # Run the test and confirm the output is as expected.
    out = self.run_js('testrun.js', engine=NODE_JS + ['--experimental-wasm-bigint'])
    self.assertContained('''\
input = 0xaabbccdd11223344
low = 5678
high = 1234
input = 0xabcdef1912345678
low = 5678
high = 1234
''', out)

  def test_lib_include_flags(self):
    self.run_process([EMCC] + '-l m -l c -I'.split() + [path_from_root('tests', 'include_test'), path_from_root('tests', 'lib_include_flags.c')])

  def test_dash_s(self):
    self.run_process([EMCC, path_from_root('tests', 'hello_world.cpp'), '-s'])
    self.assertContained('hello, world!', self.run_js('a.out.js'))

  def test_dash_s_response_file_string(self):
    create_test_file('response_file', '"MyModule"\n')
    self.run_process([EMCC, path_from_root('tests', 'hello_world.cpp'), '-s', 'EXPORT_NAME=@response_file'])

  def test_dash_s_response_file_list(self):
    create_test_file('response_file', '["_main", "_malloc"]\n')
    self.run_process([EMCC, path_from_root('tests', 'hello_world.cpp'), '-s', 'EXPORTED_FUNCTIONS=@response_file'])

  def test_dash_s_response_file_misssing(self):
    err = self.expect_fail([EMCC, path_from_root('tests', 'hello_world.cpp'), '-s', 'EXPORTED_FUNCTIONS=@foo'])
    self.assertContained('error: foo: file not found parsing argument: EXPORTED_FUNCTIONS=@foo', err)

  def test_dash_s_unclosed_quote(self):
    # Unclosed quote
    err = self.run_process([EMCC, path_from_root('tests', 'hello_world.cpp'), "-s", "TEST_KEY='MISSING_QUOTE"], stderr=PIPE, check=False).stderr
    self.assertNotContained('AssertionError', err) # Do not mention that it is an assertion error
    self.assertContained('unclosed opened quoted string. expected final character to be "\'"', err)

  def test_dash_s_single_quote(self):
    # Only one quote
    err = self.run_process([EMCC, path_from_root('tests', 'hello_world.cpp'), "-s", "TEST_KEY='"], stderr=PIPE, check=False).stderr
    self.assertNotContained('AssertionError', err) # Do not mention that it is an assertion error
    self.assertContained('unclosed opened quoted string.', err)

  def test_dash_s_unclosed_list(self):
    # Unclosed list
    err = self.expect_fail([EMCC, path_from_root('tests', 'hello_world.cpp'), "-s", "TEST_KEY=[Value1, Value2"])
    self.assertNotContained('AssertionError', err) # Do not mention that it is an assertion error
    self.assertContained('unclosed opened string list. expected final character to be "]"', err)

  def test_dash_s_valid_list(self):
    err = self.expect_fail([EMCC, path_from_root('tests', 'hello_world.cpp'), "-s", "TEST_KEY=[Value1, \"Value2\"]"])
    self.assertNotContained('a problem occurred in evaluating the content after a "-s", specifically', err)

  def test_dash_s_wrong_type(self):
    err = self.expect_fail([EMCC, path_from_root('tests', 'hello_world.cpp'), '-s', 'EXPORTED_FUNCTIONS=foo'])
    self.assertContained("error: setting `EXPORTED_FUNCTIONS` expects `<class 'list'>` but got `<class 'str'>`", err)
    err = self.expect_fail([EMCC, path_from_root('tests', 'hello_world.cpp'), '-s', 'EXIT_RUNTIME=[foo,bar]'])
    self.assertContained("error: setting `EXIT_RUNTIME` expects `<class 'int'>` but got `<class 'list'>`", err)

  def test_dash_s_typo(self):
    # with suggestions
    stderr = self.expect_fail([EMCC, path_from_root('tests', 'hello_world.c'), '-s', 'DISABLE_EXCEPTION_CATCH=1'])
    self.assertContained("Attempt to set a non-existent setting: 'DISABLE_EXCEPTION_CATCH'", stderr)
    self.assertContained('did you mean one of DISABLE_EXCEPTION_CATCHING', stderr)
    # no suggestions
    stderr = self.expect_fail([EMCC, path_from_root('tests', 'hello_world.c'), '-s', 'CHEEZ=1'])
    self.assertContained("perhaps a typo in emcc\'s  -s X=Y  notation?", stderr)
    self.assertContained('(see src/settings.js for valid values)', stderr)
    # suggestions do not include renamed legacy settings
    stderr = self.expect_fail([EMCC, path_from_root('tests', 'hello_world.c'), '-s', 'ZBINARYEN_ASYNC_COMPILATION'])
    self.assertContained("Attempt to set a non-existent setting: 'ZBINARYEN_ASYNC_COMPILATION'", stderr)
    self.assertNotContained(' BINARYEN_ASYNC_COMPILATION', stderr)

  def test_dash_s_no_space(self):
    self.run_process([EMCC, path_from_root('tests', 'hello_world.c'), '-sEXPORT_ALL=1'])
    err = self.expect_fail([EMCC, path_from_root('tests', 'hello_world.cpp'), '-sEXPORTED_FUNCTIONS=["foo"]'])
    self.assertContained('error: undefined exported function: "foo"', err)

  def test_python_2_3(self):
    # check emcc/em++ can be called by any python
    def trim_py_suffix(filename):
      """remove .py from EMCC(=emcc.py)"""
      return filename[:-3] if filename.endswith('.py') else filename

    def run(python):
      if python == 'python3':
        has = is_python3_version_supported()
      else:
        has = shared.which(python) is not None
      print(python, has)
      if has:
        print('  checking emcc.py...')
        self.run_process([python, path_from_root('emcc.py'), '--version'], stdout=PIPE)
        print('  checking em++.py...')
        self.run_process([python, path_from_root('em++.py'), '--version'], stdout=PIPE)

    run('python')
    run('python2')
    run('python3')

  def test_zeroinit(self):
    create_test_file('src.c', r'''
#include <stdio.h>
int buf[1048576];
int main() {
  printf("hello, world! %d\n", buf[123456]);
  return 0;
}
''')
    self.run_process([EMCC, 'src.c', '-O2', '-g'])
    size = os.path.getsize('a.out.wasm')
    # size should be much smaller than the size of that zero-initialized buffer
    self.assertLess(size, 123456 / 2)

  @no_wasm_backend('asm.js')
  def test_separate_asm_warning(self):
    # Test that -s PRECISE_F32=2 raises a warning that --separate-asm is implied.
    stderr = self.run_process([EMCC, path_from_root('tests', 'hello_world.c'), '-s', 'WASM=0', '-s', 'PRECISE_F32=2', '-o', 'a.html'], stderr=PIPE).stderr
    self.assertContained('forcing separate asm output', stderr)

    # Test that -s PRECISE_F32=2 --separate-asm should not post a warning.
    stderr = self.run_process([EMCC, path_from_root('tests', 'hello_world.c'), '-s', 'WASM=0', '-s', 'PRECISE_F32=2', '-o', 'a.html', '--separate-asm'], stderr=PIPE).stderr
    self.assertNotContained('forcing separate asm output', stderr)

    # Test that -s PRECISE_F32=1 should not post a warning.
    stderr = self.run_process([EMCC, path_from_root('tests', 'hello_world.c'), '-s', 'WASM=0', '-s', 'PRECISE_F32=1', '-o', 'a.html'], stderr=PIPE).stderr
    self.assertNotContained('forcing separate asm output', stderr)

    # Manually doing separate asm should show a warning, if not targeting html
    warning = '--separate-asm works best when compiling to HTML'
    stderr = self.run_process([EMCC, path_from_root('tests', 'hello_world.c'), '-s', 'WASM=0', '--separate-asm'], stderr=PIPE).stderr
    self.assertContained(warning, stderr)
    stderr = self.run_process([EMCC, path_from_root('tests', 'hello_world.c'), '-s', 'WASM=0', '--separate-asm', '-o', 'a.html'], stderr=PIPE).stderr
    self.assertNotContained(warning, stderr)

    # test that the warning can be suppressed
    stderr = self.run_process([EMCC, path_from_root('tests', 'hello_world.c'), '-s', 'WASM=0', '--separate-asm', '-Wno-separate-asm'], stderr=PIPE).stderr
    self.assertNotContained(warning, stderr)

  def test_canonicalize_nan_warning(self):
    create_test_file('src.cpp', r'''
#include <stdio.h>

union U {
  int x;
  float y;
} a;


int main() {
  a.x = 0x7FC01234;
  printf("%f\n", a.y);
  printf("0x%x\n", a.x);
  return 0;
}
''')

    stderr = self.run_process([EMCC, 'src.cpp', '-O1'], stderr=PIPE).stderr
    if not self.is_wasm_backend():
      self.assertContained("emcc: warning: cannot represent a NaN literal", stderr)
      stderr = self.run_process([EMCC, 'src.cpp', '-O1', '-g'], stderr=PIPE).stderr
      self.assertContained("emcc: warning: cannot represent a NaN literal", stderr)
      self.assertContained('//@line 12 "src.cpp"', stderr)
    else:
      out = self.run_js('a.out.js')
      self.assertContained('nan\n', out)
      self.assertContained('0x7fc01234\n', out)

  @no_wasm_backend('tests our python linking logic')
  def test_link_response_file_does_not_force_absolute_paths(self):
    with_space = 'with space'
    ensure_dir(with_space)

    create_test_file(os.path.join(with_space, 'main.cpp'), '''
      int main() {
        return 0;
      }
    ''')

    building.emcc(os.path.join(with_space, 'main.cpp'), ['-g'])

    with chdir(with_space):
      link_args = building.link(['main.cpp.o'], 'all.bc', just_calculate=True)

    time.sleep(0.2) # Wait for Windows FS to release access to the directory
    shutil.rmtree(with_space)

    # We want only the relative path to be in the linker args, it should not be converted to an absolute path.
    if hasattr(self, 'assertCountEqual'):
      self.assertCountEqual(link_args, ['main.cpp.o'])
    else:
      # Python 2 compatibility
      self.assertItemsEqual(link_args, ['main.cpp.o'])

  def test_memory_growth_noasm(self):
    self.run_process([EMCC, path_from_root('tests', 'hello_world.c'), '-O2', '-s', 'ALLOW_MEMORY_GROWTH=1'])
    src = open('a.out.js').read()
    assert 'use asm' not in src

  def test_EM_ASM_i64(self):
    create_test_file('src.cpp', '''
#include <stdint.h>
#include <emscripten.h>

int main() {
  EM_ASM({
    out('inputs: ' + $0 + ', ' + $1 + '.');
  }, int64_t(0x12345678ABCDEF1FLL));
}
''')
    stderr = self.expect_fail([EMCC, 'src.cpp', '-Oz'])
    if not self.is_wasm_backend():
      self.assertContained('EM_ASM should not receive i64s as inputs, they are not valid in JS', stderr)

  def test_eval_ctors_non_terminating(self):
    for wasm in (1, 0):
      if self.is_wasm_backend() and not wasm:
        continue
      print('wasm', wasm)
      src = r'''
        struct C {
          C() {
            volatile int y = 0;
            while (y == 0) {}
          }
        };
        C always;
        int main() {}
      '''
      create_test_file('src.cpp', src)
      self.run_process([EMCC, 'src.cpp', '-O2', '-s', 'EVAL_CTORS=1', '-profiling-funcs', '-s', 'WASM=%d' % wasm])

  @no_wasm_backend('EVAL_CTORS is monolithic with the wasm backend')
  def test_eval_ctors(self):
    for wasm in (1, 0):
      if self.is_wasm_backend() and not wasm:
        continue
      print('wasm', wasm)
      print('check no ctors is ok')

      # on by default in -Oz, but user-overridable

      def get_size(args):
        print('get_size', args)
        self.run_process([EMCC, path_from_root('tests', 'hello_libcxx.cpp'), '-s', 'WASM=%d' % wasm] + args)
        self.assertContained('hello, world!', self.run_js('a.out.js'))
        if wasm:
          codesize = self.count_wasm_contents('a.out.wasm', 'funcs')
          memsize = self.count_wasm_contents('a.out.wasm', 'memory-data')
        else:
          codesize = os.path.getsize('a.out.js')
          memsize = os.path.getsize('a.out.js.mem')
        return (codesize, memsize)

      def check_size(left, right):
        # can't measure just the mem out of the wasm, so ignore [1] for wasm
        if left[0] == right[0] and left[1] == right[1]:
          return 0
        if left[0] < right[0] and left[1] > right[1]:
          return -1 # smaller code, bigger mem
        if left[0] > right[0] and left[1] < right[1]:
          return 1
        assert False, [left, right]

      o2_size = get_size(['-O2'])
      assert check_size(get_size(['-O2']), o2_size) == 0, 'deterministic'
      assert check_size(get_size(['-O2', '-s', 'EVAL_CTORS=1']), o2_size) < 0, 'eval_ctors works if user asks for it'
      oz_size = get_size(['-Oz'])
      assert check_size(get_size(['-Oz']), oz_size) == 0, 'deterministic'
      assert check_size(get_size(['-Oz', '-s', 'EVAL_CTORS=1']), oz_size) == 0, 'eval_ctors is on by default in oz'
      assert check_size(get_size(['-Oz', '-s', 'EVAL_CTORS=0']), oz_size) == 1, 'eval_ctors can be turned off'

      linkable_size = get_size(['-Oz', '-s', 'EVAL_CTORS=1', '-s', 'LINKABLE=1'])
      assert check_size(get_size(['-Oz', '-s', 'EVAL_CTORS=0', '-s', 'LINKABLE=1']), linkable_size) == 1, 'noticeable difference in linkable too'

    def test_eval_ctor_ordering(self):
      # ensure order of execution remains correct, even with a bad ctor
      def test(p1, p2, p3, last, expected):
        src = r'''
          #include <stdio.h>
          #include <stdlib.h>
          volatile int total = 0;
          struct C {
            C(int x) {
              volatile int y = x;
              y++;
              y--;
              if (y == 0xf) {
                printf("you can't eval me ahead of time\n"); // bad ctor
              }
              total <<= 4;
              total += int(y);
            }
          };
          C __attribute__((init_priority(%d))) c1(0x5);
          C __attribute__((init_priority(%d))) c2(0x8);
          C __attribute__((init_priority(%d))) c3(%d);
          int main() {
            printf("total is 0x%%x.\n", total);
          }
        ''' % (p1, p2, p3, last)
        create_test_file('src.cpp', src)
        self.run_process([EMCC, 'src.cpp', '-O2', '-s', 'EVAL_CTORS=1', '-profiling-funcs', '-s', 'WASM=%d' % wasm])
        self.assertContained('total is %s.' % hex(expected), self.run_js('a.out.js'))
        shutil.copyfile('a.out.js', 'x' + hex(expected) + '.js')
        if wasm:
          shutil.copyfile('a.out.wasm', 'x' + hex(expected) + '.wasm')
          return self.count_wasm_contents('a.out.wasm', 'funcs')
        else:
          return open('a.out.js').read().count('function _')

      print('no bad ctor')
      first  = test(1000, 2000, 3000, 0xe, 0x58e) # noqa
      second = test(3000, 1000, 2000, 0xe, 0x8e5) # noqa
      third  = test(2000, 3000, 1000, 0xe, 0xe58) # noqa
      print(first, second, third)
      assert first == second and second == third
      print('with bad ctor')
      first  = test(1000, 2000, 3000, 0xf, 0x58f) # noqa; 2 will succeed
      second = test(3000, 1000, 2000, 0xf, 0x8f5) # noqa; 1 will succedd
      third  = test(2000, 3000, 1000, 0xf, 0xf58) # noqa; 0 will succeed
      print(first, second, third)
      assert first < second and second < third, [first, second, third]

  @uses_canonical_tmp
  @with_env_modify({'EMCC_DEBUG': '1'})
  def test_eval_ctors_debug_output(self):
    for wasm in (1, 0):
      print('wasm', wasm)
      create_test_file('lib.js', r'''
mergeInto(LibraryManager.library, {
  external_thing: function() {}
});
''')
      create_test_file('src.cpp', r'''
  extern "C" void external_thing();
  struct C {
    C() { external_thing(); } // don't remove this!
  };
  C c;
  int main() {}
      ''')
      err = self.run_process([EMCC, 'src.cpp', '--js-library', 'lib.js', '-Oz', '-s', 'WASM=%d' % wasm], stderr=PIPE).stderr
      if self.is_wasm_backend():
        # disabled in the wasm backend
        self.assertContained('Ctor evalling in the wasm backend is disabled', err)
        self.assertNotContained('ctor_evaller: not successful', err) # with logging
      else:
        self.assertContained('external_thing', err) # the failing call should be mentioned
        if not wasm and not self.is_wasm_backend(): # asm.js will show a stack trace
          self.assertContained('ctorEval.js', err) # with a stack trace
        self.assertContained('ctor_evaller: not successful', err) # with logging

  def test_override_js_execution_environment(self):
    create_test_file('main.cpp', r'''
      #include <emscripten.h>
      int main() {
        EM_ASM({
          out('environment is WEB? ' + ENVIRONMENT_IS_WEB);
          out('environment is WORKER? ' + ENVIRONMENT_IS_WORKER);
          out('environment is NODE? ' + ENVIRONMENT_IS_NODE);
          out('environment is SHELL? ' + ENVIRONMENT_IS_SHELL);
        });
      }
''')
    # use SINGLE_FILE since we don't want to depend on loading a side .wasm file on the environment in this test;
    # with the wrong env we have very odd failures
    self.run_process([EMCC, 'main.cpp', '-s', 'SINGLE_FILE=1'])
    src = open('a.out.js').read()
    envs = ['web', 'worker', 'node', 'shell']
    for env in envs:
      for engine in JS_ENGINES:
        if engine == V8_ENGINE:
          continue # ban v8, weird failures
        actual = 'NODE' if engine == NODE_JS else 'SHELL'
        print(env, actual, engine)
        module = {'ENVIRONMENT': env}
        if env != actual:
          # avoid problems with arguments detection, which may cause very odd failures with the wrong environment code
          module['arguments'] = []
        curr = 'var Module = %s;\n' % str(module)
        print('    ' + curr)
        create_test_file('test.js', curr + src)
        seen = self.run_js('test.js', engine=engine, assert_returncode=NON_ZERO)
        self.assertContained('Module.ENVIRONMENT has been deprecated. To force the environment, use the ENVIRONMENT compile-time option (for example, -s ENVIRONMENT=web or -s ENVIRONMENT=node', seen)

  def test_override_c_environ(self):
    create_test_file('pre.js', r'''
      var Module = {
        preRun: [function() { ENV.hello = 'world' }]
      };
    ''')
    create_test_file('src.cpp', r'''
      #include <stdlib.h>
      #include <stdio.h>
      int main() {
        printf("|%s|\n", getenv("hello"));
      }
    ''')
    self.run_process([EMCC, 'src.cpp', '--pre-js', 'pre.js'])
    self.assertContained('|world|', self.run_js('a.out.js'))

    create_test_file('pre.js', r'''
      var Module = {
        preRun: [function(module) { module.ENV.hello = 'world' }]
      };
    ''')
    self.run_process([EMCC, 'src.cpp', '--pre-js', 'pre.js', '-s', 'EXTRA_EXPORTED_RUNTIME_METHODS=["ENV"]'])
    self.assertContained('|world|', self.run_js('a.out.js'))

    self.run_process([EMCC, 'src.cpp', '--pre-js', 'pre.js', '-s', 'EXTRA_EXPORTED_RUNTIME_METHODS=["ENV"]', '-s', 'MODULARIZE=1'])
    output = self.run_process(NODE_JS + ['-e', 'require("./a.out.js")();'], stdout=PIPE, stderr=PIPE)
    self.assertContained('|world|', output.stdout)

  def test_warn_no_filesystem(self):
    error = 'Filesystem support (FS) was not included. The problem is that you are using files from JS, but files were not used from C/C++, so filesystem support was not auto-included. You can force-include filesystem support with  -s FORCE_FILESYSTEM=1'

    self.run_process([EMCC, path_from_root('tests', 'hello_world.c')])
    seen = self.run_js('a.out.js')
    self.assertNotContained(error, seen)

    def test(contents):
      create_test_file('src.cpp', r'''
  #include <stdio.h>
  #include <emscripten.h>
  int main() {
    EM_ASM({ %s });
    printf("hello, world!\n");
    return 0;
  }
  ''' % contents)
      self.run_process([EMCC, 'src.cpp'])
      self.assertContained(error, self.run_js('a.out.js', assert_returncode=NON_ZERO))

    # might appear in handwritten code
    test("FS.init()")
    test("FS.createPreloadedFile('waka waka, just warning check')")
    test("FS.createDataFile('waka waka, just warning check')")
    test("FS.analyzePath('waka waka, just warning check')")
    test("FS.loadFilesFromDB('waka waka, just warning check')")
    # might appear in filesystem code from a separate script tag
    test("Module['FS_createDataFile']('waka waka, just warning check')")
    test("Module['FS_createPreloadedFile']('waka waka, just warning check')")

    # text is in the source when needed, but when forcing FS, it isn't there
    self.run_process([EMCC, 'src.cpp'])
    self.assertContained(error, open('a.out.js').read())
    self.run_process([EMCC, 'src.cpp', '-s', 'FORCE_FILESYSTEM=1']) # forcing FS means no need
    self.assertNotContained(error, open('a.out.js').read())
    self.run_process([EMCC, 'src.cpp', '-s', 'ASSERTIONS=0']) # no assertions, no need
    self.assertNotContained(error, open('a.out.js').read())
    self.run_process([EMCC, 'src.cpp', '-O2']) # optimized, so no assertions
    self.assertNotContained(error, open('a.out.js').read())

  def test_warn_module_print_err(self):
    error = 'was not exported. add it to EXTRA_EXPORTED_RUNTIME_METHODS (see the FAQ)'

    def test(contents, expected, args=[], assert_returncode=0):
      create_test_file('src.cpp', r'''
  #include <emscripten.h>
  int main() {
    EM_ASM({ %s });
    return 0;
  }
  ''' % contents)
      self.run_process([EMCC, 'src.cpp'] + args)
      self.assertContained(expected, self.run_js('a.out.js', assert_returncode=assert_returncode))

    # error shown (when assertions are on)
    test("Module.print('x')", error, assert_returncode=NON_ZERO)
    test("Module['print']('x')", error, assert_returncode=NON_ZERO)
    test("Module.printErr('x')", error, assert_returncode=NON_ZERO)
    test("Module['printErr']('x')", error, assert_returncode=NON_ZERO)

    # when exported, all good
    test("Module['print']('print'); Module['printErr']('err'); ", 'print\nerr', ['-s', 'EXTRA_EXPORTED_RUNTIME_METHODS=["print", "printErr"]'])

  def test_warn_unexported_main(self):
    WARNING = 'main() is in the input files, but "_main" is not in EXPORTED_FUNCTIONS, which means it may be eliminated as dead code. Export it if you want main() to run.'

    proc = self.run_process([EMCC, path_from_root('tests', 'hello_world.c'), '-s', 'EXPORTED_FUNCTIONS=[]'], stderr=PIPE)
    self.assertContained(WARNING, proc.stderr)

  ############################################################
  # Function eliminator tests
  ############################################################
  def normalize_line_endings(self, input):
    return input.replace('\r\n', '\n').replace('\n\n', '\n').replace('\n\n', '\n')

  def get_file_contents(self, file):
    file_contents = ""
    with open(file) as fout:
      file_contents = "".join(fout.readlines())

    file_contents = self.normalize_line_endings(file_contents)

    return file_contents

  def function_eliminator_test_helper(self, input_file, expected_output_file, use_hash_info=False):
    input_file = path_from_root('tests', 'optimizer', input_file)
    expected_output_file = path_from_root('tests', 'optimizer', expected_output_file)
    command = [path_from_root('tools', 'eliminate-duplicate-functions.js'), input_file, '--no-minimize-whitespace', '--use-asm-ast']

    if use_hash_info:
      command.append('--use-hash-info')

    proc = self.run_process(NODE_JS + command, stdin=PIPE, stderr=PIPE, stdout=PIPE)
    assert proc.stderr == '', proc.stderr
    expected_output = self.get_file_contents(expected_output_file)
    output = self.normalize_line_endings(proc.stdout)

    self.assertIdentical(expected_output, output)

  def test_function_eliminator_simple(self):
    self.function_eliminator_test_helper('test-function-eliminator-simple.js',
                                         'test-function-eliminator-simple-output.js')

  def test_function_eliminator_replace_function_call(self):
    self.function_eliminator_test_helper('test-function-eliminator-replace-function-call.js',
                                         'test-function-eliminator-replace-function-call-output.js')

  def test_function_eliminator_replace_function_call_two_passes(self):
    self.function_eliminator_test_helper('test-function-eliminator-replace-function-call-output.js',
                                         'test-function-eliminator-replace-function-call-two-passes-output.js')

  def test_function_eliminator_replace_array_value(self):
    output_file = 'output.js'

    try:
      shared.safe_copy(path_from_root('tests', 'optimizer', 'test-function-eliminator-replace-array-value.js'), output_file)

      tools.duplicate_function_eliminator.run(output_file)

      output_file_contents = self.get_file_contents(output_file)

      expected_file_contents = self.get_file_contents(path_from_root('tests', 'optimizer', 'test-function-eliminator-replace-array-value-output.js'))

      self.assertIdentical(expected_file_contents, output_file_contents)
    finally:
      tools.tempfiles.try_delete(output_file)

  def test_function_eliminator_replace_object_value_assignment(self):
    self.function_eliminator_test_helper('test-function-eliminator-replace-object-value-assignment.js',
                                         'test-function-eliminator-replace-object-value-assignment-output.js')

  def test_function_eliminator_variable_clash(self):
    self.function_eliminator_test_helper('test-function-eliminator-variable-clash.js',
                                         'test-function-eliminator-variable-clash-output.js')

  def test_function_eliminator_replace_variable_value(self):
    self.function_eliminator_test_helper('test-function-eliminator-replace-variable-value.js',
                                         'test-function-eliminator-replace-variable-value-output.js')

  @no_wasm_backend('tests native asm.js optimizer, which is never build for wasm backend')
  def test_function_eliminator_double_parsed_correctly(self):
    # This is a test that makes sure that when we perform final optimization on
    # the JS file, doubles are preserved (and not converted to ints).
    output_file = 'output.js'

    try:
      shared.safe_copy(path_from_root('tests', 'optimizer', 'test-function-eliminator-double-parsed-correctly.js'), output_file)

      # Run duplicate function elimination
      tools.duplicate_function_eliminator.run(output_file)

      # Run last opts
      shutil.move(tools.js_optimizer.run(output_file, ['last', 'asm']), output_file)
      output_file_contents = self.get_file_contents(output_file)

      # Compare
      expected_file_contents = self.get_file_contents(path_from_root('tests', 'optimizer', 'test-function-eliminator-double-parsed-correctly-output.js'))
      self.assertIdentical(expected_file_contents, output_file_contents)
    finally:
      tools.tempfiles.try_delete(output_file)

  # Now do the same, but using a pre-generated equivalent function hash info that
  # comes in handy for parallel processing
  def test_function_eliminator_simple_with_hash_info(self):
    self.function_eliminator_test_helper('test-function-eliminator-simple-with-hash-info.js',
                                         'test-function-eliminator-simple-output.js',
                                         use_hash_info=True)

  def test_function_eliminator_replace_function_call_with_hash_info(self):
    self.function_eliminator_test_helper('test-function-eliminator-replace-function-call-with-hash-info.js',
                                         'test-function-eliminator-replace-function-call-output.js',
                                         use_hash_info=True)

  def test_function_eliminator_replace_function_call_two_passes_with_hash_info(self):
    self.function_eliminator_test_helper('test-function-eliminator-replace-function-call-output-with-hash-info.js',
                                         'test-function-eliminator-replace-function-call-two-passes-output.js',
                                         use_hash_info=True)

  def test_function_eliminator_replace_object_value_assignment_with_hash_info(self):
    self.function_eliminator_test_helper('test-function-eliminator-replace-object-value-assignment-with-hash-info.js',
                                         'test-function-eliminator-replace-object-value-assignment-output.js',
                                         use_hash_info=True)

  def test_function_eliminator_variable_clash_with_hash_info(self):
    self.function_eliminator_test_helper('test-function-eliminator-variable-clash-with-hash-info.js',
                                         'test-function-eliminator-variable-clash-output.js',
                                         use_hash_info=True)

  def test_function_eliminator_replace_variable_value_with_hash_info(self):
    self.function_eliminator_test_helper('test-function-eliminator-replace-variable-value-with-hash-info.js',
                                         'test-function-eliminator-replace-variable-value-output.js',
                                         use_hash_info=True)

  @no_wasm_backend('uses CYBERDWARF')
  def test_cyberdwarf_pointers(self):
    self.run_process([EMCC, path_from_root('tests', 'debugger', 'test_pointers.cpp'), '-Oz', '-s', 'CYBERDWARF=1',
                      '--pre-js', path_from_root('tests', 'debugger', 'test_preamble.js'), '-o', 'test_pointers.js'])
    self.run_js('test_pointers.js')

  @no_wasm_backend('uses CYBERDWARF')
  def test_cyberdwarf_union(self):
    self.run_process([EMCC, path_from_root('tests', 'debugger', 'test_union.cpp'), '-Oz', '-s', 'CYBERDWARF=1',
                      '--pre-js', path_from_root('tests', 'debugger', 'test_preamble.js'), '-o', 'test_union.js'])
    self.run_js('test_union.js')

  def test_source_file_with_fixed_language_mode(self):
    create_test_file('src_tmp_fixed_lang', '''
#include <string>
#include <iostream>

int main() {
  std::cout << "Test_source_fixed_lang_hello" << std::endl;
  return 0;
}
    ''')
    self.run_process([EMCC, '-Wall', '-x', 'c++', 'src_tmp_fixed_lang'])
    self.assertContained("Test_source_fixed_lang_hello", self.run_js('a.out.js'))

    stderr = self.expect_fail([EMCC, '-Wall', 'src_tmp_fixed_lang'])
    self.assertContained("Input file has an unknown suffix, don't know what to do with it!", stderr)

  def test_disable_inlining(self):
    create_test_file('test.c', r'''
#include <stdio.h>

void foo() {
  printf("foo\n");
}

int main() {
  foo();
  return 0;
}
''')
    # Without the 'INLINING_LIMIT=1', -O2 inlines foo()
    cmd = [EMCC, 'test.c', '-O2', '-o', 'test.bc', '-s', 'INLINING_LIMIT=1']
    if self.is_wasm_backend():
      cmd += ['-flto']
    self.run_process(cmd)
    # If foo() had been wrongly inlined above, internalizing foo and running
    # global DCE makes foo DCE'd
    building.llvm_opt('test.bc', ['-internalize', '-internalize-public-api-list=main', '-globaldce'], 'test2.bc')

    # To this test to be successful, foo() shouldn't have been inlined above and
    # foo() should be in the function list
    syms = building.llvm_nm('test2.bc', include_internal=True)
    assert 'foo' in syms.defs, 'foo() should not be inlined'

  @no_wasm_backend('--separate-asm')
  def test_output_eol(self):
    # --separate-asm only makes sense without wasm (no asm.js with wasm)
    for params in [[], ['--separate-asm', '-s', 'WASM=0'], ['--proxy-to-worker'], ['--proxy-to-worker', '--separate-asm', '-s', 'WASM=0']]:
      for output_suffix in ['html', 'js']:
        for eol in ['windows', 'linux']:
          files = ['a.js']
          if '--separate-asm' in params:
            files += ['a.asm.js']
          if output_suffix == 'html':
            files += ['a.html']
          cmd = [EMCC, path_from_root('tests', 'hello_world.c'), '-o', 'a.' + output_suffix, '--output_eol', eol] + params
          self.run_process(cmd)
          for f in files:
            print(str(cmd) + ' ' + str(params) + ' ' + eol + ' ' + f)
            assert os.path.isfile(f)
            if eol == 'linux':
              expected_ending = '\n'
            else:
              expected_ending = '\r\n'

            ret = tools.line_endings.check_line_endings(f, expect_only=expected_ending)
            assert ret == 0

          for f in files:
            try_delete(f)

  @no_wasm_backend('asm2wasm specific')
  @uses_canonical_tmp
  def test_binaryen_opts(self):
    with env_modify({'EMCC_DEBUG': '1'}):
      for args, expect_js_opts, expect_wasm_opts, expect_only_wasm in [
          ([], False, False, True),
          (['-O0'], False, False, True),
          (['-O1'], False, True, True),
          (['-O2'], False, True, True),
          (['-O2', '--js-opts', '1'], True, True, False), # user asked
          (['-O2', '-s', 'EVAL_CTORS=1'], False, True, True), # ctor evaller turned off since only-wasm
          (['-O3'], False, True, True),
          (['-Os'], False, True, True),
          (['-Oz'], False, True, True), # ctor evaller turned off since only-wasm
        ]:
        try_delete('a.out.js')
        try_delete('a.out.wasm')
        try_delete('a.out.wat')
        cmd = [EMCC, path_from_root('tests', 'core', 'test_i64.c')] + args
        print(args, 'js opts:', expect_js_opts, 'only-wasm:', expect_only_wasm, '   ', ' '.join(cmd))
        err = self.run_process(cmd, stdout=PIPE, stderr=PIPE).stderr
        assert expect_js_opts == ('applying js optimization passes:' in err), err
        if not self.is_wasm_backend():
          assert expect_only_wasm == ('-emscripten-only-wasm' in err and '--wasm-only' in err), err # check both flag to fastcomp and to asm2wasm
        wat = self.run_process([os.path.join(building.get_binaryen_bin(), 'wasm-dis'), 'a.out.wasm'], stdout=PIPE).stdout
        # i64s
        i64s = wat.count('(i64.')
        print('    seen i64s:', i64s)
        assert expect_only_wasm == (i64s > 30), 'i64 opts can be emitted in only-wasm mode, but not normally' # note we emit a few i64s even without wasm-only, when we replace udivmoddi (around 15 such)
        selects = wat.count('(select')
        print('    seen selects:', selects)
        if expect_wasm_opts:
          # when optimizing we should create selects
          self.assertGreater(selects, 15)
        else:
          # when not optimizing for size we should not
          self.assertEqual(selects, 0)
        # asm2wasm opt line
        asm2wasm_line = [line for line in err.split('\n') if 'asm2wasm' in line]
        asm2wasm_line = '' if not asm2wasm_line else asm2wasm_line[0]
        if '-O0' in args or '-O' not in str(args):
          assert '-O' not in asm2wasm_line, 'no opts should be passed to asm2wasm: ' + asm2wasm_line
        else:
          opts_str = args[0]
          assert opts_str.startswith('-O')
          assert opts_str in asm2wasm_line, 'expected opts: ' + asm2wasm_line

  @no_wasm_backend('fastcomp specific')
  def test_binaryen_and_precise_f32(self):
    for args, expect in [
        ([], True),
        (['-s', 'PRECISE_F32=0'], True), # disabled, but no asm.js, so we definitely want f32
        (['-s', 'PRECISE_F32=1'], True),
        (['-s', 'PRECISE_F32=2'], True),
      ]:
      print(args, expect)
      try_delete('a.out.js')
      err = self.run_process([EMCC, '-v', path_from_root('tests', 'hello_world.cpp'), '-s', 'BINARYEN=1'] + args, stderr=PIPE).stderr
      assert expect == (' -emscripten-precise-f32' in err), err
      self.assertContained('hello, world!', self.run_js('a.out.js'))

  def test_binaryen_names(self):
    sizes = {}
    for args, expect_names in [
        ([], False),
        (['-g'], True),
        (['-O1'], False),
        (['-O2'], False),
        (['-O2', '-g'], True),
        (['-O2', '-g1'], False),
        (['-O2', '-g2'], True),
        (['-O2', '--profiling'], True),
        (['-O2', '--profiling-funcs'], True),
      ]:
      print(args, expect_names)
      try_delete('a.out.js')
      # we use dlmalloc here, as emmalloc has a bunch of asserts that contain the text "malloc" in them, which makes counting harder
      self.run_process([EMCC, path_from_root('tests', 'hello_world.cpp')] + args + ['-s', 'MALLOC="dlmalloc"'])
      code = open('a.out.wasm', 'rb').read()
      if expect_names:
        # name section adds the name of malloc (there is also another one for the export)
        self.assertEqual(code.count(b'malloc'), 2)
      else:
        # should be just malloc for the export
        self.assertEqual(code.count(b'malloc'), 1)
      sizes[str(args)] = os.path.getsize('a.out.wasm')
    print(sizes)
    self.assertLess(sizes["['-O2']"], sizes["['-O2', '--profiling-funcs']"], 'when -profiling-funcs, the size increases due to function names')

  def test_binaryen_warn_mem(self):
    # if user changes INITIAL_MEMORY at runtime, the wasm module may not accept the memory import if it is too big/small
    create_test_file('pre.js', 'var Module = { INITIAL_MEMORY: 50 * 1024 * 1024 };\n')
    self.run_process([EMCC, path_from_root('tests', 'hello_world.cpp'), '-s', 'INITIAL_MEMORY=' + str(16 * 1024 * 1024), '--pre-js', 'pre.js', '-s', 'WASM_ASYNC_COMPILATION=0'])
    out = self.run_js('a.out.js', assert_returncode=NON_ZERO)
    self.assertContained('LinkError', out)
    self.assertContained('Memory size incompatibility issues may be due to changing INITIAL_MEMORY at runtime to something too large. Use ALLOW_MEMORY_GROWTH to allow any size memory (and also make sure not to set INITIAL_MEMORY at runtime to something smaller than it was at compile time).', out)
    self.assertNotContained('hello, world!', out)
    # and with memory growth, all should be good
    self.run_process([EMCC, path_from_root('tests', 'hello_world.cpp'), '-s', 'INITIAL_MEMORY=' + str(16 * 1024 * 1024), '--pre-js', 'pre.js', '-s', 'ALLOW_MEMORY_GROWTH=1', '-s', 'WASM_ASYNC_COMPILATION=0'])
    self.assertContained('hello, world!', self.run_js('a.out.js'))

  @no_wasm_backend('asm.js specific')
  def test_binaryen_asmjs_outputs(self):
    # Test that an .asm.js file is outputted exactly when it is requested.
    for args, output_asmjs in [
      ([], False),
      (['-s', 'MAIN_MODULE=2'], False),
    ]:
      with temp_directory(self.get_dir()) as temp_dir:
        cmd = [EMCC, path_from_root('tests', 'hello_world.c'), '-o', os.path.join(temp_dir, 'a.js')] + args
        print(' '.join(cmd))
        self.run_process(cmd)
        if output_asmjs:
          self.assertExists(os.path.join(temp_dir, 'a.asm.js'))
        self.assertNotExists(os.path.join(temp_dir, 'a.temp.asm.js'))

    # Test that outputting to .wasm does not nuke an existing .asm.js file, if
    # user wants to manually dual-deploy both to same directory.
    with temp_directory(self.get_dir()) as temp_dir:
      cmd = [EMCC, path_from_root('tests', 'hello_world.c'), '-s', 'WASM=0', '-o', os.path.join(temp_dir, 'a.js'), '--separate-asm']
      print(' '.join(cmd))
      self.run_process(cmd)
      self.assertExists(os.path.join(temp_dir, 'a.asm.js'))

      cmd = [EMCC, path_from_root('tests', 'hello_world.c'), '-o', os.path.join(temp_dir, 'a.js')]
      print(' '.join(cmd))
      self.run_process(cmd)
      self.assertExists(os.path.join(temp_dir, 'a.asm.js'))
      self.assertExists(os.path.join(temp_dir, 'a.wasm'))

      self.assertNotExists(os.path.join(temp_dir, 'a.temp.asm.js'))

  def test_binaryen_mem(self):
    for args, expect_initial, expect_max in [
        (['-s', 'INITIAL_MEMORY=20971520'], 320, 320),
        (['-s', 'INITIAL_MEMORY=20971520', '-s', 'ALLOW_MEMORY_GROWTH=1'], 320, None),
        (['-s', 'INITIAL_MEMORY=20971520',                                '-s', 'MAXIMUM_MEMORY=41943040'], 320, 640),
        (['-s', 'INITIAL_MEMORY=20971520', '-s', 'ALLOW_MEMORY_GROWTH=1', '-s', 'MAXIMUM_MEMORY=41943040'], 320, 640),
      ]:
      cmd = [EMCC, path_from_root('tests', 'hello_world.c'), '-s', 'WASM=1', '-O2'] + args
      print(' '.join(cmd))
      self.run_process(cmd)
      wat = self.run_process([os.path.join(building.get_binaryen_bin(), 'wasm-dis'), 'a.out.wasm'], stdout=PIPE).stdout
      for line in wat:
        if '(import "env" "memory" (memory ' in line:
          parts = line.strip().replace('(', '').replace(')', '').split(' ')
          print(parts)
          self.assertEqual(parts[5], str(expect_initial))
          if not expect_max:
            self.assertEqual(len(parts), 6)
          else:
            self.assertEqual(parts[6], str(expect_max))

  def test_invalid_mem(self):
    # A large amount is fine, multiple of 16MB or not
    self.run_process([EMCC, path_from_root('tests', 'hello_world.c'), '-s', 'INITIAL_MEMORY=33MB'])
    self.run_process([EMCC, path_from_root('tests', 'hello_world.c'), '-s', 'INITIAL_MEMORY=32MB'])

    # But not in asm.js
    if not self.is_wasm_backend():
      ret = self.expect_fail([EMCC, '-s', 'WASM=0', path_from_root('tests', 'hello_world.c'), '-s', 'INITIAL_MEMORY=33MB'])
      self.assertContained('INITIAL_MEMORY must be a multiple of 16MB', ret)

    # A tiny amount is fine in wasm
    self.run_process([EMCC, path_from_root('tests', 'hello_world.c'), '-s', 'INITIAL_MEMORY=65536', '-s', 'TOTAL_STACK=1024'])
    # And the program works!
    self.assertContained('hello, world!', self.run_js('a.out.js'))

    # But not in asm.js
    if not self.is_wasm_backend():
      ret = self.expect_fail([EMCC, path_from_root('tests', 'hello_world.c'), '-s', 'INITIAL_MEMORY=65536', '-s', 'WASM=0'])
      self.assertContained('INITIAL_MEMORY must be at least 16MB', ret)

    # Must be a multiple of 64KB
    ret = self.expect_fail([EMCC, path_from_root('tests', 'hello_world.c'), '-s', 'INITIAL_MEMORY=33554433']) # 32MB + 1 byte
    self.assertContained('INITIAL_MEMORY must be a multiple of 64KB', ret)

    self.run_process([EMCC, path_from_root('tests', 'hello_world.c'), '-s', 'MAXIMUM_MEMORY=33MB'])

    ret = self.expect_fail([EMCC, path_from_root('tests', 'hello_world.c'), '-s', 'MAXIMUM_MEMORY=34603009']) # 33MB + 1 byte
    self.assertContained('MAXIMUM_MEMORY must be a multiple of 64KB', ret)

  def test_invalid_output_dir(self):
    ret = self.expect_fail([EMCC, path_from_root('tests', 'hello_world.c'), '-o', os.path.join('NONEXISTING_DIRECTORY', 'out.js')])
    self.assertContained('specified output file (NONEXISTING_DIRECTORY%sout.js) is in a directory that does not exist' % os.path.sep, ret)

  def test_binaryen_ctors(self):
    # ctor order must be identical to js builds, deterministically
    create_test_file('src.cpp', r'''
      #include <stdio.h>
      struct A {
        A() { puts("constructing A!"); }
      };
      A a;
      struct B {
        B() { puts("constructing B!"); }
      };
      B b;
      int main() {}
    ''')
    self.run_process([EMCC, 'src.cpp'])
    correct = self.run_js('a.out.js')
    for args in [[], ['-s', 'RELOCATABLE=1']]:
      print(args)
      self.run_process([EMCC, 'src.cpp', '-s', 'WASM=1', '-o', 'b.out.js'] + args)
      seen = self.run_js('b.out.js')
      assert correct == seen, correct + '\n vs \n' + seen

  # test debug info and debuggability of JS output
  @uses_canonical_tmp
  def test_binaryen_debug(self):
    with env_modify({'EMCC_DEBUG': '1'}):
      for args, expect_dash_g, expect_emit_text, expect_clean_js, expect_whitespace_js, expect_closured in [
          (['-O0'], False, False, False, True, False),
          (['-O0', '-g1'], False, False, False, True, False),
          (['-O0', '-g2'], True, False, False, True, False), # in -g2+, we emit -g to asm2wasm so function names are saved
          (['-O0', '-g'], True, True, False, True, False),
          (['-O0', '--profiling-funcs'], True, False, False, True, False),
          (['-O1'],        False, False, False, True, False),
          (['-O2'],        False, False, True,  False, False),
          (['-O2', '-g1'], False, False, True,  True, False),
          (['-O2', '-g'],  True,  True,  False, True, False),
          (['-O2', '--closure', '1'],         False, False, True, False, True),
          (['-O2', '--closure', '1', '-g1'],  False, False, True, True,  True),
          (['-O2', '--js-opts', '1'], False, False, True,  False, False),
        ]:
        print(args, expect_dash_g, expect_emit_text)
        try_delete('a.out.wat')
        cmd = [EMCC, path_from_root('tests', 'hello_world.cpp'), '-s', 'WASM=1'] + args
        print(' '.join(cmd))
        err = self.run_process(cmd, stdout=PIPE, stderr=PIPE).stderr
        if not self.is_wasm_backend():
          asm2wasm_line = [x for x in err.split('\n') if 'asm2wasm' in x][0]
          asm2wasm_line = asm2wasm_line.strip() + ' ' # ensure it ends with a space, for simpler searches below
          print('|' + asm2wasm_line + '|')
          assert expect_dash_g == (' -g ' in asm2wasm_line)
          assert expect_emit_text == (' -S ' in asm2wasm_line)
          if expect_emit_text:
            text = open('a.out.wat').read()
            assert ';;' in text, 'must see debug info comment'
            assert 'hello_world.cpp:12' in text, 'must be file:line info'
        js = open('a.out.js').read()
        assert expect_clean_js == ('// ' not in js), 'cleaned-up js must not have comments'
        assert expect_whitespace_js == ('{\n  ' in js), 'whitespace-minified js must not have excess spacing'
        assert expect_closured == ('var a;' in js or 'var a,' in js or 'var a=' in js or 'var a ' in js), 'closured js must have tiny variable names'

  @uses_canonical_tmp
  def test_binaryen_ignore_implicit_traps(self):
    sizes = []
    with env_modify({'EMCC_DEBUG': '1'}):
      for args, expect in [
          ([], False),
          (['-s', 'BINARYEN_IGNORE_IMPLICIT_TRAPS=1'], True),
        ]:
        print(args, expect)
        cmd = [EMCC, path_from_root('tests', 'hello_libcxx.cpp'), '-s', 'WASM=1', '-O3'] + args
        print(' '.join(cmd))
        err = self.run_process(cmd, stdout=PIPE, stderr=PIPE).stderr
        self.assertContainedIf('--ignore-implicit-traps ', err, expect)
        sizes.append(os.path.getsize('a.out.wasm'))
    print('sizes:', sizes)
    # sizes must be different, as the flag has an impact
    self.assertEqual(len(set(sizes)), 2)

  @no_fastcomp('BINARYEN_EXTRA_PASSES is used to optimize only in the wasm backend (fastcomp uses flags to asm2wasm)')
  def test_binaryen_passes_extra(self):
    def build(args=[]):
      return self.run_process([EMCC, path_from_root('tests', 'hello_world.cpp'), '-O3'] + args, stdout=PIPE).stdout

    build()
    base_size = os.path.getsize('a.out.wasm')
    out = build(['-s', 'BINARYEN_EXTRA_PASSES="--metrics"'])
    # and --metrics output appears
    self.assertContained('[funcs]', out)
    # adding --metrics should not affect code size
    self.assertEqual(base_size, os.path.getsize('a.out.wasm'))

  def assertFileContents(self, filename, contents):
    contents = contents.replace('\r', '')

    if os.environ.get('EMTEST_REBASELINE'):
      with open(filename, 'w') as f:
        f.write(contents)
      return

    if not os.path.exists(filename):
      self.fail('Test expectation file not found: ' + filename + '.\n' +
                'Run with EMTEST_REBASELINE to generate.')
    expected_content = open(filename).read()
    message = "Run with EMTEST_REBASELINE=1 to automatically update expectations"
    self.assertTextDataIdentical(expected_content, contents, message,
                                 filename, filename + '.new')

  def run_metadce_test(self, filename, args, expected_exists, expected_not_exists, expected_size,
                       check_sent=True, check_imports=True, check_exports=True, check_funcs=True):
    size_slack = 0.05

    # in -Os, -Oz, we remove imports wasm doesn't need
    print('Running metadce test: %s:' % filename, args, expected_exists,
          expected_not_exists, expected_size, check_sent, check_imports, check_exports, check_funcs)
    filename = path_from_root('tests', 'other', 'metadce', filename)

    def clean_arg(arg):
      return arg.replace('-', '')

    def args_to_filename(args):
      result = ''
      for a in args:
        if a == '-s':
          continue
        a = a.replace('-', '')
        a = a.replace('=1', '')
        a = a.replace('=[]', '_NONE')
        a = a.replace('=', '_')
        if a:
          result += '_' + a

      return result

    expected_basename = os.path.splitext(filename)[0]
    if not self.is_wasm_backend():
      expected_basename += '_fastcomp'
    expected_basename += args_to_filename(args)

    self.run_process([EMCC, filename, '-g2'] + args)
    # find the imports we send from JS
    js = open('a.out.js').read()
    start = js.find('asmLibraryArg = ')
    end = js.find('}', start) + 1
    start = js.find('{', start)
    relevant = js[start + 2:end - 2]
    relevant = relevant.replace(' ', '').replace('"', '').replace("'", '').split(',')
    sent = [x.split(':')[0].strip() for x in relevant]
    sent = [x for x in sent if x]
    sent.sort()

    for exists in expected_exists:
      self.assertIn(exists, sent)
    for not_exists in expected_not_exists:
      self.assertNotIn(not_exists, sent)

    wasm_size = os.path.getsize('a.out.wasm')
    if expected_size is not None:
      ratio = abs(wasm_size - expected_size) / float(expected_size)
      print('  seen wasm size: %d (expected: %d), ratio to expected: %f' % (wasm_size, expected_size, ratio))
    self.assertLess(ratio, size_slack)
    imports, exports, funcs = parse_wasm('a.out.wasm')
    imports.sort()
    exports.sort()
    funcs.sort()

    # filter out _NNN suffixed that can be the result of bitcode linking when
    # internal symbol names collide.
    def strip_numeric_suffixes(funcname):
      parts = funcname.split('_')
      while parts:
        if parts[-1].isdigit():
          parts.pop()
        else:
          break
      return '_'.join(parts)

    funcs = [strip_numeric_suffixes(f) for f in funcs]

    if check_sent:
      sent_file = expected_basename + '.sent'
      sent_data = '\n'.join(sent) + '\n'
      self.assertFileContents(sent_file, sent_data)

    if check_imports:
      filename = expected_basename + '.imports'
      data = '\n'.join(imports) + '\n'
      self.assertFileContents(filename, data)

    if check_exports:
      filename = expected_basename + '.exports'
      data = '\n'.join(exports) + '\n'
      self.assertFileContents(filename, data)

    if check_funcs:
      filename = expected_basename + '.funcs'
      data = '\n'.join(funcs) + '\n'
      self.assertFileContents(filename, data)

  @parameterized({
    'O0': ([],      [], ['waka'],  9766), # noqa
    'O1': (['-O1'], [], ['waka'],  7886), # noqa
    'O2': (['-O2'], [], ['waka'],  7871), # noqa
    # in -O3, -Os and -Oz we metadce, and they shrink it down to the minimal output we want
    'O3': (['-O3'], [], [],          85), # noqa
    'Os': (['-Os'], [], [],          85), # noqa
    'Oz': (['-Oz'], [], [],          85), # noqa
    'Os_mr': (['-Os', '-s', 'MINIMAL_RUNTIME'], [], [], 85), # noqa
  })
  @no_fastcomp()
  def test_metadce_minimal(self, *args):
    self.run_metadce_test('minimal.c', *args)

  @parameterized({
    'O0': ([],      ['abort'], ['waka'], 22712), # noqa
    'O1': (['-O1'], ['abort'], ['waka'], 10450), # noqa
    'O2': (['-O2'], ['abort'], ['waka'], 10440), # noqa
    # in -O3, -Os and -Oz we metadce, and they shrink it down to the minimal output we want
    'O3': (['-O3'], [],        [],          55), # noqa
    'Os': (['-Os'], [],        [],          55), # noqa
    'Oz': (['-Oz'], [],        [],          55), # noqa
  })
  @no_wasm_backend()
  def test_metadce_minimal_fastcomp(self, *args):
    self.run_metadce_test('minimal.c', *args)

  @parameterized({
    'noexcept': (['-O2'],                    [], ['waka'], 218988), # noqa
    # exceptions increases code size significantly
    'except':   (['-O2', '-fexceptions'],    [], ['waka'], 279827), # noqa
    # exceptions does not pull in demangling by default, which increases code size
    'mangle':   (['-O2', '-fexceptions',
                  '-s', 'DEMANGLE_SUPPORT'], [], ['waka'], 408028), # noqa
  })
  @no_fastcomp()
  def test_metadce_cxx(self, *args):
    self.run_metadce_test('hello_libcxx.cpp', *args)

  @parameterized({
    'normal': (['-O2'], ['abort'], ['waka'], 186423),
    'emulated_function_pointers':
              (['-O2', '-s', 'EMULATED_FUNCTION_POINTERS=1'], ['abort'], ['waka'], 188310),
  })
  @no_wasm_backend()
  def test_metadce_cxx_fastcomp(self, *args):
    # test on libc++: see effects of emulated function pointers
    self.run_metadce_test('hello_libcxx.cpp', *args)

  @parameterized({
    'O0': ([],      [], ['waka'], 22849), # noqa
    'O1': (['-O1'], [], ['waka'], 10533), # noqa
    'O2': (['-O2'], [], ['waka'], 10256), # noqa
    'O3': (['-O3'], [], [],        1999), # noqa; in -O3, -Os and -Oz we metadce
    'Os': (['-Os'], [], [],        2010), # noqa
    'Oz': (['-Oz'], [], [],        2004), # noqa
    # finally, check what happens when we export nothing. wasm should be almost empty
    'export_nothing':
          (['-Os', '-s', 'EXPORTED_FUNCTIONS=[]'],    [], [],     61), # noqa
    # we don't metadce with linkable code! other modules may want stuff
    # don't compare the # of functions in a main module, which changes a lot
    # TODO(sbc): Investivate why the number of exports is order of magnitude
    # larger for wasm backend.
    'main_module_2': (['-O3', '-s', 'MAIN_MODULE=2'], [], [],  10652, True, True, True, False), # noqa
  })
  @no_fastcomp()
  def test_metadce_hello(self, *args):
    self.run_metadce_test('hello_world.cpp', *args)

  @parameterized({
    'O0': ([],      ['abort'], ['waka'], 42701), # noqa
    'O1': (['-O1'], ['abort'], ['waka'], 13199), # noqa
    'O2': (['-O2'], ['abort'], ['waka'], 12425), # noqa
    'O3': (['-O3'], [],        [],        2045), # noqa; in -O3, -Os and -Oz we metadce
    'Os': (['-Os'], [],        [],        2064), # noqa
    'Oz': (['-Oz'], [],        [],        2045), # noqa
    # finally, check what happens when we export nothing. wasm should be almost empty
    'export_nothing':
           (['-Os', '-s', 'EXPORTED_FUNCTIONS=[]'],   [], [],     8), # noqa; totally empty!
    # we don't metadce with linkable code! other modules may want stuff
    # don't compare the # of functions in a main module, which changes a lot
    'main_module_2': (['-O3', '-s', 'MAIN_MODULE=2'], [], [], 10017), # noqa
  })
  @no_wasm_backend()
  def test_metadce_hello_fastcomp(self, *args):
    self.run_metadce_test('hello_world.cpp', *args)

  @parameterized({
    'O3':                 ('mem.c', ['-O3'],
                           [], [], 6100),         # noqa
    # argc/argv support code etc. is in the wasm
    'O3_standalone':      ('mem.c', ['-O3', '-s', 'STANDALONE_WASM'],
                           [], [], 6309),         # noqa
    # without argc/argv, no support code for them is emitted
    'O3_standalone_narg': ('mem_no_argv.c', ['-O3', '-s', 'STANDALONE_WASM'],
                           [], [], 6309),         # noqa
    # without main, no support code for argc/argv is emitted either
    'O3_standalone_lib':  ('mem_no_main.c', ['-O3', '-s', 'STANDALONE_WASM', '--no-entry'],
                           [], [], 6309),         # noqa
    # Growth support code is in JS, no significant change in the wasm
    'O3_grow':            ('mem.c', ['-O3', '-s', 'ALLOW_MEMORY_GROWTH'],
                           [], [], 6098),         # noqa
    # Growth support code is in the wasm
    'O3_grow_standalone': ('mem.c', ['-O3', '-s', 'ALLOW_MEMORY_GROWTH', '-s', 'STANDALONE_WASM'],
                           [], [], 6449),         # noqa
    # without argc/argv, no support code for them is emitted, even with lto
    'O3_standalone_narg_flto':
                          ('mem_no_argv.c', ['-O3', '-s', 'STANDALONE_WASM', '-flto'],
                           [], [], 4971),         # noqa
  })
  @no_fastcomp()
  def test_metadce_mem(self, filename, *args):
    self.run_metadce_test(filename, *args)

  @parameterized({
    'O3':                 ('libcxxabi_message.cpp', ['-O3'],
                           [], [], 128), # noqa
    # argc/argv support code etc. is in the wasm
    'O3_standalone':      ('libcxxabi_message.cpp', ['-O3', '-s', 'STANDALONE_WASM'],
                           [], [], 174), # noqa
  })
  @no_fastcomp()
  def test_metadce_libcxxabi_message(self, filename, *args):
    self.run_metadce_test(filename, *args)

  # ensures runtime exports work, even with metadce
  def test_extra_runtime_exports(self):
    exports = ['stackSave', 'stackRestore', 'stackAlloc', 'FS']
    self.run_process([EMCC, path_from_root('tests', 'hello_world.cpp'), '-s', 'WASM=1', '-Os', '-s', 'EXTRA_EXPORTED_RUNTIME_METHODS=%s' % str(exports)])
    js = open('a.out.js').read()
    for export in exports:
      assert ('Module["%s"]' % export) in js, export

  def test_legalize_js_ffi(self):
    # test disabling of JS FFI legalization
    wasm_dis = os.path.join(building.get_binaryen_bin(), 'wasm-dis')
    for (args, js_ffi) in [
        (['-s', 'LEGALIZE_JS_FFI=1', '-s', 'SIDE_MODULE=1', '-O1', '-s', 'EXPORT_ALL=1'], True),
        (['-s', 'LEGALIZE_JS_FFI=0', '-s', 'SIDE_MODULE=1', '-O1', '-s', 'EXPORT_ALL=1'], False),
        (['-s', 'LEGALIZE_JS_FFI=0', '-s', 'SIDE_MODULE=1', '-O0', '-s', 'EXPORT_ALL=1'], False),
        (['-s', 'LEGALIZE_JS_FFI=0', '-s', 'WARN_ON_UNDEFINED_SYMBOLS=0', '-O0'], False),
      ]:
      if self.is_wasm_backend() and 'SIDE_MODULE=1' in args:
        continue
      print(args)
      try_delete('a.out.wasm')
      try_delete('a.out.wat')
      cmd = [EMCC, path_from_root('tests', 'other', 'ffi.c'), '-g', '-o', 'a.out.js'] + args
      print(' '.join(cmd))
      self.run_process(cmd)
      self.run_process([wasm_dis, 'a.out.wasm', '-o', 'a.out.wat'])
      text = open('a.out.wat').read()
      # remove internal comments and extra whitespace
      text = re.sub(r'\(;[^;]+;\)', '', text)
      text = re.sub(r'\$var\$*.', '', text)
      text = re.sub(r'param \$\d+', 'param ', text)
      text = re.sub(r' +', ' ', text)
      # TODO: remove the unecessary ".*" in e_* regexs after binaryen #2510 lands
      e_add_f32 = re.search(r'func \$_?add_f .*\(param f32\) \(param f32\) \(result f32\)', text)
      i_i64_i32 = re.search(r'import .*"_?import_ll" .*\(param i32 i32\) \(result i32\)', text)
      i_f32_f64 = re.search(r'import .*"_?import_f" .*\(param f64\) \(result f64\)', text)
      i_i64_i64 = re.search(r'import .*"_?import_ll" .*\(param i64\) \(result i64\)', text)
      i_f32_f32 = re.search(r'import .*"_?import_f" .*\(param f32\) \(result f32\)', text)
      e_i64_i32 = re.search(r'func \$_?add_ll .*\(param i32\) \(param i32\) \(param i32\) \(param i32\) \(result i32\)', text)
      e_f32_f64 = re.search(r'func \$legalstub\$_?add_f .*\(param f64\) \(param f64\) \(result f64\)', text)
      e_i64_i64 = re.search(r'func \$_?add_ll .*\(param i64\) \(param i64\) \(result i64\)', text)
      assert e_add_f32, 'add_f export missing'
      if js_ffi:
        assert i_i64_i32,     'i64 not converted to i32 in imports'
        assert i_f32_f64,     'f32 not converted to f64 in imports'
        assert not i_i64_i64, 'i64 not converted to i32 in imports'
        assert not i_f32_f32, 'f32 not converted to f64 in imports'
        assert e_i64_i32,     'i64 not converted to i32 in exports'
        assert not e_f32_f64, 'f32 not converted to f64 in exports'
        assert not e_i64_i64, 'i64 not converted to i64 in exports'
      else:
        assert not i_i64_i32, 'i64 converted to i32 in imports'
        assert not i_f32_f64, 'f32 converted to f64 in imports'
        assert i_i64_i64,     'i64 converted to i32 in imports'
        assert i_f32_f32,     'f32 converted to f64 in imports'
        assert not e_i64_i32, 'i64 converted to i32 in exports'
        assert not e_f32_f64, 'f32 converted to f64 in exports'
        assert e_i64_i64,     'i64 converted to i64 in exports'

  def test_no_legalize_js_ffi(self):
    # test minimal JS FFI legalization for invoke and dyncalls
    if self.is_wasm_backend():
      self.skipTest('not testing legalize with main module and wasm backend')
    wasm_dis = os.path.join(building.get_binaryen_bin(), 'wasm-dis')
    for (args, js_ffi) in [
        (['-s', 'LEGALIZE_JS_FFI=0', '-s', 'MAIN_MODULE=2', '-O3', '-s', 'DISABLE_EXCEPTION_CATCHING=0'], False),
      ]:
      print(args)
      try_delete('a.out.wasm')
      try_delete('a.out.wat')
      with env_modify({'EMCC_FORCE_STDLIBS': 'libc++'}):
        cmd = [EMCC, path_from_root('tests', 'other', 'noffi.cpp'), '-g', '-o', 'a.out.js'] + args
      print(' '.join(cmd))
      self.run_process(cmd)
      self.run_process([wasm_dis, 'a.out.wasm', '-o', 'a.out.wat'])
      text = open('a.out.wat').read()
      # remove internal comments and extra whitespace
      text = re.sub(r'\(;[^;]+;\)', '', text)
      text = re.sub(r'\$var\$*.', '', text)
      text = re.sub(r'param \$\d+', 'param ', text)
      text = re.sub(r' +', ' ', text)
      # print("text: %s" % text)
      i_legalimport_i64 = re.search(r'\(import.*\$legalimport\$invoke_j.*', text)
      e_legalstub_i32 = re.search(r'\(func.*\$legalstub\$dyn.*\(result i32\)', text)
      assert i_legalimport_i64, 'legal import not generated for invoke call'
      assert e_legalstub_i32, 'legal stub not generated for dyncall'

  def test_export_aliasee(self):
    # build side module
    args = ['-s', 'SIDE_MODULE=1']
    cmd = [EMCC, path_from_root('tests', 'other', 'alias', 'side.c'), '-g', '-o', 'side.wasm'] + args
    print(' '.join(cmd))
    self.run_process(cmd)

    # build main module
    args = ['-s', 'EXPORTED_FUNCTIONS=["_main", "_foo"]', '-s', 'MAIN_MODULE=2', '-s', 'EXIT_RUNTIME=1', '-lnodefs.js']
    cmd = [EMCC, path_from_root('tests', 'other', 'alias', 'main.c'), '-o', 'main.js'] + args
    print(' '.join(cmd))
    self.run_process(cmd)

    # run the program
    self.assertContained('success', self.run_js('main.js'))

  def test_sysconf_phys_pages(self):
    def run(args, expected):
      if self.is_wasm_backend() and 'WASM=0' in args:
        return
      cmd = [EMCC, path_from_root('tests', 'unistd', 'sysconf_phys_pages.c')] + args
      print(str(cmd))
      self.run_process(cmd)
      result = self.run_js('a.out.js').strip()
      self.assertEqual(result,  str(expected) + ', errno: 0')

    run([], 1024)
    run(['-s', 'INITIAL_MEMORY=32MB'], 2048)
    run(['-s', 'INITIAL_MEMORY=32MB', '-s', 'ALLOW_MEMORY_GROWTH=1'], (2 * 1024 * 1024 * 1024) // 16384)
    run(['-s', 'INITIAL_MEMORY=32MB', '-s', 'ALLOW_MEMORY_GROWTH=1', '-s', 'WASM=0'], (2 * 1024 * 1024 * 1024) // 16384)

  def test_wasm_target_and_STANDALONE_WASM(self):
    # STANDALONE_WASM means we never minify imports and exports.
    for opts, potentially_expect_minified_exports_and_imports in (
      ([],                               False),
      (['-s', 'STANDALONE_WASM'],        False),
      (['-O2'],                          False),
      (['-O3'],                          True),
      (['-O3', '-s', 'STANDALONE_WASM'], False),
      (['-Os'],                          True),
    ):
      if 'STANDALONE_WASM' in opts and not self.is_wasm_backend():
        continue
      # targeting .wasm (without .js) means we enable STANDALONE_WASM automatically, and don't minify imports/exports
      for target in ('out.js', 'out.wasm'):
        expect_minified_exports_and_imports = potentially_expect_minified_exports_and_imports and target.endswith('.js')
        standalone = target.endswith('.wasm') or 'STANDALONE_WASM' in opts
        print(opts, potentially_expect_minified_exports_and_imports, target, ' => ', expect_minified_exports_and_imports, standalone)

        self.clear()
        self.run_process([EMCC, path_from_root('tests', 'hello_world.cpp'), '-o', target] + opts)
        self.assertExists('out.wasm')
        if target.endswith('.wasm'):
          # only wasm requested
          self.assertNotExists('out.js')
        wat = self.run_process([os.path.join(building.get_binaryen_bin(), 'wasm-dis'), 'out.wasm'], stdout=PIPE).stdout
        wat_lines = wat.split('\n')
        exports = [line.strip().split(' ')[1].replace('"', '') for line in wat_lines if "(export " in line]
        imports = [line.strip().split(' ')[2].replace('"', '') for line in wat_lines if "(import " in line]
        exports_and_imports = exports + imports
        print('  exports', exports)
        print('  imports', imports)
        if expect_minified_exports_and_imports:
          assert 'a' in exports_and_imports
        else:
          assert 'a' not in exports_and_imports
        assert 'memory' in exports_and_imports or 'fd_write' in exports_and_imports, 'some things are not minified anyhow'
        # verify the wasm runs with the JS
        if target.endswith('.js'):
          self.assertContained('hello, world!', self.run_js('out.js'))
        # verify a standalone wasm
        if standalone and self.is_wasm_backend():
          for engine in WASM_ENGINES:
            print(engine)
            self.assertContained('hello, world!', self.run_js('out.wasm', engine=engine))

  def test_wasm_targets_side_module(self):
    # side modules do allow a wasm target
    for opts, target in [([], 'a.out.wasm'), (['-o', 'lib.wasm'], 'lib.wasm')]:
      # specified target
      print('building: ' + target)
      self.clear()
      self.run_process([EMCC, path_from_root('tests', 'hello_world.cpp'), '-s', 'SIDE_MODULE=1'] + opts)
      for x in os.listdir('.'):
        assert not x.endswith('.js'), 'we should not emit js when making a wasm side module: ' + x
      self.assertIn(b'dylink', open(target, 'rb').read())

  @no_fastcomp('test wasm object files')
  def test_wasm_backend_lto(self):
    # test building of non-wasm-object-files libraries, building with them, and running them

    src = path_from_root('tests', 'hello_libcxx.cpp')
    # test codegen in lto mode, and compare to normal (wasm object) mode
    for args in [[], ['-O1'], ['-O2'], ['-O3'], ['-Os'], ['-Oz']]:
      print(args)

      print('wasm in object')
      self.run_process([EMXX, src] + args + ['-c', '-o', 'hello_obj.o'])
      self.assertTrue(building.is_wasm('hello_obj.o'))
      self.assertFalse(building.is_bitcode('hello_obj.o'))

      print('bitcode in object')
      self.run_process([EMXX, src] + args + ['-c', '-o', 'hello_bitcode.o', '-flto'])
      self.assertFalse(building.is_wasm('hello_bitcode.o'))
      self.assertTrue(building.is_bitcode('hello_bitcode.o'))

      print('use bitcode object (LTO)')
      self.run_process([EMXX, 'hello_bitcode.o'] + args + ['-flto'])
      self.assertContained('hello, world!', self.run_js('a.out.js'))
      print('use bitcode object (non-LTO)')
      self.run_process([EMXX, 'hello_bitcode.o'] + args)
      self.assertContained('hello, world!', self.run_js('a.out.js'))

      print('use native object (LTO)')
      self.run_process([EMXX, 'hello_obj.o'] + args + ['-flto'])
      self.assertContained('hello, world!', self.run_js('a.out.js'))
      print('use native object (non-LTO)')
      self.run_process([EMXX, 'hello_obj.o'] + args)
      self.assertContained('hello, world!', self.run_js('a.out.js'))

  @parameterized({
    'except': [],
    'noexcept': ['-s', 'DISABLE_EXCEPTION_CATCHING=0']
  })
  @no_fastcomp('test wasm object files')
  def test_wasm_backend_lto_libcxx(self, *args):
    self.run_process([EMXX, path_from_root('tests', 'hello_libcxx.cpp'), '-flto'] + list(args))

  @no_fastcomp('wasm backend lto specific')
  def test_lto_flags(self):
    for flags, expect_bitcode in [
      ([], False),
      (['-flto'], True),
      (['-flto=thin'], True),
      (['-s', 'WASM_OBJECT_FILES=0'], True),
      (['-s', 'WASM_OBJECT_FILES=1'], False),
    ]:
      self.run_process([EMCC, path_from_root('tests', 'hello_world.cpp')] + flags + ['-c', '-o', 'a.o'])
      seen_bitcode = building.is_bitcode('a.o')
      self.assertEqual(expect_bitcode, seen_bitcode, 'must emit LTO-capable bitcode when flags indicate so (%s)' % str(flags))

  def test_wasm_nope(self):
    for opts in [[], ['-O2']]:
      print(opts)
      # check we show a good error message if there is no wasm support
      create_test_file('pre.js', 'WebAssembly = undefined;\n')
      self.run_process([EMCC, path_from_root('tests', 'hello_world.cpp'), '--pre-js', 'pre.js'] + opts)
      out = self.run_js('a.out.js', assert_returncode=NON_ZERO)
      self.assertContained('no native wasm support detected', out)

  def test_jsrun(self):
    print(NODE_JS)
    jsrun.WORKING_ENGINES = {}
    # Test that engine check passes
    self.assertTrue(jsrun.check_engine(NODE_JS))
    # Run it a second time (cache hit)
    self.assertTrue(jsrun.check_engine(NODE_JS))

    # Test that engine check fails
    bogus_engine = ['/fake/inline4']
    self.assertFalse(jsrun.check_engine(bogus_engine))
    self.assertFalse(jsrun.check_engine(bogus_engine))

    # Test the other possible way (list vs string) to express an engine
    if type(NODE_JS) is list:
      engine2 = NODE_JS[0]
    else:
      engine2 = [NODE_JS]
    self.assertTrue(jsrun.check_engine(engine2))

    # Test that self.run_js requires the engine
    self.run_js(path_from_root('tests', 'hello_world.js'), NODE_JS)
    caught_exit = 0
    try:
      self.run_js(path_from_root('tests', 'hello_world.js'), bogus_engine)
    except SystemExit as e:
      caught_exit = e.code
    self.assertEqual(1, caught_exit, 'Did not catch SystemExit with bogus JS engine')

  def test_error_on_missing_libraries(self):
    # -llsomenonexistingfile is an error by default
    err = self.expect_fail([EMCC, path_from_root('tests', 'hello_world.cpp'), '-lsomenonexistingfile'])
    if self.is_wasm_backend():
      self.assertContained('wasm-ld: error: unable to find library -lsomenonexistingfile', err)
    else:
      self.assertContained('emcc: cannot find library "somenonexistingfile"', err)

  # Tests that if user accidentally attempts to link native object code, we show an error
  def test_native_link_error_message(self):
    self.run_process([CLANG_CC, '-c', path_from_root('tests', 'hello_123.c'), '-o', 'hello_123.o'])
    err = self.expect_fail([EMCC, 'hello_123.o', '-o', 'hello_123.js'])
    self.assertContained('hello_123.o is not a valid input', err)

  # Tests that we should give a clear error on INITIAL_MEMORY not being enough for static initialization + stack
  def test_clear_error_on_massive_static_data(self):
    with open('src.cpp', 'w') as f:
      f.write('''
        char muchData[128 * 1024];
        int main() {
          return (int)&muchData;
        }
      ''')
    err = self.expect_fail([EMCC, 'src.cpp', '-s', 'TOTAL_STACK=1KB', '-s', 'INITIAL_MEMORY=64KB'])
    if self.is_wasm_backend():
      self.assertContained('wasm-ld: error: initial memory too small', err)
    else:
      self.assertContained('Memory is not large enough for static data (134016) plus the stack (1024), please increase INITIAL_MEMORY (65536)', err)

  def test_o_level_clamp(self):
    for level in [3, 4, 20]:
      err = self.run_process([EMCC, '-O' + str(level), path_from_root('tests', 'hello_world.c')], stderr=PIPE).stderr
      self.assertContainedIf("optimization level '-O" + str(level) + "' is not supported; using '-O3' instead", err, level > 3)

  # Tests that if user specifies multiple -o output directives, then the last one will take precedence
  def test_multiple_o_files(self):
    self.run_process([EMCC, path_from_root('tests', 'hello_world.c'), '-o', 'a.js', '-o', 'b.js'])
    assert os.path.isfile('b.js')
    assert not os.path.isfile('a.js')

  # Tests that Emscripten-provided header files can be cleanly included in C code
  def test_include_system_header_in_c(self):
    for std in [[], ['-std=c89']]: # Test oldest C standard, and the default C standard
      for directory, headers in [
        ('emscripten', ['dom_pk_codes.h', 'em_asm.h', 'emscripten.h', 'fetch.h', 'html5.h', 'key_codes.h', 'threading.h', 'trace.h', 'vr.h']), # This directory has also bind.h, val.h and wire.h, which require C++11
        ('AL', ['al.h', 'alc.h']),
        ('EGL', ['egl.h', 'eglplatform.h']),
        ('GL', ['freeglut_std.h', 'gl.h', 'glew.h', 'glfw.h', 'glu.h', 'glut.h']),
        ('GLES', ['gl.h', 'glplatform.h']),
        ('GLES2', ['gl2.h', 'gl2platform.h']),
        ('GLES3', ['gl3.h', 'gl3platform.h', 'gl31.h', 'gl32.h']),
        ('GLFW', ['glfw3.h']),
        ('KHR', ['khrplatform.h'])]:
        for h in headers:
          inc = '#include <' + directory + '/' + h + '>'
          print(inc)
          create_test_file('a.c', inc)
          create_test_file('b.c', inc)
          self.run_process([EMCC] + std + ['a.c', 'b.c'])

  @is_slow_test
  def test_single_file(self):
    for (single_file_enabled,
         meminit1_enabled,
         debug_enabled,
         closure_enabled,
         wasm_enabled) in itertools.product([True, False], repeat=5):
      # skip unhelpful option combinations
      if wasm_enabled and meminit1_enabled:
        continue
      if closure_enabled and debug_enabled:
        continue

      expect_wasm = wasm_enabled
      expect_meminit = meminit1_enabled and not wasm_enabled
      expect_wat = debug_enabled and wasm_enabled and not self.is_wasm_backend()

      cmd = [EMCC, path_from_root('tests', 'hello_world.c')]

      if single_file_enabled:
        expect_meminit = False
        expect_wasm = False
        cmd += ['-s', 'SINGLE_FILE=1']
      if meminit1_enabled:
        cmd += ['--memory-init-file', '1']
      if debug_enabled:
        cmd += ['-g']
      if closure_enabled:
        cmd += ['--closure', '1']
      if not wasm_enabled:
        cmd += ['-s', 'WASM=0']

      self.clear()

      def do_test(cmd):
        print(' '.join(cmd))
        self.run_process(cmd)
        print(os.listdir('.'))
        assert expect_meminit == (os.path.exists('a.out.mem') or os.path.exists('a.out.js.mem'))
        assert expect_wasm == os.path.exists('a.out.wasm')
        assert expect_wat == os.path.exists('a.out.wat')
        self.assertContained('hello, world!', self.run_js('a.out.js'))

      do_test(cmd)

      # additional combinations that are not part of the big product()

      if self.is_wasm_backend() and debug_enabled:
        separate_dwarf_cmd = cmd + ['-gseparate-dwarf']
        if wasm_enabled:
          do_test(separate_dwarf_cmd)
          self.assertExists('a.out.wasm.debug.wasm')
        else:
          self.expect_fail(separate_dwarf_cmd)

  def test_emar_M(self):
    create_test_file('file1', ' ')
    create_test_file('file2', ' ')
    self.run_process([EMAR, 'cr', 'file1.a', 'file1'])
    self.run_process([EMAR, 'cr', 'file2.a', 'file2'])
    self.run_process([EMAR, '-M'], input='''create combined.a
addlib file1.a
addlib file2.a
save
end
''')
    result = self.run_process([EMAR, 't', 'combined.a'], stdout=PIPE).stdout
    self.assertContained('file1', result)
    self.assertContained('file2', result)

  def test_emar_duplicate_inputs(self):
    # Verify the we can supply the same intput muliple times without
    # confusing emar.py:
    # See https://github.com/emscripten-core/emscripten/issues/9733
    create_test_file('file1', ' ')
    self.run_process([EMAR, 'cr', 'file1.a', 'file1', 'file1'])

  # Temporarily disabled to allow this llvm change to roll
  # https://reviews.llvm.org/D69665
  @no_windows('Temporarily disabled under windows')
  def test_emar_response_file(self):
    # Test that special character such as single quotes in filenames survive being
    # sent via response file
    create_test_file("file'1", ' ')
    create_test_file("file'2", ' ')
    building.emar('cr', 'libfoo.a', ("file'1", "file'2"))

  def test_archive_empty(self):
    # This test added because we had an issue with the AUTO_ARCHIVE_INDEXES failing on empty
    # archives (which inherently don't have indexes).
    self.run_process([EMAR, 'crS', 'libfoo.a'])
    self.run_process([EMCC, '-Werror', 'libfoo.a', path_from_root('tests', 'hello_world.c')])

  def test_archive_no_index(self):
    create_test_file('foo.c', 'int foo = 1;')
    self.run_process([EMCC, '-c', 'foo.c'])
    self.run_process([EMCC, '-c', path_from_root('tests', 'hello_world.c')])
    # The `S` flag means don't add an archive index
    self.run_process([EMAR, 'crS', 'libfoo.a', 'foo.o'])
    # The llvm backend (link GNU ld and lld) doesn't support linking archives with no index.
    # However we have logic that will automatically add indexes (unless running with
    # NO_AUTO_ARCHIVE_INDEXES).
    if self.is_wasm_backend():
      stderr = self.expect_fail([EMCC, '-s', 'NO_AUTO_ARCHIVE_INDEXES', 'libfoo.a', 'hello_world.o'])
      self.assertContained('libfoo.a: archive has no index; run ranlib to add one', stderr)
    # The default behavior is to add archive indexes automatically.
    self.run_process([EMCC, 'libfoo.a', 'hello_world.o'])

  @no_fastcomp('AUTO_ARCHIVE_INDEXES only applies to wasm backend')
  def test_archive_non_objects(self):
    create_test_file('file.txt', 'test file')
    # llvm-nm has issues with files that start with two or more null bytes since it thinks they
    # are COFF files.  Ensure that we correctly ignore such files when we process them.
    create_test_file('zeros.bin', '\0\0\0\0')
    self.run_process([EMCC, '-c', path_from_root('tests', 'hello_world.c')])
    # No index added.
    # --format=darwin (the default on OSX has a strange issue where it add extra
    # newlines to files: https://bugs.llvm.org/show_bug.cgi?id=42562
    self.run_process([EMAR, 'crS', '--format=gnu', 'libfoo.a', 'file.txt', 'zeros.bin', 'hello_world.o'])
    self.run_process([EMCC, path_from_root('tests', 'hello_world.c'), 'libfoo.a'])

  def test_flag_aliases(self):
    def assert_aliases_match(flag1, flag2, flagarg, extra_args=[]):
      results = {}
      for f in (flag1, flag2):
        self.run_process([EMCC, path_from_root('tests', 'hello_world.c'), '-s', f + '=' + flagarg] + extra_args)
        with open('a.out.js') as out:
          results[f + '.js'] = out.read()
        with open('a.out.wasm', 'rb') as out:
          results[f + '.wasm'] = out.read()
      self.assertEqual(results[flag1 + '.js'], results[flag2 + '.js'], 'js results should be identical')
      self.assertEqual(results[flag1 + '.wasm'], results[flag2 + '.wasm'], 'wasm results should be identical')

    assert_aliases_match('INITIAL_MEMORY', 'TOTAL_MEMORY', '16777216')
    assert_aliases_match('INITIAL_MEMORY', 'TOTAL_MEMORY', '64MB')
    assert_aliases_match('MAXIMUM_MEMORY', 'WASM_MEM_MAX', '16777216', ['-s', 'ALLOW_MEMORY_GROWTH'])
    assert_aliases_match('MAXIMUM_MEMORY', 'BINARYEN_MEM_MAX', '16777216', ['-s', 'ALLOW_MEMORY_GROWTH'])

  def test_IGNORE_CLOSURE_COMPILER_ERRORS(self):
    create_test_file('pre.js', r'''
      // make closure compiler very very angry
      var dupe = 1;
      var dupe = 2;
      function Node() {
        throw 'Node is a DOM thing too, and use the ' + dupe;
      }
      function Node() {
        throw '(duplicate) Node is a DOM thing too, and also use the ' + dupe;
      }
    ''')

    def test(check, extra=[]):
      cmd = [EMCC, path_from_root('tests', 'hello_world.c'), '-O2', '--closure', '1', '--pre-js', 'pre.js'] + extra
      proc = self.run_process(cmd, check=check, stderr=PIPE)
      if not check:
        self.assertNotEqual(proc.returncode, 0)
      return proc

    WARNING = 'Variable dupe declared more than once'

    proc = test(check=False)
    self.assertContained(WARNING, proc.stderr)
    proc = test(check=True, extra=['-s', 'IGNORE_CLOSURE_COMPILER_ERRORS=1'])
    self.assertNotContained(WARNING, proc.stderr)

  def test_closure_full_js_library(self):
    # test for closure errors in the entire JS library
    # We must ignore various types of errors that are expected in this situation, as we
    # are including a lot of JS without corresponding compiled code for it. This still
    # lets us catch all other errors.
    with env_modify({'EMCC_CLOSURE_ARGS': '--jscomp_off undefinedVars'}):
      self.run_process([EMCC, path_from_root('tests', 'hello_world.c'), '-O1', '--closure', '1', '-g1', '-s', 'INCLUDE_FULL_LIBRARY=1', '-s', 'ERROR_ON_UNDEFINED_SYMBOLS=0'])

  # Tests --closure-args command line flag
  def test_closure_externs(self):
    self.run_process([EMCC, path_from_root('tests', 'hello_world.c'), '--closure', '1', '--pre-js', path_from_root('tests', 'test_closure_externs_pre_js.js'), '--closure-args', '--externs "' + path_from_root('tests', 'test_closure_externs.js') + '"'])

  def test_toolchain_profiler(self):
    environ = os.environ.copy()
    environ['EM_PROFILE_TOOLCHAIN'] = '1'
    # replaced subprocess functions should not cause errors
    self.run_process([EMCC, path_from_root('tests', 'hello_world.c')], env=environ)

  def test_noderawfs(self):
    fopen_write = open(path_from_root('tests', 'asmfs', 'fopen_write.cpp')).read()
    create_test_file('main.cpp', fopen_write)
    self.run_process([EMCC, 'main.cpp', '-s', 'NODERAWFS=1'])
    self.assertContained("read 11 bytes. Result: Hello data!", self.run_js('a.out.js'))

    # NODERAWFS should directly write on OS file system
    self.assertEqual("Hello data!", open('hello_file.txt').read())

  def test_noderawfs_disables_embedding(self):
    expected = '--preload-file and --embed-file cannot be used with NODERAWFS which disables virtual filesystem'
    base = [EMCC, path_from_root('tests', 'hello_world.c'), '-s', 'NODERAWFS=1']
    err = self.expect_fail(base + ['--preload-file', 'somefile'])
    self.assertContained(expected, err)
    err = self.expect_fail(base + ['--embed-file', 'somefile'])
    self.assertContained(expected, err)

  def test_node_code_caching(self):
    self.run_process([EMCC, path_from_root('tests', 'hello_world.c'),
                      '-s', 'NODE_CODE_CACHING',
                      '-s', 'WASM_ASYNC_COMPILATION=0'])

    def get_cached():
      cached = glob.glob('a.out.wasm.*.cached')
      if not cached:
        return None
      self.assertEqual(len(cached), 1)
      return cached[0]

    # running the program makes it cache the code
    self.assertFalse(get_cached())
    self.assertEqual('hello, world!', self.run_js('a.out.js').strip())
    self.assertTrue(get_cached(), 'should be a cache file')

    # hard to test it actually uses it to speed itself up, but test that it
    # does try to deserialize it at least
    with open(get_cached(), 'w') as f:
      f.write('waka waka')
    ERROR = 'NODE_CODE_CACHING: failed to deserialize, bad cache file?'
    self.assertContained(ERROR, self.run_js('a.out.js'))
    # we cached proper code after showing that error
    with open(get_cached(), 'rb') as f:
      self.assertEqual(f.read().count(b'waka'), 0)
    self.assertNotContained(ERROR, self.run_js('a.out.js'))

  def test_autotools_shared_check(self):
    env = os.environ.copy()
    env['LC_ALL'] = 'C'
    expected = ': supported targets:.* elf'
    for python in [PYTHON, 'python', 'python2', 'python3']:
      if not shared.which(python):
        continue
      if python == 'python3' and not is_python3_version_supported():
        continue
      print(python)
      out = self.run_process([python, path_from_root('emcc.py'), '--help'], stdout=PIPE, env=env).stdout
      assert re.search(expected, out)

  def test_ioctl_window_size(self):
      self.do_other_test(os.path.join('other', 'ioctl', 'window_size'))

  def test_fd_closed(self):
    self.do_other_test(os.path.join('other', 'fd_closed'))

  def test_fflush(self):
    # fflush without the full filesystem won't quite work
    self.do_other_test(os.path.join('other', 'fflush'))

  def test_fflush_fs(self):
    # fflush with the full filesystem will flush from libc, but not the JS logging, which awaits a newline
    self.do_other_test(os.path.join('other', 'fflush_fs'), emcc_args=['-s', 'FORCE_FILESYSTEM=1'])

  def test_fflush_fs_exit(self):
    # on exit, we can send out a newline as no more code will run
    self.do_other_test(os.path.join('other', 'fflush_fs_exit'), emcc_args=['-s', 'FORCE_FILESYSTEM=1', '-s', 'EXIT_RUNTIME=1'])

  def test_extern_weak(self):
    self.do_other_test(os.path.join('other', 'extern_weak'))
    if not self.is_wasm_backend(): # TODO: wasm backend main module
      self.do_other_test(os.path.join('other', 'extern_weak'), emcc_args=['-s', 'MAIN_MODULE=1', '-DLINKABLE'])

  def test_main_module_without_main(self):
    create_test_file('pre.js', r'''
var Module = {
  onRuntimeInitialized: function() {
    Module._foo();
  }
};
''')
    create_test_file('src.c', r'''
#include <emscripten.h>
EMSCRIPTEN_KEEPALIVE void foo() {
  EM_ASM({ console.log("bar") });
}
''')
    self.run_process([EMCC, 'src.c', '--pre-js', 'pre.js', '-s', 'MAIN_MODULE=2'])
    self.assertContained('bar', self.run_js('a.out.js'))

  def test_js_optimizer_parse_error(self):
    # check we show a proper understandable error for JS parse problems
    create_test_file('src.cpp', r'''
#include <emscripten.h>
int main() {
  EM_ASM({
    var x = !<->5.; // wtf
  });
}
''')
    stderr = self.expect_fail([EMCC, 'src.cpp', '-O2'])
    # wasm backend output doesn't have spaces in the EM_ASM function bodies
    self.assertContained(('''
var ASM_CONSTS = [function() { var x = !<->5.; }];
                                        ^
''', '''
  1024: function() {var x = !<->5.;}
                             ^
'''), stderr)

  @no_fastcomp('wasm2js only')
  def test_js_optimizer_chunk_size_determinism(self):
    def build():
      self.run_process([EMCC, path_from_root('tests', 'hello_world.c'), '-O3', '-s', 'WASM=0'])
      with open('a.out.js') as f:
        # FIXME: newline differences can exist, ignore for now
        return f.read().replace('\n', '')

    normal = build()

    with env_modify({
      'EMCC_JSOPT_MIN_CHUNK_SIZE': '1',
      'EMCC_JSOPT_MAX_CHUNK_SIZE': '1'
    }):
      tiny = build()

    with env_modify({
      'EMCC_JSOPT_MIN_CHUNK_SIZE': '4294967296',
      'EMCC_JSOPT_MAX_CHUNK_SIZE': '4294967296'
    }):
      huge = build()

    self.assertIdentical(normal, tiny)
    self.assertIdentical(normal, huge)

  def test_EM_ASM_ES6(self):
    create_test_file('src.cpp', r'''
#include <emscripten.h>
int main() {
  EM_ASM({
    var x = (a, b) => 5; // valid ES6
    async function y() {} // valid ES2017
    out('hello!');
  });
}
''')
    self.run_process([EMCC, 'src.cpp', '-O2'])
    self.assertContained('hello!', self.run_js('a.out.js'))

  def test_check_sourcemapurl(self):
    if not self.is_wasm():
      self.skipTest('only supported with wasm')
    self.run_process([EMCC, path_from_root('tests', 'hello_123.c'), '-g4', '-o', 'a.js', '--source-map-base', 'dir/'])
    output = open('a.wasm', 'rb').read()
    # has sourceMappingURL section content and points to 'dir/a.wasm.map' file
    source_mapping_url_content = encode_leb(len('sourceMappingURL')) + b'sourceMappingURL' + encode_leb(len('dir/a.wasm.map')) + b'dir/a.wasm.map'
    self.assertEqual(output.count(source_mapping_url_content), 1)
    # make sure no DWARF debug info sections remain - they would just waste space
    self.assertNotIn(b'.debug_', output)

  def test_check_source_map_args(self):
    # -g4 is needed for source maps; -g is not enough
    self.run_process([EMCC, path_from_root('tests', 'hello_world.c'), '-g'])
    self.assertNotExists('a.out.wasm.map')
    self.run_process([EMCC, path_from_root('tests', 'hello_world.c'), '-g4'])
    self.assertExists('a.out.wasm.map')

  @parameterized({
    'normal': [],
    'profiling': ['--profiling'] # -g4 --profiling should still emit a source map; see #8584
  })
  def test_check_sourcemapurl_default(self, *args):
    print(args)
    if not self.is_wasm():
      self.skipTest('only supported with wasm')

    try_delete('a.wasm.map')
    self.run_process([EMCC, path_from_root('tests', 'hello_123.c'), '-g4', '-o', 'a.js'] + list(args))
    output = open('a.wasm', 'rb').read()
    # has sourceMappingURL section content and points to 'a.wasm.map' file
    source_mapping_url_content = encode_leb(len('sourceMappingURL')) + b'sourceMappingURL' + encode_leb(len('a.wasm.map')) + b'a.wasm.map'
    self.assertIn(source_mapping_url_content, output)

  def test_wasm_sourcemap(self):
    # The no_main.c will be read (from relative location) due to speficied "-s"
    shutil.copyfile(path_from_root('tests', 'other', 'wasm_sourcemap', 'no_main.c'), 'no_main.c')
    wasm_map_cmd = [PYTHON, path_from_root('tools', 'wasm-sourcemap.py'),
                    '--sources', '--prefix', '=wasm-src://',
                    '--load-prefix', '/emscripten/tests/other/wasm_sourcemap=.',
                    '--dwarfdump-output',
                    path_from_root('tests', 'other', 'wasm_sourcemap', 'foo.wasm.dump'),
                    '-o', 'a.out.wasm.map',
                    path_from_root('tests', 'other', 'wasm_sourcemap', 'foo.wasm'),
                    '--basepath=' + os.getcwd()]
    self.run_process(wasm_map_cmd)
    output = open('a.out.wasm.map').read()
    # has "sources" entry with file (includes also `--prefix =wasm-src:///` replacement)
    self.assertIn('wasm-src:///emscripten/tests/other/wasm_sourcemap/no_main.c', output)
    # has "sourcesContent" entry with source code (included with `-s` option)
    self.assertIn('int foo()', output)
    # has some entries
    self.assertRegexpMatches(output, r'"mappings":\s*"[A-Za-z0-9+/]')

  def test_wasm_sourcemap_dead(self):
    wasm_map_cmd = [PYTHON, path_from_root('tools', 'wasm-sourcemap.py'),
                    '--dwarfdump-output',
                    path_from_root('tests', 'other', 'wasm_sourcemap_dead', 't.wasm.dump'),
                    '-o', 'a.out.wasm.map',
                    path_from_root('tests', 'other', 'wasm_sourcemap_dead', 't.wasm'),
                    '--basepath=' + os.getcwd()]
    self.run_process(wasm_map_cmd, stdout=PIPE, stderr=PIPE)
    output = open('a.out.wasm.map').read()
    # has only two entries
    self.assertRegexpMatches(output, r'"mappings":\s*"[A-Za-z0-9+/]+,[A-Za-z0-9+/]+"')

  @no_fastcomp()
  def test_wasm_sourcemap_relative_paths(self):
    def test(infile, source_map_added_dir=''):
      expected_source_map_path = 'a.cpp'
      if source_map_added_dir:
        expected_source_map_path = source_map_added_dir + '/' + expected_source_map_path
      print(infile, expected_source_map_path)
      shutil.copyfile(path_from_root('tests', 'hello_123.c'), infile)
      infiles = [
        infile,
        os.path.abspath(infile),
        './' + infile
      ]
      for curr in infiles:
        print('  ', curr)
        self.run_process([EMCC, curr, '-g4'])
        with open('a.out.wasm.map', 'r') as f:
          self.assertIn('"%s"' % expected_source_map_path, str(f.read()))

    test('a.cpp')

    ensure_dir('inner')
    test('inner/a.cpp', 'inner')

  @no_fastcomp('dwarf')
  def test_separate_dwarf(self):
    self.run_process([EMCC, path_from_root('tests', 'hello_world.c'), '-g'])
    self.assertExists('a.out.wasm')
    self.assertNotExists('a.out.wasm.debug.wasm')
    self.run_process([EMCC, path_from_root('tests', 'hello_world.c'), '-gseparate-dwarf'])
    self.assertExists('a.out.wasm')
    self.assertExists('a.out.wasm.debug.wasm')
    self.assertLess(os.path.getsize('a.out.wasm'), os.path.getsize('a.out.wasm.debug.wasm'))
    # the special section should also exist, that refers to the side debug file
    with open('a.out.wasm', 'rb') as f:
      wasm = f.read()
      self.assertIn(b'external_debug_info', wasm)
      self.assertIn(b'a.out.wasm.debug.wasm', wasm)

  @no_fastcomp('dwarf')
  def test_separate_dwarf_with_filename(self):
    self.run_process([EMCC, path_from_root('tests', 'hello_world.c'), '-gseparate-dwarf=with_dwarf.wasm'])
    self.assertNotExists('a.out.wasm.debug.wasm')
    self.assertExists('with_dwarf.wasm')
    # the correct notation is to have exactly one '=' and in the right place
    for invalid in ('-gseparate-dwarf=x=', '-gseparate-dwarfy=', '-gseparate-dwarf-hmm'):
      stderr = self.expect_fail([EMCC, path_from_root('tests', 'hello_world.c'), invalid])
      self.assertContained('invalid -gseparate-dwarf=FILENAME notation', stderr)

  @no_fastcomp('dwarf')
  def test_separate_dwarf_with_filename_and_path(self):
    self.run_process([EMCC, path_from_root('tests', 'hello_world.c'), '-gseparate-dwarf=with_dwarf.wasm'])
    with open('a.out.wasm', 'rb') as f:
      self.assertIn(b'with_dwarf.wasm', f.read())
    self.run_process([EMCC, path_from_root('tests', 'hello_world.c'), '-gseparate-dwarf=with_dwarf.wasm',
                      '-s', 'SEPARATE_DWARF_URL=http://somewhere.com/hosted.wasm'])
    with open('a.out.wasm', 'rb') as f:
      self.assertIn(b'somewhere.com/hosted.wasm', f.read())

  def test_wasm_producers_section(self):
    # no producers section by default
    self.run_process([EMCC, path_from_root('tests', 'hello_world.c')])
    with open('a.out.wasm', 'rb') as f:
      self.assertNotIn('clang', str(f.read()))
    size = os.path.getsize('a.out.wasm')
    if self.is_wasm_backend():
      self.run_process([EMCC, path_from_root('tests', 'hello_world.c'), '-s', 'EMIT_PRODUCERS_SECTION=1'])
      with open('a.out.wasm', 'rb') as f:
        self.assertIn('clang', str(f.read()))
      size_with_section = os.path.getsize('a.out.wasm')
      self.assertLess(size, size_with_section)

  def test_html_preprocess(self):
    test_file = path_from_root('tests', 'module', 'test_stdin.c')
    output_file = 'test_stdin.html'
    shell_file = path_from_root('tests', 'module', 'test_html_preprocess.html')

    self.run_process([EMCC, '-o', output_file, test_file, '--shell-file', shell_file, '-s', 'ASSERTIONS=0'], stdout=PIPE, stderr=PIPE)
    output = open(output_file).read()
    self.assertContained("""<style>
/* Disable preprocessing inside style block as syntax is ambiguous with CSS */
#include {background-color: black;}
#if { background-color: red;}
#else {background-color: blue;}
#endif {background-color: green;}
#xxx {background-color: purple;}
</style>
T1:(else) ASSERTIONS != 1
T2:ASSERTIONS != 1
T3:ASSERTIONS < 2
T4:(else) ASSERTIONS <= 1
T5:(else) ASSERTIONS
T6:!ASSERTIONS""", output)

    self.run_process([EMCC, '-o', output_file, test_file, '--shell-file', shell_file, '-s', 'ASSERTIONS=1'], stdout=PIPE, stderr=PIPE)
    output = open(output_file).read()
    self.assertContained("""<style>
/* Disable preprocessing inside style block as syntax is ambiguous with CSS */
#include {background-color: black;}
#if { background-color: red;}
#else {background-color: blue;}
#endif {background-color: green;}
#xxx {background-color: purple;}
</style>
T1:ASSERTIONS == 1
T2:(else) ASSERTIONS == 1
T3:ASSERTIONS < 2
T4:(else) ASSERTIONS <= 1
T5:ASSERTIONS
T6:(else) !ASSERTIONS""", output)

    self.run_process([EMCC, '-o', output_file, test_file, '--shell-file', shell_file, '-s', 'ASSERTIONS=2'], stdout=PIPE, stderr=PIPE)
    output = open(output_file).read()
    self.assertContained("""<style>
/* Disable preprocessing inside style block as syntax is ambiguous with CSS */
#include {background-color: black;}
#if { background-color: red;}
#else {background-color: blue;}
#endif {background-color: green;}
#xxx {background-color: purple;}
</style>
T1:(else) ASSERTIONS != 1
T2:ASSERTIONS != 1
T3:(else) ASSERTIONS >= 2
T4:ASSERTIONS > 1
T5:ASSERTIONS
T6:(else) !ASSERTIONS""", output)

  # Tests that Emscripten-compiled applications can be run from a relative path with node command line that is different than the current working directory.
  def test_node_js_run_from_different_directory(self):
    ensure_dir('subdir')
    self.run_process([EMCC, path_from_root('tests', 'hello_world.c'), '-o', os.path.join('subdir', 'a.js'), '-O3'])
    ret = self.run_process(NODE_JS + [os.path.join('subdir', 'a.js')], stdout=PIPE).stdout
    self.assertContained('hello, world!', ret)

  # Tests that a pthreads + modularize build can be run in node js
  @no_fastcomp('node pthreads only supported on wasm backend')
  def test_node_js_pthread_module(self):
    # create module loader script
    moduleLoader = 'moduleLoader.js'
    moduleLoaderContents = '''
const test_module = require("./module");
test_module().then((test_module_instance) => {
  test_module_instance._main();
  process.exit(0);
});
'''
    ensure_dir('subdir')
    create_test_file(os.path.join('subdir', moduleLoader), moduleLoaderContents)

    # build hello_world.c
    self.run_process([EMCC, path_from_root('tests', 'hello_world.c'), '-o', os.path.join('subdir', 'module.js'), '-s', 'USE_PTHREADS=1', '-s', 'PTHREAD_POOL_SIZE=2', '-s', 'MODULARIZE=1', '-s', 'EXPORT_NAME=test_module', '-s', 'ENVIRONMENT=worker,node'])

    # run the module
    ret = self.run_process(NODE_JS + ['--experimental-wasm-threads'] + [os.path.join('subdir', moduleLoader)], stdout=PIPE).stdout
    self.assertContained('hello, world!', ret)

  @no_windows('node system() does not seem to work, see https://github.com/emscripten-core/emscripten/pull/10547')
  def test_node_js_system(self):
    self.run_process([EMCC, '-DENV_NODE', path_from_root('tests', 'system.c'), '-o', 'a.js', '-O3'])
    ret = self.run_process(NODE_JS + ['a.js'], stdout=PIPE).stdout
    self.assertContained('OK', ret)

  def test_is_bitcode(self):
    fname = 'tmp.o'

    with open(fname, 'wb') as f:
      f.write(b'foo')
    self.assertFalse(building.is_bitcode(fname))

    with open(fname, 'wb') as f:
      f.write(b'\xDE\xC0\x17\x0B')
      f.write(16 * b'\x00')
      f.write(b'BC')
    self.assertTrue(building.is_bitcode(fname))

    with open(fname, 'wb') as f:
      f.write(b'BC')
    self.assertTrue(building.is_bitcode(fname))

  def test_is_ar(self):
    fname = 'tmp.a'

    with open(fname, 'wb') as f:
      f.write(b'foo')
    self.assertFalse(building.is_ar(fname))

    with open(fname, 'wb') as f:
      f.write(b'!<arch>\n')
    self.assertTrue(building.is_ar(fname))

  def test_emcc_parsing(self):
    create_test_file('src.c', r'''
        #include <stdio.h>
        void a() { printf("a\n"); }
        void b() { printf("b\n"); }
        void c() { printf("c\n"); }
        void d() { printf("d\n"); }
      ''')
    create_test_file('response', r'''[
"_a",
"_b",
"_c",
"_d"
]
''')

    for export_arg, expected in [
      # extra space at end - should be ignored
      ("EXPORTED_FUNCTIONS=['_a', '_b', '_c', '_d' ]", ''),
      # extra newline in response file - should be ignored
      ("EXPORTED_FUNCTIONS=@response", ''),
      # stray slash
      ("EXPORTED_FUNCTIONS=['_a', '_b', \\'_c', '_d']", '''undefined exported function: "\\\\'_c'"'''),
      # stray slash
      ("EXPORTED_FUNCTIONS=['_a', '_b',\\ '_c', '_d']", '''undefined exported function: "\\\\ '_c'"'''),
      # stray slash
      ('EXPORTED_FUNCTIONS=["_a", "_b", \\"_c", "_d"]', 'undefined exported function: "\\\\"_c""'),
      # stray slash
      ('EXPORTED_FUNCTIONS=["_a", "_b",\\ "_c", "_d"]', 'undefined exported function: "\\\\ "_c"'),
      # missing comma
      ('EXPORTED_FUNCTIONS=["_a", "_b" "_c", "_d"]', 'undefined exported function: "_b" "_c"'),
    ]:
      print(export_arg)
      proc = self.run_process([EMCC, 'src.c', '-s', export_arg], stdout=PIPE, stderr=PIPE, check=not expected)
      print(proc.stderr)
      if not expected:
        self.assertFalse(proc.stderr)
      else:
        self.assertNotEqual(proc.returncode, 0)
        self.assertContained(expected, proc.stderr)

  @no_fastcomp('uses new ASYNCIFY')
  def test_asyncify_escaping(self):
    proc = self.run_process([EMCC, path_from_root('tests', 'hello_world.c'), '-s', 'ASYNCIFY=1', '-s', "ASYNCIFY_ONLY=[DOS_ReadFile(unsigned short, unsigned char*, unsigned short*, bool)]"], stdout=PIPE, stderr=PIPE)
    self.assertContained('emcc: ASYNCIFY list contains an item without balanced parentheses', proc.stderr)
    self.assertContained('   DOS_ReadFile(unsigned short', proc.stderr)
    self.assertContained('Try to quote the entire argument', proc.stderr)

  @no_fastcomp('uses new ASYNCIFY')
  def test_asyncify_response_file(self):
    return self.skipTest(' TODO remove the support for multiple binaryen versions warning output ("function name" vs "pattern" etc).')
    create_test_file('a.txt', r'''[
  "DOS_ReadFile(unsigned short, unsigned char*, unsigned short*, bool)"
]
''')
    proc = self.run_process([EMCC, path_from_root('tests', 'hello_world.c'), '-s', 'ASYNCIFY=1', '-s', "ASYNCIFY_ONLY=@a.txt"], stdout=PIPE, stderr=PIPE)
    # we should parse the response file properly, and then issue a proper warning for the missing function
    self.assertContained(
        'Asyncify onlylist contained a non-matching pattern: DOS_ReadFile(unsigned short, unsigned char*, unsigned short*, bool)',
        proc.stderr)

  # Sockets and networking

  def test_inet(self):
    self.do_run(open(path_from_root('tests', 'sha1.c')).read(), 'SHA1=15dd99a1991e0b3826fede3deffc1feba42278e6')
    src = r'''
      #include <stdio.h>
      #include <arpa/inet.h>

      int main() {
        printf("*%x,%x,%x,%x,%x,%x*\n", htonl(0xa1b2c3d4), htonl(0xfe3572e0), htonl(0x07abcdf0), htons(0xabcd), ntohl(0x43211234), ntohs(0xbeaf));
        in_addr_t i = inet_addr("190.180.10.78");
        printf("%x\n", i);
        return 0;
      }
    '''
    self.do_run(src, '*d4c3b2a1,e07235fe,f0cdab07,cdab,34122143,afbe*\n4e0ab4be\n')

  def test_inet2(self):
    src = r'''
      #include <stdio.h>
      #include <arpa/inet.h>

      int main() {
        struct in_addr x, x2;
        int *y = (int*)&x;
        *y = 0x12345678;
        printf("%s\n", inet_ntoa(x));
        int r = inet_aton(inet_ntoa(x), &x2);
        printf("%s\n", inet_ntoa(x2));
        return 0;
      }
    '''
    self.do_run(src, '120.86.52.18\n120.86.52.18\n')

  def test_inet3(self):
    src = r'''
      #include <stdio.h>
      #include <arpa/inet.h>
      #include <sys/socket.h>
      int main() {
        char dst[64];
        struct in_addr x, x2;
        int *y = (int*)&x;
        *y = 0x12345678;
        printf("%s\n", inet_ntop(AF_INET,&x,dst,sizeof dst));
        int r = inet_aton(inet_ntoa(x), &x2);
        printf("%s\n", inet_ntop(AF_INET,&x2,dst,sizeof dst));
        return 0;
      }
    '''
    self.do_run(src, '120.86.52.18\n120.86.52.18\n')

  def test_inet4(self):
    src = r'''
      #include <stdio.h>
      #include <arpa/inet.h>
      #include <sys/socket.h>

      void test(const char *test_addr, bool first=true){
          char str[40];
          struct in6_addr addr;
          unsigned char *p = (unsigned char*)&addr;
          int ret;
          ret = inet_pton(AF_INET6,test_addr,&addr);
          if(ret == -1) return;
          if(ret == 0) return;
          if(inet_ntop(AF_INET6,&addr,str,sizeof(str)) == NULL ) return;
          printf("%02x%02x:%02x%02x:%02x%02x:%02x%02x:%02x%02x:%02x%02x:%02x%02x:%02x%02x - %s\n",
               p[0],p[1],p[2],p[3],p[4],p[5],p[6],p[7],p[8],p[9],p[10],p[11],p[12],p[13],p[14],p[15],str);
          if (first) test(str, false); // check again, on our output
      }
      int main(){
          test("::");
          test("::1");
          test("::1.2.3.4");
          test("::17.18.19.20");
          test("::ffff:1.2.3.4");
          test("1::ffff");
          test("::255.255.255.255");
          test("0:ff00:1::");
          test("0:ff::");
          test("abcd::");
          test("ffff::a");
          test("ffff::a:b");
          test("ffff::a:b:c");
          test("ffff::a:b:c:d");
          test("ffff::a:b:c:d:e");
          test("::1:2:0:0:0");
          test("0:0:1:2:3::");
          test("ffff:ffff:ffff:ffff:ffff:ffff:ffff:ffff");
          test("1::255.255.255.255");

          //below should fail and not produce results..
          test("1.2.3.4");
          test("");
          test("-");

          printf("ok.\n");
      }
    '''
    self.do_run(src, r'''0000:0000:0000:0000:0000:0000:0000:0000 - ::
0000:0000:0000:0000:0000:0000:0000:0000 - ::
0000:0000:0000:0000:0000:0000:0000:0001 - ::1
0000:0000:0000:0000:0000:0000:0000:0001 - ::1
0000:0000:0000:0000:0000:0000:0102:0304 - ::102:304
0000:0000:0000:0000:0000:0000:0102:0304 - ::102:304
0000:0000:0000:0000:0000:0000:1112:1314 - ::1112:1314
0000:0000:0000:0000:0000:0000:1112:1314 - ::1112:1314
0000:0000:0000:0000:0000:ffff:0102:0304 - ::ffff:1.2.3.4
0000:0000:0000:0000:0000:ffff:0102:0304 - ::ffff:1.2.3.4
0001:0000:0000:0000:0000:0000:0000:ffff - 1::ffff
0001:0000:0000:0000:0000:0000:0000:ffff - 1::ffff
0000:0000:0000:0000:0000:0000:ffff:ffff - ::ffff:ffff
0000:0000:0000:0000:0000:0000:ffff:ffff - ::ffff:ffff
0000:ff00:0001:0000:0000:0000:0000:0000 - 0:ff00:1::
0000:ff00:0001:0000:0000:0000:0000:0000 - 0:ff00:1::
0000:00ff:0000:0000:0000:0000:0000:0000 - 0:ff::
0000:00ff:0000:0000:0000:0000:0000:0000 - 0:ff::
abcd:0000:0000:0000:0000:0000:0000:0000 - abcd::
abcd:0000:0000:0000:0000:0000:0000:0000 - abcd::
ffff:0000:0000:0000:0000:0000:0000:000a - ffff::a
ffff:0000:0000:0000:0000:0000:0000:000a - ffff::a
ffff:0000:0000:0000:0000:0000:000a:000b - ffff::a:b
ffff:0000:0000:0000:0000:0000:000a:000b - ffff::a:b
ffff:0000:0000:0000:0000:000a:000b:000c - ffff::a:b:c
ffff:0000:0000:0000:0000:000a:000b:000c - ffff::a:b:c
ffff:0000:0000:0000:000a:000b:000c:000d - ffff::a:b:c:d
ffff:0000:0000:0000:000a:000b:000c:000d - ffff::a:b:c:d
ffff:0000:0000:000a:000b:000c:000d:000e - ffff::a:b:c:d:e
ffff:0000:0000:000a:000b:000c:000d:000e - ffff::a:b:c:d:e
0000:0000:0000:0001:0002:0000:0000:0000 - ::1:2:0:0:0
0000:0000:0000:0001:0002:0000:0000:0000 - ::1:2:0:0:0
0000:0000:0001:0002:0003:0000:0000:0000 - 0:0:1:2:3::
0000:0000:0001:0002:0003:0000:0000:0000 - 0:0:1:2:3::
ffff:ffff:ffff:ffff:ffff:ffff:ffff:ffff - ffff:ffff:ffff:ffff:ffff:ffff:ffff:ffff
ffff:ffff:ffff:ffff:ffff:ffff:ffff:ffff - ffff:ffff:ffff:ffff:ffff:ffff:ffff:ffff
0001:0000:0000:0000:0000:0000:ffff:ffff - 1::ffff:ffff
0001:0000:0000:0000:0000:0000:ffff:ffff - 1::ffff:ffff
ok.
''')

  def test_getsockname_unconnected_socket(self):
    self.do_run(r'''
      #include <sys/socket.h>
      #include <stdio.h>
      #include <assert.h>
      #include <sys/socket.h>
      #include <netinet/in.h>
      #include <arpa/inet.h>
      #include <string.h>
      int main() {
        int fd;
        int z;
        fd = socket(PF_INET, SOCK_STREAM, IPPROTO_TCP);
        struct sockaddr_in adr_inet;
        socklen_t len_inet = sizeof adr_inet;
        z = getsockname(fd, (struct sockaddr *)&adr_inet, &len_inet);
        if (z != 0) {
          perror("getsockname error");
          return 1;
        }
        char buffer[1000];
        sprintf(buffer, "%s:%u", inet_ntoa(adr_inet.sin_addr), (unsigned)ntohs(adr_inet.sin_port));
        const char *correct = "0.0.0.0:0";
        printf("got (expected) socket: %s (%s), size %lu (%lu)\n", buffer, correct, strlen(buffer), strlen(correct));
        assert(strlen(buffer) == strlen(correct));
        assert(strcmp(buffer, correct) == 0);
        puts("success.");
      }
    ''', 'success.')

  def test_getpeername_unconnected_socket(self):
    self.do_run(r'''
      #include <sys/socket.h>
      #include <stdio.h>
      #include <assert.h>
      #include <sys/socket.h>
      #include <netinet/in.h>
      #include <arpa/inet.h>
      #include <string.h>
      int main() {
        int fd;
        int z;
        fd = socket(PF_INET, SOCK_STREAM, IPPROTO_TCP);
        struct sockaddr_in adr_inet;
        socklen_t len_inet = sizeof adr_inet;
        z = getpeername(fd, (struct sockaddr *)&adr_inet, &len_inet);
        if (z != 0) {
          perror("getpeername error");
          return 1;
        }
        puts("unexpected success.");
      }
    ''', 'getpeername error: Socket not connected', assert_returncode=NON_ZERO)

  def test_getaddrinfo(self):
    self.do_run(open(path_from_root('tests', 'sockets', 'test_getaddrinfo.c')).read(), 'success')

  def test_getnameinfo(self):
    self.do_run(open(path_from_root('tests', 'sockets', 'test_getnameinfo.c')).read(), 'success')

  def test_gethostbyname(self):
    self.do_run(open(path_from_root('tests', 'sockets', 'test_gethostbyname.c')).read(), 'success')

  def test_getprotobyname(self):
    self.do_run(open(path_from_root('tests', 'sockets', 'test_getprotobyname.c')).read(), 'success')

  def test_socketpair(self):
    self.do_run(r'''
      #include <sys/socket.h>
      #include <stdio.h>
      int main() {
        int fd[2];
        int err;
        err = socketpair(AF_INET, SOCK_STREAM, 0, fd);
        if (err != 0) {
          perror("socketpair error");
          return 1;
        }
        puts("unexpected success.");
      }
    ''', 'socketpair error: Function not implemented', assert_returncode=NON_ZERO)

  def test_link(self):
    self.do_run(r'''
#include <netdb.h>

#include <sys/types.h>
#include <sys/socket.h>

int main () {
    void* thing = gethostbyname("bing.com");
    ssize_t rval = recv (0, thing, 0, 0);
    rval = send (0, thing, 0, 0);
    return 0;
}''', '', force_c=True)

  # This test verifies that function names embedded into the build with --js-library (JS functions imported to asm.js/wasm)
  # are minified when -O3 is used
  def test_js_function_names_are_minified(self):
    def check_size(f, expected_size):
      if not os.path.isfile(f):
        return # Nonexistent file passes in this check
      obtained_size = os.path.getsize(f)
      print('size of generated ' + f + ': ' + str(obtained_size))
      try_delete(f)
      self.assertLess(obtained_size, expected_size)

    self.run_process([PYTHON, path_from_root('tests', 'gen_many_js_functions.py'), 'library_long.js', 'main_long.c'])
    for wasm in [['-s', 'WASM=1'], ['-s', 'WASM=0']]:
      if self.is_wasm_backend() and 'WASM=0' in wasm:
        continue
      # Currently we rely on Closure for full minification of every appearance of JS function names.
      # TODO: Add minification also for non-Closure users and add [] to this list to test minification without Closure.
      for closure in [['--closure', '1']]:
        args = [EMCC, '-O3', '--js-library', 'library_long.js', 'main_long.c', '-o', 'a.html'] + wasm + closure
        print(' '.join(args))
        self.run_process(args)

        ret = self.run_process(NODE_JS + ['a.js'], stdout=PIPE).stdout
        self.assertTextDataIdentical('Sum of numbers from 1 to 1000: 500500 (expected 500500)', ret.strip())

        check_size('a.js', 150000)
        check_size('a.wasm', 80000)

  # Checks that C++ exceptions managing invoke_*() wrappers will not be generated if exceptions are disabled
  def test_no_invoke_functions_are_generated_if_exception_catching_is_disabled(self):
    self.skipTest('Skipping other.test_no_invoke_functions_are_generated_if_exception_catching_is_disabled: Enable after new version of fastcomp has been tagged')
    for args in [[], ['-s', 'WASM=0']]:
      self.run_process([EMCC, path_from_root('tests', 'hello_world.cpp'), '-s', 'DISABLE_EXCEPTION_CATCHING=1', '-o', 'a.html'] + args)
      output = open('a.js').read()
      self.assertContained('_main', output) # Smoke test that we actually compiled
      self.assertNotContained('invoke_', output)

  # Verifies that only the minimal needed set of invoke_*() functions will be generated when C++ exceptions are enabled
  def test_no_excessive_invoke_functions_are_generated_when_exceptions_are_enabled(self):
    self.skipTest('Skipping other.test_no_excessive_invoke_functions_are_generated_when_exceptions_are_enabled: Enable after new version of fastcomp has been tagged')
    for args in [[], ['-s', 'WASM=0']]:
      self.run_process([EMCC, path_from_root('tests', 'invoke_i.cpp'), '-s', 'DISABLE_EXCEPTION_CATCHING=0', '-o', 'a.html'] + args)
      output = open('a.js').read()
      self.assertContained('invoke_i', output)
      self.assertNotContained('invoke_ii', output)
      self.assertNotContained('invoke_v', output)

  def test_emscripten_metadata(self):
    self.run_process([EMCC, path_from_root('tests', 'hello_world.c')])
    self.assertNotIn(b'emscripten_metadata', open('a.out.wasm', 'rb').read())
    self.run_process([EMCC, path_from_root('tests', 'hello_world.c'),
                      '-s', 'EMIT_EMSCRIPTEN_METADATA'])
    self.assertIn(b'emscripten_metadata', open('a.out.wasm', 'rb').read())

    # make sure wasm executes correctly
    ret = self.run_process(NODE_JS + ['a.out.js'], stdout=PIPE).stdout
    self.assertTextDataIdentical('hello, world!\n', ret)

  @parameterized({
    'O0': (False, ['-O0']), # noqa
    'O0_emit': (True, ['-O0', '-s', 'EMIT_EMSCRIPTEN_LICENSE']), # noqa
    'O2': (False, ['-O2']), # noqa
    'O2_emit': (True, ['-O2', '-s', 'EMIT_EMSCRIPTEN_LICENSE']), # noqa
    'O2_js_emit': (True, ['-O2', '-s', 'EMIT_EMSCRIPTEN_LICENSE', '-s', 'WASM=0']), # noqa
    'O2_closure': (False, ['-O2', '--closure', '1']), # noqa
    'O2_closure_emit': (True, ['-O2', '-s', 'EMIT_EMSCRIPTEN_LICENSE', '--closure', '1']), # noqa
    'O2_closure_js_emit': (True, ['-O2', '-s', 'EMIT_EMSCRIPTEN_LICENSE', '--closure', '1', '-s', 'WASM=0']), # noqa
  })
  @no_fastcomp('EMIT_EMSCRIPTEN_LICENSE is upstream only')
  def test_emscripten_license(self, expect_license, args):
    # fastcomp does not support the new license flag
    if not self.is_wasm_backend():
      expect_license = False
    self.run_process([EMCC, path_from_root('tests', 'hello_world.c')] + args)
    with open('a.out.js') as f:
      js = f.read()
    licenses_found = len(re.findall('Copyright [0-9]* The Emscripten Authors', js))
    if expect_license:
      self.assertNotEqual(licenses_found, 0, 'Unable to find license block in output file!')
      self.assertEqual(licenses_found, 1, 'Found too many license blocks in the output file!')
    else:
      self.assertEqual(licenses_found, 0, 'Found a license block in the output file, but it should not have been there!')

  # This test verifies that the generated exports from asm.js/wasm module only reference the
  # unminified exported name exactly once.  (need to contain the export name once for unminified
  # access from calling code, and should not have the unminified name exist more than once, that
  # would be wasteful for size)
  def test_function_exports_are_small(self):
    def test(wasm, closure, opt):
      extra_args = wasm + opt + closure
      print(extra_args)
      args = [EMCC, path_from_root('tests', 'long_function_name_in_export.c'), '-o', 'a.html', '-s', 'ENVIRONMENT=web', '-s', 'DECLARE_ASM_MODULE_EXPORTS=0', '-Werror'] + extra_args
      self.run_process(args)

      output = open('a.js', 'r').read()
      try_delete('a.js')
      self.assertNotContained('asm["_thisIsAFunctionExportedFromAsmJsOrWasmWithVeryLongFunction"]', output)

      # TODO: Add stricter testing when Wasm side is also optimized: (currently Wasm does still need
      # to reference exports multiple times)
      if 'WASM=1' not in wasm:
        num_times_export_is_referenced = output.count('thisIsAFunctionExportedFromAsmJsOrWasmWithVeryLongFunction')
        self.assertEqual(num_times_export_is_referenced, 1)

    for closure in [[], ['--closure', '1']]:
      for opt in [['-O2'], ['-O3'], ['-Os']]:
        test(['-s', 'WASM=0'], closure, opt)
        test(['-s', 'WASM=1', '-s', 'WASM_ASYNC_COMPILATION=0'], closure, opt)

  def test_minimal_runtime_code_size(self):
    smallest_code_size_args = ['-s', 'MINIMAL_RUNTIME=2',
                               '-s', 'AGGRESSIVE_VARIABLE_ELIMINATION=1',
                               '-s', 'ENVIRONMENT=web',
                               '-s', 'TEXTDECODER=2',
                               '-s', 'ABORTING_MALLOC=0',
                               '-s', 'ALLOW_MEMORY_GROWTH=0',
                               '-s', 'SUPPORT_ERRNO=0',
                               '-s', 'DECLARE_ASM_MODULE_EXPORTS=1',
                               '-s', 'MALLOC=emmalloc',
                               '-s', 'GL_EMULATE_GLES_VERSION_STRING_FORMAT=0',
                               '-s', 'GL_EXTENSIONS_IN_PREFIXED_FORMAT=0',
                               '-s', 'GL_SUPPORT_AUTOMATIC_ENABLE_EXTENSIONS=0',
                               '-s', 'GL_TRACK_ERRORS=0',
                               '-s', 'GL_SUPPORT_EXPLICIT_SWAP_CONTROL=0',
                               '-s', 'GL_POOL_TEMP_BUFFERS=0',
                               '-s', 'FAST_UNROLLED_MEMCPY_AND_MEMSET=0',
                               '-s', 'MIN_CHROME_VERSION=58',
                               '-s', 'NO_FILESYSTEM=1',
                               '--output_eol', 'linux',
                               '-Oz',
                               '--closure', '1',
                               '-DNDEBUG',
                               '-ffast-math']

    asmjs = ['-s', 'WASM=0', '--separate-asm', '-s', 'ELIMINATE_DUPLICATE_FUNCTIONS=1', '--memory-init-file', '1']
    wasm2js = ['-s', 'WASM=0', '--memory-init-file', '1']

    hello_world_sources = [path_from_root('tests', 'small_hello_world.c'),
                           '-s', 'RUNTIME_FUNCS_TO_IMPORT=[]',
                           '-s', 'USES_DYNAMIC_ALLOC=0',
                           '-s', 'ASM_PRIMITIVE_VARS=[STACKTOP]']
    random_printf_sources = [path_from_root('tests', 'hello_random_printf.c'),
                             '-s', 'RUNTIME_FUNCS_TO_IMPORT=[]',
                             '-s', 'USES_DYNAMIC_ALLOC=0',
                             '-s', 'ASM_PRIMITIVE_VARS=[STACKTOP]',
                             '-s', 'SINGLE_FILE=1']
    hello_webgl_sources = [path_from_root('tests', 'minimal_webgl', 'main.cpp'),
                           path_from_root('tests', 'minimal_webgl', 'webgl.c'),
                           '--js-library', path_from_root('tests', 'minimal_webgl', 'library_js.js'),
                           '-s', 'RUNTIME_FUNCS_TO_IMPORT=[]',
                           '-s', 'USES_DYNAMIC_ALLOC=1', '-lwebgl.js',
                           '-s', 'MODULARIZE=1']
    hello_webgl2_sources = hello_webgl_sources + ['-s', 'MAX_WEBGL_VERSION=2']

    def print_percent(actual, expected):
      if actual == expected:
        return ''
      return ' ({:+.2f}%)'.format((actual - expected) * 100.0 / expected)

    for js in [False, True]:
      for sources, name in [
          [hello_world_sources, 'hello_world'],
          [random_printf_sources, 'random_printf'],
          [hello_webgl_sources, 'hello_webgl'],
          [hello_webgl2_sources, 'hello_webgl2']
        ]:

        outputs = ['a.html', 'a.js']

        test_name = name

        args = smallest_code_size_args[:]

        if not self.is_wasm_backend():
          test_name += '_fastcomp'

        if js:
          outputs += ['a.mem']
          if self.is_wasm_backend():
            args += wasm2js
            test_name += '_wasm2js'
          else:
            args += asmjs
            outputs += ['a.asm.js']
            test_name += '_asmjs'
        else:
          outputs += ['a.wasm']
          test_name += '_wasm'

        if 'SINGLE_FILE=1' in sources:
          outputs = ['a.html']

        results_file = path_from_root('tests', 'code_size', test_name + '.json')

        print('\n-----------------------------\n' + test_name)

        expected_results = {}
        try:
          expected_results = json.loads(open(results_file, 'r').read())
        except Exception:
          if not os.environ.get('EMTEST_REBASELINE'):
            raise

        args = [EMCC, '-o', 'a.html'] + args + sources
        print('\n' + ' '.join(args))
        self.run_process(args)
        print('\n')

        def get_file_gzipped_size(f):
          f_gz = f + '.gz'
          with gzip.open(f_gz, 'wb') as gzf:
            gzf.write(open(f, 'rb').read())
          size = os.path.getsize(f_gz)
          try_delete(f_gz)
          return size

        obtained_results = {}
        total_output_size = 0
        total_expected_size = 0
        total_output_size_gz = 0
        total_expected_size_gz = 0
        for f in outputs:
          f_gz = f + '.gz'
          expected_size = expected_results[f] if f in expected_results else float('inf')
          expected_size_gz = expected_results[f_gz] if f_gz in expected_results else float('inf')
          size = os.path.getsize(f)
          size_gz = get_file_gzipped_size(f)

          obtained_results[f] = size
          obtained_results[f_gz] = size_gz

          if size != expected_size and (f.endswith('.js') or f.endswith('.html')):
            print('Contents of ' + f + ': ')
            print(open(f, 'r').read())

          print('size of ' + f + ' == ' + str(size) + ', expected ' + str(expected_size) + ', delta=' + str(size - expected_size) + print_percent(size, expected_size))
          print('size of ' + f_gz + ' == ' + str(size_gz) + ', expected ' + str(expected_size_gz) + ', delta=' + str(size_gz - expected_size_gz) + print_percent(size_gz, expected_size_gz))

          # Hack: Generated .mem initializer files have different sizes on different
          # platforms (Windows gives x, CircleCI Linux gives x-17 bytes, my home
          # Linux gives x+2 bytes..). Likewise asm.js files seem to be affected by
          # the LLVM IR text names, which lead to asm.js names, which leads to
          # difference code size, which leads to different relooper choices,
          # as a result leading to slightly different total code sizes.
          # Also as of July 16, 2020, wasm2js files have different sizes on
          # different platforms (Windows and MacOS improved to give a slightly
          # better thing than Linux does, which didn't change; this just
          # started to happen on CI, not in response to a code update, so it
          # may have been present all along but just noticed now; it only
          # happens in wasm2js, so it may be platform-nondeterminism in closure
          # compiler).
          # TODO: identify what is causing this. meanwhile allow some amount of slop
          if self.is_wasm_backend():
            if js:
              slop = 30
            else:
              slop = 10
          else:
            slop = 50
          if size <= expected_size + slop and size >= expected_size - slop:
            size = expected_size

          # N.B. even though the test code above prints out gzip compressed sizes, regression testing is done against uncompressed sizes
          # this is because optimizing for compressed sizes can be unpredictable and sometimes counterproductive
          total_output_size += size
          total_expected_size += expected_size

          total_output_size_gz += size_gz
          total_expected_size_gz += expected_size_gz

        obtained_results['total'] = total_output_size
        obtained_results['total_gz'] = total_output_size_gz
        print('Total output size=' + str(total_output_size) + ' bytes, expected total size=' + str(total_expected_size) + ', delta=' + str(total_output_size - total_expected_size) + print_percent(total_output_size, total_expected_size))
        print('Total output size gzipped=' + str(total_output_size_gz) + ' bytes, expected total size gzipped=' + str(total_expected_size_gz) + ', delta=' + str(total_output_size_gz - total_expected_size_gz) + print_percent(total_output_size_gz, total_expected_size_gz))

        if os.environ.get('EMTEST_REBASELINE'):
          open(results_file, 'w').write(json.dumps(obtained_results, indent=2) + '\n')
        else:
          if total_output_size > total_expected_size:
            print('Oops, overall generated code size regressed by ' + str(total_output_size - total_expected_size) + ' bytes!')
          if total_output_size < total_expected_size:
            print('Hey amazing, overall generated code size was improved by ' + str(total_expected_size - total_output_size) + ' bytes! Rerun test with other.test_minimal_runtime_code_size with EMTEST_REBASELINE=1 to update the expected sizes!')
          self.assertEqual(total_output_size, total_expected_size)

  # Test that legacy settings that have been fixed to a specific value and their value can no longer be changed,
  def test_legacy_settings_forbidden_to_change(self):
    stderr = self.expect_fail([EMCC, '-s', 'MEMFS_APPEND_TO_TYPED_ARRAYS=0', path_from_root('tests', 'hello_world.c')])
    self.assertContained('MEMFS_APPEND_TO_TYPED_ARRAYS=0 is no longer supported', stderr)

    self.run_process([EMCC, '-s', 'MEMFS_APPEND_TO_TYPED_ARRAYS=1', path_from_root('tests', 'hello_world.c')])
    self.run_process([EMCC, '-s', 'PRECISE_I64_MATH=2', path_from_root('tests', 'hello_world.c')])

  @no_fastcomp('depends on wasm backend .a linking')
  def test_jsmath(self):
    self.run_process([EMCC, path_from_root('tests', 'other', 'jsmath.cpp'), '-Os', '-o', 'normal.js', '--closure', '0'])
    normal_js_size = os.path.getsize('normal.js')
    normal_wasm_size = os.path.getsize('normal.wasm')
    self.run_process([EMCC, path_from_root('tests', 'other', 'jsmath.cpp'), '-Os', '-o', 'jsmath.js', '-s', 'JS_MATH', '--closure', '0'])
    jsmath_js_size = os.path.getsize('jsmath.js')
    jsmath_wasm_size = os.path.getsize('jsmath.wasm')
    # js math increases JS size, but decreases wasm, and wins overall
    # it would win more with closure, but no point in making the test slower)
    self.assertLess(normal_js_size, jsmath_js_size)
    self.assertLess(jsmath_wasm_size, normal_wasm_size)
    self.assertLess(jsmath_js_size + jsmath_wasm_size, 0.90 * (normal_js_size + normal_wasm_size))
    # js math has almost identical output, but misses some corner cases, 4 out of 34
    normal = self.run_js('normal.js').splitlines()
    jsmath = self.run_js('jsmath.js').splitlines()
    assert len(normal) == len(jsmath)
    diff = 0
    for i in range(len(normal)):
      if normal[i] != jsmath[i]:
        diff += 1
    self.assertEqual(diff, 4)

  def test_strict_mode_hello_world(self):
    # Verify that strict mode can be used for simple hello world program both
    # via the environment EMCC_STRICT=1 and from the command line `-s STRICT`
    cmd = [EMCC, path_from_root('tests', 'hello_world.c'), '-s', 'STRICT=1']
    self.run_process(cmd)
    with env_modify({'EMCC_STRICT': '1'}):
      self.do_run(open(path_from_root('tests', 'hello_world.c')).read(), 'hello, world!')

  def test_legacy_settings(self):
    cmd = [EMCC, path_from_root('tests', 'hello_world.c'), '-s', 'SPLIT_MEMORY=0']

    # By default warnings are not shown
    stderr = self.run_process(cmd, stderr=PIPE).stderr
    self.assertNotContained('warning', stderr)

    # Adding or -Wlegacy-settings enables the warning
    stderr = self.run_process(cmd + ['-Wlegacy-settings'], stderr=PIPE).stderr
    self.assertContained('warning: use of legacy setting: SPLIT_MEMORY', stderr)
    self.assertContained('[-Wlegacy-settings]', stderr)

  def test_strict_mode_legacy_settings(self):
    cmd = [EMCC, path_from_root('tests', 'hello_world.c'), '-s', 'SPLIT_MEMORY=0']
    self.run_process(cmd)

    stderr = self.expect_fail(cmd + ['-s', 'STRICT=1'])
    self.assertContained('legacy setting used in strict mode: SPLIT_MEMORY', stderr)

    with env_modify({'EMCC_STRICT': '1'}):
      stderr = self.expect_fail(cmd)
      self.assertContained('legacy setting used in strict mode: SPLIT_MEMORY', stderr)

  def test_strict_mode_legacy_settings_runtime(self):
    # Verify that legacy settings are not accessible at runtime under strict
    # mode.
    self.set_setting('RETAIN_COMPILER_SETTINGS', 1)
    src = r'''\
    #include <stdio.h>
    #include <emscripten.h>

    int main() {
      printf("BINARYEN_METHOD: %s\n", (char*)emscripten_get_compiler_setting("BINARYEN_METHOD"));
      return 0;
    }
    '''
    self.do_run(src, 'BINARYEN_METHOD: native-wasm')
    with env_modify({'EMCC_STRICT': '1'}):
      self.do_run(src, 'invalid compiler setting: BINARYEN_METHOD')
    self.set_setting('STRICT', 1)
    self.do_run(src, 'invalid compiler setting: BINARYEN_METHOD')

  def test_renamed_setting(self):
    # Verify that renamed settings are available by either name (when not in
    # strict mode.
    self.set_setting('RETAIN_COMPILER_SETTINGS', 1)
    src = r'''\
    #include <stdio.h>
    #include <emscripten.h>

    int main() {
      printf("%d %d\n",
        emscripten_get_compiler_setting("BINARYEN_ASYNC_COMPILATION"),
        emscripten_get_compiler_setting("WASM_ASYNC_COMPILATION"));
      return 0;
    }
    '''

    # Setting the new name should set both
    self.set_setting('WASM_ASYNC_COMPILATION', 0)
    self.do_run(src, '0 0')
    self.set_setting('WASM_ASYNC_COMPILATION', 1)
    self.do_run(src, '1 1')
    self.clear_setting('WASM_ASYNC_COMPILATION')

    # Setting the old name should set both
    self.set_setting('BINARYEN_ASYNC_COMPILATION', 0)
    self.do_run(src, '0 0')
    self.set_setting('BINARYEN_ASYNC_COMPILATION', 1)
    self.do_run(src, '1 1')

  def test_strict_mode_legacy_settings_library(self):
    create_test_file('lib.js', r'''
#if SPLIT_MEMORY
#endif
''')
    cmd = [EMCC, path_from_root('tests', 'hello_world.c'), '-o', 'out.js', '--js-library', 'lib.js']
    self.run_process(cmd)
    self.assertContained('ReferenceError: SPLIT_MEMORY is not defined', self.expect_fail(cmd + ['-s', 'STRICT=1']))
    with env_modify({'EMCC_STRICT': '1'}):
      self.assertContained('ReferenceError: SPLIT_MEMORY is not defined', self.expect_fail(cmd))

  def test_safe_heap_log(self):
    self.set_setting('SAFE_HEAP')
    self.set_setting('SAFE_HEAP_LOG')
    self.set_setting('EXIT_RUNTIME')
    src = open(path_from_root('tests', 'hello_world.c')).read()
    self.do_run(src, 'SAFE_HEAP load: ')

    if not self.is_wasm_backend():
      self.set_setting('WASM', 0)
      self.do_run(src, 'SAFE_HEAP load: ')

  @no_fastcomp('iprintf/__small_printf are wasm-backend-only features')
  def test_mini_printfs(self):
    def test(code):
      with open('src.c', 'w') as f:
        f.write('''
          #include <stdio.h>
          void* unknown_value;
          int main() {
            %s
          }
        ''' % code)
      self.run_process([EMCC, 'src.c', '-O1'])
      return os.path.getsize('a.out.wasm')

    i = test('printf("%d", *(int*)unknown_value);')
    f = test('printf("%f", *(double*)unknown_value);')
    lf = test('printf("%Lf", *(long double*)unknown_value);')
    both = test('printf("%d", *(int*)unknown_value); printf("%Lf", *(long double*)unknown_value);')
    print(i, f, lf, both)

    # iprintf is much smaller than printf with float support
    self.assertGreater(i, f - 3400)
    self.assertLess(i, f - 3000)
    # __small_printf is somewhat smaller than printf with long double support
    self.assertGreater(f, lf - 900)
    self.assertLess(f, lf - 500)
    # both is a little bigger still
    self.assertGreater(lf, both - 100)
    self.assertLess(lf, both - 50)

  @parameterized({
    'normal': ([], '''\
0.000051 => -5.123719529365189373493194580078e-05
0.000051 => -5.123719300544352718866300544498e-05
0.000051 => -5.123719300544352718866300544498e-05
'''),
    'full_long_double': (['-s', 'PRINTF_LONG_DOUBLE'], '''\
0.000051 => -5.123719529365189373493194580078e-05
0.000051 => -5.123719300544352718866300544498e-05
0.000051 => -5.123719300544352710023893104250e-05
'''),
  })
  @no_fastcomp('float128 is wasm backend only')
  def test_long_double_printing(self, args, expected):
    create_test_file('src.cpp', r'''
#include <stdio.h>

int main(void) {
    float f = 5.123456789e-5;
    double d = 5.123456789e-5;
    long double ld = 5.123456789e-5;
    printf("%f => %.30e\n", f, f  / (f - 1));
    printf("%f => %.30e\n", d, d / (d - 1));
    printf("%Lf => %.30Le\n", ld, ld / (ld - 1));
}
    ''')
    self.run_process([EMCC, 'src.cpp'] + args)
    self.assertContained(expected, self.run_js('a.out.js'))

  # Tests that passing -s MALLOC=none will not include system malloc() to the build.
  def test_malloc_none(self):
    stderr = self.expect_fail([EMCC, path_from_root('tests', 'malloc_none.c'), '-s', 'MALLOC=none'])
    self.assertContained('undefined symbol: malloc', stderr)

  @parameterized({
    'c': ['c'],
    'cpp': ['cpp'],
  })
  @no_fastcomp('lsan not supported on fastcomp')
  def test_lsan_leaks(self, ext):
    self.do_smart_test(path_from_root('tests', 'other', 'test_lsan_leaks.' + ext),
                       emcc_args=['-fsanitize=leak', '-s', 'ALLOW_MEMORY_GROWTH=1'],
                       assert_returncode=NON_ZERO, literals=[
      'Direct leak of 2048 byte(s) in 1 object(s) allocated from',
      'Direct leak of 1337 byte(s) in 1 object(s) allocated from',
      'Direct leak of 42 byte(s) in 1 object(s) allocated from',
    ])

  @parameterized({
    'c': ['c', [
      r'in malloc.*a\.out\.wasm\+0x',
      r'(?im)in f (|[/a-z\.]:).*/test_lsan_leaks\.c:6:21$',
      r'(?im)in main (|[/a-z\.]:).*/test_lsan_leaks\.c:10:16$',
      r'(?im)in main (|[/a-z\.]:).*/test_lsan_leaks\.c:12:3$',
      r'(?im)in main (|[/a-z\.]:).*/test_lsan_leaks\.c:13:3$',
    ]],
    'cpp': ['cpp', [
      r'in operator new\[\]\(unsigned long\).*a\.out\.wasm\+0x',
      r'(?im)in f\(\) (|[/a-z\.]:).*/test_lsan_leaks\.cpp:4:21$',
      r'(?im)in main (|[/a-z\.]:).*/test_lsan_leaks\.cpp:8:16$',
      r'(?im)in main (|[/a-z\.]:).*/test_lsan_leaks\.cpp:10:3$',
      r'(?im)in main (|[/a-z\.]:).*/test_lsan_leaks\.cpp:11:3$',
    ]],
  })
  @no_fastcomp('lsan not supported on fastcomp')
  def test_lsan_stack_trace(self, ext, regexes):
    self.do_smart_test(path_from_root('tests', 'other', 'test_lsan_leaks.' + ext),
                       emcc_args=['-fsanitize=leak', '-s', 'ALLOW_MEMORY_GROWTH=1', '-g4'],
                       assert_returncode=NON_ZERO, literals=[
      'Direct leak of 2048 byte(s) in 1 object(s) allocated from',
      'Direct leak of 1337 byte(s) in 1 object(s) allocated from',
      'Direct leak of 42 byte(s) in 1 object(s) allocated from',
    ], regexes=regexes)

  @parameterized({
    'c': ['c'],
    'cpp': ['cpp'],
  })
  @no_fastcomp('lsan not supported on fastcomp')
  def test_lsan_no_leak(self, ext):
    self.do_smart_test(path_from_root('tests', 'other', 'test_lsan_no_leak.' + ext),
                       emcc_args=['-fsanitize=leak', '-s', 'ALLOW_MEMORY_GROWTH=1', '-s', 'ASSERTIONS=0'],
                       regexes=[r'^\s*$'])

  @no_fastcomp('lsan not supported on fastcomp')
  def test_lsan_no_stack_trace(self):
    self.do_smart_test(path_from_root('tests', 'other', 'test_lsan_leaks.c'),
                       emcc_args=['-fsanitize=leak', '-s', 'ALLOW_MEMORY_GROWTH=1', '-DDISABLE_CONTEXT'],
                       assert_returncode=NON_ZERO, literals=[
      'Direct leak of 3427 byte(s) in 3 object(s) allocated from:',
      'SUMMARY: LeakSanitizer: 3427 byte(s) leaked in 3 allocation(s).',
    ])

  @no_fastcomp('asan is not supported on fastcomp')
  def test_asan_null_deref(self):
    self.do_smart_test(path_from_root('tests', 'other', 'test_asan_null_deref.c'),
                       emcc_args=['-fsanitize=address', '-s', 'ALLOW_MEMORY_GROWTH=1'],
                       assert_returncode=NON_ZERO, literals=[
      'AddressSanitizer: null-pointer-dereference on address',
    ])

  @no_fastcomp('asan is not supported on fastcomp')
  def test_asan_no_stack_trace(self):
    self.do_smart_test(path_from_root('tests', 'other', 'test_lsan_leaks.c'),
                       emcc_args=['-fsanitize=address', '-s', 'ALLOW_MEMORY_GROWTH=1', '-DDISABLE_CONTEXT', '-s', 'EXIT_RUNTIME'],
                       assert_returncode=NON_ZERO, literals=[
      'Direct leak of 3427 byte(s) in 3 object(s) allocated from:',
      'SUMMARY: AddressSanitizer: 3427 byte(s) leaked in 3 allocation(s).',
    ])

  @no_fastcomp('asan is not supported on fastcomp')
  def test_asan_pthread_stubs(self):
    self.do_smart_test(path_from_root('tests', 'other', 'test_asan_pthread_stubs.c'), emcc_args=['-fsanitize=address', '-s', 'ALLOW_MEMORY_GROWTH=1'])

  def test_proxy_to_pthread_stack(self):
    with js_engines_modify([NODE_JS + ['--experimental-wasm-threads', '--experimental-wasm-bulk-memory']]):
      self.do_smart_test(path_from_root('tests', 'other', 'test_proxy_to_pthread_stack.c'),
                         ['success'],
                         emcc_args=['-s', 'USE_PTHREADS', '-s', 'PROXY_TO_PTHREAD', '-s', 'TOTAL_STACK=1048576'])

  @parameterized({
    'async': ['-s', 'WASM_ASYNC_COMPILATION=1'],
    'sync': ['-s', 'WASM_ASYNC_COMPILATION=0'],
  })
  @no_fastcomp('offset converter is not supported on fastcomp')
  def test_offset_converter(self, *args):
    self.do_smart_test(path_from_root('tests', 'other', 'test_offset_converter.c'),
                       emcc_args=['-s', 'USE_OFFSET_CONVERTER', '-g4'] + list(args), literals=['ok'])

  @no_windows('ptys and select are not available on windows')
  @no_fastcomp('fastcomp clang detects colors differently')
  def test_build_error_color(self):
    create_test_file('src.c', 'int main() {')
    returncode, output = self.run_on_pty([EMCC, 'src.c'])
    self.assertNotEqual(returncode, 0)
    self.assertIn(b"\x1b[1msrc.c:1:13: \x1b[0m\x1b[0;1;31merror: \x1b[0m\x1b[1mexpected '}'\x1b[0m", output)
    self.assertIn(b"\x1b[31merror: ", output)

  @parameterized({
    'fno_diagnostics_color': ['-fno-diagnostics-color'],
    'fdiagnostics_color_never': ['-fdiagnostics-color=never'],
  })
  @no_windows('ptys and select are not available on windows')
  def test_pty_no_color(self, flag):
    with open('src.c', 'w') as f:
      f.write('int main() {')

    returncode, output = self.run_on_pty([EMCC, flag, 'src.c'])
    self.assertNotEqual(returncode, 0)
    self.assertNotIn(b'\x1b', output)

  @no_fastcomp('sanitizers are not supported on fastcomp')
  def test_sanitizer_color(self):
    create_test_file('src.c', '''
      #include <emscripten.h>
      int main() {
        int *p = 0, q;
        EM_ASM({ Module.printWithColors = true; });
        q = *p;
      }
    ''')
    self.run_process([EMCC, '-fsanitize=null', 'src.c'])
    output = self.run_js('a.out.js')
    self.assertIn('\x1b[1msrc.c', output)

  @no_fastcomp('main param optimizations are upstream-only')
  def test_main_reads_params(self):
    create_test_file('no.c', '''
      int main() {
        return 42;
      }
    ''')
    self.run_process([EMCC, 'no.c', '-O3', '-o', 'no.js'])
    no = os.path.getsize('no.js')
    create_test_file('yes.c', '''
      int main(int argc, char **argv) {
        return argc;
      }
    ''')
    self.run_process([EMCC, 'yes.c', '-O3', '-o', 'yes.js'])
    yes = os.path.getsize('yes.js')
    # not having to set up argc/argv allows us to avoid including a
    # significant amount of JS for string support (which is not needed
    # otherwise in such a trivial program).
    self.assertLess(no, 0.95 * yes)

  @no_fastcomp('not optimized in fastcomp')
  def test_INCOMING_MODULE_JS_API(self):
    def test(args):
      self.run_process([EMCC, path_from_root('tests', 'hello_world.c'), '-O3', '--closure', '1'] + args)
      for engine in JS_ENGINES:
        self.assertContained('hello, world!', self.run_js('a.out.js', engine=engine))
      with open('a.out.js') as f:
        # ignore \r which on windows can increase the size
        return len(f.read().replace('\r', ''))
    normal = test([])
    changed = test(['-s', 'INCOMING_MODULE_JS_API=[]'])
    print('sizes', normal, changed)
    # Changing this option to [] should decrease code size.
    self.assertLess(changed, normal)
    # Check an absolute code size as well, with some slack.
    self.assertLess(abs(changed - 5795), 150)

  def test_llvm_includes(self):
    self.build('#include <stdatomic.h>', self.get_dir(), 'atomics.c')

  def test_mmap_and_munmap(self):
    emcc_args = []
    for f in ['data_ro.dat', 'data_rw.dat']:
        create_test_file(f, 'Test file')
        emcc_args.extend(['--embed-file', f])
    self.do_other_test('mmap_and_munmap', emcc_args)

  def test_mmap_and_munmap_anonymous(self):
    self.do_other_test('mmap_and_munmap_anonymous', emcc_args=['-s', 'NO_FILESYSTEM'])

  def test_mmap_memorygrowth(self):
    self.do_other_test('mmap_memorygrowth', ['-s', 'ALLOW_MEMORY_GROWTH=1'])

  def test_files_and_module_assignment(self):
    # a pre-js can set Module to a new object or otherwise undo file preloading/
    # embedding changes to Module.preRun. we show an error to avoid confusion
    create_test_file('pre.js', 'Module = {};')
    create_test_file('src.cpp', r'''
      #include <stdio.h>
      int main() {
        printf("file exists: %d\n", !!fopen("src.cpp", "rb"));
      }
    ''')
    self.run_process([EMCC, 'src.cpp', '--pre-js', 'pre.js', '--embed-file', 'src.cpp'])
    result = self.run_js('a.out.js', assert_returncode=NON_ZERO)
    self.assertContained('Module.preRun should exist because file support used it; did a pre-js delete it?', result)

    def test_error(pre):
      create_test_file('pre.js', pre)
      self.run_process([EMCC, 'src.cpp', '--pre-js', 'pre.js', '--embed-file', 'src.cpp'])
      result = self.run_js('a.out.js', assert_returncode=NON_ZERO)
      self.assertContained('All preRun tasks that exist before user pre-js code should remain after; did you replace Module or modify Module.preRun?', result)

    # error if the user replaces Module or Module.preRun
    test_error('Module = { preRun: [] };')
    test_error('Module.preRun = [];')

  @no_fastcomp('fastcomp defines this in the backend itself, so it is always on there')
  def test_EMSCRIPTEN_and_STRICT(self):
    # __EMSCRIPTEN__ is the proper define; we support EMSCRIPTEN for legacy
    # code, unless STRICT is enabled.
    create_test_file('src.c', '''
      #ifndef EMSCRIPTEN
      #error "not defined"
      #endif
    ''')
    self.run_process([EMCC, 'src.c', '-c'])
    self.expect_fail([EMCC, 'src.c', '-s', 'STRICT', '-c'])

  def test_exception_settings(self):
    for catching, throwing, opts in itertools.product([0, 1], repeat=3):
      cmd = [EMCC, path_from_root('tests', 'other', 'exceptions_modes_symbols_defined.cpp'), '-s', 'DISABLE_EXCEPTION_THROWING=%d' % (1 - throwing), '-s', 'DISABLE_EXCEPTION_CATCHING=%d' % (1 - catching), '-O%d' % opts]
      print(cmd)
      if not throwing and not catching:
        self.assertContained('DISABLE_EXCEPTION_THROWING was set (likely due to -fno-exceptions), which means no C++ exception throwing support code is linked in, but such support is required', self.expect_fail(cmd))
      elif not throwing and catching:
        self.assertContained('DISABLE_EXCEPTION_THROWING was set (probably from -fno-exceptions) but is not compatible with enabling exception catching (DISABLE_EXCEPTION_CATCHING=0)', self.expect_fail(cmd))
      else:
        self.run_process(cmd)

  @no_fastcomp('new clang feature')
  def test_fignore_exceptions(self):
    # the new clang flag -fignore-exceptions basically is the same as -s DISABLE_EXCEPTION_CATCHING=1,
    # that is, it allows throwing, but emits no support code for catching.
    self.run_process([EMCC, path_from_root('tests', 'other', 'exceptions_modes_symbols_defined.cpp'), '-s', 'DISABLE_EXCEPTION_CATCHING=0'])
    enable_size = os.path.getsize('a.out.wasm')
    self.run_process([EMCC, path_from_root('tests', 'other', 'exceptions_modes_symbols_defined.cpp'), '-s', 'DISABLE_EXCEPTION_CATCHING=1'])
    disable_size = os.path.getsize('a.out.wasm')
    self.run_process([EMCC, path_from_root('tests', 'other', 'exceptions_modes_symbols_defined.cpp'), '-s', '-fignore-exceptions'])
    ignore_size = os.path.getsize('a.out.wasm')
    self.assertGreater(enable_size, disable_size)
    self.assertEqual(disable_size, ignore_size)

  @no_fastcomp('assumes wasm object files')
  def test_f_exception(self):
    create_test_file('src.cpp', r'''
      #include <stdio.h>
      int main () {
        try {
          throw 42;
        } catch (int e) {
          printf("CAUGHT: %d\n", e);
        }
        return 0;
      }
    ''')
    for compile_flags, link_flags, expect_caught in [
      # exceptions are off by default
      ([], [], False),
      # enabling exceptions at link and compile works
      (['-fexceptions'], ['-fexceptions'], True),
      # just compile isn't enough as the JS runtime lacks support
      (['-fexceptions'], [], False),
      # just link isn't enough as codegen didn't emit exceptions support
      ([], ['-fexceptions'], False),
    ]:
      print(compile_flags, link_flags, expect_caught)
      self.run_process([EMCC, 'src.cpp', '-c', '-o', 'src.o'] + compile_flags)
      self.run_process([EMCC, 'src.o'] + link_flags)
      result = self.run_js('a.out.js', assert_returncode=0 if expect_caught else NON_ZERO)
      self.assertContainedIf('CAUGHT', result, expect_caught)

  def test_assertions_on_internal_api_changes(self):
    create_test_file('src.c', r'''
      #include <emscripten.h>
      int main(int argc, char **argv) {
        EM_ASM({
          try {
            Module['read'];
            out('it should not be there');
          } catch(e) {
            out('error: ' + e);
          }
        });
      }
    ''')
    self.run_process([EMCC, 'src.c', '-s', 'ASSERTIONS'])
    self.assertContained('Module.read has been replaced with plain read', self.run_js('a.out.js'))

  def test_assertions_on_incoming_module_api_changes(self):
    create_test_file('pre.js', r'''
      var Module = {
        read: function() {}
      }
    ''')
    self.run_process([EMCC, path_from_root('tests', 'hello_world.c'), '-s', 'ASSERTIONS', '--pre-js', 'pre.js'])
    self.assertContained('Module.read option was removed', self.run_js('a.out.js', assert_returncode=NON_ZERO))

  def test_assertions_on_outgoing_module_api_changes(self):
    create_test_file('src.cpp', r'''
      #include <emscripten.h>
      int main() {
        EM_ASM({
          console.log();
          function check(name) {
            try {
              Module[name];
              console.log("success: " + name);
            } catch(e) {
            }
          }
          check("read");
          // TODO check("setWindowTitle");
          check("wasmBinary");
          check("arguments");
        });
      }
    ''')
    self.run_process([EMCC, 'src.cpp', '-s', 'ASSERTIONS'])
    self.assertContained('''
Module.read has been replaced with plain read_ (the initial value can be provided on Module, but after startup the value is only looked for on a local variable of that name)
Module.wasmBinary has been replaced with plain wasmBinary (the initial value can be provided on Module, but after startup the value is only looked for on a local variable of that name)
Module.arguments has been replaced with plain arguments_ (the initial value can be provided on Module, but after startup the value is only looked for on a local variable of that name)
''', self.run_js('a.out.js'))

  def test_assertions_on_ready_promise(self):
    # check that when assertions are on we give useful error messages for
    # mistakenly thinking the Promise is an instance. I.e., once you could do
    # Module()._main to get an instance and the main function, but after
    # the breaking change in #10697 Module() now returns a promise, and to get
    # the instance you must use .then() to get a callback with the instance.
    create_test_file('test.js', r'''
      try {
        Module()._main;
      } catch(e) {
        console.log(e);
      }
      try {
        Module().onRuntimeInitialized = 42;
      } catch(e) {
        console.log(e);
      }
    ''')
    self.run_process([EMCC, path_from_root('tests', 'hello_world.c'), '-s', 'MODULARIZE', '-s', 'ASSERTIONS', '--extern-post-js', 'test.js'])
    # A return code of 7 is from the unhandled Promise rejection
    out = self.run_js('a.out.js', assert_returncode=7)
    self.assertContained('You are getting _main on the Promise object, instead of the instance. Use .then() to get called back with the instance, see the MODULARIZE docs in src/settings.js', out)
    self.assertContained('You are setting onRuntimeInitialized on the Promise object, instead of the instance. Use .then() to get called back with the instance, see the MODULARIZE docs in src/settings.js', out)

  def test_em_asm_duplicate_strings(self):
    # We had a regression where tow different EM_ASM strings from two diffferent
    # object files were de-duplicated in wasm-emscripten-finalize.  This used to
    # work when we used zero-based index for store the JS strings, but once we
    # switched to absolute addresses the string needs to exist twice in the JS
    # file.
    create_test_file('foo.c', '''
      #include <emscripten.h>
      void foo() {
        EM_ASM({ console.log('Hello, world!'); });
      }
    ''')
    create_test_file('main.c', '''
      #include <emscripten.h>

      void foo();

      int main() {
        foo();
        EM_ASM({ console.log('Hello, world!'); });
        return 0;
      }
    ''')
    self.run_process([EMCC, '-c', 'foo.c'])
    self.run_process([EMCC, '-c', 'main.c'])
    self.run_process([EMCC, 'foo.o', 'main.o'])
    self.assertContained('Hello, world!\nHello, world!\n', self.run_js('a.out.js'))

  def test_em_asm_strict_c(self):
    create_test_file('src.c', '''
      #include <emscripten/em_asm.h>
      int main() {
        EM_ASM({ console.log('Hello, world!'); });
      }
    ''')
    result = self.run_process([EMCC, '-std=c11', 'src.c'], stderr=PIPE, check=False)
    self.assertNotEqual(result.returncode, 0)
    self.assertIn('EM_ASM does not work in -std=c* modes, use -std=gnu* modes instead', result.stderr)

  def test_boost_graph(self):
    self.do_smart_test(path_from_root('tests', 'test_boost_graph.cpp'),
                       emcc_args=['-s', 'USE_BOOST_HEADERS=1'])

  @no_fastcomp('EM_ASM and setjmp works fine on fastcomp')
  def test_setjmp_em_asm(self):
    create_test_file('src.c', '''
      #include <emscripten.h>
      #include <setjmp.h>

      int main() {
        jmp_buf buf;
        setjmp(buf);
        EM_ASM({
          console.log("hello world");
        });
      }
    ''')
    result = self.run_process([EMCC, 'src.c'], stderr=PIPE, check=False)
    self.assertNotEqual(result.returncode, 0)
    self.assertIn('Cannot use EM_ASM* alongside setjmp/longjmp', result.stderr)
    self.assertIn('Please consider using EM_JS, or move the EM_ASM into another function.', result.stderr)

  def test_missing_stdlibs(self):
    # Certain standard libraries are expected to be useable via -l flags but
    # don't actually exist in our standard library path.  Make sure we don't
    # error out when linking with these flags.
    self.run_process([EMCC, path_from_root('tests', 'hello_world.cpp'), '-lm', '-ldl', '-lrt', '-lpthread'])

  @no_fastcomp('lld-specific')
  def test_supported_linker_flags(self):
    out = self.run_process([EMCC, path_from_root('tests', 'hello_world.cpp'), '-Wl,--print-map'], stderr=PIPE).stderr
    self.assertContained('warning: ignoring unsupported linker flag: `--print-map`', out)

    out = self.run_process([EMCC, path_from_root('tests', 'hello_world.cpp'), '-Xlinker', '--print-map'], stderr=PIPE).stderr
    self.assertContained('warning: ignoring unsupported linker flag: `--print-map`', out)

    out = self.run_process([EMCC, path_from_root('tests', 'hello_world.cpp'), '-Wl,-rpath=foo'], stderr=PIPE).stderr
    self.assertContained('warning: ignoring unsupported linker flag: `-rpath=foo`', out)

    out = self.run_process([EMCC, path_from_root('tests', 'hello_world.cpp'), '-Wl,-rpath-link,foo'], stderr=PIPE).stderr
    self.assertContained('warning: ignoring unsupported linker flag: `-rpath-link`', out)

    out = self.run_process([EMCC, path_from_root('tests', 'hello_world.cpp'),
                            '-Wl,--no-check-features,-mllvm,-debug'], stderr=PIPE).stderr
    self.assertNotContained('warning: ignoring unsupported linker flag', out)

    out = self.run_process([EMCC, path_from_root('tests', 'hello_world.cpp'), '-Wl,-allow-shlib-undefined'], stderr=PIPE).stderr
    self.assertContained('warning: ignoring unsupported linker flag: `-allow-shlib-undefined`', out)

    out = self.run_process([EMCC, path_from_root('tests', 'hello_world.cpp'), '-Wl,--allow-shlib-undefined'], stderr=PIPE).stderr
    self.assertContained('warning: ignoring unsupported linker flag: `--allow-shlib-undefined`', out)

    out = self.run_process([EMCC, path_from_root('tests', 'hello_world.cpp'), '-Wl,-version-script,foo'], stderr=PIPE).stderr
    self.assertContained('warning: ignoring unsupported linker flag: `-version-script`', out)

  @no_fastcomp('lld-specific')
  def test_linker_flags_pass_through(self):
    err = self.expect_fail([EMCC, path_from_root('tests', 'hello_world.cpp'), '-Wl,--waka'])
    self.assertContained('wasm-ld: error: unknown argument: --waka', err)

    err = self.expect_fail([EMCC, path_from_root('tests', 'hello_world.cpp'), '-Xlinker', '--waka'])
    self.assertContained('wasm-ld: error: unknown argument: --waka', err)

  def test_linker_flags_unused(self):
    err = self.run_process([EMCC, path_from_root('tests', 'hello_world.cpp'), '-c', '-lbar'], stderr=PIPE).stderr
    self.assertContained("warning: argument unused during compilation: '-lbar' [-Wunused-command-line-argument]", err)

  def test_non_wasm_without_wasm_in_vm(self):
    # Test that our non-wasm output does not depend on wasm support in the vm.
    self.run_process([EMCC, path_from_root('tests', 'hello_world.cpp'), '-s', 'WASM=0'])
    with open('a.out.js') as f:
      js = f.read()
    with open('a.out.js', 'w') as f:
      f.write('var WebAssembly = null;\n' + js)
    for engine in JS_ENGINES:
      self.assertContained('hello, world!', self.run_js('a.out.js', engine=engine))

  def test_compile_only_with_object_extension(self):
    # Emscripten supports compiling to an object file when the output has an
    # object extension.
    # Most compilers require the `-c` to be explicit.
    self.run_process([EMCC, path_from_root('tests', 'hello_world.cpp'), '-c', '-o', 'hello1.o'])
    err = self.run_process([EMCC, path_from_root('tests', 'hello_world.cpp'), '-o', 'hello2.o'], stderr=PIPE).stderr
    self.assertContained('warning: Assuming object file output in the absence of `-c`', err)
    self.assertBinaryEqual('hello1.o', 'hello2.o')

  def test_empty_output_extension(self):
    # Default to JS output when no extension is present
    self.run_process([EMCC, path_from_root('tests', 'hello_world.cpp'), '-Werror', '-o', 'hello'])
    self.assertContained('hello, world!', self.run_js('hello'))

  def test_backwards_deps_in_archive(self):
    # Test that JS dependencies from deps_info.json work for code linked via
    # static archives using -l<name>
    self.run_process([EMCC, path_from_root('tests', 'sockets', 'test_gethostbyname.c'), '-o', 'a.o'])
    self.run_process([LLVM_AR, 'cr', 'liba.a', 'a.o'])
    create_test_file('empty.c', 'static int foo = 0;')
    self.run_process([EMCC, 'empty.c', '-la', '-L.'])
    self.assertContained('success', self.run_js('a.out.js'))

  def test_warning_flags(self):
    create_test_file('not_object.bc', 'some text')
    self.run_process([EMCC, '-c', '-o', 'hello.o', path_from_root('tests', 'hello_world.c')])
    cmd = [EMCC, 'hello.o', 'not_object.bc', '-o', 'a.wasm']

    # warning that is enabled by default
    stderr = self.run_process(cmd, stderr=PIPE).stderr
    self.assertContained('emcc: warning: not_object.bc is not a valid input file [-Winvalid-input]', stderr)

    # -w to suppress warnings
    stderr = self.run_process(cmd + ['-w'], stderr=PIPE).stderr
    self.assertNotContained('warning', stderr)

    # -Wno-invalid-input to suppress just this one warning
    stderr = self.run_process(cmd + ['-Wno-invalid-input'], stderr=PIPE).stderr
    self.assertNotContained('warning', stderr)

    # with -Werror should fail
    stderr = self.expect_fail(cmd + ['-Werror'])
    self.assertContained('emcc: error: not_object.bc is not a valid input file [-Winvalid-input] [-Werror]', stderr)

    # with -Werror + -Wno-error=<type> should only warn
    stderr = self.run_process(cmd + ['-Werror', '-Wno-error=invalid-input'], stderr=PIPE).stderr
    self.assertContained('emcc: warning: not_object.bc is not a valid input file [-Winvalid-input]', stderr)

    # check that `-Werror=foo` also enales foo
    stderr = self.expect_fail(cmd + ['-Werror=legacy-settings', '-s', 'TOTAL_MEMORY=1'])
    self.assertContained('error: use of legacy setting: TOTAL_MEMORY (setting renamed to INITIAL_MEMORY) [-Wlegacy-settings] [-Werror]', stderr)

  def test_emranlib(self):
    create_test_file('foo.c', 'int foo = 1;')
    create_test_file('bar.c', 'int bar = 2;')
    self.run_process([EMCC, '-c', 'foo.c', 'bar.c'])

    # Create a library with no archive map
    self.run_process([EMAR, 'crS', 'liba.a', 'foo.o', 'bar.o'])
    output = self.run_process([shared.LLVM_NM, '--print-armap', 'liba.a'], stdout=PIPE).stdout
    self.assertNotContained('Archive map', output)

    # Add an archive map
    self.run_process([EMRANLIB, 'liba.a'])
    output = self.run_process([shared.LLVM_NM, '--print-armap', 'liba.a'], stdout=PIPE).stdout
    self.assertContained('Archive map', output)

  def test_pthread_stub(self):
    # Verify that programs containing pthread code can still be compiled even
    # without enabling threads.  This is possible becase we link in
    # libpthread_stub.a
    create_test_file('pthread.c', '''
#include <pthread.h>

int main() {
  pthread_atfork(NULL, NULL, NULL);
  return 0;
}
''')
    self.run_process([EMCC, 'pthread.c'])

  def test_stdin_preprocess(self):
    create_test_file('temp.h', '#include <string>')
    outputStdin = self.run_process([EMCC, '-x', 'c++', '-dM', '-E', '-'], input="#include <string>", stdout=PIPE).stdout
    outputFile = self.run_process([EMCC, '-x', 'c++', '-dM', '-E', 'temp.h'], stdout=PIPE).stdout
    self.assertTextDataIdentical(outputStdin, outputFile)

  def test_stdin_compile_only(self):
    # Should fail without -x lang specifier
    with open(path_from_root('tests', 'hello_world.cpp')) as f:
      err = self.expect_fail([EMCC, '-c', '-'], input=f.read())
    self.assertContained('error: -E or -x required when input is from standard input', err)

    with open(path_from_root('tests', 'hello_world.cpp')) as f:
      self.run_process([EMCC, '-c', '-o', 'out.o', '-x', 'c++', '-'], input=f.read())
    self.assertExists('out.o')

    # Same again but without an explicit output filename
    with open(path_from_root('tests', 'hello_world.cpp')) as f:
      self.run_process([EMCC, '-c', '-x', 'c++', '-'], input=f.read())
    self.assertExists('-.o')

  def test_stdin_compile_and_link(self):
    with open(path_from_root('tests', 'hello_world.cpp')) as f:
      self.run_process([EMCC, '-x', 'c++', '-'], input=f.read())
    self.assertContained('hello, world!', self.run_js('a.out.js'))

  def is_object_file(self, filename):
    if self.is_wasm_backend():
      return building.is_wasm('-')
    else:
      return building.is_bitcode('-')

  def test_stdout_link(self):
    # linking to stdout `-` doesn't work, we have no way to pass such an output filename
    # through post-link tools such as binaryen.
    err = self.expect_fail([EMCC, '-o', '-', path_from_root('tests', 'hello_world.cpp')])
    self.assertContained('invalid output filename: `-`', err)
    self.assertNotExists('-')

    err = self.expect_fail([EMCC, '-o', '-foo', path_from_root('tests', 'hello_world.cpp')])
    self.assertContained('invalid output filename: `-foo`', err)
    self.assertNotExists('-foo')

  def test_output_to_nowhere(self):
    self.run_process([EMCC, path_from_root('tests', 'hello_world.cpp'), '-o', os.devnull, '-c'])

  # Test that passing -s MIN_X_VERSION=-1 on the command line will result in browser X being not supported at all.
  # I.e. -s MIN_X_VERSION=-1 is equal to -s MIN_X_VERSION=Infinity
  def test_drop_support_for_browser(self):
    # Test that -1 means "not supported"
    self.run_process([EMCC, path_from_root('tests', 'test_html5.c'), '-s', 'MIN_IE_VERSION=-1'])
    self.assertContained('allowsDeferredCalls: true', open('a.out.js').read())
    self.assertNotContained('allowsDeferredCalls: JSEvents.isInternetExplorer()', open('a.out.js').read())

  def test_errno_type(self):
    create_test_file('errno_type.c', '''
#include <errno.h>

// Use of these constants in C preprocessor comparisons should work.
#if EPERM > 0
#define DAV1D_ERR(e) (-(e))
#else
#define DAV1D_ERR(e) (e)
#endif
''')
    self.run_process([EMCC, 'errno_type.c'])

  @no_fastcomp("uses standalone mode")
  def test_standalone_syscalls(self):
    self.run_process([EMCC, path_from_root('tests', 'other', 'standalone_syscalls', 'test.cpp'), '-o', 'test.wasm'])
    with open(path_from_root('tests', 'other', 'standalone_syscalls', 'test.out')) as f:
      expected = f.read()
      for engine in WASM_ENGINES:
        self.assertContained(expected, self.run_js('test.wasm', engine))

  @requires_native_clang
  @no_fastcomp("uses standalone mode")
  def test_wasm2c_reactor(self):
    # test compiling an unsafe library using wasm2c, then using it from a
    # main program. this shows it is easy to use wasm2c as a sandboxing
    # mechanism.

    # first compile the library with emcc, getting a .c and .h
    self.run_process([EMCC,
                      path_from_root('tests', 'other', 'wasm2c', 'unsafe-library.c'),
                      '-O3', '-o', 'lib.wasm', '-s', 'WASM2C', '--no-entry'])
    # compile the main program natively normally, together with the unsafe
    # library
    self.run_process([CLANG_CC,
                      path_from_root('tests', 'other', 'wasm2c', 'my-code.c'),
                      'lib.wasm.c', '-O3', '-o', 'program.exe'] +
                     clang_native.get_clang_native_args(),
                     env=clang_native.get_clang_native_env())
    output = self.run_process([os.path.abspath('program.exe')], stdout=PIPE).stdout
    with open(path_from_root('tests', 'other', 'wasm2c', 'output.txt')) as f:
      self.assertEqual(output, f.read())

  @parameterized({
    'wasm2js': (['-s', 'WASM=0'], ''),
    'modularize': (['-s', 'MODULARIZE'], 'Module()'),
  })
  @no_fastcomp('wasm2js only')
  def test_promise_polyfill(self, constant_args, extern_post_js):
    def test(args, expect_fail):
      # legacy browsers may lack Promise, which wasm2js depends on. see what
      # happens when we kill the global Promise function.
      create_test_file('extern-post.js', extern_post_js)
      self.run_process([EMCC, path_from_root('tests', 'hello_world.cpp')] + constant_args + args + ['--extern-post-js', 'extern-post.js'])
      with open('a.out.js') as f:
        js = f.read()
      with open('a.out.js', 'w') as f:
        f.write('Promise = undefined;\n' + js)
      return self.run_js('a.out.js', assert_returncode=NON_ZERO if expect_fail else 0)

    # we fail without legacy support
    self.assertNotContained('hello, world!', test([], expect_fail=True))
    # but work with it
    self.assertContained('hello, world!', test(['-s', 'LEGACY_VM_SUPPORT'], expect_fail=False))

  # Compile-test for -s USE_WEBGPU=1 and library_webgpu.js.
  def test_webgpu_compiletest(self):
    for args in [[], ['-s', 'ASSERTIONS=1']]:
      self.run_process([EMCC, path_from_root('tests', 'webgpu_dummy.cpp'), '-s', 'USE_WEBGPU=1'] + args)

  @no_fastcomp('lld only')
  def test_signature_mismatch(self):
    create_test_file('a.c', 'void foo(); int main() { foo(); return 0; }')
    create_test_file('b.c', 'int foo() { return 1; }')
    stderr = self.run_process([EMCC, 'a.c', 'b.c'], stderr=PIPE).stderr
    self.assertContained('function signature mismatch: foo', stderr)
    self.expect_fail([EMCC, '-Wl,--fatal-warnings', 'a.c', 'b.c'])
    self.expect_fail([EMCC, '-s', 'STRICT', 'a.c', 'b.c'])

  @no_fastcomp('lld only')
  def test_lld_report_undefined(self):
    create_test_file('main.c', 'void foo(); int main() { foo(); return 0; }')
    stderr = self.expect_fail([EMCC, '-s', 'LLD_REPORT_UNDEFINED', 'main.c'])
    self.assertContained('wasm-ld: error:', stderr)
    self.assertContained('main_0.o: undefined symbol: foo', stderr)

  @no_fastcomp('wasm backend only')
  def test_4GB(self):
    stderr = self.expect_fail([EMCC, path_from_root('tests', 'hello_world.c'), '-s', 'INITIAL_MEMORY=2GB'])
    self.assertContained('INITIAL_MEMORY must be less than 2GB due to current spec limitations', stderr)

  # Verifies that warning messages that Closure outputs are recorded to console
  def test_closure_warnings(self):
    proc = self.run_process([EMCC, path_from_root('tests', 'test_closure_warning.c'), '-O3', '--closure', '1', '-s', 'CLOSURE_WARNINGS=quiet'], stderr=PIPE)
    self.assertNotContained('WARNING', proc.stderr)

    proc = self.run_process([EMCC, path_from_root('tests', 'test_closure_warning.c'), '-O3', '--closure', '1', '-s', 'CLOSURE_WARNINGS=warn'], stderr=PIPE)
    self.assertContained('WARNING - [JSC_REFERENCE_BEFORE_DECLARE] Variable referenced before declaration', proc.stderr)

    self.expect_fail([EMCC, path_from_root('tests', 'test_closure_warning.c'), '-O3', '--closure', '1', '-s', 'CLOSURE_WARNINGS=error'])

  @no_fastcomp('test wasm object files')
  def test_bitcode_input(self):
    # Verify that bitcode files are accepted as input
    create_test_file('main.c', 'void foo(); int main() { return 0; }')
    self.run_process([EMCC, '-emit-llvm', '-c', '-o', 'main.bc', 'main.c'])
    self.assertTrue(building.is_bitcode('main.bc'))
    self.run_process([EMCC, '-c', '-o', 'main.o', 'main.bc'])
    self.assertTrue(building.is_wasm('main.o'))

  def test_nostdlib(self):
    # First ensure all the system libs are built
    self.run_process([EMCC, path_from_root('tests', 'unistd', 'close.c')])

    self.assertContained('undefined symbol:', self.expect_fail([EMCC, path_from_root('tests', 'unistd', 'close.c'), '-nostdlib']))
    self.assertContained('undefined symbol:', self.expect_fail([EMCC, path_from_root('tests', 'unistd', 'close.c'), '-nodefaultlibs']))

    # Build again but with explit system libraries
    libs = ['-lc', '-lcompiler_rt']
    if self.is_wasm_backend():
      libs.append('-lc_rt_wasm')
    self.run_process([EMCC, path_from_root('tests', 'unistd', 'close.c'), '-nostdlib'] + libs)
    self.run_process([EMCC, path_from_root('tests', 'unistd', 'close.c'), '-nodefaultlibs'] + libs)

  def test_argument_match(self):
    # Verify that emcc arguments match precisely.  We had a bug where only the prefix
    # was matched
    self.run_process([EMCC, path_from_root('tests', 'hello_world.c'), '--js-opts', '10'])
    err = self.expect_fail([EMCC, path_from_root('tests', 'hello_world.c'), '--js-optsXX'])
    self.assertContained("error: unsupported option '--js-optsXX'", err)

  def test_missing_argument(self):
    err = self.expect_fail([EMCC, path_from_root('tests', 'hello_world.c'), '--js-opts'])
    self.assertContained("error: option '--js-opts' requires an argument", err)

  def test_default_to_cxx(self):
    create_test_file('foo.h', '#include <string.h>')
    create_test_file('cxxfoo.h', '#include <string>')

    # The default bahviour is to default to C++, which means the C++ header can be compiled even
    # with emcc.
    self.run_process([EMCC, '-c', 'cxxfoo.h'])

    # But this means that C flags can't be passed (since we are assuming C++)
    err = self.expect_fail([EMCC, '-std=gnu11', '-c', 'foo.h'])
    self.assertContained("'-std=gnu11' not allowed with 'C++'", err)

    # If we disable DEFAULT_TO_CXX the emcc can be used with cflags, but can't be used to build
    # C++ headers
    self.run_process([EMCC, '-std=gnu11', '-c', 'foo.h', '-s', 'DEFAULT_TO_CXX=0'])
    err = self.expect_fail([EMCC, '-c', 'cxxfoo.h', '-s', 'DEFAULT_TO_CXX=0'])
    self.assertContained("'string' file not found", err)

    # Using em++ should alwasy work for C++ headers
    self.run_process([EMXX, '-c', 'cxxfoo.h', '-s', 'DEFAULT_TO_CXX=0'])
    # Or using emcc with `-x c++`
    self.run_process([EMCC, '-c', 'cxxfoo.h', '-s', 'DEFAULT_TO_CXX=0', '-x', 'c++-header'])

  @parameterized({
    '': ([],),
    'minimal': (['-s', 'MINIMAL_RUNTIME'],),
  })
  def test_support_errno(self, args):
    self.emcc_args += args
    src = path_from_root('tests', 'core', 'test_support_errno.c')
    output = path_from_root('tests', 'core', 'test_support_errno.out')
    self.do_run_from_file(src, output)
    size_default = os.path.getsize('src.c.o.js')

    # Run the same test again but with SUPPORT_ERRNO disabled.  This time we don't expect errno
    # to be set after the failing syscall.
    self.set_setting('SUPPORT_ERRNO', 0)
    output = path_from_root('tests', 'core', 'test_support_errno_disabled.out')
    self.do_run_from_file(src, output)

    # Verify the JS output was smaller
    self.assertLess(os.path.getsize('src.c.o.js'), size_default)

  @no_fastcomp('no .s file support')
  def test_assembly(self):
    self.run_process([EMCC, '-c', path_from_root('tests', 'other', 'test_asm.s'), '-o', 'foo.o'])
    src = path_from_root('tests', 'other', 'test_asm.c')
    output = path_from_root('tests', 'other', 'test_asm.out')
    self.emcc_args.append('foo.o')
    self.do_run_from_file(src, output)

  @no_fastcomp('no .s file support')
  def test_assembly_preprocessed(self):
    self.run_process([EMCC, '-c', path_from_root('tests', 'other', 'test_asm_cpp.S'), '-o', 'foo.o'])
    src = path_from_root('tests', 'other', 'test_asm.c')
    output = path_from_root('tests', 'other', 'test_asm.out')
    self.emcc_args.append('foo.o')
    self.do_run_from_file(src, output)

  def test_export_global_address(self):
    src = path_from_root('tests', 'other', 'test_export_global_address.c')
    output = path_from_root('tests', 'other', 'test_export_global_address.out')
    self.do_run_from_file(src, output)

  @no_fastcomp('wasm-ld only')
  def test_linker_version(self):
    out = self.run_process([EMCC, '-Wl,--version'], stdout=PIPE).stdout
    self.assertContained('LLD ', out)

  # Tests that if a JS library function is missing, the linker will print out which function
  # depended on the missing function.
  def test_chained_js_error_diagnostics(self):
    err = self.expect_fail([EMCC, path_from_root('tests', 'test_chained_js_error_diagnostics.c'), '--js-library', path_from_root('tests', 'test_chained_js_error_diagnostics.js')])
    self.assertContained("error: undefined symbol: nonexistent_function (referenced by bar__deps: ['nonexistent_function'], referenced by foo__deps: ['bar'], referenced by top-level compiled C/C++ code)", err)

  def test_xclang_flag(self):
    create_test_file('foo.h', ' ')
    self.run_process([EMCC, '-c', '-o', 'out.o', '-Xclang', '-include', '-Xclang', 'foo.h', path_from_root('tests', 'hello_world.c')])

  def test_emcc_size_parsing(self):
    create_test_file('foo.h', ' ')
    err = self.expect_fail([EMCC, '-s', 'TOTAL_MEMORY=X'])
    self.assertContained('error: invalid byte size `X`.  Valid suffixes are: kb, mb, gb, tb', err)
    err = self.expect_fail([EMCC, '-s', 'TOTAL_MEMORY=11PB'])
    self.assertContained('error: invalid byte size `11PB`.  Valid suffixes are: kb, mb, gb, tb', err)

  def test_native_call_before_init(self):
    self.set_setting('ASSERTIONS')
    self.set_setting('EXPORTED_FUNCTIONS', ['_foo'])
    self.add_pre_run('console.log("calling foo"); Module["_foo"]();')
    self.build('#include <stdio.h>\nint foo() { puts("foo called"); return 3; }', self.get_dir(), 'foo.c')
    err = self.expect_fail(NODE_JS + ['foo.c.o.js'], stdout=PIPE)
    self.assertContained('native function `foo` called before runtime initialization', err)

  def test_native_call_after_exit(self):
    self.set_setting('ASSERTIONS')
    self.set_setting('EXIT_RUNTIME')
    self.add_on_exit('console.log("calling main again"); Module["_main"]();')
    self.build('#include <stdio.h>\nint main() { puts("foo called"); return 0; }', self.get_dir(), 'foo.c')
    err = self.expect_fail(NODE_JS + ['foo.c.o.js'], stdout=PIPE)
    self.assertContained('native function `main` called after runtime exit', err)

  def test_metadce_wasm2js_i64(self):
    # handling i64 unsigned remainder brings in some i64 support code. metadce
    # must not remove it.
    create_test_file('src.cpp', r'''
int main(int argc, char **argv) {
  // Intentionally do not print anything, to not bring in more code than we
  // need to test - this only tests that we do not crash, which we would if
  // metadce broke us.
  unsigned long long x = argc;
  // do some i64 math, but return 0
  return (x % (x - 20)) == 42;
}''')
<<<<<<< HEAD
    run_process([EMCC, 'src.cpp', '-O3', '-s', 'WASM=0'])
    self.run_js('a.out.js')

  def test_deterministic(self):
    # test some things that may not be nondeterministic
    create_test_file('src.cpp', r'''
#include <emscripten.h>
#include <stdio.h>
#include <stdlib.h>
#include <time.h>

int main () {
  timespec now;
  clock_gettime(CLOCK_REALTIME, &now);
  printf("C now: %ld %ld\n", now.tv_sec, now.tv_nsec);
  printf("js now: %f\n", emscripten_get_now());
  printf("C randoms: %d %d %d\n", rand(), rand(), rand());
  printf("JS random: %d\n", EM_ASM_INT({ return Math.random() }));
}
''')
    run_process([EMCC, 'src.cpp', '-sDETERMINISTIC'])
    one = self.run_js('a.out.js')
    # ensure even if the time resolution is 1 second, that if we see the real
    # time we'll see a difference
    time.sleep(2)
    two = self.run_js('a.out.js')
    self.assertIdentical(one, two)
=======
    self.run_process([EMCC, 'src.cpp', '-O3', '-s', 'WASM=0'])
    self.run_js('a.out.js')
>>>>>>> 4e0cbd62
<|MERGE_RESOLUTION|>--- conflicted
+++ resolved
@@ -10493,8 +10493,7 @@
   // do some i64 math, but return 0
   return (x % (x - 20)) == 42;
 }''')
-<<<<<<< HEAD
-    run_process([EMCC, 'src.cpp', '-O3', '-s', 'WASM=0'])
+    self.run_process([EMCC, 'src.cpp', '-O3', '-s', 'WASM=0'])
     self.run_js('a.out.js')
 
   def test_deterministic(self):
@@ -10520,8 +10519,4 @@
     # time we'll see a difference
     time.sleep(2)
     two = self.run_js('a.out.js')
-    self.assertIdentical(one, two)
-=======
-    self.run_process([EMCC, 'src.cpp', '-O3', '-s', 'WASM=0'])
-    self.run_js('a.out.js')
->>>>>>> 4e0cbd62
+    self.assertIdentical(one, two)