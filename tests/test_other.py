# coding=utf-8
# Copyright 2013 The Emscripten Authors.  All rights reserved.
# Emscripten is available under two separate licenses, the MIT license and the
# University of Illinois/NCSA Open Source License.  Both these licenses can be
# found in the LICENSE file.

# noqa: E241

from __future__ import print_function
from functools import wraps
import glob
import gzip
import itertools
import json
import os
import pipes
import re
import select
import shlex
import shutil
import struct
import subprocess
import sys
import time
import tempfile
import unittest
import uuid

if __name__ == '__main__':
  raise Exception('do not run this file directly; do something like: tests/runner.py other')

from tools.shared import Building, PIPE, run_js, run_process, STDOUT, try_delete, listify
from tools.shared import EMCC, EMXX, EMAR, EMRANLIB, PYTHON, FILE_PACKAGER, WINDOWS, LLVM_ROOT, EMCONFIG, EM_BUILD_VERBOSE
from tools.shared import CLANG, CLANG_CC, CLANG_CPP, LLVM_AR, LLVM_DWARFDUMP
from tools.shared import NODE_JS, SPIDERMONKEY_ENGINE, JS_ENGINES, WASM_ENGINES, V8_ENGINE
from tools.shared import WebAssembly
from runner import RunnerCore, path_from_root, no_wasm_backend, no_fastcomp, is_slow_test, ensure_dir
from runner import needs_dlfcn, env_modify, no_windows, chdir, with_env_modify, create_test_file, parameterized
from tools import jsrun, shared
import clang_native
import tools.line_endings
import tools.js_optimizer
import tools.tempfiles
import tools.duplicate_function_eliminator

scons_path = Building.which('scons')


class temp_directory(object):
  def __init__(self, dirname):
    self.dir = dirname

  def __enter__(self):
    self.directory = tempfile.mkdtemp(prefix='emtest_temp_', dir=self.dir)
    self.prev_cwd = os.getcwd()
    os.chdir(self.directory)
    print('temp_directory: ' + self.directory)
    return self.directory

  def __exit__(self, type, value, traceback):
    os.chdir(self.prev_cwd)


def uses_canonical_tmp(func):
  """Decorator that signals the use of the canonical temp by a test method.

  This decorator takes care of cleaning the directory after the
  test to satisfy the leak detector.
  """
  @wraps(func)
  def decorated(self):
    # Before running the test completely remove the canonical_tmp
    if os.path.exists(self.canonical_temp_dir):
      shutil.rmtree(self.canonical_temp_dir)
    try:
      func(self)
    finally:
      # Make sure the test isn't lying about the fact that it uses
      # canonical_tmp
      self.assertTrue(os.path.exists(self.canonical_temp_dir))
      # Remove the temp dir in a try-finally, as otherwise if the
      # test fails we would not clean it up, and if leak detection
      # is set we will show that error instead of the actual one.
      shutil.rmtree(self.canonical_temp_dir)

  return decorated


def is_python3_version_supported():
  """Retuns True if the installed python3 version is supported by emscripten.

  Note: Emscripten requires python3.5 or above since python3.4 and below do not
  support circular dependencies."""
  try:
    print('is_python3_version_supported')
    python3 = Building.which('python3')
    print('  python3 =', python3)
    output = run_process([python3, '--version'], stdout=PIPE).stdout
    print('  output =', output, output.split())
    output = output.split()[1]
    # ignore final component which can contains non-integers (e.g 'rc1')
    version = [int(x) for x in output.split('.')[:2]]
    return version >= [3, 5]
  except Exception:
    # If anything goes wrong (no python3, unexpected output format), then we do
    # not support this python3
    return False


def encode_leb(number):
  # TODO(sbc): handle larger numbers
  assert(number < 255)
  # pack the integer then take only the first (little end) byte
  return struct.pack('<i', number)[:1]


def get_fastcomp_src_dir():
  """Locate fastcomp source tree by searching realtive to LLVM_ROOT."""
  d = LLVM_ROOT
  key_file = 'readme-emscripten-fastcomp.txt'
  while d != os.path.dirname(d):
    d = os.path.abspath(d)
    # when the build directory lives below the source directory
    if os.path.exists(os.path.join(d, key_file)):
      return d
    # when the build directory lives alongside the source directory
    elif os.path.exists(os.path.join(d, 'src', key_file)):
      return os.path.join(d, 'src')
    else:
      d = os.path.dirname(d)
  return None


def parse_wasm(filename):
  wat = run_process([os.path.join(Building.get_binaryen_bin(), 'wasm-dis'), filename], stdout=PIPE).stdout
  imports = []
  exports = []
  funcs = []
  for line in wat.splitlines():
    line = line.strip()
    if line.startswith('(import '):
      line = line.strip('()')
      name = line.split()[2].strip('"')
      imports.append(name)
    if line.startswith('(export '):
      line = line.strip('()')
      name = line.split()[1].strip('"')
      exports.append(name)
    if line.startswith('(func '):
      line = line.strip('()')
      name = line.split()[1].strip('"')
      funcs.append(name)
  return imports, exports, funcs


class other(RunnerCore):
  # Utility to run a simple test in this suite. This receives a directory which
  # should contain a test.cpp and test.out files, compiles the cpp, and runs it
  # to verify the output, with optional compile and run arguments.
  # TODO: use in more places
  def do_other_test(self, dirname, emcc_args=[], run_args=[]):
    shutil.copyfile(path_from_root('tests', dirname, 'test.cpp'), 'test.cpp')
    run_process([PYTHON, EMCC, 'test.cpp'] + emcc_args)
    expected = open(path_from_root('tests', dirname, 'test.out')).read()
    seen = run_js('a.out.js', args=run_args, stderr=PIPE, full_output=True) + '\n'
    self.assertContained(expected, seen)

  # Another utility to run a test in this suite. This receives a source file
  # to compile, with optional compiler and execution flags.
  # Output can be checked by seeing if literals are contained, and that a list
  # of regexes match. The return code can also be checked.
  def do_smart_test(self, source, literals=[], regexes=[],
                    emcc_args=[], run_args=[], assert_returncode=0):
    run_process([PYTHON, EMCC, source] + emcc_args)
    seen = run_js('a.out.js', args=run_args, stderr=PIPE, full_output=True,
                  assert_returncode=assert_returncode) + '\n'

    for literal in literals:
      self.assertContained([literal], seen)

    for regex in regexes:
      self.assertTrue(re.search(regex, seen), 'Expected regex "%s" to match on:\n%s' % (regex, seen))

  def run_on_pty(self, cmd):
    master, slave = os.openpty()
    output = []

    try:
      env = os.environ.copy()
      env['TERM'] = 'xterm-color'
      proc = subprocess.Popen(cmd, stdout=slave, stderr=slave, env=env)
      while proc.poll() is None:
        r, w, x = select.select([master], [], [], 1)
        if r:
          output.append(os.read(master, 1024))
      return (proc.returncode, b''.join(output))
    finally:
      os.close(master)
      os.close(slave)

  def test_emcc_v(self):
    for compiler in [EMCC, EMXX]:
      # -v, without input files
      proc = run_process([PYTHON, compiler, '-v'], stdout=PIPE, stderr=PIPE)
      self.assertContained('clang version %s' % shared.expected_llvm_version(), proc.stderr)
      self.assertContained('GNU', proc.stderr)
      self.assertNotContained('this is dangerous', proc.stdout)
      self.assertNotContained('this is dangerous', proc.stderr)

  def test_emcc_generate_config(self):
    for compiler in [EMCC, EMXX]:
      config_path = './emscripten_config'
      run_process([PYTHON, compiler, '--generate-config', config_path])
      self.assertExists(config_path, 'A config file should have been created at %s' % config_path)
      config_contents = open(config_path).read()
      self.assertContained('EMSCRIPTEN_ROOT', config_contents)
      self.assertContained('LLVM_ROOT', config_contents)
      os.remove(config_path)

  def test_emcc_output_mjs(self):
    run_process([PYTHON, EMCC, '-o', 'hello_world.mjs', path_from_root('tests', 'hello_world.c')])
    with open('hello_world.mjs') as f:
      output = f.read()
    self.assertContained('export default Module;', output)
    # TODO(sbc): Test that this is actually runnable.  We currently don't have
    # any tests for EXPORT_ES6 but once we do this should be enabled.
    # self.assertContained('hello, world!', run_js('hello_world.mjs'))

  def test_emcc_out_file(self):
    # Verify that "-ofile" works in addition to "-o" "file"
    run_process([PYTHON, EMCC, '-c', '-ofoo.o', path_from_root('tests', 'hello_world.c')])
    self.assertExists('foo.o')
    run_process([PYTHON, EMCC, '-ofoo.js', 'foo.o'])
    self.assertExists('foo.js')

  @parameterized({
    'c': [EMCC, '.c'],
    'cxx': [EMXX, '.cpp']})
  def test_emcc_basics(self, compiler, suffix):
    # emcc src.cpp ==> writes a.out.js and a.out.wasm
    run_process([PYTHON, compiler, path_from_root('tests', 'hello_world' + suffix)])
    self.assertExists('a.out.js')
    self.assertExists('a.out.wasm')
    self.assertContained('hello, world!', run_js('a.out.js'))

    # --version
    output = run_process([PYTHON, compiler, '--version'], stdout=PIPE, stderr=PIPE)
    output = output.stdout.replace('\r', '')
    self.assertContained('emcc (Emscripten gcc/clang-like replacement)', output)
    self.assertContained('''Copyright (C) 2014 the Emscripten authors (see AUTHORS.txt)
This is free and open source software under the MIT license.
There is NO warranty; not even for MERCHANTABILITY or FITNESS FOR A PARTICULAR PURPOSE.
''', output)

    # --help
    output = run_process([PYTHON, compiler, '--help'], stdout=PIPE, stderr=PIPE)
    self.assertContained('Display this information', output.stdout)
    self.assertContained('Most clang options will work', output.stdout)

    # -dumpmachine
    output = run_process([PYTHON, compiler, '-dumpmachine'], stdout=PIPE, stderr=PIPE)
    self.assertContained(shared.get_llvm_target(), output.stdout)

    # -dumpversion
    output = run_process([PYTHON, compiler, '-dumpversion'], stdout=PIPE, stderr=PIPE)
    self.assertEqual(shared.EMSCRIPTEN_VERSION, output.stdout.strip())

    # properly report source code errors, and stop there
    self.clear()
    stderr = self.expect_fail([PYTHON, compiler, path_from_root('tests', 'hello_world_error' + suffix)])
    self.assertNotContained('IOError', stderr) # no python stack
    self.assertNotContained('Traceback', stderr) # no python stack
    self.assertContained('error: invalid preprocessing directive', stderr)
    self.assertContained(["error: use of undeclared identifier 'cheez", "error: unknown type name 'cheez'"], stderr)
    self.assertContained('errors generated.', stderr.splitlines()[-2])

  @parameterized({
    'c': [EMCC, '.c'],
    'cxx': [EMXX, '.cpp']})
  def test_emcc_2(self, compiler, suffix):
    # emcc src.cpp -c    and   emcc src.cpp -o src.[o|bc] ==> should give a .bc file
    #      regression check: -o js should create "js", with bitcode content
    for args in [['-c'], ['-o', 'src.o'], ['-o', 'src.bc'], ['-o', 'src.so'], ['-o', 'js'], ['-O1', '-c', '-o', '/dev/null'], ['-O1', '-o', '/dev/null']]:
      print('args:', args)
      if '/dev/null' in args and WINDOWS:
        print('skip because windows')
        continue
      target = args[1] if len(args) == 2 else 'hello_world.o'
      self.clear()
      run_process([PYTHON, compiler, path_from_root('tests', 'hello_world' + suffix)] + args)
      if args[-1] == '/dev/null':
        print('(no output)')
        continue
      syms = Building.llvm_nm(target)
      self.assertContained('main', syms.defs)
      if self.is_wasm_backend():
        # wasm backend will also have '__original_main' or such
        self.assertEqual(len(syms.defs), 2)
      else:
        self.assertEqual(len(syms.defs), 1)
      if target == 'js': # make sure emcc can recognize the target as a bitcode file
        shutil.move(target, target + '.bc')
        target += '.bc'
      run_process([PYTHON, compiler, target, '-o', target + '.js'])
      self.assertContained('hello, world!', run_js(target + '.js'))

  @parameterized({
    'c': [EMCC, '.c'],
    'cxx': [EMXX, '.cpp']})
  def test_emcc_3(self, compiler, suffix):
    # handle singleton archives
    run_process([PYTHON, compiler, '-c', path_from_root('tests', 'hello_world' + suffix), '-o', 'a.o'])
    run_process([LLVM_AR, 'r', 'a.a', 'a.o'], stdout=PIPE, stderr=PIPE)
    run_process([PYTHON, compiler, 'a.a'])
    self.assertContained('hello, world!', run_js('a.out.js'))

    if not self.is_wasm_backend():
      # emcc src.ll ==> generates .js
      self.clear()
      run_process([PYTHON, compiler, path_from_root('tests', 'hello_world.ll')])
      self.assertContained('hello, world!', run_js('a.out.js'))

    # emcc [..] -o [path] ==> should work with absolute paths
    for path in [os.path.abspath(os.path.join('..', 'file1.js')), os.path.join('b_dir', 'file2.js')]:
      print(path)
      os.chdir(self.get_dir())
      self.clear()
      print(os.listdir(os.getcwd()))
      ensure_dir(os.path.join('a_dir', 'b_dir'))
      os.chdir('a_dir')
      # use single file so we don't have more files to clean up
      run_process([PYTHON, compiler, path_from_root('tests', 'hello_world' + suffix), '-o', path, '-s', 'SINGLE_FILE=1'])
      last = os.getcwd()
      os.chdir(os.path.dirname(path))
      self.assertContained('hello, world!', run_js(os.path.basename(path)))
      os.chdir(last)
      try_delete(path)

  @parameterized({
    'c': [EMCC],
    'cxx': [EMXX]})
  def test_emcc_4(self, compiler):
    # Optimization: emcc src.cpp -o something.js [-Ox]. -O0 is the same as not specifying any optimization setting
    for params, opt_level, bc_params, closure, has_malloc in [ # bc params are used after compiling to bitcode
      (['-o', 'something.js'],                          0, None, 0, 1),
      (['-o', 'something.js', '-O0'],                   0, None, 0, 0),
      (['-o', 'something.js', '-O1'],                   1, None, 0, 0),
      (['-o', 'something.js', '-O1', '-g'],             1, None, 0, 0), # no closure since debug
      (['-o', 'something.js', '-O2'],                   2, None, 0, 1),
      (['-o', 'something.js', '-O2', '-g'],             2, None, 0, 0),
      (['-o', 'something.js', '-Os'],                   2, None, 0, 1),
      (['-o', 'something.js', '-O3'],                   3, None, 0, 1),
      # and, test compiling to bitcode first
      (['-o', 'something.bc'], 0, [],      0, 0),
      (['-o', 'something.bc', '-O0'], 0, [], 0, 0),
      (['-o', 'something.bc', '-O1'], 1, ['-O1'], 0, 0),
      (['-o', 'something.bc', '-O2'], 2, ['-O2'], 0, 0),
      (['-o', 'something.bc', '-O3'], 3, ['-O3'], 0, 0),
      (['-O1', '-o', 'something.bc'], 1, [], 0, 0),
      # non-wasm
      (['-s', 'WASM=0', '-o', 'something.js'],                          0, None, 0, 1),
      (['-s', 'WASM=0', '-o', 'something.js', '-O0'],                   0, None, 0, 0),
      (['-s', 'WASM=0', '-o', 'something.js', '-O1'],                   1, None, 0, 0),
      (['-s', 'WASM=0', '-o', 'something.js', '-O1', '-g'],             1, None, 0, 0), # no closure since debug
      (['-s', 'WASM=0', '-o', 'something.js', '-O2'],                   2, None, 0, 1),
      (['-s', 'WASM=0', '-o', 'something.js', '-O2', '-g'],             2, None, 0, 0),
      (['-s', 'WASM=0', '-o', 'something.js', '-Os'],                   2, None, 0, 1),
      (['-s', 'WASM=0', '-o', 'something.js', '-O3'],                   3, None, 0, 1),
      # and, test compiling to bitcode first
      (['-s', 'WASM=0', '-o', 'something.bc'],        0, ['-s', 'WASM=0'],        0, 0),
      (['-s', 'WASM=0', '-o', 'something.bc', '-O0'], 0, ['-s', 'WASM=0'],        0, 0),
      (['-s', 'WASM=0', '-o', 'something.bc', '-O1'], 1, ['-s', 'WASM=0', '-O1'], 0, 0),
      (['-s', 'WASM=0', '-o', 'something.bc', '-O2'], 2, ['-s', 'WASM=0', '-O2'], 0, 0),
      (['-s', 'WASM=0', '-o', 'something.bc', '-O3'], 3, ['-s', 'WASM=0', '-O3'], 0, 0),
      (['-s', 'WASM=0', '-O1', '-o', 'something.bc'], 1, ['-s', 'WASM=0'],        0, 0),
    ]:
      if 'WASM=0' in params and self.is_wasm_backend():
        continue
      print(params, opt_level, bc_params, closure, has_malloc)
      self.clear()
      keep_debug = '-g' in params
      args = [PYTHON, compiler, path_from_root('tests', 'hello_world_loop' + ('_malloc' if has_malloc else '') + '.cpp')] + params
      print('..', args)
      output = run_process(args, stdout=PIPE, stderr=PIPE)
      assert len(output.stdout) == 0, output.stdout
      if bc_params is not None:
        self.assertExists('something.bc', output.stderr)
        bc_args = [PYTHON, compiler, 'something.bc', '-o', 'something.js'] + bc_params
        print('....', bc_args)
        output = run_process(bc_args, stdout=PIPE, stderr=PIPE)
      self.assertExists('something.js', output.stderr)
      self.assertContained('hello, world!', run_js('something.js'))

      # Verify optimization level etc. in the generated code
      # XXX these are quite sensitive, and will need updating when code generation changes
      generated = open('something.js').read()
      main = self.get_func(generated, '_main') if 'function _main' in generated else generated
      assert 'new Uint16Array' in generated and 'new Uint32Array' in generated, 'typed arrays 2 should be used by default'
      assert 'SAFE_HEAP' not in generated, 'safe heap should not be used by default'
      assert ': while(' not in main, 'when relooping we also js-optimize, so there should be no labelled whiles'
      if closure:
        if opt_level == 0:
          assert '._main =' in generated, 'closure compiler should have been run'
        elif opt_level >= 1:
          assert '._main=' in generated, 'closure compiler should have been run (and output should be minified)'
      else:
        # closure has not been run, we can do some additional checks. TODO: figure out how to do these even with closure
        assert '._main = ' not in generated, 'closure compiler should not have been run'
        if keep_debug:
          assert ('switch (label)' in generated or 'switch (label | 0)' in generated) == (opt_level <= 0), 'relooping should be in opt >= 1'
          assert ('assert(STACKTOP < STACK_MAX' in generated) == (opt_level == 0), 'assertions should be in opt == 0'
        if 'WASM=0' in params:
          if opt_level >= 2 and '-g' in params:
            assert re.search(r'HEAP8\[\$?\w+ ?\+ ?\(+\$?\w+ ?', generated) or re.search(r'HEAP8\[HEAP32\[', generated) or re.search(r'[i$]\d+ & ~\(1 << [i$]\d+\)', generated), 'eliminator should create compound expressions, and fewer one-time vars' # also in -O1, but easier to test in -O2
          looks_unminified = ' = {}' in generated and ' = []' in generated
          looks_minified = '={}' in generated and '=[]' and ';var' in generated
          assert not (looks_minified and looks_unminified)
          if opt_level == 0 or '-g' in params:
            assert looks_unminified
          elif opt_level >= 2:
            assert looks_minified

  @no_wasm_backend('tests for asmjs optimzer')
  @parameterized({
    'c': [EMCC],
    'cxx': [EMXX]})
  def test_emcc_5(self, compiler):
    # asm.js optimization levels
    for params, test, text in [
      (['-O2'], lambda generated: 'function addRunDependency' in generated, 'shell has unminified utilities'),
      (['-O2', '--closure', '1'], lambda generated: 'function addRunDependency' not in generated and ';function' in generated, 'closure minifies the shell, removes whitespace'),
      (['-O2', '--closure', '1', '-g1'], lambda generated: 'function addRunDependency' not in generated and ';function' not in generated, 'closure minifies the shell, -g1 makes it keep whitespace'),
      (['-O2'], lambda generated: 'var b=0' in generated and 'function _main' not in generated, 'registerize/minify is run by default in -O2'),
      (['-O2', '--minify', '0'], lambda generated: 'var b = 0' in generated and 'function _main' not in generated, 'minify is cancelled, but not registerize'),
      (['-O2', '--js-opts', '0'], lambda generated: 'var b=0' not in generated and 'var b = 0' not in generated and 'function _main' in generated, 'js opts are cancelled'),
      (['-O2', '-g'], lambda generated: 'var b=0' not in generated and 'var b = 0' not in generated and 'function _main' in generated, 'registerize/minify is cancelled by -g'),
      (['-O2', '-g0'], lambda generated: 'var b=0' in generated and 'function _main' not in generated, 'registerize/minify is run by default in -O2 -g0'),
      (['-O2', '-g1'], lambda generated: 'var b = 0' in generated and 'function _main' not in generated, 'compress is cancelled by -g1'),
      (['-O2', '-g2'], lambda generated: ('var b = 0' in generated or 'var i1 = 0' in generated) and 'function _main' in generated, 'minify is cancelled by -g2'),
      (['-O2', '-g3'], lambda generated: 'var b=0' not in generated and 'var b = 0' not in generated and 'function _main' in generated, 'registerize is cancelled by -g3'),
      (['-O2', '--profiling'], lambda generated: ('var b = 0' in generated or 'var i1 = 0' in generated) and 'function _main' in generated, 'similar to -g2'),
      (['-O2', '-profiling'], lambda generated: ('var b = 0' in generated or 'var i1 = 0' in generated) and 'function _main' in generated, 'similar to -g2'),
      (['-O2', '--profiling-funcs'], lambda generated: 'var b=0' in generated and '"use asm";var a=' in generated and 'function _main' in generated, 'very minified, but retain function names'),
      (['-O2', '-profiling-funcs'], lambda generated: 'var b=0' in generated and '"use asm";var a=' in generated and 'function _main' in generated, 'very minified, but retain function names'),
      (['-O2'], lambda generated: 'var b=0' in generated and '"use asm";var a=' in generated and 'function _main' not in generated, 'very minified, no function names'),
      # (['-O2', '-g4'], lambda generated: 'var b=0' not in generated and 'var b = 0' not in generated and 'function _main' in generated, 'same as -g3 for now'),
      (['-s', 'INLINING_LIMIT=0'], lambda generated: 'function _dump' in generated, 'no inlining without opts'),
      ([], lambda generated: 'Module["_dump"]' not in generated, 'dump is not exported by default'),
      (['-s', 'EXPORTED_FUNCTIONS=["_main", "_dump"]'], lambda generated: 'asm["_dump"];' in generated, 'dump is now exported'),
      (['--llvm-opts', '1'], lambda generated: '_puts(' in generated, 'llvm opts requested'),
      ([], lambda generated: '// Sometimes an existing Module' in generated, 'without opts, comments in shell code'),
      (['-O2'], lambda generated: '// Sometimes an existing Module' not in generated, 'with opts, no comments in shell code'),
      (['-O2', '-g2'], lambda generated: '// Sometimes an existing Module' not in generated, 'with -g2, no comments in shell code'),
      (['-O2', '-g3'], lambda generated: '// Sometimes an existing Module' in generated, 'with -g3, yes comments in shell code'),
    ]:
      print(params, text)
      self.clear()
      run_process([PYTHON, compiler, path_from_root('tests', 'hello_world_loop.cpp'), '-o', 'a.out.js', '-s', 'WASM=0'] + params)
      self.assertContained('hello, world!', run_js('a.out.js'))
      assert test(open('a.out.js').read()), text

  def test_multiple_sources(self):
    # Compiling two sources at a time should work.
    cmd = [PYTHON, EMCC, '-c', path_from_root('tests', 'twopart_main.cpp'), path_from_root('tests', 'twopart_side.cpp')]
    run_process(cmd)

    # Object files should be generated by default in the current working
    # directory, and not alongside the sources.
    self.assertExists('twopart_main.o')
    self.assertExists('twopart_side.o')
    self.assertNotExists(path_from_root('tests', 'twopart_main.o'))
    self.assertNotExists(path_from_root('tests', 'twopart_side.o'))

    # But it is an error if '-o' is also specified.
    self.clear()
    err = self.expect_fail(cmd + ['-o', 'out.o'])

    self.assertContained('cannot specify -o with -c/-S and multiple source files', err)
    self.assertNotExists('twopart_main.o')
    self.assertNotExists('twopart_side.o')
    self.assertNotExists(path_from_root('tests', 'twopart_main.o'))
    self.assertNotExists(path_from_root('tests', 'twopart_side.o'))

  def test_combining_object_files(self):
    # Compiling two source files into a final JS.
    run_process([PYTHON, EMCC, path_from_root('tests', 'twopart_main.cpp'), path_from_root('tests', 'twopart_side.cpp')])
    self.assertContained('side got: hello from main, over', run_js('a.out.js'))

    # Compiling two files with -c will generate separate object files
    self.clear()
    run_process([PYTHON, EMCC, path_from_root('tests', 'twopart_main.cpp'), path_from_root('tests', 'twopart_side.cpp'), '-c'])
    self.assertExists('twopart_main.o')
    self.assertExists('twopart_side.o')

    # Compiling one of them alone is expected to fail
    err = self.expect_fail([PYTHON, EMCC, 'twopart_main.o'])
    self.assertContained('undefined symbol: _Z7theFuncPKc', err)

    # Combining both object files into js should work
    run_process([PYTHON, EMCC, 'twopart_main.o', 'twopart_side.o'])
    self.assertContained('side got: hello from main, over', run_js('a.out.js'))

    # Combining object files into another object should also work
    try_delete('a.out.js')
    run_process([PYTHON, EMCC, 'twopart_main.o', 'twopart_side.o', '-o', 'combined.o'])
    syms = Building.llvm_nm('combined.o')
    assert len(syms.defs) in (2, 3) and 'main' in syms.defs, 'Should be two functions (and in the wasm backend, also __original_main)'
    run_process([PYTHON, EMCC, 'combined.o', '-o', 'combined.o.js'])
    self.assertExists('combined.o.js')
    self.assertContained('side got: hello from main, over', run_js('combined.o.js'))

  def test_js_transform(self):
    with open('t.py', 'w') as f:
      f.write('''
import sys
f = open(sys.argv[1], 'a')
f.write('transformed!')
f.close()
''')

    run_process([PYTHON, EMCC, path_from_root('tests', 'hello_world.c'), '--js-transform', '%s t.py' % (PYTHON)])
    self.assertIn('transformed!', open('a.out.js').read())

  @no_wasm_backend("wasm backend alwasy embedds memory")
  def test_js_mem_file(self):
    for opts in [0, 1, 2, 3]:
      print('mem init in', opts)
      self.clear()
      run_process([PYTHON, EMCC, path_from_root('tests', 'hello_world.c'), '-s', 'WASM=0', '-O' + str(opts)])
      if opts >= 2:
        self.assertExists('a.out.js.mem')
      else:
        self.assertNotExists('a.out.js.mem')

  def test_emcc_asm_v_wasm(self):
    for opts in ([], ['-O1'], ['-O2'], ['-O3']):
      print('opts', opts)
      for mode in ([], ['-s', 'WASM=0']):
        self.clear()
        wasm = '=0' not in str(mode)
        print('  mode', mode, 'wasm?', wasm)
        run_process([PYTHON, EMCC, path_from_root('tests', 'hello_world.c')] + opts + mode)
        self.assertExists('a.out.js')
        if wasm:
          self.assertExists('a.out.wasm')
        for engine in JS_ENGINES:
          print('    engine', engine)
          out = run_js('a.out.js', engine=engine, stderr=PIPE, full_output=True)
          self.assertContained('hello, world!', out)
          if not wasm and engine == SPIDERMONKEY_ENGINE:
            self.validate_asmjs(out)
        if not wasm and not self.is_wasm_backend():
          src = open('a.out.js').read()
          if opts == []:
            self.assertContained('almost asm', src)
          else:
            self.assertContained('use asm', src)

  def test_emcc_cflags(self):
    output = run_process([PYTHON, EMCC, '--cflags'], stdout=PIPE)
    flags = output.stdout.strip()
    self.assertContained(' '.join(Building.doublequote_spaces(shared.emsdk_cflags())), flags)
    # check they work
    cmd = [CLANG, path_from_root('tests', 'hello_world.cpp')] + shlex.split(flags.replace('\\', '\\\\')) + ['-c', '-emit-llvm', '-o', 'a.bc']
    run_process(cmd)
    run_process([PYTHON, EMCC, 'a.bc'])
    self.assertContained('hello, world!', run_js('a.out.js'))

  def test_emcc_print_search_dirs(self):
    result = run_process([PYTHON, EMCC, '-print-search-dirs'], stdout=PIPE, stderr=PIPE)
    self.assertContained('programs: =', result.stdout)
    self.assertContained('libraries: =', result.stdout)

  def test_emar_em_config_flag(self):
    # Test that the --em-config flag is accepted but not passed down do llvm-ar.
    # We expand this in case the EM_CONFIG is ~/.emscripten (default)
    config = os.path.expanduser(shared.EM_CONFIG)
    proc = run_process([PYTHON, EMAR, '--em-config', config, '-version'], stdout=PIPE, stderr=PIPE)
    self.assertEqual(proc.stderr, "")
    self.assertContained('LLVM', proc.stdout)

  def test_emsize(self):
    with open(path_from_root('tests', 'other', 'test_emsize.out')) as expected_output:
      expected = expected_output.read()
      cmd = [PYTHON, path_from_root('emsize.py'),
             path_from_root('tests', 'other', 'test_emsize.js')]
      for command in [cmd, cmd + ['-format=sysv']]:
        output = run_process(cmd, stdout=PIPE).stdout
        self.assertContained(expected, output)

  def test_cmake(self):
    # Test all supported generators.
    if WINDOWS:
      generators = ['MinGW Makefiles', 'NMake Makefiles']
    else:
      generators = ['Unix Makefiles', 'Ninja', 'Eclipse CDT4 - Ninja']

    def nmake_detect_error(configuration):
      if Building.which(configuration['build'][0]):
        return None
      else:
        return 'Skipping NMake test for CMake support, since nmake was not found in PATH. Run this test in Visual Studio command prompt to easily access nmake.'

    def check_makefile(dirname):
      self.assertExists(dirname + '/Makefile', 'CMake call did not produce a Makefile!')

    configurations = {'MinGW Makefiles'     : {'prebuild': check_makefile, # noqa
                                               'build'   : ['mingw32-make'], # noqa
                      },
                      'NMake Makefiles'     : {'detect'  : nmake_detect_error, # noqa
                                               'prebuild': check_makefile, # noqa
                                               'build'   : ['nmake', '/NOLOGO'], # noqa
                      },
                      'Unix Makefiles'      : {'prebuild': check_makefile, # noqa
                                               'build'   : ['make'], # noqa
                      },
                      'Ninja'               : {'build'   : ['ninja'], # noqa
                      },
                      'Eclipse CDT4 - Ninja': {'build'   : ['ninja'], # noqa
                      }
    }

    if WINDOWS:
      emcmake = path_from_root('emcmake.bat')
    else:
      emcmake = path_from_root('emcmake')

    for generator in generators:
      conf = configurations[generator]

      make = conf['build']
      detector = conf.get('detect')
      prebuild = conf.get('prebuild')

      if detector:
        error = detector(conf)
      elif len(make) == 1 and not Building.which(make[0]):
        # Use simple test if applicable
        error = 'Skipping %s test for CMake support, since it could not be detected.' % generator
      else:
        error = None

      if error:
        print(error)
        continue

      # ('directory to the test', 'output filename', ['extra args to pass to
      # CMake']) Testing all combinations would be too much work and the test
      # would take 10 minutes+ to finish (CMake feature detection is slow), so
      # combine multiple features into one to try to cover as much as possible
      # while still keeping this test in sensible time limit.
      cases = [
        ('target_js',      'test_cmake.js',         ['-DCMAKE_BUILD_TYPE=Debug']),
        ('target_html',    'hello_world_gles.html', ['-DCMAKE_BUILD_TYPE=Release']),
        ('target_library', 'libtest_cmake.a',       ['-DCMAKE_BUILD_TYPE=MinSizeRel']),
        ('target_library', 'libtest_cmake.a',       ['-DCMAKE_BUILD_TYPE=RelWithDebInfo', '-DCPP_LIBRARY_TYPE=STATIC']),
        ('stdproperty',    'helloworld.js',         [])
      ]
      for test_dir, output_file, cmake_args in cases:
        cmakelistsdir = path_from_root('tests', 'cmake', test_dir)
        with temp_directory(self.get_dir()) as tempdirname:
          # Run Cmake
          cmd = [emcmake, 'cmake'] + cmake_args + ['-G', generator, cmakelistsdir]

          env = os.environ.copy()
          # https://github.com/emscripten-core/emscripten/pull/5145: Check that CMake works even if EMCC_SKIP_SANITY_CHECK=1 is passed.
          if test_dir == 'target_html':
            env['EMCC_SKIP_SANITY_CHECK'] = '1'
          print(str(cmd))
          ret = run_process(cmd, env=env, stdout=None if EM_BUILD_VERBOSE >= 2 else PIPE, stderr=None if EM_BUILD_VERBOSE >= 1 else PIPE)
          if ret.stderr is not None and len(ret.stderr.strip()):
            print(ret.stderr) # If there were any errors, print them directly to console for diagnostics.
          if ret.stderr is not None and 'error' in ret.stderr.lower():
            print('Failed command: ' + ' '.join(cmd))
            print('Result:\n' + ret.stderr)
            self.fail('cmake call failed!')

          if prebuild:
            prebuild(tempdirname)

          # Build
          cmd = make
          if EM_BUILD_VERBOSE >= 3 and 'Ninja' not in generator:
            cmd += ['VERBOSE=1']
          ret = run_process(cmd, stdout=None if EM_BUILD_VERBOSE >= 2 else PIPE)
          if ret.stderr is not None and len(ret.stderr.strip()):
            print(ret.stderr) # If there were any errors, print them directly to console for diagnostics.
          if ret.stdout is not None and 'error' in ret.stdout.lower() and '0 error(s)' not in ret.stdout.lower():
            print('Failed command: ' + ' '.join(cmd))
            print('Result:\n' + ret.stdout)
            self.fail('make failed!')
          self.assertExists(tempdirname + '/' + output_file, 'Building a cmake-generated Makefile failed to produce an output file %s!' % tempdirname + '/' + output_file)

          # Run through node, if CMake produced a .js file.
          if output_file.endswith('.js'):
            ret = run_process(NODE_JS + [tempdirname + '/' + output_file], stdout=PIPE).stdout
            self.assertTextDataIdentical(open(cmakelistsdir + '/out.txt').read().strip(), ret.strip())

  # Test that the various CMAKE_xxx_COMPILE_FEATURES that are advertised for the Emscripten toolchain match with the actual language features that Clang supports.
  # If we update LLVM version and this test fails, copy over the new advertised features from Clang and place them to cmake/Modules/Platform/Emscripten.cmake.
  @no_windows('Skipped on Windows because CMake does not configure native Clang builds well on Windows.')
  def test_cmake_compile_features(self):
    with temp_directory(self.get_dir()):
      cmd = ['cmake', '-DCMAKE_C_COMPILER=' + CLANG_CC, '-DCMAKE_CXX_COMPILER=' + CLANG_CPP, path_from_root('tests', 'cmake', 'stdproperty')]
      print(str(cmd))
      native_features = run_process(cmd, stdout=PIPE).stdout

    if WINDOWS:
      emcmake = path_from_root('emcmake.bat')
    else:
      emcmake = path_from_root('emcmake')

    with temp_directory(self.get_dir()):
      cmd = [emcmake, 'cmake', path_from_root('tests', 'cmake', 'stdproperty')]
      print(str(cmd))
      emscripten_features = run_process(cmd, stdout=PIPE).stdout

    native_features = '\n'.join([x for x in native_features.split('\n') if '***' in x])
    emscripten_features = '\n'.join([x for x in emscripten_features.split('\n') if '***' in x])
    self.assertTextDataIdentical(native_features, emscripten_features)

  # Tests that it's possible to pass C++11 or GNU++11 build modes to CMake by building code that needs C++11 (embind)
  def test_cmake_with_embind_cpp11_mode(self):
    for args in [[], ['-DNO_GNU_EXTENSIONS=1']]:
      with temp_directory(self.get_dir()) as tempdirname:
        configure = [path_from_root('emcmake.bat' if WINDOWS else 'emcmake'), 'cmake', path_from_root('tests', 'cmake', 'cmake_with_emval')] + args
        print(str(configure))
        run_process(configure)
        build = ['cmake', '--build', '.']
        print(str(build))
        run_process(build)

        ret = run_process(NODE_JS + [os.path.join(tempdirname, 'cpp_with_emscripten_val.js')], stdout=PIPE).stdout.strip()
        if '-DNO_GNU_EXTENSIONS=1' in args:
          self.assertTextDataIdentical('Hello! __STRICT_ANSI__: 1, __cplusplus: 201103', ret)
        else:
          self.assertTextDataIdentical('Hello! __STRICT_ANSI__: 0, __cplusplus: 201103', ret)

  # Tests that the Emscripten CMake toolchain option
  # -DEMSCRIPTEN_GENERATE_BITCODE_STATIC_LIBRARIES=ON works.
  def test_cmake_bitcode_static_libraries(self):
    if WINDOWS:
      emcmake = path_from_root('emcmake.bat')
    else:
      emcmake = path_from_root('emcmake')

    # Test that building static libraries by default generates UNIX archives (.a, with the emar tool)
    self.clear()
    run_process([emcmake, 'cmake', path_from_root('tests', 'cmake', 'static_lib')])
    run_process([Building.which('cmake'), '--build', '.'])
    assert Building.is_ar('libstatic_lib.a')
    run_process([PYTHON, EMAR, 'x', 'libstatic_lib.a'])
    found = False # hashing makes the object name random
    for x in os.listdir('.'):
      if x.endswith('.o'):
        found = True
        if self.is_wasm_backend():
          assert Building.is_wasm(x)
        else:
          assert Building.is_bitcode(x)
    assert found

    # Test that passing the -DEMSCRIPTEN_GENERATE_BITCODE_STATIC_LIBRARIES=ON
    # directive causes CMake to generate LLVM bitcode files as static libraries
    # (.bc)
    self.clear()
    run_process([emcmake, 'cmake', '-DEMSCRIPTEN_GENERATE_BITCODE_STATIC_LIBRARIES=ON', path_from_root('tests', 'cmake', 'static_lib')])
    run_process([Building.which('cmake'), '--build', '.'])
    if self.is_wasm_backend():
      assert Building.is_wasm('libstatic_lib.bc')
    else:
      assert Building.is_bitcode('libstatic_lib.bc')
    assert not Building.is_ar('libstatic_lib.bc')

    # Test that one is able to fake custom suffixes for static libraries.
    # (sometimes projects want to emulate stuff, and do weird things like files
    # with ".so" suffix which are in fact either ar archives or bitcode files)
    self.clear()
    run_process([emcmake, 'cmake', '-DSET_FAKE_SUFFIX_IN_PROJECT=1', path_from_root('tests', 'cmake', 'static_lib')])
    run_process([Building.which('cmake'), '--build', '.'])
    assert Building.is_ar('myprefix_static_lib.somecustomsuffix')

  # Tests that the CMake variable EMSCRIPTEN_VERSION is properly provided to user CMake scripts
  def test_cmake_emscripten_version(self):
    if WINDOWS:
      emcmake = path_from_root('emcmake.bat')
    else:
      emcmake = path_from_root('emcmake')

    run_process([emcmake, 'cmake', path_from_root('tests', 'cmake', 'emscripten_version')])

  def test_system_include_paths(self):
    # Verify that all default include paths are within `emscripten/system`

    def verify_includes(stderr):
      self.assertContained('<...> search starts here:', stderr)
      assert stderr.count('End of search list.') == 1, stderr
      start = stderr.index('<...> search starts here:')
      end = stderr.index('End of search list.')
      includes = stderr[start:end]
      includes = [i.strip() for i in includes.splitlines()[1:-1]]
      for i in includes:
        if shared.Cache.dirname in i:
          self.assertContained(shared.Cache.dirname, i)
        else:
          self.assertContained(path_from_root('system'), i)

    err = run_process([PYTHON, EMCC, path_from_root('tests', 'hello_world.c'), '-v'], stderr=PIPE).stderr
    verify_includes(err)
    err = run_process([PYTHON, EMXX, path_from_root('tests', 'hello_world.cpp'), '-v'], stderr=PIPE).stderr
    verify_includes(err)

  def test_failure_error_code(self):
    for compiler in [EMCC, EMXX]:
      # Test that if one file is missing from the build, then emcc shouldn't succeed, and shouldn't produce an output file.
      self.expect_fail([PYTHON, compiler, path_from_root('tests', 'hello_world.c'), 'this_file_is_missing.c', '-o', 'out.js'])
      self.assertFalse(os.path.exists('out.js'))

  def test_use_cxx(self):
    create_test_file('empty_file', ' ')
    dash_xc = run_process([PYTHON, EMCC, '-v', '-xc', 'empty_file'], stderr=PIPE).stderr
    self.assertNotContained('-std=c++03', dash_xc)
    dash_xcpp = run_process([PYTHON, EMCC, '-v', '-xc++', 'empty_file'], stderr=PIPE).stderr
    self.assertContained('-std=c++03', dash_xcpp)

  def test_cxx03(self):
    for compiler in [EMCC, EMXX]:
      run_process([PYTHON, compiler, path_from_root('tests', 'hello_cxx03.cpp')])

  def test_cxx11(self):
    for std in ['-std=c++11', '--std=c++11']:
      for compiler in [EMCC, EMXX]:
        run_process([PYTHON, compiler, std, path_from_root('tests', 'hello_cxx11.cpp')])

  # Regression test for issue #4522: Incorrect CC vs CXX detection
  def test_incorrect_c_detection(self):
    create_test_file('test.c', 'foo\n')
    for compiler in [EMCC, EMXX]:
      run_process([PYTHON, compiler, '--bind', '--embed-file', 'test.c', path_from_root('tests', 'hello_world.cpp')])

  def test_odd_suffixes(self):
    for suffix in ['CPP', 'c++', 'C++', 'cxx', 'CXX', 'cc', 'CC', 'i', 'ii']:
      if self.is_wasm_backend() and suffix == 'ii':
        # wasm backend treats .i and .ii specially and considers them already
        # pre-processed.  Because if this is strips all the -D command line
        # flags, including the __EMSCRIPTEN__ define, which makes this fail
        # to compile since libcxx/__config depends in __EMSCRIPTEN__.
        continue
      self.clear()
      print(suffix)
      shutil.copyfile(path_from_root('tests', 'hello_world.c'), 'test.' + suffix)
      run_process([PYTHON, EMCC, self.in_dir('test.' + suffix)])
      self.assertContained('hello, world!', run_js('a.out.js'))

    for suffix in ['lo']:
      self.clear()
      print(suffix)
      run_process([PYTHON, EMCC, path_from_root('tests', 'hello_world.c'), '-o', 'binary.' + suffix])
      run_process([PYTHON, EMCC, 'binary.' + suffix])
      self.assertContained('hello, world!', run_js('a.out.js'))

  @no_wasm_backend('asm.js minification')
  def test_asm_minify(self):
    def test(args):
      run_process([PYTHON, EMCC, path_from_root('tests', 'hello_world_loop_malloc.cpp'), '-s', 'WASM=0'] + args)
      self.assertContained('hello, world!', run_js('a.out.js'))
      return open('a.out.js').read()

    src = test([])
    assert 'function _malloc' in src

    src = test(['-O2', '-s', 'ASM_JS=1'])
    normal_size = len(src)
    print('normal', normal_size)
    assert 'function _malloc' not in src

    src = test(['-O2', '-s', 'ASM_JS=1', '--minify', '0'])
    unminified_size = len(src)
    print('unminified', unminified_size)
    assert unminified_size > normal_size
    assert 'function _malloc' not in src

    src = test(['-O2', '-s', 'ASM_JS=1', '-g'])
    debug_size = len(src)
    print('debug', debug_size)
    self.assertGreater(debug_size, unminified_size)
    self.assertContained('function _malloc', src)

  @no_wasm_backend('tests fastcomp extra assertions for function pointer errors - do we need these?')
  def test_dangerous_func_cast(self):
    src = r'''
      #include <stdio.h>
      typedef void (*voidfunc)();
      int my_func() {
        printf("my func\n");
        return 10;
      }
      int main(int argc, char **argv) {
        voidfunc fps[10];
        for (int i = 0; i < 10; i++)
          fps[i] = (i == argc) ? (void (*)())my_func : NULL;
        fps[2 * (argc-1) + 1]();
        return 0;
      }
    '''
    create_test_file('src.c', src)

    def test(args, expected):
      print(args, expected)
      run_process([PYTHON, EMCC, 'src.c'] + args, stderr=PIPE)
      self.assertContained(expected, run_js('a.out.js', stderr=PIPE, full_output=True, assert_returncode=None))
      if self.is_wasm_backend():
        return
      print('in asm.js')
      run_process([PYTHON, EMCC, 'src.c', '-s', 'WASM=0'] + args, stderr=PIPE)
      self.assertContained(expected, run_js('a.out.js', stderr=PIPE, full_output=True, assert_returncode=None))
      # TODO: emulation function support in wasm is imperfect
      print('with emulated function pointers in asm.js')
      run_process([PYTHON, EMCC, '-s', 'WASM=0', 'src.c', '-s', 'ASSERTIONS=1'] + args + ['-s', 'EMULATED_FUNCTION_POINTERS=1'], stderr=PIPE)
      out = run_js('a.out.js', stderr=PIPE, full_output=True, assert_returncode=None)
      self.assertContained(expected, out)

    # fastcomp. all asm, so it can't just work with wrong sigs. but,
    # ASSERTIONS=2 gives much better info to debug
    # Case 1: No useful info, but does mention ASSERTIONS
    test(['-O1'], 'ASSERTIONS')
    # Case 2: Some useful text
    test(['-O1', '-s', 'ASSERTIONS=1'], [
        'Invalid function pointer',
        "called with signature 'v'. Perhaps this is an invalid value",
        'Build with ASSERTIONS=2 for more info'
    ])
    # Case 3: actually useful identity of the bad pointer, with comparisons to
    # what it would be in other types/tables
    test(['-O1', '-s', 'ASSERTIONS=2'], [
        'Invalid function pointer',
        "called with signature 'v'. Perhaps this is an invalid value",
        'This pointer might make sense in another type signature:',
        'Invalid function pointer',
        "called with signature 'v'. Perhaps this is an invalid value",
        "i: asm['_my_func']"
    ])
    # Case 4: emulate so it works
    test(['-O1', '-s', 'EMULATE_FUNCTION_POINTER_CASTS=1'], 'my func\n')

  @no_wasm_backend('uses EMULATED_FUNCTION_POINTERS')
  def test_emulate_function_pointer_casts_assertions_2(self):
    # check empty tables work with assertions 2 in this mode (#6554)
    run_process([PYTHON, EMCC, path_from_root('tests', 'hello_world.c'), '-s', 'EMULATED_FUNCTION_POINTERS=1', '-s', 'ASSERTIONS=2'])

  def test_wl_linkflags(self):
    # Test path -L and -l via -Wl, arguments and -Wl, response files
    create_test_file('main.cpp', '''
      extern "C" void printey();
      int main() {
        printey();
        return 0;
      }
    ''')
    create_test_file('libfile.cpp', '''
      #include <stdio.h>
      extern "C" void printey() {
        printf("hello from lib\\n");
      }
    ''')
    create_test_file('linkflags.txt', '''
    -L.
    -lfoo
    ''')
    run_process([PYTHON, EMCC, '-o', 'libfile.o', 'libfile.cpp'])
    run_process([PYTHON, EMAR, 'cr', 'libfoo.a', 'libfile.o'])
    run_process([PYTHON, EMCC, 'main.cpp', '-L.', '-lfoo'])
    run_process([PYTHON, EMCC, 'main.cpp', '-Wl,-L.', '-Wl,-lfoo'])
    run_process([PYTHON, EMCC, 'main.cpp', '-Wl,@linkflags.txt'])

  def test_l_link(self):
    # Linking with -lLIBNAME and -L/DIRNAME should work, also should work with spaces
    create_test_file('main.cpp', '''
      extern void printey();
      int main() {
        printey();
        return 0;
      }
    ''')
    create_test_file('libfile.cpp', '''
      #include <stdio.h>
      void printey() {
        printf("hello from lib\\n");
      }
    ''')

    ensure_dir('libdir')
    libfile = self.in_dir('libdir', 'libfile.so')
    aout = 'a.out.js'

    def build(path, args):
      run_process([PYTHON, EMCC, path] + args)

    # Test linking the library built here by emcc
    build('libfile.cpp', ['-c'])
    shutil.move('libfile.o', libfile)
    build('main.cpp', ['-L' + 'libdir', '-lfile'])

    self.assertContained('hello from lib', run_js(aout))

    # Also test execution with `-l c` and space-separated library linking syntax
    os.remove(aout)
    build('libfile.cpp', ['-c', '-l', 'c'])
    shutil.move('libfile.o', libfile)
    build('main.cpp', ['-L', 'libdir', '-l', 'file'])

    self.assertContained('hello from lib', run_js(aout))

    # Must not leave unneeded linker stubs
    self.assertNotExists('a.out')
    self.assertNotExists('a.exe')

  def test_commons_link(self):
    create_test_file('a.h', r'''
#if !defined(A_H)
#define A_H
extern int foo[8];
#endif
''')
    create_test_file('a.c', r'''
#include "a.h"
int foo[8];
''')
    create_test_file('main.c', r'''
#include <stdio.h>
#include "a.h"

int main() {
    printf("|%d|\n", foo[0]);
    return 0;
}
''')

    run_process([PYTHON, EMCC, '-o', 'a.o', 'a.c'])
    run_process([PYTHON, EMAR, 'rv', 'library.a', 'a.o'])
    run_process([PYTHON, EMCC, '-o', 'main.o', 'main.c'])
    run_process([PYTHON, EMCC, '-o', 'a.js', 'main.o', 'library.a'])
    self.assertContained('|0|', run_js('a.js'))

  @parameterized({
    'expand_symlinks': [[]],
    'no_canonical_prefixes': [['-no-canonical-prefixes']],
  })
  @no_windows('Windows does not support symlinks')
  def test_symlink_points_to_bad_suffix(self, flags):
    """Tests compiling a symlink where foobar.c points to foobar.xxx.

    In this case, we should always successfully compile the code."""
    create_test_file('foobar.xxx', 'int main(){ return 0; }')
    os.symlink('foobar.xxx', 'foobar.c')
    run_process([PYTHON, EMCC, 'foobar.c', '-o', 'foobar.bc'] + flags)

  @parameterized({
    'expand_symlinks': ([], True),
    'no_canonical_prefixes': (['-no-canonical-prefixes'], False),
  })
  @no_windows('Windows does not support symlinks')
  def test_symlink_has_bad_suffix(self, flags, expect_success):
    """Tests compiling a symlink where foobar.xxx points to foobar.c.

    In this case, setting -no-canonical-prefixes will result in a build failure
    due to the inappropriate file suffix on foobar.xxx."""
    create_test_file('foobar.c', 'int main(){ return 0; }')
    os.symlink('foobar.c', 'foobar.xxx')
    proc = run_process([PYTHON, EMCC, 'foobar.xxx', '-o', 'foobar.bc'] + flags, check=expect_success, stderr=PIPE)
    if not expect_success:
      self.assertNotEqual(proc.returncode, 0)
      self.assertContained("unknown suffix", proc.stderr)

  def test_multiply_defined_libsymbols(self):
    lib_name = 'libA.c'
    a2_name = 'a2.c'
    b2_name = 'b2.c'
    main_name = 'main.c'
    create_test_file(lib_name, 'int mult() { return 1; }')
    create_test_file(a2_name, 'void x() {}')
    create_test_file(b2_name, 'void y() {}')
    create_test_file(main_name, r'''
      #include <stdio.h>
      int mult();
      int main() {
        printf("result: %d\n", mult());
        return 0;
      }
    ''')

    Building.emcc(lib_name, output_filename='libA.so')

    Building.emcc(a2_name, ['-L.', '-lA'])
    Building.emcc(b2_name, ['-L.', '-lA'])

    Building.emcc(main_name, ['-L.', '-lA', a2_name + '.o', b2_name + '.o'], output_filename='a.out.js')

    self.assertContained('result: 1', run_js('a.out.js'))

  def test_multiply_defined_libsymbols_2(self):
    a = "int x() { return 55; }"
    a_name = 'a.c'
    create_test_file(a_name, a)
    b = "int y() { return 2; }"
    b_name = 'b.c'
    create_test_file(b_name, b)
    c = "int z() { return 5; }"
    c_name = 'c.c'
    create_test_file(c_name, c)
    main = r'''
      #include <stdio.h>
      int x();
      int y();
      int z();
      int main() {
        printf("result: %d\n", x() + y() + z());
        return 0;
      }
    '''
    main_name = 'main.c'
    create_test_file(main_name, main)

    Building.emcc(a_name) # a.c.o
    Building.emcc(b_name) # b.c.o
    Building.emcc(c_name) # c.c.o
    lib_name = 'libLIB.a'
    Building.emar('cr', lib_name, [a_name + '.o', b_name + '.o']) # libLIB.a with a and b

    # a is in the lib AND in an .o, so should be ignored in the lib. We do still need b from the lib though
    Building.emcc(main_name, [a_name + '.o', c_name + '.o', '-L.', '-lLIB'], output_filename='a.out.js')

    self.assertContained('result: 62', run_js('a.out.js'))

  @no_wasm_backend('not relevent with lld')
  def test_link_group(self):
    lib_src_name = 'lib.c'
    create_test_file(lib_src_name, 'int x() { return 42; }')

    main_name = 'main.c'
    create_test_file(main_name, r'''
      #include <stdio.h>
      int x();
      int main() {
        printf("result: %d\n", x());
        return 0;
      }
    ''')

    Building.emcc(lib_src_name) # lib.c.o
    lib_name = 'libLIB.a'
    Building.emar('cr', lib_name, [lib_src_name + '.o']) # libLIB.a with lib.c.o

    def test(lib_args, err_expected):
      print(err_expected)
      output = run_process([PYTHON, EMCC, main_name, '-o', 'a.out.js'] + lib_args, stdout=PIPE, stderr=PIPE, check=not err_expected)
      if err_expected:
        self.assertContained(err_expected, output.stderr)
      else:
        self.assertNotContained('undefined symbol', output.stderr)
        out_js = 'a.out.js'
        self.assertExists(out_js, output.stdout + '\n' + output.stderr)
        self.assertContained('result: 42', run_js(out_js))

    test(['-Wl,--start-group', lib_name, '-Wl,--start-group'], 'Nested --start-group, missing --end-group?')
    test(['-Wl,--end-group', lib_name, '-Wl,--start-group'], '--end-group without --start-group')
    test(['-Wl,--start-group', lib_name, '-Wl,--end-group'], None)
    test(['-Wl,--start-group', lib_name], None)

    print('embind test with groups')

    main_name = 'main.cpp'
    create_test_file(main_name, r'''
      #include <stdio.h>
      #include <emscripten/val.h>
      using namespace emscripten;
      extern "C" int x();
      int main() {
        int y = -x();
        y = val::global("Math").call<int>("abs", y);
        printf("result: %d\n", y);
        return 0;
      }
    ''')
    test(['-Wl,--start-group', lib_name, '-Wl,--end-group', '--bind'], None)

  def test_whole_archive(self):
    # Verify that -Wl,--whole-archive includes the static constructor from the
    # otherwise unreferenced library.
    run_process([PYTHON, EMCC, '-c', '-o', 'main.o', path_from_root('tests', 'test_whole_archive', 'main.c')])
    run_process([PYTHON, EMCC, '-c', '-o', 'testlib.o', path_from_root('tests', 'test_whole_archive', 'testlib.c')])
    run_process([PYTHON, EMAR, 'crs', 'libtest.a', 'testlib.o'])

    run_process([PYTHON, EMCC, '-Wl,--whole-archive', 'libtest.a', '-Wl,--no-whole-archive', 'main.o'])
    self.assertContained('foo is: 42\n', run_js('a.out.js'))

    run_process([PYTHON, EMCC, '-Wl,-whole-archive', 'libtest.a', '-Wl,-no-whole-archive', 'main.o'])
    self.assertContained('foo is: 42\n', run_js('a.out.js'))

    # Verify the --no-whole-archive prevents the inclusion of the ctor
    run_process([PYTHON, EMCC, '-Wl,-whole-archive', '-Wl,--no-whole-archive', 'libtest.a', 'main.o'])
    self.assertContained('foo is: 0\n', run_js('a.out.js'))

  def test_link_group_bitcode(self):
    create_test_file('1.c', r'''
int f(void);
int main() {
  f();
  return 0;
}
''')
    create_test_file('2.c', r'''
#include <stdio.h>
int f() {
  printf("Hello\n");
  return 0;
}
''')

    run_process([PYTHON, EMCC, '-o', '1.o', '1.c'])
    run_process([PYTHON, EMCC, '-o', '2.o', '2.c'])
    run_process([PYTHON, EMAR, 'crs', '2.a', '2.o'])
    run_process([PYTHON, EMCC, '-o', 'out.bc', '-Wl,--start-group', '2.a', '1.o', '-Wl,--end-group'])
    run_process([PYTHON, EMCC, 'out.bc'])
    self.assertContained('Hello', run_js('a.out.js'))

  @no_wasm_backend('lld resolves circular lib dependencies')
  def test_circular_libs(self):
    def tmp_source(name, code):
      with open(name, 'w') as f:
        f.write(code)

    tmp_source('a.c', 'int z(); int x() { return z(); }')
    tmp_source('b.c', 'int x(); int y() { return x(); } int z() { return 42; }')
    tmp_source('c.c', 'int q() { return 0; }')
    tmp_source('main.c', r'''
      #include <stdio.h>
      int y();
      int main() {
        printf("result: %d\n", y());
        return 0;
      }
    ''')

    Building.emcc('a.c') # a.c.o
    Building.emcc('b.c') # b.c.o
    Building.emcc('c.c')
    Building.emar('cr', 'libA.a', ['a.c.o', 'c.c.o'])
    Building.emar('cr', 'libB.a', ['b.c.o', 'c.c.o'])

    args = ['main.c', '-o', 'a.out.js']
    libs_list = ['libA.a', 'libB.a']

    # 'libA.a' does not satisfy any symbols from main, so it will not be included,
    # and there will be an undefined symbol.
    err = self.expect_fail([PYTHON, EMCC] + args + libs_list)
    self.assertContained('error: undefined symbol: x', err)

    # -Wl,--start-group and -Wl,--end-group around the libs will cause a rescan
    # of 'libA.a' after 'libB.a' adds undefined symbol "x", so a.c.o will now be
    # included (and the link will succeed).
    libs = ['-Wl,--start-group'] + libs_list + ['-Wl,--end-group']
    run_process([PYTHON, EMCC] + args + libs)
    self.assertContained('result: 42', run_js('a.out.js'))

    # -( and -) should also work.
    args = ['main.c', '-o', 'a2.out.js']
    libs = ['-Wl,-('] + libs_list + ['-Wl,-)']
    run_process([PYTHON, EMCC] + args + libs)
    self.assertContained('result: 42', run_js('a2.out.js'))

  # The fastcomp path will deliberately ignore duplicate input files in order
  # to allow "libA.so" on the command line twice. The is not really .so support
  # and the .so files are really bitcode.
  @no_wasm_backend('tests legacy .so linking behviour')
  @needs_dlfcn
  def test_redundant_link(self):
    lib = "int mult() { return 1; }"
    lib_name = 'libA.c'
    create_test_file(lib_name, lib)
    main = r'''
      #include <stdio.h>
      int mult();
      int main() {
        printf("result: %d\n", mult());
        return 0;
      }
    '''
    main_name = 'main.c'
    create_test_file(main_name, main)

    Building.emcc(lib_name, output_filename='libA.so')

    Building.emcc(main_name, ['libA.so', 'libA.so'], output_filename='a.out.js')

    self.assertContained('result: 1', run_js('a.out.js'))

  def test_dot_a_all_contents_invalid(self):
    # check that we error if an object file in a .a is not valid bitcode.
    # do not silently ignore native object files, which may have been
    # built by mistake
    create_test_file('native.c', 'int native() { return 5; }')
    create_test_file('main.c', 'extern int native(); int main() { return native(); }')
    run_process([CLANG_CC, 'native.c', '-target', 'x86_64-linux', '-c', '-o', 'native.o'])
    run_process([PYTHON, EMAR, 'crs', 'libfoo.a', 'native.o'])
    stderr = self.expect_fail([PYTHON, EMCC, 'main.c', 'libfoo.a'])
    self.assertContained('unknown file type', stderr)

  def test_export_all(self):
    lib = r'''
      #include <stdio.h>
      void libf1() { printf("libf1\n"); }
      void libf2() { printf("libf2\n"); }
    '''
    create_test_file('lib.c', lib)

    create_test_file('main.js', '''
      var Module = {
        onRuntimeInitialized: function() {
          _libf1();
          _libf2();
        }
      };
    ''')

    Building.emcc('lib.c', ['-s', 'EXPORT_ALL', '-s', 'LINKABLE', '--pre-js', 'main.js'], output_filename='a.out.js')
    self.assertContained('libf1\nlibf2\n', run_js('a.out.js'))

  def test_export_all_and_exported_functions(self):
    # EXPORT_ALL should not export library functions by default.
    # This mans that to export library function you also need to explicitly
    # list them in EXPORTED_FUNCTIONS.
    lib = r'''
      #include <stdio.h>
      #include <emscripten.h>
      EMSCRIPTEN_KEEPALIVE void libfunc() { puts("libfunc\n"); }
    '''
    create_test_file('lib.c', lib)
    create_test_file('main.js', '''
      var Module = {
        onRuntimeInitialized: function() {
          _libfunc();
          __get_daylight();
        }
      };
    ''')

    # __get_daylight should not be linked by default, even with EXPORT_ALL
    Building.emcc('lib.c', ['-s', 'EXPORT_ALL', '--pre-js', 'main.js'], output_filename='a.out.js')
    err = run_js('a.out.js', stderr=PIPE, full_output=True, assert_returncode=None)
    self.assertContained('__get_daylight is not defined', err)

    Building.emcc('lib.c', ['-s', "EXPORTED_FUNCTIONS=['__get_daylight']", '-s', 'EXPORT_ALL', '--pre-js', 'main.js'], output_filename='a.out.js')
    self.assertContained('libfunc\n', run_js('a.out.js'))

  def test_stdin(self):
    def make_js_command(filename, engine):
      if engine is None:
        engine = tools.shared.JS_ENGINES[0]
      return jsrun.make_command(filename, engine)

    def run_test():
      for engine in JS_ENGINES:
        if engine == V8_ENGINE:
          continue # no stdin support in v8 shell
        engine[0] = os.path.normpath(engine[0])
        print(engine, file=sys.stderr)
        # work around a bug in python's subprocess module
        # (we'd use run_js() normally)
        try_delete('out.txt')
        jscommand = make_js_command(os.path.normpath(exe), engine)
        if WINDOWS:
          os.system('type "in.txt" | {} >out.txt'.format(' '.join(Building.doublequote_spaces(jscommand))))
        else: # posix
          os.system('cat in.txt | {} > out.txt'.format(' '.join(Building.doublequote_spaces(jscommand))))
        self.assertContained('abcdef\nghijkl\neof', open('out.txt').read())

    Building.emcc(path_from_root('tests', 'module', 'test_stdin.c'), output_filename='a.out.js')
    create_test_file('in.txt', 'abcdef\nghijkl')
    exe = 'a.out.js'
    run_test()
    Building.emcc(path_from_root('tests', 'module', 'test_stdin.c'),
                  ['-O2', '--closure', '1'],
                  output_filename='a.out.js')
    run_test()

  def test_ungetc_fscanf(self):
    create_test_file('main.cpp', r'''
      #include <stdio.h>
      int main(int argc, char const *argv[])
      {
          char str[4] = {0};
          FILE* f = fopen("my_test.input", "r");
          if (f == NULL) {
              printf("cannot open file\n");
              return -1;
          }
          ungetc('x', f);
          ungetc('y', f);
          ungetc('z', f);
          fscanf(f, "%3s", str);
          printf("%s\n", str);
          return 0;
      }
    ''')
    create_test_file('my_test.input', 'abc')
    Building.emcc('main.cpp', ['--embed-file', 'my_test.input'], output_filename='a.out.js')
    self.assertContained('zyx', run_process(JS_ENGINES[0] + ['a.out.js'], stdout=PIPE, stderr=PIPE).stdout)

  def test_abspaths(self):
    # Includes with absolute paths are generally dangerous, things like -I/usr/.. will get to system local headers, not our portable ones.

    shutil.copyfile(path_from_root('tests', 'hello_world.c'), 'main.c')

    for args, expected in [(['-I/usr/something', '-Wwarn-absolute-paths'], True),
                           (['-L/usr/something', '-Wwarn-absolute-paths'], True),
                           (['-I/usr/something'], False),
                           (['-L/usr/something'], False),
                           (['-I/usr/something', '-Wno-warn-absolute-paths'], False),
                           (['-L/usr/something', '-Wno-warn-absolute-paths'], False),
                           (['-Isubdir/something', '-Wwarn-absolute-paths'], False),
                           (['-Lsubdir/something', '-Wwarn-absolute-paths'], False),
                           ([], False)]:
      print(args, expected)
      proc = run_process([PYTHON, EMCC, 'main.c'] + args, stderr=PIPE)
      WARNING = 'encountered. If this is to a local system header/library, it may cause problems (local system files make sense for compiling natively on your system, but not necessarily to JavaScript)'
      self.assertContainedIf(WARNING, proc.stderr, expected)

  def test_local_link(self):
    # Linking a local library directly, like /usr/lib/libsomething.so, cannot work of course since it
    # doesn't contain bitcode. However, when we see that we should look for a bitcode file for that
    # library in the -L paths and system/lib
    create_test_file('main.cpp', '''
      extern void printey();
      int main() {
        printey();
        return 0;
      }
    ''')

    ensure_dir('subdir')
    open(os.path.join('subdir', 'libfile.so'), 'w').write('this is not llvm bitcode!')

    create_test_file('libfile.cpp', '''
      #include <stdio.h>
      void printey() {
        printf("hello from lib\\n");
      }
    ''')

    run_process([PYTHON, EMCC, 'libfile.cpp', '-o', 'libfile.so'], stderr=PIPE)
    run_process([PYTHON, EMCC, 'main.cpp', os.path.join('subdir', 'libfile.so'), '-L.'])
    self.assertContained('hello from lib', run_js('a.out.js'))

  def test_identical_basenames(self):
    # Issue 287: files in different dirs but with the same basename get confused as the same,
    # causing multiply defined symbol errors
    ensure_dir('foo')
    ensure_dir('bar')
    open(os.path.join('foo', 'main.cpp'), 'w').write('''
      extern void printey();
      int main() {
        printey();
        return 0;
      }
    ''')
    open(os.path.join('bar', 'main.cpp'), 'w').write('''
      #include <stdio.h>
      void printey() { printf("hello there\\n"); }
    ''')

    run_process([PYTHON, EMCC, os.path.join('foo', 'main.cpp'), os.path.join('bar', 'main.cpp')])
    self.assertContained('hello there', run_js('a.out.js'))

    # ditto with first creating .o files
    try_delete('a.out.js')
    run_process([PYTHON, EMCC, os.path.join('foo', 'main.cpp'), '-o', os.path.join('foo', 'main.o')])
    run_process([PYTHON, EMCC, os.path.join('bar', 'main.cpp'), '-o', os.path.join('bar', 'main.o')])
    run_process([PYTHON, EMCC, os.path.join('foo', 'main.o'), os.path.join('bar', 'main.o')])
    self.assertContained('hello there', run_js('a.out.js'))

  def test_main_a(self):
    # if main() is in a .a, we need to pull in that .a

    main_name = 'main.c'
    create_test_file(main_name, r'''
      #include <stdio.h>
      extern int f();
      int main() {
        printf("result: %d.\n", f());
        return 0;
      }
    ''')

    other_name = 'other.c'
    create_test_file(other_name, r'''
      #include <stdio.h>
      int f() { return 12346; }
    ''')

    run_process([PYTHON, EMCC, main_name, '-c', '-o', main_name + '.bc'])
    run_process([PYTHON, EMCC, other_name, '-c', '-o', other_name + '.bc'])

    run_process([PYTHON, EMAR, 'cr', main_name + '.a', main_name + '.bc'])

    run_process([PYTHON, EMCC, other_name + '.bc', main_name + '.a'])

    self.assertContained('result: 12346.', run_js('a.out.js'))

  def test_multiple_archives_duplicate_basenames(self):
    create_test_file('common.c', r'''
      #include <stdio.h>
      void a(void) {
        printf("a\n");
      }
    ''')
    run_process([PYTHON, EMCC, 'common.c', '-c', '-o', 'common.o'])
    try_delete('liba.a')
    run_process([PYTHON, EMAR, 'rc', 'liba.a', 'common.o'])

    create_test_file('common.c', r'''
      #include <stdio.h>
      void b(void) {
        printf("b\n");
      }
    ''')
    run_process([PYTHON, EMCC, 'common.c', '-c', '-o', 'common.o'])
    try_delete('libb.a')
    run_process([PYTHON, EMAR, 'rc', 'libb.a', 'common.o'])

    create_test_file('main.c', r'''
      void a(void);
      void b(void);
      int main() {
        a();
        b();
      }
    ''')

    run_process([PYTHON, EMCC, 'main.c', '-L.', '-la', '-lb'])
    self.assertContained('a\nb\n', run_js('a.out.js'))

  def test_archive_duplicate_basenames(self):
    ensure_dir('a')
    create_test_file(os.path.join('a', 'common.c'), r'''
      #include <stdio.h>
      void a(void) {
        printf("a\n");
      }
    ''')
    run_process([PYTHON, EMCC, os.path.join('a', 'common.c'), '-c', '-o', os.path.join('a', 'common.o')])

    ensure_dir('b')
    create_test_file(os.path.join('b', 'common.c'), r'''
      #include <stdio.h>
      void b(void) {
        printf("b...\n");
      }
    ''')
    run_process([PYTHON, EMCC, os.path.join('b', 'common.c'), '-c', '-o', os.path.join('b', 'common.o')])

    try_delete('liba.a')
    run_process([PYTHON, EMAR, 'rc', 'liba.a', os.path.join('a', 'common.o'), os.path.join('b', 'common.o')])

    # Verify that archive contains basenames with hashes to avoid duplication
    text = run_process([PYTHON, EMAR, 't', 'liba.a'], stdout=PIPE).stdout
    self.assertEqual(text.count('common'), 2)
    for line in text.split('\n'):
      # should not have huge hash names
      self.assertLess(len(line), 20, line)

    create_test_file('main.c', r'''
      void a(void);
      void b(void);
      int main() {
        a();
        b();
      }
    ''')
    err = run_process([PYTHON, EMCC, 'main.c', '-L.', '-la'], stderr=PIPE).stderr
    self.assertNotIn('archive file contains duplicate entries', err)
    self.assertContained('a\nb...\n', run_js('a.out.js'))

    # Using llvm-ar directly should cause duplicate basenames
    try_delete('libdup.a')
    run_process([LLVM_AR, 'rc', 'libdup.a', os.path.join('a', 'common.o'), os.path.join('b', 'common.o')])
    text = run_process([PYTHON, EMAR, 't', 'libdup.a'], stdout=PIPE).stdout
    self.assertEqual(text.count('common.o'), 2)

    # With fastcomp we don't support duplicate members so this should generate
    # a warning.  With the wasm backend (lld) this is fully supported.
    cmd = [PYTHON, EMCC, 'main.c', '-L.', '-ldup']
    if self.is_wasm_backend():
      run_process(cmd)
      self.assertContained('a\nb...\n', run_js('a.out.js'))
    else:
      err = self.expect_fail(cmd)
      self.assertIn('libdup.a: archive file contains duplicate entries', err)
      self.assertIn('error: undefined symbol: a', err)
      # others are not duplicates - the hashing keeps them separate
      self.assertEqual(err.count('duplicate: '), 1)
      self.assertContained('a\nb...\n', run_js('a.out.js'))

  def test_export_from_archive(self):
    export_name = 'this_is_an_entry_point'
    full_export_name = '_' + export_name

    # The wasm backend exports symbols without the leading '_'
    if self.is_wasm_backend():
      expect_export = export_name
    else:
      expect_export = full_export_name

    create_test_file('export.c', r'''
      #include <stdio.h>
      void %s(void) {
        printf("Hello, world!\n");
      }
    ''' % export_name)
    run_process([PYTHON, EMCC, 'export.c', '-c', '-o', 'export.o'])
    run_process([PYTHON, EMAR, 'rc', 'libexport.a', 'export.o'])

    create_test_file('main.c', r'''
      int main() {
        return 0;
      }
    ''')

    # Sanity check: the symbol should not be linked in if not requested.
    run_process([PYTHON, EMCC, 'main.c', '-L.', '-lexport'])
    self.assertFalse(self.is_exported_in_wasm(expect_export, 'a.out.wasm'))

    # Sanity check: exporting without a definition does not cause it to appear.
    # Note: exporting main prevents emcc from warning that it generated no code.
    run_process([PYTHON, EMCC, 'main.c', '-s', 'ERROR_ON_UNDEFINED_SYMBOLS=0', '-s', "EXPORTED_FUNCTIONS=['_main', '%s']" % full_export_name])
    self.assertFalse(self.is_exported_in_wasm(expect_export, 'a.out.wasm'))

    # Actual test: defining symbol in library and exporting it causes it to appear in the output.
    run_process([PYTHON, EMCC, 'main.c', '-L.', '-lexport', '-s', "EXPORTED_FUNCTIONS=['%s']" % full_export_name])
    self.assertTrue(self.is_exported_in_wasm(expect_export, 'a.out.wasm'))

  def test_embed_file(self):
    create_test_file('somefile.txt', 'hello from a file with lots of data and stuff in it thank you very much')
    create_test_file('main.cpp', r'''
      #include <stdio.h>
      int main() {
        FILE *f = fopen("somefile.txt", "r");
        char buf[100];
        fread(buf, 1, 20, f);
        buf[20] = 0;
        fclose(f);
        printf("|%s|\n", buf);
        return 0;
      }
    ''')

    run_process([PYTHON, EMCC, 'main.cpp', '--embed-file', 'somefile.txt'])
    self.assertContained('|hello from a file wi|', run_js('a.out.js'))

    # preload twice, should not err
    run_process([PYTHON, EMCC, 'main.cpp', '--embed-file', 'somefile.txt', '--embed-file', 'somefile.txt'])
    self.assertContained('|hello from a file wi|', run_js('a.out.js'))

  def test_embed_file_dup(self):
    ensure_dir(self.in_dir('tst', 'test1'))
    ensure_dir(self.in_dir('tst', 'test2'))

    open(self.in_dir('tst', 'aa.txt'), 'w').write('frist')
    open(self.in_dir('tst', 'test1', 'aa.txt'), 'w').write('sacond')
    open(self.in_dir('tst', 'test2', 'aa.txt'), 'w').write('thard')
    create_test_file('main.cpp', r'''
      #include <stdio.h>
      #include <string.h>
      void print_file(const char *name) {
        FILE *f = fopen(name, "r");
        char buf[100];
        memset(buf, 0, 100);
        fread(buf, 1, 20, f);
        buf[20] = 0;
        fclose(f);
        printf("|%s|\n", buf);
      }
      int main() {
        print_file("tst/aa.txt");
        print_file("tst/test1/aa.txt");
        print_file("tst/test2/aa.txt");
        return 0;
      }
    ''')

    run_process([PYTHON, EMCC, 'main.cpp', '--embed-file', 'tst'])
    self.assertContained('|frist|\n|sacond|\n|thard|\n', run_js('a.out.js'))

  def test_exclude_file(self):
    ensure_dir(self.in_dir('tst', 'abc.exe'))
    ensure_dir(self.in_dir('tst', 'abc.txt'))

    open(self.in_dir('tst', 'hello.exe'), 'w').write('hello')
    open(self.in_dir('tst', 'hello.txt'), 'w').write('world')
    open(self.in_dir('tst', 'abc.exe', 'foo'), 'w').write('emscripten')
    open(self.in_dir('tst', 'abc.txt', 'bar'), 'w').write('!!!')
    create_test_file('main.cpp', r'''
      #include <stdio.h>
      int main() {
        if(fopen("tst/hello.exe", "rb")) printf("Failed\n");
        if(!fopen("tst/hello.txt", "rb")) printf("Failed\n");
        if(fopen("tst/abc.exe/foo", "rb")) printf("Failed\n");
        if(!fopen("tst/abc.txt/bar", "rb")) printf("Failed\n");

        return 0;
      }
    ''')

    run_process([PYTHON, EMCC, 'main.cpp', '--embed-file', 'tst', '--exclude-file', '*.exe'])
    self.assertEqual(run_js('a.out.js').strip(), '')

  def test_multidynamic_link(self):
    # Linking the same dynamic library in statically will error, normally, since we statically link it, causing dupe symbols

    def test(link_cmd, lib_suffix=''):
      print(link_cmd, lib_suffix)

      self.clear()
      ensure_dir('libdir')

      create_test_file('main.cpp', r'''
        #include <stdio.h>
        extern void printey();
        extern void printother();
        int main() {
          printf("*");
          printey();
          printf("\n");
          printother();
          printf("\n");
          printf("*");
          return 0;
        }
      ''')

      open(os.path.join('libdir', 'libfile.cpp'), 'w').write('''
        #include <stdio.h>
        void printey() {
          printf("hello from lib");
        }
      ''')

      open(os.path.join('libdir', 'libother.cpp'), 'w').write('''
        #include <stdio.h>
        extern void printey();
        void printother() {
          printf("|");
          printey();
          printf("|");
        }
      ''')

      compiler = [PYTHON, EMCC]

      # Build libfile normally into an .so
      run_process(compiler + [os.path.join('libdir', 'libfile.cpp'), '-o', os.path.join('libdir', 'libfile.so' + lib_suffix)])
      # Build libother and dynamically link it to libfile
      run_process(compiler + [os.path.join('libdir', 'libother.cpp')] + link_cmd + ['-o', os.path.join('libdir', 'libother.so')])
      # Build the main file, linking in both the libs
      run_process(compiler + [os.path.join('main.cpp')] + link_cmd + ['-lother', '-c'])
      print('...')
      # The normal build system is over. We need to do an additional step to link in the dynamic libraries, since we ignored them before
      run_process([PYTHON, EMCC, 'main.o'] + link_cmd + ['-lother', '-s', 'EXIT_RUNTIME=1'])

      self.assertContained('*hello from lib\n|hello from lib|\n*', run_js('a.out.js'))

    test(['-L' + 'libdir', '-lfile']) # -l, auto detection from library path
    test(['-L' + 'libdir', self.in_dir('libdir', 'libfile.so.3.1.4.1.5.9')], '.3.1.4.1.5.9') # handle libX.so.1.2.3 as well

  def test_js_link(self):
    create_test_file('main.cpp', '''
      #include <stdio.h>
      int main() {
        printf("hello from main\\n");
        return 0;
      }
    ''')
    create_test_file('before.js', '''
      var MESSAGE = 'hello from js';
      // Module is initialized with empty object by default, so if there are no keys - nothing was run yet
      if (Object.keys(Module).length) throw 'This code should run before anything else!';
    ''')
    create_test_file('after.js', '''
      out(MESSAGE);
    ''')

    run_process([PYTHON, EMCC, 'main.cpp', '--pre-js', 'before.js', '--post-js', 'after.js', '-s', 'WASM_ASYNC_COMPILATION=0'])
    self.assertContained('hello from main\nhello from js\n', run_js('a.out.js'))

  def test_sdl_endianness(self):
    create_test_file('main.cpp', r'''
      #include <stdio.h>
      #include <SDL/SDL.h>

      int main() {
        printf("%d, %d, %d\n", SDL_BYTEORDER, SDL_LIL_ENDIAN, SDL_BIG_ENDIAN);
        return 0;
      }
    ''')
    run_process([PYTHON, EMCC, 'main.cpp'])
    self.assertContained('1234, 1234, 4321\n', run_js('a.out.js'))

  def test_sdl2_mixer(self):
    Building.emcc(path_from_root('tests', 'sdl2_mixer.c'), ['-s', 'USE_SDL_MIXER=2'], output_filename='a.out.js')

  def test_libpng(self):
    shutil.copyfile(path_from_root('tests', 'pngtest.png'), 'pngtest.png')
    Building.emcc(path_from_root('tests', 'pngtest.c'), ['--embed-file', 'pngtest.png', '-s', 'USE_ZLIB=1', '-s', 'USE_LIBPNG=1'], output_filename='a.out.js')
    self.assertContained('TESTS PASSED', run_process(JS_ENGINES[0] + ['a.out.js'], stdout=PIPE, stderr=PIPE).stdout)

  def test_libjpeg(self):
    shutil.copyfile(path_from_root('tests', 'screenshot.jpg'), 'screenshot.jpg')
    Building.emcc(path_from_root('tests', 'jpeg_test.c'), ['--embed-file', 'screenshot.jpg', '-s', 'USE_LIBJPEG=1'], output_filename='a.out.js')
    self.assertContained('Image is 600 by 450 with 3 components', run_process(JS_ENGINES[0] + ['a.out.js', 'screenshot.jpg'], stdout=PIPE, stderr=PIPE).stdout)

  def test_bullet(self):
    Building.emcc(path_from_root('tests', 'bullet_hello_world.cpp'), ['-s', 'USE_BULLET=1'], output_filename='a.out.js')
    self.assertContained('BULLET RUNNING', run_process(JS_ENGINES[0] + ['a.out.js'], stdout=PIPE, stderr=PIPE).stdout)

  def test_vorbis(self):
    # This will also test if ogg compiles, because vorbis depends on ogg
    Building.emcc(path_from_root('tests', 'vorbis_test.c'), ['-s', 'USE_VORBIS=1'], output_filename='a.out.js')
    self.assertContained('ALL OK', run_process(JS_ENGINES[0] + ['a.out.js'], stdout=PIPE, stderr=PIPE).stdout)

  def test_bzip2(self):
    Building.emcc(path_from_root('tests', 'bzip2_test.c'), ['-s', 'USE_BZIP2=1'], output_filename='a.out.js')
    self.assertContained("usage: unzcrash filename", run_process(JS_ENGINES[0] + ['a.out.js'], stdout=PIPE, stderr=PIPE).stdout)

  def test_freetype(self):
    # copy the Liberation Sans Bold truetype file located in the
    # <emscripten_root>/tests/freetype to the compilation folder
    shutil.copy2(path_from_root('tests/freetype', 'LiberationSansBold.ttf'), os.getcwd())
    # build test program with the font file embed in it
    Building.emcc(path_from_root('tests', 'freetype_test.c'), ['-s', 'USE_FREETYPE=1', '--embed-file', 'LiberationSansBold.ttf'], output_filename='a.out.js')
    # the test program will print an ascii representation of a bitmap where the
    # 'w' character has been rendered using the Liberation Sans Bold font
    expectedOutput = '                \n' + \
                     '                \n' + \
                     '                \n' + \
                     '                \n' + \
                     '***    +***+    \n' + \
                     '***+   *****   +\n' + \
                     '+**+   *****   +\n' + \
                     '+***  +**+**+  *\n' + \
                     ' ***+ ***+**+ +*\n' + \
                     ' +**+ *** *** +*\n' + \
                     ' +**++**+ +**+**\n' + \
                     '  ***+**+ +**+**\n' + \
                     '  ******   *****\n' + \
                     '  +****+   +****\n' + \
                     '  +****+   +****\n' + \
                     '   ****     ****'
    self.assertContained(expectedOutput, run_process(JS_ENGINES[0] + ['a.out.js'], stdout=PIPE, stderr=PIPE).stdout)

  def test_link_memcpy(self):
    # memcpy can show up *after* optimizations, so after our opportunity to link in libc, so it must be special-cased
    create_test_file('main.cpp', r'''
      #include <stdio.h>

      int main(int argc, char **argv) {
        int num = argc + 10;
        char buf[num], buf2[num];
        for (int i = 0; i < num; i++) {
          buf[i] = i*i+i/3;
        }
        for (int i = 1; i < num; i++) {
          buf[i] += buf[i-1];
        }
        for (int i = 0; i < num; i++) {
          buf2[i] = buf[i];
        }
        for (int i = 1; i < num; i++) {
          buf2[i] += buf2[i-1];
        }
        for (int i = 0; i < num; i++) {
          printf("%d:%d\n", i, buf2[i]);
        }
        return 0;
      }
    ''')
    run_process([PYTHON, EMCC, '-O2', 'main.cpp'])
    output = run_js('a.out.js', full_output=True, stderr=PIPE)
    self.assertContained('''0:0
1:1
2:6
3:21
4:53
5:111
6:-49
7:98
8:55
9:96
10:-16
''', output)
    self.assertNotContained('warning: library.js memcpy should not be running, it is only for testing!', output)

  def test_undefined_function(self):
    cmd = [PYTHON, EMCC, path_from_root('tests', 'hello_world.cpp')]
    run_process(cmd)

    # adding a missing symbol to EXPORTED_FUNCTIONS should cause failure
    cmd += ['-s', "EXPORTED_FUNCTIONS=['foobar']"]
    err = self.expect_fail(cmd)
    self.assertContained('undefined exported function: "foobar"', err)

    # setting ERROR_ON_UNDEFINED_SYMBOLS=0 suppresses error
    cmd += ['-s', 'ERROR_ON_UNDEFINED_SYMBOLS=0']
    run_process(cmd)

  def test_undefined_symbols(self):
    create_test_file('main.cpp', r'''
      #include <stdio.h>
      #include <SDL.h>
      #include "SDL/SDL_opengl.h"

      extern "C" {
        void something();
        void elsey();
      }

      int main() {
        printf("%p", SDL_GL_GetProcAddress("glGenTextures")); // pull in gl proc stuff, avoid warnings on emulation funcs
        something();
        elsey();
        return 0;
      }
      ''')

    for args in ([], ['-O1'], ['-s', 'MAX_WEBGL_VERSION=2']):
      for action in ('WARN', 'ERROR', None):
        for value in ([0, 1]):
          try_delete('a.out.js')
          print('checking "%s" %s=%s' % (args, action, value))
          extra = ['-s', action + '_ON_UNDEFINED_SYMBOLS=%d' % value] if action else []
          proc = run_process([PYTHON, EMCC, 'main.cpp'] + extra + args, stderr=PIPE, check=False)
          print(proc.stderr)
          if value or action is None:
            # The default is that we error in undefined symbols
            self.assertContained('error: undefined symbol: something', proc.stderr)
            self.assertContained('error: undefined symbol: elsey', proc.stderr)
            check_success = False
          elif action == 'ERROR' and not value:
            # Error disables, should only warn
            self.assertContained('warning: undefined symbol: something', proc.stderr)
            self.assertContained('warning: undefined symbol: elsey', proc.stderr)
            self.assertNotContained('undefined symbol: emscripten_', proc.stderr)
            check_success = True
          elif action == 'WARN' and not value:
            # Disabled warning should imply disabling errors
            self.assertNotContained('undefined symbol', proc.stderr)
            check_success = True

          if check_success:
            self.assertEqual(proc.returncode, 0)
            self.assertTrue(os.path.exists('a.out.js'))
          else:
            self.assertNotEqual(proc.returncode, 0)
            self.assertFalse(os.path.exists('a.out.js'))

  def test_GetProcAddress_LEGACY_GL_EMULATION(self):
    # without legacy gl emulation, getting a proc from there should fail
    self.do_other_test(os.path.join('other', 'GetProcAddress_LEGACY_GL_EMULATION'), run_args=['0'], emcc_args=['-s', 'LEGACY_GL_EMULATION=0'])
    # with it, it should work
    self.do_other_test(os.path.join('other', 'GetProcAddress_LEGACY_GL_EMULATION'), run_args=['1'], emcc_args=['-s', 'LEGACY_GL_EMULATION=1'])

  def test_prepost(self):
    create_test_file('main.cpp', '''
      #include <stdio.h>
      int main() {
        printf("hello from main\\n");
        return 0;
      }
      ''')
    create_test_file('pre.js', '''
      var Module = {
        preRun: function() { out('pre-run') },
        postRun: function() { out('post-run') }
      };
      ''')

    run_process([PYTHON, EMCC, 'main.cpp', '--pre-js', 'pre.js', '-s', 'WASM_ASYNC_COMPILATION=0'])
    self.assertContained('pre-run\nhello from main\npost-run\n', run_js('a.out.js'))

    # addRunDependency during preRun should prevent main, and post-run from
    # running.
    with open('pre.js', 'a') as f:
      f.write('Module.preRun = function() { out("add-dep"); addRunDependency(); }\n')
    run_process([PYTHON, EMCC, 'main.cpp', '--pre-js', 'pre.js', '-s', 'WASM_ASYNC_COMPILATION=0'])
    output = run_js('a.out.js')
    self.assertContained('add-dep\n', output)
    self.assertNotContained('hello from main\n', output)
    self.assertNotContained('post-run\n', output)

    # noInitialRun prevents run
    for no_initial_run, run_dep in [(0, 0), (1, 0), (0, 1)]:
      print(no_initial_run, run_dep)
      args = ['-s', 'WASM_ASYNC_COMPILATION=0', '-s', 'EXTRA_EXPORTED_RUNTIME_METHODS=["callMain"]']
      if no_initial_run:
        args += ['-s', 'INVOKE_RUN=0']
      if run_dep:
        create_test_file('pre.js', 'Module.preRun = function() { addRunDependency("test"); }')
        create_test_file('post.js', 'removeRunDependency("test");')
        args += ['--pre-js', 'pre.js', '--post-js', 'post.js']

      run_process([PYTHON, EMCC, 'main.cpp'] + args)
      output = run_js('a.out.js')
      self.assertContainedIf('hello from main', output, not no_initial_run)

      if no_initial_run:
        # Calling main later should still work, filesystem etc. must be set up.
        print('call main later')
        src = open('a.out.js').read()
        src += '\nModule.callMain();\n'
        create_test_file('a.out.js', src)
        self.assertContained('hello from main', run_js('a.out.js'))

    # Use postInit
    create_test_file('pre.js', '''
      var Module = {
        preRun: function() { out('pre-run') },
        postRun: function() { out('post-run') },
        preInit: function() { out('pre-init') }
      };
    ''')
    run_process([PYTHON, EMCC, 'main.cpp', '--pre-js', 'pre.js'])
    self.assertContained('pre-init\npre-run\nhello from main\npost-run\n', run_js('a.out.js'))

  def test_prepost2(self):
    create_test_file('main.cpp', '''
      #include <stdio.h>
      int main() {
        printf("hello from main\\n");
        return 0;
      }
    ''')
    create_test_file('pre.js', '''
      var Module = {
        preRun: function() { out('pre-run') },
      };
    ''')
    create_test_file('pre2.js', '''
      Module.postRun = function() { out('post-run') };
    ''')
    run_process([PYTHON, EMCC, 'main.cpp', '--pre-js', 'pre.js', '--pre-js', 'pre2.js'])
    self.assertContained('pre-run\nhello from main\npost-run\n', run_js('a.out.js'))

  def test_prepre(self):
    create_test_file('main.cpp', '''
      #include <stdio.h>
      int main() {
        printf("hello from main\\n");
        return 0;
      }
    ''')
    create_test_file('pre.js', '''
      var Module = {
        preRun: [function() { out('pre-run') }],
      };
    ''')
    create_test_file('pre2.js', '''
      Module.preRun.push(function() { out('prepre') });
    ''')
    run_process([PYTHON, EMCC, 'main.cpp', '--pre-js', 'pre.js', '--pre-js', 'pre2.js'])
    self.assertContained('prepre\npre-run\nhello from main\n', run_js('a.out.js'))

  @no_wasm_backend('depends on bc output')
  def test_save_bc(self):
    for save in [0, 1]:
      self.clear()
      cmd = [PYTHON, EMCC, path_from_root('tests', 'hello_world_loop_malloc.cpp')]
      if save:
        cmd += ['--save-bc', 'my_bitcode.bc']
      run_process(cmd)
      assert 'hello, world!' in run_js('a.out.js')
      if save:
        self.assertExists('my_bitcode.bc')
      else:
        self.assertNotExists('my_bitcode.bc')
      if save:
        try_delete('a.out.js')
        Building.llvm_dis('my_bitcode.bc', 'my_ll.ll')
        with env_modify({'EMCC_LEAVE_INPUTS_RAW': '1'}):
          run_process([PYTHON, EMCC, 'my_ll.ll', '-o', 'two.js'])
          assert 'hello, world!' in run_js('two.js')

  def test_js_optimizer(self):
    ACORN_PASSES = ['JSDCE', 'AJSDCE', 'applyImportAndExportNameChanges', 'emitDCEGraph', 'applyDCEGraphRemovals', 'growableHeap']
    for input, expected, passes in [
      (path_from_root('tests', 'optimizer', 'eliminateDeadGlobals.js'), open(path_from_root('tests', 'optimizer', 'eliminateDeadGlobals-output.js')).read(),
       ['eliminateDeadGlobals']),
      (path_from_root('tests', 'optimizer', 'test-js-optimizer.js'), open(path_from_root('tests', 'optimizer', 'test-js-optimizer-output.js')).read(),
       ['hoistMultiples', 'removeAssignsToUndefined', 'simplifyExpressions']),
      (path_from_root('tests', 'optimizer', 'test-js-optimizer-asm.js'), open(path_from_root('tests', 'optimizer', 'test-js-optimizer-asm-output.js')).read(),
       ['asm', 'simplifyExpressions']),
      (path_from_root('tests', 'optimizer', 'test-js-optimizer-si.js'), open(path_from_root('tests', 'optimizer', 'test-js-optimizer-si-output.js')).read(),
       ['simplifyIfs']),
      (path_from_root('tests', 'optimizer', 'test-js-optimizer-regs.js'), open(path_from_root('tests', 'optimizer', 'test-js-optimizer-regs-output.js')).read(),
       ['registerize']),
      (path_from_root('tests', 'optimizer', 'eliminator-test.js'), open(path_from_root('tests', 'optimizer', 'eliminator-test-output.js')).read(),
       ['eliminate']),
      (path_from_root('tests', 'optimizer', 'safe-eliminator-test.js'), open(path_from_root('tests', 'optimizer', 'safe-eliminator-test-output.js')).read(),
       ['eliminateMemSafe']),
      (path_from_root('tests', 'optimizer', 'asm-eliminator-test.js'), open(path_from_root('tests', 'optimizer', 'asm-eliminator-test-output.js')).read(),
       ['asm', 'eliminate']),
      (path_from_root('tests', 'optimizer', 'test-js-optimizer-asm-regs.js'), open(path_from_root('tests', 'optimizer', 'test-js-optimizer-asm-regs-output.js')).read(),
       ['asm', 'registerize']),
      (path_from_root('tests', 'optimizer', 'test-js-optimizer-asm-regs-harder.js'), [open(path_from_root('tests', 'optimizer', 'test-js-optimizer-asm-regs-harder-output.js')).read(), open(path_from_root('tests', 'optimizer', 'test-js-optimizer-asm-regs-harder-output2.js')).read(), open(path_from_root('tests', 'optimizer', 'test-js-optimizer-asm-regs-harder-output3.js')).read()],
       ['asm', 'registerizeHarder']),
      (path_from_root('tests', 'optimizer', 'test-js-optimizer-asm-regs-min.js'), open(path_from_root('tests', 'optimizer', 'test-js-optimizer-asm-regs-min-output.js')).read(),
       ['asm', 'registerize', 'minifyLocals']),
      (path_from_root('tests', 'optimizer', 'test-js-optimizer-asm-pre.js'), [open(path_from_root('tests', 'optimizer', 'test-js-optimizer-asm-pre-output.js')).read(), open(path_from_root('tests', 'optimizer', 'test-js-optimizer-asm-pre-output2.js')).read()],
       ['asm', 'simplifyExpressions']),
      (path_from_root('tests', 'optimizer', 'test-js-optimizer-asm-pre-f32.js'), open(path_from_root('tests', 'optimizer', 'test-js-optimizer-asm-pre-output-f32.js')).read(),
       ['asm', 'asmPreciseF32', 'simplifyExpressions', 'optimizeFrounds']),
      (path_from_root('tests', 'optimizer', 'test-js-optimizer-asm-pre-f32.js'), open(path_from_root('tests', 'optimizer', 'test-js-optimizer-asm-pre-output-f32-nosimp.js')).read(),
       ['asm', 'asmPreciseF32', 'optimizeFrounds']),
      (path_from_root('tests', 'optimizer', 'test-reduce-dead-float-return.js'), open(path_from_root('tests', 'optimizer', 'test-reduce-dead-float-return-output.js')).read(),
       ['asm', 'optimizeFrounds', 'registerizeHarder']),
      (path_from_root('tests', 'optimizer', 'test-no-reduce-dead-float-return-to-nothing.js'), open(path_from_root('tests', 'optimizer', 'test-no-reduce-dead-float-return-to-nothing-output.js')).read(),
       ['asm', 'registerizeHarder']),
      (path_from_root('tests', 'optimizer', 'test-js-optimizer-asm-last.js'), [open(path_from_root('tests', 'optimizer', 'test-js-optimizer-asm-lastOpts-output.js')).read(), open(path_from_root('tests', 'optimizer', 'test-js-optimizer-asm-lastOpts-output2.js')).read(), open(path_from_root('tests', 'optimizer', 'test-js-optimizer-asm-lastOpts-output3.js')).read()],
       ['asm', 'asmLastOpts']),
      (path_from_root('tests', 'optimizer', 'asmLastOpts.js'), open(path_from_root('tests', 'optimizer', 'asmLastOpts-output.js')).read(),
       ['asm', 'asmLastOpts']),
      (path_from_root('tests', 'optimizer', 'test-js-optimizer-asm-last.js'), [open(path_from_root('tests', 'optimizer', 'test-js-optimizer-asm-last-output.js')).read(), open(path_from_root('tests', 'optimizer', 'test-js-optimizer-asm-last-output2.js')).read(), open(path_from_root('tests', 'optimizer', 'test-js-optimizer-asm-last-output3.js')).read()],
       ['asm', 'asmLastOpts', 'last']),
      (path_from_root('tests', 'optimizer', 'test-js-optimizer-asm-relocate.js'), open(path_from_root('tests', 'optimizer', 'test-js-optimizer-asm-relocate-output.js')).read(),
       ['asm', 'relocate']),
      (path_from_root('tests', 'optimizer', 'test-js-optimizer-asm-minlast.js'), open(path_from_root('tests', 'optimizer', 'test-js-optimizer-asm-minlast-output.js')).read(),
       ['asm', 'minifyWhitespace', 'asmLastOpts', 'last']),
      (path_from_root('tests', 'optimizer', 'test-js-optimizer-shiftsAggressive.js'), open(path_from_root('tests', 'optimizer', 'test-js-optimizer-shiftsAggressive-output.js')).read(),
       ['asm', 'aggressiveVariableElimination']),
      (path_from_root('tests', 'optimizer', 'test-js-optimizer-localCSE.js'), open(path_from_root('tests', 'optimizer', 'test-js-optimizer-localCSE-output.js')).read(),
       ['asm', 'localCSE']),
      (path_from_root('tests', 'optimizer', 'test-js-optimizer-ensureLabelSet.js'), open(path_from_root('tests', 'optimizer', 'test-js-optimizer-ensureLabelSet-output.js')).read(),
       ['asm', 'ensureLabelSet']),
      (path_from_root('tests', 'optimizer', '3154.js'), open(path_from_root('tests', 'optimizer', '3154-output.js')).read(),
       ['asm', 'eliminate', 'registerize', 'asmLastOpts', 'last']),
      (path_from_root('tests', 'optimizer', 'simd.js'), open(path_from_root('tests', 'optimizer', 'simd-output.js')).read(),
       ['asm', 'eliminate']), # eliminate, just enough to trigger asm normalization/denormalization
      (path_from_root('tests', 'optimizer', 'simd.js'), open(path_from_root('tests', 'optimizer', 'simd-output-memSafe.js')).read(),
       ['asm', 'eliminateMemSafe']),
      (path_from_root('tests', 'optimizer', 'safeLabelSetting.js'), open(path_from_root('tests', 'optimizer', 'safeLabelSetting-output.js')).read(),
       ['asm', 'safeLabelSetting']), # eliminate, just enough to trigger asm normalization/denormalization
      (path_from_root('tests', 'optimizer', 'null_if.js'), [open(path_from_root('tests', 'optimizer', 'null_if-output.js')).read(), open(path_from_root('tests', 'optimizer', 'null_if-output2.js')).read()],
       ['asm', 'registerizeHarder', 'asmLastOpts', 'minifyWhitespace']), # issue 3520
      (path_from_root('tests', 'optimizer', 'null_else.js'), [open(path_from_root('tests', 'optimizer', 'null_else-output.js')).read(), open(path_from_root('tests', 'optimizer', 'null_else-output2.js')).read()],
       ['asm', 'registerizeHarder', 'asmLastOpts', 'minifyWhitespace']), # issue 3549
      (path_from_root('tests', 'optimizer', 'test-js-optimizer-splitMemory.js'), open(path_from_root('tests', 'optimizer', 'test-js-optimizer-splitMemory-output.js')).read(),
       ['splitMemory']),
      (path_from_root('tests', 'optimizer', 'JSDCE.js'), open(path_from_root('tests', 'optimizer', 'JSDCE-output.js')).read(),
       ['JSDCE']),
      (path_from_root('tests', 'optimizer', 'JSDCE-hasOwnProperty.js'), open(path_from_root('tests', 'optimizer', 'JSDCE-hasOwnProperty-output.js')).read(),
       ['JSDCE']),
      (path_from_root('tests', 'optimizer', 'JSDCE-fors.js'), open(path_from_root('tests', 'optimizer', 'JSDCE-fors-output.js')).read(),
       ['JSDCE']),
      (path_from_root('tests', 'optimizer', 'AJSDCE.js'), open(path_from_root('tests', 'optimizer', 'AJSDCE-output.js')).read(),
       ['AJSDCE']),
      (path_from_root('tests', 'optimizer', 'emitDCEGraph.js'), open(path_from_root('tests', 'optimizer', 'emitDCEGraph-output.js')).read(),
       ['emitDCEGraph', 'noPrint']),
      (path_from_root('tests', 'optimizer', 'emitDCEGraph2.js'), open(path_from_root('tests', 'optimizer', 'emitDCEGraph2-output.js')).read(),
       ['emitDCEGraph', 'noPrint']),
      (path_from_root('tests', 'optimizer', 'emitDCEGraph3.js'), open(path_from_root('tests', 'optimizer', 'emitDCEGraph3-output.js')).read(),
       ['emitDCEGraph', 'noPrint']),
      (path_from_root('tests', 'optimizer', 'emitDCEGraph4.js'), open(path_from_root('tests', 'optimizer', 'emitDCEGraph4-output.js')).read(),
       ['emitDCEGraph', 'noPrint']),
      (path_from_root('tests', 'optimizer', 'emitDCEGraph5.js'), open(path_from_root('tests', 'optimizer', 'emitDCEGraph5-output.js')).read(),
       ['emitDCEGraph', 'noPrint']),
      (path_from_root('tests', 'optimizer', 'applyDCEGraphRemovals.js'), open(path_from_root('tests', 'optimizer', 'applyDCEGraphRemovals-output.js')).read(),
       ['applyDCEGraphRemovals']),
      (path_from_root('tests', 'optimizer', 'applyImportAndExportNameChanges.js'), open(path_from_root('tests', 'optimizer', 'applyImportAndExportNameChanges-output.js')).read(),
       ['applyImportAndExportNameChanges']),
      (path_from_root('tests', 'optimizer', 'applyImportAndExportNameChanges2.js'), open(path_from_root('tests', 'optimizer', 'applyImportAndExportNameChanges2-output.js')).read(),
       ['applyImportAndExportNameChanges']),
      (path_from_root('tests', 'optimizer', 'detectSign-modulus-emterpretify.js'), open(path_from_root('tests', 'optimizer', 'detectSign-modulus-emterpretify-output.js')).read(),
       ['noPrintMetadata', 'emterpretify', 'noEmitAst']),
      (path_from_root('tests', 'optimizer', 'minimal-runtime-emitDCEGraph.js'), open(path_from_root('tests', 'optimizer', 'minimal-runtime-emitDCEGraph-output.js')).read(),
       ['emitDCEGraph', 'noPrint']),
      (path_from_root('tests', 'optimizer', 'standalone-emitDCEGraph.js'), open(path_from_root('tests', 'optimizer', 'standalone-emitDCEGraph-output.js')).read(),
       ['emitDCEGraph', 'noPrint']),
      (path_from_root('tests', 'optimizer', 'emittedJSPreservesParens.js'), open(path_from_root('tests', 'optimizer', 'emittedJSPreservesParens-output.js')).read(),
       ['asm']),
      (path_from_root('tests', 'optimizer', 'test-growableHeap.js'), open(path_from_root('tests', 'optimizer', 'test-growableHeap-output.js')).read(),
       ['growableHeap']),
      (path_from_root('tests', 'optimizer', 'test-js-optimizer-minifyGlobals.js'), open(path_from_root('tests', 'optimizer', 'test-js-optimizer-minifyGlobals-output.js')).read(),
       ['minifyGlobals']),
    ]:
      print(input, passes)

      if not isinstance(expected, list):
        expected = [expected]
      expected = [out.replace('\n\n', '\n').replace('\n\n', '\n') for out in expected]

      acorn = any([p for p in passes if p in ACORN_PASSES])

      # test calling optimizer
      if not acorn:
        print('  js')
        output = run_process(NODE_JS + [path_from_root('tools', 'js-optimizer.js'), input] + passes, stdin=PIPE, stdout=PIPE).stdout
      else:
        print('  acorn')
        output = run_process(NODE_JS + [path_from_root('tools', 'acorn-optimizer.js'), input] + passes, stdin=PIPE, stdout=PIPE).stdout

      def check_js(js, expected):
        # print >> sys.stderr, 'chak\n==========================\n', js, '\n===========================\n'
        if 'registerizeHarder' in passes:
          # registerizeHarder is hard to test, as names vary by chance, nondeterminstically FIXME
          def fix(src):
            if type(src) is list:
              return list(map(fix, src))
            src = '\n'.join([line for line in src.split('\n') if 'var ' not in line]) # ignore vars

            def reorder(func):
              def swap(func, stuff):
                # emit EYE_ONE always before EYE_TWO, replacing i1,i2 or i2,i1 etc
                for i in stuff:
                  if i not in func:
                    return func
                indexes = [[i, func.index(i)] for i in stuff]
                indexes.sort(key=lambda x: x[1])
                for j in range(len(indexes)):
                  func = func.replace(indexes[j][0], 'STD_' + str(j))
                return func
              func = swap(func, ['i1', 'i2', 'i3'])
              func = swap(func, ['i1', 'i2'])
              func = swap(func, ['i4', 'i5'])
              return func

            src = 'function '.join(map(reorder, src.split('function ')))
            return src
          js = fix(js)
          expected = fix(expected)
        self.assertIdentical(expected, js.replace('\r\n', '\n').replace('\n\n', '\n').replace('\n\n', '\n'))

      if input not in [ # blacklist of tests that are native-optimizer only
        path_from_root('tests', 'optimizer', 'asmLastOpts.js'),
        path_from_root('tests', 'optimizer', '3154.js')
      ]:
        check_js(output, expected)
      else:
        print('(skip non-native)')

      if not self.is_wasm_backend() and tools.js_optimizer.use_native(passes) and tools.js_optimizer.get_native_optimizer():
        # test calling native
        def check_json():
          run_process(listify(NODE_JS) + [path_from_root('tools', 'js-optimizer.js'), output_temp, 'receiveJSON'], stdin=PIPE, stdout=open(output_temp + '.js', 'w'))
          output = open(output_temp + '.js').read()
          check_js(output, expected)

        self.clear()
        input_temp = 'temp.js'
        output_temp = 'output.js'
        shutil.copyfile(input, input_temp)
        run_process(listify(NODE_JS) + [path_from_root('tools', 'js-optimizer.js'), input_temp, 'emitJSON'], stdin=PIPE, stdout=open(input_temp + '.js', 'w'))
        original = open(input).read()
        if '// EXTRA_INFO:' in original:
          json = open(input_temp + '.js').read()
          json += '\n' + original[original.find('// EXTRA_INFO:'):]
          create_test_file(input_temp + '.js', json)

        # last is only relevant when we emit JS
        if 'last' not in passes and \
           'null_if' not in input and 'null_else' not in input:  # null-* tests are js optimizer or native, not a mixture (they mix badly)
          print('  native (receiveJSON)')
          output = run_process([tools.js_optimizer.get_native_optimizer(), input_temp + '.js'] + passes + ['receiveJSON', 'emitJSON'], stdin=PIPE, stdout=open(output_temp, 'w')).stdout
          check_json()

          print('  native (parsing JS)')
          output = run_process([tools.js_optimizer.get_native_optimizer(), input] + passes + ['emitJSON'], stdin=PIPE, stdout=open(output_temp, 'w')).stdout
          check_json()

        print('  native (emitting JS)')
        output = run_process([tools.js_optimizer.get_native_optimizer(), input] + passes, stdin=PIPE, stdout=PIPE).stdout
        check_js(output, expected)

  def test_m_mm(self):
    create_test_file('foo.c', '#include <emscripten.h>')
    for opt in ['M', 'MM']:
      proc = run_process([PYTHON, EMCC, 'foo.c', '-' + opt], stdout=PIPE, stderr=PIPE)
      assert 'foo.o: ' in proc.stdout, '-%s failed to produce the right output: %s' % (opt, proc.stdout)
      assert 'error' not in proc.stderr, 'Unexpected stderr: ' + proc.stderr

  @uses_canonical_tmp
  def test_emcc_debug_files(self):
    for opts in [0, 1, 2, 3]:
      for debug in [None, '1', '2']:
        print(opts, debug)
        if os.path.exists(self.canonical_temp_dir):
          shutil.rmtree(self.canonical_temp_dir)

        env = os.environ.copy()
        if debug is None:
          env.pop('EMCC_DEBUG', None)
        else:
          env['EMCC_DEBUG'] = debug
        run_process([PYTHON, EMCC, path_from_root('tests', 'hello_world.cpp'), '-O' + str(opts)], stderr=PIPE, env=env)
        if debug is None:
          self.assertFalse(os.path.exists(self.canonical_temp_dir))
        elif debug == '1':
          if self.is_wasm_backend():
            self.assertExists(os.path.join(self.canonical_temp_dir, 'emcc-3-original.js'))
          else:
            self.assertExists(os.path.join(self.canonical_temp_dir, 'emcc-0-linktime.bc'))
            self.assertExists(os.path.join(self.canonical_temp_dir, 'emcc-1-original.js'))
        elif debug == '2':
          if self.is_wasm_backend():
            self.assertExists(os.path.join(self.canonical_temp_dir, 'emcc-3-original.js'))
          else:
            self.assertExists(os.path.join(self.canonical_temp_dir, 'emcc-0-basebc.bc'))
            self.assertExists(os.path.join(self.canonical_temp_dir, 'emcc-1-linktime.bc'))
            self.assertExists(os.path.join(self.canonical_temp_dir, 'emcc-2-original.js'))

  def test_debuginfo(self):
    for args, expect_debug in [
        (['-O0'], False),
        (['-O0', '-g'], True),
        (['-O0', '-g4'], True),
        (['-O1'], False),
        (['-O1', '-g'], True),
        (['-O2'], False),
        (['-O2', '-g'], True),
      ]:
      print(args, expect_debug)
      err = run_process([PYTHON, EMCC, '-v', path_from_root('tests', 'hello_world.cpp')] + args, stdout=PIPE, stderr=PIPE).stderr
      lines = err.splitlines()
      if self.is_wasm_backend():
        finalize = [l for l in lines if 'wasm-emscripten-finalize' in l][0]
        if expect_debug:
          self.assertIn(' -g ', finalize)
        else:
          self.assertNotIn(' -g ', finalize)
      else:
        if expect_debug:
          self.assertNotIn('strip-debug', err)
        else:
          self.assertIn('strip-debug', err)

  @no_fastcomp()
  def test_debuginfo_line_tables_only(self):
    def test(do_compile):
      do_compile([])
      no_size = os.path.getsize('a.out.wasm')
      do_compile(['-gline-tables-only'])
      line_size = os.path.getsize('a.out.wasm')
      do_compile(['-g'])
      full_size = os.path.getsize('a.out.wasm')
      return (no_size, line_size, full_size)

    def compile_to_object(compile_args):
      run_process([PYTHON, EMCC, path_from_root('tests', 'hello_world.cpp'), '-c', '-o', 'a.out.wasm'] + compile_args)

    no_size, line_size, full_size = test(compile_to_object)
    self.assertLess(no_size, line_size)
    self.assertLess(line_size, full_size)

    def compile_to_executable(compile_args, link_args):
      # compile with the specified args
      run_process([PYTHON, EMCC, path_from_root('tests', 'hello_world.cpp'), '-c', '-o', 'a.o'] + compile_args)
      # link with debug info
      run_process([PYTHON, EMCC, 'a.o'] + link_args)

    def compile_to_debug_executable(compile_args):
      return compile_to_executable(compile_args, ['-g'])

    no_size, line_size, full_size = test(compile_to_debug_executable)
    self.assertLess(no_size, line_size)
    self.assertLess(line_size, full_size)

    def compile_to_release_executable(compile_args):
      return compile_to_executable(compile_args, [])

    no_size, line_size, full_size = test(compile_to_release_executable)
    self.assertEqual(no_size, line_size)
    self.assertEqual(line_size, full_size)

  @no_fastcomp()
  def test_dwarf(self):
    def compile_with_dwarf(args, output):
      # Test that -g enables dwarf info in object files and linked wasm
      run_process([PYTHON, EMCC, path_from_root('tests', 'hello_world.cpp'), '-o', output, '-g'] + args)

    def verify(output):
      info = run_process([LLVM_DWARFDUMP, '--all', output], stdout=PIPE).stdout
      self.assertIn('DW_TAG_subprogram', info) # Ensure there's a subprogram entry in .debug_info
      self.assertIn('debug_line[0x', info) # Ensure there's a line table

    compile_with_dwarf(['-c'], 'a.o')
    verify('a.o')
    compile_with_dwarf([], 'a.js')
    verify('a.wasm')

  @unittest.skipIf(not scons_path, 'scons not found in PATH')
  @with_env_modify({'EMSCRIPTEN_ROOT': path_from_root()})
  def test_scons(self):
    # this test copies the site_scons directory alongside the test
    shutil.copytree(path_from_root('tests', 'scons'), 'test')
    shutil.copytree(path_from_root('tools', 'scons', 'site_scons'), os.path.join('test', 'site_scons'))
    with chdir('test'):
      run_process(['scons'])
      output = run_js('scons_integration.js', assert_returncode=5)
    self.assertContained('If you see this - the world is all right!', output)

  @unittest.skipIf(not scons_path, 'scons not found in PATH')
  @with_env_modify({'EMSCRIPTEN_TOOLPATH': path_from_root('tools', 'scons', 'site_scons'),
                    'EMSCRIPTEN_ROOT': path_from_root()})
  def test_emscons(self):
    # uses the emscons wrapper which requires EMSCRIPTEN_TOOLPATH to find
    # site_scons
    shutil.copytree(path_from_root('tests', 'scons'), 'test')
    with chdir('test'):
      run_process([path_from_root('emscons'), 'scons'])
      output = run_js('scons_integration.js', assert_returncode=5)
    self.assertContained('If you see this - the world is all right!', output)

  def test_embind(self):
    environ = os.environ.copy()
    environ['EMCC_CLOSURE_ARGS'] = environ.get('EMCC_CLOSURE_ARGS', '') + " --externs " + pipes.quote(path_from_root('tests', 'embind', 'underscore-externs.js'))
    test_cases = [
        ([], True), # without --bind, we fail
        (['--bind'], False),
        (['--bind', '-O1'], False),
        (['--bind', '-O2'], False),
        (['--bind', '-O2', '-s', 'ALLOW_MEMORY_GROWTH=1', path_from_root('tests', 'embind', 'isMemoryGrowthEnabled=true.cpp')], False),
    ]
    without_utf8_args = ['-s', 'EMBIND_STD_STRING_IS_UTF8=0']
    test_cases_without_utf8 = []
    for args, fail in test_cases:
        test_cases_without_utf8.append((args + without_utf8_args, fail))
    test_cases += test_cases_without_utf8
    test_cases.extend([(args[:] + ['-s', 'DYNAMIC_EXECUTION=0'], status) for args, status in test_cases])
    test_cases.append((['--bind', '-O2', '--closure', '1'], False)) # closure compiler doesn't work with DYNAMIC_EXECUTION=0
    test_cases = [(args + ['-s', 'IN_TEST_HARNESS=1'], status) for args, status in test_cases]

    for args, fail in test_cases:
      print(args, fail)
      self.clear()
      try_delete('a.out.js')

      testFiles = [
        path_from_root('tests', 'embind', 'underscore-1.4.2.js'),
        path_from_root('tests', 'embind', 'imvu_test_adapter.js'),
        path_from_root('tests', 'embind', 'embind.test.js'),
      ]

      proc = run_process(
        [PYTHON, EMCC, path_from_root('tests', 'embind', 'embind_test.cpp'),
         '--pre-js', path_from_root('tests', 'embind', 'test.pre.js'),
         '--post-js', path_from_root('tests', 'embind', 'test.post.js'),
         '-s', 'WASM_ASYNC_COMPILATION=0'] + args,
        stderr=PIPE if fail else None,
        check=not fail,
        env=environ)

      if fail:
        self.assertNotEqual(proc.returncode, 0)
      else:
        if 'DYNAMIC_EXECUTION=0' in args:
          with open('a.out.js') as js_binary_file:
            js_binary_str = js_binary_file.read()
            self.assertNotIn('new Function(', js_binary_str, 'Found "new Function(" with DYNAMIC_EXECUTION=0')
            self.assertNotIn('eval(', js_binary_str, 'Found "eval(" with DYNAMIC_EXECUTION=0')

        with open('a.out.js', 'ab') as f:
          for tf in testFiles:
            f.write(open(tf, 'rb').read())

        output = run_js('a.out.js', stdout=PIPE, stderr=PIPE, full_output=True, engine=NODE_JS)
        assert "FAIL" not in output, output

  def test_emconfig(self):
    output = run_process([PYTHON, EMCONFIG, 'LLVM_ROOT'], stdout=PIPE).stdout.strip()
    self.assertEqual(output, LLVM_ROOT)
    invalid = 'Usage: em-config VAR_NAME'
    # Don't accept variables that do not exist
    output = self.expect_fail([PYTHON, EMCONFIG, 'VAR_WHICH_DOES_NOT_EXIST']).strip()
    self.assertEqual(output, invalid)
    # Don't accept no arguments
    output = self.expect_fail([PYTHON, EMCONFIG]).strip()
    self.assertEqual(output, invalid)
    # Don't accept more than one variable
    output = self.expect_fail([PYTHON, EMCONFIG, 'LLVM_ROOT', 'EMCC']).strip()
    self.assertEqual(output, invalid)
    # Don't accept arbitrary python code
    output = self.expect_fail([PYTHON, EMCONFIG, 'sys.argv[1]']).strip()
    self.assertEqual(output, invalid)

  def test_link_s(self):
    # -s OPT=VALUE can conflict with -s as a linker option. We warn and ignore
    create_test_file('main.cpp', r'''
      extern "C" {
        void something();
      }

      int main() {
        something();
        return 0;
      }
    ''')
    create_test_file('supp.cpp', r'''
      #include <stdio.h>

      extern "C" {
        void something() {
          printf("yello\n");
        }
      }
    ''')
    run_process([PYTHON, EMCC, 'main.cpp', '-o', 'main.o'])
    run_process([PYTHON, EMCC, 'supp.cpp', '-o', 'supp.o'])

    run_process([PYTHON, EMCC, 'main.o', '-s', 'supp.o', '-s', 'SAFE_HEAP=1'])
    self.assertContained('yello', run_js('a.out.js'))
    # Check that valid -s option had an effect'
    self.assertContained('SAFE_HEAP', open('a.out.js').read())

  def test_conftest_s_flag_passing(self):
    create_test_file('conftest.c', r'''
      int main() {
        return 0;
      }
    ''')
    with env_modify({'EMMAKEN_JUST_CONFIGURE': '1'}):
      cmd = [PYTHON, EMCC, '-s', 'ASSERTIONS=1', 'conftest.c', '-o', 'conftest']
    output = run_process(cmd, stderr=PIPE)
    self.assertNotContained('emcc: warning: treating -s as linker option', output.stderr)
    self.assertExists('conftest')

  def test_file_packager(self):
    ensure_dir('subdir')
    create_test_file('data1.txt', 'data1')

    os.chdir('subdir')
    create_test_file('data2.txt', 'data2')

    # relative path to below the current dir is invalid
    stderr = self.expect_fail([PYTHON, FILE_PACKAGER, 'test.data', '--preload', '../data1.txt'])
    self.assertContained('below the current directory', stderr)

    # relative path that ends up under us is cool
    proc = run_process([PYTHON, FILE_PACKAGER, 'test.data', '--preload', '../subdir/data2.txt'], stderr=PIPE, stdout=PIPE)
    self.assertGreater(len(proc.stdout), 0)
    self.assertNotContained('below the current directory', proc.stderr)

    # direct path leads to the same code being generated - relative path does not make us do anything different
    proc2 = run_process([PYTHON, FILE_PACKAGER, 'test.data', '--preload', 'data2.txt'], stderr=PIPE, stdout=PIPE)
    self.assertGreater(len(proc2.stdout), 0)
    self.assertNotContained('below the current directory', proc2.stderr)

    def clean(txt):
      lines = txt.splitlines()
      lines = [l for l in lines if 'PACKAGE_UUID' not in l and 'loadPackage({' not in l]
      return ''.join(lines)

    self.assertTextDataIdentical(clean(proc.stdout), clean(proc2.stdout))

    # verify '--separate-metadata' option produces separate metadata file
    os.chdir('..')

    run_process([PYTHON, FILE_PACKAGER, 'test.data', '--preload', 'data1.txt', '--preload', 'subdir/data2.txt', '--js-output=immutable.js', '--separate-metadata'])
    self.assertExists('immutable.js.metadata')
    # verify js output JS file is not touched when the metadata is separated
    orig_timestamp = os.path.getmtime('immutable.js')
    orig_content = open('immutable.js').read()
    # ensure some time passes before running the packager again so that if it does touch the
    # js file it will end up with the different timestamp.
    time.sleep(1.0)
    run_process([PYTHON, FILE_PACKAGER, 'test.data', '--preload', 'data1.txt', '--preload', 'subdir/data2.txt', '--js-output=immutable.js', '--separate-metadata'])
    # assert both file content and timestamp are the same as reference copy
    self.assertTextDataIdentical(orig_content, open('immutable.js').read())
    self.assertEqual(orig_timestamp, os.path.getmtime('immutable.js'))
    # verify the content of metadata file is correct
    with open('immutable.js.metadata') as f:
      metadata = json.load(f)
    self.assertEqual(len(metadata['files']), 2)
    assert metadata['files'][0]['start'] == 0 and metadata['files'][0]['end'] == len('data1') and metadata['files'][0]['filename'] == '/data1.txt'
    assert metadata['files'][1]['start'] == len('data1') and metadata['files'][1]['end'] == len('data1') + len('data2') and metadata['files'][1]['filename'] == '/subdir/data2.txt'
    assert metadata['remote_package_size'] == len('data1') + len('data2')

    # can only assert the uuid format is correct, the uuid's value is expected to differ in between invocation
    uuid.UUID(metadata['package_uuid'], version=4)

  def test_file_packager_unicode(self):
    unicode_name = 'unicode…☃'
    try:
      ensure_dir(unicode_name)
    except OSError:
      print("we failed to even create a unicode dir, so on this OS, we can't test this")
      return
    full = os.path.join(unicode_name, 'data.txt')
    create_test_file(full, 'data')
    proc = run_process([PYTHON, FILE_PACKAGER, 'test.data', '--preload', full], stdout=PIPE, stderr=PIPE)
    assert len(proc.stdout), proc.stderr
    assert unicode_name in proc.stdout, proc.stdout
    print(len(proc.stderr))

  def test_file_packager_mention_FORCE_FILESYSTEM(self):
    MESSAGE = 'Remember to build the main file with  -s FORCE_FILESYSTEM=1  so that it includes support for loading this file package'
    create_test_file('data.txt', 'data1')
    # mention when running standalone
    err = run_process([PYTHON, FILE_PACKAGER, 'test.data', '--preload', 'data.txt'], stdout=PIPE, stderr=PIPE).stderr
    self.assertContained(MESSAGE, err)
    # do not mention from emcc
    err = run_process([PYTHON, EMCC, path_from_root('tests', 'hello_world.c'), '--preload-file', 'data.txt'], stdout=PIPE, stderr=PIPE).stderr
    self.assertEqual(len(err), 0)

  def test_headless(self):
    shutil.copyfile(path_from_root('tests', 'screenshot.png'), 'example.png')
    run_process([PYTHON, EMCC, path_from_root('tests', 'sdl_headless.c'), '-s', 'HEADLESS=1'])
    output = run_js('a.out.js', stderr=PIPE)
    assert '''Init: 0
Font: 0x1
Sum: 0
you should see two lines of text in different colors and a blue rectangle
SDL_Quit called (and ignored)
done.
''' in output, output

  def test_preprocess(self):
    # Pass -Werror to prevent regressions such as https://github.com/emscripten-core/emscripten/pull/9661
    out = run_process([PYTHON, EMCC, path_from_root('tests', 'hello_world.c'), '-E', '-Werror'], stdout=PIPE).stdout
    self.assertNotExists('a.out.js')
    self.assertNotExists('a.out')
    # Test explicitly that the output contains a line typically written by the preprocessor.
    self.assertContained('# 1 ', out)
    self.assertContained('hello_world.c"', out)
    self.assertContained('printf("hello, world!', out)

  def test_syntax_only_valid(self):
    result = run_process([PYTHON, EMCC, path_from_root('tests', 'hello_world.c'), '-fsyntax-only'], stdout=PIPE, stderr=STDOUT)
    self.assertEqual(result.stdout, '')
    self.assertNotExists('a.out.js')

  def test_syntax_only_invalid(self):
    create_test_file('src.c', 'int main() {')
    result = run_process([PYTHON, EMCC, 'src.c', '-fsyntax-only'], stdout=PIPE, check=False, stderr=STDOUT)
    self.assertNotEqual(result.returncode, 0)
    self.assertContained("src.c:1:13: error: expected '}'", result.stdout)
    self.assertNotExists('a.out.js')

  def test_demangle(self):
    create_test_file('src.cpp', '''
      #include <stdio.h>
      #include <emscripten.h>
      void two(char c) {
        EM_ASM(out(stackTrace()));
      }
      void one(int x) {
        two(x % 17);
      }
      int main() {
        EM_ASM(out(demangle('__Znwm'))); // check for no aborts
        EM_ASM(out(demangle('_main')));
        EM_ASM(out(demangle('__Z2f2v')));
        EM_ASM(out(demangle('__Z12abcdabcdabcdi')));
        EM_ASM(out(demangle('__ZL12abcdabcdabcdi')));
        EM_ASM(out(demangle('__Z4testcsifdPvPiPc')));
        EM_ASM(out(demangle('__ZN4test5moarrEcslfdPvPiPc')));
        EM_ASM(out(demangle('__ZN4Waka1f12a234123412345pointEv')));
        EM_ASM(out(demangle('__Z3FooIiEvv')));
        EM_ASM(out(demangle('__Z3FooIidEvi')));
        EM_ASM(out(demangle('__ZN3Foo3BarILi5EEEvv')));
        EM_ASM(out(demangle('__ZNK10__cxxabiv120__si_class_type_info16search_below_dstEPNS_19__dynamic_cast_infoEPKvib')));
        EM_ASM(out(demangle('__Z9parsewordRPKciRi')));
        EM_ASM(out(demangle('__Z5multiwahtjmxyz')));
        EM_ASM(out(demangle('__Z1aA32_iPA5_c')));
        EM_ASM(out(demangle('__ZN21FWakaGLXFleeflsMarfooC2EjjjPKvbjj')));
        EM_ASM(out(demangle('__ZN5wakaw2Cm10RasterBaseINS_6watwat9PolocatorEE8merbine1INS4_2OREEEvPKjj'))); // we get this wrong, but at least emit a '?'
        one(17);
        return 0;
      }
    ''')

    # full demangle support

    run_process([PYTHON, EMCC, 'src.cpp', '-s', 'DEMANGLE_SUPPORT=1'])
    output = run_js('a.out.js')
    self.assertContained('''operator new(unsigned long)
_main
f2()
abcdabcdabcd(int)
abcdabcdabcd(int)
test(char, short, int, float, double, void*, int*, char*)
test::moarr(char, short, long, float, double, void*, int*, char*)
Waka::f::a23412341234::point()
void Foo<int>()
void Foo<int, double>(int)
void Foo::Bar<5>()
__cxxabiv1::__si_class_type_info::search_below_dst(__cxxabiv1::__dynamic_cast_info*, void const*, int, bool) const
parseword(char const*&, int, int&)
multi(wchar_t, signed char, unsigned char, unsigned short, unsigned int, unsigned long, long long, unsigned long long, ...)
a(int [32], char (*) [5])
FWakaGLXFleeflsMarfoo::FWakaGLXFleeflsMarfoo(unsigned int, unsigned int, unsigned int, void const*, bool, unsigned int, unsigned int)
void wakaw::Cm::RasterBase<wakaw::watwat::Polocator>::merbine1<wakaw::Cm::RasterBase<wakaw::watwat::Polocator>::OR>(unsigned int const*, unsigned int)
''', output)
    # test for multiple functions in one stack trace
    run_process([PYTHON, EMCC, 'src.cpp', '-s', 'DEMANGLE_SUPPORT=1', '-g'])
    output = run_js('a.out.js')
    self.assertIn('one(int)', output)
    self.assertIn('two(char)', output)

  def test_demangle_cpp(self):
    create_test_file('src.cpp', '''
      #include <stdio.h>
      #include <emscripten.h>
      #include <cxxabi.h>
      #include <assert.h>

      int main() {
        char out[256];
        int status = 1;
        size_t length = 255;
        abi::__cxa_demangle("_ZN4Waka1f12a234123412345pointEv", out, &length, &status);
        assert(status == 0);
        printf("%s\\n", out);
        return 0;
      }
    ''')

    run_process([PYTHON, EMCC, 'src.cpp'])
    output = run_js('a.out.js')
    self.assertContained('Waka::f::a23412341234::point()', output)

  # Test that malloc() -> OOM -> abort() -> stackTrace() -> jsStackTrace() -> demangleAll() -> demangle() -> malloc()
  # cycle will not produce an infinite loop.
  def test_demangle_malloc_infinite_loop_crash(self):
    run_process([PYTHON, EMXX, path_from_root('tests', 'malloc_demangle_infinite_loop.cpp'), '-g', '-s', 'ABORTING_MALLOC=1', '-s', 'DEMANGLE_SUPPORT=1'])
    output = run_js('a.out.js', assert_returncode=None, stderr=PIPE)
    if output.count('Cannot enlarge memory arrays') > 2:
      print(output)
    assert(output.count('Cannot enlarge memory arrays') <= 2)

  def test_module_exports_with_closure(self):
    # This test checks that module.export is retained when JavaScript is minified by compiling with --closure 1
    # This is important as if module.export is not present the Module object will not be visible to node.js
    # Run with ./runner.py other.test_module_exports_with_closure

    # First make sure test.js isn't present.
    self.clear()

    # compile with -O2 --closure 0
    run_process([PYTHON, EMCC, path_from_root('tests', 'Module-exports', 'test.c'),
                 '-o', 'test.js', '-O2', '--closure', '0',
                 '--pre-js', path_from_root('tests', 'Module-exports', 'setup.js'),
                 '-s', 'EXPORTED_FUNCTIONS=["_bufferTest"]',
                 '-s', 'EXTRA_EXPORTED_RUNTIME_METHODS=["ccall", "cwrap"]',
                 '-s', 'WASM_ASYNC_COMPILATION=0'])

    # Check that compilation was successful
    self.assertExists('test.js')
    test_js_closure_0 = open('test.js').read()

    # Check that test.js compiled with --closure 0 contains "module['exports'] = Module;"
    assert ("module['exports'] = Module;" in test_js_closure_0) or ('module["exports"]=Module' in test_js_closure_0) or ('module["exports"] = Module;' in test_js_closure_0)

    # Check that main.js (which requires test.js) completes successfully when run in node.js
    # in order to check that the exports are indeed functioning correctly.
    shutil.copyfile(path_from_root('tests', 'Module-exports', 'main.js'), 'main.js')
    if NODE_JS in JS_ENGINES:
      self.assertContained('bufferTest finished', run_js('main.js', engine=NODE_JS))

    # Delete test.js again and check it's gone.
    try_delete('test.js')
    self.assertNotExists('test.js')

    # compile with -O2 --closure 1
    run_process([PYTHON, EMCC, path_from_root('tests', 'Module-exports', 'test.c'),
                 '-o', 'test.js', '-O2', '--closure', '1',
                 '--pre-js', path_from_root('tests', 'Module-exports', 'setup.js'),
                 '-s', 'EXPORTED_FUNCTIONS=["_bufferTest"]',
                 '-s', 'EXTRA_EXPORTED_RUNTIME_METHODS=["ccall", "cwrap"]',
                 '-s', 'WASM_ASYNC_COMPILATION=0'])

    # Check that compilation was successful
    self.assertExists('test.js')
    test_js_closure_1 = open('test.js').read()

    # Check that test.js compiled with --closure 1 contains "module.exports", we want to verify that
    # "module['exports']" got minified to "module.exports" when compiling with --closure 1
    self.assertContained("module.exports", test_js_closure_1)

    # Check that main.js (which requires test.js) completes successfully when run in node.js
    # in order to check that the exports are indeed functioning correctly.
    if NODE_JS in JS_ENGINES:
      self.assertContained('bufferTest finished', run_js('main.js', engine=NODE_JS))

  def test_node_catch_exit(self):
    # Test that in node.js exceptions are not caught if NODEJS_EXIT_CATCH=0
    if NODE_JS not in JS_ENGINES:
      return

    create_test_file('count.c', '''
      #include <string.h>
      int count(const char *str) {
          return (int)strlen(str);
      }
    ''')

    create_test_file('index.js', '''
      const count = require('./count.js');

      console.log(xxx); //< here is the ReferenceError
    ''')

    reference_error_text = 'console.log(xxx); //< here is the ReferenceError'

    run_process([PYTHON, EMCC, 'count.c', '-o', 'count.js'])

    # Check that the ReferenceError is caught and rethrown and thus the original error line is masked
    self.assertNotContained(reference_error_text,
                            run_js('index.js', engine=NODE_JS, stderr=STDOUT, assert_returncode=None))

    run_process([PYTHON, EMCC, 'count.c', '-o', 'count.js', '-s', 'NODEJS_CATCH_EXIT=0'])

    # Check that the ReferenceError is not caught, so we see the error properly
    self.assertContained(reference_error_text,
                         run_js('index.js', engine=NODE_JS, stderr=STDOUT, assert_returncode=None))

  def test_extra_exported_methods(self):
    # Test with node.js that the EXTRA_EXPORTED_RUNTIME_METHODS setting is considered by libraries
    if NODE_JS not in JS_ENGINES:
      self.skipTest("node engine required for this test")

    create_test_file('count.c', '''
      #include <string.h>
      int count(const char *str) {
          return (int)strlen(str);
      }
    ''')

    create_test_file('index.js', '''
      const count = require('./count.js');

      console.log(count.FS_writeFile);
    ''')

    reference_error_text = 'undefined'

    run_process([PYTHON, EMCC, 'count.c', '-s', 'FORCE_FILESYSTEM=1', '-s',
                 'EXTRA_EXPORTED_RUNTIME_METHODS=["FS_writeFile"]', '-o', 'count.js'])

    # Check that the Module.FS_writeFile exists
    self.assertNotContained(reference_error_text,
                            run_js('index.js', engine=NODE_JS, stderr=STDOUT, assert_returncode=None))

    run_process([PYTHON, EMCC, 'count.c', '-s', 'FORCE_FILESYSTEM=1', '-o', 'count.js'])

    # Check that the Module.FS_writeFile is not exported
    self.assertContained(reference_error_text,
                         run_js('index.js', engine=NODE_JS, stderr=STDOUT, assert_returncode=None))

  def test_fs_stream_proto(self):
    open('src.cpp', 'wb').write(br'''
#include <stdio.h>
#include <fcntl.h>
#include <unistd.h>
#include <sys/stat.h>
#include <errno.h>
#include <string.h>

int main()
{
    long file_size = 0;
    int h = open("src.cpp", O_RDONLY, 0666);
    if (0 != h)
    {
        FILE* file = fdopen(h, "rb");
        if (0 != file)
        {
            fseek(file, 0, SEEK_END);
            file_size = ftell(file);
            fseek(file, 0, SEEK_SET);
        }
        else
        {
            printf("fdopen() failed: %s\n", strerror(errno));
            return 10;
        }
        close(h);
        printf("File size: %ld\n", file_size);
    }
    else
    {
        printf("open() failed: %s\n", strerror(errno));
        return 10;
    }
    return 0;
}
    ''')
    run_process([PYTHON, EMCC, 'src.cpp', '--embed-file', 'src.cpp'])
    for engine in JS_ENGINES:
      out = run_js('a.out.js', engine=engine, stderr=PIPE, full_output=True)
      self.assertContained('File size: 724', out)

  def test_proxyfs(self):
    # This test supposes that 3 different programs share the same directory and files.
    # The same JS object is not used for each of them
    # But 'require' function caches JS objects.
    # If we just load same js-file multiple times like following code,
    # these programs (m0,m1,m2) share the same JS object.
    #
    #   var m0 = require('./proxyfs_test.js');
    #   var m1 = require('./proxyfs_test.js');
    #   var m2 = require('./proxyfs_test.js');
    #
    # To separate js-objects for each of them, following 'require' use different js-files.
    #
    #   var m0 = require('./proxyfs_test.js');
    #   var m1 = require('./proxyfs_test1.js');
    #   var m2 = require('./proxyfs_test2.js');
    #
    create_test_file('proxyfs_test_main.js', r'''
var m0 = require('./proxyfs_test.js');
var m1 = require('./proxyfs_test1.js');
var m2 = require('./proxyfs_test2.js');

var section;
function print(str){
  process.stdout.write(section+":"+str+":");
}

m0.FS.mkdir('/working');
m0.FS.mount(m0.PROXYFS,{root:'/',fs:m1.FS},'/working');
m0.FS.mkdir('/working2');
m0.FS.mount(m0.PROXYFS,{root:'/',fs:m2.FS},'/working2');

section = "child m1 reads and writes local file.";
print("m1 read embed");
m1.ccall('myreade','number',[],[]);
print("m1 write");console.log("");
m1.ccall('mywrite0','number',['number'],[1]);
print("m1 read");
m1.ccall('myread0','number',[],[]);


section = "child m2 reads and writes local file.";
print("m2 read embed");
m2.ccall('myreade','number',[],[]);
print("m2 write");console.log("");
m2.ccall('mywrite0','number',['number'],[2]);
print("m2 read");
m2.ccall('myread0','number',[],[]);

section = "child m1 reads local file.";
print("m1 read");
m1.ccall('myread0','number',[],[]);

section = "parent m0 reads and writes local and children's file.";
print("m0 read embed");
m0.ccall('myreade','number',[],[]);
print("m0 read m1");
m0.ccall('myread1','number',[],[]);
print("m0 read m2");
m0.ccall('myread2','number',[],[]);

section = "m0,m1 and m2 verify local files.";
print("m0 write");console.log("");
m0.ccall('mywrite0','number',['number'],[0]);
print("m0 read");
m0.ccall('myread0','number',[],[]);
print("m1 read");
m1.ccall('myread0','number',[],[]);
print("m2 read");
m2.ccall('myread0','number',[],[]);

print("m0 read embed");
m0.ccall('myreade','number',[],[]);
print("m1 read embed");
m1.ccall('myreade','number',[],[]);
print("m2 read embed");
m2.ccall('myreade','number',[],[]);

section = "parent m0 writes and reads children's files.";
print("m0 write m1");console.log("");
m0.ccall('mywrite1','number',[],[]);
print("m0 read m1");
m0.ccall('myread1','number',[],[]);
print("m0 write m2");console.log("");
m0.ccall('mywrite2','number',[],[]);
print("m0 read m2");
m0.ccall('myread2','number',[],[]);
print("m1 read");
m1.ccall('myread0','number',[],[]);
print("m2 read");
m2.ccall('myread0','number',[],[]);
print("m0 read m0");
m0.ccall('myread0','number',[],[]);
''')

    create_test_file('proxyfs_pre.js', r'''
if (typeof Module === 'undefined') Module = {};
Module["noInitialRun"]=true;
noExitRuntime=true;
''')

    create_test_file('proxyfs_embed.txt', r'''test
''')

    create_test_file('proxyfs_test.c', r'''
#include <stdio.h>

int
mywrite1(){
  FILE* out = fopen("/working/hoge.txt","w");
  fprintf(out,"test1\n");
  fclose(out);
  return 0;
}

int
myread1(){
  FILE* in = fopen("/working/hoge.txt","r");
  char buf[1024];
  int len;
  if(in==NULL)
    printf("open failed\n");

  while(! feof(in)){
    if(fgets(buf,sizeof(buf),in)==buf){
      printf("%s",buf);
    }
  }
  fclose(in);
  return 0;
}
int
mywrite2(){
  FILE* out = fopen("/working2/hoge.txt","w");
  fprintf(out,"test2\n");
  fclose(out);
  return 0;
}

int
myread2(){
  {
    FILE* in = fopen("/working2/hoge.txt","r");
    char buf[1024];
    int len;
    if(in==NULL)
      printf("open failed\n");

    while(! feof(in)){
      if(fgets(buf,sizeof(buf),in)==buf){
        printf("%s",buf);
      }
    }
    fclose(in);
  }
  return 0;
}

int
mywrite0(int i){
  FILE* out = fopen("hoge.txt","w");
  fprintf(out,"test0_%d\n",i);
  fclose(out);
  return 0;
}

int
myread0(){
  {
    FILE* in = fopen("hoge.txt","r");
    char buf[1024];
    int len;
    if(in==NULL)
      printf("open failed\n");

    while(! feof(in)){
      if(fgets(buf,sizeof(buf),in)==buf){
        printf("%s",buf);
      }
    }
    fclose(in);
  }
  return 0;
}

int
myreade(){
  {
    FILE* in = fopen("proxyfs_embed.txt","r");
    char buf[1024];
    int len;
    if(in==NULL)
      printf("open failed\n");

    while(! feof(in)){
      if(fgets(buf,sizeof(buf),in)==buf){
        printf("%s",buf);
      }
    }
    fclose(in);
  }
  return 0;
}
''')

    run_process([PYTHON, EMCC,
                 '-o', 'proxyfs_test.js', 'proxyfs_test.c',
                 '--embed-file', 'proxyfs_embed.txt', '--pre-js', 'proxyfs_pre.js',
                 '-s', 'EXTRA_EXPORTED_RUNTIME_METHODS=["ccall", "cwrap"]',
                 '-lproxyfs.js',
                 '-s', 'WASM_ASYNC_COMPILATION=0',
                 '-s', 'MAIN_MODULE=1',
                 '-s', 'EXPORT_ALL=1'])
    # Following shutil.copyfile just prevent 'require' of node.js from caching js-object.
    # See https://nodejs.org/api/modules.html
    shutil.copyfile('proxyfs_test.js', 'proxyfs_test1.js')
    shutil.copyfile('proxyfs_test.js', 'proxyfs_test2.js')
    out = run_js('proxyfs_test_main.js')
    section = "child m1 reads and writes local file."
    self.assertContained(section + ":m1 read embed:test", out)
    self.assertContained(section + ":m1 write:", out)
    self.assertContained(section + ":m1 read:test0_1", out)
    section = "child m2 reads and writes local file."
    self.assertContained(section + ":m2 read embed:test", out)
    self.assertContained(section + ":m2 write:", out)
    self.assertContained(section + ":m2 read:test0_2", out)
    section = "child m1 reads local file."
    self.assertContained(section + ":m1 read:test0_1", out)
    section = "parent m0 reads and writes local and children's file."
    self.assertContained(section + ":m0 read embed:test", out)
    self.assertContained(section + ":m0 read m1:test0_1", out)
    self.assertContained(section + ":m0 read m2:test0_2", out)
    section = "m0,m1 and m2 verify local files."
    self.assertContained(section + ":m0 write:", out)
    self.assertContained(section + ":m0 read:test0_0", out)
    self.assertContained(section + ":m1 read:test0_1", out)
    self.assertContained(section + ":m2 read:test0_2", out)
    self.assertContained(section + ":m0 read embed:test", out)
    self.assertContained(section + ":m1 read embed:test", out)
    self.assertContained(section + ":m2 read embed:test", out)
    section = "parent m0 writes and reads children's files."
    self.assertContained(section + ":m0 write m1:", out)
    self.assertContained(section + ":m0 read m1:test1", out)
    self.assertContained(section + ":m0 write m2:", out)
    self.assertContained(section + ":m0 read m2:test2", out)
    self.assertContained(section + ":m1 read:test1", out)
    self.assertContained(section + ":m2 read:test2", out)
    self.assertContained(section + ":m0 read m0:test0_0", out)

  def check_simd(self, expected_simds, expected_out):
    if SPIDERMONKEY_ENGINE in JS_ENGINES:
      out = run_js('a.out.js', engine=SPIDERMONKEY_ENGINE, stderr=PIPE, full_output=True)
      self.validate_asmjs(out)
    else:
      out = run_js('a.out.js')
    self.assertContained(expected_out, out)

    src = open('a.out.js').read()
    asm = src[src.find('// EMSCRIPTEN_START_FUNCS'):src.find('// EMSCRIPTEN_END_FUNCS')]
    simds = asm.count('SIMD_')
    assert simds >= expected_simds, 'expecting to see at least %d SIMD* uses, but seeing %d' % (expected_simds, simds)

  @unittest.skip("autovectorization of this stopped in LLVM 6.0")
  def test_autovectorize_linpack(self):
    # TODO: investigate when SIMD arrives in wasm
    run_process([PYTHON, EMCC, path_from_root('tests', 'linpack.c'), '-O2', '-s', 'SIMD=1', '-DSP', '-s', 'PRECISE_F32=1', '--profiling', '-s', 'WASM=0'])
    self.check_simd(30, 'Unrolled Single  Precision')

  def test_dependency_file(self):
    # Issue 1732: -MMD (and friends) create dependency files that need to be
    # copied from the temporary directory.

    create_test_file('test.cpp', r'''
      #include "test.hpp"

      void my_function()
      {
      }
    ''')
    create_test_file('test.hpp', r'''
      void my_function();
    ''')

    run_process([PYTHON, EMCC, '-MMD', '-c', 'test.cpp', '-o', 'test.o'])

    self.assertExists('test.d')
    deps = open('test.d').read()
    # Look for ': ' instead of just ':' to not confuse C:\path\ notation with make "target: deps" rule. Not perfect, but good enough for this test.
    head, tail = deps.split(': ', 2)
    assert 'test.o' in head, 'Invalid dependency target'
    assert 'test.cpp' in tail and 'test.hpp' in tail, 'Invalid dependencies generated'

  def test_dependency_file_2(self):
    shutil.copyfile(path_from_root('tests', 'hello_world.c'), 'a.c')
    run_process([PYTHON, EMCC, 'a.c', '-MMD', '-MF', 'test.d', '-c'])
    self.assertContained(open('test.d').read(), 'a.o: a.c\n')

    shutil.copyfile(path_from_root('tests', 'hello_world.c'), 'a.c')
    run_process([PYTHON, EMCC, 'a.c', '-MMD', '-MF', 'test2.d', '-c', '-o', 'test.o'])
    self.assertContained(open('test2.d').read(), 'test.o: a.c\n')

    shutil.copyfile(path_from_root('tests', 'hello_world.c'), 'a.c')
    ensure_dir('obj')
    run_process([PYTHON, EMCC, 'a.c', '-MMD', '-MF', 'test3.d', '-c', '-o', 'obj/test.o'])
    self.assertContained(open('test3.d').read(), 'obj/test.o: a.c\n')

  def test_js_lib_quoted_key(self):
    create_test_file('lib.js', r'''
mergeInto(LibraryManager.library, {
   __internal_data:{
    '<' : 0,
    'white space' : 1
  },
  printf__deps: ['__internal_data', 'fprintf']
});
''')

    run_process([PYTHON, EMCC, path_from_root('tests', 'hello_world.cpp'), '--js-library', 'lib.js'])
    self.assertContained('hello, world!', run_js('a.out.js'))

  def test_js_lib_exported(self):
    create_test_file('lib.js', r'''
mergeInto(LibraryManager.library, {
 jslibfunc: function(x) { return 2 * x }
});
''')
    create_test_file('src.cpp', r'''
#include <emscripten.h>
#include <stdio.h>
extern "C" int jslibfunc(int x);
int main() {
  printf("c calling: %d\n", jslibfunc(6));
  EM_ASM({
    out('js calling: ' + Module['_jslibfunc'](5) + '.');
  });
}
''')
    run_process([PYTHON, EMCC, 'src.cpp', '--js-library', 'lib.js', '-s', 'EXPORTED_FUNCTIONS=["_main", "_jslibfunc"]'])
    self.assertContained('c calling: 12\njs calling: 10.', run_js('a.out.js'))

  def test_js_lib_primitive_dep(self):
    # Verify that primitive dependencies aren't generated in the output JS.

    create_test_file('lib.js', r'''
mergeInto(LibraryManager.library, {
  foo__deps: ['Int8Array', 'NonPrimitive'],
  foo: function() {},
});
''')
    create_test_file('main.c', r'''
void foo(void);

int main(int argc, char** argv) {
  foo();
  return 0;
}
''')
    run_process([PYTHON, EMCC, '-O0', 'main.c', '--js-library', 'lib.js', '-s', 'WARN_ON_UNDEFINED_SYMBOLS=0'])
    generated = open('a.out.js').read()
    self.assertContained('missing function: NonPrimitive', generated)
    self.assertNotContained('missing function: Int8Array', generated)

  def test_js_lib_using_asm_lib(self):
    create_test_file('lib.js', r'''
mergeInto(LibraryManager.library, {
  jslibfunc__deps: ['asmlibfunc'],
  jslibfunc: function(x) {
    return 2 * _asmlibfunc(x);
  },

  asmlibfunc__asm: true,
  asmlibfunc__sig: 'ii',
  asmlibfunc: function(x) {
    x = x | 0;
    return x + 1 | 0;
  }
});
''')
    create_test_file('src.cpp', r'''
#include <stdio.h>
extern "C" int jslibfunc(int x);
int main() {
  printf("c calling: %d\n", jslibfunc(6));
}
''')
    run_process([PYTHON, EMCC, 'src.cpp', '--js-library', 'lib.js'])
    self.assertContained('c calling: 14\n', run_js('a.out.js'))

  def test_EMCC_BUILD_DIR(self):
    # EMCC_BUILD_DIR env var contains the dir we were building in, when running the js compiler (e.g. when
    # running a js library). We force the cwd to be src/ for technical reasons, so this lets you find out
    # where you were.
    create_test_file('lib.js', r'''
printErr('dir was ' + process.env.EMCC_BUILD_DIR);
''')
    err = run_process([PYTHON, EMCC, path_from_root('tests', 'hello_world.cpp'), '--js-library', 'lib.js'], stderr=PIPE).stderr
    self.assertContained('dir was ' + os.path.realpath(os.path.normpath(self.get_dir())), err)

  def test_float_h(self):
    process = run_process([PYTHON, EMCC, path_from_root('tests', 'float+.c')], stdout=PIPE, stderr=PIPE)
    assert process.returncode == 0, 'float.h should agree with our system: ' + process.stdout + '\n\n\n' + process.stderr

  def test_output_is_dir(self):
    ensure_dir('out_dir')
    err = self.expect_fail([PYTHON, EMCC, '-c', path_from_root('tests', 'hello_world.c'), '-o', 'out_dir/'])
    self.assertContained('error: unable to open output file', err)

  def test_default_obj_ext(self):
    run_process([PYTHON, EMCC, '-c', path_from_root('tests', 'hello_world.c')])
    self.assertExists('hello_world.o')

    run_process([PYTHON, EMCC, '-c', path_from_root('tests', 'hello_world.c'), '--default-obj-ext', 'obj'])
    self.assertExists('hello_world.obj')

  def test_doublestart_bug(self):
    create_test_file('code.cpp', r'''
#include <stdio.h>
#include <emscripten.h>

void main_loop(void) {
    static int cnt = 0;
    if (++cnt >= 10) emscripten_cancel_main_loop();
}

int main(void) {
    printf("This should only appear once.\n");
    emscripten_set_main_loop(main_loop, 10, 0);
    return 0;
}
''')

    create_test_file('pre.js', r'''
if (!Module['preRun']) Module['preRun'] = [];
Module["preRun"].push(function () {
    addRunDependency('test_run_dependency');
    removeRunDependency('test_run_dependency');
});
''')

    run_process([PYTHON, EMCC, 'code.cpp', '--pre-js', 'pre.js'])
    output = run_js('a.out.js', engine=NODE_JS)

    assert output.count('This should only appear once.') == 1, output

  def test_module_print(self):
    create_test_file('code.cpp', r'''
#include <stdio.h>
int main(void) {
  printf("123456789\n");
  return 0;
}
''')

    create_test_file('pre.js', r'''
var Module = { print: function(x) { throw '<{(' + x + ')}>' } };
''')

    run_process([PYTHON, EMCC, 'code.cpp', '--pre-js', 'pre.js'])
    output = run_js('a.out.js', stderr=PIPE, full_output=True, engine=NODE_JS, assert_returncode=None)
    assert r'<{(123456789)}>' in output, output

  def test_precompiled_headers(self):
    for suffix in ['gch', 'pch']:
      print(suffix)
      self.clear()

      create_test_file('header.h', '#define X 5\n')
      run_process([PYTHON, EMCC, '-xc++-header', 'header.h', '-c'])
      self.assertExists('header.h.gch') # default output is gch
      if suffix != 'gch':
        run_process([PYTHON, EMCC, '-xc++-header', 'header.h', '-o', 'header.h.' + suffix])
        assert open('header.h.gch', 'rb').read() == open('header.h.' + suffix, 'rb').read()

      create_test_file('src.cpp', r'''
#include <stdio.h>
int main() {
  printf("|%d|\n", X);
  return 0;
}
''')
      run_process([PYTHON, EMCC, 'src.cpp', '-include', 'header.h'])

      output = run_js('a.out.js', stderr=PIPE, full_output=True, engine=NODE_JS)
      assert '|5|' in output, output

      # also verify that the gch is actually used
      err = run_process([PYTHON, EMCC, 'src.cpp', '-include', 'header.h', '-Xclang', '-print-stats'], stderr=PIPE).stderr
      self.assertTextDataContained('*** PCH/Modules Loaded:\nModule: header.h.' + suffix, err)
      # and sanity check it is not mentioned when not
      try_delete('header.h.' + suffix)
      err = run_process([PYTHON, EMCC, 'src.cpp', '-include', 'header.h', '-Xclang', '-print-stats'], stderr=PIPE).stderr
      assert '*** PCH/Modules Loaded:\nModule: header.h.' + suffix not in err.replace('\r\n', '\n'), err

      # with specified target via -o
      try_delete('header.h.' + suffix)
      run_process([PYTHON, EMCC, '-xc++-header', 'header.h', '-o', 'my.' + suffix])
      self.assertExists('my.' + suffix)

      # -include-pch flag
      run_process([PYTHON, EMCC, '-xc++-header', 'header.h', '-o', 'header.h.' + suffix])
      run_process([PYTHON, EMCC, 'src.cpp', '-include-pch', 'header.h.' + suffix])
      output = run_js('a.out.js')
      assert '|5|' in output, output

  @no_wasm_backend('tests extra fastcomp warnings on unaligned loads/stores, which matter a lot more in asm.js')
  def test_warn_unaligned(self):
    create_test_file('src.cpp', r'''
#include <stdio.h>
struct packey {
  char x;
  int y;
  double z;
} __attribute__((__packed__));
int main() {
  volatile packey p;
  p.x = 0;
  p.y = 1;
  p.z = 2;
  return 0;
}
''')
    output = run_process([PYTHON, EMCC, 'src.cpp', '-s', 'WASM=0', '-s', 'WARN_UNALIGNED=1', '-g'], stderr=PIPE)
    self.assertContained('emcc: warning: unaligned store', output.stderr)
    self.assertContained('emcc: warning: unaligned store', output.stderr)
    self.assertContained('@line 11 "src.cpp"', output.stderr)

  def test_LEGACY_VM_SUPPORT(self):
    # when modern features are lacking, we can polyfill them or at least warn
    create_test_file('pre.js', 'Math.imul = undefined;')

    def test(expected, opts=[]):
      print(opts)
      result = run_process([PYTHON, EMCC, path_from_root('tests', 'hello_world.c'), '--pre-js', 'pre.js'] + opts, stderr=PIPE, check=False)
      if result.returncode == 0:
        self.assertContained(expected, run_js('a.out.js', stderr=PIPE, full_output=True, engine=NODE_JS, assert_returncode=None))
      else:
        self.assertContained(expected, result.stderr)

    # when legacy is needed, we show an error indicating so
    test('build with LEGACY_VM_SUPPORT')
    # legacy + disabling wasm works
    if self.is_wasm_backend():
      return
    test('hello, world!', ['-s', 'LEGACY_VM_SUPPORT=1', '-s', 'WASM=0'])

  def test_on_abort(self):
    expected_output = 'Module.onAbort was called'

    def add_on_abort_and_verify(extra=''):
      with open('a.out.js') as f:
        js = f.read()
      with open('a.out.js', 'w') as f:
        f.write("var Module = { onAbort: function() { console.log('%s') } };\n" % expected_output)
        f.write(extra + '\n')
        f.write(js)
      self.assertContained(expected_output, run_js('a.out.js', assert_returncode=None))

    # test direct abort() C call

    create_test_file('src.c', '''
        #include <stdlib.h>
        int main() {
          abort();
        }
      ''')
    run_process([PYTHON, EMCC, 'src.c', '-s', 'WASM_ASYNC_COMPILATION=0'])
    add_on_abort_and_verify()

    # test direct abort() JS call

    create_test_file('src.c', '''
        #include <emscripten.h>
        int main() {
          EM_ASM({ abort() });
        }
      ''')
    run_process([PYTHON, EMCC, 'src.c', '-s', 'WASM_ASYNC_COMPILATION=0'])
    add_on_abort_and_verify()

    # test throwing in an abort handler, and catching that

    create_test_file('src.c', '''
        #include <emscripten.h>
        int main() {
          EM_ASM({
            try {
              out('first');
              abort();
            } catch (e) {
              out('second');
              abort();
              throw e;
            }
          });
        }
      ''')
    run_process([PYTHON, EMCC, 'src.c', '-s', 'WASM_ASYNC_COMPILATION=0'])
    with open('a.out.js') as f:
      js = f.read()
    with open('a.out.js', 'w') as f:
      f.write("var Module = { onAbort: function() { console.log('%s'); throw 're-throw'; } };\n" % expected_output)
      f.write(js)
    out = run_js('a.out.js', stderr=STDOUT, assert_returncode=None)
    print(out)
    self.assertContained(expected_output, out)
    self.assertContained('re-throw', out)
    self.assertContained('first', out)
    self.assertContained('second', out)
    self.assertEqual(out.count(expected_output), 2)

    # test an abort during startup
    run_process([PYTHON, EMCC, path_from_root('tests', 'hello_world.c')])
    os.remove('a.out.wasm') # trigger onAbort by intentionally causing startup to fail
    add_on_abort_and_verify()

  def test_no_exit_runtime(self):
    create_test_file('code.cpp', r'''
#include <stdio.h>

template<int x>
struct Waste {
  Waste() {
    printf("coming around %d\n", x);
  }
  ~Waste() {
    printf("going away %d\n", x);
  }
};

Waste<1> w1;
Waste<2> w2;
Waste<3> w3;
Waste<4> w4;
Waste<5> w5;

int main(int argc, char **argv) {
  return 0;
}
    ''')

    for wasm in [0, 1]:
      for no_exit in [1, 0]:
        for opts in [[], ['-O1'], ['-O2', '-g2'], ['-O2', '-g2', '--llvm-lto', '1']]:
          if self.is_wasm_backend() and not wasm:
            continue
          print(wasm, no_exit, opts)
          cmd = [PYTHON, EMCC] + opts + ['code.cpp', '-s', 'EXIT_RUNTIME=' + str(1 - no_exit), '-s', 'WASM=' + str(wasm)]
          if wasm:
            cmd += ['--profiling-funcs'] # for function names
          run_process(cmd)
          output = run_js('a.out.js', stderr=PIPE, full_output=True, engine=NODE_JS)
          src = open('a.out.js').read()
          if wasm:
            src += '\n' + self.get_wasm_text('a.out.wasm')
          exit = 1 - no_exit
          print('  exit:', exit, 'opts:', opts)
          self.assertContained('coming around', output)
          self.assertContainedIf('going away', output, exit)
          if not self.is_wasm_backend():
            # The wasm backend uses atexit to register destructors when
            # constructors are called  There is currently no way to exclude
            # these destructors from the wasm binary.
            assert ('atexit(' in src) == exit, 'atexit should not appear in src when EXIT_RUNTIME=0'
            assert ('_ZN5WasteILi2EED' in src) == exit, 'destructors should not appear if no exit:\n' + src

  def test_no_exit_runtime_warnings_flush(self):
    # check we warn if there is unflushed info
    create_test_file('code.c', r'''
#include <stdio.h>
int main(int argc, char **argv) {
  printf("hello\n");
  printf("world"); // no newline, not flushed
#if FLUSH
  printf("\n");
#endif
}
''')
    create_test_file('code.cpp', r'''
#include <iostream>
int main() {
  using namespace std;
  cout << "hello" << std::endl;
  cout << "world"; // no newline, not flushed
#if FLUSH
  std::cout << std::endl;
#endif
}
''')
    for src in ['code.c', 'code.cpp']:
      for no_exit in [0, 1]:
        for assertions in [0, 1]:
          for flush in [0, 1]:
            # TODO: also check FILESYSTEM=0 here. it never worked though, buffered output was not emitted at shutdown
            print(src, no_exit, assertions, flush)
            cmd = [PYTHON, EMCC, src, '-s', 'EXIT_RUNTIME=%d' % (1 - no_exit), '-s', 'ASSERTIONS=%d' % assertions]
            if flush:
              cmd += ['-DFLUSH']
            run_process(cmd)
            output = run_js('a.out.js', stderr=PIPE, full_output=True)
            exit = 1 - no_exit
            self.assertContained('hello', output)
            assert ('world' in output) == (exit or flush), 'unflushed content is shown only when exiting the runtime'
            assert (no_exit and assertions and not flush) == ('stdio streams had content in them that was not flushed. you should set EXIT_RUNTIME to 1' in output), 'warning should be shown'

  def test_fs_after_main(self):
    for args in [[], ['-O1']]:
      print(args)
      run_process([PYTHON, EMCC, path_from_root('tests', 'fs_after_main.cpp')])
      self.assertContained('Test passed.', run_js('a.out.js', engine=NODE_JS))

  @no_wasm_backend('tests fastcomp compiler flags')
  def test_os_oz(self):
    for arg, expect in [
        ('-O1', '-O1'),
        ('-O2', '-O3'),
        ('-Os', '-Os'),
        ('-Oz', '-Oz'),
        ('-O3', '-O3'),
      ]:
      print(arg, expect)
      proc = run_process([PYTHON, EMCC, '-v', path_from_root('tests', 'hello_world.cpp'), arg], stderr=PIPE)
      self.assertContained(expect, proc.stderr)
      self.assertContained('hello, world!', run_js('a.out.js'))

  def test_oz_size(self):
    sizes = {}
    for name, args in [
        ('0', []),
        ('1', ['-O1']),
        ('2', ['-O2']),
        ('s', ['-Os']),
        ('z', ['-Oz']),
        ('3', ['-O3']),
      ]:
      print(name, args)
      self.clear()
      run_process([PYTHON, EMCC, '-c', path_from_root('system', 'lib', 'dlmalloc.c')] + args)
      sizes[name] = os.path.getsize('dlmalloc.o')
    print(sizes)
    opt_min = min(sizes['1'], sizes['2'], sizes['3'], sizes['s'], sizes['z'])
    opt_max = max(sizes['1'], sizes['2'], sizes['3'], sizes['s'], sizes['z'])
    # 'opt builds are all fairly close'
    self.assertLess(opt_min - opt_max, opt_max * 0.1)
    # unopt build is quite larger'
    self.assertGreater(sizes['0'], (1.20 * opt_max))

  @no_wasm_backend('relies on ctor evaluation and dtor elimination')
  def test_global_inits(self):
    create_test_file('inc.h', r'''
#include <stdio.h>

template<int x>
struct Waste {
  int state;
  Waste() : state(10) {}
  void test(int a) {
    printf("%d\n", a + state);
  }
  ~Waste() {
    printf("going away %d\n", x);
  }
};

Waste<3> *getMore();
''')

    create_test_file('main.cpp', r'''
#include "inc.h"

Waste<1> mw1;
Waste<2> mw2;

int main(int argc, char **argv) {
  printf("argc: %d\n", argc);
  mw1.state += argc;
  mw2.state += argc;
  mw1.test(5);
  mw2.test(6);
  getMore()->test(0);
  return 0;
}
''')

    create_test_file('side.cpp', r'''
#include "inc.h"

Waste<3> sw3;

Waste<3> *getMore() {
  return &sw3;
}
''')

    for opts, has_global in [
      (['-O2', '-g', '-s', 'EXIT_RUNTIME=1'], True),
      # no-exit-runtime removes the atexits, and then globalgce can work
      # it's magic to remove the global initializer entirely
      (['-O2', '-g'], False),
      (['-Os', '-g', '-s', 'EXIT_RUNTIME=1'], True),
      (['-Os', '-g'], False),
      (['-O2', '-g', '--llvm-lto', '1', '-s', 'EXIT_RUNTIME=1'], True),
      (['-O2', '-g', '--llvm-lto', '1'], False),
    ]:
      print(opts, has_global)
      run_process([PYTHON, EMCC, 'main.cpp', '-c'] + opts)
      run_process([PYTHON, EMCC, 'side.cpp', '-c'] + opts)
      run_process([PYTHON, EMCC, 'main.o', 'side.o'] + opts)
      run_js('a.out.js', stderr=PIPE, full_output=True, engine=NODE_JS)
      src = open('a.out.js').read()
      self.assertContained('argc: 1\n16\n17\n10\n', run_js('a.out.js'))
      self.assertContainedIf('globalCtors', src, has_global)

  # Tests that when there are only 0 or 1 global initializers, that a grouped global initializer function will not be generated
  # (that would just consume excess code size)
  def test_no_global_inits(self):
    create_test_file('one_global_initializer.cpp', r'''
#include <emscripten.h>
#include <stdio.h>
double t = emscripten_get_now();
int main() { printf("t:%d\n", (int)(t>0)); }
''')
    run_process([PYTHON, EMCC, 'one_global_initializer.cpp'])
    # Above file has one global initializer, should not generate a redundant grouped globalCtors function
    self.assertNotContained('globalCtors', open('a.out.js').read())
    self.assertContained('t:1', run_js('a.out.js'))

    create_test_file('zero_global_initializers.cpp', r'''
#include <stdio.h>
int main() { printf("t:1\n"); }
''')
    run_process([PYTHON, EMCC, 'zero_global_initializers.cpp'])
    # Above file should have zero global initializers, should not generate any global initializer functions
    self.assertNotContained('__GLOBAL__sub_', open('a.out.js').read())
    self.assertContained('t:1', run_js('a.out.js'))

  def test_implicit_func(self):
    create_test_file('src.c', r'''
#include <stdio.h>
int main()
{
    printf("hello %d\n", strnlen("waka", 2)); // Implicit declaration, no header, for strnlen
    int (*my_strnlen)(char*, ...) = strnlen;
    printf("hello %d\n", my_strnlen("shaka", 2));
    return 0;
}
''')

    IMPLICIT_WARNING = "warning: implicit declaration of function 'strnlen' is invalid in C99"
    IMPLICIT_ERROR = "error: implicit declaration of function 'strnlen' is invalid in C99"
    INCOMPATIBLE_WARNINGS = ('warning: incompatible pointer types', 'warning: incompatible function pointer types')

    for opts, expected, compile_expected in [
      ([], None, [IMPLICIT_ERROR]),
      (['-Wno-error=implicit-function-declaration'], ['hello '], [IMPLICIT_WARNING]), # turn error into warning
      (['-Wno-implicit-function-declaration'], ['hello '], []), # turn error into nothing at all (runtime output is incorrect)
    ]:
      print(opts, expected)
      try_delete('a.out.js')
      stderr = run_process([PYTHON, EMCC, 'src.c'] + opts, stderr=PIPE, check=False).stderr
      for ce in compile_expected + [INCOMPATIBLE_WARNINGS]:
        self.assertContained(ce, stderr)
      if expected is None:
        self.assertNotExists('a.out.js')
      else:
        output = run_js('a.out.js', stderr=PIPE, full_output=True)
        for e in expected:
          self.assertContained(e, output)

  @no_wasm_backend('uses prebuilt .ll file')
  def test_incorrect_static_call(self):
    for wasm in [0, 1]:
      for opts in [0, 1]:
        for asserts in [0, 1]:
          extra = []
          if opts != 1 - asserts:
            extra = ['-s', 'ASSERTIONS=' + str(asserts)]
          cmd = [PYTHON, EMCC, path_from_root('tests', 'sillyfuncast2_noasm.ll'), '-O' + str(opts), '-s', 'WASM=' + str(wasm)] + extra
          print(opts, asserts, wasm, cmd)
          # Should not need to pipe stdout here but binaryen writes to stdout
          # when it really should write to stderr.
          stderr = run_process(cmd, stdout=PIPE, stderr=PIPE, check=False).stderr
          assert ('unexpected' in stderr) == asserts, stderr
          assert ("to 'doit'" in stderr) == asserts, stderr

  @no_wasm_backend('fastcomp specific')
  def test_llvm_lit(self):
    grep_path = Building.which('grep')
    if not grep_path:
      self.skipTest('This test needs the "grep" tool in PATH. If you are using emsdk on Windows, you can obtain it via installing and activating the gnu package.')
    llvm_src = get_fastcomp_src_dir()
    if not llvm_src:
      self.skipTest('llvm source tree not found')
    LLVM_LIT = os.path.join(LLVM_ROOT, 'llvm-lit.py')
    if not os.path.exists(LLVM_LIT):
      LLVM_LIT = os.path.join(LLVM_ROOT, 'llvm-lit')
      if not os.path.exists(LLVM_LIT):
        self.skipTest('llvm-lit not found; fastcomp directory is most likely prebuilt')
    cmd = [PYTHON, LLVM_LIT, '-v', os.path.join(llvm_src, 'test', 'CodeGen', 'JS')]
    print(cmd)
    run_process(cmd)

  def test_bad_triple(self):
    # compile a minimal program, with as few dependencies as possible, as
    # native building on CI may not always work well
    create_test_file('minimal.cpp', 'int main() { return 0; }')
    try:
      vs_env = shared.get_clang_native_env()
    except Exception:
      self.skipTest('Native clang env not found')
    run_process([CLANG, 'minimal.cpp', '-target', 'x86_64-linux', '-c', '-emit-llvm', '-o', 'a.bc'] + clang_native.get_clang_native_args(), env=vs_env)
    err = run_process([PYTHON, EMCC, 'a.bc'], stdout=PIPE, stderr=PIPE, check=False).stderr
    if self.is_wasm_backend():
      self.assertContained('machine type must be wasm32', err)
    else:
      assert 'warning' in err or 'WARNING' in err, err
      assert 'incorrect target triple' in err or 'different target triples' in err, err

  def test_valid_abspath(self):
    # Test whether abspath warning appears
    abs_include_path = os.path.abspath(self.get_dir())
    err = run_process([PYTHON, EMCC, '-I%s' % abs_include_path, '-Wwarn-absolute-paths', path_from_root('tests', 'hello_world.c')], stderr=PIPE).stderr
    warning = '-I or -L of an absolute path "-I%s" encountered. If this is to a local system header/library, it may cause problems (local system files make sense for compiling natively on your system, but not necessarily to JavaScript).' % abs_include_path
    self.assertContained(warning, err)

    # Passing an absolute path to a directory inside the emscripten tree is always ok and should not issue a warning.
    abs_include_path = path_from_root('tests')
    err = run_process([PYTHON, EMCC, '-I%s' % abs_include_path, '-Wwarn-absolute-paths', path_from_root('tests', 'hello_world.c')], stderr=PIPE).stderr
    warning = '-I or -L of an absolute path "-I%s" encountered. If this is to a local system header/library, it may cause problems (local system files make sense for compiling natively on your system, but not necessarily to JavaScript).' % abs_include_path
    self.assertNotContained(warning, err)

    # Hide warning for this include path
    err = run_process([PYTHON, EMCC, '--valid-abspath', abs_include_path, '-I%s' % abs_include_path, '-Wwarn-absolute-paths', path_from_root('tests', 'hello_world.c')], stderr=PIPE).stderr
    self.assertNotContained(warning, err)

  def test_valid_abspath_2(self):
    if WINDOWS:
      abs_include_path = 'C:\\nowhere\\at\\all'
    else:
      abs_include_path = '/nowhere/at/all'
    cmd = [PYTHON, EMCC, path_from_root('tests', 'hello_world.c'), '--valid-abspath', abs_include_path, '-I%s' % abs_include_path]
    print(' '.join(cmd))
    run_process(cmd)
    self.assertContained('hello, world!', run_js('a.out.js'))

  def test_warn_dylibs(self):
    shared_suffixes = ['.so', '.dylib', '.dll']

    for suffix in ['.o', '.a', '.bc', '.so', '.lib', '.dylib', '.js', '.html']:
      print(suffix)
      err = run_process([PYTHON, EMCC, path_from_root('tests', 'hello_world.c'), '-o', 'out' + suffix], stderr=PIPE).stderr
      warning = 'When Emscripten compiles to a typical native suffix for shared libraries (.so, .dylib, .dll) then it emits an object file. You should then compile that to an emscripten SIDE_MODULE (using that flag) with suffix .wasm (for wasm) or .js (for asm.js).'
      self.assertContainedIf(warning, err, suffix in shared_suffixes)

  def test_side_module_without_proper_target(self):
    # SIDE_MODULE is only meaningful when compiling to wasm (or js+wasm)
    # otherwise, we are just linking bitcode, and should show an error
    for wasm in [0, 1]:
      if self.is_wasm_backend() and not wasm:
        continue
      print(wasm)
      stderr = self.expect_fail([PYTHON, EMCC, path_from_root('tests', 'hello_world.cpp'), '-s', 'SIDE_MODULE=1', '-o', 'a.so', '-s', 'WASM=%d' % wasm])
      self.assertContained('SIDE_MODULE must only be used when compiling to an executable shared library, and not when emitting an object file', stderr)

  @no_wasm_backend('asm.js optimizations')
  def test_simplify_ifs(self):
    def test(src, nums):
      create_test_file('src.c', src)
      for opts, ifs in [
        [['-g2'], nums[0]],
        [['--profiling'], nums[1]],
        [['--profiling', '-g2'], nums[2]]
      ]:
        print(opts, ifs)
        if type(ifs) == int:
          ifs = [ifs]
        try_delete('a.out.js')
        run_process([PYTHON, EMCC, 'src.c', '-O2', '-s', 'WASM=0'] + opts, stdout=PIPE)
        src = open('a.out.js').read()
        main = src[src.find('function _main'):src.find('\n}', src.find('function _main'))]
        actual_ifs = main.count('if (')
        assert actual_ifs in ifs, main + ' : ' + str([ifs, actual_ifs])

    test(r'''
      #include <stdio.h>
      #include <string.h>
      int main(int argc, char **argv) {
        if (argc > 5 && strlen(argv[0]) > 1 && strlen(argv[1]) > 2) printf("halp");
        return 0;
      }
    ''', [3, 1, 1])

    test(r'''
      #include <stdio.h>
      #include <string.h>
      int main(int argc, char **argv) {
        while (argc % 3 == 0) {
          if (argc > 5 && strlen(argv[0]) > 1 && strlen(argv[1]) > 2) {
            printf("halp");
            argc++;
          } else {
            while (argc > 0) {
              printf("%d\n", argc--);
            }
          }
        }
        return 0;
      }
    ''', [8, [5, 7], [5, 7]])

    test(r'''
      #include <stdio.h>
      #include <string.h>
      int main(int argc, char **argv) {
        while (argc % 17 == 0) argc *= 2;
        if (argc > 5 && strlen(argv[0]) > 10 && strlen(argv[1]) > 20) {
          printf("halp");
          argc++;
        } else {
          printf("%d\n", argc--);
        }
        while (argc % 17 == 0) argc *= 2;
        return argc;
      }
    ''', [6, 3, 3])

    test(r'''
      #include <stdio.h>
      #include <stdlib.h>

      int main(int argc, char *argv[]) {
        if (getenv("A") && getenv("B")) {
            printf("hello world\n");
        } else {
            printf("goodnight moon\n");
        }
        printf("and that's that\n");
        return 0;
      }
    ''', [[3, 2], 1, 1])

    test(r'''
      #include <stdio.h>
      #include <stdlib.h>

      int main(int argc, char *argv[]) {
        if (getenv("A") || getenv("B")) {
            printf("hello world\n");
        }
        printf("and that's that\n");
        return 0;
      }
    ''', [[3, 2], 1, 1])

  def test_symbol_map(self):
    for opts in [['-O2'], ['-O3']]:
      for wasm in [0, 1, 2]:
        print(opts, wasm)
        self.clear()
        create_test_file('src.c', r'''
#include <emscripten.h>

EM_JS(int, run_js, (), {
out(new Error().stack);
return 0;
});

EMSCRIPTEN_KEEPALIVE
void middle() {
  if (run_js()) {
    // fake recursion that is never reached, to avoid inlining in binaryen and LLVM
    middle();
  }
}

int main() {
EM_ASM({ _middle() });
}
''')
        cmd = [PYTHON, EMCC, 'src.c', '--emit-symbol-map'] + opts
        cmd += ['-s', 'WASM=%d' % wasm]
        run_process(cmd)
        # check that the map is correct
        with open('a.out.js.symbols') as f:
          symbols = f.read()
        lines = [line.split(':') for line in symbols.strip().split('\n')]
        minified_middle = None
        for minified, full in lines:
          # handle both fastcomp and wasm backend notation
          if full == '_middle' or full == 'middle':
            minified_middle = minified
            break
        self.assertNotEqual(minified_middle, None)
        if wasm:
          # stack traces are standardized enough that we can easily check that the
          # minified name is actually in the output
          stack_trace_reference = 'wasm-function[%s]' % minified_middle
          out = run_js('a.out.js', stderr=PIPE, full_output=True, assert_returncode=None)
          self.assertContained(stack_trace_reference, out)
          # make sure there are no symbols in the wasm itself
          wat = run_process([os.path.join(Building.get_binaryen_bin(), 'wasm-dis'), 'a.out.wasm'], stdout=PIPE).stdout
          for func_start in ('(func $middle', '(func $_middle'):
            self.assertNotContained(func_start, wat)

  def test_bc_to_bc(self):
    # emcc should 'process' bitcode to bitcode. build systems can request this if
    # e.g. they assume our 'executable' extension is bc, and compile an .o to a .bc
    # (the user would then need to build bc to js of course, but we need to actually
    # emit the bc)
    run_process([PYTHON, EMCC, '-c', path_from_root('tests', 'hello_world.c')])
    self.assertExists('hello_world.o')
    run_process([PYTHON, EMCC, 'hello_world.o', '-o', 'hello_world.bc'])
    self.assertExists('hello_world.o')
    self.assertExists('hello_world.bc')

  def test_bad_function_pointer_cast(self):
    create_test_file('src.cpp', r'''
#include <stdio.h>

typedef int (*callback) (int, ...);

int impl(int foo) {
  printf("Hello, world.\n");
  return 0;
}

int main() {
  volatile callback f = (callback) impl;
  f(0); /* This fails with or without additional arguments. */
  return 0;
}
''')

    for opts in [0, 1, 2]:
      for safe in [0, 1]:
        for emulate_casts in [0, 1]:
          for emulate_fps in [0, 1]:
            for relocatable in [0, 1]:
              for wasm in [0, 1]:
                if self.is_wasm_backend() and (not wasm or emulate_fps):
                  continue
                if emulate_casts and self.is_wasm_backend() and relocatable:
                  # TODO('https://github.com/emscripten-core/emscripten/issues/8507')
                  continue
                cmd = [PYTHON, EMCC, 'src.cpp', '-O' + str(opts)]
                if not wasm:
                  cmd += ['-s', 'WASM=0']
                if safe:
                  cmd += ['-s', 'SAFE_HEAP']
                if emulate_casts:
                  cmd += ['-s', 'EMULATE_FUNCTION_POINTER_CASTS']
                if emulate_fps:
                  cmd += ['-s', 'EMULATED_FUNCTION_POINTERS']
                if relocatable:
                  cmd += ['-s', 'RELOCATABLE'] # disables asm-optimized safe heap
                print(cmd)
                run_process(cmd)
                output = run_js('a.out.js', stderr=PIPE, full_output=True, assert_returncode=None)
                if emulate_casts:
                  # success!
                  self.assertContained('Hello, world.', output)
                else:
                  # otherwise, the error depends on the mode we are in
                  if self.is_wasm_backend() or (wasm and (relocatable or emulate_fps)):
                    # wasm trap raised by the vm
                    self.assertContained('function signature mismatch', output)
                  elif opts == 0 and safe and not wasm:
                    # non-wasm safe mode checks asm.js function table masks
                    self.assertContained('Function table mask error', output)
                  elif opts == 0:
                    # informative error message (assertions are enabled in -O0)
                    self.assertContained('Invalid function pointer', output)
                  else:
                    # non-informative error
                    self.assertContained(('abort(', 'exception'), output)

  @no_wasm_backend('asm.js function table feature')
  def test_aliased_func_pointers(self):
    create_test_file('src.cpp', r'''
#include <stdio.h>

int impl1(int foo) { return foo; }
float impla(float foo) { return foo; }
int impl2(int foo) { return foo+1; }
float implb(float foo) { return foo+1; }
int impl3(int foo) { return foo+2; }
float implc(float foo) { return foo+2; }

int main(int argc, char **argv) {
  volatile void *f = (void*)impl1;
  if (argc == 50) f = (void*)impla;
  if (argc == 51) f = (void*)impl2;
  if (argc == 52) f = (void*)implb;
  if (argc == 53) f = (void*)impl3;
  if (argc == 54) f = (void*)implc;
  return (int)f;
}
''')

    print('aliasing')

    sizes_ii = {}
    sizes_dd = {}

    for alias in [None, 0, 1]:
      cmd = [PYTHON, EMCC, 'src.cpp', '-O1', '-s', 'WASM=0']
      if alias is not None:
        cmd += ['-s', 'ALIASING_FUNCTION_POINTERS=' + str(alias)]
      else:
        alias = -1
      print(cmd)
      run_process(cmd)
      src = open('a.out.js').read().split('\n')
      for line in src:
        if line.strip().startswith('var FUNCTION_TABLE_ii = '):
          sizes_ii[alias] = line.count(',')
        if line.strip().startswith('var FUNCTION_TABLE_dd = '):
          sizes_dd[alias] = line.count(',')

    print('ii', sizes_ii)
    print('dd', sizes_dd)

    for sizes in [sizes_ii, sizes_dd]:
      self.assertEqual(sizes[-1], sizes[1]) # default is to alias
      self.assertLess(sizes[1], sizes[0]) # without aliasing, we have more unique values and fat tables

  def test_bad_export(self):
    for m in ['', ' ']:
      self.clear()
      cmd = [PYTHON, EMCC, path_from_root('tests', 'hello_world.c'), '-s', 'EXPORTED_FUNCTIONS=["' + m + '_main"]']
      print(cmd)
      stderr = run_process(cmd, stderr=PIPE, check=False).stderr
      if m:
        self.assertContained('undefined exported function: " _main"', stderr)
      else:
        self.assertContained('hello, world!', run_js('a.out.js'))

  def test_no_dynamic_execution(self):
    run_process([PYTHON, EMCC, path_from_root('tests', 'hello_world.c'), '-O1', '-s', 'DYNAMIC_EXECUTION=0'])
    self.assertContained('hello, world!', run_js('a.out.js'))
    src = open('a.out.js').read()
    self.assertNotContained('eval(', src)
    self.assertNotContained('eval.', src)
    self.assertNotContained('new Function', src)
    try_delete('a.out.js')

    # Test that --preload-file doesn't add an use of eval().
    create_test_file('temp.txt', "foo\n")
    run_process([PYTHON, EMCC, path_from_root('tests', 'hello_world.c'), '-O1',
                 '-s', 'DYNAMIC_EXECUTION=0', '--preload-file', 'temp.txt'])
    src = open('a.out.js').read()
    assert 'eval(' not in src
    assert 'eval.' not in src
    assert 'new Function' not in src
    try_delete('a.out.js')

    # Test that -s DYNAMIC_EXECUTION=1 and -s RELOCATABLE=1 are not allowed together.
    self.expect_fail([PYTHON, EMCC, path_from_root('tests', 'hello_world.c'), '-O1',
                      '-s', 'DYNAMIC_EXECUTION=0', '-s', 'RELOCATABLE=1'])
    try_delete('a.out.js')

    create_test_file('test.c', r'''
      #include <emscripten/emscripten.h>
      int main() {
        emscripten_run_script("console.log('hello from script');");
        return 0;
      }
      ''')

    # Test that emscripten_run_script() aborts when -s DYNAMIC_EXECUTION=0
    run_process([PYTHON, EMCC, 'test.c', '-O1', '-s', 'DYNAMIC_EXECUTION=0'])
    self.assertContained('DYNAMIC_EXECUTION=0 was set, cannot eval', run_js('a.out.js', assert_returncode=None, full_output=True, stderr=PIPE))
    try_delete('a.out.js')

    # Test that emscripten_run_script() posts a warning when -s DYNAMIC_EXECUTION=2
    run_process([PYTHON, EMCC, 'test.c', '-O1', '-s', 'DYNAMIC_EXECUTION=2'])
    self.assertContained('Warning: DYNAMIC_EXECUTION=2 was set, but calling eval in the following location:', run_js('a.out.js', assert_returncode=None, full_output=True, stderr=PIPE))
    self.assertContained('hello from script', run_js('a.out.js', assert_returncode=None, full_output=True, stderr=PIPE))
    try_delete('a.out.js')

  def test_init_file_at_offset(self):
    create_test_file('src.cpp', r'''
      #include <stdio.h>
      int main() {
        int data = 0x12345678;
        FILE *f = fopen("test.dat", "wb");
        fseek(f, 100, SEEK_CUR);
        fwrite(&data, 4, 1, f);
        fclose(f);

        int data2;
        f = fopen("test.dat", "rb");
        fread(&data2, 4, 1, f); // should read 0s, not that int we wrote at an offset
        printf("read: %d\n", data2);
        fseek(f, 0, SEEK_END);
        long size = ftell(f); // should be 104, not 4
        fclose(f);
        printf("file size is %ld\n", size);
      }
    ''')
    run_process([PYTHON, EMCC, 'src.cpp'])
    self.assertContained('read: 0\nfile size is 104\n', run_js('a.out.js'))

  def test_unlink(self):
    self.do_other_test(os.path.join('other', 'unlink'))

  def test_argv0_node(self):
    create_test_file('code.cpp', r'''
#include <stdio.h>
int main(int argc, char **argv) {
  printf("I am %s.\n", argv[0]);
  return 0;
}
''')

    run_process([PYTHON, EMCC, 'code.cpp'])
    self.assertContained('I am ' + os.path.realpath(self.get_dir()).replace('\\', '/') + '/a.out.js', run_js('a.out.js', engine=NODE_JS).replace('\\', '/'))

  def test_returncode(self):
    create_test_file('src.cpp', r'''
      #include <stdio.h>
      #include <stdlib.h>
      int main() {
      #if CALL_EXIT
        exit(CODE);
      #else
        return CODE;
      #endif
      }
    ''')
    for code in [0, 123]:
      for no_exit in [0, 1]:
        for call_exit in [0, 1]:
          for async_compile in [0, 1]:
            run_process([PYTHON, EMCC, 'src.cpp', '-DCODE=%d' % code, '-s', 'EXIT_RUNTIME=%d' % (1 - no_exit), '-DCALL_EXIT=%d' % call_exit, '-s', 'WASM_ASYNC_COMPILATION=%d' % async_compile])
            for engine in JS_ENGINES:
              # async compilation can't return a code in d8
              if async_compile and engine == V8_ENGINE:
                continue
              print(code, no_exit, call_exit, async_compile, engine)
              proc = run_process(engine + ['a.out.js'], stderr=PIPE, check=False)
              # we always emit the right exit code, whether we exit the runtime or not
              self.assertEqual(proc.returncode, code)
              msg = 'but EXIT_RUNTIME is not set, so halting execution but not exiting the runtime or preventing further async execution (build with EXIT_RUNTIME=1, if you want a true shutdown)'
              if no_exit and call_exit:
                self.assertContained(msg, proc.stderr)
              else:
                self.assertNotContained(msg, proc.stderr)

  def test_emscripten_force_exit_NO_EXIT_RUNTIME(self):
    create_test_file('src.cpp', r'''
      #include <emscripten.h>
      int main() {
      #if CALL_EXIT
        emscripten_force_exit(0);
      #endif
      }
    ''')
    for no_exit in [0, 1]:
      for call_exit in [0, 1]:
        run_process([PYTHON, EMCC, 'src.cpp', '-s', 'EXIT_RUNTIME=%d' % (1 - no_exit), '-DCALL_EXIT=%d' % call_exit])
        print(no_exit, call_exit)
        out = run_js('a.out.js', stdout=PIPE, stderr=PIPE, full_output=True)
        assert ('emscripten_force_exit cannot actually shut down the runtime, as the build does not have EXIT_RUNTIME set' in out) == (no_exit and call_exit), out

  def test_mkdir_silly(self):
    create_test_file('src.cpp', r'''
#include <stdio.h>
#include <dirent.h>
#include <errno.h>
#include <sys/stat.h>
#include <sys/types.h>
#include <unistd.h>

int main(int argc, char **argv) {
  printf("\n");
  for (int i = 1; i < argc; i++) {
    printf("%d:\n", i);
    int ok = mkdir(argv[i], S_IRWXU|S_IRWXG|S_IRWXO);
    printf("  make %s: %d\n", argv[i], ok);
    DIR *dir = opendir(argv[i]);
    printf("  open %s: %d\n", argv[i], dir != NULL);
    if (dir) {
      struct dirent *entry;
      while ((entry = readdir(dir))) {
        printf("  %s, %d\n", entry->d_name, entry->d_type);
      }
    }
  }
}
    ''')
    run_process([PYTHON, EMCC, 'src.cpp'])

    # cannot create /, can open
    self.assertContained(r'''
1:
  make /: -1
  open /: 1
  ., 4
  .., 4
  tmp, 4
  home, 4
  dev, 4
  proc, 4
''', run_js('a.out.js', args=['/']))
    # cannot create empty name, cannot open
    self.assertContained(r'''
1:
  make : -1
  open : 0
''', run_js('a.out.js', args=['']))
    # can create unnormalized path, can open
    self.assertContained(r'''
1:
  make /a//: 0
  open /a//: 1
  ., 4
  .., 4
''', run_js('a.out.js', args=['/a//']))
    # can create child unnormalized
    self.assertContained(r'''
1:
  make /a: 0
  open /a: 1
  ., 4
  .., 4
2:
  make /a//b//: 0
  open /a//b//: 1
  ., 4
  .., 4
''', run_js('a.out.js', args=['/a', '/a//b//']))

  def test_stat_silly(self):
    create_test_file('src.cpp', r'''
#include <stdio.h>
#include <errno.h>
#include <sys/stat.h>

int main(int argc, char **argv) {
  for (int i = 1; i < argc; i++) {
    const char *path = argv[i];
    struct stat path_stat;
    if (stat(path, &path_stat) != 0) {
      printf("Failed to stat path: %s; errno=%d\n", path, errno);
    } else {
      printf("ok on %s\n", path);
    }
  }
}
    ''')
    run_process([PYTHON, EMCC, 'src.cpp'])

    # cannot stat ""
    self.assertContained(r'''Failed to stat path: /a; errno=44
Failed to stat path: ; errno=44
''', run_js('a.out.js', args=['/a', '']))

  def test_symlink_silly(self):
    create_test_file('src.cpp', r'''
#include <dirent.h>
#include <errno.h>
#include <sys/stat.h>
#include <sys/types.h>
#include <unistd.h>
#include <stdio.h>

int main(int argc, char **argv) {
  if (symlink(argv[1], argv[2]) != 0) {
    printf("Failed to symlink paths: %s, %s; errno=%d\n", argv[1], argv[2], errno);
  } else {
    printf("ok\n");
  }
}
    ''')
    run_process([PYTHON, EMCC, 'src.cpp'])

    # cannot symlink nonexistents
    self.assertContained(r'Failed to symlink paths: , abc; errno=44', run_js('a.out.js', args=['', 'abc']))
    self.assertContained(r'Failed to symlink paths: , ; errno=44', run_js('a.out.js', args=['', '']))
    self.assertContained(r'ok', run_js('a.out.js', args=['123', 'abc']))
    self.assertContained(r'Failed to symlink paths: abc, ; errno=44', run_js('a.out.js', args=['abc', '']))

  def test_rename_silly(self):
    create_test_file('src.cpp', r'''
#include <stdio.h>
#include <errno.h>

int main(int argc, char **argv) {
  if (rename(argv[1], argv[2]) != 0) {
    printf("Failed to rename paths: %s, %s; errno=%d\n", argv[1], argv[2], errno);
  } else {
    printf("ok\n");
  }
}
''')
    run_process([PYTHON, EMCC, 'src.cpp'])

    # cannot symlink nonexistents
    self.assertContained(r'Failed to rename paths: , abc; errno=44', run_js('a.out.js', args=['', 'abc']))
    self.assertContained(r'Failed to rename paths: , ; errno=44', run_js('a.out.js', args=['', '']))
    self.assertContained(r'Failed to rename paths: 123, abc; errno=44', run_js('a.out.js', args=['123', 'abc']))
    self.assertContained(r'Failed to rename paths: abc, ; errno=44', run_js('a.out.js', args=['abc', '']))

  def test_readdir_r_silly(self):
    create_test_file('src.cpp', r'''
#include <iostream>
#include <cstring>
#include <cerrno>
#include <unistd.h>
#include <fcntl.h>
#include <cstdlib>
#include <dirent.h>
#include <sys/stat.h>
#include <sys/types.h>
using std::endl;
namespace
{
  void check(const bool result)
  {
    if(not result) {
      std::cout << "Check failed!" << endl;
      throw "bad";
    }
  }
  // Do a recursive directory listing of the directory whose path is specified
  // by \a name.
  void ls(const std::string& name, std::size_t indent = 0)
  {
    ::DIR *dir;
    struct ::dirent *entry;
    if(indent == 0) {
      std::cout << name << endl;
      ++indent;
    }
    // Make sure we can open the directory.  This should also catch cases where
    // the empty string is passed in.
    if (not (dir = ::opendir(name.c_str()))) {
      const int error = errno;
      std::cout
        << "Failed to open directory: " << name << "; " << error << endl;
      return;
    }
    // Just checking the sanity.
    if (name.empty()) {
      std::cout
        << "Managed to open a directory whose name was the empty string.."
        << endl;
      check(::closedir(dir) != -1);
      return;
    }
    // Iterate over the entries in the directory.
    while ((entry = ::readdir(dir))) {
      const std::string entryName(entry->d_name);
      if (entryName == "." || entryName == "..") {
        // Skip the dot entries.
        continue;
      }
      const std::string indentStr(indent * 2, ' ');
      if (entryName.empty()) {
        std::cout
          << indentStr << "\"\": Found empty string as a "
          << (entry->d_type == DT_DIR ? "directory" : "file")
          << " entry!" << endl;
        continue;
      } else {
        std::cout << indentStr << entryName
                  << (entry->d_type == DT_DIR ? "/" : "") << endl;
      }
      if (entry->d_type == DT_DIR) {
        // We found a subdirectory; recurse.
        ls(std::string(name + (name == "/" ? "" : "/" ) + entryName),
           indent + 1);
      }
    }
    // Close our handle.
    check(::closedir(dir) != -1);
  }
  void touch(const std::string &path)
  {
    const int fd = ::open(path.c_str(), O_CREAT | O_TRUNC, 0644);
    check(fd != -1);
    check(::close(fd) != -1);
  }
}
int main()
{
  check(::mkdir("dir", 0755) == 0);
  touch("dir/a");
  touch("dir/b");
  touch("dir/c");
  touch("dir/d");
  touch("dir/e");
  std::cout << "Before:" << endl;
  ls("dir");
  std::cout << endl;
  // Attempt to delete entries as we walk the (single) directory.
  ::DIR * const dir = ::opendir("dir");
  check(dir != NULL);
  struct ::dirent *entry;
  while((entry = ::readdir(dir)) != NULL) {
    const std::string name(entry->d_name);
    // Skip "." and "..".
    if(name == "." || name == "..") {
      continue;
    }
    // Unlink it.
    std::cout << "Unlinking " << name << endl;
    check(::unlink(("dir/" + name).c_str()) != -1);
  }
  check(::closedir(dir) != -1);
  std::cout << "After:" << endl;
  ls("dir");
  std::cout << endl;
  return 0;
}
    ''')
    run_process([PYTHON, EMCC, 'src.cpp'])

    # cannot symlink nonexistents
    self.assertContained(r'''Before:
dir
  a
  b
  c
  d
  e

Unlinking a
Unlinking b
Unlinking c
Unlinking d
Unlinking e
After:
dir
''', run_js('a.out.js', args=['', 'abc']))

  def test_emversion(self):
    create_test_file('src.cpp', r'''
      #include <stdio.h>
      int main() {
        printf("major: %d\n", __EMSCRIPTEN_major__);
        printf("minor: %d\n", __EMSCRIPTEN_minor__);
        printf("tiny: %d\n", __EMSCRIPTEN_tiny__);
      }
    ''')
    run_process([PYTHON, EMCC, 'src.cpp'])
    expected = '''\
major: %d
minor: %d
tiny: %d
''' % (shared.EMSCRIPTEN_VERSION_MAJOR, shared.EMSCRIPTEN_VERSION_MINOR, shared.EMSCRIPTEN_VERSION_TINY)
    self.assertContained(expected, run_js('a.out.js'))

  def test_libc_files_without_syscalls(self):
    # a program which includes FS due to libc js library support, but has no syscalls,
    # so full FS support would normally be optimized out
    create_test_file('src.cpp', r'''
#include <sys/time.h>
#include <stddef.h>
int main() {
    return utimes(NULL, NULL);
}''')
    run_process([PYTHON, EMCC, 'src.cpp'])

  def test_syscall_without_filesystem(self):
    # a program which includes a non-trivial syscall, but disables the filesystem.
    create_test_file('src.c', r'''
#include <sys/time.h>
#include <stddef.h>
extern int __syscall295(int);
int main() {
  return __syscall295(0);
}''')
    run_process([PYTHON, EMCC, 'src.c', '-s', 'NO_FILESYSTEM=1'])

  def test_dashS(self):
    run_process([PYTHON, EMCC, path_from_root('tests', 'hello_world.c'), '-S'])
    self.assertExists('hello_world.s')

  def test_dashS_stdout(self):
    stdout = run_process([PYTHON, EMCC, path_from_root('tests', 'hello_world.c'), '-S', '-o', '-'], stdout=PIPE).stdout
    self.assertEqual(os.listdir('.'), [])
    self.assertContained('hello_world.c', stdout)

  def test_emit_llvm(self):
    # TODO(https://github.com/emscripten-core/emscripten/issues/9016):
    # We shouldn't need to copy the file here but if we don't then emcc will
    # internally clobber the hello_world.ll in tests.
    shutil.copyfile(path_from_root('tests', 'hello_world.c'), 'hello_world.c')
    run_process([PYTHON, EMCC, 'hello_world.c', '-S', '-emit-llvm'])
    self.assertExists('hello_world.ll')
    bitcode = open('hello_world.ll').read()
    self.assertContained('target triple = "', bitcode)

    run_process([PYTHON, EMCC, path_from_root('tests', 'hello_world.c'), '-c', '-emit-llvm'])
    self.assertTrue(Building.is_bitcode('hello_world.bc'))

  def test_dashE(self):
    create_test_file('src.cpp', r'''#include <emscripten.h>
__EMSCRIPTEN_major__ __EMSCRIPTEN_minor__ __EMSCRIPTEN_tiny__ EMSCRIPTEN_KEEPALIVE
''')

    def test(args=[]):
      print(args)
      out = run_process([PYTHON, EMCC, 'src.cpp', '-E'] + args, stdout=PIPE).stdout
      self.assertContained('%d %d %d __attribute__((used))' % (shared.EMSCRIPTEN_VERSION_MAJOR, shared.EMSCRIPTEN_VERSION_MINOR, shared.EMSCRIPTEN_VERSION_TINY), out)

    test()
    test(['--bind'])

  def test_dashE_respect_dashO(self):
    # issue #3365
    with_dash_o = run_process([PYTHON, EMXX, path_from_root('tests', 'hello_world.cpp'), '-E', '-o', 'ignored.js'], stdout=PIPE, stderr=PIPE).stdout
    without_dash_o = run_process([PYTHON, EMXX, path_from_root('tests', 'hello_world.cpp'), '-E'], stdout=PIPE, stderr=PIPE).stdout
    self.assertEqual(len(with_dash_o), 0)
    self.assertNotEqual(len(without_dash_o), 0)

  def test_dashM(self):
    out = run_process([PYTHON, EMXX, path_from_root('tests', 'hello_world.cpp'), '-M'], stdout=PIPE).stdout
    self.assertContained('hello_world.o:', out) # Verify output is just a dependency rule instead of bitcode or js

  def test_dashM_respect_dashO(self):
    # issue #3365
    with_dash_o = run_process([PYTHON, EMXX, path_from_root('tests', 'hello_world.cpp'), '-M', '-o', 'ignored.js'], stdout=PIPE).stdout
    without_dash_o = run_process([PYTHON, EMXX, path_from_root('tests', 'hello_world.cpp'), '-M'], stdout=PIPE).stdout
    self.assertEqual(len(with_dash_o), 0)
    self.assertNotEqual(len(without_dash_o), 0)

  def test_malloc_implicit(self):
    self.do_other_test(os.path.join('other', 'malloc_implicit'))

  def test_switch64phi(self):
    # issue 2539, fastcomp segfault on phi-i64 interaction
    create_test_file('src.cpp', r'''
#include <cstdint>
#include <limits>
#include <cstdio>

//============================================================================

namespace
{
  class int_adapter {
  public:
    typedef ::int64_t int_type;

    int_adapter(int_type v = 0)
      : value_(v)
    {}
    static const int_adapter pos_infinity()
    {
      return (::std::numeric_limits<int_type>::max)();
    }
    static const int_adapter neg_infinity()
    {
      return (::std::numeric_limits<int_type>::min)();
    }
    static const int_adapter not_a_number()
    {
      return (::std::numeric_limits<int_type>::max)()-1;
    }
    static bool is_neg_inf(int_type v)
    {
      return (v == neg_infinity().as_number());
    }
    static bool is_pos_inf(int_type v)
    {
      return (v == pos_infinity().as_number());
    }
    static bool is_not_a_number(int_type v)
    {
      return (v == not_a_number().as_number());
    }

    bool is_infinity() const
    {
      return (value_ == neg_infinity().as_number() ||
              value_ == pos_infinity().as_number());
    }
    bool is_special() const
    {
      return(is_infinity() || value_ == not_a_number().as_number());
    }
    bool operator<(const int_adapter& rhs) const
    {
      if(value_ == not_a_number().as_number()
         || rhs.value_ == not_a_number().as_number()) {
        return false;
      }
      if(value_ < rhs.value_) return true;
      return false;
    }
    int_type as_number() const
    {
      return value_;
    }

    int_adapter operator-(const int_adapter& rhs)const
    {
      if(is_special() || rhs.is_special())
      {
        if (rhs.is_pos_inf(rhs.as_number()))
        {
          return int_adapter(1);
        }
        if (rhs.is_neg_inf(rhs.as_number()))
        {
          return int_adapter();
        }
      }
      return int_adapter();
    }


  private:
    int_type value_;
  };

  class time_iterator {
  public:
    time_iterator(int_adapter t, int_adapter d)
      : current_(t),
        offset_(d)
    {}

    time_iterator& operator--()
    {
      current_ = int_adapter(current_ - offset_);
      return *this;
    }

    bool operator>=(const int_adapter& t)
    {
      return not (current_ < t);
    }

  private:
    int_adapter current_;
    int_adapter offset_;
  };

  void iterate_backward(const int_adapter *answers, const int_adapter& td)
  {
    int_adapter end = answers[0];
    time_iterator titr(end, td);

    std::puts("");
    for (; titr >= answers[0]; --titr) {
    }
  }
}

int
main()
{
  const int_adapter answer1[] = {};
  iterate_backward(NULL, int_adapter());
  iterate_backward(answer1, int_adapter());
}
    ''')
    run_process([PYTHON, EMCC, 'src.cpp', '-O2', '-s', 'SAFE_HEAP=1'])

  def test_only_force_stdlibs(self):
    def test(name, fail=False):
      print(name)
      run_process([PYTHON, EMXX, path_from_root('tests', 'hello_libcxx.cpp'), '-s', 'WARN_ON_UNDEFINED_SYMBOLS=0'])
      if fail:
        proc = run_process(NODE_JS + ['a.out.js'], stdout=PIPE, stderr=PIPE, check=False)
        self.assertNotEqual(proc.returncode, 0)
      else:
        self.assertContained('hello, world!', run_js('a.out.js', stderr=PIPE))

    with env_modify({'EMCC_FORCE_STDLIBS': None}):
      test('normal') # normally is ok

    with env_modify({'EMCC_FORCE_STDLIBS': 'libc,libc++abi,libc++'}):
      test('forced libs is ok, they were there anyhow')

    with env_modify({'EMCC_FORCE_STDLIBS': 'libc'}):
      test('partial list, but ok since we grab them as needed')

    with env_modify({'EMCC_FORCE_STDLIBS': 'libc++', 'EMCC_ONLY_FORCED_STDLIBS': '1'}):
      test('fail! not enough stdlibs', fail=True)

    with env_modify({'EMCC_FORCE_STDLIBS': 'libc,libc++abi,libc++,libpthread', 'EMCC_ONLY_FORCED_STDLIBS': '1'}):
      test('force all the needed stdlibs, so this works even though we ignore the input file')

  def test_only_force_stdlibs_2(self):
    create_test_file('src.cpp', r'''
#include <iostream>
#include <stdexcept>

int main()
{
  try {
    throw std::exception();
    std::cout << "got here" << std::endl;
  }
  catch (const std::exception& ex) {
    std::cout << "Caught exception: " << ex.what() << std::endl;
  }
}
''')
    with env_modify({'EMCC_FORCE_STDLIBS': 'libc,libc++abi,libc++,libmalloc,libpthread', 'EMCC_ONLY_FORCED_STDLIBS': '1'}):
      run_process([PYTHON, EMXX, 'src.cpp', '-s', 'DISABLE_EXCEPTION_CATCHING=0'])
    self.assertContained('Caught exception: std::exception', run_js('a.out.js', stderr=PIPE))

  def test_strftime_zZ(self):
    create_test_file('src.cpp', r'''
#include <cerrno>
#include <cstring>
#include <ctime>
#include <iostream>

int main()
{
  // Buffer to hold the current hour of the day.  Format is HH + nul
  // character.
  char hour[3];

  // Buffer to hold our ISO 8601 formatted UTC offset for the current
  // timezone.  Format is [+-]hhmm + nul character.
  char utcOffset[6];

  // Buffer to hold the timezone name or abbreviation.  Just make it
  // sufficiently large to hold most timezone names.
  char timezone[128];

  std::tm tm;

  // Get the current timestamp.
  const std::time_t now = std::time(NULL);

  // What time is that here?
  if (::localtime_r(&now, &tm) == NULL) {
    const int error = errno;
    std::cout
      << "Failed to get localtime for timestamp=" << now << "; errno=" << error
      << "; " << std::strerror(error) << std::endl;
    return 1;
  }

  size_t result = 0;

  // Get the formatted hour of the day.
  if ((result = std::strftime(hour, 3, "%H", &tm)) != 2) {
    const int error = errno;
    std::cout
      << "Failed to format hour for timestamp=" << now << "; result="
      << result << "; errno=" << error << "; " << std::strerror(error)
      << std::endl;
    return 1;
  }
  std::cout << "The current hour of the day is: " << hour << std::endl;

  // Get the formatted UTC offset in ISO 8601 format.
  if ((result = std::strftime(utcOffset, 6, "%z", &tm)) != 5) {
    const int error = errno;
    std::cout
      << "Failed to format UTC offset for timestamp=" << now << "; result="
      << result << "; errno=" << error << "; " << std::strerror(error)
      << std::endl;
    return 1;
  }
  std::cout << "The current timezone offset is: " << utcOffset << std::endl;

  // Get the formatted timezone name or abbreviation.  We don't know how long
  // this will be, so just expect some data to be written to the buffer.
  if ((result = std::strftime(timezone, 128, "%Z", &tm)) == 0) {
    const int error = errno;
    std::cout
      << "Failed to format timezone for timestamp=" << now << "; result="
      << result << "; errno=" << error << "; " << std::strerror(error)
      << std::endl;
    return 1;
  }
  std::cout << "The current timezone is: " << timezone << std::endl;

  std::cout << "ok!\n";
}
''')
    run_process([PYTHON, EMCC, 'src.cpp'])
    self.assertContained('ok!', run_js('a.out.js'))

  def test_strptime_symmetry(self):
    Building.emcc(path_from_root('tests', 'strptime_symmetry.cpp'), output_filename='a.out.js')
    self.assertContained('TEST PASSED', run_js('a.out.js'))

  def test_truncate_from_0(self):
    create_test_file('src.cpp', r'''
#include <cerrno>
#include <cstring>
#include <iostream>

#include <fcntl.h>
#include <sys/stat.h>
#include <sys/types.h>
#include <unistd.h>

using std::endl;

//============================================================================
// :: Helpers

namespace
{
  // Returns the size of the regular file specified as 'path'.
  ::off_t getSize(const char* const path)
  {
    // Stat the file and make sure that it's the expected size.
    struct ::stat path_stat;
    if (::stat(path, &path_stat) != 0) {
      const int error = errno;
      std::cout
        << "Failed to lstat path: " << path << "; errno=" << error << "; "
        << std::strerror(error) << endl;
      return -1;
    }

    std::cout
      << "Size of file is: " << path_stat.st_size << endl;
    return path_stat.st_size;
  }

  // Causes the regular file specified in 'path' to have a size of 'length'
  // bytes.
  void resize(const char* const path,
              const ::off_t length)
  {
    std::cout
      << "Truncating file=" << path << " to length=" << length << endl;
    if (::truncate(path, length) == -1)
    {
      const int error = errno;
      std::cout
        << "Failed to truncate file=" << path << "; errno=" << error
        << "; " << std::strerror(error) << endl;
    }

    const ::off_t size = getSize(path);
    if (size != length) {
      std::cout
        << "Failed to truncate file=" << path << " to length=" << length
        << "; got size=" << size << endl;
    }
  }

  // Helper to create a file with the given content.
  void createFile(const std::string& path, const std::string& content)
  {
    std::cout
      << "Creating file: " << path << " with content=" << content << endl;

    const int fd = ::open(path.c_str(), O_CREAT | O_WRONLY, 0644);
    if (fd == -1) {
      const int error = errno;
      std::cout
        << "Failed to open file for writing: " << path << "; errno=" << error
        << "; " << std::strerror(error) << endl;
      return;
    }

    if (::write(fd, content.c_str(), content.size()) != content.size()) {
      const int error = errno;
      std::cout
        << "Failed to write content=" << content << " to file=" << path
        << "; errno=" << error << "; " << std::strerror(error) << endl;

      // Fall through to close FD.
    }

    ::close(fd);
  }
}

//============================================================================
// :: Entry Point
int main()
{
  const char* const file = "/tmp/file";
  createFile(file, "This is some content");
  getSize(file);
  resize(file, 32);
  resize(file, 17);
  resize(file, 0);

  // This throws a JS exception.
  resize(file, 32);
  return 0;
}
''')
    run_process([PYTHON, EMCC, 'src.cpp'])
    self.assertContained(r'''Creating file: /tmp/file with content=This is some content
Size of file is: 20
Truncating file=/tmp/file to length=32
Size of file is: 32
Truncating file=/tmp/file to length=17
Size of file is: 17
Truncating file=/tmp/file to length=0
Size of file is: 0
Truncating file=/tmp/file to length=32
Size of file is: 32
''', run_js('a.out.js'))

  def test_emcc_s_typo(self):
    # with suggestions
    stderr = self.expect_fail([PYTHON, EMCC, path_from_root('tests', 'hello_world.c'), '-s', 'DISABLE_EXCEPTION_CATCH=1'])
    self.assertContained("Attempt to set a non-existent setting: 'DISABLE_EXCEPTION_CATCH'", stderr)
    self.assertContained('did you mean one of DISABLE_EXCEPTION_CATCHING', stderr)
    # no suggestions
    stderr = self.expect_fail([PYTHON, EMCC, path_from_root('tests', 'hello_world.c'), '-s', 'CHEEZ=1'])
    self.assertContained("perhaps a typo in emcc\'s  -s X=Y  notation?", stderr)
    self.assertContained('(see src/settings.js for valid values)', stderr)

  def test_create_readonly(self):
    create_test_file('src.cpp', r'''
#include <cerrno>
#include <cstring>
#include <iostream>

#include <fcntl.h>
#include <unistd.h>

using std::endl;

//============================================================================
// :: Helpers

namespace
{
  // Helper to create a read-only file with content.
  void readOnlyFile(const std::string& path, const std::string& content)
  {
    std::cout
      << "Creating file: " << path << " with content of size="
      << content.size() << endl;

    const int fd = ::open(path.c_str(), O_CREAT | O_WRONLY, 0400);
    if (fd == -1) {
      const int error = errno;
      std::cout
        << "Failed to open file for writing: " << path << "; errno=" << error
        << "; " << std::strerror(error) << endl;
      return;
    }

    // Write the content to the file.
    ssize_t result = 0;
    if ((result = ::write(fd, content.data(), content.size()))
        != ssize_t(content.size()))
    {
      const int error = errno;
      std::cout
        << "Failed to write to file=" << path << "; errno=" << error
        << "; " << std::strerror(error) << endl;
      // Fall through to close the file.
    }
    else {
      std::cout
        << "Data written to file=" << path << "; successfully wrote "
        << result << " bytes" << endl;
    }

    ::close(fd);
  }
}

//============================================================================
// :: Entry Point

int main()
{
  const char* const file = "/tmp/file";
  unlink(file);
  readOnlyFile(file, "This content should get written because the file "
                     "does not yet exist and so, only the mode of the "
                     "containing directory will influence my ability to "
                     "create and open the file. The mode of the file only "
                     "applies to opening of the stream, not subsequent stream "
                     "operations after stream has opened.\n\n");
  readOnlyFile(file, "This should not get written because the file already "
                     "exists and is read-only.\n\n");
}
''')
    run_process([PYTHON, EMCC, 'src.cpp'])
    self.assertContained(r'''Creating file: /tmp/file with content of size=292
Data written to file=/tmp/file; successfully wrote 292 bytes
Creating file: /tmp/file with content of size=79
Failed to open file for writing: /tmp/file; errno=2; Permission denied
''', run_js('a.out.js'))

  def test_embed_file_large(self):
    # If such long files are encoded on one line,
    # they overflow the interpreter's limit
    large_size = int(1500000)
    create_test_file('large.txt', 'x' * large_size)
    create_test_file('src.cpp', r'''
      #include <stdio.h>
      #include <unistd.h>
      int main()
      {
          FILE* fp = fopen("large.txt", "r");
          if (fp) {
              printf("ok\n");
              fseek(fp, 0L, SEEK_END);
              printf("%ld\n", ftell(fp));
          } else {
              printf("failed to open large file.txt\n");
          }
          return 0;
      }
    ''')
    run_process([PYTHON, EMCC, 'src.cpp', '--embed-file', 'large.txt'])
    for engine in JS_ENGINES:
      if engine == V8_ENGINE:
        continue # ooms
      print(engine)
      self.assertContained('ok\n' + str(large_size) + '\n', run_js('a.out.js', engine=engine))

  def test_force_exit(self):
    create_test_file('src.cpp', r'''
#include <emscripten/emscripten.h>

namespace
{
  extern "C"
  EMSCRIPTEN_KEEPALIVE
  void callback()
  {
    EM_ASM({ out('callback pre()') });
    ::emscripten_force_exit(42);
    EM_ASM({ out('callback post()') });
    }
}

int
main()
{
  EM_ASM({ setTimeout(function() { out("calling callback()"); _callback() }, 100) });
  ::emscripten_exit_with_live_runtime();
  return 123;
}
    ''')
    run_process([PYTHON, EMCC, 'src.cpp'])
    output = run_js('a.out.js', engine=NODE_JS, assert_returncode=42)
    assert 'callback pre()' in output
    assert 'callback post()' not in output

  def test_bad_locale(self):
    create_test_file('src.cpp', r'''

#include <locale.h>
#include <stdio.h>
#include <wctype.h>

int
main(const int argc, const char * const * const argv)
{
  const char * const locale = (argc > 1 ? argv[1] : "C");
  const char * const actual = setlocale(LC_ALL, locale);
  if(actual == NULL) {
    printf("%s locale not supported\n",
           locale);
    return 0;
  }
  printf("locale set to %s: %s\n", locale, actual);
}

    ''')
    run_process([PYTHON, EMCC, 'src.cpp'])

    self.assertContained('locale set to C: C;C;C;C;C;C',
                         run_js('a.out.js', args=['C']))
    self.assertContained('locale set to waka: waka;waka;waka;waka;waka;waka',
                         run_js('a.out.js', args=['waka']))

  def test_browser_language_detection(self):
    # Test HTTP Accept-Language parsing by simulating navigator.languages #8751
    run_process([PYTHON, EMCC,
                 path_from_root('tests', 'test_browser_language_detection.c')])
    self.assertContained('C.UTF-8', run_js('a.out.js'))

    # Accept-Language: fr,fr-FR;q=0.8,en-US;q=0.5,en;q=0.3
    create_test_file('preamble.js', r'''navigator = {};
      navigator.languages = [ "fr", "fr-FR", "en-US", "en" ];''')
    run_process([PYTHON, EMCC, '--pre-js', 'preamble.js',
                 path_from_root('tests', 'test_browser_language_detection.c')])
    self.assertContained('fr.UTF-8', run_js('a.out.js'))

    # Accept-Language: fr-FR,fr;q=0.8,en-US;q=0.5,en;q=0.3
    create_test_file('preamble.js', r'''navigator = {};
      navigator.languages = [ "fr-FR", "fr", "en-US", "en" ];''')
    run_process([PYTHON, EMCC, '--pre-js', 'preamble.js',
                 path_from_root('tests', 'test_browser_language_detection.c')])
    self.assertContained('fr_FR.UTF-8', run_js('a.out.js'))

  def test_js_main(self):
    # try to add a main() from JS, at runtime. this is not supported (the
    # compiler needs to know at compile time about main).
    create_test_file('pre_main.js', r'''
      var Module = {
        '_main': function() {
        }
      };
    ''')
    create_test_file('src.cpp', '')
    run_process([PYTHON, EMCC, 'src.cpp', '--pre-js', 'pre_main.js'])
    self.assertContained('compiled without a main, but one is present. if you added it from JS, use Module["onRuntimeInitialized"]',
                         run_js('a.out.js', assert_returncode=None, stderr=PIPE))

  def test_js_malloc(self):
    create_test_file('src.cpp', r'''
#include <stdio.h>
#include <emscripten.h>

int main() {
  EM_ASM({
    for (var i = 0; i < 1000; i++) {
      var ptr = Module._malloc(1024 * 1024); // only done in JS, but still must not leak
      Module._free(ptr);
    }
  });
  printf("ok.\n");
}
    ''')
    run_process([PYTHON, EMCC, 'src.cpp'])
    self.assertContained('ok.', run_js('a.out.js', args=['C']))

  def test_locale_wrong(self):
    create_test_file('src.cpp', r'''
#include <locale>
#include <iostream>
#include <stdexcept>

int
main(const int argc, const char * const * const argv)
{
  const char * const name = argc > 1 ? argv[1] : "C";

  try {
    const std::locale locale(name);
    std::cout
      << "Constructed locale \"" << name << "\"\n"
      << "This locale is "
      << (locale == std::locale::global(locale) ? "" : "not ")
      << "the global locale.\n"
      << "This locale is " << (locale == std::locale::classic() ? "" : "not ")
      << "the C locale." << std::endl;

  } catch(const std::runtime_error &ex) {
    std::cout
      << "Can't construct locale \"" << name << "\": " << ex.what()
      << std::endl;
    return 1;

  } catch(...) {
    std::cout
      << "FAIL: Unexpected exception constructing locale \"" << name << '\"'
      << std::endl;
    return 127;
  }
}
    ''')
    run_process([PYTHON, EMCC, 'src.cpp', '-s', 'EXIT_RUNTIME=1', '-s', 'DISABLE_EXCEPTION_CATCHING=0'])
    self.assertContained('Constructed locale "C"\nThis locale is the global locale.\nThis locale is the C locale.', run_js('a.out.js', args=['C']))
    self.assertContained('''Can't construct locale "waka": collate_byname<char>::collate_byname failed to construct for waka''', run_js('a.out.js', args=['waka'], assert_returncode=1))

  def test_cleanup_os(self):
    # issue 2644
    def test(args, be_clean):
      print(args)
      self.clear()
      shutil.copyfile(path_from_root('tests', 'hello_world.c'), 'a.c')
      create_test_file('b.c', ' ')
      run_process([PYTHON, EMCC, 'a.c', 'b.c'] + args)
      clutter = glob.glob('*.o')
      if be_clean:
        assert len(clutter) == 0, 'should not leave clutter ' + str(clutter)
      else:
         assert len(clutter) == 2, 'should leave .o files'
    test(['-o', 'c.bc'], True)
    test(['-o', 'c.js'], True)
    test(['-o', 'c.html'], True)
    test(['-c'], False)

  @no_wasm_backend('asm.js debug info')
  def test_js_dash_g(self):
    create_test_file('src.c', '''
      #include <stdio.h>
      #include <assert.h>

      void checker(int x) {
        x += 20;
        assert(x < 15); // this is line 7!
      }

      int main() {
        checker(10);
        return 0;
      }
    ''')

    def check(has):
      print(has)
      lines = open('a.out.js').readlines()
      lines = [line for line in lines if '___assert_fail(' in line or '___assert_func(' in line]
      found_line_num = any(('//@line 7 "' in line) for line in lines)
      found_filename = any(('src.c"\n' in line) for line in lines)
      assert found_line_num == has, 'Must have debug info with the line number'
      assert found_filename == has, 'Must have debug info with the filename'

    run_process([PYTHON, EMCC, '-s', 'WASM=0', 'src.c', '-g'])
    check(True)
    run_process([PYTHON, EMCC, '-s', 'WASM=0', 'src.c'])
    check(False)
    run_process([PYTHON, EMCC, '-s', 'WASM=0', 'src.c', '-g0'])
    check(False)
    run_process([PYTHON, EMCC, '-s', 'WASM=0', 'src.c', '-g0', '-g']) # later one overrides
    check(True)
    run_process([PYTHON, EMCC, '-s', 'WASM=0', 'src.c', '-g', '-g0']) # later one overrides
    check(False)

  def test_dash_g_bc(self):
    def test(opts):
      print(opts)
      run_process([PYTHON, EMCC, path_from_root('tests', 'hello_world.c'), '-o', 'a_.bc'] + opts)
      sizes = {'_': os.path.getsize('a_.bc')}
      run_process([PYTHON, EMCC, path_from_root('tests', 'hello_world.c'), '-g', '-o', 'ag.bc'] + opts)
      sizes['g'] = os.path.getsize('ag.bc')
      for i in range(0, 5):
        run_process([PYTHON, EMCC, path_from_root('tests', 'hello_world.c'), '-g' + str(i), '-o', 'a' + str(i) + '.bc'] + opts)
        sizes[i] = os.path.getsize('a' + str(i) + '.bc')
      print('  ', sizes)
      assert sizes['_'] == sizes[0] == sizes[1] == sizes[2], 'no debug means no llvm debug info ' + str(sizes)
      assert sizes['g'] == sizes[3] == sizes[4], '-g or -g4 means llvm debug info ' + str(sizes)
      assert sizes['_'] < sizes['g'], 'llvm debug info has positive size ' + str(sizes)
    test([])
    test(['-O1'])

  def test_no_filesystem(self):
    FS_MARKER = 'var FS'
    # fopen forces full filesystem support
    run_process([PYTHON, EMCC, path_from_root('tests', 'hello_world_fopen.c'), '-s', 'ASSERTIONS=0'])
    yes_size = os.path.getsize('a.out.js')
    self.assertContained('hello, world!', run_js('a.out.js'))
    self.assertContained(FS_MARKER, open('a.out.js').read())
    run_process([PYTHON, EMCC, path_from_root('tests', 'hello_world.c'), '-s', 'ASSERTIONS=0'])
    no_size = os.path.getsize('a.out.js')
    self.assertContained('hello, world!', run_js('a.out.js'))
    self.assertNotContained(FS_MARKER, open('a.out.js').read())
    print('yes fs, no fs:', yes_size, no_size)
    # ~100K of FS code is removed
    self.assertGreater(yes_size - no_size, 90000)
    self.assertLess(no_size, 360000)

  def test_no_filesystem_libcxx(self):
    run_process([PYTHON, EMCC, path_from_root('tests', 'hello_libcxx.cpp'), '-s', 'FILESYSTEM=0'])
    self.assertContained('hello, world!', run_js('a.out.js'))

  def test_no_nuthin(self):
    # check FILESYSTEM is automatically set, and effective

    def test(opts, absolute):
      print('opts, absolute:', opts, absolute)
      sizes = {}

      def do(name, source, moar_opts):
        self.clear()
        # pad the name to a common length so that doesn't effect the size of the
        # output
        padded_name = name + '_' * (20 - len(name))
        run_process([PYTHON, EMCC, path_from_root('tests', source), '-o', padded_name + '.js'] + opts + moar_opts)
        sizes[name] = os.path.getsize(padded_name + '.js')
        if os.path.exists(padded_name + '.wasm'):
          sizes[name] += os.path.getsize(padded_name + '.wasm')
        self.assertContained('hello, world!', run_js(padded_name + '.js'))

      do('normal', 'hello_world_fopen.c', [])
      do('no_fs', 'hello_world.c', []) # without fopen, we should auto-detect we do not need full fs support and can do FILESYSTEM=0
      do('no_fs_manual', 'hello_world.c', ['-s', 'FILESYSTEM=0'])
      print('  ', sizes)
      self.assertLess(sizes['no_fs'], sizes['normal'])
      self.assertLess(sizes['no_fs'], absolute)
      # manual can usually remove a tiny bit more
      self.assertLess(sizes['no_fs_manual'], sizes['no_fs'] + 30)

    test(['-s', 'ASSERTIONS=0'], 120000) # we don't care about code size with assertions
    test(['-O1'], 91000)
    test(['-O2'], 46000)
    test(['-O3', '--closure', '1'], 17000)
    # asm.js too
    if not self.is_wasm_backend():
      test(['-O3', '--closure', '1', '-s', 'WASM=0'], 36000)
      test(['-O3', '--closure', '2', '-s', 'WASM=0'], 33000) # might change now and then

  def test_no_browser(self):
    BROWSER_INIT = 'var Browser'

    run_process([PYTHON, EMCC, path_from_root('tests', 'hello_world.c')])
    self.assertNotContained(BROWSER_INIT, open('a.out.js').read())

    run_process([PYTHON, EMCC, path_from_root('tests', 'browser_main_loop.c')]) # uses emscripten_set_main_loop, which needs Browser
    self.assertContained(BROWSER_INIT, open('a.out.js').read())

  def test_EXPORTED_RUNTIME_METHODS(self):
    def test(opts, has, not_has):
      print(opts, has, not_has)
      self.clear()
      # check without assertions, as with assertions we add stubs for the things we remove (which
      # print nice error messages)
      run_process([PYTHON, EMCC, path_from_root('tests', 'hello_world.c'), '-s', 'ASSERTIONS=0'] + opts)
      self.assertContained('hello, world!', run_js('a.out.js'))
      src = open('a.out.js').read()
      self.assertContained(has, src)
      self.assertNotContained(not_has, src)

    test([], 'Module["', 'Module["waka')
    test(['-s', 'EXPORTED_RUNTIME_METHODS=[]'], '', 'Module["addRunDependency')
    test(['-s', 'EXPORTED_RUNTIME_METHODS=["addRunDependency"]'], 'Module["addRunDependency', 'Module["waka')
    test(['-s', 'EXPORTED_RUNTIME_METHODS=[]', '-s', 'EXTRA_EXPORTED_RUNTIME_METHODS=["addRunDependency"]'], 'Module["addRunDependency', 'Module["waka')

  def test_stat_fail_alongtheway(self):
    create_test_file('src.cpp', r'''
#include <errno.h>
#include <stdio.h>
#include <sys/types.h>
#include <sys/stat.h>
#include <unistd.h>
#include <stdlib.h>
#include <fcntl.h>
#include <string.h>

#define CHECK(expression) \
  if(!(expression)) {                            \
    error = errno;                               \
    printf("FAIL: %s\n", #expression); fail = 1; \
  } else {                                       \
    error = errno;                               \
    printf("pass: %s\n", #expression);           \
  }                                              \

int
main()
{
  int error;
  int fail = 0;
  CHECK(mkdir("path", 0777) == 0);
  CHECK(close(open("path/file", O_CREAT | O_WRONLY, 0644)) == 0);
  {
    struct stat st;
    CHECK(stat("path", &st) == 0);
    CHECK(st.st_mode = 0777);
  }
  {
    struct stat st;
    CHECK(stat("path/nosuchfile", &st) == -1);
    printf("info: errno=%d %s\n", error, strerror(error));
    CHECK(error == ENOENT);
  }
  {
    struct stat st;
    CHECK(stat("path/file", &st) == 0);
    CHECK(st.st_mode = 0666);
  }
  {
    struct stat st;
    CHECK(stat("path/file/impossible", &st) == -1);
    printf("info: errno=%d %s\n", error, strerror(error));
    CHECK(error == ENOTDIR);
  }
  {
    struct stat st;
    CHECK(lstat("path/file/impossible", &st) == -1);
    printf("info: errno=%d %s\n", error, strerror(error));
    CHECK(error == ENOTDIR);
  }
  return fail;
}
''')
    run_process([PYTHON, EMCC, 'src.cpp'])
    self.assertContained(r'''pass: mkdir("path", 0777) == 0
pass: close(open("path/file", O_CREAT | O_WRONLY, 0644)) == 0
pass: stat("path", &st) == 0
pass: st.st_mode = 0777
pass: stat("path/nosuchfile", &st) == -1
info: errno=44 No such file or directory
pass: error == ENOENT
pass: stat("path/file", &st) == 0
pass: st.st_mode = 0666
pass: stat("path/file/impossible", &st) == -1
info: errno=54 Not a directory
pass: error == ENOTDIR
pass: lstat("path/file/impossible", &st) == -1
info: errno=54 Not a directory
pass: error == ENOTDIR
''', run_js('a.out.js'))

  @no_wasm_backend("uses EMTERPRETIFY")
  @unittest.skipIf(SPIDERMONKEY_ENGINE not in JS_ENGINES, 'requires SpiderMonkey')
  def test_emterpreter(self):
    def do_emcc_test(source, args, output, emcc_args=[]):
      print()
      print('emcc', source[:40], '\n' in source)
      try_delete('a.out.js')
      if '\n' in source:
        create_test_file('src.cpp', source)
        source = 'src.cpp'
      else:
        source = path_from_root('tests', source)
      run_process([PYTHON, EMCC, source, '-O2', '-s', 'EMTERPRETIFY=1', '-g2', '-s', 'WASM=0'] + emcc_args)
      self.assertTextDataContained(output, run_js('a.out.js', args=args))
      out = run_js('a.out.js', engine=SPIDERMONKEY_ENGINE, args=args, stderr=PIPE, full_output=True)
      self.assertTextDataContained(output, out)
      self.validate_asmjs(out)
      # -g2 enables these
      src = open('a.out.js').read()
      assert 'function emterpret' in src, 'emterpreter should exist'
      # and removing calls to the emterpreter break, so it was being used
      out1 = run_js('a.out.js', args=args)
      assert output in out1
      create_test_file('a.out.js', src.replace('function emterpret', 'function do_not_find_me'))
      out2 = run_js('a.out.js', args=args, stderr=PIPE, assert_returncode=None)
      assert output not in out2, out2
      assert out1 != out2

    def do_test(source, args, output):
      print()
      print('emcc', source.replace('\n', '.')[:40], '\n' in source)
      self.clear()
      if '\n' in source:
        create_test_file('src.cpp', source)
        source = 'src.cpp'
      else:
        source = path_from_root('tests', source)
      run_process([PYTHON, EMCC, source, '-O2', '--profiling', '-s', 'FINALIZE_ASM_JS=0', '-s', 'GLOBAL_BASE=2048', '-s', 'ALLOW_MEMORY_GROWTH=0', '-s', 'WASM=0'])
      run_process([PYTHON, path_from_root('tools', 'emterpretify.py'), 'a.out.js', 'em.out.js', 'ASYNC=0'])
      self.assertTextDataContained(output, run_js('a.out.js', args=args))
      self.assertTextDataContained(output, run_js('em.out.js', args=args))
      out = run_js('em.out.js', engine=SPIDERMONKEY_ENGINE, args=args, stderr=PIPE, full_output=True)
      self.assertTextDataContained(output, out)

    # generate default shell for js test
    def make_default(args=[]):
      run_process([PYTHON, EMCC, path_from_root('tests', 'hello_world.c'), '-O2', '--profiling', '-s', 'FINALIZE_ASM_JS=0', '-s', 'GLOBAL_BASE=2048', '-s', 'WASM=0'] + args)
      default = open('a.out.js').read()
      start = default.index('function _main(')
      end = default.index('}', start)
      default = default[:start] + '{{{MAIN}}}' + default[end + 1:]
      default_mem = open('a.out.js.mem', 'rb').read()
      return default, default_mem
    default, default_mem = make_default()
    default_float, default_float_mem = make_default(['-s', 'PRECISE_F32=1'])

    def do_js_test(name, source, args, output, floaty=False):
      print()
      print('js', name)
      self.clear()
      if '\n' not in source:
        source = open(source).read()
      the_default = default if not floaty else default_float
      the_default_mem = default_mem if not floaty else default_float_mem
      source = the_default.replace('{{{MAIN}}}', source)
      create_test_file('a.out.js', source)
      open('a.out.js.mem', 'wb').write(the_default_mem)
      run_process([PYTHON, path_from_root('tools', 'emterpretify.py'), 'a.out.js', 'em.out.js', 'ASYNC=0'])
      sm_no_warn = [x for x in SPIDERMONKEY_ENGINE if x != '-w']
      self.assertTextDataContained(output, run_js('a.out.js', engine=sm_no_warn, args=args)) # run in spidermonkey for print()
      self.assertTextDataContained(output, run_js('em.out.js', engine=sm_no_warn, args=args))

    do_emcc_test('hello_world.c', [], 'hello, world!')

    do_test('hello_world.c', [], 'hello, world!')
    do_test('hello_world_loop.cpp', [], 'hello, world!')
    do_test('fannkuch.cpp', ['5'], 'Pfannkuchen(5) = 7.')

    print('profiling')

    do_emcc_test('fannkuch.cpp', ['5'], 'Pfannkuchen(5) = 7.', ['-g2'])
    normal = open('a.out.js').read()
    shutil.copyfile('a.out.js', 'last.js')
    do_emcc_test('fannkuch.cpp', ['5'], 'Pfannkuchen(5) = 7.', ['-g2', '--profiling'])
    profiling = open('a.out.js').read()
    assert len(profiling) > len(normal) + 250, [len(profiling), len(normal)] # should be much larger

    print('blacklisting')

    do_emcc_test('fannkuch.cpp', ['5'], 'Pfannkuchen(5) = 7.', [])
    src = open('a.out.js').read()
    assert 'emterpret' in self.get_func(src, '_main'), 'main is emterpreted'
    assert 'function _atoi(' not in src, 'atoi is emterpreted and does not even have a trampoline, since only other emterpreted can reach it'

    do_emcc_test('fannkuch.cpp', ['5'], 'Pfannkuchen(5) = 7.', ['-s', 'EMTERPRETIFY_BLACKLIST=["_main"]']) # blacklist main
    src = open('a.out.js').read()
    assert 'emterpret' not in self.get_func(src, '_main'), 'main is NOT emterpreted, it was  blacklisted'
    assert 'emterpret' in self.get_func(src, '_atoi'), 'atoi is emterpreted'

    do_emcc_test('fannkuch.cpp', ['5'], 'Pfannkuchen(5) = 7.', ['-s', 'EMTERPRETIFY_BLACKLIST=["_main", "_atoi"]']) # blacklist main and atoi
    src = open('a.out.js').read()
    assert 'emterpret' not in self.get_func(src, '_main'), 'main is NOT emterpreted, it was  blacklisted'
    assert 'emterpret' not in self.get_func(src, '_atoi'), 'atoi is NOT emterpreted either'

    create_test_file('blacklist.txt', '["_main", "_atoi"]')
    do_emcc_test('fannkuch.cpp', ['5'], 'Pfannkuchen(5) = 7.', ['-s', 'EMTERPRETIFY_BLACKLIST=@blacklist.txt']) # blacklist main and atoi with a @response file
    src = open('a.out.js').read()
    assert 'emterpret' not in self.get_func(src, '_main'), 'main is NOT emterpreted, it was  blacklisted'
    assert 'emterpret' not in self.get_func(src, '_atoi'), 'atoi is NOT emterpreted either'

    print('whitelisting')

    do_emcc_test('fannkuch.cpp', ['5'], 'Pfannkuchen(5) = 7.', ['-s', 'EMTERPRETIFY_WHITELIST=[]'])
    src = open('a.out.js').read()
    assert 'emterpret' in self.get_func(src, '_main'), 'main is emterpreted'
    assert 'function _atoi(' not in src, 'atoi is emterpreted and does not even have a trampoline, since only other emterpreted can reach it'

    do_emcc_test('fannkuch.cpp', ['5'], 'Pfannkuchen(5) = 7.', ['-s', 'EMTERPRETIFY_WHITELIST=["_main"]'])
    src = open('a.out.js').read()
    assert 'emterpret' in self.get_func(src, '_main')
    assert 'emterpret' not in self.get_func(src, '_atoi'), 'atoi is not in whitelist, so it is not emterpreted'

    do_emcc_test('fannkuch.cpp', ['5'], 'Pfannkuchen(5) = 7.', ['-s', 'EMTERPRETIFY_WHITELIST=["_main", "_atoi"]'])
    src = open('a.out.js').read()
    assert 'emterpret' in self.get_func(src, '_main')
    assert 'function _atoi(' not in src, 'atoi is emterpreted and does not even have a trampoline, since only other emterpreted can reach it'

    create_test_file('whitelist.txt', '["_main"]')
    do_emcc_test('fannkuch.cpp', ['5'], 'Pfannkuchen(5) = 7.', ['-s', 'EMTERPRETIFY_WHITELIST=@whitelist.txt'])
    src = open('a.out.js').read()
    assert 'emterpret' in self.get_func(src, '_main')
    assert 'emterpret' not in self.get_func(src, '_atoi'), 'atoi is not in whitelist, so it is not emterpreted'

    do_test(r'''
#include <stdio.h>

int main() {
  volatile float f;
  volatile float *ff = &f;
  *ff = -10;
  printf("hello, world! %d\n", (int)f);
  return 0;
}
''', [], 'hello, world! -10')

    do_test(r'''
#include <stdio.h>

int main() {
  volatile float f;
  volatile float *ff = &f;
  *ff = -10;
  printf("hello, world! %.2f\n", f);
  return 0;
}
''', [], 'hello, world! -10.00')

    do_js_test('float', r'''
function _main() {
  var f = f0;
  f = f0 + f0;
  print(f);
}
''', [], '0\n', floaty=True)

    do_js_test('conditionals', r'''
function _main() {
 var i8 = 0;
 var d10 = +d10, d11 = +d11, d7 = +d7, d5 = +d5, d6 = +d6, d9 = +d9;
 d11 = +1;
 d7 = +2;
 d5 = +3;
 d6 = +4;
 d10 = d11 < d7 ? d11 : d7;
 print(d10);
 d9 = d5 < d6 ? d5 : d6;
 print(d9);
 HEAPF64[tempDoublePtr >> 3] = d10;
 i8 = STACKTOP;
 HEAP32[i8 >> 2] = HEAP32[tempDoublePtr >> 2];
 HEAP32[i8 + 4 >> 2] = HEAP32[tempDoublePtr + 4 >> 2];
 print(HEAP32[i8 >> 2]);
 print(HEAP32[i8 + 4 >> 2]);
}
''', [], '1\n3\n0\n1072693248\n')

    do_js_test('bigswitch', r'''
function _main() {
 var i2 = 0, i3 = 0, i4 = 0, i6 = 0, i8 = 0, i9 = 0, i10 = 0, i11 = 0, i12 = 0, i13 = 0, i14 = 0, i15 = 0, i16 = 0, i5 = 0, i7 = 0, i1 = 0;
 print(4278);
 i6 = 0;
 L1 : while (1) {
  i11 = -1;
  switch ((i11 | 0)) {
  case 0:
   {
    i6 = 67;
    break;
   }
  default:
   {}
  }
  print(i6);
  break;
 }
 print(i6);
}
''', [], '4278\n0\n0\n')

    do_js_test('big int compare', r'''
function _main() {
  print ((0 > 4294963001) | 0);
}
''', [], '0\n')

    do_js_test('effectless expressions, with a subeffect', r'''
function _main() {
  (print (123) | 0) != 0;
  print (456) | 0;
  0 != (print (789) | 0);
  0 | (print (159) | 0);
}
''', [], '123\n456\n789\n159\n')

    do_js_test('effectless unary', r'''
function _main() {
  !(0 != 0);
  !(print (123) | 0);
}
''', [], '123\n')

    do_js_test('flexible mod', r'''
function _main() {
  print(1 % 16);
}
''', [], '1\n')

  @no_wasm_backend("uses emterpreter")
  def test_emterpreter_logging(self):
    # codegen log tests

    def do_log_test(source, expected, func):
      print('log test', source, expected)
      with env_modify({'EMCC_LOG_EMTERPRETER_CODE': '1'}):
        err = run_process([PYTHON, EMCC, source, '-O3', '-s', 'EMTERPRETIFY=1'], stderr=PIPE).stderr
      lines = err.split('\n')
      lines = [line for line in lines if 'raw bytecode for ' + func in line]
      assert len(lines) == 1, '\n\n'.join(lines)
      err = lines[0]
      parts = err.split('insts: ')
      pre, post = parts[:2]
      assert func in pre, pre
      post = post.split('\n')[0]
      seen = int(post)
      print('  seen', seen, ', expected ', expected, type(seen), type(expected))
      assert expected == seen or (type(expected) in [list, tuple] and seen in expected), ['expect', expected, 'but see', seen]

    do_log_test(path_from_root('tests', 'primes.cpp'), list(range(88, 101)), '_main')
    do_log_test(path_from_root('tests', 'fannkuch.cpp'), list(range(226, 241)), '__Z15fannkuch_workerPv')

  @no_wasm_backend('uses emterpreter')
  def test_emterpreter_advise(self):
    out = run_process([PYTHON, EMCC, path_from_root('tests', 'emterpreter_advise.cpp'), '-s', 'EMTERPRETIFY=1', '-s', 'EMTERPRETIFY_ASYNC=1', '-s', 'EMTERPRETIFY_ADVISE=1'], stdout=PIPE).stdout
    self.assertContained('-s EMTERPRETIFY_WHITELIST=\'["__Z6middlev", "__Z7sleeperv", "__Z8recurserv", "_main"]\'', out)

    out = run_process([PYTHON, EMCC, path_from_root('tests', 'emterpreter_advise_funcptr.cpp'), '-s', 'EMTERPRETIFY=1', '-s', 'EMTERPRETIFY_ASYNC=1', '-s', 'EMTERPRETIFY_ADVISE=1'], stdout=PIPE).stdout
    self.assertContained('-s EMTERPRETIFY_WHITELIST=\'["__Z4posti", "__Z5post2i", "__Z6middlev", "__Z7sleeperv", "__Z8recurserv", "_main"]\'', out)

    out = run_process([PYTHON, EMCC, path_from_root('tests', 'emterpreter_advise_synclist.c'), '-s', 'EMTERPRETIFY=1', '-s', 'EMTERPRETIFY_ASYNC=1', '-s', 'EMTERPRETIFY_ADVISE=1', '-s', 'EMTERPRETIFY_SYNCLIST=["_j","_k"]'], stdout=PIPE).stdout
    self.assertContained('-s EMTERPRETIFY_WHITELIST=\'["_a", "_b", "_e", "_f", "_main"]\'', out)

    # The same EMTERPRETIFY_WHITELIST should be in core.test_coroutine_emterpretify_async
    out = run_process([PYTHON, EMCC, path_from_root('tests', 'test_coroutines.cpp'), '-s', 'EMTERPRETIFY=1', '-s', 'EMTERPRETIFY_ASYNC=1', '-s', 'EMTERPRETIFY_ADVISE=1'], stdout=PIPE).stdout
    self.assertContained('-s EMTERPRETIFY_WHITELIST=\'["_f", "_fib", "_g"]\'', out)

  @no_wasm_backend('uses emterpreter')
  def test_emterpreter_async_assertions(self):
    # emterpretify-async mode with assertions adds checks on each call out of the emterpreter;
    # make sure we handle all possible types there
    for t, out in [
      ('int',    '18.00'),
      ('float',  '18.51'),
      ('double', '18.51'),
    ]:
      print(t, out)
      create_test_file('src.c', r'''
        #include <stdio.h>
        #include <emscripten.h>

        #define TYPE %s

        TYPE marfoosh(TYPE input) {
          return input * 1.5;
        }

        TYPE fleefl(TYPE input) {
          return marfoosh(input);
        }

        int main(void) {
          printf("result: %%.2f\n", (double)fleefl((TYPE)12.34));
        }
      ''' % t)
      run_process([PYTHON, EMCC, 'src.c', '-s', 'EMTERPRETIFY=1', '-s', 'EMTERPRETIFY_ASYNC=1', '-s', 'EMTERPRETIFY_WHITELIST=["_fleefl"]', '-s', 'PRECISE_F32=1'])
      self.assertContained('result: ' + out, run_js('a.out.js'))

  @no_wasm_backend('uses emterpreter')
  def test_emterpreter_async_whitelist_wildcard(self):
    # using wildcard to match homonymous functions that the linker
    # unpredictably renamed
    create_test_file('src1.c', r'''
      #include <stdio.h>
      extern void call_other_module();
      static void homonymous() {
          printf("result: 1\n");
      }
      int main() {
          homonymous();
          call_other_module();
      }
      ''')
    create_test_file('src2.c', r'''
      #include <emscripten.h>
      #include <stdio.h>
      static void homonymous() {
          emscripten_sleep(1);
          printf("result: 2\n");
      }
      void call_other_module() {
          homonymous();
      }
      ''')
    run_process([PYTHON, EMCC, 'src1.c', 'src2.c', '-s', 'EMTERPRETIFY=1', '-s', 'EMTERPRETIFY_ASYNC=1', '-s', 'EMTERPRETIFY_WHITELIST=["_main", "_call_other_module", "_homonymous*"]'])
    self.assertContained('result: 1\nresult: 2', run_js('a.out.js'))

  @no_wasm_backend('uses EMTERPRETIFY')
  def test_call_nonemterpreted_during_sleep(self):
    create_test_file('src.c', r'''
#include <stdio.h>
#include <emscripten.h>

EMSCRIPTEN_KEEPALIVE void emterpreted_yielder() {
  int counter = 0;
  while (1) {
    printf("emterpreted_yielder() sleeping...\n");
    emscripten_sleep_with_yield(10);
    counter++;
    if (counter == 3) {
      printf("Success\n");
      break;
    }
  }
}

EMSCRIPTEN_KEEPALIVE void not_emterpreted() {
  printf("Entering not_emterpreted()\n");
}

int main() {
  EM_ASM({
    setTimeout(function () {
      console.log("calling not_emterpreted()");
      Module["_not_emterpreted"]();
    }, 0);
    console.log("calling emterpreted_yielder()");
#ifdef BAD_EM_ASM
    Module['_emterpreted_yielder']();
#endif
  });
#ifndef BAD_EM_ASM
  emterpreted_yielder();
#endif
}
    ''')
    run_process([PYTHON, EMCC, 'src.c', '-s', 'EMTERPRETIFY=1', '-s', 'EMTERPRETIFY_ASYNC=1', '-s', 'EMTERPRETIFY_BLACKLIST=["_not_emterpreted"]'])
    self.assertContained('Success', run_js('a.out.js'))

    print('check calling of emterpreted as well')
    run_process([PYTHON, EMCC, 'src.c', '-s', 'EMTERPRETIFY=1', '-s', 'EMTERPRETIFY_ASYNC=1'])
    self.assertContained('Success', run_js('a.out.js'))

    print('check for invalid EM_ASM usage')
    run_process([PYTHON, EMCC, 'src.c', '-s', 'EMTERPRETIFY=1', '-s', 'EMTERPRETIFY_ASYNC=1', '-s', 'EMTERPRETIFY_BLACKLIST=["_not_emterpreted"]', '-DBAD_EM_ASM'])
    self.assertContained('cannot have an EM_ASM on the stack when emterpreter pauses/resumes', run_js('a.out.js', stderr=STDOUT, assert_returncode=None))

  def test_link_with_a_static(self):
    create_test_file('x.c', r'''
int init_weakref(int a, int b) {
  return a + b;
}
''')
    create_test_file('y.c', r'''
static int init_weakref(void) { // inlined in -O2, not in -O0 where it shows up in llvm-nm as 't'
  return 150;
}

int testy(void) {
  return init_weakref();
}
''')
    create_test_file('z.c', r'''
extern int init_weakref(int, int);
extern int testy(void);

int main(void) {
  return testy() + init_weakref(5, 6);
}
''')
    run_process([PYTHON, EMCC, 'x.c', '-o', 'x.o'])
    run_process([PYTHON, EMCC, 'y.c', '-o', 'y.o'])
    run_process([PYTHON, EMCC, 'z.c', '-o', 'z.o'])
    try_delete('libtest.a')
    run_process([PYTHON, EMAR, 'rc', 'libtest.a', 'y.o'])
    run_process([PYTHON, EMAR, 'rc', 'libtest.a', 'x.o'])
    run_process([PYTHON, EMRANLIB, 'libtest.a'])

    for args in [[], ['-O2']]:
      print('args:', args)
      run_process([PYTHON, EMCC, 'z.o', 'libtest.a', '-s', 'EXIT_RUNTIME=1'] + args)
      run_js('a.out.js', assert_returncode=161)

  def test_link_with_bad_o_in_a(self):
    # when building a .a, we force-include all the objects inside it. but, some
    # may not be valid bitcode, e.g. if it contains metadata or something else
    # weird. we should just ignore those
    run_process([PYTHON, EMCC, '-c', path_from_root('tests', 'hello_world.c'), '-o', 'hello_world.o'])
    create_test_file('bad.obj', 'this is not a good file, it should be ignored!')
    run_process([LLVM_AR, 'cr', 'libfoo.a', 'hello_world.o', 'bad.obj'])
    run_process([PYTHON, EMCC, 'libfoo.a'])
    self.assertContained('hello, world!', run_js('a.out.js'))

  def test_require(self):
    inname = path_from_root('tests', 'hello_world.c')
    Building.emcc(inname, args=['-s', 'ASSERTIONS=0'], output_filename='a.out.js')
    output = run_process(NODE_JS + ['-e', 'require("./a.out.js")'], stdout=PIPE, stderr=PIPE)
    assert output.stdout == 'hello, world!\n' and output.stderr == '', 'expected no output, got\n===\nSTDOUT\n%s\n===\nSTDERR\n%s\n===\n' % (output.stdout, output.stderr)

  def test_require_modularize(self):
    run_process([PYTHON, EMCC, path_from_root('tests', 'hello_world.c'), '-s', 'MODULARIZE=1', '-s', 'ASSERTIONS=0'])
    src = open('a.out.js').read()
    self.assertContained('module.exports = Module;', src)
    output = run_process(NODE_JS + ['-e', 'var m = require("./a.out.js"); m();'], stdout=PIPE, stderr=PIPE)
    self.assertFalse(output.stderr)
    self.assertEqual(output.stdout, 'hello, world!\n')
    run_process([PYTHON, EMCC, path_from_root('tests', 'hello_world.c'), '-s', 'MODULARIZE=1', '-s', 'EXPORT_NAME="NotModule"', '-s', 'ASSERTIONS=0'])
    src = open('a.out.js').read()
    self.assertContained('module.exports = NotModule;', src)
    output = run_process(NODE_JS + ['-e', 'var m = require("./a.out.js"); m();'], stdout=PIPE, stderr=PIPE)
    self.assertFalse(output.stderr)
    self.assertEqual(output.stdout, 'hello, world!\n')
    run_process([PYTHON, EMCC, path_from_root('tests', 'hello_world.c'), '-s', 'MODULARIZE=1'])
    # We call require() twice to ensure it returns wrapper function each time
    output = run_process(NODE_JS + ['-e', 'require("./a.out.js")();var m = require("./a.out.js"); m();'], stdout=PIPE, stderr=PIPE)
    self.assertFalse(output.stderr)
    self.assertEqual(output.stdout, 'hello, world!\nhello, world!\n')

  def test_define_modularize(self):
    run_process([PYTHON, EMCC, path_from_root('tests', 'hello_world.c'), '-s', 'MODULARIZE=1', '-s', 'ASSERTIONS=0'])
    with open('a.out.js') as f:
      src = 'var module = 0; ' + f.read()
    create_test_file('a.out.js', src)
    assert "define([], function() { return Module; });" in src
    output = run_process(NODE_JS + ['-e', 'var m; (global.define = function(deps, factory) { m = factory(); }).amd = true; require("./a.out.js"); m();'], stdout=PIPE, stderr=PIPE)
    assert output.stdout == 'hello, world!\n' and output.stderr == '', 'expected output, got\n===\nSTDOUT\n%s\n===\nSTDERR\n%s\n===\n' % (output.stdout, output.stderr)
    run_process([PYTHON, EMCC, path_from_root('tests', 'hello_world.c'), '-s', 'MODULARIZE=1', '-s', 'EXPORT_NAME="NotModule"', '-s', 'ASSERTIONS=0'])
    with open('a.out.js') as f:
      src = 'var module = 0; ' + f.read()
    create_test_file('a.out.js', src)
    assert "define([], function() { return NotModule; });" in src
    output = run_process(NODE_JS + ['-e', 'var m; (global.define = function(deps, factory) { m = factory(); }).amd = true; require("./a.out.js"); m();'], stdout=PIPE, stderr=PIPE)
    assert output.stdout == 'hello, world!\n' and output.stderr == '', 'expected output, got\n===\nSTDOUT\n%s\n===\nSTDERR\n%s\n===\n' % (output.stdout, output.stderr)

  def test_EXPORT_NAME_with_html(self):
    result = run_process([PYTHON, EMCC, path_from_root('tests', 'hello_world.c'), '-o', 'a.html', '-s', 'EXPORT_NAME=Other'], stdout=PIPE, check=False, stderr=STDOUT)
    self.assertNotEqual(result.returncode, 0)
    self.assertContained('Customizing EXPORT_NAME requires that the HTML be customized to use that name', result.stdout)

  @no_wasm_backend('tests fastcomp specific passes')
  def test_emcc_c_multi(self):
    def test(args, llvm_opts=None):
      print(args)
      lib = r'''
        int mult() { return 1; }
      '''

      lib_name = 'libA.c'
      create_test_file(lib_name, lib)
      main = r'''
        #include <stdio.h>
        int mult();
        int main() {
          printf("result: %d\n", mult());
          return 0;
        }
      '''
      main_name = 'main.c'
      create_test_file(main_name, main)

      err = run_process([PYTHON, EMCC, '-v', '-c', main_name, lib_name] + args, stderr=PIPE).stderr

      VECTORIZE = '-disable-loop-vectorization'

      if args:
        assert err.count(VECTORIZE) == 2, err # specified twice, once per file
        # corresponding to exactly once per invocation of optimizer
        assert err.count(os.path.sep + 'opt') == 2, err
      else:
        assert err.count(VECTORIZE) == 0, err # no optimizations

      run_process([PYTHON, EMCC, main_name.replace('.c', '.o'), lib_name.replace('.c', '.o')])

      self.assertContained('result: 1', run_js('a.out.js'))

    test([])
    test(['-O2'], '-O3')
    test(['-Oz'], '-Oz')
    test(['-Os'], '-Os')

  def test_export_all_3142(self):
    create_test_file('src.cpp', r'''
typedef unsigned int Bit32u;

struct S_Descriptor {
    Bit32u limit_0_15   :16;
    Bit32u base_0_15    :16;
    Bit32u base_16_23   :8;
};

class Descriptor
{
public:
    Descriptor() { saved.fill[0]=saved.fill[1]=0; }
    union {
        S_Descriptor seg;
        Bit32u fill[2];
    } saved;
};

Descriptor desc;
    ''')
    try_delete('a.out.js')
    run_process([PYTHON, EMCC, 'src.cpp', '-O2', '-s', 'EXPORT_ALL'])
    self.assertExists('a.out.js')

  @no_wasm_backend('tests PRECISE_F32=1')
  def test_f0(self):
    run_process([PYTHON, EMCC, path_from_root('tests', 'fasta.cpp'), '-O2', '-s', 'PRECISE_F32=1', '-profiling', '-s', 'WASM=0'])
    src = open('a.out.js').read()
    assert ' = f0;' in src or ' = f0,' in src

  @no_wasm_backend('depends on merging asmjs')
  def test_merge_pair(self):
    def test(filename, full):
      print('----', filename, full)
      run_process([PYTHON, EMCC, path_from_root('tests', filename), '-O1', '-profiling', '-o', 'left.js', '-s', 'WASM=0'])
      src = open('left.js').read()
      create_test_file('right.js', src.replace('function _main() {', 'function _main() { out("replaced"); '))

      self.assertContained('hello, world!', run_js('left.js'))
      self.assertContained('hello, world!', run_js('right.js'))
      self.assertNotContained('replaced', run_js('left.js'))
      self.assertContained('replaced', run_js('right.js'))

      n = src.count('function _')

      def has(i):
        run_process([PYTHON, path_from_root('tools', 'merge_pair.py'), 'left.js', 'right.js', str(i), 'out.js'])
        return 'replaced' in run_js('out.js')

      assert not has(0), 'same as left'
      assert has(n), 'same as right'
      assert has(n + 5), 'same as right, big number is still ok'

      if full:
        change = -1
        for i in range(n):
          if has(i):
            change = i
            break
        assert change > 0 and change <= n

    test('hello_world.cpp', True)
    test('hello_libcxx.cpp', False)

  def test_emmake_emconfigure(self):
    def check(what, args, fail=True, expect=''):
      args = [PYTHON, path_from_root(what)] + args
      print(what, args, fail, expect)
      output = run_process(args, stdout=PIPE, stderr=PIPE, check=False)
      assert ('is a helper for' in output.stderr) == fail
      assert ('Typical usage' in output.stderr) == fail
      self.assertContained(expect, output.stdout)
    check('emmake', [])
    check('emconfigure', [])
    check('emmake', ['--version'])
    check('emconfigure', ['--version'])
    check('emmake', ['make'], fail=False)
    check('emconfigure', ['configure'], fail=False)
    check('emconfigure', ['./configure'], fail=False)
    check('emcmake', ['cmake'], fail=False)

    create_test_file('test.py', '''
import os
print(os.environ.get('CROSS_COMPILE'))
''')
    check('emconfigure', [PYTHON, 'test.py'], expect=path_from_root('em'), fail=False)
    check('emmake', [PYTHON, 'test.py'], expect=path_from_root('em'), fail=False)

    create_test_file('test.py', '''
import os
print(os.environ.get('NM'))
''')
    check('emconfigure', [PYTHON, 'test.py'], expect=shared.LLVM_NM, fail=False)

  @no_windows('This test is broken, https://github.com/emscripten-core/emscripten/issues/8872')
  def test_emmake_python(self):
    # simulates a configure/make script that looks for things like CC, AR, etc., and which we should
    # not confuse by setting those vars to something containing `python X` as the script checks for
    # the existence of an executable.
    result = run_process([PYTHON, path_from_root('emmake.py'), PYTHON, path_from_root('tests', 'emmake', 'make.py')], stdout=PIPE, stderr=PIPE)
    print(result.stdout, result.stderr)

  def test_sdl2_config(self):
    for args, expected in [
      [['--version'], '2.0.0'],
      [['--cflags'], '-s USE_SDL=2'],
      [['--libs'], '-s USE_SDL=2'],
      [['--cflags', '--libs'], '-s USE_SDL=2'],
    ]:
      print(args, expected)
      out = run_process([PYTHON, path_from_root('system', 'bin', 'sdl2-config')] + args, stdout=PIPE, stderr=PIPE).stdout
      assert expected in out, out
      print('via emmake')
      out = run_process([PYTHON, path_from_root('emmake'), 'sdl2-config'] + args, stdout=PIPE, stderr=PIPE).stdout
      assert expected in out, out

  def test_module_onexit(self):
    create_test_file('src.cpp', r'''
#include <emscripten.h>
int main() {
  EM_ASM({
    Module['onExit'] = function(status) { out('exiting now, status ' + status) };
  });
  return 14;
}
''')
    try_delete('a.out.js')
    run_process([PYTHON, EMCC, 'src.cpp', '-s', 'EXIT_RUNTIME=1'])
    self.assertContained('exiting now, status 14', run_js('a.out.js', assert_returncode=14))

  def test_NO_aliasing(self):
    # the NO_ prefix flips boolean options
    run_process([PYTHON, EMCC, path_from_root('tests', 'hello_world.c'), '-s', 'EXIT_RUNTIME=1'])
    exit_1 = open('a.out.js').read()
    run_process([PYTHON, EMCC, path_from_root('tests', 'hello_world.c'), '-s', 'NO_EXIT_RUNTIME=0'])
    no_exit_0 = open('a.out.js').read()
    run_process([PYTHON, EMCC, path_from_root('tests', 'hello_world.c'), '-s', 'EXIT_RUNTIME=0'])
    exit_0 = open('a.out.js').read()

    assert exit_1 == no_exit_0
    assert exit_1 != exit_0

  def test_underscore_exit(self):
    create_test_file('src.cpp', r'''
#include <unistd.h>
int main() {
  _exit(0); // should not end up in an infinite loop with non-underscore exit
}
''')
    run_process([PYTHON, EMCC, 'src.cpp'])
    self.assertContained('', run_js('a.out.js', assert_returncode=0))

  def test_file_packager_huge(self):
    MESSAGE = 'warning: file packager is creating an asset bundle of 257 MB. this is very large, and browsers might have trouble loading it'
    create_test_file('huge.dat', 'a' * (1024 * 1024 * 257))
    create_test_file('tiny.dat', 'a')
    err = run_process([PYTHON, FILE_PACKAGER, 'test.data', '--preload', 'tiny.dat'], stdout=PIPE, stderr=PIPE).stderr
    self.assertNotContained(MESSAGE, err)
    err = run_process([PYTHON, FILE_PACKAGER, 'test.data', '--preload', 'huge.dat'], stdout=PIPE, stderr=PIPE).stderr
    self.assertContained(MESSAGE, err)
    self.clear()

  def test_massive_alloc(self):
    create_test_file('main.cpp', r'''
#include <stdio.h>
#include <stdlib.h>

int main() {
  volatile int x = (int)malloc(1024 * 1024 * 1400);
  return x == 0; // can't alloc it, but don't fail catastrophically, expect null
}
    ''')
    run_process([PYTHON, EMCC, 'main.cpp', '-s', 'ALLOW_MEMORY_GROWTH=1', '-s', 'WASM=0'])
    # just care about message regarding allocating over 1GB of memory
    output = run_js('a.out.js', stderr=PIPE, full_output=True)
    if self.is_wasm_backend():
      self.assertContained('''Warning: Enlarging memory arrays, this is not fast! 16777216,1473314816\n''', output)
    else:
      self.assertContained('''Warning: Enlarging memory arrays, this is not fast! 16777216,1476395008\n''', output)
    print('wasm')
    run_process([PYTHON, EMCC, 'main.cpp', '-s', 'ALLOW_MEMORY_GROWTH=1'])
    # no message about growth, just check return code
    run_js('a.out.js', stderr=PIPE, full_output=True)

  def test_failing_alloc(self):
    for pre_fail, post_fail, opts in [
      ('', '', []),
      ('EM_ASM( Module.temp = HEAP32[DYNAMICTOP_PTR>>2] );', 'EM_ASM( assert(Module.temp === HEAP32[DYNAMICTOP_PTR>>2], "must not adjust DYNAMICTOP when an alloc fails!") );', []),
      # also test non-wasm in normal mode
      ('', '', ['-s', 'WASM=0']),
      ('EM_ASM( Module.temp = HEAP32[DYNAMICTOP_PTR>>2] );', 'EM_ASM( assert(Module.temp === HEAP32[DYNAMICTOP_PTR>>2], "must not adjust DYNAMICTOP when an alloc fails!") );', ['-s', 'WASM=0']),
    ]:
      for growth in [0, 1]:
        for aborting in [0, 1]:
          create_test_file('main.cpp', r'''
#include <stdio.h>
#include <stdlib.h>
#include <vector>
#include <assert.h>
#include <emscripten.h>

#define CHUNK_SIZE (10 * 1024 * 1024)

int main() {
  std::vector<void*> allocs;
  bool has = false;
  while (1) {
    printf("trying an allocation\n");
    %s
    void* curr = malloc(CHUNK_SIZE);
    if (!curr) {
      %s
      break;
    }
    has = true;
    printf("allocated another chunk, %%zu so far\n", allocs.size());
    allocs.push_back(curr);
  }
  assert(has);
  printf("an allocation failed!\n");
#ifdef SPLIT
  return 0;
#endif
  while (1) {
    assert(allocs.size() > 0);
    void *curr = allocs.back();
    allocs.pop_back();
    free(curr);
    printf("freed one\n");
    if (malloc(CHUNK_SIZE)) break;
  }
  printf("managed another malloc!\n");
}
''' % (pre_fail, post_fail))
          args = [PYTHON, EMCC, 'main.cpp'] + opts
          args += ['-s', 'TEST_MEMORY_GROWTH_FAILS=1'] # In this test, force memory growing to fail
          if growth:
            args += ['-s', 'ALLOW_MEMORY_GROWTH=1']
          if not aborting:
            args += ['-s', 'ABORTING_MALLOC=0']
          print('test_failing_alloc', args, pre_fail)
          run_process(args)
          # growth also disables aborting
          can_manage_another = (not aborting) or growth
          split = '-DSPLIT' in args
          print('can manage another:', can_manage_another, 'split:', split)
          output = run_js('a.out.js', stderr=PIPE, full_output=True, assert_returncode=0 if can_manage_another else None)
          if can_manage_another:
            self.assertContained('an allocation failed!\n', output)
            if not split:
              # split memory allocation may fail due to GC objects no longer being allocatable,
              # and we can't expect to recover from that deterministically. So just check we
              # get to the fail.
              # otherwise, we should fail eventually, then free, then succeed
              self.assertContained('managed another malloc!\n', output)
          else:
            # we should see an abort
            self.assertContained('abort(Cannot enlarge memory arrays', output)
            self.assertContained(('higher than the current value 16777216,', 'higher than the current value 33554432,'), output)
            self.assertContained('compile with  -s ALLOW_MEMORY_GROWTH=1 ', output)
            self.assertContained('compile with  -s ABORTING_MALLOC=0 ', output)

  def test_failing_growth_2gb(self):
    create_test_file('test.cpp', r'''
#include <stdio.h>
#include <stdlib.h>

void* out;
int main() {
  while (1) {
    puts("loop...");
    out = malloc(1024 * 1024);
    if (!out) {
      puts("done");
      return 0;
    }
  }
}
''')

    run_process([PYTHON, EMCC, '-O1', 'test.cpp', '-s', 'ALLOW_MEMORY_GROWTH'])
    self.assertContained('done', run_js('a.out.js'))

  def test_libcxx_minimal(self):
    create_test_file('vector.cpp', r'''
#include <vector>
int main(int argc, char** argv) {
  std::vector<void*> v;
  for (int i = 0 ; i < argc; i++) {
    v.push_back(nullptr);
  }
  return v.size();
}
''')

    run_process([PYTHON, EMCC, '-O2', 'vector.cpp', '-o', 'vector.js'])
    run_process([PYTHON, EMCC, '-O2', path_from_root('tests', 'hello_libcxx.cpp'), '-o', 'iostream.js'])

    vector = os.path.getsize('vector.js')
    iostream = os.path.getsize('iostream.js')
    print(vector, iostream)

    self.assertGreater(vector, 1000)
    # we can strip out almost all of libcxx when just using vector
    self.assertLess(2.25 * vector, iostream)

  @no_wasm_backend('relies on EMULATED_FUNCTION_POINTERS')
  def test_emulated_function_pointers(self):
    create_test_file('src.c', r'''
      #include <emscripten.h>
      typedef void (*fp)();
      int main(int argc, char **argv) {
        volatile fp f = 0;
        EM_ASM({
          if (typeof FUNCTION_TABLE_v !== 'undefined') {
            out('function table: ' + FUNCTION_TABLE_v);
          } else {
            out('no visible function tables');
          }
        });
        if (f) f();
        return 0;
      }
      ''')

    def test(args, expected):
      print(args, expected)
      run_process([PYTHON, EMCC, 'src.c', '-s', 'WASM=0'] + args, stderr=PIPE)
      self.assertContained(expected, run_js('a.out.js'))

    for opts in [0, 1, 2, 3]:
      test(['-O' + str(opts)], 'no visible function tables')
      test(['-O' + str(opts), '-s', 'EMULATED_FUNCTION_POINTERS=1'], 'function table: ')

  @no_wasm_backend('relies on EMULATED_FUNCTION_POINTERS')
  def test_emulated_function_pointers_2(self):
    create_test_file('src.c', r'''
      #include <emscripten.h>
      typedef void (*fp)();
      static void one() { EM_ASM( out('one') ); }
      static void two() { EM_ASM( out('two') ); }
      void test() {
        volatile fp f = one;
        f();
        f = two;
        f();
      }
      int main(int argc, char **argv) {
        test();
        // swap them!
        EM_ASM_INT({
          var one = $0;
          var two = $1;
          if (typeof FUNCTION_TABLE_v === 'undefined') {
            out('no');
            return;
          }
          var temp = FUNCTION_TABLE_v[one];
          FUNCTION_TABLE_v[one] = FUNCTION_TABLE_v[two];
          FUNCTION_TABLE_v[two] = temp;
        }, (int)&one, (int)&two);
        test();
        return 0;
      }
      ''')

    flipped = 'one\ntwo\ntwo\none\n'
    unchanged = 'one\ntwo\none\ntwo\n'
    no_table = 'one\ntwo\nno\none\ntwo\n'

    def test(args, expected):
      print(args, expected.replace('\n', ' '))
      run_process([PYTHON, EMCC, 'src.c', '-s', 'WASM=0'] + args)
      self.assertContained(expected, run_js('a.out.js'))

    for opts in [0, 1, 2]:
      test(['-O' + str(opts)], no_table)
      test(['-O' + str(opts), '-s', 'EMULATED_FUNCTION_POINTERS=1'], flipped)
      test(['-O' + str(opts), '-s', 'EMULATED_FUNCTION_POINTERS=2'], flipped)
      test(['-O' + str(opts), '-s', 'EMULATED_FUNCTION_POINTERS=1', '-s', 'RELOCATABLE=1'], flipped)
      test(['-O' + str(opts), '-s', 'EMULATED_FUNCTION_POINTERS=2', '-s', 'RELOCATABLE=1'], unchanged) # with both of those, we optimize and you cannot flip them
      test(['-O' + str(opts), '-s', 'MAIN_MODULE=1'], unchanged) # default for modules is optimized
      test(['-O' + str(opts), '-s', 'MAIN_MODULE=1', '-s', 'EMULATED_FUNCTION_POINTERS=2'], unchanged)
      test(['-O' + str(opts), '-s', 'MAIN_MODULE=1', '-s', 'EMULATED_FUNCTION_POINTERS=1'], flipped) # but you can disable that

  def test_minimal_dynamic(self):
    def run(wasm):
      print('wasm?', wasm)
      library_file = 'library.wasm' if wasm else 'library.js'

      def test(main_args, library_args=[], expected='hello from main\nhello from library'):
        print('testing', main_args, library_args)
        self.clear()
        create_test_file('library.c', r'''
          #include <stdio.h>
          void library_func() {
          #ifdef USE_PRINTF
            printf("hello from library: %p\n", &library_func);
          #else
            puts("hello from library");
          #endif
          }
        ''')
        # -fno-builtin to prevent printf -> iprintf optimization
        run_process([PYTHON, EMCC, 'library.c', '-fno-builtin', '-s', 'SIDE_MODULE=1', '-O2', '-o', library_file, '-s', 'WASM=' + str(wasm), '-s', 'EXPORT_ALL'] + library_args)
        create_test_file('main.c', r'''
          #include <dlfcn.h>
          #include <stdio.h>
          int main() {
            puts("hello from main");
            void *lib_handle = dlopen("%s", 0);
            if (!lib_handle) {
              puts("cannot load side module");
              return 1;
            }
            typedef void (*voidfunc)();
            voidfunc x = (voidfunc)dlsym(lib_handle, "library_func");
            if (!x) puts("cannot find side function");
            else x();
          }
        ''' % library_file)
        run_process([PYTHON, EMCC, 'main.c', '--embed-file', library_file, '-O2', '-s', 'WASM=' + str(wasm)] + main_args)
        self.assertContained(expected, run_js('a.out.js', assert_returncode=None, stderr=STDOUT))
        size = os.path.getsize('a.out.js')
        if wasm:
          size += os.path.getsize('a.out.wasm')
        side_size = os.path.getsize(library_file)
        print('  sizes:', size, side_size)
        return (size, side_size)

      def percent_diff(x, y):
        small = min(x, y)
        large = max(x, y)
        return float(100 * large) / small - 100

      full = test(main_args=['-s', 'MAIN_MODULE=1'])
      # printf is not used in main, but libc was linked in, so it's there
      printf = test(main_args=['-s', 'MAIN_MODULE=1'], library_args=['-DUSE_PRINTF'])

      # main module tests

      # dce in main, and it fails since puts is not exported
      dce = test(main_args=['-s', 'MAIN_MODULE=2'], expected=('cannot', 'undefined'))

      # with exporting, it works
      dce = test(main_args=['-s', 'MAIN_MODULE=2', '-s', 'EXPORTED_FUNCTIONS=["_main", "_puts"]'])

      # printf is not used in main, and we dce, so we failz
      dce_fail = test(main_args=['-s', 'MAIN_MODULE=2'], library_args=['-DUSE_PRINTF'], expected=('cannot', 'undefined'))

      # exporting printf in main keeps it alive for the library
      dce_save = test(main_args=['-s', 'MAIN_MODULE=2', '-s', 'EXPORTED_FUNCTIONS=["_main", "_printf", "_puts"]'], library_args=['-DUSE_PRINTF'])

      self.assertLess(percent_diff(full[0], printf[0]), 4)
      self.assertLess(percent_diff(dce[0], dce_fail[0]), 4)
      self.assertLess(dce[0], 0.2 * full[0]) # big effect, 80%+ is gone
      self.assertGreater(dce_save[0], 1.05 * dce[0]) # save exported all of printf

      # side module tests

      # mode 2, so dce in side, but library_func is not exported, so it is dce'd
      side_dce_fail = test(main_args=['-s', 'MAIN_MODULE=1'], library_args=['-s', 'SIDE_MODULE=2'], expected='cannot find side function')
      # mode 2, so dce in side, and library_func is not exported
      side_dce_work = test(main_args=['-s', 'MAIN_MODULE=1'], library_args=['-s', 'SIDE_MODULE=2', '-s', 'EXPORTED_FUNCTIONS=["_library_func"]'], expected='hello from library')

      self.assertLess(side_dce_fail[1], 0.95 * side_dce_work[1]) # removing that function saves a chunk

    run(wasm=1)
    if not self.is_wasm_backend():
      run(wasm=0)

  def test_ld_library_path(self):
    create_test_file('hello1.c', r'''
#include <stdio.h>

void
hello1 ()
{
  printf ("Hello1\n");
  return;
}

''')
    create_test_file('hello2.c', r'''
#include <stdio.h>

void
hello2 ()
{
  printf ("Hello2\n");
  return;
}

''')
    create_test_file('hello3.c', r'''
#include <stdio.h>

void
hello3 ()
{
  printf ("Hello3\n");
  return;
}

''')
    create_test_file('hello4.c', r'''
#include <stdio.h>
#include <math.h>

double
hello4 (double x)
{
  printf ("Hello4\n");
  return fmod(x, 2.0);
}

''')
    create_test_file('pre.js', r'''
Module['preRun'].push(function (){
  ENV['LD_LIBRARY_PATH']='/lib:/usr/lib';
});
''')
    create_test_file('main.c', r'''
#include <stdio.h>
#include <stdlib.h>
#include <string.h>
#include <dlfcn.h>

int
main()
{
  void *h;
  void (*f) ();
  double (*f2) (double);

  h = dlopen ("libhello1.wasm", RTLD_NOW);
  f = dlsym (h, "hello1");
  f();
  dlclose (h);
  h = dlopen ("libhello2.wasm", RTLD_NOW);
  f = dlsym (h, "hello2");
  f();
  dlclose (h);
  h = dlopen ("libhello3.wasm", RTLD_NOW);
  f = dlsym (h, "hello3");
  f();
  dlclose (h);
  h = dlopen ("/usr/local/lib/libhello4.wasm", RTLD_NOW);
  f2 = dlsym (h, "hello4");
  double result = f2(5.5);
  dlclose (h);

  if (result == 1.5) {
    printf("Ok\n");
  }
  return 0;
}

''')

    run_process([PYTHON, EMCC, '-o', 'libhello1.wasm', 'hello1.c', '-s', 'SIDE_MODULE=1', '-s', 'EXPORT_ALL=1'])
    run_process([PYTHON, EMCC, '-o', 'libhello2.wasm', 'hello2.c', '-s', 'SIDE_MODULE=1', '-s', 'EXPORT_ALL=1'])
    run_process([PYTHON, EMCC, '-o', 'libhello3.wasm', 'hello3.c', '-s', 'SIDE_MODULE=1', '-s', 'EXPORT_ALL=1'])
    run_process([PYTHON, EMCC, '-o', 'libhello4.wasm', 'hello4.c', '-s', 'SIDE_MODULE=1', '-s', 'EXPORT_ALL=1'])
    run_process([PYTHON, EMCC, '-o', 'main.js', 'main.c', '-s', 'MAIN_MODULE=1', '-s', 'INITIAL_MEMORY=' + str(32 * 1024 * 1024),
                 '--embed-file', 'libhello1.wasm@/lib/libhello1.wasm',
                 '--embed-file', 'libhello2.wasm@/usr/lib/libhello2.wasm',
                 '--embed-file', 'libhello3.wasm@/libhello3.wasm',
                 '--embed-file', 'libhello4.wasm@/usr/local/lib/libhello4.wasm',
                 '--pre-js', 'pre.js'])
    out = run_js('main.js')
    self.assertContained('Hello1', out)
    self.assertContained('Hello2', out)
    self.assertContained('Hello3', out)
    self.assertContained('Hello4', out)
    self.assertContained('Ok', out)

  def test_dlopen_rtld_global(self):
    # This test checks RTLD_GLOBAL where a module is loaded
    # before the module providing a global it needs is. in asm.js we use JS
    # to create a redirection function. In wasm we just have wasm, so we
    # need to introspect the wasm module. Browsers may add that eventually,
    # or we could ship a little library that does it.
    create_test_file('hello1.c', r'''
#include <stdio.h>

extern int hello1_val;
int hello1_val=3;

void
hello1 (int i)
{
  printf ("hello1_val by hello1:%d\n",hello1_val);
  printf ("Hello%d\n",i);
}
''')
    create_test_file('hello2.c', r'''
#include <stdio.h>

extern int hello1_val;
extern void hello1 (int);

void
hello2 (int i)
{
  void (*f) (int);
  printf ("hello1_val by hello2:%d\n",hello1_val);
  f = hello1;
  f(i);
}
''')
    create_test_file('main.c', r'''
#include <stdio.h>
#include <stdlib.h>
#include <string.h>
#include <dlfcn.h>

int
main(int argc,char** argv)
{
  void *h;
  void *h2;
  void (*f) (int);
  h = dlopen ("libhello1.wasm", RTLD_NOW|RTLD_GLOBAL);
  h2 = dlopen ("libhello2.wasm", RTLD_NOW|RTLD_GLOBAL);
  f = dlsym (h, "hello1");
  f(1);
  f = dlsym (h2, "hello2");
  f(2);
  dlclose (h);
  dlclose (h2);
  return 0;
}
''')

    run_process([PYTHON, EMCC, '-o', 'libhello1.js', 'hello1.c', '-s', 'SIDE_MODULE=1', '-s', 'EXPORT_ALL=1'])
    run_process([PYTHON, EMCC, '-o', 'libhello2.js', 'hello2.c', '-s', 'SIDE_MODULE=1', '-s', 'EXPORT_ALL=1'])
    run_process([PYTHON, EMCC, '-o', 'main.js', 'main.c', '-s', 'MAIN_MODULE=1',
                 '--embed-file', 'libhello1.wasm',
                 '--embed-file', 'libhello2.wasm'])
    out = run_js('main.js')
    self.assertContained('Hello1', out)
    self.assertContained('Hello2', out)
    self.assertContained('hello1_val by hello1:3', out)
    self.assertContained('hello1_val by hello2:3', out)

  @no_fastcomp()
  def test_main_module_without_exceptions_message(self):
    # A side module that needs exceptions needs a main module with that
    # support enabled; show a clear message in that case.
    create_test_file('side.cpp', r'''
      #include <exception>
      #include <stdio.h>

      extern "C" void test_throw() {
        try {
          throw 42;
        } catch(int x) {
          printf("catch %d.\n", x);
          return;
        }
        puts("bad location");
      }
    ''')
    create_test_file('main.cpp', r'''
      #include <assert.h>
      #include <stdio.h>
      #include <stdlib.h>
      #include <string.h>
      #include <dlfcn.h>

      typedef void (*voidf)();

      int main() {
        void* h = dlopen ("libside.wasm", RTLD_NOW|RTLD_GLOBAL);
        assert(h);
        voidf f = (voidf)dlsym(h, "test_throw");
        assert(f);
        f();
        return 0;
      }
      ''')
    run_process([PYTHON, EMCC, '-o', 'libside.wasm', 'side.cpp', '-s', 'SIDE_MODULE=1', '-fexceptions'])

    def build_main(args):
      print(args)
      with env_modify({'EMCC_FORCE_STDLIBS': 'libc++abi'}):
        run_process([PYTHON, EMCC, 'main.cpp', '-s', 'MAIN_MODULE=1',
                     '--embed-file', 'libside.wasm'] + args)

    build_main([])
    out = run_js('a.out.js', assert_returncode=None, stderr=STDOUT)
    self.assertContained('Exception catching is disabled, this exception cannot be caught.', out)
    self.assertContained('note: in dynamic linking, if a side module wants exceptions, the main module must be built with that support', out)

    build_main(['-fexceptions'])
    out = run_js('a.out.js')
    self.assertContained('catch 42', out)

  def test_debug_asmLastOpts(self):
    create_test_file('src.c', r'''
#include <stdio.h>
struct Dtlink_t
{   struct Dtlink_t*   right;  /* right child      */
        union
        { unsigned int  _hash;  /* hash value       */
          struct Dtlink_t* _left;  /* left child       */
        } hl;
};
int treecount(register struct Dtlink_t* e)
{
  return e ? treecount(e->hl._left) + treecount(e->right) + 1 : 0;
}
int main() {
  printf("hello, world!\n");
}
''')
    run_process([PYTHON, EMCC, 'src.c', '-s', 'EXPORTED_FUNCTIONS=["_main", "_treecount"]', '--minify', '0', '-g4', '-Oz'])
    self.assertContained('hello, world!', run_js('a.out.js'))

  @no_wasm_backend('MEM_INIT_METHOD not supported under wasm')
  def test_meminit_crc(self):
    create_test_file('src.c', r'''
#include <stdio.h>
int main() { printf("Mary had a little lamb.\n"); }
''')

    run_process([PYTHON, EMCC, 'src.c', '--memory-init-file', '0', '-s', 'MEM_INIT_METHOD=2', '-s', 'ASSERTIONS=1', '-s', 'WASM=0'])
    with open('a.out.js') as f:
      d = f.read()
    return
    self.assertContained('Mary had', d)
    d = d.replace('Mary had', 'Paul had')
    create_test_file('a.out.js', d)
    out = run_js('a.out.js', assert_returncode=None, stderr=STDOUT)
    self.assertContained('Assertion failed: memory initializer checksum', out)

  def test_emscripten_print_double(self):
    create_test_file('src.c', r'''
#include <stdio.h>
#include <assert.h>
#include <emscripten.h>

void test(double d) {
  char buffer[100], buffer2[100];
  unsigned len, len2, len3;
  len = emscripten_print_double(d, NULL, -1);
  len2 = emscripten_print_double(d, buffer, len+1);
  assert(len == len2);
  buffer[len] = 0;
  len3 = snprintf(buffer2, 100, "%g", d);
  printf("|%g : %u : %s : %s : %d|\n", d, len, buffer, buffer2, len3);
}
int main() {
  printf("\n");
  test(0);
  test(1);
  test(-1);
  test(1.234);
  test(-1.234);
  test(1.1234E20);
  test(-1.1234E20);
  test(1.1234E-20);
  test(-1.1234E-20);
  test(1.0/0.0);
  test(-1.0/0.0);
}
''')
    run_process([PYTHON, EMCC, 'src.c'])
    out = run_js('a.out.js')
    self.assertContained('''
|0 : 1 : 0 : 0 : 1|
|1 : 1 : 1 : 1 : 1|
|-1 : 2 : -1 : -1 : 2|
|1.234 : 5 : 1.234 : 1.234 : 5|
|-1.234 : 6 : -1.234 : -1.234 : 6|
|1.1234e+20 : 21 : 112340000000000000000 : 1.1234e+20 : 10|
|-1.1234e+20 : 22 : -112340000000000000000 : -1.1234e+20 : 11|
|1.1234e-20 : 10 : 1.1234e-20 : 1.1234e-20 : 10|
|-1.1234e-20 : 11 : -1.1234e-20 : -1.1234e-20 : 11|
|inf : 8 : Infinity : inf : 3|
|-inf : 9 : -Infinity : -inf : 4|
''', out)

  def test_emscripten_scan_stack(self):
    create_test_file('src.cpp', r'''
#include <set>
#include <emscripten.h>
#include <stdio.h>

std::set<int> seenInts;

void scan(void* x, void* y) {
  printf("scan\n");
  int* p = (int*)x;
  int* q = (int*)y;
  // The callback sends us the [low, high) range.
  assert(p < q);
  // The range is of a reasonable size - not all of memory.
  assert(q - p < 100);
  while (p < q) {
    seenInts.insert(*p);
    p++;
  }
}

int main() {
  int x;
  int* y = &x;
  *y = 12345678;
  emscripten_scan_stack(scan);
  assert(seenInts.count(12345678));
  puts("ok");
}
''')
    run_process([PYTHON, EMCC, 'src.cpp'])
    self.assertContained('ok', run_js('a.out.js'))

  def test_no_warn_exported_jslibfunc(self):
    err = run_process([PYTHON, EMCC, path_from_root('tests', 'hello_world.c'),
                       '-s', 'DEFAULT_LIBRARY_FUNCS_TO_INCLUDE=["alGetError"]',
                       '-s', 'EXPORTED_FUNCTIONS=["_main", "_alGetError"]'], stderr=PIPE).stderr
    self.assertNotContained('function requested to be exported, but not implemented: "_alGetError"', err)

  @no_wasm_backend()
  def test_almost_asm_warning(self):
    def run(args, expected):
      print(args, expected)
      err = run_process([PYTHON, EMCC, path_from_root('tests', 'hello_world.c'), '-s', 'WASM=0'] + args, stderr=PIPE).stderr
      if expected:
        self.assertContained('[-Walmost-asm]', err)
      else:
        self.assertEqual(err, '')

    run(['-O1', '-s', 'ALLOW_MEMORY_GROWTH=1'], True),  # default
    # suppress almost-asm warning manually
    run(['-O1', '-s', 'ALLOW_MEMORY_GROWTH=1', '-Wno-almost-asm'], False),
    # last warning flag should "win"
    run(['-O1', '-s', 'ALLOW_MEMORY_GROWTH=1', '-Wno-almost-asm', '-Walmost-asm'], True)

  def test_musl_syscalls(self):
    run_process([PYTHON, EMCC, path_from_root('tests', 'hello_world.c')])
    src = open('a.out.js').read()
    # there should be no musl syscalls in hello world output
    self.assertNotContained('__syscall', src)

  @no_windows('posix-only')
  def test_emcc_dev_null(self):
    out = run_process([PYTHON, EMCC, '-dM', '-E', '-x', 'c', '/dev/null'], stdout=PIPE).stdout
    self.assertContained('#define __EMSCRIPTEN__ 1', out) # all our defines should show up

  def test_umask_0(self):
    create_test_file('src.c', r'''
#include <sys/stat.h>
#include <stdio.h>
int main() {
  umask(0);
  printf("hello, world!\n");
}''')
    run_process([PYTHON, EMCC, 'src.c'])
    self.assertContained('hello, world!', run_js('a.out.js'))

  def test_no_missing_symbols(self): # simple hello world should not show any missing symbols
    run_process([PYTHON, EMCC, path_from_root('tests', 'hello_world.c')])

    # main() is implemented in C, and even if requested from JS, we should not warn
    create_test_file('library_foo.js', '''
mergeInto(LibraryManager.library, {
  my_js__deps: ['main'],
  my_js: (function() {
      return function() {
        console.log("hello " + _nonexistingvariable);
      };
  }()),
});
''')
    create_test_file('test.cpp', '''
#include <stdio.h>
#include <stdlib.h>

extern "C" {
  extern void my_js();
}

int main() {
  my_js();
  return EXIT_SUCCESS;
}
''')
    run_process([PYTHON, EMCC, 'test.cpp', '--js-library', 'library_foo.js'])

    # but we do error on a missing js var
    create_test_file('library_foo_missing.js', '''
mergeInto(LibraryManager.library, {
  my_js__deps: ['main', 'nonexistingvariable'],
  my_js: (function() {
      return function() {
        console.log("hello " + _nonexistingvariable);
      };
  }()),
});
''')
    err = self.expect_fail([PYTHON, EMCC, 'test.cpp', '--js-library', 'library_foo_missing.js'])
    self.assertContained('undefined symbol: nonexistingvariable', err)

    # and also for missing C code, of course (without the --js-library, it's just a missing C method)
    err = self.expect_fail([PYTHON, EMCC, 'test.cpp'])
    self.assertContained('undefined symbol: my_js', err)

  def test_realpath(self):
    create_test_file('src.c', r'''
#include <stdlib.h>
#include <stdio.h>
#include <errno.h>

#define TEST_PATH "/boot/README.txt"

int
main(int argc, char **argv)
{
  errno = 0;
  char *t_realpath_buf = realpath(TEST_PATH, NULL);
  if (NULL == t_realpath_buf) {
    perror("Resolve failed");
    return 1;
  } else {
    printf("Resolved: %s\n", t_realpath_buf);
    free(t_realpath_buf);
    return 0;
  }
}
''')
    ensure_dir('boot')
    create_test_file(os.path.join('boot', 'README.txt'), ' ')
    run_process([PYTHON, EMCC, 'src.c', '--embed-file', 'boot'])
    self.assertContained('Resolved: /boot/README.txt', run_js('a.out.js'))

  def test_realpath_nodefs(self):
    create_test_file('src.c', r'''
#include <stdlib.h>
#include <stdio.h>
#include <errno.h>
#include <emscripten.h>

#define TEST_PATH "/working/TEST_NODEFS.txt"

int
main(int argc, char **argv)
{
  errno = 0;
  EM_ASM({
    FS.mkdir('/working');
    FS.mount(NODEFS, { root: '.' }, '/working');
  });
  char *t_realpath_buf = realpath(TEST_PATH, NULL);
  if (NULL == t_realpath_buf) {
    perror("Resolve failed");
    return 1;
  } else {
    printf("Resolved: %s\n", t_realpath_buf);
    free(t_realpath_buf);
    return 0;
  }
}
''')
    create_test_file('TEST_NODEFS.txt', ' ')
    run_process([PYTHON, EMCC, 'src.c', '-lnodefs.js'])
    self.assertContained('Resolved: /working/TEST_NODEFS.txt', run_js('a.out.js'))

  def test_realpath_2(self):
    ensure_dir('Folder')
    create_test_file('src.c', r'''
#include <stdlib.h>
#include <stdio.h>
#include <errno.h>

int testrealpath(const char* path)    {
  errno = 0;
  char *t_realpath_buf = realpath(path, NULL);
  if (NULL == t_realpath_buf) {
    printf("Resolve failed: \"%s\"\n",path);fflush(stdout);
    return 1;
  } else {
    printf("Resolved: \"%s\" => \"%s\"\n", path, t_realpath_buf);fflush(stdout);
    free(t_realpath_buf);
    return 0;
  }
}

int main(int argc, char **argv)
{
    // files:
    testrealpath("testfile.txt");
    testrealpath("Folder/testfile.txt");
    testrealpath("testnonexistentfile.txt");
    // folders
    testrealpath("Folder");
    testrealpath("/Folder");
    testrealpath("./");
    testrealpath("");
    testrealpath("/");
    return 0;
}
''')
    create_test_file('testfile.txt', '')
    create_test_file(os.path.join('Folder', 'testfile.txt'), '')
    run_process([PYTHON, EMCC, 'src.c', '--embed-file', 'testfile.txt', '--embed-file', 'Folder'])
    self.assertContained('''Resolved: "testfile.txt" => "/testfile.txt"
Resolved: "Folder/testfile.txt" => "/Folder/testfile.txt"
Resolve failed: "testnonexistentfile.txt"
Resolved: "Folder" => "/Folder"
Resolved: "/Folder" => "/Folder"
Resolved: "./" => "/"
Resolve failed: ""
Resolved: "/" => "/"
''', run_js('a.out.js'))

  def test_no_warnings(self):
    # build once before to make sure system libs etc. exist
    run_process([PYTHON, EMCC, path_from_root('tests', 'hello_libcxx.cpp')])
    # check that there is nothing in stderr for a regular compile
    err = run_process([PYTHON, EMCC, path_from_root('tests', 'hello_libcxx.cpp')], stderr=PIPE).stderr
    self.assertEqual(err, '')

  @no_wasm_backend("uses EMTERPRETIFY")
  def test_emterpreter_file_suggestion(self):
    for linkable in [0, 1]:
      for to_file in [0, 1]:
        self.clear()
        cmd = [PYTHON, EMCC, '-s', 'EMTERPRETIFY=1', path_from_root('tests', 'hello_libcxx.cpp'), '-s', 'LINKABLE=' + str(linkable), '-O1', '-s', 'USE_ZLIB=1']
        if to_file:
          cmd += ['-s', 'EMTERPRETIFY_FILE="code.dat"']
        print(cmd)
        stderr = run_process(cmd, stderr=PIPE).stderr
        need_warning = linkable and not to_file
        assert ('warning: emterpreter bytecode is fairly large' in stderr) == need_warning, stderr
        assert ('It is recommended to use  -s EMTERPRETIFY_FILE=..' in stderr) == need_warning, stderr

  def test_llvm_lto(self):
    sizes = {}
    # wasm backend doesn't have the fancy lto modes 2 and 3
    lto_levels = [0, 1, 2, 3] if not self.is_wasm_backend() else [0, 1]
    for lto in lto_levels:
      cmd = [PYTHON, EMCC, path_from_root('tests', 'hello_libcxx.cpp'), '-O2', '--llvm-lto', str(lto)]
      if self.is_wasm_backend():
        cmd += ['-flto']
      print(cmd)
      run_process(cmd)
      self.assertContained('hello, world!', run_js('a.out.js'))
      sizes[lto] = os.path.getsize('a.out.wasm')
    print(sizes)

    # LTO sizes should be distinct
    for i in lto_levels:
      assert sizes[i] not in set(sizes).difference(set([sizes[i]]))

    # LTO should reduce code size
    # Skip mode 2 because it has historically increased code size, but not always
    self.assertLess(sizes[1], sizes[0])
    if not self.is_wasm_backend():
      self.assertLess(sizes[3], sizes[0])

  def test_dlmalloc_modes(self):
    create_test_file('src.cpp', r'''
      #include <stdlib.h>
      #include <stdio.h>
      int main() {
        void* c = malloc(1024);
        free(c);
        free(c);
        printf("double-freed\n");
      }
    ''')
    run_process([PYTHON, EMCC, 'src.cpp'])
    self.assertContained('double-freed', run_js('a.out.js'))
    # in debug mode, the double-free is caught
    run_process([PYTHON, EMCC, 'src.cpp', '-g'])
    seen_error = False
    out = '?'
    try:
      out = run_js('a.out.js')
    except Exception:
      seen_error = True
    self.assertTrue(seen_error, out)

  def test_mallocs(self):
    def run(opts):
      print(opts)
      sizes = {}
      for malloc, name in (
        ('dlmalloc', 'dlmalloc'),
        (None, 'default'),
        ('emmalloc', 'emmalloc')
      ):
        print(malloc, name)
        cmd = [PYTHON, EMCC, path_from_root('tests', 'hello_libcxx.cpp'), '-o', 'a.out.js'] + opts
        if malloc:
          cmd += ['-s', 'MALLOC="%s"' % malloc]
        print(cmd)
        run_process(cmd)
        sizes[name] = os.path.getsize('a.out.wasm')
      print(sizes)
      # dlmalloc is the default
      self.assertEqual(sizes['dlmalloc'], sizes['default'])
      # emmalloc is much smaller
      self.assertLess(sizes['emmalloc'], sizes['dlmalloc'] - 5000)
    run([])
    run(['-O2'])

  def test_sixtyfour_bit_return_value(self):
    # This test checks that the most significant 32 bits of a 64 bit long are correctly made available
    # to native JavaScript applications that wish to interact with compiled code returning 64 bit longs.
    # The MS 32 bits should be available in Runtime.getTempRet0() even when compiled with -O2 --closure 1

    # Compile test.c and wrap it in a native JavaScript binding so we can call our compiled function from JS.
    run_process([PYTHON, EMCC, path_from_root('tests', 'return64bit', 'test.c'),
                 '--pre-js', path_from_root('tests', 'return64bit', 'testbindstart.js'),
                 '--pre-js', path_from_root('tests', 'return64bit', 'testbind.js'),
                 '--post-js', path_from_root('tests', 'return64bit', 'testbindend.js'),
                 '-s', 'EXPORTED_FUNCTIONS=["_test_return64"]', '-o', 'test.js', '-O2',
                 '--closure', '1', '-g1', '-s', 'WASM_ASYNC_COMPILATION=0'])

    # Simple test program to load the test.js binding library and call the binding to the
    # C function returning the 64 bit long.
    create_test_file('testrun.js', '''
      var test = require("./test.js");
      test.runtest();
    ''')

    # Run the test and confirm the output is as expected.
    out = run_js('testrun.js', full_output=True)
    self.assertContained('low = 5678', out)
    self.assertContained('high = 1234', out)

  def test_lib_include_flags(self):
    run_process([PYTHON, EMCC] + '-l m -l c -I'.split() + [path_from_root('tests', 'include_test'), path_from_root('tests', 'lib_include_flags.c')])

  def test_dash_s(self):
    run_process([PYTHON, EMCC, path_from_root('tests', 'hello_world.cpp'), '-s', '-std=c++03'])
    self.assertContained('hello, world!', run_js('a.out.js'))

  def test_dash_s_response_file_string(self):
    create_test_file('response_file', '"MyModule"\n')
    response_file = os.path.join(os.getcwd(), "response_file")
    run_process([PYTHON, EMCC, path_from_root('tests', 'hello_world.cpp'), '-s', 'EXPORT_NAME=@%s' % response_file])

  def test_dash_s_response_file_list(self):
    create_test_file('response_file', '["_main", "_malloc"]\n')
    response_file = os.path.abspath('response_file')
    run_process([PYTHON, EMCC, path_from_root('tests', 'hello_world.cpp'), '-s', 'EXPORTED_FUNCTIONS=@' + response_file, '-std=c++03'])

  def test_dash_s_unclosed_quote(self):
    # Unclosed quote
    err = run_process([PYTHON, EMCC, path_from_root('tests', 'hello_world.cpp'), "-s", "TEST_KEY='MISSING_QUOTE"], stderr=PIPE, check=False).stderr
    self.assertNotContained('AssertionError', err) # Do not mention that it is an assertion error
    self.assertContained('unclosed opened quoted string. expected final character to be "\'"', err)

  def test_dash_s_single_quote(self):
    # Only one quote
    err = run_process([PYTHON, EMCC, path_from_root('tests', 'hello_world.cpp'), "-s", "TEST_KEY='"], stderr=PIPE, check=False).stderr
    self.assertNotContained('AssertionError', err) # Do not mention that it is an assertion error
    self.assertContained('unclosed opened quoted string.', err)

  def test_dash_s_unclosed_list(self):
    # Unclosed list
    err = self.expect_fail([PYTHON, EMCC, path_from_root('tests', 'hello_world.cpp'), "-s", "TEST_KEY=[Value1, Value2"])
    self.assertNotContained('AssertionError', err) # Do not mention that it is an assertion error
    self.assertContained('unclosed opened string list. expected final character to be "]"', err)

  def test_dash_s_valid_list(self):
    err = self.expect_fail([PYTHON, EMCC, path_from_root('tests', 'hello_world.cpp'), "-s", "TEST_KEY=[Value1, \"Value2\"]"])
    self.assertNotContained('a problem occured in evaluating the content after a "-s", specifically', err)

  def test_python_2_3(self):
    # check emcc/em++ can be called by any python
    def trim_py_suffix(filename):
      """remove .py from EMCC(=emcc.py)"""
      return filename[:-3] if filename.endswith('.py') else filename

    def run(python):
      if python == 'python3':
        has = is_python3_version_supported()
      else:
        has = Building.which(python) is not None
      print(python, has)
      if has:
        print('  checking emcc...')
        run_process([python, trim_py_suffix(EMCC), '--version'], stdout=PIPE)
        print('  checking em++...')
        run_process([python, trim_py_suffix(EMXX), '--version'], stdout=PIPE)
        print('  checking emcc.py...')
        run_process([python, EMCC, '--version'], stdout=PIPE)
        print('  checking em++.py...')
        run_process([python, EMXX, '--version'], stdout=PIPE)

    run('python')
    run('python2')
    run('python3')

  def test_zeroinit(self):
    create_test_file('src.c', r'''
#include <stdio.h>
int buf[1048576];
int main() {
  printf("hello, world! %d\n", buf[123456]);
  return 0;
}
''')
    run_process([PYTHON, EMCC, 'src.c', '-O2', '-g'])
    size = os.path.getsize('a.out.wasm')
    # size should be much smaller than the size of that zero-initialized buffer
    self.assertLess(size, 123456 / 2)

  @no_wasm_backend('asm.js')
  def test_separate_asm_warning(self):
    # Test that -s PRECISE_F32=2 raises a warning that --separate-asm is implied.
    stderr = run_process([PYTHON, EMCC, path_from_root('tests', 'hello_world.c'), '-s', 'WASM=0', '-s', 'PRECISE_F32=2', '-o', 'a.html'], stderr=PIPE).stderr
    self.assertContained('forcing separate asm output', stderr)

    # Test that -s PRECISE_F32=2 --separate-asm should not post a warning.
    stderr = run_process([PYTHON, EMCC, path_from_root('tests', 'hello_world.c'), '-s', 'WASM=0', '-s', 'PRECISE_F32=2', '-o', 'a.html', '--separate-asm'], stderr=PIPE).stderr
    self.assertNotContained('forcing separate asm output', stderr)

    # Test that -s PRECISE_F32=1 should not post a warning.
    stderr = run_process([PYTHON, EMCC, path_from_root('tests', 'hello_world.c'), '-s', 'WASM=0', '-s', 'PRECISE_F32=1', '-o', 'a.html'], stderr=PIPE).stderr
    self.assertNotContained('forcing separate asm output', stderr)

    # Manually doing separate asm should show a warning, if not targeting html
    warning = '--separate-asm works best when compiling to HTML'
    stderr = run_process([PYTHON, EMCC, path_from_root('tests', 'hello_world.c'), '-s', 'WASM=0', '--separate-asm'], stderr=PIPE).stderr
    self.assertContained(warning, stderr)
    stderr = run_process([PYTHON, EMCC, path_from_root('tests', 'hello_world.c'), '-s', 'WASM=0', '--separate-asm', '-o', 'a.html'], stderr=PIPE).stderr
    self.assertNotContained(warning, stderr)

    # test that the warning can be suppressed
    stderr = run_process([PYTHON, EMCC, path_from_root('tests', 'hello_world.c'), '-s', 'WASM=0', '--separate-asm', '-Wno-separate-asm'], stderr=PIPE).stderr
    self.assertNotContained(warning, stderr)

  def test_canonicalize_nan_warning(self):
    create_test_file('src.cpp', r'''
#include <stdio.h>

union U {
  int x;
  float y;
} a;


int main() {
  a.x = 0x7FC01234;
  printf("%f\n", a.y);
  printf("0x%x\n", a.x);
  return 0;
}
''')

    stderr = run_process([PYTHON, EMCC, 'src.cpp', '-O1'], stderr=PIPE).stderr
    if not self.is_wasm_backend():
      self.assertContained("emcc: warning: cannot represent a NaN literal", stderr)
      stderr = run_process([PYTHON, EMCC, 'src.cpp', '-O1', '-g'], stderr=PIPE).stderr
      self.assertContained("emcc: warning: cannot represent a NaN literal", stderr)
      self.assertContained('//@line 12 "src.cpp"', stderr)
    else:
      out = run_js('a.out.js')
      self.assertContained('nan\n', out)
      self.assertContained('0x7fc01234\n', out)

  @no_wasm_backend('tests our python linking logic')
  def test_link_response_file_does_not_force_absolute_paths(self):
    with_space = 'with space'
    ensure_dir(with_space)

    create_test_file(os.path.join(with_space, 'main.cpp'), '''
      int main() {
        return 0;
      }
    ''')

    Building.emcc(os.path.join(with_space, 'main.cpp'), ['-g'])

    with chdir(with_space):
      link_args = Building.link(['main.cpp.o'], 'all.bc', just_calculate=True)

    time.sleep(0.2) # Wait for Windows FS to release access to the directory
    shutil.rmtree(with_space)

    # We want only the relative path to be in the linker args, it should not be converted to an absolute path.
    if hasattr(self, 'assertCountEqual'):
      self.assertCountEqual(link_args, ['main.cpp.o'])
    else:
      # Python 2 compatibility
      self.assertItemsEqual(link_args, ['main.cpp.o'])

  def test_memory_growth_noasm(self):
    run_process([PYTHON, EMCC, path_from_root('tests', 'hello_world.c'), '-O2', '-s', 'ALLOW_MEMORY_GROWTH=1'])
    src = open('a.out.js').read()
    assert 'use asm' not in src

  def test_EM_ASM_i64(self):
    create_test_file('src.cpp', '''
#include <stdint.h>
#include <emscripten.h>

int main() {
  EM_ASM({
    out('inputs: ' + $0 + ', ' + $1 + '.');
  }, int64_t(0x12345678ABCDEF1FLL));
}
''')
    stderr = self.expect_fail([PYTHON, EMCC, 'src.cpp', '-Oz'])
    if not self.is_wasm_backend():
      self.assertContained('EM_ASM should not receive i64s as inputs, they are not valid in JS', stderr)

  def test_eval_ctors_non_terminating(self):
    for wasm in (1, 0):
      if self.is_wasm_backend() and not wasm:
        continue
      print('wasm', wasm)
      src = r'''
        struct C {
          C() {
            volatile int y = 0;
            while (y == 0) {}
          }
        };
        C always;
        int main() {}
      '''
      create_test_file('src.cpp', src)
      run_process([PYTHON, EMCC, 'src.cpp', '-O2', '-s', 'EVAL_CTORS=1', '-profiling-funcs', '-s', 'WASM=%d' % wasm])

  @no_wasm_backend('EVAL_CTORS is monolithic with the wasm backend')
  def test_eval_ctors(self):
    for wasm in (1, 0):
      if self.is_wasm_backend() and not wasm:
        continue
      print('wasm', wasm)
      print('check no ctors is ok')

      # on by default in -Oz, but user-overridable

      def get_size(args):
        print('get_size', args)
        run_process([PYTHON, EMCC, path_from_root('tests', 'hello_libcxx.cpp'), '-s', 'WASM=%d' % wasm] + args)
        self.assertContained('hello, world!', run_js('a.out.js'))
        if wasm:
          codesize = self.count_wasm_contents('a.out.wasm', 'funcs')
          memsize = self.count_wasm_contents('a.out.wasm', 'memory-data')
        else:
          codesize = os.path.getsize('a.out.js')
          memsize = os.path.getsize('a.out.js.mem')
        return (codesize, memsize)

      def check_size(left, right):
        # can't measure just the mem out of the wasm, so ignore [1] for wasm
        if left[0] == right[0] and left[1] == right[1]:
          return 0
        if left[0] < right[0] and left[1] > right[1]:
          return -1 # smaller code, bigger mem
        if left[0] > right[0] and left[1] < right[1]:
          return 1
        assert False, [left, right]

      o2_size = get_size(['-O2'])
      assert check_size(get_size(['-O2']), o2_size) == 0, 'deterministic'
      assert check_size(get_size(['-O2', '-s', 'EVAL_CTORS=1']), o2_size) < 0, 'eval_ctors works if user asks for it'
      oz_size = get_size(['-Oz'])
      assert check_size(get_size(['-Oz']), oz_size) == 0, 'deterministic'
      assert check_size(get_size(['-Oz', '-s', 'EVAL_CTORS=1']), oz_size) == 0, 'eval_ctors is on by default in oz'
      assert check_size(get_size(['-Oz', '-s', 'EVAL_CTORS=0']), oz_size) == 1, 'eval_ctors can be turned off'

      linkable_size = get_size(['-Oz', '-s', 'EVAL_CTORS=1', '-s', 'LINKABLE=1'])
      assert check_size(get_size(['-Oz', '-s', 'EVAL_CTORS=0', '-s', 'LINKABLE=1']), linkable_size) == 1, 'noticeable difference in linkable too'

    def test_eval_ctor_ordering(self):
      # ensure order of execution remains correct, even with a bad ctor
      def test(p1, p2, p3, last, expected):
        src = r'''
          #include <stdio.h>
          #include <stdlib.h>
          volatile int total = 0;
          struct C {
            C(int x) {
              volatile int y = x;
              y++;
              y--;
              if (y == 0xf) {
                printf("you can't eval me ahead of time\n"); // bad ctor
              }
              total <<= 4;
              total += int(y);
            }
          };
          C __attribute__((init_priority(%d))) c1(0x5);
          C __attribute__((init_priority(%d))) c2(0x8);
          C __attribute__((init_priority(%d))) c3(%d);
          int main() {
            printf("total is 0x%%x.\n", total);
          }
        ''' % (p1, p2, p3, last)
        create_test_file('src.cpp', src)
        run_process([PYTHON, EMCC, 'src.cpp', '-O2', '-s', 'EVAL_CTORS=1', '-profiling-funcs', '-s', 'WASM=%d' % wasm])
        self.assertContained('total is %s.' % hex(expected), run_js('a.out.js'))
        shutil.copyfile('a.out.js', 'x' + hex(expected) + '.js')
        if wasm:
          shutil.copyfile('a.out.wasm', 'x' + hex(expected) + '.wasm')
          return self.count_wasm_contents('a.out.wasm', 'funcs')
        else:
          return open('a.out.js').read().count('function _')

      print('no bad ctor')
      first  = test(1000, 2000, 3000, 0xe, 0x58e) # noqa
      second = test(3000, 1000, 2000, 0xe, 0x8e5) # noqa
      third  = test(2000, 3000, 1000, 0xe, 0xe58) # noqa
      print(first, second, third)
      assert first == second and second == third
      print('with bad ctor')
      first  = test(1000, 2000, 3000, 0xf, 0x58f) # noqa; 2 will succeed
      second = test(3000, 1000, 2000, 0xf, 0x8f5) # noqa; 1 will succedd
      third  = test(2000, 3000, 1000, 0xf, 0xf58) # noqa; 0 will succeed
      print(first, second, third)
      assert first < second and second < third, [first, second, third]

  @uses_canonical_tmp
  @with_env_modify({'EMCC_DEBUG': '1'})
  def test_eval_ctors_debug_output(self):
    for wasm in (1, 0):
      print('wasm', wasm)
      create_test_file('lib.js', r'''
mergeInto(LibraryManager.library, {
  external_thing: function() {}
});
''')
      create_test_file('src.cpp', r'''
  extern "C" void external_thing();
  struct C {
    C() { external_thing(); } // don't remove this!
  };
  C c;
  int main() {}
      ''')
      err = run_process([PYTHON, EMCC, 'src.cpp', '--js-library', 'lib.js', '-Oz', '-s', 'WASM=%d' % wasm], stderr=PIPE).stderr
      if self.is_wasm_backend():
        # disabled in the wasm backend
        self.assertContained('Ctor evalling in the wasm backend is disabled', err)
        self.assertNotContained('ctor_evaller: not successful', err) # with logging
      else:
        self.assertContained('external_thing', err) # the failing call should be mentioned
        if not wasm and not self.is_wasm_backend(): # asm.js will show a stack trace
          self.assertContained('ctorEval.js', err) # with a stack trace
        self.assertContained('ctor_evaller: not successful', err) # with logging

  def test_override_js_execution_environment(self):
    create_test_file('main.cpp', r'''
      #include <emscripten.h>
      int main() {
        EM_ASM({
          out('environment is WEB? ' + ENVIRONMENT_IS_WEB);
          out('environment is WORKER? ' + ENVIRONMENT_IS_WORKER);
          out('environment is NODE? ' + ENVIRONMENT_IS_NODE);
          out('environment is SHELL? ' + ENVIRONMENT_IS_SHELL);
        });
      }
''')
    # use SINGLE_FILE since we don't want to depend on loading a side .wasm file on the environment in this test;
    # with the wrong env we have very odd failures
    run_process([PYTHON, EMCC, 'main.cpp', '-s', 'SINGLE_FILE=1'])
    src = open('a.out.js').read()
    envs = ['web', 'worker', 'node', 'shell']
    for env in envs:
      for engine in JS_ENGINES:
        if engine == V8_ENGINE:
          continue # ban v8, weird failures
        actual = 'NODE' if engine == NODE_JS else 'SHELL'
        print(env, actual, engine)
        module = {'ENVIRONMENT': env}
        if env != actual:
          # avoid problems with arguments detection, which may cause very odd failures with the wrong environment code
          module['arguments'] = []
        curr = 'var Module = %s;\n' % str(module)
        print('    ' + curr)
        create_test_file('test.js', curr + src)
        seen = run_js('test.js', engine=engine, stderr=PIPE, full_output=True, assert_returncode=None)
        self.assertContained('Module.ENVIRONMENT has been deprecated. To force the environment, use the ENVIRONMENT compile-time option (for example, -s ENVIRONMENT=web or -s ENVIRONMENT=node', seen)

  def test_override_c_environ(self):
    create_test_file('pre.js', r'''
      var Module = {
        preRun: [function() { ENV.hello = 'world' }]
      };
    ''')
    create_test_file('src.cpp', r'''
      #include <stdlib.h>
      #include <stdio.h>
      extern char **environ;
      int main() {
        printf("|%s|\n", getenv("hello"));
      }
    ''')
    run_process([PYTHON, EMCC, 'src.cpp', '--pre-js', 'pre.js'])
    self.assertContained('|world|', run_js('a.out.js'))

  def test_warn_no_filesystem(self):
    WARNING = 'Filesystem support (FS) was not included. The problem is that you are using files from JS, but files were not used from C/C++, so filesystem support was not auto-included. You can force-include filesystem support with  -s FORCE_FILESYSTEM=1'

    run_process([PYTHON, EMCC, path_from_root('tests', 'hello_world.c')])
    seen = run_js('a.out.js', stderr=PIPE)
    assert WARNING not in seen

    def test(contents):
      create_test_file('src.cpp', r'''
  #include <stdio.h>
  #include <emscripten.h>
  int main() {
    EM_ASM({ %s });
    printf("hello, world!\n");
    return 0;
  }
  ''' % contents)
      run_process([PYTHON, EMCC, 'src.cpp'])
      self.assertContained(WARNING, run_js('a.out.js', stderr=PIPE, assert_returncode=None))

    # might appear in handwritten code
    test("FS.init()")
    test("FS.createPreloadedFile('waka waka, just warning check')")
    test("FS.createDataFile('waka waka, just warning check')")
    test("FS.analyzePath('waka waka, just warning check')")
    test("FS.loadFilesFromDB('waka waka, just warning check')")
    # might appear in filesystem code from a separate script tag
    test("Module['FS_createDataFile']('waka waka, just warning check')")
    test("Module['FS_createPreloadedFile']('waka waka, just warning check')")

    # text is in the source when needed, but when forcing FS, it isn't there
    run_process([PYTHON, EMCC, 'src.cpp'])
    self.assertContained(WARNING, open('a.out.js').read())
    run_process([PYTHON, EMCC, 'src.cpp', '-s', 'FORCE_FILESYSTEM=1']) # forcing FS means no need
    self.assertNotContained(WARNING, open('a.out.js').read())
    run_process([PYTHON, EMCC, 'src.cpp', '-s', 'ASSERTIONS=0']) # no assertions, no need
    self.assertNotContained(WARNING, open('a.out.js').read())
    run_process([PYTHON, EMCC, 'src.cpp', '-O2']) # optimized, so no assertions
    self.assertNotContained(WARNING, open('a.out.js').read())

  def test_warn_module_print_err(self):
    ERROR = 'was not exported. add it to EXTRA_EXPORTED_RUNTIME_METHODS (see the FAQ)'

    def test(contents, expected, args=[]):
      create_test_file('src.cpp', r'''
  #include <emscripten.h>
  int main() {
    EM_ASM({ %s });
    return 0;
  }
  ''' % contents)
      run_process([PYTHON, EMCC, 'src.cpp'] + args)
      self.assertContained(expected, run_js('a.out.js', stderr=STDOUT, assert_returncode=None))

    # error shown (when assertions are on)
    test("Module.print('x')", ERROR)
    test("Module['print']('x')", ERROR)
    test("Module.printErr('x')", ERROR)
    test("Module['printErr']('x')", ERROR)

    # when exported, all good
    test("Module['print']('print'); Module['printErr']('err'); ", 'print\nerr', ['-s', 'EXTRA_EXPORTED_RUNTIME_METHODS=["print", "printErr"]'])

  def test_warn_unexported_main(self):
    WARNING = 'main() is in the input files, but "_main" is not in EXPORTED_FUNCTIONS, which means it may be eliminated as dead code. Export it if you want main() to run.'

    proc = run_process([PYTHON, EMCC, path_from_root('tests', 'hello_world.c'), '-s', 'EXPORTED_FUNCTIONS=[]'], stderr=PIPE)
    self.assertContained(WARNING, proc.stderr)

  def test_arc4random(self):
    create_test_file('src.c', r'''
#include <stdlib.h>
#include <stdio.h>

int main() {
  printf("%d\n", arc4random());
  printf("%d\n", arc4random());
}
    ''')
    run_process([PYTHON, EMCC, 'src.c', '-Wno-implicit-function-declaration'])

    self.assertContained('0\n740882966\n', run_js('a.out.js'))

  ############################################################
  # Function eliminator tests
  ############################################################
  def normalize_line_endings(self, input):
    return input.replace('\r\n', '\n').replace('\n\n', '\n').replace('\n\n', '\n')

  def get_file_contents(self, file):
    file_contents = ""
    with open(file) as fout:
      file_contents = "".join(fout.readlines())

    file_contents = self.normalize_line_endings(file_contents)

    return file_contents

  def function_eliminator_test_helper(self, input_file, expected_output_file, use_hash_info=False):
    input_file = path_from_root('tests', 'optimizer', input_file)
    expected_output_file = path_from_root('tests', 'optimizer', expected_output_file)
    command = [path_from_root('tools', 'eliminate-duplicate-functions.js'), input_file, '--no-minimize-whitespace', '--use-asm-ast']

    if use_hash_info:
      command.append('--use-hash-info')

    proc = run_process(NODE_JS + command, stdin=PIPE, stderr=PIPE, stdout=PIPE)
    assert proc.stderr == '', proc.stderr
    expected_output = self.get_file_contents(expected_output_file)
    output = self.normalize_line_endings(proc.stdout)

    self.assertIdentical(expected_output, output)

  def test_function_eliminator_simple(self):
    self.function_eliminator_test_helper('test-function-eliminator-simple.js',
                                         'test-function-eliminator-simple-output.js')

  def test_function_eliminator_replace_function_call(self):
    self.function_eliminator_test_helper('test-function-eliminator-replace-function-call.js',
                                         'test-function-eliminator-replace-function-call-output.js')

  def test_function_eliminator_replace_function_call_two_passes(self):
    self.function_eliminator_test_helper('test-function-eliminator-replace-function-call-output.js',
                                         'test-function-eliminator-replace-function-call-two-passes-output.js')

  def test_function_eliminator_replace_array_value(self):
    output_file = 'output.js'

    try:
      shared.safe_copy(path_from_root('tests', 'optimizer', 'test-function-eliminator-replace-array-value.js'), output_file)

      tools.duplicate_function_eliminator.run(output_file)

      output_file_contents = self.get_file_contents(output_file)

      expected_file_contents = self.get_file_contents(path_from_root('tests', 'optimizer', 'test-function-eliminator-replace-array-value-output.js'))

      self.assertIdentical(output_file_contents, expected_file_contents)
    finally:
      tools.tempfiles.try_delete(output_file)

  def test_function_eliminator_replace_object_value_assignment(self):
    self.function_eliminator_test_helper('test-function-eliminator-replace-object-value-assignment.js',
                                         'test-function-eliminator-replace-object-value-assignment-output.js')

  def test_function_eliminator_variable_clash(self):
    self.function_eliminator_test_helper('test-function-eliminator-variable-clash.js',
                                         'test-function-eliminator-variable-clash-output.js')

  def test_function_eliminator_replace_variable_value(self):
    self.function_eliminator_test_helper('test-function-eliminator-replace-variable-value.js',
                                         'test-function-eliminator-replace-variable-value-output.js')

  @no_wasm_backend('tests native asm.js optimizer, which is never build for wasm backend')
  def test_function_eliminator_double_parsed_correctly(self):
    # This is a test that makes sure that when we perform final optimization on
    # the JS file, doubles are preserved (and not converted to ints).
    output_file = 'output.js'

    try:
      shared.safe_copy(path_from_root('tests', 'optimizer', 'test-function-eliminator-double-parsed-correctly.js'), output_file)

      # Run duplicate function elimination
      tools.duplicate_function_eliminator.run(output_file)

      # Run last opts
      shutil.move(tools.js_optimizer.run(output_file, ['last', 'asm']), output_file)
      output_file_contents = self.get_file_contents(output_file)

      # Compare
      expected_file_contents = self.get_file_contents(path_from_root('tests', 'optimizer', 'test-function-eliminator-double-parsed-correctly-output.js'))
      self.assertIdentical(expected_file_contents, output_file_contents)
    finally:
      tools.tempfiles.try_delete(output_file)

  # Now do the same, but using a pre-generated equivalent function hash info that
  # comes in handy for parallel processing
  def test_function_eliminator_simple_with_hash_info(self):
    self.function_eliminator_test_helper('test-function-eliminator-simple-with-hash-info.js',
                                         'test-function-eliminator-simple-output.js',
                                         use_hash_info=True)

  def test_function_eliminator_replace_function_call_with_hash_info(self):
    self.function_eliminator_test_helper('test-function-eliminator-replace-function-call-with-hash-info.js',
                                         'test-function-eliminator-replace-function-call-output.js',
                                         use_hash_info=True)

  def test_function_eliminator_replace_function_call_two_passes_with_hash_info(self):
    self.function_eliminator_test_helper('test-function-eliminator-replace-function-call-output-with-hash-info.js',
                                         'test-function-eliminator-replace-function-call-two-passes-output.js',
                                         use_hash_info=True)

  def test_function_eliminator_replace_object_value_assignment_with_hash_info(self):
    self.function_eliminator_test_helper('test-function-eliminator-replace-object-value-assignment-with-hash-info.js',
                                         'test-function-eliminator-replace-object-value-assignment-output.js',
                                         use_hash_info=True)

  def test_function_eliminator_variable_clash_with_hash_info(self):
    self.function_eliminator_test_helper('test-function-eliminator-variable-clash-with-hash-info.js',
                                         'test-function-eliminator-variable-clash-output.js',
                                         use_hash_info=True)

  def test_function_eliminator_replace_variable_value_with_hash_info(self):
    self.function_eliminator_test_helper('test-function-eliminator-replace-variable-value-with-hash-info.js',
                                         'test-function-eliminator-replace-variable-value-output.js',
                                         use_hash_info=True)

  @no_wasm_backend('uses CYBERDWARF')
  def test_cyberdwarf_pointers(self):
    run_process([PYTHON, EMCC, path_from_root('tests', 'debugger', 'test_pointers.cpp'), '-Oz', '-s', 'CYBERDWARF=1',
                 '-std=c++11', '--pre-js', path_from_root('tests', 'debugger', 'test_preamble.js'), '-o', 'test_pointers.js'])
    run_js('test_pointers.js', engine=NODE_JS)

  @no_wasm_backend('uses CYBERDWARF')
  def test_cyberdwarf_union(self):
    run_process([PYTHON, EMCC, path_from_root('tests', 'debugger', 'test_union.cpp'), '-Oz', '-s', 'CYBERDWARF=1',
                 '-std=c++11', '--pre-js', path_from_root('tests', 'debugger', 'test_preamble.js'), '-o', 'test_union.js'])
    run_js('test_union.js', engine=NODE_JS)

  def test_source_file_with_fixed_language_mode(self):
    create_test_file('src_tmp_fixed_lang', '''
#include <string>
#include <iostream>

int main() {
  std::cout << "Test_source_fixed_lang_hello" << std::endl;
  return 0;
}
    ''')
    run_process([PYTHON, EMCC, '-Wall', '-std=c++14', '-x', 'c++', 'src_tmp_fixed_lang'])
    self.assertContained("Test_source_fixed_lang_hello", run_js('a.out.js'))

    stderr = self.expect_fail([PYTHON, EMCC, '-Wall', '-std=c++14', 'src_tmp_fixed_lang'])
    self.assertContained("Input file has an unknown suffix, don't know what to do with it!", stderr)

  def test_disable_inlining(self):
    create_test_file('test.c', r'''
#include <stdio.h>

void foo() {
  printf("foo\n");
}

int main() {
  foo();
  return 0;
}
''')
    # Without the 'INLINING_LIMIT=1', -O2 inlines foo()
    cmd = [PYTHON, EMCC, 'test.c', '-O2', '-o', 'test.bc', '-s', 'INLINING_LIMIT=1']
    if self.is_wasm_backend():
      cmd += ['-flto']
    run_process(cmd)
    # If foo() had been wrongly inlined above, internalizing foo and running
    # global DCE makes foo DCE'd
    Building.llvm_opt('test.bc', ['-internalize', '-internalize-public-api-list=main', '-globaldce'], 'test2.bc')

    # To this test to be successful, foo() shouldn't have been inlined above and
    # foo() should be in the function list
    syms = Building.llvm_nm('test2.bc', include_internal=True)
    assert 'foo' in syms.defs, 'foo() should not be inlined'

  @no_wasm_backend('--separate-asm')
  def test_output_eol(self):
    # --separate-asm only makes sense without wasm (no asm.js with wasm)
    for params in [[], ['--separate-asm', '-s', 'WASM=0'], ['--proxy-to-worker'], ['--proxy-to-worker', '--separate-asm', '-s', 'WASM=0']]:
      for output_suffix in ['html', 'js']:
        for eol in ['windows', 'linux']:
          files = ['a.js']
          if '--separate-asm' in params:
            files += ['a.asm.js']
          if output_suffix == 'html':
            files += ['a.html']
          cmd = [PYTHON, EMCC, path_from_root('tests', 'hello_world.c'), '-o', 'a.' + output_suffix, '--output_eol', eol] + params
          run_process(cmd)
          for f in files:
            print(str(cmd) + ' ' + str(params) + ' ' + eol + ' ' + f)
            assert os.path.isfile(f)
            if eol == 'linux':
              expected_ending = '\n'
            else:
              expected_ending = '\r\n'

            ret = tools.line_endings.check_line_endings(f, expect_only=expected_ending)
            assert ret == 0

          for f in files:
            try_delete(f)

  @no_wasm_backend('asm2wasm specific')
  @uses_canonical_tmp
  def test_binaryen_opts(self):
    with env_modify({'EMCC_DEBUG': '1'}):
      for args, expect_js_opts, expect_wasm_opts, expect_only_wasm in [
          ([], False, False, True),
          (['-O0'], False, False, True),
          (['-O1'], False, True, True),
          (['-O2'], False, True, True),
          (['-O2', '--js-opts', '1'], True, True, False), # user asked
          (['-O2', '-s', 'EMTERPRETIFY=1'], True, True, False), # option forced
          (['-O2', '-s', 'EMTERPRETIFY=1', '-s', 'ALLOW_MEMORY_GROWTH=1'], True, True, False), # option forced, and also check growth does not interfere
          (['-O2', '-s', 'EVAL_CTORS=1'], False, True, True), # ctor evaller turned off since only-wasm
          (['-O3'], False, True, True),
          (['-Os'], False, True, True),
          (['-Oz'], False, True, True), # ctor evaller turned off since only-wasm
        ]:
        try_delete('a.out.js')
        try_delete('a.out.wasm')
        try_delete('a.out.wat')
        cmd = [PYTHON, EMCC, path_from_root('tests', 'core', 'test_i64.c')] + args
        print(args, 'js opts:', expect_js_opts, 'only-wasm:', expect_only_wasm, '   ', ' '.join(cmd))
        err = run_process(cmd, stdout=PIPE, stderr=PIPE).stderr
        assert expect_js_opts == ('applying js optimization passes:' in err), err
        if not self.is_wasm_backend():
          assert expect_only_wasm == ('-emscripten-only-wasm' in err and '--wasm-only' in err), err # check both flag to fastcomp and to asm2wasm
        wat = run_process([os.path.join(Building.get_binaryen_bin(), 'wasm-dis'), 'a.out.wasm'], stdout=PIPE).stdout
        # i64s
        i64s = wat.count('(i64.')
        print('    seen i64s:', i64s)
        assert expect_only_wasm == (i64s > 30), 'i64 opts can be emitted in only-wasm mode, but not normally' # note we emit a few i64s even without wasm-only, when we replace udivmoddi (around 15 such)
        selects = wat.count('(select')
        print('    seen selects:', selects)
        if expect_wasm_opts:
          # when optimizing we should create selects
          self.assertGreater(selects, 15)
        else:
          # when not optimizing for size we should not
          self.assertEqual(selects, 0)
        # asm2wasm opt line
        asm2wasm_line = [line for line in err.split('\n') if 'asm2wasm' in line]
        asm2wasm_line = '' if not asm2wasm_line else asm2wasm_line[0]
        if '-O0' in args or '-O' not in str(args):
          assert '-O' not in asm2wasm_line, 'no opts should be passed to asm2wasm: ' + asm2wasm_line
        else:
          opts_str = args[0]
          assert opts_str.startswith('-O')
          assert opts_str in asm2wasm_line, 'expected opts: ' + asm2wasm_line

  @no_wasm_backend('fastcomp specific')
  def test_binaryen_and_precise_f32(self):
    for args, expect in [
        ([], True),
        (['-s', 'PRECISE_F32=0'], True), # disabled, but no asm.js, so we definitely want f32
        (['-s', 'PRECISE_F32=1'], True),
        (['-s', 'PRECISE_F32=2'], True),
      ]:
      print(args, expect)
      try_delete('a.out.js')
      err = run_process([PYTHON, EMCC, '-v', path_from_root('tests', 'hello_world.cpp'), '-s', 'BINARYEN=1'] + args, stderr=PIPE).stderr
      assert expect == (' -emscripten-precise-f32' in err), err
      self.assertContained('hello, world!', run_js('a.out.js'))

  def test_binaryen_names(self):
    sizes = {}
    for args, expect_names in [
        ([], False),
        (['-g'], True),
        (['-O1'], False),
        (['-O2'], False),
        (['-O2', '-g'], True),
        (['-O2', '-g1'], False),
        (['-O2', '-g2'], True),
        (['-O2', '--profiling'], True),
        (['-O2', '--profiling-funcs'], True),
      ]:
      print(args, expect_names)
      try_delete('a.out.js')
      # we use dlmalloc here, as emmalloc has a bunch of asserts that contain the text "malloc" in them, which makes counting harder
      run_process([PYTHON, EMCC, path_from_root('tests', 'hello_world.cpp')] + args + ['-s', 'MALLOC="dlmalloc"'])
      code = open('a.out.wasm', 'rb').read()
      if expect_names:
        # name section adds the name of malloc (there is also another one for the export)
        self.assertEqual(code.count(b'malloc'), 2)
      else:
        # should be just malloc for the export
        self.assertEqual(code.count(b'malloc'), 1)
      sizes[str(args)] = os.path.getsize('a.out.wasm')
    print(sizes)
    self.assertLess(sizes["['-O2']"], sizes["['-O2', '--profiling-funcs']"], 'when -profiling-funcs, the size increases due to function names')

  def test_binaryen_warn_mem(self):
    # if user changes INITIAL_MEMORY at runtime, the wasm module may not accept the memory import if it is too big/small
    create_test_file('pre.js', 'var Module = { INITIAL_MEMORY: 50 * 1024 * 1024 };\n')
    run_process([PYTHON, EMCC, path_from_root('tests', 'hello_world.cpp'), '-s', 'INITIAL_MEMORY=' + str(16 * 1024 * 1024), '--pre-js', 'pre.js', '-s', 'WASM_ASYNC_COMPILATION=0'])
    out = run_js('a.out.js', full_output=True, stderr=PIPE, assert_returncode=None)
    self.assertContained('LinkError', out)
    self.assertContained('Memory size incompatibility issues may be due to changing INITIAL_MEMORY at runtime to something too large. Use ALLOW_MEMORY_GROWTH to allow any size memory (and also make sure not to set INITIAL_MEMORY at runtime to something smaller than it was at compile time).', out)
    self.assertNotContained('hello, world!', out)
    # and with memory growth, all should be good
    run_process([PYTHON, EMCC, path_from_root('tests', 'hello_world.cpp'), '-s', 'INITIAL_MEMORY=' + str(16 * 1024 * 1024), '--pre-js', 'pre.js', '-s', 'ALLOW_MEMORY_GROWTH=1', '-s', 'WASM_ASYNC_COMPILATION=0'])
    self.assertContained('hello, world!', run_js('a.out.js'))

  @no_wasm_backend('asm.js specific')
  def test_binaryen_asmjs_outputs(self):
    # Test that an .asm.js file is outputted exactly when it is requested.
    for args, output_asmjs in [
      ([], False),
      (['-s', 'MAIN_MODULE=2'], False),
    ]:
      with temp_directory(self.get_dir()) as temp_dir:
        cmd = [PYTHON, EMCC, path_from_root('tests', 'hello_world.c'), '-o', os.path.join(temp_dir, 'a.js')] + args
        print(' '.join(cmd))
        run_process(cmd)
        if output_asmjs:
          self.assertExists(os.path.join(temp_dir, 'a.asm.js'))
        self.assertNotExists(os.path.join(temp_dir, 'a.temp.asm.js'))

    # Test that outputting to .wasm does not nuke an existing .asm.js file, if
    # user wants to manually dual-deploy both to same directory.
    with temp_directory(self.get_dir()) as temp_dir:
      cmd = [PYTHON, EMCC, path_from_root('tests', 'hello_world.c'), '-s', 'WASM=0', '-o', os.path.join(temp_dir, 'a.js'), '--separate-asm']
      print(' '.join(cmd))
      run_process(cmd)
      self.assertExists(os.path.join(temp_dir, 'a.asm.js'))

      cmd = [PYTHON, EMCC, path_from_root('tests', 'hello_world.c'), '-o', os.path.join(temp_dir, 'a.js')]
      print(' '.join(cmd))
      run_process(cmd)
      self.assertExists(os.path.join(temp_dir, 'a.asm.js'))
      self.assertExists(os.path.join(temp_dir, 'a.wasm'))

      self.assertNotExists(os.path.join(temp_dir, 'a.temp.asm.js'))

  def test_binaryen_mem(self):
    for args, expect_initial, expect_max in [
        (['-s', 'INITIAL_MEMORY=20971520'], 320, 320),
        (['-s', 'INITIAL_MEMORY=20971520', '-s', 'ALLOW_MEMORY_GROWTH=1'], 320, None),
        (['-s', 'INITIAL_MEMORY=20971520',                                '-s', 'MAXIMUM_MEMORY=41943040'], 320, 640),
        (['-s', 'INITIAL_MEMORY=20971520', '-s', 'ALLOW_MEMORY_GROWTH=1', '-s', 'MAXIMUM_MEMORY=41943040'], 320, 640),
      ]:
      cmd = [PYTHON, EMCC, path_from_root('tests', 'hello_world.c'), '-s', 'WASM=1', '-O2'] + args
      print(' '.join(cmd))
      run_process(cmd)
      wat = run_process([os.path.join(Building.get_binaryen_bin(), 'wasm-dis'), 'a.out.wasm'], stdout=PIPE).stdout
      for line in wat:
        if '(import "env" "memory" (memory ' in line:
          parts = line.strip().replace('(', '').replace(')', '').split(' ')
          print(parts)
          self.assertEqual(parts[5], str(expect_initial))
          if not expect_max:
            self.assertEqual(len(parts), 6)
          else:
            self.assertEqual(parts[6], str(expect_max))

  def test_invalid_mem(self):
    # A large amount is fine, multiple of 16MB or not
    run_process([PYTHON, EMCC, path_from_root('tests', 'hello_world.c'), '-s', 'INITIAL_MEMORY=33MB'])
    run_process([PYTHON, EMCC, path_from_root('tests', 'hello_world.c'), '-s', 'INITIAL_MEMORY=32MB'])

    # But not in asm.js
    if not self.is_wasm_backend():
      ret = self.expect_fail([PYTHON, EMCC, '-s', 'WASM=0', path_from_root('tests', 'hello_world.c'), '-s', 'INITIAL_MEMORY=33MB'])
      self.assertContained('INITIAL_MEMORY must be a multiple of 16MB', ret)

    # A tiny amount is fine in wasm
    run_process([PYTHON, EMCC, path_from_root('tests', 'hello_world.c'), '-s', 'INITIAL_MEMORY=65536', '-s', 'TOTAL_STACK=1024'])
    # And the program works!
    self.assertContained('hello, world!', run_js('a.out.js'))

    # But not in asm.js
    if not self.is_wasm_backend():
      ret = self.expect_fail([PYTHON, EMCC, path_from_root('tests', 'hello_world.c'), '-s', 'INITIAL_MEMORY=65536', '-s', 'WASM=0'])
      self.assertContained('INITIAL_MEMORY must be at least 16MB', ret)

    # Must be a multiple of 64KB
    ret = self.expect_fail([PYTHON, EMCC, path_from_root('tests', 'hello_world.c'), '-s', 'INITIAL_MEMORY=33554433']) # 32MB + 1 byte
    self.assertContained('INITIAL_MEMORY must be a multiple of 64KB', ret)

    run_process([PYTHON, EMCC, path_from_root('tests', 'hello_world.c'), '-s', 'MAXIMUM_MEMORY=33MB'])

    ret = self.expect_fail([PYTHON, EMCC, path_from_root('tests', 'hello_world.c'), '-s', 'MAXIMUM_MEMORY=34603009']) # 33MB + 1 byte
    self.assertContained('MAXIMUM_MEMORY must be a multiple of 64KB', ret)

  def test_invalid_output_dir(self):
    ret = self.expect_fail([PYTHON, EMCC, path_from_root('tests', 'hello_world.c'), '-o', os.path.join('NONEXISTING_DIRECTORY', 'out.js')])
    self.assertContained('specified output file (NONEXISTING_DIRECTORY%sout.js) is in a directory that does not exist' % os.path.sep, ret)

  def test_binaryen_ctors(self):
    # ctor order must be identical to js builds, deterministically
    create_test_file('src.cpp', r'''
      #include <stdio.h>
      struct A {
        A() { puts("constructing A!"); }
      };
      A a;
      struct B {
        B() { puts("constructing B!"); }
      };
      B b;
      int main() {}
    ''')
    run_process([PYTHON, EMCC, 'src.cpp'])
    correct = run_js('a.out.js')
    for args in [[], ['-s', 'RELOCATABLE=1']]:
      print(args)
      run_process([PYTHON, EMCC, 'src.cpp', '-s', 'WASM=1', '-o', 'b.out.js'] + args)
      seen = run_js('b.out.js')
      assert correct == seen, correct + '\n vs \n' + seen

  # test debug info and debuggability of JS output
  @uses_canonical_tmp
  def test_binaryen_debug(self):
    with env_modify({'EMCC_DEBUG': '1'}):
      for args, expect_dash_g, expect_emit_text, expect_clean_js, expect_whitespace_js, expect_closured in [
          (['-O0'], False, False, False, True, False),
          (['-O0', '-g1'], False, False, False, True, False),
          (['-O0', '-g2'], True, False, False, True, False), # in -g2+, we emit -g to asm2wasm so function names are saved
          (['-O0', '-g'], True, True, False, True, False),
          (['-O0', '--profiling-funcs'], True, False, False, True, False),
          (['-O1'],        False, False, False, True, False),
          (['-O2'],        False, False, True,  False, False),
          (['-O2', '-g1'], False, False, True,  True, False),
          (['-O2', '-g'],  True,  True,  False, True, False),
          (['-O2', '--closure', '1'],         False, False, True, False, True),
          (['-O2', '--closure', '1', '-g1'],  False, False, True, True,  True),
          (['-O2', '--js-opts', '1'], False, False, True,  False, False),
        ]:
        print(args, expect_dash_g, expect_emit_text)
        try_delete('a.out.wat')
        cmd = [PYTHON, EMCC, path_from_root('tests', 'hello_world.cpp'), '-s', 'WASM=1'] + args
        print(' '.join(cmd))
        err = run_process(cmd, stdout=PIPE, stderr=PIPE).stderr
        if not self.is_wasm_backend():
          asm2wasm_line = [x for x in err.split('\n') if 'asm2wasm' in x][0]
          asm2wasm_line = asm2wasm_line.strip() + ' ' # ensure it ends with a space, for simpler searches below
          print('|' + asm2wasm_line + '|')
          assert expect_dash_g == (' -g ' in asm2wasm_line)
          assert expect_emit_text == (' -S ' in asm2wasm_line)
          if expect_emit_text:
            text = open('a.out.wat').read()
            assert ';;' in text, 'must see debug info comment'
            assert 'hello_world.cpp:12' in text, 'must be file:line info'
        js = open('a.out.js').read()
        assert expect_clean_js == ('// ' not in js), 'cleaned-up js must not have comments'
        assert expect_whitespace_js == ('{\n  ' in js), 'whitespace-minified js must not have excess spacing'
        assert expect_closured == ('var a;' in js or 'var a,' in js or 'var a=' in js or 'var a ' in js), 'closured js must have tiny variable names'

  @uses_canonical_tmp
  def test_binaryen_ignore_implicit_traps(self):
    sizes = []
    with env_modify({'EMCC_DEBUG': '1'}):
      for args, expect in [
          ([], False),
          (['-s', 'BINARYEN_IGNORE_IMPLICIT_TRAPS=1'], True),
        ]:
        print(args, expect)
        cmd = [PYTHON, EMCC, path_from_root('tests', 'hello_libcxx.cpp'), '-s', 'WASM=1', '-O3'] + args
        print(' '.join(cmd))
        err = run_process(cmd, stdout=PIPE, stderr=PIPE).stderr
        self.assertContainedIf('--ignore-implicit-traps ', err, expect)
        sizes.append(os.path.getsize('a.out.wasm'))
    print('sizes:', sizes)
    # sizes must be different, as the flag has an impact
    self.assertEqual(len(set(sizes)), 2)

  @no_fastcomp('BINARYEN_PASSES is used to optimize only in the wasm backend (fastcomp uses flags to asm2wasm)')
  def test_binaryen_passes(self):
    def build(args=[]):
      return run_process([PYTHON, EMCC, path_from_root('tests', 'hello_world.cpp'), '-s', 'WASM=1', '-O3'] + args, stdout=PIPE).stdout

    build()
    base_size = os.path.getsize('a.out.wasm')
    build(['-s', 'BINARYEN_PASSES="--metrics"'])
    replace_size = os.path.getsize('a.out.wasm')
    # replacing the default -O3 etc. increases code size
    self.assertLess(base_size, replace_size)
    out = build(['-s', 'BINARYEN_EXTRA_PASSES="--metrics"'])
    add_size = os.path.getsize('a.out.wasm')
    # adding --metrics does not affect code size
    self.assertEqual(base_size, add_size)
    # and --metrics output appears
    self.assertContained('[funcs]', out)

  def assertFileContents(self, filename, contents):
    contents = contents.replace('\r', '')

    if os.environ.get('EMTEST_REBASELINE'):
      with open(filename, 'w') as f:
        f.write(contents)
      return

    if not os.path.exists(filename):
      self.fail('Test expectation file not found: ' + filename + '.\n' +
                'Run with EMTEST_REBASELINE to generate.')
    expected_content = open(filename).read()
    message = "Run with EMTEST_REBASELINE=1 to automatically update expectations"
    self.assertTextDataIdentical(expected_content, contents, message,
                                 filename, filename + '.new')

  def run_metadce_test(self, filename, args, expected_exists, expected_not_exists, expected_size,
                       check_sent=True, check_imports=True, check_exports=True, check_funcs=True):
    size_slack = 0.05

    # in -Os, -Oz, we remove imports wasm doesn't need
    print('Running metadce test: %s:' % filename, args, expected_exists,
          expected_not_exists, expected_size, check_sent, check_imports, check_exports, check_funcs)
    filename = path_from_root('tests', 'other', 'metadce', filename)

    def clean_arg(arg):
      return arg.replace('-', '')

    def args_to_filename(args):
      result = ''
      for a in args:
        if a == '-s':
          continue
        a = a.replace('-', '')
        a = a.replace('=1', '')
        a = a.replace('=[]', '_NONE')
        a = a.replace('=', '_')
        if a:
          result += '_' + a

      return result

    expected_basename = os.path.splitext(filename)[0]
    if not self.is_wasm_backend():
      expected_basename += '_fastcomp'
    expected_basename += args_to_filename(args)

    run_process([PYTHON, EMCC, filename, '-g2'] + args)
    # find the imports we send from JS
    js = open('a.out.js').read()
    start = js.find('asmLibraryArg = ')
    end = js.find('}', start) + 1
    start = js.find('{', start)
    relevant = js[start + 2:end - 2]
    relevant = relevant.replace(' ', '').replace('"', '').replace("'", '').split(',')
    sent = [x.split(':')[0].strip() for x in relevant]
    sent = [x for x in sent if x]
    sent.sort()

    for exists in expected_exists:
      self.assertIn(exists, sent)
    for not_exists in expected_not_exists:
      self.assertNotIn(not_exists, sent)

    wasm_size = os.path.getsize('a.out.wasm')
    if expected_size is not None:
      ratio = abs(wasm_size - expected_size) / float(expected_size)
      print('  seen wasm size: %d (expected: %d), ratio to expected: %f' % (wasm_size, expected_size, ratio))
    self.assertLess(ratio, size_slack)
    imports, exports, funcs = parse_wasm('a.out.wasm')
    imports.sort()
    exports.sort()
    funcs.sort()

    # filter out _NNN suffixed that can be the result of bitcode linking when
    # internal symbol names collide.
    def strip_numeric_suffixes(funcname):
      parts = funcname.split('_')
      while parts:
        if parts[-1].isdigit():
          parts.pop()
        else:
          break
      return '_'.join(parts)

    funcs = [strip_numeric_suffixes(f) for f in funcs]

    if check_sent:
      sent_file = expected_basename + '.sent'
      sent_data = '\n'.join(sent) + '\n'
      self.assertFileContents(sent_file, sent_data)

    if check_imports:
      filename = expected_basename + '.imports'
      data = '\n'.join(imports) + '\n'
      self.assertFileContents(filename, data)

    if check_exports:
      filename = expected_basename + '.exports'
      data = '\n'.join(exports) + '\n'
      self.assertFileContents(filename, data)

    if check_funcs:
      filename = expected_basename + '.funcs'
      data = '\n'.join(funcs) + '\n'
      self.assertFileContents(filename, data)

  @parameterized({
    'O0': ([],      [], ['waka'],  9766), # noqa
    'O1': (['-O1'], [], ['waka'],  7886), # noqa
    'O2': (['-O2'], [], ['waka'],  7871), # noqa
    # in -O3, -Os and -Oz we metadce, and they shrink it down to the minimal output we want
    'O3': (['-O3'], [], [],          85), # noqa
    'Os': (['-Os'], [], [],          85), # noqa
    'Oz': (['-Oz'], [], [],          85), # noqa
  })
  @no_fastcomp()
  def test_metadce_minimal(self, *args):
    self.run_metadce_test('minimal.c', *args)

  @parameterized({
    'O0': ([],      ['abort'], ['waka'], 22712), # noqa
    'O1': (['-O1'], ['abort'], ['waka'], 10450), # noqa
    'O2': (['-O2'], ['abort'], ['waka'], 10440), # noqa
    # in -O3, -Os and -Oz we metadce, and they shrink it down to the minimal output we want
    'O3': (['-O3'], [],        [],          55), # noqa
    'Os': (['-Os'], [],        [],          55), # noqa
    'Oz': (['-Oz'], [],        [],          55), # noqa
  })
  @no_wasm_backend()
  def test_metadce_minimal_fastcomp(self, *args):
    self.run_metadce_test('minimal.c', *args)

  @parameterized({
    'noexcept': (['-O2'],                    [], ['waka'], 218988), # noqa
    # exceptions increases code size significantly
    'except':   (['-O2', '-fexceptions'],    [], ['waka'], 279827), # noqa
    # exceptions does not pull in demangling by default, which increases code size
    'mangle':   (['-O2', '-fexceptions',
                  '-s', 'DEMANGLE_SUPPORT'], [], ['waka'], 408028), # noqa
  })
  @no_fastcomp()
  def test_metadce_cxx(self, *args):
    self.run_metadce_test('hello_libcxx.cpp', *args)

  @parameterized({
    'normal': (['-O2'], ['abort'], ['waka'], 186423),
    'emulated_function_pointers':
              (['-O2', '-s', 'EMULATED_FUNCTION_POINTERS=1'], ['abort'], ['waka'], 188310),
  })
  @no_wasm_backend()
  def test_metadce_cxx_fastcomp(self, *args):
    # test on libc++: see effects of emulated function pointers
    self.run_metadce_test('hello_libcxx.cpp', *args)

  @parameterized({
    'O0': ([],      [], ['waka'], 22849), # noqa
    'O1': (['-O1'], [], ['waka'], 10533), # noqa
    'O2': (['-O2'], [], ['waka'], 10256), # noqa
    'O3': (['-O3'], [], [],        1999), # noqa; in -O3, -Os and -Oz we metadce
    'Os': (['-Os'], [], [],        2010), # noqa
    'Oz': (['-Oz'], [], [],        2004), # noqa
    # finally, check what happens when we export nothing. wasm should be almost empty
    'export_nothing':
          (['-Os', '-s', 'EXPORTED_FUNCTIONS=[]'],    [], [],     61), # noqa
    # we don't metadce with linkable code! other modules may want stuff
    # don't compare the # of functions in a main module, which changes a lot
    # TODO(sbc): Investivate why the number of exports is order of magnitude
    # larger for wasm backend.
    'main_module_2': (['-O3', '-s', 'MAIN_MODULE=2'], [], [],  10652, True, True, True, False), # noqa
  })
  @no_fastcomp()
  @unittest.skip("Allow LLVM roll to proceed")
  def test_metadce_hello(self, *args):
    self.run_metadce_test('hello_world.cpp', *args)

  @parameterized({
    'O0': ([],      ['abort'], ['waka'], 42701), # noqa
    'O1': (['-O1'], ['abort'], ['waka'], 13199), # noqa
    'O2': (['-O2'], ['abort'], ['waka'], 12425), # noqa
    'O3': (['-O3'], [],        [],        2045), # noqa; in -O3, -Os and -Oz we metadce
    'Os': (['-Os'], [],        [],        2064), # noqa
    'Oz': (['-Oz'], [],        [],        2045), # noqa
    # finally, check what happens when we export nothing. wasm should be almost empty
    'export_nothing':
           (['-Os', '-s', 'EXPORTED_FUNCTIONS=[]'],   [], [],     8), # noqa; totally empty!
    # we don't metadce with linkable code! other modules may want stuff
    # don't compare the # of functions in a main module, which changes a lot
    'main_module_2': (['-O3', '-s', 'MAIN_MODULE=2'], [], [], 10017), # noqa
  })
  @no_wasm_backend()
  def test_metadce_hello_fastcomp(self, *args):
    self.run_metadce_test('hello_world.cpp', *args)

  @parameterized({
    'O3':                 ('mem.c', ['-O3'],
                           [], [], 6100),         # noqa
    # argc/argv support code etc. is in the wasm
    'O3_standalone':      ('mem.c', ['-O3', '-s', 'STANDALONE_WASM'],
                           [], [], 6309),         # noqa
    # without argc/argv, no support code for them is emitted
    'O3_standalone_narg': ('mem_no_argv.c', ['-O3', '-s', 'STANDALONE_WASM'],
                           [], [], 6309),         # noqa
    # without main, no support code for argc/argv is emitted either
    'O3_standalone_lib':  ('mem_no_main.c', ['-O3', '-s', 'STANDALONE_WASM'],
                           [], [], 6309),         # noqa
    # Growth support code is in JS, no significant change in the wasm
    'O3_grow':            ('mem.c', ['-O3', '-s', 'ALLOW_MEMORY_GROWTH'],
                           [], [], 6098),         # noqa
    # Growth support code is in the wasm
    'O3_grow_standalone': ('mem.c', ['-O3', '-s', 'ALLOW_MEMORY_GROWTH', '-s', 'STANDALONE_WASM'],
                           [], [], 6449),         # noqa
    # without argc/argv, no support code for them is emitted, even with lto
    'O3_standalone_narg_flto':
                          ('mem_no_argv.c', ['-O3', '-s', 'STANDALONE_WASM', '-flto'],
                           [], [], 6309),         # noqa
  })
  @no_fastcomp()
  def test_metadce_mem(self, filename, *args):
    self.run_metadce_test(filename, *args)

  # ensures runtime exports work, even with metadce
  def test_extra_runtime_exports(self):
    exports = ['stackSave', 'stackRestore', 'stackAlloc', 'FS']
    run_process([PYTHON, EMCC, path_from_root('tests', 'hello_world.cpp'), '-s', 'WASM=1', '-Os', '-s', 'EXTRA_EXPORTED_RUNTIME_METHODS=%s' % str(exports)])
    js = open('a.out.js').read()
    for export in exports:
      assert ('Module["%s"]' % export) in js, export

  def test_legalize_js_ffi(self):
    # test disabling of JS FFI legalization
    wasm_dis = os.path.join(Building.get_binaryen_bin(), 'wasm-dis')
    for (args, js_ffi) in [
        (['-s', 'LEGALIZE_JS_FFI=1', '-s', 'SIDE_MODULE=1', '-O1', '-s', 'EXPORT_ALL=1'], True),
        (['-s', 'LEGALIZE_JS_FFI=0', '-s', 'SIDE_MODULE=1', '-O1', '-s', 'EXPORT_ALL=1'], False),
        (['-s', 'LEGALIZE_JS_FFI=0', '-s', 'SIDE_MODULE=1', '-O0', '-s', 'EXPORT_ALL=1'], False),
        (['-s', 'LEGALIZE_JS_FFI=0', '-s', 'WARN_ON_UNDEFINED_SYMBOLS=0', '-O0'], False),
      ]:
      if self.is_wasm_backend() and 'SIDE_MODULE=1' in args:
        continue
      print(args)
      try_delete('a.out.wasm')
      try_delete('a.out.wat')
      cmd = [PYTHON, EMCC, path_from_root('tests', 'other', 'ffi.c'), '-g', '-o', 'a.out.js'] + args
      print(' '.join(cmd))
      run_process(cmd)
      run_process([wasm_dis, 'a.out.wasm', '-o', 'a.out.wat'])
      text = open('a.out.wat').read()
      # remove internal comments and extra whitespace
      text = re.sub(r'\(;[^;]+;\)', '', text)
      text = re.sub(r'\$var\$*.', '', text)
      text = re.sub(r'param \$\d+', 'param ', text)
      text = re.sub(r' +', ' ', text)
      # TODO: remove the unecessary ".*" in e_* regexs after binaryen #2510 lands
      e_add_f32 = re.search(r'func \$_?add_f .*\(param f32\) \(param f32\) \(result f32\)', text)
      i_i64_i32 = re.search(r'import .*"_?import_ll" .*\(param i32 i32\) \(result i32\)', text)
      i_f32_f64 = re.search(r'import .*"_?import_f" .*\(param f64\) \(result f64\)', text)
      i_i64_i64 = re.search(r'import .*"_?import_ll" .*\(param i64\) \(result i64\)', text)
      i_f32_f32 = re.search(r'import .*"_?import_f" .*\(param f32\) \(result f32\)', text)
      e_i64_i32 = re.search(r'func \$_?add_ll .*\(param i32\) \(param i32\) \(param i32\) \(param i32\) \(result i32\)', text)
      e_f32_f64 = re.search(r'func \$legalstub\$_?add_f .*\(param f64\) \(param f64\) \(result f64\)', text)
      e_i64_i64 = re.search(r'func \$_?add_ll .*\(param i64\) \(param i64\) \(result i64\)', text)
      assert e_add_f32, 'add_f export missing'
      if js_ffi:
        assert i_i64_i32,     'i64 not converted to i32 in imports'
        assert i_f32_f64,     'f32 not converted to f64 in imports'
        assert not i_i64_i64, 'i64 not converted to i32 in imports'
        assert not i_f32_f32, 'f32 not converted to f64 in imports'
        assert e_i64_i32,     'i64 not converted to i32 in exports'
        assert not e_f32_f64, 'f32 not converted to f64 in exports'
        assert not e_i64_i64, 'i64 not converted to i64 in exports'
      else:
        assert not i_i64_i32, 'i64 converted to i32 in imports'
        assert not i_f32_f64, 'f32 converted to f64 in imports'
        assert i_i64_i64,     'i64 converted to i32 in imports'
        assert i_f32_f32,     'f32 converted to f64 in imports'
        assert not e_i64_i32, 'i64 converted to i32 in exports'
        assert not e_f32_f64, 'f32 converted to f64 in exports'
        assert e_i64_i64,     'i64 converted to i64 in exports'

  def test_no_legalize_js_ffi(self):
    # test minimal JS FFI legalization for invoke and dyncalls
    if self.is_wasm_backend():
      self.skipTest('not testing legalize with main module and wasm backend')
    wasm_dis = os.path.join(Building.get_binaryen_bin(), 'wasm-dis')
    for (args, js_ffi) in [
        (['-s', 'LEGALIZE_JS_FFI=0', '-s', 'MAIN_MODULE=2', '-O3', '-s', 'DISABLE_EXCEPTION_CATCHING=0'], False),
      ]:
      print(args)
      try_delete('a.out.wasm')
      try_delete('a.out.wat')
      with env_modify({'EMCC_FORCE_STDLIBS': 'libc++'}):
        cmd = [PYTHON, EMCC, path_from_root('tests', 'other', 'noffi.cpp'), '-g', '-o', 'a.out.js'] + args
      print(' '.join(cmd))
      run_process(cmd)
      run_process([wasm_dis, 'a.out.wasm', '-o', 'a.out.wat'])
      text = open('a.out.wat').read()
      # remove internal comments and extra whitespace
      text = re.sub(r'\(;[^;]+;\)', '', text)
      text = re.sub(r'\$var\$*.', '', text)
      text = re.sub(r'param \$\d+', 'param ', text)
      text = re.sub(r' +', ' ', text)
      # print("text: %s" % text)
      i_legalimport_i64 = re.search(r'\(import.*\$legalimport\$invoke_j.*', text)
      e_legalstub_i32 = re.search(r'\(func.*\$legalstub\$dyn.*\(result i32\)', text)
      assert i_legalimport_i64, 'legal import not generated for invoke call'
      assert e_legalstub_i32, 'legal stub not generated for dyncall'

  def test_export_aliasee(self):
    # build side module
    args = ['-s', 'SIDE_MODULE=1']
    cmd = [PYTHON, EMCC, path_from_root('tests', 'other', 'alias', 'side.c'), '-g', '-o', 'side.wasm'] + args
    print(' '.join(cmd))
    run_process(cmd)

    # build main module
    args = ['-s', 'EXPORTED_FUNCTIONS=["_main", "_foo"]', '-s', 'MAIN_MODULE=2', '-s', 'EXIT_RUNTIME=1', '-lnodefs.js']
    cmd = [PYTHON, EMCC, path_from_root('tests', 'other', 'alias', 'main.c'), '-o', 'main.js'] + args
    print(' '.join(cmd))
    run_process(cmd)

    # run the program
    self.assertContained('success', run_js('main.js'))

  def test_sysconf_phys_pages(self):
    def run(args, expected):
      if self.is_wasm_backend() and 'WASM=0' in args:
        return
      cmd = [PYTHON, EMCC, path_from_root('tests', 'unistd', 'sysconf_phys_pages.c')] + args
      print(str(cmd))
      run_process(cmd)
      result = run_js('a.out.js').strip()
      self.assertEqual(result,  str(expected) + ', errno: 0')

    run([], 1024)
    run(['-s', 'INITIAL_MEMORY=32MB'], 2048)
    run(['-s', 'INITIAL_MEMORY=32MB', '-s', 'ALLOW_MEMORY_GROWTH=1'], (2 * 1024 * 1024 * 1024 - 65536) // 16384)
    run(['-s', 'INITIAL_MEMORY=32MB', '-s', 'ALLOW_MEMORY_GROWTH=1', '-s', 'WASM=0'], (2 * 1024 * 1024 * 1024 - 16777216) // 16384)
    run(['-s', 'INITIAL_MEMORY=32MB', '-s', 'BINARYEN=1'], 2048)
    run(['-s', 'INITIAL_MEMORY=32MB', '-s', 'ALLOW_MEMORY_GROWTH=1', '-s', 'BINARYEN=1'], (2 * 1024 * 1024 * 1024 - 65536) // 16384)
    run(['-s', 'INITIAL_MEMORY=32MB', '-s', 'ALLOW_MEMORY_GROWTH=1', '-s', 'BINARYEN=1', '-s', 'MAXIMUM_MEMORY=128MB'], 2048 * 4)

  def test_wasm_target_and_STANDALONE_WASM(self):
    # STANDALONE_WASM means we never minify imports and exports.
    for opts, potentially_expect_minified_exports_and_imports in (
      ([],                               False),
      (['-s', 'STANDALONE_WASM'],        False),
      (['-O2'],                          False),
      (['-O3'],                          True),
      (['-O3', '-s', 'STANDALONE_WASM'], False),
      (['-Os'],                          True),
    ):
      if 'STANDALONE_WASM' in opts and not self.is_wasm_backend():
        continue
      # targeting .wasm (without .js) means we enable STANDALONE_WASM automatically, and don't minify imports/exports
      for target in ('out.js', 'out.wasm'):
        expect_minified_exports_and_imports = potentially_expect_minified_exports_and_imports and target.endswith('.js')
        standalone = target.endswith('.wasm') or 'STANDALONE_WASM' in opts
        print(opts, potentially_expect_minified_exports_and_imports, target, ' => ', expect_minified_exports_and_imports, standalone)

        self.clear()
        run_process([PYTHON, EMCC, path_from_root('tests', 'hello_world.cpp'), '-o', target] + opts)
        self.assertExists('out.wasm')
        if target.endswith('.wasm'):
          # only wasm requested
          self.assertNotExists('out.js')
        wat = run_process([os.path.join(Building.get_binaryen_bin(), 'wasm-dis'), 'out.wasm'], stdout=PIPE).stdout
        wat_lines = wat.split('\n')
        exports = [line.strip().split(' ')[1].replace('"', '') for line in wat_lines if "(export " in line]
        imports = [line.strip().split(' ')[2].replace('"', '') for line in wat_lines if "(import " in line]
        exports_and_imports = exports + imports
        print('  exports', exports)
        print('  imports', imports)
        if expect_minified_exports_and_imports:
          assert 'a' in exports_and_imports
        else:
          assert 'a' not in exports_and_imports
        assert 'memory' in exports_and_imports or 'fd_write' in exports_and_imports, 'some things are not minified anyhow'
        # verify the wasm runs with the JS
        if target.endswith('.js'):
          self.assertContained('hello, world!', run_js('out.js'))
        # verify a standalone wasm
        if standalone:
          for engine in WASM_ENGINES:
            print(engine)
            self.assertContained('hello, world!', run_js('out.wasm', engine=engine))

  def test_wasm_targets_side_module(self):
    # side modules do allow a wasm target
    for opts, target in [([], 'a.out.wasm'), (['-o', 'lib.wasm'], 'lib.wasm')]:
      # specified target
      print('building: ' + target)
      self.clear()
      run_process([PYTHON, EMCC, path_from_root('tests', 'hello_world.cpp'), '-s', 'SIDE_MODULE=1'] + opts)
      for x in os.listdir('.'):
        assert not x.endswith('.js'), 'we should not emit js when making a wasm side module: ' + x
      self.assertIn(b'dylink', open(target, 'rb').read())

  @no_fastcomp('test wasm object files')
  def test_wasm_backend_lto(self):
    # test building of non-wasm-object-files libraries, building with them, and running them

    src = path_from_root('tests', 'hello_libcxx.cpp')
    # test codegen in lto mode, and compare to normal (wasm object) mode
    for args in [[], ['-O1'], ['-O2'], ['-O3'], ['-Os'], ['-Oz']]:
      print(args)

      print('wasm in object')
      run_process([PYTHON, EMXX, src] + args + ['-c', '-o', 'hello_obj.o'])
      self.assertTrue(shared.Building.is_wasm('hello_obj.o'))
      self.assertFalse(shared.Building.is_bitcode('hello_obj.o'))

      print('bitcode in object')
      run_process([PYTHON, EMXX, src] + args + ['-c', '-o', 'hello_bitcode.o', '-flto'])
      self.assertFalse(shared.Building.is_wasm('hello_bitcode.o'))
      self.assertTrue(shared.Building.is_bitcode('hello_bitcode.o'))

      print('use bitcode object (LTO)')
      run_process([PYTHON, EMXX, 'hello_bitcode.o'] + args + ['-flto'])
      self.assertContained('hello, world!', run_js('a.out.js'))
      print('use bitcode object (non-LTO)')
      run_process([PYTHON, EMXX, 'hello_bitcode.o'] + args)
      self.assertContained('hello, world!', run_js('a.out.js'))

      print('use native object (LTO)')
      run_process([PYTHON, EMXX, 'hello_obj.o'] + args + ['-flto'])
      self.assertContained('hello, world!', run_js('a.out.js'))
      print('use native object (non-LTO)')
      run_process([PYTHON, EMXX, 'hello_obj.o'] + args)
      self.assertContained('hello, world!', run_js('a.out.js'))

  @parameterized({
    'except': [],
    'noexcept': ['-s', 'DISABLE_EXCEPTION_CATCHING=0']
  })
  @no_fastcomp('test wasm object files')
  def test_wasm_backend_lto_libcxx(self, *args):
    run_process([PYTHON, EMXX, path_from_root('tests', 'hello_libcxx.cpp'), '-flto'] + list(args))

  @no_fastcomp('wasm backend lto specific')
  def test_lto_flags(self):
    for flags, expect_bitcode in [
      ([], False),
      (['-flto'], True),
    ]:
      run_process([PYTHON, EMCC, path_from_root('tests', 'hello_world.cpp')] + flags + ['-c', '-o', 'a.o'])
      seen_bitcode = Building.is_bitcode('a.o')
      self.assertEqual(expect_bitcode, seen_bitcode, 'must emit LTO-capable bitcode when flags indicate so (%s)' % str(flags))

  def test_wasm_nope(self):
    for opts in [[], ['-O2']]:
      print(opts)
      # check we show a good error message if there is no wasm support
      create_test_file('pre.js', 'WebAssembly = undefined;\n')
      run_process([PYTHON, EMCC, path_from_root('tests', 'hello_world.cpp'), '--pre-js', 'pre.js'] + opts)
      out = run_js('a.out.js', stderr=STDOUT, assert_returncode=None)
      if opts == []:
        self.assertContained('No WebAssembly support found. Build with -s WASM=0 to target JavaScript instead.', out)
      else:
        self.assertContained('no native wasm support detected', out)

  def test_jsrun(self):
    print(NODE_JS)
    jsrun.WORKING_ENGINES = {}
    # Test that engine check passes
    self.assertTrue(jsrun.check_engine(NODE_JS))
    # Run it a second time (cache hit)
    self.assertTrue(jsrun.check_engine(NODE_JS))

    # Test that engine check fails
    bogus_engine = ['/fake/inline4']
    self.assertFalse(jsrun.check_engine(bogus_engine))
    self.assertFalse(jsrun.check_engine(bogus_engine))

    # Test the other possible way (list vs string) to express an engine
    if type(NODE_JS) is list:
      engine2 = NODE_JS[0]
    else:
      engine2 = [NODE_JS]
    self.assertTrue(jsrun.check_engine(engine2))

    # Test that run_js requires the engine
    jsrun.run_js(path_from_root('src', 'hello_world.js'), NODE_JS)
    caught_exit = 0
    try:
      jsrun.run_js(path_from_root('src', 'hello_world.js'), bogus_engine)
    except SystemExit as e:
      caught_exit = e.code
    self.assertEqual(1, caught_exit, 'Did not catch SystemExit with bogus JS engine')

  def test_error_on_missing_libraries(self):
    # -llsomenonexistingfile is an error by default
    err = self.expect_fail([PYTHON, EMCC, path_from_root('tests', 'hello_world.cpp'), '-lsomenonexistingfile'])
    if self.is_wasm_backend():
      self.assertContained('wasm-ld: error: unable to find library -lsomenonexistingfile', err)
    else:
      self.assertContained('emcc: cannot find library "somenonexistingfile"', err)

  # Tests that if user accidentally attempts to link native object code, we show an error
  def test_native_link_error_message(self):
    run_process([CLANG_CC, '-c', path_from_root('tests', 'hello_123.c'), '-o', 'hello_123.o'])
    err = self.expect_fail([PYTHON, EMCC, 'hello_123.o', '-o', 'hello_123.js'])
    self.assertContained('hello_123.o is not a valid input', err)

  # Tests that we should give a clear error on INITIAL_MEMORY not being enough for static initialization + stack
  def test_clear_error_on_massive_static_data(self):
    with open('src.cpp', 'w') as f:
      f.write('''
        char muchData[128 * 1024];
        int main() {
          return (int)&muchData;
        }
      ''')
    err = self.expect_fail([PYTHON, EMCC, 'src.cpp', '-s', 'TOTAL_STACK=1KB', '-s', 'INITIAL_MEMORY=64KB'])
    if self.is_wasm_backend():
      self.assertContained('wasm-ld: error: initial memory too small', err)
    else:
      self.assertContained('Memory is not large enough for static data (134000) plus the stack (1024), please increase INITIAL_MEMORY (65536)', err)

  def test_o_level_clamp(self):
    for level in [3, 4, 20]:
      err = run_process([PYTHON, EMCC, '-O' + str(level), path_from_root('tests', 'hello_world.c')], stderr=PIPE).stderr
      self.assertContainedIf("optimization level '-O" + str(level) + "' is not supported; using '-O3' instead", err, level > 3)

  # Tests that if user specifies multiple -o output directives, then the last one will take precedence
  def test_multiple_o_files(self):
    run_process([PYTHON, EMCC, path_from_root('tests', 'hello_world.c'), '-o', 'a.js', '-o', 'b.js'])
    assert os.path.isfile('b.js')
    assert not os.path.isfile('a.js')

  # Tests that Emscripten-provided header files can be cleanly included in C code
  def test_include_system_header_in_c(self):
    for std in [[], ['-std=c89']]: # Test oldest C standard, and the default C standard
      for directory, headers in [
        ('emscripten', ['dom_pk_codes.h', 'em_asm.h', 'emscripten.h', 'fetch.h', 'html5.h', 'key_codes.h', 'threading.h', 'trace.h', 'vector.h', 'vr.h']), # This directory has also bind.h, val.h and wire.h, which require C++11
        ('AL', ['al.h', 'alc.h']),
        ('EGL', ['egl.h', 'eglplatform.h']),
        ('GL', ['freeglut_std.h', 'gl.h', 'glew.h', 'glfw.h', 'glu.h', 'glut.h']),
        ('GLES', ['gl.h', 'glplatform.h']),
        ('GLES2', ['gl2.h', 'gl2platform.h']),
        ('GLES3', ['gl3.h', 'gl3platform.h', 'gl31.h', 'gl32.h']),
        ('GLFW', ['glfw3.h']),
        ('KHR', ['khrplatform.h'])]:
        for h in headers:
          inc = '#include <' + directory + '/' + h + '>'
          print(inc)
          create_test_file('a.c', inc)
          create_test_file('b.c', inc)
          run_process([PYTHON, EMCC] + std + ['a.c', 'b.c'])

  @is_slow_test
  def test_single_file(self):
    for (single_file_enabled,
         meminit1_enabled,
         debug_enabled,
         emterpreter_enabled,
         emterpreter_file_enabled,
         closure_enabled,
         wasm_enabled) in itertools.product([True, False], repeat=7):
      # skip unhelpful option combinations
      if emterpreter_file_enabled and not emterpreter_enabled:
        continue

      expect_wasm = wasm_enabled
      expect_emterpretify_file = emterpreter_file_enabled
      expect_meminit = meminit1_enabled and not wasm_enabled
      expect_success = not (emterpreter_file_enabled and single_file_enabled)
      expect_wat = debug_enabled and wasm_enabled and not self.is_wasm_backend()

      if self.is_wasm_backend() and emterpreter_enabled:
        continue

      # currently, the emterpreter always fails with JS output since we do not preload the emterpreter file, which in non-HTML we would need to do manually
      should_run_js = expect_success and not emterpreter_enabled

      cmd = [PYTHON, EMCC, path_from_root('tests', 'hello_world.c')]

      if single_file_enabled:
        expect_emterpretify_file = False
        expect_meminit = False
        expect_wasm = False
        cmd += ['-s', 'SINGLE_FILE=1']
      if meminit1_enabled:
        cmd += ['--memory-init-file', '1']
      if debug_enabled:
        cmd += ['-g']
      if emterpreter_enabled:
        cmd += ['-s', 'EMTERPRETIFY=1']
      if emterpreter_file_enabled:
        cmd += ['-s', "EMTERPRETIFY_FILE='a.out.dat'"]
      if closure_enabled:
        cmd += ['--closure', '1']
      if not wasm_enabled:
        cmd += ['-s', 'WASM=0']

      print(' '.join(cmd))
      self.clear()
      if not expect_success:
        self.expect_fail(cmd)
        continue

      run_process(cmd)
      print(os.listdir('.'))
      assert expect_emterpretify_file == os.path.exists('a.out.dat')
      assert expect_meminit == (os.path.exists('a.out.mem') or os.path.exists('a.out.js.mem'))
      assert expect_wasm == os.path.exists('a.out.wasm')
      assert expect_wat == os.path.exists('a.out.wat')
      if should_run_js:
        self.assertContained('hello, world!', run_js('a.out.js'))

  def test_emar_M(self):
    create_test_file('file1', ' ')
    create_test_file('file2', ' ')
    run_process([PYTHON, EMAR, 'cr', 'file1.a', 'file1'])
    run_process([PYTHON, EMAR, 'cr', 'file2.a', 'file2'])
    run_process([PYTHON, EMAR, '-M'], input='''create combined.a
addlib file1.a
addlib file2.a
save
end
''')
    result = run_process([PYTHON, EMAR, 't', 'combined.a'], stdout=PIPE).stdout
    self.assertContained('file1', result)
    self.assertContained('file2', result)

  def test_emar_duplicate_inputs(self):
    # Verify the we can supply the same intput muliple times without
    # confusing emar.py:
    # See https://github.com/emscripten-core/emscripten/issues/9733
    create_test_file('file1', ' ')
    run_process([PYTHON, EMAR, 'cr', 'file1.a', 'file1', 'file1'])

  def test_emar_response_file(self):
    create_test_file("file'1", ' ')
    create_test_file("file'2", ' ')
    Building.emar('cr', 'libfoo.a', ("file'1", "file'2"))

  def test_archive_empty(self):
    # This test added because we had an issue with the AUTO_ARCHIVE_INDEXES failing on empty
    # archives (which inherently don't have indexes).
    run_process([PYTHON, EMAR, 'crS', 'libfoo.a'])
    run_process([PYTHON, EMCC, '-Werror', 'libfoo.a', path_from_root('tests', 'hello_world.c')])

  def test_archive_no_index(self):
    create_test_file('foo.c', 'int foo = 1;')
    run_process([PYTHON, EMCC, '-c', 'foo.c'])
    run_process([PYTHON, EMCC, '-c', path_from_root('tests', 'hello_world.c')])
    # The `S` flag means don't add an archive index
    run_process([PYTHON, EMAR, 'crS', 'libfoo.a', 'foo.o'])
    # The llvm backend (link GNU ld and lld) doesn't support linking archives with no index.
    # However we have logic that will automatically add indexes (unless running with
    # NO_AUTO_ARCHIVE_INDEXES).
    if self.is_wasm_backend():
      stderr = self.expect_fail([PYTHON, EMCC, '-s', 'NO_AUTO_ARCHIVE_INDEXES', 'libfoo.a', 'hello_world.o'])
      self.assertContained('libfoo.a: archive has no index; run ranlib to add one', stderr)
    # The default behavior is to add archive indexes automatically.
    run_process([PYTHON, EMCC, 'libfoo.a', 'hello_world.o'])

  @no_fastcomp('AUTO_ARCHIVE_INDEXES only applies to wasm backend')
  def test_archive_non_objects(self):
    create_test_file('file.txt', 'test file')
    # llvm-nm has issues with files that start with two or more null bytes since it thinks they
    # are COFF files.  Ensure that we correctly ignore such files when we process them.
    create_test_file('zeros.bin', '\0\0\0\0')
    run_process([PYTHON, EMCC, '-c', path_from_root('tests', 'hello_world.c')])
    # No index added.
    # --format=darwin (the default on OSX has a strange issue where it add extra
    # newlines to files: https://bugs.llvm.org/show_bug.cgi?id=42562
    run_process([PYTHON, EMAR, 'crS', '--format=gnu', 'libfoo.a', 'file.txt', 'zeros.bin', 'hello_world.o'])
    run_process([PYTHON, EMCC, path_from_root('tests', 'hello_world.c'), 'libfoo.a'])

  def test_flag_aliases(self):
    def assert_aliases_match(flag1, flag2, flagarg, extra_args=[]):
      results = {}
      for f in (flag1, flag2):
        run_process([PYTHON, EMCC, path_from_root('tests', 'hello_world.c'), '-s', f + '=' + flagarg] + extra_args)
        with open('a.out.js') as out:
          results[f + '.js'] = out.read()
        with open('a.out.wasm', 'rb') as out:
          results[f + '.wasm'] = out.read()
      self.assertEqual(results[flag1 + '.js'], results[flag2 + '.js'], 'js results should be identical')
      self.assertEqual(results[flag1 + '.wasm'], results[flag2 + '.wasm'], 'wasm results should be identical')

    assert_aliases_match('INITIAL_MEMORY', 'TOTAL_MEMORY', '16777216')
    assert_aliases_match('INITIAL_MEMORY', 'TOTAL_MEMORY', '64MB')
    assert_aliases_match('MAXIMUM_MEMORY', 'WASM_MEM_MAX', '16777216', ['-s', 'ALLOW_MEMORY_GROWTH'])
    assert_aliases_match('MAXIMUM_MEMORY', 'BINARYEN_MEM_MAX', '16777216', ['-s', 'ALLOW_MEMORY_GROWTH'])

  def test_IGNORE_CLOSURE_COMPILER_ERRORS(self):
    create_test_file('pre.js', r'''
      // make closure compiler very very angry
      var dupe = 1;
      var dupe = 2;
      function Node() {
        throw 'Node is a DOM thing too, and use the ' + dupe;
      }
      function Node() {
        throw '(duplicate) Node is a DOM thing too, and also use the ' + dupe;
      }
    ''')

    def test(check, extra=[]):
      cmd = [PYTHON, EMCC, path_from_root('tests', 'hello_world.c'), '-O2', '--closure', '1', '--pre-js', 'pre.js'] + extra
      proc = run_process(cmd, check=check, stderr=PIPE)
      if not check:
        self.assertNotEqual(proc.returncode, 0)
      return proc

    WARNING = 'Variable dupe declared more than once'

    proc = test(check=False)
    self.assertContained(WARNING, proc.stderr)
    proc = test(check=True, extra=['-s', 'IGNORE_CLOSURE_COMPILER_ERRORS=1'])
    self.assertNotContained(WARNING, proc.stderr)

  def test_closure_full_js_library(self):
    # test for closure errors in the entire JS library
    # We must ignore various types of errors that are expected in this situation, as we
    # are including a lot of JS without corresponding compiled code for it. This still
    # lets us catch all other errors.
    with env_modify({'EMCC_CLOSURE_ARGS': '--jscomp_off undefinedVars'}):
      run_process([PYTHON, EMCC, path_from_root('tests', 'hello_world.c'), '-O1', '--closure', '1', '-g1', '-s', 'INCLUDE_FULL_LIBRARY=1', '-s', 'ERROR_ON_UNDEFINED_SYMBOLS=0'])

  # Tests --closure-args command line flag
  def test_closure_externs(self):
    run_process([PYTHON, EMCC, path_from_root('tests', 'hello_world.c'), '--closure', '1', '--pre-js', path_from_root('tests', 'test_closure_externs_pre_js.js'), '--closure-args', '--externs "' + path_from_root('tests', 'test_closure_externs.js') + '"'])

  def test_toolchain_profiler(self):
    environ = os.environ.copy()
    environ['EM_PROFILE_TOOLCHAIN'] = '1'
    # replaced subprocess functions should not cause errors
    run_process([PYTHON, EMCC, path_from_root('tests', 'hello_world.c')], env=environ)

  def test_noderawfs(self):
    fopen_write = open(path_from_root('tests', 'asmfs', 'fopen_write.cpp')).read()
    create_test_file('main.cpp', fopen_write)
    run_process([PYTHON, EMCC, 'main.cpp', '-s', 'NODERAWFS=1'])
    self.assertContained("read 11 bytes. Result: Hello data!", run_js('a.out.js'))

    # NODERAWFS should directly write on OS file system
    self.assertEqual("Hello data!", open('hello_file.txt').read())

  def test_noderawfs_disables_embedding(self):
    expected = '--preload-file and --embed-file cannot be used with NODERAWFS which disables virtual filesystem'
    base = [PYTHON, EMCC, path_from_root('tests', 'hello_world.c'), '-s', 'NODERAWFS=1']
    err = self.expect_fail(base + ['--preload-files', 'somefile'])
    assert expected in err
    err = self.expect_fail(base + ['--embed-files', 'somefile'])
    assert expected in err

  def test_node_code_caching(self):
    run_process([PYTHON, EMCC, path_from_root('tests', 'hello_world.c'),
                 '-s', 'NODE_CODE_CACHING',
                 '-s', 'WASM_ASYNC_COMPILATION=0'])

    def get_cached():
      cached = glob.glob('a.out.wasm.*.cached')
      if not cached:
        return None
      self.assertEqual(len(cached), 1)
      return cached[0]

    # running the program makes it cache the code
    self.assertFalse(get_cached())
    self.assertEqual('hello, world!', run_js('a.out.js').strip())
    self.assertTrue(get_cached(), 'should be a cache file')

    # hard to test it actually uses it to speed itself up, but test that it
    # does try to deserialize it at least
    with open(get_cached(), 'w') as f:
      f.write('waka waka')
    ERROR = 'NODE_CODE_CACHING: failed to deserialize, bad cache file?'
    self.assertContained(ERROR, run_js('a.out.js', stderr=PIPE, full_output=True))
    # we cached proper code after showing that error
    with open(get_cached(), 'rb') as f:
      self.assertEqual(f.read().count(b'waka'), 0)
    self.assertNotContained(ERROR, run_js('a.out.js', stderr=PIPE, full_output=True))

  def test_autotools_shared_check(self):
    env = os.environ.copy()
    env['LC_ALL'] = 'C'
    expected = ': supported targets:.* elf'
    for python in [PYTHON, 'python', 'python2', 'python3']:
      if not Building.which(python):
        continue
      if python == 'python3' and not is_python3_version_supported():
        continue
      print(python)
      out = run_process([python, EMCC, '--help'], stdout=PIPE, env=env).stdout
      assert re.search(expected, out)

  def test_ioctl_window_size(self):
      self.do_other_test(os.path.join('other', 'ioctl', 'window_size'))

  def test_fd_closed(self):
    self.do_other_test(os.path.join('other', 'fd_closed'))

  def test_fflush(self):
    # fflush without the full filesystem won't quite work
    self.do_other_test(os.path.join('other', 'fflush'))

  def test_fflush_fs(self):
    # fflush with the full filesystem will flush from libc, but not the JS logging, which awaits a newline
    self.do_other_test(os.path.join('other', 'fflush_fs'), emcc_args=['-s', 'FORCE_FILESYSTEM=1'])

  def test_fflush_fs_exit(self):
    # on exit, we can send out a newline as no more code will run
    self.do_other_test(os.path.join('other', 'fflush_fs_exit'), emcc_args=['-s', 'FORCE_FILESYSTEM=1', '-s', 'EXIT_RUNTIME=1'])

  def test_extern_weak(self):
    self.do_other_test(os.path.join('other', 'extern_weak'), emcc_args=['-s', 'ERROR_ON_UNDEFINED_SYMBOLS=0'])
    if not self.is_wasm_backend(): # TODO: wasm backend main module
      self.do_other_test(os.path.join('other', 'extern_weak'), emcc_args=['-s', 'MAIN_MODULE=1', '-DLINKABLE'])

  def test_main_module_without_main(self):
    create_test_file('pre.js', r'''
var Module = {
  onRuntimeInitialized: function() {
    Module._foo();
  }
};
''')
    create_test_file('src.c', r'''
#include <emscripten.h>
EMSCRIPTEN_KEEPALIVE void foo() {
  EM_ASM({ console.log("bar") });
}
''')
    run_process([PYTHON, EMCC, 'src.c', '--pre-js', 'pre.js', '-s', 'MAIN_MODULE=2'])
    self.assertContained('bar', run_js('a.out.js'))

  def test_js_optimizer_parse_error(self):
    # check we show a proper understandable error for JS parse problems
    create_test_file('src.cpp', r'''
#include <emscripten.h>
int main() {
  EM_ASM({
    var x = !<->5.; // wtf
  });
}
''')
    stderr = self.expect_fail([PYTHON, EMCC, 'src.cpp', '-O2'])
    # wasm backend output doesn't have spaces in the EM_ASM function bodies
    # TODO(sbc): remove second option once binaryen#2408 rolls
    self.assertContained(('''
var ASM_CONSTS = [function() { var x = !<->5.; }];
                                        ^
''', '''
  0: function() {var x = !<->5.;}
                          ^
''', '''
  1024: function() {var x = !<->5.;}
                             ^
'''), stderr)

  def test_EM_ASM_ES6(self):
    # check we show a proper understandable error for JS parse problems
    create_test_file('src.cpp', r'''
#include <emscripten.h>
int main() {
  EM_ASM({
    var x = (a, b) => 5; // valid ES6!
    out('hello!');
  });
}
''')
    run_process([PYTHON, EMCC, 'src.cpp', '-O2'])
    self.assertContained('hello!', run_js('a.out.js'))

  def test_check_sourcemapurl(self):
    if not self.is_wasm():
      self.skipTest('only supported with wasm')
    run_process([PYTHON, EMCC, path_from_root('tests', 'hello_123.c'), '-g4', '-o', 'a.js', '--source-map-base', 'dir/'])
    output = open('a.wasm', 'rb').read()
    # has sourceMappingURL section content and points to 'dir/a.wasm.map' file
    source_mapping_url_content = encode_leb(len('sourceMappingURL')) + b'sourceMappingURL' + encode_leb(len('dir/a.wasm.map')) + b'dir/a.wasm.map'
    self.assertEqual(output.count(source_mapping_url_content), 1)
    # make sure no DWARF debug info sections remain - they would just waste space
    self.assertNotIn(b'.debug_', output)

  def test_check_source_map_args(self):
    # -g4 is needed for source maps; -g is not enough
    run_process([PYTHON, EMCC, path_from_root('tests', 'hello_world.c'), '-g'])
    self.assertNotExists('a.out.wasm.map')
    run_process([PYTHON, EMCC, path_from_root('tests', 'hello_world.c'), '-g4'])
    self.assertExists('a.out.wasm.map')

  @parameterized({
    'normal': [],
    'profiling': ['--profiling'] # -g4 --profiling should still emit a source map; see #8584
  })
  def test_check_sourcemapurl_default(self, *args):
    print(args)
    if not self.is_wasm():
      self.skipTest('only supported with wasm')

    try_delete('a.wasm.map')
    run_process([PYTHON, EMCC, path_from_root('tests', 'hello_123.c'), '-g4', '-o', 'a.js'] + list(args))
    output = open('a.wasm', 'rb').read()
    # has sourceMappingURL section content and points to 'a.wasm.map' file
    source_mapping_url_content = encode_leb(len('sourceMappingURL')) + b'sourceMappingURL' + encode_leb(len('a.wasm.map')) + b'a.wasm.map'
    self.assertIn(source_mapping_url_content, output)

  def test_wasm_sourcemap(self):
    # The no_main.c will be read (from relative location) due to speficied "-s"
    shutil.copyfile(path_from_root('tests', 'other', 'wasm_sourcemap', 'no_main.c'), 'no_main.c')
    wasm_map_cmd = [PYTHON, path_from_root('tools', 'wasm-sourcemap.py'),
                    '--sources', '--prefix', '=wasm-src://',
                    '--load-prefix', '/emscripten/tests/other/wasm_sourcemap=.',
                    '--dwarfdump-output',
                    path_from_root('tests', 'other', 'wasm_sourcemap', 'foo.wasm.dump'),
                    '-o', 'a.out.wasm.map',
                    path_from_root('tests', 'other', 'wasm_sourcemap', 'foo.wasm'),
                    '--basepath=' + os.getcwd()]
    run_process(wasm_map_cmd)
    output = open('a.out.wasm.map').read()
    # has "sources" entry with file (includes also `--prefix =wasm-src:///` replacement)
    self.assertIn('wasm-src:///emscripten/tests/other/wasm_sourcemap/no_main.c', output)
    # has "sourcesContent" entry with source code (included with `-s` option)
    self.assertIn('int foo()', output)
    # has some entries
    self.assertRegexpMatches(output, r'"mappings":\s*"[A-Za-z0-9+/]')

  def test_wasm_sourcemap_dead(self):
    wasm_map_cmd = [PYTHON, path_from_root('tools', 'wasm-sourcemap.py'),
                    '--dwarfdump-output',
                    path_from_root('tests', 'other', 'wasm_sourcemap_dead', 't.wasm.dump'),
                    '-o', 'a.out.wasm.map',
                    path_from_root('tests', 'other', 'wasm_sourcemap_dead', 't.wasm'),
                    '--basepath=' + os.getcwd()]
    run_process(wasm_map_cmd, stdout=PIPE, stderr=PIPE)
    output = open('a.out.wasm.map').read()
    # has only two entries
    self.assertRegexpMatches(output, r'"mappings":\s*"[A-Za-z0-9+/]+,[A-Za-z0-9+/]+"')

  @no_fastcomp()
  def test_wasm_sourcemap_relative_paths(self):
    def test(infile, source_map_added_dir=''):
      expected_source_map_path = 'a.cpp'
      if source_map_added_dir:
        expected_source_map_path = source_map_added_dir + '/' + expected_source_map_path
      print(infile, expected_source_map_path)
      shutil.copyfile(path_from_root('tests', 'hello_123.c'), infile)
      infiles = [
        infile,
        os.path.abspath(infile),
        './' + infile
      ]
      for curr in infiles:
        print('  ', curr)
        run_process([PYTHON, EMCC, curr, '-g4'])
        with open('a.out.wasm.map', 'r') as f:
          self.assertIn('"%s"' % expected_source_map_path, str(f.read()))

    test('a.cpp')

    ensure_dir('inner')
    test('inner/a.cpp', 'inner')

  @no_fastcomp('dwarf')
<<<<<<< HEAD
  def test_side_debug(self):
    run_process([PYTHON, EMCC, path_from_root('tests', 'hello_world.c'), '-g'])
=======
  def test_separate_dwarf(self):
    run_process([PYTHON, EMCC, path_from_root('tests', 'hello_world.c'), '-gforce_dwarf'])
>>>>>>> 552b3b74
    self.assertExists('a.out.wasm')
    self.assertNotExists('a.out.wasm.debug.wasm')
    run_process([PYTHON, EMCC, path_from_root('tests', 'hello_world.c'), '-gseparate-dwarf'])
    self.assertExists('a.out.wasm')
    self.assertExists('a.out.wasm.debug.wasm')
    self.assertLess(os.path.getsize('a.out.wasm'), os.path.getsize('a.out.wasm.debug.wasm'))
    # the special section should also exist, that refers to the side debug file
    with open('a.out.wasm', 'rb') as f:
      wasm = f.read()
      self.assertIn(b'external_debug_info', wasm)
      self.assertIn(b'a.out.wasm.debug.wasm', wasm)

  def test_wasm_producers_section(self):
    # no producers section by default
    run_process([PYTHON, EMCC, path_from_root('tests', 'hello_world.c')])
    with open('a.out.wasm', 'rb') as f:
      self.assertNotIn('clang', str(f.read()))
    size = os.path.getsize('a.out.wasm')
    if self.is_wasm_backend():
      run_process([PYTHON, EMCC, path_from_root('tests', 'hello_world.c'), '-s', 'EMIT_PRODUCERS_SECTION=1'])
      with open('a.out.wasm', 'rb') as f:
        self.assertIn('clang', str(f.read()))
      size_with_section = os.path.getsize('a.out.wasm')
      self.assertLess(size, size_with_section)

  def test_html_preprocess(self):
    test_file = path_from_root('tests', 'module', 'test_stdin.c')
    output_file = 'test_stdin.html'
    shell_file = path_from_root('tests', 'module', 'test_html_preprocess.html')

    run_process([PYTHON, EMCC, '-o', output_file, test_file, '--shell-file', shell_file, '-s', 'ASSERTIONS=0'], stdout=PIPE, stderr=PIPE)
    output = open(output_file).read()
    self.assertContained("""<style>
/* Disable preprocessing inside style block as syntax is ambiguous with CSS */
#include {background-color: black;}
#if { background-color: red;}
#else {background-color: blue;}
#endif {background-color: green;}
#xxx {background-color: purple;}
</style>
T1:(else) ASSERTIONS != 1
T2:ASSERTIONS != 1
T3:ASSERTIONS < 2
T4:(else) ASSERTIONS <= 1
T5:(else) ASSERTIONS
T6:!ASSERTIONS""", output)

    run_process([PYTHON, EMCC, '-o', output_file, test_file, '--shell-file', shell_file, '-s', 'ASSERTIONS=1'], stdout=PIPE, stderr=PIPE)
    output = open(output_file).read()
    self.assertContained("""<style>
/* Disable preprocessing inside style block as syntax is ambiguous with CSS */
#include {background-color: black;}
#if { background-color: red;}
#else {background-color: blue;}
#endif {background-color: green;}
#xxx {background-color: purple;}
</style>
T1:ASSERTIONS == 1
T2:(else) ASSERTIONS == 1
T3:ASSERTIONS < 2
T4:(else) ASSERTIONS <= 1
T5:ASSERTIONS
T6:(else) !ASSERTIONS""", output)

    run_process([PYTHON, EMCC, '-o', output_file, test_file, '--shell-file', shell_file, '-s', 'ASSERTIONS=2'], stdout=PIPE, stderr=PIPE)
    output = open(output_file).read()
    self.assertContained("""<style>
/* Disable preprocessing inside style block as syntax is ambiguous with CSS */
#include {background-color: black;}
#if { background-color: red;}
#else {background-color: blue;}
#endif {background-color: green;}
#xxx {background-color: purple;}
</style>
T1:(else) ASSERTIONS != 1
T2:ASSERTIONS != 1
T3:(else) ASSERTIONS >= 2
T4:ASSERTIONS > 1
T5:ASSERTIONS
T6:(else) !ASSERTIONS""", output)

  # Tests that Emscripten-compiled applications can be run from a relative path with node command line that is different than the current working directory.
  def test_node_js_run_from_different_directory(self):
    ensure_dir('subdir')
    run_process([PYTHON, EMCC, path_from_root('tests', 'hello_world.c'), '-o', os.path.join('subdir', 'a.js'), '-O3'])
    ret = run_process(NODE_JS + [os.path.join('subdir', 'a.js')], stdout=PIPE).stdout
    self.assertContained('hello, world!', ret)

  # Tests that a pthreads + modularize build can be run in node js
  @no_fastcomp('node pthreads only supported on wasm backend')
  def test_node_js_pthread_module(self):
    # create module loader script
    moduleLoader = 'moduleLoader.js'
    moduleLoaderContents = '''
const test_module = require("./module");
test_module().then((test_module_instance) => {
  test_module_instance._main();
  process.exit(0);
});
'''
    ensure_dir('subdir')
    create_test_file(os.path.join('subdir', moduleLoader), moduleLoaderContents)

    # build hello_world.c
    run_process([PYTHON, EMCC, path_from_root('tests', 'hello_world.c'), '-o', os.path.join('subdir', 'module.js'), '-s', 'USE_PTHREADS=1', '-s', 'PTHREAD_POOL_SIZE=2', '-s', 'MODULARIZE=1', '-s', 'EXPORT_NAME=test_module', '-s', 'ENVIRONMENT=worker,node'])

    # run the module
    ret = run_process(NODE_JS + ['--experimental-wasm-threads'] + [os.path.join('subdir', moduleLoader)], stdout=PIPE).stdout
    self.assertContained('hello, world!', ret)

  @no_windows('node system() does not seem to work, see https://github.com/emscripten-core/emscripten/pull/10547')
  def test_node_js_system(self):
    run_process([PYTHON, EMCC, '-DENV_NODE', path_from_root('tests', 'system.c'), '-o', 'a.js', '-O3'])
    ret = run_process(NODE_JS + ['a.js'], stdout=PIPE).stdout
    self.assertContained('OK', ret)

  def test_is_bitcode(self):
    fname = 'tmp.o'

    with open(fname, 'wb') as f:
      f.write(b'foo')
    self.assertFalse(Building.is_bitcode(fname))

    with open(fname, 'wb') as f:
      f.write(b'\xDE\xC0\x17\x0B')
      f.write(16 * b'\x00')
      f.write(b'BC')
    self.assertTrue(Building.is_bitcode(fname))

    with open(fname, 'wb') as f:
      f.write(b'BC')
    self.assertTrue(Building.is_bitcode(fname))

  def test_is_ar(self):
    fname = 'tmp.a'

    with open(fname, 'wb') as f:
      f.write(b'foo')
    self.assertFalse(Building.is_ar(fname))

    with open(fname, 'wb') as f:
      f.write(b'!<arch>\n')
    self.assertTrue(Building.is_ar(fname))

  def test_emcc_parsing(self):
    create_test_file('src.c', r'''
        #include <stdio.h>
        void a() { printf("a\n"); }
        void b() { printf("b\n"); }
        void c() { printf("c\n"); }
        void d() { printf("d\n"); }
      ''')
    create_test_file('response', r'''[
"_a",
"_b",
"_c",
"_d"
]
''')

    for export_arg, expected in [
      # extra space at end - should be ignored
      ("EXPORTED_FUNCTIONS=['_a', '_b', '_c', '_d' ]", ''),
      # extra newline in response file - should be ignored
      ("EXPORTED_FUNCTIONS=@response", ''),
      # stray slash
      ("EXPORTED_FUNCTIONS=['_a', '_b', \\'_c', '_d']", '''undefined exported function: "\\\\'_c'"'''),
      # stray slash
      ("EXPORTED_FUNCTIONS=['_a', '_b',\\ '_c', '_d']", '''undefined exported function: "\\\\ '_c'"'''),
      # stray slash
      ('EXPORTED_FUNCTIONS=["_a", "_b", \\"_c", "_d"]', 'undefined exported function: "\\\\"_c""'),
      # stray slash
      ('EXPORTED_FUNCTIONS=["_a", "_b",\\ "_c", "_d"]', 'undefined exported function: "\\\\ "_c"'),
      # missing comma
      ('EXPORTED_FUNCTIONS=["_a", "_b" "_c", "_d"]', 'undefined exported function: "_b" "_c"'),
    ]:
      print(export_arg)
      proc = run_process([PYTHON, EMCC, 'src.c', '-s', export_arg], stdout=PIPE, stderr=PIPE, check=not expected)
      print(proc.stderr)
      if not expected:
        self.assertFalse(proc.stderr)
      else:
        self.assertNotEqual(proc.returncode, 0)
        self.assertContained(expected, proc.stderr)

  @no_fastcomp('uses new ASYNCIFY')
  def test_asyncify_escaping(self):
    proc = run_process([PYTHON, EMCC, path_from_root('tests', 'hello_world.c'), '-s', 'ASYNCIFY=1', '-s', "ASYNCIFY_WHITELIST=[DOS_ReadFile(unsigned short, unsigned char*, unsigned short*, bool)]"], stdout=PIPE, stderr=PIPE)
    self.assertContained('emcc: ASYNCIFY list contains an item without balanced parentheses', proc.stderr)
    self.assertContained('   DOS_ReadFile(unsigned short', proc.stderr)
    self.assertContained('Try to quote the entire argument', proc.stderr)

  @no_fastcomp('uses new ASYNCIFY')
  def test_asyncify_response_file(self):
    return self.skipTest(' TODO remove the support for multiple binaryen versions warning output ("function name" vs "pattern" etc).')
    create_test_file('a.txt', r'''[
  "DOS_ReadFile(unsigned short, unsigned char*, unsigned short*, bool)"
]
''')
    proc = run_process([PYTHON, EMCC, path_from_root('tests', 'hello_world.c'), '-s', 'ASYNCIFY=1', '-s', "ASYNCIFY_WHITELIST=@a.txt"], stdout=PIPE, stderr=PIPE)
    # we should parse the response file properly, and then issue a proper warning for the missing function
    self.assertContained(
        'Asyncify whitelist contained a non-matching pattern: DOS_ReadFile(unsigned short, unsigned char*, unsigned short*, bool)',
        proc.stderr)

  # Sockets and networking

  def test_inet(self):
    self.do_run(open(path_from_root('tests', 'sha1.c')).read(), 'SHA1=15dd99a1991e0b3826fede3deffc1feba42278e6')
    src = r'''
      #include <stdio.h>
      #include <arpa/inet.h>

      int main() {
        printf("*%x,%x,%x,%x,%x,%x*\n", htonl(0xa1b2c3d4), htonl(0xfe3572e0), htonl(0x07abcdf0), htons(0xabcd), ntohl(0x43211234), ntohs(0xbeaf));
        in_addr_t i = inet_addr("190.180.10.78");
        printf("%x\n", i);
        return 0;
      }
    '''
    self.do_run(src, '*d4c3b2a1,e07235fe,f0cdab07,cdab,34122143,afbe*\n4e0ab4be\n')

  def test_inet2(self):
    src = r'''
      #include <stdio.h>
      #include <arpa/inet.h>

      int main() {
        struct in_addr x, x2;
        int *y = (int*)&x;
        *y = 0x12345678;
        printf("%s\n", inet_ntoa(x));
        int r = inet_aton(inet_ntoa(x), &x2);
        printf("%s\n", inet_ntoa(x2));
        return 0;
      }
    '''
    self.do_run(src, '120.86.52.18\n120.86.52.18\n')

  def test_inet3(self):
    src = r'''
      #include <stdio.h>
      #include <arpa/inet.h>
      #include <sys/socket.h>
      int main() {
        char dst[64];
        struct in_addr x, x2;
        int *y = (int*)&x;
        *y = 0x12345678;
        printf("%s\n", inet_ntop(AF_INET,&x,dst,sizeof dst));
        int r = inet_aton(inet_ntoa(x), &x2);
        printf("%s\n", inet_ntop(AF_INET,&x2,dst,sizeof dst));
        return 0;
      }
    '''
    self.do_run(src, '120.86.52.18\n120.86.52.18\n')

  def test_inet4(self):
    src = r'''
      #include <stdio.h>
      #include <arpa/inet.h>
      #include <sys/socket.h>

      void test(const char *test_addr, bool first=true){
          char str[40];
          struct in6_addr addr;
          unsigned char *p = (unsigned char*)&addr;
          int ret;
          ret = inet_pton(AF_INET6,test_addr,&addr);
          if(ret == -1) return;
          if(ret == 0) return;
          if(inet_ntop(AF_INET6,&addr,str,sizeof(str)) == NULL ) return;
          printf("%02x%02x:%02x%02x:%02x%02x:%02x%02x:%02x%02x:%02x%02x:%02x%02x:%02x%02x - %s\n",
               p[0],p[1],p[2],p[3],p[4],p[5],p[6],p[7],p[8],p[9],p[10],p[11],p[12],p[13],p[14],p[15],str);
          if (first) test(str, false); // check again, on our output
      }
      int main(){
          test("::");
          test("::1");
          test("::1.2.3.4");
          test("::17.18.19.20");
          test("::ffff:1.2.3.4");
          test("1::ffff");
          test("::255.255.255.255");
          test("0:ff00:1::");
          test("0:ff::");
          test("abcd::");
          test("ffff::a");
          test("ffff::a:b");
          test("ffff::a:b:c");
          test("ffff::a:b:c:d");
          test("ffff::a:b:c:d:e");
          test("::1:2:0:0:0");
          test("0:0:1:2:3::");
          test("ffff:ffff:ffff:ffff:ffff:ffff:ffff:ffff");
          test("1::255.255.255.255");

          //below should fail and not produce results..
          test("1.2.3.4");
          test("");
          test("-");

          printf("ok.\n");
      }
    '''
    self.do_run(src, r'''0000:0000:0000:0000:0000:0000:0000:0000 - ::
0000:0000:0000:0000:0000:0000:0000:0000 - ::
0000:0000:0000:0000:0000:0000:0000:0001 - ::1
0000:0000:0000:0000:0000:0000:0000:0001 - ::1
0000:0000:0000:0000:0000:0000:0102:0304 - ::102:304
0000:0000:0000:0000:0000:0000:0102:0304 - ::102:304
0000:0000:0000:0000:0000:0000:1112:1314 - ::1112:1314
0000:0000:0000:0000:0000:0000:1112:1314 - ::1112:1314
0000:0000:0000:0000:0000:ffff:0102:0304 - ::ffff:1.2.3.4
0000:0000:0000:0000:0000:ffff:0102:0304 - ::ffff:1.2.3.4
0001:0000:0000:0000:0000:0000:0000:ffff - 1::ffff
0001:0000:0000:0000:0000:0000:0000:ffff - 1::ffff
0000:0000:0000:0000:0000:0000:ffff:ffff - ::ffff:ffff
0000:0000:0000:0000:0000:0000:ffff:ffff - ::ffff:ffff
0000:ff00:0001:0000:0000:0000:0000:0000 - 0:ff00:1::
0000:ff00:0001:0000:0000:0000:0000:0000 - 0:ff00:1::
0000:00ff:0000:0000:0000:0000:0000:0000 - 0:ff::
0000:00ff:0000:0000:0000:0000:0000:0000 - 0:ff::
abcd:0000:0000:0000:0000:0000:0000:0000 - abcd::
abcd:0000:0000:0000:0000:0000:0000:0000 - abcd::
ffff:0000:0000:0000:0000:0000:0000:000a - ffff::a
ffff:0000:0000:0000:0000:0000:0000:000a - ffff::a
ffff:0000:0000:0000:0000:0000:000a:000b - ffff::a:b
ffff:0000:0000:0000:0000:0000:000a:000b - ffff::a:b
ffff:0000:0000:0000:0000:000a:000b:000c - ffff::a:b:c
ffff:0000:0000:0000:0000:000a:000b:000c - ffff::a:b:c
ffff:0000:0000:0000:000a:000b:000c:000d - ffff::a:b:c:d
ffff:0000:0000:0000:000a:000b:000c:000d - ffff::a:b:c:d
ffff:0000:0000:000a:000b:000c:000d:000e - ffff::a:b:c:d:e
ffff:0000:0000:000a:000b:000c:000d:000e - ffff::a:b:c:d:e
0000:0000:0000:0001:0002:0000:0000:0000 - ::1:2:0:0:0
0000:0000:0000:0001:0002:0000:0000:0000 - ::1:2:0:0:0
0000:0000:0001:0002:0003:0000:0000:0000 - 0:0:1:2:3::
0000:0000:0001:0002:0003:0000:0000:0000 - 0:0:1:2:3::
ffff:ffff:ffff:ffff:ffff:ffff:ffff:ffff - ffff:ffff:ffff:ffff:ffff:ffff:ffff:ffff
ffff:ffff:ffff:ffff:ffff:ffff:ffff:ffff - ffff:ffff:ffff:ffff:ffff:ffff:ffff:ffff
0001:0000:0000:0000:0000:0000:ffff:ffff - 1::ffff:ffff
0001:0000:0000:0000:0000:0000:ffff:ffff - 1::ffff:ffff
ok.
''')

  def test_getsockname_unconnected_socket(self):
    self.do_run(r'''
      #include <sys/socket.h>
      #include <stdio.h>
      #include <assert.h>
      #include <sys/socket.h>
      #include <netinet/in.h>
      #include <arpa/inet.h>
      #include <string.h>
      int main() {
        int fd;
        int z;
        fd = socket(PF_INET, SOCK_STREAM, IPPROTO_TCP);
        struct sockaddr_in adr_inet;
        socklen_t len_inet = sizeof adr_inet;
        z = getsockname(fd, (struct sockaddr *)&adr_inet, &len_inet);
        if (z != 0) {
          perror("getsockname error");
          return 1;
        }
        char buffer[1000];
        sprintf(buffer, "%s:%u", inet_ntoa(adr_inet.sin_addr), (unsigned)ntohs(adr_inet.sin_port));
        const char *correct = "0.0.0.0:0";
        printf("got (expected) socket: %s (%s), size %lu (%lu)\n", buffer, correct, strlen(buffer), strlen(correct));
        assert(strlen(buffer) == strlen(correct));
        assert(strcmp(buffer, correct) == 0);
        puts("success.");
      }
    ''', 'success.')

  def test_getpeername_unconnected_socket(self):
    self.do_run(r'''
      #include <sys/socket.h>
      #include <stdio.h>
      #include <assert.h>
      #include <sys/socket.h>
      #include <netinet/in.h>
      #include <arpa/inet.h>
      #include <string.h>
      int main() {
        int fd;
        int z;
        fd = socket(PF_INET, SOCK_STREAM, IPPROTO_TCP);
        struct sockaddr_in adr_inet;
        socklen_t len_inet = sizeof adr_inet;
        z = getpeername(fd, (struct sockaddr *)&adr_inet, &len_inet);
        if (z != 0) {
          perror("getpeername error");
          return 1;
        }
        puts("unexpected success.");
      }
    ''', 'getpeername error: Socket not connected', assert_returncode=None)

  def test_getaddrinfo(self):
    self.do_run(open(path_from_root('tests', 'sockets', 'test_getaddrinfo.c')).read(), 'success')

  def test_getnameinfo(self):
    self.do_run(open(path_from_root('tests', 'sockets', 'test_getnameinfo.c')).read(), 'success')

  def test_gethostbyname(self):
    self.do_run(open(path_from_root('tests', 'sockets', 'test_gethostbyname.c')).read(), 'success')

  def test_getprotobyname(self):
    self.do_run(open(path_from_root('tests', 'sockets', 'test_getprotobyname.c')).read(), 'success')

  def test_socketpair(self):
    self.do_run(r'''
      #include <sys/socket.h>
      #include <stdio.h>
      int main() {
        int fd[2];
        int err;
        err = socketpair(AF_INET, SOCK_STREAM, 0, fd);
        if (err != 0) {
          perror("socketpair error");
          return 1;
        }
        puts("unexpected success.");
      }
    ''', 'socketpair error: Function not implemented', assert_returncode=None)

  def test_link(self):
    self.do_run(r'''
#include <netdb.h>

#include <sys/types.h>
#include <sys/socket.h>

int main () {
    void* thing = gethostbyname("bing.com");
    ssize_t rval = recv (0, thing, 0, 0);
    rval = send (0, thing, 0, 0);
    return 0;
}''', '', force_c=True)

  # This test verifies that function names embedded into the build with --js-library (JS functions imported to asm.js/wasm)
  # are minified when -O3 is used
  def test_js_function_names_are_minified(self):
    def check_size(f, expected_size):
      if not os.path.isfile(f):
        return # Nonexistent file passes in this check
      obtained_size = os.path.getsize(f)
      print('size of generated ' + f + ': ' + str(obtained_size))
      try_delete(f)
      self.assertLess(obtained_size, expected_size)

    run_process([PYTHON, path_from_root('tests', 'gen_many_js_functions.py'), 'library_long.js', 'main_long.c'])
    for wasm in [['-s', 'WASM=1'], ['-s', 'WASM=0']]:
      if self.is_wasm_backend() and 'WASM=0' in wasm:
        continue
      # Currently we rely on Closure for full minification of every appearance of JS function names.
      # TODO: Add minification also for non-Closure users and add [] to this list to test minification without Closure.
      for closure in [['--closure', '1']]:
        args = [PYTHON, EMCC, '-O3', '--js-library', 'library_long.js', 'main_long.c', '-o', 'a.html'] + wasm + closure
        print(' '.join(args))
        run_process(args)

        ret = run_process(NODE_JS + ['a.js'], stdout=PIPE).stdout
        self.assertTextDataIdentical('Sum of numbers from 1 to 1000: 500500 (expected 500500)', ret.strip())

        check_size('a.js', 150000)
        check_size('a.wasm', 80000)

  # Checks that C++ exceptions managing invoke_*() wrappers will not be generated if exceptions are disabled
  def test_no_invoke_functions_are_generated_if_exception_catching_is_disabled(self):
    self.skipTest('Skipping other.test_no_invoke_functions_are_generated_if_exception_catching_is_disabled: Enable after new version of fastcomp has been tagged')
    for args in [[], ['-s', 'WASM=0']]:
      run_process([PYTHON, EMCC, path_from_root('tests', 'hello_world.cpp'), '-s', 'DISABLE_EXCEPTION_CATCHING=1', '-o', 'a.html'] + args)
      output = open('a.js').read()
      self.assertContained('_main', output) # Smoke test that we actually compiled
      self.assertNotContained('invoke_', output)

  # Verifies that only the minimal needed set of invoke_*() functions will be generated when C++ exceptions are enabled
  def test_no_excessive_invoke_functions_are_generated_when_exceptions_are_enabled(self):
    self.skipTest('Skipping other.test_no_excessive_invoke_functions_are_generated_when_exceptions_are_enabled: Enable after new version of fastcomp has been tagged')
    for args in [[], ['-s', 'WASM=0']]:
      run_process([PYTHON, EMCC, path_from_root('tests', 'invoke_i.cpp'), '-s', 'DISABLE_EXCEPTION_CATCHING=0', '-o', 'a.html'] + args)
      output = open('a.js').read()
      self.assertContained('invoke_i', output)
      self.assertNotContained('invoke_ii', output)
      self.assertNotContained('invoke_v', output)

  def test_add_emscripten_metadata(self):
    run_process([PYTHON, EMCC, path_from_root('tests', 'hello_world.c'),
                 '-s', 'EMIT_EMSCRIPTEN_METADATA',
                 '-o', 'hello_world.js'])
    wasm = open('hello_world.wasm', 'rb').read()
    # emscripten_metadata should be in the wasm data
    offset = 8 # skip magic + header
    for _ in range(100):
      section = wasm[offset:offset + 1]
      self.assertEqual(section, b'\0', 'No emscripten_metadata section found before standard wasm sections')
      offset += 1
      (section_size, offset) = WebAssembly.delebify(wasm, offset)
      end_offset = offset + section_size
      (name_len, offset) = WebAssembly.delebify(wasm, offset)
      name = wasm[offset:offset + name_len]
      if name == b'emscripten_metadata':
        break
      offset = end_offset
    else:
      self.assertFalse("No emscripten_metadata section found in first 100 custom sections")

    # make sure wasm executes correctly
    ret = run_process(NODE_JS + ['hello_world.js'], stdout=PIPE).stdout
    self.assertTextDataIdentical('hello, world!\n', ret)

  def test_add_emscripten_metadata_not_emitted(self):
    run_process([PYTHON, EMCC, path_from_root('tests', 'hello_world.c'),
                 '-o', 'hello_world.js'])
    wasm = open('hello_world.wasm', 'rb').read()
    # emscripten_metadata should be in the wasm data
    offset = 8 # skip magic + header
    for _ in range(100):
      if offset >= len(wasm):
        break
      section = wasm[offset:offset + 1]
      offset += 1
      (section_size, offset) = WebAssembly.delebify(wasm, offset)
      end_offset = offset + section_size
      # if this is a custom section
      if section == b'\0':
        (name_len, offset) = WebAssembly.delebify(wasm, offset)
        name = wasm[offset:offset + name_len]
        self.assertNotEqual(name, b'emscripten_metadata')
      offset = end_offset
    else:
      self.assertFalse("wasm file had too many sections")

  # This test verifies that the generated exports from asm.js/wasm module only reference the
  # unminified exported name exactly once.  (need to contain the export name once for unminified
  # access from calling code, and should not have the unminified name exist more than once, that
  # would be wasteful for size)
  def test_function_exports_are_small(self):
    def test(wasm, closure, opt):
      extra_args = wasm + opt + closure
      print(extra_args)
      args = [PYTHON, EMCC, path_from_root('tests', 'long_function_name_in_export.c'), '-o', 'a.html', '-s', 'ENVIRONMENT=web', '-s', 'DECLARE_ASM_MODULE_EXPORTS=0', '-Werror'] + extra_args
      run_process(args)

      output = open('a.js', 'r').read()
      try_delete('a.js')
      self.assertNotContained('asm["_thisIsAFunctionExportedFromAsmJsOrWasmWithVeryLongFunction"]', output)

      # TODO: Add stricter testing when Wasm side is also optimized: (currently Wasm does still need
      # to reference exports multiple times)
      if 'WASM=1' not in wasm:
        num_times_export_is_referenced = output.count('thisIsAFunctionExportedFromAsmJsOrWasmWithVeryLongFunction')
        self.assertEqual(num_times_export_is_referenced, 1)

    for closure in [[], ['--closure', '1']]:
      for opt in [['-O2'], ['-O3'], ['-Os']]:
        test(['-s', 'WASM=0'], closure, opt)
        test(['-s', 'WASM=1', '-s', 'WASM_ASYNC_COMPILATION=0'], closure, opt)

  def test_minimal_runtime_code_size(self):
    smallest_code_size_args = ['-s', 'MINIMAL_RUNTIME=2',
                               '-s', 'AGGRESSIVE_VARIABLE_ELIMINATION=1',
                               '-s', 'ENVIRONMENT=web',
                               '-s', 'TEXTDECODER=2',
                               '-s', 'ABORTING_MALLOC=0',
                               '-s', 'ALLOW_MEMORY_GROWTH=0',
                               '-s', 'SUPPORT_ERRNO=0',
                               '-s', 'DECLARE_ASM_MODULE_EXPORTS=1',
                               '-s', 'MALLOC=emmalloc',
                               '-s', 'GL_EMULATE_GLES_VERSION_STRING_FORMAT=0',
                               '-s', 'GL_EXTENSIONS_IN_PREFIXED_FORMAT=0',
                               '-s', 'GL_SUPPORT_AUTOMATIC_ENABLE_EXTENSIONS=0',
                               '-s', 'GL_TRACK_ERRORS=0',
                               '-s', 'GL_SUPPORT_EXPLICIT_SWAP_CONTROL=0',
                               '-s', 'GL_POOL_TEMP_BUFFERS=0',
                               '-s', 'FAST_UNROLLED_MEMCPY_AND_MEMSET=0',
                               '-s', 'MIN_CHROME_VERSION=58',
                               '-s', 'NO_FILESYSTEM=1',
                               '--output_eol', 'linux',
                               '-Oz',
                               '--closure', '1',
                               '-DNDEBUG',
                               '-ffast-math']

    asmjs = ['-s', 'WASM=0', '--separate-asm', '-s', 'ELIMINATE_DUPLICATE_FUNCTIONS=1', '--memory-init-file', '1']
    wasm2js = ['-s', 'WASM=0', '--memory-init-file', '1']

    hello_world_sources = [path_from_root('tests', 'small_hello_world.c'),
                           '-s', 'RUNTIME_FUNCS_TO_IMPORT=[]',
                           '-s', 'USES_DYNAMIC_ALLOC=0',
                           '-s', 'ASM_PRIMITIVE_VARS=[STACKTOP]']
    random_printf_sources = [path_from_root('tests', 'hello_random_printf.c'),
                             '-s', 'RUNTIME_FUNCS_TO_IMPORT=[]',
                             '-s', 'USES_DYNAMIC_ALLOC=0',
                             '-s', 'ASM_PRIMITIVE_VARS=[STACKTOP]',
                             '-s', 'SINGLE_FILE=1']
    hello_webgl_sources = [path_from_root('tests', 'minimal_webgl', 'main.cpp'),
                           path_from_root('tests', 'minimal_webgl', 'webgl.c'),
                           '--js-library', path_from_root('tests', 'minimal_webgl', 'library_js.js'),
                           '-s', 'RUNTIME_FUNCS_TO_IMPORT=[]',
                           '-s', 'USES_DYNAMIC_ALLOC=1', '-lwebgl.js',
                           '-s', 'MODULARIZE=1']
    hello_webgl2_sources = hello_webgl_sources + ['-s', 'MAX_WEBGL_VERSION=2']

    def print_percent(actual, expected):
      if actual == expected:
        return ''
      return ' ({:+.2f}%)'.format((actual - expected) * 100.0 / expected)

    for js in [False, True]:
      for sources, name in [
          [hello_world_sources, 'hello_world'],
          [random_printf_sources, 'random_printf'],
          [hello_webgl_sources, 'hello_webgl'],
          [hello_webgl2_sources, 'hello_webgl2']
        ]:

        outputs = ['a.html', 'a.js']

        test_name = name

        args = smallest_code_size_args[:]

        if not self.is_wasm_backend():
          test_name += '_fastcomp'

        if js:
          outputs += ['a.mem']
          if self.is_wasm_backend():
            args += wasm2js
            test_name += '_wasm2js'
          else:
            args += asmjs
            outputs += ['a.asm.js']
            test_name += '_asmjs'
        else:
          outputs += ['a.wasm']
          test_name += '_wasm'

        if 'SINGLE_FILE=1' in sources:
          outputs = ['a.html']

        results_file = path_from_root('tests', 'code_size', test_name + '.json')

        print('\n-----------------------------\n' + test_name)

        expected_results = {}
        try:
          expected_results = json.loads(open(results_file, 'r').read())
        except Exception:
          if not os.environ.get('EMTEST_REBASELINE'):
            raise

        args = [PYTHON, EMCC, '-o', 'a.html'] + args + sources
        print('\n' + ' '.join(args))
        run_process(args)
        print('\n')

        def get_file_gzipped_size(f):
          f_gz = f + '.gz'
          with gzip.open(f_gz, 'wb') as gzf:
            gzf.write(open(f, 'rb').read())
          size = os.path.getsize(f_gz)
          try_delete(f_gz)
          return size

        obtained_results = {}
        total_output_size = 0
        total_expected_size = 0
        total_output_size_gz = 0
        total_expected_size_gz = 0
        for f in outputs:
          f_gz = f + '.gz'
          expected_size = expected_results[f] if f in expected_results else float('inf')
          expected_size_gz = expected_results[f_gz] if f_gz in expected_results else float('inf')
          size = os.path.getsize(f)
          size_gz = get_file_gzipped_size(f)

          obtained_results[f] = size
          obtained_results[f_gz] = size_gz

          if size != expected_size and (f.endswith('.js') or f.endswith('.html')):
            print('Contents of ' + f + ': ')
            print(open(f, 'r').read())

          print('size of ' + f + ' == ' + str(size) + ', expected ' + str(expected_size) + ', delta=' + str(size - expected_size) + print_percent(size, expected_size))
          print('size of ' + f_gz + ' == ' + str(size_gz) + ', expected ' + str(expected_size_gz) + ', delta=' + str(size_gz - expected_size_gz) + print_percent(size_gz, expected_size_gz))

          # Hack: Generated .mem initializer files have different sizes on different
          # platforms (Windows gives x, CircleCI Linux gives x-17 bytes, my home
          # Linux gives x+2 bytes..). Likewise asm.js files seem to be affected by
          # the LLVM IR text names, which lead to asm.js names, which leads to
          # difference code size, which leads to different relooper choices,
          # as a result leading to slightly different total code sizes.
          # TODO: identify what is causing this. meanwhile allow some amount of slop
          mem_slop = 10 if self.is_wasm_backend() else 50
          if size <= expected_size + mem_slop and size >= expected_size - mem_slop:
            size = expected_size

          # N.B. even though the test code above prints out gzip compressed sizes, regression testing is done against uncompressed sizes
          # this is because optimizing for compressed sizes can be unpredictable and sometimes counterproductive
          total_output_size += size
          total_expected_size += expected_size

          total_output_size_gz += size_gz
          total_expected_size_gz += expected_size_gz

        obtained_results['total'] = total_output_size
        obtained_results['total_gz'] = total_output_size_gz
        print('Total output size=' + str(total_output_size) + ' bytes, expected total size=' + str(total_expected_size) + ', delta=' + str(total_output_size - total_expected_size) + print_percent(total_output_size, total_expected_size))
        print('Total output size gzipped=' + str(total_output_size_gz) + ' bytes, expected total size gzipped=' + str(total_expected_size_gz) + ', delta=' + str(total_output_size_gz - total_expected_size_gz) + print_percent(total_output_size_gz, total_expected_size_gz))

        if os.environ.get('EMTEST_REBASELINE'):
          open(results_file, 'w').write(json.dumps(obtained_results, indent=2) + '\n')
        else:
          if total_output_size > total_expected_size:
            print('Oops, overall generated code size regressed by ' + str(total_output_size - total_expected_size) + ' bytes!')
          if total_output_size < total_expected_size:
            print('Hey amazing, overall generated code size was improved by ' + str(total_expected_size - total_output_size) + ' bytes! Rerun test with other.test_minimal_runtime_code_size with EMTEST_REBASELINE=1 to update the expected sizes!')
          self.assertEqual(total_output_size, total_expected_size)

  # Test that legacy settings that have been fixed to a specific value and their value can no longer be changed,
  def test_legacy_settings_forbidden_to_change(self):
    stderr = self.expect_fail([PYTHON, EMCC, '-s', 'MEMFS_APPEND_TO_TYPED_ARRAYS=0', path_from_root('tests', 'hello_world.c')])
    self.assertContained('MEMFS_APPEND_TO_TYPED_ARRAYS=0 is no longer supported', stderr)

    run_process([PYTHON, EMCC, '-s', 'MEMFS_APPEND_TO_TYPED_ARRAYS=1', path_from_root('tests', 'hello_world.c')])
    run_process([PYTHON, EMCC, '-s', 'PRECISE_I64_MATH=2', path_from_root('tests', 'hello_world.c')])

  def test_strict_mode_hello_world(self):
    # Verify that strict mode can be used for simple hello world program both
    # via the environment EMCC_STRICT=1 and from the command line `-s STRICT`
    cmd = [PYTHON, EMCC, path_from_root('tests', 'hello_world.c'), '-s', 'STRICT=1']
    run_process(cmd)
    with env_modify({'EMCC_STRICT': '1'}):
      self.do_run(open(path_from_root('tests', 'hello_world.c')).read(), 'hello, world!')

  def test_strict_mode_legacy_settings(self):
    cmd = [PYTHON, EMCC, path_from_root('tests', 'hello_world.c'), '-s', 'SPLIT_MEMORY=0']
    run_process(cmd)

    stderr = self.expect_fail(cmd + ['-s', 'STRICT=1'])
    self.assertContained('legacy setting used in strict mode: SPLIT_MEMORY', stderr)

    with env_modify({'EMCC_STRICT': '1'}):
      stderr = self.expect_fail(cmd)
      self.assertContained('legacy setting used in strict mode: SPLIT_MEMORY', stderr)

  def test_strict_mode_legacy_settings_runtime(self):
    # Verify that legacy settings are not accessible at runtime under strict
    # mode.
    self.set_setting('RETAIN_COMPILER_SETTINGS', 1)
    src = r'''\
    #include <stdio.h>
    #include <emscripten.h>

    int main() {
      printf("BINARYEN_METHOD: %s\n", (char*)emscripten_get_compiler_setting("BINARYEN_METHOD"));
      return 0;
    }
    '''
    self.do_run(src, 'BINARYEN_METHOD: native-wasm')
    with env_modify({'EMCC_STRICT': '1'}):
      self.do_run(src, 'invalid compiler setting: BINARYEN_METHOD')
    self.set_setting('STRICT', 1)
    self.do_run(src, 'invalid compiler setting: BINARYEN_METHOD')

  def test_strict_mode_renamed_setting(self):
    # Verify that renamed settings are available by either name (when not in
    # strict mode.
    self.set_setting('RETAIN_COMPILER_SETTINGS', 1)
    src = r'''\
    #include <stdio.h>
    #include <emscripten.h>

    int main() {
      printf("%d %d\n",
        emscripten_get_compiler_setting("BINARYEN_ASYNC_COMPILATION"),
        emscripten_get_compiler_setting("WASM_ASYNC_COMPILATION"));
      return 0;
    }
    '''

    # Setting the new name should set both
    self.set_setting('WASM_ASYNC_COMPILATION', 0)
    self.do_run(src, '0 0')
    self.set_setting('WASM_ASYNC_COMPILATION', 1)
    self.do_run(src, '1 1')
    self.clear_setting('WASM_ASYNC_COMPILATION')

    # Setting the old name should set both
    self.set_setting('BINARYEN_ASYNC_COMPILATION', 0)
    self.do_run(src, '0 0')
    self.set_setting('BINARYEN_ASYNC_COMPILATION', 1)
    self.do_run(src, '1 1')

  def test_strict_mode_legacy_settings_library(self):
    create_test_file('lib.js', r'''
#if SPLIT_MEMORY
#endif
''')
    cmd = [PYTHON, EMCC, path_from_root('tests', 'hello_world.c'), '-o', 'out.js', '--js-library', 'lib.js']
    run_process(cmd)
    self.assertContained('ReferenceError: SPLIT_MEMORY is not defined', self.expect_fail(cmd + ['-s', 'STRICT=1']))
    with env_modify({'EMCC_STRICT': '1'}):
      self.assertContained('ReferenceError: SPLIT_MEMORY is not defined', self.expect_fail(cmd))

  def test_safe_heap_log(self):
    self.set_setting('SAFE_HEAP')
    self.set_setting('SAFE_HEAP_LOG')
    self.set_setting('EXIT_RUNTIME')
    src = open(path_from_root('tests', 'hello_world.c')).read()
    self.do_run(src, 'SAFE_HEAP load: ')

    if not self.is_wasm_backend():
      self.set_setting('WASM', 0)
      self.do_run(src, 'SAFE_HEAP load: ')

  @no_fastcomp('iprintf/__small_printf are wasm-backend-only features')
  def test_mini_printfs(self):
    def test(code):
      with open('src.c', 'w') as f:
        f.write('''
          #include <stdio.h>
          void* unknown_value;
          int main() {
            %s
          }
        ''' % code)
      run_process([PYTHON, EMCC, 'src.c', '-O1'])
      return os.path.getsize('a.out.wasm')

    i = test('printf("%d", *(int*)unknown_value);')
    f = test('printf("%f", *(double*)unknown_value);')
    lf = test('printf("%Lf", *(long double*)unknown_value);')
    both = test('printf("%d", *(int*)unknown_value); printf("%Lf", *(long double*)unknown_value);')
    print(i, f, lf, both)

    # iprintf is much smaller than printf with float support
    self.assertGreater(i, f - 3400)
    self.assertLess(i, f - 3000)
    # __small_printf is somewhat smaller than printf with long double support
    self.assertGreater(f, lf - 900)
    self.assertLess(f, lf - 500)
    # both is a little bigger still
    self.assertGreater(lf, both - 100)
    self.assertLess(lf, both - 50)

  # Tests that passing -s MALLOC=none will not include system malloc() to the build.
  def test_malloc_none(self):
    stderr = self.expect_fail([PYTHON, EMCC, path_from_root('tests', 'malloc_none.c'), '-s', 'MALLOC=none'])
    self.assertContained('undefined symbol: malloc', stderr)

  @parameterized({
    'c': ['c'],
    'cpp': ['cpp'],
  })
  @no_fastcomp('lsan not supported on fastcomp')
  def test_lsan_leaks(self, ext):
    self.do_smart_test(path_from_root('tests', 'other', 'test_lsan_leaks.' + ext),
                       emcc_args=['-fsanitize=leak', '-s', 'ALLOW_MEMORY_GROWTH=1'],
                       assert_returncode=None, literals=[
      'Direct leak of 2048 byte(s) in 1 object(s) allocated from',
      'Direct leak of 1337 byte(s) in 1 object(s) allocated from',
      'Direct leak of 42 byte(s) in 1 object(s) allocated from',
    ])

  @parameterized({
    'c': ['c', [
      r'in malloc.*a\.out\.wasm\+0x',
      r'(?im)in f (|[/a-z\.]:).*/test_lsan_leaks\.c:6:21$',
      r'(?im)in main (|[/a-z\.]:).*/test_lsan_leaks\.c:10:16$',
      r'(?im)in main (|[/a-z\.]:).*/test_lsan_leaks\.c:12:3$',
      r'(?im)in main (|[/a-z\.]:).*/test_lsan_leaks\.c:13:3$',
    ]],
    'cpp': ['cpp', [
      r'in operator new\[\]\(unsigned long\).*a\.out\.wasm\+0x',
      r'(?im)in f\(\) (|[/a-z\.]:).*/test_lsan_leaks\.cpp:4:21$',
      r'(?im)in main (|[/a-z\.]:).*/test_lsan_leaks\.cpp:8:16$',
      r'(?im)in main (|[/a-z\.]:).*/test_lsan_leaks\.cpp:10:3$',
      r'(?im)in main (|[/a-z\.]:).*/test_lsan_leaks\.cpp:11:3$',
    ]],
  })
  @no_fastcomp('lsan not supported on fastcomp')
  def test_lsan_stack_trace(self, ext, regexes):
    self.do_smart_test(path_from_root('tests', 'other', 'test_lsan_leaks.' + ext),
                       emcc_args=['-fsanitize=leak', '-s', 'ALLOW_MEMORY_GROWTH=1', '-g4'],
                       assert_returncode=None, literals=[
      'Direct leak of 2048 byte(s) in 1 object(s) allocated from',
      'Direct leak of 1337 byte(s) in 1 object(s) allocated from',
      'Direct leak of 42 byte(s) in 1 object(s) allocated from',
    ], regexes=regexes)

  @parameterized({
    'c': ['c'],
    'cpp': ['cpp'],
  })
  @no_fastcomp('lsan not supported on fastcomp')
  def test_lsan_no_leak(self, ext):
    self.do_smart_test(path_from_root('tests', 'other', 'test_lsan_no_leak.' + ext),
                       emcc_args=['-fsanitize=leak', '-s', 'ALLOW_MEMORY_GROWTH=1', '-s', 'ASSERTIONS=0'],
                       regexes=[r'^\s*$'])

  @no_fastcomp('lsan not supported on fastcomp')
  def test_lsan_no_stack_trace(self):
    self.do_smart_test(path_from_root('tests', 'other', 'test_lsan_leaks.c'),
                       emcc_args=['-fsanitize=leak', '-s', 'ALLOW_MEMORY_GROWTH=1', '-DDISABLE_CONTEXT'],
                       assert_returncode=None, literals=[
      'Direct leak of 3427 byte(s) in 3 object(s) allocated from:',
      'SUMMARY: LeakSanitizer: 3427 byte(s) leaked in 3 allocation(s).',
    ])

  @no_fastcomp('asan is not supported on fastcomp')
  def test_asan_null_deref(self):
    self.do_smart_test(path_from_root('tests', 'other', 'test_asan_null_deref.c'),
                       emcc_args=['-fsanitize=address', '-s', 'ALLOW_MEMORY_GROWTH=1'],
                       assert_returncode=None, literals=[
      'AddressSanitizer: null-pointer-dereference on address',
    ])

  @no_fastcomp('asan is not supported on fastcomp')
  def test_asan_no_stack_trace(self):
    self.do_smart_test(path_from_root('tests', 'other', 'test_lsan_leaks.c'),
                       emcc_args=['-fsanitize=address', '-s', 'ALLOW_MEMORY_GROWTH=1', '-DDISABLE_CONTEXT', '-s', 'EXIT_RUNTIME'],
                       assert_returncode=None, literals=[
      'Direct leak of 3427 byte(s) in 3 object(s) allocated from:',
      'SUMMARY: AddressSanitizer: 3427 byte(s) leaked in 3 allocation(s).',
    ])

  @no_fastcomp('asan is not supported on fastcomp')
  def test_asan_pthread_stubs(self):
    self.do_smart_test(path_from_root('tests', 'other', 'test_asan_pthread_stubs.c'), emcc_args=['-fsanitize=address', '-s', 'ALLOW_MEMORY_GROWTH=1'])

  @parameterized({
    'async': ['-s', 'WASM_ASYNC_COMPILATION=1'],
    'sync': ['-s', 'WASM_ASYNC_COMPILATION=0'],
  })
  @no_fastcomp('offset converter is not supported on fastcomp')
  def test_offset_converter(self, *args):
    self.do_smart_test(path_from_root('tests', 'other', 'test_offset_converter.c'),
                       emcc_args=['-s', 'USE_OFFSET_CONVERTER', '-g4'] + list(args), literals=['ok'])

  @no_windows('ptys and select are not available on windows')
  @no_fastcomp('fastcomp clang detects colors differently')
  def test_build_error_color(self):
    create_test_file('src.c', 'int main() {')
    returncode, output = self.run_on_pty([PYTHON, EMCC, 'src.c'])
    self.assertNotEqual(returncode, 0)
    self.assertIn(b"\x1b[1msrc.c:1:13: \x1b[0m\x1b[0;1;31merror: \x1b[0m\x1b[1mexpected '}'\x1b[0m", output)
    self.assertIn(b"shared:ERROR: \x1b[31m", output)

  @parameterized({
    'fno_diagnostics_color': ['-fno-diagnostics-color'],
    'fdiagnostics_color_never': ['-fdiagnostics-color=never'],
  })
  @no_windows('ptys and select are not available on windows')
  def test_pty_no_color(self, flag):
    with open('src.c', 'w') as f:
      f.write('int main() {')

    returncode, output = self.run_on_pty([PYTHON, EMCC, flag, 'src.c'])
    self.assertNotEqual(returncode, 0)
    self.assertNotIn(b'\x1b', output)

  @no_fastcomp('sanitizers are not supported on fastcomp')
  def test_sanitizer_color(self):
    create_test_file('src.c', '''
      #include <emscripten.h>
      int main() {
        int *p = 0, q;
        EM_ASM({ Module.printWithColors = true; });
        q = *p;
      }
    ''')
    run_process([PYTHON, EMCC, '-fsanitize=null', 'src.c'])
    output = run_js('a.out.js', stderr=PIPE, full_output=True)
    self.assertIn('\x1b[1msrc.c', output)

  @no_fastcomp('main param optimizations are upstream-only')
  def test_main_reads_params(self):
    create_test_file('no.c', '''
      int main() {
        return 42;
      }
    ''')
    run_process([PYTHON, EMCC, 'no.c', '-O3', '-o', 'no.js'])
    no = os.path.getsize('no.js')
    create_test_file('yes.c', '''
      int main(int argc, char **argv) {
        return argc;
      }
    ''')
    run_process([PYTHON, EMCC, 'yes.c', '-O3', '-o', 'yes.js'])
    yes = os.path.getsize('yes.js')
    # not having to set up argc/argv allows us to avoid including a
    # significant amount of JS for string support (which is not needed
    # otherwise in such a trivial program).
    self.assertLess(no, 0.95 * yes)

  @no_fastcomp('not optimized in fastcomp')
  def test_INCOMING_MODULE_JS_API(self):
    def test(args):
      run_process([PYTHON, EMCC, path_from_root('tests', 'hello_world.c'), '-O3', '--closure', '1'] + args)
      for engine in JS_ENGINES:
        self.assertContained('hello, world!', run_js('a.out.js', engine=engine))
      with open('a.out.js') as f:
        # ignore \r which on windows can increase the size
        return len(f.read().replace('\r', ''))
    normal = test([])
    changed = test(['-s', 'INCOMING_MODULE_JS_API=[]'])
    print('sizes', normal, changed)
    # Changing this option to [] should decrease code size.
    self.assertLess(changed, normal)
    # Check an absolute code size as well, with some slack.
    self.assertLess(abs(changed - 5795), 150)

  def test_llvm_includes(self):
    self.build('#include <stdatomic.h>', self.get_dir(), 'atomics.c')

  def test_mmap_and_munmap(self):
    emcc_args = []
    for f in ['data_ro.dat', 'data_rw.dat']:
        create_test_file(f, 'Test file')
        emcc_args.extend(['--embed-file', f])
    self.do_other_test('mmap_and_munmap', emcc_args)

  def test_mmap_memorygrowth(self):
    self.do_other_test('mmap_memorygrowth', ['-s', 'ALLOW_MEMORY_GROWTH=1'])

  @no_fastcomp('fastcomp defines this in the backend itself, so it is always on there')
  def test_EMSCRIPTEN_and_STRICT(self):
    # __EMSCRIPTEN__ is the proper define; we support EMSCRIPTEN for legacy
    # code, unless STRICT is enabled.
    create_test_file('src.c', '''
      #ifndef EMSCRIPTEN
      #error "not defined"
      #endif
    ''')
    run_process([PYTHON, EMCC, 'src.c', '-c'])
    self.expect_fail([PYTHON, EMCC, 'src.c', '-s', 'STRICT', '-c'])

  def test_exception_settings(self):
    for catching, throwing, opts in itertools.product([0, 1], repeat=3):
      cmd = [PYTHON, EMCC, path_from_root('tests', 'other', 'exceptions_modes_symbols_defined.cpp'), '-s', 'DISABLE_EXCEPTION_THROWING=%d' % (1 - throwing), '-s', 'DISABLE_EXCEPTION_CATCHING=%d' % (1 - catching), '-O%d' % opts]
      print(cmd)
      if not throwing and not catching:
        self.assertContained('DISABLE_EXCEPTION_THROWING was set (likely due to -fno-exceptions), which means no C++ exception throwing support code is linked in, but such support is required', self.expect_fail(cmd))
      elif not throwing and catching:
        self.assertContained('DISABLE_EXCEPTION_THROWING was set (probably from -fno-exceptions) but is not compatible with enabling exception catching (DISABLE_EXCEPTION_CATCHING=0)', self.expect_fail(cmd))
      else:
        run_process(cmd)

  @no_fastcomp('new clang feature')
  def test_fignore_exceptions(self):
    # the new clang flag -fignore-exceptions basically is the same as -s DISABLE_EXCEPTION_CATCHING=1,
    # that is, it allows throwing, but emits no support code for catching.
    run_process([PYTHON, EMCC, path_from_root('tests', 'other', 'exceptions_modes_symbols_defined.cpp'), '-s', 'DISABLE_EXCEPTION_CATCHING=0'])
    enable_size = os.path.getsize('a.out.wasm')
    run_process([PYTHON, EMCC, path_from_root('tests', 'other', 'exceptions_modes_symbols_defined.cpp'), '-s', 'DISABLE_EXCEPTION_CATCHING=1'])
    disable_size = os.path.getsize('a.out.wasm')
    run_process([PYTHON, EMCC, path_from_root('tests', 'other', 'exceptions_modes_symbols_defined.cpp'), '-s', '-fignore-exceptions'])
    ignore_size = os.path.getsize('a.out.wasm')
    self.assertGreater(enable_size, disable_size)
    self.assertEqual(disable_size, ignore_size)

  @no_fastcomp('assumes wasm object files')
  def test_f_exception(self):
    create_test_file('src.cpp', r'''
      #include <stdio.h>
      int main () {
        try {
          throw 42;
        } catch (int e) {
          printf("CAUGHT: %d\n", e);
        }
        return 0;
      }
    ''')
    for compile_flags, link_flags, expect_caught in [
      # exceptions are off by default
      ([], [], False),
      # enabling exceptions at link and compile works
      (['-fexceptions'], ['-fexceptions'], True),
      # just compile isn't enough as the JS runtime lacks support
      (['-fexceptions'], [], False),
      # just link isn't enough as codegen didn't emit exceptions support
      ([], ['-fexceptions'], False),
    ]:
      print(compile_flags, link_flags, expect_caught)
      run_process([PYTHON, EMCC, 'src.cpp', '-c', '-o', 'src.o'] + compile_flags)
      run_process([PYTHON, EMCC, 'src.o'] + link_flags)
      result = run_js('a.out.js', assert_returncode=None, stderr=PIPE)
      self.assertContainedIf('CAUGHT', result, expect_caught)

  def test_assertions_on_internal_api_changes(self):
    create_test_file('src.c', r'''
      #include <emscripten.h>
      int main(int argc, char **argv) {
        EM_ASM({
          try {
            Module['read'];
            out('it should not be there');
          } catch(e) {
            out('error: ' + e);
          }
        });
      }
    ''')
    run_process([PYTHON, EMCC, 'src.c', '-s', 'ASSERTIONS'])
    self.assertContained('Module.read has been replaced with plain read', run_js('a.out.js'))

  def test_assertions_on_incoming_module_api_changes(self):
    create_test_file('pre.js', r'''
      var Module = {
        read: function() {}
      }
    ''')
    run_process([PYTHON, EMCC, path_from_root('tests', 'hello_world.c'), '-s', 'ASSERTIONS', '--pre-js', 'pre.js'])
    self.assertContained('Module.read option was removed', run_js('a.out.js', assert_returncode=None, stderr=PIPE))

  def test_assertions_on_outgoing_module_api_changes(self):
    create_test_file('src.cpp', r'''
      #include <emscripten.h>
      int main() {
        EM_ASM({
          console.log();
          function check(name) {
            try {
              Module[name];
              console.log("success: " + name);
            } catch(e) {
            }
          }
          check("read");
          // TODO check("setWindowTitle");
          check("wasmBinary");
          check("arguments");
        });
      }
    ''')
    run_process([PYTHON, EMCC, 'src.cpp', '-s', 'ASSERTIONS'])
    self.assertContained('''
Module.read has been replaced with plain read_
Module.wasmBinary has been replaced with plain wasmBinary
Module.arguments has been replaced with plain arguments_
''', run_js('a.out.js', assert_returncode=None, stderr=PIPE))

  def test_em_asm_duplicate_strings(self):
    # We had a regression where tow different EM_ASM strings from two diffferent
    # object files were de-duplicated in wasm-emscripten-finalize.  This used to
    # work when we used zero-based index for store the JS strings, but once we
    # switched to absolute addresses the string needs to exist twice in the JS
    # file.
    create_test_file('foo.c', '''
      #include <emscripten.h>
      void foo() {
        EM_ASM({ console.log('Hello, world!'); });
      }
    ''')
    create_test_file('main.c', '''
      #include <emscripten.h>

      void foo();

      int main() {
        foo();
        EM_ASM({ console.log('Hello, world!'); });
        return 0;
      }
    ''')
    run_process([PYTHON, EMCC, '-c', 'foo.c'])
    run_process([PYTHON, EMCC, '-c', 'main.c'])
    run_process([PYTHON, EMCC, 'foo.o', 'main.o'])
    self.assertContained('Hello, world!\nHello, world!\n', run_js('a.out.js'))

  def test_em_asm_strict_c(self):
    create_test_file('src.c', '''
      #include <emscripten/em_asm.h>
      int main() {
        EM_ASM({ console.log('Hello, world!'); });
      }
    ''')
    result = run_process([PYTHON, EMCC, '-std=c11', 'src.c'], stderr=PIPE, check=False)
    self.assertNotEqual(result.returncode, 0)
    self.assertIn('EM_ASM does not work in -std=c* modes, use -std=gnu* modes instead', result.stderr)

  def test_boost_graph(self):
    self.do_smart_test(path_from_root('tests', 'test_boost_graph.cpp'),
                       emcc_args=['-s', 'USE_BOOST_HEADERS=1'],
                       assert_returncode=0)

  @no_fastcomp('EM_ASM and setjmp works fine on fastcomp')
  def test_setjmp_em_asm(self):
    create_test_file('src.c', '''
      #include <emscripten.h>
      #include <setjmp.h>

      int main() {
        jmp_buf buf;
        setjmp(buf);
        EM_ASM({
          console.log("hello world");
        });
      }
    ''')
    result = run_process([PYTHON, EMCC, 'src.c'], stderr=PIPE, check=False)
    self.assertNotEqual(result.returncode, 0)
    self.assertIn('Cannot use EM_ASM* alongside setjmp/longjmp', result.stderr)
    self.assertIn('Please consider using EM_JS, or move the EM_ASM into another function.', result.stderr)

  def test_missing_stdlibs(self):
    # Certain standard libraries are expected to be useable via -l flags but
    # don't actually exist in our standard library path.  Make sure we don't
    # error out when linking with these flags.
    run_process([PYTHON, EMCC, path_from_root('tests', 'hello_world.cpp'), '-lm', '-ldl', '-lrt', '-lpthread'])

  @no_fastcomp('lld-specific')
  def test_supported_linker_flags(self):
    out = run_process([PYTHON, EMCC, path_from_root('tests', 'hello_world.cpp'), '-Wl,waka'], stderr=PIPE).stderr
    self.assertContained('WARNING: ignoring unsupported linker flag: `waka', out)
    out = run_process([PYTHON, EMCC, path_from_root('tests', 'hello_world.cpp'),
                       '-Wl,--no-check-features,--no-threads,-mllvm,-debug,--trace,--trace-symbol=main'], stderr=PIPE).stderr
    self.assertNotContained('WARNING: ignoring unsupported linker flag', out)

  def test_non_wasm_without_wasm_in_vm(self):
    # Test that our non-wasm output does not depend on wasm support in the vm.
    run_process([PYTHON, EMCC, path_from_root('tests', 'hello_world.cpp'), '-s', 'WASM=0'])
    with open('a.out.js') as f:
      js = f.read()
    with open('a.out.js', 'w') as f:
      f.write('var WebAssembly = null;\n' + js)
    for engine in JS_ENGINES:
      self.assertContained('hello, world!', run_js('a.out.js', engine=engine))

  def test_link_to_object(self):
    # Emscripten supports compiling to an object file when the output has an
    # object extension.
    run_process([PYTHON, EMCC, path_from_root('tests', 'hello_world.cpp'), '-c', '-o', 'hello1.o'])
    run_process([PYTHON, EMCC, path_from_root('tests', 'hello_world.cpp'), '-o', 'hello2.o'])
    content1 = open('hello1.o', 'rb').read()
    content2 = open('hello2.o', 'rb').read()
    self.assertEqual(content1, content2)

    # We allow support linking object files together into other object files
    run_process([PYTHON, EMCC, 'hello1.o', '-o', 'hello3.o'])
    content3 = open('hello2.o', 'rb').read()
    self.assertEqual(content1, content3)

  def test_backwards_deps_in_archive(self):
    # Test that JS dependencies from deps_info.json work for code linked via
    # static archives using -l<name>
    run_process([PYTHON, EMCC, path_from_root('tests', 'sockets', 'test_gethostbyname.c'), '-o', 'a.o'])
    run_process([LLVM_AR, 'cr', 'liba.a', 'a.o'])
    create_test_file('empty.c', 'static int foo = 0;')
    run_process([PYTHON, EMCC, 'empty.c', '-la', '-L.'])
    self.assertContained('success', run_js('a.out.js'))

  def test_warning_flags(self):
    create_test_file('not_object.bc', 'some text')
    run_process([PYTHON, EMCC, '-c', '-o', 'hello.o', path_from_root('tests', 'hello_world.c')])
    cmd = [PYTHON, EMCC, 'hello.o', 'not_object.bc', '-o', 'a.wasm']

    # warning that is enabled by default
    stderr = run_process(cmd, stderr=PIPE).stderr
    self.assertContained('WARNING: not_object.bc is not a valid input file [-Winvalid-input]', stderr)

    # -w to suppress warnings
    stderr = run_process(cmd + ['-w'], stderr=PIPE).stderr
    self.assertNotContained('WARNING', stderr)

    # -Wno-invalid-input to suppress just this one warning
    stderr = run_process(cmd + ['-Wno-invalid-input'], stderr=PIPE).stderr
    self.assertNotContained('WARNING', stderr)

    # with -Werror should fail
    stderr = self.expect_fail(cmd + ['-Werror'])
    self.assertContained('ERROR: not_object.bc is not a valid input file [-Winvalid-input] [-Werror]', stderr)

    # with -Werror + -Wno-error=<type> should only warn
    stderr = run_process(cmd + ['-Werror', '-Wno-error=invalid-input'], stderr=PIPE).stderr
    self.assertContained('WARNING: not_object.bc is not a valid input file [-Winvalid-input]', stderr)

  def test_emranlib(self):
    create_test_file('foo.c', 'int foo = 1;')
    create_test_file('bar.c', 'int bar = 2;')
    run_process([PYTHON, EMCC, '-c', 'foo.c', 'bar.c'])

    # Create a library with no archive map
    run_process([PYTHON, EMAR, 'crS', 'liba.a', 'foo.o', 'bar.o'])
    output = run_process([shared.LLVM_NM, '--print-armap', 'liba.a'], stdout=PIPE).stdout
    self.assertNotContained('Archive map', output)

    # Add an archive map
    run_process([PYTHON, EMRANLIB, 'liba.a'])
    output = run_process([shared.LLVM_NM, '--print-armap', 'liba.a'], stdout=PIPE).stdout
    self.assertContained('Archive map', output)

  def test_pthread_stub(self):
    # Verify that programs containing pthread code can still be compiled even
    # without enabling threads.  This is possible becase we link in
    # libpthread_stub.a
    create_test_file('pthread.c', '''
#include <pthread.h>

int main() {
  pthread_atfork(NULL, NULL, NULL);
  return 0;
}
''')
    run_process([PYTHON, EMCC, 'pthread.c'])

  def test_preprocess_stdin(self):
    create_test_file('temp.h', '#include <string>')
    outputStdin = run_process([PYTHON, EMCC, '-x', 'c++', '-dM', '-E', '-'], input="#include <string>", stdout=PIPE).stdout
    outputFile = run_process([PYTHON, EMCC, '-x', 'c++', '-dM', '-E', 'temp.h'], stdout=PIPE).stdout
    self.assertTextDataIdentical(outputStdin, outputFile)

  def test_compile_stdin(self):
    with open(path_from_root('tests', 'hello_world.cpp')) as f:
      run_process([PYTHON, EMCC, '-x', 'c++', '-'], input=f.read())
    self.assertContained('hello, world!', run_js('a.out.js'))

  def test_output_to_nowhere(self):
    nowhere = '/dev/null' if not WINDOWS else 'NUL'
    run_process([PYTHON, EMCC, path_from_root('tests', 'hello_world.cpp'), '-o', nowhere, '-c'])

  # Test that passing -s MIN_X_VERSION=-1 on the command line will result in browser X being not supported at all.
  # I.e. -s MIN_X_VERSION=-1 is equal to -s MIN_X_VERSION=Infinity
  def test_drop_support_for_browser(self):
    # Test that -1 means "not supported"
    run_process([PYTHON, EMCC, path_from_root('tests', 'test_html5.c'), '-s', 'MIN_IE_VERSION=-1'])
    self.assertContained('allowsDeferredCalls: true', open('a.out.js').read())
    self.assertNotContained('allowsDeferredCalls: JSEvents.isInternetExplorer()', open('a.out.js').read())

  def test_errno_type(self):
    create_test_file('errno_type.c', '''
#include <errno.h>

// Use of these constants in C preprocessor comparisons should work.
#if EPERM > 0
#define DAV1D_ERR(e) (-(e))
#else
#define DAV1D_ERR(e) (e)
#endif
''')
    run_process([PYTHON, EMCC, 'errno_type.c'])

  def test_standalone_syscalls(self):
    run_process([PYTHON, EMCC, path_from_root('tests', 'other', 'standalone_syscalls', 'test.cpp'), '-o', 'test.wasm'])
    with open(path_from_root('tests', 'other', 'standalone_syscalls', 'test.out')) as f:
      expected = f.read()
      for engine in WASM_ENGINES:
        self.assertEqual(run_js('test.wasm', engine), expected)

  @no_fastcomp('wasm2js only')
  def test_promise_polyfill(self):
    def test(args):
      # legacy browsers may lack Promise, which wasm2js depends on. see what
      # happens when we kill the global Promise function.
      run_process([PYTHON, EMCC, path_from_root('tests', 'hello_world.cpp'), '-s', 'WASM=0'] + args)
      with open('a.out.js') as f:
        js = f.read()
      with open('a.out.js', 'w') as f:
        f.write('Promise = undefined;\n' + js)
      return run_js('a.out.js', stderr=PIPE, full_output=True, assert_returncode=None)

    # we fail without legacy support
    self.assertNotContained('hello, world!', test([]))
    # but work with it
    self.assertContained('hello, world!', test(['-s', 'LEGACY_VM_SUPPORT']))

  # Compile-test for -s USE_WEBGPU=1 and library_webgpu.js.
  def test_webgpu_compiletest(self):
    for args in [[], ['-s', 'ASSERTIONS=1']]:
      run_process([PYTHON, EMCC, path_from_root('tests', 'webgpu_dummy.cpp'), '-s', 'USE_WEBGPU=1'] + args)

  @no_fastcomp('lld only')
  def test_signature_mismatch(self):
    create_test_file('a.c', 'void foo(); int main() { foo(); return 0; }')
    create_test_file('b.c', 'int foo() { return 1; }')
    stderr = run_process([PYTHON, EMCC, 'a.c', 'b.c'], stderr=PIPE).stderr
    self.assertContained('function signature mismatch: foo', stderr)
    self.expect_fail([PYTHON, EMCC, '-Wl,--fatal-warnings', 'a.c', 'b.c'])
    self.expect_fail([PYTHON, EMCC, '-s', 'STRICT', 'a.c', 'b.c'])

  @no_fastcomp('lld only')
  def test_lld_report_undefined(self):
    create_test_file('main.c', 'void foo(); int main() { foo(); return 0; }')
    stderr = self.expect_fail([PYTHON, EMCC, '-s', 'LLD_REPORT_UNDEFINED', 'main.c'])
    self.assertContained('wasm-ld: error:', stderr)
    self.assertContained('main_0.o: undefined symbol: foo', stderr)

  @no_fastcomp('lld only')
  def test_4GB(self):
    stderr = self.expect_fail([PYTHON, EMCC, path_from_root('tests', 'hello_world.c'), '-s', 'INITIAL_MEMORY=2GB'])
    self.assertContained('INITIAL_MEMORY must be less than 2GB due to current spec limitations', stderr)

  # Verifies that warning messages that Closure outputs are recorded to console
  def test_closure_warnings(self):
    proc = run_process([PYTHON, EMCC, path_from_root('tests', 'test_closure_warning.c'), '-O3', '--closure', '1', '-s', 'CLOSURE_WARNINGS=quiet'], stderr=PIPE)
    self.assertNotContained('WARNING', proc.stderr)

    proc = run_process([PYTHON, EMCC, path_from_root('tests', 'test_closure_warning.c'), '-O3', '--closure', '1', '-s', 'CLOSURE_WARNINGS=warn'], stderr=PIPE)
    self.assertContained('WARNING - [JSC_REFERENCE_BEFORE_DECLARE] Variable referenced before declaration', proc.stderr)

    self.expect_fail([PYTHON, EMCC, path_from_root('tests', 'test_closure_warning.c'), '-O3', '--closure', '1', '-s', 'CLOSURE_WARNINGS=error'])

  @no_fastcomp('test wasm object files')
  def test_bitcode_input(self):
    # Verify that bitcode files are accepted as input
    create_test_file('main.c', 'void foo(); int main() { return 0; }')
    run_process([PYTHON, EMCC, '-emit-llvm', '-c', '-o', 'main.bc', 'main.c'])
    self.assertTrue(shared.Building.is_bitcode('main.bc'))
    run_process([PYTHON, EMCC, '-c', '-o', 'main.o', 'main.bc'])
    self.assertTrue(shared.Building.is_wasm('main.o'))<|MERGE_RESOLUTION|>--- conflicted
+++ resolved
@@ -9048,13 +9048,8 @@
     test('inner/a.cpp', 'inner')
 
   @no_fastcomp('dwarf')
-<<<<<<< HEAD
-  def test_side_debug(self):
+  def test_separate_dwarf(self):
     run_process([PYTHON, EMCC, path_from_root('tests', 'hello_world.c'), '-g'])
-=======
-  def test_separate_dwarf(self):
-    run_process([PYTHON, EMCC, path_from_root('tests', 'hello_world.c'), '-gforce_dwarf'])
->>>>>>> 552b3b74
     self.assertExists('a.out.wasm')
     self.assertNotExists('a.out.wasm.debug.wasm')
     run_process([PYTHON, EMCC, path_from_root('tests', 'hello_world.c'), '-gseparate-dwarf'])
