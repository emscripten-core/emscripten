# coding=utf-8
# Copyright 2013 The Emscripten Authors.  All rights reserved.
# Emscripten is available under two separate licenses, the MIT license and the
# University of Illinois/NCSA Open Source License.  Both these licenses can be
# found in the LICENSE file.

# noqa: E241

from __future__ import print_function
from functools import wraps
import filecmp
import glob
import itertools
import json
import os
import pipes
import re
import select
import shlex
import shutil
import struct
import subprocess
import sys
import time
import tempfile
import unittest
import uuid

if __name__ == '__main__':
  raise Exception('do not run this file directly; do something like: tests/runner.py other')

from tools.shared import Building, PIPE, run_js, run_process, STDOUT, try_delete, listify
from tools.shared import EMCC, EMXX, EMAR, EMRANLIB, PYTHON, FILE_PACKAGER, WINDOWS, LLVM_ROOT, EMCONFIG, EM_BUILD_VERBOSE
from tools.shared import CLANG, CLANG_CC, CLANG_CPP, LLVM_AR
from tools.shared import NODE_JS, SPIDERMONKEY_ENGINE, JS_ENGINES, V8_ENGINE
from tools.shared import WebAssembly
from runner import RunnerCore, path_from_root, no_wasm_backend, no_fastcomp, is_slow_test
from runner import needs_dlfcn, env_modify, no_windows, chdir, with_env_modify, create_test_file, parameterized
from tools import jsrun, shared
import tools.line_endings
import tools.js_optimizer
import tools.tempfiles
import tools.duplicate_function_eliminator

scons_path = Building.which('scons')


class temp_directory(object):
  def __init__(self, dirname):
    self.dir = dirname

  def __enter__(self):
    self.directory = tempfile.mkdtemp(prefix='emtest_temp_', dir=self.dir)
    self.prev_cwd = os.getcwd()
    os.chdir(self.directory)
    print('temp_directory: ' + self.directory)
    return self.directory

  def __exit__(self, type, value, traceback):
    os.chdir(self.prev_cwd)


def uses_canonical_tmp(func):
  """Decorator that signals the use of the canonical temp by a test method.

  This decorator takes care of cleaning the directory after the
  test to satisfy the leak detector.
  """
  @wraps(func)
  def decorated(self):
    # Before running the test completely remove the canonical_tmp
    if os.path.exists(self.canonical_temp_dir):
      shutil.rmtree(self.canonical_temp_dir)
    try:
      func(self)
    finally:
      # Make sure the test isn't lying about the fact that it uses
      # canonical_tmp
      self.assertTrue(os.path.exists(self.canonical_temp_dir))
      # Remove the temp dir in a try-finally, as otherwise if the
      # test fails we would not clean it up, and if leak detection
      # is set we will show that error instead of the actual one.
      shutil.rmtree(self.canonical_temp_dir)

  return decorated


def is_python3_version_supported():
  """Retuns True if the installed python3 version is supported by emscripten.

  Note: Emscripten requires python3.5 or above since python3.4 and below do not
  support circular dependencies."""
  try:
    print('is_python3_version_supported')
    python3 = Building.which('python3')
    print('  python3 =', python3)
    output = run_process([python3, '--version'], stdout=PIPE).stdout
    print('  output =', output, output.split())
    output = output.split()[1]
    # ignore final component which can contains non-integers (e.g 'rc1')
    version = [int(x) for x in output.split('.')[:2]]
    return version >= [3, 5]
  except Exception:
    # If anything goes wrong (no python3, unexpected output format), then we do
    # not support this python3
    return False


def encode_leb(number):
  # TODO(sbc): handle larger numbers
  assert(number < 255)
  # pack the integer then take only the first (little end) byte
  return struct.pack('<i', number)[:1]


def get_fastcomp_src_dir():
  """Locate fastcomp source tree by searching realtive to LLVM_ROOT."""
  d = LLVM_ROOT
  key_file = 'readme-emscripten-fastcomp.txt'
  while d != os.path.dirname(d):
    d = os.path.abspath(d)
    # when the build directory lives below the source directory
    if os.path.exists(os.path.join(d, key_file)):
      return d
    # when the build directory lives alongside the source directory
    elif os.path.exists(os.path.join(d, 'src', key_file)):
      return os.path.join(d, 'src')
    else:
      d = os.path.dirname(d)
  return None


def parse_wasm(filename):
  wast = run_process([os.path.join(Building.get_binaryen_bin(), 'wasm-dis'), filename], stdout=PIPE).stdout
  imports = []
  exports = []
  funcs = []
  for line in wast.splitlines():
    line = line.strip()
    if line.startswith('(import '):
      line = line.strip('()')
      name = line.split()[2].strip('"')
      imports.append(name)
    if line.startswith('(export '):
      line = line.strip('()')
      name = line.split()[1].strip('"')
      exports.append(name)
    if line.startswith('(func '):
      line = line.strip('()')
      name = line.split()[1].strip('"')
      funcs.append(name)
  return imports, exports, funcs


class other(RunnerCore):
  # Utility to run a simple test in this suite. This receives a directory which
  # should contain a test.cpp and test.out files, compiles the cpp, and runs it
  # to verify the output, with optional compile and run arguments.
  # TODO: use in more places
  def do_other_test(self, dirname, emcc_args=[], run_args=[]):
    shutil.copyfile(path_from_root('tests', dirname, 'test.cpp'), 'test.cpp')
    run_process([PYTHON, EMCC, 'test.cpp'] + emcc_args)
    expected = open(path_from_root('tests', dirname, 'test.out')).read()
    seen = run_js('a.out.js', args=run_args, stderr=PIPE, full_output=True) + '\n'
    self.assertContained(expected, seen)

  # Another utility to run a test in this suite. This receives a source file
  # to compile, with optional compiler and execution flags.
  # Output can be checked by seeing if literals are contained, and that a list
  # of regexes match. The return code can also be checked.
  def do_smart_test(self, source, literals=[], regexes=[],
                    emcc_args=[], run_args=[], assert_returncode=0):
    run_process([PYTHON, EMCC, source] + emcc_args)
    seen = run_js('a.out.js', args=run_args, stderr=PIPE, full_output=True,
                  assert_returncode=assert_returncode) + '\n'

    for literal in literals:
      self.assertContained([literal], seen)

    for regex in regexes:
      self.assertTrue(re.search(regex, seen), 'Expected regex "%s" to match on:\n%s' % (regex, seen))

  def run_on_pty(self, cmd):
    master, slave = os.openpty()
    output = []

    try:
      env = os.environ.copy()
      env['TERM'] = 'xterm-color'
      proc = subprocess.Popen(cmd, stdout=slave, stderr=slave, env=env)
      while proc.poll() is None:
        r, w, x = select.select([master], [], [], 1)
        if r:
          output.append(os.read(master, 1024))
      return (proc.returncode, b''.join(output))
    finally:
      os.close(master)
      os.close(slave)

  def test_emcc_v(self):
    for compiler in [EMCC, EMXX]:
      # -v, without input files
      proc = run_process([PYTHON, compiler, '-v'], stdout=PIPE, stderr=PIPE)
      self.assertContained('clang version %s' % shared.expected_llvm_version(), proc.stderr)
      self.assertContained('GNU', proc.stderr)
      self.assertNotContained('this is dangerous', proc.stdout)
      self.assertNotContained('this is dangerous', proc.stderr)

  def test_emcc_generate_config(self):
    for compiler in [EMCC, EMXX]:
      config_path = './emscripten_config'
      run_process([PYTHON, compiler, '--generate-config', config_path])
      self.assertExists(config_path, 'A config file should have been created at %s' % config_path)
      config_contents = open(config_path).read()
      self.assertContained('EMSCRIPTEN_ROOT', config_contents)
      self.assertContained('LLVM_ROOT', config_contents)
      os.remove(config_path)

  def test_emcc_output_mjs(self):
    run_process([PYTHON, EMCC, '-o', 'hello_world.mjs', path_from_root('tests', 'hello_world.c')])
    with open('hello_world.mjs') as f:
      output = f.read()
    self.assertContained('export default Module;', output)
    # TODO(sbc): Test that this is actually runnable.  We currently don't have
    # any tests for EXPORT_ES6 but once we do this should be enabled.
    # self.assertContained('hello, world!', run_js('hello_world.mjs'))

  def test_emcc_out_file(self):
    # Verify that "-ofile" works in addition to "-o" "file"
    run_process([PYTHON, EMCC, '-c', '-ofoo.o', path_from_root('tests', 'hello_world.c')])
    assert os.path.exists('foo.o')
    run_process([PYTHON, EMCC, '-ofoo.js', 'foo.o'])
    assert os.path.exists('foo.js')

  def test_emcc_basics(self):
    for compiler, suffix in [(EMCC, '.c'), (EMXX, '.cpp')]:
      # --version
      output = run_process([PYTHON, compiler, '--version'], stdout=PIPE, stderr=PIPE)
      output = output.stdout.replace('\r', '')
      self.assertContained('emcc (Emscripten gcc/clang-like replacement)', output)
      self.assertContained('''Copyright (C) 2014 the Emscripten authors (see AUTHORS.txt)
This is free and open source software under the MIT license.
There is NO warranty; not even for MERCHANTABILITY or FITNESS FOR A PARTICULAR PURPOSE.
''', output)

      # --help
      output = run_process([PYTHON, compiler, '--help'], stdout=PIPE, stderr=PIPE)
      self.assertContained('Display this information', output.stdout)
      self.assertContained('Most clang options will work', output.stdout)

      # -dumpmachine
      output = run_process([PYTHON, compiler, '-dumpmachine'], stdout=PIPE, stderr=PIPE)
      self.assertContained(shared.get_llvm_target(), output.stdout)

      # -dumpversion
      output = run_process([PYTHON, compiler, '-dumpversion'], stdout=PIPE, stderr=PIPE)
      self.assertEqual(shared.EMSCRIPTEN_VERSION, output.stdout.strip(), 'results should be identical')

      # emcc src.cpp ==> writes a.out.js and a.out.wasm
      self.clear()
      run_process([PYTHON, compiler, path_from_root('tests', 'hello_world' + suffix)])
      self.assertExists('a.out.js')
      self.assertExists('a.out.wasm')
      self.assertContained('hello, world!', run_js('a.out.js'))

      # properly report source code errors, and stop there
      self.clear()
      stderr = self.expect_fail([PYTHON, compiler, path_from_root('tests', 'hello_world_error' + suffix)])
      self.assertNotContained('IOError', stderr) # no python stack
      self.assertNotContained('Traceback', stderr) # no python stack
      self.assertContained('error: invalid preprocessing directive', stderr)
      self.assertContained(["error: use of undeclared identifier 'cheez", "error: unknown type name 'cheez'"], stderr)
      self.assertContained('errors generated.', stderr.splitlines()[-2])

  def test_emcc_2(self):
    for compiler in [EMCC, EMXX]:
      suffix = '.c' if compiler == EMCC else '.cpp'

      # emcc src.cpp -c    and   emcc src.cpp -o src.[o|bc] ==> should give a .bc file
      #      regression check: -o js should create "js", with bitcode content
      for args in [['-c'], ['-o', 'src.o'], ['-o', 'src.bc'], ['-o', 'src.so'], ['-o', 'js'], ['-O1', '-c', '-o', '/dev/null'], ['-O1', '-o', '/dev/null']]:
        print('-c stuff', args)
        if '/dev/null' in args and WINDOWS:
          print('skip because windows')
          continue
        target = args[1] if len(args) == 2 else 'hello_world.o'
        self.clear()
        run_process([PYTHON, compiler, path_from_root('tests', 'hello_world' + suffix)] + args)
        if args[-1] == '/dev/null':
          print('(no output)')
          continue
        syms = Building.llvm_nm(target)
        assert 'main' in syms.defs
        if self.is_wasm_backend():
          # wasm backend will also have '__original_main' or such
          assert len(syms.defs) == 2
        else:
          assert len(syms.defs) == 1
        if target == 'js': # make sure emcc can recognize the target as a bitcode file
          shutil.move(target, target + '.bc')
          target += '.bc'
        run_process([PYTHON, compiler, target, '-o', target + '.js'])
        self.assertContained('hello, world!', run_js(target + '.js'))

  def test_emcc_3(self):
    for compiler in [EMCC, EMXX]:
      suffix = '.c' if compiler == EMCC else '.cpp'
      os.chdir(self.get_dir())
      self.clear()

      # handle singleton archives
      run_process([PYTHON, compiler, path_from_root('tests', 'hello_world' + suffix), '-o', 'a.bc'])
      run_process([LLVM_AR, 'r', 'a.a', 'a.bc'], stdout=PIPE, stderr=PIPE)
      run_process([PYTHON, compiler, 'a.a'])
      self.assertContained('hello, world!', run_js('a.out.js'))

      if not self.is_wasm_backend():
        # emcc src.ll ==> generates .js
        self.clear()
        run_process([PYTHON, compiler, path_from_root('tests', 'hello_world.ll')])
        self.assertContained('hello, world!', run_js('a.out.js'))

      # emcc [..] -o [path] ==> should work with absolute paths
      for path in [os.path.abspath(os.path.join('..', 'file1.js')), os.path.join('b_dir', 'file2.js')]:
        print(path)
        os.chdir(self.get_dir())
        self.clear()
        print(os.listdir(os.getcwd()))
        os.makedirs('a_dir')
        os.chdir('a_dir')
        os.makedirs('b_dir')
        # use single file so we don't have more files to clean up
        run_process([PYTHON, compiler, path_from_root('tests', 'hello_world' + suffix), '-o', path, '-s', 'SINGLE_FILE=1'])
        last = os.getcwd()
        os.chdir(os.path.dirname(path))
        self.assertContained('hello, world!', run_js(os.path.basename(path)))
        os.chdir(last)
        try_delete(path)

  def test_emcc_4(self):
    for compiler in [EMCC, EMXX]:
      # Optimization: emcc src.cpp -o something.js [-Ox]. -O0 is the same as not specifying any optimization setting
      for params, opt_level, bc_params, closure, has_malloc in [ # bc params are used after compiling to bitcode
        (['-o', 'something.js'],                          0, None, 0, 1),
        (['-o', 'something.js', '-O0'],                   0, None, 0, 0),
        (['-o', 'something.js', '-O1'],                   1, None, 0, 0),
        (['-o', 'something.js', '-O1', '-g'],             1, None, 0, 0), # no closure since debug
        (['-o', 'something.js', '-O2'],                   2, None, 0, 1),
        (['-o', 'something.js', '-O2', '-g'],             2, None, 0, 0),
        (['-o', 'something.js', '-Os'],                   2, None, 0, 1),
        (['-o', 'something.js', '-O3'],                   3, None, 0, 1),
        # and, test compiling to bitcode first
        (['-o', 'something.bc'], 0, [],      0, 0),
        (['-o', 'something.bc', '-O0'], 0, [], 0, 0),
        (['-o', 'something.bc', '-O1'], 1, ['-O1'], 0, 0),
        (['-o', 'something.bc', '-O2'], 2, ['-O2'], 0, 0),
        (['-o', 'something.bc', '-O3'], 3, ['-O3'], 0, 0),
        (['-O1', '-o', 'something.bc'], 1, [], 0, 0),
        # non-wasm
        (['-s', 'WASM=0', '-o', 'something.js'],                          0, None, 0, 1),
        (['-s', 'WASM=0', '-o', 'something.js', '-O0'],                   0, None, 0, 0),
        (['-s', 'WASM=0', '-o', 'something.js', '-O1'],                   1, None, 0, 0),
        (['-s', 'WASM=0', '-o', 'something.js', '-O1', '-g'],             1, None, 0, 0), # no closure since debug
        (['-s', 'WASM=0', '-o', 'something.js', '-O2'],                   2, None, 0, 1),
        (['-s', 'WASM=0', '-o', 'something.js', '-O2', '-g'],             2, None, 0, 0),
        (['-s', 'WASM=0', '-o', 'something.js', '-Os'],                   2, None, 0, 1),
        (['-s', 'WASM=0', '-o', 'something.js', '-O3'],                   3, None, 0, 1),
        # and, test compiling to bitcode first
        (['-s', 'WASM=0', '-o', 'something.bc'],        0, ['-s', 'WASM=0'],        0, 0),
        (['-s', 'WASM=0', '-o', 'something.bc', '-O0'], 0, ['-s', 'WASM=0'],        0, 0),
        (['-s', 'WASM=0', '-o', 'something.bc', '-O1'], 1, ['-s', 'WASM=0', '-O1'], 0, 0),
        (['-s', 'WASM=0', '-o', 'something.bc', '-O2'], 2, ['-s', 'WASM=0', '-O2'], 0, 0),
        (['-s', 'WASM=0', '-o', 'something.bc', '-O3'], 3, ['-s', 'WASM=0', '-O3'], 0, 0),
        (['-s', 'WASM=0', '-O1', '-o', 'something.bc'], 1, ['-s', 'WASM=0'],        0, 0),
      ]:
        if 'WASM=0' in params and self.is_wasm_backend():
          continue
        print(params, opt_level, bc_params, closure, has_malloc)
        self.clear()
        keep_debug = '-g' in params
        args = [PYTHON, compiler, path_from_root('tests', 'hello_world_loop' + ('_malloc' if has_malloc else '') + '.cpp')] + params
        print('..', args)
        output = run_process(args, stdout=PIPE, stderr=PIPE)
        assert len(output.stdout) == 0, output.stdout
        if bc_params is not None:
          self.assertExists('something.bc', output.stderr)
          bc_args = [PYTHON, compiler, 'something.bc', '-o', 'something.js'] + bc_params
          print('....', bc_args)
          output = run_process(bc_args, stdout=PIPE, stderr=PIPE)
        self.assertExists('something.js', output.stderr)
        self.assertContained('hello, world!', run_js('something.js'))

        # Verify optimization level etc. in the generated code
        # XXX these are quite sensitive, and will need updating when code generation changes
        generated = open('something.js').read()
        main = self.get_func(generated, '_main') if 'function _main' in generated else generated
        assert 'new Uint16Array' in generated and 'new Uint32Array' in generated, 'typed arrays 2 should be used by default'
        assert 'SAFE_HEAP' not in generated, 'safe heap should not be used by default'
        assert ': while(' not in main, 'when relooping we also js-optimize, so there should be no labelled whiles'
        if closure:
          if opt_level == 0:
            assert '._main =' in generated, 'closure compiler should have been run'
          elif opt_level >= 1:
            assert '._main=' in generated, 'closure compiler should have been run (and output should be minified)'
        else:
          # closure has not been run, we can do some additional checks. TODO: figure out how to do these even with closure
          assert '._main = ' not in generated, 'closure compiler should not have been run'
          if keep_debug:
            assert ('switch (label)' in generated or 'switch (label | 0)' in generated) == (opt_level <= 0), 'relooping should be in opt >= 1'
            assert ('assert(STACKTOP < STACK_MAX' in generated) == (opt_level == 0), 'assertions should be in opt == 0'
          if 'WASM=0' in params:
            if opt_level >= 2 and '-g' in params:
              assert re.search(r'HEAP8\[\$?\w+ ?\+ ?\(+\$?\w+ ?', generated) or re.search(r'HEAP8\[HEAP32\[', generated) or re.search(r'[i$]\d+ & ~\(1 << [i$]\d+\)', generated), 'eliminator should create compound expressions, and fewer one-time vars' # also in -O1, but easier to test in -O2
            looks_unminified = ' = {}' in generated and ' = []' in generated
            looks_minified = '={}' in generated and '=[]' and ';var' in generated
            assert not (looks_minified and looks_unminified)
            if opt_level == 0 or '-g' in params:
              assert looks_unminified
            elif opt_level >= 2:
              assert looks_minified

  @no_wasm_backend('tests for asmjs optimzer')
  def test_emcc_5(self):
    for compiler in [EMCC, EMXX]:
      # asm.js optimization levels
      for params, test, text in [
        (['-O2'], lambda generated: 'function addRunDependency' in generated, 'shell has unminified utilities'),
        (['-O2', '--closure', '1'], lambda generated: 'function addRunDependency' not in generated and ';function' in generated, 'closure minifies the shell, removes whitespace'),
        (['-O2', '--closure', '1', '-g1'], lambda generated: 'function addRunDependency' not in generated and ';function' not in generated, 'closure minifies the shell, -g1 makes it keep whitespace'),
        (['-O2'], lambda generated: 'var b=0' in generated and 'function _main' not in generated, 'registerize/minify is run by default in -O2'),
        (['-O2', '--minify', '0'], lambda generated: 'var b = 0' in generated and 'function _main' not in generated, 'minify is cancelled, but not registerize'),
        (['-O2', '--js-opts', '0'], lambda generated: 'var b=0' not in generated and 'var b = 0' not in generated and 'function _main' in generated, 'js opts are cancelled'),
        (['-O2', '-g'], lambda generated: 'var b=0' not in generated and 'var b = 0' not in generated and 'function _main' in generated, 'registerize/minify is cancelled by -g'),
        (['-O2', '-g0'], lambda generated: 'var b=0' in generated and 'function _main' not in generated, 'registerize/minify is run by default in -O2 -g0'),
        (['-O2', '-g1'], lambda generated: 'var b = 0' in generated and 'function _main' not in generated, 'compress is cancelled by -g1'),
        (['-O2', '-g2'], lambda generated: ('var b = 0' in generated or 'var i1 = 0' in generated) and 'function _main' in generated, 'minify is cancelled by -g2'),
        (['-O2', '-g3'], lambda generated: 'var b=0' not in generated and 'var b = 0' not in generated and 'function _main' in generated, 'registerize is cancelled by -g3'),
        (['-O2', '--profiling'], lambda generated: ('var b = 0' in generated or 'var i1 = 0' in generated) and 'function _main' in generated, 'similar to -g2'),
        (['-O2', '-profiling'], lambda generated: ('var b = 0' in generated or 'var i1 = 0' in generated) and 'function _main' in generated, 'similar to -g2'),
        (['-O2', '--profiling-funcs'], lambda generated: 'var b=0' in generated and '"use asm";var a=' in generated and 'function _main' in generated, 'very minified, but retain function names'),
        (['-O2', '-profiling-funcs'], lambda generated: 'var b=0' in generated and '"use asm";var a=' in generated and 'function _main' in generated, 'very minified, but retain function names'),
        (['-O2'], lambda generated: 'var b=0' in generated and '"use asm";var a=' in generated and 'function _main' not in generated, 'very minified, no function names'),
        # (['-O2', '-g4'], lambda generated: 'var b=0' not in generated and 'var b = 0' not in generated and 'function _main' in generated, 'same as -g3 for now'),
        (['-s', 'INLINING_LIMIT=0'], lambda generated: 'function _dump' in generated, 'no inlining without opts'),
        ([], lambda generated: 'Module["_dump"]' not in generated, 'dump is not exported by default'),
        (['-s', 'EXPORTED_FUNCTIONS=["_main", "_dump"]'], lambda generated: 'asm["_dump"];' in generated, 'dump is now exported'),
        (['--llvm-opts', '1'], lambda generated: '_puts(' in generated, 'llvm opts requested'),
        ([], lambda generated: '// Sometimes an existing Module' in generated, 'without opts, comments in shell code'),
        (['-O2'], lambda generated: '// Sometimes an existing Module' not in generated, 'with opts, no comments in shell code'),
        (['-O2', '-g2'], lambda generated: '// Sometimes an existing Module' not in generated, 'with -g2, no comments in shell code'),
        (['-O2', '-g3'], lambda generated: '// Sometimes an existing Module' in generated, 'with -g3, yes comments in shell code'),
      ]:
        print(params, text)
        self.clear()
        run_process([PYTHON, compiler, path_from_root('tests', 'hello_world_loop.cpp'), '-o', 'a.out.js', '-s', 'WASM=0'] + params)
        self.assertContained('hello, world!', run_js('a.out.js'))
        assert test(open('a.out.js').read()), text

  def test_multiple_sources(self):
    # Compiling two sources at a time should work.
    cmd = [PYTHON, EMCC, '-c', path_from_root('tests', 'twopart_main.cpp'), path_from_root('tests', 'twopart_side.cpp')]
    run_process(cmd)

    # Object files should be generated by default in the current working
    # directory, and not alongside the sources.
    self.assertExists('twopart_main.o')
    self.assertExists('twopart_side.o')
    self.assertNotExists(path_from_root('tests', 'twopart_main.o'))
    self.assertNotExists(path_from_root('tests', 'twopart_side.o'))

    # But it is an error if '-o' is also specified.
    self.clear()
    err = self.expect_fail(cmd + ['-o', 'out.o'])

    self.assertContained('cannot specify -o with -c/-S and multiple source files', err)
    self.assertNotExists('twopart_main.o')
    self.assertNotExists('twopart_side.o')
    self.assertNotExists(path_from_root('tests', 'twopart_main.o'))
    self.assertNotExists(path_from_root('tests', 'twopart_side.o'))

  def test_combining_object_files(self):
    # Compiling two source files into a final JS.
    run_process([PYTHON, EMCC, path_from_root('tests', 'twopart_main.cpp'), path_from_root('tests', 'twopart_side.cpp')])
    self.assertContained('side got: hello from main, over', run_js('a.out.js'))

    # Compiling two files with -c will generate separate object files
    self.clear()
    run_process([PYTHON, EMCC, path_from_root('tests', 'twopart_main.cpp'), path_from_root('tests', 'twopart_side.cpp'), '-c'])
    self.assertExists('twopart_main.o')
    self.assertExists('twopart_side.o')

    # Compiling one of them alone is expected to fail
    err = self.expect_fail([PYTHON, EMCC, 'twopart_main.o'])
    self.assertContained('undefined symbol: _Z7theFuncPKc', err)

    # Combining both object files into js should work
    run_process([PYTHON, EMCC, 'twopart_main.o', 'twopart_side.o'])
    self.assertContained('side got: hello from main, over', run_js('a.out.js'))

    # Combining object files into another object should also work
    try_delete('a.out.js')
    run_process([PYTHON, EMCC, 'twopart_main.o', 'twopart_side.o', '-o', 'combined.o'])
    syms = Building.llvm_nm('combined.o')
    assert len(syms.defs) in (2, 3) and 'main' in syms.defs, 'Should be two functions (and in the wasm backend, also __original_main)'
    run_process([PYTHON, EMCC, 'combined.o', '-o', 'combined.o.js'])
    self.assertExists('combined.o.js')
    self.assertContained('side got: hello from main, over', run_js('combined.o.js'))

  def test_js_transform(self):
    with open('t.py', 'w') as f:
      f.write('''
import sys
f = open(sys.argv[1], 'a')
f.write('transformed!')
f.close()
''')

    run_process([PYTHON, EMCC, path_from_root('tests', 'hello_world.c'), '--js-transform', '%s t.py' % (PYTHON)])
    self.assertIn('transformed!', open('a.out.js').read())

  @no_wasm_backend("wasm backend alwasy embedds memory")
  def test_js_mem_file(self):
    for opts in [0, 1, 2, 3]:
      print('mem init in', opts)
      self.clear()
      run_process([PYTHON, EMCC, path_from_root('tests', 'hello_world.c'), '-s', 'WASM=0', '-O' + str(opts)])
      if opts >= 2:
        self.assertExists('a.out.js.mem')
      else:
        self.assertNotExists('a.out.js.mem')

  def test_emcc_asm_v_wasm(self):
    for opts in ([], ['-O1'], ['-O2'], ['-O3']):
      print('opts', opts)
      for mode in ([], ['-s', 'WASM=0']):
        self.clear()
        wasm = '=0' not in str(mode)
        print('  mode', mode, 'wasm?', wasm)
        run_process([PYTHON, EMCC, path_from_root('tests', 'hello_world.c')] + opts + mode)
        self.assertExists('a.out.js')
        if wasm:
          self.assertExists('a.out.wasm')
        for engine in JS_ENGINES:
          print('    engine', engine)
          out = run_js('a.out.js', engine=engine, stderr=PIPE, full_output=True)
          self.assertContained('hello, world!', out)
          if not wasm and engine == SPIDERMONKEY_ENGINE:
            self.validate_asmjs(out)
        if not wasm and not self.is_wasm_backend():
          src = open('a.out.js').read()
          if opts == []:
            assert 'almost asm' in src
          else:
            assert 'use asm' in src

  def test_emcc_cflags(self):
    output = run_process([PYTHON, EMCC, '--cflags'], stdout=PIPE)
    flags = output.stdout.strip()
    self.assertContained(' '.join(Building.doublequote_spaces(shared.emsdk_cflags())), flags)
    # check they work
    cmd = [CLANG, path_from_root('tests', 'hello_world.cpp')] + shlex.split(flags.replace('\\', '\\\\')) + ['-c', '-emit-llvm', '-o', 'a.bc']
    run_process(cmd)
    run_process([PYTHON, EMCC, 'a.bc'])
    self.assertContained('hello, world!', run_js('a.out.js'))

  def test_emcc_print_search_dirs(self):
    result = run_process([PYTHON, EMCC, '-print-search-dirs'], stdout=PIPE, stderr=PIPE)
    self.assertContained(['programs: =', 'libraries: ='], result.stdout, check_all=True)

  def test_emar_em_config_flag(self):
    # Test that the --em-config flag is accepted but not passed down do llvm-ar.
    # We expand this in case the EM_CONFIG is ~/.emscripten (default)
    config = os.path.expanduser(shared.EM_CONFIG)
    proc = run_process([PYTHON, EMAR, '--em-config', config, '-version'], stdout=PIPE, stderr=PIPE)
    self.assertEqual(proc.stderr, "")
    self.assertContained('LLVM', proc.stdout)

  def test_emsize(self):
    with open(path_from_root('tests', 'other', 'test_emsize.out')) as expected_output:
      expected = expected_output.read()
      cmd = [PYTHON, path_from_root('emsize.py'),
             path_from_root('tests', 'other', 'test_emsize.js')]
      for command in [cmd, cmd + ['-format=sysv']]:
        output = run_process(cmd, stdout=PIPE).stdout
        self.assertContained(expected, output)

  def test_cmake(self):
    # Test all supported generators.
    if WINDOWS:
      generators = ['MinGW Makefiles', 'NMake Makefiles']
    else:
      generators = ['Unix Makefiles', 'Ninja', 'Eclipse CDT4 - Ninja']

    def nmake_detect_error(configuration):
      if Building.which(configuration['build'][0]):
        return None
      else:
        return 'Skipping NMake test for CMake support, since nmake was not found in PATH. Run this test in Visual Studio command prompt to easily access nmake.'

    def check_makefile(dirname):
      self.assertExists(dirname + '/Makefile', 'CMake call did not produce a Makefile!')

    configurations = {'MinGW Makefiles'     : {'prebuild': check_makefile, # noqa
                                               'build'   : ['mingw32-make'], # noqa
                      },
                      'NMake Makefiles'     : {'detect'  : nmake_detect_error, # noqa
                                               'prebuild': check_makefile, # noqa
                                               'build'   : ['nmake', '/NOLOGO'], # noqa
                      },
                      'Unix Makefiles'      : {'prebuild': check_makefile, # noqa
                                               'build'   : ['make'], # noqa
                      },
                      'Ninja'               : {'build'   : ['ninja'], # noqa
                      },
                      'Eclipse CDT4 - Ninja': {'build'   : ['ninja'], # noqa
                      }
    }

    if WINDOWS:
      emconfigure = path_from_root('emconfigure.bat')
    else:
      emconfigure = path_from_root('emconfigure')

    for generator in generators:
      conf = configurations[generator]

      make = conf['build']
      detector = conf.get('detect')
      prebuild = conf.get('prebuild')

      if detector:
        error = detector(conf)
      elif len(make) == 1 and not Building.which(make[0]):
        # Use simple test if applicable
        error = 'Skipping %s test for CMake support, since it could not be detected.' % generator
      else:
        error = None

      if error:
        print(error)
        continue

      # ('directory to the test', 'output filename', ['extra args to pass to
      # CMake']) Testing all combinations would be too much work and the test
      # would take 10 minutes+ to finish (CMake feature detection is slow), so
      # combine multiple features into one to try to cover as much as possible
      # while still keeping this test in sensible time limit.
      cases = [
        ('target_js',      'test_cmake.js',         ['-DCMAKE_BUILD_TYPE=Debug']),
        ('target_html',    'hello_world_gles.html', ['-DCMAKE_BUILD_TYPE=Release']),
        ('target_library', 'libtest_cmake.a',       ['-DCMAKE_BUILD_TYPE=MinSizeRel']),
        ('target_library', 'libtest_cmake.a',       ['-DCMAKE_BUILD_TYPE=RelWithDebInfo', '-DCPP_LIBRARY_TYPE=STATIC']),
        ('stdproperty',    'helloworld.js',         [])
      ]
      for test_dir, output_file, cmake_args in cases:
        cmakelistsdir = path_from_root('tests', 'cmake', test_dir)
        with temp_directory(self.get_dir()) as tempdirname:
          # Run Cmake
          cmd = [emconfigure, 'cmake'] + cmake_args + ['-G', generator, cmakelistsdir]

          env = os.environ.copy()
          # https://github.com/emscripten-core/emscripten/pull/5145: Check that CMake works even if EMCC_SKIP_SANITY_CHECK=1 is passed.
          if test_dir == 'target_html':
            env['EMCC_SKIP_SANITY_CHECK'] = '1'
          print(str(cmd))
          ret = run_process(cmd, env=env, stdout=None if EM_BUILD_VERBOSE >= 2 else PIPE, stderr=None if EM_BUILD_VERBOSE >= 1 else PIPE)
          if ret.stderr is not None and len(ret.stderr.strip()):
            print(ret.stderr) # If there were any errors, print them directly to console for diagnostics.
          if ret.stderr is not None and 'error' in ret.stderr.lower():
            print('Failed command: ' + ' '.join(cmd))
            print('Result:\n' + ret.stderr)
            self.fail('cmake call failed!')

          if prebuild:
            prebuild(tempdirname)

          # Build
          cmd = make
          if EM_BUILD_VERBOSE >= 3 and 'Ninja' not in generator:
            cmd += ['VERBOSE=1']
          ret = run_process(cmd, stdout=None if EM_BUILD_VERBOSE >= 2 else PIPE)
          if ret.stderr is not None and len(ret.stderr.strip()):
            print(ret.stderr) # If there were any errors, print them directly to console for diagnostics.
          if ret.stdout is not None and 'error' in ret.stdout.lower() and '0 error(s)' not in ret.stdout.lower():
            print('Failed command: ' + ' '.join(cmd))
            print('Result:\n' + ret.stdout)
            self.fail('make failed!')
          self.assertExists(tempdirname + '/' + output_file, 'Building a cmake-generated Makefile failed to produce an output file %s!' % tempdirname + '/' + output_file)

          # Run through node, if CMake produced a .js file.
          if output_file.endswith('.js'):
            ret = run_process(NODE_JS + [tempdirname + '/' + output_file], stdout=PIPE).stdout
            self.assertTextDataIdentical(open(cmakelistsdir + '/out.txt').read().strip(), ret.strip())

  # Test that the various CMAKE_xxx_COMPILE_FEATURES that are advertised for the Emscripten toolchain match with the actual language features that Clang supports.
  # If we update LLVM version and this test fails, copy over the new advertised features from Clang and place them to cmake/Modules/Platform/Emscripten.cmake.
  @no_windows('Skipped on Windows because CMake does not configure native Clang builds well on Windows.')
  def test_cmake_compile_features(self):
    with temp_directory(self.get_dir()):
      cmd = ['cmake', '-DCMAKE_C_COMPILER=' + CLANG_CC, '-DCMAKE_CXX_COMPILER=' + CLANG_CPP, path_from_root('tests', 'cmake', 'stdproperty')]
      print(str(cmd))
      native_features = run_process(cmd, stdout=PIPE).stdout

    if WINDOWS:
      emconfigure = path_from_root('emcmake.bat')
    else:
      emconfigure = path_from_root('emcmake')

    with temp_directory(self.get_dir()):
      cmd = [emconfigure, 'cmake', path_from_root('tests', 'cmake', 'stdproperty')]
      print(str(cmd))
      emscripten_features = run_process(cmd, stdout=PIPE).stdout

    native_features = '\n'.join([x for x in native_features.split('\n') if '***' in x])
    emscripten_features = '\n'.join([x for x in emscripten_features.split('\n') if '***' in x])
    self.assertTextDataIdentical(native_features, emscripten_features)

  # Tests that it's possible to pass C++11 or GNU++11 build modes to CMake by building code that needs C++11 (embind)
  def test_cmake_with_embind_cpp11_mode(self):
    for args in [[], ['-DNO_GNU_EXTENSIONS=1']]:
      with temp_directory(self.get_dir()) as tempdirname:
        configure = [path_from_root('emcmake.bat' if WINDOWS else 'emcmake'), 'cmake', path_from_root('tests', 'cmake', 'cmake_with_emval')] + args
        print(str(configure))
        run_process(configure)
        build = ['cmake', '--build', '.']
        print(str(build))
        run_process(build)

        ret = run_process(NODE_JS + [os.path.join(tempdirname, 'cpp_with_emscripten_val.js')], stdout=PIPE).stdout.strip()
        if '-DNO_GNU_EXTENSIONS=1' in args:
          self.assertTextDataIdentical('Hello! __STRICT_ANSI__: 1, __cplusplus: 201103', ret)
        else:
          self.assertTextDataIdentical('Hello! __STRICT_ANSI__: 0, __cplusplus: 201103', ret)

  # Tests that the Emscripten CMake toolchain option
  # -DEMSCRIPTEN_GENERATE_BITCODE_STATIC_LIBRARIES=ON works.
  def test_cmake_bitcode_static_libraries(self):
    if WINDOWS:
      emcmake = path_from_root('emcmake.bat')
    else:
      emcmake = path_from_root('emcmake')

    # Test that building static libraries by default generates UNIX archives (.a, with the emar tool)
    self.clear()
    run_process([emcmake, 'cmake', path_from_root('tests', 'cmake', 'static_lib')])
    run_process([Building.which('cmake'), '--build', '.'])
    assert Building.is_ar('libstatic_lib.a')
    run_process([PYTHON, EMAR, 'x', 'libstatic_lib.a'])
    found = False # hashing makes the object name random
    for x in os.listdir('.'):
      if x.endswith('.o'):
        found = True
        if self.is_wasm_backend():
          assert Building.is_wasm(x)
        else:
          assert Building.is_bitcode(x)
    assert found

    # Test that passing the -DEMSCRIPTEN_GENERATE_BITCODE_STATIC_LIBRARIES=ON
    # directive causes CMake to generate LLVM bitcode files as static libraries
    # (.bc)
    self.clear()
    run_process([emcmake, 'cmake', '-DEMSCRIPTEN_GENERATE_BITCODE_STATIC_LIBRARIES=ON', path_from_root('tests', 'cmake', 'static_lib')])
    run_process([Building.which('cmake'), '--build', '.'])
    if self.is_wasm_backend():
      assert Building.is_wasm('libstatic_lib.bc')
    else:
      assert Building.is_bitcode('libstatic_lib.bc')
    assert not Building.is_ar('libstatic_lib.bc')

    # Test that one is able to fake custom suffixes for static libraries.
    # (sometimes projects want to emulate stuff, and do weird things like files
    # with ".so" suffix which are in fact either ar archives or bitcode files)
    self.clear()
    run_process([emcmake, 'cmake', '-DSET_FAKE_SUFFIX_IN_PROJECT=1', path_from_root('tests', 'cmake', 'static_lib')])
    run_process([Building.which('cmake'), '--build', '.'])
    assert Building.is_ar('myprefix_static_lib.somecustomsuffix')

  # Tests that the CMake variable EMSCRIPTEN_VERSION is properly provided to user CMake scripts
  def test_cmake_emscripten_version(self):
    if WINDOWS:
      emcmake = path_from_root('emcmake.bat')
    else:
      emcmake = path_from_root('emcmake')

    run_process([emcmake, 'cmake', path_from_root('tests', 'cmake', 'emscripten_version')])

  def test_system_include_paths(self):
    # Verify that all default include paths are within `emscripten/system`

    def verify_includes(stderr):
      self.assertContained('<...> search starts here:', stderr)
      assert stderr.count('End of search list.') == 1, stderr
      start = stderr.index('<...> search starts here:')
      end = stderr.index('End of search list.')
      includes = stderr[start:end]
      includes = [i.strip() for i in includes.splitlines()[1:-1]]
      for i in includes:
        self.assertContained(path_from_root('system'), i)

    err = run_process([PYTHON, EMCC, path_from_root('tests', 'hello_world.c'), '-v'], stderr=PIPE).stderr
    verify_includes(err)
    err = run_process([PYTHON, EMXX, path_from_root('tests', 'hello_world.cpp'), '-v'], stderr=PIPE).stderr
    verify_includes(err)

  def test_failure_error_code(self):
    for compiler in [EMCC, EMXX]:
      # Test that if one file is missing from the build, then emcc shouldn't succeed, and shouldn't produce an output file.
      self.expect_fail([PYTHON, compiler, path_from_root('tests', 'hello_world.c'), 'this_file_is_missing.c', '-o', 'out.js'])
      self.assertFalse(os.path.exists('out.js'))

  def test_use_cxx(self):
    create_test_file('empty_file', ' ')
    dash_xc = run_process([PYTHON, EMCC, '-v', '-xc', 'empty_file'], stderr=PIPE).stderr
    self.assertNotContained('-std=c++03', dash_xc)
    dash_xcpp = run_process([PYTHON, EMCC, '-v', '-xc++', 'empty_file'], stderr=PIPE).stderr
    self.assertContained('-std=c++03', dash_xcpp)

  def test_cxx03(self):
    for compiler in [EMCC, EMXX]:
      run_process([PYTHON, compiler, path_from_root('tests', 'hello_cxx03.cpp')])

  def test_cxx11(self):
    for std in ['-std=c++11', '--std=c++11']:
      for compiler in [EMCC, EMXX]:
        run_process([PYTHON, compiler, std, path_from_root('tests', 'hello_cxx11.cpp')])

  # Regression test for issue #4522: Incorrect CC vs CXX detection
  def test_incorrect_c_detection(self):
    create_test_file('test.c', 'foo\n')
    for compiler in [EMCC, EMXX]:
      run_process([PYTHON, compiler, '--bind', '--embed-file', 'test.c', path_from_root('tests', 'hello_world.cpp')])

  def test_odd_suffixes(self):
    for suffix in ['CPP', 'c++', 'C++', 'cxx', 'CXX', 'cc', 'CC', 'i', 'ii']:
      if self.is_wasm_backend() and suffix == 'ii':
        # wasm backend treats .i and .ii specially and considers them already
        # pre-processed.  Because if this is strips all the -D command line
        # flags, including the __EMSCRIPTEN__ define, which makes this fail
        # to compile since libcxx/__config depends in __EMSCRIPTEN__.
        continue
      self.clear()
      print(suffix)
      shutil.copyfile(path_from_root('tests', 'hello_world.c'), 'test.' + suffix)
      run_process([PYTHON, EMCC, self.in_dir('test.' + suffix)])
      self.assertContained('hello, world!', run_js('a.out.js'))

    for suffix in ['lo']:
      self.clear()
      print(suffix)
      run_process([PYTHON, EMCC, path_from_root('tests', 'hello_world.c'), '-o', 'binary.' + suffix])
      run_process([PYTHON, EMCC, 'binary.' + suffix])
      self.assertContained('hello, world!', run_js('a.out.js'))

  @no_wasm_backend('asm.js minification')
  def test_asm_minify(self):
    def test(args):
      run_process([PYTHON, EMCC, path_from_root('tests', 'hello_world_loop_malloc.cpp'), '-s', 'WASM=0'] + args)
      self.assertContained('hello, world!', run_js('a.out.js'))
      return open('a.out.js').read()

    src = test([])
    assert 'function _malloc' in src

    src = test(['-O2', '-s', 'ASM_JS=1'])
    normal_size = len(src)
    print('normal', normal_size)
    assert 'function _malloc' not in src

    src = test(['-O2', '-s', 'ASM_JS=1', '--minify', '0'])
    unminified_size = len(src)
    print('unminified', unminified_size)
    assert unminified_size > normal_size
    assert 'function _malloc' not in src

    src = test(['-O2', '-s', 'ASM_JS=1', '-g'])
    debug_size = len(src)
    print('debug', debug_size)
    assert debug_size > unminified_size
    assert 'function _malloc' in src

  @no_wasm_backend('tests fastcomp extra assertions for function pointer errors - do we need these?')
  def test_dangerous_func_cast(self):
    src = r'''
      #include <stdio.h>
      typedef void (*voidfunc)();
      int my_func() {
        printf("my func\n");
        return 10;
      }
      int main(int argc, char **argv) {
        voidfunc fps[10];
        for (int i = 0; i < 10; i++)
          fps[i] = (i == argc) ? (void (*)())my_func : NULL;
        fps[2 * (argc-1) + 1]();
        return 0;
      }
    '''
    create_test_file('src.c', src)

    def test(args, expected):
      print(args, expected)
      run_process([PYTHON, EMCC, 'src.c'] + args, stderr=PIPE)
      self.assertContained(expected, run_js('a.out.js', stderr=PIPE, full_output=True, assert_returncode=None))
      if self.is_wasm_backend():
        return
      print('in asm.js')
      run_process([PYTHON, EMCC, 'src.c', '-s', 'WASM=0'] + args, stderr=PIPE)
      self.assertContained(expected, run_js('a.out.js', stderr=PIPE, full_output=True, assert_returncode=None))
      # TODO: emulation function support in wasm is imperfect
      print('with emulated function pointers in asm.js')
      run_process([PYTHON, EMCC, '-s', 'WASM=0', 'src.c', '-s', 'ASSERTIONS=1'] + args + ['-s', 'EMULATED_FUNCTION_POINTERS=1'], stderr=PIPE)
      out = run_js('a.out.js', stderr=PIPE, full_output=True, assert_returncode=None)
      self.assertContained(expected, out)

    # fastcomp. all asm, so it can't just work with wrong sigs. but,
    # ASSERTIONS=2 gives much better info to debug
    # Case 1: No useful info, but does mention ASSERTIONS
    test(['-O1'], 'ASSERTIONS')
    # Case 2: Some useful text
    test(['-O1', '-s', 'ASSERTIONS=1'], [
        'Invalid function pointer',
        "called with signature 'v'. Perhaps this is an invalid value",
        'Build with ASSERTIONS=2 for more info'
    ])
    # Case 3: actually useful identity of the bad pointer, with comparisons to
    # what it would be in other types/tables
    test(['-O1', '-s', 'ASSERTIONS=2'], [
        'Invalid function pointer',
        "called with signature 'v'. Perhaps this is an invalid value",
        'This pointer might make sense in another type signature:',
        'Invalid function pointer',
        "called with signature 'v'. Perhaps this is an invalid value",
        "i: asm['_my_func']"
    ])
    # Case 4: emulate so it works
    test(['-O1', '-s', 'EMULATE_FUNCTION_POINTER_CASTS=1'], 'my func\n')

  @no_wasm_backend('uses EMULATED_FUNCTION_POINTERS')
  def test_emulate_function_pointer_casts_assertions_2(self):
    # check empty tables work with assertions 2 in this mode (#6554)
    run_process([PYTHON, EMCC, path_from_root('tests', 'hello_world.c'), '-s', 'EMULATED_FUNCTION_POINTERS=1', '-s', 'ASSERTIONS=2'])

  def test_wl_linkflags(self):
    # Test path -L and -l via -Wl, arguments and -Wl, response files
    create_test_file('main.cpp', '''
      extern "C" void printey();
      int main() {
        printey();
        return 0;
      }
    ''')
    create_test_file('libfile.cpp', '''
      #include <stdio.h>
      extern "C" void printey() {
        printf("hello from lib\\n");
      }
    ''')
    create_test_file('linkflags.txt', '''
    -L.
    -lfoo
    ''')
    run_process([PYTHON, EMCC, '-o', 'libfile.o', 'libfile.cpp'])
    run_process([PYTHON, EMAR, 'cr', 'libfoo.a', 'libfile.o'])
    run_process([PYTHON, EMCC, 'main.cpp', '-L.', '-lfoo'])
    run_process([PYTHON, EMCC, 'main.cpp', '-Wl,-L.', '-Wl,-lfoo'])
    run_process([PYTHON, EMCC, 'main.cpp', '-Wl,@linkflags.txt'])

  def test_l_link(self):
    # Linking with -lLIBNAME and -L/DIRNAME should work, also should work with spaces
    create_test_file('main.cpp', '''
      extern void printey();
      int main() {
        printey();
        return 0;
      }
    ''')
    create_test_file('libfile.cpp', '''
      #include <stdio.h>
      void printey() {
        printf("hello from lib\\n");
      }
    ''')

    try:
      os.makedirs('libdir')
    except OSError:
      pass

    libfile = self.in_dir('libdir', 'libfile.so')
    aout = 'a.out.js'

    def build(path, args):
      run_process([PYTHON, EMCC, path] + args)

    # Test linking the library built here by emcc
    build('libfile.cpp', ['-c'])
    shutil.move('libfile.o', libfile)
    build('main.cpp', ['-L' + 'libdir', '-lfile'])

    self.assertContained('hello from lib', run_js(aout))

    # Also test execution with `-l c` and space-separated library linking syntax
    os.remove(aout)
    build('libfile.cpp', ['-c', '-l', 'c'])
    shutil.move('libfile.o', libfile)
    build('main.cpp', ['-L', 'libdir', '-l', 'file'])

    self.assertContained('hello from lib', run_js(aout))

    assert not os.path.exists('a.out') and not os.path.exists('a.exe'), 'Must not leave unneeded linker stubs'

  def test_commons_link(self):
    create_test_file('a.h', r'''
#if !defined(A_H)
#define A_H
extern int foo[8];
#endif
''')
    create_test_file('a.c', r'''
#include "a.h"
int foo[8];
''')
    create_test_file('main.c', r'''
#include <stdio.h>
#include "a.h"

int main() {
    printf("|%d|\n", foo[0]);
    return 0;
}
''')

    run_process([PYTHON, EMCC, '-o', 'a.o', 'a.c'])
    run_process([PYTHON, EMAR, 'rv', 'library.a', 'a.o'])
    run_process([PYTHON, EMCC, '-o', 'main.o', 'main.c'])
    run_process([PYTHON, EMCC, '-o', 'a.js', 'main.o', 'library.a'])
    self.assertContained('|0|', run_js('a.js'))

  @parameterized({
    'expand_symlinks': [[]],
    'no-canonical-prefixes': [['-no-canonical-prefixes']],
  })
  @no_windows('Windows does not support symlinks')
  def test_symlink_points_to_bad_suffix(self, flags):
    """Tests compiling a symlink where foobar.c points to foobar.xxx.

    In this case, we should always successfully compile the code."""
    create_test_file('foobar.xxx', 'int main(){ return 0; }')
    os.symlink('foobar.xxx', 'foobar.c')
    run_process([PYTHON, EMCC, 'foobar.c', '-o', 'foobar.bc'] + flags)

  @parameterized({
    'expand_symlinks': ([], True),
    'no-canonical-prefixes': (['-no-canonical-prefixes'], False),
  })
  @no_windows('Windows does not support symlinks')
  def test_symlink_has_bad_suffix(self, flags, expect_success):
    """Tests compiling a symlink where foobar.xxx points to foobar.c.

    In this case, setting -no-canonical-prefixes will result in a build failure
    due to the inappropriate file suffix on foobar.xxx."""
    create_test_file('foobar.c', 'int main(){ return 0; }')
    os.symlink('foobar.c', 'foobar.xxx')
    proc = run_process([PYTHON, EMCC, 'foobar.xxx', '-o', 'foobar.bc'] + flags, check=expect_success, stderr=PIPE)
    if not expect_success:
      self.assertNotEqual(proc.returncode, 0)
      self.assertContained("unknown suffix", proc.stderr)

  def test_multiply_defined_libsymbols(self):
    lib_name = 'libA.c'
    a2_name = 'a2.c'
    b2_name = 'b2.c'
    main_name = 'main.c'
    create_test_file(lib_name, 'int mult() { return 1; }')
    create_test_file(a2_name, 'void x() {}')
    create_test_file(b2_name, 'void y() {}')
    create_test_file(main_name, r'''
      #include <stdio.h>
      int mult();
      int main() {
        printf("result: %d\n", mult());
        return 0;
      }
    ''')

    Building.emcc(lib_name, output_filename='libA.so')

    Building.emcc(a2_name, ['-L.', '-lA'])
    Building.emcc(b2_name, ['-L.', '-lA'])

    Building.emcc(main_name, ['-L.', '-lA', a2_name + '.o', b2_name + '.o'], output_filename='a.out.js')

    self.assertContained('result: 1', run_js('a.out.js'))

  def test_multiply_defined_libsymbols_2(self):
    a = "int x() { return 55; }"
    a_name = 'a.c'
    create_test_file(a_name, a)
    b = "int y() { return 2; }"
    b_name = 'b.c'
    create_test_file(b_name, b)
    c = "int z() { return 5; }"
    c_name = 'c.c'
    create_test_file(c_name, c)
    main = r'''
      #include <stdio.h>
      int x();
      int y();
      int z();
      int main() {
        printf("result: %d\n", x() + y() + z());
        return 0;
      }
    '''
    main_name = 'main.c'
    create_test_file(main_name, main)

    Building.emcc(a_name) # a.c.o
    Building.emcc(b_name) # b.c.o
    Building.emcc(c_name) # c.c.o
    lib_name = 'libLIB.a'
    Building.emar('cr', lib_name, [a_name + '.o', b_name + '.o']) # libLIB.a with a and b

    # a is in the lib AND in an .o, so should be ignored in the lib. We do still need b from the lib though
    Building.emcc(main_name, [a_name + '.o', c_name + '.o', '-L.', '-lLIB'], output_filename='a.out.js')

    self.assertContained('result: 62', run_js('a.out.js'))

  @no_wasm_backend('not relevent with lld')
  def test_link_group(self):
    lib_src_name = 'lib.c'
    create_test_file(lib_src_name, 'int x() { return 42; }')

    main_name = 'main.c'
    create_test_file(main_name, r'''
      #include <stdio.h>
      int x();
      int main() {
        printf("result: %d\n", x());
        return 0;
      }
    ''')

    Building.emcc(lib_src_name) # lib.c.o
    lib_name = 'libLIB.a'
    Building.emar('cr', lib_name, [lib_src_name + '.o']) # libLIB.a with lib.c.o

    def test(lib_args, err_expected):
      print(err_expected)
      output = run_process([PYTHON, EMCC, main_name, '-o', 'a.out.js'] + lib_args, stdout=PIPE, stderr=PIPE, check=not err_expected)
      if err_expected:
        self.assertContained(err_expected, output.stderr)
      else:
        self.assertNotContained('undefined symbol', output.stderr)
        out_js = 'a.out.js'
        self.assertExists(out_js, output.stdout + '\n' + output.stderr)
        self.assertContained('result: 42', run_js(out_js))

    test(['-Wl,--start-group', lib_name, '-Wl,--start-group'], 'Nested --start-group, missing --end-group?')
    test(['-Wl,--end-group', lib_name, '-Wl,--start-group'], '--end-group without --start-group')
    test(['-Wl,--start-group', lib_name, '-Wl,--end-group'], None)
    test(['-Wl,--start-group', lib_name], None)

    print('embind test with groups')

    main_name = 'main.cpp'
    create_test_file(main_name, r'''
      #include <stdio.h>
      #include <emscripten/val.h>
      using namespace emscripten;
      extern "C" int x();
      int main() {
        int y = -x();
        y = val::global("Math").call<int>("abs", y);
        printf("result: %d\n", y);
        return 0;
      }
    ''')
    test(['-Wl,--start-group', lib_name, '-Wl,--end-group', '--bind'], None)

  def test_whole_archive(self):
    # Verify that -Wl,--whole-archive includes the static constructor from the
    # otherwise unreferenced library.
    run_process([PYTHON, EMCC, '-c', '-o', 'main.o', path_from_root('tests', 'test_whole_archive', 'main.c')])
    run_process([PYTHON, EMCC, '-c', '-o', 'testlib.o', path_from_root('tests', 'test_whole_archive', 'testlib.c')])
    run_process([PYTHON, EMAR, 'crs', 'libtest.a', 'testlib.o'])

    run_process([PYTHON, EMCC, '-Wl,--whole-archive', 'libtest.a', '-Wl,--no-whole-archive', 'main.o'])
    self.assertContained('foo is: 42\n', run_js('a.out.js'))

    run_process([PYTHON, EMCC, '-Wl,-whole-archive', 'libtest.a', '-Wl,-no-whole-archive', 'main.o'])
    self.assertContained('foo is: 42\n', run_js('a.out.js'))

    # Verify the --no-whole-archive prevents the inclusion of the ctor
    run_process([PYTHON, EMCC, '-Wl,-whole-archive', '-Wl,--no-whole-archive', 'libtest.a', 'main.o'])
    self.assertContained('foo is: 0\n', run_js('a.out.js'))

  def test_link_group_bitcode(self):
    create_test_file('1.c', r'''
int f(void);
int main() {
  f();
  return 0;
}
''')
    create_test_file('2.c', r'''
#include <stdio.h>
int f() {
  printf("Hello\n");
  return 0;
}
''')

    run_process([PYTHON, EMCC, '-o', '1.o', '1.c'])
    run_process([PYTHON, EMCC, '-o', '2.o', '2.c'])
    run_process([PYTHON, EMAR, 'crs', '2.a', '2.o'])
    run_process([PYTHON, EMCC, '-o', 'out.bc', '-Wl,--start-group', '2.a', '1.o', '-Wl,--end-group'])
    run_process([PYTHON, EMCC, 'out.bc'])
    self.assertContained('Hello', run_js('a.out.js'))

  @no_wasm_backend('lld resolves circular lib dependencies')
  def test_circular_libs(self):
    def tmp_source(name, code):
      with open(name, 'w') as f:
        f.write(code)

    tmp_source('a.c', 'int z(); int x() { return z(); }')
    tmp_source('b.c', 'int x(); int y() { return x(); } int z() { return 42; }')
    tmp_source('c.c', 'int q() { return 0; }')
    tmp_source('main.c', r'''
      #include <stdio.h>
      int y();
      int main() {
        printf("result: %d\n", y());
        return 0;
      }
    ''')

    Building.emcc('a.c') # a.c.o
    Building.emcc('b.c') # b.c.o
    Building.emcc('c.c')
    Building.emar('cr', 'libA.a', ['a.c.o', 'c.c.o'])
    Building.emar('cr', 'libB.a', ['b.c.o', 'c.c.o'])

    args = ['main.c', '-o', 'a.out.js']
    libs_list = ['libA.a', 'libB.a']

    # 'libA.a' does not satisfy any symbols from main, so it will not be included,
    # and there will be an undefined symbol.
    err = self.expect_fail([PYTHON, EMCC] + args + libs_list)
    self.assertContained('error: undefined symbol: x', err)

    # -Wl,--start-group and -Wl,--end-group around the libs will cause a rescan
    # of 'libA.a' after 'libB.a' adds undefined symbol "x", so a.c.o will now be
    # included (and the link will succeed).
    libs = ['-Wl,--start-group'] + libs_list + ['-Wl,--end-group']
    run_process([PYTHON, EMCC] + args + libs)
    self.assertContained('result: 42', run_js('a.out.js'))

    # -( and -) should also work.
    args = ['main.c', '-o', 'a2.out.js']
    libs = ['-Wl,-('] + libs_list + ['-Wl,-)']
    run_process([PYTHON, EMCC] + args + libs)
    self.assertContained('result: 42', run_js('a2.out.js'))

  # The fastcomp path will deliberately ignore duplicate input files in order
  # to allow "libA.so" on the command line twice. The is not really .so support
  # and the .so files are really bitcode.
  @no_wasm_backend('tests legacy .so linking behviour')
  @needs_dlfcn
  def test_redundant_link(self):
    lib = "int mult() { return 1; }"
    lib_name = 'libA.c'
    create_test_file(lib_name, lib)
    main = r'''
      #include <stdio.h>
      int mult();
      int main() {
        printf("result: %d\n", mult());
        return 0;
      }
    '''
    main_name = 'main.c'
    create_test_file(main_name, main)

    Building.emcc(lib_name, output_filename='libA.so')

    Building.emcc(main_name, ['libA.so', 'libA.so'], output_filename='a.out.js')

    self.assertContained('result: 1', run_js('a.out.js'))

  @no_wasm_backend('archive contents handling differ with lld')
  def test_dot_a_all_contents_invalid(self):
    # check that we warn if an object file in a .a is not valid bitcode.
    # do not silently ignore native object files, which may have been
    # built by mistake
    create_test_file('side.cpp', r'''int side() { return 5; }''')
    create_test_file('main.cpp', r'''extern int side(); int main() { return side(); }''')
    run_process([CLANG, 'side.cpp', '-c', '-o', 'native.o'])
    run_process([PYTHON, EMAR, 'crs', 'foo.a', 'native.o'])
    proc = run_process([PYTHON, EMCC, 'main.cpp', 'foo.a', '-s', 'ERROR_ON_UNDEFINED_SYMBOLS=0'], stderr=PIPE)
    self.assertContained('is not a valid object file for emscripten, cannot link', proc.stderr)

  def test_export_all(self):
    lib = r'''
      #include <stdio.h>
      void libf1() { printf("libf1\n"); }
      void libf2() { printf("libf2\n"); }
    '''
    create_test_file('lib.c', lib)

    create_test_file('main.js', '''
      var Module = {
        onRuntimeInitialized: function() {
          _libf1();
          _libf2();
        }
      };
    ''')

    Building.emcc('lib.c', ['-s', 'EXPORT_ALL', '-s', 'LINKABLE', '--pre-js', 'main.js'], output_filename='a.out.js')
    self.assertContained('libf1\nlibf2\n', run_js('a.out.js'))

  def test_export_all_and_exported_functions(self):
    # EXPORT_ALL should not export library functions by default.
    # This mans that to export library function you also need to explicitly
    # list them in EXPORTED_FUNCTIONS.
    lib = r'''
      #include <stdio.h>
      #include <emscripten.h>
      EMSCRIPTEN_KEEPALIVE void libfunc() { puts("libfunc\n"); }
    '''
    create_test_file('lib.c', lib)
    create_test_file('main.js', '''
      var Module = {
        onRuntimeInitialized: function() {
          _libfunc();
          __get_daylight();
        }
      };
    ''')

    # __get_daylight should not be linked by default, even with EXPORT_ALL
    Building.emcc('lib.c', ['-s', 'EXPORT_ALL', '--pre-js', 'main.js'], output_filename='a.out.js')
    err = run_js('a.out.js', stderr=PIPE, full_output=True, assert_returncode=None)
    self.assertContained('__get_daylight is not defined', err)

    Building.emcc('lib.c', ['-s', "EXPORTED_FUNCTIONS=['__get_daylight']", '-s', 'EXPORT_ALL', '--pre-js', 'main.js'], output_filename='a.out.js')
    self.assertContained('libfunc\n', run_js('a.out.js'))

  def test_stdin(self):
    def make_js_command(filename, engine):
      if engine is None:
        engine = tools.shared.JS_ENGINES[0]
      return jsrun.make_command(filename, engine)

    def run_test():
      for engine in JS_ENGINES:
        if engine == V8_ENGINE:
          continue # no stdin support in v8 shell
        engine[0] = os.path.normpath(engine[0])
        print(engine, file=sys.stderr)
        # work around a bug in python's subprocess module
        # (we'd use run_js() normally)
        try_delete('out.txt')
        jscommand = make_js_command(os.path.normpath(exe), engine)
        if WINDOWS:
          os.system('type "in.txt" | {} >out.txt'.format(' '.join(Building.doublequote_spaces(jscommand))))
        else: # posix
          os.system('cat in.txt | {} > out.txt'.format(' '.join(Building.doublequote_spaces(jscommand))))
        self.assertContained('abcdef\nghijkl\neof', open('out.txt').read())

    Building.emcc(path_from_root('tests', 'module', 'test_stdin.c'), output_filename='a.out.js')
    create_test_file('in.txt', 'abcdef\nghijkl')
    exe = 'a.out.js'
    run_test()
    Building.emcc(path_from_root('tests', 'module', 'test_stdin.c'),
                  ['-O2', '--closure', '1'],
                  output_filename='a.out.js')
    run_test()

  def test_ungetc_fscanf(self):
    create_test_file('main.cpp', r'''
      #include <stdio.h>
      int main(int argc, char const *argv[])
      {
          char str[4] = {0};
          FILE* f = fopen("my_test.input", "r");
          if (f == NULL) {
              printf("cannot open file\n");
              return -1;
          }
          ungetc('x', f);
          ungetc('y', f);
          ungetc('z', f);
          fscanf(f, "%3s", str);
          printf("%s\n", str);
          return 0;
      }
    ''')
    create_test_file('my_test.input', 'abc')
    Building.emcc('main.cpp', ['--embed-file', 'my_test.input'], output_filename='a.out.js')
    self.assertContained('zyx', run_process(JS_ENGINES[0] + ['a.out.js'], stdout=PIPE, stderr=PIPE).stdout)

  def test_abspaths(self):
    # Includes with absolute paths are generally dangerous, things like -I/usr/.. will get to system local headers, not our portable ones.

    shutil.copyfile(path_from_root('tests', 'hello_world.c'), 'main.c')

    for args, expected in [(['-I/usr/something', '-Wwarn-absolute-paths'], True),
                           (['-L/usr/something', '-Wwarn-absolute-paths'], True),
                           (['-I/usr/something'], False),
                           (['-L/usr/something'], False),
                           (['-I/usr/something', '-Wno-warn-absolute-paths'], False),
                           (['-L/usr/something', '-Wno-warn-absolute-paths'], False),
                           (['-Isubdir/something', '-Wwarn-absolute-paths'], False),
                           (['-Lsubdir/something', '-Wwarn-absolute-paths'], False),
                           ([], False)]:
      print(args, expected)
      proc = run_process([PYTHON, EMCC, 'main.c'] + args, stderr=PIPE)
      WARNING = 'encountered. If this is to a local system header/library, it may cause problems (local system files make sense for compiling natively on your system, but not necessarily to JavaScript)'
      self.assertContainedIf(WARNING, proc.stderr, expected)

  def test_local_link(self):
    # Linking a local library directly, like /usr/lib/libsomething.so, cannot work of course since it
    # doesn't contain bitcode. However, when we see that we should look for a bitcode file for that
    # library in the -L paths and system/lib
    create_test_file('main.cpp', '''
      extern void printey();
      int main() {
        printey();
        return 0;
      }
    ''')

    os.makedirs('subdir')
    open(os.path.join('subdir', 'libfile.so'), 'w').write('this is not llvm bitcode!')

    create_test_file('libfile.cpp', '''
      #include <stdio.h>
      void printey() {
        printf("hello from lib\\n");
      }
    ''')

    run_process([PYTHON, EMCC, 'libfile.cpp', '-o', 'libfile.so'], stderr=PIPE)
    run_process([PYTHON, EMCC, 'main.cpp', os.path.join('subdir', 'libfile.so'), '-L.'])
    self.assertContained('hello from lib', run_js('a.out.js'))

  def test_identical_basenames(self):
    # Issue 287: files in different dirs but with the same basename get confused as the same,
    # causing multiply defined symbol errors
    os.mkdir('foo')
    os.mkdir('bar')
    open(os.path.join('foo', 'main.cpp'), 'w').write('''
      extern void printey();
      int main() {
        printey();
        return 0;
      }
    ''')
    open(os.path.join('bar', 'main.cpp'), 'w').write('''
      #include <stdio.h>
      void printey() { printf("hello there\\n"); }
    ''')

    run_process([PYTHON, EMCC, os.path.join('foo', 'main.cpp'), os.path.join('bar', 'main.cpp')])
    self.assertContained('hello there', run_js('a.out.js'))

    # ditto with first creating .o files
    try_delete('a.out.js')
    run_process([PYTHON, EMCC, os.path.join('foo', 'main.cpp'), '-o', os.path.join('foo', 'main.o')])
    run_process([PYTHON, EMCC, os.path.join('bar', 'main.cpp'), '-o', os.path.join('bar', 'main.o')])
    run_process([PYTHON, EMCC, os.path.join('foo', 'main.o'), os.path.join('bar', 'main.o')])
    self.assertContained('hello there', run_js('a.out.js'))

  def test_main_a(self):
    # if main() is in a .a, we need to pull in that .a

    main_name = 'main.c'
    create_test_file(main_name, r'''
      #include <stdio.h>
      extern int f();
      int main() {
        printf("result: %d.\n", f());
        return 0;
      }
    ''')

    other_name = 'other.c'
    create_test_file(other_name, r'''
      #include <stdio.h>
      int f() { return 12346; }
    ''')

    run_process([PYTHON, EMCC, main_name, '-c', '-o', main_name + '.bc'])
    run_process([PYTHON, EMCC, other_name, '-c', '-o', other_name + '.bc'])

    run_process([PYTHON, EMAR, 'cr', main_name + '.a', main_name + '.bc'])

    run_process([PYTHON, EMCC, other_name + '.bc', main_name + '.a'])

    self.assertContained('result: 12346.', run_js('a.out.js'))

  def test_multiple_archives_duplicate_basenames(self):
    create_test_file('common.c', r'''
      #include <stdio.h>
      void a(void) {
        printf("a\n");
      }
    ''')
    run_process([PYTHON, EMCC, 'common.c', '-c', '-o', 'common.o'])
    try_delete('liba.a')
    run_process([PYTHON, EMAR, 'rc', 'liba.a', 'common.o'])

    create_test_file('common.c', r'''
      #include <stdio.h>
      void b(void) {
        printf("b\n");
      }
    ''')
    run_process([PYTHON, EMCC, 'common.c', '-c', '-o', 'common.o'])
    try_delete('libb.a')
    run_process([PYTHON, EMAR, 'rc', 'libb.a', 'common.o'])

    create_test_file('main.c', r'''
      void a(void);
      void b(void);
      int main() {
        a();
        b();
      }
    ''')

    run_process([PYTHON, EMCC, 'main.c', '-L.', '-la', '-lb'])
    self.assertContained('a\nb\n', run_js('a.out.js'))

  def test_archive_duplicate_basenames(self):
    os.mkdir('a')
    create_test_file(os.path.join('a', 'common.c'), r'''
      #include <stdio.h>
      void a(void) {
        printf("a\n");
      }
    ''')
    run_process([PYTHON, EMCC, os.path.join('a', 'common.c'), '-c', '-o', os.path.join('a', 'common.o')])

    os.mkdir('b')
    create_test_file(os.path.join('b', 'common.c'), r'''
      #include <stdio.h>
      void b(void) {
        printf("b...\n");
      }
    ''')
    run_process([PYTHON, EMCC, os.path.join('b', 'common.c'), '-c', '-o', os.path.join('b', 'common.o')])

    try_delete('liba.a')
    run_process([PYTHON, EMAR, 'rc', 'liba.a', os.path.join('a', 'common.o'), os.path.join('b', 'common.o')])

    # Verify that archive contains basenames with hashes to avoid duplication
    text = run_process([PYTHON, EMAR, 't', 'liba.a'], stdout=PIPE).stdout
    self.assertEqual(text.count('common_'), 2)
    for line in text.split('\n'):
      # should not have huge hash names
      self.assertLess(len(line), 20, line)

    create_test_file('main.c', r'''
      void a(void);
      void b(void);
      int main() {
        a();
        b();
      }
    ''')
    err = run_process([PYTHON, EMCC, 'main.c', '-L.', '-la'], stderr=PIPE).stderr
    self.assertNotIn('archive file contains duplicate entries', err)
    self.assertContained('a\nb...\n', run_js('a.out.js'))

    # Using llvm-ar directly should cause duplicate basenames
    try_delete('libdup.a')
    run_process([LLVM_AR, 'rc', 'libdup.a', os.path.join('a', 'common.o'), os.path.join('b', 'common.o')])
    text = run_process([PYTHON, EMAR, 't', 'libdup.a'], stdout=PIPE).stdout
    assert text.count('common.o') == 2, text

    # With fastcomp we don't support duplicate members so this should generate
    # a warning.  With the wasm backend (lld) this is fully supported.
    cmd = [PYTHON, EMCC, 'main.c', '-L.', '-ldup']
    if self.is_wasm_backend():
      run_process(cmd)
      self.assertContained('a\nb...\n', run_js('a.out.js'))
    else:
      err = self.expect_fail(cmd)
      self.assertIn('libdup.a: archive file contains duplicate entries', err)
      self.assertIn('error: undefined symbol: a', err)
      # others are not duplicates - the hashing keeps them separate
      self.assertEqual(err.count('duplicate: '), 1)
      self.assertContained('a\nb...\n', run_js('a.out.js'))

  def test_export_from_archive(self):
    export_name = 'this_is_an_entry_point'
    full_export_name = '_' + export_name

    # The wasm backend exports symbols without the leading '_'
    if self.is_wasm_backend():
      expect_export = export_name
    else:
      expect_export = full_export_name

    create_test_file('export.c', r'''
      #include <stdio.h>
      void %s(void) {
        printf("Hello, world!\n");
      }
    ''' % export_name)
    run_process([PYTHON, EMCC, 'export.c', '-c', '-o', 'export.o'])
    run_process([PYTHON, EMAR, 'rc', 'libexport.a', 'export.o'])

    create_test_file('main.c', r'''
      int main() {
        return 0;
      }
    ''')

    # Sanity check: the symbol should not be linked in if not requested.
    run_process([PYTHON, EMCC, 'main.c', '-L.', '-lexport'])
    self.assertFalse(self.is_exported_in_wasm(expect_export, 'a.out.wasm'))

    # Sanity check: exporting without a definition does not cause it to appear.
    # Note: exporting main prevents emcc from warning that it generated no code.
    run_process([PYTHON, EMCC, 'main.c', '-s', 'ERROR_ON_UNDEFINED_SYMBOLS=0', '-s', "EXPORTED_FUNCTIONS=['_main', '%s']" % full_export_name])
    self.assertFalse(self.is_exported_in_wasm(expect_export, 'a.out.wasm'))

    # Actual test: defining symbol in library and exporting it causes it to appear in the output.
    run_process([PYTHON, EMCC, 'main.c', '-L.', '-lexport', '-s', "EXPORTED_FUNCTIONS=['%s']" % full_export_name])
    self.assertTrue(self.is_exported_in_wasm(expect_export, 'a.out.wasm'))

  def test_embed_file(self):
    create_test_file('somefile.txt', 'hello from a file with lots of data and stuff in it thank you very much')
    create_test_file('main.cpp', r'''
      #include <stdio.h>
      int main() {
        FILE *f = fopen("somefile.txt", "r");
        char buf[100];
        fread(buf, 1, 20, f);
        buf[20] = 0;
        fclose(f);
        printf("|%s|\n", buf);
        return 0;
      }
    ''')

    run_process([PYTHON, EMCC, 'main.cpp', '--embed-file', 'somefile.txt'])
    self.assertContained('|hello from a file wi|', run_js('a.out.js'))

    # preload twice, should not err
    run_process([PYTHON, EMCC, 'main.cpp', '--embed-file', 'somefile.txt', '--embed-file', 'somefile.txt'])
    self.assertContained('|hello from a file wi|', run_js('a.out.js'))

  def test_embed_file_dup(self):
    try_delete('tst')
    os.mkdir('tst')
    os.mkdir(self.in_dir('tst', 'test1'))
    os.mkdir(self.in_dir('tst', 'test2'))

    open(self.in_dir('tst', 'aa.txt'), 'w').write('''frist''')
    open(self.in_dir('tst', 'test1', 'aa.txt'), 'w').write('''sacond''')
    open(self.in_dir('tst', 'test2', 'aa.txt'), 'w').write('''thard''')
    create_test_file('main.cpp', r'''
      #include <stdio.h>
      #include <string.h>
      void print_file(const char *name) {
        FILE *f = fopen(name, "r");
        char buf[100];
        memset(buf, 0, 100);
        fread(buf, 1, 20, f);
        buf[20] = 0;
        fclose(f);
        printf("|%s|\n", buf);
      }
      int main() {
        print_file("tst/aa.txt");
        print_file("tst/test1/aa.txt");
        print_file("tst/test2/aa.txt");
        return 0;
      }
    ''')

    run_process([PYTHON, EMCC, 'main.cpp', '--embed-file', 'tst'])
    self.assertContained('|frist|\n|sacond|\n|thard|\n', run_js('a.out.js'))

  def test_exclude_file(self):
    try_delete('tst')
    os.mkdir('tst')
    os.mkdir(self.in_dir('tst', 'abc.exe'))
    os.mkdir(self.in_dir('tst', 'abc.txt'))

    open(self.in_dir('tst', 'hello.exe'), 'w').write('''hello''')
    open(self.in_dir('tst', 'hello.txt'), 'w').write('''world''')
    open(self.in_dir('tst', 'abc.exe', 'foo'), 'w').write('''emscripten''')
    open(self.in_dir('tst', 'abc.txt', 'bar'), 'w').write('''!!!''')
    create_test_file('main.cpp', r'''
      #include <stdio.h>
      int main() {
        if(fopen("tst/hello.exe", "rb")) printf("Failed\n");
        if(!fopen("tst/hello.txt", "rb")) printf("Failed\n");
        if(fopen("tst/abc.exe/foo", "rb")) printf("Failed\n");
        if(!fopen("tst/abc.txt/bar", "rb")) printf("Failed\n");

        return 0;
      }
    ''')

    run_process([PYTHON, EMCC, 'main.cpp', '--embed-file', 'tst', '--exclude-file', '*.exe'])
    output = run_js('a.out.js')
    assert output == '' or output == ' \n'

  def test_multidynamic_link(self):
    # Linking the same dynamic library in statically will error, normally, since we statically link it, causing dupe symbols

    def test(link_cmd, lib_suffix=''):
      print(link_cmd, lib_suffix)

      self.clear()
      os.mkdir('libdir')

      create_test_file('main.cpp', r'''
        #include <stdio.h>
        extern void printey();
        extern void printother();
        int main() {
          printf("*");
          printey();
          printf("\n");
          printother();
          printf("\n");
          printf("*");
          return 0;
        }
      ''')

      open(os.path.join('libdir', 'libfile.cpp'), 'w').write('''
        #include <stdio.h>
        void printey() {
          printf("hello from lib");
        }
      ''')

      open(os.path.join('libdir', 'libother.cpp'), 'w').write('''
        #include <stdio.h>
        extern void printey();
        void printother() {
          printf("|");
          printey();
          printf("|");
        }
      ''')

      compiler = [PYTHON, EMCC]

      # Build libfile normally into an .so
      run_process(compiler + [os.path.join('libdir', 'libfile.cpp'), '-o', os.path.join('libdir', 'libfile.so' + lib_suffix)])
      # Build libother and dynamically link it to libfile
      run_process(compiler + [os.path.join('libdir', 'libother.cpp')] + link_cmd + ['-o', os.path.join('libdir', 'libother.so')])
      # Build the main file, linking in both the libs
      run_process(compiler + [os.path.join('main.cpp')] + link_cmd + ['-lother', '-c'])
      print('...')
      # The normal build system is over. We need to do an additional step to link in the dynamic libraries, since we ignored them before
      run_process([PYTHON, EMCC, 'main.o'] + link_cmd + ['-lother', '-s', 'EXIT_RUNTIME=1'])

      self.assertContained('*hello from lib\n|hello from lib|\n*', run_js('a.out.js'))

    test(['-L' + 'libdir', '-lfile']) # -l, auto detection from library path
    test(['-L' + 'libdir', self.in_dir('libdir', 'libfile.so.3.1.4.1.5.9')], '.3.1.4.1.5.9') # handle libX.so.1.2.3 as well

  def test_js_link(self):
    create_test_file('main.cpp', '''
      #include <stdio.h>
      int main() {
        printf("hello from main\\n");
        return 0;
      }
    ''')
    create_test_file('before.js', '''
      var MESSAGE = 'hello from js';
      // Module is initialized with empty object by default, so if there are no keys - nothing was run yet
      if (Object.keys(Module).length) throw 'This code should run before anything else!';
    ''')
    create_test_file('after.js', '''
      out(MESSAGE);
    ''')

    run_process([PYTHON, EMCC, 'main.cpp', '--pre-js', 'before.js', '--post-js', 'after.js', '-s', 'WASM_ASYNC_COMPILATION=0'])
    self.assertContained('hello from main\nhello from js\n', run_js('a.out.js'))

  def test_sdl_endianness(self):
    create_test_file('main.cpp', r'''
      #include <stdio.h>
      #include <SDL/SDL.h>

      int main() {
        printf("%d, %d, %d\n", SDL_BYTEORDER, SDL_LIL_ENDIAN, SDL_BIG_ENDIAN);
        return 0;
      }
    ''')
    run_process([PYTHON, EMCC, 'main.cpp'])
    self.assertContained('1234, 1234, 4321\n', run_js('a.out.js'))

  def test_libpng(self):
    shutil.copyfile(path_from_root('tests', 'pngtest.png'), 'pngtest.png')
    Building.emcc(path_from_root('tests', 'pngtest.c'), ['--embed-file', 'pngtest.png', '-s', 'USE_ZLIB=1', '-s', 'USE_LIBPNG=1'], output_filename='a.out.js')
    self.assertContained('TESTS PASSED', run_process(JS_ENGINES[0] + ['a.out.js'], stdout=PIPE, stderr=PIPE).stdout)

  def test_libjpeg(self):
    shutil.copyfile(path_from_root('tests', 'screenshot.jpg'), 'screenshot.jpg')
    Building.emcc(path_from_root('tests', 'jpeg_test.c'), ['--embed-file', 'screenshot.jpg', '-s', 'USE_LIBJPEG=1'], output_filename='a.out.js')
    self.assertContained('Image is 600 by 450 with 3 components', run_process(JS_ENGINES[0] + ['a.out.js', 'screenshot.jpg'], stdout=PIPE, stderr=PIPE).stdout)

  def test_bullet(self):
    Building.emcc(path_from_root('tests', 'bullet_hello_world.cpp'), ['-s', 'USE_BULLET=1'], output_filename='a.out.js')
    self.assertContained('BULLET RUNNING', run_process(JS_ENGINES[0] + ['a.out.js'], stdout=PIPE, stderr=PIPE).stdout)

  def test_vorbis(self):
    # This will also test if ogg compiles, because vorbis depends on ogg
    Building.emcc(path_from_root('tests', 'vorbis_test.c'), ['-s', 'USE_VORBIS=1'], output_filename='a.out.js')
    self.assertContained('ALL OK', run_process(JS_ENGINES[0] + ['a.out.js'], stdout=PIPE, stderr=PIPE).stdout)

  def test_bzip2(self):
    Building.emcc(path_from_root('tests', 'bzip2_test.c'), ['-s', 'USE_BZIP2=1'], output_filename='a.out.js')
    self.assertContained("usage: unzcrash filename", run_process(JS_ENGINES[0] + ['a.out.js'], stdout=PIPE, stderr=PIPE).stdout)

  def test_freetype(self):
    # copy the Liberation Sans Bold truetype file located in the
    # <emscripten_root>/tests/freetype to the compilation folder
    shutil.copy2(path_from_root('tests/freetype', 'LiberationSansBold.ttf'), os.getcwd())
    # build test program with the font file embed in it
    Building.emcc(path_from_root('tests', 'freetype_test.c'), ['-s', 'USE_FREETYPE=1', '--embed-file', 'LiberationSansBold.ttf'], output_filename='a.out.js')
    # the test program will print an ascii representation of a bitmap where the
    # 'w' character has been rendered using the Liberation Sans Bold font
    expectedOutput = '***   +***+   **\n' + \
                     '***+  +***+  +**\n' + \
                     '***+  *****  +**\n' + \
                     '+**+ +**+**+ +**\n' + \
                     '+*** +**+**+ ***\n' + \
                     ' *** +** **+ ***\n' + \
                     ' ***+**+ +**+**+\n' + \
                     ' +**+**+ +**+**+\n' + \
                     ' +*****  +*****+\n' + \
                     '  *****   ***** \n' + \
                     '  ****+   +***+ \n' + \
                     '  +***+   +***+ \n'
    self.assertContained(expectedOutput, run_process(JS_ENGINES[0] + ['a.out.js'], stdout=PIPE, stderr=PIPE).stdout)

  def test_link_memcpy(self):
    # memcpy can show up *after* optimizations, so after our opportunity to link in libc, so it must be special-cased
    create_test_file('main.cpp', r'''
      #include <stdio.h>

      int main(int argc, char **argv) {
        int num = argc + 10;
        char buf[num], buf2[num];
        for (int i = 0; i < num; i++) {
          buf[i] = i*i+i/3;
        }
        for (int i = 1; i < num; i++) {
          buf[i] += buf[i-1];
        }
        for (int i = 0; i < num; i++) {
          buf2[i] = buf[i];
        }
        for (int i = 1; i < num; i++) {
          buf2[i] += buf2[i-1];
        }
        for (int i = 0; i < num; i++) {
          printf("%d:%d\n", i, buf2[i]);
        }
        return 0;
      }
    ''')
    run_process([PYTHON, EMCC, '-O2', 'main.cpp'])
    output = run_js('a.out.js', full_output=True, stderr=PIPE)
    self.assertContained('''0:0
1:1
2:6
3:21
4:53
5:111
6:-49
7:98
8:55
9:96
10:-16
''', output)
    self.assertNotContained('warning: library.js memcpy should not be running, it is only for testing!', output)

  def test_undefined_function(self):
    cmd = [PYTHON, EMCC, path_from_root('tests', 'hello_world.cpp')]
    run_process(cmd)

    # adding a missing symbol to EXPORTED_FUNCTIONS should cause failure
    cmd += ['-s', "EXPORTED_FUNCTIONS=['foobar']"]
    err = self.expect_fail(cmd)
    self.assertContained('undefined exported function: "foobar"', err)

    # setting ERROR_ON_UNDEFINED_SYMBOLS=0 suppresses error
    cmd += ['-s', 'ERROR_ON_UNDEFINED_SYMBOLS=0']
    run_process(cmd)

  def test_undefined_symbols(self):
    create_test_file('main.cpp', r'''
      #include <stdio.h>
      #include <SDL.h>
      #include "SDL/SDL_opengl.h"

      extern "C" {
        void something();
        void elsey();
      }

      int main() {
        printf("%p", SDL_GL_GetProcAddress("glGenTextures")); // pull in gl proc stuff, avoid warnings on emulation funcs
        something();
        elsey();
        return 0;
      }
      ''')

    for args in ([], ['-O1'], ['-s', 'USE_WEBGL2=1']):
      for action in ('WARN', 'ERROR', None):
        for value in ([0, 1]):
          try_delete('a.out.js')
          print('checking "%s" %s=%s' % (args, action, value))
          extra = ['-s', action + '_ON_UNDEFINED_SYMBOLS=%d' % value] if action else []
          proc = run_process([PYTHON, EMCC, 'main.cpp'] + extra + args, stderr=PIPE, check=False)
          print(proc.stderr)
          if value or action is None:
            # The default is that we error in undefined symbols
            self.assertContained('error: undefined symbol: something', proc.stderr)
            self.assertContained('error: undefined symbol: elsey', proc.stderr)
            check_success = False
          elif action == 'ERROR' and not value:
            # Error disables, should only warn
            self.assertContained('warning: undefined symbol: something', proc.stderr)
            self.assertContained('warning: undefined symbol: elsey', proc.stderr)
            self.assertNotContained('undefined symbol: emscripten_', proc.stderr)
            check_success = True
          elif action == 'WARN' and not value:
            # Disabled warning should imply disabling errors
            self.assertNotContained('undefined symbol', proc.stderr)
            check_success = True

          if check_success:
            self.assertEqual(proc.returncode, 0)
            self.assertTrue(os.path.exists('a.out.js'))
          else:
            self.assertNotEqual(proc.returncode, 0)
            self.assertFalse(os.path.exists('a.out.js'))

  def test_GetProcAddress_LEGACY_GL_EMULATION(self):
    # without legacy gl emulation, getting a proc from there should fail
    self.do_other_test(os.path.join('other', 'GetProcAddress_LEGACY_GL_EMULATION'), run_args=['0'], emcc_args=['-s', 'LEGACY_GL_EMULATION=0'])
    # with it, it should work
    self.do_other_test(os.path.join('other', 'GetProcAddress_LEGACY_GL_EMULATION'), run_args=['1'], emcc_args=['-s', 'LEGACY_GL_EMULATION=1'])

  def test_prepost(self):
    create_test_file('main.cpp', '''
      #include <stdio.h>
      int main() {
        printf("hello from main\\n");
        return 0;
      }
      ''')
    create_test_file('pre.js', '''
      var Module = {
        preRun: function() { out('pre-run') },
        postRun: function() { out('post-run') }
      };
      ''')

    run_process([PYTHON, EMCC, 'main.cpp', '--pre-js', 'pre.js', '-s', 'WASM_ASYNC_COMPILATION=0'])
    self.assertContained('pre-run\nhello from main\npost-run\n', run_js('a.out.js'))

    # addRunDependency during preRun should prevent main, and post-run from
    # running.
    with open('pre.js', 'a') as f:
      f.write('Module.preRun = function() { out("add-dep"); addRunDependency(); }\n')
    run_process([PYTHON, EMCC, 'main.cpp', '--pre-js', 'pre.js', '-s', 'WASM_ASYNC_COMPILATION=0'])
    output = run_js('a.out.js')
    self.assertContained('add-dep\n', output)
    self.assertNotContained('hello from main\n', output)
    self.assertNotContained('post-run\n', output)

    # noInitialRun prevents run
    for no_initial_run, run_dep in [(0, 0), (1, 0), (0, 1)]:
      print(no_initial_run, run_dep)
      args = ['-s', 'WASM_ASYNC_COMPILATION=0', '-s', 'EXTRA_EXPORTED_RUNTIME_METHODS=["callMain"]']
      if no_initial_run:
        args += ['-s', 'INVOKE_RUN=0']
      if run_dep:
        create_test_file('pre.js', 'Module.preRun = function() { addRunDependency("test"); }')
        create_test_file('post.js', 'removeRunDependency("test");')
        args += ['--pre-js', 'pre.js', '--post-js', 'post.js']

      run_process([PYTHON, EMCC, 'main.cpp'] + args)
      output = run_js('a.out.js')
      self.assertContainedIf('hello from main', output, not no_initial_run)

      if no_initial_run:
        # Calling main later should still work, filesystem etc. must be set up.
        print('call main later')
        src = open('a.out.js').read()
        src += '\nModule.callMain();\n'
        create_test_file('a.out.js', src)
        self.assertContained('hello from main', run_js('a.out.js'))

    # Use postInit
    create_test_file('pre.js', '''
      var Module = {
        preRun: function() { out('pre-run') },
        postRun: function() { out('post-run') },
        preInit: function() { out('pre-init') }
      };
    ''')
    run_process([PYTHON, EMCC, 'main.cpp', '--pre-js', 'pre.js'])
    self.assertContained('pre-init\npre-run\nhello from main\npost-run\n', run_js('a.out.js'))

  def test_prepost2(self):
    create_test_file('main.cpp', '''
      #include <stdio.h>
      int main() {
        printf("hello from main\\n");
        return 0;
      }
    ''')
    create_test_file('pre.js', '''
      var Module = {
        preRun: function() { out('pre-run') },
      };
    ''')
    create_test_file('pre2.js', '''
      Module.postRun = function() { out('post-run') };
    ''')
    run_process([PYTHON, EMCC, 'main.cpp', '--pre-js', 'pre.js', '--pre-js', 'pre2.js'])
    self.assertContained('pre-run\nhello from main\npost-run\n', run_js('a.out.js'))

  def test_prepre(self):
    create_test_file('main.cpp', '''
      #include <stdio.h>
      int main() {
        printf("hello from main\\n");
        return 0;
      }
    ''')
    create_test_file('pre.js', '''
      var Module = {
        preRun: [function() { out('pre-run') }],
      };
    ''')
    create_test_file('pre2.js', '''
      Module.preRun.push(function() { out('prepre') });
    ''')
    run_process([PYTHON, EMCC, 'main.cpp', '--pre-js', 'pre.js', '--pre-js', 'pre2.js'])
    self.assertContained('prepre\npre-run\nhello from main\n', run_js('a.out.js'))

  @no_wasm_backend('depends on bc output')
  def test_save_bc(self):
    for save in [0, 1]:
      self.clear()
      cmd = [PYTHON, EMCC, path_from_root('tests', 'hello_world_loop_malloc.cpp')]
      if save:
        cmd += ['--save-bc', 'my_bitcode.bc']
      run_process(cmd)
      assert 'hello, world!' in run_js('a.out.js')
      if save:
        self.assertExists('my_bitcode.bc')
      else:
        self.assertNotExists('my_bitcode.bc')
      if save:
        try_delete('a.out.js')
        Building.llvm_dis('my_bitcode.bc', 'my_ll.ll')
        with env_modify({'EMCC_LEAVE_INPUTS_RAW': '1'}):
          run_process([PYTHON, EMCC, 'my_ll.ll', '-o', 'two.js'])
          assert 'hello, world!' in run_js('two.js')

  def test_js_optimizer(self):
    ACORN_PASSES = ['JSDCE', 'AJSDCE', 'applyImportAndExportNameChanges', 'emitDCEGraph', 'applyDCEGraphRemovals']
    for input, expected, passes in [

      (path_from_root('tests', 'optimizer', 'eliminateDeadGlobals.js'), open(path_from_root('tests', 'optimizer', 'eliminateDeadGlobals-output.js')).read(),
       ['eliminateDeadGlobals']),
      (path_from_root('tests', 'optimizer', 'test-js-optimizer.js'), open(path_from_root('tests', 'optimizer', 'test-js-optimizer-output.js')).read(),
       ['hoistMultiples', 'removeAssignsToUndefined', 'simplifyExpressions']),
      (path_from_root('tests', 'optimizer', 'test-js-optimizer-asm.js'), open(path_from_root('tests', 'optimizer', 'test-js-optimizer-asm-output.js')).read(),
       ['asm', 'simplifyExpressions']),
      (path_from_root('tests', 'optimizer', 'test-js-optimizer-si.js'), open(path_from_root('tests', 'optimizer', 'test-js-optimizer-si-output.js')).read(),
       ['simplifyIfs']),
      (path_from_root('tests', 'optimizer', 'test-js-optimizer-regs.js'), open(path_from_root('tests', 'optimizer', 'test-js-optimizer-regs-output.js')).read(),
       ['registerize']),
      (path_from_root('tests', 'optimizer', 'eliminator-test.js'), open(path_from_root('tests', 'optimizer', 'eliminator-test-output.js')).read(),
       ['eliminate']),
      (path_from_root('tests', 'optimizer', 'safe-eliminator-test.js'), open(path_from_root('tests', 'optimizer', 'safe-eliminator-test-output.js')).read(),
       ['eliminateMemSafe']),
      (path_from_root('tests', 'optimizer', 'asm-eliminator-test.js'), open(path_from_root('tests', 'optimizer', 'asm-eliminator-test-output.js')).read(),
       ['asm', 'eliminate']),
      (path_from_root('tests', 'optimizer', 'test-js-optimizer-asm-regs.js'), open(path_from_root('tests', 'optimizer', 'test-js-optimizer-asm-regs-output.js')).read(),
       ['asm', 'registerize']),
      (path_from_root('tests', 'optimizer', 'test-js-optimizer-asm-regs-harder.js'), [open(path_from_root('tests', 'optimizer', 'test-js-optimizer-asm-regs-harder-output.js')).read(), open(path_from_root('tests', 'optimizer', 'test-js-optimizer-asm-regs-harder-output2.js')).read(), open(path_from_root('tests', 'optimizer', 'test-js-optimizer-asm-regs-harder-output3.js')).read()],
       ['asm', 'registerizeHarder']),
      (path_from_root('tests', 'optimizer', 'test-js-optimizer-asm-regs-min.js'), open(path_from_root('tests', 'optimizer', 'test-js-optimizer-asm-regs-min-output.js')).read(),
       ['asm', 'registerize', 'minifyLocals']),
      (path_from_root('tests', 'optimizer', 'test-js-optimizer-asm-pre.js'), [open(path_from_root('tests', 'optimizer', 'test-js-optimizer-asm-pre-output.js')).read(), open(path_from_root('tests', 'optimizer', 'test-js-optimizer-asm-pre-output2.js')).read()],
       ['asm', 'simplifyExpressions']),
      (path_from_root('tests', 'optimizer', 'test-js-optimizer-asm-pre-f32.js'), open(path_from_root('tests', 'optimizer', 'test-js-optimizer-asm-pre-output-f32.js')).read(),
       ['asm', 'asmPreciseF32', 'simplifyExpressions', 'optimizeFrounds']),
      (path_from_root('tests', 'optimizer', 'test-js-optimizer-asm-pre-f32.js'), open(path_from_root('tests', 'optimizer', 'test-js-optimizer-asm-pre-output-f32-nosimp.js')).read(),
       ['asm', 'asmPreciseF32', 'optimizeFrounds']),
      (path_from_root('tests', 'optimizer', 'test-reduce-dead-float-return.js'), open(path_from_root('tests', 'optimizer', 'test-reduce-dead-float-return-output.js')).read(),
       ['asm', 'optimizeFrounds', 'registerizeHarder']),
      (path_from_root('tests', 'optimizer', 'test-no-reduce-dead-float-return-to-nothing.js'), open(path_from_root('tests', 'optimizer', 'test-no-reduce-dead-float-return-to-nothing-output.js')).read(),
       ['asm', 'registerizeHarder']),
      (path_from_root('tests', 'optimizer', 'test-js-optimizer-asm-last.js'), [open(path_from_root('tests', 'optimizer', 'test-js-optimizer-asm-lastOpts-output.js')).read(), open(path_from_root('tests', 'optimizer', 'test-js-optimizer-asm-lastOpts-output2.js')).read(), open(path_from_root('tests', 'optimizer', 'test-js-optimizer-asm-lastOpts-output3.js')).read()],
       ['asm', 'asmLastOpts']),
      (path_from_root('tests', 'optimizer', 'asmLastOpts.js'), open(path_from_root('tests', 'optimizer', 'asmLastOpts-output.js')).read(),
       ['asm', 'asmLastOpts']),
      (path_from_root('tests', 'optimizer', 'test-js-optimizer-asm-last.js'), [open(path_from_root('tests', 'optimizer', 'test-js-optimizer-asm-last-output.js')).read(), open(path_from_root('tests', 'optimizer', 'test-js-optimizer-asm-last-output2.js')).read(), open(path_from_root('tests', 'optimizer', 'test-js-optimizer-asm-last-output3.js')).read()],
       ['asm', 'asmLastOpts', 'last']),
      (path_from_root('tests', 'optimizer', 'test-js-optimizer-asm-relocate.js'), open(path_from_root('tests', 'optimizer', 'test-js-optimizer-asm-relocate-output.js')).read(),
       ['asm', 'relocate']),
      (path_from_root('tests', 'optimizer', 'test-js-optimizer-asm-minlast.js'), open(path_from_root('tests', 'optimizer', 'test-js-optimizer-asm-minlast-output.js')).read(),
       ['asm', 'minifyWhitespace', 'asmLastOpts', 'last']),
      (path_from_root('tests', 'optimizer', 'test-js-optimizer-shiftsAggressive.js'), open(path_from_root('tests', 'optimizer', 'test-js-optimizer-shiftsAggressive-output.js')).read(),
       ['asm', 'aggressiveVariableElimination']),
      (path_from_root('tests', 'optimizer', 'test-js-optimizer-localCSE.js'), open(path_from_root('tests', 'optimizer', 'test-js-optimizer-localCSE-output.js')).read(),
       ['asm', 'localCSE']),
      (path_from_root('tests', 'optimizer', 'test-js-optimizer-ensureLabelSet.js'), open(path_from_root('tests', 'optimizer', 'test-js-optimizer-ensureLabelSet-output.js')).read(),
       ['asm', 'ensureLabelSet']),
      (path_from_root('tests', 'optimizer', '3154.js'), open(path_from_root('tests', 'optimizer', '3154-output.js')).read(),
       ['asm', 'eliminate', 'registerize', 'asmLastOpts', 'last']),
      (path_from_root('tests', 'optimizer', 'simd.js'), open(path_from_root('tests', 'optimizer', 'simd-output.js')).read(),
       ['asm', 'eliminate']), # eliminate, just enough to trigger asm normalization/denormalization
      (path_from_root('tests', 'optimizer', 'simd.js'), open(path_from_root('tests', 'optimizer', 'simd-output-memSafe.js')).read(),
       ['asm', 'eliminateMemSafe']),
      (path_from_root('tests', 'optimizer', 'safeLabelSetting.js'), open(path_from_root('tests', 'optimizer', 'safeLabelSetting-output.js')).read(),
       ['asm', 'safeLabelSetting']), # eliminate, just enough to trigger asm normalization/denormalization
      (path_from_root('tests', 'optimizer', 'null_if.js'), [open(path_from_root('tests', 'optimizer', 'null_if-output.js')).read(), open(path_from_root('tests', 'optimizer', 'null_if-output2.js')).read()],
       ['asm', 'registerizeHarder', 'asmLastOpts', 'minifyWhitespace']), # issue 3520
      (path_from_root('tests', 'optimizer', 'null_else.js'), [open(path_from_root('tests', 'optimizer', 'null_else-output.js')).read(), open(path_from_root('tests', 'optimizer', 'null_else-output2.js')).read()],
       ['asm', 'registerizeHarder', 'asmLastOpts', 'minifyWhitespace']), # issue 3549
      (path_from_root('tests', 'optimizer', 'test-js-optimizer-splitMemory.js'), open(path_from_root('tests', 'optimizer', 'test-js-optimizer-splitMemory-output.js')).read(),
       ['splitMemory']),
      (path_from_root('tests', 'optimizer', 'JSDCE.js'), open(path_from_root('tests', 'optimizer', 'JSDCE-output.js')).read(),
       ['JSDCE']),
      (path_from_root('tests', 'optimizer', 'JSDCE-hasOwnProperty.js'), open(path_from_root('tests', 'optimizer', 'JSDCE-hasOwnProperty-output.js')).read(),
       ['JSDCE']),
      (path_from_root('tests', 'optimizer', 'JSDCE-fors.js'), open(path_from_root('tests', 'optimizer', 'JSDCE-fors-output.js')).read(),
       ['JSDCE']),
      (path_from_root('tests', 'optimizer', 'AJSDCE.js'), open(path_from_root('tests', 'optimizer', 'AJSDCE-output.js')).read(),
       ['AJSDCE']),
      (path_from_root('tests', 'optimizer', 'emitDCEGraph.js'), open(path_from_root('tests', 'optimizer', 'emitDCEGraph-output.js')).read(),
       ['emitDCEGraph', 'noPrint']),
      (path_from_root('tests', 'optimizer', 'emitDCEGraph2.js'), open(path_from_root('tests', 'optimizer', 'emitDCEGraph2-output.js')).read(),
       ['emitDCEGraph', 'noPrint']),
      (path_from_root('tests', 'optimizer', 'emitDCEGraph3.js'), open(path_from_root('tests', 'optimizer', 'emitDCEGraph3-output.js')).read(),
       ['emitDCEGraph', 'noPrint']),
      (path_from_root('tests', 'optimizer', 'emitDCEGraph4.js'), open(path_from_root('tests', 'optimizer', 'emitDCEGraph4-output.js')).read(),
       ['emitDCEGraph', 'noPrint']),
      (path_from_root('tests', 'optimizer', 'emitDCEGraph5.js'), open(path_from_root('tests', 'optimizer', 'emitDCEGraph5-output.js')).read(),
       ['emitDCEGraph', 'noPrint']),
      (path_from_root('tests', 'optimizer', 'applyDCEGraphRemovals.js'), open(path_from_root('tests', 'optimizer', 'applyDCEGraphRemovals-output.js')).read(),
       ['applyDCEGraphRemovals']),
      (path_from_root('tests', 'optimizer', 'applyImportAndExportNameChanges.js'), open(path_from_root('tests', 'optimizer', 'applyImportAndExportNameChanges-output.js')).read(),
       ['applyImportAndExportNameChanges']),
      (path_from_root('tests', 'optimizer', 'applyImportAndExportNameChanges2.js'), open(path_from_root('tests', 'optimizer', 'applyImportAndExportNameChanges2-output.js')).read(),
       ['applyImportAndExportNameChanges']),
      (path_from_root('tests', 'optimizer', 'detectSign-modulus-emterpretify.js'), open(path_from_root('tests', 'optimizer', 'detectSign-modulus-emterpretify-output.js')).read(),
       ['noPrintMetadata', 'emterpretify', 'noEmitAst']),
      (path_from_root('tests', 'optimizer', 'minimal-runtime-emitDCEGraph.js'), open(path_from_root('tests', 'optimizer', 'minimal-runtime-emitDCEGraph-output.js')).read(),
       ['emitDCEGraph', 'noPrint']),
      (path_from_root('tests', 'optimizer', 'emittedJSPreservesParens.js'), open(path_from_root('tests', 'optimizer', 'emittedJSPreservesParens-output.js')).read(),
       ['asm']),
    ]:
      print(input, passes)

      if not isinstance(expected, list):
        expected = [expected]
      expected = [out.replace('\n\n', '\n').replace('\n\n', '\n') for out in expected]

      acorn = any([p for p in passes if p in ACORN_PASSES])

      # test calling optimizer
      if not acorn:
        print('  js')
        output = run_process(NODE_JS + [path_from_root('tools', 'js-optimizer.js'), input] + passes, stdin=PIPE, stdout=PIPE).stdout
      else:
        print('  acorn')
        output = run_process(NODE_JS + [path_from_root('tools', 'acorn-optimizer.js'), input] + passes, stdin=PIPE, stdout=PIPE).stdout

      def check_js(js, expected):
        # print >> sys.stderr, 'chak\n==========================\n', js, '\n===========================\n'
        if 'registerizeHarder' in passes:
          # registerizeHarder is hard to test, as names vary by chance, nondeterminstically FIXME
          def fix(src):
            if type(src) is list:
              return list(map(fix, src))
            src = '\n'.join([line for line in src.split('\n') if 'var ' not in line]) # ignore vars

            def reorder(func):
              def swap(func, stuff):
                # emit EYE_ONE always before EYE_TWO, replacing i1,i2 or i2,i1 etc
                for i in stuff:
                  if i not in func:
                    return func
                indexes = [[i, func.index(i)] for i in stuff]
                indexes.sort(key=lambda x: x[1])
                for j in range(len(indexes)):
                  func = func.replace(indexes[j][0], 'STD_' + str(j))
                return func
              func = swap(func, ['i1', 'i2', 'i3'])
              func = swap(func, ['i1', 'i2'])
              func = swap(func, ['i4', 'i5'])
              return func

            src = 'function '.join(map(reorder, src.split('function ')))
            return src
          js = fix(js)
          expected = fix(expected)
        self.assertIdentical(expected, js.replace('\r\n', '\n').replace('\n\n', '\n').replace('\n\n', '\n'))

      if input not in [ # blacklist of tests that are native-optimizer only
        path_from_root('tests', 'optimizer', 'asmLastOpts.js'),
        path_from_root('tests', 'optimizer', '3154.js')
      ]:
        check_js(output, expected)
      else:
        print('(skip non-native)')

      if not self.is_wasm_backend() and tools.js_optimizer.use_native(passes) and tools.js_optimizer.get_native_optimizer():
        # test calling native
        def check_json():
          run_process(listify(NODE_JS) + [path_from_root('tools', 'js-optimizer.js'), output_temp, 'receiveJSON'], stdin=PIPE, stdout=open(output_temp + '.js', 'w'))
          output = open(output_temp + '.js').read()
          check_js(output, expected)

        self.clear()
        input_temp = 'temp.js'
        output_temp = 'output.js'
        shutil.copyfile(input, input_temp)
        run_process(listify(NODE_JS) + [path_from_root('tools', 'js-optimizer.js'), input_temp, 'emitJSON'], stdin=PIPE, stdout=open(input_temp + '.js', 'w'))
        original = open(input).read()
        if '// EXTRA_INFO:' in original:
          json = open(input_temp + '.js').read()
          json += '\n' + original[original.find('// EXTRA_INFO:'):]
          create_test_file(input_temp + '.js', json)

        # last is only relevant when we emit JS
        if 'last' not in passes and \
           'null_if' not in input and 'null_else' not in input:  # null-* tests are js optimizer or native, not a mixture (they mix badly)
          print('  native (receiveJSON)')
          output = run_process([tools.js_optimizer.get_native_optimizer(), input_temp + '.js'] + passes + ['receiveJSON', 'emitJSON'], stdin=PIPE, stdout=open(output_temp, 'w')).stdout
          check_json()

          print('  native (parsing JS)')
          output = run_process([tools.js_optimizer.get_native_optimizer(), input] + passes + ['emitJSON'], stdin=PIPE, stdout=open(output_temp, 'w')).stdout
          check_json()

        print('  native (emitting JS)')
        output = run_process([tools.js_optimizer.get_native_optimizer(), input] + passes, stdin=PIPE, stdout=PIPE).stdout
        check_js(output, expected)

  def test_m_mm(self):
    create_test_file('foo.c', '''#include <emscripten.h>''')
    for opt in ['M', 'MM']:
      proc = run_process([PYTHON, EMCC, 'foo.c', '-' + opt], stdout=PIPE, stderr=PIPE)
      assert 'foo.o: ' in proc.stdout, '-%s failed to produce the right output: %s' % (opt, proc.stdout)
      assert 'error' not in proc.stderr, 'Unexpected stderr: ' + proc.stderr

  @uses_canonical_tmp
  def test_emcc_debug_files(self):
    for opts in [0, 1, 2, 3]:
      for debug in [None, '1', '2']:
        print(opts, debug)
        if os.path.exists(self.canonical_temp_dir):
          shutil.rmtree(self.canonical_temp_dir)

        env = os.environ.copy()
        if debug is None:
          env.pop('EMCC_DEBUG', None)
        else:
          env['EMCC_DEBUG'] = debug
        run_process([PYTHON, EMCC, path_from_root('tests', 'hello_world.cpp'), '-O' + str(opts)], stderr=PIPE, env=env)
        if debug is None:
          self.assertFalse(os.path.exists(self.canonical_temp_dir))
        elif debug == '1':
          if self.is_wasm_backend():
            self.assertExists(os.path.join(self.canonical_temp_dir, 'emcc-0-original.js'))
          else:
            self.assertExists(os.path.join(self.canonical_temp_dir, 'emcc-0-linktime.bc'))
            self.assertExists(os.path.join(self.canonical_temp_dir, 'emcc-1-original.js'))
        elif debug == '2':
          if self.is_wasm_backend():
            self.assertExists(os.path.join(self.canonical_temp_dir, 'emcc-0-original.js'))
          else:
            self.assertExists(os.path.join(self.canonical_temp_dir, 'emcc-0-basebc.bc'))
            self.assertExists(os.path.join(self.canonical_temp_dir, 'emcc-1-linktime.bc'))
            self.assertExists(os.path.join(self.canonical_temp_dir, 'emcc-2-original.js'))

  def test_debuginfo(self):
    for args, expect_debug in [
        (['-O0'], False),
        (['-O0', '-g'], True),
        (['-O0', '-g4'], True),
        (['-O1'], False),
        (['-O1', '-g'], True),
        (['-O2'], False),
        (['-O2', '-g'], True),
      ]:
      print(args, expect_debug)
      err = run_process([PYTHON, EMCC, '-v', path_from_root('tests', 'hello_world.cpp')] + args, stdout=PIPE, stderr=PIPE).stderr
      lines = err.splitlines()
      if self.is_wasm_backend():
        finalize = [l for l in lines if 'wasm-emscripten-finalize' in l][0]
        if expect_debug:
          self.assertIn(' -g ', finalize)
        else:
          self.assertNotIn(' -g ', finalize)
      else:
        if expect_debug:
          self.assertNotIn('strip-debug', err)
        else:
          self.assertIn('strip-debug', err)

  @unittest.skipIf(not scons_path, 'scons not found in PATH')
  @with_env_modify({'EMSCRIPTEN_ROOT': path_from_root()})
  def test_scons(self):
    # this test copies the site_scons directory alongside the test
    shutil.copytree(path_from_root('tests', 'scons'), 'test')
    shutil.copytree(path_from_root('tools', 'scons', 'site_scons'), os.path.join('test', 'site_scons'))
    with chdir('test'):
      run_process(['scons'])
      output = run_js('scons_integration.js', assert_returncode=5)
    self.assertContained('If you see this - the world is all right!', output)

  @unittest.skipIf(not scons_path, 'scons not found in PATH')
  @with_env_modify({'EMSCRIPTEN_TOOLPATH': path_from_root('tools', 'scons', 'site_scons'),
                    'EMSCRIPTEN_ROOT': path_from_root()})
  def test_emscons(self):
    # uses the emscons wrapper which requires EMSCRIPTEN_TOOLPATH to find
    # site_scons
    shutil.copytree(path_from_root('tests', 'scons'), 'test')
    with chdir('test'):
      run_process([path_from_root('emscons'), 'scons'])
      output = run_js('scons_integration.js', assert_returncode=5)
    self.assertContained('If you see this - the world is all right!', output)

  def test_embind(self):
    environ = os.environ.copy()
    environ['EMCC_CLOSURE_ARGS'] = environ.get('EMCC_CLOSURE_ARGS', '') + " --externs " + pipes.quote(path_from_root('tests', 'embind', 'underscore-externs.js'))
    test_cases = [
        ([], True), # without --bind, we fail
        (['--bind'], False),
        (['--bind', '-O1'], False),
        (['--bind', '-O2'], False),
        (['--bind', '-O2', '-s', 'ALLOW_MEMORY_GROWTH=1', path_from_root('tests', 'embind', 'isMemoryGrowthEnabled=true.cpp')], False),
    ]
    without_utf8_args = ['-s', 'EMBIND_STD_STRING_IS_UTF8=0']
    test_cases_without_utf8 = []
    for args, fail in test_cases:
        test_cases_without_utf8.append((args + without_utf8_args, fail))
    test_cases += test_cases_without_utf8
    test_cases.extend([(args[:] + ['-s', 'DYNAMIC_EXECUTION=0'], status) for args, status in test_cases])
    test_cases.append((['--bind', '-O2', '--closure', '1'], False)) # closure compiler doesn't work with DYNAMIC_EXECUTION=0
    test_cases = [(args + ['-s', 'IN_TEST_HARNESS=1'], status) for args, status in test_cases]

    for args, fail in test_cases:
      print(args, fail)
      self.clear()
      try_delete('a.out.js')

      testFiles = [
        path_from_root('tests', 'embind', 'underscore-1.4.2.js'),
        path_from_root('tests', 'embind', 'imvu_test_adapter.js'),
        path_from_root('tests', 'embind', 'embind.test.js'),
      ]

      proc = run_process(
        [PYTHON, EMCC, path_from_root('tests', 'embind', 'embind_test.cpp'),
         '--pre-js', path_from_root('tests', 'embind', 'test.pre.js'),
         '--post-js', path_from_root('tests', 'embind', 'test.post.js'),
         '-s', 'WASM_ASYNC_COMPILATION=0'] + args,
        stderr=PIPE if fail else None,
        check=not fail,
        env=environ)

      if fail:
        self.assertNotEqual(proc.returncode, 0)
      else:
        if 'DYNAMIC_EXECUTION=0' in args:
          with open('a.out.js') as js_binary_file:
            js_binary_str = js_binary_file.read()
            self.assertNotIn('new Function(', js_binary_str, 'Found "new Function(" with DYNAMIC_EXECUTION=0')
            self.assertNotIn('eval(', js_binary_str, 'Found "eval(" with DYNAMIC_EXECUTION=0')

        with open('a.out.js', 'ab') as f:
          for tf in testFiles:
            f.write(open(tf, 'rb').read())

        output = run_js('a.out.js', stdout=PIPE, stderr=PIPE, full_output=True, engine=NODE_JS)
        assert "FAIL" not in output, output

  def test_emconfig(self):
    output = run_process([PYTHON, EMCONFIG, 'LLVM_ROOT'], stdout=PIPE).stdout.strip()
    self.assertEqual(output, LLVM_ROOT)
    invalid = 'Usage: em-config VAR_NAME'
    # Don't accept variables that do not exist
    output = self.expect_fail([PYTHON, EMCONFIG, 'VAR_WHICH_DOES_NOT_EXIST']).strip()
    self.assertEqual(output, invalid)
    # Don't accept no arguments
    output = self.expect_fail([PYTHON, EMCONFIG]).strip()
    self.assertEqual(output, invalid)
    # Don't accept more than one variable
    output = self.expect_fail([PYTHON, EMCONFIG, 'LLVM_ROOT', 'EMCC']).strip()
    self.assertEqual(output, invalid)
    # Don't accept arbitrary python code
    output = self.expect_fail([PYTHON, EMCONFIG, 'sys.argv[1]']).strip()
    self.assertEqual(output, invalid)

  def test_link_s(self):
    # -s OPT=VALUE can conflict with -s as a linker option. We warn and ignore
    create_test_file('main.cpp', r'''
      extern "C" {
        void something();
      }

      int main() {
        something();
        return 0;
      }
    ''')
    create_test_file('supp.cpp', r'''
      #include <stdio.h>

      extern "C" {
        void something() {
          printf("yello\n");
        }
      }
    ''')
    run_process([PYTHON, EMCC, 'main.cpp', '-o', 'main.o'])
    run_process([PYTHON, EMCC, 'supp.cpp', '-o', 'supp.o'])

    run_process([PYTHON, EMCC, 'main.o', '-s', 'supp.o', '-s', 'SAFE_HEAP=1'])
    self.assertContained('yello', run_js('a.out.js'))
    # Check that valid -s option had an effect'
    self.assertContained('SAFE_HEAP', open('a.out.js').read())

  def test_conftest_s_flag_passing(self):
    create_test_file('conftest.c', r'''
      int main() {
        return 0;
      }
    ''')
    with env_modify({'EMMAKEN_JUST_CONFIGURE': '1'}):
      cmd = [PYTHON, EMCC, '-s', 'ASSERTIONS=1', 'conftest.c', '-o', 'conftest']
    output = run_process(cmd, stderr=PIPE)
    self.assertNotContained('emcc: warning: treating -s as linker option', output.stderr)
    self.assertExists('conftest')

  def test_file_packager(self):
    os.mkdir('subdir')
    create_test_file('data1.txt', 'data1')

    os.chdir('subdir')
    create_test_file('data2.txt', 'data2')

    # relative path to below the current dir is invalid
    stderr = self.expect_fail([PYTHON, FILE_PACKAGER, 'test.data', '--preload', '../data1.txt'])
    self.assertContained('below the current directory', stderr)

    # relative path that ends up under us is cool
    proc = run_process([PYTHON, FILE_PACKAGER, 'test.data', '--preload', '../subdir/data2.txt'], stderr=PIPE, stdout=PIPE)
    self.assertGreater(len(proc.stdout), 0)
    self.assertNotContained('below the current directory', proc.stderr)

    # direct path leads to the same code being generated - relative path does not make us do anything different
    proc2 = run_process([PYTHON, FILE_PACKAGER, 'test.data', '--preload', 'data2.txt'], stderr=PIPE, stdout=PIPE)
    self.assertGreater(len(proc2.stdout), 0)
    self.assertNotContained('below the current directory', proc2.stderr)

    def clean(txt):
      return [line for line in txt.split('\n') if 'PACKAGE_UUID' not in line and 'loadPackage({' not in line]

    assert clean(proc.stdout) == clean(proc2.stdout)

    # verify '--separate-metadata' option produces separate metadata file
    os.chdir('..')

    run_process([PYTHON, FILE_PACKAGER, 'test.data', '--preload', 'data1.txt', '--preload', 'subdir/data2.txt', '--js-output=immutable.js', '--separate-metadata'])
    assert os.path.isfile('immutable.js.metadata')
    # verify js output file is immutable when metadata is separated
    shutil.copy2('immutable.js', 'immutable.js.copy') # copy with timestamp preserved
    run_process([PYTHON, FILE_PACKAGER, 'test.data', '--preload', 'data1.txt', '--preload', 'subdir/data2.txt', '--js-output=immutable.js', '--separate-metadata'])
    assert filecmp.cmp('immutable.js.copy', 'immutable.js')
    # assert both file content and timestamp are the same as reference copy
    self.assertEqual(str(os.path.getmtime('immutable.js.copy')), str(os.path.getmtime('immutable.js')))
    # verify the content of metadata file is correct
    with open('immutable.js.metadata') as f:
      metadata = json.load(f)
    self.assertEqual(len(metadata['files']), 2)
    assert metadata['files'][0]['start'] == 0 and metadata['files'][0]['end'] == len('data1') and metadata['files'][0]['filename'] == '/data1.txt'
    assert metadata['files'][1]['start'] == len('data1') and metadata['files'][1]['end'] == len('data1') + len('data2') and metadata['files'][1]['filename'] == '/subdir/data2.txt'
    assert metadata['remote_package_size'] == len('data1') + len('data2')

    # can only assert the uuid format is correct, the uuid's value is expected to differ in between invocation
    uuid.UUID(metadata['package_uuid'], version=4)

  def test_file_packager_unicode(self):
    unicode_name = 'unicode…☃'
    if not os.path.exists(unicode_name):
      try:
        os.mkdir(unicode_name)
      except OSError:
        print("we failed to even create a unicode dir, so on this OS, we can't test this")
        return
    full = os.path.join(unicode_name, 'data.txt')
    create_test_file(full, 'data')
    proc = run_process([PYTHON, FILE_PACKAGER, 'test.data', '--preload', full], stdout=PIPE, stderr=PIPE)
    assert len(proc.stdout), proc.stderr
    assert unicode_name in proc.stdout, proc.stdout
    print(len(proc.stderr))

  def test_file_packager_mention_FORCE_FILESYSTEM(self):
    MESSAGE = 'Remember to build the main file with  -s FORCE_FILESYSTEM=1  so that it includes support for loading this file package'
    create_test_file('data.txt', 'data1')
    # mention when running standalone
    err = run_process([PYTHON, FILE_PACKAGER, 'test.data', '--preload', 'data.txt'], stdout=PIPE, stderr=PIPE).stderr
    self.assertContained(MESSAGE, err)
    # do not mention from emcc
    err = run_process([PYTHON, EMCC, path_from_root('tests', 'hello_world.c'), '--preload-file', 'data.txt'], stdout=PIPE, stderr=PIPE).stderr
    assert len(err) == 0, err

  def test_headless(self):
    shutil.copyfile(path_from_root('tests', 'screenshot.png'), 'example.png')
    run_process([PYTHON, EMCC, path_from_root('tests', 'sdl_headless.c'), '-s', 'HEADLESS=1'])
    output = run_js('a.out.js', stderr=PIPE)
    assert '''Init: 0
Font: 0x1
Sum: 0
you should see two lines of text in different colors and a blue rectangle
SDL_Quit called (and ignored)
done.
''' in output, output

  def test_preprocess(self):
    # Pass -Werror to prevent regressions such as https://github.com/emscripten-core/emscripten/pull/9661
    out = run_process([PYTHON, EMCC, path_from_root('tests', 'hello_world.c'), '-E', '-Werror'], stdout=PIPE).stdout
    self.assertNotExists('a.out.js')
    self.assertNotExists('a.out')
    # Test explicitly that the output contains a line typically written by the preprocessor.
    self.assertContained('# 1 ', out)
    self.assertContained('hello_world.c"', out)
    self.assertContained('printf("hello, world!', out)

  def test_syntax_only_valid(self):
    result = run_process([PYTHON, EMCC, path_from_root('tests', 'hello_world.c'), '-fsyntax-only'], stdout=PIPE, stderr=STDOUT)
    self.assertEqual(result.stdout, '')
    self.assertNotExists('a.out.js')

  def test_syntax_only_invalid(self):
    create_test_file('src.c', 'int main() {')
    result = run_process([PYTHON, EMCC, 'src.c', '-fsyntax-only'], stdout=PIPE, check=False, stderr=STDOUT)
    self.assertNotEqual(result.returncode, 0)
    self.assertContained("src.c:1:13: error: expected '}'", result.stdout)
    self.assertNotExists('a.out.js')

  def test_demangle(self):
    create_test_file('src.cpp', '''
      #include <stdio.h>
      #include <emscripten.h>
      void two(char c) {
        EM_ASM(out(stackTrace()));
      }
      void one(int x) {
        two(x % 17);
      }
      int main() {
        EM_ASM(out(demangle('__Znwm'))); // check for no aborts
        EM_ASM(out(demangle('_main')));
        EM_ASM(out(demangle('__Z2f2v')));
        EM_ASM(out(demangle('__Z12abcdabcdabcdi')));
        EM_ASM(out(demangle('__ZL12abcdabcdabcdi')));
        EM_ASM(out(demangle('__Z4testcsifdPvPiPc')));
        EM_ASM(out(demangle('__ZN4test5moarrEcslfdPvPiPc')));
        EM_ASM(out(demangle('__ZN4Waka1f12a234123412345pointEv')));
        EM_ASM(out(demangle('__Z3FooIiEvv')));
        EM_ASM(out(demangle('__Z3FooIidEvi')));
        EM_ASM(out(demangle('__ZN3Foo3BarILi5EEEvv')));
        EM_ASM(out(demangle('__ZNK10__cxxabiv120__si_class_type_info16search_below_dstEPNS_19__dynamic_cast_infoEPKvib')));
        EM_ASM(out(demangle('__Z9parsewordRPKciRi')));
        EM_ASM(out(demangle('__Z5multiwahtjmxyz')));
        EM_ASM(out(demangle('__Z1aA32_iPA5_c')));
        EM_ASM(out(demangle('__ZN21FWakaGLXFleeflsMarfooC2EjjjPKvbjj')));
        EM_ASM(out(demangle('__ZN5wakaw2Cm10RasterBaseINS_6watwat9PolocatorEE8merbine1INS4_2OREEEvPKjj'))); // we get this wrong, but at least emit a '?'
        one(17);
        return 0;
      }
    ''')

    # full demangle support

    run_process([PYTHON, EMCC, 'src.cpp', '-s', 'DEMANGLE_SUPPORT=1'])
    output = run_js('a.out.js')
    self.assertContained('''operator new(unsigned long)
_main
f2()
abcdabcdabcd(int)
abcdabcdabcd(int)
test(char, short, int, float, double, void*, int*, char*)
test::moarr(char, short, long, float, double, void*, int*, char*)
Waka::f::a23412341234::point()
void Foo<int>()
void Foo<int, double>(int)
void Foo::Bar<5>()
__cxxabiv1::__si_class_type_info::search_below_dst(__cxxabiv1::__dynamic_cast_info*, void const*, int, bool) const
parseword(char const*&, int, int&)
multi(wchar_t, signed char, unsigned char, unsigned short, unsigned int, unsigned long, long long, unsigned long long, ...)
a(int [32], char (*) [5])
FWakaGLXFleeflsMarfoo::FWakaGLXFleeflsMarfoo(unsigned int, unsigned int, unsigned int, void const*, bool, unsigned int, unsigned int)
void wakaw::Cm::RasterBase<wakaw::watwat::Polocator>::merbine1<wakaw::Cm::RasterBase<wakaw::watwat::Polocator>::OR>(unsigned int const*, unsigned int)
''', output)
    # test for multiple functions in one stack trace
    run_process([PYTHON, EMCC, 'src.cpp', '-s', 'DEMANGLE_SUPPORT=1', '-g'])
    output = run_js('a.out.js')
    self.assertIn('one(int)', output)
    self.assertIn('two(char)', output)

  def test_demangle_cpp(self):
    create_test_file('src.cpp', '''
      #include <stdio.h>
      #include <emscripten.h>
      #include <cxxabi.h>
      #include <assert.h>

      int main() {
        char out[256];
        int status = 1;
        size_t length = 255;
        abi::__cxa_demangle("_ZN4Waka1f12a234123412345pointEv", out, &length, &status);
        assert(status == 0);
        printf("%s\\n", out);
        return 0;
      }
    ''')

    run_process([PYTHON, EMCC, 'src.cpp'])
    output = run_js('a.out.js')
    self.assertContained('Waka::f::a23412341234::point()', output)

  def test_module_exports_with_closure(self):
    # This test checks that module.export is retained when JavaScript is minified by compiling with --closure 1
    # This is important as if module.export is not present the Module object will not be visible to node.js
    # Run with ./runner.py other.test_module_exports_with_closure

    # First make sure test.js isn't present.
    self.clear()

    # compile with -O2 --closure 0
    run_process([PYTHON, EMCC, path_from_root('tests', 'Module-exports', 'test.c'),
                 '-o', 'test.js', '-O2', '--closure', '0',
                 '--pre-js', path_from_root('tests', 'Module-exports', 'setup.js'),
                 '-s', 'EXPORTED_FUNCTIONS=["_bufferTest"]',
                 '-s', 'EXTRA_EXPORTED_RUNTIME_METHODS=["ccall", "cwrap"]',
                 '-s', 'WASM_ASYNC_COMPILATION=0'])

    # Check that compilation was successful
    self.assertExists('test.js')
    test_js_closure_0 = open('test.js').read()

    # Check that test.js compiled with --closure 0 contains "module['exports'] = Module;"
    assert ("module['exports'] = Module;" in test_js_closure_0) or ('module["exports"]=Module' in test_js_closure_0) or ('module["exports"] = Module;' in test_js_closure_0)

    # Check that main.js (which requires test.js) completes successfully when run in node.js
    # in order to check that the exports are indeed functioning correctly.
    shutil.copyfile(path_from_root('tests', 'Module-exports', 'main.js'), 'main.js')
    if NODE_JS in JS_ENGINES:
      self.assertContained('bufferTest finished', run_js('main.js', engine=NODE_JS))

    # Delete test.js again and check it's gone.
    try_delete('test.js')
    self.assertNotExists('test.js')

    # compile with -O2 --closure 1
    run_process([PYTHON, EMCC, path_from_root('tests', 'Module-exports', 'test.c'),
                 '-o', 'test.js', '-O2', '--closure', '1',
                 '--pre-js', path_from_root('tests', 'Module-exports', 'setup.js'),
                 '-s', 'EXPORTED_FUNCTIONS=["_bufferTest"]',
                 '-s', 'EXTRA_EXPORTED_RUNTIME_METHODS=["ccall", "cwrap"]',
                 '-s', 'WASM_ASYNC_COMPILATION=0'])

    # Check that compilation was successful
    self.assertExists('test.js')
    test_js_closure_1 = open('test.js').read()

    # Check that test.js compiled with --closure 1 contains "module.exports", we want to verify that
    # "module['exports']" got minified to "module.exports" when compiling with --closure 1
    assert "module.exports" in test_js_closure_1

    # Check that main.js (which requires test.js) completes successfully when run in node.js
    # in order to check that the exports are indeed functioning correctly.
    if NODE_JS in JS_ENGINES:
      self.assertContained('bufferTest finished', run_js('main.js', engine=NODE_JS))

  def test_node_catch_exit(self):
    # Test that in node.js exceptions are not caught if NODEJS_EXIT_CATCH=0
    if NODE_JS not in JS_ENGINES:
      return

    create_test_file('count.c', '''
      #include <string.h>
      int count(const char *str) {
          return (int)strlen(str);
      }
    ''')

    create_test_file('index.js', '''
      const count = require('./count.js');

      console.log(xxx); //< here is the ReferenceError
    ''')

    reference_error_text = 'console.log(xxx); //< here is the ReferenceError'

    run_process([PYTHON, EMCC, 'count.c', '-o', 'count.js'])

    # Check that the ReferenceError is caught and rethrown and thus the original error line is masked
    self.assertNotContained(reference_error_text,
                            run_js('index.js', engine=NODE_JS, stderr=STDOUT, assert_returncode=None))

    run_process([PYTHON, EMCC, 'count.c', '-o', 'count.js', '-s', 'NODEJS_CATCH_EXIT=0'])

    # Check that the ReferenceError is not caught, so we see the error properly
    self.assertContained(reference_error_text,
                         run_js('index.js', engine=NODE_JS, stderr=STDOUT, assert_returncode=None))

  def test_extra_exported_methods(self):
    # Test with node.js that the EXTRA_EXPORTED_RUNTIME_METHODS setting is considered by libraries
    if NODE_JS not in JS_ENGINES:
      self.skipTest("node engine required for this test")

    create_test_file('count.c', '''
      #include <string.h>
      int count(const char *str) {
          return (int)strlen(str);
      }
    ''')

    create_test_file('index.js', '''
      const count = require('./count.js');

      console.log(count.FS_writeFile);
    ''')

    reference_error_text = 'undefined'

    run_process([PYTHON, EMCC, 'count.c', '-s', 'FORCE_FILESYSTEM=1', '-s',
                 'EXTRA_EXPORTED_RUNTIME_METHODS=["FS_writeFile"]', '-o', 'count.js'])

    # Check that the Module.FS_writeFile exists
    self.assertNotContained(reference_error_text,
                            run_js('index.js', engine=NODE_JS, stderr=STDOUT, assert_returncode=None))

    run_process([PYTHON, EMCC, 'count.c', '-s', 'FORCE_FILESYSTEM=1', '-o', 'count.js'])

    # Check that the Module.FS_writeFile is not exported
    self.assertContained(reference_error_text,
                         run_js('index.js', engine=NODE_JS, stderr=STDOUT, assert_returncode=None))

  def test_fs_stream_proto(self):
    open('src.cpp', 'wb').write(br'''
#include <stdio.h>
#include <fcntl.h>
#include <unistd.h>
#include <sys/stat.h>
#include <errno.h>
#include <string.h>

int main()
{
    long file_size = 0;
    int h = open("src.cpp", O_RDONLY, 0666);
    if (0 != h)
    {
        FILE* file = fdopen(h, "rb");
        if (0 != file)
        {
            fseek(file, 0, SEEK_END);
            file_size = ftell(file);
            fseek(file, 0, SEEK_SET);
        }
        else
        {
            printf("fdopen() failed: %s\n", strerror(errno));
            return 10;
        }
        close(h);
        printf("File size: %ld\n", file_size);
    }
    else
    {
        printf("open() failed: %s\n", strerror(errno));
        return 10;
    }
    return 0;
}
    ''')
    run_process([PYTHON, EMCC, 'src.cpp', '--embed-file', 'src.cpp'])
    for engine in JS_ENGINES:
      out = run_js('a.out.js', engine=engine, stderr=PIPE, full_output=True)
      self.assertContained('File size: 724', out)

  def test_proxyfs(self):
    # This test supposes that 3 different programs share the same directory and files.
    # The same JS object is not used for each of them
    # But 'require' function caches JS objects.
    # If we just load same js-file multiple times like following code,
    # these programs (m0,m1,m2) share the same JS object.
    #
    #   var m0 = require('./proxyfs_test.js');
    #   var m1 = require('./proxyfs_test.js');
    #   var m2 = require('./proxyfs_test.js');
    #
    # To separate js-objects for each of them, following 'require' use different js-files.
    #
    #   var m0 = require('./proxyfs_test.js');
    #   var m1 = require('./proxyfs_test1.js');
    #   var m2 = require('./proxyfs_test2.js');
    #
    create_test_file('proxyfs_test_main.js', r'''
var m0 = require('./proxyfs_test.js');
var m1 = require('./proxyfs_test1.js');
var m2 = require('./proxyfs_test2.js');

var section;
function print(str){
  process.stdout.write(section+":"+str+":");
}

m0.FS.mkdir('/working');
m0.FS.mount(m0.PROXYFS,{root:'/',fs:m1.FS},'/working');
m0.FS.mkdir('/working2');
m0.FS.mount(m0.PROXYFS,{root:'/',fs:m2.FS},'/working2');

section = "child m1 reads and writes local file.";
print("m1 read embed");
m1.ccall('myreade','number',[],[]);
print("m1 write");console.log("");
m1.ccall('mywrite0','number',['number'],[1]);
print("m1 read");
m1.ccall('myread0','number',[],[]);


section = "child m2 reads and writes local file.";
print("m2 read embed");
m2.ccall('myreade','number',[],[]);
print("m2 write");console.log("");
m2.ccall('mywrite0','number',['number'],[2]);
print("m2 read");
m2.ccall('myread0','number',[],[]);

section = "child m1 reads local file.";
print("m1 read");
m1.ccall('myread0','number',[],[]);

section = "parent m0 reads and writes local and children's file.";
print("m0 read embed");
m0.ccall('myreade','number',[],[]);
print("m0 read m1");
m0.ccall('myread1','number',[],[]);
print("m0 read m2");
m0.ccall('myread2','number',[],[]);

section = "m0,m1 and m2 verify local files.";
print("m0 write");console.log("");
m0.ccall('mywrite0','number',['number'],[0]);
print("m0 read");
m0.ccall('myread0','number',[],[]);
print("m1 read");
m1.ccall('myread0','number',[],[]);
print("m2 read");
m2.ccall('myread0','number',[],[]);

print("m0 read embed");
m0.ccall('myreade','number',[],[]);
print("m1 read embed");
m1.ccall('myreade','number',[],[]);
print("m2 read embed");
m2.ccall('myreade','number',[],[]);

section = "parent m0 writes and reads children's files.";
print("m0 write m1");console.log("");
m0.ccall('mywrite1','number',[],[]);
print("m0 read m1");
m0.ccall('myread1','number',[],[]);
print("m0 write m2");console.log("");
m0.ccall('mywrite2','number',[],[]);
print("m0 read m2");
m0.ccall('myread2','number',[],[]);
print("m1 read");
m1.ccall('myread0','number',[],[]);
print("m2 read");
m2.ccall('myread0','number',[],[]);
print("m0 read m0");
m0.ccall('myread0','number',[],[]);
''')

    create_test_file('proxyfs_pre.js', r'''
if (typeof Module === 'undefined') Module = {};
Module["noInitialRun"]=true;
noExitRuntime=true;
''')

    create_test_file('proxyfs_embed.txt', r'''test
''')

    create_test_file('proxyfs_test.c', r'''
#include <stdio.h>

int
mywrite1(){
  FILE* out = fopen("/working/hoge.txt","w");
  fprintf(out,"test1\n");
  fclose(out);
  return 0;
}

int
myread1(){
  FILE* in = fopen("/working/hoge.txt","r");
  char buf[1024];
  int len;
  if(in==NULL)
    printf("open failed\n");

  while(! feof(in)){
    if(fgets(buf,sizeof(buf),in)==buf){
      printf("%s",buf);
    }
  }
  fclose(in);
  return 0;
}
int
mywrite2(){
  FILE* out = fopen("/working2/hoge.txt","w");
  fprintf(out,"test2\n");
  fclose(out);
  return 0;
}

int
myread2(){
  {
    FILE* in = fopen("/working2/hoge.txt","r");
    char buf[1024];
    int len;
    if(in==NULL)
      printf("open failed\n");

    while(! feof(in)){
      if(fgets(buf,sizeof(buf),in)==buf){
        printf("%s",buf);
      }
    }
    fclose(in);
  }
  return 0;
}

int
mywrite0(int i){
  FILE* out = fopen("hoge.txt","w");
  fprintf(out,"test0_%d\n",i);
  fclose(out);
  return 0;
}

int
myread0(){
  {
    FILE* in = fopen("hoge.txt","r");
    char buf[1024];
    int len;
    if(in==NULL)
      printf("open failed\n");

    while(! feof(in)){
      if(fgets(buf,sizeof(buf),in)==buf){
        printf("%s",buf);
      }
    }
    fclose(in);
  }
  return 0;
}

int
myreade(){
  {
    FILE* in = fopen("proxyfs_embed.txt","r");
    char buf[1024];
    int len;
    if(in==NULL)
      printf("open failed\n");

    while(! feof(in)){
      if(fgets(buf,sizeof(buf),in)==buf){
        printf("%s",buf);
      }
    }
    fclose(in);
  }
  return 0;
}
''')

    run_process([PYTHON, EMCC,
                 '-o', 'proxyfs_test.js', 'proxyfs_test.c',
                 '--embed-file', 'proxyfs_embed.txt', '--pre-js', 'proxyfs_pre.js',
                 '-s', 'EXTRA_EXPORTED_RUNTIME_METHODS=["ccall", "cwrap"]',
                 '-lproxyfs.js',
                 '-s', 'WASM_ASYNC_COMPILATION=0',
                 '-s', 'MAIN_MODULE=1',
                 '-s', 'EXPORT_ALL=1'])
    # Following shutil.copyfile just prevent 'require' of node.js from caching js-object.
    # See https://nodejs.org/api/modules.html
    shutil.copyfile('proxyfs_test.js', 'proxyfs_test1.js')
    shutil.copyfile('proxyfs_test.js', 'proxyfs_test2.js')
    out = run_js('proxyfs_test_main.js')
    section = "child m1 reads and writes local file."
    self.assertContained(section + ":m1 read embed:test", out)
    self.assertContained(section + ":m1 write:", out)
    self.assertContained(section + ":m1 read:test0_1", out)
    section = "child m2 reads and writes local file."
    self.assertContained(section + ":m2 read embed:test", out)
    self.assertContained(section + ":m2 write:", out)
    self.assertContained(section + ":m2 read:test0_2", out)
    section = "child m1 reads local file."
    self.assertContained(section + ":m1 read:test0_1", out)
    section = "parent m0 reads and writes local and children's file."
    self.assertContained(section + ":m0 read embed:test", out)
    self.assertContained(section + ":m0 read m1:test0_1", out)
    self.assertContained(section + ":m0 read m2:test0_2", out)
    section = "m0,m1 and m2 verify local files."
    self.assertContained(section + ":m0 write:", out)
    self.assertContained(section + ":m0 read:test0_0", out)
    self.assertContained(section + ":m1 read:test0_1", out)
    self.assertContained(section + ":m2 read:test0_2", out)
    self.assertContained(section + ":m0 read embed:test", out)
    self.assertContained(section + ":m1 read embed:test", out)
    self.assertContained(section + ":m2 read embed:test", out)
    section = "parent m0 writes and reads children's files."
    self.assertContained(section + ":m0 write m1:", out)
    self.assertContained(section + ":m0 read m1:test1", out)
    self.assertContained(section + ":m0 write m2:", out)
    self.assertContained(section + ":m0 read m2:test2", out)
    self.assertContained(section + ":m1 read:test1", out)
    self.assertContained(section + ":m2 read:test2", out)
    self.assertContained(section + ":m0 read m0:test0_0", out)

  def check_simd(self, expected_simds, expected_out):
    if SPIDERMONKEY_ENGINE in JS_ENGINES:
      out = run_js('a.out.js', engine=SPIDERMONKEY_ENGINE, stderr=PIPE, full_output=True)
      self.validate_asmjs(out)
    else:
      out = run_js('a.out.js')
    self.assertContained(expected_out, out)

    src = open('a.out.js').read()
    asm = src[src.find('// EMSCRIPTEN_START_FUNCS'):src.find('// EMSCRIPTEN_END_FUNCS')]
    simds = asm.count('SIMD_')
    assert simds >= expected_simds, 'expecting to see at least %d SIMD* uses, but seeing %d' % (expected_simds, simds)

  @unittest.skip("autovectorization of this stopped in LLVM 6.0")
  def test_autovectorize_linpack(self):
    # TODO: investigate when SIMD arrives in wasm
    run_process([PYTHON, EMCC, path_from_root('tests', 'linpack.c'), '-O2', '-s', 'SIMD=1', '-DSP', '-s', 'PRECISE_F32=1', '--profiling', '-s', 'WASM=0'])
    self.check_simd(30, 'Unrolled Single  Precision')

  def test_dependency_file(self):
    # Issue 1732: -MMD (and friends) create dependency files that need to be
    # copied from the temporary directory.

    create_test_file('test.cpp', r'''
      #include "test.hpp"

      void my_function()
      {
      }
    ''')
    create_test_file('test.hpp', r'''
      void my_function();
    ''')

    run_process([PYTHON, EMCC, '-MMD', '-c', 'test.cpp', '-o', 'test.o'])

    self.assertExists('test.d')
    deps = open('test.d').read()
    # Look for ': ' instead of just ':' to not confuse C:\path\ notation with make "target: deps" rule. Not perfect, but good enough for this test.
    head, tail = deps.split(': ', 2)
    assert 'test.o' in head, 'Invalid dependency target'
    assert 'test.cpp' in tail and 'test.hpp' in tail, 'Invalid dependencies generated'

  def test_dependency_file_2(self):
    self.clear()
    shutil.copyfile(path_from_root('tests', 'hello_world.c'), 'a.c')
    run_process([PYTHON, EMCC, 'a.c', '-MMD', '-MF', 'test.d', '-c'])
    self.assertContained(open('test.d').read(), 'a.o: a.c\n')

    self.clear()
    shutil.copyfile(path_from_root('tests', 'hello_world.c'), 'a.c')
    run_process([PYTHON, EMCC, 'a.c', '-MMD', '-MF', 'test.d', '-c', '-o', 'test.o'])
    self.assertContained(open('test.d').read(), 'test.o: a.c\n')

    self.clear()
    shutil.copyfile(path_from_root('tests', 'hello_world.c'), 'a.c')
    os.mkdir('obj')
    run_process([PYTHON, EMCC, 'a.c', '-MMD', '-MF', 'test.d', '-c', '-o', 'obj/test.o'])
    self.assertContained(open('test.d').read(), 'obj/test.o: a.c\n')

  def test_js_lib_quoted_key(self):
    create_test_file('lib.js', r'''
mergeInto(LibraryManager.library, {
   __internal_data:{
    '<' : 0,
    'white space' : 1
  },
  printf__deps: ['__internal_data', 'fprintf']
});
''')

    run_process([PYTHON, EMCC, path_from_root('tests', 'hello_world.cpp'), '--js-library', 'lib.js'])
    self.assertContained('hello, world!', run_js('a.out.js'))

  def test_js_lib_exported(self):
    create_test_file('lib.js', r'''
mergeInto(LibraryManager.library, {
 jslibfunc: function(x) { return 2 * x }
});
''')
    create_test_file('src.cpp', r'''
#include <emscripten.h>
#include <stdio.h>
extern "C" int jslibfunc(int x);
int main() {
  printf("c calling: %d\n", jslibfunc(6));
  EM_ASM({
    out('js calling: ' + Module['_jslibfunc'](5) + '.');
  });
}
''')
    run_process([PYTHON, EMCC, 'src.cpp', '--js-library', 'lib.js', '-s', 'EXPORTED_FUNCTIONS=["_main", "_jslibfunc"]'])
    self.assertContained('c calling: 12\njs calling: 10.', run_js('a.out.js'))

  def test_js_lib_primitive_dep(self):
    # Verify that primitive dependencies aren't generated in the output JS.

    create_test_file('lib.js', r'''
mergeInto(LibraryManager.library, {
  foo__deps: ['Int8Array', 'NonPrimitive'],
  foo: function() {},
});
''')
    create_test_file('main.c', r'''
void foo(void);

int main(int argc, char** argv) {
  foo();
  return 0;
}
''')
    run_process([PYTHON, EMCC, '-O0', 'main.c', '--js-library', 'lib.js', '-s', 'WARN_ON_UNDEFINED_SYMBOLS=0'])
    generated = open('a.out.js').read()
    self.assertContained('missing function: NonPrimitive', generated)
    self.assertNotContained('missing function: Int8Array', generated)

  def test_js_lib_using_asm_lib(self):
    create_test_file('lib.js', r'''
mergeInto(LibraryManager.library, {
  jslibfunc__deps: ['asmlibfunc'],
  jslibfunc: function(x) {
    return 2 * _asmlibfunc(x);
  },

  asmlibfunc__asm: true,
  asmlibfunc__sig: 'ii',
  asmlibfunc: function(x) {
    x = x | 0;
    return x + 1 | 0;
  }
});
''')
    create_test_file('src.cpp', r'''
#include <stdio.h>
extern "C" int jslibfunc(int x);
int main() {
  printf("c calling: %d\n", jslibfunc(6));
}
''')
    run_process([PYTHON, EMCC, 'src.cpp', '--js-library', 'lib.js'])
    self.assertContained('c calling: 14\n', run_js('a.out.js'))

  def test_EMCC_BUILD_DIR(self):
    # EMCC_BUILD_DIR env var contains the dir we were building in, when running the js compiler (e.g. when
    # running a js library). We force the cwd to be src/ for technical reasons, so this lets you find out
    # where you were.
    create_test_file('lib.js', r'''
printErr('dir was ' + process.env.EMCC_BUILD_DIR);
''')
    err = run_process([PYTHON, EMCC, path_from_root('tests', 'hello_world.cpp'), '--js-library', 'lib.js'], stderr=PIPE).stderr
    self.assertContained('dir was ' + os.path.realpath(os.path.normpath(self.get_dir())), err)

  def test_float_h(self):
    process = run_process([PYTHON, EMCC, path_from_root('tests', 'float+.c')], stdout=PIPE, stderr=PIPE)
    assert process.returncode == 0, 'float.h should agree with our system: ' + process.stdout + '\n\n\n' + process.stderr

  def test_output_is_dir(self):
    outdir = 'out_dir/'
    os.mkdir(outdir)
    err = self.expect_fail([PYTHON, EMCC, '-c', path_from_root('tests', 'hello_world.c'), '-o', outdir])
    self.assertContained('error: unable to open output file', err)

  def test_default_obj_ext(self):
    run_process([PYTHON, EMCC, '-c', path_from_root('tests', 'hello_world.c')])
    self.assertExists('hello_world.o')

    run_process([PYTHON, EMCC, '-c', path_from_root('tests', 'hello_world.c'), '--default-obj-ext', 'obj'])
    self.assertExists('hello_world.obj')

  def test_doublestart_bug(self):
    create_test_file('code.cpp', r'''
#include <stdio.h>
#include <emscripten.h>

void main_loop(void) {
    static int cnt = 0;
    if (++cnt >= 10) emscripten_cancel_main_loop();
}

int main(void) {
    printf("This should only appear once.\n");
    emscripten_set_main_loop(main_loop, 10, 0);
    return 0;
}
''')

    create_test_file('pre.js', r'''
if (!Module['preRun']) Module['preRun'] = [];
Module["preRun"].push(function () {
    addRunDependency('test_run_dependency');
    removeRunDependency('test_run_dependency');
});
''')

    run_process([PYTHON, EMCC, 'code.cpp', '--pre-js', 'pre.js'])
    output = run_js('a.out.js', engine=NODE_JS)

    assert output.count('This should only appear once.') == 1, output

  def test_module_print(self):
    create_test_file('code.cpp', r'''
#include <stdio.h>
int main(void) {
  printf("123456789\n");
  return 0;
}
''')

    create_test_file('pre.js', r'''
var Module = { print: function(x) { throw '<{(' + x + ')}>' } };
''')

    run_process([PYTHON, EMCC, 'code.cpp', '--pre-js', 'pre.js'])
    output = run_js('a.out.js', stderr=PIPE, full_output=True, engine=NODE_JS, assert_returncode=None)
    assert r'<{(123456789)}>' in output, output

  def test_precompiled_headers(self):
    for suffix in ['gch', 'pch']:
      print(suffix)
      self.clear()

      create_test_file('header.h', '#define X 5\n')
      run_process([PYTHON, EMCC, '-xc++-header', 'header.h', '-c'])
      self.assertExists('header.h.gch') # default output is gch
      if suffix != 'gch':
        run_process([PYTHON, EMCC, '-xc++-header', 'header.h', '-o', 'header.h.' + suffix])
        assert open('header.h.gch', 'rb').read() == open('header.h.' + suffix, 'rb').read()

      create_test_file('src.cpp', r'''
#include <stdio.h>
int main() {
  printf("|%d|\n", X);
  return 0;
}
''')
      run_process([PYTHON, EMCC, 'src.cpp', '-include', 'header.h'])

      output = run_js('a.out.js', stderr=PIPE, full_output=True, engine=NODE_JS)
      assert '|5|' in output, output

      # also verify that the gch is actually used
      err = run_process([PYTHON, EMCC, 'src.cpp', '-include', 'header.h', '-Xclang', '-print-stats'], stderr=PIPE).stderr
      self.assertTextDataContained('*** PCH/Modules Loaded:\nModule: header.h.' + suffix, err)
      # and sanity check it is not mentioned when not
      try_delete('header.h.' + suffix)
      err = run_process([PYTHON, EMCC, 'src.cpp', '-include', 'header.h', '-Xclang', '-print-stats'], stderr=PIPE).stderr
      assert '*** PCH/Modules Loaded:\nModule: header.h.' + suffix not in err.replace('\r\n', '\n'), err

      # with specified target via -o
      try_delete('header.h.' + suffix)
      run_process([PYTHON, EMCC, '-xc++-header', 'header.h', '-o', 'my.' + suffix])
      self.assertExists('my.' + suffix)

      # -include-pch flag
      run_process([PYTHON, EMCC, '-xc++-header', 'header.h', '-o', 'header.h.' + suffix])
      run_process([PYTHON, EMCC, 'src.cpp', '-include-pch', 'header.h.' + suffix])
      output = run_js('a.out.js')
      assert '|5|' in output, output

  @no_wasm_backend('tests extra fastcomp warnings on unaligned loads/stores, which matter a lot more in asm.js')
  def test_warn_unaligned(self):
    create_test_file('src.cpp', r'''
#include <stdio.h>
struct packey {
  char x;
  int y;
  double z;
} __attribute__((__packed__));
int main() {
  volatile packey p;
  p.x = 0;
  p.y = 1;
  p.z = 2;
  return 0;
}
''')
    output = run_process([PYTHON, EMCC, 'src.cpp', '-s', 'WASM=0', '-s', 'WARN_UNALIGNED=1', '-g'], stderr=PIPE)
    assert 'emcc: warning: unaligned store' in output.stderr, output.stderr
    assert 'emcc: warning: unaligned store' in output.stderr, output.stderr
    assert '@line 11 "src.cpp"' in output.stderr, output.stderr

  def test_LEGACY_VM_SUPPORT(self):
    # when modern features are lacking, we can polyfill them or at least warn
    create_test_file('pre.js', 'Math.imul = undefined;')

    def test(expected, opts=[]):
      print(opts)
      result = run_process([PYTHON, EMCC, path_from_root('tests', 'hello_world.c'), '--pre-js', 'pre.js'] + opts, stderr=PIPE, check=False)
      if result.returncode == 0:
        self.assertContained(expected, run_js('a.out.js', stderr=PIPE, full_output=True, engine=NODE_JS, assert_returncode=None))
      else:
        self.assertContained(expected, result.stderr)

    # when legacy is needed, we show an error indicating so
    test('build with LEGACY_VM_SUPPORT')
    # wasm is on by default, and does not mix with legacy, so we show an error
    test('LEGACY_VM_SUPPORT is only supported for asm.js, and not wasm. Build with -s WASM=0', ['-s', 'LEGACY_VM_SUPPORT=1'])
    # legacy + disabling wasm works
    if self.is_wasm_backend():
      return
    test('hello, world!', ['-s', 'LEGACY_VM_SUPPORT=1', '-s', 'WASM=0'])

  def test_on_abort(self):
    expected_output = 'Module.onAbort was called'

    def add_on_abort_and_verify(extra=''):
      with open('a.out.js') as f:
        js = f.read()
      with open('a.out.js', 'w') as f:
        f.write("var Module = { onAbort: function() { console.log('%s') } };\n" % expected_output)
        f.write(extra + '\n')
        f.write(js)
      self.assertContained(expected_output, run_js('a.out.js', assert_returncode=None))

    # test direct abort() C call

    create_test_file('src.c', '''
        #include <stdlib.h>
        int main() {
          abort();
        }
      ''')
    run_process([PYTHON, EMCC, 'src.c', '-s', 'WASM_ASYNC_COMPILATION=0'])
    add_on_abort_and_verify()

    # test direct abort() JS call

    create_test_file('src.c', '''
        #include <emscripten.h>
        int main() {
          EM_ASM({ abort() });
        }
      ''')
    run_process([PYTHON, EMCC, 'src.c', '-s', 'WASM_ASYNC_COMPILATION=0'])
    add_on_abort_and_verify()

    # test throwing in an abort handler, and catching that

    create_test_file('src.c', '''
        #include <emscripten.h>
        int main() {
          EM_ASM({
            try {
              out('first');
              abort();
            } catch (e) {
              out('second');
              abort();
              throw e;
            }
          });
        }
      ''')
    run_process([PYTHON, EMCC, 'src.c', '-s', 'WASM_ASYNC_COMPILATION=0'])
    with open('a.out.js') as f:
      js = f.read()
    with open('a.out.js', 'w') as f:
      f.write("var Module = { onAbort: function() { console.log('%s'); throw 're-throw'; } };\n" % expected_output)
      f.write(js)
    out = run_js('a.out.js', stderr=STDOUT, assert_returncode=None)
    print(out)
    self.assertContained(expected_output, out)
    self.assertContained('re-throw', out)
    self.assertContained('first', out)
    self.assertContained('second', out)
    self.assertEqual(out.count(expected_output), 2)

    # test an abort during startup
    run_process([PYTHON, EMCC, path_from_root('tests', 'hello_world.c')])
    os.remove('a.out.wasm') # trigger onAbort by intentionally causing startup to fail
    add_on_abort_and_verify()

  def test_no_exit_runtime(self):
    create_test_file('code.cpp', r'''
#include <stdio.h>

template<int x>
struct Waste {
  Waste() {
    printf("coming around %d\n", x);
  }
  ~Waste() {
    printf("going away %d\n", x);
  }
};

Waste<1> w1;
Waste<2> w2;
Waste<3> w3;
Waste<4> w4;
Waste<5> w5;

int main(int argc, char **argv) {
  return 0;
}
    ''')

    for wasm in [0, 1]:
      for no_exit in [1, 0]:
        for opts in [[], ['-O1'], ['-O2', '-g2'], ['-O2', '-g2', '--llvm-lto', '1']]:
          if self.is_wasm_backend() and not wasm:
            continue
          print(wasm, no_exit, opts)
          cmd = [PYTHON, EMCC] + opts + ['code.cpp', '-s', 'EXIT_RUNTIME=' + str(1 - no_exit), '-s', 'WASM=' + str(wasm)]
          if wasm:
            cmd += ['--profiling-funcs'] # for function names
          run_process(cmd)
          output = run_js('a.out.js', stderr=PIPE, full_output=True, engine=NODE_JS)
          src = open('a.out.js').read()
          if wasm:
            src += '\n' + self.get_wasm_text('a.out.wasm')
          exit = 1 - no_exit
          print('  exit:', exit, 'opts:', opts)
          self.assertContained('coming around', output)
          self.assertContainedIf('going away', output, exit)
          if not self.is_wasm_backend():
            # The wasm backend uses atexit to register destructors when
            # constructors are called  There is currently no way to exclude
            # these destructors from the wasm binary.
            assert ('atexit(' in src) == exit, 'atexit should not appear in src when EXIT_RUNTIME=0'
            assert ('_ZN5WasteILi2EED' in src) == exit, 'destructors should not appear if no exit:\n' + src

  def test_no_exit_runtime_warnings_flush(self):
    # check we warn if there is unflushed info
    create_test_file('code.c', r'''
#include <stdio.h>
int main(int argc, char **argv) {
  printf("hello\n");
  printf("world"); // no newline, not flushed
#if FLUSH
  printf("\n");
#endif
}
''')
    create_test_file('code.cpp', r'''
#include <iostream>
int main() {
  using namespace std;
  cout << "hello" << std::endl;
  cout << "world"; // no newline, not flushed
#if FLUSH
  std::cout << std::endl;
#endif
}
''')
    for src in ['code.c', 'code.cpp']:
      for no_exit in [0, 1]:
        for assertions in [0, 1]:
          for flush in [0, 1]:
            # TODO: also check FILESYSTEM=0 here. it never worked though, buffered output was not emitted at shutdown
            print(src, no_exit, assertions, flush)
            cmd = [PYTHON, EMCC, src, '-s', 'EXIT_RUNTIME=%d' % (1 - no_exit), '-s', 'ASSERTIONS=%d' % assertions]
            if flush:
              cmd += ['-DFLUSH']
            run_process(cmd)
            output = run_js('a.out.js', stderr=PIPE, full_output=True)
            exit = 1 - no_exit
            assert 'hello' in output, output
            assert ('world' in output) == (exit or flush), 'unflushed content is shown only when exiting the runtime'
            assert (no_exit and assertions and not flush) == ('stdio streams had content in them that was not flushed. you should set EXIT_RUNTIME to 1' in output), 'warning should be shown'

  def test_fs_after_main(self):
    for args in [[], ['-O1']]:
      print(args)
      run_process([PYTHON, EMCC, path_from_root('tests', 'fs_after_main.cpp')])
      self.assertContained('Test passed.', run_js('a.out.js', engine=NODE_JS))

  @no_wasm_backend('tests fastcomp compiler flags')
  def test_os_oz(self):
    for arg, expect in [
        ('-O1', '-O1'),
        ('-O2', '-O3'),
        ('-Os', '-Os'),
        ('-Oz', '-Oz'),
        ('-O3', '-O3'),
      ]:
      print(arg, expect)
      proc = run_process([PYTHON, EMCC, '-v', path_from_root('tests', 'hello_world.cpp'), arg], stderr=PIPE)
      self.assertContained(expect, proc.stderr)
      self.assertContained('hello, world!', run_js('a.out.js'))

  def test_oz_size(self):
    sizes = {}
    for name, args in [
        ('0', []),
        ('1', ['-O1']),
        ('2', ['-O2']),
        ('s', ['-Os']),
        ('z', ['-Oz']),
        ('3', ['-O3']),
      ]:
      print(name, args)
      self.clear()
      run_process([PYTHON, EMCC, '-c', path_from_root('system', 'lib', 'dlmalloc.c')] + args)
      sizes[name] = os.path.getsize('dlmalloc.o')
    print(sizes)
    opt_min = min(sizes['1'], sizes['2'], sizes['3'], sizes['s'], sizes['z'])
    opt_max = max(sizes['1'], sizes['2'], sizes['3'], sizes['s'], sizes['z'])
    # 'opt builds are all fairly close'
    self.assertLess(opt_min - opt_max, opt_max * 0.1)
    # unopt build is quite larger'
    self.assertGreater(sizes['0'], (1.20 * opt_max))

  @no_wasm_backend('relies on ctor evaluation and dtor elimination')
  def test_global_inits(self):
    create_test_file('inc.h', r'''
#include <stdio.h>

template<int x>
struct Waste {
  int state;
  Waste() : state(10) {}
  void test(int a) {
    printf("%d\n", a + state);
  }
  ~Waste() {
    printf("going away %d\n", x);
  }
};

Waste<3> *getMore();
''')

    create_test_file('main.cpp', r'''
#include "inc.h"

Waste<1> mw1;
Waste<2> mw2;

int main(int argc, char **argv) {
  printf("argc: %d\n", argc);
  mw1.state += argc;
  mw2.state += argc;
  mw1.test(5);
  mw2.test(6);
  getMore()->test(0);
  return 0;
}
''')

    create_test_file('side.cpp', r'''
#include "inc.h"

Waste<3> sw3;

Waste<3> *getMore() {
  return &sw3;
}
''')

    for opts, has_global in [
      (['-O2', '-g', '-s', 'EXIT_RUNTIME=1'], True),
      # no-exit-runtime removes the atexits, and then globalgce can work
      # it's magic to remove the global initializer entirely
      (['-O2', '-g'], False),
      (['-Os', '-g', '-s', 'EXIT_RUNTIME=1'], True),
      (['-Os', '-g'], False),
      (['-O2', '-g', '--llvm-lto', '1', '-s', 'EXIT_RUNTIME=1'], True),
      (['-O2', '-g', '--llvm-lto', '1'], False),
    ]:
      print(opts, has_global)
      run_process([PYTHON, EMCC, 'main.cpp', '-c'] + opts)
      run_process([PYTHON, EMCC, 'side.cpp', '-c'] + opts)
      run_process([PYTHON, EMCC, 'main.o', 'side.o'] + opts)
      run_js('a.out.js', stderr=PIPE, full_output=True, engine=NODE_JS)
      src = open('a.out.js').read()
      self.assertContained('argc: 1\n16\n17\n10\n', run_js('a.out.js'))
      self.assertContainedIf('globalCtors', src, has_global)

  # Tests that when there are only 0 or 1 global initializers, that a grouped global initializer function will not be generated
  # (that would just consume excess code size)
  def test_no_global_inits(self):
    create_test_file('one_global_initializer.cpp', r'''
#include <emscripten.h>
#include <stdio.h>
double t = emscripten_get_now();
int main() { printf("t:%d\n", (int)(t>0)); }
''')
    run_process([PYTHON, EMCC, 'one_global_initializer.cpp'])
    # Above file has one global initializer, should not generate a redundant grouped globalCtors function
    self.assertNotContained('globalCtors', open('a.out.js').read())
    self.assertContained('t:1', run_js('a.out.js'))

    create_test_file('zero_global_initializers.cpp', r'''
#include <stdio.h>
int main() { printf("t:1\n"); }
''')
    run_process([PYTHON, EMCC, 'zero_global_initializers.cpp'])
    # Above file should have zero global initializers, should not generate any global initializer functions
    self.assertNotContained('__GLOBAL__sub_', open('a.out.js').read())
    self.assertContained('t:1', run_js('a.out.js'))

  def test_implicit_func(self):
    create_test_file('src.c', r'''
#include <stdio.h>
int main()
{
    printf("hello %d\n", strnlen("waka", 2)); // Implicit declaration, no header, for strnlen
    int (*my_strnlen)(char*, ...) = strnlen;
    printf("hello %d\n", my_strnlen("shaka", 2));
    return 0;
}
''')

    IMPLICIT_WARNING = '''warning: implicit declaration of function 'strnlen' is invalid in C99'''
    IMPLICIT_ERROR = '''error: implicit declaration of function 'strnlen' is invalid in C99'''

    for opts, expected, compile_expected in [
      ([], None, [IMPLICIT_ERROR]),
      (['-Wno-error=implicit-function-declaration'], ['hello '], [IMPLICIT_WARNING]), # turn error into warning
      (['-Wno-implicit-function-declaration'], ['hello '], []), # turn error into nothing at all (runtime output is incorrect)
    ]:
      print(opts, expected)
      try_delete('a.out.js')
      stderr = run_process([PYTHON, EMCC, 'src.c'] + opts, stderr=PIPE, check=False).stderr
      for ce in compile_expected + ['''warning: incompatible pointer types''']:
        self.assertContained(ce, stderr)
      if expected is None:
        assert not os.path.exists('a.out.js')
      else:
        output = run_js('a.out.js', stderr=PIPE, full_output=True)
        for e in expected:
          self.assertContained(e, output)

  @no_wasm_backend('uses prebuilt .ll file')
  def test_incorrect_static_call(self):
    for wasm in [0, 1]:
      for opts in [0, 1]:
        for asserts in [0, 1]:
          extra = []
          if opts != 1 - asserts:
            extra = ['-s', 'ASSERTIONS=' + str(asserts)]
          cmd = [PYTHON, EMCC, path_from_root('tests', 'sillyfuncast2_noasm.ll'), '-O' + str(opts), '-s', 'WASM=' + str(wasm)] + extra
          print(opts, asserts, wasm, cmd)
          # Should not need to pipe stdout here but binaryen writes to stdout
          # when it really should write to stderr.
          stderr = run_process(cmd, stdout=PIPE, stderr=PIPE, check=False).stderr
          assert ('unexpected' in stderr) == asserts, stderr
          assert ("to 'doit'" in stderr) == asserts, stderr

  @no_wasm_backend('fastcomp specific')
  def test_llvm_lit(self):
    grep_path = Building.which('grep')
    if not grep_path:
      self.skipTest('This test needs the "grep" tool in PATH. If you are using emsdk on Windows, you can obtain it via installing and activating the gnu package.')
    llvm_src = get_fastcomp_src_dir()
    if not llvm_src:
      self.skipTest('llvm source tree not found')
    LLVM_LIT = os.path.join(LLVM_ROOT, 'llvm-lit.py')
    if not os.path.exists(LLVM_LIT):
      LLVM_LIT = os.path.join(LLVM_ROOT, 'llvm-lit')
      if not os.path.exists(LLVM_LIT):
        self.skipTest('llvm-lit not found; fastcomp directory is most likely prebuilt')
    cmd = [PYTHON, LLVM_LIT, '-v', os.path.join(llvm_src, 'test', 'CodeGen', 'JS')]
    print(cmd)
    run_process(cmd)

  def test_bad_triple(self):
    # compile a minimal program, with as few dependencies as possible, as
    # native building on CI may not always work well
    create_test_file('minimal.cpp', 'int main() { return 0; }')
    try:
      vs_env = shared.get_clang_native_env()
    except Exception:
      self.skipTest('Native clang env not found')
    run_process([CLANG, 'minimal.cpp', '-target', 'x86_64-linux', '-c', '-emit-llvm', '-o', 'a.bc'] + shared.get_clang_native_args(), env=vs_env)
    err = run_process([PYTHON, EMCC, 'a.bc'], stdout=PIPE, stderr=PIPE, check=False).stderr
    if self.is_wasm_backend():
      self.assertContained('machine type must be wasm32', err)
    else:
      assert 'warning' in err or 'WARNING' in err, err
      assert 'incorrect target triple' in err or 'different target triples' in err, err

  def test_valid_abspath(self):
    # Test whether abspath warning appears
    abs_include_path = os.path.abspath(self.get_dir())
    err = run_process([PYTHON, EMCC, '-I%s' % abs_include_path, '-Wwarn-absolute-paths', path_from_root('tests', 'hello_world.c')], stdout=PIPE, stderr=PIPE).stderr
    warning = '-I or -L of an absolute path "-I%s" encountered. If this is to a local system header/library, it may cause problems (local system files make sense for compiling natively on your system, but not necessarily to JavaScript).' % abs_include_path
    assert(warning in err)

    # Passing an absolute path to a directory inside the emscripten tree is always ok and should not issue a warning.
    abs_include_path = path_from_root('tests')
    err = run_process([PYTHON, EMCC, '-I%s' % abs_include_path, '-Wwarn-absolute-paths', path_from_root('tests', 'hello_world.c')], stdout=PIPE, stderr=PIPE).stderr
    warning = '-I or -L of an absolute path "-I%s" encountered. If this is to a local system header/library, it may cause problems (local system files make sense for compiling natively on your system, but not necessarily to JavaScript).' % abs_include_path
    assert(warning not in err)

    # Hide warning for this include path
    err = run_process([PYTHON, EMCC, '--valid-abspath', abs_include_path, '-I%s' % abs_include_path, '-Wwarn-absolute-paths', path_from_root('tests', 'hello_world.c')], stdout=PIPE, stderr=PIPE).stderr
    assert(warning not in err)

  def test_valid_abspath_2(self):
    if WINDOWS:
      abs_include_path = 'C:\\nowhere\\at\\all'
    else:
      abs_include_path = '/nowhere/at/all'
    cmd = [PYTHON, EMCC, path_from_root('tests', 'hello_world.c'), '--valid-abspath', abs_include_path, '-I%s' % abs_include_path]
    print(' '.join(cmd))
    run_process(cmd)
    self.assertContained('hello, world!', run_js('a.out.js'))

  def test_warn_dylibs(self):
    shared_suffixes = ['.so', '.dylib', '.dll']

    for suffix in ['.o', '.a', '.bc', '.so', '.lib', '.dylib', '.js', '.html']:
      print(suffix)
      err = run_process([PYTHON, EMCC, path_from_root('tests', 'hello_world.c'), '-o', 'out' + suffix], stderr=PIPE).stderr
      warning = 'When Emscripten compiles to a typical native suffix for shared libraries (.so, .dylib, .dll) then it emits an object file. You should then compile that to an emscripten SIDE_MODULE (using that flag) with suffix .wasm (for wasm) or .js (for asm.js).'
      self.assertContainedIf(warning, err, suffix in shared_suffixes)

  def test_side_module_without_proper_target(self):
    # SIDE_MODULE is only meaningful when compiling to wasm (or js+wasm)
    # otherwise, we are just linking bitcode, and should show an error
    for wasm in [0, 1]:
      if self.is_wasm_backend() and not wasm:
        continue
      print(wasm)
      stderr = self.expect_fail([PYTHON, EMCC, path_from_root('tests', 'hello_world.cpp'), '-s', 'SIDE_MODULE=1', '-o', 'a.so', '-s', 'WASM=%d' % wasm])
      self.assertContained('SIDE_MODULE must only be used when compiling to an executable shared library, and not when emitting an object file', stderr)

  @no_wasm_backend('asm.js optimizations')
  def test_simplify_ifs(self):
    def test(src, nums):
      create_test_file('src.c', src)
      for opts, ifs in [
        [['-g2'], nums[0]],
        [['--profiling'], nums[1]],
        [['--profiling', '-g2'], nums[2]]
      ]:
        print(opts, ifs)
        if type(ifs) == int:
          ifs = [ifs]
        try_delete('a.out.js')
        run_process([PYTHON, EMCC, 'src.c', '-O2', '-s', 'WASM=0'] + opts, stdout=PIPE)
        src = open('a.out.js').read()
        main = src[src.find('function _main'):src.find('\n}', src.find('function _main'))]
        actual_ifs = main.count('if (')
        assert actual_ifs in ifs, main + ' : ' + str([ifs, actual_ifs])

    test(r'''
      #include <stdio.h>
      #include <string.h>
      int main(int argc, char **argv) {
        if (argc > 5 && strlen(argv[0]) > 1 && strlen(argv[1]) > 2) printf("halp");
        return 0;
      }
    ''', [3, 1, 1])

    test(r'''
      #include <stdio.h>
      #include <string.h>
      int main(int argc, char **argv) {
        while (argc % 3 == 0) {
          if (argc > 5 && strlen(argv[0]) > 1 && strlen(argv[1]) > 2) {
            printf("halp");
            argc++;
          } else {
            while (argc > 0) {
              printf("%d\n", argc--);
            }
          }
        }
        return 0;
      }
    ''', [8, [5, 7], [5, 7]])

    test(r'''
      #include <stdio.h>
      #include <string.h>
      int main(int argc, char **argv) {
        while (argc % 17 == 0) argc *= 2;
        if (argc > 5 && strlen(argv[0]) > 10 && strlen(argv[1]) > 20) {
          printf("halp");
          argc++;
        } else {
          printf("%d\n", argc--);
        }
        while (argc % 17 == 0) argc *= 2;
        return argc;
      }
    ''', [6, 3, 3])

    test(r'''
      #include <stdio.h>
      #include <stdlib.h>

      int main(int argc, char *argv[]) {
        if (getenv("A") && getenv("B")) {
            printf("hello world\n");
        } else {
            printf("goodnight moon\n");
        }
        printf("and that's that\n");
        return 0;
      }
    ''', [[3, 2], 1, 1])

    test(r'''
      #include <stdio.h>
      #include <stdlib.h>

      int main(int argc, char *argv[]) {
        if (getenv("A") || getenv("B")) {
            printf("hello world\n");
        }
        printf("and that's that\n");
        return 0;
      }
    ''', [[3, 2], 1, 1])

  def test_symbol_map(self):
    for opts in [['-O2'], ['-O3']]:
      for wasm in [0, 1]:
        print(opts, wasm)
        self.clear()
        create_test_file('src.c', r'''
#include <emscripten.h>

EM_JS(int, run_js, (), {
out(new Error().stack);
return 0;
});

EMSCRIPTEN_KEEPALIVE
void middle() {
  if (run_js()) {
    // fake recursion that is never reached, to avoid inlining in binaryen and LLVM
    middle();
  }
}

int main() {
EM_ASM({ _middle() });
}
''')
        cmd = [PYTHON, EMCC, 'src.c', '--emit-symbol-map'] + opts
        if not wasm:
          cmd += ['-s', 'WASM=0']
        run_process(cmd)
        # check that the map is correct
        with open('a.out.js.symbols') as f:
          symbols = f.read()
        lines = [line.split(':') for line in symbols.strip().split('\n')]
        minified_middle = None
        for minified, full in lines:
          # handle both fastcomp and wasm backend notation
          if full == '_middle' or full == 'middle':
            minified_middle = minified
            break
        self.assertNotEqual(minified_middle, None)
        if wasm:
          # stack traces are standardized enough that we can easily check that the
          # minified name is actually in the output
          stack_trace_reference = 'wasm-function[%s]' % minified_middle
          out = run_js('a.out.js', stderr=PIPE, full_output=True, assert_returncode=None)
          self.assertContained(stack_trace_reference, out)
          # make sure there are no symbols in the wasm itself
          wast = run_process([os.path.join(Building.get_binaryen_bin(), 'wasm-dis'), 'a.out.wasm'], stdout=PIPE).stdout
          for func_start in ('(func $middle', '(func $_middle'):
            self.assertNotContained(func_start, wast)

  def test_bc_to_bc(self):
    # emcc should 'process' bitcode to bitcode. build systems can request this if
    # e.g. they assume our 'executable' extension is bc, and compile an .o to a .bc
    # (the user would then need to build bc to js of course, but we need to actually
    # emit the bc)
    run_process([PYTHON, EMCC, '-c', path_from_root('tests', 'hello_world.c')])
    self.assertExists('hello_world.o')
    run_process([PYTHON, EMCC, 'hello_world.o', '-o', 'hello_world.bc'])
    self.assertExists('hello_world.o')
    self.assertExists('hello_world.bc')

  def test_bad_function_pointer_cast(self):
    create_test_file('src.cpp', r'''
#include <stdio.h>

typedef int (*callback) (int, ...);

int impl(int foo) {
  printf("Hello, world.\n");
  return 0;
}

int main() {
  volatile callback f = (callback) impl;
  f(0); /* This fails with or without additional arguments. */
  return 0;
}
''')

    for opts in [0, 1, 2]:
      for safe in [0, 1]:
        for emulate_casts in [0, 1]:
          for emulate_fps in [0, 1]:
            for relocatable in [0, 1]:
              for wasm in [0, 1]:
                if self.is_wasm_backend() and (not wasm or emulate_fps):
                  continue
                if emulate_casts and self.is_wasm_backend() and relocatable:
                  # TODO('https://github.com/emscripten-core/emscripten/issues/8507')
                  continue
                cmd = [PYTHON, EMCC, 'src.cpp', '-O' + str(opts)]
                if not wasm:
                  cmd += ['-s', 'WASM=0']
                if safe:
                  cmd += ['-s', 'SAFE_HEAP']
                if emulate_casts:
                  cmd += ['-s', 'EMULATE_FUNCTION_POINTER_CASTS']
                if emulate_fps:
                  cmd += ['-s', 'EMULATED_FUNCTION_POINTERS']
                if relocatable:
                  cmd += ['-s', 'RELOCATABLE'] # disables asm-optimized safe heap
                print(cmd)
                run_process(cmd)
                output = run_js('a.out.js', stderr=PIPE, full_output=True, assert_returncode=None)
                if emulate_casts:
                  # success!
                  self.assertContained('Hello, world.', output)
                else:
                  # otherwise, the error depends on the mode we are in
                  if self.is_wasm_backend() or (wasm and (relocatable or emulate_fps)):
                    # wasm trap raised by the vm
                    self.assertContained('function signature mismatch', output)
                  elif opts == 0 and safe and not wasm:
                    # non-wasm safe mode checks asm.js function table masks
                    self.assertContained('Function table mask error', output)
                  elif opts == 0:
                    # informative error message (assertions are enabled in -O0)
                    self.assertContained('Invalid function pointer', output)
                  else:
                    # non-informative error
                    self.assertContained(('abort(', 'exception'), output)

  @no_wasm_backend('asm.js function table feature')
  def test_aliased_func_pointers(self):
    create_test_file('src.cpp', r'''
#include <stdio.h>

int impl1(int foo) { return foo; }
float impla(float foo) { return foo; }
int impl2(int foo) { return foo+1; }
float implb(float foo) { return foo+1; }
int impl3(int foo) { return foo+2; }
float implc(float foo) { return foo+2; }

int main(int argc, char **argv) {
  volatile void *f = (void*)impl1;
  if (argc == 50) f = (void*)impla;
  if (argc == 51) f = (void*)impl2;
  if (argc == 52) f = (void*)implb;
  if (argc == 53) f = (void*)impl3;
  if (argc == 54) f = (void*)implc;
  return (int)f;
}
''')

    print('aliasing')

    sizes_ii = {}
    sizes_dd = {}

    for alias in [None, 0, 1]:
      cmd = [PYTHON, EMCC, 'src.cpp', '-O1', '-s', 'WASM=0']
      if alias is not None:
        cmd += ['-s', 'ALIASING_FUNCTION_POINTERS=' + str(alias)]
      else:
        alias = -1
      print(cmd)
      run_process(cmd)
      src = open('a.out.js').read().split('\n')
      for line in src:
        if line.strip().startswith('var FUNCTION_TABLE_ii = '):
          sizes_ii[alias] = line.count(',')
        if line.strip().startswith('var FUNCTION_TABLE_dd = '):
          sizes_dd[alias] = line.count(',')

    print('ii', sizes_ii)
    print('dd', sizes_dd)

    for sizes in [sizes_ii, sizes_dd]:
      assert sizes[-1] == sizes[1] # default is to alias
      assert sizes[1] < sizes[0] # without aliasing, we have more unique values and fat tables

  def test_bad_export(self):
    for m in ['', ' ']:
      self.clear()
      cmd = [PYTHON, EMCC, path_from_root('tests', 'hello_world.c'), '-s', 'EXPORTED_FUNCTIONS=["' + m + '_main"]']
      print(cmd)
      stderr = run_process(cmd, stderr=PIPE, check=False).stderr
      if m:
        self.assertContained('undefined exported function: " _main"', stderr)
      else:
        self.assertContained('hello, world!', run_js('a.out.js'))

  def test_no_dynamic_execution(self):
    run_process([PYTHON, EMCC, path_from_root('tests', 'hello_world.c'), '-O1', '-s', 'DYNAMIC_EXECUTION=0'])
    self.assertContained('hello, world!', run_js('a.out.js'))
    src = open('a.out.js').read()
    assert 'eval(' not in src
    assert 'eval.' not in src
    assert 'new Function' not in src
    try_delete('a.out.js')

    # Test that --preload-file doesn't add an use of eval().
    create_test_file('temp.txt', "foo\n")
    run_process([PYTHON, EMCC, path_from_root('tests', 'hello_world.c'), '-O1',
                 '-s', 'DYNAMIC_EXECUTION=0', '--preload-file', 'temp.txt'])
    src = open('a.out.js').read()
    assert 'eval(' not in src
    assert 'eval.' not in src
    assert 'new Function' not in src
    try_delete('a.out.js')

    # Test that -s DYNAMIC_EXECUTION=0 and --closure 1 are not allowed together.
    self.expect_fail([PYTHON, EMCC, path_from_root('tests', 'hello_world.c'), '-O1',
                      '-s', 'DYNAMIC_EXECUTION=0', '--closure', '1'])
    try_delete('a.out.js')

    # Test that -s DYNAMIC_EXECUTION=1 and -s RELOCATABLE=1 are not allowed together.
    self.expect_fail([PYTHON, EMCC, path_from_root('tests', 'hello_world.c'), '-O1',
                      '-s', 'DYNAMIC_EXECUTION=0', '-s', 'RELOCATABLE=1'])
    try_delete('a.out.js')

    create_test_file('test.c', r'''
      #include <emscripten/emscripten.h>
      int main() {
        emscripten_run_script("console.log('hello from script');");
        return 0;
      }
      ''')

    # Test that emscripten_run_script() aborts when -s DYNAMIC_EXECUTION=0
    run_process([PYTHON, EMCC, 'test.c', '-O1', '-s', 'DYNAMIC_EXECUTION=0'])
    self.assertContained('DYNAMIC_EXECUTION=0 was set, cannot eval', run_js('a.out.js', assert_returncode=None, full_output=True, stderr=PIPE))
    try_delete('a.out.js')

    # Test that emscripten_run_script() posts a warning when -s DYNAMIC_EXECUTION=2
    run_process([PYTHON, EMCC, 'test.c', '-O1', '-s', 'DYNAMIC_EXECUTION=2'])
    self.assertContained('Warning: DYNAMIC_EXECUTION=2 was set, but calling eval in the following location:', run_js('a.out.js', assert_returncode=None, full_output=True, stderr=PIPE))
    self.assertContained('hello from script', run_js('a.out.js', assert_returncode=None, full_output=True, stderr=PIPE))
    try_delete('a.out.js')

  def test_init_file_at_offset(self):
    create_test_file('src.cpp', r'''
      #include <stdio.h>
      int main() {
        int data = 0x12345678;
        FILE *f = fopen("test.dat", "wb");
        fseek(f, 100, SEEK_CUR);
        fwrite(&data, 4, 1, f);
        fclose(f);

        int data2;
        f = fopen("test.dat", "rb");
        fread(&data2, 4, 1, f); // should read 0s, not that int we wrote at an offset
        printf("read: %d\n", data2);
        fseek(f, 0, SEEK_END);
        long size = ftell(f); // should be 104, not 4
        fclose(f);
        printf("file size is %ld\n", size);
      }
    ''')
    run_process([PYTHON, EMCC, 'src.cpp'])
    self.assertContained('read: 0\nfile size is 104\n', run_js('a.out.js'))

  def test_unlink(self):
    self.do_other_test(os.path.join('other', 'unlink'))

  def test_argv0_node(self):
    create_test_file('code.cpp', r'''
#include <stdio.h>
int main(int argc, char **argv) {
  printf("I am %s.\n", argv[0]);
  return 0;
}
''')

    run_process([PYTHON, EMCC, 'code.cpp'])
    self.assertContained('I am ' + os.path.realpath(self.get_dir()).replace('\\', '/') + '/a.out.js', run_js('a.out.js', engine=NODE_JS).replace('\\', '/'))

  def test_returncode(self):
    create_test_file('src.cpp', r'''
      #include <stdio.h>
      #include <stdlib.h>
      int main() {
      #if CALL_EXIT
        exit(CODE);
      #else
        return CODE;
      #endif
      }
    ''')
    for code in [0, 123]:
      for no_exit in [0, 1]:
        for call_exit in [0, 1]:
          for async_compile in [0, 1]:
            run_process([PYTHON, EMCC, 'src.cpp', '-DCODE=%d' % code, '-s', 'EXIT_RUNTIME=%d' % (1 - no_exit), '-DCALL_EXIT=%d' % call_exit, '-s', 'WASM_ASYNC_COMPILATION=%d' % async_compile])
            for engine in JS_ENGINES:
              # async compilation can't return a code in d8
              if async_compile and engine == V8_ENGINE:
                continue
              print(code, no_exit, call_exit, async_compile, engine)
              proc = run_process(engine + ['a.out.js'], stderr=PIPE, check=False)
              # we always emit the right exit code, whether we exit the runtime or not
              self.assertEqual(proc.returncode, code)
              msg = 'but EXIT_RUNTIME is not set, so halting execution but not exiting the runtime or preventing further async execution (build with EXIT_RUNTIME=1, if you want a true shutdown)'
              if no_exit and call_exit:
                self.assertContained(msg, proc.stderr)
              else:
                self.assertNotContained(msg, proc.stderr)

  def test_emscripten_force_exit_NO_EXIT_RUNTIME(self):
    create_test_file('src.cpp', r'''
      #include <emscripten.h>
      int main() {
      #if CALL_EXIT
        emscripten_force_exit(0);
      #endif
      }
    ''')
    for no_exit in [0, 1]:
      for call_exit in [0, 1]:
        run_process([PYTHON, EMCC, 'src.cpp', '-s', 'EXIT_RUNTIME=%d' % (1 - no_exit), '-DCALL_EXIT=%d' % call_exit])
        print(no_exit, call_exit)
        out = run_js('a.out.js', stdout=PIPE, stderr=PIPE, full_output=True)
        assert ('emscripten_force_exit cannot actually shut down the runtime, as the build does not have EXIT_RUNTIME set' in out) == (no_exit and call_exit), out

  def test_mkdir_silly(self):
    create_test_file('src.cpp', r'''
#include <stdio.h>
#include <dirent.h>
#include <errno.h>
#include <sys/stat.h>
#include <sys/types.h>
#include <unistd.h>

int main(int argc, char **argv) {
  printf("\n");
  for (int i = 1; i < argc; i++) {
    printf("%d:\n", i);
    int ok = mkdir(argv[i], S_IRWXU|S_IRWXG|S_IRWXO);
    printf("  make %s: %d\n", argv[i], ok);
    DIR *dir = opendir(argv[i]);
    printf("  open %s: %d\n", argv[i], dir != NULL);
    if (dir) {
      struct dirent *entry;
      while ((entry = readdir(dir))) {
        printf("  %s, %d\n", entry->d_name, entry->d_type);
      }
    }
  }
}
    ''')
    run_process([PYTHON, EMCC, 'src.cpp'])

    # cannot create /, can open
    self.assertContained(r'''
1:
  make /: -1
  open /: 1
  ., 4
  .., 4
  tmp, 4
  home, 4
  dev, 4
  proc, 4
''', run_js('a.out.js', args=['/']))
    # cannot create empty name, cannot open
    self.assertContained(r'''
1:
  make : -1
  open : 0
''', run_js('a.out.js', args=['']))
    # can create unnormalized path, can open
    self.assertContained(r'''
1:
  make /a//: 0
  open /a//: 1
  ., 4
  .., 4
''', run_js('a.out.js', args=['/a//']))
    # can create child unnormalized
    self.assertContained(r'''
1:
  make /a: 0
  open /a: 1
  ., 4
  .., 4
2:
  make /a//b//: 0
  open /a//b//: 1
  ., 4
  .., 4
''', run_js('a.out.js', args=['/a', '/a//b//']))

  def test_stat_silly(self):
    create_test_file('src.cpp', r'''
#include <stdio.h>
#include <errno.h>
#include <sys/stat.h>

int main(int argc, char **argv) {
  for (int i = 1; i < argc; i++) {
    const char *path = argv[i];
    struct stat path_stat;
    if (stat(path, &path_stat) != 0) {
      printf("Failed to stat path: %s; errno=%d\n", path, errno);
    } else {
      printf("ok on %s\n", path);
    }
  }
}
    ''')
    run_process([PYTHON, EMCC, 'src.cpp'])

    # cannot stat ""
    self.assertContained(r'''Failed to stat path: /a; errno=44
Failed to stat path: ; errno=44
''', run_js('a.out.js', args=['/a', '']))

  def test_symlink_silly(self):
    create_test_file('src.cpp', r'''
#include <dirent.h>
#include <errno.h>
#include <sys/stat.h>
#include <sys/types.h>
#include <unistd.h>
#include <stdio.h>

int main(int argc, char **argv) {
  if (symlink(argv[1], argv[2]) != 0) {
    printf("Failed to symlink paths: %s, %s; errno=%d\n", argv[1], argv[2], errno);
  } else {
    printf("ok\n");
  }
}
    ''')
    run_process([PYTHON, EMCC, 'src.cpp'])

    # cannot symlink nonexistents
    self.assertContained(r'''Failed to symlink paths: , abc; errno=44''', run_js('a.out.js', args=['', 'abc']))
    self.assertContained(r'''Failed to symlink paths: , ; errno=44''', run_js('a.out.js', args=['', '']))
    self.assertContained(r'''ok''', run_js('a.out.js', args=['123', 'abc']))
    self.assertContained(r'''Failed to symlink paths: abc, ; errno=44''', run_js('a.out.js', args=['abc', '']))

  def test_rename_silly(self):
    create_test_file('src.cpp', r'''
#include <stdio.h>
#include <errno.h>

int main(int argc, char **argv) {
  if (rename(argv[1], argv[2]) != 0) {
    printf("Failed to rename paths: %s, %s; errno=%d\n", argv[1], argv[2], errno);
  } else {
    printf("ok\n");
  }
}
    ''')
    run_process([PYTHON, EMCC, 'src.cpp'])

    # cannot symlink nonexistents
    self.assertContained(r'''Failed to rename paths: , abc; errno=44''', run_js('a.out.js', args=['', 'abc']))
    self.assertContained(r'''Failed to rename paths: , ; errno=44''', run_js('a.out.js', args=['', '']))
    self.assertContained(r'''Failed to rename paths: 123, abc; errno=44''', run_js('a.out.js', args=['123', 'abc']))
    self.assertContained(r'''Failed to rename paths: abc, ; errno=44''', run_js('a.out.js', args=['abc', '']))

  def test_readdir_r_silly(self):
    create_test_file('src.cpp', r'''
#include <iostream>
#include <cstring>
#include <cerrno>
#include <unistd.h>
#include <fcntl.h>
#include <cstdlib>
#include <dirent.h>
#include <sys/stat.h>
#include <sys/types.h>
using std::endl;
namespace
{
  void check(const bool result)
  {
    if(not result) {
      std::cout << "Check failed!" << endl;
      throw "bad";
    }
  }
  // Do a recursive directory listing of the directory whose path is specified
  // by \a name.
  void ls(const std::string& name, std::size_t indent = 0)
  {
    ::DIR *dir;
    struct ::dirent *entry;
    if(indent == 0) {
      std::cout << name << endl;
      ++indent;
    }
    // Make sure we can open the directory.  This should also catch cases where
    // the empty string is passed in.
    if (not (dir = ::opendir(name.c_str()))) {
      const int error = errno;
      std::cout
        << "Failed to open directory: " << name << "; " << error << endl;
      return;
    }
    // Just checking the sanity.
    if (name.empty()) {
      std::cout
        << "Managed to open a directory whose name was the empty string.."
        << endl;
      check(::closedir(dir) != -1);
      return;
    }
    // Iterate over the entries in the directory.
    while ((entry = ::readdir(dir))) {
      const std::string entryName(entry->d_name);
      if (entryName == "." || entryName == "..") {
        // Skip the dot entries.
        continue;
      }
      const std::string indentStr(indent * 2, ' ');
      if (entryName.empty()) {
        std::cout
          << indentStr << "\"\": Found empty string as a "
          << (entry->d_type == DT_DIR ? "directory" : "file")
          << " entry!" << endl;
        continue;
      } else {
        std::cout << indentStr << entryName
                  << (entry->d_type == DT_DIR ? "/" : "") << endl;
      }
      if (entry->d_type == DT_DIR) {
        // We found a subdirectory; recurse.
        ls(std::string(name + (name == "/" ? "" : "/" ) + entryName),
           indent + 1);
      }
    }
    // Close our handle.
    check(::closedir(dir) != -1);
  }
  void touch(const std::string &path)
  {
    const int fd = ::open(path.c_str(), O_CREAT | O_TRUNC, 0644);
    check(fd != -1);
    check(::close(fd) != -1);
  }
}
int main()
{
  check(::mkdir("dir", 0755) == 0);
  touch("dir/a");
  touch("dir/b");
  touch("dir/c");
  touch("dir/d");
  touch("dir/e");
  std::cout << "Before:" << endl;
  ls("dir");
  std::cout << endl;
  // Attempt to delete entries as we walk the (single) directory.
  ::DIR * const dir = ::opendir("dir");
  check(dir != NULL);
  struct ::dirent *entry;
  while((entry = ::readdir(dir)) != NULL) {
    const std::string name(entry->d_name);
    // Skip "." and "..".
    if(name == "." || name == "..") {
      continue;
    }
    // Unlink it.
    std::cout << "Unlinking " << name << endl;
    check(::unlink(("dir/" + name).c_str()) != -1);
  }
  check(::closedir(dir) != -1);
  std::cout << "After:" << endl;
  ls("dir");
  std::cout << endl;
  return 0;
}
    ''')
    run_process([PYTHON, EMCC, 'src.cpp'])

    # cannot symlink nonexistents
    self.assertContained(r'''Before:
dir
  a
  b
  c
  d
  e

Unlinking a
Unlinking b
Unlinking c
Unlinking d
Unlinking e
After:
dir
''', run_js('a.out.js', args=['', 'abc']))

  def test_emversion(self):
    create_test_file('src.cpp', r'''
      #include <stdio.h>
      int main() {
        printf("major: %d\n", __EMSCRIPTEN_major__);
        printf("minor: %d\n", __EMSCRIPTEN_minor__);
        printf("tiny: %d\n", __EMSCRIPTEN_tiny__);
      }
    ''')
    run_process([PYTHON, EMCC, 'src.cpp'])
    self.assertContained(r'''major: %d
minor: %d
tiny: %d
''' % (shared.EMSCRIPTEN_VERSION_MAJOR, shared.EMSCRIPTEN_VERSION_MINOR, shared.EMSCRIPTEN_VERSION_TINY), run_js('a.out.js'))

  def test_libc_files_without_syscalls(self):
    # a program which includes FS due to libc js library support, but has no syscalls,
    # so full FS support would normally be optimized out
    create_test_file('src.cpp', r'''
#include <sys/time.h>
#include <stddef.h>
int main() {
    return utimes(NULL, NULL);
}''')
    run_process([PYTHON, EMCC, 'src.cpp'])

  def test_syscall_without_filesystem(self):
    # a program which includes a non-trivial syscall, but disables the filesystem.
    create_test_file('src.c', r'''
#include <sys/time.h>
#include <stddef.h>
extern int __syscall295(int);
int main() {
  return __syscall295(0);
}''')
    run_process([PYTHON, EMCC, 'src.c', '-s', 'NO_FILESYSTEM=1'])

  def test_dashS(self):
    run_process([PYTHON, EMCC, path_from_root('tests', 'hello_world.c'), '-S'])
    self.assertExists('hello_world.s')

  def test_dashS_stdout(self):
    stdout = run_process([PYTHON, EMCC, path_from_root('tests', 'hello_world.c'), '-S', '-o', '-'], stdout=PIPE).stdout
    self.assertEqual(os.listdir('.'), [])
    self.assertContained('hello_world.c', stdout)

  def test_emit_llvm(self):
    # TODO(https://github.com/emscripten-core/emscripten/issues/9016):
    # We shouldn't need to copy the file here but if we don't then emcc will
    # internally clobber the hello_world.ll in tests.
    shutil.copyfile(path_from_root('tests', 'hello_world.c'), 'hello_world.c')
    run_process([PYTHON, EMCC, 'hello_world.c', '-S', '-emit-llvm'])
    self.assertExists('hello_world.ll')
    bitcode = open('hello_world.ll').read()
    self.assertContained('target triple = "', bitcode)

    run_process([PYTHON, EMCC, path_from_root('tests', 'hello_world.c'), '-c', '-emit-llvm'])
    self.assertTrue(Building.is_bitcode('hello_world.bc'))

  def test_dashE(self):
    create_test_file('src.cpp', r'''#include <emscripten.h>
__EMSCRIPTEN_major__ __EMSCRIPTEN_minor__ __EMSCRIPTEN_tiny__ EMSCRIPTEN_KEEPALIVE
''')

    def test(args=[]):
      print(args)
      out = run_process([PYTHON, EMCC, 'src.cpp', '-E'] + args, stdout=PIPE).stdout
      self.assertContained('%d %d %d __attribute__((used))' % (shared.EMSCRIPTEN_VERSION_MAJOR, shared.EMSCRIPTEN_VERSION_MINOR, shared.EMSCRIPTEN_VERSION_TINY), out)

    test()
    test(['--bind'])

  def test_dashE_respect_dashO(self):
    # issue #3365
    null_file = 'NUL' if WINDOWS else '/dev/null'
    with_dash_o = run_process([PYTHON, EMXX, path_from_root('tests', 'hello_world.cpp'), '-E', '-o', null_file], stdout=PIPE, stderr=PIPE).stdout
    if WINDOWS:
      self.assertNotExists(null_file)
    without_dash_o = run_process([PYTHON, EMXX, path_from_root('tests', 'hello_world.cpp'), '-E'], stdout=PIPE, stderr=PIPE).stdout
    self.assertEqual(len(with_dash_o), 0)
    self.assertNotEqual(len(without_dash_o), 0)

  def test_dashM(self):
    out = run_process([PYTHON, EMXX, path_from_root('tests', 'hello_world.cpp'), '-M'], stdout=PIPE).stdout
    self.assertContained('hello_world.o:', out) # Verify output is just a dependency rule instead of bitcode or js

  def test_dashM_respect_dashO(self):
    null_file = 'NUL' if WINDOWS else '/dev/null'
    with_dash_o = run_process([PYTHON, EMXX, path_from_root('tests', 'hello_world.cpp'), '-M', '-o', null_file], stdout=PIPE).stdout
    if WINDOWS:
      self.assertNotExists(null_file)
    without_dash_o = run_process([PYTHON, EMXX, path_from_root('tests', 'hello_world.cpp'), '-M'], stdout=PIPE).stdout
    self.assertEqual(len(with_dash_o), 0)
    self.assertNotEqual(len(without_dash_o), 0)

  def test_malloc_implicit(self):
    self.do_other_test(os.path.join('other', 'malloc_implicit'))

  def test_switch64phi(self):
    # issue 2539, fastcomp segfault on phi-i64 interaction
    create_test_file('src.cpp', r'''
#include <cstdint>
#include <limits>
#include <cstdio>

//============================================================================

namespace
{
  class int_adapter {
  public:
    typedef ::int64_t int_type;

    int_adapter(int_type v = 0)
      : value_(v)
    {}
    static const int_adapter pos_infinity()
    {
      return (::std::numeric_limits<int_type>::max)();
    }
    static const int_adapter neg_infinity()
    {
      return (::std::numeric_limits<int_type>::min)();
    }
    static const int_adapter not_a_number()
    {
      return (::std::numeric_limits<int_type>::max)()-1;
    }
    static bool is_neg_inf(int_type v)
    {
      return (v == neg_infinity().as_number());
    }
    static bool is_pos_inf(int_type v)
    {
      return (v == pos_infinity().as_number());
    }
    static bool is_not_a_number(int_type v)
    {
      return (v == not_a_number().as_number());
    }

    bool is_infinity() const
    {
      return (value_ == neg_infinity().as_number() ||
              value_ == pos_infinity().as_number());
    }
    bool is_special() const
    {
      return(is_infinity() || value_ == not_a_number().as_number());
    }
    bool operator<(const int_adapter& rhs) const
    {
      if(value_ == not_a_number().as_number()
         || rhs.value_ == not_a_number().as_number()) {
        return false;
      }
      if(value_ < rhs.value_) return true;
      return false;
    }
    int_type as_number() const
    {
      return value_;
    }

    int_adapter operator-(const int_adapter& rhs)const
    {
      if(is_special() || rhs.is_special())
      {
        if (rhs.is_pos_inf(rhs.as_number()))
        {
          return int_adapter(1);
        }
        if (rhs.is_neg_inf(rhs.as_number()))
        {
          return int_adapter();
        }
      }
      return int_adapter();
    }


  private:
    int_type value_;
  };

  class time_iterator {
  public:
    time_iterator(int_adapter t, int_adapter d)
      : current_(t),
        offset_(d)
    {}

    time_iterator& operator--()
    {
      current_ = int_adapter(current_ - offset_);
      return *this;
    }

    bool operator>=(const int_adapter& t)
    {
      return not (current_ < t);
    }

  private:
    int_adapter current_;
    int_adapter offset_;
  };

  void iterate_backward(const int_adapter *answers, const int_adapter& td)
  {
    int_adapter end = answers[0];
    time_iterator titr(end, td);

    std::puts("");
    for (; titr >= answers[0]; --titr) {
    }
  }
}

int
main()
{
  const int_adapter answer1[] = {};
  iterate_backward(NULL, int_adapter());
  iterate_backward(answer1, int_adapter());
}
    ''')
    run_process([PYTHON, EMCC, 'src.cpp', '-O2', '-s', 'SAFE_HEAP=1'])

  def test_only_force_stdlibs(self):
    def test(name, fail=False):
      print(name)
      run_process([PYTHON, EMXX, path_from_root('tests', 'hello_libcxx.cpp'), '-s', 'WARN_ON_UNDEFINED_SYMBOLS=0'])
      if fail:
        proc = run_process(NODE_JS + ['a.out.js'], stdout=PIPE, stderr=PIPE, check=False)
        self.assertNotEqual(proc.returncode, 0)
      else:
        self.assertContained('hello, world!', run_js('a.out.js', stderr=PIPE))

    with env_modify({'EMCC_FORCE_STDLIBS': None}):
      test('normal') # normally is ok

    with env_modify({'EMCC_FORCE_STDLIBS': 'libc,libc++abi,libc++'}):
      test('forced libs is ok, they were there anyhow')

    with env_modify({'EMCC_FORCE_STDLIBS': 'libc'}):
      test('partial list, but ok since we grab them as needed')

    with env_modify({'EMCC_FORCE_STDLIBS': 'libc++', 'EMCC_ONLY_FORCED_STDLIBS': '1'}):
      test('fail! not enough stdlibs', fail=True)

    with env_modify({'EMCC_FORCE_STDLIBS': 'libc,libc++abi,libc++,libpthread', 'EMCC_ONLY_FORCED_STDLIBS': '1'}):
      test('force all the needed stdlibs, so this works even though we ignore the input file')

  def test_only_force_stdlibs_2(self):
    create_test_file('src.cpp', r'''
#include <iostream>
#include <stdexcept>

int main()
{
  try {
    throw std::exception();
    std::cout << "got here" << std::endl;
  }
  catch (const std::exception& ex) {
    std::cout << "Caught exception: " << ex.what() << std::endl;
  }
}
''')
    with env_modify({'EMCC_FORCE_STDLIBS': 'libc,libc++abi,libc++,libmalloc,libpthread', 'EMCC_ONLY_FORCED_STDLIBS': '1'}):
      run_process([PYTHON, EMXX, 'src.cpp', '-s', 'DISABLE_EXCEPTION_CATCHING=0'])
    self.assertContained('Caught exception: std::exception', run_js('a.out.js', stderr=PIPE))

  def test_strftime_zZ(self):
    create_test_file('src.cpp', r'''
#include <cerrno>
#include <cstring>
#include <ctime>
#include <iostream>

int main()
{
  // Buffer to hold the current hour of the day.  Format is HH + nul
  // character.
  char hour[3];

  // Buffer to hold our ISO 8601 formatted UTC offset for the current
  // timezone.  Format is [+-]hhmm + nul character.
  char utcOffset[6];

  // Buffer to hold the timezone name or abbreviation.  Just make it
  // sufficiently large to hold most timezone names.
  char timezone[128];

  std::tm tm;

  // Get the current timestamp.
  const std::time_t now = std::time(NULL);

  // What time is that here?
  if (::localtime_r(&now, &tm) == NULL) {
    const int error = errno;
    std::cout
      << "Failed to get localtime for timestamp=" << now << "; errno=" << error
      << "; " << std::strerror(error) << std::endl;
    return 1;
  }

  size_t result = 0;

  // Get the formatted hour of the day.
  if ((result = std::strftime(hour, 3, "%H", &tm)) != 2) {
    const int error = errno;
    std::cout
      << "Failed to format hour for timestamp=" << now << "; result="
      << result << "; errno=" << error << "; " << std::strerror(error)
      << std::endl;
    return 1;
  }
  std::cout << "The current hour of the day is: " << hour << std::endl;

  // Get the formatted UTC offset in ISO 8601 format.
  if ((result = std::strftime(utcOffset, 6, "%z", &tm)) != 5) {
    const int error = errno;
    std::cout
      << "Failed to format UTC offset for timestamp=" << now << "; result="
      << result << "; errno=" << error << "; " << std::strerror(error)
      << std::endl;
    return 1;
  }
  std::cout << "The current timezone offset is: " << utcOffset << std::endl;

  // Get the formatted timezone name or abbreviation.  We don't know how long
  // this will be, so just expect some data to be written to the buffer.
  if ((result = std::strftime(timezone, 128, "%Z", &tm)) == 0) {
    const int error = errno;
    std::cout
      << "Failed to format timezone for timestamp=" << now << "; result="
      << result << "; errno=" << error << "; " << std::strerror(error)
      << std::endl;
    return 1;
  }
  std::cout << "The current timezone is: " << timezone << std::endl;

  std::cout << "ok!\n";
}
''')
    run_process([PYTHON, EMCC, 'src.cpp'])
    self.assertContained('ok!', run_js('a.out.js'))

  def test_strptime_symmetry(self):
    Building.emcc(path_from_root('tests', 'strptime_symmetry.cpp'), output_filename='a.out.js')
    self.assertContained('TEST PASSED', run_js('a.out.js'))

  def test_truncate_from_0(self):
    create_test_file('src.cpp', r'''
#include <cerrno>
#include <cstring>
#include <iostream>

#include <fcntl.h>
#include <sys/stat.h>
#include <sys/types.h>
#include <unistd.h>

using std::endl;

//============================================================================
// :: Helpers

namespace
{
  // Returns the size of the regular file specified as 'path'.
  ::off_t getSize(const char* const path)
  {
    // Stat the file and make sure that it's the expected size.
    struct ::stat path_stat;
    if (::stat(path, &path_stat) != 0) {
      const int error = errno;
      std::cout
        << "Failed to lstat path: " << path << "; errno=" << error << "; "
        << std::strerror(error) << endl;
      return -1;
    }

    std::cout
      << "Size of file is: " << path_stat.st_size << endl;
    return path_stat.st_size;
  }

  // Causes the regular file specified in 'path' to have a size of 'length'
  // bytes.
  void resize(const char* const path,
              const ::off_t length)
  {
    std::cout
      << "Truncating file=" << path << " to length=" << length << endl;
    if (::truncate(path, length) == -1)
    {
      const int error = errno;
      std::cout
        << "Failed to truncate file=" << path << "; errno=" << error
        << "; " << std::strerror(error) << endl;
    }

    const ::off_t size = getSize(path);
    if (size != length) {
      std::cout
        << "Failed to truncate file=" << path << " to length=" << length
        << "; got size=" << size << endl;
    }
  }

  // Helper to create a file with the given content.
  void createFile(const std::string& path, const std::string& content)
  {
    std::cout
      << "Creating file: " << path << " with content=" << content << endl;

    const int fd = ::open(path.c_str(), O_CREAT | O_WRONLY, 0644);
    if (fd == -1) {
      const int error = errno;
      std::cout
        << "Failed to open file for writing: " << path << "; errno=" << error
        << "; " << std::strerror(error) << endl;
      return;
    }

    if (::write(fd, content.c_str(), content.size()) != content.size()) {
      const int error = errno;
      std::cout
        << "Failed to write content=" << content << " to file=" << path
        << "; errno=" << error << "; " << std::strerror(error) << endl;

      // Fall through to close FD.
    }

    ::close(fd);
  }
}

//============================================================================
// :: Entry Point
int main()
{
  const char* const file = "/tmp/file";
  createFile(file, "This is some content");
  getSize(file);
  resize(file, 32);
  resize(file, 17);
  resize(file, 0);

  // This throws a JS exception.
  resize(file, 32);
  return 0;
}
''')
    run_process([PYTHON, EMCC, 'src.cpp'])
    self.assertContained(r'''Creating file: /tmp/file with content=This is some content
Size of file is: 20
Truncating file=/tmp/file to length=32
Size of file is: 32
Truncating file=/tmp/file to length=17
Size of file is: 17
Truncating file=/tmp/file to length=0
Size of file is: 0
Truncating file=/tmp/file to length=32
Size of file is: 32
''', run_js('a.out.js'))

  def test_emcc_s_typo(self):
    # with suggestions
    stderr = self.expect_fail([PYTHON, EMCC, path_from_root('tests', 'hello_world.c'), '-s', 'DISABLE_EXCEPTION_CATCH=1'])
    self.assertContained("Attempt to set a non-existent setting: 'DISABLE_EXCEPTION_CATCH'", stderr)
    self.assertContained('did you mean one of DISABLE_EXCEPTION_CATCHING', stderr)
    # no suggestions
    stderr = self.expect_fail([PYTHON, EMCC, path_from_root('tests', 'hello_world.c'), '-s', 'CHEEZ=1'])
    self.assertContained("perhaps a typo in emcc\'s  -s X=Y  notation?", stderr)
    self.assertContained('(see src/settings.js for valid values)', stderr)

  def test_create_readonly(self):
    create_test_file('src.cpp', r'''
#include <cerrno>
#include <cstring>
#include <iostream>

#include <fcntl.h>
#include <unistd.h>

using std::endl;

//============================================================================
// :: Helpers

namespace
{
  // Helper to create a read-only file with content.
  void readOnlyFile(const std::string& path, const std::string& content)
  {
    std::cout
      << "Creating file: " << path << " with content of size="
      << content.size() << endl;

    const int fd = ::open(path.c_str(), O_CREAT | O_WRONLY, 0400);
    if (fd == -1) {
      const int error = errno;
      std::cout
        << "Failed to open file for writing: " << path << "; errno=" << error
        << "; " << std::strerror(error) << endl;
      return;
    }

    // Write the content to the file.
    ssize_t result = 0;
    if ((result = ::write(fd, content.data(), content.size()))
        != ssize_t(content.size()))
    {
      const int error = errno;
      std::cout
        << "Failed to write to file=" << path << "; errno=" << error
        << "; " << std::strerror(error) << endl;
      // Fall through to close the file.
    }
    else {
      std::cout
        << "Data written to file=" << path << "; successfully wrote "
        << result << " bytes" << endl;
    }

    ::close(fd);
  }
}

//============================================================================
// :: Entry Point

int main()
{
  const char* const file = "/tmp/file";
  unlink(file);
  readOnlyFile(file, "This content should get written because the file "
                     "does not yet exist and so, only the mode of the "
                     "containing directory will influence my ability to "
                     "create and open the file. The mode of the file only "
                     "applies to opening of the stream, not subsequent stream "
                     "operations after stream has opened.\n\n");
  readOnlyFile(file, "This should not get written because the file already "
                     "exists and is read-only.\n\n");
}
''')
    run_process([PYTHON, EMCC, 'src.cpp'])
    self.assertContained(r'''Creating file: /tmp/file with content of size=292
Data written to file=/tmp/file; successfully wrote 292 bytes
Creating file: /tmp/file with content of size=79
Failed to open file for writing: /tmp/file; errno=2; Permission denied
''', run_js('a.out.js'))

  def test_embed_file_large(self):
    # If such long files are encoded on one line,
    # they overflow the interpreter's limit
    large_size = int(1500000)
    create_test_file('large.txt', 'x' * large_size)
    create_test_file('src.cpp', r'''
      #include <stdio.h>
      #include <unistd.h>
      int main()
      {
          FILE* fp = fopen("large.txt", "r");
          if (fp) {
              printf("ok\n");
              fseek(fp, 0L, SEEK_END);
              printf("%ld\n", ftell(fp));
          } else {
              printf("failed to open large file.txt\n");
          }
          return 0;
      }
    ''')
    run_process([PYTHON, EMCC, 'src.cpp', '--embed-file', 'large.txt'])
    for engine in JS_ENGINES:
      if engine == V8_ENGINE:
        continue # ooms
      print(engine)
      self.assertContained('ok\n' + str(large_size) + '\n', run_js('a.out.js', engine=engine))

  def test_force_exit(self):
    create_test_file('src.cpp', r'''
#include <emscripten/emscripten.h>

namespace
{
  extern "C"
  EMSCRIPTEN_KEEPALIVE
  void callback()
  {
    EM_ASM({ out('callback pre()') });
    ::emscripten_force_exit(42);
    EM_ASM({ out('callback post()') });
    }
}

int
main()
{
  EM_ASM({ setTimeout(function() { out("calling callback()"); _callback() }, 100) });
  ::emscripten_exit_with_live_runtime();
  return 123;
}
    ''')
    run_process([PYTHON, EMCC, 'src.cpp'])
    output = run_js('a.out.js', engine=NODE_JS, assert_returncode=42)
    assert 'callback pre()' in output
    assert 'callback post()' not in output

  def test_bad_locale(self):
    create_test_file('src.cpp', r'''

#include <locale.h>
#include <stdio.h>
#include <wctype.h>

int
main(const int argc, const char * const * const argv)
{
  const char * const locale = (argc > 1 ? argv[1] : "C");
  const char * const actual = setlocale(LC_ALL, locale);
  if(actual == NULL) {
    printf("%s locale not supported\n",
           locale);
    return 0;
  }
  printf("locale set to %s: %s\n", locale, actual);
}

    ''')
    run_process([PYTHON, EMCC, 'src.cpp'])

    self.assertContained('locale set to C: C;C;C;C;C;C',
                         run_js('a.out.js', args=['C']))
    self.assertContained('locale set to waka: waka;waka;waka;waka;waka;waka',
                         run_js('a.out.js', args=['waka']))

  def test_browser_language_detection(self):
    # Test HTTP Accept-Language parsing by simulating navigator.languages #8751
    run_process([PYTHON, EMCC,
                 path_from_root('tests', 'test_browser_language_detection.c')])
    self.assertContained('C.UTF-8', run_js('a.out.js'))

    # Accept-Language: fr,fr-FR;q=0.8,en-US;q=0.5,en;q=0.3
    create_test_file('preamble.js', r'''navigator = {};
      navigator.languages = [ "fr", "fr-FR", "en-US", "en" ];''')
    run_process([PYTHON, EMCC, '--pre-js', 'preamble.js',
                 path_from_root('tests', 'test_browser_language_detection.c')])
    self.assertContained('fr.UTF-8', run_js('a.out.js'))

    # Accept-Language: fr-FR,fr;q=0.8,en-US;q=0.5,en;q=0.3
    create_test_file('preamble.js', r'''navigator = {};
      navigator.languages = [ "fr-FR", "fr", "en-US", "en" ];''')
    run_process([PYTHON, EMCC, '--pre-js', 'preamble.js',
                 path_from_root('tests', 'test_browser_language_detection.c')])
    self.assertContained('fr_FR.UTF-8', run_js('a.out.js'))

  def test_js_main(self):
    # try to add a main() from JS, at runtime. this is not supported (the
    # compiler needs to know at compile time about main).
    create_test_file('pre_main.js', r'''
      var Module = {
        '_main': function() {
        }
      };
    ''')
    create_test_file('src.cpp', '')
    run_process([PYTHON, EMCC, 'src.cpp', '--pre-js', 'pre_main.js'])
    self.assertContained('compiled without a main, but one is present. if you added it from JS, use Module["onRuntimeInitialized"]',
                         run_js('a.out.js', assert_returncode=None, stderr=PIPE))

  def test_js_malloc(self):
    create_test_file('src.cpp', r'''
#include <stdio.h>
#include <emscripten.h>

int main() {
  EM_ASM({
    for (var i = 0; i < 1000; i++) {
      var ptr = Module._malloc(1024 * 1024); // only done in JS, but still must not leak
      Module._free(ptr);
    }
  });
  printf("ok.\n");
}
    ''')
    run_process([PYTHON, EMCC, 'src.cpp'])
    self.assertContained('ok.', run_js('a.out.js', args=['C']))

  def test_locale_wrong(self):
    create_test_file('src.cpp', r'''
#include <locale>
#include <iostream>
#include <stdexcept>

int
main(const int argc, const char * const * const argv)
{
  const char * const name = argc > 1 ? argv[1] : "C";

  try {
    const std::locale locale(name);
    std::cout
      << "Constructed locale \"" << name << "\"\n"
      << "This locale is "
      << (locale == std::locale::global(locale) ? "" : "not ")
      << "the global locale.\n"
      << "This locale is " << (locale == std::locale::classic() ? "" : "not ")
      << "the C locale." << std::endl;

  } catch(const std::runtime_error &ex) {
    std::cout
      << "Can't construct locale \"" << name << "\": " << ex.what()
      << std::endl;
    return 1;

  } catch(...) {
    std::cout
      << "FAIL: Unexpected exception constructing locale \"" << name << '\"'
      << std::endl;
    return 127;
  }
}
    ''')
    run_process([PYTHON, EMCC, 'src.cpp', '-s', 'EXIT_RUNTIME=1', '-s', 'DISABLE_EXCEPTION_CATCHING=0'])
    self.assertContained('Constructed locale "C"\nThis locale is the global locale.\nThis locale is the C locale.', run_js('a.out.js', args=['C']))
    self.assertContained('''Can't construct locale "waka": collate_byname<char>::collate_byname failed to construct for waka''', run_js('a.out.js', args=['waka'], assert_returncode=1))

  def test_cleanup_os(self):
    # issue 2644
    def test(args, be_clean):
      print(args)
      self.clear()
      shutil.copyfile(path_from_root('tests', 'hello_world.c'), 'a.c')
      create_test_file('b.c', ' ')
      run_process([PYTHON, EMCC, 'a.c', 'b.c'] + args)
      clutter = glob.glob('*.o')
      if be_clean:
        assert len(clutter) == 0, 'should not leave clutter ' + str(clutter)
      else:
         assert len(clutter) == 2, 'should leave .o files'
    test(['-o', 'c.bc'], True)
    test(['-o', 'c.js'], True)
    test(['-o', 'c.html'], True)
    test(['-c'], False)

  @no_wasm_backend('asm.js debug info')
  def test_js_dash_g(self):
    create_test_file('src.c', '''
      #include <stdio.h>
      #include <assert.h>

      void checker(int x) {
        x += 20;
        assert(x < 15); // this is line 7!
      }

      int main() {
        checker(10);
        return 0;
      }
    ''')

    def check(has):
      print(has)
      lines = open('a.out.js').readlines()
      lines = [line for line in lines if '___assert_fail(' in line or '___assert_func(' in line]
      found_line_num = any(('//@line 7 "' in line) for line in lines)
      found_filename = any(('src.c"\n' in line) for line in lines)
      assert found_line_num == has, 'Must have debug info with the line number'
      assert found_filename == has, 'Must have debug info with the filename'

    run_process([PYTHON, EMCC, '-s', 'WASM=0', 'src.c', '-g'])
    check(True)
    run_process([PYTHON, EMCC, '-s', 'WASM=0', 'src.c'])
    check(False)
    run_process([PYTHON, EMCC, '-s', 'WASM=0', 'src.c', '-g0'])
    check(False)
    run_process([PYTHON, EMCC, '-s', 'WASM=0', 'src.c', '-g0', '-g']) # later one overrides
    check(True)
    run_process([PYTHON, EMCC, '-s', 'WASM=0', 'src.c', '-g', '-g0']) # later one overrides
    check(False)

  def test_dash_g_bc(self):
    def test(opts):
      print(opts)
      run_process([PYTHON, EMCC, path_from_root('tests', 'hello_world.c'), '-o', 'a_.bc'] + opts)
      sizes = {'_': os.path.getsize('a_.bc')}
      run_process([PYTHON, EMCC, path_from_root('tests', 'hello_world.c'), '-g', '-o', 'ag.bc'] + opts)
      sizes['g'] = os.path.getsize('ag.bc')
      for i in range(0, 5):
        run_process([PYTHON, EMCC, path_from_root('tests', 'hello_world.c'), '-g' + str(i), '-o', 'a' + str(i) + '.bc'] + opts)
        sizes[i] = os.path.getsize('a' + str(i) + '.bc')
      print('  ', sizes)
      assert sizes['_'] == sizes[0] == sizes[1] == sizes[2], 'no debug means no llvm debug info ' + str(sizes)
      assert sizes['g'] == sizes[3] == sizes[4], '-g or -g4 means llvm debug info ' + str(sizes)
      assert sizes['_'] < sizes['g'], 'llvm debug info has positive size ' + str(sizes)
    test([])
    test(['-O1'])

  def test_no_filesystem(self):
    FS_MARKER = 'var FS'
    # fopen forces full filesystem support
    run_process([PYTHON, EMCC, path_from_root('tests', 'hello_world_fopen.c'), '-s', 'ASSERTIONS=0'])
    yes_size = os.path.getsize('a.out.js')
    self.assertContained('hello, world!', run_js('a.out.js'))
    self.assertContained(FS_MARKER, open('a.out.js').read())
    run_process([PYTHON, EMCC, path_from_root('tests', 'hello_world.c'), '-s', 'ASSERTIONS=0'])
    no_size = os.path.getsize('a.out.js')
    self.assertContained('hello, world!', run_js('a.out.js'))
    self.assertNotContained(FS_MARKER, open('a.out.js').read())
    print('yes fs, no fs:', yes_size, no_size)
    # ~100K of FS code is removed
    self.assertGreater(yes_size - no_size, 90000)
    self.assertLess(no_size, 360000)

  def test_no_filesystem_libcxx(self):
    run_process([PYTHON, EMCC, path_from_root('tests', 'hello_libcxx.cpp'), '-s', 'FILESYSTEM=0'])
    self.assertContained('hello, world!', run_js('a.out.js'))

  def test_no_nuthin(self):
    # check FILESYSTEM is automatically set, and effective

    def test(opts, absolute):
      print('opts, absolute:', opts, absolute)
      sizes = {}

      def do(name, source, moar_opts):
        self.clear()
        # pad the name to a common length so that doesn't effect the size of the
        # output
        padded_name = name + '_' * (20 - len(name))
        run_process([PYTHON, EMCC, path_from_root('tests', source), '-o', padded_name + '.js'] + opts + moar_opts)
        sizes[name] = os.path.getsize(padded_name + '.js')
        if os.path.exists(padded_name + '.wasm'):
          sizes[name] += os.path.getsize(padded_name + '.wasm')
        self.assertContained('hello, world!', run_js(padded_name + '.js'))

      do('normal', 'hello_world_fopen.c', [])
      do('no_fs', 'hello_world.c', []) # without fopen, we should auto-detect we do not need full fs support and can do FILESYSTEM=0
      do('no_fs_manual', 'hello_world.c', ['-s', 'FILESYSTEM=0'])
      print('  ', sizes)
      self.assertLess(sizes['no_fs'], sizes['normal'])
      self.assertLess(sizes['no_fs'], absolute)
      # manual can usually remove a tiny bit more
      self.assertLess(sizes['no_fs_manual'], sizes['no_fs'] + 30)

    test(['-s', 'ASSERTIONS=0'], 120000) # we don't care about code size with assertions
    test(['-O1'], 91000)
    test(['-O2'], 46000)
    test(['-O3', '--closure', '1'], 17000)
    # asm.js too
    if not self.is_wasm_backend():
      test(['-O3', '--closure', '1', '-s', 'WASM=0'], 36000)
      test(['-O3', '--closure', '2', '-s', 'WASM=0'], 33000) # might change now and then

  def test_no_browser(self):
    BROWSER_INIT = 'var Browser'

    run_process([PYTHON, EMCC, path_from_root('tests', 'hello_world.c')])
    self.assertNotContained(BROWSER_INIT, open('a.out.js').read())

    run_process([PYTHON, EMCC, path_from_root('tests', 'browser_main_loop.c')]) # uses emscripten_set_main_loop, which needs Browser
    self.assertContained(BROWSER_INIT, open('a.out.js').read())

  def test_EXPORTED_RUNTIME_METHODS(self):
    def test(opts, has, not_has):
      print(opts, has, not_has)
      self.clear()
      # check without assertions, as with assertions we add stubs for the things we remove (which
      # print nice error messages)
      run_process([PYTHON, EMCC, path_from_root('tests', 'hello_world.c'), '-s', 'ASSERTIONS=0'] + opts)
      self.assertContained('hello, world!', run_js('a.out.js'))
      src = open('a.out.js').read()
      self.assertContained(has, src)
      self.assertNotContained(not_has, src)

    test([], 'Module["', 'Module["waka')
    test(['-s', 'EXPORTED_RUNTIME_METHODS=[]'], '', 'Module["addRunDependency')
    test(['-s', 'EXPORTED_RUNTIME_METHODS=["addRunDependency"]'], 'Module["addRunDependency', 'Module["waka')
    test(['-s', 'EXPORTED_RUNTIME_METHODS=[]', '-s', 'EXTRA_EXPORTED_RUNTIME_METHODS=["addRunDependency"]'], 'Module["addRunDependency', 'Module["waka')

  def test_stat_fail_alongtheway(self):
    create_test_file('src.cpp', r'''
#include <errno.h>
#include <stdio.h>
#include <sys/types.h>
#include <sys/stat.h>
#include <unistd.h>
#include <stdlib.h>
#include <fcntl.h>
#include <string.h>

#define CHECK(expression) \
  if(!(expression)) {                            \
    error = errno;                               \
    printf("FAIL: %s\n", #expression); fail = 1; \
  } else {                                       \
    error = errno;                               \
    printf("pass: %s\n", #expression);           \
  }                                              \

int
main()
{
  int error;
  int fail = 0;
  CHECK(mkdir("path", 0777) == 0);
  CHECK(close(open("path/file", O_CREAT | O_WRONLY, 0644)) == 0);
  {
    struct stat st;
    CHECK(stat("path", &st) == 0);
    CHECK(st.st_mode = 0777);
  }
  {
    struct stat st;
    CHECK(stat("path/nosuchfile", &st) == -1);
    printf("info: errno=%d %s\n", error, strerror(error));
    CHECK(error == ENOENT);
  }
  {
    struct stat st;
    CHECK(stat("path/file", &st) == 0);
    CHECK(st.st_mode = 0666);
  }
  {
    struct stat st;
    CHECK(stat("path/file/impossible", &st) == -1);
    printf("info: errno=%d %s\n", error, strerror(error));
    CHECK(error == ENOTDIR);
  }
  {
    struct stat st;
    CHECK(lstat("path/file/impossible", &st) == -1);
    printf("info: errno=%d %s\n", error, strerror(error));
    CHECK(error == ENOTDIR);
  }
  return fail;
}
''')
    run_process([PYTHON, EMCC, 'src.cpp'])
    self.assertContained(r'''pass: mkdir("path", 0777) == 0
pass: close(open("path/file", O_CREAT | O_WRONLY, 0644)) == 0
pass: stat("path", &st) == 0
pass: st.st_mode = 0777
pass: stat("path/nosuchfile", &st) == -1
info: errno=44 No such file or directory
pass: error == ENOENT
pass: stat("path/file", &st) == 0
pass: st.st_mode = 0666
pass: stat("path/file/impossible", &st) == -1
info: errno=54 Not a directory
pass: error == ENOTDIR
pass: lstat("path/file/impossible", &st) == -1
info: errno=54 Not a directory
pass: error == ENOTDIR
''', run_js('a.out.js'))

  @no_wasm_backend("uses EMTERPRETIFY")
  @unittest.skipIf(SPIDERMONKEY_ENGINE not in JS_ENGINES, 'requires SpiderMonkey')
  def test_emterpreter(self):
    def do_emcc_test(source, args, output, emcc_args=[]):
      print()
      print('emcc', source[:40], '\n' in source)
      try_delete('a.out.js')
      if '\n' in source:
        create_test_file('src.cpp', source)
        source = 'src.cpp'
      else:
        source = path_from_root('tests', source)
      run_process([PYTHON, EMCC, source, '-O2', '-s', 'EMTERPRETIFY=1', '-g2', '-s', 'WASM=0'] + emcc_args)
      self.assertTextDataContained(output, run_js('a.out.js', args=args))
      out = run_js('a.out.js', engine=SPIDERMONKEY_ENGINE, args=args, stderr=PIPE, full_output=True)
      self.assertTextDataContained(output, out)
      self.validate_asmjs(out)
      # -g2 enables these
      src = open('a.out.js').read()
      assert 'function emterpret' in src, 'emterpreter should exist'
      # and removing calls to the emterpreter break, so it was being used
      out1 = run_js('a.out.js', args=args)
      assert output in out1
      create_test_file('a.out.js', src.replace('function emterpret', 'function do_not_find_me'))
      out2 = run_js('a.out.js', args=args, stderr=PIPE, assert_returncode=None)
      assert output not in out2, out2
      assert out1 != out2

    def do_test(source, args, output):
      print()
      print('emcc', source.replace('\n', '.')[:40], '\n' in source)
      self.clear()
      if '\n' in source:
        create_test_file('src.cpp', source)
        source = 'src.cpp'
      else:
        source = path_from_root('tests', source)
      run_process([PYTHON, EMCC, source, '-O2', '--profiling', '-s', 'FINALIZE_ASM_JS=0', '-s', 'GLOBAL_BASE=2048', '-s', 'ALLOW_MEMORY_GROWTH=0', '-s', 'WASM=0'])
      run_process([PYTHON, path_from_root('tools', 'emterpretify.py'), 'a.out.js', 'em.out.js', 'ASYNC=0'])
      self.assertTextDataContained(output, run_js('a.out.js', args=args))
      self.assertTextDataContained(output, run_js('em.out.js', args=args))
      out = run_js('em.out.js', engine=SPIDERMONKEY_ENGINE, args=args, stderr=PIPE, full_output=True)
      self.assertTextDataContained(output, out)

    # generate default shell for js test
    def make_default(args=[]):
      run_process([PYTHON, EMCC, path_from_root('tests', 'hello_world.c'), '-O2', '--profiling', '-s', 'FINALIZE_ASM_JS=0', '-s', 'GLOBAL_BASE=2048', '-s', 'WASM=0'] + args)
      default = open('a.out.js').read()
      start = default.index('function _main(')
      end = default.index('}', start)
      default = default[:start] + '{{{MAIN}}}' + default[end + 1:]
      default_mem = open('a.out.js.mem', 'rb').read()
      return default, default_mem
    default, default_mem = make_default()
    default_float, default_float_mem = make_default(['-s', 'PRECISE_F32=1'])

    def do_js_test(name, source, args, output, floaty=False):
      print()
      print('js', name)
      self.clear()
      if '\n' not in source:
        source = open(source).read()
      the_default = default if not floaty else default_float
      the_default_mem = default_mem if not floaty else default_float_mem
      source = the_default.replace('{{{MAIN}}}', source)
      create_test_file('a.out.js', source)
      open('a.out.js.mem', 'wb').write(the_default_mem)
      run_process([PYTHON, path_from_root('tools', 'emterpretify.py'), 'a.out.js', 'em.out.js', 'ASYNC=0'])
      sm_no_warn = [x for x in SPIDERMONKEY_ENGINE if x != '-w']
      self.assertTextDataContained(output, run_js('a.out.js', engine=sm_no_warn, args=args)) # run in spidermonkey for print()
      self.assertTextDataContained(output, run_js('em.out.js', engine=sm_no_warn, args=args))

    do_emcc_test('hello_world.c', [], 'hello, world!')

    do_test('hello_world.c', [], 'hello, world!')
    do_test('hello_world_loop.cpp', [], 'hello, world!')
    do_test('fannkuch.cpp', ['5'], 'Pfannkuchen(5) = 7.')

    print('profiling')

    do_emcc_test('fannkuch.cpp', ['5'], 'Pfannkuchen(5) = 7.', ['-g2'])
    normal = open('a.out.js').read()
    shutil.copyfile('a.out.js', 'last.js')
    do_emcc_test('fannkuch.cpp', ['5'], 'Pfannkuchen(5) = 7.', ['-g2', '--profiling'])
    profiling = open('a.out.js').read()
    assert len(profiling) > len(normal) + 250, [len(profiling), len(normal)] # should be much larger

    print('blacklisting')

    do_emcc_test('fannkuch.cpp', ['5'], 'Pfannkuchen(5) = 7.', [])
    src = open('a.out.js').read()
    assert 'emterpret' in self.get_func(src, '_main'), 'main is emterpreted'
    assert 'function _atoi(' not in src, 'atoi is emterpreted and does not even have a trampoline, since only other emterpreted can reach it'

    do_emcc_test('fannkuch.cpp', ['5'], 'Pfannkuchen(5) = 7.', ['-s', 'EMTERPRETIFY_BLACKLIST=["_main"]']) # blacklist main
    src = open('a.out.js').read()
    assert 'emterpret' not in self.get_func(src, '_main'), 'main is NOT emterpreted, it was  blacklisted'
    assert 'emterpret' in self.get_func(src, '_atoi'), 'atoi is emterpreted'

    do_emcc_test('fannkuch.cpp', ['5'], 'Pfannkuchen(5) = 7.', ['-s', 'EMTERPRETIFY_BLACKLIST=["_main", "_atoi"]']) # blacklist main and atoi
    src = open('a.out.js').read()
    assert 'emterpret' not in self.get_func(src, '_main'), 'main is NOT emterpreted, it was  blacklisted'
    assert 'emterpret' not in self.get_func(src, '_atoi'), 'atoi is NOT emterpreted either'

    create_test_file('blacklist.txt', '["_main", "_atoi"]')
    do_emcc_test('fannkuch.cpp', ['5'], 'Pfannkuchen(5) = 7.', ['-s', 'EMTERPRETIFY_BLACKLIST=@blacklist.txt']) # blacklist main and atoi with a @response file
    src = open('a.out.js').read()
    assert 'emterpret' not in self.get_func(src, '_main'), 'main is NOT emterpreted, it was  blacklisted'
    assert 'emterpret' not in self.get_func(src, '_atoi'), 'atoi is NOT emterpreted either'

    print('whitelisting')

    do_emcc_test('fannkuch.cpp', ['5'], 'Pfannkuchen(5) = 7.', ['-s', 'EMTERPRETIFY_WHITELIST=[]'])
    src = open('a.out.js').read()
    assert 'emterpret' in self.get_func(src, '_main'), 'main is emterpreted'
    assert 'function _atoi(' not in src, 'atoi is emterpreted and does not even have a trampoline, since only other emterpreted can reach it'

    do_emcc_test('fannkuch.cpp', ['5'], 'Pfannkuchen(5) = 7.', ['-s', 'EMTERPRETIFY_WHITELIST=["_main"]'])
    src = open('a.out.js').read()
    assert 'emterpret' in self.get_func(src, '_main')
    assert 'emterpret' not in self.get_func(src, '_atoi'), 'atoi is not in whitelist, so it is not emterpreted'

    do_emcc_test('fannkuch.cpp', ['5'], 'Pfannkuchen(5) = 7.', ['-s', 'EMTERPRETIFY_WHITELIST=["_main", "_atoi"]'])
    src = open('a.out.js').read()
    assert 'emterpret' in self.get_func(src, '_main')
    assert 'function _atoi(' not in src, 'atoi is emterpreted and does not even have a trampoline, since only other emterpreted can reach it'

    create_test_file('whitelist.txt', '["_main"]')
    do_emcc_test('fannkuch.cpp', ['5'], 'Pfannkuchen(5) = 7.', ['-s', 'EMTERPRETIFY_WHITELIST=@whitelist.txt'])
    src = open('a.out.js').read()
    assert 'emterpret' in self.get_func(src, '_main')
    assert 'emterpret' not in self.get_func(src, '_atoi'), 'atoi is not in whitelist, so it is not emterpreted'

    do_test(r'''
#include <stdio.h>

int main() {
  volatile float f;
  volatile float *ff = &f;
  *ff = -10;
  printf("hello, world! %d\n", (int)f);
  return 0;
}
''', [], 'hello, world! -10')

    do_test(r'''
#include <stdio.h>

int main() {
  volatile float f;
  volatile float *ff = &f;
  *ff = -10;
  printf("hello, world! %.2f\n", f);
  return 0;
}
''', [], 'hello, world! -10.00')

    do_js_test('float', r'''
function _main() {
  var f = f0;
  f = f0 + f0;
  print(f);
}
''', [], '0\n', floaty=True)

    do_js_test('conditionals', r'''
function _main() {
 var i8 = 0;
 var d10 = +d10, d11 = +d11, d7 = +d7, d5 = +d5, d6 = +d6, d9 = +d9;
 d11 = +1;
 d7 = +2;
 d5 = +3;
 d6 = +4;
 d10 = d11 < d7 ? d11 : d7;
 print(d10);
 d9 = d5 < d6 ? d5 : d6;
 print(d9);
 HEAPF64[tempDoublePtr >> 3] = d10;
 i8 = STACKTOP;
 HEAP32[i8 >> 2] = HEAP32[tempDoublePtr >> 2];
 HEAP32[i8 + 4 >> 2] = HEAP32[tempDoublePtr + 4 >> 2];
 print(HEAP32[i8 >> 2]);
 print(HEAP32[i8 + 4 >> 2]);
}
''', [], '1\n3\n0\n1072693248\n')

    do_js_test('bigswitch', r'''
function _main() {
 var i2 = 0, i3 = 0, i4 = 0, i6 = 0, i8 = 0, i9 = 0, i10 = 0, i11 = 0, i12 = 0, i13 = 0, i14 = 0, i15 = 0, i16 = 0, i5 = 0, i7 = 0, i1 = 0;
 print(4278);
 i6 = 0;
 L1 : while (1) {
  i11 = -1;
  switch ((i11 | 0)) {
  case 0:
   {
    i6 = 67;
    break;
   }
  default:
   {}
  }
  print(i6);
  break;
 }
 print(i6);
}
''', [], '4278\n0\n0\n')

    do_js_test('big int compare', r'''
function _main() {
  print ((0 > 4294963001) | 0);
}
''', [], '0\n')

    do_js_test('effectless expressions, with a subeffect', r'''
function _main() {
  (print (123) | 0) != 0;
  print (456) | 0;
  0 != (print (789) | 0);
  0 | (print (159) | 0);
}
''', [], '123\n456\n789\n159\n')

    do_js_test('effectless unary', r'''
function _main() {
  !(0 != 0);
  !(print (123) | 0);
}
''', [], '123\n')

    do_js_test('flexible mod', r'''
function _main() {
  print(1 % 16);
}
''', [], '1\n')

  @no_wasm_backend("uses emterpreter")
  def test_emterpreter_logging(self):
    # codegen log tests

    def do_log_test(source, expected, func):
      print('log test', source, expected)
      with env_modify({'EMCC_LOG_EMTERPRETER_CODE': '1'}):
        err = run_process([PYTHON, EMCC, source, '-O3', '-s', 'EMTERPRETIFY=1'], stderr=PIPE).stderr
      lines = err.split('\n')
      lines = [line for line in lines if 'raw bytecode for ' + func in line]
      assert len(lines) == 1, '\n\n'.join(lines)
      err = lines[0]
      parts = err.split('insts: ')
      pre, post = parts[:2]
      assert func in pre, pre
      post = post.split('\n')[0]
      seen = int(post)
      print('  seen', seen, ', expected ', expected, type(seen), type(expected))
      assert expected == seen or (type(expected) in [list, tuple] and seen in expected), ['expect', expected, 'but see', seen]

    do_log_test(path_from_root('tests', 'primes.cpp'), list(range(88, 101)), '_main')
    do_log_test(path_from_root('tests', 'fannkuch.cpp'), list(range(226, 241)), '__Z15fannkuch_workerPv')

  @no_wasm_backend('uses emterpreter')
  def test_emterpreter_advise(self):
    out = run_process([PYTHON, EMCC, path_from_root('tests', 'emterpreter_advise.cpp'), '-s', 'EMTERPRETIFY=1', '-s', 'EMTERPRETIFY_ASYNC=1', '-s', 'EMTERPRETIFY_ADVISE=1'], stdout=PIPE).stdout
    self.assertContained('-s EMTERPRETIFY_WHITELIST=\'["__Z6middlev", "__Z7sleeperv", "__Z8recurserv", "_main"]\'', out)

    out = run_process([PYTHON, EMCC, path_from_root('tests', 'emterpreter_advise_funcptr.cpp'), '-s', 'EMTERPRETIFY=1', '-s', 'EMTERPRETIFY_ASYNC=1', '-s', 'EMTERPRETIFY_ADVISE=1'], stdout=PIPE).stdout
    self.assertContained('-s EMTERPRETIFY_WHITELIST=\'["__Z4posti", "__Z5post2i", "__Z6middlev", "__Z7sleeperv", "__Z8recurserv", "_main"]\'', out)

    out = run_process([PYTHON, EMCC, path_from_root('tests', 'emterpreter_advise_synclist.c'), '-s', 'EMTERPRETIFY=1', '-s', 'EMTERPRETIFY_ASYNC=1', '-s', 'EMTERPRETIFY_ADVISE=1', '-s', 'EMTERPRETIFY_SYNCLIST=["_j","_k"]'], stdout=PIPE).stdout
    self.assertContained('-s EMTERPRETIFY_WHITELIST=\'["_a", "_b", "_e", "_f", "_main"]\'', out)

    # The same EMTERPRETIFY_WHITELIST should be in core.test_coroutine_emterpretify_async
    out = run_process([PYTHON, EMCC, path_from_root('tests', 'test_coroutines.cpp'), '-s', 'EMTERPRETIFY=1', '-s', 'EMTERPRETIFY_ASYNC=1', '-s', 'EMTERPRETIFY_ADVISE=1'], stdout=PIPE).stdout
    self.assertContained('-s EMTERPRETIFY_WHITELIST=\'["_f", "_fib", "_g"]\'', out)

  @no_wasm_backend('uses emterpreter')
  def test_emterpreter_async_assertions(self):
    # emterpretify-async mode with assertions adds checks on each call out of the emterpreter;
    # make sure we handle all possible types there
    for t, out in [
      ('int',    '18.00'),
      ('float',  '18.51'),
      ('double', '18.51'),
    ]:
      print(t, out)
      create_test_file('src.c', r'''
        #include <stdio.h>
        #include <emscripten.h>

        #define TYPE %s

        TYPE marfoosh(TYPE input) {
          return input * 1.5;
        }

        TYPE fleefl(TYPE input) {
          return marfoosh(input);
        }

        int main(void) {
          printf("result: %%.2f\n", (double)fleefl((TYPE)12.34));
        }
      ''' % t)
      run_process([PYTHON, EMCC, 'src.c', '-s', 'EMTERPRETIFY=1', '-s', 'EMTERPRETIFY_ASYNC=1', '-s', 'EMTERPRETIFY_WHITELIST=["_fleefl"]', '-s', 'PRECISE_F32=1'])
      self.assertContained('result: ' + out, run_js('a.out.js'))

  @no_wasm_backend('uses emterpreter')
  def test_emterpreter_async_whitelist_wildcard(self):
    # using wildcard to match homonymous functions that the linker
    # unpredictably renamed
    create_test_file('src1.c', r'''
      #include <stdio.h>
      extern void call_other_module();
      static void homonymous() {
          printf("result: 1\n");
      }
      int main() {
          homonymous();
          call_other_module();
      }
      ''')
    create_test_file('src2.c', r'''
      #include <emscripten.h>
      #include <stdio.h>
      static void homonymous() {
          emscripten_sleep(1);
          printf("result: 2\n");
      }
      void call_other_module() {
          homonymous();
      }
      ''')
    run_process([PYTHON, EMCC, 'src1.c', 'src2.c', '-s', 'EMTERPRETIFY=1', '-s', 'EMTERPRETIFY_ASYNC=1', '-s', 'EMTERPRETIFY_WHITELIST=["_main", "_call_other_module", "_homonymous*"]'])
    self.assertContained('result: 1\nresult: 2', run_js('a.out.js'))

  @no_wasm_backend('uses EMTERPRETIFY')
  def test_call_nonemterpreted_during_sleep(self):
    create_test_file('src.c', r'''
#include <stdio.h>
#include <emscripten.h>

EMSCRIPTEN_KEEPALIVE void emterpreted_yielder() {
  int counter = 0;
  while (1) {
    printf("emterpreted_yielder() sleeping...\n");
    emscripten_sleep_with_yield(10);
    counter++;
    if (counter == 3) {
      printf("Success\n");
      break;
    }
  }
}

EMSCRIPTEN_KEEPALIVE void not_emterpreted() {
  printf("Entering not_emterpreted()\n");
}

int main() {
  EM_ASM({
    setTimeout(function () {
      console.log("calling not_emterpreted()");
      Module["_not_emterpreted"]();
    }, 0);
    console.log("calling emterpreted_yielder()");
#ifdef BAD_EM_ASM
    Module['_emterpreted_yielder']();
#endif
  });
#ifndef BAD_EM_ASM
  emterpreted_yielder();
#endif
}
    ''')
    run_process([PYTHON, EMCC, 'src.c', '-s', 'EMTERPRETIFY=1', '-s', 'EMTERPRETIFY_ASYNC=1', '-s', 'EMTERPRETIFY_BLACKLIST=["_not_emterpreted"]'])
    self.assertContained('Success', run_js('a.out.js'))

    print('check calling of emterpreted as well')
    run_process([PYTHON, EMCC, 'src.c', '-s', 'EMTERPRETIFY=1', '-s', 'EMTERPRETIFY_ASYNC=1'])
    self.assertContained('Success', run_js('a.out.js'))

    print('check for invalid EM_ASM usage')
    run_process([PYTHON, EMCC, 'src.c', '-s', 'EMTERPRETIFY=1', '-s', 'EMTERPRETIFY_ASYNC=1', '-s', 'EMTERPRETIFY_BLACKLIST=["_not_emterpreted"]', '-DBAD_EM_ASM'])
    self.assertContained('cannot have an EM_ASM on the stack when emterpreter pauses/resumes', run_js('a.out.js', stderr=STDOUT, assert_returncode=None))

  def test_link_with_a_static(self):
    create_test_file('x.c', r'''
int init_weakref(int a, int b) {
  return a + b;
}
''')
    create_test_file('y.c', r'''
static int init_weakref(void) { // inlined in -O2, not in -O0 where it shows up in llvm-nm as 't'
  return 150;
}

int testy(void) {
  return init_weakref();
}
''')
    create_test_file('z.c', r'''
extern int init_weakref(int, int);
extern int testy(void);

int main(void) {
  return testy() + init_weakref(5, 6);
}
''')
    run_process([PYTHON, EMCC, 'x.c', '-o', 'x.o'])
    run_process([PYTHON, EMCC, 'y.c', '-o', 'y.o'])
    run_process([PYTHON, EMCC, 'z.c', '-o', 'z.o'])
    try_delete('libtest.a')
    run_process([PYTHON, EMAR, 'rc', 'libtest.a', 'y.o'])
    run_process([PYTHON, EMAR, 'rc', 'libtest.a', 'x.o'])
    run_process([PYTHON, EMRANLIB, 'libtest.a'])

    for args in [[], ['-O2']]:
      print('args:', args)
      run_process([PYTHON, EMCC, 'z.o', 'libtest.a', '-s', 'EXIT_RUNTIME=1'] + args)
      run_js('a.out.js', assert_returncode=161)

  def test_link_with_bad_o_in_a(self):
    # when building a .a, we force-include all the objects inside it. but, some
    # may not be valid bitcode, e.g. if it contains metadata or something else
    # weird. we should just ignore those
    run_process([PYTHON, EMCC, path_from_root('tests', 'hello_world.c'), '-o', 'a.bc'])
    create_test_file('bad.bc', 'this is not a good file, it should be ignored!')
    run_process([LLVM_AR, 'r', 'a.a', 'a.bc', 'bad.bc'])
    run_process([PYTHON, EMCC, 'a.a'])
    self.assertContained('hello, world!', run_js('a.out.js'))

  def test_require(self):
    inname = path_from_root('tests', 'hello_world.c')
    Building.emcc(inname, args=['-s', 'ASSERTIONS=0'], output_filename='a.out.js')
    output = run_process(NODE_JS + ['-e', 'require("./a.out.js")'], stdout=PIPE, stderr=PIPE)
    assert output.stdout == 'hello, world!\n' and output.stderr == '', 'expected no output, got\n===\nSTDOUT\n%s\n===\nSTDERR\n%s\n===\n' % (output.stdout, output.stderr)

  def test_require_modularize(self):
    run_process([PYTHON, EMCC, path_from_root('tests', 'hello_world.c'), '-s', 'MODULARIZE=1', '-s', 'ASSERTIONS=0'])
    src = open('a.out.js').read()
    self.assertContained('module.exports = Module;', src)
    output = run_process(NODE_JS + ['-e', 'var m = require("./a.out.js"); m();'], stdout=PIPE, stderr=PIPE)
    self.assertFalse(output.stderr)
    self.assertEqual(output.stdout, 'hello, world!\n')
    run_process([PYTHON, EMCC, path_from_root('tests', 'hello_world.c'), '-s', 'MODULARIZE=1', '-s', 'EXPORT_NAME="NotModule"', '-s', 'ASSERTIONS=0'])
    src = open('a.out.js').read()
    self.assertContained('module.exports = NotModule;', src)
    output = run_process(NODE_JS + ['-e', 'var m = require("./a.out.js"); m();'], stdout=PIPE, stderr=PIPE)
    self.assertFalse(output.stderr)
    self.assertEqual(output.stdout, 'hello, world!\n')
    run_process([PYTHON, EMCC, path_from_root('tests', 'hello_world.c'), '-s', 'MODULARIZE=1'])
    # We call require() twice to ensure it returns wrapper function each time
    output = run_process(NODE_JS + ['-e', 'require("./a.out.js")();var m = require("./a.out.js"); m();'], stdout=PIPE, stderr=PIPE)
    self.assertFalse(output.stderr)
    self.assertEqual(output.stdout, 'hello, world!\nhello, world!\n')

  def test_define_modularize(self):
    run_process([PYTHON, EMCC, path_from_root('tests', 'hello_world.c'), '-s', 'MODULARIZE=1', '-s', 'ASSERTIONS=0'])
    with open('a.out.js') as f:
      src = 'var module = 0; ' + f.read()
    create_test_file('a.out.js', src)
    assert "define([], function() { return Module; });" in src
    output = run_process(NODE_JS + ['-e', 'var m; (global.define = function(deps, factory) { m = factory(); }).amd = true; require("./a.out.js"); m();'], stdout=PIPE, stderr=PIPE)
    assert output.stdout == 'hello, world!\n' and output.stderr == '', 'expected output, got\n===\nSTDOUT\n%s\n===\nSTDERR\n%s\n===\n' % (output.stdout, output.stderr)
    run_process([PYTHON, EMCC, path_from_root('tests', 'hello_world.c'), '-s', 'MODULARIZE=1', '-s', 'EXPORT_NAME="NotModule"', '-s', 'ASSERTIONS=0'])
    with open('a.out.js') as f:
      src = 'var module = 0; ' + f.read()
    create_test_file('a.out.js', src)
    assert "define([], function() { return NotModule; });" in src
    output = run_process(NODE_JS + ['-e', 'var m; (global.define = function(deps, factory) { m = factory(); }).amd = true; require("./a.out.js"); m();'], stdout=PIPE, stderr=PIPE)
    assert output.stdout == 'hello, world!\n' and output.stderr == '', 'expected output, got\n===\nSTDOUT\n%s\n===\nSTDERR\n%s\n===\n' % (output.stdout, output.stderr)

  @no_wasm_backend('tests fastcomp specific passes')
  def test_emcc_c_multi(self):
    def test(args, llvm_opts=None):
      print(args)
      lib = r'''
        int mult() { return 1; }
      '''

      lib_name = 'libA.c'
      create_test_file(lib_name, lib)
      main = r'''
        #include <stdio.h>
        int mult();
        int main() {
          printf("result: %d\n", mult());
          return 0;
        }
      '''
      main_name = 'main.c'
      create_test_file(main_name, main)

      err = run_process([PYTHON, EMCC, '-v', '-c', main_name, lib_name] + args, stderr=PIPE).stderr

      VECTORIZE = '-disable-loop-vectorization'

      if args:
        assert err.count(VECTORIZE) == 2, err # specified twice, once per file
        # corresponding to exactly once per invocation of optimizer
        assert err.count(os.path.sep + 'opt') == 2, err
      else:
        assert err.count(VECTORIZE) == 0, err # no optimizations

      run_process([PYTHON, EMCC, main_name.replace('.c', '.o'), lib_name.replace('.c', '.o')])

      self.assertContained('result: 1', run_js('a.out.js'))

    test([])
    test(['-O2'], '-O3')
    test(['-Oz'], '-Oz')
    test(['-Os'], '-Os')

  def test_export_all_3142(self):
    create_test_file('src.cpp', r'''
typedef unsigned int Bit32u;

struct S_Descriptor {
    Bit32u limit_0_15   :16;
    Bit32u base_0_15    :16;
    Bit32u base_16_23   :8;
};

class Descriptor
{
public:
    Descriptor() { saved.fill[0]=saved.fill[1]=0; }
    union {
        S_Descriptor seg;
        Bit32u fill[2];
    } saved;
};

Descriptor desc;
    ''')
    try_delete('a.out.js')
    run_process([PYTHON, EMCC, 'src.cpp', '-O2', '-s', 'EXPORT_ALL'])
    self.assertExists('a.out.js')

  @no_wasm_backend('tests PRECISE_F32=1')
  def test_f0(self):
    run_process([PYTHON, EMCC, path_from_root('tests', 'fasta.cpp'), '-O2', '-s', 'PRECISE_F32=1', '-profiling', '-s', 'WASM=0'])
    src = open('a.out.js').read()
    assert ' = f0;' in src or ' = f0,' in src

  @no_wasm_backend('depends on merging asmjs')
  def test_merge_pair(self):
    def test(filename, full):
      print('----', filename, full)
      run_process([PYTHON, EMCC, path_from_root('tests', filename), '-O1', '-profiling', '-o', 'left.js', '-s', 'WASM=0'])
      src = open('left.js').read()
      create_test_file('right.js', src.replace('function _main() {', 'function _main() { out("replaced"); '))

      self.assertContained('hello, world!', run_js('left.js'))
      self.assertContained('hello, world!', run_js('right.js'))
      self.assertNotContained('replaced', run_js('left.js'))
      self.assertContained('replaced', run_js('right.js'))

      n = src.count('function _')

      def has(i):
        run_process([PYTHON, path_from_root('tools', 'merge_pair.py'), 'left.js', 'right.js', str(i), 'out.js'])
        return 'replaced' in run_js('out.js')

      assert not has(0), 'same as left'
      assert has(n), 'same as right'
      assert has(n + 5), 'same as right, big number is still ok'

      if full:
        change = -1
        for i in range(n):
          if has(i):
            change = i
            break
        assert change > 0 and change <= n

    test('hello_world.cpp', True)
    test('hello_libcxx.cpp', False)

  def test_emmake_emconfigure(self):
    def check(what, args, fail=True, expect=''):
      args = [PYTHON, path_from_root(what)] + args
      print(what, args, fail, expect)
      output = run_process(args, stdout=PIPE, stderr=PIPE, check=False)
      assert ('is a helper for' in output.stderr) == fail
      assert ('Typical usage' in output.stderr) == fail
      self.assertContained(expect, output.stdout)
    check('emmake', [])
    check('emconfigure', [])
    check('emmake', ['--version'])
    check('emconfigure', ['--version'])
    check('emmake', ['make'], fail=False)
    check('emconfigure', ['configure'], fail=False)
    check('emconfigure', ['./configure'], fail=False)
    check('emconfigure', ['cmake'], fail=False)

    create_test_file('test.py', '''
import os
print(os.environ.get('CROSS_COMPILE'))
''')
    check('emconfigure', [PYTHON, 'test.py'], expect=path_from_root('em'), fail=False)
    check('emmake', [PYTHON, 'test.py'], expect=path_from_root('em'), fail=False)

    create_test_file('test.py', '''
import os
print(os.environ.get('NM'))
''')
    check('emconfigure', [PYTHON, 'test.py'], expect=shared.LLVM_NM, fail=False)

  @no_windows('This test is broken, https://github.com/emscripten-core/emscripten/issues/8872')
  def test_emmake_python(self):
    # simulates a configure/make script that looks for things like CC, AR, etc., and which we should
    # not confuse by setting those vars to something containing `python X` as the script checks for
    # the existence of an executable.
    result = run_process([PYTHON, path_from_root('emmake.py'), PYTHON, path_from_root('tests', 'emmake', 'make.py')], stdout=PIPE, stderr=PIPE)
    print(result.stdout, result.stderr)

  def test_sdl2_config(self):
    for args, expected in [
      [['--version'], '2.0.0'],
      [['--cflags'], '-s USE_SDL=2'],
      [['--libs'], '-s USE_SDL=2'],
      [['--cflags', '--libs'], '-s USE_SDL=2'],
    ]:
      print(args, expected)
      out = run_process([PYTHON, path_from_root('system', 'bin', 'sdl2-config')] + args, stdout=PIPE, stderr=PIPE).stdout
      assert expected in out, out
      print('via emmake')
      out = run_process([PYTHON, path_from_root('emmake'), 'sdl2-config'] + args, stdout=PIPE, stderr=PIPE).stdout
      assert expected in out, out

  def test_module_onexit(self):
    create_test_file('src.cpp', r'''
#include <emscripten.h>
int main() {
  EM_ASM({
    Module['onExit'] = function(status) { out('exiting now, status ' + status) };
  });
  return 14;
}
''')
    try_delete('a.out.js')
    run_process([PYTHON, EMCC, 'src.cpp', '-s', 'EXIT_RUNTIME=1'])
    self.assertContained('exiting now, status 14', run_js('a.out.js', assert_returncode=14))

  def test_NO_aliasing(self):
    # the NO_ prefix flips boolean options
    run_process([PYTHON, EMCC, path_from_root('tests', 'hello_world.c'), '-s', 'EXIT_RUNTIME=1'])
    exit_1 = open('a.out.js').read()
    run_process([PYTHON, EMCC, path_from_root('tests', 'hello_world.c'), '-s', 'NO_EXIT_RUNTIME=0'])
    no_exit_0 = open('a.out.js').read()
    run_process([PYTHON, EMCC, path_from_root('tests', 'hello_world.c'), '-s', 'EXIT_RUNTIME=0'])
    exit_0 = open('a.out.js').read()

    assert exit_1 == no_exit_0
    assert exit_1 != exit_0

  def test_underscore_exit(self):
    create_test_file('src.cpp', r'''
#include <unistd.h>
int main() {
  _exit(0); // should not end up in an infinite loop with non-underscore exit
}
''')
    run_process([PYTHON, EMCC, 'src.cpp'])
    self.assertContained('', run_js('a.out.js', assert_returncode=0))

  def test_file_packager_huge(self):
    MESSAGE = 'warning: file packager is creating an asset bundle of 257 MB. this is very large, and browsers might have trouble loading it'
    create_test_file('huge.dat', 'a' * (1024 * 1024 * 257))
    create_test_file('tiny.dat', 'a')
    err = run_process([PYTHON, FILE_PACKAGER, 'test.data', '--preload', 'tiny.dat'], stdout=PIPE, stderr=PIPE).stderr
    self.assertNotContained(MESSAGE, err)
    err = run_process([PYTHON, FILE_PACKAGER, 'test.data', '--preload', 'huge.dat'], stdout=PIPE, stderr=PIPE).stderr
    self.assertContained(MESSAGE, err)
    self.clear()

  def test_massive_alloc(self):
    create_test_file('main.cpp', r'''
#include <stdio.h>
#include <stdlib.h>

int main() {
  volatile int x = (int)malloc(1024 * 1024 * 1400);
  return x == 0; // can't alloc it, but don't fail catastrophically, expect null
}
    ''')
    run_process([PYTHON, EMCC, 'main.cpp', '-s', 'ALLOW_MEMORY_GROWTH=1', '-s', 'WASM=0'])
    # just care about message regarding allocating over 1GB of memory
    output = run_js('a.out.js', stderr=PIPE, full_output=True)
    self.assertContained('''Warning: Enlarging memory arrays, this is not fast! 16777216,1543503872\n''', output)
    print('wasm')
    run_process([PYTHON, EMCC, 'main.cpp', '-s', 'ALLOW_MEMORY_GROWTH=1'])
    # no message about growth, just check return code
    run_js('a.out.js', stderr=PIPE, full_output=True)

  def test_failing_alloc(self):
    for pre_fail, post_fail, opts in [
      ('', '', []),
      ('EM_ASM( Module.temp = HEAP32[DYNAMICTOP_PTR>>2] );', 'EM_ASM( assert(Module.temp === HEAP32[DYNAMICTOP_PTR>>2], "must not adjust DYNAMICTOP when an alloc fails!") );', []),
      # also test non-wasm in normal mode
      ('', '', ['-s', 'WASM=0']),
      ('EM_ASM( Module.temp = HEAP32[DYNAMICTOP_PTR>>2] );', 'EM_ASM( assert(Module.temp === HEAP32[DYNAMICTOP_PTR>>2], "must not adjust DYNAMICTOP when an alloc fails!") );', ['-s', 'WASM=0']),
    ]:
      for growth in [0, 1]:
        for aborting in [0, 1]:
          create_test_file('main.cpp', r'''
#include <stdio.h>
#include <stdlib.h>
#include <vector>
#include <assert.h>
#include <emscripten.h>

#define CHUNK_SIZE (10 * 1024 * 1024)

int main() {
  std::vector<void*> allocs;
  bool has = false;
  while (1) {
    printf("trying an allocation\n");
    %s
    void* curr = malloc(CHUNK_SIZE);
    if (!curr) {
      %s
      break;
    }
    has = true;
    printf("allocated another chunk, %%zu so far\n", allocs.size());
    allocs.push_back(curr);
  }
  assert(has);
  printf("an allocation failed!\n");
#ifdef SPLIT
  return 0;
#endif
  while (1) {
    assert(allocs.size() > 0);
    void *curr = allocs.back();
    allocs.pop_back();
    free(curr);
    printf("freed one\n");
    if (malloc(CHUNK_SIZE)) break;
  }
  printf("managed another malloc!\n");
}
''' % (pre_fail, post_fail))
          args = [PYTHON, EMCC, 'main.cpp'] + opts
          args += ['-s', 'TEST_MEMORY_GROWTH_FAILS=1'] # In this test, force memory growing to fail
          if growth:
            args += ['-s', 'ALLOW_MEMORY_GROWTH=1']
          if not aborting:
            args += ['-s', 'ABORTING_MALLOC=0']
          print('test_failing_alloc', args, pre_fail)
          run_process(args)
          # growth also disables aborting
          can_manage_another = (not aborting) or growth
          split = '-DSPLIT' in args
          print('can manage another:', can_manage_another, 'split:', split)
          output = run_js('a.out.js', stderr=PIPE, full_output=True, assert_returncode=0 if can_manage_another else None)
          if can_manage_another:
            self.assertContained('''an allocation failed!\n''', output)
            if not split:
              # split memory allocation may fail due to GC objects no longer being allocatable,
              # and we can't expect to recover from that deterministically. So just check we
              # get to the fail.
              # otherwise, we should fail eventually, then free, then succeed
              self.assertContained('''managed another malloc!\n''', output)
          else:
            # we should see an abort
            self.assertContained('''abort(Cannot enlarge memory arrays''', output)
            self.assertContained(('''higher than the current value 16777216,''', '''higher than the current value 33554432,'''), output)
            self.assertContained('''compile with  -s ALLOW_MEMORY_GROWTH=1 ''', output)
            self.assertContained('''compile with  -s ABORTING_MALLOC=0 ''', output)

  def test_libcxx_minimal(self):
    create_test_file('vector.cpp', r'''
#include <vector>
int main(int argc, char** argv) {
  std::vector<void*> v;
  for (int i = 0 ; i < argc; i++) {
    v.push_back(nullptr);
  }
  return v.size();
}
''')

    run_process([PYTHON, EMCC, '-O2', 'vector.cpp', '-o', 'vector.js'])
    run_process([PYTHON, EMCC, '-O2', path_from_root('tests', 'hello_libcxx.cpp'), '-o', 'iostream.js'])

    vector = os.path.getsize('vector.js')
    iostream = os.path.getsize('iostream.js')
    print(vector, iostream)

    self.assertGreater(vector, 1000)
    # we can strip out almost all of libcxx when just using vector
    self.assertLess(2.25 * vector, iostream)

  @no_wasm_backend('relies on EMULATED_FUNCTION_POINTERS')
  def test_emulated_function_pointers(self):
    create_test_file('src.c', r'''
      #include <emscripten.h>
      typedef void (*fp)();
      int main(int argc, char **argv) {
        volatile fp f = 0;
        EM_ASM({
          if (typeof FUNCTION_TABLE_v !== 'undefined') {
            out('function table: ' + FUNCTION_TABLE_v);
          } else {
            out('no visible function tables');
          }
        });
        if (f) f();
        return 0;
      }
      ''')

    def test(args, expected):
      print(args, expected)
      run_process([PYTHON, EMCC, 'src.c', '-s', 'WASM=0'] + args, stderr=PIPE)
      self.assertContained(expected, run_js('a.out.js'))

    for opts in [0, 1, 2, 3]:
      test(['-O' + str(opts)], 'no visible function tables')
      test(['-O' + str(opts), '-s', 'EMULATED_FUNCTION_POINTERS=1'], 'function table: ')

  @no_wasm_backend('relies on EMULATED_FUNCTION_POINTERS')
  def test_emulated_function_pointers_2(self):
    create_test_file('src.c', r'''
      #include <emscripten.h>
      typedef void (*fp)();
      static void one() { EM_ASM( out('one') ); }
      static void two() { EM_ASM( out('two') ); }
      void test() {
        volatile fp f = one;
        f();
        f = two;
        f();
      }
      int main(int argc, char **argv) {
        test();
        // swap them!
        EM_ASM_INT({
          var one = $0;
          var two = $1;
          if (typeof FUNCTION_TABLE_v === 'undefined') {
            out('no');
            return;
          }
          var temp = FUNCTION_TABLE_v[one];
          FUNCTION_TABLE_v[one] = FUNCTION_TABLE_v[two];
          FUNCTION_TABLE_v[two] = temp;
        }, (int)&one, (int)&two);
        test();
        return 0;
      }
      ''')

    flipped = 'one\ntwo\ntwo\none\n'
    unchanged = 'one\ntwo\none\ntwo\n'
    no_table = 'one\ntwo\nno\none\ntwo\n'

    def test(args, expected):
      print(args, expected.replace('\n', ' '))
      run_process([PYTHON, EMCC, 'src.c', '-s', 'WASM=0'] + args)
      self.assertContained(expected, run_js('a.out.js'))

    for opts in [0, 1, 2]:
      test(['-O' + str(opts)], no_table)
      test(['-O' + str(opts), '-s', 'EMULATED_FUNCTION_POINTERS=1'], flipped)
      test(['-O' + str(opts), '-s', 'EMULATED_FUNCTION_POINTERS=2'], flipped)
      test(['-O' + str(opts), '-s', 'EMULATED_FUNCTION_POINTERS=1', '-s', 'RELOCATABLE=1'], flipped)
      test(['-O' + str(opts), '-s', 'EMULATED_FUNCTION_POINTERS=2', '-s', 'RELOCATABLE=1'], unchanged) # with both of those, we optimize and you cannot flip them
      test(['-O' + str(opts), '-s', 'MAIN_MODULE=1'], unchanged) # default for modules is optimized
      test(['-O' + str(opts), '-s', 'MAIN_MODULE=1', '-s', 'EMULATED_FUNCTION_POINTERS=2'], unchanged)
      test(['-O' + str(opts), '-s', 'MAIN_MODULE=1', '-s', 'EMULATED_FUNCTION_POINTERS=1'], flipped) # but you can disable that

  def test_minimal_dynamic(self):
    def run(wasm):
      print('wasm?', wasm)
      library_file = 'library.wasm' if wasm else 'library.js'

      def test(main_args, library_args=[], expected='hello from main\nhello from library'):
        print('testing', main_args, library_args)
        self.clear()
        create_test_file('library.c', r'''
          #include <stdio.h>
          void library_func() {
          #ifdef USE_PRINTF
            printf("hello from library: %p\n", &library_func);
          #else
            puts("hello from library");
          #endif
          }
        ''')
        # -fno-builtin to prevent printf -> iprintf optimization
        run_process([PYTHON, EMCC, 'library.c', '-fno-builtin', '-s', 'SIDE_MODULE=1', '-O2', '-o', library_file, '-s', 'WASM=' + str(wasm), '-s', 'EXPORT_ALL'] + library_args)
        create_test_file('main.c', r'''
          #include <dlfcn.h>
          #include <stdio.h>
          int main() {
            puts("hello from main");
            void *lib_handle = dlopen("%s", 0);
            if (!lib_handle) {
              puts("cannot load side module");
              return 1;
            }
            typedef void (*voidfunc)();
            voidfunc x = (voidfunc)dlsym(lib_handle, "library_func");
            if (!x) puts("cannot find side function");
            else x();
          }
        ''' % library_file)
        run_process([PYTHON, EMCC, 'main.c', '--embed-file', library_file, '-O2', '-s', 'WASM=' + str(wasm)] + main_args)
        self.assertContained(expected, run_js('a.out.js', assert_returncode=None, stderr=STDOUT))
        size = os.path.getsize('a.out.js')
        if wasm:
          size += os.path.getsize('a.out.wasm')
        side_size = os.path.getsize(library_file)
        print('  sizes:', size, side_size)
        return (size, side_size)

      def percent_diff(x, y):
        small = min(x, y)
        large = max(x, y)
        return float(100 * large) / small - 100

      full = test(main_args=['-s', 'MAIN_MODULE=1'])
      # printf is not used in main, but libc was linked in, so it's there
      printf = test(main_args=['-s', 'MAIN_MODULE=1'], library_args=['-DUSE_PRINTF'])

      # main module tests

      # dce in main, and it fails since puts is not exported
      dce = test(main_args=['-s', 'MAIN_MODULE=2'], expected=('cannot', 'undefined'))

      # with exporting, it works
      dce = test(main_args=['-s', 'MAIN_MODULE=2', '-s', 'EXPORTED_FUNCTIONS=["_main", "_puts"]'])

      # printf is not used in main, and we dce, so we failz
      dce_fail = test(main_args=['-s', 'MAIN_MODULE=2'], library_args=['-DUSE_PRINTF'], expected=('cannot', 'undefined'))

      # exporting printf in main keeps it alive for the library
      dce_save = test(main_args=['-s', 'MAIN_MODULE=2', '-s', 'EXPORTED_FUNCTIONS=["_main", "_printf", "_puts"]'], library_args=['-DUSE_PRINTF'])

      self.assertLess(percent_diff(full[0], printf[0]), 4)
      self.assertLess(percent_diff(dce[0], dce_fail[0]), 4)
      self.assertLess(dce[0], 0.2 * full[0]) # big effect, 80%+ is gone
      self.assertGreater(dce_save[0], 1.05 * dce[0]) # save exported all of printf

      # side module tests

      # mode 2, so dce in side, but library_func is not exported, so it is dce'd
      side_dce_fail = test(main_args=['-s', 'MAIN_MODULE=1'], library_args=['-s', 'SIDE_MODULE=2'], expected='cannot find side function')
      # mode 2, so dce in side, and library_func is not exported
      side_dce_work = test(main_args=['-s', 'MAIN_MODULE=1'], library_args=['-s', 'SIDE_MODULE=2', '-s', 'EXPORTED_FUNCTIONS=["_library_func"]'], expected='hello from library')

      self.assertLess(side_dce_fail[1], 0.95 * side_dce_work[1]) # removing that function saves a chunk

    run(wasm=1)
    if not self.is_wasm_backend():
      run(wasm=0)

  def test_ld_library_path(self):
    create_test_file('hello1.c', r'''
#include <stdio.h>

void
hello1 ()
{
  printf ("Hello1\n");
  return;
}

''')
    create_test_file('hello2.c', r'''
#include <stdio.h>

void
hello2 ()
{
  printf ("Hello2\n");
  return;
}

''')
    create_test_file('hello3.c', r'''
#include <stdio.h>

void
hello3 ()
{
  printf ("Hello3\n");
  return;
}

''')
    create_test_file('hello4.c', r'''
#include <stdio.h>
#include <math.h>

double
hello4 (double x)
{
  printf ("Hello4\n");
  return fmod(x, 2.0);
}

''')
    create_test_file('pre.js', r'''
Module['preRun'].push(function (){
  ENV['LD_LIBRARY_PATH']='/lib:/usr/lib';
});
''')
    create_test_file('main.c', r'''
#include <stdio.h>
#include <stdlib.h>
#include <string.h>
#include <dlfcn.h>

int
main()
{
  void *h;
  void (*f) ();
  double (*f2) (double);

  h = dlopen ("libhello1.wasm", RTLD_NOW);
  f = dlsym (h, "hello1");
  f();
  dlclose (h);
  h = dlopen ("libhello2.wasm", RTLD_NOW);
  f = dlsym (h, "hello2");
  f();
  dlclose (h);
  h = dlopen ("libhello3.wasm", RTLD_NOW);
  f = dlsym (h, "hello3");
  f();
  dlclose (h);
  h = dlopen ("/usr/local/lib/libhello4.wasm", RTLD_NOW);
  f2 = dlsym (h, "hello4");
  double result = f2(5.5);
  dlclose (h);

  if (result == 1.5) {
    printf("Ok\n");
  }
  return 0;
}

''')

    run_process([PYTHON, EMCC, '-o', 'libhello1.wasm', 'hello1.c', '-s', 'SIDE_MODULE=1', '-s', 'EXPORT_ALL=1'])
    run_process([PYTHON, EMCC, '-o', 'libhello2.wasm', 'hello2.c', '-s', 'SIDE_MODULE=1', '-s', 'EXPORT_ALL=1'])
    run_process([PYTHON, EMCC, '-o', 'libhello3.wasm', 'hello3.c', '-s', 'SIDE_MODULE=1', '-s', 'EXPORT_ALL=1'])
    run_process([PYTHON, EMCC, '-o', 'libhello4.wasm', 'hello4.c', '-s', 'SIDE_MODULE=1', '-s', 'EXPORT_ALL=1'])
    run_process([PYTHON, EMCC, '-o', 'main.js', 'main.c', '-s', 'MAIN_MODULE=1', '-s', 'TOTAL_MEMORY=' + str(32 * 1024 * 1024),
                 '--embed-file', 'libhello1.wasm@/lib/libhello1.wasm',
                 '--embed-file', 'libhello2.wasm@/usr/lib/libhello2.wasm',
                 '--embed-file', 'libhello3.wasm@/libhello3.wasm',
                 '--embed-file', 'libhello4.wasm@/usr/local/lib/libhello4.wasm',
                 '--pre-js', 'pre.js'])
    out = run_js('main.js')
    self.assertContained('Hello1', out)
    self.assertContained('Hello2', out)
    self.assertContained('Hello3', out)
    self.assertContained('Hello4', out)
    self.assertContained('Ok', out)

  def test_dlopen_rtld_global(self):
    # TODO: wasm support. this test checks RTLD_GLOBAL where a module is loaded
    #       before the module providing a global it needs is. in asm.js we use JS
    #       to create a redirection function. In wasm we just have wasm, so we
    #       need to introspect the wasm module. Browsers may add that eventually,
    #       or we could ship a little library that does it.
    create_test_file('hello1.c', r'''
#include <stdio.h>

extern int hello1_val;
int hello1_val=3;

void
hello1 (int i)
{
  printf ("hello1_val by hello1:%d\n",hello1_val);
  printf ("Hello%d\n",i);
}
''')
    create_test_file('hello2.c', r'''
#include <stdio.h>

extern int hello1_val;
extern void hello1 (int);

void
hello2 (int i)
{
  void (*f) (int);
  printf ("hello1_val by hello2:%d\n",hello1_val);
  f = hello1;
  f(i);
}
''')
    create_test_file('main.c', r'''
#include <stdio.h>
#include <stdlib.h>
#include <string.h>
#include <dlfcn.h>

int
main(int argc,char** argv)
{
  void *h;
  void *h2;
  void (*f) (int);
  h = dlopen ("libhello1.wasm", RTLD_NOW|RTLD_GLOBAL);
  h2 = dlopen ("libhello2.wasm", RTLD_NOW|RTLD_GLOBAL);
  f = dlsym (h, "hello1");
  f(1);
  f = dlsym (h2, "hello2");
  f(2);
  dlclose (h);
  dlclose (h2);
  return 0;
}
''')

    run_process([PYTHON, EMCC, '-o', 'libhello1.js', 'hello1.c', '-s', 'SIDE_MODULE=1', '-s', 'EXPORT_ALL=1'])
    run_process([PYTHON, EMCC, '-o', 'libhello2.js', 'hello2.c', '-s', 'SIDE_MODULE=1', '-s', 'EXPORT_ALL=1'])
    run_process([PYTHON, EMCC, '-o', 'main.js', 'main.c', '-s', 'MAIN_MODULE=1',
                 '--embed-file', 'libhello1.wasm',
                 '--embed-file', 'libhello2.wasm'])
    out = run_js('main.js')
    self.assertContained('Hello1', out)
    self.assertContained('Hello2', out)
    self.assertContained('hello1_val by hello1:3', out)
    self.assertContained('hello1_val by hello2:3', out)

  def test_debug_asmLastOpts(self):
    create_test_file('src.c', r'''
#include <stdio.h>
struct Dtlink_t
{   struct Dtlink_t*   right;  /* right child      */
        union
        { unsigned int  _hash;  /* hash value       */
          struct Dtlink_t* _left;  /* left child       */
        } hl;
};
int treecount(register struct Dtlink_t* e)
{
  return e ? treecount(e->hl._left) + treecount(e->right) + 1 : 0;
}
int main() {
  printf("hello, world!\n");
}
''')
    run_process([PYTHON, EMCC, 'src.c', '-s', 'EXPORTED_FUNCTIONS=["_main", "_treecount"]', '--minify', '0', '-g4', '-Oz'])
    self.assertContained('hello, world!', run_js('a.out.js'))

  @no_wasm_backend('MEM_INIT_METHOD not supported under wasm')
  def test_meminit_crc(self):
    create_test_file('src.c', r'''
#include <stdio.h>
int main() { printf("Mary had a little lamb.\n"); }
''')

    run_process([PYTHON, EMCC, 'src.c', '--memory-init-file', '0', '-s', 'MEM_INIT_METHOD=2', '-s', 'ASSERTIONS=1', '-s', 'WASM=0'])
    with open('a.out.js') as f:
      d = f.read()
    return
    self.assertContained('Mary had', d)
    d = d.replace('Mary had', 'Paul had')
    create_test_file('a.out.js', d)
    out = run_js('a.out.js', assert_returncode=None, stderr=STDOUT)
    self.assertContained('Assertion failed: memory initializer checksum', out)

  def test_emscripten_print_double(self):
    create_test_file('src.c', r'''
#include <stdio.h>
#include <assert.h>
#include <emscripten.h>

void test(double d) {
  char buffer[100], buffer2[100];
  unsigned len, len2, len3;
  len = emscripten_print_double(d, NULL, -1);
  len2 = emscripten_print_double(d, buffer, len+1);
  assert(len == len2);
  buffer[len] = 0;
  len3 = snprintf(buffer2, 100, "%g", d);
  printf("|%g : %u : %s : %s : %d|\n", d, len, buffer, buffer2, len3);
}
int main() {
  printf("\n");
  test(0);
  test(1);
  test(-1);
  test(1.234);
  test(-1.234);
  test(1.1234E20);
  test(-1.1234E20);
  test(1.1234E-20);
  test(-1.1234E-20);
  test(1.0/0.0);
  test(-1.0/0.0);
}
''')
    run_process([PYTHON, EMCC, 'src.c'])
    out = run_js('a.out.js')
    self.assertContained('''
|0 : 1 : 0 : 0 : 1|
|1 : 1 : 1 : 1 : 1|
|-1 : 2 : -1 : -1 : 2|
|1.234 : 5 : 1.234 : 1.234 : 5|
|-1.234 : 6 : -1.234 : -1.234 : 6|
|1.1234e+20 : 21 : 112340000000000000000 : 1.1234e+20 : 10|
|-1.1234e+20 : 22 : -112340000000000000000 : -1.1234e+20 : 11|
|1.1234e-20 : 10 : 1.1234e-20 : 1.1234e-20 : 10|
|-1.1234e-20 : 11 : -1.1234e-20 : -1.1234e-20 : 11|
|inf : 8 : Infinity : inf : 3|
|-inf : 9 : -Infinity : -inf : 4|
''', out)

  def test_emscripten_scan_stack(self):
    create_test_file('src.cpp', r'''
#include <set>
#include <emscripten.h>
#include <stdio.h>

std::set<int> seenInts;

void scan(void* x, void* y) {
  printf("scan\n");
  int* p = (int*)x;
  int* q = (int*)y;
  // The callback sends us the [low, high) range.
  assert(p < q);
  // The range is of a reasonable size - not all of memory.
  assert(q - p < 100);
  while (p < q) {
    seenInts.insert(*p);
    p++;
  }
}

int main() {
  int x;
  int* y = &x;
  *y = 12345678;
  emscripten_scan_stack(scan);
  assert(seenInts.count(12345678));
  puts("ok");
}
''')
    run_process([PYTHON, EMCC, 'src.cpp'])
    self.assertContained('ok', run_js('a.out.js'))

  def test_no_warn_exported_jslibfunc(self):
    err = run_process([PYTHON, EMCC, path_from_root('tests', 'hello_world.c'), '-s', 'DEFAULT_LIBRARY_FUNCS_TO_INCLUDE=["alGetError"]', '-s', 'EXPORTED_FUNCTIONS=["_main", "_alGetError"]'], stdout=PIPE, stderr=PIPE).stderr
    self.assertNotContained('''function requested to be exported, but not implemented: "_alGetError"''', err)

  @no_wasm_backend()
  def test_almost_asm_warning(self):
    warning = "[-Walmost-asm]"
    for args, expected in [
      (['-O1', '-s', 'ALLOW_MEMORY_GROWTH=1'], True),  # default
      # suppress almost-asm warning manually
      (['-O1', '-s', 'ALLOW_MEMORY_GROWTH=1', '-Wno-almost-asm'], False),
      # last warning flag should "win"
      (['-O1', '-s', 'ALLOW_MEMORY_GROWTH=1', '-Wno-almost-asm', '-Walmost-asm'], True)
    ]:
      print(args, expected)
      err = run_process([PYTHON, EMCC, path_from_root('tests', 'hello_world.c'), '-s', 'WASM=0'] + args, stderr=PIPE).stderr
      assert (warning in err) == expected, err
      if not expected:
        assert err == '', err

  def test_musl_syscalls(self):
    run_process([PYTHON, EMCC, path_from_root('tests', 'hello_world.c')])
    src = open('a.out.js').read()
    matches = re.findall(r'''function ___syscall(\d+)\(''', src)
    # there should be no musl syscalls in hello world output
    self.assertEqual(matches, [])

  @no_windows('posix-only')
  def test_emcc_dev_null(self):
    out = run_process([PYTHON, EMCC, '-dM', '-E', '-x', 'c', '/dev/null'], stdout=PIPE).stdout
    self.assertContained('#define __EMSCRIPTEN__ 1', out) # all our defines should show up

  def test_umask_0(self):
    create_test_file('src.c', r'''
#include <sys/stat.h>
#include <stdio.h>
int main() {
  umask(0);
  printf("hello, world!\n");
}''')
    run_process([PYTHON, EMCC, 'src.c'])
    self.assertContained('hello, world!', run_js('a.out.js'))

  def test_no_missing_symbols(self): # simple hello world should not show any missing symbols
    run_process([PYTHON, EMCC, path_from_root('tests', 'hello_world.c')])

    # main() is implemented in C, and even if requested from JS, we should not warn
    create_test_file('library_foo.js', '''
mergeInto(LibraryManager.library, {
  my_js__deps: ['main'],
  my_js: (function() {
      return function() {
        console.log("hello " + _nonexistingvariable);
      };
  }()),
});
''')
    create_test_file('test.cpp', '''
#include <stdio.h>
#include <stdlib.h>

extern "C" {
  extern void my_js();
}

int main() {
  my_js();
  return EXIT_SUCCESS;
}
''')
    run_process([PYTHON, EMCC, 'test.cpp', '--js-library', 'library_foo.js'])

    # but we do error on a missing js var
    create_test_file('library_foo_missing.js', '''
mergeInto(LibraryManager.library, {
  my_js__deps: ['main', 'nonexistingvariable'],
  my_js: (function() {
      return function() {
        console.log("hello " + _nonexistingvariable);
      };
  }()),
});
''')
    err = self.expect_fail([PYTHON, EMCC, 'test.cpp', '--js-library', 'library_foo_missing.js'])
    self.assertContained('undefined symbol: nonexistingvariable', err)

    # and also for missing C code, of course (without the --js-library, it's just a missing C method)
    err = self.expect_fail([PYTHON, EMCC, 'test.cpp'])
    self.assertContained('undefined symbol: my_js', err)

  def test_realpath(self):
    create_test_file('src.c', r'''
#include <stdlib.h>
#include <stdio.h>
#include <errno.h>

#define TEST_PATH "/boot/README.txt"

int
main(int argc, char **argv)
{
  errno = 0;
  char *t_realpath_buf = realpath(TEST_PATH, NULL);
  if (NULL == t_realpath_buf) {
    perror("Resolve failed");
    return 1;
  } else {
    printf("Resolved: %s\n", t_realpath_buf);
    free(t_realpath_buf);
    return 0;
  }
}
''')
    if not os.path.exists('boot'):
      os.mkdir('boot')
    open(os.path.join('boot', 'README.txt'), 'w').write(' ')
    run_process([PYTHON, EMCC, 'src.c', '--embed-file', 'boot'])
    self.assertContained('Resolved: /boot/README.txt', run_js('a.out.js'))

  def test_realpath_nodefs(self):
    create_test_file('src.c', r'''
#include <stdlib.h>
#include <stdio.h>
#include <errno.h>
#include <emscripten.h>

#define TEST_PATH "/working/TEST_NODEFS.txt"

int
main(int argc, char **argv)
{
  errno = 0;
  EM_ASM({
    FS.mkdir('/working');
    FS.mount(NODEFS, { root: '.' }, '/working');
  });
  char *t_realpath_buf = realpath(TEST_PATH, NULL);
  if (NULL == t_realpath_buf) {
    perror("Resolve failed");
    return 1;
  } else {
    printf("Resolved: %s\n", t_realpath_buf);
    free(t_realpath_buf);
    return 0;
  }
}
''')
    create_test_file('TEST_NODEFS.txt', ' ')
    run_process([PYTHON, EMCC, 'src.c', '-lnodefs.js'])
    self.assertContained('Resolved: /working/TEST_NODEFS.txt', run_js('a.out.js'))

  def test_realpath_2(self):
    os.mkdir('Folder')
    create_test_file('src.c', r'''
#include <stdlib.h>
#include <stdio.h>
#include <errno.h>

int testrealpath(const char* path)    {
  errno = 0;
  char *t_realpath_buf = realpath(path, NULL);
  if (NULL == t_realpath_buf) {
    printf("Resolve failed: \"%s\"\n",path);fflush(stdout);
    return 1;
  } else {
    printf("Resolved: \"%s\" => \"%s\"\n", path, t_realpath_buf);fflush(stdout);
    free(t_realpath_buf);
    return 0;
  }
}

int main(int argc, char **argv)
{
    // files:
    testrealpath("testfile.txt");
    testrealpath("Folder/testfile.txt");
    testrealpath("testnonexistentfile.txt");
    // folders
    testrealpath("Folder");
    testrealpath("/Folder");
    testrealpath("./");
    testrealpath("");
    testrealpath("/");
    return 0;
}
''')
    create_test_file('testfile.txt', '')
    open(os.path.join('Folder', 'testfile.txt'), 'w').write('')
    run_process([PYTHON, EMCC, 'src.c', '--embed-file', 'testfile.txt', '--embed-file', 'Folder'])
    self.assertContained('''Resolved: "testfile.txt" => "/testfile.txt"
Resolved: "Folder/testfile.txt" => "/Folder/testfile.txt"
Resolve failed: "testnonexistentfile.txt"
Resolved: "Folder" => "/Folder"
Resolved: "/Folder" => "/Folder"
Resolved: "./" => "/"
Resolve failed: ""
Resolved: "/" => "/"
''', run_js('a.out.js'))

  def test_no_warnings(self):
    # build once before to make sure system libs etc. exist
    run_process([PYTHON, EMCC, path_from_root('tests', 'hello_libcxx.cpp')])
    # check that there is nothing in stderr for a regular compile
    err = run_process([PYTHON, EMCC, path_from_root('tests', 'hello_libcxx.cpp')], stderr=PIPE).stderr
    assert err == '', err

  @no_wasm_backend("uses EMTERPRETIFY")
  def test_emterpreter_file_suggestion(self):
    for linkable in [0, 1]:
      for to_file in [0, 1]:
        self.clear()
        cmd = [PYTHON, EMCC, '-s', 'EMTERPRETIFY=1', path_from_root('tests', 'hello_libcxx.cpp'), '-s', 'LINKABLE=' + str(linkable), '-O1', '-s', 'USE_ZLIB=1']
        if to_file:
          cmd += ['-s', 'EMTERPRETIFY_FILE="code.dat"']
        print(cmd)
        stderr = run_process(cmd, stderr=PIPE).stderr
        need_warning = linkable and not to_file
        assert ('''warning: emterpreter bytecode is fairly large''' in stderr) == need_warning, stderr
        assert ('''It is recommended to use  -s EMTERPRETIFY_FILE=..''' in stderr) == need_warning, stderr

  def test_llvm_lto(self):
    sizes = {}
    # wasm backend doesn't have the fancy lto modes 2 and 3
    lto_levels = [0, 1, 2, 3] if not self.is_wasm_backend() else [0, 1]
    for lto in lto_levels:
      cmd = [PYTHON, EMCC, path_from_root('tests', 'hello_libcxx.cpp'), '-O2', '--llvm-lto', str(lto)]
      if self.is_wasm_backend():
        cmd += ['-s', 'WASM_OBJECT_FILES=0']
      print(cmd)
      run_process(cmd)
      self.assertContained('hello, world!', run_js('a.out.js'))
      sizes[lto] = os.path.getsize('a.out.wasm')
    print(sizes)

    # LTO sizes should be distinct
    for i in lto_levels:
      assert sizes[i] not in set(sizes).difference(set([sizes[i]]))

    # LTO should reduce code size
    # Skip mode 2 because it has historically increased code size, but not always
    assert sizes[1] < sizes[0]
    if not self.is_wasm_backend():
      assert sizes[3] < sizes[0]

  def test_dlmalloc_modes(self):
    create_test_file('src.cpp', r'''
      #include <stdlib.h>
      #include <stdio.h>
      int main() {
        void* c = malloc(1024);
        free(c);
        free(c);
        printf("double-freed\n");
      }
    ''')
    run_process([PYTHON, EMCC, 'src.cpp'])
    self.assertContained('double-freed', run_js('a.out.js'))
    # in debug mode, the double-free is caught
    run_process([PYTHON, EMCC, 'src.cpp', '-g'])
    seen_error = False
    out = '?'
    try:
      out = run_js('a.out.js')
    except Exception:
      seen_error = True
    assert seen_error, out

  def test_mallocs(self):
    for opts in [[], ['-O2']]:
      print(opts)
      sizes = {}
      for malloc, name in (
        ('dlmalloc', 'dlmalloc'),
        (None, 'default'),
        ('emmalloc', 'emmalloc')
      ):
        print(malloc, name)
        cmd = [PYTHON, EMCC, path_from_root('tests', 'hello_libcxx.cpp'), '-o', 'a.out.js'] + opts
        if malloc:
          cmd += ['-s', 'MALLOC="%s"' % malloc]
        print(cmd)
        run_process(cmd)
        sizes[name] = os.path.getsize('a.out.wasm')
      print(sizes)
      # dlmalloc is the default
      self.assertEqual(sizes['dlmalloc'], sizes['default'])
      # emmalloc is much smaller
      self.assertLess(sizes['emmalloc'], sizes['dlmalloc'] - 5000)

  def test_sixtyfour_bit_return_value(self):
    # This test checks that the most significant 32 bits of a 64 bit long are correctly made available
    # to native JavaScript applications that wish to interact with compiled code returning 64 bit longs.
    # The MS 32 bits should be available in Runtime.getTempRet0() even when compiled with -O2 --closure 1

    # Compile test.c and wrap it in a native JavaScript binding so we can call our compiled function from JS.
    run_process([PYTHON, EMCC, path_from_root('tests', 'return64bit', 'test.c'),
                 '--pre-js', path_from_root('tests', 'return64bit', 'testbindstart.js'),
                 '--pre-js', path_from_root('tests', 'return64bit', 'testbind.js'),
                 '--post-js', path_from_root('tests', 'return64bit', 'testbindend.js'),
                 '-s', 'EXPORTED_FUNCTIONS=["_test_return64"]', '-o', 'test.js', '-O2',
                 '--closure', '1', '-g1', '-s', 'WASM_ASYNC_COMPILATION=0'])

    # Simple test program to load the test.js binding library and call the binding to the
    # C function returning the 64 bit long.
    create_test_file('testrun.js', '''
      var test = require("./test.js");
      test.runtest();
    ''')

    # Run the test and confirm the output is as expected.
    out = run_js('testrun.js', full_output=True)
    assert "low = 5678" in out
    assert "high = 1234" in out

  def test_lib_include_flags(self):
    run_process([PYTHON, EMCC] + '-l m -l c -I'.split() + [path_from_root('tests', 'include_test'), path_from_root('tests', 'lib_include_flags.c')])

  def test_dash_s(self):
    run_process([PYTHON, EMCC, path_from_root('tests', 'hello_world.cpp'), '-s', '-std=c++03'])
    self.assertContained('hello, world!', run_js('a.out.js'))

  def test_dash_s_response_file_string(self):
    create_test_file('response_file', '"MyModule"\n')
    response_file = os.path.join(os.getcwd(), "response_file")
    run_process([PYTHON, EMCC, path_from_root('tests', 'hello_world.cpp'), '-s', 'EXPORT_NAME=@%s' % response_file])

  def test_dash_s_response_file_list(self):
    create_test_file('response_file', '["_main", "_malloc"]\n')
    response_file = os.path.join(os.getcwd(), "response_file")
    run_process([PYTHON, EMCC, path_from_root('tests', 'hello_world.cpp'), '-s', 'EXPORTED_FUNCTIONS=@%s' % response_file, '-std=c++03'])

  def test_dash_s_unclosed_quote(self):
    # Unclosed quote
    err = run_process([PYTHON, EMCC, path_from_root('tests', 'hello_world.cpp'), "-s", "TEST_KEY='MISSING_QUOTE"], stderr=PIPE, check=False).stderr
    self.assertNotContained('AssertionError', err) # Do not mention that it is an assertion error
    self.assertContained('unclosed opened quoted string. expected final character to be "\'"', err)

  def test_dash_s_single_quote(self):
    # Only one quote
    err = run_process([PYTHON, EMCC, path_from_root('tests', 'hello_world.cpp'), "-s", "TEST_KEY='"], stderr=PIPE, check=False).stderr
    self.assertNotContained('AssertionError', err) # Do not mention that it is an assertion error
    self.assertContained('unclosed opened quoted string.', err)

  def test_dash_s_unclosed_list(self):
    # Unclosed list
    err = self.expect_fail([PYTHON, EMCC, path_from_root('tests', 'hello_world.cpp'), "-s", "TEST_KEY=[Value1, Value2"])
    self.assertNotContained('AssertionError', err) # Do not mention that it is an assertion error
    self.assertContained('unclosed opened string list. expected final character to be "]"', err)

  def test_dash_s_valid_list(self):
    err = self.expect_fail([PYTHON, EMCC, path_from_root('tests', 'hello_world.cpp'), "-s", "TEST_KEY=[Value1, \"Value2\"]"])
    self.assertNotContained('a problem occured in evaluating the content after a "-s", specifically', err)

  def test_python_2_3(self):
    # check emcc/em++ can be called by any python
    def trim_py_suffix(filename):
      '''remove .py from EMCC(=emcc.py)'''
      return filename[:-3] if filename.endswith('.py') else filename

    for python in ('python', 'python2', 'python3'):
      if python == 'python3':
        has = is_python3_version_supported()
      else:
        has = Building.which(python) is not None
      print(python, has)
      if has:
        print('  checking emcc...')
        run_process([python, trim_py_suffix(EMCC), '--version'], stdout=PIPE)
        print('  checking em++...')
        run_process([python, trim_py_suffix(EMXX), '--version'], stdout=PIPE)
        print('  checking emcc.py...')
        run_process([python, EMCC, '--version'], stdout=PIPE)
        print('  checking em++.py...')
        run_process([python, EMXX, '--version'], stdout=PIPE)

  def test_zeroinit(self):
    create_test_file('src.c', r'''
#include <stdio.h>
int buf[1048576];
int main() {
  printf("hello, world! %d\n", buf[123456]);
  return 0;
}
''')
    run_process([PYTHON, EMCC, 'src.c', '-O2', '-g'])
    size = os.path.getsize('a.out.wasm')
    # size should be much smaller than the size of that zero-initialized buffer
    self.assertLess(size, 123456 / 2)

  @no_wasm_backend('asm.js')
  def test_separate_asm_warning(self):
    # Test that -s PRECISE_F32=2 raises a warning that --separate-asm is implied.
    stderr = run_process([PYTHON, EMCC, path_from_root('tests', 'hello_world.c'), '-s', 'WASM=0', '-s', 'PRECISE_F32=2', '-o', 'a.html'], stderr=PIPE).stderr
    self.assertContained('forcing separate asm output', stderr)

    # Test that -s PRECISE_F32=2 --separate-asm should not post a warning.
    stderr = run_process([PYTHON, EMCC, path_from_root('tests', 'hello_world.c'), '-s', 'WASM=0', '-s', 'PRECISE_F32=2', '-o', 'a.html', '--separate-asm'], stderr=PIPE).stderr
    self.assertNotContained('forcing separate asm output', stderr)

    # Test that -s PRECISE_F32=1 should not post a warning.
    stderr = run_process([PYTHON, EMCC, path_from_root('tests', 'hello_world.c'), '-s', 'WASM=0', '-s', 'PRECISE_F32=1', '-o', 'a.html'], stderr=PIPE).stderr
    self.assertNotContained('forcing separate asm output', stderr)

    # Manually doing separate asm should show a warning, if not targeting html
    warning = '--separate-asm works best when compiling to HTML'
    stderr = run_process([PYTHON, EMCC, path_from_root('tests', 'hello_world.c'), '-s', 'WASM=0', '--separate-asm'], stderr=PIPE).stderr
    self.assertContained(warning, stderr)
    stderr = run_process([PYTHON, EMCC, path_from_root('tests', 'hello_world.c'), '-s', 'WASM=0', '--separate-asm', '-o', 'a.html'], stderr=PIPE).stderr
    self.assertNotContained(warning, stderr)

    # test that the warning can be suppressed
    stderr = run_process([PYTHON, EMCC, path_from_root('tests', 'hello_world.c'), '-s', 'WASM=0', '--separate-asm', '-Wno-separate-asm'], stderr=PIPE).stderr
    self.assertNotContained(warning, stderr)

  def test_canonicalize_nan_warning(self):
    create_test_file('src.cpp', r'''
#include <stdio.h>

union U {
  int x;
  float y;
} a;


int main() {
  a.x = 0x7FC01234;
  printf("%f\n", a.y);
  printf("0x%x\n", a.x);
  return 0;
}
''')

    stderr = run_process([PYTHON, EMCC, 'src.cpp', '-O1'], stderr=PIPE).stderr
    if not self.is_wasm_backend():
      self.assertContained("emcc: warning: cannot represent a NaN literal", stderr)
      stderr = run_process([PYTHON, EMCC, 'src.cpp', '-O1', '-g'], stderr=PIPE).stderr
      self.assertContained("emcc: warning: cannot represent a NaN literal", stderr)
      self.assertContained('//@line 12 "src.cpp"', stderr)
    else:
      out = run_js('a.out.js')
      self.assertContained('nan\n', out)
      self.assertContained('0x7fc01234\n', out)

  @no_wasm_backend('tests our python linking logic')
  def test_link_response_file_does_not_force_absolute_paths(self):
    with_space = 'with space'
    if not os.path.exists(with_space):
      os.makedirs(with_space)

    create_test_file(os.path.join(with_space, 'main.cpp'), '''
      int main() {
        return 0;
      }
    ''')

    Building.emcc(os.path.join(with_space, 'main.cpp'), ['-g'])

    with chdir(with_space):
      link_args = Building.link(['main.cpp.o'], 'all.bc', just_calculate=True)

    time.sleep(0.2) # Wait for Windows FS to release access to the directory
    shutil.rmtree(with_space)

    # We want only the relative path to be in the linker args, it should not be converted to an absolute path.
    if hasattr(self, 'assertCountEqual'):
      self.assertCountEqual(link_args, ['main.cpp.o'])
    else:
      # Python 2 compatibility
      self.assertItemsEqual(link_args, ['main.cpp.o'])

  def test_memory_growth_noasm(self):
    run_process([PYTHON, EMCC, path_from_root('tests', 'hello_world.c'), '-O2', '-s', 'ALLOW_MEMORY_GROWTH=1'])
    src = open('a.out.js').read()
    assert 'use asm' not in src

  def test_EM_ASM_i64(self):
    create_test_file('src.cpp', '''
#include <stdint.h>
#include <emscripten.h>

int main() {
  EM_ASM({
    out('inputs: ' + $0 + ', ' + $1 + '.');
  }, int64_t(0x12345678ABCDEF1FLL));
}
''')
    stderr = self.expect_fail([PYTHON, EMCC, 'src.cpp', '-Oz'])
    if not self.is_wasm_backend():
      self.assertContained('EM_ASM should not receive i64s as inputs, they are not valid in JS', stderr)

  def test_eval_ctors_non_terminating(self):
    for wasm in (1, 0):
      if self.is_wasm_backend() and not wasm:
        continue
      print('wasm', wasm)
      src = r'''
        struct C {
          C() {
            volatile int y = 0;
            while (y == 0) {}
          }
        };
        C always;
        int main() {}
      '''
      create_test_file('src.cpp', src)
      run_process([PYTHON, EMCC, 'src.cpp', '-O2', '-s', 'EVAL_CTORS=1', '-profiling-funcs', '-s', 'WASM=%d' % wasm])

  @no_wasm_backend('EVAL_CTORS is monolithic with the wasm backend')
  def test_eval_ctors(self):
    for wasm in (1, 0):
      if self.is_wasm_backend() and not wasm:
        continue
      print('wasm', wasm)
      print('check no ctors is ok')

      # on by default in -Oz, but user-overridable

      def get_size(args):
        print('get_size', args)
        run_process([PYTHON, EMCC, path_from_root('tests', 'hello_libcxx.cpp'), '-s', 'WASM=%d' % wasm] + args)
        self.assertContained('hello, world!', run_js('a.out.js'))
        if wasm:
          codesize = self.count_wasm_contents('a.out.wasm', 'funcs')
          memsize = self.count_wasm_contents('a.out.wasm', 'memory-data')
        else:
          codesize = os.path.getsize('a.out.js')
          memsize = os.path.getsize('a.out.js.mem')
        return (codesize, memsize)

      def check_size(left, right):
        # can't measure just the mem out of the wasm, so ignore [1] for wasm
        if left[0] == right[0] and left[1] == right[1]:
          return 0
        if left[0] < right[0] and left[1] > right[1]:
          return -1 # smaller code, bigger mem
        if left[0] > right[0] and left[1] < right[1]:
          return 1
        assert False, [left, right]

      o2_size = get_size(['-O2'])
      assert check_size(get_size(['-O2']), o2_size) == 0, 'deterministic'
      assert check_size(get_size(['-O2', '-s', 'EVAL_CTORS=1']), o2_size) < 0, 'eval_ctors works if user asks for it'
      oz_size = get_size(['-Oz'])
      assert check_size(get_size(['-Oz']), oz_size) == 0, 'deterministic'
      assert check_size(get_size(['-Oz', '-s', 'EVAL_CTORS=1']), oz_size) == 0, 'eval_ctors is on by default in oz'
      assert check_size(get_size(['-Oz', '-s', 'EVAL_CTORS=0']), oz_size) == 1, 'eval_ctors can be turned off'

      linkable_size = get_size(['-Oz', '-s', 'EVAL_CTORS=1', '-s', 'LINKABLE=1'])
      assert check_size(get_size(['-Oz', '-s', 'EVAL_CTORS=0', '-s', 'LINKABLE=1']), linkable_size) == 1, 'noticeable difference in linkable too'

    def test_eval_ctor_ordering(self):
      # ensure order of execution remains correct, even with a bad ctor
      def test(p1, p2, p3, last, expected):
        src = r'''
          #include <stdio.h>
          #include <stdlib.h>
          volatile int total = 0;
          struct C {
            C(int x) {
              volatile int y = x;
              y++;
              y--;
              if (y == 0xf) {
                printf("you can't eval me ahead of time\n"); // bad ctor
              }
              total <<= 4;
              total += int(y);
            }
          };
          C __attribute__((init_priority(%d))) c1(0x5);
          C __attribute__((init_priority(%d))) c2(0x8);
          C __attribute__((init_priority(%d))) c3(%d);
          int main() {
            printf("total is 0x%%x.\n", total);
          }
        ''' % (p1, p2, p3, last)
        create_test_file('src.cpp', src)
        run_process([PYTHON, EMCC, 'src.cpp', '-O2', '-s', 'EVAL_CTORS=1', '-profiling-funcs', '-s', 'WASM=%d' % wasm])
        self.assertContained('total is %s.' % hex(expected), run_js('a.out.js'))
        shutil.copyfile('a.out.js', 'x' + hex(expected) + '.js')
        if wasm:
          shutil.copyfile('a.out.wasm', 'x' + hex(expected) + '.wasm')
          return self.count_wasm_contents('a.out.wasm', 'funcs')
        else:
          return open('a.out.js').read().count('function _')

      print('no bad ctor')
      first  = test(1000, 2000, 3000, 0xe, 0x58e) # noqa
      second = test(3000, 1000, 2000, 0xe, 0x8e5) # noqa
      third  = test(2000, 3000, 1000, 0xe, 0xe58) # noqa
      print(first, second, third)
      assert first == second and second == third
      print('with bad ctor')
      first  = test(1000, 2000, 3000, 0xf, 0x58f) # noqa; 2 will succeed
      second = test(3000, 1000, 2000, 0xf, 0x8f5) # noqa; 1 will succedd
      third  = test(2000, 3000, 1000, 0xf, 0xf58) # noqa; 0 will succeed
      print(first, second, third)
      assert first < second and second < third, [first, second, third]

  @no_wasm_backend('ctor evaller disabled, see https://github.com/emscripten-core/emscripten/issues/9527')
  @uses_canonical_tmp
  @with_env_modify({'EMCC_DEBUG': '1'})
  def test_eval_ctors_debug_output(self):
    for wasm in (1, 0):
      print('wasm', wasm)
      create_test_file('lib.js', r'''
mergeInto(LibraryManager.library, {
  external_thing: function() {}
});
''')
      create_test_file('src.cpp', r'''
  extern "C" void external_thing();
  struct C {
    C() { external_thing(); } // don't remove this!
  };
  C c;
  int main() {}
      ''')
      err = run_process([PYTHON, EMCC, 'src.cpp', '--js-library', 'lib.js', '-Oz', '-s', 'WASM=%d' % wasm], stderr=PIPE).stderr
      self.assertContained('external_thing', err) # the failing call should be mentioned
      if not wasm and not self.is_wasm_backend(): # asm.js will show a stack trace
        self.assertContained('ctorEval.js', err) # with a stack trace
      self.assertContained('ctor_evaller: not successful', err) # with logging

  def test_override_js_execution_environment(self):
    create_test_file('main.cpp', r'''
      #include <emscripten.h>
      int main() {
        EM_ASM({
          out('environment is WEB? ' + ENVIRONMENT_IS_WEB);
          out('environment is WORKER? ' + ENVIRONMENT_IS_WORKER);
          out('environment is NODE? ' + ENVIRONMENT_IS_NODE);
          out('environment is SHELL? ' + ENVIRONMENT_IS_SHELL);
        });
      }
''')
    # use SINGLE_FILE since we don't want to depend on loading a side .wasm file on the environment in this test;
    # with the wrong env we have very odd failures
    run_process([PYTHON, EMCC, 'main.cpp', '-s', 'SINGLE_FILE=1'])
    src = open('a.out.js').read()
    envs = ['web', 'worker', 'node', 'shell']
    for env in envs:
      for engine in JS_ENGINES:
        if engine == V8_ENGINE:
          continue # ban v8, weird failures
        actual = 'NODE' if engine == NODE_JS else 'SHELL'
        print(env, actual, engine)
        module = {'ENVIRONMENT': env}
        if env != actual:
          # avoid problems with arguments detection, which may cause very odd failures with the wrong environment code
          module['arguments'] = []
        curr = 'var Module = %s;\n' % str(module)
        print('    ' + curr)
        create_test_file('test.js', curr + src)
        seen = run_js('test.js', engine=engine, stderr=PIPE, full_output=True, assert_returncode=None)
        self.assertContained('Module.ENVIRONMENT has been deprecated. To force the environment, use the ENVIRONMENT compile-time option (for example, -s ENVIRONMENT=web or -s ENVIRONMENT=node', seen)

  def test_override_c_environ(self):
    create_test_file('pre.js', r'''
      var Module = {
        preRun: [function() { ENV.hello = 'world' }]
      };
    ''')
    create_test_file('src.cpp', r'''
      #include <stdlib.h>
      #include <stdio.h>
      extern char **environ;
      int main() {
        printf("|%s|\n", getenv("hello"));
      }
    ''')
    run_process([PYTHON, EMCC, 'src.cpp', '--pre-js', 'pre.js'])
    self.assertContained('|world|', run_js('a.out.js'))

  def test_warn_no_filesystem(self):
    WARNING = 'Filesystem support (FS) was not included. The problem is that you are using files from JS, but files were not used from C/C++, so filesystem support was not auto-included. You can force-include filesystem support with  -s FORCE_FILESYSTEM=1'

    run_process([PYTHON, EMCC, path_from_root('tests', 'hello_world.c')])
    seen = run_js('a.out.js', stderr=PIPE)
    assert WARNING not in seen

    def test(contents):
      create_test_file('src.cpp', r'''
  #include <stdio.h>
  #include <emscripten.h>
  int main() {
    EM_ASM({ %s });
    printf("hello, world!\n");
    return 0;
  }
  ''' % contents)
      run_process([PYTHON, EMCC, 'src.cpp'])
      self.assertContained(WARNING, run_js('a.out.js', stderr=PIPE, assert_returncode=None))

    # might appear in handwritten code
    test("FS.init()")
    test("FS.createPreloadedFile('waka waka, just warning check')")
    test("FS.createDataFile('waka waka, just warning check')")
    test("FS.analyzePath('waka waka, just warning check')")
    test("FS.loadFilesFromDB('waka waka, just warning check')")
    # might appear in filesystem code from a separate script tag
    test("Module['FS_createDataFile']('waka waka, just warning check')")
    test("Module['FS_createPreloadedFile']('waka waka, just warning check')")

    # text is in the source when needed, but when forcing FS, it isn't there
    run_process([PYTHON, EMCC, 'src.cpp'])
    self.assertContained(WARNING, open('a.out.js').read())
    run_process([PYTHON, EMCC, 'src.cpp', '-s', 'FORCE_FILESYSTEM=1']) # forcing FS means no need
    self.assertNotContained(WARNING, open('a.out.js').read())
    run_process([PYTHON, EMCC, 'src.cpp', '-s', 'ASSERTIONS=0']) # no assertions, no need
    self.assertNotContained(WARNING, open('a.out.js').read())
    run_process([PYTHON, EMCC, 'src.cpp', '-O2']) # optimized, so no assertions
    self.assertNotContained(WARNING, open('a.out.js').read())

  def test_warn_module_print_err(self):
    ERROR = 'was not exported. add it to EXTRA_EXPORTED_RUNTIME_METHODS (see the FAQ)'

    def test(contents, expected, args=[]):
      create_test_file('src.cpp', r'''
  #include <emscripten.h>
  int main() {
    EM_ASM({ %s });
    return 0;
  }
  ''' % contents)
      run_process([PYTHON, EMCC, 'src.cpp'] + args)
      self.assertContained(expected, run_js('a.out.js', stderr=STDOUT, assert_returncode=None))

    # error shown (when assertions are on)
    test("Module.print('x')", ERROR)
    test("Module['print']('x')", ERROR)
    test("Module.printErr('x')", ERROR)
    test("Module['printErr']('x')", ERROR)

    # when exported, all good
    test("Module['print']('print'); Module['printErr']('err'); ", 'print\nerr', ['-s', 'EXTRA_EXPORTED_RUNTIME_METHODS=["print", "printErr"]'])

  def test_warn_unexported_main(self):
    WARNING = 'main() is in the input files, but "_main" is not in EXPORTED_FUNCTIONS, which means it may be eliminated as dead code. Export it if you want main() to run.'

    proc = run_process([PYTHON, EMCC, path_from_root('tests', 'hello_world.c'), '-s', 'EXPORTED_FUNCTIONS=[]'], stderr=PIPE)
    self.assertContained(WARNING, proc.stderr)

  def test_arc4random(self):
    create_test_file('src.c', r'''
#include <stdlib.h>
#include <stdio.h>

int main() {
  printf("%d\n", arc4random());
  printf("%d\n", arc4random());
}
    ''')
    run_process([PYTHON, EMCC, 'src.c', '-Wno-implicit-function-declaration'])

    self.assertContained('0\n740882966\n', run_js('a.out.js'))

  ############################################################
  # Function eliminator tests
  ############################################################
  def normalize_line_endings(self, input):
    return input.replace('\r\n', '\n').replace('\n\n', '\n').replace('\n\n', '\n')

  def get_file_contents(self, file):
    file_contents = ""
    with open(file) as fout:
      file_contents = "".join(fout.readlines())

    file_contents = self.normalize_line_endings(file_contents)

    return file_contents

  def function_eliminator_test_helper(self, input_file, expected_output_file, use_hash_info=False):
    input_file = path_from_root('tests', 'optimizer', input_file)
    expected_output_file = path_from_root('tests', 'optimizer', expected_output_file)
    command = [path_from_root('tools', 'eliminate-duplicate-functions.js'), input_file, '--no-minimize-whitespace', '--use-asm-ast']

    if use_hash_info:
      command.append('--use-hash-info')

    proc = run_process(NODE_JS + command, stdin=PIPE, stderr=PIPE, stdout=PIPE)
    assert proc.stderr == '', proc.stderr
    expected_output = self.get_file_contents(expected_output_file)
    output = self.normalize_line_endings(proc.stdout)

    self.assertIdentical(expected_output, output)

  def test_function_eliminator_simple(self):
    self.function_eliminator_test_helper('test-function-eliminator-simple.js',
                                         'test-function-eliminator-simple-output.js')

  def test_function_eliminator_replace_function_call(self):
    self.function_eliminator_test_helper('test-function-eliminator-replace-function-call.js',
                                         'test-function-eliminator-replace-function-call-output.js')

  def test_function_eliminator_replace_function_call_two_passes(self):
    self.function_eliminator_test_helper('test-function-eliminator-replace-function-call-output.js',
                                         'test-function-eliminator-replace-function-call-two-passes-output.js')

  def test_function_eliminator_replace_array_value(self):
    output_file = 'output.js'

    try:
      shared.safe_copy(path_from_root('tests', 'optimizer', 'test-function-eliminator-replace-array-value.js'), output_file)

      tools.duplicate_function_eliminator.run(output_file)

      output_file_contents = self.get_file_contents(output_file)

      expected_file_contents = self.get_file_contents(path_from_root('tests', 'optimizer', 'test-function-eliminator-replace-array-value-output.js'))

      self.assertIdentical(output_file_contents, expected_file_contents)
    finally:
      tools.tempfiles.try_delete(output_file)

  def test_function_eliminator_replace_object_value_assignment(self):
    self.function_eliminator_test_helper('test-function-eliminator-replace-object-value-assignment.js',
                                         'test-function-eliminator-replace-object-value-assignment-output.js')

  def test_function_eliminator_variable_clash(self):
    self.function_eliminator_test_helper('test-function-eliminator-variable-clash.js',
                                         'test-function-eliminator-variable-clash-output.js')

  def test_function_eliminator_replace_variable_value(self):
    self.function_eliminator_test_helper('test-function-eliminator-replace-variable-value.js',
                                         'test-function-eliminator-replace-variable-value-output.js')

  @no_wasm_backend('tests native asm.js optimizer, which is never build for wasm backend')
  def test_function_eliminator_double_parsed_correctly(self):
    # This is a test that makes sure that when we perform final optimization on
    # the JS file, doubles are preserved (and not converted to ints).
    output_file = 'output.js'

    try:
      shared.safe_copy(path_from_root('tests', 'optimizer', 'test-function-eliminator-double-parsed-correctly.js'), output_file)

      # Run duplicate function elimination
      tools.duplicate_function_eliminator.run(output_file)

      # Run last opts
      shutil.move(tools.js_optimizer.run(output_file, ['last', 'asm']), output_file)
      output_file_contents = self.get_file_contents(output_file)

      # Compare
      expected_file_contents = self.get_file_contents(path_from_root('tests', 'optimizer', 'test-function-eliminator-double-parsed-correctly-output.js'))
      self.assertIdentical(expected_file_contents, output_file_contents)
    finally:
      tools.tempfiles.try_delete(output_file)

  # Now do the same, but using a pre-generated equivalent function hash info that
  # comes in handy for parallel processing
  def test_function_eliminator_simple_with_hash_info(self):
    self.function_eliminator_test_helper('test-function-eliminator-simple-with-hash-info.js',
                                         'test-function-eliminator-simple-output.js',
                                         use_hash_info=True)

  def test_function_eliminator_replace_function_call_with_hash_info(self):
    self.function_eliminator_test_helper('test-function-eliminator-replace-function-call-with-hash-info.js',
                                         'test-function-eliminator-replace-function-call-output.js',
                                         use_hash_info=True)

  def test_function_eliminator_replace_function_call_two_passes_with_hash_info(self):
    self.function_eliminator_test_helper('test-function-eliminator-replace-function-call-output-with-hash-info.js',
                                         'test-function-eliminator-replace-function-call-two-passes-output.js',
                                         use_hash_info=True)

  def test_function_eliminator_replace_object_value_assignment_with_hash_info(self):
    self.function_eliminator_test_helper('test-function-eliminator-replace-object-value-assignment-with-hash-info.js',
                                         'test-function-eliminator-replace-object-value-assignment-output.js',
                                         use_hash_info=True)

  def test_function_eliminator_variable_clash_with_hash_info(self):
    self.function_eliminator_test_helper('test-function-eliminator-variable-clash-with-hash-info.js',
                                         'test-function-eliminator-variable-clash-output.js',
                                         use_hash_info=True)

  def test_function_eliminator_replace_variable_value_with_hash_info(self):
    self.function_eliminator_test_helper('test-function-eliminator-replace-variable-value-with-hash-info.js',
                                         'test-function-eliminator-replace-variable-value-output.js',
                                         use_hash_info=True)

  @no_wasm_backend('uses CYBERDWARF')
  def test_cyberdwarf_pointers(self):
    run_process([PYTHON, EMCC, path_from_root('tests', 'debugger', 'test_pointers.cpp'), '-Oz', '-s', 'CYBERDWARF=1',
                 '-std=c++11', '--pre-js', path_from_root('tests', 'debugger', 'test_preamble.js'), '-o', 'test_pointers.js'])
    run_js('test_pointers.js', engine=NODE_JS)

  @no_wasm_backend('uses CYBERDWARF')
  def test_cyberdwarf_union(self):
    run_process([PYTHON, EMCC, path_from_root('tests', 'debugger', 'test_union.cpp'), '-Oz', '-s', 'CYBERDWARF=1',
                 '-std=c++11', '--pre-js', path_from_root('tests', 'debugger', 'test_preamble.js'), '-o', 'test_union.js'])
    run_js('test_union.js', engine=NODE_JS)

  def test_source_file_with_fixed_language_mode(self):
    create_test_file('src_tmp_fixed_lang', '''
#include <string>
#include <iostream>

int main() {
  std::cout << "Test_source_fixed_lang_hello" << std::endl;
  return 0;
}
    ''')
    run_process([PYTHON, EMCC, '-Wall', '-std=c++14', '-x', 'c++', 'src_tmp_fixed_lang'])
    self.assertContained("Test_source_fixed_lang_hello", run_js('a.out.js'))

    stderr = self.expect_fail([PYTHON, EMCC, '-Wall', '-std=c++14', 'src_tmp_fixed_lang'])
    self.assertContained("Input file has an unknown suffix, don't know what to do with it!", stderr)

  def test_disable_inlining(self):
    create_test_file('test.c', r'''
#include <stdio.h>

void foo() {
  printf("foo\n");
}

int main() {
  foo();
  return 0;
}
''')
    # Without the 'INLINING_LIMIT=1', -O2 inlines foo()
    cmd = [PYTHON, EMCC, 'test.c', '-O2', '-o', 'test.bc', '-s', 'INLINING_LIMIT=1']
    if self.is_wasm_backend():
      cmd += ['-s', 'WASM_OBJECT_FILES=0']
    run_process(cmd)
    # If foo() had been wrongly inlined above, internalizing foo and running
    # global DCE makes foo DCE'd
    Building.llvm_opt('test.bc', ['-internalize', '-internalize-public-api-list=main', '-globaldce'], 'test2.bc')

    # To this test to be successful, foo() shouldn't have been inlined above and
    # foo() should be in the function list
    syms = Building.llvm_nm('test2.bc', include_internal=True)
    assert 'foo' in syms.defs, 'foo() should not be inlined'

  @no_wasm_backend('--separate-asm')
  def test_output_eol(self):
    # --separate-asm only makes sense without wasm (no asm.js with wasm)
    for params in [[], ['--separate-asm', '-s', 'WASM=0'], ['--proxy-to-worker'], ['--proxy-to-worker', '--separate-asm', '-s', 'WASM=0']]:
      for output_suffix in ['html', 'js']:
        for eol in ['windows', 'linux']:
          files = ['a.js']
          if '--separate-asm' in params:
            files += ['a.asm.js']
          if output_suffix == 'html':
            files += ['a.html']
          cmd = [PYTHON, EMCC, path_from_root('tests', 'hello_world.c'), '-o', 'a.' + output_suffix, '--output_eol', eol] + params
          run_process(cmd)
          for f in files:
            print(str(cmd) + ' ' + str(params) + ' ' + eol + ' ' + f)
            assert os.path.isfile(f)
            if eol == 'linux':
              expected_ending = '\n'
            else:
              expected_ending = '\r\n'

            ret = tools.line_endings.check_line_endings(f, expect_only=expected_ending)
            assert ret == 0

          for f in files:
            try_delete(f)

  @no_wasm_backend('asm2wasm specific')
  @uses_canonical_tmp
  def test_binaryen_opts(self):
    with env_modify({'EMCC_DEBUG': '1'}):
      for args, expect_js_opts, expect_wasm_opts, expect_only_wasm in [
          ([], False, False, True),
          (['-O0'], False, False, True),
          (['-O1'], False, True, True),
          (['-O2'], False, True, True),
          (['-O2', '--js-opts', '1'], True, True, False), # user asked
          (['-O2', '-s', 'EMTERPRETIFY=1'], True, True, False), # option forced
          (['-O2', '-s', 'EMTERPRETIFY=1', '-s', 'ALLOW_MEMORY_GROWTH=1'], True, True, False), # option forced, and also check growth does not interfere
          (['-O2', '-s', 'EVAL_CTORS=1'], False, True, True), # ctor evaller turned off since only-wasm
          (['-O3'], False, True, True),
          (['-Os'], False, True, True),
          (['-Oz'], False, True, True), # ctor evaller turned off since only-wasm
        ]:
        try_delete('a.out.js')
        try_delete('a.out.wast')
        cmd = [PYTHON, EMCC, path_from_root('tests', 'core', 'test_i64.c')] + args
        print(args, 'js opts:', expect_js_opts, 'only-wasm:', expect_only_wasm, '   ', ' '.join(cmd))
        err = run_process(cmd, stdout=PIPE, stderr=PIPE).stderr
        assert expect_js_opts == ('applying js optimization passes:' in err), err
        if not self.is_wasm_backend():
          assert expect_only_wasm == ('-emscripten-only-wasm' in err and '--wasm-only' in err), err # check both flag to fastcomp and to asm2wasm
        wast = run_process([os.path.join(Building.get_binaryen_bin(), 'wasm-dis'), 'a.out.wasm'], stdout=PIPE).stdout
        # i64s
        i64s = wast.count('(i64.')
        print('    seen i64s:', i64s)
        assert expect_only_wasm == (i64s > 30), 'i64 opts can be emitted in only-wasm mode, but not normally' # note we emit a few i64s even without wasm-only, when we replace udivmoddi (around 15 such)
        selects = wast.count('(select')
        print('    seen selects:', selects)
        if expect_wasm_opts:
          # when optimizing we should create selects
          self.assertGreater(selects, 15)
        else:
          # when not optimizing for size we should not
          self.assertEqual(selects, 0)
        # asm2wasm opt line
        asm2wasm_line = [line for line in err.split('\n') if 'asm2wasm' in line]
        asm2wasm_line = '' if not asm2wasm_line else asm2wasm_line[0]
        if '-O0' in args or '-O' not in str(args):
          assert '-O' not in asm2wasm_line, 'no opts should be passed to asm2wasm: ' + asm2wasm_line
        else:
          opts_str = args[0]
          assert opts_str.startswith('-O')
          assert opts_str in asm2wasm_line, 'expected opts: ' + asm2wasm_line

  @no_wasm_backend('fastcomp specific')
  def test_binaryen_and_precise_f32(self):
    for args, expect in [
        ([], True),
        (['-s', 'PRECISE_F32=0'], True), # disabled, but no asm.js, so we definitely want f32
        (['-s', 'PRECISE_F32=1'], True),
        (['-s', 'PRECISE_F32=2'], True),
      ]:
      print(args, expect)
      try_delete('a.out.js')
      err = run_process([PYTHON, EMCC, '-v', path_from_root('tests', 'hello_world.cpp'), '-s', 'BINARYEN=1'] + args, stderr=PIPE).stderr
      assert expect == (' -emscripten-precise-f32' in err), err
      self.assertContained('hello, world!', run_js('a.out.js'))

  def test_binaryen_names(self):
    sizes = {}
    for args, expect_names in [
        ([], False),
        (['-g'], True),
        (['-O1'], False),
        (['-O2'], False),
        (['-O2', '-g'], True),
        (['-O2', '-g1'], False),
        (['-O2', '-g2'], True),
        (['-O2', '--profiling'], True),
        (['-O2', '--profiling-funcs'], True),
      ]:
      print(args, expect_names)
      try_delete('a.out.js')
      # we use dlmalloc here, as emmalloc has a bunch of asserts that contain the text "malloc" in them, which makes counting harder
      run_process([PYTHON, EMCC, path_from_root('tests', 'hello_world.cpp')] + args + ['-s', 'MALLOC="dlmalloc"'])
      code = open('a.out.wasm', 'rb').read()
      if expect_names:
        # name section adds the name of malloc (there is also another one for the export)
        self.assertEqual(code.count(b'malloc'), 2)
      else:
        # should be just malloc for the export
        self.assertEqual(code.count(b'malloc'), 1)
      sizes[str(args)] = os.path.getsize('a.out.wasm')
    print(sizes)
    self.assertLess(sizes["['-O2']"], sizes["['-O2', '--profiling-funcs']"], 'when -profiling-funcs, the size increases due to function names')

  def test_binaryen_warn_mem(self):
    # if user changes TOTAL_MEMORY at runtime, the wasm module may not accept the memory import if it is too big/small
    create_test_file('pre.js', 'var Module = { TOTAL_MEMORY: 50 * 1024 * 1024 };\n')
    run_process([PYTHON, EMCC, path_from_root('tests', 'hello_world.cpp'), '-s', 'TOTAL_MEMORY=' + str(16 * 1024 * 1024), '--pre-js', 'pre.js', '-s', 'WASM_ASYNC_COMPILATION=0'])
    out = run_js('a.out.js', full_output=True, stderr=PIPE, assert_returncode=None)
    self.assertContained('LinkError', out)
    self.assertContained('Memory size incompatibility issues may be due to changing TOTAL_MEMORY at runtime to something too large. Use ALLOW_MEMORY_GROWTH to allow any size memory (and also make sure not to set TOTAL_MEMORY at runtime to something smaller than it was at compile time).', out)
    self.assertNotContained('hello, world!', out)
    # and with memory growth, all should be good
    run_process([PYTHON, EMCC, path_from_root('tests', 'hello_world.cpp'), '-s', 'TOTAL_MEMORY=' + str(16 * 1024 * 1024), '--pre-js', 'pre.js', '-s', 'ALLOW_MEMORY_GROWTH=1', '-s', 'WASM_ASYNC_COMPILATION=0'])
    self.assertContained('hello, world!', run_js('a.out.js'))

  @no_wasm_backend('asm.js specific')
  def test_binaryen_asmjs_outputs(self):
    # Test that an .asm.js file is outputted exactly when it is requested.
    for args, output_asmjs in [
      ([], False),
      (['-s', 'MAIN_MODULE=2'], False),
    ]:
      with temp_directory(self.get_dir()) as temp_dir:
        cmd = [PYTHON, EMCC, path_from_root('tests', 'hello_world.c'), '-o', os.path.join(temp_dir, 'a.js')] + args
        print(' '.join(cmd))
        run_process(cmd)
        if output_asmjs:
          self.assertExists(os.path.join(temp_dir, 'a.asm.js'))
        self.assertNotExists(os.path.join(temp_dir, 'a.temp.asm.js'))

    # Test that outputting to .wasm does not nuke an existing .asm.js file, if
    # user wants to manually dual-deploy both to same directory.
    with temp_directory(self.get_dir()) as temp_dir:
      cmd = [PYTHON, EMCC, path_from_root('tests', 'hello_world.c'), '-s', 'WASM=0', '-o', os.path.join(temp_dir, 'a.js'), '--separate-asm']
      print(' '.join(cmd))
      run_process(cmd)
      self.assertExists(os.path.join(temp_dir, 'a.asm.js'))

      cmd = [PYTHON, EMCC, path_from_root('tests', 'hello_world.c'), '-o', os.path.join(temp_dir, 'a.js')]
      print(' '.join(cmd))
      run_process(cmd)
      self.assertExists(os.path.join(temp_dir, 'a.asm.js'))
      self.assertExists(os.path.join(temp_dir, 'a.wasm'))

      assert not os.path.exists(os.path.join(temp_dir, 'a.temp.asm.js'))

  def test_binaryen_mem(self):
    for args, expect_initial, expect_max in [
        (['-s', 'TOTAL_MEMORY=20971520'], 320, 320),
        (['-s', 'TOTAL_MEMORY=20971520', '-s', 'ALLOW_MEMORY_GROWTH=1'], 320, None),
        (['-s', 'TOTAL_MEMORY=20971520',                                '-s', 'WASM_MEM_MAX=41943040'], 320, 640),
        (['-s', 'TOTAL_MEMORY=20971520', '-s', 'ALLOW_MEMORY_GROWTH=1', '-s', 'WASM_MEM_MAX=41943040'], 320, 640),
      ]:
      cmd = [PYTHON, EMCC, path_from_root('tests', 'hello_world.c'), '-s', 'WASM=1', '-O2'] + args
      print(' '.join(cmd))
      run_process(cmd)
      wast = run_process([os.path.join(Building.get_binaryen_bin(), 'wasm-dis'), 'a.out.wasm'], stdout=PIPE).stdout
      for line in wast:
        if '(import "env" "memory" (memory ' in line:
          parts = line.strip().replace('(', '').replace(')', '').split(' ')
          print(parts)
          self.assertEqual(parts[5], str(expect_initial))
          if not expect_max:
            self.assertEqual(len(parts), 6)
          else:
            self.assertEqual(parts[6], str(expect_max))

  def test_invalid_mem(self):
    # A large amount is fine, multiple of 16MB or not
    run_process([PYTHON, EMCC, path_from_root('tests', 'hello_world.c'), '-s', 'TOTAL_MEMORY=33MB'])
    run_process([PYTHON, EMCC, path_from_root('tests', 'hello_world.c'), '-s', 'TOTAL_MEMORY=32MB'])

    # But not in asm.js
    if not self.is_wasm_backend():
      ret = self.expect_fail([PYTHON, EMCC, '-s', 'WASM=0', path_from_root('tests', 'hello_world.c'), '-s', 'TOTAL_MEMORY=33MB'])
      self.assertContained('TOTAL_MEMORY must be a multiple of 16MB', ret)

    # A tiny amount is fine in wasm
    run_process([PYTHON, EMCC, path_from_root('tests', 'hello_world.c'), '-s', 'TOTAL_MEMORY=65536', '-s', 'TOTAL_STACK=1024'])
    # And the program works!
    self.assertContained('hello, world!', run_js('a.out.js'))

    # But not in asm.js
    if not self.is_wasm_backend():
      ret = self.expect_fail([PYTHON, EMCC, path_from_root('tests', 'hello_world.c'), '-s', 'TOTAL_MEMORY=65536', '-s', 'WASM=0'])
      self.assertContained('TOTAL_MEMORY must be at least 16MB', ret)

    # Must be a multiple of 64KB
    ret = self.expect_fail([PYTHON, EMCC, path_from_root('tests', 'hello_world.c'), '-s', 'TOTAL_MEMORY=33554433']) # 32MB + 1 byte
    self.assertContained('TOTAL_MEMORY must be a multiple of 64KB', ret)

    run_process([PYTHON, EMCC, path_from_root('tests', 'hello_world.c'), '-s', 'WASM_MEM_MAX=33MB'])

    ret = self.expect_fail([PYTHON, EMCC, path_from_root('tests', 'hello_world.c'), '-s', 'WASM_MEM_MAX=34603009']) # 33MB + 1 byte
    self.assertContained('WASM_MEM_MAX must be a multiple of 64KB', ret)

  def test_invalid_output_dir(self):
    ret = self.expect_fail([PYTHON, EMCC, path_from_root('tests', 'hello_world.c'), '-o', os.path.join('NONEXISTING_DIRECTORY', 'out.js')])
    self.assertContained('specified output file (NONEXISTING_DIRECTORY%sout.js) is in a directory that does not exist' % os.path.sep, ret)

  def test_binaryen_ctors(self):
    # ctor order must be identical to js builds, deterministically
    create_test_file('src.cpp', r'''
      #include <stdio.h>
      struct A {
        A() { puts("constructing A!"); }
      };
      A a;
      struct B {
        B() { puts("constructing B!"); }
      };
      B b;
      int main() {}
    ''')
    run_process([PYTHON, EMCC, 'src.cpp'])
    correct = run_js('a.out.js')
    for args in [[], ['-s', 'RELOCATABLE=1']]:
      print(args)
      run_process([PYTHON, EMCC, 'src.cpp', '-s', 'WASM=1', '-o', 'b.out.js'] + args)
      seen = run_js('b.out.js')
      assert correct == seen, correct + '\n vs \n' + seen

  # test debug info and debuggability of JS output
  @uses_canonical_tmp
  def test_binaryen_debug(self):
    with env_modify({'EMCC_DEBUG': '1'}):
      for args, expect_dash_g, expect_emit_text, expect_clean_js, expect_whitespace_js, expect_closured in [
          (['-O0'], False, False, False, True, False),
          (['-O0', '-g1'], False, False, False, True, False),
          (['-O0', '-g2'], True, False, False, True, False), # in -g2+, we emit -g to asm2wasm so function names are saved
          (['-O0', '-g'], True, True, False, True, False),
          (['-O0', '--profiling-funcs'], True, False, False, True, False),
          (['-O1'],        False, False, False, True, False),
          (['-O2'],        False, False, True,  False, False),
          (['-O2', '-g1'], False, False, True,  True, False),
          (['-O2', '-g'],  True,  True,  False, True, False),
          (['-O2', '--closure', '1'],         False, False, True, False, True),
          (['-O2', '--closure', '1', '-g1'],  False, False, True, True,  True),
          (['-O2', '--js-opts', '1'], False, False, True,  False, False),
        ]:
        print(args, expect_dash_g, expect_emit_text)
        try_delete('a.out.wast')
        cmd = [PYTHON, EMCC, path_from_root('tests', 'hello_world.cpp'), '-s', 'WASM=1'] + args
        print(' '.join(cmd))
        err = run_process(cmd, stdout=PIPE, stderr=PIPE).stderr
        if not self.is_wasm_backend():
          asm2wasm_line = [x for x in err.split('\n') if 'asm2wasm' in x][0]
          asm2wasm_line = asm2wasm_line.strip() + ' ' # ensure it ends with a space, for simpler searches below
          print('|' + asm2wasm_line + '|')
          assert expect_dash_g == (' -g ' in asm2wasm_line)
          assert expect_emit_text == (' -S ' in asm2wasm_line)
          if expect_emit_text:
            text = open('a.out.wast').read()
            assert ';;' in text, 'must see debug info comment'
            assert 'hello_world.cpp:12' in text, 'must be file:line info'
        js = open('a.out.js').read()
        assert expect_clean_js == ('// ' not in js), 'cleaned-up js must not have comments'
        assert expect_whitespace_js == ('{\n  ' in js), 'whitespace-minified js must not have excess spacing'
        assert expect_closured == ('var a;' in js or 'var a,' in js or 'var a=' in js or 'var a ' in js), 'closured js must have tiny variable names'

  @uses_canonical_tmp
  def test_binaryen_ignore_implicit_traps(self):
    sizes = []
    with env_modify({'EMCC_DEBUG': '1'}):
      for args, expect in [
          ([], False),
          (['-s', 'BINARYEN_IGNORE_IMPLICIT_TRAPS=1'], True),
        ]:
        print(args, expect)
        cmd = [PYTHON, EMCC, path_from_root('tests', 'hello_libcxx.cpp'), '-s', 'WASM=1', '-O3'] + args
        print(' '.join(cmd))
        err = run_process(cmd, stdout=PIPE, stderr=PIPE).stderr
        self.assertContainedIf('--ignore-implicit-traps ', err, expect)
        sizes.append(os.path.getsize('a.out.wasm'))
    print('sizes:', sizes)
    # sizes must be different, as the flag has an impact
    self.assertEqual(len(set(sizes)), 2)

  @no_fastcomp('BINARYEN_PASSES is used to optimize only in the wasm backend (fastcomp uses flags to asm2wasm)')
  def test_binaryen_passes(self):
    def build(args=[]):
      return run_process([PYTHON, EMCC, path_from_root('tests', 'hello_world.cpp'), '-s', 'WASM=1', '-O3'] + args, stdout=PIPE).stdout

    build()
    base_size = os.path.getsize('a.out.wasm')
    build(['-s', 'BINARYEN_PASSES="--metrics"'])
    replace_size = os.path.getsize('a.out.wasm')
    # replacing the default -O3 etc. increases code size
    self.assertLess(base_size, replace_size)
    out = build(['-s', 'BINARYEN_EXTRA_PASSES="--metrics"'])
    add_size = os.path.getsize('a.out.wasm')
    # adding --metrics does not affect code size
    self.assertEqual(base_size, add_size)
    # and --metrics output appears
    self.assertContained('[funcs]', out)

  def assertFileContents(self, filename, contents):
    if os.environ.get('EMTEST_REBASELINE'):
      with open(filename, 'w') as f:
        f.write(contents)
      return

    expected_content = open(filename).read()
    self.assertTextDataIdentical(expected_content, contents,
                                 "Run with EMTEST_REBASELINE=1 to automatically update expectations")

  def run_metadce_test(self, filename, args, expected_sent, expected_exists,
                       expected_not_exists, expected_size, expected_imports,
                       expected_exports, expected_funcs):
    size_slack = 0.05

    # in -Os, -Oz, we remove imports wasm doesn't need
    print('Running metadce test: %s:' % filename, args, expected_sent, expected_exists, expected_not_exists, expected_size, expected_imports, expected_exports, expected_funcs)
    filename = path_from_root('tests', 'other', 'metadce', filename)

    def clean_arg(arg):
      return arg.replace('-', '')

    def args_to_filename(args):
      result = ''
      for a in args:
        if a == '-s':
          continue
        a = a.replace('-', '')
        a = a.replace('=1', '')
        a = a.replace('=[]', '_NONE')
        a = a.replace('=', '_')
        if a:
          result += '_' + a

      return result

    expected_basename = os.path.splitext(filename)[0]
    if not self.is_wasm_backend():
      expected_basename += '_fastcomp'
    expected_basename += args_to_filename(args)

    run_process([PYTHON, EMCC, filename, '-g2'] + args)
    # find the imports we send from JS
    js = open('a.out.js').read()
    start = js.find('asmLibraryArg = ')
    end = js.find('}', start) + 1
    start = js.find('{', start)
    relevant = js[start + 2:end - 2]
    relevant = relevant.replace(' ', '').replace('"', '').replace("'", '').split(',')
    sent = [x.split(':')[0].strip() for x in relevant]
    sent = [x for x in sent if x]
    sent.sort()

    if expected_sent is not None:
      sent_file = expected_basename + '.sent'
      sent_data = '\n'.join(sent) + '\n'
      self.assertFileContents(sent_file, sent_data)
      self.assertEqual(len(sent), expected_sent)

    for exists in expected_exists:
      self.assertIn(exists, sent)
    for not_exists in expected_not_exists:
      self.assertNotIn(not_exists, sent)

    wasm_size = os.path.getsize('a.out.wasm')
    if expected_size is not None:
      ratio = abs(wasm_size - expected_size) / float(expected_size)
      print('  seen wasm size: %d (expected: %d), ratio to expected: %f' % (wasm_size, expected_size, ratio))
    self.assertLess(ratio, size_slack)
    imports, exports, funcs = parse_wasm('a.out.wasm')
    imports.sort()
    exports.sort()
    funcs.sort()

    # filter out _NNN suffixed that can be the result of bitcode linking when
    # internal symbol names collide.
    def strip_numeric_suffixes(funcname):
      parts = funcname.split('_')
      while parts:
        if parts[-1].isdigit():
          parts.pop()
        else:
          break
      return '_'.join(parts)

    funcs = [strip_numeric_suffixes(f) for f in funcs]

    if expected_imports is not None:
      filename = expected_basename + '.imports'
      data = '\n'.join(imports) + '\n'
      self.assertFileContents(filename, data)
      self.assertEqual(len(imports), expected_imports)

    if expected_exports is not None:
      filename = expected_basename + '.exports'
      data = '\n'.join(exports) + '\n'
      self.assertFileContents(filename, data)
      self.assertEqual(len(exports), expected_exports)

    if expected_funcs is not None:
      filename = expected_basename + '.funcs'
      data = '\n'.join(funcs) + '\n'
      self.assertFileContents(filename, data)
      self.assertEqual(len(funcs), expected_funcs)

  @parameterized({
    'O0': ([],       6, [], ['waka'],  9211,  5, 12, 18), # noqa
    'O1': (['-O1'],  4, [], ['waka'],  7886,  2, 11, 12), # noqa
    'O2': (['-O2'],  4, [], ['waka'],  7871,  2, 11, 11), # noqa
    # in -O3, -Os and -Oz we metadce, and they shrink it down to the minimal output we want
    'O3': (['-O3'],  2, [], [],          85,  0,  2,  2), # noqa
    'Os': (['-Os'],  2, [], [],          85,  0,  2,  2), # noqa
    'Oz': (['-Oz'],  2, [], [],          85,  0,  2,  2), # noqa
  })
  @no_fastcomp()
  def test_metadce_minimal(self, *args):
    self.run_metadce_test('minimal.c', *args)

  @parameterized({
    'O0': ([],      25, ['abort'], ['waka'], 22712, 16, 15, 29), # noqa
    'O1': (['-O1'], 16, ['abort'], ['waka'], 10450,  4, 11, 12), # noqa
    'O2': (['-O2'], 16, ['abort'], ['waka'], 10440,  4, 11, 12), # noqa
    # in -O3, -Os and -Oz we metadce, and they shrink it down to the minimal output we want
    'O3': (['-O3'],  4, [],        [],          55,  0,  1, 1), # noqa
    'Os': (['-Os'],  4, [],        [],          55,  0,  1, 1), # noqa
    'Oz': (['-Oz'],  4, [],        [],          55,  0,  1, 1), # noqa
  })
  @no_wasm_backend()
  def test_metadce_minimal_fastcomp(self, *args):
    self.run_metadce_test('minimal.c', *args)

  @no_fastcomp()
  def test_metadce_cxx(self):
    # test on libc++: see effects of emulated function pointers
    self.run_metadce_test('hello_libcxx.cpp', ['-O2'], 19, [], ['waka'], 226582, 17, 33, None) # noqa

  @parameterized({
    'normal': (['-O2'], 40, ['abort'], ['waka'], 186423, 23, 37, 541), # noqa
    'emulated_function_pointers':
              (['-O2', '-s', 'EMULATED_FUNCTION_POINTERS=1'],
                        40, ['abort'], ['waka'], 188310, 23, 38, 521), # noqa
  })
  @no_wasm_backend()
  def test_metadce_cxx_fastcomp(self, *args):
    # test on libc++: see effects of emulated function pointers
    self.run_metadce_test('hello_libcxx.cpp', *args)

  @parameterized({
    'O0': ([],       9, [], ['waka'], 22185,  8,  17, 57), # noqa
    'O1': (['-O1'],  7, [], ['waka'], 10415,  6,  14, 31), # noqa
    'O2': (['-O2'],  7, [], ['waka'], 10183,  6,  14, 24), # noqa
    'O3': (['-O3'],  4, [], [],        1957,  4,   2, 12), # noqa; in -O3, -Os and -Oz we metadce
    'Os': (['-Os'],  4, [], [],        1963,  4,   2, 12), # noqa
    'Oz': (['-Oz'],  4, [], [],        1929,  4,   2, 12), # noqa
    # finally, check what happens when we export nothing. wasm should be almost empty
    'export_nothing':
          (['-Os', '-s', 'EXPORTED_FUNCTIONS=[]'],
                     2, [], [],          61,  0,   1,  1), # noqa
    # we don't metadce with linkable code! other modules may want stuff
    # don't compare the # of functions in a main module, which changes a lot
    # TODO(sbc): Investivate why the number of exports is order of magnitude
    # larger for wasm backend.
    'main_module_1': (['-O3', '-s', 'MAIN_MODULE=1'],  174, [], [], 517336, None, 1520, None), # noqa
    'main_module_2': (['-O3', '-s', 'MAIN_MODULE=2'],   12, [], [],  10770,   12,   10, None), # noqa
  })
  @no_fastcomp()
  def test_metadce_hello(self, *args):
    self.run_metadce_test('hello_world.cpp', *args)

  @parameterized({
    'O0': ([],      27, ['abort'], ['waka'], 42701,  18,   17, 56), # noqa
    'O1': (['-O1'], 19, ['abort'], ['waka'], 13199,   9,   14, 32), # noqa
    'O2': (['-O2'], 19, ['abort'], ['waka'], 12425,   9,   14, 27), # noqa
    'O3': (['-O3'],  7, [],        [],        2045,   6,    2, 14), # noqa; in -O3, -Os and -Oz we metadce
    'Os': (['-Os'],  7, [],        [],        2064,   6,    2, 15), # noqa
    'Oz': (['-Oz'],  7, [],        [],        2045,   6,    2, 14), # noqa
    # finally, check what happens when we export nothing. wasm should be almost empty
    'export_nothing':
           (['-Os', '-s', 'EXPORTED_FUNCTIONS=[]'],
                      4, [],        [],           8,   0,    0,  0), # noqa; totally empty!
    # we don't metadce with linkable code! other modules may want stuff
    # don't compare the # of functions in a main module, which changes a lot
    'main_module_1': (['-O3', '-s', 'MAIN_MODULE=1'], 1601, [], [], 226403, None, 108, None), # noqa
    'main_module_2': (['-O3', '-s', 'MAIN_MODULE=2'],   13, [], [],  10017,   13,   9,   20), # noqa
  })
  @no_wasm_backend()
  def test_metadce_hello_fastcomp(self, *args):
    self.run_metadce_test('hello_world.cpp', *args)

  @parameterized({
    'O3':                 (['-O3'],
                           3, [], [], 6100,  2,  3,  5),         # noqa
    # argc/argv support code etc. is in the wasm
    'O3_standalone':      (['-O3', '-s', 'STANDALONE_WASM'],
                           3, [], [], 6309,  3,  3,  4),         # noqa
    # Growth support code is in JS, no significant change in the wasm
    'O3_grow':            (['-O3', '-s', 'ALLOW_MEMORY_GROWTH'],
                           3, [], [], 6098,  2,  3,  5),         # noqa
    # Growth support code is in the wasm
    'O3_grow_standalone': (['-O3', '-s', 'ALLOW_MEMORY_GROWTH', '-s', 'STANDALONE_WASM'],
                           4, [], [], 6449,  4,  3,  5),         # noqa
  })
  @no_fastcomp()
  def test_metadce_mem(self, *args):
    self.run_metadce_test('mem.c', *args)

  # ensures runtime exports work, even with metadce
  def test_extra_runtime_exports(self):
    exports = ['stackSave', 'stackRestore', 'stackAlloc']
    run_process([PYTHON, EMCC, path_from_root('tests', 'hello_world.cpp'), '-s', 'WASM=1', '-Os', '-s', 'EXTRA_EXPORTED_RUNTIME_METHODS=%s' % str(exports)])
    js = open('a.out.js').read()
    for export in exports:
      assert ('Module["%s"]' % export) in js, export

  def test_legalize_js_ffi(self):
    # test disabling of JS FFI legalization
    wasm_dis = os.path.join(Building.get_binaryen_bin(), 'wasm-dis')
    for (args, js_ffi) in [
        (['-s', 'LEGALIZE_JS_FFI=1', '-s', 'SIDE_MODULE=1', '-O1', '-s', 'EXPORT_ALL=1'], True),
        (['-s', 'LEGALIZE_JS_FFI=0', '-s', 'SIDE_MODULE=1', '-O1', '-s', 'EXPORT_ALL=1'], False),
        (['-s', 'LEGALIZE_JS_FFI=0', '-s', 'SIDE_MODULE=1', '-O0', '-s', 'EXPORT_ALL=1'], False),
        (['-s', 'LEGALIZE_JS_FFI=0', '-s', 'WARN_ON_UNDEFINED_SYMBOLS=0', '-O0'], False),
      ]:
      if self.is_wasm_backend() and 'SIDE_MODULE=1' in args:
        continue
      print(args)
      try_delete('a.out.wasm')
      try_delete('a.out.wast')
      cmd = [PYTHON, EMCC, path_from_root('tests', 'other', 'ffi.c'), '-g', '-o', 'a.out.js'] + args
      print(' '.join(cmd))
      run_process(cmd)
      run_process([wasm_dis, 'a.out.wasm', '-o', 'a.out.wast'])
      text = open('a.out.wast').read()
      # remove internal comments and extra whitespace
      text = re.sub(r'\(;[^;]+;\)', '', text)
      text = re.sub(r'\$var\$*.', '', text)
      text = re.sub(r'param \$\d+', 'param ', text)
      text = re.sub(r' +', ' ', text)
      # print("text: %s" % text)
      e_add_f32 = re.search(r'func \$_?add_f \(type \$\d+\) \(param f32\) \(param f32\) \(result f32\)', text)
      i_i64_i32 = re.search(r'import .*"_?import_ll" .*\(param i32 i32\) \(result i32\)', text)
      i_f32_f64 = re.search(r'import .*"_?import_f" .*\(param f64\) \(result f64\)', text)
      i_i64_i64 = re.search(r'import .*"_?import_ll" .*\(param i64\) \(result i64\)', text)
      i_f32_f32 = re.search(r'import .*"_?import_f" .*\(param f32\) \(result f32\)', text)
      e_i64_i32 = re.search(r'func \$_?add_ll \(type \$\d+\) \(param i32\) \(param i32\) \(param i32\) \(param i32\) \(result i32\)', text)
      e_f32_f64 = re.search(r'func \$legalstub\$_?add_f \(type \$\d+\) \(param f64\) \(param f64\) \(result f64\)', text)
      e_i64_i64 = re.search(r'func \$_?add_ll \(type \$\d+\) \(param i64\) \(param i64\) \(result i64\)', text)
      assert e_add_f32, 'add_f export missing'
      if js_ffi:
        assert i_i64_i32,     'i64 not converted to i32 in imports'
        assert i_f32_f64,     'f32 not converted to f64 in imports'
        assert not i_i64_i64, 'i64 not converted to i32 in imports'
        assert not i_f32_f32, 'f32 not converted to f64 in imports'
        assert e_i64_i32,     'i64 not converted to i32 in exports'
        assert not e_f32_f64, 'f32 not converted to f64 in exports'
        assert not e_i64_i64, 'i64 not converted to i64 in exports'
      else:
        assert not i_i64_i32, 'i64 converted to i32 in imports'
        assert not i_f32_f64, 'f32 converted to f64 in imports'
        assert i_i64_i64,     'i64 converted to i32 in imports'
        assert i_f32_f32,     'f32 converted to f64 in imports'
        assert not e_i64_i32, 'i64 converted to i32 in exports'
        assert not e_f32_f64, 'f32 converted to f64 in exports'
        assert e_i64_i64,     'i64 converted to i64 in exports'

  def test_no_legalize_js_ffi(self):
    # test minimal JS FFI legalization for invoke and dyncalls
    if self.is_wasm_backend():
      self.skipTest('not testing legalize with main module and wasm backend')
    wasm_dis = os.path.join(Building.get_binaryen_bin(), 'wasm-dis')
    for (args, js_ffi) in [
        (['-s', 'LEGALIZE_JS_FFI=0', '-s', 'MAIN_MODULE=2', '-O3', '-s', 'DISABLE_EXCEPTION_CATCHING=0'], False),
      ]:
      print(args)
      try_delete('a.out.wasm')
      try_delete('a.out.wast')
      with env_modify({'EMCC_FORCE_STDLIBS': 'libc++'}):
        cmd = [PYTHON, EMCC, path_from_root('tests', 'other', 'noffi.cpp'), '-g', '-o', 'a.out.js'] + args
      print(' '.join(cmd))
      run_process(cmd)
      run_process([wasm_dis, 'a.out.wasm', '-o', 'a.out.wast'])
      text = open('a.out.wast').read()
      # remove internal comments and extra whitespace
      text = re.sub(r'\(;[^;]+;\)', '', text)
      text = re.sub(r'\$var\$*.', '', text)
      text = re.sub(r'param \$\d+', 'param ', text)
      text = re.sub(r' +', ' ', text)
      # print("text: %s" % text)
      i_legalimport_i64 = re.search(r'\(import.*\$legalimport\$invoke_j.*', text)
      e_legalstub_i32 = re.search(r'\(func.*\$legalstub\$dyn.*\(type \$\d+\).*\(result i32\)', text)
      assert i_legalimport_i64, 'legal import not generated for invoke call'
      assert e_legalstub_i32, 'legal stub not generated for dyncall'

  def test_export_aliasee(self):
    # build side module
    args = ['-s', 'SIDE_MODULE=1']
    cmd = [PYTHON, EMCC, path_from_root('tests', 'other', 'alias', 'side.c'), '-g', '-o', 'side.wasm'] + args
    print(' '.join(cmd))
    run_process(cmd)

    # build main module
    args = ['-s', 'EXPORTED_FUNCTIONS=["_main", "_foo"]', '-s', 'MAIN_MODULE=2', '-s', 'EXIT_RUNTIME=1', '-lnodefs.js']
    cmd = [PYTHON, EMCC, path_from_root('tests', 'other', 'alias', 'main.c'), '-o', 'main.js'] + args
    print(' '.join(cmd))
    run_process(cmd)

    # run the program
    self.assertContained('success', run_js('main.js'))

  def test_sysconf_phys_pages(self):
    def run(args, expected):
      if self.is_wasm_backend() and 'WASM=0' in args:
        return
      cmd = [PYTHON, EMCC, path_from_root('tests', 'unistd', 'sysconf_phys_pages.c')] + args
      print(str(cmd))
      run_process(cmd)
      result = run_js('a.out.js').strip()
      self.assertEqual(result,  str(expected) + ', errno: 0')

    run([], 1024)
    run(['-s', 'TOTAL_MEMORY=32MB'], 2048)
    run(['-s', 'TOTAL_MEMORY=32MB', '-s', 'ALLOW_MEMORY_GROWTH=1'], (2 * 1024 * 1024 * 1024 - 65536) // 16384)
    run(['-s', 'TOTAL_MEMORY=32MB', '-s', 'ALLOW_MEMORY_GROWTH=1', '-s', 'WASM=0'], (2 * 1024 * 1024 * 1024 - 16777216) // 16384)
    run(['-s', 'TOTAL_MEMORY=32MB', '-s', 'BINARYEN=1'], 2048)
    run(['-s', 'TOTAL_MEMORY=32MB', '-s', 'ALLOW_MEMORY_GROWTH=1', '-s', 'BINARYEN=1'], (2 * 1024 * 1024 * 1024 - 65536) // 16384)
    run(['-s', 'TOTAL_MEMORY=32MB', '-s', 'ALLOW_MEMORY_GROWTH=1', '-s', 'BINARYEN=1', '-s', 'WASM_MEM_MAX=128MB'], 2048 * 4)

  def test_wasm_target_and_STANDALONE_WASM(self):
    # STANDALONE_WASM means we never minify imports and exports.
    for opts, potentially_expect_minified_exports_and_imports in (
      ([],                               False),
      (['-s', 'STANDALONE_WASM'],        False),
      (['-O2'],                          False),
      (['-O3'],                          True),
      (['-O3', '-s', 'STANDALONE_WASM'], False),
      (['-Os'],                          True),
    ):
      if 'STANDALONE_WASM' in opts and not self.is_wasm_backend():
        continue
      # targeting .wasm (without .js) means we enable STANDALONE_WASM automatically, and don't minify imports/exports
      for target in ('out.js', 'out.wasm'):
        expect_minified_exports_and_imports = potentially_expect_minified_exports_and_imports and target.endswith('.js')
        standalone = target.endswith('.wasm') or 'STANDALONE_WASM' in opts
        print(opts, potentially_expect_minified_exports_and_imports, target, ' => ', expect_minified_exports_and_imports, standalone)

        self.clear()
        run_process([PYTHON, EMCC, path_from_root('tests', 'hello_world.cpp'), '-o', target] + opts)
        self.assertExists('out.wasm')
        if target.endswith('.wasm'):
          assert not os.path.exists('out.js'), 'only wasm requested'
        wast = run_process([os.path.join(Building.get_binaryen_bin(), 'wasm-dis'), 'out.wasm'], stdout=PIPE).stdout
        wast_lines = wast.split('\n')
        exports = [line.strip().split(' ')[1].replace('"', '') for line in wast_lines if "(export " in line]
        imports = [line.strip().split(' ')[2].replace('"', '') for line in wast_lines if "(import " in line]
        exports_and_imports = exports + imports
        print('  exports', exports)
        print('  imports', imports)
        if expect_minified_exports_and_imports:
          assert 'a' in exports_and_imports
        else:
          assert 'a' not in exports_and_imports
        assert 'memory' in exports_and_imports or 'fd_write' in exports_and_imports, 'some things are not minified anyhow'
        # verify the wasm runs with the JS
        if target.endswith('.js'):
          self.assertContained('hello, world!', run_js('out.js'))
        # verify a standalone wasm
        if standalone:
          for engine in shared.WASM_ENGINES:
            print(engine)
            self.assertContained('hello, world!', run_js('out.wasm', engine=engine))

  def test_wasm_targets_side_module(self):
    # side modules do allow a wasm target
    for opts, target in [([], 'a.out.wasm'), (['-o', 'lib.wasm'], 'lib.wasm')]:
      # specified target
      print('building: ' + target)
      self.clear()
      run_process([PYTHON, EMCC, path_from_root('tests', 'hello_world.cpp'), '-s', 'SIDE_MODULE=1'] + opts)
      for x in os.listdir('.'):
        assert not x.endswith('.js'), 'we should not emit js when making a wasm side module: ' + x
      self.assertIn(b'dylink', open(target, 'rb').read())

  @no_fastcomp('uses upstream specific option: WASM_OBJECT_FILES')
  def test_wasm_backend_lto(self):
    # test building of non-wasm-object-files libraries, building with them, and running them

    src = path_from_root('tests', 'hello_libcxx.cpp')
    # test codegen in lto mode, and compare to normal (wasm object) mode
    for args in [[], ['-O1'], ['-O2'], ['-O3'], ['-Os'], ['-Oz']]:
      print(args)

      print('wasm in object')
      run_process([PYTHON, EMXX, src] + args + ['-c', '-o', 'hello_obj.o'])
      self.assertTrue(shared.Building.is_wasm('hello_obj.o'))
      self.assertFalse(shared.Building.is_bitcode('hello_obj.o'))

      print('bitcode in object')
      run_process([PYTHON, EMXX, src] + args + ['-c', '-o', 'hello_bitcode.o', '-s', 'WASM_OBJECT_FILES=0'])
      self.assertFalse(shared.Building.is_wasm('hello_bitcode.o'))
      self.assertTrue(shared.Building.is_bitcode('hello_bitcode.o'))

      print('use bitcode object (LTO)')
      run_process([PYTHON, EMXX, 'hello_bitcode.o'] + args + ['-s', 'WASM_OBJECT_FILES=0'])
      self.assertContained('hello, world!', run_js('a.out.js'))
      print('use bitcode object (non-LTO)')
      run_process([PYTHON, EMXX, 'hello_bitcode.o'] + args + ['-s', 'WASM_OBJECT_FILES=1'])
      self.assertContained('hello, world!', run_js('a.out.js'))

      print('use native object (LTO)')
      run_process([PYTHON, EMXX, 'hello_obj.o'] + args + ['-s', 'WASM_OBJECT_FILES=0'])
      self.assertContained('hello, world!', run_js('a.out.js'))
      print('use native object (non-LTO)')
      run_process([PYTHON, EMXX, 'hello_obj.o'] + args + ['-s', 'WASM_OBJECT_FILES=1'])
      self.assertContained('hello, world!', run_js('a.out.js'))

  @parameterized({
    'except': [],
    'noexcept': ['-s', 'DISABLE_EXCEPTION_CATCHING=0']
  })
  @no_fastcomp('uses upstream specific option: WASM_OBJECT_FILES')
  def test_wasm_backend_lto_libcxx(self, *args):
    run_process([PYTHON, EMXX, path_from_root('tests', 'hello_libcxx.cpp')] + ['-s', 'WASM_OBJECT_FILES=0'] + list(args))

  @no_fastcomp('wasm backend lto specific')
  def test_lto_flags(self):
    for flags, expect_bitcode in [
      ([], False),
      (['-s', 'WASM_OBJECT_FILES=0'], True),
      (['-flto'], True),
    ]:
      run_process([PYTHON, EMCC, path_from_root('tests', 'hello_world.cpp')] + flags + ['-c', '-o', 'a.o'])
      seen_bitcode = Building.is_bitcode('a.o')
      self.assertEqual(expect_bitcode, seen_bitcode, 'must emit LTO-capable bitcode when flags indicate so (%s)' % str(flags))

  def test_wasm_nope(self):
    for opts in [[], ['-O2']]:
      print(opts)
      # check we show a good error message if there is no wasm support
      create_test_file('pre.js', 'WebAssembly = undefined;\n')
      run_process([PYTHON, EMCC, path_from_root('tests', 'hello_world.cpp'), '--pre-js', 'pre.js'] + opts)
      out = run_js('a.out.js', stderr=STDOUT, assert_returncode=None)
      if opts == []:
        self.assertContained('No WebAssembly support found. Build with -s WASM=0 to target JavaScript instead.', out)
      else:
        self.assertContained('no native wasm support detected', out)

  def test_jsrun(self):
    print(NODE_JS)
    jsrun.WORKING_ENGINES = {}
    # Test that engine check passes
    self.assertTrue(jsrun.check_engine(NODE_JS))
    # Run it a second time (cache hit)
    self.assertTrue(jsrun.check_engine(NODE_JS))

    # Test that engine check fails
    bogus_engine = ['/fake/inline4']
    self.assertFalse(jsrun.check_engine(bogus_engine))
    self.assertFalse(jsrun.check_engine(bogus_engine))

    # Test the other possible way (list vs string) to express an engine
    if type(NODE_JS) is list:
      engine2 = NODE_JS[0]
    else:
      engine2 = [NODE_JS]
    self.assertTrue(jsrun.check_engine(engine2))

    # Test that run_js requires the engine
    jsrun.run_js(path_from_root('src', 'hello_world.js'), NODE_JS)
    caught_exit = 0
    try:
      jsrun.run_js(path_from_root('src', 'hello_world.js'), bogus_engine)
    except SystemExit as e:
      caught_exit = e.code
    self.assertEqual(1, caught_exit, 'Did not catch SystemExit with bogus JS engine')

  def test_error_on_missing_libraries(self):
    # -llsomenonexistingfile is an error by default
    err = self.expect_fail([PYTHON, EMCC, path_from_root('tests', 'hello_world.cpp'), '-lsomenonexistingfile'])
    if self.is_wasm_backend():
      self.assertContained('wasm-ld: error: unable to find library -lsomenonexistingfile', err)
    else:
      self.assertContained('emcc: cannot find library "somenonexistingfile"', err)

  # Tests that if user accidentally attempts to link native object code, we show an error
  def test_native_link_error_message(self):
    run_process([CLANG_CC, '-c', path_from_root('tests', 'hello_123.c'), '-o', 'hello_123.o'])
    err = self.expect_fail([PYTHON, EMCC, 'hello_123.o', '-o', 'hello_123.js'])
    self.assertContained('hello_123.o is not a valid input', err)

  # Tests that we should give a clear error on TOTAL_MEMORY not being enough for static initialization + stack
  def test_clear_error_on_massive_static_data(self):
    with open('src.cpp', 'w') as f:
      f.write('''
        char muchData[128 * 1024];
        int main() {
          return (int)&muchData;
        }
      ''')
    err = self.expect_fail([PYTHON, EMCC, 'src.cpp', '-s', 'TOTAL_STACK=1KB', '-s', 'TOTAL_MEMORY=64KB'])
    if self.is_wasm_backend():
      self.assertContained('wasm-ld: error: initial memory too small', err)
    else:
      self.assertContained('Memory is not large enough for static data (134000) plus the stack (1024), please increase TOTAL_MEMORY (65536)', err)

  def test_o_level_clamp(self):
    for level in [3, 4, 20]:
      err = run_process([PYTHON, EMCC, '-O' + str(level), path_from_root('tests', 'hello_world.c')], stderr=PIPE).stderr
      self.assertContainedIf("optimization level '-O" + str(level) + "' is not supported; using '-O3' instead", err, level > 3)

  # Tests that if user specifies multiple -o output directives, then the last one will take precedence
  def test_multiple_o_files(self):
    run_process([PYTHON, EMCC, path_from_root('tests', 'hello_world.c'), '-o', 'a.js', '-o', 'b.js'])
    assert os.path.isfile('b.js')
    assert not os.path.isfile('a.js')

  # Tests that Emscripten-provided header files can be cleanly included in C code
  def test_include_system_header_in_c(self):
    for std in [[], ['-std=c89']]: # Test oldest C standard, and the default C standard
      for directory, headers in [
        ('emscripten', ['dom_pk_codes.h', 'em_asm.h', 'emscripten.h', 'fetch.h', 'html5.h', 'key_codes.h', 'threading.h', 'trace.h', 'vector.h', 'vr.h']), # This directory has also bind.h, val.h and wire.h, which require C++11
        ('AL', ['al.h', 'alc.h']),
        ('EGL', ['egl.h', 'eglplatform.h']),
        ('GL', ['freeglut_std.h', 'gl.h', 'glew.h', 'glfw.h', 'glu.h', 'glut.h']),
        ('GLES', ['gl.h', 'glplatform.h']),
        ('GLES2', ['gl2.h', 'gl2platform.h']),
        ('GLES3', ['gl3.h', 'gl3platform.h', 'gl31.h', 'gl32.h']),
        ('GLFW', ['glfw3.h']),
        ('KHR', ['khrplatform.h'])]:
        for h in headers:
          inc = '#include <' + directory + '/' + h + '>'
          print(inc)
          create_test_file('a.c', inc)
          create_test_file('b.c', inc)
          run_process([PYTHON, EMCC] + std + ['a.c', 'b.c'])

  @is_slow_test
  def test_single_file(self):
    for (single_file_enabled,
         meminit1_enabled,
         debug_enabled,
         emterpreter_enabled,
         emterpreter_file_enabled,
         closure_enabled,
         wasm_enabled) in itertools.product([True, False], repeat=7):
      # skip unhelpful option combinations
      if emterpreter_file_enabled and not emterpreter_enabled:
        continue

      expect_wasm = wasm_enabled
      expect_emterpretify_file = emterpreter_file_enabled
      expect_meminit = meminit1_enabled and not wasm_enabled
      expect_success = not (emterpreter_file_enabled and single_file_enabled)
      expect_wast = debug_enabled and wasm_enabled and not self.is_wasm_backend()

      if self.is_wasm_backend() and emterpreter_enabled:
        continue

      # currently, the emterpreter always fails with JS output since we do not preload the emterpreter file, which in non-HTML we would need to do manually
      should_run_js = expect_success and not emterpreter_enabled

      cmd = [PYTHON, EMCC, path_from_root('tests', 'hello_world.c')]

      if single_file_enabled:
        expect_emterpretify_file = False
        expect_meminit = False
        expect_wasm = False
        cmd += ['-s', 'SINGLE_FILE=1']
      if meminit1_enabled:
        cmd += ['--memory-init-file', '1']
      if debug_enabled:
        cmd += ['-g']
      if emterpreter_enabled:
        cmd += ['-s', 'EMTERPRETIFY=1']
      if emterpreter_file_enabled:
        cmd += ['-s', "EMTERPRETIFY_FILE='a.out.dat'"]
      if closure_enabled:
        cmd += ['--closure', '1']
      if not wasm_enabled:
        cmd += ['-s', 'WASM=0']

      print(' '.join(cmd))
      self.clear()
      if not expect_success:
        self.expect_fail(cmd)
        continue

      run_process(cmd)
      print(os.listdir('.'))
      assert expect_emterpretify_file == os.path.exists('a.out.dat')
      assert expect_meminit == (os.path.exists('a.out.mem') or os.path.exists('a.out.js.mem'))
      assert expect_wasm == os.path.exists('a.out.wasm')
      assert expect_wast == os.path.exists('a.out.wast')
      if should_run_js:
        self.assertContained('hello, world!', run_js('a.out.js'))

  def test_emar_M(self):
    create_test_file('file1', ' ')
    create_test_file('file2', ' ')
    run_process([PYTHON, EMAR, 'cr', 'file1.a', 'file1'])
    run_process([PYTHON, EMAR, 'cr', 'file2.a', 'file2'])
    run_process([PYTHON, EMAR, '-M'], input='''create combined.a
addlib file1.a
addlib file2.a
save
end
''')
    result = run_process([PYTHON, EMAR, 't', 'combined.a'], stdout=PIPE).stdout
    self.assertContained('file1', result)
    self.assertContained('file2', result)

  def test_emar_duplicate_inputs(self):
    # Verify the we can supply the same intput muliple times without
    # confusing emar.py:
    # See https://github.com/emscripten-core/emscripten/issues/9733
    create_test_file('file1', ' ')
    run_process([PYTHON, EMAR, 'cr', 'file1.a', 'file1', 'file1'])

  def test_archive_no_index(self):
    create_test_file('foo.c', 'int foo = 1;')
    run_process([PYTHON, EMCC, '-c', 'foo.c'])
    run_process([PYTHON, EMCC, '-c', path_from_root('tests', 'hello_world.c')])
    # The `S` flag means don't add an archive index
    run_process([PYTHON, EMAR, 'crS', 'libfoo.a', 'foo.o'])
    run_process([PYTHON, EMCC, 'libfoo.a', 'hello_world.o'])

  def test_flag_aliases(self):
    def assert_aliases_match(flag1, flag2, flagarg, extra_args):
      results = {}
      for f in (flag1, flag2):
        outfile = 'aliases.js'
        run_process([PYTHON, EMCC, path_from_root('tests', 'hello_world.c'), '-s', f + '=' + flagarg, '-o', outfile] + extra_args)
        with open(outfile) as out:
          results[f] = out.read()
      self.assertEqual(results[flag1], results[flag2], 'results should be identical')

    assert_aliases_match('WASM_MEM_MAX', 'BINARYEN_MEM_MAX', '16777216', ['-s', 'WASM=1'])

  def test_IGNORE_CLOSURE_COMPILER_ERRORS(self):
    create_test_file('pre.js', r'''
      // make closure compiler very very angry
      var dupe = 1;
      var dupe = 2;
      function Node() {
        throw 'Node is a DOM thing too, and use the ' + dupe;
      }
      function Node() {
        throw '(duplicate) Node is a DOM thing too, and also use the ' + dupe;
      }
    ''')

    def test(check, extra=[]):
      cmd = [PYTHON, EMCC, path_from_root('tests', 'hello_world.c'), '-O2', '--closure', '1', '--pre-js', 'pre.js'] + extra
      proc = run_process(cmd, check=check, stderr=PIPE)
      if not check:
        self.assertNotEqual(proc.returncode, 0)
      return proc

    WARNING = 'Variable dupe declared more than once'

    proc = test(check=False)
    self.assertContained(WARNING, proc.stderr)
    proc = test(check=True, extra=['-s', 'IGNORE_CLOSURE_COMPILER_ERRORS=1'])
    self.assertNotContained(WARNING, proc.stderr)

  def test_closure_full_js_library(self):
    # test for closure errors in the entire JS library
    # We must ignore various types of errors that are expected in this situation, as we
    # are including a lot of JS without corresponding compiled code for it. This still
    # lets us catch all other errors.
    with env_modify({'EMCC_CLOSURE_ARGS': '--jscomp_off undefinedVars'}):
      run_process([PYTHON, EMCC, path_from_root('tests', 'hello_world.c'), '-O2', '--closure', '1', '-g1', '-s', 'INCLUDE_FULL_LIBRARY=1', '-s', 'ERROR_ON_UNDEFINED_SYMBOLS=0'])

  # Tests --closure-args command line flag
  def test_closure_externs(self):
    run_process([PYTHON, EMCC, path_from_root('tests', 'hello_world.c'), '--closure', '1', '--pre-js', path_from_root('tests', 'test_closure_externs_pre_js.js'), '--closure-args', '--externs "' + path_from_root('tests', 'test_closure_externs.js') + '"'])

  def test_toolchain_profiler(self):
    environ = os.environ.copy()
    environ['EM_PROFILE_TOOLCHAIN'] = '1'
    # replaced subprocess functions should not cause errors
    run_process([PYTHON, EMCC, path_from_root('tests', 'hello_world.c')], env=environ)

  def test_noderawfs(self):
    fopen_write = open(path_from_root('tests', 'asmfs', 'fopen_write.cpp')).read()
    create_test_file('main.cpp', fopen_write)
    run_process([PYTHON, EMCC, 'main.cpp', '-s', 'NODERAWFS=1'])
    self.assertContained("read 11 bytes. Result: Hello data!", run_js('a.out.js'))

    # NODERAWFS should directly write on OS file system
    self.assertEqual("Hello data!", open('hello_file.txt').read())

  def test_noderawfs_disables_embedding(self):
    expected = '--preload-file and --embed-file cannot be used with NODERAWFS which disables virtual filesystem'
    base = [PYTHON, EMCC, path_from_root('tests', 'hello_world.c'), '-s', 'NODERAWFS=1']
    err = self.expect_fail(base + ['--preload-files', 'somefile'])
    assert expected in err
    err = self.expect_fail(base + ['--embed-files', 'somefile'])
    assert expected in err

  def test_autotools_shared_check(self):
    env = os.environ.copy()
    env['LC_ALL'] = 'C'
    expected = ': supported targets:.* elf'
    for python in [PYTHON, 'python', 'python2', 'python3']:
      if not Building.which(python):
        continue
      if python == 'python3' and not is_python3_version_supported():
        continue
      print(python)
      out = run_process([python, EMCC, '--help'], stdout=PIPE, env=env).stdout
      assert re.search(expected, out)

  def test_ioctl_window_size(self):
      self.do_other_test(os.path.join('other', 'ioctl', 'window_size'))

  def test_fd_closed(self):
    self.do_other_test(os.path.join('other', 'fd_closed'))

  def test_fflush(self):
    # fflush without the full filesystem won't quite work
    self.do_other_test(os.path.join('other', 'fflush'))

  def test_fflush_fs(self):
    # fflush with the full filesystem will flush from libc, but not the JS logging, which awaits a newline
    self.do_other_test(os.path.join('other', 'fflush_fs'), emcc_args=['-s', 'FORCE_FILESYSTEM=1'])

  def test_fflush_fs_exit(self):
    # on exit, we can send out a newline as no more code will run
    self.do_other_test(os.path.join('other', 'fflush_fs_exit'), emcc_args=['-s', 'FORCE_FILESYSTEM=1', '-s', 'EXIT_RUNTIME=1'])

  def test_extern_weak(self):
    self.do_other_test(os.path.join('other', 'extern_weak'), emcc_args=['-s', 'ERROR_ON_UNDEFINED_SYMBOLS=0'])
    if not self.is_wasm_backend(): # TODO: wasm backend main module
      self.do_other_test(os.path.join('other', 'extern_weak'), emcc_args=['-s', 'MAIN_MODULE=1', '-DLINKABLE'])

  def test_main_module_without_main(self):
    create_test_file('pre.js', r'''
var Module = {
  onRuntimeInitialized: function() {
    Module._foo();
  }
};
''')
    create_test_file('src.c', r'''
#include <emscripten.h>
EMSCRIPTEN_KEEPALIVE void foo() {
  EM_ASM({ console.log("bar") });
}
''')
    run_process([PYTHON, EMCC, 'src.c', '--pre-js', 'pre.js', '-s', 'MAIN_MODULE=2'])
    self.assertContained('bar', run_js('a.out.js'))

  def test_js_optimizer_parse_error(self):
    # check we show a proper understandable error for JS parse problems
    create_test_file('src.cpp', r'''
#include <emscripten.h>
int main() {
  EM_ASM({
    var x = !<->5.; // wtf
  });
}
''')
    stderr = self.expect_fail([PYTHON, EMCC, 'src.cpp', '-O2'])
    # wasm backend output doesn't have spaces in the EM_ASM function bodies
    # TODO(sbc): remove second option once binaryen#2408 rolls
    self.assertContained(('''
var ASM_CONSTS = [function() { var x = !<->5.; }];
                                        ^
''', '''
  0: function() {var x = !<->5.;}
                          ^
''', '''
  1024: function() {var x = !<->5.;}
                             ^
'''), stderr)

  def test_EM_ASM_ES6(self):
    # check we show a proper understandable error for JS parse problems
    create_test_file('src.cpp', r'''
#include <emscripten.h>
int main() {
  EM_ASM({
    var x = (a, b) => 5; // valid ES6!
    out('hello!');
  });
}
''')
    run_process([PYTHON, EMCC, 'src.cpp', '-O2'])
    self.assertContained('hello!', run_js('a.out.js'))

  def test_check_sourcemapurl(self):
    if not self.is_wasm():
      self.skipTest('only supported with wasm')
    run_process([PYTHON, EMCC, path_from_root('tests', 'hello_123.c'), '-g4', '-o', 'a.js', '--source-map-base', 'dir/'])
    output = open('a.wasm', 'rb').read()
    # has sourceMappingURL section content and points to 'dir/a.wasm.map' file
    source_mapping_url_content = encode_leb(len('sourceMappingURL')) + b'sourceMappingURL' + encode_leb(len('dir/a.wasm.map')) + b'dir/a.wasm.map'
    self.assertIn(source_mapping_url_content, output)

  def test_check_source_map_args(self):
    # -g4 is needed for source maps; -g is not enough
    run_process([PYTHON, EMCC, path_from_root('tests', 'hello_world.c'), '-g'])
    self.assertNotExists('a.out.wasm.map')
    run_process([PYTHON, EMCC, path_from_root('tests', 'hello_world.c'), '-g4'])
    self.assertExists('a.out.wasm.map')

  @parameterized({
    'normal': [],
    'profiling': ['--profiling'] # -g4 --profiling should still emit a source map; see #8584
  })
  def test_check_sourcemapurl_default(self, *args):
    print(args)
    if not self.is_wasm():
      self.skipTest('only supported with wasm')

    try_delete('a.wasm.map')
    run_process([PYTHON, EMCC, path_from_root('tests', 'hello_123.c'), '-g4', '-o', 'a.js'] + list(args))
    output = open('a.wasm', 'rb').read()
    # has sourceMappingURL section content and points to 'a.wasm.map' file
    source_mapping_url_content = encode_leb(len('sourceMappingURL')) + b'sourceMappingURL' + encode_leb(len('a.wasm.map')) + b'a.wasm.map'
    self.assertIn(source_mapping_url_content, output)

  def test_wasm_sourcemap(self):
    # The no_main.c will be read (from relative location) due to speficied "-s"
    shutil.copyfile(path_from_root('tests', 'other', 'wasm_sourcemap', 'no_main.c'), 'no_main.c')
    wasm_map_cmd = [PYTHON, path_from_root('tools', 'wasm-sourcemap.py'),
                    '--sources', '--prefix', '=wasm-src://',
                    '--load-prefix', '/emscripten/tests/other/wasm_sourcemap=.',
                    '--dwarfdump-output',
                    path_from_root('tests', 'other', 'wasm_sourcemap', 'foo.wasm.dump'),
                    '-o', 'a.out.wasm.map',
                    path_from_root('tests', 'other', 'wasm_sourcemap', 'foo.wasm')]
    run_process(wasm_map_cmd)
    output = open('a.out.wasm.map').read()
    # has "sources" entry with file (includes also `--prefix =wasm-src:///` replacement)
    self.assertIn('wasm-src:///emscripten/tests/other/wasm_sourcemap/no_main.c', output)
    # has "sourcesContent" entry with source code (included with `-s` option)
    self.assertIn('int foo()', output)
    # has some entries
    self.assertRegexpMatches(output, r'"mappings":\s*"[A-Za-z0-9+/]')

  def test_wasm_sourcemap_dead(self):
    wasm_map_cmd = [PYTHON, path_from_root('tools', 'wasm-sourcemap.py'),
                    '--dwarfdump-output',
                    path_from_root('tests', 'other', 'wasm_sourcemap_dead', 't.wasm.dump'),
                    '-o', 'a.out.wasm.map',
                    path_from_root('tests', 'other', 'wasm_sourcemap_dead', 't.wasm')]
    run_process(wasm_map_cmd, stdout=PIPE, stderr=PIPE)
    output = open('a.out.wasm.map').read()
    # has only two entries
    self.assertRegexpMatches(output, r'"mappings":\s*"[A-Za-z0-9+/]+,[A-Za-z0-9+/]+"')

  def test_wasm_producers_section(self):
    # no producers section by default
    run_process([PYTHON, EMCC, path_from_root('tests', 'hello_world.c')])
    with open('a.out.wasm', 'rb') as f:
      self.assertNotIn('clang', str(f.read()))
    size = os.path.getsize('a.out.wasm')
    if self.is_wasm_backend():
      run_process([PYTHON, EMCC, path_from_root('tests', 'hello_world.c'), '-s', 'EMIT_PRODUCERS_SECTION=1'])
      with open('a.out.wasm', 'rb') as f:
        self.assertIn('clang', str(f.read()))
      size_with_section = os.path.getsize('a.out.wasm')
      self.assertLess(size, size_with_section)

  def test_html_preprocess(self):
    test_file = path_from_root('tests', 'module', 'test_stdin.c')
    output_file = 'test_stdin.html'
    shell_file = path_from_root('tests', 'module', 'test_html_preprocess.html')

    run_process([PYTHON, EMCC, '-o', output_file, test_file, '--shell-file', shell_file, '-s', 'ASSERTIONS=0'], stdout=PIPE, stderr=PIPE)
    output = open(output_file).read()
    self.assertContained("""<style>
/* Disable preprocessing inside style block as syntax is ambiguous with CSS */
#include {background-color: black;}
#if { background-color: red;}
#else {background-color: blue;}
#endif {background-color: green;}
#xxx {background-color: purple;}
</style>
T1:(else) ASSERTIONS != 1
T2:ASSERTIONS != 1
T3:ASSERTIONS < 2
T4:(else) ASSERTIONS <= 1
T5:(else) ASSERTIONS
T6:!ASSERTIONS""", output)

    run_process([PYTHON, EMCC, '-o', output_file, test_file, '--shell-file', shell_file, '-s', 'ASSERTIONS=1'], stdout=PIPE, stderr=PIPE)
    output = open(output_file).read()
    self.assertContained("""<style>
/* Disable preprocessing inside style block as syntax is ambiguous with CSS */
#include {background-color: black;}
#if { background-color: red;}
#else {background-color: blue;}
#endif {background-color: green;}
#xxx {background-color: purple;}
</style>
T1:ASSERTIONS == 1
T2:(else) ASSERTIONS == 1
T3:ASSERTIONS < 2
T4:(else) ASSERTIONS <= 1
T5:ASSERTIONS
T6:(else) !ASSERTIONS""", output)

    run_process([PYTHON, EMCC, '-o', output_file, test_file, '--shell-file', shell_file, '-s', 'ASSERTIONS=2'], stdout=PIPE, stderr=PIPE)
    output = open(output_file).read()
    self.assertContained("""<style>
/* Disable preprocessing inside style block as syntax is ambiguous with CSS */
#include {background-color: black;}
#if { background-color: red;}
#else {background-color: blue;}
#endif {background-color: green;}
#xxx {background-color: purple;}
</style>
T1:(else) ASSERTIONS != 1
T2:ASSERTIONS != 1
T3:(else) ASSERTIONS >= 2
T4:ASSERTIONS > 1
T5:ASSERTIONS
T6:(else) !ASSERTIONS""", output)

  # Tests that Emscripten-compiled applications can be run from a relative path with node command line that is different than the current working directory.
  def test_node_js_run_from_different_directory(self):
    if not os.path.exists('subdir'):
      os.mkdir('subdir')
    run_process([PYTHON, EMCC, path_from_root('tests', 'hello_world.c'), '-o', os.path.join('subdir', 'a.js'), '-O3'])
    ret = run_process(NODE_JS + [os.path.join('subdir', 'a.js')], stdout=PIPE).stdout
    self.assertContained('hello, world!', ret)

  def test_is_bitcode(self):
    fname = 'tmp.o'

    with open(fname, 'wb') as f:
      f.write(b'foo')
    self.assertFalse(Building.is_bitcode(fname))

    with open(fname, 'wb') as f:
      f.write(b'\xDE\xC0\x17\x0B')
      f.write(16 * b'\x00')
      f.write(b'BC')
    self.assertTrue(Building.is_bitcode(fname))

    with open(fname, 'wb') as f:
      f.write(b'BC')
    self.assertTrue(Building.is_bitcode(fname))

  def test_is_ar(self):
    fname = 'tmp.a'

    with open(fname, 'wb') as f:
      f.write(b'foo')
    self.assertFalse(Building.is_ar(fname))

    with open(fname, 'wb') as f:
      f.write(b'!<arch>\n')
    self.assertTrue(Building.is_ar(fname))

  def test_emcc_parsing(self):
    create_test_file('src.c', r'''
        #include <stdio.h>
        void a() { printf("a\n"); }
        void b() { printf("b\n"); }
        void c() { printf("c\n"); }
        void d() { printf("d\n"); }
      ''')
    create_test_file('response', r'''[
"_a",
"_b",
"_c",
"_d"
]
''')

    for export_arg, expected in [
      # extra space at end - should be ignored
      ("EXPORTED_FUNCTIONS=['_a', '_b', '_c', '_d' ]", ''),
      # extra newline in response file - should be ignored
      ("EXPORTED_FUNCTIONS=@response", ''),
      # stray slash
      ("EXPORTED_FUNCTIONS=['_a', '_b', \\'_c', '_d']", '''undefined exported function: "\\\\'_c'"'''),
      # stray slash
      ("EXPORTED_FUNCTIONS=['_a', '_b',\\ '_c', '_d']", '''undefined exported function: "\\\\ '_c'"'''),
      # stray slash
      ('EXPORTED_FUNCTIONS=["_a", "_b", \\"_c", "_d"]', 'undefined exported function: "\\\\"_c""'),
      # stray slash
      ('EXPORTED_FUNCTIONS=["_a", "_b",\\ "_c", "_d"]', 'undefined exported function: "\\\\ "_c"'),
      # missing comma
      ('EXPORTED_FUNCTIONS=["_a", "_b" "_c", "_d"]', 'undefined exported function: "_b" "_c"'),
    ]:
      print(export_arg)
      proc = run_process([PYTHON, EMCC, 'src.c', '-s', export_arg], stdout=PIPE, stderr=PIPE, check=not expected)
      print(proc.stderr)
      if not expected:
        assert not proc.stderr
      else:
        self.assertNotEqual(proc.returncode, 0)
        self.assertContained(expected, proc.stderr)

  @no_fastcomp('uses new ASYNCIFY')
  def test_asyncify_escaping(self):
    proc = run_process([PYTHON, EMCC, path_from_root('tests', 'hello_world.c'), '-s', 'ASYNCIFY=1', '-s', "ASYNCIFY_WHITELIST=[DOS_ReadFile(unsigned short, unsigned char*, unsigned short*, bool)]"], stdout=PIPE, stderr=PIPE)
    self.assertContained('emcc: ASYNCIFY list contains an item without balanced parentheses', proc.stderr)
    self.assertContained('   DOS_ReadFile(unsigned short', proc.stderr)
    self.assertContained('Try to quote the entire argument', proc.stderr)

  @no_fastcomp('uses new ASYNCIFY')
  def test_asyncify_response_file(self):
    return self.skipTest(' TODO remove the support for multiple binaryen versions warning output ("function name" vs "pattern" etc).')
    create_test_file('a.txt', r'''[
  "DOS_ReadFile(unsigned short, unsigned char*, unsigned short*, bool)"
]
''')
    proc = run_process([PYTHON, EMCC, path_from_root('tests', 'hello_world.c'), '-s', 'ASYNCIFY=1', '-s', "ASYNCIFY_WHITELIST=@a.txt"], stdout=PIPE, stderr=PIPE)
    # we should parse the response file properly, and then issue a proper warning for the missing function
    self.assertContained(
        'Asyncify whitelist contained a non-matching pattern: DOS_ReadFile(unsigned short, unsigned char*, unsigned short*, bool)',
        proc.stderr)

  # Sockets and networking

  def test_inet(self):
    self.do_run(open(path_from_root('tests', 'sha1.c')).read(), 'SHA1=15dd99a1991e0b3826fede3deffc1feba42278e6')
    src = r'''
      #include <stdio.h>
      #include <arpa/inet.h>

      int main() {
        printf("*%x,%x,%x,%x,%x,%x*\n", htonl(0xa1b2c3d4), htonl(0xfe3572e0), htonl(0x07abcdf0), htons(0xabcd), ntohl(0x43211234), ntohs(0xbeaf));
        in_addr_t i = inet_addr("190.180.10.78");
        printf("%x\n", i);
        return 0;
      }
    '''
    self.do_run(src, '*d4c3b2a1,e07235fe,f0cdab07,cdab,34122143,afbe*\n4e0ab4be\n')

  def test_inet2(self):
    src = r'''
      #include <stdio.h>
      #include <arpa/inet.h>

      int main() {
        struct in_addr x, x2;
        int *y = (int*)&x;
        *y = 0x12345678;
        printf("%s\n", inet_ntoa(x));
        int r = inet_aton(inet_ntoa(x), &x2);
        printf("%s\n", inet_ntoa(x2));
        return 0;
      }
    '''
    self.do_run(src, '120.86.52.18\n120.86.52.18\n')

  def test_inet3(self):
    src = r'''
      #include <stdio.h>
      #include <arpa/inet.h>
      #include <sys/socket.h>
      int main() {
        char dst[64];
        struct in_addr x, x2;
        int *y = (int*)&x;
        *y = 0x12345678;
        printf("%s\n", inet_ntop(AF_INET,&x,dst,sizeof dst));
        int r = inet_aton(inet_ntoa(x), &x2);
        printf("%s\n", inet_ntop(AF_INET,&x2,dst,sizeof dst));
        return 0;
      }
    '''
    self.do_run(src, '120.86.52.18\n120.86.52.18\n')

  def test_inet4(self):
    src = r'''
      #include <stdio.h>
      #include <arpa/inet.h>
      #include <sys/socket.h>

      void test(const char *test_addr, bool first=true){
          char str[40];
          struct in6_addr addr;
          unsigned char *p = (unsigned char*)&addr;
          int ret;
          ret = inet_pton(AF_INET6,test_addr,&addr);
          if(ret == -1) return;
          if(ret == 0) return;
          if(inet_ntop(AF_INET6,&addr,str,sizeof(str)) == NULL ) return;
          printf("%02x%02x:%02x%02x:%02x%02x:%02x%02x:%02x%02x:%02x%02x:%02x%02x:%02x%02x - %s\n",
               p[0],p[1],p[2],p[3],p[4],p[5],p[6],p[7],p[8],p[9],p[10],p[11],p[12],p[13],p[14],p[15],str);
          if (first) test(str, false); // check again, on our output
      }
      int main(){
          test("::");
          test("::1");
          test("::1.2.3.4");
          test("::17.18.19.20");
          test("::ffff:1.2.3.4");
          test("1::ffff");
          test("::255.255.255.255");
          test("0:ff00:1::");
          test("0:ff::");
          test("abcd::");
          test("ffff::a");
          test("ffff::a:b");
          test("ffff::a:b:c");
          test("ffff::a:b:c:d");
          test("ffff::a:b:c:d:e");
          test("::1:2:0:0:0");
          test("0:0:1:2:3::");
          test("ffff:ffff:ffff:ffff:ffff:ffff:ffff:ffff");
          test("1::255.255.255.255");

          //below should fail and not produce results..
          test("1.2.3.4");
          test("");
          test("-");

          printf("ok.\n");
      }
    '''
    self.do_run(src, r'''0000:0000:0000:0000:0000:0000:0000:0000 - ::
0000:0000:0000:0000:0000:0000:0000:0000 - ::
0000:0000:0000:0000:0000:0000:0000:0001 - ::1
0000:0000:0000:0000:0000:0000:0000:0001 - ::1
0000:0000:0000:0000:0000:0000:0102:0304 - ::102:304
0000:0000:0000:0000:0000:0000:0102:0304 - ::102:304
0000:0000:0000:0000:0000:0000:1112:1314 - ::1112:1314
0000:0000:0000:0000:0000:0000:1112:1314 - ::1112:1314
0000:0000:0000:0000:0000:ffff:0102:0304 - ::ffff:1.2.3.4
0000:0000:0000:0000:0000:ffff:0102:0304 - ::ffff:1.2.3.4
0001:0000:0000:0000:0000:0000:0000:ffff - 1::ffff
0001:0000:0000:0000:0000:0000:0000:ffff - 1::ffff
0000:0000:0000:0000:0000:0000:ffff:ffff - ::ffff:ffff
0000:0000:0000:0000:0000:0000:ffff:ffff - ::ffff:ffff
0000:ff00:0001:0000:0000:0000:0000:0000 - 0:ff00:1::
0000:ff00:0001:0000:0000:0000:0000:0000 - 0:ff00:1::
0000:00ff:0000:0000:0000:0000:0000:0000 - 0:ff::
0000:00ff:0000:0000:0000:0000:0000:0000 - 0:ff::
abcd:0000:0000:0000:0000:0000:0000:0000 - abcd::
abcd:0000:0000:0000:0000:0000:0000:0000 - abcd::
ffff:0000:0000:0000:0000:0000:0000:000a - ffff::a
ffff:0000:0000:0000:0000:0000:0000:000a - ffff::a
ffff:0000:0000:0000:0000:0000:000a:000b - ffff::a:b
ffff:0000:0000:0000:0000:0000:000a:000b - ffff::a:b
ffff:0000:0000:0000:0000:000a:000b:000c - ffff::a:b:c
ffff:0000:0000:0000:0000:000a:000b:000c - ffff::a:b:c
ffff:0000:0000:0000:000a:000b:000c:000d - ffff::a:b:c:d
ffff:0000:0000:0000:000a:000b:000c:000d - ffff::a:b:c:d
ffff:0000:0000:000a:000b:000c:000d:000e - ffff::a:b:c:d:e
ffff:0000:0000:000a:000b:000c:000d:000e - ffff::a:b:c:d:e
0000:0000:0000:0001:0002:0000:0000:0000 - ::1:2:0:0:0
0000:0000:0000:0001:0002:0000:0000:0000 - ::1:2:0:0:0
0000:0000:0001:0002:0003:0000:0000:0000 - 0:0:1:2:3::
0000:0000:0001:0002:0003:0000:0000:0000 - 0:0:1:2:3::
ffff:ffff:ffff:ffff:ffff:ffff:ffff:ffff - ffff:ffff:ffff:ffff:ffff:ffff:ffff:ffff
ffff:ffff:ffff:ffff:ffff:ffff:ffff:ffff - ffff:ffff:ffff:ffff:ffff:ffff:ffff:ffff
0001:0000:0000:0000:0000:0000:ffff:ffff - 1::ffff:ffff
0001:0000:0000:0000:0000:0000:ffff:ffff - 1::ffff:ffff
ok.
''')

  def test_getsockname_unconnected_socket(self):
    self.do_run(r'''
      #include <sys/socket.h>
      #include <stdio.h>
      #include <assert.h>
      #include <sys/socket.h>
      #include <netinet/in.h>
      #include <arpa/inet.h>
      #include <string.h>
      int main() {
        int fd;
        int z;
        fd = socket(PF_INET, SOCK_STREAM, IPPROTO_TCP);
        struct sockaddr_in adr_inet;
        socklen_t len_inet = sizeof adr_inet;
        z = getsockname(fd, (struct sockaddr *)&adr_inet, &len_inet);
        if (z != 0) {
          perror("getsockname error");
          return 1;
        }
        char buffer[1000];
        sprintf(buffer, "%s:%u", inet_ntoa(adr_inet.sin_addr), (unsigned)ntohs(adr_inet.sin_port));
        const char *correct = "0.0.0.0:0";
        printf("got (expected) socket: %s (%s), size %lu (%lu)\n", buffer, correct, strlen(buffer), strlen(correct));
        assert(strlen(buffer) == strlen(correct));
        assert(strcmp(buffer, correct) == 0);
        puts("success.");
      }
    ''', 'success.')

  def test_getpeername_unconnected_socket(self):
    self.do_run(r'''
      #include <sys/socket.h>
      #include <stdio.h>
      #include <assert.h>
      #include <sys/socket.h>
      #include <netinet/in.h>
      #include <arpa/inet.h>
      #include <string.h>
      int main() {
        int fd;
        int z;
        fd = socket(PF_INET, SOCK_STREAM, IPPROTO_TCP);
        struct sockaddr_in adr_inet;
        socklen_t len_inet = sizeof adr_inet;
        z = getpeername(fd, (struct sockaddr *)&adr_inet, &len_inet);
        if (z != 0) {
          perror("getpeername error");
          return 1;
        }
        puts("unexpected success.");
      }
    ''', 'getpeername error: Socket not connected', assert_returncode=None)

  def test_getaddrinfo(self):
    self.do_run(open(path_from_root('tests', 'sockets', 'test_getaddrinfo.c')).read(), 'success')

  def test_getnameinfo(self):
    self.do_run(open(path_from_root('tests', 'sockets', 'test_getnameinfo.c')).read(), 'success')

  def test_gethostbyname(self):
    self.do_run(open(path_from_root('tests', 'sockets', 'test_gethostbyname.c')).read(), 'success')

  def test_getprotobyname(self):
    self.do_run(open(path_from_root('tests', 'sockets', 'test_getprotobyname.c')).read(), 'success')

  def test_link(self):
    self.do_run(r'''
#include <netdb.h>

#include <sys/types.h>
#include <sys/socket.h>

int main () {
    void* thing = gethostbyname("bing.com");
    ssize_t rval = recv (0, thing, 0, 0);
    rval = send (0, thing, 0, 0);
    return 0;
}''', '', force_c=True)

  # This test verifies that function names embedded into the build with --js-library (JS functions imported to asm.js/wasm)
  # are minified when -O3 is used
  def test_js_function_names_are_minified(self):
    def check_size(f, expected_size):
      if not os.path.isfile(f):
        return # Nonexistent file passes in this check
      obtained_size = os.path.getsize(f)
      print('size of generated ' + f + ': ' + str(obtained_size))
      try_delete(f)
      assert obtained_size < expected_size

    run_process([PYTHON, path_from_root('tests', 'gen_many_js_functions.py'), 'library_long.js', 'main_long.c'])
    for wasm in [['-s', 'WASM=1'], ['-s', 'WASM=0']]:
      if self.is_wasm_backend() and 'WASM=0' in wasm:
        continue
      # Currently we rely on Closure for full minification of every appearance of JS function names.
      # TODO: Add minification also for non-Closure users and add [] to this list to test minification without Closure.
      for closure in [['--closure', '1']]:
        args = [PYTHON, EMCC, '-O3', '--js-library', 'library_long.js', 'main_long.c', '-o', 'a.html'] + wasm + closure
        print(' '.join(args))
        run_process(args)

        ret = run_process(NODE_JS + ['a.js'], stdout=PIPE).stdout
        self.assertTextDataIdentical('Sum of numbers from 1 to 1000: 500500 (expected 500500)', ret.strip())

        check_size('a.js', 150000)
        check_size('a.wasm', 80000)

  # Checks that C++ exceptions managing invoke_*() wrappers will not be generated if exceptions are disabled
  def test_no_invoke_functions_are_generated_if_exception_catching_is_disabled(self):
    self.skipTest('Skipping other.test_no_invoke_functions_are_generated_if_exception_catching_is_disabled: Enable after new version of fastcomp has been tagged')
    for args in [[], ['-s', 'WASM=0']]:
      run_process([PYTHON, EMCC, path_from_root('tests', 'hello_world.cpp'), '-s', 'DISABLE_EXCEPTION_CATCHING=1', '-o', 'a.html'] + args)
      output = open('a.js').read()
      self.assertContained('_main', output) # Smoke test that we actually compiled
      self.assertNotContained('invoke_', output)

  # Verifies that only the minimal needed set of invoke_*() functions will be generated when C++ exceptions are enabled
  def test_no_excessive_invoke_functions_are_generated_when_exceptions_are_enabled(self):
    self.skipTest('Skipping other.test_no_excessive_invoke_functions_are_generated_when_exceptions_are_enabled: Enable after new version of fastcomp has been tagged')
    for args in [[], ['-s', 'WASM=0']]:
      run_process([PYTHON, EMCC, path_from_root('tests', 'invoke_i.cpp'), '-s', 'DISABLE_EXCEPTION_CATCHING=0', '-o', 'a.html'] + args)
      output = open('a.js').read()
      self.assertContained('invoke_i', output)
      self.assertNotContained('invoke_ii', output)
      self.assertNotContained('invoke_v', output)

  def test_add_emscripten_metadata(self):
    run_process([PYTHON, EMCC, path_from_root('tests', 'hello_world.c'),
                 '-s', 'EMIT_EMSCRIPTEN_METADATA',
                 '-o', 'hello_world.js'])
    wasm = open('hello_world.wasm', 'rb').read()
    # emscripten_metadata should be in the wasm data
    offset = 8 # skip magic + header
    for _ in range(100):
      section = wasm[offset:offset + 1]
      self.assertEqual(section, b'\0', 'No emscripten_metadata section found before standard wasm sections')
      offset += 1
      (section_size, offset) = WebAssembly.delebify(wasm, offset)
      end_offset = offset + section_size
      (name_len, offset) = WebAssembly.delebify(wasm, offset)
      name = wasm[offset:offset + name_len]
      if name == b'emscripten_metadata':
        break
      offset = end_offset
    else:
      self.assertFalse("No emscripten_metadata section found in first 100 custom sections")

    # make sure wasm executes correctly
    ret = run_process(NODE_JS + ['hello_world.js'], stdout=PIPE).stdout
    self.assertTextDataIdentical('hello, world!\n', ret)

  def test_add_emscripten_metadata_not_emitted(self):
    run_process([PYTHON, EMCC, path_from_root('tests', 'hello_world.c'),
                 '-o', 'hello_world.js'])
    wasm = open('hello_world.wasm', 'rb').read()
    # emscripten_metadata should be in the wasm data
    offset = 8 # skip magic + header
    for _ in range(100):
      if offset >= len(wasm):
        break
      section = wasm[offset:offset + 1]
      offset += 1
      (section_size, offset) = WebAssembly.delebify(wasm, offset)
      end_offset = offset + section_size
      # if this is a custom section
      if section == b'\0':
        (name_len, offset) = WebAssembly.delebify(wasm, offset)
        name = wasm[offset:offset + name_len]
        self.assertNotEqual(name, b'emscripten_metadata')
      offset = end_offset
    else:
      self.assertFalse("wasm file had too many sections")

  # This test verifies that the generated exports from asm.js/wasm module only reference the unminified exported name exactly once.
  # (need to contain the export name once for unminified access from calling code, and should not have the unminified name exist more than once, that would be wasteful for size)
  def test_function_exports_are_small(self):
    def test(wasm, closure, opt):
      args = [PYTHON, EMCC, path_from_root('tests', 'long_function_name_in_export.c'), '-o', 'a.html', '-s', 'ENVIRONMENT=web', '-s', 'DECLARE_ASM_MODULE_EXPORTS=0'] + wasm + opt + closure
      run_process(args)

      output = open('a.js', 'r').read()
      try_delete('a.js')
      self.assertNotContained('asm["_thisIsAFunctionExportedFromAsmJsOrWasmWithVeryLongFunctionNameThatWouldBeGreatToOnlyHaveThisLongNameReferredAtMostOnceInOutput"]', output)

      # TODO: Add stricter testing when Wasm side is also optimized: (currently Wasm does still need to reference exports multiple times)
      if 'WASM=1' not in wasm:
        num_times_export_is_referenced = output.count('thisIsAFunctionExportedFromAsmJsOrWasmWithVeryLongFunctionNameThatWouldBeGreatToOnlyHaveThisLongNameReferredAtMostOnceInOutput')
        self.assertEqual(num_times_export_is_referenced, 1)

    if not self.is_wasm_backend():
      for closure in [[], ['--closure', '1']]:
        for opt in [['-O2'], ['-O3'], ['-Os']]:
          test(['-s', 'WASM=0'], closure, opt)
          test(['-s', 'WASM=1', '-s', 'WASM_ASYNC_COMPILATION=0'], closure, opt)

  @no_wasm_backend('tests asmjs, sizes sensitive to fastcomp')
  def test_minimal_runtime_code_size(self):
    smallest_code_size_args = ['-s', 'MINIMAL_RUNTIME=2',
                               '-s', 'AGGRESSIVE_VARIABLE_ELIMINATION=1',
                               '-s', 'ENVIRONMENT=web',
                               '-s', 'TEXTDECODER=2',
                               '-s', 'ABORTING_MALLOC=0',
                               '-s', 'ALLOW_MEMORY_GROWTH=0',
                               '-s', 'SUPPORT_ERRNO=0',
                               '-s', 'DECLARE_ASM_MODULE_EXPORTS=1',
                               '-s', 'MALLOC=emmalloc',
                               '-s', 'GL_EMULATE_GLES_VERSION_STRING_FORMAT=0',
                               '-s', 'GL_EXTENSIONS_IN_PREFIXED_FORMAT=0',
                               '-s', 'GL_SUPPORT_AUTOMATIC_ENABLE_EXTENSIONS=0',
                               '-s', 'GL_TRACK_ERRORS=0',
                               '-s', 'GL_SUPPORT_EXPLICIT_SWAP_CONTROL=0',
                               '-s', 'GL_POOL_TEMP_BUFFERS=0',
                               '-s', 'FAST_UNROLLED_MEMCPY_AND_MEMSET=0',
                               '--output_eol', 'linux']

    asmjs = ['-s', 'WASM=0', '--separate-asm', '-s', 'ELIMINATE_DUPLICATE_FUNCTIONS=1', '--memory-init-file', '1']
    opts = ['-O3', '--closure', '1', '-DNDEBUG', '-ffast-math']

    hello_world_sources = [path_from_root('tests', 'small_hello_world.c'),
                           '-s', 'RUNTIME_FUNCS_TO_IMPORT=[]',
                           '-s', 'USES_DYNAMIC_ALLOC=0',
                           '-s', 'ASM_PRIMITIVE_VARS=[STACKTOP]']
    hello_webgl_sources = [path_from_root('tests', 'minimal_webgl', 'main.cpp'),
                           path_from_root('tests', 'minimal_webgl', 'webgl.c'),
                           '--js-library', path_from_root('tests', 'minimal_webgl', 'library_js.js'),
                           '-s', 'RUNTIME_FUNCS_TO_IMPORT=[]',
                           '-s', 'USES_DYNAMIC_ALLOC=2', '-lGL',
                           '-s', 'MODULARIZE=1']
    hello_webgl2_sources = hello_webgl_sources + ['-s', 'USE_WEBGL2=1']

    test_cases = [
      (asmjs + opts, hello_world_sources, {'a.html': 981, 'a.js': 289, 'a.asm.js': 113, 'a.mem': 6}),
      (opts, hello_world_sources, {'a.html': 968, 'a.js': 604, 'a.wasm': 86}),
      (asmjs + opts, hello_webgl_sources, {'a.html': 881, 'a.js': 5035, 'a.asm.js': 11094, 'a.mem': 321}),
      (opts, hello_webgl_sources, {'a.html': 857, 'a.js': 5083, 'a.wasm': 8841}),
      (opts, hello_webgl2_sources, {'a.html': 857, 'a.js': 6192, 'a.wasm': 8841}) # Compare how WebGL2 sizes stack up with WebGL 1
    ]

    success = True

    def print_percent(actual, expected):
      if actual == expected:
        return ''
      return ' ({:+.2f}%)'.format((actual - expected) * 100.0 / expected)

    for case in test_cases:
      print('\n-----------------------------\n' + str(case))
      flags, sources, files = case
      args = [PYTHON, EMCC, '-o', 'a.html'] + sources + smallest_code_size_args + flags
      print('\n' + ' '.join(args))
      run_process(args)
      print('\n')

      total_output_size = 0
      total_expected_size = 0
      for f in files:
        expected_size = files[f]
        size = os.path.getsize(f)
        print('size of ' + f + ' == ' + str(size) + ', expected ' + str(expected_size) + ', delta=' + str(size - expected_size) + print_percent(size, expected_size))

        # Hack: Generated .mem initializer files have different sizes on different
        # platforms (Windows gives x, CircleCI Linux gives x-17 bytes, my home
        # Linux gives x+2 bytes..). Likewise asm.js files seem to be affected by
        # the LLVM IR text names, which lead to asm.js names, which leads to
        # difference code size, which leads to different relooper choices,
        # as a result leading to slightly different total code sizes.
        # TODO: identify what is causing this. meanwhile allow some amount of slop
        mem_slop = 20
        if size <= expected_size + mem_slop and size >= expected_size - mem_slop:
          size = expected_size

        total_output_size += size
        total_expected_size += expected_size

      print('Total output size=' + str(total_output_size) + ' bytes, expected total size=' + str(total_expected_size) + ', delta=' + str(total_output_size - total_expected_size) + print_percent(total_output_size, total_expected_size))
      if total_output_size > total_expected_size:
        print('Oops, overall generated code size regressed by ' + str(total_output_size - total_expected_size) + ' bytes!')
      if total_output_size < total_expected_size:
        print('Hey amazing, overall generated code size was improved by ' + str(total_expected_size - total_output_size) + ' bytes! Please update test other.test_minimal_runtime_code_size with the new updated size!')
      if total_output_size != total_expected_size:
        success = False
    assert success

  # Test that legacy settings that have been fixed to a specific value and their value can no longer be changed,
  def test_legacy_settings_forbidden_to_change(self):
    stderr = self.expect_fail([PYTHON, EMCC, '-s', 'MEMFS_APPEND_TO_TYPED_ARRAYS=0', path_from_root('tests', 'hello_world.c')])
    self.assertContained('MEMFS_APPEND_TO_TYPED_ARRAYS=0 is no longer supported', stderr)

    run_process([PYTHON, EMCC, '-s', 'MEMFS_APPEND_TO_TYPED_ARRAYS=1', path_from_root('tests', 'hello_world.c')])
    run_process([PYTHON, EMCC, '-s', 'PRECISE_I64_MATH=2', path_from_root('tests', 'hello_world.c')])

  def test_strict_mode_hello_world(self):
    # Verify that strict mode can be used for simple hello world program both
    # via the environment EMCC_STRICT=1 and from the command line `-s STRICT`
    cmd = [PYTHON, EMCC, path_from_root('tests', 'hello_world.c'), '-s', 'STRICT=1']
    run_process(cmd)
    with env_modify({'EMCC_STRICT': '1'}):
      self.do_run(open(path_from_root('tests', 'hello_world.c')).read(), 'hello, world!')

  def test_strict_mode_legacy_settings(self):
    cmd = [PYTHON, EMCC, path_from_root('tests', 'hello_world.c'), '-s', 'SPLIT_MEMORY=0']
    run_process(cmd)

    stderr = self.expect_fail(cmd + ['-s', 'STRICT=1'])
    self.assertContained('legacy setting used in strict mode: SPLIT_MEMORY', stderr)

    with env_modify({'EMCC_STRICT': '1'}):
      stderr = self.expect_fail(cmd)
      self.assertContained('legacy setting used in strict mode: SPLIT_MEMORY', stderr)

  def test_strict_mode_legacy_settings_runtime(self):
    # Verify that legacy settings are not accessible at runtime under strict
    # mode.
    self.set_setting('RETAIN_COMPILER_SETTINGS', 1)
    src = r'''\
    #include <stdio.h>
    #include <emscripten.h>

    int main() {
      printf("BINARYEN_METHOD: %s\n", (char*)emscripten_get_compiler_setting("BINARYEN_METHOD"));
      return 0;
    }
    '''
    self.do_run(src, 'BINARYEN_METHOD: native-wasm')
    with env_modify({'EMCC_STRICT': '1'}):
      self.do_run(src, 'invalid compiler setting: BINARYEN_METHOD')
    self.set_setting('STRICT', 1)
    self.do_run(src, 'invalid compiler setting: BINARYEN_METHOD')

  def test_strict_mode_renamed_setting(self):
    # Verify that renamed settings are available by either name (when not in
    # strict mode.
    self.set_setting('RETAIN_COMPILER_SETTINGS', 1)
    src = r'''\
    #include <stdio.h>
    #include <emscripten.h>

    int main() {
      printf("%d %d\n",
        emscripten_get_compiler_setting("BINARYEN_ASYNC_COMPILATION"),
        emscripten_get_compiler_setting("WASM_ASYNC_COMPILATION"));
      return 0;
    }
    '''

    # Setting the new name should set both
    self.set_setting('WASM_ASYNC_COMPILATION', 0)
    self.do_run(src, '0 0')
    self.set_setting('WASM_ASYNC_COMPILATION', 1)
    self.do_run(src, '1 1')
    self.clear_setting('WASM_ASYNC_COMPILATION')

    # Setting the old name should set both
    self.set_setting('BINARYEN_ASYNC_COMPILATION', 0)
    self.do_run(src, '0 0')
    self.set_setting('BINARYEN_ASYNC_COMPILATION', 1)
    self.do_run(src, '1 1')

  def test_strict_mode_legacy_settings_library(self):
    create_test_file('lib.js', r'''
#if SPLIT_MEMORY
#endif
''')
    cmd = [PYTHON, EMCC, path_from_root('tests', 'hello_world.c'), '-o', 'out.js', '--js-library', 'lib.js']
    run_process(cmd)
    self.assertContained('ReferenceError: SPLIT_MEMORY is not defined', self.expect_fail(cmd + ['-s', 'STRICT=1']))
    with env_modify({'EMCC_STRICT': '1'}):
      self.assertContained('ReferenceError: SPLIT_MEMORY is not defined', self.expect_fail(cmd))

  def test_safe_heap_log(self):
    self.set_setting('SAFE_HEAP')
    self.set_setting('SAFE_HEAP_LOG')
    self.set_setting('EXIT_RUNTIME')
    src = open(path_from_root('tests', 'hello_world.c')).read()
    self.do_run(src, 'SAFE_HEAP load: ')

    if not self.is_wasm_backend():
      self.set_setting('WASM', 0)
      self.do_run(src, 'SAFE_HEAP load: ')

  @no_fastcomp('iprintf/__small_printf are wasm-backend-only features')
  def test_mini_printfs(self):
    def test(code):
      with open('src.c', 'w') as f:
        f.write('''
          #include <stdio.h>
          int main() {
            volatile void* unknown_value;
            %s
          }
        ''' % code)
      run_process([PYTHON, EMCC, 'src.c', '-O1'])
      return os.path.getsize('a.out.wasm')

    i = test('printf("%d", *(int*)unknown_value);')
    f = test('printf("%f", *(double*)unknown_value);')
    lf = test('printf("%Lf", *(long double*)unknown_value);')
    both = test('printf("%d", *(int*)unknown_value); printf("%Lf", *(long double*)unknown_value);')
    print(i, f, lf, both)

    # iprintf is much smaller than printf with float support
    assert f - 3400 <= i <= f - 3000
    # __small_printf is somewhat smaller than printf with long double support
    assert lf - 900 <= f <= lf - 500
    # both is a little bigger still
    assert both - 100 <= lf <= both - 50

  # Tests that passing -s MALLOC=none will not include system malloc() to the build.
  def test_malloc_none(self):
    stderr = self.expect_fail([PYTHON, EMCC, path_from_root('tests', 'malloc_none.c'), '-s', 'MALLOC=none'])
    self.assertContained('undefined symbol: malloc', stderr)

  @parameterized({
    'c': ['c'],
    'cpp': ['cpp'],
  })
  @no_fastcomp('lsan not supported on fastcomp')
  def test_lsan_leaks(self, ext):
    self.do_smart_test(path_from_root('tests', 'other', 'test_lsan_leaks.' + ext),
                       emcc_args=['-fsanitize=leak', '-s', 'ALLOW_MEMORY_GROWTH=1'],
                       assert_returncode=None, literals=[
      'Direct leak of 2048 byte(s) in 1 object(s) allocated from',
      'Direct leak of 1337 byte(s) in 1 object(s) allocated from',
      'Direct leak of 42 byte(s) in 1 object(s) allocated from',
    ])

  @parameterized({
    'c': ['c', [
      r'in malloc.*a\.out\.wasm\+0x',
      r'(?im)in f (/|[a-z]:).*/test_lsan_leaks\.c:6:21$',
      r'(?im)in main (/|[a-z]:).*/test_lsan_leaks\.c:10:16$',
      r'(?im)in main (/|[a-z]:).*/test_lsan_leaks\.c:12:3$',
      r'(?im)in main (/|[a-z]:).*/test_lsan_leaks\.c:13:3$',
    ]],
    'cpp': ['cpp', [
      r'in operator new\[\]\(unsigned long\).*a\.out\.wasm\+0x',
      r'(?im)in f\(\) (/|[a-z]:).*/test_lsan_leaks\.cpp:4:21$',
      r'(?im)in main (/|[a-z]:).*/test_lsan_leaks\.cpp:8:16$',
      r'(?im)in main (/|[a-z]:).*/test_lsan_leaks\.cpp:10:3$',
      r'(?im)in main (/|[a-z]:).*/test_lsan_leaks\.cpp:11:3$',
    ]],
  })
  @no_fastcomp('lsan not supported on fastcomp')
  def test_lsan_stack_trace(self, ext, regexes):
    self.do_smart_test(path_from_root('tests', 'other', 'test_lsan_leaks.' + ext),
                       emcc_args=['-fsanitize=leak', '-s', 'ALLOW_MEMORY_GROWTH=1', '-g4'],
                       assert_returncode=None, literals=[
      'Direct leak of 2048 byte(s) in 1 object(s) allocated from',
      'Direct leak of 1337 byte(s) in 1 object(s) allocated from',
      'Direct leak of 42 byte(s) in 1 object(s) allocated from',
    ], regexes=regexes)

  @parameterized({
    'c': ['c'],
    'cpp': ['cpp'],
  })
  @no_fastcomp('lsan not supported on fastcomp')
  def test_lsan_no_leak(self, ext):
    self.do_smart_test(path_from_root('tests', 'other', 'test_lsan_no_leak.' + ext),
                       emcc_args=['-fsanitize=leak', '-s', 'ALLOW_MEMORY_GROWTH=1', '-s', 'ASSERTIONS=0'],
                       regexes=[r'^\s*$'])

  @no_fastcomp('lsan not supported on fastcomp')
  def test_lsan_no_stack_trace(self):
    self.do_smart_test(path_from_root('tests', 'other', 'test_lsan_leaks.c'),
                       emcc_args=['-fsanitize=leak', '-s', 'ALLOW_MEMORY_GROWTH=1', '-DDISABLE_CONTEXT'],
                       assert_returncode=None, literals=[
      'Direct leak of 3427 byte(s) in 3 object(s) allocated from:',
      'SUMMARY: LeakSanitizer: 3427 byte(s) leaked in 3 allocation(s).',
    ])

  @no_fastcomp('asan is not supported on fastcomp')
  def test_asan_null_deref(self):
    self.do_smart_test(path_from_root('tests', 'other', 'test_asan_null_deref.c'),
                       emcc_args=['-fsanitize=address', '-s', 'ALLOW_MEMORY_GROWTH=1'],
                       assert_returncode=None, literals=[
      'AddressSanitizer: null-pointer-dereference on address',
    ])

  @no_fastcomp('asan is not supported on fastcomp')
  def test_asan_no_stack_trace(self):
    self.do_smart_test(path_from_root('tests', 'other', 'test_lsan_leaks.c'),
                       emcc_args=['-fsanitize=address', '-s', 'ALLOW_MEMORY_GROWTH=1', '-DDISABLE_CONTEXT', '-s', 'EXIT_RUNTIME'],
                       assert_returncode=None, literals=[
      'Direct leak of 3427 byte(s) in 3 object(s) allocated from:',
      'SUMMARY: AddressSanitizer: 3427 byte(s) leaked in 3 allocation(s).',
    ])

  @parameterized({
    'async': ['-s', 'WASM_ASYNC_COMPILATION=1'],
    'sync': ['-s', 'WASM_ASYNC_COMPILATION=0'],
  })
  @no_fastcomp('offset converter is not supported on fastcomp')
  def test_offset_converter(self, *args):
    self.do_smart_test(path_from_root('tests', 'other', 'test_offset_converter.c'),
                       emcc_args=['-s', 'USE_OFFSET_CONVERTER', '-g4'] + list(args), literals=['ok'])

  @no_windows('ptys and select are not available on windows')
  @no_fastcomp('fastcomp clang detects colors differently')
  def test_build_error_color(self):
    create_test_file('src.c', 'int main() {')
    returncode, output = self.run_on_pty([PYTHON, EMCC, 'src.c'])
    self.assertNotEqual(returncode, 0)
    self.assertIn(b"\x1b[1msrc.c:1:13: \x1b[0m\x1b[0;1;31merror: \x1b[0m\x1b[1mexpected '}'\x1b[0m", output)
    self.assertIn(b"shared:ERROR: \x1b[31m", output)

  @parameterized({
    'fno_diagnostics_color': ['-fno-diagnostics-color'],
    'fdiagnostics_color_never': ['-fdiagnostics-color=never'],
  })
  @no_windows('ptys and select are not available on windows')
  def test_pty_no_color(self, flag):
    with open('src.c', 'w') as f:
      f.write('int main() {')

    returncode, output = self.run_on_pty([PYTHON, EMCC, flag, 'src.c'])
    self.assertNotEqual(returncode, 0)
    self.assertNotIn(b'\x1b', output)

  @no_fastcomp('sanitizers are not supported on fastcomp')
  def test_sanitizer_color(self):
    create_test_file('src.c', '''
      #include <emscripten.h>
      int main() {
        int *p = 0, q;
        EM_ASM({ Module.printWithColors = true; });
        q = *p;
      }
    ''')
    run_process([PYTHON, EMCC, '-fsanitize=null', 'src.c'])
    output = run_js('a.out.js', stderr=PIPE, full_output=True)
    self.assertIn('\x1b[1msrc.c', output)

  @no_fastcomp('main param optimizations are upstream-only')
  def test_main_reads_params(self):
    create_test_file('no.c', '''
      int main() {
        return 42;
      }
    ''')
    run_process([PYTHON, EMCC, 'no.c', '-O3', '-o', 'no.js'])
    no = os.path.getsize('no.js')
    create_test_file('yes.c', '''
      int main(int argc, char **argv) {
        return argc;
      }
    ''')
    run_process([PYTHON, EMCC, 'yes.c', '-O3', '-o', 'yes.js'])
    yes = os.path.getsize('yes.js')
    # not having to set up argc/argv allows us to avoid including a
    # significant amount of JS for string support (which is not needed
    # otherwise in such a trivial program).
    self.assertLess(no, 0.95 * yes)

  @no_fastcomp('not optimized in fastcomp')
  def test_INCOMING_MODULE_JS_API(self):
    def test(args):
      run_process([PYTHON, EMCC, path_from_root('tests', 'hello_world.c'), '-O3', '--closure', '1'] + args)
      for engine in JS_ENGINES:
        self.assertContained('hello, world!', run_js('a.out.js', engine=engine))
      with open('a.out.js') as f:
        # ignore \r which on windows can increase the size
        return len(f.read().replace('\r', ''))
    normal = test([])
    changed = test(['-s', 'INCOMING_MODULE_JS_API=[]'])
    print('sizes', normal, changed)
    # Changing this option to [] should decrease code size.
    self.assertLess(changed, normal)
    # Check an absolute code size as well, with some slack.
    self.assertLess(abs(changed - 5795), 150)

  def test_llvm_includes(self):
    self.build('#include <stdatomic.h>', self.get_dir(), 'atomics.c')

  def test_mmap_and_munmap(self):
    emcc_args = []
    for f in ['data_ro.dat', 'data_rw.dat']:
        create_test_file(f, 'Test file')
        emcc_args.extend(['--embed-file', f])
    self.do_other_test('mmap_and_munmap', emcc_args)

  def test_mmap_memorygrowth(self):
    self.do_other_test('mmap_memorygrowth', ['-s', 'ALLOW_MEMORY_GROWTH=1'])

  @no_fastcomp('fastcomp defines this in the backend itself, so it is always on there')
  def test_EMSCRIPTEN_and_STRICT(self):
    # __EMSCRIPTEN__ is the proper define; we support EMSCRIPTEN for legacy
    # code, unless STRICT is enabled.
    create_test_file('src.c', '''
      #ifndef EMSCRIPTEN
      #error "not defined"
      #endif
    ''')
    run_process([PYTHON, EMCC, 'src.c', '-c'])
    self.expect_fail([PYTHON, EMCC, 'src.c', '-s', 'STRICT', '-c'])

  def test_exception_settings(self):
    for catching, throwing, opts in itertools.product([0, 1], repeat=3):
      cmd = [PYTHON, EMCC, path_from_root('tests', 'other', 'exceptions_modes_symbols_defined.cpp'), '-s', 'DISABLE_EXCEPTION_THROWING=%d' % (1 - throwing), '-s', 'DISABLE_EXCEPTION_CATCHING=%d' % (1 - catching), '-O%d' % opts]
      print(cmd)
      if not throwing and not catching:
        self.assertContained('DISABLE_EXCEPTION_THROWING was set (likely due to -fno-exceptions), which means no C++ exception throwing support code is linked in, but such support is required', self.expect_fail(cmd))
      elif not throwing and catching:
        self.assertContained('DISABLE_EXCEPTION_THROWING was set (probably from -fno-exceptions) but is not compatible with enabling exception catching (DISABLE_EXCEPTION_CATCHING=0)', self.expect_fail(cmd))
      else:
        run_process(cmd)

  @no_fastcomp('assumes wasm object files')
  def test_f_exception(self):
    create_test_file('src.cpp', r'''
      #include <stdio.h>
      int main () {
        try {
          throw 42;
        } catch (int e) {
          printf("CAUGHT: %d\n", e);
        }
        return 0;
      }
    ''')
    for compile_flags, link_flags, expect_caught in [
      # exceptions are off by default
      ([], [], False),
      # enabling exceptions at link and compile works
      (['-fexceptions'], ['-fexceptions'], True),
      # just compile isn't enough as the JS runtime lacks support
      (['-fexceptions'], [], False),
      # just link isn't enough as codegen didn't emit exceptions support
      ([], ['-fexceptions'], False),
    ]:
      print(compile_flags, link_flags, expect_caught)
      run_process([PYTHON, EMCC, 'src.cpp', '-c', '-o', 'src.o'] + compile_flags)
      run_process([PYTHON, EMCC, 'src.o'] + link_flags)
      result = run_js('a.out.js', assert_returncode=None, stderr=PIPE)
      self.assertContainedIf('CAUGHT', result, expect_caught)

  def test_assertions_on_internal_api_changes(self):
    create_test_file('src.c', r'''
      #include <emscripten.h>
      int main(int argc, char **argv) {
        EM_ASM({
          try {
            Module['read'];
            out('it should not be there');
          } catch(e) {
            out('error: ' + e);
          }
        });
      }
    ''')
    run_process([PYTHON, EMCC, 'src.c', '-s', 'ASSERTIONS'])
    self.assertContained('Module.read has been replaced with plain read', run_js('a.out.js'))

  def test_assertions_on_incoming_module_api_changes(self):
    create_test_file('pre.js', r'''
      var Module = {
        read: function() {}
      }
    ''')
    run_process([PYTHON, EMCC, path_from_root('tests', 'hello_world.c'), '-s', 'ASSERTIONS', '--pre-js', 'pre.js'])
    self.assertContained('Module.read option was removed', run_js('a.out.js', assert_returncode=None, stderr=PIPE))

  def test_assertions_on_outgoing_module_api_changes(self):
    create_test_file('src.cpp', r'''
      #include <emscripten.h>
      int main() {
        EM_ASM({
          console.log();
          function check(name) {
            try {
              Module[name];
              console.log("success: " + name);
            } catch(e) {
            }
          }
          check("read");
          // TODO check("setWindowTitle");
          check("wasmBinary");
          check("arguments");
        });
      }
    ''')
    run_process([PYTHON, EMCC, 'src.cpp', '-s', 'ASSERTIONS'])
    self.assertContained('''
Module.read has been replaced with plain read_
Module.wasmBinary has been replaced with plain wasmBinary
Module.arguments has been replaced with plain arguments_
''', run_js('a.out.js', assert_returncode=None, stderr=PIPE))

  def test_em_asm_strict_c(self):
    create_test_file('src.c', '''
      #include <emscripten/em_asm.h>
      int main() {
        EM_ASM({ console.log('Hello, world!'); });
      }
    ''')
    result = run_process([PYTHON, EMCC, '-std=c11', 'src.c'], stderr=PIPE, check=False)
    self.assertNotEqual(result.returncode, 0)
    self.assertIn('EM_ASM does not work in -std=c* modes, use -std=gnu* modes instead', result.stderr)

  def test_boost_graph(self):
    self.do_smart_test(path_from_root('tests', 'test_boost_graph.cpp'),
                       emcc_args=['-s', 'USE_BOOST_HEADERS=1'],
                       assert_returncode=0)

  @no_fastcomp('EM_ASM and setjmp works fine on fastcomp')
  def test_setjmp_em_asm(self):
    create_test_file('src.c', '''
      #include <emscripten.h>
      #include <setjmp.h>

      int main() {
        jmp_buf buf;
        setjmp(buf);
        EM_ASM({
          console.log("hello world");
        });
      }
    ''')
    result = run_process([PYTHON, EMCC, 'src.c'], stderr=PIPE, check=False)
    self.assertNotEqual(result.returncode, 0)
    self.assertIn('Cannot use EM_ASM* alongside setjmp/longjmp', result.stderr)
    self.assertIn('Please consider using EM_JS, or move the EM_ASM into another function.', result.stderr)

  def test_missing_stdlibs(self):
    # Certain standard libraries are expected to be useable via -l flags but
    # don't actually exist in our standard library path.  Make sure we don't
    # error out when linking with these flags.
    run_process([PYTHON, EMCC, path_from_root('tests', 'hello_world.cpp'), '-lm', '-ldl', '-lrt', '-lpthread'])

  @no_fastcomp('lld-specific')
  def test_supported_linker_flags(self):
    out = run_process([PYTHON, EMCC, path_from_root('tests', 'hello_world.cpp'), '-Wl,waka'], stderr=PIPE).stderr
    self.assertContained('WARNING: ignoring unsupported linker flag: `waka', out)
    out = run_process([PYTHON, EMCC, path_from_root('tests', 'hello_world.cpp'),
                       '-Wl,--no-check-features,--no-threads,-mllvm,-debug,--trace,--trace-symbol=main'], stderr=PIPE).stderr
    self.assertNotContained('WARNING: ignoring unsupported linker flag', out)

  def test_non_wasm_without_wasm_in_vm(self):
    # Test that our non-wasm output does not depend on wasm support in the vm.
    run_process([PYTHON, EMCC, path_from_root('tests', 'hello_world.cpp'), '-s', 'WASM=0'])
    with open('a.out.js') as f:
      js = f.read()
    with open('a.out.js', 'w') as f:
      f.write('var WebAssembly = null;\n' + js)
    for engine in JS_ENGINES:
      self.assertContained('hello, world!', run_js('a.out.js', engine=engine))

  def test_link_to_object(self):
    # Emscripten supports compiling to an object file when the output has an
    # object extension.
    run_process([PYTHON, EMCC, path_from_root('tests', 'hello_world.cpp'), '-c', '-o', 'hello1.o'])
    run_process([PYTHON, EMCC, path_from_root('tests', 'hello_world.cpp'), '-o', 'hello2.o'])
    content1 = open('hello1.o', 'rb').read()
    content2 = open('hello2.o', 'rb').read()
    self.assertEqual(content1, content2)

    # We allow support linking object files together into other object files
    run_process([PYTHON, EMCC, 'hello1.o', '-o', 'hello3.o'])
    content3 = open('hello2.o', 'rb').read()
    self.assertEqual(content1, content3)

  def test_backwards_deps_in_archive(self):
    # Test that JS dependencies from deps_info.json work for code linked via
    # static archives using -l<name>
    run_process([PYTHON, EMCC, path_from_root('tests', 'sockets', 'test_gethostbyname.c'), '-o', 'a.o'])
    run_process([LLVM_AR, 'cr', 'liba.a', 'a.o'])
    create_test_file('empty.c', 'static int foo = 0;')
    run_process([PYTHON, EMCC, 'empty.c', '-la', '-L.'])
    self.assertContained('success', run_js('a.out.js'))

  def test_werror_python(self):
    create_test_file('not_object.bc', 'some text')
    run_process([PYTHON, EMCC, '-c', '-o', 'hello.o', path_from_root('tests', 'hello_world.c')])
    cmd = [PYTHON, EMCC, 'hello.o', 'not_object.bc', '-o', 'a.o']
    stderr = run_process(cmd, stderr=PIPE).stderr
    self.assertContained('WARNING: not_object.bc is not a valid input file', stderr)
    # Same thing with -Werror should fail
    stderr = self.expect_fail(cmd + ['-Werror'])
    self.assertContained('WARNING: not_object.bc is not a valid input file', stderr)
    self.assertContained('ERROR: treating warnings as errors (-Werror)', stderr)

  def test_emranlib(self):
    create_test_file('foo.c', 'int foo = 1;')
    create_test_file('bar.c', 'int bar = 2;')
    run_process([PYTHON, EMCC, '-c', 'foo.c', 'bar.c'])

    # Create a library with no archive map
    run_process([PYTHON, EMAR, 'crS', 'liba.a', 'foo.o', 'bar.o'])
    output = run_process([shared.LLVM_NM, '--print-armap', 'liba.a'], stdout=PIPE).stdout
    self.assertNotContained('Archive map', output)

    # Add an archive map
    run_process([PYTHON, EMRANLIB, 'liba.a'])
    output = run_process([shared.LLVM_NM, '--print-armap', 'liba.a'], stdout=PIPE).stdout
    self.assertContained('Archive map', output)

<<<<<<< HEAD
  def test_preprocess_stdin(self):
    create_test_file('temp.h', '#include <string>')
    outputStdin = run_process([PYTHON, EMCC, '-x', 'c++', '-dM', '-E', '-'], input="#include <string>", stdout=PIPE).stdout
    outputFile = run_process([PYTHON, EMCC, '-x', 'c++', '-dM', '-E', 'temp.h'], stdout=PIPE).stdout
    self.assertTextDataIdentical(outputStdin, outputFile)

  def test_compile_stdin(self):
    with open(path_from_root('tests', 'hello_world.cpp')) as f:
      run_process([PYTHON, EMCC, '-x', 'c++', '-'], input=f.read())
    self.assertContained('hello, world!', run_js('a.out.js'))
=======
  def test_pthread_stub(self):
    # Verify that programs containing pthread code can still be compiled even
    # without enabling threads.  This is possible becase we link in
    # libpthread_stub.a
    create_test_file('pthread.c', '''
#include <pthread.h>

int main() {
  pthread_atfork(NULL, NULL, NULL);
  return 0;
}
''')
    run_process([PYTHON, EMCC, 'pthread.c'])
>>>>>>> 47e8474a
<|MERGE_RESOLUTION|>--- conflicted
+++ resolved
@@ -9888,7 +9888,6 @@
     output = run_process([shared.LLVM_NM, '--print-armap', 'liba.a'], stdout=PIPE).stdout
     self.assertContained('Archive map', output)
 
-<<<<<<< HEAD
   def test_preprocess_stdin(self):
     create_test_file('temp.h', '#include <string>')
     outputStdin = run_process([PYTHON, EMCC, '-x', 'c++', '-dM', '-E', '-'], input="#include <string>", stdout=PIPE).stdout
@@ -9899,8 +9898,8 @@
     with open(path_from_root('tests', 'hello_world.cpp')) as f:
       run_process([PYTHON, EMCC, '-x', 'c++', '-'], input=f.read())
     self.assertContained('hello, world!', run_js('a.out.js'))
-=======
-  def test_pthread_stub(self):
+
+    def test_pthread_stub(self):
     # Verify that programs containing pthread code can still be compiled even
     # without enabling threads.  This is possible becase we link in
     # libpthread_stub.a
@@ -9912,5 +9911,4 @@
   return 0;
 }
 ''')
-    run_process([PYTHON, EMCC, 'pthread.c'])
->>>>>>> 47e8474a
+    run_process([PYTHON, EMCC, 'pthread.c'])