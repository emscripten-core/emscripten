# coding=utf-8
# Copyright 2013 The Emscripten Authors.  All rights reserved.
# Emscripten is available under two separate licenses, the MIT license and the
# University of Illinois/NCSA Open Source License.  Both these licenses can be
# found in the LICENSE file.

# noqa: E241

from __future__ import print_function
import difflib
import filecmp
import glob
import itertools
import json
import os
import pipes
import re
import shlex
import shutil
import sys
import time
import tempfile
import unittest
import uuid

from tools.shared import Building, PIPE, run_js, run_process, STDOUT, try_delete, listify
from tools.shared import EMCC, EMXX, EMAR, EMRANLIB, PYTHON, FILE_PACKAGER, WINDOWS, MACOS, LLVM_ROOT, EMCONFIG, TEMP_DIR, EM_BUILD_VERBOSE
from tools.shared import CLANG, CLANG_CC, CLANG_CPP, LLVM_AR
from tools.shared import COMPILER_ENGINE, NODE_JS, SPIDERMONKEY_ENGINE, JS_ENGINES, V8_ENGINE
from runner import RunnerCore, path_from_root, get_zlib_library, no_wasm_backend, needs_dlfcn, env_modify, no_windows, chdir, with_env_modify
from tools import jsrun, shared
import tools.line_endings
import tools.js_optimizer
import tools.tempfiles
import tools.duplicate_function_eliminator

scons_path = Building.which('scons')


class temp_directory(object):
  def __enter__(self):
    self.directory = tempfile.mkdtemp(prefix='emtest_temp_', dir=TEMP_DIR)
    self.prev_cwd = os.getcwd()
    os.chdir(self.directory)
    return self.directory

  def __exit__(self, type, value, traceback):
    os.chdir(self.prev_cwd) # On Windows, we can't have CWD in the directory we're deleting
    try_delete(self.directory)


def uses_canonical_tmp(func):
  """Decorator that signals the use of the canonical temp by a test method.

  This decorator takes care of cleaning the directory after the
  test to satisfy the leak detector.
  """
  def decorated(self):
    # Before running the test completely remove the canonical_tmp
    if os.path.exists(self.canonical_temp_dir):
      shutil.rmtree(self.canonical_temp_dir)
    func(self)
    # Make sure the test isn't lying about the fact that it uses
    # canonical_tmp
    self.assertTrue(os.path.exists(self.canonical_temp_dir))
    shutil.rmtree(self.canonical_temp_dir)

  return decorated


def is_python3_version_supported():
  """Retuns True if the installed python3 version is supported by emscripten.

  Note: Emscripten requires python3.5 or above since python3.4 and below do not
  support circular dependencies."""
  python3 = Building.which('python3')
  if not python3:
    return False
  output = run_process([python3, '--version'], stdout=PIPE).stdout
  version = [int(x) for x in output.split(' ')[1].split('.')]
  return version >= [3, 5, 0]


class other(RunnerCore):
  # Utility to run a simple test in this suite. This receives a directory which
  # should contain a test.cpp and test.out files, compiles the cpp, and runs it
  # to verify the output, with optional compile and run arguments.
  # TODO: use in more places
  def do_other_test(self, dirname, emcc_args=[], run_args=[]):
    shutil.copyfile(path_from_root('tests', dirname, 'test.cpp'), 'test.cpp')
    run_process([PYTHON, EMCC, 'test.cpp'] + emcc_args)
    expected = open(path_from_root('tests', dirname, 'test.out')).read()
    seen = run_js('a.out.js', args=run_args, stderr=PIPE, full_output=True) + '\n'
    self.assertContained(expected, seen)

  def test_emcc_v(self):
    for compiler in [EMCC, EMXX]:
      # -v, without input files
      proc = run_process([PYTHON, compiler, '-v'], stdout=PIPE, stderr=PIPE)
      self.assertContained('clang version %s' % shared.expected_llvm_version(), proc.stderr)
      self.assertContained('GNU', proc.stderr)
      self.assertNotContained('this is dangerous', proc.stdout)
      self.assertNotContained('this is dangerous', proc.stderr)

  def test_emcc_generate_config(self):
    for compiler in [EMCC, EMXX]:
      config_path = './emscripten_config'
      run_process([PYTHON, compiler, '--generate-config', config_path])
      assert os.path.exists(config_path), 'A config file should have been created at %s' % config_path
      config_contents = open(config_path).read()
      self.assertContained('LLVM_ROOT', config_contents)
      os.remove(config_path)

  def test_emcc_1(self):
    for compiler, suffix in [(EMCC, '.c'), (EMXX, '.cpp')]:
      # --version
      output = run_process([PYTHON, compiler, '--version'], stdout=PIPE, stderr=PIPE)
      output = output.stdout.replace('\r', '')
      self.assertContained('''emcc (Emscripten gcc/clang-like replacement)''', output)
      self.assertContained('''Copyright (C) 2014 the Emscripten authors (see AUTHORS.txt)
This is free and open source software under the MIT license.
There is NO warranty; not even for MERCHANTABILITY or FITNESS FOR A PARTICULAR PURPOSE.
''', output)

      # --help
      output = run_process([PYTHON, compiler, '--help'], stdout=PIPE, stderr=PIPE)
      self.assertContained('Display this information', output.stdout)
      self.assertContained('Most clang options will work', output.stdout)

      # -dumpmachine
      output = run_process([PYTHON, compiler, '-dumpmachine'], stdout=PIPE, stderr=PIPE)
      self.assertContained(shared.get_llvm_target(), output.stdout)

      # -dumpversion
      output = run_process([PYTHON, compiler, '-dumpversion'], stdout=PIPE, stderr=PIPE)
      self.assertEqual(shared.EMSCRIPTEN_VERSION + os.linesep, output.stdout, 'results should be identical')

      # emcc src.cpp ==> writes a.out.js and a.out.wasm
      self.clear()
      run_process([PYTHON, compiler, path_from_root('tests', 'hello_world' + suffix)])
      assert os.path.exists('a.out.js')
      assert os.path.exists('a.out.wasm')
      self.assertContained('hello, world!', run_js('a.out.js'))

      # properly report source code errors, and stop there
      self.clear()
      assert not os.path.exists('a.out.js')
      process = run_process([PYTHON, compiler, path_from_root('tests', 'hello_world_error' + suffix)], stdout=PIPE, stderr=PIPE, check=False)
      assert not os.path.exists('a.out.js'), 'compilation failed, so no output file is expected'
      assert len(process.stdout) == 0, process.stdout
      assert process.returncode is not 0, 'Failed compilation must return a nonzero error code!'
      self.assertNotContained('IOError', process.stderr) # no python stack
      self.assertNotContained('Traceback', process.stderr) # no python stack
      self.assertContained('error: invalid preprocessing directive', process.stderr)
      self.assertContained(["error: use of undeclared identifier 'cheez", "error: unknown type name 'cheez'"], process.stderr)
      self.assertContained('errors generated', process.stderr)
      assert 'compiler frontend failed to generate LLVM bitcode, halting' in process.stderr.split('errors generated.')[1]

  def test_emcc_2(self):
    for compiler in [EMCC, EMXX]:
      suffix = '.c' if compiler == EMCC else '.cpp'

      # emcc src.cpp -c    and   emcc src.cpp -o src.[o|bc] ==> should give a .bc file
      #      regression check: -o js should create "js", with bitcode content
      for args in [['-c'], ['-o', 'src.o'], ['-o', 'src.bc'], ['-o', 'src.so'], ['-o', 'js'], ['-O1', '-c', '-o', '/dev/null'], ['-O1', '-o', '/dev/null']]:
        print('-c stuff', args)
        if '/dev/null' in args and WINDOWS:
          print('skip because windows')
          continue
        target = args[1] if len(args) == 2 else 'hello_world.o'
        self.clear()
        run_process([PYTHON, compiler, path_from_root('tests', 'hello_world' + suffix)] + args)
        if args[-1] == '/dev/null':
          print('(no output)')
          continue
        syms = Building.llvm_nm(target)
        assert len(syms.defs) == 1 and 'main' in syms.defs, 'Failed to generate valid bitcode'
        if target == 'js': # make sure emcc can recognize the target as a bitcode file
          shutil.move(target, target + '.bc')
          target += '.bc'
        run_process([PYTHON, compiler, target, '-o', target + '.js'])
        self.assertContained('hello, world!', run_js(target + '.js'))

  def test_emcc_3(self):
    for compiler in [EMCC, EMXX]:
      suffix = '.c' if compiler == EMCC else '.cpp'
      os.chdir(self.get_dir())
      self.clear()

      # handle singleton archives
      run_process([PYTHON, compiler, path_from_root('tests', 'hello_world' + suffix), '-o', 'a.bc'])
      run_process([LLVM_AR, 'r', 'a.a', 'a.bc'], stdout=PIPE, stderr=PIPE)
      run_process([PYTHON, compiler, 'a.a'])
      self.assertContained('hello, world!', run_js('a.out.js'))

      if not self.is_wasm_backend():
        # emcc src.ll ==> generates .js
        self.clear()
        run_process([PYTHON, compiler, path_from_root('tests', 'hello_world.ll')])
        self.assertContained('hello, world!', run_js('a.out.js'))

      # emcc [..] -o [path] ==> should work with absolute paths
      for path in [os.path.abspath(os.path.join('..', 'file1.js')), os.path.join('b_dir', 'file2.js')]:
        print(path)
        os.chdir(self.get_dir())
        self.clear()
        print(os.listdir(os.getcwd()))
        os.makedirs('a_dir')
        os.chdir('a_dir')
        os.makedirs('b_dir')
        # use single file so we don't have more files to clean up
        run_process([PYTHON, compiler, path_from_root('tests', 'hello_world' + suffix), '-o', path, '-s', 'SINGLE_FILE=1'])
        last = os.getcwd()
        os.chdir(os.path.dirname(path))
        self.assertContained('hello, world!', run_js(os.path.basename(path)))
        os.chdir(last)
        try_delete(path)

  def test_emcc_4(self):
    for compiler in [EMCC, EMXX]:
      # Optimization: emcc src.cpp -o something.js [-Ox]. -O0 is the same as not specifying any optimization setting
      for params, opt_level, bc_params, closure, has_malloc in [ # bc params are used after compiling to bitcode
        (['-o', 'something.js'],                          0, None, 0, 1),
        (['-o', 'something.js', '-O0'],                   0, None, 0, 0),
        (['-o', 'something.js', '-O1'],                   1, None, 0, 0),
        (['-o', 'something.js', '-O1', '-g'],             1, None, 0, 0), # no closure since debug
        (['-o', 'something.js', '-O2'],                   2, None, 0, 1),
        (['-o', 'something.js', '-O2', '-g'],             2, None, 0, 0),
        (['-o', 'something.js', '-Os'],                   2, None, 0, 1),
        (['-o', 'something.js', '-O3'],                   3, None, 0, 1),
        # and, test compiling to bitcode first
        (['-o', 'something.bc'], 0, [],      0, 0),
        (['-o', 'something.bc', '-O0'], 0, [], 0, 0),
        (['-o', 'something.bc', '-O1'], 1, ['-O1'], 0, 0),
        (['-o', 'something.bc', '-O2'], 2, ['-O2'], 0, 0),
        (['-o', 'something.bc', '-O3'], 3, ['-O3'], 0, 0),
        (['-O1', '-o', 'something.bc'], 1, [], 0, 0),
        # non-wasm
        (['-s', 'WASM=0', '-o', 'something.js'],                          0, None, 0, 1),
        (['-s', 'WASM=0', '-o', 'something.js', '-O0'],                   0, None, 0, 0),
        (['-s', 'WASM=0', '-o', 'something.js', '-O1'],                   1, None, 0, 0),
        (['-s', 'WASM=0', '-o', 'something.js', '-O1', '-g'],             1, None, 0, 0), # no closure since debug
        (['-s', 'WASM=0', '-o', 'something.js', '-O2'],                   2, None, 0, 1),
        (['-s', 'WASM=0', '-o', 'something.js', '-O2', '-g'],             2, None, 0, 0),
        (['-s', 'WASM=0', '-o', 'something.js', '-Os'],                   2, None, 0, 1),
        (['-s', 'WASM=0', '-o', 'something.js', '-O3'],                   3, None, 0, 1),
        # and, test compiling to bitcode first
        (['-s', 'WASM=0', '-o', 'something.bc'],        0, ['-s', 'WASM=0'],        0, 0),
        (['-s', 'WASM=0', '-o', 'something.bc', '-O0'], 0, ['-s', 'WASM=0'],        0, 0),
        (['-s', 'WASM=0', '-o', 'something.bc', '-O1'], 1, ['-s', 'WASM=0', '-O1'], 0, 0),
        (['-s', 'WASM=0', '-o', 'something.bc', '-O2'], 2, ['-s', 'WASM=0', '-O2'], 0, 0),
        (['-s', 'WASM=0', '-o', 'something.bc', '-O3'], 3, ['-s', 'WASM=0', '-O3'], 0, 0),
        (['-s', 'WASM=0', '-O1', '-o', 'something.bc'], 1, ['-s', 'WASM=0'],        0, 0),
      ]:
        if 'WASM=0' in params and self.is_wasm_backend():
          continue
        print(params, opt_level, bc_params, closure, has_malloc)
        self.clear()
        keep_debug = '-g' in params
        args = [PYTHON, compiler, path_from_root('tests', 'hello_world_loop' + ('_malloc' if has_malloc else '') + '.cpp')] + params
        print('..', args)
        output = run_process(args, stdout=PIPE, stderr=PIPE)
        assert len(output.stdout) == 0, output.stdout
        if bc_params is not None:
          assert os.path.exists('something.bc'), output.stderr
          bc_args = [PYTHON, compiler, 'something.bc', '-o', 'something.js'] + bc_params
          print('....', bc_args)
          output = run_process(bc_args, stdout=PIPE, stderr=PIPE)
        assert os.path.exists('something.js'), output.stderr
        self.assertContained('hello, world!', run_js('something.js'))

        # Verify optimization level etc. in the generated code
        # XXX these are quite sensitive, and will need updating when code generation changes
        generated = open('something.js').read()
        main = self.get_func(generated, '_main') if 'function _main' in generated else generated
        assert 'new Uint16Array' in generated and 'new Uint32Array' in generated, 'typed arrays 2 should be used by default'
        assert 'SAFE_HEAP' not in generated, 'safe heap should not be used by default'
        assert ': while(' not in main, 'when relooping we also js-optimize, so there should be no labelled whiles'
        if closure:
          if opt_level == 0:
            assert '._main =' in generated, 'closure compiler should have been run'
          elif opt_level >= 1:
            assert '._main=' in generated, 'closure compiler should have been run (and output should be minified)'
        else:
          # closure has not been run, we can do some additional checks. TODO: figure out how to do these even with closure
          assert '._main = ' not in generated, 'closure compiler should not have been run'
          if keep_debug:
            assert ('switch (label)' in generated or 'switch (label | 0)' in generated) == (opt_level <= 0), 'relooping should be in opt >= 1'
            assert ('assert(STACKTOP < STACK_MAX' in generated) == (opt_level == 0), 'assertions should be in opt == 0'
          if 'WASM=0' in params:
            if opt_level >= 2 and '-g' in params:
              assert re.search('HEAP8\[\$?\w+ ?\+ ?\(+\$?\w+ ?', generated) or re.search('HEAP8\[HEAP32\[', generated) or re.search('[i$]\d+ & ~\(1 << [i$]\d+\)', generated), 'eliminator should create compound expressions, and fewer one-time vars' # also in -O1, but easier to test in -O2
            if opt_level == 0 or '-g' in params:
              assert 'function _main() {' in generated or 'function _main(){' in generated, 'Should be unminified'
            elif opt_level >= 2:
              assert ('function _main(){' in generated or '"use asm";var a=' in generated), 'Should be whitespace-minified'

  @no_wasm_backend('tests for asmjs optimzer')
  def test_emcc_5(self):
    for compiler in [EMCC, EMXX]:
      # asm.js optimization levels
      for params, test, text in [
        (['-O2'], lambda generated: 'function addRunDependency' in generated, 'shell has unminified utilities'),
        (['-O2', '--closure', '1'], lambda generated: 'function addRunDependency' not in generated and ';function' in generated, 'closure minifies the shell, removes whitespace'),
        (['-O2', '--closure', '1', '-g1'], lambda generated: 'function addRunDependency' not in generated and ';function' not in generated, 'closure minifies the shell, -g1 makes it keep whitespace'),
        (['-O2'], lambda generated: 'var b=0' in generated and 'function _main' not in generated, 'registerize/minify is run by default in -O2'),
        (['-O2', '--minify', '0'], lambda generated: 'var b = 0' in generated and 'function _main' not in generated, 'minify is cancelled, but not registerize'),
        (['-O2', '--js-opts', '0'], lambda generated: 'var b=0' not in generated and 'var b = 0' not in generated and 'function _main' in generated, 'js opts are cancelled'),
        (['-O2', '-g'], lambda generated: 'var b=0' not in generated and 'var b = 0' not in generated and 'function _main' in generated, 'registerize/minify is cancelled by -g'),
        (['-O2', '-g0'], lambda generated: 'var b=0' in generated and 'function _main' not in generated, 'registerize/minify is run by default in -O2 -g0'),
        (['-O2', '-g1'], lambda generated: 'var b = 0' in generated and 'function _main' not in generated, 'compress is cancelled by -g1'),
        (['-O2', '-g2'], lambda generated: ('var b = 0' in generated or 'var i1 = 0' in generated) and 'function _main' in generated, 'minify is cancelled by -g2'),
        (['-O2', '-g3'], lambda generated: 'var b=0' not in generated and 'var b = 0' not in generated and 'function _main' in generated, 'registerize is cancelled by -g3'),
        (['-O2', '--profiling'], lambda generated: ('var b = 0' in generated or 'var i1 = 0' in generated) and 'function _main' in generated, 'similar to -g2'),
        (['-O2', '-profiling'], lambda generated: ('var b = 0' in generated or 'var i1 = 0' in generated) and 'function _main' in generated, 'similar to -g2'),
        (['-O2', '--profiling-funcs'], lambda generated: 'var b=0' in generated and '"use asm";var a=' in generated and 'function _main' in generated, 'very minified, but retain function names'),
        (['-O2', '-profiling-funcs'], lambda generated: 'var b=0' in generated and '"use asm";var a=' in generated and 'function _main' in generated, 'very minified, but retain function names'),
        (['-O2'], lambda generated: 'var b=0' in generated and '"use asm";var a=' in generated and 'function _main' not in generated, 'very minified, no function names'),
        # (['-O2', '-g4'], lambda generated: 'var b=0' not in generated and 'var b = 0' not in generated and 'function _main' in generated, 'same as -g3 for now'),
        (['-s', 'INLINING_LIMIT=0'], lambda generated: 'function _dump' in generated, 'no inlining without opts'),
        ([], lambda generated: 'Module["_dump"]' not in generated, 'dump is not exported by default'),
        (['-s', 'EXPORTED_FUNCTIONS=["_main", "_dump"]'], lambda generated: 'Module["_dump"]' in generated, 'dump is now exported'),
        (['--llvm-opts', '1'], lambda generated: '_puts(' in generated, 'llvm opts requested'),
        ([], lambda generated: '// Sometimes an existing Module' in generated, 'without opts, comments in shell code'),
        (['-O2'], lambda generated: '// Sometimes an existing Module' not in generated, 'with opts, no comments in shell code'),
        (['-O2', '-g2'], lambda generated: '// Sometimes an existing Module' not in generated, 'with -g2, no comments in shell code'),
        (['-O2', '-g3'], lambda generated: '// Sometimes an existing Module' in generated, 'with -g3, yes comments in shell code'),
      ]:
        print(params, text)
        self.clear()
        run_process([PYTHON, compiler, path_from_root('tests', 'hello_world_loop.cpp'), '-o', 'a.out.js', '-s', 'WASM=0'] + params)
        self.assertContained('hello, world!', run_js('a.out.js'))
        assert test(open('a.out.js').read()), text

  def test_emcc_6(self):
    for compiler in [EMCC, EMXX]:
      # Compiling two source files into a final JS.
      for args, target in [([], 'a.out.js'), (['-o', 'combined.js'], 'combined.js')]:
        self.clear()
        run_process([PYTHON, compiler, path_from_root('tests', 'twopart_main.cpp'), path_from_root('tests', 'twopart_side.cpp')] + args)
        self.assertContained('side got: hello from main, over', run_js(target))

        # Compiling two files with -c will generate separate .bc files
        self.clear()
        expect_error = '-o' in args # specifying -o and -c is an error
        proc = run_process([PYTHON, compiler, path_from_root('tests', 'twopart_main.cpp'), path_from_root('tests', 'twopart_side.cpp'), '-c'] + args,
                           stderr=PIPE, check=False)
        if expect_error:
          self.assertContained('fatal error', proc.stderr)
          self.assertNotEqual(proc.returncode, 0)
          continue

        self.assertEqual(proc.returncode, 0)

        assert not os.path.exists(target), 'We should only have created bitcode here: ' + proc.stderr

        # Compiling one of them alone is expected to fail
        proc = run_process([PYTHON, compiler, 'twopart_main.o', '-O1', '-g', '-s', 'WARN_ON_UNDEFINED_SYMBOLS=0'] + args, stdout=PIPE, stderr=PIPE)
        self.assertContained('missing function', run_js(target, stderr=STDOUT, assert_returncode=None))
        try_delete(target)

        # Combining those bc files into js should work
        proc = run_process([PYTHON, compiler, 'twopart_main.o', 'twopart_side.o'] + args, stdout=PIPE, stderr=PIPE)
        assert os.path.exists(target), proc.stdout + '\n' + proc.stderr
        self.assertContained('side got: hello from main, over', run_js(target))

        # Combining bc files into another bc should also work
        try_delete(target)
        assert not os.path.exists(target)
        proc = run_process([PYTHON, compiler, 'twopart_main.o', 'twopart_side.o', '-o', 'combined.bc'] + args, stdout=PIPE, stderr=PIPE)
        syms = Building.llvm_nm('combined.bc')
        assert len(syms.defs) == 2 and 'main' in syms.defs, 'Failed to generate valid bitcode'
        proc = run_process([PYTHON, compiler, 'combined.bc', '-o', 'combined.bc.js'], stdout=PIPE, stderr=PIPE)
        assert len(proc.stdout) == 0, proc.stdout
        assert os.path.exists('combined.bc.js'), 'Expected %s to exist' % ('combined.bc.js')
        self.assertContained('side got: hello from main, over', run_js('combined.bc.js'))

  def test_emcc_7(self):
    for compiler in [EMCC, EMXX]:
      suffix = '.c' if compiler == EMCC else '.cpp'

      # --js-transform <transform>
      self.clear()
      trans = os.path.join(self.get_dir(), 't.py')
      with open(trans, 'w') as f:
        f.write('''
import sys
f = open(sys.argv[1], 'a')
f.write('transformed!')
f.close()
''')

      run_process([PYTHON, compiler, path_from_root('tests', 'hello_world' + suffix), '--js-transform', '%s t.py' % (PYTHON)])
      self.assertIn('transformed!', open('a.out.js').read())

      if self.is_wasm_backend():
        # The remainder of this test requires asmjs support
        return

      for opts in [0, 1, 2, 3]:
        print('mem init in', opts)
        self.clear()
        run_process([PYTHON, compiler, path_from_root('tests', 'hello_world.c'), '-s', 'WASM=0', '-O' + str(opts)])
        if opts >= 2:
          self.assertTrue(os.path.exists('a.out.js.mem'))
        else:
          self.assertFalse(os.path.exists('a.out.js.mem'))

  @no_wasm_backend('testing asm vs wasm behavior')
  def test_emcc_asm_v_wasm(self):
    for opts in ([], ['-O1'], ['-O2'], ['-O3']):
      print('opts', opts)
      for mode in ([], ['-s', 'WASM=0'], ['-s', 'BINARYEN=0'], ['-s', 'WASM=1'], ['-s', 'BINARYEN=1']):
        self.clear()
        wasm = '=0' not in str(mode)
        print('  mode', mode, 'wasm?', wasm)
        run_process([PYTHON, EMCC, path_from_root('tests', 'hello_world.c')] + opts + mode)
        assert os.path.exists('a.out.js')
        assert os.path.exists('a.out.wasm') == wasm
        for engine in JS_ENGINES:
          print('    engine', engine)
          out = run_js('a.out.js', engine=engine, stderr=PIPE, full_output=True)
          self.assertContained('hello, world!', out)
          if not wasm and engine == SPIDERMONKEY_ENGINE:
            self.validate_asmjs(out)
        if not wasm:
          src = open('a.out.js').read()
          if opts == []:
            assert 'almost asm' in src
          else:
            assert 'use asm' in src

  # Test that if multiple processes attempt to access or build stuff to the
  # cache on demand, that exactly one of the processes will, and the other
  # processes will block to wait until that process finishes.
  def test_emcc_multiprocess_cache_access(self):
    with temp_directory() as tempdirname:
      c_file = os.path.join(tempdirname, 'test.c')
      with open(c_file, 'w') as f:
        f.write(r'''
        #include <stdio.h>
        int main() {
          printf("hello, world!\n");
          return 0;
        }
        ''')
      cache_dir_name = os.path.join(tempdirname, 'emscripten_cache')
      tasks = []
      num_times_libc_was_built = 0
      for i in range(3):
        p = run_process([PYTHON, EMCC, c_file, '--cache', cache_dir_name, '-o', '%d.js' % i], stderr=STDOUT, stdout=PIPE)
        tasks += [p]
      for p in tasks:
        print('stdout:\n', p.stdout)
        if 'generating system library: libc' in p.stdout:
          num_times_libc_was_built += 1
      # The cache directory must exist after the build
      self.assertTrue(os.path.exists(cache_dir_name))
      # The cache directory must contain a built libc
      if self.is_wasm_backend():
        self.assertTrue(os.path.exists(os.path.join(cache_dir_name, 'wasm_bc', 'libc.bc')))
      else:
        self.assertTrue(os.path.exists(os.path.join(cache_dir_name, 'asmjs', 'libc.bc')))
      # Exactly one child process should have triggered libc build!
      self.assertEqual(num_times_libc_was_built, 1)

  def test_emcc_cache_flag(self):
    with temp_directory() as tempdirname:
      c_file = os.path.join(tempdirname, 'test.c')
      cache_dir_name = os.path.join(tempdirname, 'emscripten_cache')
      self.assertFalse(os.path.exists(cache_dir_name))

      with open(c_file, 'w') as f:
        f.write(r'''
        #include <stdio.h>
        int main() {
          printf("hello, world!\n");
          return 0;
        }
        ''')
      run_process([PYTHON, EMCC, c_file, '--cache', cache_dir_name], stderr=PIPE)
      # The cache directory must exist after the build
      self.assertTrue(os.path.exists(cache_dir_name))
      # The cache directory must contain a built libc'
      if self.is_wasm_backend():
        self.assertTrue(os.path.exists(os.path.join(cache_dir_name, 'wasm_bc', 'libc.bc')))
      else:
        self.assertTrue(os.path.exists(os.path.join(cache_dir_name, 'asmjs', 'libc.bc')))

  @uses_canonical_tmp
  def test_emcc_cflags(self):
    # see we print them out
    # --cflags needs to set EMCC_DEBUG=1, which needs to create canonical temp directory.
    output = run_process([PYTHON, EMCC, '--cflags'], stdout=PIPE, stderr=PIPE)
    flags = output.stdout.strip()
    self.assertContained(' '.join(Building.doublequote_spaces(shared.COMPILER_OPTS)), flags)
    # check they work
    cmd = [CLANG, path_from_root('tests', 'hello_world.cpp')] + shlex.split(flags.replace('\\', '\\\\')) + ['-c', '-emit-llvm', '-o', 'a.bc']
    run_process(cmd)
    run_process([PYTHON, EMCC, 'a.bc'])
    self.assertContained('hello, world!', run_js(self.in_dir('a.out.js')))

  def test_emar_em_config_flag(self):
    # We expand this in case the EM_CONFIG is ~/.emscripten (default)
    config = os.path.expanduser(shared.EM_CONFIG)
    # We pass -version twice to work around the newargs > 2 check in emar
    output = run_process([PYTHON, EMAR, '--em-config', config, '-version', '-version'], stdout=PIPE, stderr=PIPE)
    assert output.stdout
    assert not output.stderr
    self.assertContained('LLVM', output.stdout)

  def test_cmake(self):
    # Test all supported generators.
    if WINDOWS:
      generators = ['MinGW Makefiles', 'NMake Makefiles']
    else:
      generators = ['Unix Makefiles', 'Ninja', 'Eclipse CDT4 - Ninja']

    def nmake_detect_error(configuration):
      if Building.which(configuration['build'][0]):
        return None
      else:
        return 'Skipping NMake test for CMake support, since nmake was not found in PATH. Run this test in Visual Studio command prompt to easily access nmake.'

    def check_makefile(dirname):
      assert os.path.exists(dirname + '/Makefile'), 'CMake call did not produce a Makefile!'

    configurations = {'MinGW Makefiles'     : {'prebuild': check_makefile, # noqa
                                               'build'   : ['mingw32-make'], # noqa
                      },
                      'NMake Makefiles'     : {'detect'  : nmake_detect_error, # noqa
                                               'prebuild': check_makefile, # noqa
                                               'build'   : ['nmake', '/NOLOGO'], # noqa
                      },
                      'Unix Makefiles'      : {'prebuild': check_makefile, # noqa
                                               'build'   : ['make'], # noqa
                      },
                      'Ninja'               : {'build'   : ['ninja'], # noqa
                      },
                      'Eclipse CDT4 - Ninja': {'build'   : ['ninja'], # noqa
                      }
    }

    if WINDOWS:
      emconfigure = path_from_root('emconfigure.bat')
    else:
      emconfigure = path_from_root('emconfigure')

    for generator in generators:
      conf = configurations[generator]

      make = conf['build']
      detector = conf.get('detect')
      prebuild = conf.get('prebuild')

      if detector:
        error = detector(conf)
      elif len(make) == 1 and not Building.which(make[0]):
        # Use simple test if applicable
        error = 'Skipping %s test for CMake support, since it could not be detected.' % generator
      else:
        error = None

      if error:
        print(error)
        continue

      # ('directory to the test', 'output filename', ['extra args to pass to CMake'])
      # Testing all combinations would be too much work and the test would take 10 minutes+ to finish (CMake feature detection is slow),
      # so combine multiple features into one to try to cover as much as possible while still keeping this test in sensible time limit.
      cases = [
        ('target_js',      'test_cmake.js',         ['-DCMAKE_BUILD_TYPE=Debug']),
        ('target_html',    'hello_world_gles.html', ['-DCMAKE_BUILD_TYPE=Release',        '-DBUILD_SHARED_LIBS=OFF']),
        ('target_library', 'libtest_cmake.a',       ['-DCMAKE_BUILD_TYPE=MinSizeRel',     '-DBUILD_SHARED_LIBS=OFF']),
        ('target_library', 'libtest_cmake.a',       ['-DCMAKE_BUILD_TYPE=RelWithDebInfo', '-DCPP_LIBRARY_TYPE=STATIC']),
        ('target_library', 'libtest_cmake.so',      ['-DCMAKE_BUILD_TYPE=Release',        '-DBUILD_SHARED_LIBS=ON']),
        ('target_library', 'libtest_cmake.so',      ['-DCMAKE_BUILD_TYPE=Release',        '-DBUILD_SHARED_LIBS=ON', '-DCPP_LIBRARY_TYPE=SHARED']),
        ('stdproperty',    'helloworld.js',         [])
      ]
      for test_dir, output_file, cmake_args in cases:
        cmakelistsdir = path_from_root('tests', 'cmake', test_dir)
        with temp_directory() as tempdirname:
          # Run Cmake
          cmd = [emconfigure, 'cmake'] + cmake_args + ['-G', generator, cmakelistsdir]

          env = os.environ.copy()
          # https://github.com/kripken/emscripten/pull/5145: Check that CMake works even if EMCC_SKIP_SANITY_CHECK=1 is passed.
          if test_dir == 'target_html':
            env['EMCC_SKIP_SANITY_CHECK'] = '1'
          print(str(cmd))
          ret = run_process(cmd, env=env, stdout=None if EM_BUILD_VERBOSE >= 2 else PIPE, stderr=None if EM_BUILD_VERBOSE >= 1 else PIPE)
          if ret.stderr is not None and len(ret.stderr.strip()):
            print(ret.stderr) # If there were any errors, print them directly to console for diagnostics.
          if ret.stderr is not None and 'error' in ret.stderr.lower():
            print('Failed command: ' + ' '.join(cmd))
            print('Result:\n' + ret.stderr)
            raise Exception('cmake call failed!')

          if prebuild:
            prebuild(tempdirname)

          # Build
          cmd = make
          if EM_BUILD_VERBOSE >= 3 and 'Ninja' not in generator:
            cmd += ['VERBOSE=1']
          ret = run_process(cmd, stdout=None if EM_BUILD_VERBOSE >= 2 else PIPE)
          if ret.stderr is not None and len(ret.stderr.strip()):
            print(ret.stderr) # If there were any errors, print them directly to console for diagnostics.
          if ret.stdout is not None and 'error' in ret.stdout.lower() and '0 error(s)' not in ret.stdout.lower():
            print('Failed command: ' + ' '.join(cmd))
            print('Result:\n' + ret.stdout)
            raise Exception('make failed!')
          assert os.path.exists(tempdirname + '/' + output_file), 'Building a cmake-generated Makefile failed to produce an output file %s!' % tempdirname + '/' + output_file

          # Run through node, if CMake produced a .js file.
          if output_file.endswith('.js'):
            ret = run_process(NODE_JS + [tempdirname + '/' + output_file], stdout=PIPE).stdout
            self.assertTextDataIdentical(open(cmakelistsdir + '/out.txt', 'r').read().strip(), ret.strip())

  # Test that the various CMAKE_xxx_COMPILE_FEATURES that are advertised for the Emscripten toolchain match with the actual language features that Clang supports.
  # If we update LLVM version and this test fails, copy over the new advertised features from Clang and place them to cmake/Modules/Platform/Emscripten.cmake.
  @no_windows('Skipped on Windows because CMake does not configure native Clang builds well on Windows.')
  def test_cmake_compile_features(self):
    with temp_directory():
      cmd = ['cmake', '-DCMAKE_C_COMPILER=' + CLANG_CC, '-DCMAKE_CXX_COMPILER=' + CLANG_CPP, path_from_root('tests', 'cmake', 'stdproperty')]
      print(str(cmd))
      native_features = run_process(cmd, stdout=PIPE).stdout

    if WINDOWS:
      emconfigure = path_from_root('emcmake.bat')
    else:
      emconfigure = path_from_root('emcmake')

    with temp_directory():
      cmd = [emconfigure, 'cmake', path_from_root('tests', 'cmake', 'stdproperty')]
      print(str(cmd))
      emscripten_features = run_process(cmd, stdout=PIPE).stdout

    native_features = '\n'.join([x for x in native_features.split('\n') if '***' in x])
    emscripten_features = '\n'.join([x for x in emscripten_features.split('\n') if '***' in x])
    self.assertTextDataIdentical(native_features, emscripten_features)

  # Tests that it's possible to pass C++11 or GNU++11 build modes to CMake by building code that needs C++11 (embind)
  def test_cmake_with_embind_cpp11_mode(self):
    for args in [[], ['-DNO_GNU_EXTENSIONS=1']]:
      with temp_directory() as tempdirname:
        configure = [path_from_root('emcmake.bat' if WINDOWS else 'emcmake'), 'cmake', path_from_root('tests', 'cmake', 'cmake_with_emval')] + args
        print(str(configure))
        run_process(configure)
        build = ['cmake', '--build', '.']
        print(str(build))
        run_process(build)

        ret = run_process(NODE_JS + [os.path.join(tempdirname, 'cpp_with_emscripten_val.js')], stdout=PIPE).stdout.strip()
        if '-DNO_GNU_EXTENSIONS=1' in args:
          self.assertTextDataIdentical('Hello! __STRICT_ANSI__: 1, __cplusplus: 201103', ret)
        else:
          self.assertTextDataIdentical('Hello! __STRICT_ANSI__: 0, __cplusplus: 201103', ret)

  # Tests that the Emscripten CMake toolchain option -DEMSCRIPTEN_GENERATE_BITCODE_STATIC_LIBRARIES=ON works.
  def test_cmake_bitcode_static_libraries(self):
    if WINDOWS:
      emcmake = path_from_root('emcmake.bat')
    else:
      emcmake = path_from_root('emcmake')

    # Test that building static libraries by default generates UNIX archives (.a, with the emar tool)
    with temp_directory() as tempdirname:
      run_process([emcmake, 'cmake', path_from_root('tests', 'cmake', 'static_lib')])
      run_process([Building.which('cmake'), '--build', '.'])
      assert Building.is_ar(os.path.join(tempdirname, 'libstatic_lib.a'))
      assert Building.is_bitcode(os.path.join(tempdirname, 'libstatic_lib.a'))

    # Test that passing the -DEMSCRIPTEN_GENERATE_BITCODE_STATIC_LIBRARIES=ON directive causes CMake to generate LLVM bitcode files as static libraries (.bc)
    with temp_directory() as tempdirname:
      run_process([emcmake, 'cmake', '-DEMSCRIPTEN_GENERATE_BITCODE_STATIC_LIBRARIES=ON', path_from_root('tests', 'cmake', 'static_lib')])
      run_process([Building.which('cmake'), '--build', '.'])
      assert Building.is_bitcode(os.path.join(tempdirname, 'libstatic_lib.bc'))
      assert not Building.is_ar(os.path.join(tempdirname, 'libstatic_lib.bc'))

    # Test that one is able to fake custom suffixes for static libraries.
    # (sometimes projects want to emulate stuff, and do weird things like files with ".so" suffix which are in fact either ar archives or bitcode files)
    with temp_directory() as tempdirname:
      run_process([emcmake, 'cmake', '-DSET_FAKE_SUFFIX_IN_PROJECT=1', path_from_root('tests', 'cmake', 'static_lib')])
      run_process([Building.which('cmake'), '--build', '.'])
      assert Building.is_bitcode(os.path.join(tempdirname, 'myprefix_static_lib.somecustomsuffix'))
      assert Building.is_ar(os.path.join(tempdirname, 'myprefix_static_lib.somecustomsuffix'))

  # Tests that the CMake variable EMSCRIPTEN_VERSION is properly provided to user CMake scripts
  def test_cmake_emscripten_version(self):
    if WINDOWS:
      emcmake = path_from_root('emcmake.bat')
    else:
      emcmake = path_from_root('emcmake')

    run_process([emcmake, 'cmake', path_from_root('tests', 'cmake', 'emscripten_version')])

  def test_failure_error_code(self):
    for compiler in [EMCC, EMXX]:
      # Test that if one file is missing from the build, then emcc shouldn't succeed, and shouldn't produce an output file.
      proc = run_process([PYTHON, compiler, path_from_root('tests', 'hello_world.c'), 'this_file_is_missing.c', '-o', 'out.js'], stderr=PIPE, check=False)
      self.assertNotEqual(proc.returncode, 0)
      self.assertFalse(os.path.exists('out.js'))

  def test_use_cxx(self):
    open('empty_file', 'w').write(' ')
    dash_xc = run_process([PYTHON, EMCC, '-v', '-xc', 'empty_file'], stderr=PIPE).stderr
    self.assertNotContained('-std=c++03', dash_xc)
    dash_xcpp = run_process([PYTHON, EMCC, '-v', '-xc++', 'empty_file'], stderr=PIPE).stderr
    self.assertContained('-std=c++03', dash_xcpp)

  def test_cxx03(self):
    for compiler in [EMCC, EMXX]:
      run_process([PYTHON, compiler, path_from_root('tests', 'hello_cxx03.cpp')])

  def test_cxx11(self):
    for std in ['-std=c++11', '--std=c++11']:
      for compiler in [EMCC, EMXX]:
        run_process([PYTHON, compiler, std, path_from_root('tests', 'hello_cxx11.cpp')])

  # Regression test for issue #4522: Incorrect CC vs CXX detection
  def test_incorrect_c_detection(self):
    with open('test.c', 'w') as f:
      f.write('foo\n')
    for compiler in [EMCC, EMXX]:
      run_process([PYTHON, compiler, '--bind', '--embed-file', 'test.c', path_from_root('tests', 'hello_world.cpp')])

  def test_odd_suffixes(self):
    for suffix in ['CPP', 'c++', 'C++', 'cxx', 'CXX', 'cc', 'CC', 'i', 'ii']:
      if self.is_wasm_backend() and suffix == 'ii':
        # wasm backend treats .i and .ii specially and considers them already
        # pre-processed.  Because if this is strips all the -D command line
        # flags, including the __EMSCRIPTEN__ define, which makes this fail
        # to compile since libcxx/__config depends in __EMSCRIPTEN__.
        continue
      self.clear()
      print(suffix)
      shutil.copyfile(path_from_root('tests', 'hello_world.c'), 'test.' + suffix)
      run_process([PYTHON, EMCC, os.path.join(self.get_dir(), 'test.' + suffix)])
      self.assertContained('hello, world!', run_js(os.path.join(self.get_dir(), 'a.out.js')))

    for suffix in ['lo']:
      self.clear()
      print(suffix)
      run_process([PYTHON, EMCC, path_from_root('tests', 'hello_world.c'), '-o', 'binary.' + suffix])
      run_process([PYTHON, EMCC, 'binary.' + suffix])
      self.assertContained('hello, world!', run_js(os.path.join(self.get_dir(), 'a.out.js')))

  def test_ubsan(self):
    with open('test.cpp', 'w') as f:
      f.write(r'''
      #include <vector>
      #include <stdio.h>

      class Test {
      public:
        std::vector<int> vector;
      };

      Test globalInstance;

      int main() {
        printf("hello, world!\n");
        return 0;
      }
    ''')

    run_process([PYTHON, EMCC, 'test.cpp', '-fsanitize=undefined'])
    self.assertContained('hello, world!', run_js('a.out.js'))

  def test_ubsan_add_overflow(self):
    with open('test.cpp', 'w') as f:
      f.write(r'''
      #include <stdio.h>

      int main(int argc, char **argv) {
        printf("hello, world!\n");
        fflush(stdout);
        int k = 0x7fffffff;
        k += argc;
        return k;
      }
    ''')

    run_process([PYTHON, EMCC, 'test.cpp', '-fsanitize=undefined'])
    output = run_js('a.out.js', assert_returncode=1, stderr=STDOUT)
    self.assertContained('hello, world!', output)
    self.assertContained('Undefined behavior! ubsan_handle_add_overflow:', output)

  @no_wasm_backend()
  def test_asm_minify(self):
    def test(args):
      run_process([PYTHON, EMCC, path_from_root('tests', 'hello_world_loop_malloc.cpp'), '-s', 'WASM=0'] + args)
      self.assertContained('hello, world!', run_js(self.in_dir('a.out.js')))
      return open(self.in_dir('a.out.js')).read()

    src = test([])
    assert 'function _malloc' in src

    src = test(['-O2', '-s', 'ASM_JS=1'])
    normal_size = len(src)
    print('normal', normal_size)
    assert 'function _malloc' not in src

    src = test(['-O2', '-s', 'ASM_JS=1', '--minify', '0'])
    unminified_size = len(src)
    print('unminified', unminified_size)
    assert unminified_size > normal_size
    assert 'function _malloc' not in src

    src = test(['-O2', '-s', 'ASM_JS=1', '-g'])
    debug_size = len(src)
    print('debug', debug_size)
    assert debug_size > unminified_size
    assert 'function _malloc' in src

  @no_wasm_backend('test asm only function pointer handling')
  def test_dangerous_func_cast(self):
    src = r'''
      #include <stdio.h>
      typedef void (*voidfunc)();
      int my_func() {
        printf("my func\n");
        return 10;
      }
      int main(int argc, char **argv) {
        voidfunc fps[10];
        for (int i = 0; i < 10; i++)
          fps[i] = (i == argc) ? (void (*)())my_func : NULL;
        fps[2 * (argc-1) + 1]();
        return 0;
      }
    '''
    open('src.c', 'w').write(src)

    def test(args, expected):
      print(args, expected)
      run_process([PYTHON, EMCC, 'src.c'] + args, stderr=PIPE)
      self.assertContained(expected, run_js(self.in_dir('a.out.js'), stderr=PIPE, full_output=True, assert_returncode=None))
      if self.is_wasm_backend():
        return
      print('in asm.js')
      run_process([PYTHON, EMCC, 'src.c', '-s', 'WASM=0'] + args, stderr=PIPE)
      self.assertContained(expected, run_js(self.in_dir('a.out.js'), stderr=PIPE, full_output=True, assert_returncode=None))
      # TODO: emulation function support in wasm is imperfect
      print('with emulated function pointers in asm.js')
      run_process([PYTHON, EMCC, '-s', 'WASM=0', 'src.c', '-s', 'ASSERTIONS=1'] + args + ['-s', 'EMULATED_FUNCTION_POINTERS=1'], stderr=PIPE)
      out = run_js(self.in_dir('a.out.js'), stderr=PIPE, full_output=True, assert_returncode=None)
      self.assertContained(expected, out)

    # fastcomp. all asm, so it can't just work with wrong sigs. but,
    # ASSERTIONS=2 gives much better info to debug
    # Case 1: No useful info, but does mention ASSERTIONS
    test(['-O1'], 'ASSERTIONS')
    # Case 2: Some useful text
    test(['-O1', '-s', 'ASSERTIONS=1'], [
        "Invalid function pointer called with signature 'v'. Perhaps this is an invalid value",
        'Build with ASSERTIONS=2 for more info'
    ])
    # Case 3: actually useful identity of the bad pointer, with comparisons to
    # what it would be in other types/tables
    test(['-O1', '-s', 'ASSERTIONS=2'], [
        "Invalid function pointer '0' called with signature 'v'. Perhaps this is an invalid value",
        'This pointer might make sense in another type signature:',
        "Invalid function pointer '1' called with signature 'v'. Perhaps this is an invalid value",
        "i: asm['_my_func']"
    ])
    # Case 4: emulate so it works
    test(['-O1', '-s', 'EMULATE_FUNCTION_POINTER_CASTS=1'], 'my func\n')

  def test_emulate_function_pointer_casts_assertions_2(self):
    # check empty tables work with assertions 2 in this mode (#6554)
    run_process([PYTHON, EMCC, path_from_root('tests', 'hello_world.c'), '-s', 'EMULATED_FUNCTION_POINTERS=1', '-s', 'ASSERTIONS=2'])

  def test_l_link(self):
    # Linking with -lLIBNAME and -L/DIRNAME should work, also should work with spaces

    def build(path, args):
      run_process([PYTHON, EMCC, self.in_dir(*path)] + args)

    open(self.in_dir('main.cpp'), 'w').write('''
      extern void printey();
      int main() {
        printey();
        return 0;
      }
    ''')

    try:
      os.makedirs(self.in_dir('libdir'))
    except:
      pass

    open(self.in_dir('libdir', 'libfile.cpp'), 'w').write('''
      #include <stdio.h>
      void printey() {
        printf("hello from lib\\n");
      }
    ''')

    libfile = self.in_dir('libdir', 'libfile.so')
    aout = self.in_dir('a.out.js')

    # Test linking the library built here by emcc
    build(['libdir', 'libfile.cpp'], ['-c'])
    shutil.move(self.in_dir('libfile.o'), libfile)
    build(['main.cpp'], ['-L' + self.in_dir('libdir'), '-lfile'])

    self.assertContained('hello from lib', run_js(aout))

    # Also test execution with `-l c` and space-separated library linking syntax
    os.remove(aout)
    build(['libdir', 'libfile.cpp'], ['-c', '-l', 'c'])
    shutil.move(self.in_dir('libfile.o'), libfile)
    build(['main.cpp'], ['-L', self.in_dir('libdir'), '-l', 'file'])

    self.assertContained('hello from lib', run_js(aout))

    assert not os.path.exists('a.out') and not os.path.exists('a.exe'), 'Must not leave unneeded linker stubs'

  def test_commons_link(self):
    open('a.h', 'w').write(r'''
#if !defined(A_H)
#define A_H
extern int foo[8];
#endif
''')
    open('a.c', 'w').write(r'''
#include "a.h"
int foo[8];
''')
    open('main.c', 'w').write(r'''
#include <stdio.h>
#include "a.h"

int main() {
    printf("|%d|\n", foo[0]);
    return 0;
}
''')

    run_process([PYTHON, EMCC, '-o', 'a.o', 'a.c'])
    run_process([PYTHON, EMAR, 'rv', 'library.a', 'a.o'])
    run_process([PYTHON, EMCC, '-o', 'main.o', 'main.c'])
    run_process([PYTHON, EMCC, '-o', 'a.js', 'main.o', 'library.a'])
    self.assertContained('|0|', run_js('a.js'))

  @no_wasm_backend('outlining is an asmjs only feature')
  def test_outline(self):
    if WINDOWS and not Building.which('mingw32-make'):
      self.skipTest('Skipping other.test_outline: This test requires "mingw32-make" tool in PATH on Windows to drive a Makefile build of zlib')

    def test(name, src, libs, expected, expected_ranges, args=[], suffix='cpp'):
      print(name)

      def measure_funcs(filename):
        i = 0
        start = -1
        curr = None
        ret = {}
        for line in open(filename):
          i += 1
          if line.startswith('function '):
            start = i
            curr = line
          elif line.startswith('}') and curr:
            size = i - start
            ret[curr] = size
            curr = None
        return ret

      for debug, outlining_limits in [
        ([], (1000,)),
        (['-g1'], (1000,)),
        (['-g2'], (1000,)),
        (['-g'], (100, 250, 500, 1000, 2000, 5000, 0))
      ]:
        for outlining_limit in outlining_limits:
          print('\n', Building.COMPILER_TEST_OPTS, debug, outlining_limit, '\n')
          # TODO: test without -g3, tell all sorts
          run_process([PYTHON, EMCC, src] + libs + ['-o', 'test.js', '-O2', '-s', 'WASM=0'] + debug + ['-s', 'OUTLINING_LIMIT=%d' % outlining_limit] + args)
          shutil.copyfile('test.js', '%d_test.js' % outlining_limit)
          for engine in JS_ENGINES:
            if engine == V8_ENGINE:
              continue # ban v8, weird failures
            out = run_js('test.js', engine=engine, stderr=PIPE, full_output=True)
            self.assertContained(expected, out)
            if engine == SPIDERMONKEY_ENGINE:
              self.validate_asmjs(out)
          if debug == ['-g']:
            low = expected_ranges[outlining_limit][0]
            seen = max(measure_funcs('test.js').values())
            high = expected_ranges[outlining_limit][1]
            print(Building.COMPILER_TEST_OPTS, outlining_limit, '   ', low, '<=', seen, '<=', high)
            self.assertLess(low, seen)
            self.assertLess(seen, high)

    for test_opts, expected_ranges in [
      ([], {
         100: (150, 500),  # noqa
         250: (150, 800),  # noqa
         500: (150, 900),  # noqa
        1000: (200, 1000), # noqa
        2000: (250, 2000), # noqa
        5000: (500, 5000), # noqa
           0: (1000, 5000) # noqa
      }),
      (['-O2'], {
         100: (0, 1600), # noqa
         250: (0, 1600), # noqa
         500: (0, 1600), # noqa
        1000: (0, 1600), # noqa
        2000: (0, 2000), # noqa
        5000: (0, 5000), # noqa
           0: (0, 5000)  # noqa
      }),
    ]:
      Building.COMPILER_TEST_OPTS = test_opts
      test('zlib', path_from_root('tests', 'zlib', 'example.c'),
           get_zlib_library(self),
           open(path_from_root('tests', 'zlib', 'ref.txt'), 'r').read(),
           expected_ranges,
           args=['-I' + path_from_root('tests', 'zlib')], suffix='c')

  def test_outline_stack(self):
    open('src.c', 'w').write(r'''
#include <stdio.h>
#include <stdlib.h>

void *p = NULL;

void foo() {
  int * x = alloca(1);
};

int main() {
  printf("Hello, world!\n");
  for (int i=0; i<100000; i++) {
    free(p);
    foo();
  }
}
''')
    for limit in [0, 1000, 2500, 5000]:
      print(limit)
      run_process([PYTHON, EMCC, 'src.c', '-s', 'ASSERTIONS=2', '-s', 'OUTLINING_LIMIT=%d' % limit, '-s', 'TOTAL_STACK=10000'])
      self.assertContained('Hello, world!', run_js('a.out.js'))

  @no_windows('Windows does not support symlinks')
  def test_symlink(self):
    open('foobar.xxx', 'w').write('int main(){ return 0; }')
    os.symlink('foobar.xxx', 'foobar.c')
    run_process([PYTHON, EMCC, 'foobar.c', '-o', 'foobar.bc'])
    try_delete(os.path.join(self.get_dir(), 'foobar.bc'))
    try_delete(os.path.join(self.get_dir(), 'foobar.xxx'))
    try_delete(os.path.join(self.get_dir(), 'foobar.c'))

    open('foobar.c', 'w').write('int main(){ return 0; }')
    os.symlink('foobar.c', 'foobar.xxx')
    run_process([PYTHON, EMCC, 'foobar.xxx', '-o', 'foobar.bc'])

  def test_multiply_defined_libsymbols(self):
    lib = "int mult() { return 1; }"
    lib_name = os.path.join(self.get_dir(), 'libA.c')
    open(lib_name, 'w').write(lib)
    a2 = "void x() {}"
    a2_name = os.path.join(self.get_dir(), 'a2.c')
    open(a2_name, 'w').write(a2)
    b2 = "void y() {}"
    b2_name = os.path.join(self.get_dir(), 'b2.c')
    open(b2_name, 'w').write(b2)
    main = r'''
      #include <stdio.h>
      int mult();
      int main() {
        printf("result: %d\n", mult());
        return 0;
      }
    '''
    main_name = os.path.join(self.get_dir(), 'main.c')
    open(main_name, 'w').write(main)

    Building.emcc(lib_name, output_filename='libA.so')

    Building.emcc(a2_name, ['-L.', '-lA'])
    Building.emcc(b2_name, ['-L.', '-lA'])

    Building.emcc(main_name, ['-L.', '-lA', a2_name + '.o', b2_name + '.o'], output_filename='a.out.js')

    self.assertContained('result: 1', run_js(os.path.join(self.get_dir(), 'a.out.js')))

  def test_multiply_defined_libsymbols_2(self):
    a = "int x() { return 55; }"
    a_name = os.path.join(self.get_dir(), 'a.c')
    open(a_name, 'w').write(a)
    b = "int y() { return 2; }"
    b_name = os.path.join(self.get_dir(), 'b.c')
    open(b_name, 'w').write(b)
    c = "int z() { return 5; }"
    c_name = os.path.join(self.get_dir(), 'c.c')
    open(c_name, 'w').write(c)
    main = r'''
      #include <stdio.h>
      int x();
      int y();
      int z();
      int main() {
        printf("result: %d\n", x() + y() + z());
        return 0;
      }
    '''
    main_name = os.path.join(self.get_dir(), 'main.c')
    open(main_name, 'w').write(main)

    Building.emcc(a_name) # a.c.o
    Building.emcc(b_name) # b.c.o
    Building.emcc(c_name) # c.c.o
    lib_name = os.path.join(self.get_dir(), 'libLIB.a')
    Building.emar('cr', lib_name, [a_name + '.o', b_name + '.o']) # libLIB.a with a and b

    # a is in the lib AND in an .o, so should be ignored in the lib. We do still need b from the lib though
    Building.emcc(main_name, [a_name + '.o', c_name + '.o', '-L.', '-lLIB'], output_filename='a.out.js')

    self.assertContained('result: 62', run_js(os.path.join(self.get_dir(), 'a.out.js')))

  @no_wasm_backend('not relevent with lld')
  def test_link_group(self):
    lib_src_name = os.path.join(self.get_dir(), 'lib.c')
    open(lib_src_name, 'w').write('int x() { return 42; }')

    main_name = os.path.join(self.get_dir(), 'main.c')
    open(main_name, 'w').write(r'''
      #include <stdio.h>
      int x();
      int main() {
        printf("result: %d\n", x());
        return 0;
      }
    ''')

    Building.emcc(lib_src_name) # lib.c.o
    lib_name = os.path.join(self.get_dir(), 'libLIB.a')
    Building.emar('cr', lib_name, [lib_src_name + '.o']) # libLIB.a with lib.c.o

    def test(lib_args, err_expected):
      print(err_expected)
      output = run_process([PYTHON, EMCC, main_name, '-o', 'a.out.js'] + lib_args, stdout=PIPE, stderr=PIPE, check=not err_expected)
      if err_expected:
        self.assertContained(err_expected, output.stderr)
      else:
        self.assertNotContained('undefined symbol', output.stderr)
        out_js = os.path.join(self.get_dir(), 'a.out.js')
        assert os.path.exists(out_js), output.stdout + '\n' + output.stderr
        self.assertContained('result: 42', run_js(out_js))

    test(['-Wl,--start-group', lib_name, '-Wl,--start-group'], 'Nested --start-group, missing --end-group?')
    test(['-Wl,--end-group', lib_name, '-Wl,--start-group'], '--end-group without --start-group')
    test(['-Wl,--start-group', lib_name, '-Wl,--end-group'], None)
    test(['-Wl,--start-group', lib_name], None)

    print('embind test with groups')

    main_name = os.path.join(self.get_dir(), 'main.cpp')
    open(main_name, 'w').write(r'''
      #include <stdio.h>
      #include <emscripten/val.h>
      using namespace emscripten;
      extern "C" int x();
      int main() {
        int y = -x();
        y = val::global("Math").call<int>("abs", y);
        printf("result: %d\n", y);
        return 0;
      }
    ''')
    test(['-Wl,--start-group', lib_name, '-Wl,--end-group', '--bind'], None)

  def test_whole_archive(self):
    # Verify that -Wl,--whole-archive includes the static constructor from the
    # otherwise unreferenced library.
    run_process([PYTHON, EMCC, '-c', '-o', 'main.o', path_from_root('tests', 'test_whole_archive', 'main.c')])
    run_process([PYTHON, EMCC, '-c', '-o', 'testlib.o', path_from_root('tests', 'test_whole_archive', 'testlib.c')])
    run_process([PYTHON, EMAR, 'crs', 'libtest.a', 'testlib.o'])

    run_process([PYTHON, EMCC, '-Wl,--whole-archive', 'libtest.a', '-Wl,--no-whole-archive', 'main.o'])
    self.assertContained('foo is: 42\n', run_js('a.out.js'))

    run_process([PYTHON, EMCC, '-Wl,-whole-archive', 'libtest.a', '-Wl,-no-whole-archive', 'main.o'])
    self.assertContained('foo is: 42\n', run_js('a.out.js'))

    # Verify the --no-whole-archive prevents the inclusion of the ctor
    run_process([PYTHON, EMCC, '-Wl,-whole-archive', '-Wl,--no-whole-archive', 'libtest.a', 'main.o'])
    self.assertContained('foo is: 0\n', run_js('a.out.js'))

  def test_link_group_bitcode(self):
    open('1.c', 'w').write(r'''
int f(void);
int main() {
  f();
  return 0;
}
''')
    open('2.c', 'w').write(r'''
#include <stdio.h>
int f() {
  printf("Hello\n");
  return 0;
}
''')

    run_process([PYTHON, EMCC, '-o', '1.o', '1.c'])
    run_process([PYTHON, EMCC, '-o', '2.o', '2.c'])
    run_process([PYTHON, EMAR, 'crs', '2.a', '2.o'])
    run_process([PYTHON, EMCC, '-o', 'out.bc', '-Wl,--start-group', '2.a', '1.o', '-Wl,--end-group'])
    run_process([PYTHON, EMCC, 'out.bc'])
    self.assertContained('Hello', run_js('a.out.js'))

  @no_wasm_backend('lld resolves circular lib dependencies')
  def test_circular_libs(self):
    def tmp_source(name, code):
      with open(name, 'w') as f:
        f.write(code)

    tmp_source('a.c', 'int z(); int x() { return z(); }')
    tmp_source('b.c', 'int x(); int y() { return x(); } int z() { return 42; }')
    tmp_source('c.c', 'int q() { return 0; }')
    tmp_source('main.c', r'''
      #include <stdio.h>
      int y();
      int main() {
        printf("result: %d\n", y());
        return 0;
      }
    ''')

    Building.emcc('a.c') # a.c.o
    Building.emcc('b.c') # b.c.o
    Building.emcc('c.c')
    Building.emar('cr', 'libA.a', ['a.c.o', 'c.c.o'])
    Building.emar('cr', 'libB.a', ['b.c.o', 'c.c.o'])

    args = ['main.c', '-o', 'a.out.js']
    libs_list = ['libA.a', 'libB.a']

    # 'libA.a' does not satisfy any symbols from main, so it will not be included,
    # and there will be an undefined symbol.
    proc = run_process([PYTHON, EMCC] + args + libs_list, stdout=PIPE, stderr=STDOUT, check=False)
    if proc.returncode == 0:
      print(proc.stdout)
    self.assertNotEqual(proc.returncode, 0)
    self.assertContained('error: undefined symbol: x', proc.stdout)

    # -Wl,--start-group and -Wl,--end-group around the libs will cause a rescan
    # of 'libA.a' after 'libB.a' adds undefined symbol "x", so a.c.o will now be
    # included (and the link will succeed).
    libs = ['-Wl,--start-group'] + libs_list + ['-Wl,--end-group']
    output = run_process([PYTHON, EMCC] + args + libs, stdout=PIPE, stderr=PIPE)
    out_js = os.path.join(self.get_dir(), 'a.out.js')
    assert os.path.exists(out_js), output.stdout + '\n' + output.stderr
    self.assertContained('result: 42', run_js(out_js))

    # -( and -) should also work.
    args = ['main.c', '-o', 'a2.out.js']
    libs = ['-Wl,-('] + libs_list + ['-Wl,-)']
    output = run_process([PYTHON, EMCC] + args + libs, stdout=PIPE, stderr=PIPE)
    out_js = os.path.join(self.get_dir(), 'a2.out.js')
    assert os.path.exists(out_js), output.stdout + '\n' + output.stderr
    self.assertContained('result: 42', run_js(out_js))

  @needs_dlfcn
  def test_redundant_link(self):
    lib = "int mult() { return 1; }"
    lib_name = os.path.join(self.get_dir(), 'libA.c')
    open(lib_name, 'w').write(lib)
    main = r'''
      #include <stdio.h>
      int mult();
      int main() {
        printf("result: %d\n", mult());
        return 0;
      }
    '''
    main_name = os.path.join(self.get_dir(), 'main.c')
    open(main_name, 'w').write(main)

    Building.emcc(lib_name, output_filename='libA.so')

    Building.emcc(main_name, ['libA.so'] * 2, output_filename='a.out.js')

    self.assertContained('result: 1', run_js(os.path.join(self.get_dir(), 'a.out.js')))

  @no_wasm_backend('archive contents handling differ with lld')
  def test_dot_a_all_contents_invalid(self):
    # check that we warn if an object file in a .a is not valid bitcode.
    # do not silently ignore native object files, which may have been
    # built by mistake
    open('side.cpp', 'w').write(r'''int side() { return 5; }''')
    open('main.cpp', 'w').write(r'''extern int side(); int main() { return side(); }''')
    run_process([CLANG, 'side.cpp', '-c', '-o', 'native.o'])
    run_process([PYTHON, EMAR, 'crs', 'foo.a', 'native.o'])
    proc = run_process([PYTHON, EMCC, 'main.cpp', 'foo.a', '-s', 'ERROR_ON_UNDEFINED_SYMBOLS=0'], stderr=PIPE)
    self.assertContained('is not LLVM bitcode, cannot link', proc.stderr)

  def test_export_all(self):
    lib = r'''
      #include <stdio.h>
      void libf1() { printf("libf1\n"); }
      void libf2() { printf("libf2\n"); }
    '''
    lib_name = os.path.join(self.get_dir(), 'lib.c')
    open(lib_name, 'w').write(lib)

    open('main.js', 'w').write('''
      var Module = {
        onRuntimeInitialized: function() {
          _libf1();
          _libf2();
        }
      };
    ''')

    Building.emcc(lib_name, ['-s', 'EXPORT_ALL=1', '-s', 'LINKABLE=1', '--pre-js', 'main.js'], output_filename='a.out.js')

    self.assertContained('libf1\nlibf2\n', run_js(os.path.join(self.get_dir(), 'a.out.js')))

  def test_stdin(self):
    def _test():
      for engine in JS_ENGINES:
        if engine == V8_ENGINE:
          continue # no stdin support in v8 shell
        engine[0] = os.path.normpath(engine[0])
        print(engine, file=sys.stderr)
        # work around a bug in python's subprocess module
        # (we'd use run_js() normally)
        try_delete('out.txt')
        jscommand = shared.make_js_command(os.path.normpath(exe), engine)
        if WINDOWS:
          os.system('type "in.txt" | {} >out.txt'.format(' '.join(Building.doublequote_spaces(jscommand))))
        else: # posix
          os.system('cat in.txt | {} > out.txt'.format(' '.join(Building.doublequote_spaces(jscommand))))
        self.assertContained('abcdef\nghijkl\neof', open('out.txt').read())

    Building.emcc(path_from_root('tests', 'module', 'test_stdin.c'), output_filename='a.out.js')
    open('in.txt', 'w').write('abcdef\nghijkl')
    exe = os.path.join(self.get_dir(), 'a.out.js')
    _test()
    Building.emcc(path_from_root('tests', 'module', 'test_stdin.c'),
                  ['-O2', '--closure', '1'],
                  output_filename='a.out.js')
    _test()

  def test_ungetc_fscanf(self):
    open('main.cpp', 'w').write(r'''
      #include <stdio.h>
      int main(int argc, char const *argv[])
      {
          char str[4] = {0};
          FILE* f = fopen("my_test.input", "r");
          if (f == NULL) {
              printf("cannot open file\n");
              return -1;
          }
          ungetc('x', f);
          ungetc('y', f);
          ungetc('z', f);
          fscanf(f, "%3s", str);
          printf("%s\n", str);
          return 0;
      }
    ''')
    open('my_test.input', 'w').write('abc')
    Building.emcc('main.cpp', ['--embed-file', 'my_test.input'], output_filename='a.out.js')
    self.assertContained('zyx', run_process(JS_ENGINES[0] + ['a.out.js'], stdout=PIPE, stderr=PIPE).stdout)

  def test_abspaths(self):
    # Includes with absolute paths are generally dangerous, things like -I/usr/.. will get to system local headers, not our portable ones.

    shutil.copyfile(path_from_root('tests', 'hello_world.c'), 'main.c')

    for args, expected in [(['-I/usr/something', '-Wwarn-absolute-paths'], True),
                           (['-L/usr/something', '-Wwarn-absolute-paths'], True),
                           (['-I/usr/something'], False),
                           (['-L/usr/something'], False),
                           (['-I/usr/something', '-Wno-warn-absolute-paths'], False),
                           (['-L/usr/something', '-Wno-warn-absolute-paths'], False),
                           (['-Isubdir/something', '-Wwarn-absolute-paths'], False),
                           (['-Lsubdir/something', '-Wwarn-absolute-paths'], False),
                           ([], False)]:
      print(args, expected)
      proc = run_process([PYTHON, EMCC, 'main.c'] + args, stderr=PIPE)
      assert ('encountered. If this is to a local system header/library, it may cause problems (local system files make sense for compiling natively on your system, but not necessarily to JavaScript)' in proc.stderr) == expected, proc.stderr
      if not expected:
        assert proc.stderr == '', proc.stderr

  def test_local_link(self):
    # Linking a local library directly, like /usr/lib/libsomething.so, cannot work of course since it
    # doesn't contain bitcode. However, when we see that we should look for a bitcode file for that
    # library in the -L paths and system/lib
    open('main.cpp', 'w').write('''
      extern void printey();
      int main() {
        printey();
        return 0;
      }
    ''')

    os.makedirs('subdir')
    open(os.path.join('subdir', 'libfile.so'), 'w').write('this is not llvm bitcode!')

    open('libfile.cpp', 'w').write('''
      #include <stdio.h>
      void printey() {
        printf("hello from lib\\n");
      }
    ''')

    run_process([PYTHON, EMCC, 'libfile.cpp', '-o', 'libfile.so'], stderr=PIPE)
    run_process([PYTHON, EMCC, 'main.cpp', os.path.join('subdir', 'libfile.so'), '-L.'])
    self.assertContained('hello from lib', run_js('a.out.js'))

  def test_identical_basenames(self):
    # Issue 287: files in different dirs but with the same basename get confused as the same,
    # causing multiply defined symbol errors
    os.mkdir('foo')
    os.mkdir('bar')
    open(os.path.join('foo', 'main.cpp'), 'w').write('''
      extern void printey();
      int main() {
        printey();
        return 0;
      }
    ''')
    open(os.path.join('bar', 'main.cpp'), 'w').write('''
      #include <stdio.h>
      void printey() { printf("hello there\\n"); }
    ''')

    run_process([PYTHON, EMCC, os.path.join('foo', 'main.cpp'), os.path.join('bar', 'main.cpp')])
    self.assertContained('hello there', run_js('a.out.js'))

    # ditto with first creating .o files
    try_delete('a.out.js')
    run_process([PYTHON, EMCC, os.path.join('foo', 'main.cpp'), '-o', os.path.join('foo', 'main.o')])
    run_process([PYTHON, EMCC, os.path.join('bar', 'main.cpp'), '-o', os.path.join('bar', 'main.o')])
    run_process([PYTHON, EMCC, os.path.join('foo', 'main.o'), os.path.join('bar', 'main.o')])
    self.assertContained('hello there', run_js('a.out.js'))

  def test_main_a(self):
    # if main() is in a .a, we need to pull in that .a

    main_name = os.path.join(self.get_dir(), 'main.c')
    open(main_name, 'w').write(r'''
      #include <stdio.h>
      extern int f();
      int main() {
        printf("result: %d.\n", f());
        return 0;
      }
    ''')

    other_name = os.path.join(self.get_dir(), 'other.c')
    open(other_name, 'w').write(r'''
      #include <stdio.h>
      int f() { return 12346; }
    ''')

    run_process([PYTHON, EMCC, main_name, '-c', '-o', main_name + '.bc'])
    run_process([PYTHON, EMCC, other_name, '-c', '-o', other_name + '.bc'])

    run_process([PYTHON, EMAR, 'cr', main_name + '.a', main_name + '.bc'])

    run_process([PYTHON, EMCC, other_name + '.bc', main_name + '.a'])

    self.assertContained('result: 12346.', run_js(os.path.join(self.get_dir(), 'a.out.js')))

  def test_dup_o_in_a(self):
    open('common.c', 'w').write(r'''
      #include <stdio.h>
      void a(void) {
        printf("a\n");
      }
    ''')
    run_process([PYTHON, EMCC, 'common.c', '-c', '-o', 'common.o'])
    run_process([PYTHON, EMAR, 'rc', 'liba.a', 'common.o'])

    open('common.c', 'w').write(r'''
      #include <stdio.h>
      void b(void) {
        printf("b\n");
      }
    ''')
    run_process([PYTHON, EMCC, 'common.c', '-c', '-o', 'common.o'])
    run_process([PYTHON, EMAR, 'rc', 'libb.a', 'common.o'])

    open('main.c', 'w').write(r'''
      void a(void);
      void b(void);
      int main() {
        a();
        b();
      }
    ''')
    run_process([PYTHON, EMCC, 'main.c', '-L.', '-la', '-lb'])

    self.assertContained('a\nb\n', run_js(os.path.join(self.get_dir(), 'a.out.js')))

  @no_wasm_backend('warning do not exist under lld')
  def test_dup_o_in_one_a(self):
    open('common.c', 'w').write(r'''
      #include <stdio.h>
      void a(void) {
        printf("a\n");
      }
    ''')
    run_process([PYTHON, EMCC, 'common.c', '-c', '-o', 'common.o'])

    os.mkdir('libdir')
    open(os.path.join('libdir', 'common.c'), 'w').write(r'''
      #include <stdio.h>
      void b(void) {
        printf("b...\n");
      }
    ''')
    run_process([PYTHON, EMCC, os.path.join('libdir', 'common.c'), '-c', '-o', os.path.join('libdir', 'common.o')])

    run_process([PYTHON, EMAR, 'rc', 'liba.a', 'common.o', os.path.join('libdir', 'common.o')])

    open('main.c', 'w').write(r'''
      void a(void);
      void b(void);
      int main() {
        a();
        b();
      }
    ''')
    err = run_process([PYTHON, EMCC, 'main.c', '-L.', '-la'], stderr=PIPE).stderr
    self.assertNotIn('loading from archive', err)
    self.assertNotIn('which has duplicate entries', err)
    self.assertNotIn('duplicate: common.o', err)
    self.assertContained('a\nb...\n', run_js('a.out.js'))

    text = run_process([PYTHON, EMAR, 't', 'liba.a'], stdout=PIPE).stdout
    self.assertNotIn('common.o', text)
    assert text.count('common_') == 2, text
    for line in text.split('\n'):
      assert len(line) < 20, line # should not have huge hash names

    # make the hashing fail: 'q' is just a quick append, no replacement, so hashing is not done, and dupes are easy
    run_process([PYTHON, EMAR, 'q', 'liba.a', 'common.o', os.path.join('libdir', 'common.o')])
    err = run_process([PYTHON, EMCC, 'main.c', '-L.', '-la'], stderr=PIPE).stderr
    self.assertIn('loading from archive', err)
    self.assertIn('which has duplicate entries', err)
    self.assertIn('duplicate: common.o', err)
    assert err.count('duplicate: ') == 1, err # others are not duplicates - the hashing keeps them separate

  def test_export_in_a(self):
    export_name = 'this_is_an_entry_point'
    full_export_name = '_' + export_name

    # The wasm backend exports symbols without the leading '_'
    if self.is_wasm_backend():
      expect_export = export_name
    else:
      expect_export = full_export_name

    open('export.c', 'w').write(r'''
      #include <stdio.h>
      void %s(void) {
        printf("Hello, world!\n");
      }
    ''' % export_name)
    run_process([PYTHON, EMCC, 'export.c', '-c', '-o', 'export.o'])
    run_process([PYTHON, EMAR, 'rc', 'libexport.a', 'export.o'])

    open('main.c', 'w').write(r'''
      int main() {
        return 0;
      }
    ''')

    # Sanity check: the symbol should not be linked in if not requested.
    run_process([PYTHON, EMCC, 'main.c', '-L.', '-lexport'])
    self.assertFalse(self.is_exported_in_wasm(expect_export, 'a.out.wasm'))

    # Sanity check: exporting without a definition does not cause it to appear.
    # Note: exporting main prevents emcc from warning that it generated no code.
    run_process([PYTHON, EMCC, 'main.c', '-s', 'ERROR_ON_UNDEFINED_SYMBOLS=0', '-s', "EXPORTED_FUNCTIONS=['_main', '%s']" % full_export_name])
    self.assertFalse(self.is_exported_in_wasm(expect_export, 'a.out.wasm'))

    # Actual test: defining symbol in library and exporting it causes it to appear in the output.
    run_process([PYTHON, EMCC, 'main.c', '-L.', '-lexport', '-s', "EXPORTED_FUNCTIONS=['%s']" % full_export_name])
    self.assertTrue(self.is_exported_in_wasm(expect_export, 'a.out.wasm'))

  def test_embed_file(self):
    open(os.path.join(self.get_dir(), 'somefile.txt'), 'w').write('''hello from a file with lots of data and stuff in it thank you very much''')
    open(os.path.join(self.get_dir(), 'main.cpp'), 'w').write(r'''
      #include <stdio.h>
      int main() {
        FILE *f = fopen("somefile.txt", "r");
        char buf[100];
        fread(buf, 1, 20, f);
        buf[20] = 0;
        fclose(f);
        printf("|%s|\n", buf);
        return 0;
      }
    ''')

    run_process([PYTHON, EMCC, os.path.join(self.get_dir(), 'main.cpp'), '--embed-file', 'somefile.txt'])
    self.assertContained('|hello from a file wi|', run_js(os.path.join(self.get_dir(), 'a.out.js')))

    # preload twice, should not err
    run_process([PYTHON, EMCC, os.path.join(self.get_dir(), 'main.cpp'), '--embed-file', 'somefile.txt', '--embed-file', 'somefile.txt'])
    self.assertContained('|hello from a file wi|', run_js(os.path.join(self.get_dir(), 'a.out.js')))

  def test_embed_file_dup(self):
    try_delete(os.path.join(self.get_dir(), 'tst'))
    os.mkdir(os.path.join(self.get_dir(), 'tst'))
    os.mkdir(os.path.join(self.get_dir(), 'tst', 'test1'))
    os.mkdir(os.path.join(self.get_dir(), 'tst', 'test2'))

    open(os.path.join(self.get_dir(), 'tst', 'aa.txt'), 'w').write('''frist''')
    open(os.path.join(self.get_dir(), 'tst', 'test1', 'aa.txt'), 'w').write('''sacond''')
    open(os.path.join(self.get_dir(), 'tst', 'test2', 'aa.txt'), 'w').write('''thard''')
    open(os.path.join(self.get_dir(), 'main.cpp'), 'w').write(r'''
      #include <stdio.h>
      #include <string.h>
      void print_file(const char *name) {
        FILE *f = fopen(name, "r");
        char buf[100];
        memset(buf, 0, 100);
        fread(buf, 1, 20, f);
        buf[20] = 0;
        fclose(f);
        printf("|%s|\n", buf);
      }
      int main() {
        print_file("tst/aa.txt");
        print_file("tst/test1/aa.txt");
        print_file("tst/test2/aa.txt");
        return 0;
      }
    ''')

    run_process([PYTHON, EMCC, os.path.join(self.get_dir(), 'main.cpp'), '--embed-file', 'tst'])
    self.assertContained('|frist|\n|sacond|\n|thard|\n', run_js(os.path.join(self.get_dir(), 'a.out.js')))

  def test_exclude_file(self):
    try_delete(os.path.join(self.get_dir(), 'tst'))
    os.mkdir(os.path.join(self.get_dir(), 'tst'))
    os.mkdir(os.path.join(self.get_dir(), 'tst', 'abc.exe'))
    os.mkdir(os.path.join(self.get_dir(), 'tst', 'abc.txt'))

    open(os.path.join(self.get_dir(), 'tst', 'hello.exe'), 'w').write('''hello''')
    open(os.path.join(self.get_dir(), 'tst', 'hello.txt'), 'w').write('''world''')
    open(os.path.join(self.get_dir(), 'tst', 'abc.exe', 'foo'), 'w').write('''emscripten''')
    open(os.path.join(self.get_dir(), 'tst', 'abc.txt', 'bar'), 'w').write('''!!!''')
    open(os.path.join(self.get_dir(), 'main.cpp'), 'w').write(r'''
      #include <stdio.h>
      int main() {
        if(fopen("tst/hello.exe", "rb")) printf("Failed\n");
        if(!fopen("tst/hello.txt", "rb")) printf("Failed\n");
        if(fopen("tst/abc.exe/foo", "rb")) printf("Failed\n");
        if(!fopen("tst/abc.txt/bar", "rb")) printf("Failed\n");

        return 0;
      }
    ''')

    run_process([PYTHON, EMCC, os.path.join(self.get_dir(), 'main.cpp'), '--embed-file', 'tst', '--exclude-file', '*.exe'])
    output = run_js(os.path.join(self.get_dir(), 'a.out.js'))
    assert output == '' or output == ' \n'

  def test_multidynamic_link(self):
    # Linking the same dynamic library in statically will error, normally, since we statically link it, causing dupe symbols

    def test(link_cmd, lib_suffix=''):
      print(link_cmd, lib_suffix)

      self.clear()
      os.mkdir('libdir')

      open('main.cpp', 'w').write(r'''
        #include <stdio.h>
        extern void printey();
        extern void printother();
        int main() {
          printf("*");
          printey();
          printf("\n");
          printother();
          printf("\n");
          printf("*");
          return 0;
        }
      ''')

      open(os.path.join('libdir', 'libfile.cpp'), 'w').write('''
        #include <stdio.h>
        void printey() {
          printf("hello from lib");
        }
      ''')

      open(os.path.join('libdir', 'libother.cpp'), 'w').write('''
        #include <stdio.h>
        extern void printey();
        void printother() {
          printf("|");
          printey();
          printf("|");
        }
      ''')

      compiler = [PYTHON, EMCC]

      # Build libfile normally into an .so
      run_process(compiler + [os.path.join('libdir', 'libfile.cpp'), '-o', os.path.join('libdir', 'libfile.so' + lib_suffix)])
      # Build libother and dynamically link it to libfile
      run_process(compiler + [os.path.join('libdir', 'libother.cpp')] + link_cmd + ['-o', os.path.join('libdir', 'libother.so')])
      # Build the main file, linking in both the libs
      run_process(compiler + [os.path.join('main.cpp')] + link_cmd + ['-lother', '-c'])
      print('...')
      # The normal build system is over. We need to do an additional step to link in the dynamic libraries, since we ignored them before
      run_process([PYTHON, EMCC, 'main.o'] + link_cmd + ['-lother', '-s', 'EXIT_RUNTIME=1'])

      self.assertContained('*hello from lib\n|hello from lib|\n*', run_js('a.out.js'))

    test(['-L' + os.path.join(self.get_dir(), 'libdir'), '-lfile']) # -l, auto detection from library path
    test(['-L' + os.path.join(self.get_dir(), 'libdir'), os.path.join(self.get_dir(), 'libdir', 'libfile.so.3.1.4.1.5.9')], '.3.1.4.1.5.9') # handle libX.so.1.2.3 as well

  def test_js_link(self):
    open(os.path.join(self.get_dir(), 'main.cpp'), 'w').write('''
      #include <stdio.h>
      int main() {
        printf("hello from main\\n");
        return 0;
      }
    ''')
    open(os.path.join(self.get_dir(), 'before.js'), 'w').write('''
      var MESSAGE = 'hello from js';
      // Module is initialized with empty object by default, so if there are no keys - nothing was run yet
      if (Object.keys(Module).length) throw 'This code should run before anything else!';
    ''')
    open(os.path.join(self.get_dir(), 'after.js'), 'w').write('''
      out(MESSAGE);
    ''')

    run_process([PYTHON, EMCC, os.path.join(self.get_dir(), 'main.cpp'), '--pre-js', 'before.js', '--post-js', 'after.js', '-s', 'BINARYEN_ASYNC_COMPILATION=0'])
    self.assertContained('hello from main\nhello from js\n', run_js(os.path.join(self.get_dir(), 'a.out.js')))

  def test_sdl_endianness(self):
    open(os.path.join(self.get_dir(), 'main.cpp'), 'w').write(r'''
      #include <stdio.h>
      #include <SDL/SDL.h>

      int main() {
        printf("%d, %d, %d\n", SDL_BYTEORDER, SDL_LIL_ENDIAN, SDL_BIG_ENDIAN);
        return 0;
      }
    ''')
    run_process([PYTHON, EMCC, os.path.join(self.get_dir(), 'main.cpp')])
    self.assertContained('1234, 1234, 4321\n', run_js(os.path.join(self.get_dir(), 'a.out.js')))

  def test_libpng(self):
    shutil.copyfile(path_from_root('tests', 'pngtest.png'), 'pngtest.png')
    Building.emcc(path_from_root('tests', 'pngtest.c'), ['--embed-file', 'pngtest.png', '-s', 'USE_ZLIB=1', '-s', 'USE_LIBPNG=1'], output_filename='a.out.js')
    self.assertContained('TESTS PASSED', run_process(JS_ENGINES[0] + ['a.out.js'], stdout=PIPE, stderr=PIPE).stdout)

  def test_bullet(self):
    Building.emcc(path_from_root('tests', 'bullet_hello_world.cpp'), ['-s', 'USE_BULLET=1'], output_filename='a.out.js')
    self.assertContained('BULLET RUNNING', run_process(JS_ENGINES[0] + ['a.out.js'], stdout=PIPE, stderr=PIPE).stdout)

  def test_vorbis(self):
    # This will also test if ogg compiles, because vorbis depends on ogg
    Building.emcc(path_from_root('tests', 'vorbis_test.c'), ['-s', 'USE_VORBIS=1'], output_filename='a.out.js')
    self.assertContained('ALL OK', run_process(JS_ENGINES[0] + ['a.out.js'], stdout=PIPE, stderr=PIPE).stdout)

  def test_freetype(self):
    # copy the Liberation Sans Bold truetype file located in the
    # <emscripten_root>/tests/freetype to the compilation folder
    shutil.copy2(path_from_root('tests/freetype', 'LiberationSansBold.ttf'), os.getcwd())
    # build test program with the font file embed in it
    Building.emcc(path_from_root('tests', 'freetype_test.c'), ['-s', 'USE_FREETYPE=1', '--embed-file', 'LiberationSansBold.ttf'], output_filename='a.out.js')
    # the test program will print an ascii representation of a bitmap where the
    # 'w' character has been rendered using the Liberation Sans Bold font
    expectedOutput = '***   +***+   **\n' + \
                     '***+  +***+  +**\n' + \
                     '***+  *****  +**\n' + \
                     '+**+ +**+**+ +**\n' + \
                     '+*** +**+**+ ***\n' + \
                     ' *** +** **+ ***\n' + \
                     ' ***+**+ +**+**+\n' + \
                     ' +**+**+ +**+**+\n' + \
                     ' +*****  +*****+\n' + \
                     '  *****   ***** \n' + \
                     '  ****+   +***+ \n' + \
                     '  +***+   +***+ \n'
    self.assertContained(expectedOutput, run_process(JS_ENGINES[0] + ['a.out.js'], stdout=PIPE, stderr=PIPE).stdout)

  def test_link_memcpy(self):
    # memcpy can show up *after* optimizations, so after our opportunity to link in libc, so it must be special-cased
    open(os.path.join(self.get_dir(), 'main.cpp'), 'w').write(r'''
      #include <stdio.h>

      int main(int argc, char **argv) {
        int num = argc + 10;
        char buf[num], buf2[num];
        for (int i = 0; i < num; i++) {
          buf[i] = i*i+i/3;
        }
        for (int i = 1; i < num; i++) {
          buf[i] += buf[i-1];
        }
        for (int i = 0; i < num; i++) {
          buf2[i] = buf[i];
        }
        for (int i = 1; i < num; i++) {
          buf2[i] += buf2[i-1];
        }
        for (int i = 0; i < num; i++) {
          printf("%d:%d\n", i, buf2[i]);
        }
        return 0;
      }
    ''')
    run_process([PYTHON, EMCC, '-O2', os.path.join(self.get_dir(), 'main.cpp')])
    output = run_js(os.path.join(self.get_dir(), 'a.out.js'), full_output=True, stderr=PIPE)
    self.assertContained('''0:0
1:1
2:6
3:21
4:53
5:111
6:-49
7:98
8:55
9:96
10:-16
''', output)
    self.assertNotContained('warning: library.js memcpy should not be running, it is only for testing!', output)

  def test_undefined_function(self):
    cmd = [PYTHON, EMCC, path_from_root('tests', 'hello_world.cpp')]
    run_process(cmd)

    # adding a missing symbol to EXPORTED_FUNCTIONS should cause failure
    cmd += ['-s', "EXPORTED_FUNCTIONS=['foobar']"]
    proc = run_process(cmd, stderr=PIPE, check=False)
    self.assertNotEqual(proc.returncode, 0)
    self.assertContained('undefined exported function: "foobar"', proc.stderr)

    # setting ERROR_ON_UNDEFINED_SYMBOLS=0 suppresses error
    cmd += ['-s', 'ERROR_ON_UNDEFINED_SYMBOLS=0']
    proc = run_process(cmd)

  def test_undefined_symbols(self):
    with open('main.cpp', 'w') as f:
      f.write(r'''
      #include <stdio.h>
      #include <SDL.h>
      #include "SDL/SDL_opengl.h"

      extern "C" {
        void something();
        void elsey();
      }

      int main() {
        printf("%p", SDL_GL_GetProcAddress("glGenTextures")); // pull in gl proc stuff, avoid warnings on emulation funcs
        something();
        elsey();
        return 0;
      }
      ''')

    for args in ([], ['-O2']):
      for action in ('WARN', 'ERROR', None):
        for value in ([0, 1]):
          try_delete('a.out.js')
          print('checking "%s" %s=%s' % (args, action, value))
          extra = ['-s', action + '_ON_UNDEFINED_SYMBOLS=%d' % value] if action else []
          proc = run_process([PYTHON, EMCC, os.path.join(self.get_dir(), 'main.cpp')] + extra + args, stderr=PIPE, check=False)
          if value or action is None:
            # The default is that we error in undefined symbols
            self.assertContained('error: undefined symbol: something', proc.stderr)
            self.assertContained('error: undefined symbol: elsey', proc.stderr)
            check_success = False
          elif action == 'ERROR' and not value:
            # Error disables, should only warn
            self.assertContained('warning: undefined symbol: something', proc.stderr)
            self.assertContained('warning: undefined symbol: elsey', proc.stderr)
            self.assertNotContained('undefined symbol: emscripten_', proc.stderr)
            check_success = True
          elif action == 'WARN' and not value:
            # Disabled warning should imply disabling errors
            self.assertNotContained('undefined symbol', proc.stderr)
            check_success = True

          if check_success:
            self.assertEqual(proc.returncode, 0)
            self.assertTrue(os.path.exists('a.out.js'))
          else:
            self.assertNotEqual(proc.returncode, 0)
            self.assertFalse(os.path.exists('a.out.js'))

  @no_wasm_backend('linker detects out-of-memory')
  def test_toobig(self):
    # very large [N x i8], we should not oom in the compiler
    with open(os.path.join(self.get_dir(), 'main.cpp'), 'w') as f:
      f.write(r'''
      #include <stdio.h>

      #define BYTES (50 * 1024 * 1024)

      int main(int argc, char **argv) {
        if (argc == 100) {
          static char buf[BYTES];
          static char buf2[BYTES];
          for (int i = 0; i < BYTES; i++) {
            buf[i] = i*i;
            buf2[i] = i/3;
          }
          for (int i = 0; i < BYTES; i++) {
            buf[i] = buf2[i/2];
            buf2[i] = buf[i/3];
          }
          printf("%d\n", buf[10] + buf2[20]);
        }
        return 0;
      }
      ''')
    run_process([PYTHON, EMCC, os.path.join(self.get_dir(), 'main.cpp')])
    assert os.path.exists('a.out.js')

  def test_prepost(self):
    with open('main.cpp', 'w') as f:
      f.write('''
      #include <stdio.h>
      int main() {
        printf("hello from main\\n");
        return 0;
      }
      ''')
    with open('pre.js', 'w') as f:
      f.write('''
      var Module = {
        preRun: function() { out('pre-run') },
        postRun: function() { out('post-run') }
      };
      ''')

    run_process([PYTHON, EMCC, 'main.cpp', '--pre-js', 'pre.js', '-s', 'BINARYEN_ASYNC_COMPILATION=0'])
    self.assertContained('pre-run\nhello from main\npost-run\n', run_js('a.out.js'))

    # addRunDependency during preRun should prevent main, and post-run from
    # running.
    with open('pre.js', 'a') as f:
      f.write('Module.preRun = function() { out("add-dep"); addRunDependency(); }\n')
    run_process([PYTHON, EMCC, 'main.cpp', '--pre-js', 'pre.js', '-s', 'BINARYEN_ASYNC_COMPILATION=0'])
    output = run_js('a.out.js')
    self.assertContained('add-dep\n', output)
    self.assertNotContained('hello from main\n', output)
    self.assertNotContained('post-run\n', output)

    # noInitialRun prevents run
    for no_initial_run, run_dep in [(0, 0), (1, 0), (0, 1)]:
      print(no_initial_run, run_dep)
      args = ['-s', 'BINARYEN_ASYNC_COMPILATION=0']
      if no_initial_run:
        args += ['-s', 'INVOKE_RUN=0']
      if run_dep:
        with open('pre.js', 'w') as f:
          f.write('Module.preRun = function() { addRunDependency("test"); }')
        with open('post.js', 'w') as f:
          f.write('removeRunDependency("test");')
        args += ['--pre-js', 'pre.js', '--post-js', 'post.js']

      run_process([PYTHON, EMCC, 'main.cpp'] + args)
      output = run_js('a.out.js')
      if no_initial_run:
        self.assertNotContained('hello from main', output)
      else:
        self.assertContained('hello from main', output)

      if no_initial_run:
        # Calling main later should still work, filesystem etc. must be set up.
        print('call main later')
        src = open('a.out.js').read()
        src += '\nModule.callMain();\n'
        open('a.out.js', 'w').write(src)
        self.assertContained('hello from main', run_js('a.out.js'))

    # Use postInit
    open(os.path.join(self.get_dir(), 'pre.js'), 'w').write('''
      var Module = {
        preRun: function() { out('pre-run') },
        postRun: function() { out('post-run') },
        preInit: function() { out('pre-init') }
      };
    ''')
    run_process([PYTHON, EMCC, os.path.join(self.get_dir(), 'main.cpp'), '--pre-js', 'pre.js'])
    self.assertContained('pre-init\npre-run\nhello from main\npost-run\n', run_js(os.path.join(self.get_dir(), 'a.out.js')))

  def test_prepost2(self):
    open(os.path.join(self.get_dir(), 'main.cpp'), 'w').write('''
      #include <stdio.h>
      int main() {
        printf("hello from main\\n");
        return 0;
      }
    ''')
    open(os.path.join(self.get_dir(), 'pre.js'), 'w').write('''
      var Module = {
        preRun: function() { out('pre-run') },
      };
    ''')
    open(os.path.join(self.get_dir(), 'pre2.js'), 'w').write('''
      Module.postRun = function() { out('post-run') };
    ''')
    run_process([PYTHON, EMCC, os.path.join(self.get_dir(), 'main.cpp'), '--pre-js', 'pre.js', '--pre-js', 'pre2.js'])
    self.assertContained('pre-run\nhello from main\npost-run\n', run_js(os.path.join(self.get_dir(), 'a.out.js')))

  def test_prepre(self):
    open(os.path.join(self.get_dir(), 'main.cpp'), 'w').write('''
      #include <stdio.h>
      int main() {
        printf("hello from main\\n");
        return 0;
      }
    ''')
    open(os.path.join(self.get_dir(), 'pre.js'), 'w').write('''
      var Module = {
        preRun: [function() { out('pre-run') }],
      };
    ''')
    open(os.path.join(self.get_dir(), 'pre2.js'), 'w').write('''
      Module.preRun.push(function() { out('prepre') });
    ''')
    run_process([PYTHON, EMCC, os.path.join(self.get_dir(), 'main.cpp'), '--pre-js', 'pre.js', '--pre-js', 'pre2.js'])
    self.assertContained('prepre\npre-run\nhello from main\n', run_js(os.path.join(self.get_dir(), 'a.out.js')))

  @no_wasm_backend('depends on bc output')
  def test_save_bc(self):
    for save in [0, 1]:
      self.clear()
      run_process([PYTHON, EMCC, path_from_root('tests', 'hello_world_loop_malloc.cpp')] + ([] if not save else ['--save-bc', self.in_dir('my_bitcode.bc')]))
      assert 'hello, world!' in run_js(self.in_dir('a.out.js'))
      assert os.path.exists(self.in_dir('my_bitcode.bc')) == save
      if save:
        try_delete('a.out.js')
        Building.llvm_dis(self.in_dir('my_bitcode.bc'), self.in_dir('my_ll.ll'))
        with env_modify({'EMCC_LEAVE_INPUTS_RAW': '1'}):
          run_process([PYTHON, EMCC, 'my_ll.ll', '-o', 'two.js'])
          assert 'hello, world!' in run_js(self.in_dir('two.js'))

  def test_js_optimizer(self):
    for input, expected, passes in [
      (path_from_root('tests', 'optimizer', 'eliminateDeadGlobals.js'), open(path_from_root('tests', 'optimizer', 'eliminateDeadGlobals-output.js')).read(),
       ['eliminateDeadGlobals']),
      (path_from_root('tests', 'optimizer', 'test-js-optimizer.js'), open(path_from_root('tests', 'optimizer', 'test-js-optimizer-output.js')).read(),
       ['hoistMultiples', 'removeAssignsToUndefined', 'simplifyExpressions']),
      (path_from_root('tests', 'optimizer', 'test-js-optimizer-asm.js'), open(path_from_root('tests', 'optimizer', 'test-js-optimizer-asm-output.js')).read(),
       ['asm', 'simplifyExpressions']),
      (path_from_root('tests', 'optimizer', 'test-js-optimizer-si.js'), open(path_from_root('tests', 'optimizer', 'test-js-optimizer-si-output.js')).read(),
       ['simplifyIfs']),
      (path_from_root('tests', 'optimizer', 'test-js-optimizer-regs.js'), open(path_from_root('tests', 'optimizer', 'test-js-optimizer-regs-output.js')).read(),
       ['registerize']),
      (path_from_root('tests', 'optimizer', 'eliminator-test.js'), open(path_from_root('tests', 'optimizer', 'eliminator-test-output.js')).read(),
       ['eliminate']),
      (path_from_root('tests', 'optimizer', 'safe-eliminator-test.js'), open(path_from_root('tests', 'optimizer', 'safe-eliminator-test-output.js')).read(),
       ['eliminateMemSafe']),
      (path_from_root('tests', 'optimizer', 'asm-eliminator-test.js'), open(path_from_root('tests', 'optimizer', 'asm-eliminator-test-output.js')).read(),
       ['asm', 'eliminate']),
      (path_from_root('tests', 'optimizer', 'test-js-optimizer-asm-regs.js'), open(path_from_root('tests', 'optimizer', 'test-js-optimizer-asm-regs-output.js')).read(),
       ['asm', 'registerize']),
      (path_from_root('tests', 'optimizer', 'test-js-optimizer-asm-regs-harder.js'), [open(path_from_root('tests', 'optimizer', 'test-js-optimizer-asm-regs-harder-output.js')).read(), open(path_from_root('tests', 'optimizer', 'test-js-optimizer-asm-regs-harder-output2.js')).read(), open(path_from_root('tests', 'optimizer', 'test-js-optimizer-asm-regs-harder-output3.js')).read()],
       ['asm', 'registerizeHarder']),
      (path_from_root('tests', 'optimizer', 'test-js-optimizer-asm-regs-min.js'), open(path_from_root('tests', 'optimizer', 'test-js-optimizer-asm-regs-min-output.js')).read(),
       ['asm', 'registerize', 'minifyLocals']),
      (path_from_root('tests', 'optimizer', 'test-js-optimizer-asm-pre.js'), [open(path_from_root('tests', 'optimizer', 'test-js-optimizer-asm-pre-output.js')).read(), open(path_from_root('tests', 'optimizer', 'test-js-optimizer-asm-pre-output2.js')).read()],
       ['asm', 'simplifyExpressions']),
      (path_from_root('tests', 'optimizer', 'test-js-optimizer-asm-pre-f32.js'), open(path_from_root('tests', 'optimizer', 'test-js-optimizer-asm-pre-output-f32.js')).read(),
       ['asm', 'asmPreciseF32', 'simplifyExpressions', 'optimizeFrounds']),
      (path_from_root('tests', 'optimizer', 'test-js-optimizer-asm-pre-f32.js'), open(path_from_root('tests', 'optimizer', 'test-js-optimizer-asm-pre-output-f32-nosimp.js')).read(),
       ['asm', 'asmPreciseF32', 'optimizeFrounds']),
      (path_from_root('tests', 'optimizer', 'test-reduce-dead-float-return.js'), open(path_from_root('tests', 'optimizer', 'test-reduce-dead-float-return-output.js')).read(),
       ['asm', 'optimizeFrounds', 'registerizeHarder']),
      (path_from_root('tests', 'optimizer', 'test-no-reduce-dead-float-return-to-nothing.js'), open(path_from_root('tests', 'optimizer', 'test-no-reduce-dead-float-return-to-nothing-output.js')).read(),
       ['asm', 'registerizeHarder']),
      (path_from_root('tests', 'optimizer', 'test-js-optimizer-asm-last.js'), [open(path_from_root('tests', 'optimizer', 'test-js-optimizer-asm-lastOpts-output.js')).read(), open(path_from_root('tests', 'optimizer', 'test-js-optimizer-asm-lastOpts-output2.js')).read(), open(path_from_root('tests', 'optimizer', 'test-js-optimizer-asm-lastOpts-output3.js')).read()],
       ['asm', 'asmLastOpts']),
      (path_from_root('tests', 'optimizer', 'asmLastOpts.js'), open(path_from_root('tests', 'optimizer', 'asmLastOpts-output.js')).read(),
       ['asm', 'asmLastOpts']),
      (path_from_root('tests', 'optimizer', 'test-js-optimizer-asm-last.js'), [open(path_from_root('tests', 'optimizer', 'test-js-optimizer-asm-last-output.js')).read(), open(path_from_root('tests', 'optimizer', 'test-js-optimizer-asm-last-output2.js')).read(), open(path_from_root('tests', 'optimizer', 'test-js-optimizer-asm-last-output3.js')).read()],
       ['asm', 'asmLastOpts', 'last']),
      (path_from_root('tests', 'optimizer', 'test-js-optimizer-asm-relocate.js'), open(path_from_root('tests', 'optimizer', 'test-js-optimizer-asm-relocate-output.js')).read(),
       ['asm', 'relocate']),
      (path_from_root('tests', 'optimizer', 'test-js-optimizer-asm-outline1.js'), open(path_from_root('tests', 'optimizer', 'test-js-optimizer-asm-outline1-output.js')).read(),
       ['asm', 'outline']),
      (path_from_root('tests', 'optimizer', 'test-js-optimizer-asm-outline2.js'), open(path_from_root('tests', 'optimizer', 'test-js-optimizer-asm-outline2-output.js')).read(),
       ['asm', 'outline']),
      (path_from_root('tests', 'optimizer', 'test-js-optimizer-asm-outline3.js'), open(path_from_root('tests', 'optimizer', 'test-js-optimizer-asm-outline3-output.js')).read(),
       ['asm', 'outline']),
      (path_from_root('tests', 'optimizer', 'test-js-optimizer-asm-outline4.js'), open(path_from_root('tests', 'optimizer', 'test-js-optimizer-asm-outline4-output.js')).read(),
       ['asm', 'outline']),
      (path_from_root('tests', 'optimizer', 'test-js-optimizer-asm-minlast.js'), open(path_from_root('tests', 'optimizer', 'test-js-optimizer-asm-minlast-output.js')).read(),
       ['asm', 'minifyWhitespace', 'asmLastOpts', 'last']),
      (path_from_root('tests', 'optimizer', 'test-js-optimizer-shiftsAggressive.js'), open(path_from_root('tests', 'optimizer', 'test-js-optimizer-shiftsAggressive-output.js')).read(),
       ['asm', 'aggressiveVariableElimination']),
      (path_from_root('tests', 'optimizer', 'test-js-optimizer-localCSE.js'), open(path_from_root('tests', 'optimizer', 'test-js-optimizer-localCSE-output.js')).read(),
       ['asm', 'localCSE']),
      (path_from_root('tests', 'optimizer', 'test-js-optimizer-ensureLabelSet.js'), open(path_from_root('tests', 'optimizer', 'test-js-optimizer-ensureLabelSet-output.js')).read(),
       ['asm', 'ensureLabelSet']),
      (path_from_root('tests', 'optimizer', '3154.js'), open(path_from_root('tests', 'optimizer', '3154-output.js')).read(),
       ['asm', 'eliminate', 'registerize', 'asmLastOpts', 'last']),
      (path_from_root('tests', 'optimizer', 'simd.js'), open(path_from_root('tests', 'optimizer', 'simd-output.js')).read(),
       ['asm', 'eliminate']), # eliminate, just enough to trigger asm normalization/denormalization
      (path_from_root('tests', 'optimizer', 'simd.js'), open(path_from_root('tests', 'optimizer', 'simd-output-memSafe.js')).read(),
       ['asm', 'eliminateMemSafe']),
      (path_from_root('tests', 'optimizer', 'safeLabelSetting.js'), open(path_from_root('tests', 'optimizer', 'safeLabelSetting-output.js')).read(),
       ['asm', 'safeLabelSetting']), # eliminate, just enough to trigger asm normalization/denormalization
      (path_from_root('tests', 'optimizer', 'null_if.js'), [open(path_from_root('tests', 'optimizer', 'null_if-output.js')).read(), open(path_from_root('tests', 'optimizer', 'null_if-output2.js')).read()],
       ['asm', 'registerizeHarder', 'asmLastOpts', 'minifyWhitespace']), # issue 3520
      (path_from_root('tests', 'optimizer', 'null_else.js'), [open(path_from_root('tests', 'optimizer', 'null_else-output.js')).read(), open(path_from_root('tests', 'optimizer', 'null_else-output2.js')).read()],
       ['asm', 'registerizeHarder', 'asmLastOpts', 'minifyWhitespace']), # issue 3549
      (path_from_root('tests', 'optimizer', 'test-js-optimizer-splitMemory.js'), open(path_from_root('tests', 'optimizer', 'test-js-optimizer-splitMemory-output.js')).read(),
       ['splitMemory']),
      (path_from_root('tests', 'optimizer', 'JSDCE.js'), open(path_from_root('tests', 'optimizer', 'JSDCE-output.js')).read(),
       ['JSDCE']),
      (path_from_root('tests', 'optimizer', 'JSDCE-uglifyjsNodeTypes.js'), open(path_from_root('tests', 'optimizer', 'JSDCE-uglifyjsNodeTypes-output.js')).read(),
       ['JSDCE']),
      (path_from_root('tests', 'optimizer', 'JSDCE-hasOwnProperty.js'), open(path_from_root('tests', 'optimizer', 'JSDCE-hasOwnProperty-output.js')).read(),
       ['JSDCE']),
      (path_from_root('tests', 'optimizer', 'AJSDCE.js'), open(path_from_root('tests', 'optimizer', 'AJSDCE-output.js')).read(),
       ['AJSDCE']),
      (path_from_root('tests', 'optimizer', 'emitDCEGraph.js'), open(path_from_root('tests', 'optimizer', 'emitDCEGraph-output.js')).read(),
       ['emitDCEGraph', 'noEmitAst']),
      (path_from_root('tests', 'optimizer', 'emitDCEGraph2.js'), open(path_from_root('tests', 'optimizer', 'emitDCEGraph2-output.js')).read(),
       ['emitDCEGraph', 'noEmitAst']),
      (path_from_root('tests', 'optimizer', 'emitDCEGraph3.js'), open(path_from_root('tests', 'optimizer', 'emitDCEGraph3-output.js')).read(),
       ['emitDCEGraph', 'noEmitAst']),
      (path_from_root('tests', 'optimizer', 'emitDCEGraph4.js'), open(path_from_root('tests', 'optimizer', 'emitDCEGraph4-output.js')).read(),
       ['emitDCEGraph', 'noEmitAst']),
      (path_from_root('tests', 'optimizer', 'emitDCEGraph5.js'), open(path_from_root('tests', 'optimizer', 'emitDCEGraph5-output.js')).read(),
       ['emitDCEGraph', 'noEmitAst']),
      (path_from_root('tests', 'optimizer', 'applyDCEGraphRemovals.js'), open(path_from_root('tests', 'optimizer', 'applyDCEGraphRemovals-output.js')).read(),
       ['applyDCEGraphRemovals']),
      (path_from_root('tests', 'optimizer', 'detectSign-modulus-emterpretify.js'), open(path_from_root('tests', 'optimizer', 'detectSign-modulus-emterpretify-output.js')).read(),
       ['noPrintMetadata', 'emterpretify', 'noEmitAst']),
    ]:
      print(input, passes)

      if not isinstance(expected, list):
        expected = [expected]
      expected = [out.replace('\n\n', '\n').replace('\n\n', '\n') for out in expected]

      # test calling js optimizer
      print('  js')
      output = run_process(NODE_JS + [path_from_root('tools', 'js-optimizer.js'), input] + passes, stdin=PIPE, stdout=PIPE).stdout

      def check_js(js, expected):
        # print >> sys.stderr, 'chak\n==========================\n', js, '\n===========================\n'
        if 'registerizeHarder' in passes:
          # registerizeHarder is hard to test, as names vary by chance, nondeterminstically FIXME
          def fix(src):
            if type(src) is list:
              return list(map(fix, src))
            src = '\n'.join([line for line in src.split('\n') if 'var ' not in line]) # ignore vars

            def reorder(func):
              def swap(func, stuff):
                # emit EYE_ONE always before EYE_TWO, replacing i1,i2 or i2,i1 etc
                for i in stuff:
                  if i not in func:
                    return func
                indexes = [[i, func.index(i)] for i in stuff]
                indexes.sort(key=lambda x: x[1])
                for j in range(len(indexes)):
                  func = func.replace(indexes[j][0], 'STD_' + str(j))
                return func
              func = swap(func, ['i1', 'i2', 'i3'])
              func = swap(func, ['i1', 'i2'])
              func = swap(func, ['i4', 'i5'])
              return func

            src = 'function '.join(map(reorder, src.split('function ')))
            return src
          js = fix(js)
          expected = fix(expected)
        self.assertIdentical(expected, js.replace('\r\n', '\n').replace('\n\n', '\n').replace('\n\n', '\n'))

      if input not in [ # blacklist of tests that are native-optimizer only
        path_from_root('tests', 'optimizer', 'asmLastOpts.js'),
        path_from_root('tests', 'optimizer', '3154.js')
      ]:
        check_js(output, expected)
      else:
        print('(skip non-native)')

      if tools.js_optimizer.use_native(passes) and tools.js_optimizer.get_native_optimizer():
        # test calling native
        def check_json():
          run_process(listify(NODE_JS) + [path_from_root('tools', 'js-optimizer.js'), output_temp, 'receiveJSON'], stdin=PIPE, stdout=open(output_temp + '.js', 'w'))
          output = open(output_temp + '.js').read()
          check_js(output, expected)

        self.clear()
        input_temp = 'temp.js'
        output_temp = 'output.js'
        shutil.copyfile(input, input_temp)
        run_process(listify(NODE_JS) + [path_from_root('tools', 'js-optimizer.js'), input_temp, 'emitJSON'], stdin=PIPE, stdout=open(input_temp + '.js', 'w'))
        original = open(input).read()
        if '// EXTRA_INFO:' in original:
          json = open(input_temp + '.js').read()
          json += '\n' + original[original.find('// EXTRA_INFO:'):]
          open(input_temp + '.js', 'w').write(json)

        # last is only relevant when we emit JS
        if 'last' not in passes and \
           'null_if' not in input and 'null_else' not in input:  # null-* tests are js optimizer or native, not a mixture (they mix badly)
          print('  native (receiveJSON)')
          output = run_process([tools.js_optimizer.get_native_optimizer(), input_temp + '.js'] + passes + ['receiveJSON', 'emitJSON'], stdin=PIPE, stdout=open(output_temp, 'w')).stdout
          check_json()

          print('  native (parsing JS)')
          output = run_process([tools.js_optimizer.get_native_optimizer(), input] + passes + ['emitJSON'], stdin=PIPE, stdout=open(output_temp, 'w')).stdout
          check_json()

        print('  native (emitting JS)')
        output = run_process([tools.js_optimizer.get_native_optimizer(), input] + passes, stdin=PIPE, stdout=PIPE).stdout
        check_js(output, expected)

  def test_m_mm(self):
    open(os.path.join(self.get_dir(), 'foo.c'), 'w').write('''#include <emscripten.h>''')
    for opt in ['M', 'MM']:
      proc = run_process([PYTHON, EMCC, os.path.join(self.get_dir(), 'foo.c'), '-' + opt], stdout=PIPE, stderr=PIPE)
      assert 'foo.o: ' in proc.stdout, '-%s failed to produce the right output: %s' % (opt, proc.stdout)
      assert 'error' not in proc.stderr, 'Unexpected stderr: ' + proc.stderr

  @uses_canonical_tmp
  def test_emcc_debug_files(self):
    for opts in [0, 1, 2, 3]:
      for debug in [None, '1', '2']:
        print(opts, debug)
        if os.path.exists(self.canonical_temp_dir):
          shutil.rmtree(self.canonical_temp_dir)

        env = os.environ.copy()
        if debug is None:
          env.pop('EMCC_DEBUG', None)
        else:
          env['EMCC_DEBUG'] = debug
        run_process([PYTHON, EMCC, path_from_root('tests', 'hello_world.cpp'), '-O' + str(opts)], stderr=PIPE, env=env)
        if debug is None:
          self.assertFalse(os.path.exists(self.canonical_temp_dir))
        elif debug == '1':
          if self.is_wasm_backend():
            assert os.path.exists(os.path.join(self.canonical_temp_dir, 'emcc-0-original.js'))
          else:
            assert os.path.exists(os.path.join(self.canonical_temp_dir, 'emcc-0-linktime.bc'))
            assert os.path.exists(os.path.join(self.canonical_temp_dir, 'emcc-1-original.js'))
        elif debug == '2':
          if self.is_wasm_backend():
            assert os.path.exists(os.path.join(self.canonical_temp_dir, 'emcc-0-original.js'))
          else:
            assert os.path.exists(os.path.join(self.canonical_temp_dir, 'emcc-0-basebc.bc'))
            assert os.path.exists(os.path.join(self.canonical_temp_dir, 'emcc-1-linktime.bc'))
            assert os.path.exists(os.path.join(self.canonical_temp_dir, 'emcc-2-original.js'))

  @uses_canonical_tmp
  def test_debuginfo(self):
    with env_modify({'EMCC_DEBUG': '1'}):
      for args, expect_debug in [
          (['-O0'], False),
          (['-O0', '-g'], True),
          (['-O0', '-g4'], True),
          (['-O1'], False),
          (['-O1', '-g'], True),
          (['-O2'], False),
          (['-O2', '-g'], True),
        ]:
        print(args, expect_debug)
        err = run_process([PYTHON, EMCC, path_from_root('tests', 'hello_world.cpp')] + args, stdout=PIPE, stderr=PIPE).stderr
        lines = err.splitlines()
        if self.is_wasm_backend():
          finalize = [l for l in lines if 'wasm-emscripten-finalize' in l][0]
          if expect_debug:
            self.assertIn(' -g ', finalize)
          else:
            self.assertNotIn(' -g ', finalize)
        else:
          opts = '\n'.join([l for l in lines if 'LLVM opts:' in l])
          if expect_debug:
            self.assertNotIn('strip-debug', opts)
          else:
            self.assertIn('strip-debug', opts)

  @unittest.skipIf(not scons_path, 'scons not found in PATH')
  @with_env_modify({'EMSCRIPTEN_ROOT': path_from_root()})
  def test_scons(self):
    # this test copies the site_scons directory alongside the test
    shutil.copytree(path_from_root('tests', 'scons'), 'test')
    shutil.copytree(path_from_root('tools', 'scons', 'site_scons'), os.path.join('test', 'site_scons'))
    with chdir('test'):
      run_process(['scons'])
      output = run_js('scons_integration.js', assert_returncode=5)
    self.assertContained('If you see this - the world is all right!', output)

  @unittest.skipIf(not scons_path, 'scons not found in PATH')
  @with_env_modify({'EMSCRIPTEN_TOOLPATH': path_from_root('tools', 'scons', 'site_scons'),
                    'EMSCRIPTEN_ROOT': path_from_root()})
  def test_emscons(self):
    # uses the emscons wrapper which requires EMSCRIPTEN_TOOLPATH to find
    # site_scons
    shutil.copytree(path_from_root('tests', 'scons'), 'test')
    with chdir('test'):
      run_process([path_from_root('emscons'), 'scons'])
      output = run_js('scons_integration.js', assert_returncode=5)
    self.assertContained('If you see this - the world is all right!', output)

  def test_embind(self):
    environ = os.environ.copy()
    environ['EMCC_CLOSURE_ARGS'] = environ.get('EMCC_CLOSURE_ARGS', '') + " --externs " + pipes.quote(path_from_root('tests', 'embind', 'underscore-externs.js'))
    test_cases = [
        ([], True), # without --bind, we fail
        (['--bind'], False),
        (['--bind', '-O1'], False),
        (['--bind', '-O2'], False),
        (['--bind', '-O2', '-s', 'ALLOW_MEMORY_GROWTH=1', path_from_root('tests', 'embind', 'isMemoryGrowthEnabled=true.cpp')], False),
    ]
    without_utf8_args = ['-s', 'EMBIND_STD_STRING_IS_UTF8=0']
    test_cases_without_utf8 = []
    for args, fail in test_cases:
        test_cases_without_utf8.append((args + without_utf8_args, fail))
    test_cases += test_cases_without_utf8
    test_cases.extend([(args[:] + ['-s', 'DYNAMIC_EXECUTION=0'], status) for args, status in test_cases])
    test_cases.append((['--bind', '-O2', '--closure', '1'], False)) # closure compiler doesn't work with DYNAMIC_EXECUTION=0
    test_cases = [(args + ['-s', 'IN_TEST_HARNESS=1'], status) for args, status in test_cases]

    for args, fail in test_cases:
      print(args, fail)
      self.clear()
      try_delete(self.in_dir('a.out.js'))

      testFiles = [
        path_from_root('tests', 'embind', 'underscore-1.4.2.js'),
        path_from_root('tests', 'embind', 'imvu_test_adapter.js'),
        path_from_root('tests', 'embind', 'embind.test.js'),
      ]

      proc = run_process(
        [PYTHON, EMCC, path_from_root('tests', 'embind', 'embind_test.cpp'),
         '--pre-js', path_from_root('tests', 'embind', 'test.pre.js'),
         '--post-js', path_from_root('tests', 'embind', 'test.post.js'),
         '-s', 'BINARYEN_ASYNC_COMPILATION=0'] + args,
        stderr=PIPE if fail else None,
        check=not fail,
        env=environ)

      if fail:
        self.assertNotEqual(proc.returncode, 0)
      else:
        with open(self.in_dir('a.out.js'), 'ab') as f:
          for tf in testFiles:
            f.write(open(tf, 'rb').read())

        output = run_js(self.in_dir('a.out.js'), stdout=PIPE, stderr=PIPE, full_output=True, assert_returncode=0, engine=NODE_JS)
        assert "FAIL" not in output, output

  @no_windows('test_llvm_nativizer does not work on Windows')
  def test_llvm_nativizer(self):
    if MACOS:
      self.skipTest('test_llvm_nativizer does not work on macOS')
    if Building.which('as') is None:
      self.skipTest('no gnu as, cannot run nativizer')

    # avoid impure_ptr problems etc.
    open('somefile.binary', 'w').write('waka waka############################')
    open('test.file', 'w').write('ay file..............,,,,,,,,,,,,,,')
    open('stdin', 'w').write('inter-active')
    run_process([PYTHON, EMCC, path_from_root('tests', 'files.cpp'), '-c'])
    run_process([PYTHON, path_from_root('tools', 'nativize_llvm.py'), os.path.join(self.get_dir(), 'files.o')])
    proc = run_process([os.path.join(self.get_dir(), 'files.o.run')], stdin=open('stdin'), stdout=PIPE, stderr=PIPE)
    self.assertContained('''\
size: 37
data: 119,97,107,97,32,119,97,107,97,35,35,35,35,35,35,35,35,35,35,35,35,35,35,35,35,35,35,35,35,35,35,35,35,35,35,35,35
loop: 119 97 107 97 32 119 97 107 97 35 35 35 35 35 35 35 35 35 35 35 35 35 35 35 35 35 35 35 35 35 35 35 35 35 35 35 35 ''' + '''
input:inter-active
texto
$
5 : 10,30,20,11,88
other=ay file...
seeked= file.
''', proc.stdout)
    self.assertContained('texte\n', proc.stderr)

  def test_emconfig(self):
    output = run_process([PYTHON, EMCONFIG, 'LLVM_ROOT'], stdout=PIPE, stderr=PIPE).stdout.strip()
    self.assertEqual(output, LLVM_ROOT)
    invalid = 'Usage: em-config VAR_NAME'
    # Don't accept variables that do not exist
    output = run_process([PYTHON, EMCONFIG, 'VAR_WHICH_DOES_NOT_EXIST'], stdout=PIPE, stderr=PIPE, check=False).stdout.strip()
    self.assertEqual(output, invalid)
    # Don't accept no arguments
    output = run_process([PYTHON, EMCONFIG], stdout=PIPE, stderr=PIPE, check=False).stdout.strip()
    self.assertEqual(output, invalid)
    # Don't accept more than one variable
    output = run_process([PYTHON, EMCONFIG, 'LLVM_ROOT', 'EMCC'], stdout=PIPE, stderr=PIPE, check=False).stdout.strip()
    self.assertEqual(output, invalid)
    # Don't accept arbitrary python code
    output = run_process([PYTHON, EMCONFIG, 'sys.argv[1]'], stdout=PIPE, stderr=PIPE, check=False).stdout.strip()
    self.assertEqual(output, invalid)

  def test_link_s(self):
    # -s OPT=VALUE can conflict with -s as a linker option. We warn and ignore
    open(os.path.join(self.get_dir(), 'main.cpp'), 'w').write(r'''
      extern "C" {
        void something();
      }

      int main() {
        something();
        return 0;
      }
    ''')
    open(os.path.join(self.get_dir(), 'supp.cpp'), 'w').write(r'''
      #include <stdio.h>

      extern "C" {
        void something() {
          printf("yello\n");
        }
      }
    ''')
    run_process([PYTHON, EMCC, os.path.join(self.get_dir(), 'main.cpp'), '-o', 'main.o'])
    run_process([PYTHON, EMCC, os.path.join(self.get_dir(), 'supp.cpp'), '-o', 'supp.o'])

    run_process([PYTHON, EMCC, os.path.join(self.get_dir(), 'main.o'), '-s', os.path.join(self.get_dir(), 'supp.o'), '-s', 'SAFE_HEAP=1'])
    self.assertContained('yello', run_js('a.out.js'))
    code = open('a.out.js').read()
    assert 'SAFE_HEAP' in code, 'valid -s option had an effect'

  def test_conftest_s_flag_passing(self):
    open(os.path.join(self.get_dir(), 'conftest.c'), 'w').write(r'''
      int main() {
        return 0;
      }
    ''')
    with env_modify({'EMMAKEN_JUST_CONFIGURE': '1'}):
      cmd = [PYTHON, EMCC, '-s', 'ASSERTIONS=1', os.path.join(self.get_dir(), 'conftest.c'), '-o', 'conftest']
    output = run_process(cmd, stderr=PIPE)
    self.assertNotContained('emcc: warning: treating -s as linker option', output.stderr)
    assert os.path.exists('conftest')

  def test_file_packager(self):
    os.mkdir('subdir')
    open('data1.txt', 'w').write('data1')

    os.chdir('subdir')
    open('data2.txt', 'w').write('data2')

    # relative path to below the current dir is invalid
    proc = run_process([PYTHON, FILE_PACKAGER, 'test.data', '--preload', '../data1.txt'], stderr=PIPE, stdout=PIPE, check=False)
    self.assertNotEqual(proc.returncode, 0)
    self.assertEqual(len(proc.stdout), 0)
    self.assertContained('below the current directory', proc.stderr)

    # relative path that ends up under us is cool
    proc = run_process([PYTHON, FILE_PACKAGER, 'test.data', '--preload', '../subdir/data2.txt'], stderr=PIPE, stdout=PIPE)
    self.assertGreater(len(proc.stdout), 0)
    self.assertNotContained('below the current directory', proc.stderr)

    # direct path leads to the same code being generated - relative path does not make us do anything different
    proc2 = run_process([PYTHON, FILE_PACKAGER, 'test.data', '--preload', 'data2.txt'], stderr=PIPE, stdout=PIPE)
    self.assertGreater(len(proc2.stdout), 0)
    self.assertNotContained('below the current directory', proc2.stderr)

    def clean(txt):
      return [line for line in txt.split('\n') if 'PACKAGE_UUID' not in line and 'loadPackage({' not in line]

    assert clean(proc.stdout) == clean(proc2.stdout)

    # verify '--separate-metadata' option produces separate metadata file
    os.chdir('..')

    run_process([PYTHON, FILE_PACKAGER, 'test.data', '--preload', 'data1.txt', '--preload', 'subdir/data2.txt', '--js-output=immutable.js', '--separate-metadata'])
    assert os.path.isfile('immutable.js.metadata')
    # verify js output file is immutable when metadata is separated
    shutil.copy2('immutable.js', 'immutable.js.copy') # copy with timestamp preserved
    run_process([PYTHON, FILE_PACKAGER, 'test.data', '--preload', 'data1.txt', '--preload', 'subdir/data2.txt', '--js-output=immutable.js', '--separate-metadata'])
    assert filecmp.cmp('immutable.js.copy', 'immutable.js')
    # assert both file content and timestamp are the same as reference copy
    self.assertEqual(str(os.path.getmtime('immutable.js.copy')), str(os.path.getmtime('immutable.js')))
    # verify the content of metadata file is correct
    with open('immutable.js.metadata') as f:
      metadata = json.load(f)
    self.assertEqual(len(metadata['files']), 2)
    assert metadata['files'][0]['start'] == 0 and metadata['files'][0]['end'] == len('data1') and metadata['files'][0]['filename'] == '/data1.txt'
    assert metadata['files'][1]['start'] == len('data1') and metadata['files'][1]['end'] == len('data1') + len('data2') and metadata['files'][1]['filename'] == '/subdir/data2.txt'
    assert metadata['remote_package_size'] == len('data1') + len('data2')

    # can only assert the uuid format is correct, the uuid's value is expected to differ in between invocation
    uuid.UUID(metadata['package_uuid'], version=4)

  def test_file_packager_unicode(self):
    unicode_name = 'unicode…☃'
    if not os.path.exists(unicode_name):
      try:
        os.mkdir(unicode_name)
      except:
        print("we failed to even create a unicode dir, so on this OS, we can't test this")
        return
    full = os.path.join(unicode_name, 'data.txt')
    open(full, 'w').write('data')
    proc = run_process([PYTHON, FILE_PACKAGER, 'test.data', '--preload', full], stdout=PIPE, stderr=PIPE)
    assert len(proc.stdout), proc.stderr
    assert unicode_name in proc.stdout, proc.stdout
    print(len(proc.stderr))

  def test_file_packager_mention_FORCE_FILESYSTEM(self):
    MESSAGE = 'Remember to build the main file with  -s FORCE_FILESYSTEM=1  so that it includes support for loading this file package'
    open('data.txt', 'w').write('data1')
    # mention when running standalone
    err = run_process([PYTHON, FILE_PACKAGER, 'test.data', '--preload', 'data.txt'], stdout=PIPE, stderr=PIPE).stderr
    self.assertContained(MESSAGE, err)
    # do not mention from emcc
    err = run_process([PYTHON, EMCC, path_from_root('tests', 'hello_world.c'), '--preload-file', 'data.txt'], stdout=PIPE, stderr=PIPE).stderr
    assert len(err) == 0, err

  def test_headless(self):
    shutil.copyfile(path_from_root('tests', 'screenshot.png'), os.path.join(self.get_dir(), 'example.png'))
    run_process([PYTHON, EMCC, path_from_root('tests', 'sdl_headless.c'), '-s', 'HEADLESS=1'])
    output = run_js('a.out.js', stderr=PIPE)
    assert '''Init: 0
Font: 0x1
Sum: 0
you should see two lines of text in different colors and a blue rectangle
SDL_Quit called (and ignored)
done.
''' in output, output

  def test_preprocess(self):
    self.clear()

    out = run_process([PYTHON, EMCC, path_from_root('tests', 'hello_world.c'), '-E'], stdout=PIPE).stdout
    assert not os.path.exists('a.out.js')
    # Test explicitly that the output contains a line typically written by the preprocessor.
    # Clang outputs on Windows lines like "#line 1", on Unix '# 1 '.
    # TODO: This is one more of those platform-specific discrepancies, investigate more if this ever becomes an issue,
    # ideally we would have emcc output identical data on all platforms.
    assert '''#line 1 ''' in out or '''# 1 ''' in out
    assert '''hello_world.c"''' in out
    assert '''printf("hello, world!''' in out

  def test_demangle(self):
    open('src.cpp', 'w').write('''
      #include <stdio.h>
      #include <emscripten.h>
      void two(char c) {
        EM_ASM(out(stackTrace()));
      }
      void one(int x) {
        two(x % 17);
      }
      int main() {
        EM_ASM(out(demangle('__Znwm'))); // check for no aborts
        EM_ASM(out(demangle('_main')));
        EM_ASM(out(demangle('__Z2f2v')));
        EM_ASM(out(demangle('__Z12abcdabcdabcdi')));
        EM_ASM(out(demangle('__ZL12abcdabcdabcdi')));
        EM_ASM(out(demangle('__Z4testcsifdPvPiPc')));
        EM_ASM(out(demangle('__ZN4test5moarrEcslfdPvPiPc')));
        EM_ASM(out(demangle('__ZN4Waka1f12a234123412345pointEv')));
        EM_ASM(out(demangle('__Z3FooIiEvv')));
        EM_ASM(out(demangle('__Z3FooIidEvi')));
        EM_ASM(out(demangle('__ZN3Foo3BarILi5EEEvv')));
        EM_ASM(out(demangle('__ZNK10__cxxabiv120__si_class_type_info16search_below_dstEPNS_19__dynamic_cast_infoEPKvib')));
        EM_ASM(out(demangle('__Z9parsewordRPKciRi')));
        EM_ASM(out(demangle('__Z5multiwahtjmxyz')));
        EM_ASM(out(demangle('__Z1aA32_iPA5_c')));
        EM_ASM(out(demangle('__ZN21FWakaGLXFleeflsMarfooC2EjjjPKvbjj')));
        EM_ASM(out(demangle('__ZN5wakaw2Cm10RasterBaseINS_6watwat9PolocatorEE8merbine1INS4_2OREEEvPKjj'))); // we get this wrong, but at least emit a '?'
        one(17);
        return 0;
      }
    ''')

    # full demangle support

    run_process([PYTHON, EMCC, 'src.cpp', '-s', 'DEMANGLE_SUPPORT=1'])
    output = run_js('a.out.js')
    self.assertContained('''operator new(unsigned long)
_main
f2()
abcdabcdabcd(int)
abcdabcdabcd(int)
test(char, short, int, float, double, void*, int*, char*)
test::moarr(char, short, long, float, double, void*, int*, char*)
Waka::f::a23412341234::point()
void Foo<int>()
void Foo<int, double>(int)
void Foo::Bar<5>()
__cxxabiv1::__si_class_type_info::search_below_dst(__cxxabiv1::__dynamic_cast_info*, void const*, int, bool) const
parseword(char const*&, int, int&)
multi(wchar_t, signed char, unsigned char, unsigned short, unsigned int, unsigned long, long long, unsigned long long, ...)
a(int [32], char (*) [5])
FWakaGLXFleeflsMarfoo::FWakaGLXFleeflsMarfoo(unsigned int, unsigned int, unsigned int, void const*, bool, unsigned int, unsigned int)
void wakaw::Cm::RasterBase<wakaw::watwat::Polocator>::merbine1<wakaw::Cm::RasterBase<wakaw::watwat::Polocator>::OR>(unsigned int const*, unsigned int)
''', output)
    # test for multiple functions in one stack trace
    run_process([PYTHON, EMCC, 'src.cpp', '-s', 'DEMANGLE_SUPPORT=1', '-g'])
    output = run_js('a.out.js')
    self.assertIn('one(int)', output)
    self.assertIn('two(char)', output)

  def test_demangle_cpp(self):
    open('src.cpp', 'w').write('''
      #include <stdio.h>
      #include <emscripten.h>
      #include <cxxabi.h>
      #include <assert.h>

      int main() {
        char out[256];
        int status = 1;
        size_t length = 255;
        abi::__cxa_demangle("_ZN4Waka1f12a234123412345pointEv", out, &length, &status);
        assert(status == 0);
        printf("%s\\n", out);
        return 0;
      }
    ''')

    run_process([PYTHON, EMCC, 'src.cpp'])
    output = run_js('a.out.js')
    self.assertContained('Waka::f::a23412341234::point()', output)

  def test_module_exports_with_closure(self):
    # This test checks that module.export is retained when JavaScript is minified by compiling with --closure 1
    # This is important as if module.export is not present the Module object will not be visible to node.js
    # Run with ./runner.py other.test_module_exports_with_closure

    # First make sure test.js isn't present.
    self.clear()

    # compile with -O2 --closure 0
    run_process([PYTHON, EMCC, path_from_root('tests', 'Module-exports', 'test.c'), '-o', 'test.js', '-O2', '--closure', '0', '--pre-js', path_from_root('tests', 'Module-exports', 'setup.js'), '-s', 'EXPORTED_FUNCTIONS=["_bufferTest"]', '-s', 'EXTRA_EXPORTED_RUNTIME_METHODS=["ccall", "cwrap"]', '-s', 'BINARYEN_ASYNC_COMPILATION=0'], stdout=PIPE, stderr=PIPE)

    # Check that compilation was successful
    assert os.path.exists('test.js')
    test_js_closure_0 = open('test.js').read()

    # Check that test.js compiled with --closure 0 contains "module['exports'] = Module;"
    assert ("module['exports'] = Module;" in test_js_closure_0) or ('module["exports"]=Module' in test_js_closure_0) or ('module["exports"] = Module;' in test_js_closure_0)

    # Check that main.js (which requires test.js) completes successfully when run in node.js
    # in order to check that the exports are indeed functioning correctly.
    shutil.copyfile(path_from_root('tests', 'Module-exports', 'main.js'), 'main.js')
    if NODE_JS in JS_ENGINES:
      self.assertContained('bufferTest finished', run_js('main.js', engine=NODE_JS))

    # Delete test.js again and check it's gone.
    try_delete(path_from_root('tests', 'Module-exports', 'test.js'))
    assert not os.path.exists(path_from_root('tests', 'Module-exports', 'test.js'))

    # compile with -O2 --closure 1
    run_process([PYTHON, EMCC, path_from_root('tests', 'Module-exports', 'test.c'), '-o', path_from_root('tests', 'Module-exports', 'test.js'), '-O2', '--closure', '1', '--pre-js', path_from_root('tests', 'Module-exports', 'setup.js'), '-s', 'EXPORTED_FUNCTIONS=["_bufferTest"]', '-s', 'BINARYEN_ASYNC_COMPILATION=0'], stdout=PIPE, stderr=PIPE)

    # Check that compilation was successful
    assert os.path.exists(path_from_root('tests', 'Module-exports', 'test.js'))
    test_js_closure_1 = open(path_from_root('tests', 'Module-exports', 'test.js')).read()

    # Check that test.js compiled with --closure 1 contains "module.exports", we want to verify that
    # "module['exports']" got minified to "module.exports" when compiling with --closure 1
    assert "module.exports" in test_js_closure_1

    # Check that main.js (which requires test.js) completes successfully when run in node.js
    # in order to check that the exports are indeed functioning correctly.
    if NODE_JS in JS_ENGINES:
      self.assertContained('bufferTest finished', run_js('main.js', engine=NODE_JS))

    # Tidy up files that might have been created by this test.
    try_delete(path_from_root('tests', 'Module-exports', 'test.js'))
    try_delete(path_from_root('tests', 'Module-exports', 'test.js.map'))
    try_delete(path_from_root('tests', 'Module-exports', 'test.js.mem'))

  def test_node_catch_exit(self):
    # Test that in node.js exceptions are not caught if NODEJS_EXIT_CATCH=0
    if NODE_JS not in JS_ENGINES:
      return

    open(os.path.join(self.get_dir(), 'count.c'), 'w').write('''
      #include <string.h>
      int count(const char *str) {
          return (int)strlen(str);
      }
    ''')

    open(os.path.join(self.get_dir(), 'index.js'), 'w').write('''
      const count = require('./count.js');

      console.log(xxx); //< here is the ReferenceError
    ''')

    reference_error_text = 'console.log(xxx); //< here is the ReferenceError'

    run_process([PYTHON, EMCC, os.path.join(self.get_dir(), 'count.c'), '-o', 'count.js'])

    # Check that the ReferenceError is caught and rethrown and thus the original error line is masked
    self.assertNotContained(reference_error_text,
                            run_js('index.js', engine=NODE_JS, stderr=STDOUT, assert_returncode=None))

    run_process([PYTHON, EMCC, os.path.join(self.get_dir(), 'count.c'), '-o', 'count.js', '-s', 'NODEJS_CATCH_EXIT=0'])

    # Check that the ReferenceError is not caught, so we see the error properly
    self.assertContained(reference_error_text,
                         run_js('index.js', engine=NODE_JS, stderr=STDOUT, assert_returncode=None))

  def test_extra_exported_methods(self):
    # Test with node.js that the EXTRA_EXPORTED_RUNTIME_METHODS setting is considered by libraries
    if NODE_JS not in JS_ENGINES:
      self.skipTest("node engine required for this test")

    open('count.c', 'w').write('''
      #include <string.h>
      int count(const char *str) {
          return (int)strlen(str);
      }
    ''')

    open('index.js', 'w').write('''
      const count = require('./count.js');

      console.log(count.FS_writeFile);
    ''')

    reference_error_text = 'undefined'

    run_process([PYTHON, EMCC, 'count.c', '-s', 'FORCE_FILESYSTEM=1', '-s',
                 'EXTRA_EXPORTED_RUNTIME_METHODS=["FS_writeFile"]', '-o', 'count.js'])

    # Check that the Module.FS_writeFile exists
    self.assertNotContained(reference_error_text,
                            run_js('index.js', engine=NODE_JS, stderr=STDOUT, assert_returncode=None))

    run_process([PYTHON, EMCC, 'count.c', '-s', 'FORCE_FILESYSTEM=1', '-o', 'count.js'])

    # Check that the Module.FS_writeFile is not exported
    self.assertContained(reference_error_text,
                         run_js('index.js', engine=NODE_JS, stderr=STDOUT, assert_returncode=None))

  def test_fs_stream_proto(self):
    open('src.cpp', 'wb').write(br'''
#include <stdio.h>
#include <fcntl.h>
#include <unistd.h>
#include <sys/stat.h>
#include <errno.h>
#include <string.h>

int main()
{
    long file_size = 0;
    int h = open("src.cpp", O_RDONLY, 0666);
    if (0 != h)
    {
        FILE* file = fdopen(h, "rb");
        if (0 != file)
        {
            fseek(file, 0, SEEK_END);
            file_size = ftell(file);
            fseek(file, 0, SEEK_SET);
        }
        else
        {
            printf("fdopen() failed: %s\n", strerror(errno));
            return 10;
        }
        close(h);
        printf("File size: %ld\n", file_size);
    }
    else
    {
        printf("open() failed: %s\n", strerror(errno));
        return 10;
    }
    return 0;
}
    ''')
    run_process([PYTHON, EMCC, 'src.cpp', '--embed-file', 'src.cpp'])
    for engine in JS_ENGINES:
      out = run_js('a.out.js', engine=engine, stderr=PIPE, full_output=True)
      self.assertContained('File size: 724', out)

  @no_wasm_backend('uses MAIN_MODULE')
  def test_proxyfs(self):
    # This test supposes that 3 different programs share the same directory and files.
    # The same JS object is not used for each of them
    # But 'require' function caches JS objects.
    # If we just load same js-file multiple times like following code,
    # these programs (m0,m1,m2) share the same JS object.
    #
    #   var m0 = require('./proxyfs_test.js');
    #   var m1 = require('./proxyfs_test.js');
    #   var m2 = require('./proxyfs_test.js');
    #
    # To separate js-objects for each of them, following 'require' use different js-files.
    #
    #   var m0 = require('./proxyfs_test.js');
    #   var m1 = require('./proxyfs_test1.js');
    #   var m2 = require('./proxyfs_test2.js');
    #
    open('proxyfs_test_main.js', 'w').write(r'''
var m0 = require('./proxyfs_test.js');
var m1 = require('./proxyfs_test1.js');
var m2 = require('./proxyfs_test2.js');

var section;
function print(str){
  process.stdout.write(section+":"+str+":");
}

m0.FS.mkdir('/working');
m0.FS.mount(m0.PROXYFS,{root:'/',fs:m1.FS},'/working');
m0.FS.mkdir('/working2');
m0.FS.mount(m0.PROXYFS,{root:'/',fs:m2.FS},'/working2');

section = "child m1 reads and writes local file.";
print("m1 read embed");
m1.ccall('myreade','number',[],[]);
print("m1 write");console.log("");
m1.ccall('mywrite0','number',['number'],[1]);
print("m1 read");
m1.ccall('myread0','number',[],[]);


section = "child m2 reads and writes local file.";
print("m2 read embed");
m2.ccall('myreade','number',[],[]);
print("m2 write");console.log("");
m2.ccall('mywrite0','number',['number'],[2]);
print("m2 read");
m2.ccall('myread0','number',[],[]);

section = "child m1 reads local file.";
print("m1 read");
m1.ccall('myread0','number',[],[]);

section = "parent m0 reads and writes local and children's file.";
print("m0 read embed");
m0.ccall('myreade','number',[],[]);
print("m0 read m1");
m0.ccall('myread1','number',[],[]);
print("m0 read m2");
m0.ccall('myread2','number',[],[]);

section = "m0,m1 and m2 verify local files.";
print("m0 write");console.log("");
m0.ccall('mywrite0','number',['number'],[0]);
print("m0 read");
m0.ccall('myread0','number',[],[]);
print("m1 read");
m1.ccall('myread0','number',[],[]);
print("m2 read");
m2.ccall('myread0','number',[],[]);

print("m0 read embed");
m0.ccall('myreade','number',[],[]);
print("m1 read embed");
m1.ccall('myreade','number',[],[]);
print("m2 read embed");
m2.ccall('myreade','number',[],[]);

section = "parent m0 writes and reads children's files.";
print("m0 write m1");console.log("");
m0.ccall('mywrite1','number',[],[]);
print("m0 read m1");
m0.ccall('myread1','number',[],[]);
print("m0 write m2");console.log("");
m0.ccall('mywrite2','number',[],[]);
print("m0 read m2");
m0.ccall('myread2','number',[],[]);
print("m1 read");
m1.ccall('myread0','number',[],[]);
print("m2 read");
m2.ccall('myread0','number',[],[]);
print("m0 read m0");
m0.ccall('myread0','number',[],[]);
''')

    open('proxyfs_pre.js', 'w').write(r'''
if (typeof Module === 'undefined') Module = {};
Module["noInitialRun"]=true;
Module["noExitRuntime"]=true;
''')

    open('proxyfs_embed.txt', 'w').write(r'''test
''')

    open('proxyfs_test.c', 'w').write(r'''
#include <stdio.h>

int
mywrite1(){
  FILE* out = fopen("/working/hoge.txt","w");
  fprintf(out,"test1\n");
  fclose(out);
  return 0;
}

int
myread1(){
  FILE* in = fopen("/working/hoge.txt","r");
  char buf[1024];
  int len;
  if(in==NULL)
    printf("open failed\n");

  while(! feof(in)){
    if(fgets(buf,sizeof(buf),in)==buf){
      printf("%s",buf);
    }
  }
  fclose(in);
  return 0;
}
int
mywrite2(){
  FILE* out = fopen("/working2/hoge.txt","w");
  fprintf(out,"test2\n");
  fclose(out);
  return 0;
}

int
myread2(){
  {
    FILE* in = fopen("/working2/hoge.txt","r");
    char buf[1024];
    int len;
    if(in==NULL)
      printf("open failed\n");

    while(! feof(in)){
      if(fgets(buf,sizeof(buf),in)==buf){
        printf("%s",buf);
      }
    }
    fclose(in);
  }
  return 0;
}

int
mywrite0(int i){
  FILE* out = fopen("hoge.txt","w");
  fprintf(out,"test0_%d\n",i);
  fclose(out);
  return 0;
}

int
myread0(){
  {
    FILE* in = fopen("hoge.txt","r");
    char buf[1024];
    int len;
    if(in==NULL)
      printf("open failed\n");

    while(! feof(in)){
      if(fgets(buf,sizeof(buf),in)==buf){
        printf("%s",buf);
      }
    }
    fclose(in);
  }
  return 0;
}

int
myreade(){
  {
    FILE* in = fopen("proxyfs_embed.txt","r");
    char buf[1024];
    int len;
    if(in==NULL)
      printf("open failed\n");

    while(! feof(in)){
      if(fgets(buf,sizeof(buf),in)==buf){
        printf("%s",buf);
      }
    }
    fclose(in);
  }
  return 0;
}
''')

    run_process([PYTHON, EMCC,
                 '-o', 'proxyfs_test.js', 'proxyfs_test.c',
                 '--embed-file', 'proxyfs_embed.txt', '--pre-js', 'proxyfs_pre.js',
                 '-s', 'EXTRA_EXPORTED_RUNTIME_METHODS=["ccall", "cwrap"]',
                 '-s', 'BINARYEN_ASYNC_COMPILATION=0',
                 '-s', 'MAIN_MODULE=1',
                 '-s', 'EXPORT_ALL=1'])
    # Following shutil.copyfile just prevent 'require' of node.js from caching js-object.
    # See https://nodejs.org/api/modules.html
    shutil.copyfile('proxyfs_test.js', 'proxyfs_test1.js')
    shutil.copyfile('proxyfs_test.js', 'proxyfs_test2.js')
    out = run_js('proxyfs_test_main.js')
    section = "child m1 reads and writes local file."
    self.assertContained(section + ":m1 read embed:test", out)
    self.assertContained(section + ":m1 write:", out)
    self.assertContained(section + ":m1 read:test0_1", out)
    section = "child m2 reads and writes local file."
    self.assertContained(section + ":m2 read embed:test", out)
    self.assertContained(section + ":m2 write:", out)
    self.assertContained(section + ":m2 read:test0_2", out)
    section = "child m1 reads local file."
    self.assertContained(section + ":m1 read:test0_1", out)
    section = "parent m0 reads and writes local and children's file."
    self.assertContained(section + ":m0 read embed:test", out)
    self.assertContained(section + ":m0 read m1:test0_1", out)
    self.assertContained(section + ":m0 read m2:test0_2", out)
    section = "m0,m1 and m2 verify local files."
    self.assertContained(section + ":m0 write:", out)
    self.assertContained(section + ":m0 read:test0_0", out)
    self.assertContained(section + ":m1 read:test0_1", out)
    self.assertContained(section + ":m2 read:test0_2", out)
    self.assertContained(section + ":m0 read embed:test", out)
    self.assertContained(section + ":m1 read embed:test", out)
    self.assertContained(section + ":m2 read embed:test", out)
    section = "parent m0 writes and reads children's files."
    self.assertContained(section + ":m0 write m1:", out)
    self.assertContained(section + ":m0 read m1:test1", out)
    self.assertContained(section + ":m0 write m2:", out)
    self.assertContained(section + ":m0 read m2:test2", out)
    self.assertContained(section + ":m1 read:test1", out)
    self.assertContained(section + ":m2 read:test2", out)
    self.assertContained(section + ":m0 read m0:test0_0", out)

  def check_simd(self, expected_simds, expected_out):
    if SPIDERMONKEY_ENGINE in JS_ENGINES:
      out = run_js('a.out.js', engine=SPIDERMONKEY_ENGINE, stderr=PIPE, full_output=True)
      self.validate_asmjs(out)
    else:
      out = run_js('a.out.js')
    self.assertContained(expected_out, out)

    src = open('a.out.js').read()
    asm = src[src.find('// EMSCRIPTEN_START_FUNCS'):src.find('// EMSCRIPTEN_END_FUNCS')]
    simds = asm.count('SIMD_')
    assert simds >= expected_simds, 'expecting to see at least %d SIMD* uses, but seeing %d' % (expected_simds, simds)

  @unittest.skip("autovectorization of this stopped in LLVM 6.0")
  def test_autovectorize_linpack(self):
    # TODO: investigate when SIMD arrives in wasm
    run_process([PYTHON, EMCC, path_from_root('tests', 'linpack.c'), '-O2', '-s', 'SIMD=1', '-DSP', '-s', 'PRECISE_F32=1', '--profiling', '-s', 'WASM=0'])
    self.check_simd(30, 'Unrolled Single  Precision')

  def test_dependency_file(self):
    # Issue 1732: -MMD (and friends) create dependency files that need to be
    # copied from the temporary directory.

    open('test.cpp', 'w').write(r'''
      #include "test.hpp"

      void my_function()
      {
      }
    ''')
    open('test.hpp', 'w').write(r'''
      void my_function();
    ''')

    run_process([PYTHON, EMCC, '-MMD', '-c', 'test.cpp', '-o', 'test.o'])

    assert os.path.exists('test.d'), 'No dependency file generated'
    deps = open('test.d').read()
    # Look for ': ' instead of just ':' to not confuse C:\path\ notation with make "target: deps" rule. Not perfect, but good enough for this test.
    head, tail = deps.split(': ', 2)
    assert 'test.o' in head, 'Invalid dependency target'
    assert 'test.cpp' in tail and 'test.hpp' in tail, 'Invalid dependencies generated'

  def test_dependency_file_2(self):
    self.clear()
    shutil.copyfile(path_from_root('tests', 'hello_world.c'), 'a.c')
    run_process([PYTHON, EMCC, 'a.c', '-MMD', '-MF', 'test.d', '-c'])
    self.assertContained(open('test.d').read(), 'a.o: a.c\n')

    self.clear()
    shutil.copyfile(path_from_root('tests', 'hello_world.c'), 'a.c')
    run_process([PYTHON, EMCC, 'a.c', '-MMD', '-MF', 'test.d', '-c', '-o', 'test.o'])
    self.assertContained(open('test.d').read(), 'test.o: a.c\n')

    self.clear()
    shutil.copyfile(path_from_root('tests', 'hello_world.c'), 'a.c')
    os.mkdir('obj')
    run_process([PYTHON, EMCC, 'a.c', '-MMD', '-MF', 'test.d', '-c', '-o', 'obj/test.o'])
    self.assertContained(open('test.d').read(), 'obj/test.o: a.c\n')

  def test_quoted_js_lib_key(self):
    open('lib.js', 'w').write(r'''
mergeInto(LibraryManager.library, {
   __internal_data:{
    '<' : 0,
    'white space' : 1
  },
  printf__deps: ['__internal_data', 'fprintf']
});
''')

    run_process([PYTHON, EMCC, path_from_root('tests', 'hello_world.cpp'), '--js-library', 'lib.js'])
    self.assertContained('hello, world!', run_js(os.path.join(self.get_dir(), 'a.out.js')))

  def test_exported_js_lib(self):
    open('lib.js', 'w').write(r'''
mergeInto(LibraryManager.library, {
 jslibfunc: function(x) { return 2 * x }
});
''')
    open('src.cpp', 'w').write(r'''
#include <emscripten.h>
extern "C" int jslibfunc(int x);
int main() {
  printf("c calling: %d\n", jslibfunc(6));
  EM_ASM({
    out('js calling: ' + Module['_jslibfunc'](5) + '.');
  });
}
''')
    run_process([PYTHON, EMCC, 'src.cpp', '--js-library', 'lib.js', '-s', 'EXPORTED_FUNCTIONS=["_main", "_jslibfunc"]'])
    self.assertContained('c calling: 12\njs calling: 10.', run_js('a.out.js'))

  def test_js_lib_using_asm_lib(self):
    open('lib.js', 'w').write(r'''
mergeInto(LibraryManager.library, {
  jslibfunc__deps: ['asmlibfunc'],
  jslibfunc: function(x) {
    return 2 * _asmlibfunc(x);
  },

  asmlibfunc__asm: true,
  asmlibfunc__sig: 'ii',
  asmlibfunc: function(x) {
    x = x | 0;
    return x + 1 | 0;
  }
});
''')
    open('src.cpp', 'w').write(r'''
#include <stdio.h>
extern "C" int jslibfunc(int x);
int main() {
  printf("c calling: %d\n", jslibfunc(6));
}
''')
    run_process([PYTHON, EMCC, 'src.cpp', '--js-library', 'lib.js'])
    self.assertContained('c calling: 14\n', run_js('a.out.js'))

  def test_EMCC_BUILD_DIR(self):
    # EMCC_BUILD_DIR env var contains the dir we were building in, when running the js compiler (e.g. when
    # running a js library). We force the cwd to be src/ for technical reasons, so this lets you find out
    # where you were.
    open('lib.js', 'w').write(r'''
printErr('dir was ' + process.env.EMCC_BUILD_DIR);
''')
    err = run_process([PYTHON, EMCC, path_from_root('tests', 'hello_world.cpp'), '--js-library', 'lib.js'], stderr=PIPE).stderr
    self.assertContained('dir was ' + os.path.realpath(os.path.normpath(self.get_dir())), err)

  def test_float_h(self):
    process = run_process([PYTHON, EMCC, path_from_root('tests', 'float+.c')], stdout=PIPE, stderr=PIPE)
    assert process.returncode is 0, 'float.h should agree with our system: ' + process.stdout + '\n\n\n' + process.stderr

  def test_default_obj_ext(self):
    outdir = os.path.join(self.get_dir(), 'out_dir') + '/'

    self.clear()
    os.mkdir(outdir)
    err = run_process([PYTHON, EMCC, '-c', path_from_root('tests', 'hello_world.c'), '-o', outdir], stderr=PIPE).stderr
    assert not err, err
    assert os.path.isfile(outdir + 'hello_world.o')

    self.clear()
    os.mkdir(outdir)
    err = run_process([PYTHON, EMCC, '-c', path_from_root('tests', 'hello_world.c'), '-o', outdir, '--default-obj-ext', 'obj'], stderr=PIPE).stderr
    assert not err, err
    assert os.path.isfile(outdir + 'hello_world.obj')

  def test_doublestart_bug(self):
    open('code.cpp', 'w').write(r'''
#include <stdio.h>
#include <emscripten.h>

void main_loop(void) {
    static int cnt = 0;
    if (++cnt >= 10) emscripten_cancel_main_loop();
}

int main(void) {
    printf("This should only appear once.\n");
    emscripten_set_main_loop(main_loop, 10, 0);
    return 0;
}
''')

    open('pre.js', 'w').write(r'''
if (!Module['preRun']) Module['preRun'] = [];
Module["preRun"].push(function () {
    addRunDependency('test_run_dependency');
    removeRunDependency('test_run_dependency');
});
''')

    run_process([PYTHON, EMCC, 'code.cpp', '--pre-js', 'pre.js'])
    output = run_js(os.path.join(self.get_dir(), 'a.out.js'), engine=NODE_JS)

    assert output.count('This should only appear once.') == 1, output

  def test_module_print(self):
    open('code.cpp', 'w').write(r'''
#include <stdio.h>
int main(void) {
  printf("123456789\n");
  return 0;
}
''')

    open('pre.js', 'w').write(r'''
var Module = { print: function(x) { throw '<{(' + x + ')}>' } };
''')

    run_process([PYTHON, EMCC, 'code.cpp', '--pre-js', 'pre.js'])
    output = run_js(os.path.join(self.get_dir(), 'a.out.js'), stderr=PIPE, full_output=True, engine=NODE_JS, assert_returncode=None)
    assert r'<{(123456789)}>' in output, output

  def test_precompiled_headers(self):
    for suffix in ['gch', 'pch']:
      print(suffix)
      self.clear()

      open('header.h', 'w').write('#define X 5\n')
      run_process([PYTHON, EMCC, '-xc++-header', 'header.h', '-c'])
      assert os.path.exists('header.h.gch') # default output is gch
      if suffix != 'gch':
        run_process([PYTHON, EMCC, '-xc++-header', 'header.h', '-o', 'header.h.' + suffix])
        assert open('header.h.gch', 'rb').read() == open('header.h.' + suffix, 'rb').read()

      open('src.cpp', 'w').write(r'''
#include <stdio.h>
int main() {
  printf("|%d|\n", X);
  return 0;
}
''')
      run_process([PYTHON, EMCC, 'src.cpp', '-include', 'header.h'])

      output = run_js(self.in_dir('a.out.js'), stderr=PIPE, full_output=True, engine=NODE_JS)
      assert '|5|' in output, output

      # also verify that the gch is actually used
      err = run_process([PYTHON, EMCC, 'src.cpp', '-include', 'header.h', '-Xclang', '-print-stats'], stderr=PIPE).stderr
      self.assertTextDataContained('*** PCH/Modules Loaded:\nModule: header.h.' + suffix, err)
      # and sanity check it is not mentioned when not
      try_delete('header.h.' + suffix)
      err = run_process([PYTHON, EMCC, 'src.cpp', '-include', 'header.h', '-Xclang', '-print-stats'], stderr=PIPE).stderr
      assert '*** PCH/Modules Loaded:\nModule: header.h.' + suffix not in err.replace('\r\n', '\n'), err

      # with specified target via -o
      try_delete('header.h.' + suffix)
      run_process([PYTHON, EMCC, '-xc++-header', 'header.h', '-o', 'my.' + suffix])
      assert os.path.exists('my.' + suffix)

      # -include-pch flag
      run_process([PYTHON, EMCC, '-xc++-header', 'header.h', '-o', 'header.h.' + suffix])
      run_process([PYTHON, EMCC, 'src.cpp', '-include-pch', 'header.h.' + suffix])
      output = run_js('a.out.js')
      assert '|5|' in output, output

  @no_wasm_backend()
  def test_warn_unaligned(self):
    open('src.cpp', 'w').write(r'''
#include <stdio.h>
struct packey {
  char x;
  int y;
  double z;
} __attribute__((__packed__));
int main() {
  volatile packey p;
  p.x = 0;
  p.y = 1;
  p.z = 2;
  return 0;
}
''')
    output = run_process([PYTHON, EMCC, 'src.cpp', '-s', 'WASM=0', '-s', 'WARN_UNALIGNED=1'], stderr=PIPE)
    output = run_process([PYTHON, EMCC, 'src.cpp', '-s', 'WASM=0', '-s', 'WARN_UNALIGNED=1', '-g'], stderr=PIPE)
    assert 'emcc: warning: unaligned store' in output.stderr, output.stderr
    assert 'emcc: warning: unaligned store' in output.stderr, output.stderr
    assert '@line 11 "src.cpp"' in output.stderr, output.stderr

  def test_LEGACY_VM_SUPPORT(self):
    # when modern features are lacking, we can polyfill them or at least warn
    with open('pre.js', 'w') as f:
      f.write('Math.imul = undefined;')

    def test(expected, opts=[]):
      print(opts)
      result = run_process([PYTHON, EMCC, path_from_root('tests', 'hello_world.c'), '--pre-js', 'pre.js'] + opts, stderr=PIPE, check=False)
      if result.returncode == 0:
        self.assertContained(expected, run_js('a.out.js', stderr=PIPE, full_output=True, engine=NODE_JS, assert_returncode=None))
      else:
        self.assertContained(expected, result.stderr)

    # when legacy is needed, we show an error indicating so
    test('build with LEGACY_VM_SUPPORT')
    # wasm is on by default, and does not mix with legacy, so we show an error
    test('LEGACY_VM_SUPPORT is only supported for asm.js, and not wasm. Build with -s WASM=0', ['-s', 'LEGACY_VM_SUPPORT=1'])
    # legacy + disabling wasm works
    if self.is_wasm_backend():
      return
    test('hello, world!', ['-s', 'LEGACY_VM_SUPPORT=1', '-s', 'WASM=0'])

  def test_on_abort(self):
    expected_output = 'Module.onAbort was called'

    def add_on_abort_and_verify(extra=''):
      with open('a.out.js') as f:
        js = f.read()
      with open('a.out.js', 'w') as f:
        f.write("var Module = { onAbort: function() { console.log('%s') } };\n" % expected_output)
        f.write(extra + '\n')
        f.write(js)
      self.assertContained(expected_output, run_js('a.out.js', assert_returncode=None))

    # test direct abort() C call

    with open('src.c', 'w') as f:
      f.write('''
        #include <stdlib.h>
        int main() {
          abort();
        }
      ''')
    run_process([PYTHON, EMCC, 'src.c', '-s', 'BINARYEN_ASYNC_COMPILATION=0'])
    add_on_abort_and_verify()

    # test direct abort() JS call

    with open('src.c', 'w') as f:
      f.write('''
        #include <emscripten.h>
        int main() {
          EM_ASM({ abort() });
        }
      ''')
    run_process([PYTHON, EMCC, 'src.c', '-s', 'BINARYEN_ASYNC_COMPILATION=0'])
    add_on_abort_and_verify()

    # test throwing in an abort handler, and catching that

    with open('src.c', 'w') as f:
      f.write('''
        #include <emscripten.h>
        int main() {
          EM_ASM({
            try {
              out('first');
              abort();
            } catch (e) {
              out('second');
              abort();
              throw e;
            }
          });
        }
      ''')
    run_process([PYTHON, EMCC, 'src.c', '-s', 'BINARYEN_ASYNC_COMPILATION=0'])
    with open('a.out.js') as f:
      js = f.read()
    with open('a.out.js', 'w') as f:
      f.write("var Module = { onAbort: function() { console.log('%s'); throw 're-throw'; } };\n" % expected_output)
      f.write(js)
    out = run_js('a.out.js', stderr=STDOUT, assert_returncode=None)
    print(out)
    self.assertContained(expected_output, out)
    self.assertContained('re-throw', out)
    self.assertContained('first', out)
    self.assertContained('second', out)
    self.assertEqual(out.count(expected_output), 2)

    # test an abort during startup
    run_process([PYTHON, EMCC, path_from_root('tests', 'hello_world.c'), '-s', 'BINARYEN_METHOD="interpret-binary"'])
    os.remove('a.out.wasm') # trigger onAbort by intentionally causing startup to fail
    add_on_abort_and_verify()

    # test an abort due to lack of a working binaryen method
    run_process([PYTHON, EMCC, path_from_root('tests', 'hello_world.c'), '-s', 'BINARYEN_METHOD="asmjs"'])
    add_on_abort_and_verify(extra='Module.asm = "string-instead-of-code, asmjs method will fail";')

  def test_no_exit_runtime(self):
    with open('code.cpp', 'w') as f:
      f.write(r'''
#include <stdio.h>

template<int x>
struct Waste {
  Waste() {
    printf("coming around %d\n", x);
  }
  ~Waste() {
    printf("going away %d\n", x);
  }
};

Waste<1> w1;
Waste<2> w2;
Waste<3> w3;
Waste<4> w4;
Waste<5> w5;

int main(int argc, char **argv) {
  return 0;
}
    ''')

    for wasm in [0, 1]:
      for no_exit in [1, 0]:
        for opts in [[], ['-O1'], ['-O2', '-g2'], ['-O2', '-g2', '--llvm-lto', '1']]:
          if self.is_wasm_backend() and not wasm:
            continue
          print(wasm, no_exit, opts)
          cmd = [PYTHON, EMCC] + opts + ['code.cpp', '-s', 'EXIT_RUNTIME=' + str(1 - no_exit), '-s', 'WASM=' + str(wasm)]
          if wasm:
            cmd += ['--profiling-funcs'] # for function names
          run_process(cmd)
          output = run_js(os.path.join(self.get_dir(), 'a.out.js'), stderr=PIPE, full_output=True, engine=NODE_JS)
          src = open('a.out.js').read()
          if wasm:
            src += '\n' + self.get_wasm_text('a.out.wasm')
          exit = 1 - no_exit
          print('  exit:', exit, 'opts:', opts)
          self.assertContained('coming around', output)
          if exit:
            self.assertContained('going away', output)
          else:
            self.assertNotContained('going away', output)
          if not self.is_wasm_backend():
            # The wasm backend uses atexit to register destructors when
            # constructors are called  There is currently no way to exclude
            # these destructors from the wasm binary.
            assert ('atexit(' in src) == exit, 'atexit should not appear in src when EXIT_RUNTIME=0'
            assert ('_ZN5WasteILi2EED' in src) == exit, 'destructors should not appear if no exit:\n' + src

  def test_no_exit_runtime_warnings_flush(self):
    # check we warn if there is unflushed info
    open('code.c', 'w').write(r'''
#include <stdio.h>
int main(int argc, char **argv) {
  printf("hello\n");
  printf("world"); // no newline, not flushed
#if FLUSH
  printf("\n");
#endif
}
''')
    open('code.cpp', 'w').write(r'''
#include <iostream>
int main() {
  using namespace std;
  cout << "hello" << std::endl;
  cout << "world"; // no newline, not flushed
#if FLUSH
  std::cout << std::endl;
#endif
}
''')
    for src in ['code.c', 'code.cpp']:
      for no_exit in [0, 1]:
        for assertions in [0, 1]:
          for flush in [0, 1]:
            # TODO: also check FILESYSTEM=0 here. it never worked though, buffered output was not emitted at shutdown
            print(src, no_exit, assertions, flush)
            cmd = [PYTHON, EMCC, src, '-s', 'EXIT_RUNTIME=%d' % (1 - no_exit), '-s', 'ASSERTIONS=%d' % assertions]
            if flush:
              cmd += ['-DFLUSH']
            run_process(cmd)
            output = run_js(os.path.join(self.get_dir(), 'a.out.js'), stderr=PIPE, full_output=True)
            exit = 1 - no_exit
            assert 'hello' in output, output
            assert ('world' in output) == (exit or flush), 'unflushed content is shown only when exiting the runtime'
            assert (no_exit and assertions and not flush) == ('stdio streams had content in them that was not flushed. you should set EXIT_RUNTIME to 1' in output), 'warning should be shown'

  def test_no_exit_runtime_warnings_atexit(self):
    open('code.cpp', 'w').write(r'''
#include <stdlib.h>
void bye() {}
int main() {
  atexit(bye);
}
''')
    for no_exit in [0, 1]:
      for assertions in [0, 1]:
        print(no_exit, assertions)
        run_process([PYTHON, EMCC, 'code.cpp', '-s', 'EXIT_RUNTIME=%d' % (1 - no_exit), '-s', 'ASSERTIONS=%d' % assertions])
        output = run_js(os.path.join(self.get_dir(), 'a.out.js'), stderr=PIPE, full_output=True)
        assert (no_exit and assertions) == ('atexit() called, but EXIT_RUNTIME is not set, so atexits() will not be called. set EXIT_RUNTIME to 1' in output), 'warning should be shown'

  def test_fs_after_main(self):
    for args in [[], ['-O1']]:
      print(args)
      run_process([PYTHON, EMCC, path_from_root('tests', 'fs_after_main.cpp')])
      self.assertContained('Test passed.', run_js('a.out.js', engine=NODE_JS))

  @no_wasm_backend('tests internal compiler command')
  @uses_canonical_tmp
  def test_os_oz(self):
    with env_modify({'EMCC_DEBUG': '1'}):
      for args, expect in [
          (['-O1'], 'LLVM opts: -O1'),
          (['-O2'], 'LLVM opts: -O3'),
          (['-Os'], 'LLVM opts: -Os'),
          (['-Oz'], 'LLVM opts: -Oz'),
          (['-O3'], 'LLVM opts: -O3'),
        ]:
        print(args, expect)
        err = run_process([PYTHON, EMCC, path_from_root('tests', 'hello_world.cpp')] + args, stdout=PIPE, stderr=PIPE).stderr
        self.assertContained(expect, err)
        self.assertContained('hello, world!', run_js('a.out.js'))

  def test_oz_size(self):
    sizes = {}
    for name, args in [
        ('0', ['-o', 'dlmalloc.o']),
        ('1', ['-o', 'dlmalloc.o', '-O1']),
        ('2', ['-o', 'dlmalloc.o', '-O2']),
        ('s', ['-o', 'dlmalloc.o', '-Os']),
        ('z', ['-o', 'dlmalloc.o', '-Oz']),
        ('3', ['-o', 'dlmalloc.o', '-O3']),
        ('0c', ['-c']),
        ('1c', ['-c', '-O1']),
        ('2c', ['-c', '-O2']),
        ('sc', ['-c', '-Os']),
        ('zc', ['-c', '-Oz']),
        ('3c', ['-c', '-O3']),
      ]:
      print(name, args)
      self.clear()
      run_process([PYTHON, EMCC, path_from_root('system', 'lib', 'dlmalloc.c')] + args, stdout=PIPE, stderr=PIPE)
      sizes[name] = os.stat('dlmalloc.o').st_size
    print(sizes)
    # -c should not affect code size
    for name in ['0', '1', '2', '3', 's', 'z']:
      assert sizes[name] == sizes[name + 'c']
    opt_min = min(sizes['1'], sizes['2'], sizes['3'], sizes['s'], sizes['z'])
    opt_max = max(sizes['1'], sizes['2'], sizes['3'], sizes['s'], sizes['z'])
    assert opt_min - opt_max <= opt_max * 0.1, 'opt builds are all fairly close'
    assert sizes['0'] > (1.20 * opt_max), 'unopt build is quite larger'

  @no_wasm_backend('relies on ctor evaluation and dtor elimination')
  def test_global_inits(self):
    open('inc.h', 'w').write(r'''
#include <stdio.h>

template<int x>
struct Waste {
  int state;
  Waste() : state(10) {}
  void test(int a) {
    printf("%d\n", a + state);
  }
  ~Waste() {
    printf("going away %d\n", x);
  }
};

Waste<3> *getMore();
''')

    open('main.cpp', 'w').write(r'''
#include "inc.h"

Waste<1> mw1;
Waste<2> mw2;

int main(int argc, char **argv) {
  printf("argc: %d\n", argc);
  mw1.state += argc;
  mw2.state += argc;
  mw1.test(5);
  mw2.test(6);
  getMore()->test(0);
  return 0;
}
''')

    open('side.cpp', 'w').write(r'''
#include "inc.h"

Waste<3> sw3;

Waste<3> *getMore() {
  return &sw3;
}
''')

    for opts, has_global in [
      (['-O2', '-g', '-s', 'EXIT_RUNTIME=1'], True),
      # no-exit-runtime removes the atexits, and then globalgce can work
      # it's magic to remove the global initializer entirely
      (['-O2', '-g'], False),
      (['-Os', '-g', '-s', 'EXIT_RUNTIME=1'], True),
      (['-Os', '-g'], False),
      (['-O2', '-g', '--llvm-lto', '1', '-s', 'EXIT_RUNTIME=1'], True),
      (['-O2', '-g', '--llvm-lto', '1'], False),
    ]:
      print(opts, has_global)
      run_process([PYTHON, EMCC, 'main.cpp', '-c'] + opts)
      run_process([PYTHON, EMCC, 'side.cpp', '-c'] + opts)
      run_process([PYTHON, EMCC, 'main.o', 'side.o'] + opts)
      run_js(os.path.join(self.get_dir(), 'a.out.js'), stderr=PIPE, full_output=True, engine=NODE_JS)
      src = open('a.out.js').read()
      self.assertContained('argc: 1\n16\n17\n10\n', run_js('a.out.js'))
      if has_global:
        self.assertContained('_GLOBAL_', src)
      else:
        self.assertNotContained('_GLOBAL_', src)

  def test_implicit_func(self):
    open('src.c', 'w').write(r'''
#include <stdio.h>
int main()
{
    printf("hello %d\n", strnlen("waka", 2)); // Implicit declaration, no header, for strnlen
    int (*my_strnlen)(char*, ...) = strnlen;
    printf("hello %d\n", my_strnlen("shaka", 2));
    return 0;
}
''')

    IMPLICIT_WARNING = '''warning: implicit declaration of function 'strnlen' is invalid in C99'''
    IMPLICIT_ERROR = '''error: implicit declaration of function 'strnlen' is invalid in C99'''

    for opts, expected, compile_expected in [
      ([], None, [IMPLICIT_ERROR]),
      (['-Wno-error=implicit-function-declaration'], ['hello '], [IMPLICIT_WARNING]), # turn error into warning
      (['-Wno-implicit-function-declaration'], ['hello '], []), # turn error into nothing at all (runtime output is incorrect)
    ]:
      print(opts, expected)
      try_delete('a.out.js')
      stderr = run_process([PYTHON, EMCC, 'src.c'] + opts, stderr=PIPE, check=False).stderr
      for ce in compile_expected + ['''warning: incompatible pointer types''']:
        self.assertContained(ce, stderr)
      if expected is None:
        assert not os.path.exists('a.out.js')
      else:
        output = run_js(os.path.join(self.get_dir(), 'a.out.js'), stderr=PIPE, full_output=True)
        for e in expected:
          self.assertContained(e, output)

  @no_wasm_backend('uses prebuilt .ll file')
  def test_incorrect_static_call(self):
    for wasm in [0, 1]:
      for opts in [0, 1]:
        for asserts in [0, 1]:
          extra = []
          if opts != 1 - asserts:
            extra = ['-s', 'ASSERTIONS=' + str(asserts)]
          cmd = [PYTHON, EMCC, path_from_root('tests', 'sillyfuncast2_noasm.ll'), '-O' + str(opts), '-s', 'WASM=' + str(wasm)] + extra
          print(opts, asserts, wasm, cmd)
          stderr = run_process(cmd, stdout=PIPE, stderr=PIPE, check=False).stderr
          assert ('unexpected' in stderr) == asserts, stderr
          assert ("to 'doit'" in stderr) == asserts, stderr

  @no_wasm_backend('fastcomp specific')
  def test_llvm_lit(self):
    grep_path = Building.which('grep')
    if not grep_path:
      self.skipTest('Skipping other.test_llvm_lit: This test needs the "grep" tool in PATH. If you are using emsdk on Windows, you can obtain it via installing and activating the gnu package.')
    llvm_src = shared.get_fastcomp_src_dir()
    LLVM_LIT = os.path.join(LLVM_ROOT, 'llvm-lit.py')
    if not os.path.exists(LLVM_LIT):
      LLVM_LIT = os.path.join(LLVM_ROOT, 'llvm-lit')
      if not os.path.exists(LLVM_LIT):
        raise Exception('cannot find llvm-lit tool')
    cmd = [PYTHON, LLVM_LIT, '-v', os.path.join(llvm_src, 'test', 'CodeGen', 'JS')]
    print(cmd)
    run_process(cmd)

  def test_bad_triple(self):
    # compile a minimal program, with as few dependencies as possible, as
    # native building on CI may not always work well
    with open('minimal.cpp', 'w') as f:
      f.write('int main() { return 0; }')
    run_process([CLANG, 'minimal.cpp', '-c', '-emit-llvm', '-o', 'a.bc'] + shared.get_clang_native_args(), env=shared.get_clang_native_env())
    err = run_process([PYTHON, EMCC, 'a.bc'], stdout=PIPE, stderr=PIPE, check=False).stderr
    if self.is_wasm_backend():
      self.assertContained('machine type must be wasm32', err)
    else:
      assert 'warning' in err or 'WARNING' in err, err
      assert 'incorrect target triple' in err or 'different target triples' in err, err

  def test_valid_abspath(self):
    # Test whether abspath warning appears
    abs_include_path = os.path.abspath(self.get_dir())
    err = run_process([PYTHON, EMCC, '-I%s' % abs_include_path, '-Wwarn-absolute-paths', path_from_root('tests', 'hello_world.c')], stdout=PIPE, stderr=PIPE).stderr
    warning = '-I or -L of an absolute path "-I%s" encountered. If this is to a local system header/library, it may cause problems (local system files make sense for compiling natively on your system, but not necessarily to JavaScript).' % abs_include_path
    assert(warning in err)

    # Passing an absolute path to a directory inside the emscripten tree is always ok and should not issue a warning.
    abs_include_path = path_from_root('tests')
    err = run_process([PYTHON, EMCC, '-I%s' % abs_include_path, '-Wwarn-absolute-paths', path_from_root('tests', 'hello_world.c')], stdout=PIPE, stderr=PIPE).stderr
    warning = '-I or -L of an absolute path "-I%s" encountered. If this is to a local system header/library, it may cause problems (local system files make sense for compiling natively on your system, but not necessarily to JavaScript).' % abs_include_path
    assert(warning not in err)

    # Hide warning for this include path
    err = run_process([PYTHON, EMCC, '--valid-abspath', abs_include_path, '-I%s' % abs_include_path, '-Wwarn-absolute-paths', path_from_root('tests', 'hello_world.c')], stdout=PIPE, stderr=PIPE).stderr
    assert(warning not in err)

  def test_valid_abspath_2(self):
    if WINDOWS:
      abs_include_path = 'C:\\nowhere\\at\\all'
    else:
      abs_include_path = '/nowhere/at/all'
    cmd = [PYTHON, EMCC, path_from_root('tests', 'hello_world.c'), '--valid-abspath', abs_include_path, '-I%s' % abs_include_path]
    print(' '.join(cmd))
    run_process(cmd)
    self.assertContained('hello, world!', run_js('a.out.js'))

  def test_warn_dylibs(self):
    shared_suffixes = ['.so', '.dylib', '.dll']

    for suffix in ['.o', '.a', '.bc', '.so', '.lib', '.dylib', '.js', '.html']:
      err = run_process([PYTHON, EMCC, path_from_root('tests', 'hello_world.c'), '-o', 'out' + suffix], stdout=PIPE, stderr=PIPE).stderr
      warning = 'When Emscripten compiles to a typical native suffix for shared libraries (.so, .dylib, .dll) then it emits an LLVM bitcode file. You should then compile that to an emscripten SIDE_MODULE (using that flag) with suffix .wasm (for wasm) or .js (for asm.js).'
      if suffix in shared_suffixes:
        self.assertContained(warning, err)
      else:
        self.assertNotContained(warning, err)

  @no_wasm_backend('uses SIDE_MODULE')
  def test_side_module_without_proper_target(self):
    # SIDE_MODULE is only meaningful when compiling to wasm (or js+wasm)
    # otherwise, we are just linking bitcode, and should show an error
    for wasm in [0, 1]:
      print(wasm)
      process = run_process([PYTHON, EMCC, path_from_root('tests', 'hello_world.cpp'), '-s', 'SIDE_MODULE=1', '-o', 'a.so', '-s', 'WASM=%d' % wasm], stdout=PIPE, stderr=PIPE, check=False)
      self.assertContained('SIDE_MODULE must only be used when compiling to an executable shared library, and not when emitting LLVM bitcode', process.stderr)
      assert process.returncode is not 0

  @no_wasm_backend()
  def test_simplify_ifs(self):
    def test(src, nums):
      open('src.c', 'w').write(src)
      for opts, ifs in [
        [['-g2'], nums[0]],
        [['--profiling'], nums[1]],
        [['--profiling', '-g2'], nums[2]]
      ]:
        print(opts, ifs)
        if type(ifs) == int:
          ifs = [ifs]
        try_delete('a.out.js')
        run_process([PYTHON, EMCC, 'src.c', '-O2', '-s', 'WASM=0'] + opts, stdout=PIPE)
        src = open('a.out.js').read()
        main = src[src.find('function _main'):src.find('\n}', src.find('function _main'))]
        actual_ifs = main.count('if (')
        assert actual_ifs in ifs, main + ' : ' + str([ifs, actual_ifs])

    test(r'''
      #include <stdio.h>
      #include <string.h>
      int main(int argc, char **argv) {
        if (argc > 5 && strlen(argv[0]) > 1 && strlen(argv[1]) > 2) printf("halp");
        return 0;
      }
    ''', [3, 1, 1])

    test(r'''
      #include <stdio.h>
      #include <string.h>
      int main(int argc, char **argv) {
        while (argc % 3 == 0) {
          if (argc > 5 && strlen(argv[0]) > 1 && strlen(argv[1]) > 2) {
            printf("halp");
            argc++;
          } else {
            while (argc > 0) {
              printf("%d\n", argc--);
            }
          }
        }
        return 0;
      }
    ''', [8, [5, 7], [5, 7]])

    test(r'''
      #include <stdio.h>
      #include <string.h>
      int main(int argc, char **argv) {
        while (argc % 17 == 0) argc *= 2;
        if (argc > 5 && strlen(argv[0]) > 10 && strlen(argv[1]) > 20) {
          printf("halp");
          argc++;
        } else {
          printf("%d\n", argc--);
        }
        while (argc % 17 == 0) argc *= 2;
        return argc;
      }
    ''', [6, 3, 3])

    test(r'''
      #include <stdio.h>
      #include <stdlib.h>

      int main(int argc, char *argv[]) {
        if (getenv("A") && getenv("B")) {
            printf("hello world\n");
        } else {
            printf("goodnight moon\n");
        }
        printf("and that's that\n");
        return 0;
      }
    ''', [[3, 2], 1, 1])

    test(r'''
      #include <stdio.h>
      #include <stdlib.h>

      int main(int argc, char *argv[]) {
        if (getenv("A") || getenv("B")) {
            printf("hello world\n");
        }
        printf("and that's that\n");
        return 0;
      }
    ''', [[3, 2], 1, 1])

  @no_wasm_backend('relies on --emit-symbol-map')
  def test_symbol_map(self):
    for gen_map in [0, 1]:
      for wasm in [0, 1]:
        print(gen_map, wasm)
        self.clear()
        cmd = [PYTHON, EMCC, path_from_root('tests', 'hello_world.c'), '-O2']
        if gen_map:
          cmd += ['--emit-symbol-map']
        if not wasm:
          if self.is_wasm_backend():
            continue
          cmd += ['-s', 'WASM=0']
        print(cmd)
        run_process(cmd)
        if gen_map:
          self.assertTrue(os.path.exists('a.out.js.symbols'))
          symbols = open('a.out.js.symbols').read()
          self.assertContained(':_main', symbols)
        else:
          self.assertFalse(os.path.exists('a.out.js.symbols'))

  def test_bc_to_bc(self):
    # emcc should 'process' bitcode to bitcode. build systems can request this if
    # e.g. they assume our 'executable' extension is bc, and compile an .o to a .bc
    # (the user would then need to build bc to js of course, but we need to actually
    # emit the bc)
    run_process([PYTHON, EMCC, '-c', path_from_root('tests', 'hello_world.c')])
    assert os.path.exists('hello_world.o')
    run_process([PYTHON, EMCC, 'hello_world.o', '-o', 'hello_world.bc'])
    assert os.path.exists('hello_world.o')
    assert os.path.exists('hello_world.bc')

  def test_bad_function_pointer_cast(self):
    open('src.cpp', 'w').write(r'''
#include <stdio.h>

typedef int (*callback) (int, ...);

int impl(int foo) {
  printf("Hello, world.\n");
  return 0;
}

int main() {
  volatile callback f = (callback) impl;
  f(0); /* This fails with or without additional arguments. */
  return 0;
}
''')

    for opts in [0, 1, 2]:
      for safe in [0, 1]:
        for emulate_casts in [0, 1]:
          for emulate_fps in [0, 1]:
            for relocate in [0, 1]:
              for wasm in [0, 1]:
                if self.is_wasm_backend() and not wasm:
                  continue
                cmd = [PYTHON, EMCC, 'src.cpp', '-O' + str(opts), '-s', 'SAFE_HEAP=' + str(safe), '-s', 'WASM=' + str(wasm)]
                if emulate_casts:
                  cmd += ['-s', 'EMULATE_FUNCTION_POINTER_CASTS=1']
                if emulate_fps:
                  cmd += ['-s', 'EMULATED_FUNCTION_POINTERS=1']
                if relocate:
                  cmd += ['-s', 'RELOCATABLE=1'] # disables asm-optimized safe heap
                print(cmd)
                run_process(cmd)
                output = run_js('a.out.js', stderr=PIPE, full_output=True, assert_returncode=None)
                if emulate_casts:
                  # success!
                  self.assertContained('Hello, world.', output)
                else:
                  # otherwise, the error depends on the mode we are in
                  if self.is_wasm_backend() or (wasm and (relocate or emulate_fps)):
                    # wasm trap raised by the vm
                    self.assertContained('function signature mismatch', output)
                  elif opts == 0 and safe and not wasm:
                    # non-wasm safe mode checks asm.js function table masks
                    self.assertContained('Function table mask error', output)
                  elif opts == 0:
                    # informative error message (assertions are enabled in -O0)
                    self.assertContained('Invalid function pointer called', output)
                  else:
                    # non-informative error
                    self.assertContained(('abort(', 'exception'), output)

  @no_wasm_backend()
  def test_aliased_func_pointers(self):
    open('src.cpp', 'w').write(r'''
#include <stdio.h>

int impl1(int foo) { return foo; }
float impla(float foo) { return foo; }
int impl2(int foo) { return foo+1; }
float implb(float foo) { return foo+1; }
int impl3(int foo) { return foo+2; }
float implc(float foo) { return foo+2; }

int main(int argc, char **argv) {
  volatile void *f = (void*)impl1;
  if (argc == 50) f = (void*)impla;
  if (argc == 51) f = (void*)impl2;
  if (argc == 52) f = (void*)implb;
  if (argc == 53) f = (void*)impl3;
  if (argc == 54) f = (void*)implc;
  return (int)f;
}
''')

    print('aliasing')

    sizes_ii = {}
    sizes_dd = {}

    for alias in [None, 0, 1]:
      cmd = [PYTHON, EMCC, 'src.cpp', '-O1', '-s', 'WASM=0']
      if alias is not None:
        cmd += ['-s', 'ALIASING_FUNCTION_POINTERS=' + str(alias)]
      else:
        alias = -1
      print(cmd)
      run_process(cmd)
      src = open('a.out.js').read().split('\n')
      for line in src:
        if line.strip().startswith('var FUNCTION_TABLE_ii = '):
          sizes_ii[alias] = line.count(',')
        if line.strip().startswith('var FUNCTION_TABLE_dd = '):
          sizes_dd[alias] = line.count(',')

    print('ii', sizes_ii)
    print('dd', sizes_dd)

    for sizes in [sizes_ii, sizes_dd]:
      assert sizes[-1] == sizes[1] # default is to alias
      assert sizes[1] < sizes[0] # without aliasing, we have more unique values and fat tables

  def test_bad_export(self):
    for m in ['', ' ']:
      self.clear()
      cmd = [PYTHON, EMCC, path_from_root('tests', 'hello_world.c'), '-s', 'EXPORTED_FUNCTIONS=["' + m + '_main"]']
      print(cmd)
      stderr = run_process(cmd, stderr=PIPE, check=False).stderr
      if m:
        self.assertContained('undefined exported function: " _main"', stderr)
      else:
        self.assertContained('hello, world!', run_js('a.out.js'))

  def test_no_dynamic_execution(self):
    run_process([PYTHON, EMCC, path_from_root('tests', 'hello_world.c'), '-O1', '-s', 'DYNAMIC_EXECUTION=0'])
    self.assertContained('hello, world!', run_js('a.out.js'))
    src = open('a.out.js').read()
    assert 'eval(' not in src
    assert 'eval.' not in src
    assert 'new Function' not in src
    try_delete('a.out.js')

    # Test that --preload-file doesn't add an use of eval().
    with open('temp.txt', 'w') as f:
      f.write("foo\n")
    run_process([PYTHON, EMCC, path_from_root('tests', 'hello_world.c'), '-O1',
                 '-s', 'DYNAMIC_EXECUTION=0', '--preload-file', 'temp.txt'])
    src = open('a.out.js').read()
    assert 'eval(' not in src
    assert 'eval.' not in src
    assert 'new Function' not in src
    try_delete('a.out.js')

    # Test that -s DYNAMIC_EXECUTION=0 and --closure 1 are not allowed together.
    proc = run_process([PYTHON, EMCC, path_from_root('tests', 'hello_world.c'), '-O1',
                        '-s', 'DYNAMIC_EXECUTION=0', '--closure', '1'],
                       check=False, stderr=PIPE)
    assert proc.returncode != 0
    try_delete('a.out.js')

    # Test that -s DYNAMIC_EXECUTION=1 and -s RELOCATABLE=1 are not allowed together.
    proc = run_process([PYTHON, EMCC, path_from_root('tests', 'hello_world.c'), '-O1',
                        '-s', 'DYNAMIC_EXECUTION=0', '-s', 'RELOCATABLE=1'],
                       check=False, stderr=PIPE)
    assert proc.returncode != 0
    try_delete('a.out.js')

    open('test.c', 'w').write(r'''
      #include <emscripten/emscripten.h>
      int main() {
        emscripten_run_script("console.log('hello from script');");
        return 0;
      }
      ''')

    # Test that emscripten_run_script() aborts when -s DYNAMIC_EXECUTION=0
    run_process([PYTHON, EMCC, 'test.c', '-O1', '-s', 'DYNAMIC_EXECUTION=0'])
    self.assertContained('DYNAMIC_EXECUTION=0 was set, cannot eval', run_js(os.path.join(self.get_dir(), 'a.out.js'), assert_returncode=None, full_output=True, stderr=PIPE))
    try_delete('a.out.js')

    # Test that emscripten_run_script() posts a warning when -s DYNAMIC_EXECUTION=2
    run_process([PYTHON, EMCC, 'test.c', '-O1', '-s', 'DYNAMIC_EXECUTION=2'])
    self.assertContained('Warning: DYNAMIC_EXECUTION=2 was set, but calling eval in the following location:', run_js(os.path.join(self.get_dir(), 'a.out.js'), assert_returncode=None, full_output=True, stderr=PIPE))
    self.assertContained('hello from script', run_js(os.path.join(self.get_dir(), 'a.out.js'), assert_returncode=None, full_output=True, stderr=PIPE))
    try_delete('a.out.js')

  def test_init_file_at_offset(self):
    open('src.cpp', 'w').write(r'''
      #include <stdio.h>
      int main() {
        int data = 0x12345678;
        FILE *f = fopen("test.dat", "wb");
        fseek(f, 100, SEEK_CUR);
        fwrite(&data, 4, 1, f);
        fclose(f);

        int data2;
        f = fopen("test.dat", "rb");
        fread(&data2, 4, 1, f); // should read 0s, not that int we wrote at an offset
        printf("read: %d\n", data2);
        fseek(f, 0, SEEK_END);
        long size = ftell(f); // should be 104, not 4
        fclose(f);
        printf("file size is %ld\n", size);
      }
    ''')
    run_process([PYTHON, EMCC, 'src.cpp'])
    self.assertContained('read: 0\nfile size is 104\n', run_js('a.out.js'))

  def test_unlink(self):
    self.do_other_test(os.path.join('other', 'unlink'))

  def test_argv0_node(self):
    open('code.cpp', 'w').write(r'''
#include <stdio.h>
int main(int argc, char **argv) {
  printf("I am %s.\n", argv[0]);
  return 0;
}
''')

    run_process([PYTHON, EMCC, 'code.cpp'])
    self.assertContained('I am ' + os.path.realpath(self.get_dir()).replace('\\', '/') + '/a.out.js', run_js('a.out.js', engine=NODE_JS).replace('\\', '/'))

  def test_returncode(self):
    open('src.cpp', 'w').write(r'''
      #include <stdio.h>
      #include <stdlib.h>
      int main() {
      #if CALL_EXIT
        exit(CODE);
      #else
        return CODE;
      #endif
      }
    ''')
    for code in [0, 123]:
      for no_exit in [0, 1]:
        for call_exit in [0, 1]:
          for async in [0, 1]:
            run_process([PYTHON, EMCC, 'src.cpp', '-DCODE=%d' % code, '-s', 'EXIT_RUNTIME=%d' % (1 - no_exit), '-DCALL_EXIT=%d' % call_exit, '-s', 'BINARYEN_ASYNC_COMPILATION=%d' % async])
            for engine in JS_ENGINES:
              # async compilation can't return a code in d8
              if async and engine == V8_ENGINE:
                continue
              print(code, no_exit, call_exit, async, engine)
              process = run_process(engine + ['a.out.js'], stdout=PIPE, stderr=PIPE, check=False)
              # we always emit the right exit code, whether we exit the runtime or not
              assert process.returncode == code, [process.returncode, process.stdout, process.stderr]
              assert not process.stdout, process.stdout
              if not call_exit:
                assert not process.stderr, process.stderr
              assert ('but EXIT_RUNTIME is not set, so halting execution but not exiting the runtime or preventing further async execution (build with EXIT_RUNTIME=1, if you want a true shutdown)' in process.stderr) == (no_exit and call_exit), process.stderr

  def test_emscripten_force_exit_NO_EXIT_RUNTIME(self):
    open('src.cpp', 'w').write(r'''
      #include <emscripten.h>
      int main() {
      #if CALL_EXIT
        emscripten_force_exit(0);
      #endif
      }
    ''')
    for no_exit in [0, 1]:
      for call_exit in [0, 1]:
        run_process([PYTHON, EMCC, 'src.cpp', '-s', 'EXIT_RUNTIME=%d' % (1 - no_exit), '-DCALL_EXIT=%d' % call_exit])
        print(no_exit, call_exit)
        out = run_js('a.out.js', stdout=PIPE, stderr=PIPE, full_output=True)
        assert ('emscripten_force_exit cannot actually shut down the runtime, as the build does not have EXIT_RUNTIME set' in out) == (no_exit and call_exit), out

  def test_mkdir_silly(self):
    open('src.cpp', 'w').write(r'''
#include <stdio.h>
#include <dirent.h>
#include <errno.h>
#include <sys/stat.h>
#include <sys/types.h>
#include <unistd.h>

int main(int argc, char **argv) {
  printf("\n");
  for (int i = 1; i < argc; i++) {
    printf("%d:\n", i);
    int ok = mkdir(argv[i], S_IRWXU|S_IRWXG|S_IRWXO);
    printf("  make %s: %d\n", argv[i], ok);
    DIR *dir = opendir(argv[i]);
    printf("  open %s: %d\n", argv[i], dir != NULL);
    if (dir) {
      struct dirent *entry;
      while ((entry = readdir(dir))) {
        printf("  %s, %d\n", entry->d_name, entry->d_type);
      }
    }
  }
}
    ''')
    run_process([PYTHON, EMCC, 'src.cpp'])

    # cannot create /, can open
    self.assertContained(r'''
1:
  make /: -1
  open /: 1
  proc, 4
  dev, 4
  home, 4
  tmp, 4
  .., 4
  ., 4
''', run_js('a.out.js', args=['/']))
    # cannot create empty name, cannot open
    self.assertContained(r'''
1:
  make : -1
  open : 0
''', run_js('a.out.js', args=['']))
    # can create unnormalized path, can open
    self.assertContained(r'''
1:
  make /a//: 0
  open /a//: 1
  .., 4
  ., 4
''', run_js('a.out.js', args=['/a//']))
    # can create child unnormalized
    self.assertContained(r'''
1:
  make /a: 0
  open /a: 1
  .., 4
  ., 4
2:
  make /a//b//: 0
  open /a//b//: 1
  .., 4
  ., 4
''', run_js('a.out.js', args=['/a', '/a//b//']))

  def test_stat_silly(self):
    open('src.cpp', 'w').write(r'''
#include <stdio.h>
#include <errno.h>
#include <sys/stat.h>

int main(int argc, char **argv) {
  for (int i = 1; i < argc; i++) {
    const char *path = argv[i];
    struct stat path_stat;
    if (stat(path, &path_stat) != 0) {
      printf("Failed to stat path: %s; errno=%d\n", path, errno);
    } else {
      printf("ok on %s\n", path);
    }
  }
}
    ''')
    run_process([PYTHON, EMCC, 'src.cpp'])

    # cannot stat ""
    self.assertContained(r'''Failed to stat path: /a; errno=2
Failed to stat path: ; errno=2
''', run_js('a.out.js', args=['/a', '']))

  def test_symlink_silly(self):
    open('src.cpp', 'w').write(r'''
#include <dirent.h>
#include <errno.h>
#include <sys/stat.h>
#include <sys/types.h>
#include <unistd.h>
#include <stdio.h>

int main(int argc, char **argv) {
  if (symlink(argv[1], argv[2]) != 0) {
    printf("Failed to symlink paths: %s, %s; errno=%d\n", argv[1], argv[2], errno);
  } else {
    printf("ok\n");
  }
}
    ''')
    run_process([PYTHON, EMCC, 'src.cpp'])

    # cannot symlink nonexistents
    self.assertContained(r'''Failed to symlink paths: , abc; errno=2''', run_js('a.out.js', args=['', 'abc']))
    self.assertContained(r'''Failed to symlink paths: , ; errno=2''', run_js('a.out.js', args=['', '']))
    self.assertContained(r'''ok''', run_js('a.out.js', args=['123', 'abc']))
    self.assertContained(r'''Failed to symlink paths: abc, ; errno=2''', run_js('a.out.js', args=['abc', '']))

  def test_rename_silly(self):
    open('src.cpp', 'w').write(r'''
#include <stdio.h>
#include <errno.h>

int main(int argc, char **argv) {
  if (rename(argv[1], argv[2]) != 0) {
    printf("Failed to rename paths: %s, %s; errno=%d\n", argv[1], argv[2], errno);
  } else {
    printf("ok\n");
  }
}
    ''')
    run_process([PYTHON, EMCC, 'src.cpp'])

    # cannot symlink nonexistents
    self.assertContained(r'''Failed to rename paths: , abc; errno=2''', run_js('a.out.js', args=['', 'abc']))
    self.assertContained(r'''Failed to rename paths: , ; errno=2''', run_js('a.out.js', args=['', '']))
    self.assertContained(r'''Failed to rename paths: 123, abc; errno=2''', run_js('a.out.js', args=['123', 'abc']))
    self.assertContained(r'''Failed to rename paths: abc, ; errno=2''', run_js('a.out.js', args=['abc', '']))

  def test_readdir_r_silly(self):
    open('src.cpp', 'w').write(r'''
#include <iostream>
#include <cstring>
#include <cerrno>
#include <unistd.h>
#include <fcntl.h>
#include <cstdlib>
#include <dirent.h>
#include <sys/stat.h>
#include <sys/types.h>
using std::endl;
namespace
{
  void check(const bool result)
  {
    if(not result) {
      std::cout << "Check failed!" << endl;
      throw "bad";
    }
  }
  // Do a recursive directory listing of the directory whose path is specified
  // by \a name.
  void ls(const std::string& name, std::size_t indent = 0)
  {
    ::DIR *dir;
    struct ::dirent *entry;
    if(indent == 0) {
      std::cout << name << endl;
      ++indent;
    }
    // Make sure we can open the directory.  This should also catch cases where
    // the empty string is passed in.
    if (not (dir = ::opendir(name.c_str()))) {
      const int error = errno;
      std::cout
        << "Failed to open directory: " << name << "; " << error << endl;
      return;
    }
    // Just checking the sanity.
    if (name.empty()) {
      std::cout
        << "Managed to open a directory whose name was the empty string.."
        << endl;
      check(::closedir(dir) != -1);
      return;
    }
    // Iterate over the entries in the directory.
    while ((entry = ::readdir(dir))) {
      const std::string entryName(entry->d_name);
      if (entryName == "." || entryName == "..") {
        // Skip the dot entries.
        continue;
      }
      const std::string indentStr(indent * 2, ' ');
      if (entryName.empty()) {
        std::cout
          << indentStr << "\"\": Found empty string as a "
          << (entry->d_type == DT_DIR ? "directory" : "file")
          << " entry!" << endl;
        continue;
      } else {
        std::cout << indentStr << entryName
                  << (entry->d_type == DT_DIR ? "/" : "") << endl;
      }
      if (entry->d_type == DT_DIR) {
        // We found a subdirectory; recurse.
        ls(std::string(name + (name == "/" ? "" : "/" ) + entryName),
           indent + 1);
      }
    }
    // Close our handle.
    check(::closedir(dir) != -1);
  }
  void touch(const std::string &path)
  {
    const int fd = ::open(path.c_str(), O_CREAT | O_TRUNC, 0644);
    check(fd != -1);
    check(::close(fd) != -1);
  }
}
int main()
{
  check(::mkdir("dir", 0755) == 0);
  touch("dir/a");
  touch("dir/b");
  touch("dir/c");
  touch("dir/d");
  touch("dir/e");
  std::cout << "Before:" << endl;
  ls("dir");
  std::cout << endl;
  // Attempt to delete entries as we walk the (single) directory.
  ::DIR * const dir = ::opendir("dir");
  check(dir != NULL);
  struct ::dirent *entry;
  while((entry = ::readdir(dir)) != NULL) {
    const std::string name(entry->d_name);
    // Skip "." and "..".
    if(name == "." || name == "..") {
      continue;
    }
    // Unlink it.
    std::cout << "Unlinking " << name << endl;
    check(::unlink(("dir/" + name).c_str()) != -1);
  }
  check(::closedir(dir) != -1);
  std::cout << "After:" << endl;
  ls("dir");
  std::cout << endl;
  return 0;
}
    ''')
    run_process([PYTHON, EMCC, 'src.cpp'])

    # cannot symlink nonexistents
    self.assertContained(r'''Before:
dir
  e
  d
  c
  b
  a

Unlinking e
Unlinking d
Unlinking c
Unlinking b
Unlinking a
After:
dir
''', run_js('a.out.js', args=['', 'abc']))

  def test_emversion(self):
    open('src.cpp', 'w').write(r'''
      #include <stdio.h>
      int main() {
        printf("major: %d\n", __EMSCRIPTEN_major__);
        printf("minor: %d\n", __EMSCRIPTEN_minor__);
        printf("tiny: %d\n", __EMSCRIPTEN_tiny__);
      }
    ''')
    run_process([PYTHON, EMCC, 'src.cpp'])
    self.assertContained(r'''major: %d
minor: %d
tiny: %d
''' % (shared.EMSCRIPTEN_VERSION_MAJOR, shared.EMSCRIPTEN_VERSION_MINOR, shared.EMSCRIPTEN_VERSION_TINY), run_js('a.out.js'))

  def test_dashE(self):
    open('src.cpp', 'w').write(r'''#include <emscripten.h>
__EMSCRIPTEN_major__ __EMSCRIPTEN_minor__ __EMSCRIPTEN_tiny__ EMSCRIPTEN_KEEPALIVE
''')

    def test(args=[]):
      print(args)
      out = run_process([PYTHON, EMCC, 'src.cpp', '-E'] + args, stdout=PIPE).stdout
      self.assertContained('%d %d %d __attribute__((used))' % (shared.EMSCRIPTEN_VERSION_MAJOR, shared.EMSCRIPTEN_VERSION_MINOR, shared.EMSCRIPTEN_VERSION_TINY), out)

    test()
    test(['--bind'])

  def test_dashE_consistent(self): # issue #3365
    normal = run_process([PYTHON, EMXX, '-v', '-Wwarn-absolute-paths', path_from_root('tests', 'hello_world.cpp'), '-c'], stdout=PIPE, stderr=PIPE).stderr
    dash_e = run_process([PYTHON, EMXX, '-v', '-Wwarn-absolute-paths', path_from_root('tests', 'hello_world.cpp'), '-E'], stdout=PIPE, stderr=PIPE).stderr

    diff = [a.rstrip() + '\n' for a in difflib.unified_diff(normal.split('\n'), dash_e.split('\n'), fromfile='normal', tofile='dash_e')]
    left_std = [x for x in diff if x.startswith('-') and '-std=' in x]
    right_std = [x for x in diff if x.startswith('+') and '-std=' in x]
    assert len(left_std) == len(right_std) == 1, '\n\n'.join(diff)
    bad = [x for x in diff if '-Wwarn-absolute-paths' in x]
    assert len(bad) == 0, '\n\n'.join(diff)

  def test_dashE_respect_dashO(self): # issue #3365
    null_file = 'NUL' if WINDOWS else '/dev/null'
    with_dash_o = run_process([PYTHON, EMXX, path_from_root('tests', 'hello_world.cpp'), '-E', '-o', null_file], stdout=PIPE, stderr=PIPE).stdout
    if WINDOWS:
      assert not os.path.isfile(null_file)
    without_dash_o = run_process([PYTHON, EMXX, path_from_root('tests', 'hello_world.cpp'), '-E'], stdout=PIPE, stderr=PIPE).stdout
    assert len(with_dash_o) == 0
    assert len(without_dash_o) != 0

  def test_dashM(self):
    out = run_process([PYTHON, EMXX, path_from_root('tests', 'hello_world.cpp'), '-M'], stdout=PIPE).stdout
    self.assertContained('hello_world.o:', out) # Verify output is just a dependency rule instead of bitcode or js

  def test_dashM_consistent(self):
    normal = run_process([PYTHON, EMXX, '-v', '-Wwarn-absolute-paths', path_from_root('tests', 'hello_world.cpp'), '-c'], stdout=PIPE, stderr=PIPE).stderr
    dash_m = run_process([PYTHON, EMXX, '-v', '-Wwarn-absolute-paths', path_from_root('tests', 'hello_world.cpp'), '-M'], stdout=PIPE, stderr=PIPE).stderr

    diff = [a.rstrip() + '\n' for a in difflib.unified_diff(normal.split('\n'), dash_m.split('\n'), fromfile='normal', tofile='dash_m')]
    left_std = [x for x in diff if x.startswith('-') and '-std=' in x]
    right_std = [x for x in diff if x.startswith('+') and '-std=' in x]
    assert len(left_std) == len(right_std) == 1, '\n\n'.join(diff)
    bad = [x for x in diff if '-Wwarn-absolute-paths' in x]
    assert len(bad) == 0, '\n\n'.join(diff)

  def test_dashM_respect_dashO(self):
    null_file = 'NUL' if WINDOWS else '/dev/null'
    with_dash_o = run_process([PYTHON, EMXX, path_from_root('tests', 'hello_world.cpp'), '-M', '-o', null_file], stdout=PIPE, stderr=PIPE).stdout
    if WINDOWS:
      assert not os.path.isfile(null_file)
    without_dash_o = run_process([PYTHON, EMXX, path_from_root('tests', 'hello_world.cpp'), '-M'], stdout=PIPE, stderr=PIPE).stdout
    assert len(with_dash_o) == 0
    assert len(without_dash_o) != 0

  def test_malloc_implicit(self):
    self.do_other_test(os.path.join('other', 'malloc_implicit'))

  def test_switch64phi(self):
    # issue 2539, fastcomp segfault on phi-i64 interaction
    open('src.cpp', 'w').write(r'''
#include <cstdint>
#include <limits>
#include <cstdio>

//============================================================================

namespace
{
  class int_adapter {
  public:
    typedef ::int64_t int_type;

    int_adapter(int_type v = 0)
      : value_(v)
    {}
    static const int_adapter pos_infinity()
    {
      return (::std::numeric_limits<int_type>::max)();
    }
    static const int_adapter neg_infinity()
    {
      return (::std::numeric_limits<int_type>::min)();
    }
    static const int_adapter not_a_number()
    {
      return (::std::numeric_limits<int_type>::max)()-1;
    }
    static bool is_neg_inf(int_type v)
    {
      return (v == neg_infinity().as_number());
    }
    static bool is_pos_inf(int_type v)
    {
      return (v == pos_infinity().as_number());
    }
    static bool is_not_a_number(int_type v)
    {
      return (v == not_a_number().as_number());
    }

    bool is_infinity() const
    {
      return (value_ == neg_infinity().as_number() ||
              value_ == pos_infinity().as_number());
    }
    bool is_special() const
    {
      return(is_infinity() || value_ == not_a_number().as_number());
    }
    bool operator<(const int_adapter& rhs) const
    {
      if(value_ == not_a_number().as_number()
         || rhs.value_ == not_a_number().as_number()) {
        return false;
      }
      if(value_ < rhs.value_) return true;
      return false;
    }
    int_type as_number() const
    {
      return value_;
    }

    int_adapter operator-(const int_adapter& rhs)const
    {
      if(is_special() || rhs.is_special())
      {
        if (rhs.is_pos_inf(rhs.as_number()))
        {
          return int_adapter(1);
        }
        if (rhs.is_neg_inf(rhs.as_number()))
        {
          return int_adapter();
        }
      }
      return int_adapter();
    }


  private:
    int_type value_;
  };

  class time_iterator {
  public:
    time_iterator(int_adapter t, int_adapter d)
      : current_(t),
        offset_(d)
    {}

    time_iterator& operator--()
    {
      current_ = int_adapter(current_ - offset_);
      return *this;
    }

    bool operator>=(const int_adapter& t)
    {
      return not (current_ < t);
    }

  private:
    int_adapter current_;
    int_adapter offset_;
  };

  void iterate_backward(const int_adapter *answers, const int_adapter& td)
  {
    int_adapter end = answers[0];
    time_iterator titr(end, td);

    std::puts("");
    for (; titr >= answers[0]; --titr) {
    }
  }
}

int
main()
{
  const int_adapter answer1[] = {};
  iterate_backward(NULL, int_adapter());
  iterate_backward(answer1, int_adapter());
}
    ''')
    run_process([PYTHON, EMCC, 'src.cpp', '-O2', '-s', 'SAFE_HEAP=1'])

  def test_only_force_stdlibs(self):
    def test(name, fail=False):
      print(name)
      run_process([PYTHON, EMXX, path_from_root('tests', 'hello_libcxx.cpp'), '-s', 'WARN_ON_UNDEFINED_SYMBOLS=0'])
      if fail:
        proc = run_process(NODE_JS + ['a.out.js'], stdout=PIPE, stderr=PIPE, check=False)
        self.assertNotEqual(proc.returncode, 0)
      else:
        self.assertContained('hello, world!', run_js('a.out.js', stderr=PIPE))

    with env_modify({'EMCC_FORCE_STDLIBS': None}):
      test('normal') # normally is ok

    with env_modify({'EMCC_FORCE_STDLIBS': 'libc,libcxxabi,libcxx'}):
      test('forced libs is ok, they were there anyhow')

    with env_modify({'EMCC_FORCE_STDLIBS': 'libc'}):
      test('partial list, but ok since we grab them as needed')

    with env_modify({'EMCC_FORCE_STDLIBS': 'libc', 'EMCC_ONLY_FORCED_STDLIBS': '1'}):
      test('fail! not enough stdlibs', fail=True)

    with env_modify({'EMCC_FORCE_STDLIBS': 'libc,libcxxabi,libcxx', 'EMCC_ONLY_FORCED_STDLIBS': '1'}):
      test('force all the needed stdlibs, so this works even though we ignore the input file')

  def test_only_force_stdlibs_2(self):
    open('src.cpp', 'w').write(r'''
#include <iostream>
#include <stdexcept>

int main()
{
  try {
    throw std::exception();
    std::cout << "got here" << std::endl;
  }
  catch (const std::exception& ex) {
    std::cout << "Caught exception: " << ex.what() << std::endl;
  }
}
''')
    with env_modify({'EMCC_FORCE_STDLIBS': 'libc,libcxxabi,libcxx,dlmalloc', 'EMCC_ONLY_FORCED_STDLIBS': '1'}):
      run_process([PYTHON, EMXX, 'src.cpp', '-s', 'DISABLE_EXCEPTION_CATCHING=0'])
    self.assertContained('Caught exception: std::exception', run_js('a.out.js', stderr=PIPE))

  def test_strftime_zZ(self):
    open('src.cpp', 'w').write(r'''
#include <cerrno>
#include <cstring>
#include <ctime>
#include <iostream>

int main()
{
  // Buffer to hold the current hour of the day.  Format is HH + nul
  // character.
  char hour[3];

  // Buffer to hold our ISO 8601 formatted UTC offset for the current
  // timezone.  Format is [+-]hhmm + nul character.
  char utcOffset[6];

  // Buffer to hold the timezone name or abbreviation.  Just make it
  // sufficiently large to hold most timezone names.
  char timezone[128];

  std::tm tm;

  // Get the current timestamp.
  const std::time_t now = std::time(NULL);

  // What time is that here?
  if (::localtime_r(&now, &tm) == NULL) {
    const int error = errno;
    std::cout
      << "Failed to get localtime for timestamp=" << now << "; errno=" << error
      << "; " << std::strerror(error) << std::endl;
    return 1;
  }

  size_t result = 0;

  // Get the formatted hour of the day.
  if ((result = std::strftime(hour, 3, "%H", &tm)) != 2) {
    const int error = errno;
    std::cout
      << "Failed to format hour for timestamp=" << now << "; result="
      << result << "; errno=" << error << "; " << std::strerror(error)
      << std::endl;
    return 1;
  }
  std::cout << "The current hour of the day is: " << hour << std::endl;

  // Get the formatted UTC offset in ISO 8601 format.
  if ((result = std::strftime(utcOffset, 6, "%z", &tm)) != 5) {
    const int error = errno;
    std::cout
      << "Failed to format UTC offset for timestamp=" << now << "; result="
      << result << "; errno=" << error << "; " << std::strerror(error)
      << std::endl;
    return 1;
  }
  std::cout << "The current timezone offset is: " << utcOffset << std::endl;

  // Get the formatted timezone name or abbreviation.  We don't know how long
  // this will be, so just expect some data to be written to the buffer.
  if ((result = std::strftime(timezone, 128, "%Z", &tm)) == 0) {
    const int error = errno;
    std::cout
      << "Failed to format timezone for timestamp=" << now << "; result="
      << result << "; errno=" << error << "; " << std::strerror(error)
      << std::endl;
    return 1;
  }
  std::cout << "The current timezone is: " << timezone << std::endl;

  std::cout << "ok!\n";
}
''')
    run_process([PYTHON, EMCC, 'src.cpp'])
    self.assertContained('ok!', run_js('a.out.js'))

  def test_strptime_symmetry(self):
    Building.emcc(path_from_root('tests', 'strptime_symmetry.cpp'), output_filename='a.out.js')
    self.assertContained('TEST PASSED', run_js('a.out.js'))

  def test_truncate_from_0(self):
    open('src.cpp', 'w').write(r'''
#include <cerrno>
#include <cstring>
#include <iostream>

#include <fcntl.h>
#include <sys/stat.h>
#include <sys/types.h>
#include <unistd.h>

using std::endl;

//============================================================================
// :: Helpers

namespace
{
  // Returns the size of the regular file specified as 'path'.
  ::off_t getSize(const char* const path)
  {
    // Stat the file and make sure that it's the expected size.
    struct ::stat path_stat;
    if (::stat(path, &path_stat) != 0) {
      const int error = errno;
      std::cout
        << "Failed to lstat path: " << path << "; errno=" << error << "; "
        << std::strerror(error) << endl;
      return -1;
    }

    std::cout
      << "Size of file is: " << path_stat.st_size << endl;
    return path_stat.st_size;
  }

  // Causes the regular file specified in 'path' to have a size of 'length'
  // bytes.
  void resize(const char* const path,
              const ::off_t length)
  {
    std::cout
      << "Truncating file=" << path << " to length=" << length << endl;
    if (::truncate(path, length) == -1)
    {
      const int error = errno;
      std::cout
        << "Failed to truncate file=" << path << "; errno=" << error
        << "; " << std::strerror(error) << endl;
    }

    const ::off_t size = getSize(path);
    if (size != length) {
      std::cout
        << "Failed to truncate file=" << path << " to length=" << length
        << "; got size=" << size << endl;
    }
  }

  // Helper to create a file with the given content.
  void createFile(const std::string& path, const std::string& content)
  {
    std::cout
      << "Creating file: " << path << " with content=" << content << endl;

    const int fd = ::open(path.c_str(), O_CREAT | O_WRONLY, 0644);
    if (fd == -1) {
      const int error = errno;
      std::cout
        << "Failed to open file for writing: " << path << "; errno=" << error
        << "; " << std::strerror(error) << endl;
      return;
    }

    if (::write(fd, content.c_str(), content.size()) != content.size()) {
      const int error = errno;
      std::cout
        << "Failed to write content=" << content << " to file=" << path
        << "; errno=" << error << "; " << std::strerror(error) << endl;

      // Fall through to close FD.
    }

    ::close(fd);
  }
}

//============================================================================
// :: Entry Point
int main()
{
  const char* const file = "/tmp/file";
  createFile(file, "This is some content");
  getSize(file);
  resize(file, 32);
  resize(file, 17);
  resize(file, 0);

  // This throws a JS exception.
  resize(file, 32);
  return 0;
}
''')
    run_process([PYTHON, EMCC, 'src.cpp'])
    self.assertContained(r'''Creating file: /tmp/file with content=This is some content
Size of file is: 20
Truncating file=/tmp/file to length=32
Size of file is: 32
Truncating file=/tmp/file to length=17
Size of file is: 17
Truncating file=/tmp/file to length=0
Size of file is: 0
Truncating file=/tmp/file to length=32
Size of file is: 32
''', run_js('a.out.js'))

  def test_emcc_s_typo(self):
    # with suggestions
    err = run_process([PYTHON, EMCC, path_from_root('tests', 'hello_world.c'), '-s', 'DISABLE_EXCEPTION_CATCH=1'], stderr=PIPE).stderr
    self.assertContained(r'''Assigning a non-existent settings attribute "DISABLE_EXCEPTION_CATCH"''', err)
    self.assertContained(r'''did you mean one of DISABLE_EXCEPTION_CATCHING?''', err)
    # no suggestions
    err = run_process([PYTHON, EMCC, path_from_root('tests', 'hello_world.c'), '-s', 'CHEEZ=1'], stderr=PIPE).stderr
    self.assertContained(r'''perhaps a typo in emcc's  -s X=Y  notation?''', err)
    self.assertContained(r'''(see src/settings.js for valid values)''', err)

  def test_create_readonly(self):
    open('src.cpp', 'w').write(r'''
#include <cerrno>
#include <cstring>
#include <iostream>

#include <fcntl.h>
#include <unistd.h>

using std::endl;

//============================================================================
// :: Helpers

namespace
{
  // Helper to create a read-only file with content.
  void readOnlyFile(const std::string& path, const std::string& content)
  {
    std::cout
      << "Creating file: " << path << " with content of size="
      << content.size() << endl;

    const int fd = ::open(path.c_str(), O_CREAT | O_WRONLY, 0400);
    if (fd == -1) {
      const int error = errno;
      std::cout
        << "Failed to open file for writing: " << path << "; errno=" << error
        << "; " << std::strerror(error) << endl;
      return;
    }

    // Write the content to the file.
    ssize_t result = 0;
    if ((result = ::write(fd, content.data(), content.size()))
        != ssize_t(content.size()))
    {
      const int error = errno;
      std::cout
        << "Failed to write to file=" << path << "; errno=" << error
        << "; " << std::strerror(error) << endl;
      // Fall through to close the file.
    }
    else {
      std::cout
        << "Data written to file=" << path << "; successfully wrote "
        << result << " bytes" << endl;
    }

    ::close(fd);
  }
}

//============================================================================
// :: Entry Point

int main()
{
  const char* const file = "/tmp/file";
  unlink(file);
  readOnlyFile(file, "This content should get written because the file "
                     "does not yet exist and so, only the mode of the "
                     "containing directory will influence my ability to "
                     "create and open the file. The mode of the file only "
                     "applies to opening of the stream, not subsequent stream "
                     "operations after stream has opened.\n\n");
  readOnlyFile(file, "This should not get written because the file already "
                     "exists and is read-only.\n\n");
}
''')
    run_process([PYTHON, EMCC, 'src.cpp'])
    self.assertContained(r'''Creating file: /tmp/file with content of size=292
Data written to file=/tmp/file; successfully wrote 292 bytes
Creating file: /tmp/file with content of size=79
Failed to open file for writing: /tmp/file; errno=13; Permission denied
''', run_js('a.out.js'))

  def test_embed_file_large(self):
    # If such long files are encoded on one line,
    # they overflow the interpreter's limit
    large_size = int(1500000)
    open('large.txt', 'w').write('x' * large_size)
    open('src.cpp', 'w').write(r'''
      #include <stdio.h>
      #include <unistd.h>
      int main()
      {
          FILE* fp = fopen("large.txt", "r");
          if (fp) {
              printf("ok\n");
              fseek(fp, 0L, SEEK_END);
              printf("%ld\n", ftell(fp));
          } else {
              printf("failed to open large file.txt\n");
          }
          return 0;
      }
    ''')
    run_process([PYTHON, EMCC, 'src.cpp', '--embed-file', 'large.txt'])
    for engine in JS_ENGINES:
      if engine == V8_ENGINE:
        continue # ooms
      print(engine)
      self.assertContained('ok\n' + str(large_size) + '\n', run_js('a.out.js', engine=engine))

  def test_force_exit(self):
    open('src.cpp', 'w').write(r'''
#include <emscripten/emscripten.h>

namespace
{
  extern "C"
  EMSCRIPTEN_KEEPALIVE
  void callback()
  {
    EM_ASM({ out('callback pre()') });
    ::emscripten_force_exit(42);
    EM_ASM({ out('callback post()') });
    }
}

int
main()
{
  EM_ASM({ setTimeout(function() { out("calling callback()"); _callback() }, 100) });
  ::emscripten_exit_with_live_runtime();
  return 123;
}
    ''')
    run_process([PYTHON, EMCC, 'src.cpp'])
    output = run_js('a.out.js', engine=NODE_JS, assert_returncode=42)
    assert 'callback pre()' in output
    assert 'callback post()' not in output

  def test_bad_locale(self):
    open('src.cpp', 'w').write(r'''

#include <locale.h>
#include <stdio.h>
#include <wctype.h>

int
main(const int argc, const char * const * const argv)
{
  const char * const locale = (argc > 1 ? argv[1] : "C");
  const char * const actual = setlocale(LC_ALL, locale);
  if(actual == NULL) {
    printf("%s locale not supported\n",
           locale);
    return 0;
  }
  printf("locale set to %s: %s\n", locale, actual);
}

    ''')
    run_process([PYTHON, EMCC, 'src.cpp'])

    self.assertContained('locale set to C: C;C;C;C;C;C',
                         run_js('a.out.js', args=['C']))
    self.assertContained('locale set to waka: waka;waka;waka;waka;waka;waka',
                         run_js('a.out.js', args=['waka']))

  def test_js_main(self):
    # try to add a main() from JS, at runtime. this is not supported (the
    # compiler needs to know at compile time about main).
    open('pre_main.js', 'w').write(r'''
      var Module = {
        '_main': function() {
        }
      };
    ''')
    open('src.cpp', 'w').write('')
    run_process([PYTHON, EMCC, 'src.cpp', '--pre-js', 'pre_main.js'])
    self.assertContained('compiled without a main, but one is present. if you added it from JS, use Module["onRuntimeInitialized"]',
                         run_js('a.out.js', assert_returncode=None, stderr=PIPE))

  def test_js_malloc(self):
    open('src.cpp', 'w').write(r'''
#include <stdio.h>
#include <emscripten.h>

int main() {
  EM_ASM({
    for (var i = 0; i < 1000; i++) {
      var ptr = Module._malloc(1024 * 1024); // only done in JS, but still must not leak
      Module._free(ptr);
    }
  });
  printf("ok.\n");
}
    ''')
    run_process([PYTHON, EMCC, 'src.cpp'])
    self.assertContained('ok.', run_js('a.out.js', args=['C']))

  def test_locale_wrong(self):
    open('src.cpp', 'w').write(r'''
#include <locale>
#include <iostream>
#include <stdexcept>

int
main(const int argc, const char * const * const argv)
{
  const char * const name = argc > 1 ? argv[1] : "C";

  try {
    const std::locale locale(name);
    std::cout
      << "Constructed locale \"" << name << "\"\n"
      << "This locale is "
      << (locale == std::locale::global(locale) ? "" : "not ")
      << "the global locale.\n"
      << "This locale is " << (locale == std::locale::classic() ? "" : "not ")
      << "the C locale." << std::endl;

  } catch(const std::runtime_error &ex) {
    std::cout
      << "Can't construct locale \"" << name << "\": " << ex.what()
      << std::endl;
    return 1;

  } catch(...) {
    std::cout
      << "FAIL: Unexpected exception constructing locale \"" << name << '\"'
      << std::endl;
    return 127;
  }
}
    ''')
    run_process([PYTHON, EMCC, 'src.cpp', '-s', 'EXIT_RUNTIME=1', '-s', 'DISABLE_EXCEPTION_CATCHING=0'])
    self.assertContained('Constructed locale "C"\nThis locale is the global locale.\nThis locale is the C locale.', run_js('a.out.js', args=['C']))
    self.assertContained('''Can't construct locale "waka": collate_byname<char>::collate_byname failed to construct for waka''', run_js('a.out.js', args=['waka'], assert_returncode=1))

  def test_cleanup_os(self):
    # issue 2644
    def test(args, be_clean):
      print(args)
      self.clear()
      shutil.copyfile(path_from_root('tests', 'hello_world.c'), 'a.c')
      open('b.c', 'w').write(' ')
      run_process([PYTHON, EMCC, 'a.c', 'b.c'] + args)
      clutter = glob.glob('*.o')
      if be_clean:
        assert len(clutter) == 0, 'should not leave clutter ' + str(clutter)
      else:
         assert len(clutter) == 2, 'should leave .o files'
    test(['-o', 'c.bc'], True)
    test(['-o', 'c.js'], True)
    test(['-o', 'c.html'], True)
    test(['-c'], False)

  @no_wasm_backend()
  def test_js_dash_g(self):
    open('src.c', 'w').write('''
      #include <stdio.h>
      #include <assert.h>

      void checker(int x) {
        x += 20;
        assert(x < 15); // this is line 7!
      }

      int main() {
        checker(10);
        return 0;
      }
    ''')

    def check(has):
      print(has)
      lines = open('a.out.js', 'r').readlines()
      lines = [line for line in lines if '___assert_fail(' in line or '___assert_func(' in line]
      found_line_num = any(('//@line 7 "' in line) for line in lines)
      found_filename = any(('src.c"\n' in line) for line in lines)
      assert found_line_num == has, 'Must have debug info with the line number'
      assert found_filename == has, 'Must have debug info with the filename'

    run_process([PYTHON, EMCC, '-s', 'WASM=0', 'src.c', '-g'])
    check(True)
    run_process([PYTHON, EMCC, '-s', 'WASM=0', 'src.c'])
    check(False)
    run_process([PYTHON, EMCC, '-s', 'WASM=0', 'src.c', '-g0'])
    check(False)
    run_process([PYTHON, EMCC, '-s', 'WASM=0', 'src.c', '-g0', '-g']) # later one overrides
    check(True)
    run_process([PYTHON, EMCC, '-s', 'WASM=0', 'src.c', '-g', '-g0']) # later one overrides
    check(False)

  def test_dash_g_bc(self):
    def test(opts):
      print(opts)
      run_process([PYTHON, EMCC, path_from_root('tests', 'hello_world.c'), '-o', 'a_.bc'] + opts)
      sizes = {'_': os.path.getsize('a_.bc')}
      run_process([PYTHON, EMCC, path_from_root('tests', 'hello_world.c'), '-g', '-o', 'ag.bc'] + opts)
      sizes['g'] = os.path.getsize('ag.bc')
      for i in range(0, 5):
        run_process([PYTHON, EMCC, path_from_root('tests', 'hello_world.c'), '-g' + str(i), '-o', 'a' + str(i) + '.bc'] + opts)
        sizes[i] = os.path.getsize('a' + str(i) + '.bc')
      print('  ', sizes)
      assert sizes['_'] == sizes[0] == sizes[1] == sizes[2] == sizes[3], 'no debug or <4 debug, means no llvm debug info ' + str(sizes)
      assert sizes['g'] == sizes[4], '-g or -g4 means llvm debug info ' + str(sizes)
      assert sizes['_'] < sizes['g'], 'llvm debug info has positive size ' + str(sizes)
    test([])
    test(['-O1'])

  def test_no_filesystem(self):
    FS_MARKER = 'var FS'
    # fopen forces full filesystem support
    run_process([PYTHON, EMCC, path_from_root('tests', 'hello_world_fopen.c')])
    yes_size = os.stat('a.out.js').st_size
    self.assertContained('hello, world!', run_js('a.out.js'))
    self.assertContained(FS_MARKER, open('a.out.js').read())
    run_process([PYTHON, EMCC, path_from_root('tests', 'hello_world.c')])
    no_size = os.stat('a.out.js').st_size
    self.assertContained('hello, world!', run_js('a.out.js'))
    self.assertNotContained(FS_MARKER, open('a.out.js').read())
    print('yes fs, no fs:', yes_size, no_size)
    # 100K of FS code is removed
    self.assertGreater(yes_size - no_size, 100000)
    self.assertLess(no_size, 360000)

  def test_no_nuthin(self):
    # check FILESYSTEM is automatically set, and effective

    def test(opts, absolute):
      print('opts, absolute:', opts, absolute)
      sizes = {}

      def do(name, source, moar_opts):
        self.clear()
        # pad the name to a common length so that doesn't effect the size of the
        # output
        padded_name = name + '_' * (20 - len(name))
        run_process([PYTHON, EMCC, path_from_root('tests', source), '-o', padded_name + '.js'] + opts + moar_opts)
        sizes[name] = os.path.getsize(padded_name + '.js')
        if os.path.exists(padded_name + '.wasm'):
          sizes[name] += os.path.getsize(padded_name + '.wasm')
        self.assertContained('hello, world!', run_js(padded_name + '.js'))

      do('normal', 'hello_world_fopen.c', [])
      do('no_fs', 'hello_world.c', []) # without fopen, we should auto-detect we do not need full fs support and can do FILESYSTEM=0
      do('no_fs_manual', 'hello_world.c', ['-s', 'FILESYSTEM=0'])
      print('  ', sizes)
      self.assertLess(sizes['no_fs'], sizes['normal'])
      self.assertLess(sizes['no_fs'], absolute)
      # manual can usually remove a tiny bit more
      self.assertLess(sizes['no_fs_manual'], sizes['no_fs'] + 30)

    test(['-s', 'ASSERTIONS=0'], 120000) # we don't care about code size with assertions
    test(['-O1'], 91000)
    test(['-O2'], 46000)
    test(['-O3', '--closure', '1'], 17000)
    # asm.js too
    if not self.is_wasm_backend():
      test(['-O3', '--closure', '1', '-s', 'WASM=0'], 36000)
      test(['-O3', '--closure', '2', '-s', 'WASM=0'], 33000) # might change now and then

  def test_no_browser(self):
    BROWSER_INIT = 'var Browser'

    run_process([PYTHON, EMCC, path_from_root('tests', 'hello_world.c')])
    self.assertNotContained(BROWSER_INIT, open('a.out.js').read())

    run_process([PYTHON, EMCC, path_from_root('tests', 'browser_main_loop.c')]) # uses emscripten_set_main_loop, which needs Browser
    self.assertContained(BROWSER_INIT, open('a.out.js').read())

  def test_EXPORTED_RUNTIME_METHODS(self):
    def test(opts, has, not_has):
      print(opts, has, not_has)
      self.clear()
      # check without assertions, as with assertions we add stubs for the things we remove (which
      # print nice error messages)
      run_process([PYTHON, EMCC, path_from_root('tests', 'hello_world.c'), '-s', 'ASSERTIONS=0'] + opts)
      self.assertContained('hello, world!', run_js('a.out.js'))
      src = open('a.out.js').read()
      self.assertContained(has, src)
      self.assertNotContained(not_has, src)

    test([], 'Module["', 'Module["waka')
    test(['-s', 'EXPORTED_RUNTIME_METHODS=[]'], '', 'Module["addRunDependency')
    test(['-s', 'EXPORTED_RUNTIME_METHODS=["addRunDependency"]'], 'Module["addRunDependency', 'Module["waka')
    test(['-s', 'EXPORTED_RUNTIME_METHODS=[]', '-s', 'EXTRA_EXPORTED_RUNTIME_METHODS=["addRunDependency"]'], 'Module["addRunDependency', 'Module["waka')

  def test_stat_fail_alongtheway(self):
    open('src.cpp', 'w').write(r'''
#include <errno.h>
#include <stdio.h>
#include <sys/types.h>
#include <sys/stat.h>
#include <unistd.h>
#include <stdlib.h>
#include <fcntl.h>
#include <string.h>

#define CHECK(expression) \
  if(!(expression)) {                            \
    error = errno;                               \
    printf("FAIL: %s\n", #expression); fail = 1; \
  } else {                                       \
    error = errno;                               \
    printf("pass: %s\n", #expression);           \
  }                                              \

int
main()
{
  int error;
  int fail = 0;
  CHECK(mkdir("path", 0777) == 0);
  CHECK(close(open("path/file", O_CREAT | O_WRONLY, 0644)) == 0);
  {
    struct stat st;
    CHECK(stat("path", &st) == 0);
    CHECK(st.st_mode = 0777);
  }
  {
    struct stat st;
    CHECK(stat("path/nosuchfile", &st) == -1);
    printf("info: errno=%d %s\n", error, strerror(error));
    CHECK(error == ENOENT);
  }
  {
    struct stat st;
    CHECK(stat("path/file", &st) == 0);
    CHECK(st.st_mode = 0666);
  }
  {
    struct stat st;
    CHECK(stat("path/file/impossible", &st) == -1);
    printf("info: errno=%d %s\n", error, strerror(error));
    CHECK(error == ENOTDIR);
  }
  {
    struct stat st;
    CHECK(lstat("path/file/impossible", &st) == -1);
    printf("info: errno=%d %s\n", error, strerror(error));
    CHECK(error == ENOTDIR);
  }
  return fail;
}
''')
    run_process([PYTHON, EMCC, 'src.cpp'])
    self.assertContained(r'''pass: mkdir("path", 0777) == 0
pass: close(open("path/file", O_CREAT | O_WRONLY, 0644)) == 0
pass: stat("path", &st) == 0
pass: st.st_mode = 0777
pass: stat("path/nosuchfile", &st) == -1
info: errno=2 No such file or directory
pass: error == ENOENT
pass: stat("path/file", &st) == 0
pass: st.st_mode = 0666
pass: stat("path/file/impossible", &st) == -1
info: errno=20 Not a directory
pass: error == ENOTDIR
pass: lstat("path/file/impossible", &st) == -1
info: errno=20 Not a directory
pass: error == ENOTDIR
''', run_js('a.out.js'))

  @no_wasm_backend("uses EMTERPRETIFY")
  @unittest.skipIf(SPIDERMONKEY_ENGINE not in JS_ENGINES, 'requires SpiderMonkey')
  def test_emterpreter(self):
    def do_emcc_test(source, args, output, emcc_args=[]):
      print()
      print('emcc', source[:40], '\n' in source)
      try_delete('a.out.js')
      if '\n' in source:
        open('src.cpp', 'w').write(source)
        source = 'src.cpp'
      else:
        source = path_from_root('tests', source)
      run_process([PYTHON, EMCC, source, '-O2', '-s', 'EMTERPRETIFY=1', '-g2', '-s', 'WASM=0'] + emcc_args)
      self.assertTextDataContained(output, run_js('a.out.js', args=args))
      out = run_js('a.out.js', engine=SPIDERMONKEY_ENGINE, args=args, stderr=PIPE, full_output=True)
      self.assertTextDataContained(output, out)
      self.validate_asmjs(out)
      # -g2 enables these
      src = open('a.out.js').read()
      assert 'function emterpret' in src, 'emterpreter should exist'
      # and removing calls to the emterpreter break, so it was being used
      out1 = run_js('a.out.js', args=args)
      assert output in out1
      open('a.out.js', 'w').write(src.replace('function emterpret', 'function do_not_find_me'))
      out2 = run_js('a.out.js', args=args, stderr=PIPE, assert_returncode=None)
      assert output not in out2, out2
      assert out1 != out2

    def do_test(source, args, output):
      print()
      print('emcc', source.replace('\n', '.')[:40], '\n' in source)
      self.clear()
      if '\n' in source:
        open('src.cpp', 'w').write(source)
        source = 'src.cpp'
      else:
        source = path_from_root('tests', source)
      run_process([PYTHON, EMCC, source, '-O2', '--profiling', '-s', 'FINALIZE_ASM_JS=0', '-s', 'GLOBAL_BASE=2048', '-s', 'ALLOW_MEMORY_GROWTH=0', '-s', 'WASM=0'])
      run_process([PYTHON, path_from_root('tools', 'emterpretify.py'), 'a.out.js', 'em.out.js', 'ASYNC=0'])
      self.assertTextDataContained(output, run_js('a.out.js', args=args))
      self.assertTextDataContained(output, run_js('em.out.js', args=args))
      out = run_js('em.out.js', engine=SPIDERMONKEY_ENGINE, args=args, stderr=PIPE, full_output=True)
      self.assertTextDataContained(output, out)
      self.validate_asmjs(out)

    # generate default shell for js test
    def make_default(args=[]):
      run_process([PYTHON, EMCC, path_from_root('tests', 'hello_world.c'), '-O2', '--profiling', '-s', 'FINALIZE_ASM_JS=0', '-s', 'GLOBAL_BASE=2048', '-s', 'WASM=0'] + args)
      default = open('a.out.js').read()
      start = default.index('function _main(')
      end = default.index('}', start)
      default = default[:start] + '{{{MAIN}}}' + default[end + 1:]
      default_mem = open('a.out.js.mem', 'rb').read()
      return default, default_mem
    default, default_mem = make_default()
    default_float, default_float_mem = make_default(['-s', 'PRECISE_F32=1'])

    def do_js_test(name, source, args, output, floaty=False):
      print()
      print('js', name)
      self.clear()
      if '\n' not in source:
        source = open(source).read()
      the_default = default if not floaty else default_float
      the_default_mem = default_mem if not floaty else default_float_mem
      source = the_default.replace('{{{MAIN}}}', source)
      open('a.out.js', 'w').write(source)
      open('a.out.js.mem', 'wb').write(the_default_mem)
      run_process([PYTHON, path_from_root('tools', 'emterpretify.py'), 'a.out.js', 'em.out.js', 'ASYNC=0'])
      sm_no_warn = [x for x in SPIDERMONKEY_ENGINE if x != '-w']
      self.assertTextDataContained(output, run_js('a.out.js', engine=sm_no_warn, args=args)) # run in spidermonkey for print()
      self.assertTextDataContained(output, run_js('em.out.js', engine=sm_no_warn, args=args))

    do_emcc_test('hello_world.c', [], 'hello, world!')

    do_test('hello_world.c', [], 'hello, world!')
    do_test('hello_world_loop.cpp', [], 'hello, world!')
    do_test('fannkuch.cpp', ['5'], 'Pfannkuchen(5) = 7.')

    print('profiling')

    do_emcc_test('fannkuch.cpp', ['5'], 'Pfannkuchen(5) = 7.', ['-g2'])
    normal = open('a.out.js').read()
    shutil.copyfile('a.out.js', 'last.js')
    do_emcc_test('fannkuch.cpp', ['5'], 'Pfannkuchen(5) = 7.', ['-g2', '--profiling'])
    profiling = open('a.out.js').read()
    assert len(profiling) > len(normal) + 250, [len(profiling), len(normal)] # should be much larger

    print('blacklisting')

    do_emcc_test('fannkuch.cpp', ['5'], 'Pfannkuchen(5) = 7.', [])
    src = open('a.out.js').read()
    assert 'emterpret' in self.get_func(src, '_main'), 'main is emterpreted'
    assert 'function _atoi(' not in src, 'atoi is emterpreted and does not even have a trampoline, since only other emterpreted can reach it'

    do_emcc_test('fannkuch.cpp', ['5'], 'Pfannkuchen(5) = 7.', ['-s', 'EMTERPRETIFY_BLACKLIST=["_main"]']) # blacklist main
    src = open('a.out.js').read()
    assert 'emterpret' not in self.get_func(src, '_main'), 'main is NOT emterpreted, it was  blacklisted'
    assert 'emterpret' in self.get_func(src, '_atoi'), 'atoi is emterpreted'

    do_emcc_test('fannkuch.cpp', ['5'], 'Pfannkuchen(5) = 7.', ['-s', 'EMTERPRETIFY_BLACKLIST=["_main", "_atoi"]']) # blacklist main and atoi
    src = open('a.out.js').read()
    assert 'emterpret' not in self.get_func(src, '_main'), 'main is NOT emterpreted, it was  blacklisted'
    assert 'emterpret' not in self.get_func(src, '_atoi'), 'atoi is NOT emterpreted either'

    open('blacklist.txt', 'w').write('["_main", "_atoi"]')
    do_emcc_test('fannkuch.cpp', ['5'], 'Pfannkuchen(5) = 7.', ['-s', 'EMTERPRETIFY_BLACKLIST=@blacklist.txt']) # blacklist main and atoi with a @response file
    src = open('a.out.js').read()
    assert 'emterpret' not in self.get_func(src, '_main'), 'main is NOT emterpreted, it was  blacklisted'
    assert 'emterpret' not in self.get_func(src, '_atoi'), 'atoi is NOT emterpreted either'

    print('whitelisting')

    do_emcc_test('fannkuch.cpp', ['5'], 'Pfannkuchen(5) = 7.', ['-s', 'EMTERPRETIFY_WHITELIST=[]'])
    src = open('a.out.js').read()
    assert 'emterpret' in self.get_func(src, '_main'), 'main is emterpreted'
    assert 'function _atoi(' not in src, 'atoi is emterpreted and does not even have a trampoline, since only other emterpreted can reach it'

    do_emcc_test('fannkuch.cpp', ['5'], 'Pfannkuchen(5) = 7.', ['-s', 'EMTERPRETIFY_WHITELIST=["_main"]'])
    src = open('a.out.js').read()
    assert 'emterpret' in self.get_func(src, '_main')
    assert 'emterpret' not in self.get_func(src, '_atoi'), 'atoi is not in whitelist, so it is not emterpreted'

    do_emcc_test('fannkuch.cpp', ['5'], 'Pfannkuchen(5) = 7.', ['-s', 'EMTERPRETIFY_WHITELIST=["_main", "_atoi"]'])
    src = open('a.out.js').read()
    assert 'emterpret' in self.get_func(src, '_main')
    assert 'function _atoi(' not in src, 'atoi is emterpreted and does not even have a trampoline, since only other emterpreted can reach it'

    open('whitelist.txt', 'w').write('["_main"]')
    do_emcc_test('fannkuch.cpp', ['5'], 'Pfannkuchen(5) = 7.', ['-s', 'EMTERPRETIFY_WHITELIST=@whitelist.txt'])
    src = open('a.out.js').read()
    assert 'emterpret' in self.get_func(src, '_main')
    assert 'emterpret' not in self.get_func(src, '_atoi'), 'atoi is not in whitelist, so it is not emterpreted'

    do_test(r'''
#include <stdio.h>

int main() {
  volatile float f;
  volatile float *ff = &f;
  *ff = -10;
  printf("hello, world! %d\n", (int)f);
  return 0;
}
''', [], 'hello, world! -10')

    do_test(r'''
#include <stdio.h>

int main() {
  volatile float f;
  volatile float *ff = &f;
  *ff = -10;
  printf("hello, world! %.2f\n", f);
  return 0;
}
''', [], 'hello, world! -10.00')

    do_js_test('float', r'''
function _main() {
  var f = f0;
  f = f0 + f0;
  print(f);
}
''', [], '0\n', floaty=True)

    do_js_test('conditionals', r'''
function _main() {
 var i8 = 0;
 var d10 = +d10, d11 = +d11, d7 = +d7, d5 = +d5, d6 = +d6, d9 = +d9;
 d11 = +1;
 d7 = +2;
 d5 = +3;
 d6 = +4;
 d10 = d11 < d7 ? d11 : d7;
 print(d10);
 d9 = d5 < d6 ? d5 : d6;
 print(d9);
 HEAPF64[tempDoublePtr >> 3] = d10;
 i8 = STACKTOP;
 HEAP32[i8 >> 2] = HEAP32[tempDoublePtr >> 2];
 HEAP32[i8 + 4 >> 2] = HEAP32[tempDoublePtr + 4 >> 2];
 print(HEAP32[i8 >> 2]);
 print(HEAP32[i8 + 4 >> 2]);
}
''', [], '1\n3\n0\n1072693248\n')

    do_js_test('bigswitch', r'''
function _main() {
 var i2 = 0, i3 = 0, i4 = 0, i6 = 0, i8 = 0, i9 = 0, i10 = 0, i11 = 0, i12 = 0, i13 = 0, i14 = 0, i15 = 0, i16 = 0, i5 = 0, i7 = 0, i1 = 0;
 print(4278);
 i6 = 0;
 L1 : while (1) {
  i11 = -1;
  switch ((i11 | 0)) {
  case 0:
   {
    i6 = 67;
    break;
   }
  default:
   {}
  }
  print(i6);
  break;
 }
 print(i6);
}
''', [], '4278\n0\n0\n')

    do_js_test('big int compare', r'''
function _main() {
  print ((0 > 4294963001) | 0);
}
''', [], '0\n')

    do_js_test('effectless expressions, with a subeffect', r'''
function _main() {
  (print (123) | 0) != 0;
  print (456) | 0;
  0 != (print (789) | 0);
  0 | (print (159) | 0);
}
''', [], '123\n456\n789\n159\n')

    do_js_test('effectless unary', r'''
function _main() {
  !(0 != 0);
  !(print (123) | 0);
}
''', [], '123\n')

    do_js_test('flexible mod', r'''
function _main() {
  print(1 % 16);
}
''', [], '1\n')

    # codegen log tests

    def do_log_test(source, expected, func):
      print('log test', source, expected)
      with env_modify({'EMCC_LOG_EMTERPRETER_CODE': '1'}):
        err = run_process([PYTHON, EMCC, source, '-O3', '-s', 'EMTERPRETIFY=1'], stderr=PIPE).stderr
      lines = err.split('\n')
      lines = [line for line in lines if 'raw bytecode for ' + func in line]
      assert len(lines) == 1, '\n\n'.join(lines)
      err = lines[0]
      parts = err.split('insts: ')
      pre, post = parts[:2]
      assert func in pre, pre
      post = post.split('\n')[0]
      seen = int(post)
      print('  seen', seen, ', expected ', expected, type(seen), type(expected))
      assert expected == seen or (type(expected) in [list, tuple] and seen in expected), ['expect', expected, 'but see', seen]

    do_log_test(path_from_root('tests', 'primes.cpp'), list(range(88, 101)), '_main')
    do_log_test(path_from_root('tests', 'fannkuch.cpp'), list(range(226, 241)), '__Z15fannkuch_workerPv')

  @no_wasm_backend('uses emterpreter')
  def test_emterpreter_advise(self):
    out = run_process([PYTHON, EMCC, path_from_root('tests', 'emterpreter_advise.cpp'), '-s', 'EMTERPRETIFY=1', '-s', 'EMTERPRETIFY_ASYNC=1', '-s', 'EMTERPRETIFY_ADVISE=1'], stdout=PIPE).stdout
    self.assertContained('-s EMTERPRETIFY_WHITELIST=\'["__Z6middlev", "__Z7sleeperv", "__Z8recurserv", "_main"]\'', out)

    out = run_process([PYTHON, EMCC, path_from_root('tests', 'emterpreter_advise_funcptr.cpp'), '-s', 'EMTERPRETIFY=1', '-s', 'EMTERPRETIFY_ASYNC=1', '-s', 'EMTERPRETIFY_ADVISE=1'], stdout=PIPE).stdout
    self.assertContained('-s EMTERPRETIFY_WHITELIST=\'["__Z4posti", "__Z5post2i", "__Z6middlev", "__Z7sleeperv", "__Z8recurserv", "_main"]\'', out)

    out = run_process([PYTHON, EMCC, path_from_root('tests', 'emterpreter_advise_synclist.c'), '-s', 'EMTERPRETIFY=1', '-s', 'EMTERPRETIFY_ASYNC=1', '-s', 'EMTERPRETIFY_ADVISE=1', '-s', 'EMTERPRETIFY_SYNCLIST=["_j","_k"]'], stdout=PIPE).stdout
    self.assertContained('-s EMTERPRETIFY_WHITELIST=\'["_a", "_b", "_e", "_f", "_main"]\'', out)

    # The same EMTERPRETIFY_WHITELIST should be in core.test_coroutine_emterpretify_async
    out = run_process([PYTHON, EMCC, path_from_root('tests', 'test_coroutines.cpp'), '-s', 'EMTERPRETIFY=1', '-s', 'EMTERPRETIFY_ASYNC=1', '-s', 'EMTERPRETIFY_ADVISE=1'], stdout=PIPE).stdout
    self.assertContained('-s EMTERPRETIFY_WHITELIST=\'["_f", "_fib", "_g"]\'', out)

  @no_wasm_backend('uses emterpreter')
  def test_emterpreter_async_assertions(self):
    # emterpretify-async mode with assertions adds checks on each call out of the emterpreter;
    # make sure we handle all possible types there
    for t, out in [
      ('int',    '18.00'),
      ('float',  '18.51'),
      ('double', '18.51'),
    ]:
      print(t, out)
      open('src.c', 'w').write(r'''
        #include <stdio.h>
        #include <emscripten.h>

        #define TYPE %s

        TYPE marfoosh(TYPE input) {
          return input * 1.5;
        }

        TYPE fleefl(TYPE input) {
          return marfoosh(input);
        }

        int main(void) {
          printf("result: %%.2f\n", (double)fleefl((TYPE)12.34));
        }
      ''' % t)
      run_process([PYTHON, EMCC, 'src.c', '-s', 'EMTERPRETIFY=1', '-s', 'EMTERPRETIFY_ASYNC=1', '-s', 'EMTERPRETIFY_WHITELIST=["_fleefl"]', '-s', 'PRECISE_F32=1'])
      self.assertContained('result: ' + out, run_js('a.out.js'))

  @no_wasm_backend('uses EMTERPRETIFY')
  def test_call_nonemterpreted_during_sleep(self):
    open('src.c', 'w').write(r'''
#include <stdio.h>
#include <emscripten.h>

EMSCRIPTEN_KEEPALIVE void emterpreted_yielder() {
  int counter = 0;
  while (1) {
    printf("emterpreted_yielder() sleeping...\n");
    emscripten_sleep_with_yield(10);
    counter++;
    if (counter == 3) {
      printf("Success\n");
      break;
    }
  }
}

EMSCRIPTEN_KEEPALIVE void not_emterpreted() {
  printf("Entering not_emterpreted()\n");
}

int main() {
  EM_ASM({
    setTimeout(function () {
      console.log("calling not_emterpreted()");
      Module["_not_emterpreted"]();
    }, 0);
    console.log("calling emterpreted_yielder()");
#ifdef BAD_EM_ASM
    Module['_emterpreted_yielder']();
#endif
  });
#ifndef BAD_EM_ASM
  emterpreted_yielder();
#endif
}
    ''')
    run_process([PYTHON, EMCC, 'src.c', '-s', 'EMTERPRETIFY=1', '-s', 'EMTERPRETIFY_ASYNC=1', '-s', 'EMTERPRETIFY_BLACKLIST=["_not_emterpreted"]'])
    self.assertContained('Success', run_js('a.out.js'))

    print('check calling of emterpreted as well')
    run_process([PYTHON, EMCC, 'src.c', '-s', 'EMTERPRETIFY=1', '-s', 'EMTERPRETIFY_ASYNC=1'])
    self.assertContained('Success', run_js('a.out.js'))

    print('check for invalid EM_ASM usage')
    run_process([PYTHON, EMCC, 'src.c', '-s', 'EMTERPRETIFY=1', '-s', 'EMTERPRETIFY_ASYNC=1', '-s', 'EMTERPRETIFY_BLACKLIST=["_not_emterpreted"]', '-DBAD_EM_ASM'])
    self.assertContained('cannot have an EM_ASM on the stack when emterpreter pauses/resumes', run_js('a.out.js', stderr=STDOUT, assert_returncode=None))

  def test_link_with_a_static(self):
    for args in [[], ['-O2']]:
      print(args)
      self.clear()
      open('x.c', 'w').write(r'''
int init_weakref(int a, int b) {
    return a + b;
}
''')
      open('y.c', 'w').write(r'''
static int init_weakref(void) { // inlined in -O2, not in -O0 where it shows up in llvm-nm as 't'
    return 150;
}

int testy(void) {
    return init_weakref();
}
''')
      open('z.c', 'w').write(r'''
extern int init_weakref(int, int);
extern int testy(void);

int main(void) {
    return testy() + init_weakref(5, 6);
}
''')
      run_process([PYTHON, EMCC, 'x.c', '-o', 'x.o'])
      run_process([PYTHON, EMCC, 'y.c', '-o', 'y.o'])
      run_process([PYTHON, EMCC, 'z.c', '-o', 'z.o'])
      run_process([PYTHON, EMAR, 'rc', 'libtest.a', 'y.o'])
      run_process([PYTHON, EMAR, 'rc', 'libtest.a', 'x.o'])
      run_process([PYTHON, EMRANLIB, 'libtest.a'])
      run_process([PYTHON, EMCC, 'z.o', 'libtest.a', '-s', 'EXIT_RUNTIME=1'] + args)
      run_js('a.out.js', assert_returncode=161)

  def test_link_with_bad_o_in_a(self):
    # when building a .a, we force-include all the objects inside it. but, some
    # may not be valid bitcode, e.g. if it contains metadata or something else
    # weird. we should just ignore those
    run_process([PYTHON, EMCC, path_from_root('tests', 'hello_world.c'), '-o', 'a.bc'])
    open('bad.bc', 'w').write('this is not a good file, it should be ignored!')
    run_process([LLVM_AR, 'r', 'a.a', 'a.bc', 'bad.bc'])
    run_process([PYTHON, EMCC, 'a.a'])
    self.assertContained('hello, world!', run_js('a.out.js'))

  def test_require(self):
    inname = path_from_root('tests', 'hello_world.c')
    Building.emcc(inname, args=['-s', 'ASSERTIONS=0'], output_filename='a.out.js')
    output = run_process(NODE_JS + ['-e', 'require("./a.out.js")'], stdout=PIPE, stderr=PIPE)
    assert output.stdout == 'hello, world!\n' and output.stderr == '', 'expected no output, got\n===\nSTDOUT\n%s\n===\nSTDERR\n%s\n===\n' % (output.stdout, output.stderr)

  def test_require_modularize(self):
    run_process([PYTHON, EMCC, path_from_root('tests', 'hello_world.c'), '-s', 'MODULARIZE=1', '-s', 'ASSERTIONS=0'])
    src = open('a.out.js').read()
    assert "module.exports = Module;" in src
    output = run_process(NODE_JS + ['-e', 'var m = require("./a.out.js"); m();'], stdout=PIPE, stderr=PIPE)
    assert output.stdout == 'hello, world!\n' and output.stderr == '', 'expected output, got\n===\nSTDOUT\n%s\n===\nSTDERR\n%s\n===\n' % (output.stdout, output.stderr)
    run_process([PYTHON, EMCC, path_from_root('tests', 'hello_world.c'), '-s', 'MODULARIZE=1', '-s', 'EXPORT_NAME="NotModule"', '-s', 'ASSERTIONS=0'])
    src = open('a.out.js').read()
    assert "module.exports = NotModule;" in src
    output = run_process(NODE_JS + ['-e', 'var m = require("./a.out.js"); m();'], stdout=PIPE, stderr=PIPE)
    assert output.stdout == 'hello, world!\n' and output.stderr == '', 'expected output, got\n===\nSTDOUT\n%s\n===\nSTDERR\n%s\n===\n' % (output.stdout, output.stderr)
    run_process([PYTHON, EMCC, path_from_root('tests', 'hello_world.c'), '-s', 'MODULARIZE=1'])
    # We call require() twice to ensure it returns wrapper function each time
    output = run_process(NODE_JS + ['-e', 'require("./a.out.js")();var m = require("./a.out.js"); m();'], stdout=PIPE, stderr=PIPE)
    assert output.stdout == 'hello, world!\nhello, world!\n', 'expected output, got\n===\nSTDOUT\n%s\n===\nSTDERR\n%s\n===\n' % (output.stdout, output.stderr)

  def test_define_modularize(self):
    run_process([PYTHON, EMCC, path_from_root('tests', 'hello_world.c'), '-s', 'MODULARIZE=1', '-s', 'ASSERTIONS=0'])
    with open('a.out.js') as f:
      src = 'var module = 0; ' + f.read()
    with open('a.out.js', 'w') as f:
      f.write(src)
    assert "define([], function() { return Module; });" in src
    output = run_process(NODE_JS + ['-e', 'var m; (global.define = function(deps, factory) { m = factory(); }).amd = true; require("./a.out.js"); m();'], stdout=PIPE, stderr=PIPE)
    assert output.stdout == 'hello, world!\n' and output.stderr == '', 'expected output, got\n===\nSTDOUT\n%s\n===\nSTDERR\n%s\n===\n' % (output.stdout, output.stderr)
    run_process([PYTHON, EMCC, path_from_root('tests', 'hello_world.c'), '-s', 'MODULARIZE=1', '-s', 'EXPORT_NAME="NotModule"', '-s', 'ASSERTIONS=0'])
    with open('a.out.js') as f:
      src = 'var module = 0; ' + f.read()
    with open('a.out.js', 'w') as f:
      f.write(src)
    assert "define([], function() { return NotModule; });" in src
    output = run_process(NODE_JS + ['-e', 'var m; (global.define = function(deps, factory) { m = factory(); }).amd = true; require("./a.out.js"); m();'], stdout=PIPE, stderr=PIPE)
    assert output.stdout == 'hello, world!\n' and output.stderr == '', 'expected output, got\n===\nSTDOUT\n%s\n===\nSTDERR\n%s\n===\n' % (output.stdout, output.stderr)

  @no_wasm_backend('tests asmjs optimizer')
  @uses_canonical_tmp
  def test_native_optimizer(self):
    def test(args, expected):
      print(args, expected)
      with env_modify({'EMCC_DEBUG': '1', 'EMCC_NATIVE_OPTIMIZER': '1'}):
        err = run_process([PYTHON, EMCC, path_from_root('tests', 'hello_world.c'), '-O2', '-s', 'WASM=0'] + args, stderr=PIPE).stderr
      assert err.count('js optimizer using native') == expected, [err, expected]
      self.assertContained('hello, world!', run_js('a.out.js'))

    test([], 1)
    test(['-s', 'OUTLINING_LIMIT=100000'], 2) # 2, because we run them before and after outline, which is non-native

  def test_emconfigure_js_o(self):
    # issue 2994
    for i in [0, 1, 2]:
      with env_modify({'EMCONFIGURE_JS': str(i)}):
        for f in ['hello_world.c', 'files.cpp']:
          print(i, f)
          self.clear()
          run_process([PYTHON, path_from_root('emconfigure'), PYTHON, EMCC, '-c', '-o', 'a.o', path_from_root('tests', f)], check=False, stderr=PIPE)
          run_process([PYTHON, EMCC, 'a.o'], check=False, stderr=PIPE)
          if f == 'hello_world.c':
            if i == 0:
              assert not os.path.exists('a.out.js') # native .o, not bitcode!
            else:
              assert 'hello, world!' in run_js(self.in_dir('a.out.js'))
          else:
            # file access, need 2 to force js
            if i == 0 or i == 1:
              assert not os.path.exists('a.out.js') # native .o, not bitcode!
            else:
              assert os.path.exists('a.out.js')

  @no_wasm_backend('tests fastcomp specific passes')
  @uses_canonical_tmp
  def test_emcc_c_multi(self):
    def test(args, llvm_opts=None):
      print(args)
      lib = r'''
        int mult() { return 1; }
      '''

      lib_name = 'libA.c'
      open(lib_name, 'w').write(lib)
      main = r'''
        #include <stdio.h>
        int mult();
        int main() {
          printf("result: %d\n", mult());
          return 0;
        }
      '''
      main_name = 'main.c'
      open(main_name, 'w').write(main)

      with env_modify({'EMCC_DEBUG': '1'}):
        err = run_process([PYTHON, EMCC, '-c', main_name, lib_name] + args, stderr=PIPE).stderr

      VECTORIZE = '-disable-loop-vectorization'

      if args:
        assert err.count(VECTORIZE) == 2, err # specified twice, once per file
        assert err.count('emcc: LLVM opts: ' + llvm_opts) == 2, err # corresponding to exactly once per invocation of optimizer
      else:
        assert err.count(VECTORIZE) == 0, err # no optimizations

      run_process([PYTHON, EMCC, main_name.replace('.c', '.o'), lib_name.replace('.c', '.o')])

      self.assertContained('result: 1', run_js(os.path.join(self.get_dir(), 'a.out.js')))

    test([])
    test(['-O2'], '-O3')
    test(['-Oz'], '-Oz')
    test(['-Os'], '-Os')

  def test_export_all_3142(self):
    open('src.cpp', 'w').write(r'''
typedef unsigned int Bit32u;

struct S_Descriptor {
    Bit32u limit_0_15   :16;
    Bit32u base_0_15    :16;
    Bit32u base_16_23   :8;
};

class Descriptor
{
public:
    Descriptor() { saved.fill[0]=saved.fill[1]=0; }
    union {
        S_Descriptor seg;
        Bit32u fill[2];
    } saved;
};

Descriptor desc;
    ''')
    try_delete('a.out.js')
    run_process([PYTHON, EMCC, 'src.cpp', '-O2', '-s', 'EXPORT_ALL=1'])
    assert os.path.exists('a.out.js')

  @no_wasm_backend('tests PRECISE_F32=1')
  def test_f0(self):
    run_process([PYTHON, EMCC, path_from_root('tests', 'fasta.cpp'), '-O2', '-s', 'PRECISE_F32=1', '-profiling', '-s', 'WASM=0'])
    src = open('a.out.js').read()
    assert ' = f0;' in src or ' = f0,' in src

  @no_wasm_backend('depends on merging asmjs')
  def test_merge_pair(self):
    def test(filename, full):
      print('----', filename, full)
      run_process([PYTHON, EMCC, path_from_root('tests', filename), '-O1', '-profiling', '-o', 'left.js', '-s', 'WASM=0'])
      src = open('left.js').read()
      open('right.js', 'w').write(src.replace('function _main() {', 'function _main() { out("replaced"); '))

      self.assertContained('hello, world!', run_js('left.js'))
      self.assertContained('hello, world!', run_js('right.js'))
      self.assertNotContained('replaced', run_js('left.js'))
      self.assertContained('replaced', run_js('right.js'))

      n = src.count('function _')

      def has(i):
        run_process([PYTHON, path_from_root('tools', 'merge_pair.py'), 'left.js', 'right.js', str(i), 'out.js'])
        return 'replaced' in run_js('out.js')

      assert not has(0), 'same as left'
      assert has(n), 'same as right'
      assert has(n + 5), 'same as right, big number is still ok'

      if full:
        change = -1
        for i in range(n):
          if has(i):
            change = i
            break
        assert change > 0 and change <= n

    test('hello_world.cpp', True)
    test('hello_libcxx.cpp', False)

  def test_emmake_emconfigure(self):
    def check(what, args, fail=True, expect=''):
      args = [PYTHON, path_from_root(what)] + args
      print(what, args, fail, expect)
      output = run_process(args, stdout=PIPE, stderr=PIPE, check=False)
      assert ('is a helper for' in output.stderr) == fail
      assert ('Typical usage' in output.stderr) == fail
      self.assertContained(expect, output.stdout)
    check('emmake', [])
    check('emconfigure', [])
    check('emmake', ['--version'])
    check('emconfigure', ['--version'])
    check('emmake', ['make'], fail=False)
    check('emconfigure', ['configure'], fail=False)
    check('emconfigure', ['./configure'], fail=False)
    check('emconfigure', ['cmake'], fail=False)

    open('test.py', 'w').write('''
import os
print(os.environ.get('CROSS_COMPILE'))
''')
    check('emconfigure', [PYTHON, 'test.py'], expect=path_from_root('em'))
    check('emmake', [PYTHON, 'test.py'], expect=path_from_root('em'))

    open('test.py', 'w').write('''
import os
print(os.environ.get('NM'))
''')
    check('emconfigure', [PYTHON, 'test.py'], expect=shared.LLVM_NM)

  def test_emmake_python(self):
    # simulates a configure/make script that looks for things like CC, AR, etc., and which we should
    # not confuse by setting those vars to something containing `python X` as the script checks for
    # the existence of an executable.
    result = run_process([PYTHON, path_from_root('emmake.py'), PYTHON, path_from_root('tests', 'emmake', 'make.py')], stdout=PIPE, stderr=PIPE)
    print(result.stdout, result.stderr)

  def test_sdl2_config(self):
    for args, expected in [
      [['--version'], '2.0.0'],
      [['--cflags'], '-s USE_SDL=2'],
      [['--libs'], '-s USE_SDL=2'],
      [['--cflags', '--libs'], '-s USE_SDL=2'],
    ]:
      print(args, expected)
      out = run_process([PYTHON, path_from_root('system', 'bin', 'sdl2-config')] + args, stdout=PIPE, stderr=PIPE).stdout
      assert expected in out, out
      print('via emmake')
      out = run_process([PYTHON, path_from_root('emmake'), 'sdl2-config'] + args, stdout=PIPE, stderr=PIPE).stdout
      assert expected in out, out

  def test_module_onexit(self):
    open('src.cpp', 'w').write(r'''
#include <emscripten.h>
int main() {
  EM_ASM({
    Module['onExit'] = function(status) { out('exiting now, status ' + status) };
  });
  return 14;
}
''')
    try_delete('a.out.js')
    run_process([PYTHON, EMCC, 'src.cpp', '-s', 'EXIT_RUNTIME=1'])
    self.assertContained('exiting now, status 14', run_js('a.out.js', assert_returncode=14))

  def test_NO_aliasing(self):
    # the NO_ prefix flips boolean options
    run_process([PYTHON, EMCC, path_from_root('tests', 'hello_world.c'), '-s', 'EXIT_RUNTIME=1'])
    exit_1 = open('a.out.js').read()
    run_process([PYTHON, EMCC, path_from_root('tests', 'hello_world.c'), '-s', 'NO_EXIT_RUNTIME=0'])
    no_exit_0 = open('a.out.js').read()
    run_process([PYTHON, EMCC, path_from_root('tests', 'hello_world.c'), '-s', 'EXIT_RUNTIME=0'])
    exit_0 = open('a.out.js').read()

    assert exit_1 == no_exit_0
    assert exit_1 != exit_0

  def test_underscore_exit(self):
    open('src.cpp', 'w').write(r'''
#include <unistd.h>
int main() {
  _exit(0); // should not end up in an infinite loop with non-underscore exit
}
''')
    run_process([PYTHON, EMCC, 'src.cpp'])
    self.assertContained('', run_js('a.out.js', assert_returncode=0))

  def test_file_packager_huge(self):
    MESSAGE = 'warning: file packager is creating an asset bundle of 257 MB. this is very large, and browsers might have trouble loading it'
    open('huge.dat', 'w').write('a' * (1024 * 1024 * 257))
    open('tiny.dat', 'w').write('a')
    err = run_process([PYTHON, FILE_PACKAGER, 'test.data', '--preload', 'tiny.dat'], stdout=PIPE, stderr=PIPE).stderr
    self.assertNotContained(MESSAGE, err)
    err = run_process([PYTHON, FILE_PACKAGER, 'test.data', '--preload', 'huge.dat'], stdout=PIPE, stderr=PIPE).stderr
    self.assertContained(MESSAGE, err)
    self.clear()

  @unittest.skipIf(SPIDERMONKEY_ENGINE not in JS_ENGINES, 'cannot run without spidermonkey, node cannnot alloc huge arrays')
  def test_massive_alloc(self):
    open('main.cpp', 'w').write(r'''
#include <stdio.h>
#include <stdlib.h>

int main() {
  volatile int x = (int)malloc(1024 * 1024 * 1400);
  return x == 0; // can't alloc it, but don't fail catastrophically, expect null
}
    ''')
    run_process([PYTHON, EMCC, os.path.join(self.get_dir(), 'main.cpp'), '-s', 'ALLOW_MEMORY_GROWTH=1', '-s', 'WASM=0'])
    # just care about message regarding allocating over 1GB of memory
    output = run_js('a.out.js', stderr=PIPE, full_output=True, engine=SPIDERMONKEY_ENGINE)
    self.assertContained('''Warning: Enlarging memory arrays, this is not fast! 16777216,1543503872\n''', output)
    print('wasm')
    run_process([PYTHON, EMCC, os.path.join(self.get_dir(), 'main.cpp'), '-s', 'ALLOW_MEMORY_GROWTH=1'])
    # no message about growth, just check return code
    run_js('a.out.js', stderr=PIPE, full_output=True, engine=SPIDERMONKEY_ENGINE)

  def test_failing_alloc(self):
    for pre_fail, post_fail, opts in [
      ('', '', []),
      ('EM_ASM( Module.temp = HEAP32[DYNAMICTOP_PTR>>2] );', 'EM_ASM( assert(Module.temp === HEAP32[DYNAMICTOP_PTR>>2], "must not adjust DYNAMICTOP when an alloc fails!") );', []),
      ('', '', ['-s', 'SPLIT_MEMORY=' + str(16 * 1024 * 1024), '-DSPLIT', '-s', 'WASM=0']),
      # also test non-wasm in normal mode
      ('', '', ['-s', 'WASM=0']),
      ('EM_ASM( Module.temp = HEAP32[DYNAMICTOP_PTR>>2] );', 'EM_ASM( assert(Module.temp === HEAP32[DYNAMICTOP_PTR>>2], "must not adjust DYNAMICTOP when an alloc fails!") );', ['-s', 'WASM=0']),
    ]:
      if self.is_wasm_backend() and any('SPLIT_MEMORY' in o for o in opts):
        continue
      for growth in [0, 1]:
        for aborting in [0, 1]:
          open(os.path.join(self.get_dir(), 'main.cpp'), 'w').write(r'''
#include <stdio.h>
#include <stdlib.h>
#include <vector>
#include <assert.h>
#include <emscripten.h>

#define CHUNK_SIZE (10 * 1024 * 1024)

int main() {
  EM_ASM({
    // we want to allocate a lot until eventually we can't anymore. to simulate that, we limit how much
    // can be allocated by Buffer, so that if we don't hit a limit before that, we don't keep going into
    // swap space and other bad things.
    var old = Module['reallocBuffer'];
    Module['reallocBuffer'] = function(size) {
      if (size > 500 * 1024 * 1024) {
        return null;
      }
      return old(size);
    };
  });

  std::vector<void*> allocs;
  bool has = false;
  while (1) {
    printf("trying an allocation\n");
    %s
    void* curr = malloc(CHUNK_SIZE);
    if (!curr) {
      %s
      break;
    }
    has = true;
    printf("allocated another chunk, %%zu so far\n", allocs.size());
    allocs.push_back(curr);
  }
  assert(has);
  printf("an allocation failed!\n");
#ifdef SPLIT
  return 0;
#endif
  while (1) {
    assert(allocs.size() > 0);
    void *curr = allocs.back();
    allocs.pop_back();
    free(curr);
    printf("freed one\n");
    if (malloc(CHUNK_SIZE)) break;
  }
  printf("managed another malloc!\n");
}
''' % (pre_fail, post_fail))
          args = [PYTHON, EMCC, os.path.join(self.get_dir(), 'main.cpp')] + opts
          if growth:
            args += ['-s', 'ALLOW_MEMORY_GROWTH=1']
          if not aborting:
            args += ['-s', 'ABORTING_MALLOC=0']
          print('test_failing_alloc', args, pre_fail)
          run_process(args)
          # growth also disables aborting
          can_manage_another = (not aborting) or growth
          split = '-DSPLIT' in args
          print('can manage another:', can_manage_another, 'split:', split)
          output = run_js('a.out.js', stderr=PIPE, full_output=True, assert_returncode=0 if can_manage_another else None)
          if can_manage_another:
            self.assertContained('''an allocation failed!\n''', output)
            if not split:
              # split memory allocation may fail due to GC objects no longer being allocatable,
              # and we can't expect to recover from that deterministically. So just check we
              # get to the fail.
              # otherwise, we should fail eventually, then free, then succeed
              self.assertContained('''managed another malloc!\n''', output)
          else:
            # we should see an abort
            self.assertContained('''abort("Cannot enlarge memory arrays''', output)
            self.assertContained(('''higher than the current value 16777216,''', '''higher than the current value 33554432,'''), output)
            self.assertContained('''compile with  -s ALLOW_MEMORY_GROWTH=1 ''', output)
            self.assertContained('''compile with  -s ABORTING_MALLOC=0 ''', output)

  def test_libcxx_minimal(self):
    open('vector.cpp', 'w').write(r'''
#include <vector>
int main(int argc, char** argv) {
  std::vector<void*> v;
  for (int i = 0 ; i < argc; i++) {
    v.push_back(nullptr);
  }
  return v.size();
}
''')

    run_process([PYTHON, EMCC, '-O2', 'vector.cpp', '-o', 'vector.js'])
    run_process([PYTHON, EMCC, '-O2', path_from_root('tests', 'hello_libcxx.cpp'), '-o', 'iostream.js'])

    vector = os.path.getsize('vector.js')
    iostream = os.path.getsize('iostream.js')
    print(vector, iostream)

    self.assertGreater(vector, 1000)
    # we can strip out almost all of libcxx when just using vector
    self.assertLess(2.5 * vector, iostream)

  @no_wasm_backend('relies on EMULATED_FUNCTION_POINTERS')
  def test_emulated_function_pointers(self):
    with open('src.c', 'w') as f:
      f.write(r'''
      #include <emscripten.h>
      typedef void (*fp)();
      int main(int argc, char **argv) {
        volatile fp f = 0;
        EM_ASM({
          if (typeof FUNCTION_TABLE_v !== 'undefined') {
            out('function table: ' + FUNCTION_TABLE_v);
          } else {
            out('no visible function tables');
          }
        });
        if (f) f();
        return 0;
      }
      ''')

    def test(args, expected):
      print(args, expected)
      run_process([PYTHON, EMCC, 'src.c', '-s', 'WASM=0'] + args, stderr=PIPE)
      self.assertContained(expected, run_js(self.in_dir('a.out.js')))

    for opts in [0, 1, 2, 3]:
      test(['-O' + str(opts)], 'no visible function tables')
      test(['-O' + str(opts), '-s', 'EMULATED_FUNCTION_POINTERS=1'], 'function table: ')

  @no_wasm_backend('relies on EMULATED_FUNCTION_POINTERS')
  def test_emulated_function_pointers_2(self):
    with open('src.c', 'w') as f:
      f.write(r'''
      #include <emscripten.h>
      typedef void (*fp)();
      void one() { EM_ASM( out('one') ); }
      void two() { EM_ASM( out('two') ); }
      void test() {
        volatile fp f = one;
        f();
        f = two;
        f();
      }
      int main(int argc, char **argv) {
        test();
        // swap them!
        EM_ASM_INT({
          var one = $0;
          var two = $1;
          if (typeof FUNCTION_TABLE_v === 'undefined') {
            out('no');
            return;
          }
          var temp = FUNCTION_TABLE_v[one];
          FUNCTION_TABLE_v[one] = FUNCTION_TABLE_v[two];
          FUNCTION_TABLE_v[two] = temp;
        }, (int)&one, (int)&two);
        test();
        return 0;
      }
      ''')

    flipped = 'one\ntwo\ntwo\none\n'
    unchanged = 'one\ntwo\none\ntwo\n'
    no_table = 'one\ntwo\nno\none\ntwo\n'

    def test(args, expected):
      print(args, expected.replace('\n', ' '))
      run_process([PYTHON, EMCC, 'src.c', '-s', 'WASM=0'] + args)
      self.assertContained(expected, run_js(self.in_dir('a.out.js')))

    for opts in [0, 1, 2]:
      test(['-O' + str(opts)], no_table)
      test(['-O' + str(opts), '-s', 'EMULATED_FUNCTION_POINTERS=1'], flipped)
      test(['-O' + str(opts), '-s', 'EMULATED_FUNCTION_POINTERS=2'], flipped)
      test(['-O' + str(opts), '-s', 'EMULATED_FUNCTION_POINTERS=1', '-s', 'RELOCATABLE=1'], flipped)
      test(['-O' + str(opts), '-s', 'EMULATED_FUNCTION_POINTERS=2', '-s', 'RELOCATABLE=1'], unchanged) # with both of those, we optimize and you cannot flip them
      test(['-O' + str(opts), '-s', 'MAIN_MODULE=1'], unchanged) # default for modules is optimized
      test(['-O' + str(opts), '-s', 'MAIN_MODULE=1', '-s', 'EMULATED_FUNCTION_POINTERS=2'], unchanged)
      test(['-O' + str(opts), '-s', 'MAIN_MODULE=1', '-s', 'EMULATED_FUNCTION_POINTERS=1'], flipped) # but you can disable that

  @no_wasm_backend('uses SIDE_MODULE')
  def test_minimal_dynamic(self):
    for wasm in (1, 0):
      print('wasm?', wasm)
      library_file = 'library.wasm' if wasm else 'library.js'

      def test(main_args=[], library_args=[], expected='hello from main\nhello from library'):
        print('testing', main_args, library_args)
        self.clear()
        open('library.c', 'w').write(r'''
          #include <stdio.h>
          void library_func() {
          #ifdef USE_PRINTF
            printf("hello from library: %p\n", (int)&library_func);
          #else
            puts("hello from library");
          #endif
          }
        ''')
        run_process([PYTHON, EMCC, 'library.c', '-s', 'SIDE_MODULE=1', '-O2', '-o', library_file, '-s', 'WASM=' + str(wasm), '-s', 'EXPORT_ALL=1'] + library_args)
        open('main.c', 'w').write(r'''
          #include <dlfcn.h>
          #include <stdio.h>
          int main() {
            puts("hello from main");
            void *lib_handle = dlopen("%s", 0);
            if (!lib_handle) {
              puts("cannot load side module");
              return 1;
            }
            typedef void (*voidfunc)();
            voidfunc x = (voidfunc)dlsym(lib_handle, "library_func");
            if (!x) puts("cannot find side function");
            else x();
          }
        ''' % library_file)
        run_process([PYTHON, EMCC, 'main.c', '-s', 'MAIN_MODULE=1', '--embed-file', library_file, '-O2', '-s', 'WASM=' + str(wasm)] + main_args)
        self.assertContained(expected, run_js('a.out.js', assert_returncode=None, stderr=STDOUT))
        size = os.stat('a.out.js').st_size
        if wasm:
          size += os.stat('a.out.wasm').st_size
        side_size = os.stat(library_file).st_size
        print('  sizes:', size, side_size)
        return (size, side_size)

      def percent_diff(x, y):
        small = min(x, y)
        large = max(x, y)
        return float(100 * large) / small - 100

      # main module tests

      full = test()
      # printf is not used in main, but libc was linked in, so it's there
      printf = test(library_args=['-DUSE_PRINTF'])
      # dce in main, and it fails since puts is not exported
      dce = test(main_args=['-s', 'MAIN_MODULE=2'], expected=('cannot', 'undefined'))
      # with exporting, it works
      dce = test(main_args=['-s', 'MAIN_MODULE=2', '-s', 'EXPORTED_FUNCTIONS=["_main", "_puts"]'])
      # printf is not used in main, and we dce, so we failz
      dce_fail = test(main_args=['-s', 'MAIN_MODULE=2'], library_args=['-DUSE_PRINTF'], expected=('cannot', 'undefined'))
      # exporting printf in main keeps it alive for the library
      dce_save = test(main_args=['-s', 'MAIN_MODULE=2', '-s', 'EXPORTED_FUNCTIONS=["_main", "_printf", "_puts"]'], library_args=['-DUSE_PRINTF'])

      assert percent_diff(full[0], printf[0]) < 4
      assert percent_diff(dce[0], dce_fail[0]) < 4
      assert dce[0] < 0.2 * full[0] # big effect, 80%+ is gone
      assert dce_save[0] > 1.1 * dce[0] # save exported all of printf

      # side module tests

      # mode 2, so dce in side, but library_func is not exported, so it is dce'd
      side_dce_fail = test(library_args=['-s', 'SIDE_MODULE=2'], expected='cannot find side function')
      # mode 2, so dce in side, and library_func is not exported
      side_dce_work = test(library_args=['-s', 'SIDE_MODULE=2', '-s', 'EXPORTED_FUNCTIONS=["_library_func"]'], expected='hello from library')

      assert side_dce_fail[1] < 0.95 * side_dce_work[1] # removing that function saves a chunk

  @no_wasm_backend('uses SIDE_MODULE')
  def test_ld_library_path(self):
    open('hello1.c', 'w').write(r'''
#include <stdio.h>

void
hello1 ()
{
  printf ("Hello1\n");
  return;
}

''')
    open('hello2.c', 'w').write(r'''
#include <stdio.h>

void
hello2 ()
{
  printf ("Hello2\n");
  return;
}

''')
    open('hello3.c', 'w').write(r'''
#include <stdio.h>

void
hello3 ()
{
  printf ("Hello3\n");
  return;
}

''')
    open('hello4.c', 'w').write(r'''
#include <stdio.h>
#include <math.h>

double
hello4 (double x)
{
  printf ("Hello4\n");
  return fmod(x, 2.0);
}

''')
    open('pre.js', 'w').write(r'''
Module['preRun'].push(function (){
  ENV['LD_LIBRARY_PATH']='/lib:/usr/lib';
});
''')
    open('main.c', 'w').write(r'''
#include <stdio.h>
#include <stdlib.h>
#include <string.h>
#include <dlfcn.h>

int
main()
{
  void *h;
  void (*f) ();
  double (*f2) (double);

  h = dlopen ("libhello1.wasm", RTLD_NOW);
  f = dlsym (h, "hello1");
  f();
  dlclose (h);
  h = dlopen ("libhello2.wasm", RTLD_NOW);
  f = dlsym (h, "hello2");
  f();
  dlclose (h);
  h = dlopen ("libhello3.wasm", RTLD_NOW);
  f = dlsym (h, "hello3");
  f();
  dlclose (h);
  h = dlopen ("/usr/local/lib/libhello4.wasm", RTLD_NOW);
  f2 = dlsym (h, "hello4");
  double result = f2(5.5);
  dlclose (h);

  if (result == 1.5) {
    printf("Ok\n");
  }
  return 0;
}

''')

    run_process([PYTHON, EMCC, '-o', 'libhello1.wasm', 'hello1.c', '-s', 'SIDE_MODULE=1', '-s', 'EXPORT_ALL=1'])
    run_process([PYTHON, EMCC, '-o', 'libhello2.wasm', 'hello2.c', '-s', 'SIDE_MODULE=1', '-s', 'EXPORT_ALL=1'])
    run_process([PYTHON, EMCC, '-o', 'libhello3.wasm', 'hello3.c', '-s', 'SIDE_MODULE=1', '-s', 'EXPORT_ALL=1'])
    run_process([PYTHON, EMCC, '-o', 'libhello4.wasm', 'hello4.c', '-s', 'SIDE_MODULE=1', '-s', 'EXPORT_ALL=1'])
    run_process([PYTHON, EMCC, '-o', 'main.js', 'main.c', '-s', 'MAIN_MODULE=1', '-s', 'TOTAL_MEMORY=' + str(32 * 1024 * 1024),
                 '--embed-file', 'libhello1.wasm@/lib/libhello1.wasm',
                 '--embed-file', 'libhello2.wasm@/usr/lib/libhello2.wasm',
                 '--embed-file', 'libhello3.wasm@/libhello3.wasm',
                 '--embed-file', 'libhello4.wasm@/usr/local/lib/libhello4.wasm',
                 '--pre-js', 'pre.js'])
    out = run_js('main.js')
    self.assertContained('Hello1', out)
    self.assertContained('Hello2', out)
    self.assertContained('Hello3', out)
    self.assertContained('Hello4', out)
    self.assertContained('Ok', out)

  @no_wasm_backend('uses SIDE_MODULE')
  def test_dlopen_rtld_global(self):
    # TODO: wasm support. this test checks RTLD_GLOBAL where a module is loaded
    #       before the module providing a global it needs is. in asm.js we use JS
    #       to create a redirection function. In wasm we just have wasm, so we
    #       need to introspect the wasm module. Browsers may add that eventually,
    #       or we could ship a little library that does it.
    open('hello1.c', 'w').write(r'''
#include <stdio.h>

extern int hello1_val;
int hello1_val=3;

void
hello1 (int i)
{
  printf ("hello1_val by hello1:%d\n",hello1_val);
  printf ("Hello%d\n",i);
}
''')
    open('hello2.c', 'w').write(r'''
#include <stdio.h>

extern int hello1_val;
extern void hello1 (int);

void
hello2 (int i)
{
  void (*f) (int);
  printf ("hello1_val by hello2:%d\n",hello1_val);
  f = hello1;
  f(i);
}
''')
    open('main.c', 'w').write(r'''
#include <stdio.h>
#include <stdlib.h>
#include <string.h>
#include <dlfcn.h>

int
main(int argc,char** argv)
{
  void *h;
  void *h2;
  void (*f) (int);
  h = dlopen ("libhello1.js", RTLD_NOW|RTLD_GLOBAL);
  h2 = dlopen ("libhello2.js", RTLD_NOW|RTLD_GLOBAL);
  f = dlsym (h, "hello1");
  f(1);
  f = dlsym (h2, "hello2");
  f(2);
  dlclose (h);
  dlclose (h2);
  return 0;
}
''')

    run_process([PYTHON, EMCC, '-o', 'libhello1.js', 'hello1.c', '-s', 'SIDE_MODULE=1', '-s', 'WASM=0', '-s', 'EXPORT_ALL=1'])
    run_process([PYTHON, EMCC, '-o', 'libhello2.js', 'hello2.c', '-s', 'SIDE_MODULE=1', '-s', 'WASM=0', '-s', 'EXPORT_ALL=1'])
    run_process([PYTHON, EMCC, '-o', 'main.js', 'main.c', '-s', 'MAIN_MODULE=1', '-s', 'WASM=0',
                 '--embed-file', 'libhello1.js',
                 '--embed-file', 'libhello2.js'])
    out = run_js('main.js')
    self.assertContained('Hello1', out)
    self.assertContained('Hello2', out)
    self.assertContained('hello1_val by hello1:3', out)
    self.assertContained('hello1_val by hello2:3', out)

  def test_debug_asmLastOpts(self):
    open('src.c', 'w').write(r'''
#include <stdio.h>
struct Dtlink_t
{   struct Dtlink_t*   right;  /* right child      */
        union
        { unsigned int  _hash;  /* hash value       */
          struct Dtlink_t* _left;  /* left child       */
        } hl;
};
int treecount(register struct Dtlink_t* e)
{
  return e ? treecount(e->hl._left) + treecount(e->right) + 1 : 0;
}
int main() {
  printf("hello, world!\n");
}
''')
    run_process([PYTHON, EMCC, 'src.c', '-s', 'EXPORTED_FUNCTIONS=["_main", "_treecount"]', '--minify', '0', '-g4', '-Oz'])
    self.assertContained('hello, world!', run_js('a.out.js'))

  @no_wasm_backend('MEM_INIT_METHOD not supported under wasm')
  def test_meminit_crc(self):
    with open('src.c', 'w') as f:
      f.write(r'''
#include <stdio.h>
int main() { printf("Mary had a little lamb.\n"); }
''')

    run_process([PYTHON, EMCC, 'src.c', '--memory-init-file', '0', '-s', 'MEM_INIT_METHOD=2', '-s', 'ASSERTIONS=1', '-s', 'WASM=0'])
    with open('a.out.js', 'r') as f:
      d = f.read()
    return
    self.assertContained('Mary had', d)
    d = d.replace('Mary had', 'Paul had')
    with open('a.out.js', 'w') as f:
      f.write(d)
    out = run_js('a.out.js', assert_returncode=None, stderr=STDOUT)
    self.assertContained('Assertion failed: memory initializer checksum', out)

  def test_emscripten_print_double(self):
    with open('src.c', 'w') as f:
      f.write(r'''
#include <stdio.h>
#include <assert.h>
#include <emscripten.h>

void test(double d) {
  char buffer[100], buffer2[100];
  unsigned len, len2, len3;
  len = emscripten_print_double(d, NULL, -1);
  len2 = emscripten_print_double(d, buffer, len+1);
  assert(len == len2);
  buffer[len] = 0;
  len3 = snprintf(buffer2, 100, "%g", d);
  printf("|%g : %u : %s : %s : %d|\n", d, len, buffer, buffer2, len3);
}
int main() {
  printf("\n");
  test(0);
  test(1);
  test(-1);
  test(1.234);
  test(-1.234);
  test(1.1234E20);
  test(-1.1234E20);
  test(1.1234E-20);
  test(-1.1234E-20);
  test(1.0/0.0);
  test(-1.0/0.0);
}
''')
    run_process([PYTHON, EMCC, 'src.c'])
    out = run_js('a.out.js')
    self.assertContained('''
|0 : 1 : 0 : 0 : 1|
|1 : 1 : 1 : 1 : 1|
|-1 : 2 : -1 : -1 : 2|
|1.234 : 5 : 1.234 : 1.234 : 5|
|-1.234 : 6 : -1.234 : -1.234 : 6|
|1.1234e+20 : 21 : 112340000000000000000 : 1.1234e+20 : 10|
|-1.1234e+20 : 22 : -112340000000000000000 : -1.1234e+20 : 11|
|1.1234e-20 : 10 : 1.1234e-20 : 1.1234e-20 : 10|
|-1.1234e-20 : 11 : -1.1234e-20 : -1.1234e-20 : 11|
|inf : 8 : Infinity : inf : 3|
|-inf : 9 : -Infinity : -inf : 4|
''', out)

  def test_no_warn_exported_jslibfunc(self):
    err = run_process([PYTHON, EMCC, path_from_root('tests', 'hello_world.c'), '-s', 'DEFAULT_LIBRARY_FUNCS_TO_INCLUDE=["alGetError"]', '-s', 'EXPORTED_FUNCTIONS=["_main", "_alGetError"]'], stdout=PIPE, stderr=PIPE).stderr
    self.assertNotContained('''function requested to be exported, but not implemented: "_alGetError"''', err)

  @no_wasm_backend()
  def test_almost_asm_warning(self):
    warning = "[-Walmost-asm]"
    for args, expected in [(['-O1', '-s', 'SPLIT_MEMORY=8388608', '-s', 'TOTAL_MEMORY=' + str(16 * 1024 * 1024)], True),  # default
                           # suppress almost-asm warning when building with ALLOW_MEMORY_GROWTH
                           (['-O1', '-s', 'ALLOW_MEMORY_GROWTH=1', '-Wno-almost-asm'], False),
                           # suppress almost-asm warning when building with SPLIT_MEMORY
                           (['-O1', '-s', 'SPLIT_MEMORY=8388608', '-s', 'TOTAL_MEMORY=' + str(16 * 1024 * 1024), '-Wno-almost-asm'], False),
                           # last warning flag should "win"
                           (['-O1', '-s', 'ALLOW_MEMORY_GROWTH=1', '-Wno-almost-asm', '-Walmost-asm'], True)]:
      print(args, expected)
      err = run_process([PYTHON, EMCC, path_from_root('tests', 'hello_world.c'), '-s', 'WASM=0'] + args, stderr=PIPE).stderr
      assert (warning in err) == expected, err
      if not expected:
        assert err == '', err

  def test_static_syscalls(self):
    run_process([PYTHON, EMCC, path_from_root('tests', 'hello_world.c')])
    src = open('a.out.js').read()
    matches = re.findall('''function ___syscall(\d+)\(''', src)
    print('seen syscalls:', matches)
    assert set(matches) == set(['6', '54', '140', '146']) # close, ioctl, llseek, writev

  @no_windows('posix-only')
  def test_emcc_dev_null(self):
    out = run_process([PYTHON, EMCC, '-dM', '-E', '-x', 'c', '/dev/null'], stdout=PIPE).stdout
    self.assertContained('#define __EMSCRIPTEN__ 1', out) # all our defines should show up

  def test_umask_0(self):
    open('src.c', 'w').write(r'''
#include <sys/stat.h>
#include <stdio.h>
int main() {
  umask(0);
  printf("hello, world!\n");
}''')
    run_process([PYTHON, EMCC, 'src.c'])
    self.assertContained('hello, world!', run_js('a.out.js'))

  def test_no_missing_symbols(self): # simple hello world should not show any missing symbols
    run_process([PYTHON, EMCC, path_from_root('tests', 'hello_world.c')])

    # main() is implemented in C, and even if requested from JS, we should not warn
    with open('library_foo.js', 'w') as f:
      f.write('''
mergeInto(LibraryManager.library, {
  my_js__deps: ['main'],
  my_js: (function() {
      return function() {
        console.log("hello " + _nonexistingvariable);
      };
  }()),
});
''')
    with open('test.cpp', 'w') as f:
      f.write('''
#include <stdio.h>
#include <stdlib.h>

extern "C" {
  extern void my_js();
}

int main() {
  my_js();
  return EXIT_SUCCESS;
}
''')
    run_process([PYTHON, EMCC, 'test.cpp', '--js-library', 'library_foo.js'])

    # but we do error on a missing js var
    with open('library_foo_missing.js', 'w') as f:
      f.write('''
mergeInto(LibraryManager.library, {
  my_js__deps: ['main', 'nonexistingvariable'],
  my_js: (function() {
      return function() {
        console.log("hello " + _nonexistingvariable);
      };
  }()),
});
''')
    err = run_process([PYTHON, EMCC, 'test.cpp', '--js-library', 'library_foo_missing.js'], stderr=PIPE, check=False).stderr
    self.assertContained('undefined symbol: nonexistingvariable', err)

    # and also for missing C code, of course (without the --js-library, it's just a missing C method)
    err = run_process([PYTHON, EMCC, 'test.cpp'], stderr=PIPE, check=False).stderr
    self.assertContained('undefined symbol: my_js', err)

  def test_realpath(self):
    open('src.c', 'w').write(r'''
#include <stdlib.h>
#include <stdio.h>
#include <errno.h>

#define TEST_PATH "/boot/README.txt"

int
main(int argc, char **argv)
{
  errno = 0;
  char *t_realpath_buf = realpath(TEST_PATH, NULL);
  if (NULL == t_realpath_buf) {
    perror("Resolve failed");
    return 1;
  } else {
    printf("Resolved: %s\n", t_realpath_buf);
    free(t_realpath_buf);
    return 0;
  }
}
''')
    if not os.path.exists('boot'):
      os.mkdir('boot')
    open(os.path.join('boot', 'README.txt'), 'w').write(' ')
    run_process([PYTHON, EMCC, 'src.c', '--embed-file', 'boot'])
    self.assertContained('Resolved: /boot/README.txt', run_js('a.out.js'))

  def test_realpath_nodefs(self):
    open('src.c', 'w').write(r'''
#include <stdlib.h>
#include <stdio.h>
#include <errno.h>
#include <emscripten.h>

#define TEST_PATH "/working/TEST_NODEFS.txt"

int
main(int argc, char **argv)
{
  errno = 0;
  EM_ASM({
    FS.mkdir('/working');
    FS.mount(NODEFS, { root: '.' }, '/working');
  });
  char *t_realpath_buf = realpath(TEST_PATH, NULL);
  if (NULL == t_realpath_buf) {
    perror("Resolve failed");
    return 1;
  } else {
    printf("Resolved: %s\n", t_realpath_buf);
    free(t_realpath_buf);
    return 0;
  }
}
''')
    open('TEST_NODEFS.txt', 'w').write(' ')
    run_process([PYTHON, EMCC, 'src.c'])
    self.assertContained('Resolved: /working/TEST_NODEFS.txt', run_js('a.out.js'))

  def test_realpath_2(self):
    os.mkdir('Folder')
    open('src.c', 'w').write(r'''
#include <stdlib.h>
#include <stdio.h>
#include <errno.h>

int testrealpath(const char* path)    {
  errno = 0;
  char *t_realpath_buf = realpath(path, NULL);
  if (NULL == t_realpath_buf) {
    printf("Resolve failed: \"%s\"\n",path);fflush(stdout);
    return 1;
  } else {
    printf("Resolved: \"%s\" => \"%s\"\n", path, t_realpath_buf);fflush(stdout);
    free(t_realpath_buf);
    return 0;
  }
}

int main(int argc, char **argv)
{
    // files:
    testrealpath("testfile.txt");
    testrealpath("Folder/testfile.txt");
    testrealpath("testnonexistentfile.txt");
    // folders
    testrealpath("Folder");
    testrealpath("/Folder");
    testrealpath("./");
    testrealpath("");
    testrealpath("/");
    return 0;
}
''')
    open('testfile.txt', 'w').write('')
    open(os.path.join('Folder', 'testfile.txt'), 'w').write('')
    run_process([PYTHON, EMCC, 'src.c', '--embed-file', 'testfile.txt', '--embed-file', 'Folder'])
    self.assertContained('''Resolved: "testfile.txt" => "/testfile.txt"
Resolved: "Folder/testfile.txt" => "/Folder/testfile.txt"
Resolve failed: "testnonexistentfile.txt"
Resolved: "Folder" => "/Folder"
Resolved: "/Folder" => "/Folder"
Resolved: "./" => "/"
Resolve failed: ""
Resolved: "/" => "/"
''', run_js('a.out.js'))

  def test_no_warnings(self):
    # build once before to make sure system libs etc. exist
    run_process([PYTHON, EMCC, path_from_root('tests', 'hello_libcxx.cpp')])
    # check that there is nothing in stderr for a regular compile
    err = run_process([PYTHON, EMCC, path_from_root('tests', 'hello_libcxx.cpp')], stderr=PIPE).stderr
    assert err == '', err

  @no_wasm_backend("uses EMTERPRETIFY")
  def test_emterpreter_file_suggestion(self):
    for linkable in [0, 1]:
      for to_file in [0, 1]:
        self.clear()
        cmd = [PYTHON, EMCC, '-s', 'EMTERPRETIFY=1', path_from_root('tests', 'hello_libcxx.cpp'), '-s', 'LINKABLE=' + str(linkable), '-O1', '-s', 'USE_ZLIB=1']
        if to_file:
          cmd += ['-s', 'EMTERPRETIFY_FILE="code.dat"']
        print(cmd)
        stderr = run_process(cmd, stderr=PIPE).stderr
        need_warning = linkable and not to_file
        assert ('''warning: emterpreter bytecode is fairly large''' in stderr) == need_warning, stderr
        assert ('''It is recommended to use  -s EMTERPRETIFY_FILE=..''' in stderr) == need_warning, stderr

  def test_llvm_lto(self):
    sizes = {}
    lto_levels = [0, 1, 2, 3]
    for lto in lto_levels:
      cmd = [PYTHON, EMCC, path_from_root('tests', 'hello_libcxx.cpp'), '-O2', '--llvm-lto', str(lto)]
      print(cmd)
      run_process(cmd)
      self.assertContained('hello, world!', run_js('a.out.js'))
      sizes[lto] = os.stat('a.out.wasm').st_size
    print(sizes)

    # LTO sizes should be distinct
    for i in lto_levels:
      assert sizes[i] not in set(sizes).difference(set([sizes[i]]))

    # LTO should reduce code size
    # Skip mode 2 because it has historically increased code size, but not always
    assert sizes[1] < sizes[0]
    assert sizes[3] < sizes[0]

  def test_dlmalloc_modes(self):
    open('src.cpp', 'w').write(r'''
      #include <stdlib.h>
      #include <stdio.h>
      int main() {
        void* c = malloc(1024);
        free(c);
        free(c);
        printf("double-freed\n");
      }
    ''')
    run_process([PYTHON, EMCC, 'src.cpp'])
    self.assertContained('double-freed', run_js('a.out.js'))
    # in debug mode, the double-free is caught
    run_process([PYTHON, EMCC, 'src.cpp', '-g'])
    seen_error = False
    out = '?'
    try:
      out = run_js('a.out.js')
    except:
      seen_error = True
    assert seen_error, out

  def test_mallocs(self):
    for opts in [[], ['-O2']]:
      print(opts)
      sizes = {}
      for malloc, name in (
        ('dlmalloc', 'dlmalloc'),
        (None, 'default'),
        ('emmalloc', 'emmalloc')
      ):
        print(malloc, name)
        cmd = [PYTHON, EMCC, path_from_root('tests', 'hello_libcxx.cpp'), '-o', 'a.out.js'] + opts
        if malloc:
          cmd += ['-s', 'MALLOC="%s"' % malloc]
        print(cmd)
        run_process(cmd)
        sizes[name] = os.stat('a.out.wasm').st_size
      print(sizes)
      # dlmalloc is the default
      self.assertEqual(sizes['dlmalloc'], sizes['default'])
      # emmalloc is much smaller
      self.assertLess(sizes['emmalloc'], sizes['dlmalloc'] - 5000)

  @no_wasm_backend('uses SPLIT_MEMORY')
  def test_split_memory(self):
    # make sure multiple split memory chunks get used
    open('src.c', 'w').write(r'''
#include <emscripten.h>
#include <stdlib.h>
int main() {
  int x = 5;
  EM_ASM({
    var allocs = [];
    allocs.push([]);
    allocs.push([]);
    allocs.push([]);
    allocs.push([]);
    var ptr = $0;
    assert(ptr >= STACK_BASE && ptr < STACK_MAX, 'ptr should be on stack, but ' + [STACK_BASE, STACK_MAX, ptr]);
    function getIndex(x) {
      return x >> SPLIT_MEMORY_BITS;
    }
    assert(ptr < SPLIT_MEMORY, 'in first chunk');
    assert(getIndex(ptr) === 0, 'definitely in first chunk');
    // allocate into other chunks
    do {
      var t = Module._malloc(1024 * 1024);
      allocs[getIndex(t)].push(t);
      out('allocating, got in ' + getIndex(t));
    } while (getIndex(t) === 0);
    assert(getIndex(t) === 1, 'allocated into second chunk');
    do {
      var t = Module._malloc(1024 * 1024);
      allocs[getIndex(t)].push(t);
      out('more allocating, got in ' + getIndex(t));
    } while (getIndex(t) === 1);
    assert(getIndex(t) === 2, 'into third chunk');
    do {
      var t = Module._malloc(1024 * 1024);
      allocs[getIndex(t)].push(t);
      out('more allocating, got in ' + getIndex(t));
    } while (getIndex(t) === 2);
    assert(getIndex(t) === 3, 'into third chunk');
    // write values
    assert(allocs[1].length > 5 && allocs[2].length > 5);
    for (var i = 0; i < allocs[1].length; i++) {
      HEAPU8[allocs[1][i]] = i & 255
    }
    for (var i = 0; i < allocs[2].length; i++) {
      HEAPU8[allocs[2][i]] = (i*i) & 255;
    }
    for (var i = 0; i < allocs[1].length; i++) {
      assert(HEAPU8[allocs[1][i]] === (i & 255));
    }
    for (var i = 0; i < allocs[2].length; i++) {
      assert(HEAPU8[allocs[2][i]] === ((i*i) & 255));
    }
    out('success.');
  }, &x);
}
''')
    for opts in [0, 1, 2]:
      print(opts)
      run_process([PYTHON, EMCC, '-s', 'WASM=0', 'src.c', '-s', 'SPLIT_MEMORY=8388608', '-s', 'TOTAL_MEMORY=64MB', '-O' + str(opts)])
      self.assertContained('success.', run_js('a.out.js'))

  @no_wasm_backend('uses SPLIT_MEMORY')
  def test_split_memory_2(self):
    # make allocation starts in the first chunk, and moves forward properly
    open('src.c', 'w').write(r'''
#include <emscripten.h>
#include <stdlib.h>
#include <assert.h>
int split_memory = 0;
int alloc_where_is_it() {
  static void *last;
  void *ptr = malloc(1024);
  static int counter = 0;
  if (last && (counter++ % 2 == 1)) ptr = realloc(last, 512 * 1024); // throw in some reallocs of a previous allocation
  last = ptr;
  unsigned x = (unsigned)ptr;
  return x / split_memory;
}
int main() {
  split_memory = EM_ASM_INT({
    return SPLIT_MEMORY;
  });
  int counter = 0;
  while (alloc_where_is_it() == 0) {
    counter++;
  }
  printf("allocations in first chunk: %d\n", counter);
  assert(counter > 10); // less in first chunk
  while (alloc_where_is_it() == 1) {
    counter++;
  }
  printf("allocations in first chunk: %d\n", counter);
  assert(counter > 20);
  counter = 0;
  while (alloc_where_is_it() == 2) {
    counter++;
  }
  printf("allocations in second chunk: %d\n", counter);
  assert(counter > 20);
  EM_ASM( out('success.') );
}
''')
    for opts in [0, 1, 2]:
      print(opts)
      run_process([PYTHON, EMCC, '-s', 'WASM=0', 'src.c', '-s', 'SPLIT_MEMORY=8388608', '-s', 'TOTAL_MEMORY=64MB', '-O' + str(opts)])
      self.assertContained('success.', run_js('a.out.js'))

  @no_wasm_backend('uses SPLIT_MEMORY')
  def test_split_memory_sbrk(self):
    open('src.c', 'w').write(r'''
#include <emscripten.h>
#include <stdlib.h>
#include <unistd.h>
#include <assert.h>
int split_memory;
int where(int x) {
  return x / split_memory;
}
int main() {
  split_memory = EM_ASM_INT({
    return SPLIT_MEMORY;
  });
  int sbrk_0 = (int)sbrk(0);
  printf("sbrk(0): %d\n", sbrk_0);
  assert(sbrk_0 > 0 && sbrk_0 != -1);
  int sbrk_index = where(sbrk_0);
  assert(sbrk_index > 0 && sbrk_index < 10);
  assert(sbrk(0) == (void*)sbrk_0);
  int one = (int)sbrk(10);
  printf("one: %d\n", one);
  assert(sbrk_0 + 10 == sbrk(0));
  int two = (int)sbrk(20);
  printf("two: %d\n", two);
  assert(sbrk_0 + 10 == two);
  assert(sbrk(-20) == (void*)(two + 20));
  assert(sbrk(-10) == (void*)two);
  int bad = sbrk(split_memory * 2);
  assert(bad == -1);
  EM_ASM( out('success.') );
}
''')
    for opts in [0, 1, 2]:
      print(opts)
      run_process([PYTHON, EMCC, '-s', 'WASM=0', 'src.c', '-s', 'SPLIT_MEMORY=8388608', '-s', 'TOTAL_MEMORY=64MB', '-O' + str(opts)])
      self.assertContained('success.', run_js('a.out.js'))

  @no_wasm_backend('uses SPLIT_MEMORY')
  def test_split_memory_faking(self):
    # fake HEAP8 etc. objects have some faked fake method. they are fake
    open('src.c', 'w').write(r'''
#include <emscripten.h>
#include <stdlib.h>
#include <unistd.h>
#include <assert.h>
int main() {
  EM_ASM((
    var x = Module._malloc(1024);
    // set
    HEAPU8.set([1,2,3,4], x);
    assert(get8(x+0) === 1);
    assert(get8(x+1) === 2);
    assert(get8(x+2) === 3);
    assert(get8(x+3) === 4);
    // subarray
    var s1 = HEAPU8.subarray(x+2, x+4);
    assert(s1 instanceof Uint8Array);
    assert(s1.length === 2);
    assert(s1[0] === 3);
    assert(s1[1] === 4);
    assert(get8(x+2) === 3);
    s1[0] = 57;
    assert(get8(x+2) === 57);
    // subarray without second param
    var s2 = HEAPU8.subarray(x+2);
    assert(s2 instanceof Uint8Array);
    assert(s2.length > 2);
    assert(s2[0] === 57);
    assert(s2[1] === 4);
    assert(get8(x+2) === 57);
    s2[0] = 98;
    assert(get8(x+2) === 98);
    // buffer.slice
    var b = HEAPU8.buffer.slice(x, x+4);
    assert(b instanceof ArrayBuffer);
    assert(b.byteLength === 4);
    var s = new Uint8Array(b);
    assert(s[0] === 1);
    assert(s[1] === 2);
    assert(s[2] === 98);
    assert(s[3] === 4);
    // check for a bananabread-discovered bug
    var s32 = HEAPU32.subarray(x >> 2, x + 4 >> 2);
    assert(s32 instanceof Uint32Array);
    assert(s32.length === 1);
    assert(s32[0] === 0x04620201, s32[0]);
    // misc subarrays, check assertions only
    SPLIT_MEMORY = 256;
    SPLIT_MEMORY_BITS = 8;
    function getChunk(x) {
      return x >> SPLIT_MEMORY_BITS;
    }
    assert(TOTAL_MEMORY >= SPLIT_MEMORY*3);
    var p = out;
    var e = err;
    err = out = function(){};
    var fail = false;
    if (!buffers[1]) allocateSplitChunk(1); // we will slice into this
    if (!buffers[2]) allocateSplitChunk(2); // we will slice into this
    TOP:
    for (var i = 0; i < SPLIT_MEMORY*3; i++) {
      HEAPU8.subarray(i);
      if ((i&3) === 0) HEAPU32.subarray(i >> 2);
      for (var j = 1; j < SPLIT_MEMORY*3; j++) {
        //printErr([i, j]);
        if (getChunk(i) == getChunk(j-1) || j <= i) {
          HEAPU8.subarray(i, j);
          if ((i&3) === 0) HEAPU32.subarray(i >> 2, j >> 2);
        } else {
          // expect failures
          try {
            HEAPU8.subarray(i, j);
            fail = ['U8', i, j];
            break TOP;
          } catch (e) {}
          if ((i&3) === 0 && (j&3) === 0) {
            try {
              HEAPU32.subarray(i >> 2, j >> 2);
              fail = ['U32', i, j];
              break TOP;
            } catch (e) {}
          }
          break; // stop inner loop, once we saw different chunks, go to a new i
        }
      }
    }
    out = p;
    err = e;
    if (fail) out('FAIL. ' + fail);
    else out('success.');
  ));
}
''')
    for opts in [0, 1, 2]:
      print(opts)
      run_process([PYTHON, EMCC, '-s', 'WASM=0', 'src.c', '-s', 'SPLIT_MEMORY=8388608', '-s', 'TOTAL_MEMORY=64MB', '-O' + str(opts), '-s', 'ASSERTIONS=1'])
      self.assertContained('success.', run_js('a.out.js', stderr=PIPE, assert_returncode=None))

  @no_wasm_backend('uses SPLIT_MEMORY')
  def test_split_memory_release(self):
    open('src.c', 'w').write(r'''
#include <emscripten.h>
#include <stdlib.h>
#include <unistd.h>
#include <assert.h>
int main() {
  EM_ASM({
    assert(buffers[0]); // always here
    assert(!buffers[1]);
    assert(!buffers[2]);
    function getIndex(x) {
      return x >> SPLIT_MEMORY_BITS;
    }
    do {
      var t = Module._malloc(1024 * 1024);
      out('allocating, got in ' + getIndex(t));
    } while (getIndex(t) === 0);
    assert(getIndex(t) === 1, 'allocated into first chunk');
    assert(buffers[1]); // has been allocated now
    do {
      var t = Module._malloc(1024 * 1024);
      out('allocating, got in ' + getIndex(t));
    } while (getIndex(t) === 1);
    assert(getIndex(t) === 2, 'allocated into second chunk');
    assert(buffers[2]); // has been allocated now
    Module._free(t);
    assert(!buffers[2]); // has been freed now
    var more = [];
    for (var i = 0 ; i < 1024; i++) {
      more.push(Module._malloc(10));
    }
    assert(buffers[2]); // has been allocated again
    for (var i = 0 ; i < 1024; i++) {
      Module._free(more[i]);
    }
    assert(!buffers[2]); // has been freed again
    out('success.');
  });
}
''')
    for opts in [0, 1, 2]:
      print(opts)
      run_process([PYTHON, EMCC, '-s', 'WASM=0', 'src.c', '-s', 'SPLIT_MEMORY=8388608', '-s', 'TOTAL_MEMORY=64MB', '-O' + str(opts)])
      self.assertContained('success.', run_js('a.out.js'))

  @no_wasm_backend('uses SPLIT_MEMORY')
  def test_split_memory_use_existing(self):
    open('src.c', 'w').write(r'''
#include <emscripten.h>
#include <stdlib.h>
#include <unistd.h>
#include <assert.h>
int main() {
  EM_ASM({
    function getIndex(x) {
      return x >> SPLIT_MEMORY_BITS;
    }
    var t;
    do {
      t = Module._malloc(1024 * 1024);
    } while (getIndex(t) === 0);
    assert(getIndex(t) === 1, 'allocated into first chunk');
    assert(!buffers[2]);
    var existing = new Uint8Array(1024); // ok to be smaller
    allocateSplitChunk(2, existing.buffer);
    assert(buffers[2]);
    existing[0] = 12;
    existing[50] = 98;
    var p = SPLIT_MEMORY*2;
    assert(HEAPU8[p+0] === 12 && HEAPU8[p+50] === 98); // mapped into the normal memory space!
    HEAPU8[p+33] = 201;
    assert(existing[33] === 201); // works both ways
    do {
      t = Module._malloc(1024 * 1024);
    } while (getIndex(t) === 1);
    assert(getIndex(t) === 3, 'should skip chunk 2, since it is used by us, but seeing ' + getIndex(t));
    assert(HEAPU8[p+0] === 12 && HEAPU8[p+50] === 98);
    assert(existing[33] === 201);
    out('success.');
  });
}
''')
    for opts in [0, 1, 2]:
      print(opts)
      run_process([PYTHON, EMCC, '-s', 'WASM=0', 'src.c', '-s', 'SPLIT_MEMORY=8388608', '-s', 'TOTAL_MEMORY=64MB', '-O' + str(opts)])
      self.assertContained('success.', run_js('a.out.js'))

  def test_sixtyfour_bit_return_value(self):
    # This test checks that the most significant 32 bits of a 64 bit long are correctly made available
    # to native JavaScript applications that wish to interact with compiled code returning 64 bit longs.
    # The MS 32 bits should be available in Runtime.getTempRet0() even when compiled with -O2 --closure 1

    # Compile test.c and wrap it in a native JavaScript binding so we can call our compiled function from JS.
    run_process([PYTHON, EMCC, path_from_root('tests', 'return64bit', 'test.c'),
                 '--pre-js', path_from_root('tests', 'return64bit', 'testbindstart.js'),
                 '--pre-js', path_from_root('tests', 'return64bit', 'testbind.js'),
                 '--post-js', path_from_root('tests', 'return64bit', 'testbindend.js'),
                 '-s', 'EXPORTED_FUNCTIONS=["_test_return64"]', '-o', 'test.js', '-O2',
                 '--closure', '1', '-g1', '-s', 'BINARYEN_ASYNC_COMPILATION=0'])

    # Simple test program to load the test.js binding library and call the binding to the
    # C function returning the 64 bit long.
    open(os.path.join(self.get_dir(), 'testrun.js'), 'w').write('''
      var test = require("./test.js");
      test.runtest();
    ''')

    # Run the test and confirm the output is as expected.
    out = run_js('testrun.js', full_output=True)
    assert "low = 5678" in out
    assert "high = 1234" in out

  def test_lib_include_flags(self):
    run_process([PYTHON, EMCC] + '-l m -l c -I'.split() + [path_from_root('tests', 'include_test'), path_from_root('tests', 'lib_include_flags.c')])

  def test_dash_s(self):
    run_process([PYTHON, EMCC, path_from_root('tests', 'hello_world.cpp'), '-s', '-std=c++03'])
    self.assertContained('hello, world!', run_js('a.out.js'))

  def test_dash_s_response_file_string(self):
    open('response_file', 'w').write('"MyModule"\n')
    response_file = os.path.join(os.getcwd(), "response_file")
    run_process([PYTHON, EMCC, path_from_root('tests', 'hello_world.cpp'), '-s', 'EXPORT_NAME=@%s' % response_file])

  def test_dash_s_response_file_list(self):
    open('response_file', 'w').write('["_main", "_malloc"]\n')
    response_file = os.path.join(os.getcwd(), "response_file")
    run_process([PYTHON, EMCC, path_from_root('tests', 'hello_world.cpp'), '-s', 'EXPORTED_FUNCTIONS=@%s' % response_file, '-std=c++03'])

  def test_dash_s_unclosed_quote(self):
    # Unclosed quote
    err = run_process([PYTHON, EMCC, path_from_root('tests', 'hello_world.cpp'), "-s", "TEST_KEY='MISSING_QUOTE"], stderr=PIPE, check=False).stderr
    self.assertNotContained('AssertionError', err) # Do not mention that it is an assertion error
    self.assertContained('unclosed opened quoted string. expected final character to be "\'"', err)

  def test_dash_s_single_quote(self):
    # Only one quote
    err = run_process([PYTHON, EMCC, path_from_root('tests', 'hello_world.cpp'), "-s", "TEST_KEY='"], stderr=PIPE, check=False).stderr
    self.assertNotContained('AssertionError', err) # Do not mention that it is an assertion error
    self.assertContained('unclosed opened quoted string.', err)

  def test_dash_s_unclosed_list(self):
    # Unclosed list
    err = run_process([PYTHON, EMCC, path_from_root('tests', 'hello_world.cpp'), "-s", "TEST_KEY=[Value1, Value2"], stderr=PIPE, check=False).stderr
    self.assertNotContained('AssertionError', err) # Do not mention that it is an assertion error
    self.assertContained('unclosed opened string list. expected final character to be "]"', err)

  def test_dash_s_valid_list(self):
    err = run_process([PYTHON, EMCC, path_from_root('tests', 'hello_world.cpp'), "-s", "TEST_KEY=[Value1, \"Value2\"]"], stderr=PIPE, check=False).stderr
    self.assertNotContained('a problem occured in evaluating the content after a "-s", specifically', err)

  def test_python_2_3(self):
    # check emcc/em++ can be called by any python
    def trim_py_suffix(filename):
      '''remove .py from EMCC(=emcc.py)'''
      return filename[:-3] if filename.endswith('.py') else filename

    for python in ('python', 'python2', 'python3'):
      if python == 'python3':
        has = is_python3_version_supported()
      else:
        has = Building.which(python) is not None
      print(python, has)
      if has:
        print('  checking emcc...')
        run_process([python, trim_py_suffix(EMCC), '--version'], stdout=PIPE)
        print('  checking em++...')
        run_process([python, trim_py_suffix(EMXX), '--version'], stdout=PIPE)
        print('  checking emcc.py...')
        run_process([python, EMCC, '--version'], stdout=PIPE)
        print('  checking em++.py...')
        run_process([python, EMXX, '--version'], stdout=PIPE)

  def test_zeroinit(self):
    open('src.c', 'w').write(r'''
#include <stdio.h>
int buf[1048576];
int main() {
  printf("hello, world! %d\n", buf[123456]);
  return 0;
}
''')
    run_process([PYTHON, EMCC, 'src.c', '-O2', '-g'])
    size = os.stat('a.out.wasm').st_size
    # size should be much smaller than the size of that zero-initialized buffer
    assert size < (123456 / 2), size

  @no_wasm_backend()
  def test_separate_asm_warning(self):
    # Test that -s PRECISE_F32=2 raises a warning that --separate-asm is implied.
    stderr = run_process([PYTHON, EMCC, path_from_root('tests', 'hello_world.c'), '-s', 'WASM=0', '-s', 'PRECISE_F32=2', '-o', 'a.html'], stderr=PIPE).stderr
    self.assertContained('forcing separate asm output', stderr)

    # Test that -s PRECISE_F32=2 --separate-asm should not post a warning.
    stderr = run_process([PYTHON, EMCC, path_from_root('tests', 'hello_world.c'), '-s', 'WASM=0', '-s', 'PRECISE_F32=2', '-o', 'a.html', '--separate-asm'], stderr=PIPE).stderr
    self.assertNotContained('forcing separate asm output', stderr)

    # Test that -s PRECISE_F32=1 should not post a warning.
    stderr = run_process([PYTHON, EMCC, path_from_root('tests', 'hello_world.c'), '-s', 'WASM=0', '-s', 'PRECISE_F32=1', '-o', 'a.html'], stderr=PIPE).stderr
    self.assertNotContained('forcing separate asm output', stderr)

    # Manually doing separate asm should show a warning, if not targeting html
    warning = '--separate-asm works best when compiling to HTML'
    stderr = run_process([PYTHON, EMCC, path_from_root('tests', 'hello_world.c'), '-s', 'WASM=0', '--separate-asm'], stderr=PIPE).stderr
    self.assertContained(warning, stderr)
    stderr = run_process([PYTHON, EMCC, path_from_root('tests', 'hello_world.c'), '-s', 'WASM=0', '--separate-asm', '-o', 'a.html'], stderr=PIPE).stderr
    self.assertNotContained(warning, stderr)

    # test that the warning can be suppressed
    stderr = run_process([PYTHON, EMCC, path_from_root('tests', 'hello_world.c'), '-s', 'WASM=0', '--separate-asm', '-Wno-separate-asm'], stderr=PIPE).stderr
    self.assertNotContained(warning, stderr)

  def test_canonicalize_nan_warning(self):
    open('src.cpp', 'w').write(r'''
#include <stdio.h>

union U {
  int x;
  float y;
} a;


int main() {
  a.x = 0x7FC01234;
  printf("%f\n", a.y);
  printf("0x%x\n", a.x);
  return 0;
}
''')

    stderr = run_process([PYTHON, EMCC, 'src.cpp', '-O1'], stderr=PIPE).stderr
    if not self.is_wasm_backend():
      self.assertContained("emcc: warning: cannot represent a NaN literal", stderr)
      stderr = run_process([PYTHON, EMCC, 'src.cpp', '-O1', '-g'], stderr=PIPE).stderr
      self.assertContained("emcc: warning: cannot represent a NaN literal", stderr)
      self.assertContained('//@line 12 "src.cpp"', stderr)
    else:
      out = run_js('a.out.js')
      self.assertContained('nan\n', out)
      self.assertContained('0x7fc01234\n', out)

  @no_wasm_backend()
  def test_only_my_code(self):
    run_process([PYTHON, EMCC, '-O1', path_from_root('tests', 'hello_world.c'), '--separate-asm', '-s', 'WASM=0'])
    count = open('a.out.asm.js').read().count('function ')
    assert count > 30, count # libc brings in a bunch of stuff

    def test(filename, opts, expected_funcs, expected_vars):
      print(filename, opts)
      run_process([PYTHON, EMCC, path_from_root('tests', filename), '--separate-asm', '-s', 'WARN_ON_UNDEFINED_SYMBOLS=0', '-s', 'ONLY_MY_CODE=1', '-s', 'WASM=0'] + opts)
      module = open('a.out.asm.js').read()
      open('asm.js', 'w').write('var Module = {};\n' + module)
      funcs = module.count('function ')
      vars_ = module.count('var ')
      self.assertEqual(funcs, expected_funcs)
      self.assertEqual(vars_, expected_vars)
      if SPIDERMONKEY_ENGINE in JS_ENGINES:
        out = run_js('asm.js', engine=SPIDERMONKEY_ENGINE, stderr=STDOUT)
        self.validate_asmjs(out)
      else:
        print('(skipping asm.js validation check)')

    test('hello_123.c', ['-O1'], 1, 2)
    test('fasta.cpp', ['-O3', '-g2'], 2, 12)

  def test_link_response_file_does_not_force_absolute_paths(self):
    with_space = 'with space'
    directory_with_space_name = os.path.join(self.get_dir(), with_space)
    if not os.path.exists(directory_with_space_name):
      os.makedirs(directory_with_space_name)

    main = '''
      int main() {
        return 0;
      }
    '''
    main_file_name = 'main.cpp'
    main_path_name = os.path.join(directory_with_space_name, main_file_name)
    open(main_path_name, 'w').write(main)
    main_object_file_name = 'main.cpp.o'

    Building.emcc(main_path_name, ['-g'])

    current_directory = os.getcwd()
    os.chdir(os.path.join(current_directory, with_space))

    link_args = Building.link([main_object_file_name], os.path.join(self.get_dir(), 'all.bc'), just_calculate=True)

    # Move away from the created temp directory and remove it
    os.chdir(current_directory)
    time.sleep(0.2) # Wait for Windows FS to release access to the directory
    shutil.rmtree(os.path.join(current_directory, with_space))

    # We want only the relative path to be in the linker args, it should not be converted to an absolute path.
    if hasattr(self, 'assertCountEqual'):
      self.assertCountEqual(link_args, [main_object_file_name])
    else:
      # Python 2 compatibility
      self.assertItemsEqual(link_args, [main_object_file_name])

  def test_memory_growth_noasm(self):
    run_process([PYTHON, EMCC, path_from_root('tests', 'hello_world.c'), '-O2', '-s', 'ALLOW_MEMORY_GROWTH=1'])
    src = open('a.out.js').read()
    assert 'use asm' not in src

  def test_EM_ASM_i64(self):
    open('src.cpp', 'w').write('''
#include <stdint.h>
#include <emscripten.h>

int main() {
  EM_ASM({
    out('inputs: ' + $0 + ', ' + $1 + '.');
  }, int64_t(0x12345678ABCDEF1FLL));
}
''')
    proc = run_process([PYTHON, EMCC, 'src.cpp', '-Oz'], stderr=PIPE, check=False)
    self.assertNotEqual(proc.returncode, 0)
    if not self.is_wasm_backend():
      self.assertContained('EM_ASM should not receive i64s as inputs, they are not valid in JS', proc.stderr)

  @no_wasm_backend('EVAL_CTORS does not work with wasm backend')
  @uses_canonical_tmp
  def test_eval_ctors(self):
    for wasm in (1, 0):
      print('wasm', wasm)
      print('non-terminating ctor')
      src = r'''
        struct C {
          C() {
            volatile int y = 0;
            while (y == 0) {}
          }
        };
        C always;
        int main() {}
      '''
      open('src.cpp', 'w').write(src)
      run_process([PYTHON, EMCC, 'src.cpp', '-O2', '-s', 'EVAL_CTORS=1', '-profiling-funcs', '-s', 'WASM=%d' % wasm])
      print('check no ctors is ok')
      run_process([PYTHON, EMCC, path_from_root('tests', 'hello_world.cpp'), '-Oz', '-s', 'WASM=%d' % wasm])
      self.assertContained('hello, world!', run_js('a.out.js'))

      # on by default in -Oz, but user-overridable

      def get_size(args):
        print('get_size', args)
        run_process([PYTHON, EMCC, path_from_root('tests', 'hello_libcxx.cpp'), '-s', 'WASM=%d' % wasm] + args)
        self.assertContained('hello, world!', run_js('a.out.js'))
        if wasm:
          codesize = self.count_wasm_contents('a.out.wasm', 'funcs')
          memsize = self.count_wasm_contents('a.out.wasm', 'memory-data')
        else:
          codesize = os.path.getsize('a.out.js')
          memsize = os.path.getsize('a.out.js.mem')
        return (codesize, memsize)

      def check_size(left, right):
        # can't measure just the mem out of the wasm, so ignore [1] for wasm
        if left[0] == right[0] and left[1] == right[1]:
          return 0
        if left[0] < right[0] and left[1] > right[1]:
          return -1 # smaller code, bigger mem
        if left[0] > right[0] and left[1] < right[1]:
          return 1
        assert False, [left, right]

      o2_size = get_size(['-O2'])
      assert check_size(get_size(['-O2']), o2_size) == 0, 'deterministic'
      assert check_size(get_size(['-O2', '-s', 'EVAL_CTORS=1']), o2_size) < 0, 'eval_ctors works if user asks for it'
      oz_size = get_size(['-Oz'])
      assert check_size(get_size(['-Oz']), oz_size) == 0, 'deterministic'
      assert check_size(get_size(['-Oz', '-s', 'EVAL_CTORS=1']), oz_size) == 0, 'eval_ctors is on by default in oz'
      assert check_size(get_size(['-Oz', '-s', 'EVAL_CTORS=0']), oz_size) == 1, 'eval_ctors can be turned off'

      linkable_size = get_size(['-Oz', '-s', 'EVAL_CTORS=1', '-s', 'LINKABLE=1'])
      assert check_size(get_size(['-Oz', '-s', 'EVAL_CTORS=0', '-s', 'LINKABLE=1']), linkable_size) == 1, 'noticeable difference in linkable too'

      # ensure order of execution remains correct, even with a bad ctor
      def test(p1, p2, p3, last, expected):
        src = r'''
          #include <stdio.h>
          #include <stdlib.h>
          volatile int total = 0;
          struct C {
            C(int x) {
              volatile int y = x;
              y++;
              y--;
              if (y == 0xf) {
                printf("you can't eval me ahead of time\n"); // bad ctor
              }
              total <<= 4;
              total += int(y);
            }
          };
          C __attribute__((init_priority(%d))) c1(0x5);
          C __attribute__((init_priority(%d))) c2(0x8);
          C __attribute__((init_priority(%d))) c3(%d);
          int main() {
            printf("total is 0x%%x.\n", total);
          }
        ''' % (p1, p2, p3, last)
        open('src.cpp', 'w').write(src)
        run_process([PYTHON, EMCC, 'src.cpp', '-O2', '-s', 'EVAL_CTORS=1', '-profiling-funcs', '-s', 'WASM=%d' % wasm])
        self.assertContained('total is %s.' % hex(expected), run_js('a.out.js'))
        shutil.copyfile('a.out.js', 'x' + hex(expected) + '.js')
        if wasm:
          shutil.copyfile('a.out.wasm', 'x' + hex(expected) + '.wasm')
          return self.count_wasm_contents('a.out.wasm', 'funcs')
        else:
          return open('a.out.js').read().count('function _')

      print('no bad ctor')
      first  = test(1000, 2000, 3000, 0xe, 0x58e) # noqa
      second = test(3000, 1000, 2000, 0xe, 0x8e5) # noqa
      third  = test(2000, 3000, 1000, 0xe, 0xe58) # noqa
      print(first, second, third)
      assert first == second and second == third
      print('with bad ctor')
      first  = test(1000, 2000, 3000, 0xf, 0x58f) # noqa; 2 will succeed
      second = test(3000, 1000, 2000, 0xf, 0x8f5) # noqa; 1 will succedd
      third  = test(2000, 3000, 1000, 0xf, 0xf58) # noqa; 0 will succeed
      print(first, second, third)
      assert first < second and second < third, [first, second, third]

      print('helpful output')
      with env_modify({'EMCC_DEBUG': '1'}):
        open('src.cpp', 'w').write(r'''
  #include <stdio.h>
  struct C {
    C() { printf("constructing!\n"); } // don't remove this!
  };
  C c;
  int main() {}
        ''')
        err = run_process([PYTHON, EMCC, 'src.cpp', '-Oz', '-s', 'WASM=%d' % wasm], stderr=PIPE).stderr
        self.assertContained('___syscall54', err) # the failing call should be mentioned
        if not wasm: # js will show a stack trace
          self.assertContained('ctorEval.js', err) # with a stack trace
        self.assertContained('ctor_evaller: not successful', err) # with logging

  def test_override_environment(self):
    open('main.cpp', 'w').write(r'''
      #include <emscripten.h>
      int main() {
        EM_ASM({
          out('environment is WEB? ' + ENVIRONMENT_IS_WEB);
          out('environment is WORKER? ' + ENVIRONMENT_IS_WORKER);
          out('environment is NODE? ' + ENVIRONMENT_IS_NODE);
          out('environment is SHELL? ' + ENVIRONMENT_IS_SHELL);
        });
      }
''')
    # use SINGLE_FILE since we don't want to depend on loading a side .wasm file on the environment in this test;
    # with the wrong env we have very odd failures
    run_process([PYTHON, EMCC, 'main.cpp', '-s', 'SINGLE_FILE=1'])
    src = open('a.out.js').read()
    envs = ['web', 'worker', 'node', 'shell']
    for env in envs:
      for engine in JS_ENGINES:
        if engine == V8_ENGINE:
          continue # ban v8, weird failures
        actual = 'NODE' if engine == NODE_JS else 'SHELL'
        print(env, actual, engine)
        module = {'ENVIRONMENT': env}
        if env != actual:
          # avoid problems with arguments detection, which may cause very odd failures with the wrong environment code
          module['arguments'] = []
        curr = 'var Module = %s;\n' % str(module)
        print('    ' + curr)
        open('test.js', 'w').write(curr + src)
        seen = run_js('test.js', engine=engine, stderr=PIPE, full_output=True, assert_returncode=None)
        self.assertContained('Module.ENVIRONMENT has been deprecated. To force the environment, use the ENVIRONMENT compile-time option (for example, -s ENVIRONMENT=web or -s ENVIRONMENT=node', seen)

  def test_warn_no_filesystem(self):
    WARNING = 'Filesystem support (FS) was not included. The problem is that you are using files from JS, but files were not used from C/C++, so filesystem support was not auto-included. You can force-include filesystem support with  -s FORCE_FILESYSTEM=1'

    run_process([PYTHON, EMCC, path_from_root('tests', 'hello_world.c')])
    seen = run_js('a.out.js', stderr=PIPE)
    assert WARNING not in seen

    def test(contents):
      open('src.cpp', 'w').write(r'''
  #include <stdio.h>
  #include <emscripten.h>
  int main() {
    EM_ASM({ %s });
    printf("hello, world!\n");
    return 0;
  }
  ''' % contents)
      run_process([PYTHON, EMCC, 'src.cpp'])
      self.assertContained(WARNING, run_js('a.out.js', stderr=PIPE, assert_returncode=None))

    # might appear in handwritten code
    test("FS.init()")
    test("FS.createPreloadedFile('waka waka, just warning check')")
    test("FS.createDataFile('waka waka, just warning check')")
    test("FS.analyzePath('waka waka, just warning check')")
    test("FS.loadFilesFromDB('waka waka, just warning check')")
    # might appear in filesystem code from a separate script tag
    test("Module['FS_createDataFile']('waka waka, just warning check')")
    test("Module['FS_createPreloadedFile']('waka waka, just warning check')")

    # text is in the source when needed, but when forcing FS, it isn't there
    run_process([PYTHON, EMCC, 'src.cpp'])
    self.assertContained(WARNING, open('a.out.js').read())
    run_process([PYTHON, EMCC, 'src.cpp', '-s', 'FORCE_FILESYSTEM=1']) # forcing FS means no need
    self.assertNotContained(WARNING, open('a.out.js').read())
    run_process([PYTHON, EMCC, 'src.cpp', '-s', 'ASSERTIONS=0']) # no assertions, no need
    self.assertNotContained(WARNING, open('a.out.js').read())
    run_process([PYTHON, EMCC, 'src.cpp', '-O2']) # optimized, so no assertions
    self.assertNotContained(WARNING, open('a.out.js').read())

  def test_warn_module_print_err(self):
    ERROR = 'was not exported. add it to EXTRA_EXPORTED_RUNTIME_METHODS (see the FAQ)'

    def test(contents, expected, args=[]):
      open('src.cpp', 'w').write(r'''
  #include <emscripten.h>
  int main() {
    EM_ASM({ %s });
    return 0;
  }
  ''' % contents)
      run_process([PYTHON, EMCC, 'src.cpp'] + args)
      self.assertContained(expected, run_js('a.out.js', stderr=STDOUT, assert_returncode=None))

    # error shown (when assertions are on)
    test("Module.print('x')", ERROR)
    test("Module['print']('x')", ERROR)
    test("Module.printErr('x')", ERROR)
    test("Module['printErr']('x')", ERROR)

    # when exported, all good
    test("Module['print']('print'); Module['printErr']('err'); ", 'print\nerr', ['-s', 'EXTRA_EXPORTED_RUNTIME_METHODS=["print", "printErr"]'])

  def test_arc4random(self):
    open('src.c', 'w').write(r'''
#include <stdlib.h>
#include <stdio.h>

int main() {
  printf("%d\n", arc4random());
  printf("%d\n", arc4random());
}
    ''')
    run_process([PYTHON, EMCC, 'src.c', '-Wno-implicit-function-declaration'])

    self.assertContained('0\n740882966\n', run_js('a.out.js'))

  ############################################################
  # Function eliminator tests
  ############################################################
  def normalize_line_endings(self, input):
    return input.replace('\r\n', '\n').replace('\n\n', '\n').replace('\n\n', '\n')

  def get_file_contents(self, file):
    file_contents = ""
    with open(file) as fout:
      file_contents = "".join(fout.readlines())

    file_contents = self.normalize_line_endings(file_contents)

    return file_contents

  def function_eliminator_test_helper(self, input_file, expected_output_file, use_hash_info=False):
    input_file = path_from_root('tests', 'optimizer', input_file)
    expected_output_file = path_from_root('tests', 'optimizer', expected_output_file)
    command = [path_from_root('tools', 'eliminate-duplicate-functions.js'), input_file, '--no-minimize-whitespace', '--use-asm-ast']

    if use_hash_info:
      command.append('--use-hash-info')

    proc = run_process(NODE_JS + command, stdin=PIPE, stderr=PIPE, stdout=PIPE)
    assert proc.stderr == '', proc.stderr
    expected_output = self.get_file_contents(expected_output_file)
    output = self.normalize_line_endings(proc.stdout)

    self.assertIdentical(expected_output, output)

  def test_function_eliminator_simple(self):
    self.function_eliminator_test_helper('test-function-eliminator-simple.js',
                                         'test-function-eliminator-simple-output.js')

  def test_function_eliminator_replace_function_call(self):
    self.function_eliminator_test_helper('test-function-eliminator-replace-function-call.js',
                                         'test-function-eliminator-replace-function-call-output.js')

  def test_function_eliminator_replace_function_call_two_passes(self):
    self.function_eliminator_test_helper('test-function-eliminator-replace-function-call-output.js',
                                         'test-function-eliminator-replace-function-call-two-passes-output.js')

  def test_function_eliminator_replace_array_value(self):
    output_file = 'output.js'

    try:
      shared.safe_copy(path_from_root('tests', 'optimizer', 'test-function-eliminator-replace-array-value.js'), output_file)

      tools.duplicate_function_eliminator.run(output_file)

      output_file_contents = self.get_file_contents(output_file)

      expected_file_contents = self.get_file_contents(path_from_root('tests', 'optimizer', 'test-function-eliminator-replace-array-value-output.js'))

      self.assertIdentical(output_file_contents, expected_file_contents)
    finally:
      tools.tempfiles.try_delete(output_file)

  def test_function_eliminator_replace_object_value_assignment(self):
    self.function_eliminator_test_helper('test-function-eliminator-replace-object-value-assignment.js',
                                         'test-function-eliminator-replace-object-value-assignment-output.js')

  def test_function_eliminator_variable_clash(self):
    self.function_eliminator_test_helper('test-function-eliminator-variable-clash.js',
                                         'test-function-eliminator-variable-clash-output.js')

  def test_function_eliminator_replace_variable_value(self):
    self.function_eliminator_test_helper('test-function-eliminator-replace-variable-value.js',
                                         'test-function-eliminator-replace-variable-value-output.js')

  def test_function_eliminator_double_parsed_correctly(self):
    # This is a test that makes sure that when we perform final optimization on
    # the JS file, doubles are preserved (and not converted to ints).
    output_file = 'output.js'

    try:
      shared.safe_copy(path_from_root('tests', 'optimizer', 'test-function-eliminator-double-parsed-correctly.js'), output_file)

      # Run duplicate function elimination
      tools.duplicate_function_eliminator.run(output_file)

      # Run last opts
      shutil.move(tools.js_optimizer.run(output_file, ['last', 'asm']), output_file)
      output_file_contents = self.get_file_contents(output_file)

      # Compare
      expected_file_contents = self.get_file_contents(path_from_root('tests', 'optimizer', 'test-function-eliminator-double-parsed-correctly-output.js'))
      self.assertIdentical(expected_file_contents, output_file_contents)
    finally:
      tools.tempfiles.try_delete(output_file)

  # Now do the same, but using a pre-generated equivalent function hash info that
  # comes in handy for parallel processing
  def test_function_eliminator_simple_with_hash_info(self):
    self.function_eliminator_test_helper('test-function-eliminator-simple-with-hash-info.js',
                                         'test-function-eliminator-simple-output.js',
                                         use_hash_info=True)

  def test_function_eliminator_replace_function_call_with_hash_info(self):
    self.function_eliminator_test_helper('test-function-eliminator-replace-function-call-with-hash-info.js',
                                         'test-function-eliminator-replace-function-call-output.js',
                                         use_hash_info=True)

  def test_function_eliminator_replace_function_call_two_passes_with_hash_info(self):
    self.function_eliminator_test_helper('test-function-eliminator-replace-function-call-output-with-hash-info.js',
                                         'test-function-eliminator-replace-function-call-two-passes-output.js',
                                         use_hash_info=True)

  def test_function_eliminator_replace_object_value_assignment_with_hash_info(self):
    self.function_eliminator_test_helper('test-function-eliminator-replace-object-value-assignment-with-hash-info.js',
                                         'test-function-eliminator-replace-object-value-assignment-output.js',
                                         use_hash_info=True)

  def test_function_eliminator_variable_clash_with_hash_info(self):
    self.function_eliminator_test_helper('test-function-eliminator-variable-clash-with-hash-info.js',
                                         'test-function-eliminator-variable-clash-output.js',
                                         use_hash_info=True)

  def test_function_eliminator_replace_variable_value_with_hash_info(self):
    self.function_eliminator_test_helper('test-function-eliminator-replace-variable-value-with-hash-info.js',
                                         'test-function-eliminator-replace-variable-value-output.js',
                                         use_hash_info=True)

  @no_wasm_backend('uses CYBERDWARF')
  def test_cyberdwarf_pointers(self):
    run_process([PYTHON, EMCC, path_from_root('tests', 'debugger', 'test_pointers.cpp'), '-Oz', '-s', 'CYBERDWARF=1',
                 '-std=c++11', '--pre-js', path_from_root('tests', 'debugger', 'test_preamble.js'), '-o', 'test_pointers.js'])
    run_js('test_pointers.js', engine=NODE_JS)

  @no_wasm_backend('uses CYBERDWARF')
  def test_cyberdwarf_union(self):
    run_process([PYTHON, EMCC, path_from_root('tests', 'debugger', 'test_union.cpp'), '-Oz', '-s', 'CYBERDWARF=1',
                 '-std=c++11', '--pre-js', path_from_root('tests', 'debugger', 'test_preamble.js'), '-o', 'test_union.js'])
    run_js('test_union.js', engine=NODE_JS)

  def test_source_file_with_fixed_language_mode(self):
    open('src_tmp_fixed_lang', 'w').write('''
#include <string>
#include <iostream>

int main() {
  std::cout << "Test_source_fixed_lang_hello" << std::endl;
  return 0;
}
    ''')
    stderr = run_process([PYTHON, EMCC, '-Wall', '-std=c++14', '-x', 'c++', 'src_tmp_fixed_lang'], stderr=PIPE).stderr
    self.assertNotContained("Input file has an unknown suffix, don't know what to do with it!", stderr)
    self.assertNotContained("Unknown file suffix when compiling to LLVM bitcode", stderr)
    self.assertContained("Test_source_fixed_lang_hello", run_js('a.out.js'))

    stderr = run_process([PYTHON, EMCC, '-Wall', '-std=c++14', 'src_tmp_fixed_lang'], stderr=PIPE, check=False).stderr
    self.assertContained("Input file has an unknown suffix, don't know what to do with it!", stderr)

  def test_disable_inlining(self):
    open('test.c', 'w').write(r'''
#include <stdio.h>

void foo() {
  printf("foo\n");
}

int main() {
  foo();
  return 0;
}
''')
    # Without the 'INLINING_LIMIT=1', -O2 inlines foo()
    run_process([PYTHON, EMCC, 'test.c', '-O2', '-o', 'test.bc', '-s', 'INLINING_LIMIT=1'])
    # If foo() had been wrongly inlined above, internalizing foo and running
    # global DCE makes foo DCE'd
    Building.llvm_opt('test.bc', ['-internalize', '-internalize-public-api-list=main', '-globaldce'], 'test.bc')

    # To this test to be successful, foo() shouldn't have been inlined above and
    # foo() should be in the function list
    syms = Building.llvm_nm('test.bc', include_internal=True)
    assert 'foo' in syms.defs, 'foo() should not be inlined'
    try_delete('test.c')
    try_delete('test.bc')

  @no_wasm_backend()
  def test_output_eol(self):
    # --separate-asm only makes sense without wasm (no asm.js with wasm)
    for params in [[], ['--separate-asm', '-s', 'WASM=0'], ['--proxy-to-worker'], ['--proxy-to-worker', '--separate-asm', '-s', 'WASM=0']]:
      for output_suffix in ['html', 'js']:
        for eol in ['windows', 'linux']:
          files = ['a.js']
          if '--separate-asm' in params:
            files += ['a.asm.js']
          if output_suffix == 'html':
            files += ['a.html']
          cmd = [PYTHON, EMCC, path_from_root('tests', 'hello_world.c'), '-o', 'a.' + output_suffix, '--output_eol', eol] + params
          run_process(cmd)
          for f in files:
            print(str(cmd) + ' ' + str(params) + ' ' + eol + ' ' + f)
            assert os.path.isfile(f)
            if eol == 'linux':
              expected_ending = '\n'
            else:
              expected_ending = '\r\n'

            ret = tools.line_endings.check_line_endings(f, expect_only=expected_ending)
            assert ret == 0

          for f in files:
            try_delete(f)

  @no_wasm_backend('asm2wasm specific')
  @uses_canonical_tmp
  def test_binaryen_opts(self):
    with env_modify({'EMCC_DEBUG': '1'}):
      for args, expect_js_opts, expect_only_wasm in [
          ([], False, True),
          (['-O0'], False, True),
          (['-O1'], False, True),
          (['-O2'], False, True),
          (['-O2', '--js-opts', '1'], True, False), # user asked
          (['-O2', '-s', 'EMTERPRETIFY=1'], True, False), # option forced
          (['-O2', '-s', 'EMTERPRETIFY=1', '-s', 'ALLOW_MEMORY_GROWTH=1'], True, False), # option forced, and also check growth does not interfere
          (['-O2', '-s', 'EVAL_CTORS=1'], False, True), # ctor evaller turned off since only-wasm
          (['-O2', '-s', 'OUTLINING_LIMIT=1000'], True, False), # option forced
          (['-O2', '-s', 'OUTLINING_LIMIT=1000', '-s', 'ALLOW_MEMORY_GROWTH=1'], True, False), # option forced, and also check growth does not interfere
          (['-O2', '-s', "BINARYEN_METHOD='interpret-s-expr,asmjs'"], True, False), # asmjs in methods means we need good asm.js
          (['-O3'], False, True),
          (['-Os'], False, True),
          (['-Oz'], False, True), # ctor evaller turned off since only-wasm
        ]:
        try_delete('a.out.js')
        try_delete('a.out.wast')
        cmd = [PYTHON, EMCC, path_from_root('tests', 'core', 'test_i64.c'), '-s', 'BINARYEN_METHOD="interpret-s-expr"'] + args
        print(args, 'js opts:', expect_js_opts, 'only-wasm:', expect_only_wasm, '   ', ' '.join(cmd))
        err = run_process(cmd, stdout=PIPE, stderr=PIPE).stderr
        assert expect_js_opts == ('applying js optimization passes:' in err), err
        if not self.is_wasm_backend():
          assert expect_only_wasm == ('-emscripten-only-wasm' in err and '--wasm-only' in err), err # check both flag to fastcomp and to asm2wasm
        wast = open('a.out.wast').read()
        # i64s
        i64s = wast.count('(i64.')
        print('    seen i64s:', i64s)
        assert expect_only_wasm == (i64s > 30), 'i64 opts can be emitted in only-wasm mode, but not normally' # note we emit a few i64s even without wasm-only, when we replace udivmoddi (around 15 such)
        selects = wast.count('(select')
        print('    seen selects:', selects)
        if '-Os' in args or '-Oz' in args:
          # when optimizing for size we should create selects
          self.assertGreater(selects, 50)
        else:
          # when not optimizing for size we should not create selects
          self.assertLess(selects, 10)
        # asm2wasm opt line
        asm2wasm_line = [line for line in err.split('\n') if 'asm2wasm' in line]
        asm2wasm_line = '' if not asm2wasm_line else asm2wasm_line[0]
        if '-O0' in args or '-O' not in str(args):
          assert '-O' not in asm2wasm_line, 'no opts should be passed to asm2wasm: ' + asm2wasm_line
        else:
          opts_str = args[0]
          assert opts_str.startswith('-O')
          assert opts_str in asm2wasm_line, 'expected opts: ' + asm2wasm_line

  @no_wasm_backend()
  @uses_canonical_tmp
  def test_binaryen_and_precise_f32(self):
    with env_modify({'EMCC_DEBUG': '1'}):
      for args, expect in [
          ([], True),
          (['-s', 'PRECISE_F32=0'], True), # disabled, but no asm.js, so we definitely want f32
          (['-s', 'PRECISE_F32=0', '-s', 'BINARYEN_METHOD="asmjs"'], False), # disabled, and we need the asm.js
          (['-s', 'PRECISE_F32=1'], True),
          (['-s', 'PRECISE_F32=2'], True),
        ]:
        print(args, expect)
        try_delete('a.out.js')
        err = run_process([PYTHON, EMCC, path_from_root('tests', 'hello_world.cpp'), '-s', 'BINARYEN=1', '-s', 'BINARYEN_METHOD="interpret-binary"'] + args, stdout=PIPE, stderr=PIPE).stderr
        assert expect == (' -emscripten-precise-f32' in err), err
        self.assertContained('hello, world!', run_js('a.out.js'))

  def test_binaryen_names(self):
    sizes = {}
    for args, expect_names in [
        ([], False),
        (['-g'], True),
        (['-O1'], False),
        (['-O2'], False),
        (['-O2', '-g'], True),
        (['-O2', '-g1'], False),
        (['-O2', '-g2'], True),
        (['-O2', '--profiling'], True),
        (['-O2', '--profiling-funcs'], True),
      ]:
      print(args, expect_names)
      try_delete('a.out.js')
      # we use dlmalloc here, as emmalloc has a bunch of asserts that contain the text "malloc" in them, which makes counting harder
      run_process([PYTHON, EMCC, path_from_root('tests', 'hello_world.cpp')] + args + ['-s', 'MALLOC="dlmalloc"'])
      code = open('a.out.wasm', 'rb').read()
      if expect_names:
        # name section adds the name of malloc (there is also another one for the export)
        self.assertEqual(code.count(b'malloc'), 2)
      else:
        # should be just one name, for the export
        self.assertEqual(code.count(b'malloc'), 1)
      sizes[str(args)] = os.stat('a.out.wasm').st_size
    print(sizes)
    self.assertLess(sizes["['-O2']"], sizes["['-O2', '--profiling-funcs']"], 'when -profiling-funcs, the size increases due to function names')

  @unittest.skipIf(SPIDERMONKEY_ENGINE not in JS_ENGINES, 'cannot run without spidermonkey')
  def test_binaryen_warn_mem(self):
    # if user changes TOTAL_MEMORY at runtime, the wasm module may not accept the memory import if it is too big/small
    open('pre.js', 'w').write('var Module = { TOTAL_MEMORY: 50 * 1024 * 1024 };\n')
    run_process([PYTHON, EMCC, path_from_root('tests', 'hello_world.cpp'), '-s', 'BINARYEN_METHOD="native-wasm"', '-s', 'TOTAL_MEMORY=' + str(16 * 1024 * 1024), '--pre-js', 'pre.js', '-s', 'BINARYEN_ASYNC_COMPILATION=0'])
    out = run_js('a.out.js', engine=SPIDERMONKEY_ENGINE, full_output=True, stderr=PIPE, assert_returncode=None)
    self.assertContained('imported Memory with incompatible size', out)
    self.assertContained('Memory size incompatibility issues may be due to changing TOTAL_MEMORY at runtime to something too large. Use ALLOW_MEMORY_GROWTH to allow any size memory (and also make sure not to set TOTAL_MEMORY at runtime to something smaller than it was at compile time).', out)
    self.assertNotContained('hello, world!', out)
    # and with memory growth, all should be good
    run_process([PYTHON, EMCC, path_from_root('tests', 'hello_world.cpp'), '-s', 'BINARYEN_METHOD="native-wasm"', '-s', 'TOTAL_MEMORY=' + str(16 * 1024 * 1024), '--pre-js', 'pre.js', '-s', 'ALLOW_MEMORY_GROWTH=1', '-s', 'BINARYEN_ASYNC_COMPILATION=0'])
    self.assertContained('hello, world!', run_js('a.out.js', engine=SPIDERMONKEY_ENGINE))

  @unittest.skipIf(SPIDERMONKEY_ENGINE not in JS_ENGINES, 'cannot run without spidermonkey')
  def test_binaryen_warn_sync(self):
    # interpreting will disable async
    for method in ['interpret-binary', 'native-wasm', None]:
      cmd = [PYTHON, EMCC, path_from_root('tests', 'hello_world.cpp')]
      if method is not None:
        cmd += ['-s', 'BINARYEN_METHOD="' + method + '"']
      print(' '.join(cmd))
      err = run_process(cmd, stdout=PIPE, stderr=PIPE).stderr
      print(err)
      warning = 'BINARYEN_ASYNC_COMPILATION disabled due to user options. This will reduce performance and compatibility'
      if method and 'interpret' in method:
        self.assertContained(warning, err)
      else:
        self.assertNotContained(warning, err)

  def test_binaryen_invalid_method(self):
    proc = run_process([PYTHON, EMCC, path_from_root('tests', 'hello_world.cpp'), '-o', 'test.js', '-s', "BINARYEN_METHOD='invalid'"], stderr=PIPE, check=False)
    self.assertContained('Unrecognized BINARYEN_METHOD', proc.stderr)
    assert proc.returncode != 0

  @no_wasm_backend()
  def test_binaryen_asmjs_outputs(self):
    # Test that an .asm.js file is outputted exactly when it is requested.
    for args, output_asmjs in [
      ([], False),
      (['-s', 'BINARYEN_METHOD="native-wasm"'], False),
      (['-s', 'BINARYEN_METHOD="native-wasm,asmjs"'], True)
    ]:
      with temp_directory() as temp_dir:
        cmd = [PYTHON, EMCC, path_from_root('tests', 'hello_world.c'), '-o', os.path.join(temp_dir, 'a.js')] + args
        print(' '.join(cmd))
        run_process(cmd)
        assert os.path.exists(os.path.join(temp_dir, 'a.asm.js')) == output_asmjs
        assert not os.path.exists(os.path.join(temp_dir, 'a.temp.asm.js'))

    # Test that outputting to .wasm does not nuke an existing .asm.js file, if
    # user wants to manually dual-deploy both to same directory.
    with temp_directory() as temp_dir:
      cmd = [PYTHON, EMCC, path_from_root('tests', 'hello_world.c'), '-s', 'WASM=0', '-o', os.path.join(temp_dir, 'a.js'), '--separate-asm']
      print(' '.join(cmd))
      run_process(cmd)
      assert os.path.exists(os.path.join(temp_dir, 'a.asm.js'))

      cmd = [PYTHON, EMCC, path_from_root('tests', 'hello_world.c'), '-o', os.path.join(temp_dir, 'a.js')]
      print(' '.join(cmd))
      run_process(cmd)
      assert os.path.exists(os.path.join(temp_dir, 'a.asm.js'))
      assert os.path.exists(os.path.join(temp_dir, 'a.wasm'))

      assert not os.path.exists(os.path.join(temp_dir, 'a.temp.asm.js'))

  def test_binaryen_mem(self):
    for args, expect_initial, expect_max in [
        (['-s', 'TOTAL_MEMORY=20971520'], 320, 320),
        (['-s', 'TOTAL_MEMORY=20971520', '-s', 'ALLOW_MEMORY_GROWTH=1'], 320, None),
        (['-s', 'TOTAL_MEMORY=20971520',                                '-s', 'WASM_MEM_MAX=41943040'], 320, 640),
        (['-s', 'TOTAL_MEMORY=20971520', '-s', 'ALLOW_MEMORY_GROWTH=1', '-s', 'WASM_MEM_MAX=41943040'], 320, 640),
      ]:
      cmd = [PYTHON, EMCC, path_from_root('tests', 'hello_world.c'), '-s', 'WASM=1', '-O2', '-s', 'BINARYEN_METHOD="interpret-s-expr"'] + args
      print(' '.join(cmd))
      run_process(cmd)
      for line in open('a.out.wast').readlines():
        if '(import "env" "memory" (memory ' in line:
          parts = line.strip().replace('(', '').replace(')', '').split(' ')
          print(parts)
          self.assertEqual(parts[5], str(expect_initial))
          if not expect_max:
            self.assertEqual(len(parts), 6)
          else:
            self.assertEqual(parts[6], str(expect_max))

  def test_invalid_mem(self):
    # A large amount is fine, multiple of 16MB or not
    run_process([PYTHON, EMCC, path_from_root('tests', 'hello_world.c'), '-s', 'TOTAL_MEMORY=33MB'])
    run_process([PYTHON, EMCC, path_from_root('tests', 'hello_world.c'), '-s', 'TOTAL_MEMORY=32MB'])

    # But not in asm.js
    if not self.is_wasm_backend():
      ret = run_process([PYTHON, EMCC, '-s', 'WASM=0', path_from_root('tests', 'hello_world.c'), '-s', 'TOTAL_MEMORY=33MB'], stderr=PIPE, check=False).stderr
      assert 'TOTAL_MEMORY must be a multiple of 16MB' in ret, ret

    # A tiny amount is fine in wasm
    run_process([PYTHON, EMCC, path_from_root('tests', 'hello_world.c'), '-s', 'TOTAL_MEMORY=65536', '-s', 'TOTAL_STACK=1024'])
    # And the program works!
    self.assertContained('hello, world!', run_js('a.out.js'))

    # But not in asm.js
    if not self.is_wasm_backend():
      ret = run_process([PYTHON, EMCC, path_from_root('tests', 'hello_world.c'), '-s', 'TOTAL_MEMORY=65536', '-s', 'WASM=0'], stderr=PIPE, check=False).stderr
      assert 'TOTAL_MEMORY must be at least 16MB' in ret, ret

    # Must be a multiple of 64KB
    ret = run_process([PYTHON, EMCC, path_from_root('tests', 'hello_world.c'), '-s', 'TOTAL_MEMORY=32MB+1'], stderr=PIPE, check=False).stderr
    assert 'TOTAL_MEMORY must be a multiple of 64KB' in ret, ret

    ret = run_process([PYTHON, EMCC, path_from_root('tests', 'hello_world.c'), '-s', 'WASM_MEM_MAX=33MB'], stderr=PIPE, check=False).stderr
    assert 'WASM_MEM_MAX must be a multiple of 64KB' not in ret, ret

    ret = run_process([PYTHON, EMCC, path_from_root('tests', 'hello_world.c'), '-s', 'WASM_MEM_MAX=33MB+1'], stderr=PIPE, check=False).stderr
    assert 'WASM_MEM_MAX must be a multiple of 64KB' in ret, ret

  @unittest.skipIf(SPIDERMONKEY_ENGINE not in JS_ENGINES, 'cannot run without spidermonkey')
  def test_binaryen_ctors(self):
    # ctor order must be identical to js builds, deterministically
    open('src.cpp', 'w').write(r'''
      #include <stdio.h>
      struct A {
        A() { puts("constructing A!"); }
      };
      A a;
      struct B {
        B() { puts("constructing B!"); }
      };
      B b;
      int main() {}
    ''')
    run_process([PYTHON, EMCC, 'src.cpp'])
    correct = run_js('a.out.js', engine=SPIDERMONKEY_ENGINE)
    for args in [[], ['-s', 'RELOCATABLE=1'], ['-s', 'MAIN_MODULE=1']]:
      print(args)
      run_process([PYTHON, EMCC, 'src.cpp', '-s', 'WASM=1', '-o', 'b.out.js'] + args)
      seen = run_js('b.out.js', engine=SPIDERMONKEY_ENGINE)
      assert correct == seen, correct + '\n vs \n' + seen

  # test debug info and debuggability of JS output
  @uses_canonical_tmp
  def test_binaryen_debug(self):
    with env_modify({'EMCC_DEBUG': '1'}):
      for args, expect_dash_g, expect_emit_text, expect_clean_js, expect_whitespace_js, expect_closured in [
          (['-O0'], False, False, False, True, False),
          (['-O0', '-g1'], False, False, False, True, False),
          (['-O0', '-g2'], True, False, False, True, False), # in -g2+, we emit -g to asm2wasm so function names are saved
          (['-O0', '-g'], True, True, False, True, False),
          (['-O0', '--profiling-funcs'], True, False, False, True, False),
          (['-O1'],        False, False, False, True, False),
          (['-O2'],        False, False, True,  False, False),
          (['-O2', '-g1'], False, False, True,  True, False),
          (['-O2', '-g'],  True,  True,  False, True, False),
          (['-O2', '--closure', '1'],         False, False, True, False, True),
          (['-O2', '--closure', '1', '-g1'],  False, False, True, True,  True),
          (['-O2', '--js-opts', '1'], False, False, True,  False, False),
        ]:
        print(args, expect_dash_g, expect_emit_text)
        try_delete('a.out.wast')
        cmd = [PYTHON, EMCC, path_from_root('tests', 'hello_world.cpp'), '-s', 'WASM=1'] + args
        print(' '.join(cmd))
        err = run_process(cmd, stdout=PIPE, stderr=PIPE).stderr
        if not self.is_wasm_backend():
          asm2wasm_line = [x for x in err.split('\n') if 'asm2wasm' in x][0]
          asm2wasm_line = asm2wasm_line.strip() + ' ' # ensure it ends with a space, for simpler searches below
          print('|' + asm2wasm_line + '|')
          assert expect_dash_g == (' -g ' in asm2wasm_line)
          assert expect_emit_text == (' -S ' in asm2wasm_line)
          if expect_emit_text:
            text = open('a.out.wast').read()
            assert ';;' in text, 'must see debug info comment'
            assert 'hello_world.cpp:12' in text, 'must be file:line info'
        js = open('a.out.js').read()
        assert expect_clean_js == ('// ' not in js), 'cleaned-up js must not have comments'
        assert expect_whitespace_js == ('{\n  ' in js), 'whitespace-minified js must not have excess spacing'
        assert expect_closured == ('var a;' in js or 'var a,' in js or 'var a=' in js or 'var a ' in js), 'closured js must have tiny variable names'

  @no_wasm_backend()
  @uses_canonical_tmp
  def test_binaryen_ignore_implicit_traps(self):
    sizes = []
    with env_modify({'EMCC_DEBUG': '1'}):
      for args, expect in [
          ([], False),
          (['-s', 'BINARYEN_IGNORE_IMPLICIT_TRAPS=1'], True),
        ]:
        print(args, expect)
        cmd = [PYTHON, EMCC, path_from_root('tests', 'hello_libcxx.cpp'), '-s', 'WASM=1', '-O3'] + args
        print(' '.join(cmd))
        err = run_process(cmd, stdout=PIPE, stderr=PIPE).stderr
        asm2wasm_line = [x for x in err.split('\n') if 'asm2wasm' in x][0]
        asm2wasm_line = asm2wasm_line.strip() + ' ' # ensure it ends with a space, for simpler searches below
        print('|' + asm2wasm_line + '|')
        assert expect == (' --ignore-implicit-traps ' in asm2wasm_line)
        sizes.append(os.stat('a.out.wasm').st_size)
    print('sizes:', sizes)

  def test_binaryen_methods(self):
    for method_init in ['interpret-asm2wasm', 'interpret-s-expr', 'asmjs', 'interpret-binary', 'asmjs,interpret-binary', 'interpret-binary,asmjs']:
      # check success and failure for simple modes, only success for combined/fallback ones
      for success in [1, 0] if ',' not in method_init else [1]:
        method = method_init
        if self.is_wasm_backend() and ('asmjs' in method or 'asm2wasm' in method):
          continue
        command = [PYTHON, EMCC, '-o', 'a.wasm.js', '-s', 'BINARYEN=1', path_from_root('tests', 'hello_world.c')]
        command += ['-s', 'BINARYEN_METHOD="' + method + '"']
        print(method, ' : ', ' '.join(command), ' => ', success)
        run_process(command)

        see_polyfill = 'var WasmJS = ' in open('a.wasm.js').read()

        if method and 'interpret' not in method:
          assert not see_polyfill, 'verify polyfill was not added - we specified a method, and it does not need it'
        else:
          assert see_polyfill, 'we need the polyfill'

        def break_cashew():
          with open('a.wasm.asm.js') as f:
            asm = f.read()
          asm = asm.replace('"almost asm"', '"use asm"; var not_in_asm = [].length + (true || { x: 5 }.x);')
          asm = asm.replace("'almost asm'", '"use asm"; var not_in_asm = [].length + (true || { x: 5 }.x);')
          with open('a.wasm.asm.js', 'w') as o:
            o.write(asm)

        if method.startswith('interpret-asm2wasm'):
          try_delete('a.wasm.wast') # we should not need the .wast
          if not success:
            break_cashew() # we need cashew
        elif method.startswith('interpret-s-expr'):
          try_delete('a.wasm.asm.js') # we should not need the .asm.js
          if not success:
            try_delete('a.wasm.wast')
        elif method.startswith('asmjs'):
          try_delete('a.wasm.wast') # we should not need the .wast
          break_cashew() # we don't use cashew, so ok to break it
          if not success:
            try_delete('a.wasm.js')
        elif method.startswith('interpret-binary'):
          try_delete('a.wasm.wast') # we should not need the .wast
          try_delete('a.wasm.asm.js') # we should not need the .asm.js
          if not success:
            try_delete('a.wasm.wasm')
        else:
          raise Exception('internal test error')

        proc = run_process(NODE_JS + ['a.wasm.js'], stdout=PIPE, check=success)
        if success:
          self.assertIn('hello, world!', proc.stdout)
        else:
          assert proc.returncode != 0, proc.stderr
          self.assertNotIn('hello, world!', proc.stdout)

  @no_wasm_backend('contains asm2wasm specifics')
  def test_binaryen_metadce(self):
    def test(filename, expectations):
      # in -Os, -Oz, we remove imports wasm doesn't need
      for args, expected_len, expected_exists, expected_not_exists, expected_wasm_size, expected_wasm_imports, expected_wasm_exports, expected_wasm_funcs in expectations:
        print(args, expected_len, expected_exists, expected_not_exists, expected_wasm_size, expected_wasm_imports, expected_wasm_exports, expected_wasm_funcs)
        run_process([PYTHON, EMCC, filename, '-g2'] + args)
        # find the imports we send from JS
        js = open('a.out.js').read()
        start = js.find('Module.asmLibraryArg = ')
        end = js.find('}', start) + 1
        start = js.find('{', start)
        relevant = js[start + 2:end - 2]
        relevant = relevant.replace(' ', '').replace('"', '').replace("'", '').split(',')
        sent = [x.split(':')[0].strip() for x in relevant]
        sent = [x for x in sent if x]
        sent.sort()
        print('   seen: ' + str(sent))
        for exists in expected_exists:
          self.assertIn(exists, sent)
        for not_exists in expected_not_exists:
          self.assertNotIn(not_exists, sent)
        self.assertEqual(len(sent), expected_len)
        wasm_size = os.stat('a.out.wasm').st_size
        ratio = abs(wasm_size - expected_wasm_size) / float(expected_wasm_size)
        print('  seen wasm size: %d (expected: %d), ratio to expected: %f' % (wasm_size, expected_wasm_size, ratio))
        self.assertLess(ratio, 0.05)
        wast = run_process([os.path.join(Building.get_binaryen_bin(), 'wasm-dis'), 'a.out.wasm'], stdout=PIPE).stdout
        imports = wast.count('(import ')
        exports = wast.count('(export ')
        funcs = wast.count('\n (func ')
        self.assertEqual(imports, expected_wasm_imports)
        self.assertEqual(exports, expected_wasm_exports)
        if expected_wasm_funcs is not None:
          self.assertEqual(funcs, expected_wasm_funcs)

    print('test on hello world')
    test(path_from_root('tests', 'hello_world.cpp'), [
      ([],      23, ['abort', 'tempDoublePtr'], ['waka'],                  46505,  24,   19, 62), # noqa
      (['-O1'], 18, ['abort', 'tempDoublePtr'], ['waka'],                  12630,  16,   17, 34), # noqa
      (['-O2'], 18, ['abort', 'tempDoublePtr'], ['waka'],                  12616,  16,   17, 33), # noqa
      (['-O3'],  7, ['abort'],                  ['tempDoublePtr', 'waka'],  2818,  10,    2, 21), # noqa; in -O3, -Os and -Oz we metadce
      (['-Os'],  7, ['abort'],                  ['tempDoublePtr', 'waka'],  2771,  10,    2, 21), # noqa
      (['-Oz'],  7, ['abort'],                  ['tempDoublePtr', 'waka'],  2765,  10,    2, 21), # noqa
      # finally, check what happens when we export nothing. wasm should be almost empty
      (['-Os', '-s', 'EXPORTED_FUNCTIONS=[]'],
                 0, [],                         ['tempDoublePtr', 'waka'],     8,   0,    0, 0), # noqa; totally empty!
      # but we don't metadce with linkable code! other modules may want it
      (['-O3', '-s', 'MAIN_MODULE=1'],
<<<<<<< HEAD
              1488, ['invoke_v'],               ['waka'],                 226057,  30,   74, None), # noqa; don't compare the # of functions in a main module, which changes a lot
=======
              1489, ['invoke_v'],               ['waka'],                 469663, 149, 1443, None), # noqa; don't compare the # of functions in a main module, which changes a lot
>>>>>>> e5c0cfb8
    ]) # noqa

    print('test on a minimal pure computational thing')
    open('minimal.c', 'w').write('''
      #include <emscripten.h>

      EMSCRIPTEN_KEEPALIVE
      int add(int x, int y) {
        return x + y;
      }
      ''')
    test('minimal.c', [
      ([],      23, ['abort', 'tempDoublePtr'], ['waka'],                  22712, 24, 18, 31), # noqa
      (['-O1'], 11, ['abort', 'tempDoublePtr'], ['waka'],                  10450,  9, 15, 15), # noqa
      (['-O2'], 11, ['abort', 'tempDoublePtr'], ['waka'],                  10440,  9, 15, 15), # noqa
      # in -O3, -Os and -Oz we metadce, and they shrink it down to the minimal output we want
      (['-O3'],  0, [],                         ['tempDoublePtr', 'waka'],    58,  0,  1, 1), # noqa
      (['-Os'],  0, [],                         ['tempDoublePtr', 'waka'],    58,  0,  1, 1), # noqa
      (['-Oz'],  0, [],                         ['tempDoublePtr', 'waka'],    58,  0,  1, 1), # noqa
    ])

    print('test on libc++: see effects of emulated function pointers')
    test(path_from_root('tests', 'hello_libcxx.cpp'), [
      (['-O2'], 53, ['abort', 'tempDoublePtr'], ['waka'],                 208677,  30,   44, 661), # noqa
      (['-O2', '-s', 'EMULATED_FUNCTION_POINTERS=1'],
                54, ['abort', 'tempDoublePtr'], ['waka'],                 208677,  30,   25, 622), # noqa
    ]) # noqa

  # ensures runtime exports work, even with metadce
  def test_extra_runtime_exports(self):
    exports = ['stackSave', 'stackRestore', 'stackAlloc']
    run_process([PYTHON, EMCC, path_from_root('tests', 'hello_world.cpp'), '-s', 'WASM=1', '-Os', '-s', 'EXTRA_EXPORTED_RUNTIME_METHODS=%s' % str(exports)])
    js = open('a.out.js').read()
    for export in exports:
      assert ('Module["%s"]' % export) in js, export

  def test_legalize_js_ffi(self):
    # test disabling of JS FFI legalization
    wasm_dis = os.path.join(Building.get_binaryen_bin(), 'wasm-dis')
    for (args, js_ffi) in [
        (['-s', 'LEGALIZE_JS_FFI=1', '-s', 'SIDE_MODULE=1', '-O2', '-s', 'EXPORT_ALL=1'], True),
        (['-s', 'LEGALIZE_JS_FFI=0', '-s', 'SIDE_MODULE=1', '-O2', '-s', 'EXPORT_ALL=1'], False),
        (['-s', 'LEGALIZE_JS_FFI=0', '-s', 'SIDE_MODULE=1', '-O0', '-s', 'EXPORT_ALL=1'], False),
        (['-s', 'LEGALIZE_JS_FFI=0', '-s', 'WARN_ON_UNDEFINED_SYMBOLS=0', '-O0'], False),
      ]:
      if self.is_wasm_backend() and 'SIDE_MODULE=1' in args:
        continue
      print(args)
      try_delete('a.out.wasm')
      try_delete('a.out.wast')
      cmd = [PYTHON, EMCC, path_from_root('tests', 'other', 'ffi.c'), '-g', '-o', 'a.out.js'] + args
      print(' '.join(cmd))
      run_process(cmd)
      run_process([wasm_dis, 'a.out.wasm', '-o', 'a.out.wast'])
      text = open('a.out.wast').read()
      # remove internal comments and extra whitespace
      text = re.sub(r'\(;[^;]+;\)', '', text)
      text = re.sub(r'\$var\$*.', '', text)
      text = re.sub(r'param \$\d+', 'param ', text)
      text = re.sub(r' +', ' ', text)
      # print("text: %s" % text)
      e_add_f32 = re.search('func \$_?add_f \(type \$\d+\) \(param f32\) \(param f32\) \(result f32\)', text)
      i_i64_i32 = re.search('import .*"_?import_ll" .*\(param i32 i32\) \(result i32\)', text)
      i_f32_f64 = re.search('import .*"_?import_f" .*\(param f64\) \(result f64\)', text)
      i_i64_i64 = re.search('import .*"_?import_ll" .*\(param i64\) \(result i64\)', text)
      i_f32_f32 = re.search('import .*"_?import_f" .*\(param f32\) \(result f32\)', text)
      e_i64_i32 = re.search('func \$_?add_ll \(type \$\d+\) \(param i32\) \(param i32\) \(param i32\) \(param i32\) \(result i32\)', text)
      e_f32_f64 = re.search('func \$legalstub\$_?add_f \(type \$\d+\) \(param f64\) \(param f64\) \(result f64\)', text)
      e_i64_i64 = re.search('func \$_?add_ll \(type \$\d+\) \(param i64\) \(param i64\) \(result i64\)', text)
      assert e_add_f32, 'add_f export missing'
      if js_ffi:
        assert i_i64_i32,     'i64 not converted to i32 in imports'
        assert i_f32_f64,     'f32 not converted to f64 in imports'
        assert not i_i64_i64, 'i64 not converted to i32 in imports'
        assert not i_f32_f32, 'f32 not converted to f64 in imports'
        assert e_i64_i32,     'i64 not converted to i32 in exports'
        assert e_f32_f64,     'f32 not converted to f64 in exports'
        assert not e_i64_i64, 'i64 not converted to i64 in exports'
      else:
        assert not i_i64_i32, 'i64 converted to i32 in imports'
        assert not i_f32_f64, 'f32 converted to f64 in imports'
        assert i_i64_i64,     'i64 converted to i32 in imports'
        assert i_f32_f32,     'f32 converted to f64 in imports'
        assert not e_i64_i32, 'i64 converted to i32 in exports'
        assert not e_f32_f64, 'f32 converted to f64 in exports'
        assert e_i64_i64,     'i64 converted to i64 in exports'

  def test_sysconf_phys_pages(self):
    for args, expected in [
        ([], 1024),
        (['-s', 'TOTAL_MEMORY=32MB'], 2048),
        (['-s', 'TOTAL_MEMORY=32MB', '-s', 'ALLOW_MEMORY_GROWTH=1'], (2 * 1024 * 1024 * 1024 - 65536) // 16384),
        (['-s', 'TOTAL_MEMORY=32MB', '-s', 'ALLOW_MEMORY_GROWTH=1', '-s', 'WASM=0'], (2 * 1024 * 1024 * 1024 - 16777216) // 16384),
        (['-s', 'TOTAL_MEMORY=32MB', '-s', 'BINARYEN=1', '-s', 'BINARYEN_METHOD="interpret-asm2wasm"'], 2048),
        (['-s', 'TOTAL_MEMORY=32MB', '-s', 'ALLOW_MEMORY_GROWTH=1', '-s', 'BINARYEN=1', '-s', 'BINARYEN_METHOD="interpret-asm2wasm"'], (2 * 1024 * 1024 * 1024 - 65536) // 16384),
        (['-s', 'TOTAL_MEMORY=32MB', '-s', 'ALLOW_MEMORY_GROWTH=1', '-s', 'BINARYEN=1', '-s', 'BINARYEN_METHOD="interpret-asm2wasm"', '-s', 'WASM_MEM_MAX=128MB'], 2048 * 4)
      ]:
      if self.is_wasm_backend():
        if 'WASM=0' in args or 'BINARYEN_METHOD="interpret-asm2wasm"' in args:
          continue
      cmd = [PYTHON, EMCC, path_from_root('tests', 'unistd', 'sysconf_phys_pages.c')] + args
      print(str(cmd))
      run_process(cmd)
      result = run_js('a.out.js').strip()
      print(result)
      assert result == str(expected) + ', errno: 0', expected

  def test_wasm_targets(self):
    for f in ['a.wasm', 'a.wast']:
      print('generating: ' + f)
      process = run_process([PYTHON, EMCC, path_from_root('tests', 'hello_world.cpp'), '-o', f], stdout=PIPE, stderr=PIPE, check=False)
      print(process.stderr)
      assert process.returncode is not 0, 'wasm suffix is an error'
      self.assertContained('output file "%s" has a wasm suffix, but we cannot emit wasm by itself, except as a dynamic library' % f, process.stderr)

  @no_wasm_backend('uses SIDE_MODULE')
  def test_wasm_targets_side_module(self):
    # side modules do allow a wasm target
    for opts, target in [([], 'a.out.wasm'), (['-o', 'lib.wasm'], 'lib.wasm')]:
      # specified target
      print('building: ' + target)
      self.clear()
      run_process([PYTHON, EMCC, path_from_root('tests', 'hello_world.cpp'), '-s', 'SIDE_MODULE=1'] + opts)
      for x in os.listdir('.'):
        assert not x.endswith('.js'), 'we should not emit js when making a wasm side module: ' + x
      self.assertIn(b'dylink', open(target, 'rb').read())

  def test_wasm_backend(self):
    if not shared.has_wasm_target(shared.get_llc_targets()):
      self.skipTest('wasm backend was not built')
    if self.is_wasm_backend():
      return # already the default
    with env_modify({'EMCC_WASM_BACKEND': '1'}):
      for args in [[], ['-O1'], ['-O2'], ['-O3'], ['-Os'], ['-Oz']]:
        print(args)
        run_process([PYTHON, EMCC, path_from_root('tests', 'hello_world.cpp')] + args)
        self.assertContained('hello, world!', run_js('a.out.js'))

  def test_wasm_nope(self):
    for opts in [[], ['-O2']]:
      print(opts)
      # check we show a good error message if there is no wasm support
      open('pre.js', 'w').write('WebAssembly = undefined;\n')
      run_process([PYTHON, EMCC, path_from_root('tests', 'hello_world.cpp'), '--pre-js', 'pre.js'] + opts)
      out = run_js('a.out.js', stderr=STDOUT, assert_returncode=None)
      if opts == []:
        self.assertContained('No WebAssembly support found. Build with -s WASM=0 to target JavaScript instead.', out)
      else:
        self.assertContained('no native wasm support detected', out)

  def test_check_engine(self):
    compiler_engine = COMPILER_ENGINE
    bogus_engine = ['/fake/inline4']
    print(compiler_engine)
    jsrun.WORKING_ENGINES = {}
    # Test that engine check passes
    assert jsrun.check_engine(COMPILER_ENGINE)
    # Run it a second time (cache hit)
    assert jsrun.check_engine(COMPILER_ENGINE)
    # Test that engine check fails
    assert not jsrun.check_engine(bogus_engine)
    assert not jsrun.check_engine(bogus_engine)

    # Test the other possible way (list vs string) to express an engine
    if type(compiler_engine) is list:
      engine2 = compiler_engine[0]
    else:
      engine2 = [compiler_engine]
    assert jsrun.check_engine(engine2)

    # Test that run_js requires the engine
    jsrun.run_js(path_from_root('src', 'hello_world.js'), compiler_engine)
    caught_exit = 0
    try:
      jsrun.run_js(path_from_root('src', 'hello_world.js'), bogus_engine)
    except SystemExit as e:
      caught_exit = e.code
    self.assertEqual(1, caught_exit, 'Did not catch SystemExit with bogus JS engine')

  def test_error_on_missing_libraries(self):
    env = os.environ.copy()
    if 'EMCC_STRICT' in env:
      del env['EMCC_STRICT']

    # -llsomenonexistingfile is an error in strict mode
    proc = run_process([PYTHON, EMCC, path_from_root('tests', 'hello_world.cpp'), '-lsomenonexistingfile', '-s', 'STRICT=1'], stdout=PIPE, stderr=PIPE, env=env, check=False)
    self.assertNotEqual(proc.returncode, 0)

    # -llsomenonexistingfile is not an error if -s ERROR_ON_MISSING_LIBRARIES=0 is passed
    run_process([PYTHON, EMCC, path_from_root('tests', 'hello_world.cpp'), '-lsomenonexistingfile', '-s', 'ERROR_ON_MISSING_LIBRARIES=0'], stdout=PIPE, stderr=PIPE, env=env)

    # -s ERROR_ON_MISSING_LIBRARIES=0 should override -s STRICT=1
    run_process([PYTHON, EMCC, path_from_root('tests', 'hello_world.cpp'), '-lsomenonexistingfile', '-s', 'STRICT=1', '-s', 'ERROR_ON_MISSING_LIBRARIES=0'], stdout=PIPE, stderr=PIPE, env=env)

    # -llsomenonexistingfile is not yet an error in non-strict mode
    # TODO: TEMPORARY: When -s ERROR_ON_MISSING_LIBRARIES=1 becomes the default, change the following line to expect failure instead of 0.
    run_process([PYTHON, EMCC, path_from_root('tests', 'hello_world.cpp'), '-lsomenonexistingfile', '-s', 'STRICT=0'], stdout=PIPE, stderr=PIPE, env=env)

  # Tests that if user accidentally attempts to link native object code, we show an error
  def test_native_link_error_message(self):
    run_process([CLANG, '-c', path_from_root('tests', 'hello_world.cpp'), '-o', 'hello_world.o'])
    err = run_process([PYTHON, EMCC, 'hello_world.o', '-o', 'hello_world.js'], stdout=PIPE, stderr=PIPE, check=False).stderr
    self.assertContained('hello_world.o is not valid LLVM bitcode', err)

  def test_o_level_clamp(self):
    for level in [3, 4, 20]:
      err = run_process([PYTHON, EMCC, '-O' + str(level), path_from_root('tests', 'hello_world.c')], stdout=PIPE, stderr=PIPE).stderr
      assert os.path.exists('a.out.js'), '-O' + str(level) + ' should produce output'
      if level > 3:
        self.assertContained("optimization level '-O" + str(level) + "' is not supported; using '-O3' instead", err)

  # Tests that if user specifies multiple -o output directives, then the last one will take precedence
  def test_multiple_o_files(self):
    run_process([PYTHON, EMCC, path_from_root('tests', 'hello_world.c'), '-o', 'a.js', '-o', 'b.js'])
    assert os.path.isfile('b.js')
    assert not os.path.isfile('a.js')

  # Tests that Emscripten-provided header files can be cleanly included in C code
  def test_include_system_header_in_c(self):
    for std in [[], ['-std=c89']]: # Test oldest C standard, and the default C standard
      for directory, headers in [
        ('emscripten', ['dom_pk_codes.h', 'em_asm.h', 'emscripten.h', 'fetch.h', 'html5.h', 'key_codes.h', 'threading.h', 'trace.h', 'vector.h', 'vr.h']), # This directory has also bind.h, val.h and wire.h, which require C++11
        ('AL', ['al.h', 'alc.h']),
        ('EGL', ['egl.h', 'eglplatform.h']),
        ('GL', ['freeglut_std.h', 'gl.h', 'glew.h', 'glfw.h', 'glu.h', 'glut.h']),
        ('GLES', ['gl.h', 'glplatform.h']),
        ('GLES2', ['gl2.h', 'gl2platform.h']),
        ('GLES3', ['gl3.h', 'gl3platform.h', 'gl31.h', 'gl32.h']),
        ('GLFW', ['glfw3.h']),
        ('KHR', ['khrplatform.h'])]:
        for h in headers:
          inc = '#include <' + directory + '/' + h + '>'
          print(inc)
          open('a.c', 'w').write(inc)
          open('b.c', 'w').write(inc)
          run_process([PYTHON, EMCC] + std + ['a.c', 'b.c'])

  def test_single_file(self):
    for (single_file_enabled,
         meminit1_enabled,
         debug_enabled,
         emterpreter_enabled,
         emterpreter_file_enabled,
         closure_enabled,
         wasm_enabled,
         asmjs_fallback_enabled) in itertools.product([True, False], repeat=8):
      # skip unhelpful option combinations
      if (
          (asmjs_fallback_enabled and not wasm_enabled) or
          (emterpreter_file_enabled and not emterpreter_enabled)
      ):
        continue

      expect_wasm = wasm_enabled
      expect_emterpretify_file = emterpreter_file_enabled
      expect_meminit = (meminit1_enabled and not wasm_enabled) or (wasm_enabled and asmjs_fallback_enabled)
      expect_success = not (emterpreter_file_enabled and single_file_enabled)
      expect_asmjs_code = asmjs_fallback_enabled and wasm_enabled and not self.is_wasm_backend()
      expect_wast = debug_enabled and wasm_enabled and not self.is_wasm_backend()

      if self.is_wasm_backend() and (asmjs_fallback_enabled or emterpreter_enabled or not wasm_enabled):
        continue

      # currently, the emterpreter always fails with JS output since we do not preload the emterpreter file, which in non-HTML we would need to do manually
      should_run_js = expect_success and not emterpreter_enabled

      cmd = [PYTHON, EMCC, path_from_root('tests', 'hello_world.c')]

      if single_file_enabled:
        expect_asmjs_code = False
        expect_emterpretify_file = False
        expect_meminit = False
        expect_wasm = False
        expect_wast = False
        cmd += ['-s', 'SINGLE_FILE=1']
      if meminit1_enabled:
        cmd += ['--memory-init-file', '1']
      if debug_enabled:
        cmd += ['-g']
      if emterpreter_enabled:
        cmd += ['-s', 'EMTERPRETIFY=1']
      if emterpreter_file_enabled:
        cmd += ['-s', "EMTERPRETIFY_FILE='a.out.dat'"]
      if closure_enabled:
        cmd += ['--closure', '1']
      if wasm_enabled:
        method = 'native-wasm'
        if asmjs_fallback_enabled:
          method += ',asmjs'
        cmd += ['-s', 'WASM=1', '-s', "BINARYEN_METHOD='" + method + "'"]
      else:
        cmd += ['-s', 'WASM=0']

      print(' '.join(cmd))
      self.clear()
      proc = run_process(cmd, stdout=PIPE, stderr=STDOUT, check=False)
      print(os.listdir('.'))
      if expect_success and proc.returncode != 0:
        print(proc.stdout)
      assert expect_success == (proc.returncode == 0)
      assert expect_asmjs_code == os.path.exists('a.out.asm.js')
      assert expect_emterpretify_file == os.path.exists('a.out.dat')
      assert expect_meminit == (os.path.exists('a.out.mem') or os.path.exists('a.out.js.mem'))
      assert expect_wasm == os.path.exists('a.out.wasm')
      assert expect_wast == os.path.exists('a.out.wast')
      if should_run_js:
        self.assertContained('hello, world!', run_js('a.out.js'))

  def test_emar_M(self):
    open('file1', 'w').write(' ')
    open('file2', 'w').write(' ')
    run_process([PYTHON, EMAR, 'cr', 'file1.a', 'file1'])
    run_process([PYTHON, EMAR, 'cr', 'file2.a', 'file2'])
    run_process([PYTHON, EMAR, '-M'], input='''create combined.a
addlib file1.a
addlib file2.a
save
end
''')
    result = run_process([PYTHON, EMAR, 't', 'combined.a'], stdout=PIPE).stdout
    self.assertContained('file1', result)
    self.assertContained('file2', result)

  def test_flag_aliases(self):
    def assert_aliases_match(flag1, flag2, flagarg, extra_args):
      results = {}
      for f in (flag1, flag2):
        outfile = 'aliases.js'
        run_process([PYTHON, EMCC, path_from_root('tests', 'hello_world.c'), '-s', f + '=' + flagarg, '-o', outfile] + extra_args)
        with open(outfile) as out:
          results[f] = out.read()
      self.assertEqual(results[flag1], results[flag2], 'results should be identical')

    assert_aliases_match('WASM_MEM_MAX', 'BINARYEN_MEM_MAX', '16777216', ['-s', 'WASM=1'])

  def test_IGNORE_CLOSURE_COMPILER_ERRORS(self):
    open('pre.js', 'w').write(r'''
      // make closure compiler very very angry
      var dupe = 1;
      var dupe = 2;
      function Node() {
        throw 'Node is a DOM thing too, and use the ' + dupe;
      }
      function Node() {
        throw '(duplicate) Node is a DOM thing too, and also use the ' + dupe;
      }
    ''')

    def test(check, extra=[]):
      cmd = [PYTHON, EMCC, path_from_root('tests', 'hello_world.c'), '-O2', '--closure', '1', '--pre-js', 'pre.js'] + extra
      proc = run_process(cmd, check=check, stderr=PIPE)
      if not check:
        self.assertNotEqual(proc.returncode, 0)
      return proc

    proc = test(check=False)
    self.assertContained('ERROR - Variable dupe declared more than once', proc.stderr)
    proc = test(check=True, extra=['-s', 'IGNORE_CLOSURE_COMPILER_ERRORS=1'])
    self.assertEqual(proc.stderr, '')

  def test_toolchain_profiler(self):
    environ = os.environ.copy()
    environ['EM_PROFILE_TOOLCHAIN'] = '1'
    # replaced subprocess functions should not cause errors
    run_process([PYTHON, EMCC, path_from_root('tests', 'hello_world.c')], env=environ)

  def test_noderawfs(self):
    fopen_write = open(path_from_root('tests', 'asmfs', 'fopen_write.cpp'), 'r').read()
    open(os.path.join(self.get_dir(), 'main.cpp'), 'w').write(fopen_write)
    run_process([PYTHON, EMCC, os.path.join(self.get_dir(), 'main.cpp'), '-s', 'NODERAWFS=1'])
    self.assertContained("read 11 bytes. Result: Hello data!", run_js('a.out.js'))

    # NODERAWFS should directly write on OS file system
    self.assertEqual("Hello data!", open(os.path.join(self.get_dir(), 'hello_file.txt'), 'r').read())

  def test_noderawfs_disables_embedding(self):
    expected = '--preload-file and --embed-file cannot be used with NODERAWFS which disables virtual filesystem'
    base = [PYTHON, EMCC, path_from_root('tests', 'hello_world.c'), '-s', 'NODERAWFS=1']
    err = run_process(base + ['--preload-files', 'somefile'], stderr=PIPE, check=False).stderr
    assert expected in err
    err = run_process(base + ['--embed-files', 'somefile'], stderr=PIPE, check=False).stderr
    assert expected in err

  def test_autotools_shared_check(self):
    env = os.environ.copy()
    env['LC_ALL'] = 'C'
    expected = ': supported targets:.* elf'
    for python in [PYTHON, 'python', 'python2', 'python3']:
      if not Building.which(python):
        continue
      if python == 'python3' and not is_python3_version_supported():
        continue
      print(python)
      out = run_process([python, EMCC, '--help'], stdout=PIPE, env=env).stdout
      assert re.search(expected, out)

  def test_ioctl_window_size(self):
      self.do_other_test(os.path.join('other', 'ioctl', 'window_size'))

  def test_fd_closed(self):
    self.do_other_test(os.path.join('other', 'fd_closed'))

  def test_fflush(self):
    # fflush without the full filesystem won't quite work
    self.do_other_test(os.path.join('other', 'fflush'))

  def test_fflush_fs(self):
    # fflush with the full filesystem will
    self.do_other_test(os.path.join('other', 'fflush_fs'), emcc_args=['-s', 'FORCE_FILESYSTEM=1'])

  @no_wasm_backend('tests js optimizer')
  def test_js_optimizer_parse_error(self):
    # check we show a proper understandable error for JS parse problems
    open('src.cpp', 'w').write(r'''
#include <emscripten.h>
int main() {
  EM_ASM({
    var x = !<->5.; // wtf
  });
}
''')
    output = run_process([PYTHON, EMCC, 'src.cpp', '-O2'], stdout=PIPE, stderr=PIPE, check=False)
    self.assertContained('''
var ASM_CONSTS = [function() { var x = !<->5.; }];
                                        ^
''', output.stderr)

  def test_check_sourcemapurl(self):
    if not self.is_wasm():
      return
    shutil.copyfile(path_from_root('tests', 'hello_123.c'), 'hello_123.c')
    run_process([PYTHON, EMCC, path_from_root('tests', 'hello_123.c'), '-g4', '-o', 'a.js', '--source-map-base', 'dir/'])
    output = open('a.wasm').read()
    # has sourceMappingURL section content and points to 'dir/a.wasm.map' file
    source_mapping_url_content = chr(len('sourceMappingURL')) + 'sourceMappingURL' + chr(len('dir/a.wasm.map')) + 'dir/a.wasm.map'
    self.assertContained(source_mapping_url_content, output)

  def test_check_sourcemapurl_default(self):
    if not self.is_wasm():
      return
    shutil.copyfile(path_from_root('tests', 'hello_123.c'), 'hello_123.c')
    run_process([PYTHON, EMCC, path_from_root('tests', 'hello_123.c'), '-g4', '-o', 'a.js'])
    output = open('a.wasm').read()
    # has sourceMappingURL section content and points to 'a.wasm.map' file
    source_mapping_url_content = chr(len('sourceMappingURL')) + 'sourceMappingURL' + chr(len('a.wasm.map')) + 'a.wasm.map'
    self.assertContained(source_mapping_url_content, output)

  def test_wasm_sourcemap(self):
    # The no_main.c will be read (from relative location) due to speficied "-s"
    shutil.copyfile(path_from_root('tests', 'other', 'wasm_sourcemap', 'no_main.c'), 'no_main.c')
    wasm_map_cmd = [PYTHON, path_from_root('tools', 'wasm-sourcemap.py'),
                    '--sources', '--prefix', '=wasm-src://',
                    '--load-prefix', '/emscripten/tests/other/wasm_sourcemap=.',
                    '--dwarfdump-output',
                    path_from_root('tests', 'other', 'wasm_sourcemap', 'foo.wasm.dump'),
                    '-o', 'a.out.wasm.map',
                    path_from_root('tests', 'other', 'wasm_sourcemap', 'foo.wasm')]
    run_process(wasm_map_cmd)
    output = open('a.out.wasm.map').read()
    # has "sources" entry with file (includes also `--prefix =wasm-src:///` replacement)
    self.assertIn('wasm-src:///emscripten/tests/other/wasm_sourcemap/no_main.c', output)
    # has "sourcesContent" entry with source code (included with `-s` option)
    self.assertIn('int foo()', output)
    # has some entries
    self.assertRegexpMatches(output, r'"mappings":\s*"[A-Za-z0-9+/]')

  def test_wasm_sourcemap_dead(self):
    wasm_map_cmd = [PYTHON, path_from_root('tools', 'wasm-sourcemap.py'),
                    '--dwarfdump-output',
                    path_from_root('tests', 'other', 'wasm_sourcemap_dead', 't.wasm.dump'),
                    '-o', 'a.out.wasm.map',
                    path_from_root('tests', 'other', 'wasm_sourcemap_dead', 't.wasm')]
    run_process(wasm_map_cmd, stdout=PIPE, stderr=PIPE)
    output = open('a.out.wasm.map').read()
    # has only two entries
    self.assertRegexpMatches(output, r'"mappings":\s*"[A-Za-z0-9+/]+,[A-Za-z0-9+/]+"')

  def test_html_preprocess(self):
    test_file = path_from_root('tests', 'module', 'test_stdin.c')
    output_file = path_from_root('tests', 'module', 'test_stdin.html')
    shell_file = path_from_root('tests', 'module', 'test_html_preprocess.html')

    run_process([PYTHON, EMCC, '-o', output_file, test_file, '--shell-file', shell_file, '-s', 'ASSERTIONS=0'], stdout=PIPE, stderr=PIPE)
    output = open(output_file).read()
    self.assertContained("""T1:(else) ASSERTIONS != 1
T2:ASSERTIONS != 1
T3:ASSERTIONS < 2
T4:(else) ASSERTIONS <= 1
T5:(else) ASSERTIONS
T6:!ASSERTIONS""", output)

    run_process([PYTHON, EMCC, '-o', output_file, test_file, '--shell-file', shell_file, '-s', 'ASSERTIONS=1'], stdout=PIPE, stderr=PIPE)
    output = open(output_file).read()
    self.assertContained("""T1:ASSERTIONS == 1
T2:(else) ASSERTIONS == 1
T3:ASSERTIONS < 2
T4:(else) ASSERTIONS <= 1
T5:ASSERTIONS
T6:(else) !ASSERTIONS""", output)

    run_process([PYTHON, EMCC, '-o', output_file, test_file, '--shell-file', shell_file, '-s', 'ASSERTIONS=2'], stdout=PIPE, stderr=PIPE)
    output = open(output_file).read()
    self.assertContained("""T1:(else) ASSERTIONS != 1
T2:ASSERTIONS != 1
T3:(else) ASSERTIONS >= 2
T4:ASSERTIONS > 1
T5:ASSERTIONS
T6:(else) !ASSERTIONS""", output)

  # Tests that Emscripten-compiled applications can be run from a relative path with node command line that is different than the current working directory.
  def test_node_js_run_from_different_directory(self):
    if not os.path.exists('subdir'):
      os.mkdir('subdir')
    run_process([PYTHON, EMCC, path_from_root('tests', 'hello_world.c'), '-o', os.path.join('subdir', 'a.js'), '-O3'])
    ret = run_process(NODE_JS + [os.path.join('subdir', 'a.js')], stdout=PIPE).stdout
    self.assertContained('hello, world!', ret)

  def test_is_bitcode(self):
    fname = os.path.join(self.get_dir(), 'tmp.o')

    with open(fname, 'wb') as f:
      f.write(b'foo')
    self.assertFalse(Building.is_bitcode(fname))

    with open(fname, 'wb') as f:
      f.write(b'\xDE\xC0\x17\x0B')
      f.write(16 * b'\x00')
      f.write(b'BC')
    self.assertTrue(Building.is_bitcode(fname))

    with open(fname, 'wb') as f:
      f.write(b'BC')
    self.assertTrue(Building.is_bitcode(fname))

  def test_is_ar(self):
    fname = os.path.join(self.get_dir(), 'tmp.a')

    with open(fname, 'wb') as f:
      f.write(b'foo')
    self.assertFalse(Building.is_ar(fname))

    with open(fname, 'wb') as f:
      f.write(b'!<arch>\n')
    self.assertTrue(Building.is_ar(fname))

  def test_emcc_parsing(self):
    with open('src.c', 'w') as f:
      f.write(r'''
        #include <stdio.h>
        void a() { printf("a\n"); }
        void b() { printf("b\n"); }
        void c() { printf("c\n"); }
        void d() { printf("d\n"); }
      ''')
    with open('response', 'w') as f:
      f.write(r'''[
"_a",
"_b",
"_c",
"_d"
]
''')

    for export_arg, expected in [
      # extra space at end - should be ignored
      ("EXPORTED_FUNCTIONS=['_a', '_b', '_c', '_d' ]", ''),
      # extra newline in response file - should be ignored
      ("EXPORTED_FUNCTIONS=@response", ''),
      # stray slash
      ("EXPORTED_FUNCTIONS=['_a', '_b', \\'_c', '_d']", '''undefined exported function: "\\\\'_c'"'''),
      # stray slash
      ("EXPORTED_FUNCTIONS=['_a', '_b',\ '_c', '_d']", '''undefined exported function: "\\\\ '_c'"'''),
      # stray slash
      ('EXPORTED_FUNCTIONS=["_a", "_b", \\"_c", "_d"]', 'undefined exported function: "\\\\"_c""'),
      # stray slash
      ('EXPORTED_FUNCTIONS=["_a", "_b",\ "_c", "_d"]', 'undefined exported function: "\\\\ "_c"'),
      # missing comma
      ('EXPORTED_FUNCTIONS=["_a", "_b" "_c", "_d"]', 'undefined exported function: "_b" "_c"'),
    ]:
      print(export_arg)
      proc = run_process([PYTHON, EMCC, 'src.c', '-s', export_arg], stdout=PIPE, stderr=PIPE, check=not expected)
      print(proc.stderr)
      if not expected:
        assert not proc.stderr
      else:
        self.assertNotEqual(proc.returncode, 0)
        self.assertContained(expected, proc.stderr)<|MERGE_RESOLUTION|>--- conflicted
+++ resolved
@@ -8248,11 +8248,7 @@
                  0, [],                         ['tempDoublePtr', 'waka'],     8,   0,    0, 0), # noqa; totally empty!
       # but we don't metadce with linkable code! other modules may want it
       (['-O3', '-s', 'MAIN_MODULE=1'],
-<<<<<<< HEAD
-              1488, ['invoke_v'],               ['waka'],                 226057,  30,   74, None), # noqa; don't compare the # of functions in a main module, which changes a lot
-=======
-              1489, ['invoke_v'],               ['waka'],                 469663, 149, 1443, None), # noqa; don't compare the # of functions in a main module, which changes a lot
->>>>>>> e5c0cfb8
+              1489, ['invoke_v'],               ['waka'],                 226057,  30,   74, None), # noqa; don't compare the # of functions in a main module, which changes a lot
     ]) # noqa
 
     print('test on a minimal pure computational thing')
