# coding=utf-8
# Copyright 2013 The Emscripten Authors.  All rights reserved.
# Emscripten is available under two separate licenses, the MIT license and the
# University of Illinois/NCSA Open Source License.  Both these licenses can be
# found in the LICENSE file.

# noqa: E241

from __future__ import print_function
from functools import wraps
import filecmp
import glob
import itertools
import json
import os
import pipes
import re
import select
import shlex
import shutil
import struct
import subprocess
import sys
import time
import tempfile
import unittest
import uuid

if __name__ == '__main__':
  raise Exception('do not run this file directly; do something like: tests/runner.py other')

from tools.shared import Building, PIPE, run_js, run_process, STDOUT, try_delete, listify
from tools.shared import EMCC, EMXX, EMAR, EMRANLIB, PYTHON, FILE_PACKAGER, WINDOWS, MACOS, LINUX, LLVM_ROOT, EMCONFIG, EM_BUILD_VERBOSE
from tools.shared import CLANG, CLANG_CC, CLANG_CPP, LLVM_AR
from tools.shared import NODE_JS, SPIDERMONKEY_ENGINE, JS_ENGINES, V8_ENGINE
from tools.shared import WebAssembly
from runner import RunnerCore, path_from_root, no_wasm_backend, no_fastcomp, is_slow_test
from runner import needs_dlfcn, env_modify, no_windows, chdir, with_env_modify, create_test_file, parameterized
from tools import jsrun, shared
import tools.line_endings
import tools.js_optimizer
import tools.tempfiles
import tools.duplicate_function_eliminator

scons_path = Building.which('scons')


class temp_directory(object):
  def __init__(self, dirname):
    self.dir = dirname

  def __enter__(self):
    self.directory = tempfile.mkdtemp(prefix='emtest_temp_', dir=self.dir)
    self.prev_cwd = os.getcwd()
    os.chdir(self.directory)
    print('temp_directory: ' + self.directory)
    return self.directory

  def __exit__(self, type, value, traceback):
    os.chdir(self.prev_cwd)


def uses_canonical_tmp(func):
  """Decorator that signals the use of the canonical temp by a test method.

  This decorator takes care of cleaning the directory after the
  test to satisfy the leak detector.
  """
  @wraps(func)
  def decorated(self):
    # Before running the test completely remove the canonical_tmp
    if os.path.exists(self.canonical_temp_dir):
      shutil.rmtree(self.canonical_temp_dir)
    try:
      func(self)
    finally:
      # Make sure the test isn't lying about the fact that it uses
      # canonical_tmp
      self.assertTrue(os.path.exists(self.canonical_temp_dir))
      # Remove the temp dir in a try-finally, as otherwise if the
      # test fails we would not clean it up, and if leak detection
      # is set we will show that error instead of the actual one.
      shutil.rmtree(self.canonical_temp_dir)

  return decorated


def is_python3_version_supported():
  """Retuns True if the installed python3 version is supported by emscripten.

  Note: Emscripten requires python3.5 or above since python3.4 and below do not
  support circular dependencies."""
  try:
    print('is_python3_version_supported')
    python3 = Building.which('python3')
    print('  python3 =', python3)
    output = run_process([python3, '--version'], stdout=PIPE).stdout
    print('  output =', output, output.split())
    output = output.split()[1]
    # ignore final component which can contains non-integers (e.g 'rc1')
    version = [int(x) for x in output.split('.')[:2]]
    return version >= [3, 5]
  except Exception:
    # If anything goes wrong (no python3, unexpected output format), then we do
    # not support this python3
    return False


def encode_leb(number):
  # TODO(sbc): handle larger numbers
  assert(number < 255)
  # pack the integer then take only the first (little end) byte
  return struct.pack('<i', number)[:1]


def get_fastcomp_src_dir():
  """Locate fastcomp source tree by searching realtive to LLVM_ROOT."""
  d = LLVM_ROOT
  key_file = 'readme-emscripten-fastcomp.txt'
  while d != os.path.dirname(d):
    d = os.path.abspath(d)
    # when the build directory lives below the source directory
    if os.path.exists(os.path.join(d, key_file)):
      return d
    # when the build directory lives alongside the source directory
    elif os.path.exists(os.path.join(d, 'src', key_file)):
      return os.path.join(d, 'src')
    else:
      d = os.path.dirname(d)
  return None


def parse_wasm(filename):
  wast = run_process([os.path.join(Building.get_binaryen_bin(), 'wasm-dis'), filename], stdout=PIPE).stdout
  imports = []
  exports = []
  funcs = []
  for line in wast.splitlines():
    line = line.strip()
    if line.startswith('(import '):
      line = line.strip('()')
      name = line.split()[2].strip('"')
      imports.append(name)
    if line.startswith('(export '):
      line = line.strip('()')
      name = line.split()[1].strip('"')
      exports.append(name)
    if line.startswith('(func '):
      line = line.strip('()')
      name = line.split()[1].strip('"')
      funcs.append(name)
  return imports, exports, funcs


class other(RunnerCore):
  # Utility to run a simple test in this suite. This receives a directory which
  # should contain a test.cpp and test.out files, compiles the cpp, and runs it
  # to verify the output, with optional compile and run arguments.
  # TODO: use in more places
  def do_other_test(self, dirname, emcc_args=[], run_args=[]):
    shutil.copyfile(path_from_root('tests', dirname, 'test.cpp'), 'test.cpp')
    run_process([PYTHON, EMCC, 'test.cpp'] + emcc_args)
    expected = open(path_from_root('tests', dirname, 'test.out')).read()
    seen = run_js('a.out.js', args=run_args, stderr=PIPE, full_output=True) + '\n'
    self.assertContained(expected, seen)

  # Another utility to run a test in this suite. This receives a source file
  # to compile, with optional compiler and execution flags.
  # Output can be checked by seeing if literals are contained, and that a list
  # of regexes match. The return code can also be checked.
  def do_smart_test(self, source, literals=[], regexes=[],
                    emcc_args=[], run_args=[], assert_returncode=0):
    run_process([PYTHON, EMCC, source] + emcc_args)
    seen = run_js('a.out.js', args=run_args, stderr=PIPE, full_output=True,
                  assert_returncode=assert_returncode) + '\n'

    for literal in literals:
      self.assertContained([literal], seen)

    for regex in regexes:
      self.assertTrue(re.search(regex, seen), 'Expected regex "%s" to match on:\n%s' % (regex, seen))

  def run_on_pty(self, cmd):
    master, slave = os.openpty()
    output = []

    try:
      env = os.environ.copy()
      env['TERM'] = 'xterm-color'
      proc = subprocess.Popen(cmd, stdout=slave, stderr=slave, env=env)
      while proc.poll() is None:
        r, w, x = select.select([master], [], [], 1)
        if r:
          output.append(os.read(master, 1024))
      return (proc.returncode, b''.join(output))
    finally:
      os.close(master)
      os.close(slave)

  def test_emcc_v(self):
    for compiler in [EMCC, EMXX]:
      # -v, without input files
      proc = run_process([PYTHON, compiler, '-v'], stdout=PIPE, stderr=PIPE)
      self.assertContained('clang version %s' % shared.expected_llvm_version(), proc.stderr)
      self.assertContained('GNU', proc.stderr)
      self.assertNotContained('this is dangerous', proc.stdout)
      self.assertNotContained('this is dangerous', proc.stderr)

  def test_emcc_generate_config(self):
    for compiler in [EMCC, EMXX]:
      config_path = './emscripten_config'
      run_process([PYTHON, compiler, '--generate-config', config_path])
      self.assertExists(config_path, 'A config file should have been created at %s' % config_path)
      config_contents = open(config_path).read()
      self.assertContained('EMSCRIPTEN_ROOT', config_contents)
      self.assertContained('LLVM_ROOT', config_contents)
      os.remove(config_path)

  def test_emcc_output_mjs(self):
    run_process([PYTHON, EMCC, '-o', 'hello_world.mjs', path_from_root('tests', 'hello_world.c')])
    with open('hello_world.mjs') as f:
      output = f.read()
    self.assertContained('export default Module;', output)
    # TODO(sbc): Test that this is actually runnable.  We currently don't have
    # any tests for EXPORT_ES6 but once we do this should be enabled.
    # self.assertContained('hello, world!', run_js('hello_world.mjs'))

  def test_emcc_out_file(self):
    # Verify that "-ofile" works in addition to "-o" "file"
    run_process([PYTHON, EMCC, '-c', '-ofoo.o', path_from_root('tests', 'hello_world.c')])
    assert os.path.exists('foo.o')
    run_process([PYTHON, EMCC, '-ofoo.js', 'foo.o'])
    assert os.path.exists('foo.js')

  def test_emcc_basics(self):
    for compiler, suffix in [(EMCC, '.c'), (EMXX, '.cpp')]:
      # --version
      output = run_process([PYTHON, compiler, '--version'], stdout=PIPE, stderr=PIPE)
      output = output.stdout.replace('\r', '')
      self.assertContained('emcc (Emscripten gcc/clang-like replacement)', output)
      self.assertContained('''Copyright (C) 2014 the Emscripten authors (see AUTHORS.txt)
This is free and open source software under the MIT license.
There is NO warranty; not even for MERCHANTABILITY or FITNESS FOR A PARTICULAR PURPOSE.
''', output)

      # --help
      output = run_process([PYTHON, compiler, '--help'], stdout=PIPE, stderr=PIPE)
      self.assertContained('Display this information', output.stdout)
      self.assertContained('Most clang options will work', output.stdout)

      # -dumpmachine
      output = run_process([PYTHON, compiler, '-dumpmachine'], stdout=PIPE, stderr=PIPE)
      self.assertContained(shared.get_llvm_target(), output.stdout)

      # -dumpversion
      output = run_process([PYTHON, compiler, '-dumpversion'], stdout=PIPE, stderr=PIPE)
      self.assertEqual(shared.EMSCRIPTEN_VERSION, output.stdout.strip(), 'results should be identical')

      # emcc src.cpp ==> writes a.out.js and a.out.wasm
      self.clear()
      run_process([PYTHON, compiler, path_from_root('tests', 'hello_world' + suffix)])
      self.assertExists('a.out.js')
      self.assertExists('a.out.wasm')
      self.assertContained('hello, world!', run_js('a.out.js'))

      # properly report source code errors, and stop there
      self.clear()
      stderr = self.expect_fail([PYTHON, compiler, path_from_root('tests', 'hello_world_error' + suffix)])
      self.assertNotContained('IOError', stderr) # no python stack
      self.assertNotContained('Traceback', stderr) # no python stack
      self.assertContained('error: invalid preprocessing directive', stderr)
      self.assertContained(["error: use of undeclared identifier 'cheez", "error: unknown type name 'cheez'"], stderr)
      self.assertContained('errors generated.', stderr.splitlines()[-2])

  def test_emcc_2(self):
    for compiler in [EMCC, EMXX]:
      suffix = '.c' if compiler == EMCC else '.cpp'

      # emcc src.cpp -c    and   emcc src.cpp -o src.[o|bc] ==> should give a .bc file
      #      regression check: -o js should create "js", with bitcode content
      for args in [['-c'], ['-o', 'src.o'], ['-o', 'src.bc'], ['-o', 'src.so'], ['-o', 'js'], ['-O1', '-c', '-o', '/dev/null'], ['-O1', '-o', '/dev/null']]:
        print('-c stuff', args)
        if '/dev/null' in args and WINDOWS:
          print('skip because windows')
          continue
        target = args[1] if len(args) == 2 else 'hello_world.o'
        self.clear()
        run_process([PYTHON, compiler, path_from_root('tests', 'hello_world' + suffix)] + args)
        if args[-1] == '/dev/null':
          print('(no output)')
          continue
        syms = Building.llvm_nm(target)
        assert 'main' in syms.defs
        if self.is_wasm_backend():
          # wasm backend will also have '__original_main' or such
          assert len(syms.defs) == 2
        else:
          assert len(syms.defs) == 1
        if target == 'js': # make sure emcc can recognize the target as a bitcode file
          shutil.move(target, target + '.bc')
          target += '.bc'
        run_process([PYTHON, compiler, target, '-o', target + '.js'])
        self.assertContained('hello, world!', run_js(target + '.js'))

  def test_emcc_3(self):
    for compiler in [EMCC, EMXX]:
      suffix = '.c' if compiler == EMCC else '.cpp'
      os.chdir(self.get_dir())
      self.clear()

      # handle singleton archives
      run_process([PYTHON, compiler, path_from_root('tests', 'hello_world' + suffix), '-o', 'a.bc'])
      run_process([LLVM_AR, 'r', 'a.a', 'a.bc'], stdout=PIPE, stderr=PIPE)
      run_process([PYTHON, compiler, 'a.a'])
      self.assertContained('hello, world!', run_js('a.out.js'))

      if not self.is_wasm_backend():
        # emcc src.ll ==> generates .js
        self.clear()
        run_process([PYTHON, compiler, path_from_root('tests', 'hello_world.ll')])
        self.assertContained('hello, world!', run_js('a.out.js'))

      # emcc [..] -o [path] ==> should work with absolute paths
      for path in [os.path.abspath(os.path.join('..', 'file1.js')), os.path.join('b_dir', 'file2.js')]:
        print(path)
        os.chdir(self.get_dir())
        self.clear()
        print(os.listdir(os.getcwd()))
        os.makedirs('a_dir')
        os.chdir('a_dir')
        os.makedirs('b_dir')
        # use single file so we don't have more files to clean up
        run_process([PYTHON, compiler, path_from_root('tests', 'hello_world' + suffix), '-o', path, '-s', 'SINGLE_FILE=1'])
        last = os.getcwd()
        os.chdir(os.path.dirname(path))
        self.assertContained('hello, world!', run_js(os.path.basename(path)))
        os.chdir(last)
        try_delete(path)

  def test_emcc_4(self):
    for compiler in [EMCC, EMXX]:
      # Optimization: emcc src.cpp -o something.js [-Ox]. -O0 is the same as not specifying any optimization setting
      for params, opt_level, bc_params, closure, has_malloc in [ # bc params are used after compiling to bitcode
        (['-o', 'something.js'],                          0, None, 0, 1),
        (['-o', 'something.js', '-O0'],                   0, None, 0, 0),
        (['-o', 'something.js', '-O1'],                   1, None, 0, 0),
        (['-o', 'something.js', '-O1', '-g'],             1, None, 0, 0), # no closure since debug
        (['-o', 'something.js', '-O2'],                   2, None, 0, 1),
        (['-o', 'something.js', '-O2', '-g'],             2, None, 0, 0),
        (['-o', 'something.js', '-Os'],                   2, None, 0, 1),
        (['-o', 'something.js', '-O3'],                   3, None, 0, 1),
        # and, test compiling to bitcode first
        (['-o', 'something.bc'], 0, [],      0, 0),
        (['-o', 'something.bc', '-O0'], 0, [], 0, 0),
        (['-o', 'something.bc', '-O1'], 1, ['-O1'], 0, 0),
        (['-o', 'something.bc', '-O2'], 2, ['-O2'], 0, 0),
        (['-o', 'something.bc', '-O3'], 3, ['-O3'], 0, 0),
        (['-O1', '-o', 'something.bc'], 1, [], 0, 0),
        # non-wasm
        (['-s', 'WASM=0', '-o', 'something.js'],                          0, None, 0, 1),
        (['-s', 'WASM=0', '-o', 'something.js', '-O0'],                   0, None, 0, 0),
        (['-s', 'WASM=0', '-o', 'something.js', '-O1'],                   1, None, 0, 0),
        (['-s', 'WASM=0', '-o', 'something.js', '-O1', '-g'],             1, None, 0, 0), # no closure since debug
        (['-s', 'WASM=0', '-o', 'something.js', '-O2'],                   2, None, 0, 1),
        (['-s', 'WASM=0', '-o', 'something.js', '-O2', '-g'],             2, None, 0, 0),
        (['-s', 'WASM=0', '-o', 'something.js', '-Os'],                   2, None, 0, 1),
        (['-s', 'WASM=0', '-o', 'something.js', '-O3'],                   3, None, 0, 1),
        # and, test compiling to bitcode first
        (['-s', 'WASM=0', '-o', 'something.bc'],        0, ['-s', 'WASM=0'],        0, 0),
        (['-s', 'WASM=0', '-o', 'something.bc', '-O0'], 0, ['-s', 'WASM=0'],        0, 0),
        (['-s', 'WASM=0', '-o', 'something.bc', '-O1'], 1, ['-s', 'WASM=0', '-O1'], 0, 0),
        (['-s', 'WASM=0', '-o', 'something.bc', '-O2'], 2, ['-s', 'WASM=0', '-O2'], 0, 0),
        (['-s', 'WASM=0', '-o', 'something.bc', '-O3'], 3, ['-s', 'WASM=0', '-O3'], 0, 0),
        (['-s', 'WASM=0', '-O1', '-o', 'something.bc'], 1, ['-s', 'WASM=0'],        0, 0),
      ]:
        if 'WASM=0' in params and self.is_wasm_backend():
          continue
        print(params, opt_level, bc_params, closure, has_malloc)
        self.clear()
        keep_debug = '-g' in params
        args = [PYTHON, compiler, path_from_root('tests', 'hello_world_loop' + ('_malloc' if has_malloc else '') + '.cpp')] + params
        print('..', args)
        output = run_process(args, stdout=PIPE, stderr=PIPE)
        assert len(output.stdout) == 0, output.stdout
        if bc_params is not None:
          self.assertExists('something.bc', output.stderr)
          bc_args = [PYTHON, compiler, 'something.bc', '-o', 'something.js'] + bc_params
          print('....', bc_args)
          output = run_process(bc_args, stdout=PIPE, stderr=PIPE)
        self.assertExists('something.js', output.stderr)
        self.assertContained('hello, world!', run_js('something.js'))

        # Verify optimization level etc. in the generated code
        # XXX these are quite sensitive, and will need updating when code generation changes
        generated = open('something.js').read()
        main = self.get_func(generated, '_main') if 'function _main' in generated else generated
        assert 'new Uint16Array' in generated and 'new Uint32Array' in generated, 'typed arrays 2 should be used by default'
        assert 'SAFE_HEAP' not in generated, 'safe heap should not be used by default'
        assert ': while(' not in main, 'when relooping we also js-optimize, so there should be no labelled whiles'
        if closure:
          if opt_level == 0:
            assert '._main =' in generated, 'closure compiler should have been run'
          elif opt_level >= 1:
            assert '._main=' in generated, 'closure compiler should have been run (and output should be minified)'
        else:
          # closure has not been run, we can do some additional checks. TODO: figure out how to do these even with closure
          assert '._main = ' not in generated, 'closure compiler should not have been run'
          if keep_debug:
            assert ('switch (label)' in generated or 'switch (label | 0)' in generated) == (opt_level <= 0), 'relooping should be in opt >= 1'
            assert ('assert(STACKTOP < STACK_MAX' in generated) == (opt_level == 0), 'assertions should be in opt == 0'
          if 'WASM=0' in params:
            if opt_level >= 2 and '-g' in params:
              assert re.search(r'HEAP8\[\$?\w+ ?\+ ?\(+\$?\w+ ?', generated) or re.search(r'HEAP8\[HEAP32\[', generated) or re.search(r'[i$]\d+ & ~\(1 << [i$]\d+\)', generated), 'eliminator should create compound expressions, and fewer one-time vars' # also in -O1, but easier to test in -O2
            looks_unminified = ' = {}' in generated and ' = []' in generated
            looks_minified = '={}' in generated and '=[]' and ';var' in generated
            assert not (looks_minified and looks_unminified)
            if opt_level == 0 or '-g' in params:
              assert looks_unminified
            elif opt_level >= 2:
              assert looks_minified

  @no_wasm_backend('tests for asmjs optimzer')
  def test_emcc_5(self):
    for compiler in [EMCC, EMXX]:
      # asm.js optimization levels
      for params, test, text in [
        (['-O2'], lambda generated: 'function addRunDependency' in generated, 'shell has unminified utilities'),
        (['-O2', '--closure', '1'], lambda generated: 'function addRunDependency' not in generated and ';function' in generated, 'closure minifies the shell, removes whitespace'),
        (['-O2', '--closure', '1', '-g1'], lambda generated: 'function addRunDependency' not in generated and ';function' not in generated, 'closure minifies the shell, -g1 makes it keep whitespace'),
        (['-O2'], lambda generated: 'var b=0' in generated and 'function _main' not in generated, 'registerize/minify is run by default in -O2'),
        (['-O2', '--minify', '0'], lambda generated: 'var b = 0' in generated and 'function _main' not in generated, 'minify is cancelled, but not registerize'),
        (['-O2', '--js-opts', '0'], lambda generated: 'var b=0' not in generated and 'var b = 0' not in generated and 'function _main' in generated, 'js opts are cancelled'),
        (['-O2', '-g'], lambda generated: 'var b=0' not in generated and 'var b = 0' not in generated and 'function _main' in generated, 'registerize/minify is cancelled by -g'),
        (['-O2', '-g0'], lambda generated: 'var b=0' in generated and 'function _main' not in generated, 'registerize/minify is run by default in -O2 -g0'),
        (['-O2', '-g1'], lambda generated: 'var b = 0' in generated and 'function _main' not in generated, 'compress is cancelled by -g1'),
        (['-O2', '-g2'], lambda generated: ('var b = 0' in generated or 'var i1 = 0' in generated) and 'function _main' in generated, 'minify is cancelled by -g2'),
        (['-O2', '-g3'], lambda generated: 'var b=0' not in generated and 'var b = 0' not in generated and 'function _main' in generated, 'registerize is cancelled by -g3'),
        (['-O2', '--profiling'], lambda generated: ('var b = 0' in generated or 'var i1 = 0' in generated) and 'function _main' in generated, 'similar to -g2'),
        (['-O2', '-profiling'], lambda generated: ('var b = 0' in generated or 'var i1 = 0' in generated) and 'function _main' in generated, 'similar to -g2'),
        (['-O2', '--profiling-funcs'], lambda generated: 'var b=0' in generated and '"use asm";var a=' in generated and 'function _main' in generated, 'very minified, but retain function names'),
        (['-O2', '-profiling-funcs'], lambda generated: 'var b=0' in generated and '"use asm";var a=' in generated and 'function _main' in generated, 'very minified, but retain function names'),
        (['-O2'], lambda generated: 'var b=0' in generated and '"use asm";var a=' in generated and 'function _main' not in generated, 'very minified, no function names'),
        # (['-O2', '-g4'], lambda generated: 'var b=0' not in generated and 'var b = 0' not in generated and 'function _main' in generated, 'same as -g3 for now'),
        (['-s', 'INLINING_LIMIT=0'], lambda generated: 'function _dump' in generated, 'no inlining without opts'),
        ([], lambda generated: 'Module["_dump"]' not in generated, 'dump is not exported by default'),
        (['-s', 'EXPORTED_FUNCTIONS=["_main", "_dump"]'], lambda generated: 'asm["_dump"];' in generated, 'dump is now exported'),
        (['--llvm-opts', '1'], lambda generated: '_puts(' in generated, 'llvm opts requested'),
        ([], lambda generated: '// Sometimes an existing Module' in generated, 'without opts, comments in shell code'),
        (['-O2'], lambda generated: '// Sometimes an existing Module' not in generated, 'with opts, no comments in shell code'),
        (['-O2', '-g2'], lambda generated: '// Sometimes an existing Module' not in generated, 'with -g2, no comments in shell code'),
        (['-O2', '-g3'], lambda generated: '// Sometimes an existing Module' in generated, 'with -g3, yes comments in shell code'),
      ]:
        print(params, text)
        self.clear()
        run_process([PYTHON, compiler, path_from_root('tests', 'hello_world_loop.cpp'), '-o', 'a.out.js', '-s', 'WASM=0'] + params)
        self.assertContained('hello, world!', run_js('a.out.js'))
        assert test(open('a.out.js').read()), text

  def test_multiple_sources(self):
    # Compiling two sources at a time should work.
    cmd = [PYTHON, EMCC, '-c', path_from_root('tests', 'twopart_main.cpp'), path_from_root('tests', 'twopart_side.cpp')]
    run_process(cmd)

    # Object files should be generated by default in the current working
    # directory, and not alongside the sources.
    self.assertExists('twopart_main.o')
    self.assertExists('twopart_side.o')
    self.assertNotExists(path_from_root('tests', 'twopart_main.o'))
    self.assertNotExists(path_from_root('tests', 'twopart_side.o'))

    # But it is an error if '-o' is also specified.
    self.clear()
    err = self.expect_fail(cmd + ['-o', 'out.o'])

    self.assertContained('cannot specify -o with -c/-S and multiple source files', err)
    self.assertNotExists('twopart_main.o')
    self.assertNotExists('twopart_side.o')
    self.assertNotExists(path_from_root('tests', 'twopart_main.o'))
    self.assertNotExists(path_from_root('tests', 'twopart_side.o'))

  def test_combining_object_files(self):
    # Compiling two source files into a final JS.
    run_process([PYTHON, EMCC, path_from_root('tests', 'twopart_main.cpp'), path_from_root('tests', 'twopart_side.cpp')])
    self.assertContained('side got: hello from main, over', run_js('a.out.js'))

    # Compiling two files with -c will generate separate object files
    self.clear()
    run_process([PYTHON, EMCC, path_from_root('tests', 'twopart_main.cpp'), path_from_root('tests', 'twopart_side.cpp'), '-c'])
    self.assertExists('twopart_main.o')
    self.assertExists('twopart_side.o')

    # Compiling one of them alone is expected to fail
    err = self.expect_fail([PYTHON, EMCC, 'twopart_main.o'])
    self.assertContained('undefined symbol: _Z7theFuncPKc', err)

    # Combining both object files into js should work
    run_process([PYTHON, EMCC, 'twopart_main.o', 'twopart_side.o'])
    self.assertContained('side got: hello from main, over', run_js('a.out.js'))

    # Combining object files into another object should also work
    try_delete('a.out.js')
    run_process([PYTHON, EMCC, 'twopart_main.o', 'twopart_side.o', '-o', 'combined.o'])
    syms = Building.llvm_nm('combined.o')
    assert len(syms.defs) in (2, 3) and 'main' in syms.defs, 'Should be two functions (and in the wasm backend, also __original_main)'
    run_process([PYTHON, EMCC, 'combined.o', '-o', 'combined.o.js'])
    self.assertExists('combined.o.js')
    self.assertContained('side got: hello from main, over', run_js('combined.o.js'))

  def test_js_transform(self):
    with open('t.py', 'w') as f:
      f.write('''
import sys
f = open(sys.argv[1], 'a')
f.write('transformed!')
f.close()
''')

    run_process([PYTHON, EMCC, path_from_root('tests', 'hello_world.c'), '--js-transform', '%s t.py' % (PYTHON)])
    self.assertIn('transformed!', open('a.out.js').read())

  @no_wasm_backend("wasm backend alwasy embedds memory")
  def test_js_mem_file(self):
    for opts in [0, 1, 2, 3]:
      print('mem init in', opts)
      self.clear()
      run_process([PYTHON, EMCC, path_from_root('tests', 'hello_world.c'), '-s', 'WASM=0', '-O' + str(opts)])
      if opts >= 2:
        self.assertExists('a.out.js.mem')
      else:
        self.assertNotExists('a.out.js.mem')

  def test_emcc_asm_v_wasm(self):
    for opts in ([], ['-O1'], ['-O2'], ['-O3']):
      print('opts', opts)
      for mode in ([], ['-s', 'WASM=0']):
        self.clear()
        wasm = '=0' not in str(mode)
        print('  mode', mode, 'wasm?', wasm)
        run_process([PYTHON, EMCC, path_from_root('tests', 'hello_world.c')] + opts + mode)
        self.assertExists('a.out.js')
        if wasm:
          self.assertExists('a.out.wasm')
        for engine in JS_ENGINES:
          print('    engine', engine)
          out = run_js('a.out.js', engine=engine, stderr=PIPE, full_output=True)
          self.assertContained('hello, world!', out)
          if not wasm and engine == SPIDERMONKEY_ENGINE:
            self.validate_asmjs(out)
        if not wasm and not self.is_wasm_backend():
          src = open('a.out.js').read()
          if opts == []:
            assert 'almost asm' in src
          else:
            assert 'use asm' in src

  def test_emcc_cflags(self):
    output = run_process([PYTHON, EMCC, '--cflags'], stdout=PIPE)
    flags = output.stdout.strip()
    self.assertContained(' '.join(Building.doublequote_spaces(shared.emsdk_cflags())), flags)
    # check they work
    cmd = [CLANG, path_from_root('tests', 'hello_world.cpp')] + shlex.split(flags.replace('\\', '\\\\')) + ['-c', '-emit-llvm', '-o', 'a.bc']
    run_process(cmd)
    run_process([PYTHON, EMCC, 'a.bc'])
    self.assertContained('hello, world!', run_js('a.out.js'))

  def test_emcc_print_search_dirs(self):
    result = run_process([PYTHON, EMCC, '-print-search-dirs'], stdout=PIPE, stderr=PIPE)
    self.assertContained(['programs: =', 'libraries: ='], result.stdout, check_all=True)

  def test_emar_em_config_flag(self):
    # Test that the --em-config flag is accepted but not passed down do llvm-ar.
    # We expand this in case the EM_CONFIG is ~/.emscripten (default)
    config = os.path.expanduser(shared.EM_CONFIG)
    proc = run_process([PYTHON, EMAR, '--em-config', config, '-version'], stdout=PIPE, stderr=PIPE)
    self.assertEqual(proc.stderr, "")
    self.assertContained('LLVM', proc.stdout)

  def test_cmake(self):
    # Test all supported generators.
    if WINDOWS:
      generators = ['MinGW Makefiles', 'NMake Makefiles']
    else:
      generators = ['Unix Makefiles', 'Ninja', 'Eclipse CDT4 - Ninja']

    def nmake_detect_error(configuration):
      if Building.which(configuration['build'][0]):
        return None
      else:
        return 'Skipping NMake test for CMake support, since nmake was not found in PATH. Run this test in Visual Studio command prompt to easily access nmake.'

    def check_makefile(dirname):
      self.assertExists(dirname + '/Makefile', 'CMake call did not produce a Makefile!')

    configurations = {'MinGW Makefiles'     : {'prebuild': check_makefile, # noqa
                                               'build'   : ['mingw32-make'], # noqa
                      },
                      'NMake Makefiles'     : {'detect'  : nmake_detect_error, # noqa
                                               'prebuild': check_makefile, # noqa
                                               'build'   : ['nmake', '/NOLOGO'], # noqa
                      },
                      'Unix Makefiles'      : {'prebuild': check_makefile, # noqa
                                               'build'   : ['make'], # noqa
                      },
                      'Ninja'               : {'build'   : ['ninja'], # noqa
                      },
                      'Eclipse CDT4 - Ninja': {'build'   : ['ninja'], # noqa
                      }
    }

    if WINDOWS:
      emconfigure = path_from_root('emconfigure.bat')
    else:
      emconfigure = path_from_root('emconfigure')

    for generator in generators:
      conf = configurations[generator]

      make = conf['build']
      detector = conf.get('detect')
      prebuild = conf.get('prebuild')

      if detector:
        error = detector(conf)
      elif len(make) == 1 and not Building.which(make[0]):
        # Use simple test if applicable
        error = 'Skipping %s test for CMake support, since it could not be detected.' % generator
      else:
        error = None

      if error:
        print(error)
        continue

      # ('directory to the test', 'output filename', ['extra args to pass to
      # CMake']) Testing all combinations would be too much work and the test
      # would take 10 minutes+ to finish (CMake feature detection is slow), so
      # combine multiple features into one to try to cover as much as possible
      # while still keeping this test in sensible time limit.
      cases = [
        ('target_js',      'test_cmake.js',         ['-DCMAKE_BUILD_TYPE=Debug']),
        ('target_html',    'hello_world_gles.html', ['-DCMAKE_BUILD_TYPE=Release']),
        ('target_library', 'libtest_cmake.a',       ['-DCMAKE_BUILD_TYPE=MinSizeRel']),
        ('target_library', 'libtest_cmake.a',       ['-DCMAKE_BUILD_TYPE=RelWithDebInfo', '-DCPP_LIBRARY_TYPE=STATIC']),
        ('stdproperty',    'helloworld.js',         [])
      ]
      for test_dir, output_file, cmake_args in cases:
        cmakelistsdir = path_from_root('tests', 'cmake', test_dir)
        with temp_directory(self.get_dir()) as tempdirname:
          # Run Cmake
          cmd = [emconfigure, 'cmake'] + cmake_args + ['-G', generator, cmakelistsdir]

          env = os.environ.copy()
          # https://github.com/emscripten-core/emscripten/pull/5145: Check that CMake works even if EMCC_SKIP_SANITY_CHECK=1 is passed.
          if test_dir == 'target_html':
            env['EMCC_SKIP_SANITY_CHECK'] = '1'
          print(str(cmd))
          ret = run_process(cmd, env=env, stdout=None if EM_BUILD_VERBOSE >= 2 else PIPE, stderr=None if EM_BUILD_VERBOSE >= 1 else PIPE)
          if ret.stderr is not None and len(ret.stderr.strip()):
            print(ret.stderr) # If there were any errors, print them directly to console for diagnostics.
          if ret.stderr is not None and 'error' in ret.stderr.lower():
            print('Failed command: ' + ' '.join(cmd))
            print('Result:\n' + ret.stderr)
            self.fail('cmake call failed!')

          if prebuild:
            prebuild(tempdirname)

          # Build
          cmd = make
          if EM_BUILD_VERBOSE >= 3 and 'Ninja' not in generator:
            cmd += ['VERBOSE=1']
          ret = run_process(cmd, stdout=None if EM_BUILD_VERBOSE >= 2 else PIPE)
          if ret.stderr is not None and len(ret.stderr.strip()):
            print(ret.stderr) # If there were any errors, print them directly to console for diagnostics.
          if ret.stdout is not None and 'error' in ret.stdout.lower() and '0 error(s)' not in ret.stdout.lower():
            print('Failed command: ' + ' '.join(cmd))
            print('Result:\n' + ret.stdout)
            self.fail('make failed!')
          self.assertExists(tempdirname + '/' + output_file, 'Building a cmake-generated Makefile failed to produce an output file %s!' % tempdirname + '/' + output_file)

          # Run through node, if CMake produced a .js file.
          if output_file.endswith('.js'):
            ret = run_process(NODE_JS + [tempdirname + '/' + output_file], stdout=PIPE).stdout
            self.assertTextDataIdentical(open(cmakelistsdir + '/out.txt').read().strip(), ret.strip())

  # Test that the various CMAKE_xxx_COMPILE_FEATURES that are advertised for the Emscripten toolchain match with the actual language features that Clang supports.
  # If we update LLVM version and this test fails, copy over the new advertised features from Clang and place them to cmake/Modules/Platform/Emscripten.cmake.
  @no_windows('Skipped on Windows because CMake does not configure native Clang builds well on Windows.')
  def test_cmake_compile_features(self):
    with temp_directory(self.get_dir()):
      cmd = ['cmake', '-DCMAKE_C_COMPILER=' + CLANG_CC, '-DCMAKE_CXX_COMPILER=' + CLANG_CPP, path_from_root('tests', 'cmake', 'stdproperty')]
      print(str(cmd))
      native_features = run_process(cmd, stdout=PIPE).stdout

    if WINDOWS:
      emconfigure = path_from_root('emcmake.bat')
    else:
      emconfigure = path_from_root('emcmake')

    with temp_directory(self.get_dir()):
      cmd = [emconfigure, 'cmake', path_from_root('tests', 'cmake', 'stdproperty')]
      print(str(cmd))
      emscripten_features = run_process(cmd, stdout=PIPE).stdout

    native_features = '\n'.join([x for x in native_features.split('\n') if '***' in x])
    emscripten_features = '\n'.join([x for x in emscripten_features.split('\n') if '***' in x])
    self.assertTextDataIdentical(native_features, emscripten_features)

  # Tests that it's possible to pass C++11 or GNU++11 build modes to CMake by building code that needs C++11 (embind)
  def test_cmake_with_embind_cpp11_mode(self):
    for args in [[], ['-DNO_GNU_EXTENSIONS=1']]:
      with temp_directory(self.get_dir()) as tempdirname:
        configure = [path_from_root('emcmake.bat' if WINDOWS else 'emcmake'), 'cmake', path_from_root('tests', 'cmake', 'cmake_with_emval')] + args
        print(str(configure))
        run_process(configure)
        build = ['cmake', '--build', '.']
        print(str(build))
        run_process(build)

        ret = run_process(NODE_JS + [os.path.join(tempdirname, 'cpp_with_emscripten_val.js')], stdout=PIPE).stdout.strip()
        if '-DNO_GNU_EXTENSIONS=1' in args:
          self.assertTextDataIdentical('Hello! __STRICT_ANSI__: 1, __cplusplus: 201103', ret)
        else:
          self.assertTextDataIdentical('Hello! __STRICT_ANSI__: 0, __cplusplus: 201103', ret)

  # Tests that the Emscripten CMake toolchain option
  # -DEMSCRIPTEN_GENERATE_BITCODE_STATIC_LIBRARIES=ON works.
  def test_cmake_bitcode_static_libraries(self):
    if WINDOWS:
      emcmake = path_from_root('emcmake.bat')
    else:
      emcmake = path_from_root('emcmake')

    # Test that building static libraries by default generates UNIX archives (.a, with the emar tool)
    self.clear()
    run_process([emcmake, 'cmake', path_from_root('tests', 'cmake', 'static_lib')])
    run_process([Building.which('cmake'), '--build', '.'])
    assert Building.is_ar('libstatic_lib.a')
    run_process([PYTHON, EMAR, 'x', 'libstatic_lib.a'])
    found = False # hashing makes the object name random
    for x in os.listdir('.'):
      if x.endswith('.o'):
        found = True
        if self.is_wasm_backend():
          assert Building.is_wasm(x)
        else:
          assert Building.is_bitcode(x)
    assert found

    # Test that passing the -DEMSCRIPTEN_GENERATE_BITCODE_STATIC_LIBRARIES=ON
    # directive causes CMake to generate LLVM bitcode files as static libraries
    # (.bc)
    self.clear()
    run_process([emcmake, 'cmake', '-DEMSCRIPTEN_GENERATE_BITCODE_STATIC_LIBRARIES=ON', path_from_root('tests', 'cmake', 'static_lib')])
    run_process([Building.which('cmake'), '--build', '.'])
    if self.is_wasm_backend():
      assert Building.is_wasm('libstatic_lib.bc')
    else:
      assert Building.is_bitcode('libstatic_lib.bc')
    assert not Building.is_ar('libstatic_lib.bc')

    # Test that one is able to fake custom suffixes for static libraries.
    # (sometimes projects want to emulate stuff, and do weird things like files
    # with ".so" suffix which are in fact either ar archives or bitcode files)
    self.clear()
    run_process([emcmake, 'cmake', '-DSET_FAKE_SUFFIX_IN_PROJECT=1', path_from_root('tests', 'cmake', 'static_lib')])
    run_process([Building.which('cmake'), '--build', '.'])
    assert Building.is_ar('myprefix_static_lib.somecustomsuffix')

  # Tests that the CMake variable EMSCRIPTEN_VERSION is properly provided to user CMake scripts
  def test_cmake_emscripten_version(self):
    if WINDOWS:
      emcmake = path_from_root('emcmake.bat')
    else:
      emcmake = path_from_root('emcmake')

    run_process([emcmake, 'cmake', path_from_root('tests', 'cmake', 'emscripten_version')])

  def test_system_include_paths(self):
    # Verify that all default include paths are within `emscripten/system`

    def verify_includes(stderr):
      self.assertContained('<...> search starts here:', stderr)
      assert stderr.count('End of search list.') == 1, stderr
      start = stderr.index('<...> search starts here:')
      end = stderr.index('End of search list.')
      includes = stderr[start:end]
      includes = [i.strip() for i in includes.splitlines()[1:-1]]
      for i in includes:
        self.assertContained(path_from_root('system'), i)

    err = run_process([PYTHON, EMCC, path_from_root('tests', 'hello_world.c'), '-v'], stderr=PIPE).stderr
    verify_includes(err)
    err = run_process([PYTHON, EMXX, path_from_root('tests', 'hello_world.cpp'), '-v'], stderr=PIPE).stderr
    verify_includes(err)

  def test_failure_error_code(self):
    for compiler in [EMCC, EMXX]:
      # Test that if one file is missing from the build, then emcc shouldn't succeed, and shouldn't produce an output file.
      self.expect_fail([PYTHON, compiler, path_from_root('tests', 'hello_world.c'), 'this_file_is_missing.c', '-o', 'out.js'])
      self.assertFalse(os.path.exists('out.js'))

  def test_use_cxx(self):
    create_test_file('empty_file', ' ')
    dash_xc = run_process([PYTHON, EMCC, '-v', '-xc', 'empty_file'], stderr=PIPE).stderr
    self.assertNotContained('-std=c++03', dash_xc)
    dash_xcpp = run_process([PYTHON, EMCC, '-v', '-xc++', 'empty_file'], stderr=PIPE).stderr
    self.assertContained('-std=c++03', dash_xcpp)

  def test_cxx03(self):
    for compiler in [EMCC, EMXX]:
      run_process([PYTHON, compiler, path_from_root('tests', 'hello_cxx03.cpp')])

  def test_cxx11(self):
    for std in ['-std=c++11', '--std=c++11']:
      for compiler in [EMCC, EMXX]:
        run_process([PYTHON, compiler, std, path_from_root('tests', 'hello_cxx11.cpp')])

  # Regression test for issue #4522: Incorrect CC vs CXX detection
  def test_incorrect_c_detection(self):
    create_test_file('test.c', 'foo\n')
    for compiler in [EMCC, EMXX]:
      run_process([PYTHON, compiler, '--bind', '--embed-file', 'test.c', path_from_root('tests', 'hello_world.cpp')])

  def test_odd_suffixes(self):
    for suffix in ['CPP', 'c++', 'C++', 'cxx', 'CXX', 'cc', 'CC', 'i', 'ii']:
      if self.is_wasm_backend() and suffix == 'ii':
        # wasm backend treats .i and .ii specially and considers them already
        # pre-processed.  Because if this is strips all the -D command line
        # flags, including the __EMSCRIPTEN__ define, which makes this fail
        # to compile since libcxx/__config depends in __EMSCRIPTEN__.
        continue
      self.clear()
      print(suffix)
      shutil.copyfile(path_from_root('tests', 'hello_world.c'), 'test.' + suffix)
      run_process([PYTHON, EMCC, self.in_dir('test.' + suffix)])
      self.assertContained('hello, world!', run_js('a.out.js'))

    for suffix in ['lo']:
      self.clear()
      print(suffix)
      run_process([PYTHON, EMCC, path_from_root('tests', 'hello_world.c'), '-o', 'binary.' + suffix])
      run_process([PYTHON, EMCC, 'binary.' + suffix])
      self.assertContained('hello, world!', run_js('a.out.js'))

  @no_wasm_backend('asm.js minification')
  def test_asm_minify(self):
    def test(args):
      run_process([PYTHON, EMCC, path_from_root('tests', 'hello_world_loop_malloc.cpp'), '-s', 'WASM=0'] + args)
      self.assertContained('hello, world!', run_js('a.out.js'))
      return open('a.out.js').read()

    src = test([])
    assert 'function _malloc' in src

    src = test(['-O2', '-s', 'ASM_JS=1'])
    normal_size = len(src)
    print('normal', normal_size)
    assert 'function _malloc' not in src

    src = test(['-O2', '-s', 'ASM_JS=1', '--minify', '0'])
    unminified_size = len(src)
    print('unminified', unminified_size)
    assert unminified_size > normal_size
    assert 'function _malloc' not in src

    src = test(['-O2', '-s', 'ASM_JS=1', '-g'])
    debug_size = len(src)
    print('debug', debug_size)
    assert debug_size > unminified_size
    assert 'function _malloc' in src

  @no_wasm_backend('tests fastcomp extra assertions for function pointer errors - do we need these?')
  def test_dangerous_func_cast(self):
    src = r'''
      #include <stdio.h>
      typedef void (*voidfunc)();
      int my_func() {
        printf("my func\n");
        return 10;
      }
      int main(int argc, char **argv) {
        voidfunc fps[10];
        for (int i = 0; i < 10; i++)
          fps[i] = (i == argc) ? (void (*)())my_func : NULL;
        fps[2 * (argc-1) + 1]();
        return 0;
      }
    '''
    create_test_file('src.c', src)

    def test(args, expected):
      print(args, expected)
      run_process([PYTHON, EMCC, 'src.c'] + args, stderr=PIPE)
      self.assertContained(expected, run_js('a.out.js', stderr=PIPE, full_output=True, assert_returncode=None))
      if self.is_wasm_backend():
        return
      print('in asm.js')
      run_process([PYTHON, EMCC, 'src.c', '-s', 'WASM=0'] + args, stderr=PIPE)
      self.assertContained(expected, run_js('a.out.js', stderr=PIPE, full_output=True, assert_returncode=None))
      # TODO: emulation function support in wasm is imperfect
      print('with emulated function pointers in asm.js')
      run_process([PYTHON, EMCC, '-s', 'WASM=0', 'src.c', '-s', 'ASSERTIONS=1'] + args + ['-s', 'EMULATED_FUNCTION_POINTERS=1'], stderr=PIPE)
      out = run_js('a.out.js', stderr=PIPE, full_output=True, assert_returncode=None)
      self.assertContained(expected, out)

    # fastcomp. all asm, so it can't just work with wrong sigs. but,
    # ASSERTIONS=2 gives much better info to debug
    # Case 1: No useful info, but does mention ASSERTIONS
    test(['-O1'], 'ASSERTIONS')
    # Case 2: Some useful text
    test(['-O1', '-s', 'ASSERTIONS=1'], [
        'Invalid function pointer',
        "called with signature 'v'. Perhaps this is an invalid value",
        'Build with ASSERTIONS=2 for more info'
    ])
    # Case 3: actually useful identity of the bad pointer, with comparisons to
    # what it would be in other types/tables
    test(['-O1', '-s', 'ASSERTIONS=2'], [
        'Invalid function pointer',
        "called with signature 'v'. Perhaps this is an invalid value",
        'This pointer might make sense in another type signature:',
        'Invalid function pointer',
        "called with signature 'v'. Perhaps this is an invalid value",
        "i: asm['_my_func']"
    ])
    # Case 4: emulate so it works
    test(['-O1', '-s', 'EMULATE_FUNCTION_POINTER_CASTS=1'], 'my func\n')

  @no_wasm_backend('uses EMULATED_FUNCTION_POINTERS')
  def test_emulate_function_pointer_casts_assertions_2(self):
    # check empty tables work with assertions 2 in this mode (#6554)
    run_process([PYTHON, EMCC, path_from_root('tests', 'hello_world.c'), '-s', 'EMULATED_FUNCTION_POINTERS=1', '-s', 'ASSERTIONS=2'])

  def test_wl_linkflags(self):
    # Test path -L and -l via -Wl, arguments and -Wl, response files
    create_test_file('main.cpp', '''
      extern "C" void printey();
      int main() {
        printey();
        return 0;
      }
    ''')
    create_test_file('libfile.cpp', '''
      #include <stdio.h>
      extern "C" void printey() {
        printf("hello from lib\\n");
      }
    ''')
    create_test_file('linkflags.txt', '''
    -L.
    -lfoo
    ''')
    run_process([PYTHON, EMCC, '-o', 'libfile.o', 'libfile.cpp'])
    run_process([PYTHON, EMAR, 'cr', 'libfoo.a', 'libfile.o'])
    run_process([PYTHON, EMCC, 'main.cpp', '-L.', '-lfoo'])
    run_process([PYTHON, EMCC, 'main.cpp', '-Wl,-L.', '-Wl,-lfoo'])
    run_process([PYTHON, EMCC, 'main.cpp', '-Wl,@linkflags.txt'])

  def test_l_link(self):
    # Linking with -lLIBNAME and -L/DIRNAME should work, also should work with spaces
    create_test_file('main.cpp', '''
      extern void printey();
      int main() {
        printey();
        return 0;
      }
    ''')
    create_test_file('libfile.cpp', '''
      #include <stdio.h>
      void printey() {
        printf("hello from lib\\n");
      }
    ''')

    try:
      os.makedirs('libdir')
    except OSError:
      pass

    libfile = self.in_dir('libdir', 'libfile.so')
    aout = 'a.out.js'

    def build(path, args):
      run_process([PYTHON, EMCC, path] + args)

    # Test linking the library built here by emcc
    build('libfile.cpp', ['-c'])
    shutil.move('libfile.o', libfile)
    build('main.cpp', ['-L' + 'libdir', '-lfile'])

    self.assertContained('hello from lib', run_js(aout))

    # Also test execution with `-l c` and space-separated library linking syntax
    os.remove(aout)
    build('libfile.cpp', ['-c', '-l', 'c'])
    shutil.move('libfile.o', libfile)
    build('main.cpp', ['-L', 'libdir', '-l', 'file'])

    self.assertContained('hello from lib', run_js(aout))

    assert not os.path.exists('a.out') and not os.path.exists('a.exe'), 'Must not leave unneeded linker stubs'

  def test_commons_link(self):
    create_test_file('a.h', r'''
#if !defined(A_H)
#define A_H
extern int foo[8];
#endif
''')
    create_test_file('a.c', r'''
#include "a.h"
int foo[8];
''')
    create_test_file('main.c', r'''
#include <stdio.h>
#include "a.h"

int main() {
    printf("|%d|\n", foo[0]);
    return 0;
}
''')

    run_process([PYTHON, EMCC, '-o', 'a.o', 'a.c'])
    run_process([PYTHON, EMAR, 'rv', 'library.a', 'a.o'])
    run_process([PYTHON, EMCC, '-o', 'main.o', 'main.c'])
    run_process([PYTHON, EMCC, '-o', 'a.js', 'main.o', 'library.a'])
    self.assertContained('|0|', run_js('a.js'))

  @parameterized({
    'expand_symlinks': [[]],
    'no-canonical-prefixes': [['-no-canonical-prefixes']],
  })
  @no_windows('Windows does not support symlinks')
  def test_symlink_points_to_bad_suffix(self, flags):
    """Tests compiling a symlink where foobar.c points to foobar.xxx.

    In this case, we should always successfully compile the code."""
    create_test_file('foobar.xxx', 'int main(){ return 0; }')
    os.symlink('foobar.xxx', 'foobar.c')
    run_process([PYTHON, EMCC, 'foobar.c', '-o', 'foobar.bc'] + flags)

  @parameterized({
    'expand_symlinks': ([], True),
    'no-canonical-prefixes': (['-no-canonical-prefixes'], False),
  })
  @no_windows('Windows does not support symlinks')
  def test_symlink_has_bad_suffix(self, flags, expect_success):
    """Tests compiling a symlink where foobar.xxx points to foobar.c.

    In this case, setting -no-canonical-prefixes will result in a build failure
    due to the inappropriate file suffix on foobar.xxx."""
    create_test_file('foobar.c', 'int main(){ return 0; }')
    os.symlink('foobar.c', 'foobar.xxx')
    proc = run_process([PYTHON, EMCC, 'foobar.xxx', '-o', 'foobar.bc'] + flags, check=expect_success, stderr=PIPE)
    if not expect_success:
      self.assertNotEqual(proc.returncode, 0)
      self.assertContained("unknown suffix", proc.stderr)

  def test_multiply_defined_libsymbols(self):
    lib_name = 'libA.c'
    a2_name = 'a2.c'
    b2_name = 'b2.c'
    main_name = 'main.c'
    create_test_file(lib_name, 'int mult() { return 1; }')
    create_test_file(a2_name, 'void x() {}')
    create_test_file(b2_name, 'void y() {}')
    create_test_file(main_name, r'''
      #include <stdio.h>
      int mult();
      int main() {
        printf("result: %d\n", mult());
        return 0;
      }
    ''')

    Building.emcc(lib_name, output_filename='libA.so')

    Building.emcc(a2_name, ['-L.', '-lA'])
    Building.emcc(b2_name, ['-L.', '-lA'])

    Building.emcc(main_name, ['-L.', '-lA', a2_name + '.o', b2_name + '.o'], output_filename='a.out.js')

    self.assertContained('result: 1', run_js('a.out.js'))

  def test_multiply_defined_libsymbols_2(self):
    a = "int x() { return 55; }"
    a_name = 'a.c'
    create_test_file(a_name, a)
    b = "int y() { return 2; }"
    b_name = 'b.c'
    create_test_file(b_name, b)
    c = "int z() { return 5; }"
    c_name = 'c.c'
    create_test_file(c_name, c)
    main = r'''
      #include <stdio.h>
      int x();
      int y();
      int z();
      int main() {
        printf("result: %d\n", x() + y() + z());
        return 0;
      }
    '''
    main_name = 'main.c'
    create_test_file(main_name, main)

    Building.emcc(a_name) # a.c.o
    Building.emcc(b_name) # b.c.o
    Building.emcc(c_name) # c.c.o
    lib_name = 'libLIB.a'
    Building.emar('cr', lib_name, [a_name + '.o', b_name + '.o']) # libLIB.a with a and b

    # a is in the lib AND in an .o, so should be ignored in the lib. We do still need b from the lib though
    Building.emcc(main_name, [a_name + '.o', c_name + '.o', '-L.', '-lLIB'], output_filename='a.out.js')

    self.assertContained('result: 62', run_js('a.out.js'))

  @no_wasm_backend('not relevent with lld')
  def test_link_group(self):
    lib_src_name = 'lib.c'
    create_test_file(lib_src_name, 'int x() { return 42; }')

    main_name = 'main.c'
    create_test_file(main_name, r'''
      #include <stdio.h>
      int x();
      int main() {
        printf("result: %d\n", x());
        return 0;
      }
    ''')

    Building.emcc(lib_src_name) # lib.c.o
    lib_name = 'libLIB.a'
    Building.emar('cr', lib_name, [lib_src_name + '.o']) # libLIB.a with lib.c.o

    def test(lib_args, err_expected):
      print(err_expected)
      output = run_process([PYTHON, EMCC, main_name, '-o', 'a.out.js'] + lib_args, stdout=PIPE, stderr=PIPE, check=not err_expected)
      if err_expected:
        self.assertContained(err_expected, output.stderr)
      else:
        self.assertNotContained('undefined symbol', output.stderr)
        out_js = 'a.out.js'
        self.assertExists(out_js, output.stdout + '\n' + output.stderr)
        self.assertContained('result: 42', run_js(out_js))

    test(['-Wl,--start-group', lib_name, '-Wl,--start-group'], 'Nested --start-group, missing --end-group?')
    test(['-Wl,--end-group', lib_name, '-Wl,--start-group'], '--end-group without --start-group')
    test(['-Wl,--start-group', lib_name, '-Wl,--end-group'], None)
    test(['-Wl,--start-group', lib_name], None)

    print('embind test with groups')

    main_name = 'main.cpp'
    create_test_file(main_name, r'''
      #include <stdio.h>
      #include <emscripten/val.h>
      using namespace emscripten;
      extern "C" int x();
      int main() {
        int y = -x();
        y = val::global("Math").call<int>("abs", y);
        printf("result: %d\n", y);
        return 0;
      }
    ''')
    test(['-Wl,--start-group', lib_name, '-Wl,--end-group', '--bind'], None)

  def test_whole_archive(self):
    # Verify that -Wl,--whole-archive includes the static constructor from the
    # otherwise unreferenced library.
    run_process([PYTHON, EMCC, '-c', '-o', 'main.o', path_from_root('tests', 'test_whole_archive', 'main.c')])
    run_process([PYTHON, EMCC, '-c', '-o', 'testlib.o', path_from_root('tests', 'test_whole_archive', 'testlib.c')])
    run_process([PYTHON, EMAR, 'crs', 'libtest.a', 'testlib.o'])

    run_process([PYTHON, EMCC, '-Wl,--whole-archive', 'libtest.a', '-Wl,--no-whole-archive', 'main.o'])
    self.assertContained('foo is: 42\n', run_js('a.out.js'))

    run_process([PYTHON, EMCC, '-Wl,-whole-archive', 'libtest.a', '-Wl,-no-whole-archive', 'main.o'])
    self.assertContained('foo is: 42\n', run_js('a.out.js'))

    # Verify the --no-whole-archive prevents the inclusion of the ctor
    run_process([PYTHON, EMCC, '-Wl,-whole-archive', '-Wl,--no-whole-archive', 'libtest.a', 'main.o'])
    self.assertContained('foo is: 0\n', run_js('a.out.js'))

  def test_link_group_bitcode(self):
    create_test_file('1.c', r'''
int f(void);
int main() {
  f();
  return 0;
}
''')
    create_test_file('2.c', r'''
#include <stdio.h>
int f() {
  printf("Hello\n");
  return 0;
}
''')

    run_process([PYTHON, EMCC, '-o', '1.o', '1.c'])
    run_process([PYTHON, EMCC, '-o', '2.o', '2.c'])
    run_process([PYTHON, EMAR, 'crs', '2.a', '2.o'])
    run_process([PYTHON, EMCC, '-o', 'out.bc', '-Wl,--start-group', '2.a', '1.o', '-Wl,--end-group'])
    run_process([PYTHON, EMCC, 'out.bc'])
    self.assertContained('Hello', run_js('a.out.js'))

  @no_wasm_backend('lld resolves circular lib dependencies')
  def test_circular_libs(self):
    def tmp_source(name, code):
      with open(name, 'w') as f:
        f.write(code)

    tmp_source('a.c', 'int z(); int x() { return z(); }')
    tmp_source('b.c', 'int x(); int y() { return x(); } int z() { return 42; }')
    tmp_source('c.c', 'int q() { return 0; }')
    tmp_source('main.c', r'''
      #include <stdio.h>
      int y();
      int main() {
        printf("result: %d\n", y());
        return 0;
      }
    ''')

    Building.emcc('a.c') # a.c.o
    Building.emcc('b.c') # b.c.o
    Building.emcc('c.c')
    Building.emar('cr', 'libA.a', ['a.c.o', 'c.c.o'])
    Building.emar('cr', 'libB.a', ['b.c.o', 'c.c.o'])

    args = ['main.c', '-o', 'a.out.js']
    libs_list = ['libA.a', 'libB.a']

    # 'libA.a' does not satisfy any symbols from main, so it will not be included,
    # and there will be an undefined symbol.
    err = self.expect_fail([PYTHON, EMCC] + args + libs_list)
    self.assertContained('error: undefined symbol: x', err)

    # -Wl,--start-group and -Wl,--end-group around the libs will cause a rescan
    # of 'libA.a' after 'libB.a' adds undefined symbol "x", so a.c.o will now be
    # included (and the link will succeed).
    libs = ['-Wl,--start-group'] + libs_list + ['-Wl,--end-group']
    run_process([PYTHON, EMCC] + args + libs)
    self.assertContained('result: 42', run_js('a.out.js'))

    # -( and -) should also work.
    args = ['main.c', '-o', 'a2.out.js']
    libs = ['-Wl,-('] + libs_list + ['-Wl,-)']
    run_process([PYTHON, EMCC] + args + libs)
    self.assertContained('result: 42', run_js('a2.out.js'))

  # The fastcomp path will deliberately ignore duplicate input files in order
  # to allow "libA.so" on the command line twice. The is not really .so support
  # and the .so files are really bitcode.
  @no_wasm_backend('tests legacy .so linking behviour')
  @needs_dlfcn
  def test_redundant_link(self):
    lib = "int mult() { return 1; }"
    lib_name = 'libA.c'
    create_test_file(lib_name, lib)
    main = r'''
      #include <stdio.h>
      int mult();
      int main() {
        printf("result: %d\n", mult());
        return 0;
      }
    '''
    main_name = 'main.c'
    create_test_file(main_name, main)

    Building.emcc(lib_name, output_filename='libA.so')

    Building.emcc(main_name, ['libA.so', 'libA.so'], output_filename='a.out.js')

    self.assertContained('result: 1', run_js('a.out.js'))

  @no_wasm_backend('archive contents handling differ with lld')
  def test_dot_a_all_contents_invalid(self):
    # check that we warn if an object file in a .a is not valid bitcode.
    # do not silently ignore native object files, which may have been
    # built by mistake
    create_test_file('side.cpp', r'''int side() { return 5; }''')
    create_test_file('main.cpp', r'''extern int side(); int main() { return side(); }''')
    run_process([CLANG, 'side.cpp', '-c', '-o', 'native.o'])
    run_process([PYTHON, EMAR, 'crs', 'foo.a', 'native.o'])
    proc = run_process([PYTHON, EMCC, 'main.cpp', 'foo.a', '-s', 'ERROR_ON_UNDEFINED_SYMBOLS=0'], stderr=PIPE)
    self.assertContained('is not a valid object file for emscripten, cannot link', proc.stderr)

  def test_export_all(self):
    lib = r'''
      #include <stdio.h>
      void libf1() { printf("libf1\n"); }
      void libf2() { printf("libf2\n"); }
    '''
    create_test_file('lib.c', lib)

    create_test_file('main.js', '''
      var Module = {
        onRuntimeInitialized: function() {
          _libf1();
          _libf2();
        }
      };
    ''')

    Building.emcc('lib.c', ['-s', 'EXPORT_ALL', '-s', 'LINKABLE', '--pre-js', 'main.js'], output_filename='a.out.js')
    self.assertContained('libf1\nlibf2\n', run_js('a.out.js'))

  def test_export_all_and_exported_functions(self):
    # EXPORT_ALL should not export library functions by default.
    # This mans that to export library function you also need to explicitly
    # list them in EXPORTED_FUNCTIONS.
    lib = r'''
      #include <stdio.h>
      #include <emscripten.h>
      EMSCRIPTEN_KEEPALIVE void libfunc() { puts("libfunc\n"); }
    '''
    create_test_file('lib.c', lib)
    create_test_file('main.js', '''
      var Module = {
        onRuntimeInitialized: function() {
          _libfunc();
          __get_environ();
        }
      };
    ''')

    # __get_environ should not be linked by default, even with EXPORT_ALL
    Building.emcc('lib.c', ['-s', 'EXPORT_ALL', '--pre-js', 'main.js'], output_filename='a.out.js')
    err = run_js('a.out.js', stderr=PIPE, full_output=True, assert_returncode=None)
    self.assertContained('__get_environ is not defined', err)

    Building.emcc('lib.c', ['-s', "EXPORTED_FUNCTIONS=['__get_environ']", '-s', 'EXPORT_ALL', '--pre-js', 'main.js'], output_filename='a.out.js')
    self.assertContained('libfunc\n', run_js('a.out.js'))

  def test_stdin(self):
    def make_js_command(filename, engine):
      if engine is None:
        engine = tools.shared.JS_ENGINES[0]
      return jsrun.make_command(filename, engine)

    def run_test():
      for engine in JS_ENGINES:
        if engine == V8_ENGINE:
          continue # no stdin support in v8 shell
        engine[0] = os.path.normpath(engine[0])
        print(engine, file=sys.stderr)
        # work around a bug in python's subprocess module
        # (we'd use run_js() normally)
        try_delete('out.txt')
        jscommand = make_js_command(os.path.normpath(exe), engine)
        if WINDOWS:
          os.system('type "in.txt" | {} >out.txt'.format(' '.join(Building.doublequote_spaces(jscommand))))
        else: # posix
          os.system('cat in.txt | {} > out.txt'.format(' '.join(Building.doublequote_spaces(jscommand))))
        self.assertContained('abcdef\nghijkl\neof', open('out.txt').read())

    Building.emcc(path_from_root('tests', 'module', 'test_stdin.c'), output_filename='a.out.js')
    create_test_file('in.txt', 'abcdef\nghijkl')
    exe = 'a.out.js'
    run_test()
    Building.emcc(path_from_root('tests', 'module', 'test_stdin.c'),
                  ['-O2', '--closure', '1'],
                  output_filename='a.out.js')
    run_test()

  def test_ungetc_fscanf(self):
    create_test_file('main.cpp', r'''
      #include <stdio.h>
      int main(int argc, char const *argv[])
      {
          char str[4] = {0};
          FILE* f = fopen("my_test.input", "r");
          if (f == NULL) {
              printf("cannot open file\n");
              return -1;
          }
          ungetc('x', f);
          ungetc('y', f);
          ungetc('z', f);
          fscanf(f, "%3s", str);
          printf("%s\n", str);
          return 0;
      }
    ''')
    create_test_file('my_test.input', 'abc')
    Building.emcc('main.cpp', ['--embed-file', 'my_test.input'], output_filename='a.out.js')
    self.assertContained('zyx', run_process(JS_ENGINES[0] + ['a.out.js'], stdout=PIPE, stderr=PIPE).stdout)

  def test_abspaths(self):
    # Includes with absolute paths are generally dangerous, things like -I/usr/.. will get to system local headers, not our portable ones.

    shutil.copyfile(path_from_root('tests', 'hello_world.c'), 'main.c')

    for args, expected in [(['-I/usr/something', '-Wwarn-absolute-paths'], True),
                           (['-L/usr/something', '-Wwarn-absolute-paths'], True),
                           (['-I/usr/something'], False),
                           (['-L/usr/something'], False),
                           (['-I/usr/something', '-Wno-warn-absolute-paths'], False),
                           (['-L/usr/something', '-Wno-warn-absolute-paths'], False),
                           (['-Isubdir/something', '-Wwarn-absolute-paths'], False),
                           (['-Lsubdir/something', '-Wwarn-absolute-paths'], False),
                           ([], False)]:
      print(args, expected)
      proc = run_process([PYTHON, EMCC, 'main.c'] + args, stderr=PIPE)
      WARNING = 'encountered. If this is to a local system header/library, it may cause problems (local system files make sense for compiling natively on your system, but not necessarily to JavaScript)'
      self.assertContainedIf(WARNING, proc.stderr, expected)

  def test_local_link(self):
    # Linking a local library directly, like /usr/lib/libsomething.so, cannot work of course since it
    # doesn't contain bitcode. However, when we see that we should look for a bitcode file for that
    # library in the -L paths and system/lib
    create_test_file('main.cpp', '''
      extern void printey();
      int main() {
        printey();
        return 0;
      }
    ''')

    os.makedirs('subdir')
    open(os.path.join('subdir', 'libfile.so'), 'w').write('this is not llvm bitcode!')

    create_test_file('libfile.cpp', '''
      #include <stdio.h>
      void printey() {
        printf("hello from lib\\n");
      }
    ''')

    run_process([PYTHON, EMCC, 'libfile.cpp', '-o', 'libfile.so'], stderr=PIPE)
    run_process([PYTHON, EMCC, 'main.cpp', os.path.join('subdir', 'libfile.so'), '-L.'])
    self.assertContained('hello from lib', run_js('a.out.js'))

  def test_identical_basenames(self):
    # Issue 287: files in different dirs but with the same basename get confused as the same,
    # causing multiply defined symbol errors
    os.mkdir('foo')
    os.mkdir('bar')
    open(os.path.join('foo', 'main.cpp'), 'w').write('''
      extern void printey();
      int main() {
        printey();
        return 0;
      }
    ''')
    open(os.path.join('bar', 'main.cpp'), 'w').write('''
      #include <stdio.h>
      void printey() { printf("hello there\\n"); }
    ''')

    run_process([PYTHON, EMCC, os.path.join('foo', 'main.cpp'), os.path.join('bar', 'main.cpp')])
    self.assertContained('hello there', run_js('a.out.js'))

    # ditto with first creating .o files
    try_delete('a.out.js')
    run_process([PYTHON, EMCC, os.path.join('foo', 'main.cpp'), '-o', os.path.join('foo', 'main.o')])
    run_process([PYTHON, EMCC, os.path.join('bar', 'main.cpp'), '-o', os.path.join('bar', 'main.o')])
    run_process([PYTHON, EMCC, os.path.join('foo', 'main.o'), os.path.join('bar', 'main.o')])
    self.assertContained('hello there', run_js('a.out.js'))

  def test_main_a(self):
    # if main() is in a .a, we need to pull in that .a

    main_name = 'main.c'
    create_test_file(main_name, r'''
      #include <stdio.h>
      extern int f();
      int main() {
        printf("result: %d.\n", f());
        return 0;
      }
    ''')

    other_name = 'other.c'
    create_test_file(other_name, r'''
      #include <stdio.h>
      int f() { return 12346; }
    ''')

    run_process([PYTHON, EMCC, main_name, '-c', '-o', main_name + '.bc'])
    run_process([PYTHON, EMCC, other_name, '-c', '-o', other_name + '.bc'])

    run_process([PYTHON, EMAR, 'cr', main_name + '.a', main_name + '.bc'])

    run_process([PYTHON, EMCC, other_name + '.bc', main_name + '.a'])

    self.assertContained('result: 12346.', run_js('a.out.js'))

  def test_multiple_archives_duplicate_basenames(self):
    create_test_file('common.c', r'''
      #include <stdio.h>
      void a(void) {
        printf("a\n");
      }
    ''')
    run_process([PYTHON, EMCC, 'common.c', '-c', '-o', 'common.o'])
    try_delete('liba.a')
    run_process([PYTHON, EMAR, 'rc', 'liba.a', 'common.o'])

    create_test_file('common.c', r'''
      #include <stdio.h>
      void b(void) {
        printf("b\n");
      }
    ''')
    run_process([PYTHON, EMCC, 'common.c', '-c', '-o', 'common.o'])
    try_delete('libb.a')
    run_process([PYTHON, EMAR, 'rc', 'libb.a', 'common.o'])

    create_test_file('main.c', r'''
      void a(void);
      void b(void);
      int main() {
        a();
        b();
      }
    ''')

    run_process([PYTHON, EMCC, 'main.c', '-L.', '-la', '-lb'])
    self.assertContained('a\nb\n', run_js('a.out.js'))

  def test_archive_duplicate_basenames(self):
    os.mkdir('a')
    create_test_file(os.path.join('a', 'common.c'), r'''
      #include <stdio.h>
      void a(void) {
        printf("a\n");
      }
    ''')
    run_process([PYTHON, EMCC, os.path.join('a', 'common.c'), '-c', '-o', os.path.join('a', 'common.o')])

    os.mkdir('b')
    create_test_file(os.path.join('b', 'common.c'), r'''
      #include <stdio.h>
      void b(void) {
        printf("b...\n");
      }
    ''')
    run_process([PYTHON, EMCC, os.path.join('b', 'common.c'), '-c', '-o', os.path.join('b', 'common.o')])

    try_delete('liba.a')
    run_process([PYTHON, EMAR, 'rc', 'liba.a', os.path.join('a', 'common.o'), os.path.join('b', 'common.o')])

    # Verify that archive contains basenames with hashes to avoid duplication
    text = run_process([PYTHON, EMAR, 't', 'liba.a'], stdout=PIPE).stdout
    self.assertEqual(text.count('common.o'), 1)
    self.assertContained('common_', text)
    for line in text.split('\n'):
      # should not have huge hash names
      self.assertLess(len(line), 20, line)

    create_test_file('main.c', r'''
      void a(void);
      void b(void);
      int main() {
        a();
        b();
      }
    ''')
    err = run_process([PYTHON, EMCC, 'main.c', '-L.', '-la'], stderr=PIPE).stderr
    self.assertNotIn('archive file contains duplicate entries', err)
    self.assertContained('a\nb...\n', run_js('a.out.js'))

    # Using llvm-ar directly should cause duplicate basenames
    try_delete('libdup.a')
    run_process([LLVM_AR, 'rc', 'libdup.a', os.path.join('a', 'common.o'), os.path.join('b', 'common.o')])
    text = run_process([PYTHON, EMAR, 't', 'libdup.a'], stdout=PIPE).stdout
    assert text.count('common.o') == 2, text

    # With fastcomp we don't support duplicate members so this should generate
    # a warning.  With the wasm backend (lld) this is fully supported.
    cmd = [PYTHON, EMCC, 'main.c', '-L.', '-ldup']
    if self.is_wasm_backend():
      run_process(cmd)
      self.assertContained('a\nb...\n', run_js('a.out.js'))
    else:
      err = self.expect_fail(cmd)
      self.assertIn('libdup.a: archive file contains duplicate entries', err)
      self.assertIn('error: undefined symbol: a', err)
      # others are not duplicates - the hashing keeps them separate
      self.assertEqual(err.count('duplicate: '), 1)
      self.assertContained('a\nb...\n', run_js('a.out.js'))

  def test_export_from_archive(self):
    export_name = 'this_is_an_entry_point'
    full_export_name = '_' + export_name

    # The wasm backend exports symbols without the leading '_'
    if self.is_wasm_backend():
      expect_export = export_name
    else:
      expect_export = full_export_name

    create_test_file('export.c', r'''
      #include <stdio.h>
      void %s(void) {
        printf("Hello, world!\n");
      }
    ''' % export_name)
    run_process([PYTHON, EMCC, 'export.c', '-c', '-o', 'export.o'])
    run_process([PYTHON, EMAR, 'rc', 'libexport.a', 'export.o'])

    create_test_file('main.c', r'''
      int main() {
        return 0;
      }
    ''')

    # Sanity check: the symbol should not be linked in if not requested.
    run_process([PYTHON, EMCC, 'main.c', '-L.', '-lexport'])
    self.assertFalse(self.is_exported_in_wasm(expect_export, 'a.out.wasm'))

    # Sanity check: exporting without a definition does not cause it to appear.
    # Note: exporting main prevents emcc from warning that it generated no code.
    run_process([PYTHON, EMCC, 'main.c', '-s', 'ERROR_ON_UNDEFINED_SYMBOLS=0', '-s', "EXPORTED_FUNCTIONS=['_main', '%s']" % full_export_name])
    self.assertFalse(self.is_exported_in_wasm(expect_export, 'a.out.wasm'))

    # Actual test: defining symbol in library and exporting it causes it to appear in the output.
    run_process([PYTHON, EMCC, 'main.c', '-L.', '-lexport', '-s', "EXPORTED_FUNCTIONS=['%s']" % full_export_name])
    self.assertTrue(self.is_exported_in_wasm(expect_export, 'a.out.wasm'))

  def test_embed_file(self):
    create_test_file('somefile.txt', 'hello from a file with lots of data and stuff in it thank you very much')
    create_test_file('main.cpp', r'''
      #include <stdio.h>
      int main() {
        FILE *f = fopen("somefile.txt", "r");
        char buf[100];
        fread(buf, 1, 20, f);
        buf[20] = 0;
        fclose(f);
        printf("|%s|\n", buf);
        return 0;
      }
    ''')

    run_process([PYTHON, EMCC, 'main.cpp', '--embed-file', 'somefile.txt'])
    self.assertContained('|hello from a file wi|', run_js('a.out.js'))

    # preload twice, should not err
    run_process([PYTHON, EMCC, 'main.cpp', '--embed-file', 'somefile.txt', '--embed-file', 'somefile.txt'])
    self.assertContained('|hello from a file wi|', run_js('a.out.js'))

  def test_embed_file_dup(self):
    try_delete('tst')
    os.mkdir('tst')
    os.mkdir(self.in_dir('tst', 'test1'))
    os.mkdir(self.in_dir('tst', 'test2'))

    open(self.in_dir('tst', 'aa.txt'), 'w').write('''frist''')
    open(self.in_dir('tst', 'test1', 'aa.txt'), 'w').write('''sacond''')
    open(self.in_dir('tst', 'test2', 'aa.txt'), 'w').write('''thard''')
    create_test_file('main.cpp', r'''
      #include <stdio.h>
      #include <string.h>
      void print_file(const char *name) {
        FILE *f = fopen(name, "r");
        char buf[100];
        memset(buf, 0, 100);
        fread(buf, 1, 20, f);
        buf[20] = 0;
        fclose(f);
        printf("|%s|\n", buf);
      }
      int main() {
        print_file("tst/aa.txt");
        print_file("tst/test1/aa.txt");
        print_file("tst/test2/aa.txt");
        return 0;
      }
    ''')

    run_process([PYTHON, EMCC, 'main.cpp', '--embed-file', 'tst'])
    self.assertContained('|frist|\n|sacond|\n|thard|\n', run_js('a.out.js'))

  def test_exclude_file(self):
    try_delete('tst')
    os.mkdir('tst')
    os.mkdir(self.in_dir('tst', 'abc.exe'))
    os.mkdir(self.in_dir('tst', 'abc.txt'))

    open(self.in_dir('tst', 'hello.exe'), 'w').write('''hello''')
    open(self.in_dir('tst', 'hello.txt'), 'w').write('''world''')
    open(self.in_dir('tst', 'abc.exe', 'foo'), 'w').write('''emscripten''')
    open(self.in_dir('tst', 'abc.txt', 'bar'), 'w').write('''!!!''')
    create_test_file('main.cpp', r'''
      #include <stdio.h>
      int main() {
        if(fopen("tst/hello.exe", "rb")) printf("Failed\n");
        if(!fopen("tst/hello.txt", "rb")) printf("Failed\n");
        if(fopen("tst/abc.exe/foo", "rb")) printf("Failed\n");
        if(!fopen("tst/abc.txt/bar", "rb")) printf("Failed\n");

        return 0;
      }
    ''')

    run_process([PYTHON, EMCC, 'main.cpp', '--embed-file', 'tst', '--exclude-file', '*.exe'])
    output = run_js('a.out.js')
    assert output == '' or output == ' \n'

  def test_multidynamic_link(self):
    # Linking the same dynamic library in statically will error, normally, since we statically link it, causing dupe symbols

    def test(link_cmd, lib_suffix=''):
      print(link_cmd, lib_suffix)

      self.clear()
      os.mkdir('libdir')

      create_test_file('main.cpp', r'''
        #include <stdio.h>
        extern void printey();
        extern void printother();
        int main() {
          printf("*");
          printey();
          printf("\n");
          printother();
          printf("\n");
          printf("*");
          return 0;
        }
      ''')

      open(os.path.join('libdir', 'libfile.cpp'), 'w').write('''
        #include <stdio.h>
        void printey() {
          printf("hello from lib");
        }
      ''')

      open(os.path.join('libdir', 'libother.cpp'), 'w').write('''
        #include <stdio.h>
        extern void printey();
        void printother() {
          printf("|");
          printey();
          printf("|");
        }
      ''')

      compiler = [PYTHON, EMCC]

      # Build libfile normally into an .so
      run_process(compiler + [os.path.join('libdir', 'libfile.cpp'), '-o', os.path.join('libdir', 'libfile.so' + lib_suffix)])
      # Build libother and dynamically link it to libfile
      run_process(compiler + [os.path.join('libdir', 'libother.cpp')] + link_cmd + ['-o', os.path.join('libdir', 'libother.so')])
      # Build the main file, linking in both the libs
      run_process(compiler + [os.path.join('main.cpp')] + link_cmd + ['-lother', '-c'])
      print('...')
      # The normal build system is over. We need to do an additional step to link in the dynamic libraries, since we ignored them before
      run_process([PYTHON, EMCC, 'main.o'] + link_cmd + ['-lother', '-s', 'EXIT_RUNTIME=1'])

      self.assertContained('*hello from lib\n|hello from lib|\n*', run_js('a.out.js'))

    test(['-L' + 'libdir', '-lfile']) # -l, auto detection from library path
    test(['-L' + 'libdir', self.in_dir('libdir', 'libfile.so.3.1.4.1.5.9')], '.3.1.4.1.5.9') # handle libX.so.1.2.3 as well

  def test_js_link(self):
    create_test_file('main.cpp', '''
      #include <stdio.h>
      int main() {
        printf("hello from main\\n");
        return 0;
      }
    ''')
    create_test_file('before.js', '''
      var MESSAGE = 'hello from js';
      // Module is initialized with empty object by default, so if there are no keys - nothing was run yet
      if (Object.keys(Module).length) throw 'This code should run before anything else!';
    ''')
    create_test_file('after.js', '''
      out(MESSAGE);
    ''')

    run_process([PYTHON, EMCC, 'main.cpp', '--pre-js', 'before.js', '--post-js', 'after.js', '-s', 'WASM_ASYNC_COMPILATION=0'])
    self.assertContained('hello from main\nhello from js\n', run_js('a.out.js'))

  def test_sdl_endianness(self):
    create_test_file('main.cpp', r'''
      #include <stdio.h>
      #include <SDL/SDL.h>

      int main() {
        printf("%d, %d, %d\n", SDL_BYTEORDER, SDL_LIL_ENDIAN, SDL_BIG_ENDIAN);
        return 0;
      }
    ''')
    run_process([PYTHON, EMCC, 'main.cpp'])
    self.assertContained('1234, 1234, 4321\n', run_js('a.out.js'))

  def test_libpng(self):
    shutil.copyfile(path_from_root('tests', 'pngtest.png'), 'pngtest.png')
    Building.emcc(path_from_root('tests', 'pngtest.c'), ['--embed-file', 'pngtest.png', '-s', 'USE_ZLIB=1', '-s', 'USE_LIBPNG=1'], output_filename='a.out.js')
    self.assertContained('TESTS PASSED', run_process(JS_ENGINES[0] + ['a.out.js'], stdout=PIPE, stderr=PIPE).stdout)

  def test_libjpeg(self):
    shutil.copyfile(path_from_root('tests', 'screenshot.jpg'), 'screenshot.jpg')
    Building.emcc(path_from_root('tests', 'jpeg_test.c'), ['--embed-file', 'screenshot.jpg', '-s', 'USE_LIBJPEG=1'], output_filename='a.out.js')
    self.assertContained('Image is 600 by 450 with 3 components', run_process(JS_ENGINES[0] + ['a.out.js', 'screenshot.jpg'], stdout=PIPE, stderr=PIPE).stdout)

  def test_bullet(self):
    Building.emcc(path_from_root('tests', 'bullet_hello_world.cpp'), ['-s', 'USE_BULLET=1'], output_filename='a.out.js')
    self.assertContained('BULLET RUNNING', run_process(JS_ENGINES[0] + ['a.out.js'], stdout=PIPE, stderr=PIPE).stdout)

  def test_vorbis(self):
    # This will also test if ogg compiles, because vorbis depends on ogg
    Building.emcc(path_from_root('tests', 'vorbis_test.c'), ['-s', 'USE_VORBIS=1'], output_filename='a.out.js')
    self.assertContained('ALL OK', run_process(JS_ENGINES[0] + ['a.out.js'], stdout=PIPE, stderr=PIPE).stdout)

  def test_bzip2(self):
    Building.emcc(path_from_root('tests', 'bzip2_test.c'), ['-s', 'USE_BZIP2=1'], output_filename='a.out.js')
    self.assertContained("usage: unzcrash filename", run_process(JS_ENGINES[0] + ['a.out.js'], stdout=PIPE, stderr=PIPE).stdout)

  def test_freetype(self):
    # copy the Liberation Sans Bold truetype file located in the
    # <emscripten_root>/tests/freetype to the compilation folder
    shutil.copy2(path_from_root('tests/freetype', 'LiberationSansBold.ttf'), os.getcwd())
    # build test program with the font file embed in it
    Building.emcc(path_from_root('tests', 'freetype_test.c'), ['-s', 'USE_FREETYPE=1', '--embed-file', 'LiberationSansBold.ttf'], output_filename='a.out.js')
    # the test program will print an ascii representation of a bitmap where the
    # 'w' character has been rendered using the Liberation Sans Bold font
    expectedOutput = '***   +***+   **\n' + \
                     '***+  +***+  +**\n' + \
                     '***+  *****  +**\n' + \
                     '+**+ +**+**+ +**\n' + \
                     '+*** +**+**+ ***\n' + \
                     ' *** +** **+ ***\n' + \
                     ' ***+**+ +**+**+\n' + \
                     ' +**+**+ +**+**+\n' + \
                     ' +*****  +*****+\n' + \
                     '  *****   ***** \n' + \
                     '  ****+   +***+ \n' + \
                     '  +***+   +***+ \n'
    self.assertContained(expectedOutput, run_process(JS_ENGINES[0] + ['a.out.js'], stdout=PIPE, stderr=PIPE).stdout)

  def test_link_memcpy(self):
    # memcpy can show up *after* optimizations, so after our opportunity to link in libc, so it must be special-cased
    create_test_file('main.cpp', r'''
      #include <stdio.h>

      int main(int argc, char **argv) {
        int num = argc + 10;
        char buf[num], buf2[num];
        for (int i = 0; i < num; i++) {
          buf[i] = i*i+i/3;
        }
        for (int i = 1; i < num; i++) {
          buf[i] += buf[i-1];
        }
        for (int i = 0; i < num; i++) {
          buf2[i] = buf[i];
        }
        for (int i = 1; i < num; i++) {
          buf2[i] += buf2[i-1];
        }
        for (int i = 0; i < num; i++) {
          printf("%d:%d\n", i, buf2[i]);
        }
        return 0;
      }
    ''')
    run_process([PYTHON, EMCC, '-O2', 'main.cpp'])
    output = run_js('a.out.js', full_output=True, stderr=PIPE)
    self.assertContained('''0:0
1:1
2:6
3:21
4:53
5:111
6:-49
7:98
8:55
9:96
10:-16
''', output)
    self.assertNotContained('warning: library.js memcpy should not be running, it is only for testing!', output)

  def test_undefined_function(self):
    cmd = [PYTHON, EMCC, path_from_root('tests', 'hello_world.cpp')]
    run_process(cmd)

    # adding a missing symbol to EXPORTED_FUNCTIONS should cause failure
    cmd += ['-s', "EXPORTED_FUNCTIONS=['foobar']"]
    err = self.expect_fail(cmd)
    self.assertContained('undefined exported function: "foobar"', err)

    # setting ERROR_ON_UNDEFINED_SYMBOLS=0 suppresses error
    cmd += ['-s', 'ERROR_ON_UNDEFINED_SYMBOLS=0']
    run_process(cmd)

  def test_undefined_symbols(self):
    create_test_file('main.cpp', r'''
      #include <stdio.h>
      #include <SDL.h>
      #include "SDL/SDL_opengl.h"

      extern "C" {
        void something();
        void elsey();
      }

      int main() {
        printf("%p", SDL_GL_GetProcAddress("glGenTextures")); // pull in gl proc stuff, avoid warnings on emulation funcs
        something();
        elsey();
        return 0;
      }
      ''')

    for args in ([], ['-O2']):
      for action in ('WARN', 'ERROR', None):
        for value in ([0, 1]):
          try_delete('a.out.js')
          print('checking "%s" %s=%s' % (args, action, value))
          extra = ['-s', action + '_ON_UNDEFINED_SYMBOLS=%d' % value] if action else []
          proc = run_process([PYTHON, EMCC, 'main.cpp'] + extra + args, stderr=PIPE, check=False)
          print(proc.stderr)
          if value or action is None:
            # The default is that we error in undefined symbols
            self.assertContained('error: undefined symbol: something', proc.stderr)
            self.assertContained('error: undefined symbol: elsey', proc.stderr)
            check_success = False
          elif action == 'ERROR' and not value:
            # Error disables, should only warn
            self.assertContained('warning: undefined symbol: something', proc.stderr)
            self.assertContained('warning: undefined symbol: elsey', proc.stderr)
            self.assertNotContained('undefined symbol: emscripten_', proc.stderr)
            check_success = True
          elif action == 'WARN' and not value:
            # Disabled warning should imply disabling errors
            self.assertNotContained('undefined symbol', proc.stderr)
            check_success = True

          if check_success:
            self.assertEqual(proc.returncode, 0)
            self.assertTrue(os.path.exists('a.out.js'))
          else:
            self.assertNotEqual(proc.returncode, 0)
            self.assertFalse(os.path.exists('a.out.js'))

  def test_GetProcAddress_LEGACY_GL_EMULATION(self):
    # without legacy gl emulation, getting a proc from there should fail
    self.do_other_test(os.path.join('other', 'GetProcAddress_LEGACY_GL_EMULATION'), run_args=['0'], emcc_args=['-s', 'LEGACY_GL_EMULATION=0'])
    # with it, it should work
    self.do_other_test(os.path.join('other', 'GetProcAddress_LEGACY_GL_EMULATION'), run_args=['1'], emcc_args=['-s', 'LEGACY_GL_EMULATION=1'])

  def test_prepost(self):
    create_test_file('main.cpp', '''
      #include <stdio.h>
      int main() {
        printf("hello from main\\n");
        return 0;
      }
      ''')
    create_test_file('pre.js', '''
      var Module = {
        preRun: function() { out('pre-run') },
        postRun: function() { out('post-run') }
      };
      ''')

    run_process([PYTHON, EMCC, 'main.cpp', '--pre-js', 'pre.js', '-s', 'WASM_ASYNC_COMPILATION=0'])
    self.assertContained('pre-run\nhello from main\npost-run\n', run_js('a.out.js'))

    # addRunDependency during preRun should prevent main, and post-run from
    # running.
    with open('pre.js', 'a') as f:
      f.write('Module.preRun = function() { out("add-dep"); addRunDependency(); }\n')
    run_process([PYTHON, EMCC, 'main.cpp', '--pre-js', 'pre.js', '-s', 'WASM_ASYNC_COMPILATION=0'])
    output = run_js('a.out.js')
    self.assertContained('add-dep\n', output)
    self.assertNotContained('hello from main\n', output)
    self.assertNotContained('post-run\n', output)

    # noInitialRun prevents run
    for no_initial_run, run_dep in [(0, 0), (1, 0), (0, 1)]:
      print(no_initial_run, run_dep)
      args = ['-s', 'WASM_ASYNC_COMPILATION=0', '-s', 'EXTRA_EXPORTED_RUNTIME_METHODS=["callMain"]']
      if no_initial_run:
        args += ['-s', 'INVOKE_RUN=0']
      if run_dep:
        create_test_file('pre.js', 'Module.preRun = function() { addRunDependency("test"); }')
        create_test_file('post.js', 'removeRunDependency("test");')
        args += ['--pre-js', 'pre.js', '--post-js', 'post.js']

      run_process([PYTHON, EMCC, 'main.cpp'] + args)
      output = run_js('a.out.js')
      self.assertContainedIf('hello from main', output, not no_initial_run)

      if no_initial_run:
        # Calling main later should still work, filesystem etc. must be set up.
        print('call main later')
        src = open('a.out.js').read()
        src += '\nModule.callMain();\n'
        create_test_file('a.out.js', src)
        self.assertContained('hello from main', run_js('a.out.js'))

    # Use postInit
    create_test_file('pre.js', '''
      var Module = {
        preRun: function() { out('pre-run') },
        postRun: function() { out('post-run') },
        preInit: function() { out('pre-init') }
      };
    ''')
    run_process([PYTHON, EMCC, 'main.cpp', '--pre-js', 'pre.js'])
    self.assertContained('pre-init\npre-run\nhello from main\npost-run\n', run_js('a.out.js'))

  def test_prepost2(self):
    create_test_file('main.cpp', '''
      #include <stdio.h>
      int main() {
        printf("hello from main\\n");
        return 0;
      }
    ''')
    create_test_file('pre.js', '''
      var Module = {
        preRun: function() { out('pre-run') },
      };
    ''')
    create_test_file('pre2.js', '''
      Module.postRun = function() { out('post-run') };
    ''')
    run_process([PYTHON, EMCC, 'main.cpp', '--pre-js', 'pre.js', '--pre-js', 'pre2.js'])
    self.assertContained('pre-run\nhello from main\npost-run\n', run_js('a.out.js'))

  def test_prepre(self):
    create_test_file('main.cpp', '''
      #include <stdio.h>
      int main() {
        printf("hello from main\\n");
        return 0;
      }
    ''')
    create_test_file('pre.js', '''
      var Module = {
        preRun: [function() { out('pre-run') }],
      };
    ''')
    create_test_file('pre2.js', '''
      Module.preRun.push(function() { out('prepre') });
    ''')
    run_process([PYTHON, EMCC, 'main.cpp', '--pre-js', 'pre.js', '--pre-js', 'pre2.js'])
    self.assertContained('prepre\npre-run\nhello from main\n', run_js('a.out.js'))

  @no_wasm_backend('depends on bc output')
  def test_save_bc(self):
    for save in [0, 1]:
      self.clear()
      cmd = [PYTHON, EMCC, path_from_root('tests', 'hello_world_loop_malloc.cpp')]
      if save:
        cmd += ['--save-bc', 'my_bitcode.bc']
      run_process(cmd)
      assert 'hello, world!' in run_js('a.out.js')
      if save:
        self.assertExists('my_bitcode.bc')
      else:
        self.assertNotExists('my_bitcode.bc')
      if save:
        try_delete('a.out.js')
        Building.llvm_dis('my_bitcode.bc', 'my_ll.ll')
        with env_modify({'EMCC_LEAVE_INPUTS_RAW': '1'}):
          run_process([PYTHON, EMCC, 'my_ll.ll', '-o', 'two.js'])
          assert 'hello, world!' in run_js('two.js')

  def test_js_optimizer(self):
    ACORN_PASSES = ['JSDCE', 'AJSDCE', 'applyImportAndExportNameChanges', 'emitDCEGraph', 'applyDCEGraphRemovals']
    for input, expected, passes in [

      (path_from_root('tests', 'optimizer', 'eliminateDeadGlobals.js'), open(path_from_root('tests', 'optimizer', 'eliminateDeadGlobals-output.js')).read(),
       ['eliminateDeadGlobals']),
      (path_from_root('tests', 'optimizer', 'test-js-optimizer.js'), open(path_from_root('tests', 'optimizer', 'test-js-optimizer-output.js')).read(),
       ['hoistMultiples', 'removeAssignsToUndefined', 'simplifyExpressions']),
      (path_from_root('tests', 'optimizer', 'test-js-optimizer-asm.js'), open(path_from_root('tests', 'optimizer', 'test-js-optimizer-asm-output.js')).read(),
       ['asm', 'simplifyExpressions']),
      (path_from_root('tests', 'optimizer', 'test-js-optimizer-si.js'), open(path_from_root('tests', 'optimizer', 'test-js-optimizer-si-output.js')).read(),
       ['simplifyIfs']),
      (path_from_root('tests', 'optimizer', 'test-js-optimizer-regs.js'), open(path_from_root('tests', 'optimizer', 'test-js-optimizer-regs-output.js')).read(),
       ['registerize']),
      (path_from_root('tests', 'optimizer', 'eliminator-test.js'), open(path_from_root('tests', 'optimizer', 'eliminator-test-output.js')).read(),
       ['eliminate']),
      (path_from_root('tests', 'optimizer', 'safe-eliminator-test.js'), open(path_from_root('tests', 'optimizer', 'safe-eliminator-test-output.js')).read(),
       ['eliminateMemSafe']),
      (path_from_root('tests', 'optimizer', 'asm-eliminator-test.js'), open(path_from_root('tests', 'optimizer', 'asm-eliminator-test-output.js')).read(),
       ['asm', 'eliminate']),
      (path_from_root('tests', 'optimizer', 'test-js-optimizer-asm-regs.js'), open(path_from_root('tests', 'optimizer', 'test-js-optimizer-asm-regs-output.js')).read(),
       ['asm', 'registerize']),
      (path_from_root('tests', 'optimizer', 'test-js-optimizer-asm-regs-harder.js'), [open(path_from_root('tests', 'optimizer', 'test-js-optimizer-asm-regs-harder-output.js')).read(), open(path_from_root('tests', 'optimizer', 'test-js-optimizer-asm-regs-harder-output2.js')).read(), open(path_from_root('tests', 'optimizer', 'test-js-optimizer-asm-regs-harder-output3.js')).read()],
       ['asm', 'registerizeHarder']),
      (path_from_root('tests', 'optimizer', 'test-js-optimizer-asm-regs-min.js'), open(path_from_root('tests', 'optimizer', 'test-js-optimizer-asm-regs-min-output.js')).read(),
       ['asm', 'registerize', 'minifyLocals']),
      (path_from_root('tests', 'optimizer', 'test-js-optimizer-asm-pre.js'), [open(path_from_root('tests', 'optimizer', 'test-js-optimizer-asm-pre-output.js')).read(), open(path_from_root('tests', 'optimizer', 'test-js-optimizer-asm-pre-output2.js')).read()],
       ['asm', 'simplifyExpressions']),
      (path_from_root('tests', 'optimizer', 'test-js-optimizer-asm-pre-f32.js'), open(path_from_root('tests', 'optimizer', 'test-js-optimizer-asm-pre-output-f32.js')).read(),
       ['asm', 'asmPreciseF32', 'simplifyExpressions', 'optimizeFrounds']),
      (path_from_root('tests', 'optimizer', 'test-js-optimizer-asm-pre-f32.js'), open(path_from_root('tests', 'optimizer', 'test-js-optimizer-asm-pre-output-f32-nosimp.js')).read(),
       ['asm', 'asmPreciseF32', 'optimizeFrounds']),
      (path_from_root('tests', 'optimizer', 'test-reduce-dead-float-return.js'), open(path_from_root('tests', 'optimizer', 'test-reduce-dead-float-return-output.js')).read(),
       ['asm', 'optimizeFrounds', 'registerizeHarder']),
      (path_from_root('tests', 'optimizer', 'test-no-reduce-dead-float-return-to-nothing.js'), open(path_from_root('tests', 'optimizer', 'test-no-reduce-dead-float-return-to-nothing-output.js')).read(),
       ['asm', 'registerizeHarder']),
      (path_from_root('tests', 'optimizer', 'test-js-optimizer-asm-last.js'), [open(path_from_root('tests', 'optimizer', 'test-js-optimizer-asm-lastOpts-output.js')).read(), open(path_from_root('tests', 'optimizer', 'test-js-optimizer-asm-lastOpts-output2.js')).read(), open(path_from_root('tests', 'optimizer', 'test-js-optimizer-asm-lastOpts-output3.js')).read()],
       ['asm', 'asmLastOpts']),
      (path_from_root('tests', 'optimizer', 'asmLastOpts.js'), open(path_from_root('tests', 'optimizer', 'asmLastOpts-output.js')).read(),
       ['asm', 'asmLastOpts']),
      (path_from_root('tests', 'optimizer', 'test-js-optimizer-asm-last.js'), [open(path_from_root('tests', 'optimizer', 'test-js-optimizer-asm-last-output.js')).read(), open(path_from_root('tests', 'optimizer', 'test-js-optimizer-asm-last-output2.js')).read(), open(path_from_root('tests', 'optimizer', 'test-js-optimizer-asm-last-output3.js')).read()],
       ['asm', 'asmLastOpts', 'last']),
      (path_from_root('tests', 'optimizer', 'test-js-optimizer-asm-relocate.js'), open(path_from_root('tests', 'optimizer', 'test-js-optimizer-asm-relocate-output.js')).read(),
       ['asm', 'relocate']),
      (path_from_root('tests', 'optimizer', 'test-js-optimizer-asm-minlast.js'), open(path_from_root('tests', 'optimizer', 'test-js-optimizer-asm-minlast-output.js')).read(),
       ['asm', 'minifyWhitespace', 'asmLastOpts', 'last']),
      (path_from_root('tests', 'optimizer', 'test-js-optimizer-shiftsAggressive.js'), open(path_from_root('tests', 'optimizer', 'test-js-optimizer-shiftsAggressive-output.js')).read(),
       ['asm', 'aggressiveVariableElimination']),
      (path_from_root('tests', 'optimizer', 'test-js-optimizer-localCSE.js'), open(path_from_root('tests', 'optimizer', 'test-js-optimizer-localCSE-output.js')).read(),
       ['asm', 'localCSE']),
      (path_from_root('tests', 'optimizer', 'test-js-optimizer-ensureLabelSet.js'), open(path_from_root('tests', 'optimizer', 'test-js-optimizer-ensureLabelSet-output.js')).read(),
       ['asm', 'ensureLabelSet']),
      (path_from_root('tests', 'optimizer', '3154.js'), open(path_from_root('tests', 'optimizer', '3154-output.js')).read(),
       ['asm', 'eliminate', 'registerize', 'asmLastOpts', 'last']),
      (path_from_root('tests', 'optimizer', 'simd.js'), open(path_from_root('tests', 'optimizer', 'simd-output.js')).read(),
       ['asm', 'eliminate']), # eliminate, just enough to trigger asm normalization/denormalization
      (path_from_root('tests', 'optimizer', 'simd.js'), open(path_from_root('tests', 'optimizer', 'simd-output-memSafe.js')).read(),
       ['asm', 'eliminateMemSafe']),
      (path_from_root('tests', 'optimizer', 'safeLabelSetting.js'), open(path_from_root('tests', 'optimizer', 'safeLabelSetting-output.js')).read(),
       ['asm', 'safeLabelSetting']), # eliminate, just enough to trigger asm normalization/denormalization
      (path_from_root('tests', 'optimizer', 'null_if.js'), [open(path_from_root('tests', 'optimizer', 'null_if-output.js')).read(), open(path_from_root('tests', 'optimizer', 'null_if-output2.js')).read()],
       ['asm', 'registerizeHarder', 'asmLastOpts', 'minifyWhitespace']), # issue 3520
      (path_from_root('tests', 'optimizer', 'null_else.js'), [open(path_from_root('tests', 'optimizer', 'null_else-output.js')).read(), open(path_from_root('tests', 'optimizer', 'null_else-output2.js')).read()],
       ['asm', 'registerizeHarder', 'asmLastOpts', 'minifyWhitespace']), # issue 3549
      (path_from_root('tests', 'optimizer', 'test-js-optimizer-splitMemory.js'), open(path_from_root('tests', 'optimizer', 'test-js-optimizer-splitMemory-output.js')).read(),
       ['splitMemory']),
      (path_from_root('tests', 'optimizer', 'JSDCE.js'), open(path_from_root('tests', 'optimizer', 'JSDCE-output.js')).read(),
       ['JSDCE']),
      (path_from_root('tests', 'optimizer', 'JSDCE-hasOwnProperty.js'), open(path_from_root('tests', 'optimizer', 'JSDCE-hasOwnProperty-output.js')).read(),
       ['JSDCE']),
      (path_from_root('tests', 'optimizer', 'JSDCE-fors.js'), open(path_from_root('tests', 'optimizer', 'JSDCE-fors-output.js')).read(),
       ['JSDCE']),
      (path_from_root('tests', 'optimizer', 'AJSDCE.js'), open(path_from_root('tests', 'optimizer', 'AJSDCE-output.js')).read(),
       ['AJSDCE']),
      (path_from_root('tests', 'optimizer', 'emitDCEGraph.js'), open(path_from_root('tests', 'optimizer', 'emitDCEGraph-output.js')).read(),
       ['emitDCEGraph', 'noPrint']),
      (path_from_root('tests', 'optimizer', 'emitDCEGraph2.js'), open(path_from_root('tests', 'optimizer', 'emitDCEGraph2-output.js')).read(),
       ['emitDCEGraph', 'noPrint']),
      (path_from_root('tests', 'optimizer', 'emitDCEGraph3.js'), open(path_from_root('tests', 'optimizer', 'emitDCEGraph3-output.js')).read(),
       ['emitDCEGraph', 'noPrint']),
      (path_from_root('tests', 'optimizer', 'emitDCEGraph4.js'), open(path_from_root('tests', 'optimizer', 'emitDCEGraph4-output.js')).read(),
       ['emitDCEGraph', 'noPrint']),
      (path_from_root('tests', 'optimizer', 'emitDCEGraph5.js'), open(path_from_root('tests', 'optimizer', 'emitDCEGraph5-output.js')).read(),
       ['emitDCEGraph', 'noPrint']),
      (path_from_root('tests', 'optimizer', 'applyDCEGraphRemovals.js'), open(path_from_root('tests', 'optimizer', 'applyDCEGraphRemovals-output.js')).read(),
       ['applyDCEGraphRemovals']),
      (path_from_root('tests', 'optimizer', 'applyImportAndExportNameChanges.js'), open(path_from_root('tests', 'optimizer', 'applyImportAndExportNameChanges-output.js')).read(),
       ['applyImportAndExportNameChanges']),
      (path_from_root('tests', 'optimizer', 'applyImportAndExportNameChanges2.js'), open(path_from_root('tests', 'optimizer', 'applyImportAndExportNameChanges2-output.js')).read(),
       ['applyImportAndExportNameChanges']),
      (path_from_root('tests', 'optimizer', 'detectSign-modulus-emterpretify.js'), open(path_from_root('tests', 'optimizer', 'detectSign-modulus-emterpretify-output.js')).read(),
       ['noPrintMetadata', 'emterpretify', 'noEmitAst']),
      (path_from_root('tests', 'optimizer', 'minimal-runtime-emitDCEGraph.js'), open(path_from_root('tests', 'optimizer', 'minimal-runtime-emitDCEGraph-output.js')).read(),
       ['emitDCEGraph', 'noPrint']),
      (path_from_root('tests', 'optimizer', 'emittedJSPreservesParens.js'), open(path_from_root('tests', 'optimizer', 'emittedJSPreservesParens-output.js')).read(),
       ['asm']),
    ]:
      print(input, passes)

      if not isinstance(expected, list):
        expected = [expected]
      expected = [out.replace('\n\n', '\n').replace('\n\n', '\n') for out in expected]

      acorn = any([p for p in passes if p in ACORN_PASSES])

      # test calling optimizer
      if not acorn:
        print('  js')
        output = run_process(NODE_JS + [path_from_root('tools', 'js-optimizer.js'), input] + passes, stdin=PIPE, stdout=PIPE).stdout
      else:
        print('  acorn')
        output = run_process(NODE_JS + [path_from_root('tools', 'acorn-optimizer.js'), input] + passes, stdin=PIPE, stdout=PIPE).stdout

      def check_js(js, expected):
        # print >> sys.stderr, 'chak\n==========================\n', js, '\n===========================\n'
        if 'registerizeHarder' in passes:
          # registerizeHarder is hard to test, as names vary by chance, nondeterminstically FIXME
          def fix(src):
            if type(src) is list:
              return list(map(fix, src))
            src = '\n'.join([line for line in src.split('\n') if 'var ' not in line]) # ignore vars

            def reorder(func):
              def swap(func, stuff):
                # emit EYE_ONE always before EYE_TWO, replacing i1,i2 or i2,i1 etc
                for i in stuff:
                  if i not in func:
                    return func
                indexes = [[i, func.index(i)] for i in stuff]
                indexes.sort(key=lambda x: x[1])
                for j in range(len(indexes)):
                  func = func.replace(indexes[j][0], 'STD_' + str(j))
                return func
              func = swap(func, ['i1', 'i2', 'i3'])
              func = swap(func, ['i1', 'i2'])
              func = swap(func, ['i4', 'i5'])
              return func

            src = 'function '.join(map(reorder, src.split('function ')))
            return src
          js = fix(js)
          expected = fix(expected)
        self.assertIdentical(expected, js.replace('\r\n', '\n').replace('\n\n', '\n').replace('\n\n', '\n'))

      if input not in [ # blacklist of tests that are native-optimizer only
        path_from_root('tests', 'optimizer', 'asmLastOpts.js'),
        path_from_root('tests', 'optimizer', '3154.js')
      ]:
        check_js(output, expected)
      else:
        print('(skip non-native)')

      if not self.is_wasm_backend() and tools.js_optimizer.use_native(passes) and tools.js_optimizer.get_native_optimizer():
        # test calling native
        def check_json():
          run_process(listify(NODE_JS) + [path_from_root('tools', 'js-optimizer.js'), output_temp, 'receiveJSON'], stdin=PIPE, stdout=open(output_temp + '.js', 'w'))
          output = open(output_temp + '.js').read()
          check_js(output, expected)

        self.clear()
        input_temp = 'temp.js'
        output_temp = 'output.js'
        shutil.copyfile(input, input_temp)
        run_process(listify(NODE_JS) + [path_from_root('tools', 'js-optimizer.js'), input_temp, 'emitJSON'], stdin=PIPE, stdout=open(input_temp + '.js', 'w'))
        original = open(input).read()
        if '// EXTRA_INFO:' in original:
          json = open(input_temp + '.js').read()
          json += '\n' + original[original.find('// EXTRA_INFO:'):]
          create_test_file(input_temp + '.js', json)

        # last is only relevant when we emit JS
        if 'last' not in passes and \
           'null_if' not in input and 'null_else' not in input:  # null-* tests are js optimizer or native, not a mixture (they mix badly)
          print('  native (receiveJSON)')
          output = run_process([tools.js_optimizer.get_native_optimizer(), input_temp + '.js'] + passes + ['receiveJSON', 'emitJSON'], stdin=PIPE, stdout=open(output_temp, 'w')).stdout
          check_json()

          print('  native (parsing JS)')
          output = run_process([tools.js_optimizer.get_native_optimizer(), input] + passes + ['emitJSON'], stdin=PIPE, stdout=open(output_temp, 'w')).stdout
          check_json()

        print('  native (emitting JS)')
        output = run_process([tools.js_optimizer.get_native_optimizer(), input] + passes, stdin=PIPE, stdout=PIPE).stdout
        check_js(output, expected)

  def test_m_mm(self):
    create_test_file('foo.c', '''#include <emscripten.h>''')
    for opt in ['M', 'MM']:
      proc = run_process([PYTHON, EMCC, 'foo.c', '-' + opt], stdout=PIPE, stderr=PIPE)
      assert 'foo.o: ' in proc.stdout, '-%s failed to produce the right output: %s' % (opt, proc.stdout)
      assert 'error' not in proc.stderr, 'Unexpected stderr: ' + proc.stderr

  @uses_canonical_tmp
  def test_emcc_debug_files(self):
    for opts in [0, 1, 2, 3]:
      for debug in [None, '1', '2']:
        print(opts, debug)
        if os.path.exists(self.canonical_temp_dir):
          shutil.rmtree(self.canonical_temp_dir)

        env = os.environ.copy()
        if debug is None:
          env.pop('EMCC_DEBUG', None)
        else:
          env['EMCC_DEBUG'] = debug
        run_process([PYTHON, EMCC, path_from_root('tests', 'hello_world.cpp'), '-O' + str(opts)], stderr=PIPE, env=env)
        if debug is None:
          self.assertFalse(os.path.exists(self.canonical_temp_dir))
        elif debug == '1':
          if self.is_wasm_backend():
            self.assertExists(os.path.join(self.canonical_temp_dir, 'emcc-0-original.js'))
          else:
            self.assertExists(os.path.join(self.canonical_temp_dir, 'emcc-0-linktime.bc'))
            self.assertExists(os.path.join(self.canonical_temp_dir, 'emcc-1-original.js'))
        elif debug == '2':
          if self.is_wasm_backend():
            self.assertExists(os.path.join(self.canonical_temp_dir, 'emcc-0-original.js'))
          else:
            self.assertExists(os.path.join(self.canonical_temp_dir, 'emcc-0-basebc.bc'))
            self.assertExists(os.path.join(self.canonical_temp_dir, 'emcc-1-linktime.bc'))
            self.assertExists(os.path.join(self.canonical_temp_dir, 'emcc-2-original.js'))

  def test_debuginfo(self):
    for args, expect_debug in [
        (['-O0'], False),
        (['-O0', '-g'], True),
        (['-O0', '-g4'], True),
        (['-O1'], False),
        (['-O1', '-g'], True),
        (['-O2'], False),
        (['-O2', '-g'], True),
      ]:
      print(args, expect_debug)
      err = run_process([PYTHON, EMCC, '-v', path_from_root('tests', 'hello_world.cpp')] + args, stdout=PIPE, stderr=PIPE).stderr
      lines = err.splitlines()
      if self.is_wasm_backend():
        finalize = [l for l in lines if 'wasm-emscripten-finalize' in l][0]
        if expect_debug:
          self.assertIn(' -g ', finalize)
        else:
          self.assertNotIn(' -g ', finalize)
      else:
        if expect_debug:
          self.assertNotIn('strip-debug', err)
        else:
          self.assertIn('strip-debug', err)

  @unittest.skipIf(not scons_path, 'scons not found in PATH')
  @with_env_modify({'EMSCRIPTEN_ROOT': path_from_root()})
  def test_scons(self):
    # this test copies the site_scons directory alongside the test
    shutil.copytree(path_from_root('tests', 'scons'), 'test')
    shutil.copytree(path_from_root('tools', 'scons', 'site_scons'), os.path.join('test', 'site_scons'))
    with chdir('test'):
      run_process(['scons'])
      output = run_js('scons_integration.js', assert_returncode=5)
    self.assertContained('If you see this - the world is all right!', output)

  @unittest.skipIf(not scons_path, 'scons not found in PATH')
  @with_env_modify({'EMSCRIPTEN_TOOLPATH': path_from_root('tools', 'scons', 'site_scons'),
                    'EMSCRIPTEN_ROOT': path_from_root()})
  def test_emscons(self):
    # uses the emscons wrapper which requires EMSCRIPTEN_TOOLPATH to find
    # site_scons
    shutil.copytree(path_from_root('tests', 'scons'), 'test')
    with chdir('test'):
      run_process([path_from_root('emscons'), 'scons'])
      output = run_js('scons_integration.js', assert_returncode=5)
    self.assertContained('If you see this - the world is all right!', output)

  def test_embind(self):
    environ = os.environ.copy()
    environ['EMCC_CLOSURE_ARGS'] = environ.get('EMCC_CLOSURE_ARGS', '') + " --externs " + pipes.quote(path_from_root('tests', 'embind', 'underscore-externs.js'))
    test_cases = [
        ([], True), # without --bind, we fail
        (['--bind'], False),
        (['--bind', '-O1'], False),
        (['--bind', '-O2'], False),
        (['--bind', '-O2', '-s', 'ALLOW_MEMORY_GROWTH=1', path_from_root('tests', 'embind', 'isMemoryGrowthEnabled=true.cpp')], False),
    ]
    without_utf8_args = ['-s', 'EMBIND_STD_STRING_IS_UTF8=0']
    test_cases_without_utf8 = []
    for args, fail in test_cases:
        test_cases_without_utf8.append((args + without_utf8_args, fail))
    test_cases += test_cases_without_utf8
    test_cases.extend([(args[:] + ['-s', 'DYNAMIC_EXECUTION=0'], status) for args, status in test_cases])
    test_cases.append((['--bind', '-O2', '--closure', '1'], False)) # closure compiler doesn't work with DYNAMIC_EXECUTION=0
    test_cases = [(args + ['-s', 'IN_TEST_HARNESS=1'], status) for args, status in test_cases]

    for args, fail in test_cases:
      print(args, fail)
      self.clear()
      try_delete('a.out.js')

      testFiles = [
        path_from_root('tests', 'embind', 'underscore-1.4.2.js'),
        path_from_root('tests', 'embind', 'imvu_test_adapter.js'),
        path_from_root('tests', 'embind', 'embind.test.js'),
      ]

      proc = run_process(
        [PYTHON, EMCC, path_from_root('tests', 'embind', 'embind_test.cpp'),
         '--pre-js', path_from_root('tests', 'embind', 'test.pre.js'),
         '--post-js', path_from_root('tests', 'embind', 'test.post.js'),
         '-s', 'WASM_ASYNC_COMPILATION=0'] + args,
        stderr=PIPE if fail else None,
        check=not fail,
        env=environ)

      if fail:
        self.assertNotEqual(proc.returncode, 0)
      else:
        if 'DYNAMIC_EXECUTION=0' in args:
          with open('a.out.js') as js_binary_file:
            js_binary_str = js_binary_file.read()
            self.assertNotIn('new Function(', js_binary_str, 'Found "new Function(" with DYNAMIC_EXECUTION=0')
            self.assertNotIn('eval(', js_binary_str, 'Found "eval(" with DYNAMIC_EXECUTION=0')

        with open('a.out.js', 'ab') as f:
          for tf in testFiles:
            f.write(open(tf, 'rb').read())

        output = run_js('a.out.js', stdout=PIPE, stderr=PIPE, full_output=True, engine=NODE_JS)
        assert "FAIL" not in output, output

  @no_wasm_backend('cannot nativize a wasm object file (...yet?)')
  @no_windows('test_llvm_nativizer does not work on Windows')
  def test_llvm_nativizer(self):
    if MACOS:
      self.skipTest('test_llvm_nativizer does not work on macOS')
    if Building.which('as') is None:
      self.skipTest('no gnu as, cannot run nativizer')

    # avoid impure_ptr problems etc.
    create_test_file('somefile.binary', 'waka waka############################')
    create_test_file('test.file', 'ay file..............,,,,,,,,,,,,,,')
    create_test_file('stdin', 'inter-active')
    run_process([PYTHON, EMCC, path_from_root('tests', 'files.cpp'), '-c'])
    run_process([PYTHON, path_from_root('tools', 'nativize_llvm.py'), 'files.o'])
    proc = run_process([os.path.abspath('files.o.run')], stdin=open('stdin'), stdout=PIPE, stderr=PIPE)
    self.assertContained('''\
size: 37
data: 119,97,107,97,32,119,97,107,97,35,35,35,35,35,35,35,35,35,35,35,35,35,35,35,35,35,35,35,35,35,35,35,35,35,35,35,35
loop: 119 97 107 97 32 119 97 107 97 35 35 35 35 35 35 35 35 35 35 35 35 35 35 35 35 35 35 35 35 35 35 35 35 35 35 35 35 ''' + '''
input:inter-active
texto
$
5 : 10,30,20,11,88
other=ay file...
seeked= file.
''', proc.stdout)
    self.assertContained('texte\n', proc.stderr)

  def test_emconfig(self):
    output = run_process([PYTHON, EMCONFIG, 'LLVM_ROOT'], stdout=PIPE).stdout.strip()
    self.assertEqual(output, LLVM_ROOT)
    invalid = 'Usage: em-config VAR_NAME'
    # Don't accept variables that do not exist
    output = self.expect_fail([PYTHON, EMCONFIG, 'VAR_WHICH_DOES_NOT_EXIST']).strip()
    self.assertEqual(output, invalid)
    # Don't accept no arguments
    output = self.expect_fail([PYTHON, EMCONFIG]).strip()
    self.assertEqual(output, invalid)
    # Don't accept more than one variable
    output = self.expect_fail([PYTHON, EMCONFIG, 'LLVM_ROOT', 'EMCC']).strip()
    self.assertEqual(output, invalid)
    # Don't accept arbitrary python code
    output = self.expect_fail([PYTHON, EMCONFIG, 'sys.argv[1]']).strip()
    self.assertEqual(output, invalid)

  def test_link_s(self):
    # -s OPT=VALUE can conflict with -s as a linker option. We warn and ignore
    create_test_file('main.cpp', r'''
      extern "C" {
        void something();
      }

      int main() {
        something();
        return 0;
      }
    ''')
    create_test_file('supp.cpp', r'''
      #include <stdio.h>

      extern "C" {
        void something() {
          printf("yello\n");
        }
      }
    ''')
    run_process([PYTHON, EMCC, 'main.cpp', '-o', 'main.o'])
    run_process([PYTHON, EMCC, 'supp.cpp', '-o', 'supp.o'])

    run_process([PYTHON, EMCC, 'main.o', '-s', 'supp.o', '-s', 'SAFE_HEAP=1'])
    self.assertContained('yello', run_js('a.out.js'))
    # Check that valid -s option had an effect'
    self.assertContained('SAFE_HEAP', open('a.out.js').read())

  def test_conftest_s_flag_passing(self):
    create_test_file('conftest.c', r'''
      int main() {
        return 0;
      }
    ''')
    with env_modify({'EMMAKEN_JUST_CONFIGURE': '1'}):
      cmd = [PYTHON, EMCC, '-s', 'ASSERTIONS=1', 'conftest.c', '-o', 'conftest']
    output = run_process(cmd, stderr=PIPE)
    self.assertNotContained('emcc: warning: treating -s as linker option', output.stderr)
    self.assertExists('conftest')

  def test_file_packager(self):
    os.mkdir('subdir')
    create_test_file('data1.txt', 'data1')

    os.chdir('subdir')
    create_test_file('data2.txt', 'data2')

    # relative path to below the current dir is invalid
    stderr = self.expect_fail([PYTHON, FILE_PACKAGER, 'test.data', '--preload', '../data1.txt'])
    self.assertContained('below the current directory', stderr)

    # relative path that ends up under us is cool
    proc = run_process([PYTHON, FILE_PACKAGER, 'test.data', '--preload', '../subdir/data2.txt'], stderr=PIPE, stdout=PIPE)
    self.assertGreater(len(proc.stdout), 0)
    self.assertNotContained('below the current directory', proc.stderr)

    # direct path leads to the same code being generated - relative path does not make us do anything different
    proc2 = run_process([PYTHON, FILE_PACKAGER, 'test.data', '--preload', 'data2.txt'], stderr=PIPE, stdout=PIPE)
    self.assertGreater(len(proc2.stdout), 0)
    self.assertNotContained('below the current directory', proc2.stderr)

    def clean(txt):
      return [line for line in txt.split('\n') if 'PACKAGE_UUID' not in line and 'loadPackage({' not in line]

    assert clean(proc.stdout) == clean(proc2.stdout)

    # verify '--separate-metadata' option produces separate metadata file
    os.chdir('..')

    run_process([PYTHON, FILE_PACKAGER, 'test.data', '--preload', 'data1.txt', '--preload', 'subdir/data2.txt', '--js-output=immutable.js', '--separate-metadata'])
    assert os.path.isfile('immutable.js.metadata')
    # verify js output file is immutable when metadata is separated
    shutil.copy2('immutable.js', 'immutable.js.copy') # copy with timestamp preserved
    run_process([PYTHON, FILE_PACKAGER, 'test.data', '--preload', 'data1.txt', '--preload', 'subdir/data2.txt', '--js-output=immutable.js', '--separate-metadata'])
    assert filecmp.cmp('immutable.js.copy', 'immutable.js')
    # assert both file content and timestamp are the same as reference copy
    self.assertEqual(str(os.path.getmtime('immutable.js.copy')), str(os.path.getmtime('immutable.js')))
    # verify the content of metadata file is correct
    with open('immutable.js.metadata') as f:
      metadata = json.load(f)
    self.assertEqual(len(metadata['files']), 2)
    assert metadata['files'][0]['start'] == 0 and metadata['files'][0]['end'] == len('data1') and metadata['files'][0]['filename'] == '/data1.txt'
    assert metadata['files'][1]['start'] == len('data1') and metadata['files'][1]['end'] == len('data1') + len('data2') and metadata['files'][1]['filename'] == '/subdir/data2.txt'
    assert metadata['remote_package_size'] == len('data1') + len('data2')

    # can only assert the uuid format is correct, the uuid's value is expected to differ in between invocation
    uuid.UUID(metadata['package_uuid'], version=4)

  def test_file_packager_unicode(self):
    unicode_name = 'unicode…☃'
    if not os.path.exists(unicode_name):
      try:
        os.mkdir(unicode_name)
      except OSError:
        print("we failed to even create a unicode dir, so on this OS, we can't test this")
        return
    full = os.path.join(unicode_name, 'data.txt')
    create_test_file(full, 'data')
    proc = run_process([PYTHON, FILE_PACKAGER, 'test.data', '--preload', full], stdout=PIPE, stderr=PIPE)
    assert len(proc.stdout), proc.stderr
    assert unicode_name in proc.stdout, proc.stdout
    print(len(proc.stderr))

  def test_file_packager_mention_FORCE_FILESYSTEM(self):
    MESSAGE = 'Remember to build the main file with  -s FORCE_FILESYSTEM=1  so that it includes support for loading this file package'
    create_test_file('data.txt', 'data1')
    # mention when running standalone
    err = run_process([PYTHON, FILE_PACKAGER, 'test.data', '--preload', 'data.txt'], stdout=PIPE, stderr=PIPE).stderr
    self.assertContained(MESSAGE, err)
    # do not mention from emcc
    err = run_process([PYTHON, EMCC, path_from_root('tests', 'hello_world.c'), '--preload-file', 'data.txt'], stdout=PIPE, stderr=PIPE).stderr
    assert len(err) == 0, err

  def test_headless(self):
    shutil.copyfile(path_from_root('tests', 'screenshot.png'), 'example.png')
    run_process([PYTHON, EMCC, path_from_root('tests', 'sdl_headless.c'), '-s', 'HEADLESS=1'])
    output = run_js('a.out.js', stderr=PIPE)
    assert '''Init: 0
Font: 0x1
Sum: 0
you should see two lines of text in different colors and a blue rectangle
SDL_Quit called (and ignored)
done.
''' in output, output

  def test_preprocess(self):
    self.clear()

    out = run_process([PYTHON, EMCC, path_from_root('tests', 'hello_world.c'), '-E'], stdout=PIPE).stdout
    assert not os.path.exists('a.out.js')
    # Test explicitly that the output contains a line typically written by the preprocessor.
    # Clang outputs on Windows lines like "#line 1", on Unix '# 1 '.
    # TODO: This is one more of those platform-specific discrepancies, investigate more if this ever becomes an issue,
    # ideally we would have emcc output identical data on all platforms.
    assert '''#line 1 ''' in out or '''# 1 ''' in out
    assert '''hello_world.c"''' in out
    assert '''printf("hello, world!''' in out

  def test_syntax_only_valid(self):
    result = run_process([PYTHON, EMCC, path_from_root('tests', 'hello_world.c'), '-fsyntax-only'], stdout=PIPE, stderr=STDOUT)
    self.assertEqual(result.stdout, '')
    self.assertNotExists('a.out.js')

  def test_syntax_only_invalid(self):
    create_test_file('src.c', 'int main() {')
    result = run_process([PYTHON, EMCC, 'src.c', '-fsyntax-only'], stdout=PIPE, check=False, stderr=STDOUT)
    self.assertNotEqual(result.returncode, 0)
    self.assertContained("src.c:1:13: error: expected '}'", result.stdout)
    self.assertNotExists('a.out.js')

  def test_demangle(self):
    create_test_file('src.cpp', '''
      #include <stdio.h>
      #include <emscripten.h>
      void two(char c) {
        EM_ASM(out(stackTrace()));
      }
      void one(int x) {
        two(x % 17);
      }
      int main() {
        EM_ASM(out(demangle('__Znwm'))); // check for no aborts
        EM_ASM(out(demangle('_main')));
        EM_ASM(out(demangle('__Z2f2v')));
        EM_ASM(out(demangle('__Z12abcdabcdabcdi')));
        EM_ASM(out(demangle('__ZL12abcdabcdabcdi')));
        EM_ASM(out(demangle('__Z4testcsifdPvPiPc')));
        EM_ASM(out(demangle('__ZN4test5moarrEcslfdPvPiPc')));
        EM_ASM(out(demangle('__ZN4Waka1f12a234123412345pointEv')));
        EM_ASM(out(demangle('__Z3FooIiEvv')));
        EM_ASM(out(demangle('__Z3FooIidEvi')));
        EM_ASM(out(demangle('__ZN3Foo3BarILi5EEEvv')));
        EM_ASM(out(demangle('__ZNK10__cxxabiv120__si_class_type_info16search_below_dstEPNS_19__dynamic_cast_infoEPKvib')));
        EM_ASM(out(demangle('__Z9parsewordRPKciRi')));
        EM_ASM(out(demangle('__Z5multiwahtjmxyz')));
        EM_ASM(out(demangle('__Z1aA32_iPA5_c')));
        EM_ASM(out(demangle('__ZN21FWakaGLXFleeflsMarfooC2EjjjPKvbjj')));
        EM_ASM(out(demangle('__ZN5wakaw2Cm10RasterBaseINS_6watwat9PolocatorEE8merbine1INS4_2OREEEvPKjj'))); // we get this wrong, but at least emit a '?'
        one(17);
        return 0;
      }
    ''')

    # full demangle support

    run_process([PYTHON, EMCC, 'src.cpp', '-s', 'DEMANGLE_SUPPORT=1'])
    output = run_js('a.out.js')
    self.assertContained('''operator new(unsigned long)
_main
f2()
abcdabcdabcd(int)
abcdabcdabcd(int)
test(char, short, int, float, double, void*, int*, char*)
test::moarr(char, short, long, float, double, void*, int*, char*)
Waka::f::a23412341234::point()
void Foo<int>()
void Foo<int, double>(int)
void Foo::Bar<5>()
__cxxabiv1::__si_class_type_info::search_below_dst(__cxxabiv1::__dynamic_cast_info*, void const*, int, bool) const
parseword(char const*&, int, int&)
multi(wchar_t, signed char, unsigned char, unsigned short, unsigned int, unsigned long, long long, unsigned long long, ...)
a(int [32], char (*) [5])
FWakaGLXFleeflsMarfoo::FWakaGLXFleeflsMarfoo(unsigned int, unsigned int, unsigned int, void const*, bool, unsigned int, unsigned int)
void wakaw::Cm::RasterBase<wakaw::watwat::Polocator>::merbine1<wakaw::Cm::RasterBase<wakaw::watwat::Polocator>::OR>(unsigned int const*, unsigned int)
''', output)
    # test for multiple functions in one stack trace
    run_process([PYTHON, EMCC, 'src.cpp', '-s', 'DEMANGLE_SUPPORT=1', '-g'])
    output = run_js('a.out.js')
    self.assertIn('one(int)', output)
    self.assertIn('two(char)', output)

  def test_demangle_cpp(self):
    create_test_file('src.cpp', '''
      #include <stdio.h>
      #include <emscripten.h>
      #include <cxxabi.h>
      #include <assert.h>

      int main() {
        char out[256];
        int status = 1;
        size_t length = 255;
        abi::__cxa_demangle("_ZN4Waka1f12a234123412345pointEv", out, &length, &status);
        assert(status == 0);
        printf("%s\\n", out);
        return 0;
      }
    ''')

    run_process([PYTHON, EMCC, 'src.cpp'])
    output = run_js('a.out.js')
    self.assertContained('Waka::f::a23412341234::point()', output)

  def test_module_exports_with_closure(self):
    # This test checks that module.export is retained when JavaScript is minified by compiling with --closure 1
    # This is important as if module.export is not present the Module object will not be visible to node.js
    # Run with ./runner.py other.test_module_exports_with_closure

    # First make sure test.js isn't present.
    self.clear()

    # compile with -O2 --closure 0
    run_process([PYTHON, EMCC, path_from_root('tests', 'Module-exports', 'test.c'),
                 '-o', 'test.js', '-O2', '--closure', '0',
                 '--pre-js', path_from_root('tests', 'Module-exports', 'setup.js'),
                 '-s', 'EXPORTED_FUNCTIONS=["_bufferTest"]',
                 '-s', 'EXTRA_EXPORTED_RUNTIME_METHODS=["ccall", "cwrap"]',
                 '-s', 'WASM_ASYNC_COMPILATION=0'])

    # Check that compilation was successful
    self.assertExists('test.js')
    test_js_closure_0 = open('test.js').read()

    # Check that test.js compiled with --closure 0 contains "module['exports'] = Module;"
    assert ("module['exports'] = Module;" in test_js_closure_0) or ('module["exports"]=Module' in test_js_closure_0) or ('module["exports"] = Module;' in test_js_closure_0)

    # Check that main.js (which requires test.js) completes successfully when run in node.js
    # in order to check that the exports are indeed functioning correctly.
    shutil.copyfile(path_from_root('tests', 'Module-exports', 'main.js'), 'main.js')
    if NODE_JS in JS_ENGINES:
      self.assertContained('bufferTest finished', run_js('main.js', engine=NODE_JS))

    # Delete test.js again and check it's gone.
    try_delete('test.js')
    self.assertNotExists('test.js')

    # compile with -O2 --closure 1
    run_process([PYTHON, EMCC, path_from_root('tests', 'Module-exports', 'test.c'),
                 '-o', 'test.js', '-O2', '--closure', '1',
                 '--pre-js', path_from_root('tests', 'Module-exports', 'setup.js'),
                 '-s', 'EXPORTED_FUNCTIONS=["_bufferTest"]',
                 '-s', 'EXTRA_EXPORTED_RUNTIME_METHODS=["ccall", "cwrap"]',
                 '-s', 'WASM_ASYNC_COMPILATION=0'])

    # Check that compilation was successful
    self.assertExists('test.js')
    test_js_closure_1 = open('test.js').read()

    # Check that test.js compiled with --closure 1 contains "module.exports", we want to verify that
    # "module['exports']" got minified to "module.exports" when compiling with --closure 1
    assert "module.exports" in test_js_closure_1

    # Check that main.js (which requires test.js) completes successfully when run in node.js
    # in order to check that the exports are indeed functioning correctly.
    if NODE_JS in JS_ENGINES:
      self.assertContained('bufferTest finished', run_js('main.js', engine=NODE_JS))

  def test_node_catch_exit(self):
    # Test that in node.js exceptions are not caught if NODEJS_EXIT_CATCH=0
    if NODE_JS not in JS_ENGINES:
      return

    create_test_file('count.c', '''
      #include <string.h>
      int count(const char *str) {
          return (int)strlen(str);
      }
    ''')

    create_test_file('index.js', '''
      const count = require('./count.js');

      console.log(xxx); //< here is the ReferenceError
    ''')

    reference_error_text = 'console.log(xxx); //< here is the ReferenceError'

    run_process([PYTHON, EMCC, 'count.c', '-o', 'count.js'])

    # Check that the ReferenceError is caught and rethrown and thus the original error line is masked
    self.assertNotContained(reference_error_text,
                            run_js('index.js', engine=NODE_JS, stderr=STDOUT, assert_returncode=None))

    run_process([PYTHON, EMCC, 'count.c', '-o', 'count.js', '-s', 'NODEJS_CATCH_EXIT=0'])

    # Check that the ReferenceError is not caught, so we see the error properly
    self.assertContained(reference_error_text,
                         run_js('index.js', engine=NODE_JS, stderr=STDOUT, assert_returncode=None))

  def test_extra_exported_methods(self):
    # Test with node.js that the EXTRA_EXPORTED_RUNTIME_METHODS setting is considered by libraries
    if NODE_JS not in JS_ENGINES:
      self.skipTest("node engine required for this test")

    create_test_file('count.c', '''
      #include <string.h>
      int count(const char *str) {
          return (int)strlen(str);
      }
    ''')

    create_test_file('index.js', '''
      const count = require('./count.js');

      console.log(count.FS_writeFile);
    ''')

    reference_error_text = 'undefined'

    run_process([PYTHON, EMCC, 'count.c', '-s', 'FORCE_FILESYSTEM=1', '-s',
                 'EXTRA_EXPORTED_RUNTIME_METHODS=["FS_writeFile"]', '-o', 'count.js'])

    # Check that the Module.FS_writeFile exists
    self.assertNotContained(reference_error_text,
                            run_js('index.js', engine=NODE_JS, stderr=STDOUT, assert_returncode=None))

    run_process([PYTHON, EMCC, 'count.c', '-s', 'FORCE_FILESYSTEM=1', '-o', 'count.js'])

    # Check that the Module.FS_writeFile is not exported
    self.assertContained(reference_error_text,
                         run_js('index.js', engine=NODE_JS, stderr=STDOUT, assert_returncode=None))

  def test_fs_stream_proto(self):
    open('src.cpp', 'wb').write(br'''
#include <stdio.h>
#include <fcntl.h>
#include <unistd.h>
#include <sys/stat.h>
#include <errno.h>
#include <string.h>

int main()
{
    long file_size = 0;
    int h = open("src.cpp", O_RDONLY, 0666);
    if (0 != h)
    {
        FILE* file = fdopen(h, "rb");
        if (0 != file)
        {
            fseek(file, 0, SEEK_END);
            file_size = ftell(file);
            fseek(file, 0, SEEK_SET);
        }
        else
        {
            printf("fdopen() failed: %s\n", strerror(errno));
            return 10;
        }
        close(h);
        printf("File size: %ld\n", file_size);
    }
    else
    {
        printf("open() failed: %s\n", strerror(errno));
        return 10;
    }
    return 0;
}
    ''')
    run_process([PYTHON, EMCC, 'src.cpp', '--embed-file', 'src.cpp'])
    for engine in JS_ENGINES:
      out = run_js('a.out.js', engine=engine, stderr=PIPE, full_output=True)
      self.assertContained('File size: 724', out)

  def test_proxyfs(self):
    # This test supposes that 3 different programs share the same directory and files.
    # The same JS object is not used for each of them
    # But 'require' function caches JS objects.
    # If we just load same js-file multiple times like following code,
    # these programs (m0,m1,m2) share the same JS object.
    #
    #   var m0 = require('./proxyfs_test.js');
    #   var m1 = require('./proxyfs_test.js');
    #   var m2 = require('./proxyfs_test.js');
    #
    # To separate js-objects for each of them, following 'require' use different js-files.
    #
    #   var m0 = require('./proxyfs_test.js');
    #   var m1 = require('./proxyfs_test1.js');
    #   var m2 = require('./proxyfs_test2.js');
    #
    create_test_file('proxyfs_test_main.js', r'''
var m0 = require('./proxyfs_test.js');
var m1 = require('./proxyfs_test1.js');
var m2 = require('./proxyfs_test2.js');

var section;
function print(str){
  process.stdout.write(section+":"+str+":");
}

m0.FS.mkdir('/working');
m0.FS.mount(m0.PROXYFS,{root:'/',fs:m1.FS},'/working');
m0.FS.mkdir('/working2');
m0.FS.mount(m0.PROXYFS,{root:'/',fs:m2.FS},'/working2');

section = "child m1 reads and writes local file.";
print("m1 read embed");
m1.ccall('myreade','number',[],[]);
print("m1 write");console.log("");
m1.ccall('mywrite0','number',['number'],[1]);
print("m1 read");
m1.ccall('myread0','number',[],[]);


section = "child m2 reads and writes local file.";
print("m2 read embed");
m2.ccall('myreade','number',[],[]);
print("m2 write");console.log("");
m2.ccall('mywrite0','number',['number'],[2]);
print("m2 read");
m2.ccall('myread0','number',[],[]);

section = "child m1 reads local file.";
print("m1 read");
m1.ccall('myread0','number',[],[]);

section = "parent m0 reads and writes local and children's file.";
print("m0 read embed");
m0.ccall('myreade','number',[],[]);
print("m0 read m1");
m0.ccall('myread1','number',[],[]);
print("m0 read m2");
m0.ccall('myread2','number',[],[]);

section = "m0,m1 and m2 verify local files.";
print("m0 write");console.log("");
m0.ccall('mywrite0','number',['number'],[0]);
print("m0 read");
m0.ccall('myread0','number',[],[]);
print("m1 read");
m1.ccall('myread0','number',[],[]);
print("m2 read");
m2.ccall('myread0','number',[],[]);

print("m0 read embed");
m0.ccall('myreade','number',[],[]);
print("m1 read embed");
m1.ccall('myreade','number',[],[]);
print("m2 read embed");
m2.ccall('myreade','number',[],[]);

section = "parent m0 writes and reads children's files.";
print("m0 write m1");console.log("");
m0.ccall('mywrite1','number',[],[]);
print("m0 read m1");
m0.ccall('myread1','number',[],[]);
print("m0 write m2");console.log("");
m0.ccall('mywrite2','number',[],[]);
print("m0 read m2");
m0.ccall('myread2','number',[],[]);
print("m1 read");
m1.ccall('myread0','number',[],[]);
print("m2 read");
m2.ccall('myread0','number',[],[]);
print("m0 read m0");
m0.ccall('myread0','number',[],[]);
''')

    create_test_file('proxyfs_pre.js', r'''
if (typeof Module === 'undefined') Module = {};
Module["noInitialRun"]=true;
noExitRuntime=true;
''')

    create_test_file('proxyfs_embed.txt', r'''test
''')

    create_test_file('proxyfs_test.c', r'''
#include <stdio.h>

int
mywrite1(){
  FILE* out = fopen("/working/hoge.txt","w");
  fprintf(out,"test1\n");
  fclose(out);
  return 0;
}

int
myread1(){
  FILE* in = fopen("/working/hoge.txt","r");
  char buf[1024];
  int len;
  if(in==NULL)
    printf("open failed\n");

  while(! feof(in)){
    if(fgets(buf,sizeof(buf),in)==buf){
      printf("%s",buf);
    }
  }
  fclose(in);
  return 0;
}
int
mywrite2(){
  FILE* out = fopen("/working2/hoge.txt","w");
  fprintf(out,"test2\n");
  fclose(out);
  return 0;
}

int
myread2(){
  {
    FILE* in = fopen("/working2/hoge.txt","r");
    char buf[1024];
    int len;
    if(in==NULL)
      printf("open failed\n");

    while(! feof(in)){
      if(fgets(buf,sizeof(buf),in)==buf){
        printf("%s",buf);
      }
    }
    fclose(in);
  }
  return 0;
}

int
mywrite0(int i){
  FILE* out = fopen("hoge.txt","w");
  fprintf(out,"test0_%d\n",i);
  fclose(out);
  return 0;
}

int
myread0(){
  {
    FILE* in = fopen("hoge.txt","r");
    char buf[1024];
    int len;
    if(in==NULL)
      printf("open failed\n");

    while(! feof(in)){
      if(fgets(buf,sizeof(buf),in)==buf){
        printf("%s",buf);
      }
    }
    fclose(in);
  }
  return 0;
}

int
myreade(){
  {
    FILE* in = fopen("proxyfs_embed.txt","r");
    char buf[1024];
    int len;
    if(in==NULL)
      printf("open failed\n");

    while(! feof(in)){
      if(fgets(buf,sizeof(buf),in)==buf){
        printf("%s",buf);
      }
    }
    fclose(in);
  }
  return 0;
}
''')

    run_process([PYTHON, EMCC,
                 '-o', 'proxyfs_test.js', 'proxyfs_test.c',
                 '--embed-file', 'proxyfs_embed.txt', '--pre-js', 'proxyfs_pre.js',
                 '-s', 'EXTRA_EXPORTED_RUNTIME_METHODS=["ccall", "cwrap"]',
                 '-s', 'WASM_ASYNC_COMPILATION=0',
                 '-s', 'MAIN_MODULE=1',
                 '-s', 'EXPORT_ALL=1'])
    # Following shutil.copyfile just prevent 'require' of node.js from caching js-object.
    # See https://nodejs.org/api/modules.html
    shutil.copyfile('proxyfs_test.js', 'proxyfs_test1.js')
    shutil.copyfile('proxyfs_test.js', 'proxyfs_test2.js')
    out = run_js('proxyfs_test_main.js')
    section = "child m1 reads and writes local file."
    self.assertContained(section + ":m1 read embed:test", out)
    self.assertContained(section + ":m1 write:", out)
    self.assertContained(section + ":m1 read:test0_1", out)
    section = "child m2 reads and writes local file."
    self.assertContained(section + ":m2 read embed:test", out)
    self.assertContained(section + ":m2 write:", out)
    self.assertContained(section + ":m2 read:test0_2", out)
    section = "child m1 reads local file."
    self.assertContained(section + ":m1 read:test0_1", out)
    section = "parent m0 reads and writes local and children's file."
    self.assertContained(section + ":m0 read embed:test", out)
    self.assertContained(section + ":m0 read m1:test0_1", out)
    self.assertContained(section + ":m0 read m2:test0_2", out)
    section = "m0,m1 and m2 verify local files."
    self.assertContained(section + ":m0 write:", out)
    self.assertContained(section + ":m0 read:test0_0", out)
    self.assertContained(section + ":m1 read:test0_1", out)
    self.assertContained(section + ":m2 read:test0_2", out)
    self.assertContained(section + ":m0 read embed:test", out)
    self.assertContained(section + ":m1 read embed:test", out)
    self.assertContained(section + ":m2 read embed:test", out)
    section = "parent m0 writes and reads children's files."
    self.assertContained(section + ":m0 write m1:", out)
    self.assertContained(section + ":m0 read m1:test1", out)
    self.assertContained(section + ":m0 write m2:", out)
    self.assertContained(section + ":m0 read m2:test2", out)
    self.assertContained(section + ":m1 read:test1", out)
    self.assertContained(section + ":m2 read:test2", out)
    self.assertContained(section + ":m0 read m0:test0_0", out)

  def check_simd(self, expected_simds, expected_out):
    if SPIDERMONKEY_ENGINE in JS_ENGINES:
      out = run_js('a.out.js', engine=SPIDERMONKEY_ENGINE, stderr=PIPE, full_output=True)
      self.validate_asmjs(out)
    else:
      out = run_js('a.out.js')
    self.assertContained(expected_out, out)

    src = open('a.out.js').read()
    asm = src[src.find('// EMSCRIPTEN_START_FUNCS'):src.find('// EMSCRIPTEN_END_FUNCS')]
    simds = asm.count('SIMD_')
    assert simds >= expected_simds, 'expecting to see at least %d SIMD* uses, but seeing %d' % (expected_simds, simds)

  @unittest.skip("autovectorization of this stopped in LLVM 6.0")
  def test_autovectorize_linpack(self):
    # TODO: investigate when SIMD arrives in wasm
    run_process([PYTHON, EMCC, path_from_root('tests', 'linpack.c'), '-O2', '-s', 'SIMD=1', '-DSP', '-s', 'PRECISE_F32=1', '--profiling', '-s', 'WASM=0'])
    self.check_simd(30, 'Unrolled Single  Precision')

  def test_dependency_file(self):
    # Issue 1732: -MMD (and friends) create dependency files that need to be
    # copied from the temporary directory.

    create_test_file('test.cpp', r'''
      #include "test.hpp"

      void my_function()
      {
      }
    ''')
    create_test_file('test.hpp', r'''
      void my_function();
    ''')

    run_process([PYTHON, EMCC, '-MMD', '-c', 'test.cpp', '-o', 'test.o'])

    self.assertExists('test.d')
    deps = open('test.d').read()
    # Look for ': ' instead of just ':' to not confuse C:\path\ notation with make "target: deps" rule. Not perfect, but good enough for this test.
    head, tail = deps.split(': ', 2)
    assert 'test.o' in head, 'Invalid dependency target'
    assert 'test.cpp' in tail and 'test.hpp' in tail, 'Invalid dependencies generated'

  def test_dependency_file_2(self):
    self.clear()
    shutil.copyfile(path_from_root('tests', 'hello_world.c'), 'a.c')
    run_process([PYTHON, EMCC, 'a.c', '-MMD', '-MF', 'test.d', '-c'])
    self.assertContained(open('test.d').read(), 'a.o: a.c\n')

    self.clear()
    shutil.copyfile(path_from_root('tests', 'hello_world.c'), 'a.c')
    run_process([PYTHON, EMCC, 'a.c', '-MMD', '-MF', 'test.d', '-c', '-o', 'test.o'])
    self.assertContained(open('test.d').read(), 'test.o: a.c\n')

    self.clear()
    shutil.copyfile(path_from_root('tests', 'hello_world.c'), 'a.c')
    os.mkdir('obj')
    run_process([PYTHON, EMCC, 'a.c', '-MMD', '-MF', 'test.d', '-c', '-o', 'obj/test.o'])
    self.assertContained(open('test.d').read(), 'obj/test.o: a.c\n')

  def test_js_lib_quoted_key(self):
    create_test_file('lib.js', r'''
mergeInto(LibraryManager.library, {
   __internal_data:{
    '<' : 0,
    'white space' : 1
  },
  printf__deps: ['__internal_data', 'fprintf']
});
''')

    run_process([PYTHON, EMCC, path_from_root('tests', 'hello_world.cpp'), '--js-library', 'lib.js'])
    self.assertContained('hello, world!', run_js('a.out.js'))

  def test_js_lib_exported(self):
    create_test_file('lib.js', r'''
mergeInto(LibraryManager.library, {
 jslibfunc: function(x) { return 2 * x }
});
''')
    create_test_file('src.cpp', r'''
#include <emscripten.h>
#include <stdio.h>
extern "C" int jslibfunc(int x);
int main() {
  printf("c calling: %d\n", jslibfunc(6));
  EM_ASM({
    out('js calling: ' + Module['_jslibfunc'](5) + '.');
  });
}
''')
    run_process([PYTHON, EMCC, 'src.cpp', '--js-library', 'lib.js', '-s', 'EXPORTED_FUNCTIONS=["_main", "_jslibfunc"]'])
    self.assertContained('c calling: 12\njs calling: 10.', run_js('a.out.js'))

  def test_js_lib_primitive_dep(self):
    # Verify that primitive dependencies aren't generated in the output JS.

    create_test_file('lib.js', r'''
mergeInto(LibraryManager.library, {
  foo__deps: ['Int8Array', 'NonPrimitive'],
  foo: function() {},
});
''')
    create_test_file('main.c', r'''
void foo(void);

int main(int argc, char** argv) {
  foo();
  return 0;
}
''')
    run_process([PYTHON, EMCC, '-O0', 'main.c', '--js-library', 'lib.js', '-s', 'WARN_ON_UNDEFINED_SYMBOLS=0'])
    generated = open('a.out.js').read()
    self.assertContained('missing function: NonPrimitive', generated)
    self.assertNotContained('missing function: Int8Array', generated)

  def test_js_lib_using_asm_lib(self):
    create_test_file('lib.js', r'''
mergeInto(LibraryManager.library, {
  jslibfunc__deps: ['asmlibfunc'],
  jslibfunc: function(x) {
    return 2 * _asmlibfunc(x);
  },

  asmlibfunc__asm: true,
  asmlibfunc__sig: 'ii',
  asmlibfunc: function(x) {
    x = x | 0;
    return x + 1 | 0;
  }
});
''')
    create_test_file('src.cpp', r'''
#include <stdio.h>
extern "C" int jslibfunc(int x);
int main() {
  printf("c calling: %d\n", jslibfunc(6));
}
''')
    run_process([PYTHON, EMCC, 'src.cpp', '--js-library', 'lib.js'])
    self.assertContained('c calling: 14\n', run_js('a.out.js'))

  def test_EMCC_BUILD_DIR(self):
    # EMCC_BUILD_DIR env var contains the dir we were building in, when running the js compiler (e.g. when
    # running a js library). We force the cwd to be src/ for technical reasons, so this lets you find out
    # where you were.
    create_test_file('lib.js', r'''
printErr('dir was ' + process.env.EMCC_BUILD_DIR);
''')
    err = run_process([PYTHON, EMCC, path_from_root('tests', 'hello_world.cpp'), '--js-library', 'lib.js'], stderr=PIPE).stderr
    self.assertContained('dir was ' + os.path.realpath(os.path.normpath(self.get_dir())), err)

  def test_float_h(self):
    process = run_process([PYTHON, EMCC, path_from_root('tests', 'float+.c')], stdout=PIPE, stderr=PIPE)
    assert process.returncode == 0, 'float.h should agree with our system: ' + process.stdout + '\n\n\n' + process.stderr

  def test_output_is_dir(self):
    outdir = 'out_dir/'
    os.mkdir(outdir)
    err = self.expect_fail([PYTHON, EMCC, '-c', path_from_root('tests', 'hello_world.c'), '-o', outdir])
    self.assertContained('error: unable to open output file', err)

  def test_default_obj_ext(self):
    run_process([PYTHON, EMCC, '-c', path_from_root('tests', 'hello_world.c')])
    self.assertExists('hello_world.o')

    run_process([PYTHON, EMCC, '-c', path_from_root('tests', 'hello_world.c'), '--default-obj-ext', 'obj'])
    self.assertExists('hello_world.obj')

  def test_doublestart_bug(self):
    create_test_file('code.cpp', r'''
#include <stdio.h>
#include <emscripten.h>

void main_loop(void) {
    static int cnt = 0;
    if (++cnt >= 10) emscripten_cancel_main_loop();
}

int main(void) {
    printf("This should only appear once.\n");
    emscripten_set_main_loop(main_loop, 10, 0);
    return 0;
}
''')

    create_test_file('pre.js', r'''
if (!Module['preRun']) Module['preRun'] = [];
Module["preRun"].push(function () {
    addRunDependency('test_run_dependency');
    removeRunDependency('test_run_dependency');
});
''')

    run_process([PYTHON, EMCC, 'code.cpp', '--pre-js', 'pre.js'])
    output = run_js('a.out.js', engine=NODE_JS)

    assert output.count('This should only appear once.') == 1, output

  def test_module_print(self):
    create_test_file('code.cpp', r'''
#include <stdio.h>
int main(void) {
  printf("123456789\n");
  return 0;
}
''')

    create_test_file('pre.js', r'''
var Module = { print: function(x) { throw '<{(' + x + ')}>' } };
''')

    run_process([PYTHON, EMCC, 'code.cpp', '--pre-js', 'pre.js'])
    output = run_js('a.out.js', stderr=PIPE, full_output=True, engine=NODE_JS, assert_returncode=None)
    assert r'<{(123456789)}>' in output, output

  def test_precompiled_headers(self):
    for suffix in ['gch', 'pch']:
      print(suffix)
      self.clear()

      create_test_file('header.h', '#define X 5\n')
      run_process([PYTHON, EMCC, '-xc++-header', 'header.h', '-c'])
      self.assertExists('header.h.gch') # default output is gch
      if suffix != 'gch':
        run_process([PYTHON, EMCC, '-xc++-header', 'header.h', '-o', 'header.h.' + suffix])
        assert open('header.h.gch', 'rb').read() == open('header.h.' + suffix, 'rb').read()

      create_test_file('src.cpp', r'''
#include <stdio.h>
int main() {
  printf("|%d|\n", X);
  return 0;
}
''')
      run_process([PYTHON, EMCC, 'src.cpp', '-include', 'header.h'])

      output = run_js('a.out.js', stderr=PIPE, full_output=True, engine=NODE_JS)
      assert '|5|' in output, output

      # also verify that the gch is actually used
      err = run_process([PYTHON, EMCC, 'src.cpp', '-include', 'header.h', '-Xclang', '-print-stats'], stderr=PIPE).stderr
      self.assertTextDataContained('*** PCH/Modules Loaded:\nModule: header.h.' + suffix, err)
      # and sanity check it is not mentioned when not
      try_delete('header.h.' + suffix)
      err = run_process([PYTHON, EMCC, 'src.cpp', '-include', 'header.h', '-Xclang', '-print-stats'], stderr=PIPE).stderr
      assert '*** PCH/Modules Loaded:\nModule: header.h.' + suffix not in err.replace('\r\n', '\n'), err

      # with specified target via -o
      try_delete('header.h.' + suffix)
      run_process([PYTHON, EMCC, '-xc++-header', 'header.h', '-o', 'my.' + suffix])
      self.assertExists('my.' + suffix)

      # -include-pch flag
      run_process([PYTHON, EMCC, '-xc++-header', 'header.h', '-o', 'header.h.' + suffix])
      run_process([PYTHON, EMCC, 'src.cpp', '-include-pch', 'header.h.' + suffix])
      output = run_js('a.out.js')
      assert '|5|' in output, output

  @no_wasm_backend('tests extra fastcomp warnings on unaligned loads/stores, which matter a lot more in asm.js')
  def test_warn_unaligned(self):
    create_test_file('src.cpp', r'''
#include <stdio.h>
struct packey {
  char x;
  int y;
  double z;
} __attribute__((__packed__));
int main() {
  volatile packey p;
  p.x = 0;
  p.y = 1;
  p.z = 2;
  return 0;
}
''')
    output = run_process([PYTHON, EMCC, 'src.cpp', '-s', 'WASM=0', '-s', 'WARN_UNALIGNED=1'], stderr=PIPE)
    output = run_process([PYTHON, EMCC, 'src.cpp', '-s', 'WASM=0', '-s', 'WARN_UNALIGNED=1', '-g'], stderr=PIPE)
    assert 'emcc: warning: unaligned store' in output.stderr, output.stderr
    assert 'emcc: warning: unaligned store' in output.stderr, output.stderr
    assert '@line 11 "src.cpp"' in output.stderr, output.stderr

  def test_LEGACY_VM_SUPPORT(self):
    # when modern features are lacking, we can polyfill them or at least warn
    create_test_file('pre.js', 'Math.imul = undefined;')

    def test(expected, opts=[]):
      print(opts)
      result = run_process([PYTHON, EMCC, path_from_root('tests', 'hello_world.c'), '--pre-js', 'pre.js'] + opts, stderr=PIPE, check=False)
      if result.returncode == 0:
        self.assertContained(expected, run_js('a.out.js', stderr=PIPE, full_output=True, engine=NODE_JS, assert_returncode=None))
      else:
        self.assertContained(expected, result.stderr)

    # when legacy is needed, we show an error indicating so
    test('build with LEGACY_VM_SUPPORT')
    # wasm is on by default, and does not mix with legacy, so we show an error
    test('LEGACY_VM_SUPPORT is only supported for asm.js, and not wasm. Build with -s WASM=0', ['-s', 'LEGACY_VM_SUPPORT=1'])
    # legacy + disabling wasm works
    if self.is_wasm_backend():
      return
    test('hello, world!', ['-s', 'LEGACY_VM_SUPPORT=1', '-s', 'WASM=0'])

  def test_on_abort(self):
    expected_output = 'Module.onAbort was called'

    def add_on_abort_and_verify(extra=''):
      with open('a.out.js') as f:
        js = f.read()
      with open('a.out.js', 'w') as f:
        f.write("var Module = { onAbort: function() { console.log('%s') } };\n" % expected_output)
        f.write(extra + '\n')
        f.write(js)
      self.assertContained(expected_output, run_js('a.out.js', assert_returncode=None))

    # test direct abort() C call

    create_test_file('src.c', '''
        #include <stdlib.h>
        int main() {
          abort();
        }
      ''')
    run_process([PYTHON, EMCC, 'src.c', '-s', 'WASM_ASYNC_COMPILATION=0'])
    add_on_abort_and_verify()

    # test direct abort() JS call

    create_test_file('src.c', '''
        #include <emscripten.h>
        int main() {
          EM_ASM({ abort() });
        }
      ''')
    run_process([PYTHON, EMCC, 'src.c', '-s', 'WASM_ASYNC_COMPILATION=0'])
    add_on_abort_and_verify()

    # test throwing in an abort handler, and catching that

    create_test_file('src.c', '''
        #include <emscripten.h>
        int main() {
          EM_ASM({
            try {
              out('first');
              abort();
            } catch (e) {
              out('second');
              abort();
              throw e;
            }
          });
        }
      ''')
    run_process([PYTHON, EMCC, 'src.c', '-s', 'WASM_ASYNC_COMPILATION=0'])
    with open('a.out.js') as f:
      js = f.read()
    with open('a.out.js', 'w') as f:
      f.write("var Module = { onAbort: function() { console.log('%s'); throw 're-throw'; } };\n" % expected_output)
      f.write(js)
    out = run_js('a.out.js', stderr=STDOUT, assert_returncode=None)
    print(out)
    self.assertContained(expected_output, out)
    self.assertContained('re-throw', out)
    self.assertContained('first', out)
    self.assertContained('second', out)
    self.assertEqual(out.count(expected_output), 2)

    # test an abort during startup
    run_process([PYTHON, EMCC, path_from_root('tests', 'hello_world.c')])
    os.remove('a.out.wasm') # trigger onAbort by intentionally causing startup to fail
    add_on_abort_and_verify()

  def test_no_exit_runtime(self):
    create_test_file('code.cpp', r'''
#include <stdio.h>

template<int x>
struct Waste {
  Waste() {
    printf("coming around %d\n", x);
  }
  ~Waste() {
    printf("going away %d\n", x);
  }
};

Waste<1> w1;
Waste<2> w2;
Waste<3> w3;
Waste<4> w4;
Waste<5> w5;

int main(int argc, char **argv) {
  return 0;
}
    ''')

    for wasm in [0, 1]:
      for no_exit in [1, 0]:
        for opts in [[], ['-O1'], ['-O2', '-g2'], ['-O2', '-g2', '--llvm-lto', '1']]:
          if self.is_wasm_backend() and not wasm:
            continue
          print(wasm, no_exit, opts)
          cmd = [PYTHON, EMCC] + opts + ['code.cpp', '-s', 'EXIT_RUNTIME=' + str(1 - no_exit), '-s', 'WASM=' + str(wasm)]
          if wasm:
            cmd += ['--profiling-funcs'] # for function names
          run_process(cmd)
          output = run_js('a.out.js', stderr=PIPE, full_output=True, engine=NODE_JS)
          src = open('a.out.js').read()
          if wasm:
            src += '\n' + self.get_wasm_text('a.out.wasm')
          exit = 1 - no_exit
          print('  exit:', exit, 'opts:', opts)
          self.assertContained('coming around', output)
          self.assertContainedIf('going away', output, exit)
          if not self.is_wasm_backend():
            # The wasm backend uses atexit to register destructors when
            # constructors are called  There is currently no way to exclude
            # these destructors from the wasm binary.
            assert ('atexit(' in src) == exit, 'atexit should not appear in src when EXIT_RUNTIME=0'
            assert ('_ZN5WasteILi2EED' in src) == exit, 'destructors should not appear if no exit:\n' + src

  def test_no_exit_runtime_warnings_flush(self):
    # check we warn if there is unflushed info
    create_test_file('code.c', r'''
#include <stdio.h>
int main(int argc, char **argv) {
  printf("hello\n");
  printf("world"); // no newline, not flushed
#if FLUSH
  printf("\n");
#endif
}
''')
    create_test_file('code.cpp', r'''
#include <iostream>
int main() {
  using namespace std;
  cout << "hello" << std::endl;
  cout << "world"; // no newline, not flushed
#if FLUSH
  std::cout << std::endl;
#endif
}
''')
    for src in ['code.c', 'code.cpp']:
      for no_exit in [0, 1]:
        for assertions in [0, 1]:
          for flush in [0, 1]:
            # TODO: also check FILESYSTEM=0 here. it never worked though, buffered output was not emitted at shutdown
            print(src, no_exit, assertions, flush)
            cmd = [PYTHON, EMCC, src, '-s', 'EXIT_RUNTIME=%d' % (1 - no_exit), '-s', 'ASSERTIONS=%d' % assertions]
            if flush:
              cmd += ['-DFLUSH']
            run_process(cmd)
            output = run_js('a.out.js', stderr=PIPE, full_output=True)
            exit = 1 - no_exit
            assert 'hello' in output, output
            assert ('world' in output) == (exit or flush), 'unflushed content is shown only when exiting the runtime'
            assert (no_exit and assertions and not flush) == ('stdio streams had content in them that was not flushed. you should set EXIT_RUNTIME to 1' in output), 'warning should be shown'

  def test_fs_after_main(self):
    for args in [[], ['-O1']]:
      print(args)
      run_process([PYTHON, EMCC, path_from_root('tests', 'fs_after_main.cpp')])
      self.assertContained('Test passed.', run_js('a.out.js', engine=NODE_JS))

  @no_wasm_backend('tests fastcomp compiler flags')
  def test_os_oz(self):
    for arg, expect in [
        ('-O1', '-O1'),
        ('-O2', '-O3'),
        ('-Os', '-Os'),
        ('-Oz', '-Oz'),
        ('-O3', '-O3'),
      ]:
      print(arg, expect)
      proc = run_process([PYTHON, EMCC, '-v', path_from_root('tests', 'hello_world.cpp'), arg], stderr=PIPE)
      self.assertContained(expect, proc.stderr)
      self.assertContained('hello, world!', run_js('a.out.js'))

  def test_oz_size(self):
    sizes = {}
    for name, args in [
        ('0', []),
        ('1', ['-O1']),
        ('2', ['-O2']),
        ('s', ['-Os']),
        ('z', ['-Oz']),
        ('3', ['-O3']),
      ]:
      print(name, args)
      self.clear()
      run_process([PYTHON, EMCC, '-c', path_from_root('system', 'lib', 'dlmalloc.c')] + args)
      sizes[name] = os.path.getsize('dlmalloc.o')
    print(sizes)
    opt_min = min(sizes['1'], sizes['2'], sizes['3'], sizes['s'], sizes['z'])
    opt_max = max(sizes['1'], sizes['2'], sizes['3'], sizes['s'], sizes['z'])
    # 'opt builds are all fairly close'
    self.assertLess(opt_min - opt_max, opt_max * 0.1)
    # unopt build is quite larger'
    self.assertGreater(sizes['0'], (1.20 * opt_max))

  @no_wasm_backend('relies on ctor evaluation and dtor elimination')
  def test_global_inits(self):
    create_test_file('inc.h', r'''
#include <stdio.h>

template<int x>
struct Waste {
  int state;
  Waste() : state(10) {}
  void test(int a) {
    printf("%d\n", a + state);
  }
  ~Waste() {
    printf("going away %d\n", x);
  }
};

Waste<3> *getMore();
''')

    create_test_file('main.cpp', r'''
#include "inc.h"

Waste<1> mw1;
Waste<2> mw2;

int main(int argc, char **argv) {
  printf("argc: %d\n", argc);
  mw1.state += argc;
  mw2.state += argc;
  mw1.test(5);
  mw2.test(6);
  getMore()->test(0);
  return 0;
}
''')

    create_test_file('side.cpp', r'''
#include "inc.h"

Waste<3> sw3;

Waste<3> *getMore() {
  return &sw3;
}
''')

    for opts, has_global in [
      (['-O2', '-g', '-s', 'EXIT_RUNTIME=1'], True),
      # no-exit-runtime removes the atexits, and then globalgce can work
      # it's magic to remove the global initializer entirely
      (['-O2', '-g'], False),
      (['-Os', '-g', '-s', 'EXIT_RUNTIME=1'], True),
      (['-Os', '-g'], False),
      (['-O2', '-g', '--llvm-lto', '1', '-s', 'EXIT_RUNTIME=1'], True),
      (['-O2', '-g', '--llvm-lto', '1'], False),
    ]:
      print(opts, has_global)
      run_process([PYTHON, EMCC, 'main.cpp', '-c'] + opts)
      run_process([PYTHON, EMCC, 'side.cpp', '-c'] + opts)
      run_process([PYTHON, EMCC, 'main.o', 'side.o'] + opts)
      run_js('a.out.js', stderr=PIPE, full_output=True, engine=NODE_JS)
      src = open('a.out.js').read()
      self.assertContained('argc: 1\n16\n17\n10\n', run_js('a.out.js'))
      self.assertContainedIf('globalCtors', src, has_global)

  # Tests that when there are only 0 or 1 global initializers, that a grouped global initializer function will not be generated
  # (that would just consume excess code size)
  def test_no_global_inits(self):
    create_test_file('one_global_initializer.cpp', r'''
#include <emscripten.h>
#include <stdio.h>
double t = emscripten_get_now();
int main() { printf("t:%d\n", (int)(t>0)); }
''')
    run_process([PYTHON, EMCC, 'one_global_initializer.cpp'])
    # Above file has one global initializer, should not generate a redundant grouped globalCtors function
    self.assertNotContained('globalCtors', open('a.out.js').read())
    self.assertContained('t:1', run_js('a.out.js'))

    create_test_file('zero_global_initializers.cpp', r'''
#include <stdio.h>
int main() { printf("t:1\n"); }
''')
    run_process([PYTHON, EMCC, 'zero_global_initializers.cpp'])
    # Above file should have zero global initializers, should not generate any global initializer functions
    self.assertNotContained('__GLOBAL__sub_', open('a.out.js').read())
    self.assertContained('t:1', run_js('a.out.js'))

  def test_implicit_func(self):
    create_test_file('src.c', r'''
#include <stdio.h>
int main()
{
    printf("hello %d\n", strnlen("waka", 2)); // Implicit declaration, no header, for strnlen
    int (*my_strnlen)(char*, ...) = strnlen;
    printf("hello %d\n", my_strnlen("shaka", 2));
    return 0;
}
''')

    IMPLICIT_WARNING = '''warning: implicit declaration of function 'strnlen' is invalid in C99'''
    IMPLICIT_ERROR = '''error: implicit declaration of function 'strnlen' is invalid in C99'''

    for opts, expected, compile_expected in [
      ([], None, [IMPLICIT_ERROR]),
      (['-Wno-error=implicit-function-declaration'], ['hello '], [IMPLICIT_WARNING]), # turn error into warning
      (['-Wno-implicit-function-declaration'], ['hello '], []), # turn error into nothing at all (runtime output is incorrect)
    ]:
      print(opts, expected)
      try_delete('a.out.js')
      stderr = run_process([PYTHON, EMCC, 'src.c'] + opts, stderr=PIPE, check=False).stderr
      for ce in compile_expected + ['''warning: incompatible pointer types''']:
        self.assertContained(ce, stderr)
      if expected is None:
        assert not os.path.exists('a.out.js')
      else:
        output = run_js('a.out.js', stderr=PIPE, full_output=True)
        for e in expected:
          self.assertContained(e, output)

  @no_wasm_backend('uses prebuilt .ll file')
  def test_incorrect_static_call(self):
    for wasm in [0, 1]:
      for opts in [0, 1]:
        for asserts in [0, 1]:
          extra = []
          if opts != 1 - asserts:
            extra = ['-s', 'ASSERTIONS=' + str(asserts)]
          cmd = [PYTHON, EMCC, path_from_root('tests', 'sillyfuncast2_noasm.ll'), '-O' + str(opts), '-s', 'WASM=' + str(wasm)] + extra
          print(opts, asserts, wasm, cmd)
          # Should not need to pipe stdout here but binaryen writes to stdout
          # when it really should write to stderr.
          stderr = run_process(cmd, stdout=PIPE, stderr=PIPE, check=False).stderr
          assert ('unexpected' in stderr) == asserts, stderr
          assert ("to 'doit'" in stderr) == asserts, stderr

  @no_wasm_backend('fastcomp specific')
  def test_llvm_lit(self):
    grep_path = Building.which('grep')
    if not grep_path:
      self.skipTest('This test needs the "grep" tool in PATH. If you are using emsdk on Windows, you can obtain it via installing and activating the gnu package.')
    llvm_src = get_fastcomp_src_dir()
    if not llvm_src:
      self.skipTest('llvm source tree not found')
    LLVM_LIT = os.path.join(LLVM_ROOT, 'llvm-lit.py')
    if not os.path.exists(LLVM_LIT):
      LLVM_LIT = os.path.join(LLVM_ROOT, 'llvm-lit')
      if not os.path.exists(LLVM_LIT):
        self.skipTest('llvm-lit not found; fastcomp directory is most likely prebuilt')
    cmd = [PYTHON, LLVM_LIT, '-v', os.path.join(llvm_src, 'test', 'CodeGen', 'JS')]
    print(cmd)
    run_process(cmd)

  def test_bad_triple(self):
    # compile a minimal program, with as few dependencies as possible, as
    # native building on CI may not always work well
    create_test_file('minimal.cpp', 'int main() { return 0; }')
    try:
      vs_env = shared.get_clang_native_env()
    except Exception:
      self.skipTest('Native clang env not found')
    run_process([CLANG, 'minimal.cpp', '-target', 'x86_64-linux', '-c', '-emit-llvm', '-o', 'a.bc'] + shared.get_clang_native_args(), env=vs_env)
    err = run_process([PYTHON, EMCC, 'a.bc'], stdout=PIPE, stderr=PIPE, check=False).stderr
    if self.is_wasm_backend():
      self.assertContained('machine type must be wasm32', err)
    else:
      assert 'warning' in err or 'WARNING' in err, err
      assert 'incorrect target triple' in err or 'different target triples' in err, err

  def test_valid_abspath(self):
    # Test whether abspath warning appears
    abs_include_path = os.path.abspath(self.get_dir())
    err = run_process([PYTHON, EMCC, '-I%s' % abs_include_path, '-Wwarn-absolute-paths', path_from_root('tests', 'hello_world.c')], stdout=PIPE, stderr=PIPE).stderr
    warning = '-I or -L of an absolute path "-I%s" encountered. If this is to a local system header/library, it may cause problems (local system files make sense for compiling natively on your system, but not necessarily to JavaScript).' % abs_include_path
    assert(warning in err)

    # Passing an absolute path to a directory inside the emscripten tree is always ok and should not issue a warning.
    abs_include_path = path_from_root('tests')
    err = run_process([PYTHON, EMCC, '-I%s' % abs_include_path, '-Wwarn-absolute-paths', path_from_root('tests', 'hello_world.c')], stdout=PIPE, stderr=PIPE).stderr
    warning = '-I or -L of an absolute path "-I%s" encountered. If this is to a local system header/library, it may cause problems (local system files make sense for compiling natively on your system, but not necessarily to JavaScript).' % abs_include_path
    assert(warning not in err)

    # Hide warning for this include path
    err = run_process([PYTHON, EMCC, '--valid-abspath', abs_include_path, '-I%s' % abs_include_path, '-Wwarn-absolute-paths', path_from_root('tests', 'hello_world.c')], stdout=PIPE, stderr=PIPE).stderr
    assert(warning not in err)

  def test_valid_abspath_2(self):
    if WINDOWS:
      abs_include_path = 'C:\\nowhere\\at\\all'
    else:
      abs_include_path = '/nowhere/at/all'
    cmd = [PYTHON, EMCC, path_from_root('tests', 'hello_world.c'), '--valid-abspath', abs_include_path, '-I%s' % abs_include_path]
    print(' '.join(cmd))
    run_process(cmd)
    self.assertContained('hello, world!', run_js('a.out.js'))

  def test_warn_dylibs(self):
    shared_suffixes = ['.so', '.dylib', '.dll']

    for suffix in ['.o', '.a', '.bc', '.so', '.lib', '.dylib', '.js', '.html']:
      print(suffix)
      err = run_process([PYTHON, EMCC, path_from_root('tests', 'hello_world.c'), '-o', 'out' + suffix], stderr=PIPE).stderr
      warning = 'When Emscripten compiles to a typical native suffix for shared libraries (.so, .dylib, .dll) then it emits an object file. You should then compile that to an emscripten SIDE_MODULE (using that flag) with suffix .wasm (for wasm) or .js (for asm.js).'
      self.assertContainedIf(warning, err, suffix in shared_suffixes)

  def test_side_module_without_proper_target(self):
    # SIDE_MODULE is only meaningful when compiling to wasm (or js+wasm)
    # otherwise, we are just linking bitcode, and should show an error
    for wasm in [0, 1]:
      if self.is_wasm_backend() and not wasm:
        continue
      print(wasm)
      stderr = self.expect_fail([PYTHON, EMCC, path_from_root('tests', 'hello_world.cpp'), '-s', 'SIDE_MODULE=1', '-o', 'a.so', '-s', 'WASM=%d' % wasm])
      self.assertContained('SIDE_MODULE must only be used when compiling to an executable shared library, and not when emitting an object file', stderr)

  @no_wasm_backend('asm.js optimizations')
  def test_simplify_ifs(self):
    def test(src, nums):
      create_test_file('src.c', src)
      for opts, ifs in [
        [['-g2'], nums[0]],
        [['--profiling'], nums[1]],
        [['--profiling', '-g2'], nums[2]]
      ]:
        print(opts, ifs)
        if type(ifs) == int:
          ifs = [ifs]
        try_delete('a.out.js')
        run_process([PYTHON, EMCC, 'src.c', '-O2', '-s', 'WASM=0'] + opts, stdout=PIPE)
        src = open('a.out.js').read()
        main = src[src.find('function _main'):src.find('\n}', src.find('function _main'))]
        actual_ifs = main.count('if (')
        assert actual_ifs in ifs, main + ' : ' + str([ifs, actual_ifs])

    test(r'''
      #include <stdio.h>
      #include <string.h>
      int main(int argc, char **argv) {
        if (argc > 5 && strlen(argv[0]) > 1 && strlen(argv[1]) > 2) printf("halp");
        return 0;
      }
    ''', [3, 1, 1])

    test(r'''
      #include <stdio.h>
      #include <string.h>
      int main(int argc, char **argv) {
        while (argc % 3 == 0) {
          if (argc > 5 && strlen(argv[0]) > 1 && strlen(argv[1]) > 2) {
            printf("halp");
            argc++;
          } else {
            while (argc > 0) {
              printf("%d\n", argc--);
            }
          }
        }
        return 0;
      }
    ''', [8, [5, 7], [5, 7]])

    test(r'''
      #include <stdio.h>
      #include <string.h>
      int main(int argc, char **argv) {
        while (argc % 17 == 0) argc *= 2;
        if (argc > 5 && strlen(argv[0]) > 10 && strlen(argv[1]) > 20) {
          printf("halp");
          argc++;
        } else {
          printf("%d\n", argc--);
        }
        while (argc % 17 == 0) argc *= 2;
        return argc;
      }
    ''', [6, 3, 3])

    test(r'''
      #include <stdio.h>
      #include <stdlib.h>

      int main(int argc, char *argv[]) {
        if (getenv("A") && getenv("B")) {
            printf("hello world\n");
        } else {
            printf("goodnight moon\n");
        }
        printf("and that's that\n");
        return 0;
      }
    ''', [[3, 2], 1, 1])

    test(r'''
      #include <stdio.h>
      #include <stdlib.h>

      int main(int argc, char *argv[]) {
        if (getenv("A") || getenv("B")) {
            printf("hello world\n");
        }
        printf("and that's that\n");
        return 0;
      }
    ''', [[3, 2], 1, 1])

  def test_symbol_map(self):
    for opts in [['-O2'], ['-O3']]:
      for wasm in [0, 1]:
        print(opts, wasm)
        self.clear()
        create_test_file('src.c', r'''
#include <emscripten.h>

EM_JS(int, run_js, (), {
out(new Error().stack);
return 0;
});

EMSCRIPTEN_KEEPALIVE
void middle() {
  if (run_js()) {
    // fake recursion that is never reached, to avoid inlining in binaryen and LLVM
    middle();
  }
}

int main() {
EM_ASM({ _middle() });
}
''')
        cmd = [PYTHON, EMCC, 'src.c', '--emit-symbol-map'] + opts
        if not wasm:
          cmd += ['-s', 'WASM=0']
        run_process(cmd)
        # check that the map is correct
        with open('a.out.js.symbols') as f:
          symbols = f.read()
        lines = [line.split(':') for line in symbols.strip().split('\n')]
        minified_middle = None
        for minified, full in lines:
          # handle both fastcomp and wasm backend notation
          if full == '_middle' or full == 'middle':
            minified_middle = minified
            break
        self.assertNotEqual(minified_middle, None)
        if wasm:
          # stack traces are standardized enough that we can easily check that the
          # minified name is actually in the output
          stack_trace_reference = 'wasm-function[%s]' % minified_middle
          out = run_js('a.out.js', stderr=PIPE, full_output=True, assert_returncode=None)
          self.assertContained(stack_trace_reference, out)
          # make sure there are no symbols in the wasm itself
          wast = run_process([os.path.join(Building.get_binaryen_bin(), 'wasm-dis'), 'a.out.wasm'], stdout=PIPE).stdout
          for func_start in ('(func $middle', '(func $_middle'):
            self.assertNotContained(func_start, wast)

  def test_bc_to_bc(self):
    # emcc should 'process' bitcode to bitcode. build systems can request this if
    # e.g. they assume our 'executable' extension is bc, and compile an .o to a .bc
    # (the user would then need to build bc to js of course, but we need to actually
    # emit the bc)
    run_process([PYTHON, EMCC, '-c', path_from_root('tests', 'hello_world.c')])
    self.assertExists('hello_world.o')
    run_process([PYTHON, EMCC, 'hello_world.o', '-o', 'hello_world.bc'])
    self.assertExists('hello_world.o')
    self.assertExists('hello_world.bc')

  def test_bad_function_pointer_cast(self):
    create_test_file('src.cpp', r'''
#include <stdio.h>

typedef int (*callback) (int, ...);

int impl(int foo) {
  printf("Hello, world.\n");
  return 0;
}

int main() {
  volatile callback f = (callback) impl;
  f(0); /* This fails with or without additional arguments. */
  return 0;
}
''')

    for opts in [0, 1, 2]:
      for safe in [0, 1]:
        for emulate_casts in [0, 1]:
          for emulate_fps in [0, 1]:
            for relocatable in [0, 1]:
              for wasm in [0, 1]:
                if self.is_wasm_backend() and (not wasm or emulate_fps):
                  continue
                if emulate_casts and self.is_wasm_backend() and relocatable:
                  # TODO('https://github.com/emscripten-core/emscripten/issues/8507')
                  continue
                cmd = [PYTHON, EMCC, 'src.cpp', '-O' + str(opts)]
                if not wasm:
                  cmd += ['-s', 'WASM=0']
                if safe:
                  cmd += ['-s', 'SAFE_HEAP']
                if emulate_casts:
                  cmd += ['-s', 'EMULATE_FUNCTION_POINTER_CASTS']
                if emulate_fps:
                  cmd += ['-s', 'EMULATED_FUNCTION_POINTERS']
                if relocatable:
                  cmd += ['-s', 'RELOCATABLE'] # disables asm-optimized safe heap
                print(cmd)
                run_process(cmd)
                output = run_js('a.out.js', stderr=PIPE, full_output=True, assert_returncode=None)
                if emulate_casts:
                  # success!
                  self.assertContained('Hello, world.', output)
                else:
                  # otherwise, the error depends on the mode we are in
                  if self.is_wasm_backend() or (wasm and (relocatable or emulate_fps)):
                    # wasm trap raised by the vm
                    self.assertContained('function signature mismatch', output)
                  elif opts == 0 and safe and not wasm:
                    # non-wasm safe mode checks asm.js function table masks
                    self.assertContained('Function table mask error', output)
                  elif opts == 0:
                    # informative error message (assertions are enabled in -O0)
                    self.assertContained('Invalid function pointer', output)
                  else:
                    # non-informative error
                    self.assertContained(('abort(', 'exception'), output)

  @no_wasm_backend('asm.js function table feature')
  def test_aliased_func_pointers(self):
    create_test_file('src.cpp', r'''
#include <stdio.h>

int impl1(int foo) { return foo; }
float impla(float foo) { return foo; }
int impl2(int foo) { return foo+1; }
float implb(float foo) { return foo+1; }
int impl3(int foo) { return foo+2; }
float implc(float foo) { return foo+2; }

int main(int argc, char **argv) {
  volatile void *f = (void*)impl1;
  if (argc == 50) f = (void*)impla;
  if (argc == 51) f = (void*)impl2;
  if (argc == 52) f = (void*)implb;
  if (argc == 53) f = (void*)impl3;
  if (argc == 54) f = (void*)implc;
  return (int)f;
}
''')

    print('aliasing')

    sizes_ii = {}
    sizes_dd = {}

    for alias in [None, 0, 1]:
      cmd = [PYTHON, EMCC, 'src.cpp', '-O1', '-s', 'WASM=0']
      if alias is not None:
        cmd += ['-s', 'ALIASING_FUNCTION_POINTERS=' + str(alias)]
      else:
        alias = -1
      print(cmd)
      run_process(cmd)
      src = open('a.out.js').read().split('\n')
      for line in src:
        if line.strip().startswith('var FUNCTION_TABLE_ii = '):
          sizes_ii[alias] = line.count(',')
        if line.strip().startswith('var FUNCTION_TABLE_dd = '):
          sizes_dd[alias] = line.count(',')

    print('ii', sizes_ii)
    print('dd', sizes_dd)

    for sizes in [sizes_ii, sizes_dd]:
      assert sizes[-1] == sizes[1] # default is to alias
      assert sizes[1] < sizes[0] # without aliasing, we have more unique values and fat tables

  def test_bad_export(self):
    for m in ['', ' ']:
      self.clear()
      cmd = [PYTHON, EMCC, path_from_root('tests', 'hello_world.c'), '-s', 'EXPORTED_FUNCTIONS=["' + m + '_main"]']
      print(cmd)
      stderr = run_process(cmd, stderr=PIPE, check=False).stderr
      if m:
        self.assertContained('undefined exported function: " _main"', stderr)
      else:
        self.assertContained('hello, world!', run_js('a.out.js'))

  def test_no_dynamic_execution(self):
    run_process([PYTHON, EMCC, path_from_root('tests', 'hello_world.c'), '-O1', '-s', 'DYNAMIC_EXECUTION=0'])
    self.assertContained('hello, world!', run_js('a.out.js'))
    src = open('a.out.js').read()
    assert 'eval(' not in src
    assert 'eval.' not in src
    assert 'new Function' not in src
    try_delete('a.out.js')

    # Test that --preload-file doesn't add an use of eval().
    create_test_file('temp.txt', "foo\n")
    run_process([PYTHON, EMCC, path_from_root('tests', 'hello_world.c'), '-O1',
                 '-s', 'DYNAMIC_EXECUTION=0', '--preload-file', 'temp.txt'])
    src = open('a.out.js').read()
    assert 'eval(' not in src
    assert 'eval.' not in src
    assert 'new Function' not in src
    try_delete('a.out.js')

    # Test that -s DYNAMIC_EXECUTION=0 and --closure 1 are not allowed together.
    self.expect_fail([PYTHON, EMCC, path_from_root('tests', 'hello_world.c'), '-O1',
                      '-s', 'DYNAMIC_EXECUTION=0', '--closure', '1'])
    try_delete('a.out.js')

    # Test that -s DYNAMIC_EXECUTION=1 and -s RELOCATABLE=1 are not allowed together.
    self.expect_fail([PYTHON, EMCC, path_from_root('tests', 'hello_world.c'), '-O1',
                      '-s', 'DYNAMIC_EXECUTION=0', '-s', 'RELOCATABLE=1'])
    try_delete('a.out.js')

    create_test_file('test.c', r'''
      #include <emscripten/emscripten.h>
      int main() {
        emscripten_run_script("console.log('hello from script');");
        return 0;
      }
      ''')

    # Test that emscripten_run_script() aborts when -s DYNAMIC_EXECUTION=0
    run_process([PYTHON, EMCC, 'test.c', '-O1', '-s', 'DYNAMIC_EXECUTION=0'])
    self.assertContained('DYNAMIC_EXECUTION=0 was set, cannot eval', run_js('a.out.js', assert_returncode=None, full_output=True, stderr=PIPE))
    try_delete('a.out.js')

    # Test that emscripten_run_script() posts a warning when -s DYNAMIC_EXECUTION=2
    run_process([PYTHON, EMCC, 'test.c', '-O1', '-s', 'DYNAMIC_EXECUTION=2'])
    self.assertContained('Warning: DYNAMIC_EXECUTION=2 was set, but calling eval in the following location:', run_js('a.out.js', assert_returncode=None, full_output=True, stderr=PIPE))
    self.assertContained('hello from script', run_js('a.out.js', assert_returncode=None, full_output=True, stderr=PIPE))
    try_delete('a.out.js')

  def test_init_file_at_offset(self):
    create_test_file('src.cpp', r'''
      #include <stdio.h>
      int main() {
        int data = 0x12345678;
        FILE *f = fopen("test.dat", "wb");
        fseek(f, 100, SEEK_CUR);
        fwrite(&data, 4, 1, f);
        fclose(f);

        int data2;
        f = fopen("test.dat", "rb");
        fread(&data2, 4, 1, f); // should read 0s, not that int we wrote at an offset
        printf("read: %d\n", data2);
        fseek(f, 0, SEEK_END);
        long size = ftell(f); // should be 104, not 4
        fclose(f);
        printf("file size is %ld\n", size);
      }
    ''')
    run_process([PYTHON, EMCC, 'src.cpp'])
    self.assertContained('read: 0\nfile size is 104\n', run_js('a.out.js'))

  def test_unlink(self):
    self.do_other_test(os.path.join('other', 'unlink'))

  def test_argv0_node(self):
    create_test_file('code.cpp', r'''
#include <stdio.h>
int main(int argc, char **argv) {
  printf("I am %s.\n", argv[0]);
  return 0;
}
''')

    run_process([PYTHON, EMCC, 'code.cpp'])
    self.assertContained('I am ' + os.path.realpath(self.get_dir()).replace('\\', '/') + '/a.out.js', run_js('a.out.js', engine=NODE_JS).replace('\\', '/'))

  def test_returncode(self):
    create_test_file('src.cpp', r'''
      #include <stdio.h>
      #include <stdlib.h>
      int main() {
      #if CALL_EXIT
        exit(CODE);
      #else
        return CODE;
      #endif
      }
    ''')
    for code in [0, 123]:
      for no_exit in [0, 1]:
        for call_exit in [0, 1]:
          for async_compile in [0, 1]:
            run_process([PYTHON, EMCC, 'src.cpp', '-DCODE=%d' % code, '-s', 'EXIT_RUNTIME=%d' % (1 - no_exit), '-DCALL_EXIT=%d' % call_exit, '-s', 'WASM_ASYNC_COMPILATION=%d' % async_compile])
            for engine in JS_ENGINES:
              # async compilation can't return a code in d8
              if async_compile and engine == V8_ENGINE:
                continue
              print(code, no_exit, call_exit, async_compile, engine)
              process = run_process(engine + ['a.out.js'], stdout=PIPE, stderr=PIPE, check=False)
              # we always emit the right exit code, whether we exit the runtime or not
              assert process.returncode == code, [process.returncode, process.stdout, process.stderr]
              assert not process.stdout, process.stdout
              if not call_exit:
                assert not process.stderr, process.stderr
              assert ('but EXIT_RUNTIME is not set, so halting execution but not exiting the runtime or preventing further async execution (build with EXIT_RUNTIME=1, if you want a true shutdown)' in process.stderr) == (no_exit and call_exit), process.stderr

  def test_emscripten_force_exit_NO_EXIT_RUNTIME(self):
    create_test_file('src.cpp', r'''
      #include <emscripten.h>
      int main() {
      #if CALL_EXIT
        emscripten_force_exit(0);
      #endif
      }
    ''')
    for no_exit in [0, 1]:
      for call_exit in [0, 1]:
        run_process([PYTHON, EMCC, 'src.cpp', '-s', 'EXIT_RUNTIME=%d' % (1 - no_exit), '-DCALL_EXIT=%d' % call_exit])
        print(no_exit, call_exit)
        out = run_js('a.out.js', stdout=PIPE, stderr=PIPE, full_output=True)
        assert ('emscripten_force_exit cannot actually shut down the runtime, as the build does not have EXIT_RUNTIME set' in out) == (no_exit and call_exit), out

  def test_mkdir_silly(self):
    create_test_file('src.cpp', r'''
#include <stdio.h>
#include <dirent.h>
#include <errno.h>
#include <sys/stat.h>
#include <sys/types.h>
#include <unistd.h>

int main(int argc, char **argv) {
  printf("\n");
  for (int i = 1; i < argc; i++) {
    printf("%d:\n", i);
    int ok = mkdir(argv[i], S_IRWXU|S_IRWXG|S_IRWXO);
    printf("  make %s: %d\n", argv[i], ok);
    DIR *dir = opendir(argv[i]);
    printf("  open %s: %d\n", argv[i], dir != NULL);
    if (dir) {
      struct dirent *entry;
      while ((entry = readdir(dir))) {
        printf("  %s, %d\n", entry->d_name, entry->d_type);
      }
    }
  }
}
    ''')
    run_process([PYTHON, EMCC, 'src.cpp'])

    # cannot create /, can open
    self.assertContained(r'''
1:
  make /: -1
  open /: 1
  ., 4
  .., 4
  tmp, 4
  home, 4
  dev, 4
  proc, 4
''', run_js('a.out.js', args=['/']))
    # cannot create empty name, cannot open
    self.assertContained(r'''
1:
  make : -1
  open : 0
''', run_js('a.out.js', args=['']))
    # can create unnormalized path, can open
    self.assertContained(r'''
1:
  make /a//: 0
  open /a//: 1
  ., 4
  .., 4
''', run_js('a.out.js', args=['/a//']))
    # can create child unnormalized
    self.assertContained(r'''
1:
  make /a: 0
  open /a: 1
  ., 4
  .., 4
2:
  make /a//b//: 0
  open /a//b//: 1
  ., 4
  .., 4
''', run_js('a.out.js', args=['/a', '/a//b//']))

  def test_stat_silly(self):
    create_test_file('src.cpp', r'''
#include <stdio.h>
#include <errno.h>
#include <sys/stat.h>

int main(int argc, char **argv) {
  for (int i = 1; i < argc; i++) {
    const char *path = argv[i];
    struct stat path_stat;
    if (stat(path, &path_stat) != 0) {
      printf("Failed to stat path: %s; errno=%d\n", path, errno);
    } else {
      printf("ok on %s\n", path);
    }
  }
}
    ''')
    run_process([PYTHON, EMCC, 'src.cpp'])

    # cannot stat ""
    self.assertContained(r'''Failed to stat path: /a; errno=2
Failed to stat path: ; errno=2
''', run_js('a.out.js', args=['/a', '']))

  def test_symlink_silly(self):
    create_test_file('src.cpp', r'''
#include <dirent.h>
#include <errno.h>
#include <sys/stat.h>
#include <sys/types.h>
#include <unistd.h>
#include <stdio.h>

int main(int argc, char **argv) {
  if (symlink(argv[1], argv[2]) != 0) {
    printf("Failed to symlink paths: %s, %s; errno=%d\n", argv[1], argv[2], errno);
  } else {
    printf("ok\n");
  }
}
    ''')
    run_process([PYTHON, EMCC, 'src.cpp'])

    # cannot symlink nonexistents
    self.assertContained(r'''Failed to symlink paths: , abc; errno=2''', run_js('a.out.js', args=['', 'abc']))
    self.assertContained(r'''Failed to symlink paths: , ; errno=2''', run_js('a.out.js', args=['', '']))
    self.assertContained(r'''ok''', run_js('a.out.js', args=['123', 'abc']))
    self.assertContained(r'''Failed to symlink paths: abc, ; errno=2''', run_js('a.out.js', args=['abc', '']))

  def test_rename_silly(self):
    create_test_file('src.cpp', r'''
#include <stdio.h>
#include <errno.h>

int main(int argc, char **argv) {
  if (rename(argv[1], argv[2]) != 0) {
    printf("Failed to rename paths: %s, %s; errno=%d\n", argv[1], argv[2], errno);
  } else {
    printf("ok\n");
  }
}
    ''')
    run_process([PYTHON, EMCC, 'src.cpp'])

    # cannot symlink nonexistents
    self.assertContained(r'''Failed to rename paths: , abc; errno=2''', run_js('a.out.js', args=['', 'abc']))
    self.assertContained(r'''Failed to rename paths: , ; errno=2''', run_js('a.out.js', args=['', '']))
    self.assertContained(r'''Failed to rename paths: 123, abc; errno=2''', run_js('a.out.js', args=['123', 'abc']))
    self.assertContained(r'''Failed to rename paths: abc, ; errno=2''', run_js('a.out.js', args=['abc', '']))

  def test_readdir_r_silly(self):
    create_test_file('src.cpp', r'''
#include <iostream>
#include <cstring>
#include <cerrno>
#include <unistd.h>
#include <fcntl.h>
#include <cstdlib>
#include <dirent.h>
#include <sys/stat.h>
#include <sys/types.h>
using std::endl;
namespace
{
  void check(const bool result)
  {
    if(not result) {
      std::cout << "Check failed!" << endl;
      throw "bad";
    }
  }
  // Do a recursive directory listing of the directory whose path is specified
  // by \a name.
  void ls(const std::string& name, std::size_t indent = 0)
  {
    ::DIR *dir;
    struct ::dirent *entry;
    if(indent == 0) {
      std::cout << name << endl;
      ++indent;
    }
    // Make sure we can open the directory.  This should also catch cases where
    // the empty string is passed in.
    if (not (dir = ::opendir(name.c_str()))) {
      const int error = errno;
      std::cout
        << "Failed to open directory: " << name << "; " << error << endl;
      return;
    }
    // Just checking the sanity.
    if (name.empty()) {
      std::cout
        << "Managed to open a directory whose name was the empty string.."
        << endl;
      check(::closedir(dir) != -1);
      return;
    }
    // Iterate over the entries in the directory.
    while ((entry = ::readdir(dir))) {
      const std::string entryName(entry->d_name);
      if (entryName == "." || entryName == "..") {
        // Skip the dot entries.
        continue;
      }
      const std::string indentStr(indent * 2, ' ');
      if (entryName.empty()) {
        std::cout
          << indentStr << "\"\": Found empty string as a "
          << (entry->d_type == DT_DIR ? "directory" : "file")
          << " entry!" << endl;
        continue;
      } else {
        std::cout << indentStr << entryName
                  << (entry->d_type == DT_DIR ? "/" : "") << endl;
      }
      if (entry->d_type == DT_DIR) {
        // We found a subdirectory; recurse.
        ls(std::string(name + (name == "/" ? "" : "/" ) + entryName),
           indent + 1);
      }
    }
    // Close our handle.
    check(::closedir(dir) != -1);
  }
  void touch(const std::string &path)
  {
    const int fd = ::open(path.c_str(), O_CREAT | O_TRUNC, 0644);
    check(fd != -1);
    check(::close(fd) != -1);
  }
}
int main()
{
  check(::mkdir("dir", 0755) == 0);
  touch("dir/a");
  touch("dir/b");
  touch("dir/c");
  touch("dir/d");
  touch("dir/e");
  std::cout << "Before:" << endl;
  ls("dir");
  std::cout << endl;
  // Attempt to delete entries as we walk the (single) directory.
  ::DIR * const dir = ::opendir("dir");
  check(dir != NULL);
  struct ::dirent *entry;
  while((entry = ::readdir(dir)) != NULL) {
    const std::string name(entry->d_name);
    // Skip "." and "..".
    if(name == "." || name == "..") {
      continue;
    }
    // Unlink it.
    std::cout << "Unlinking " << name << endl;
    check(::unlink(("dir/" + name).c_str()) != -1);
  }
  check(::closedir(dir) != -1);
  std::cout << "After:" << endl;
  ls("dir");
  std::cout << endl;
  return 0;
}
    ''')
    run_process([PYTHON, EMCC, 'src.cpp'])

    # cannot symlink nonexistents
    self.assertContained(r'''Before:
dir
  a
  b
  c
  d
  e

Unlinking a
Unlinking b
Unlinking c
Unlinking d
Unlinking e
After:
dir
''', run_js('a.out.js', args=['', 'abc']))

  def test_emversion(self):
    create_test_file('src.cpp', r'''
      #include <stdio.h>
      int main() {
        printf("major: %d\n", __EMSCRIPTEN_major__);
        printf("minor: %d\n", __EMSCRIPTEN_minor__);
        printf("tiny: %d\n", __EMSCRIPTEN_tiny__);
      }
    ''')
    run_process([PYTHON, EMCC, 'src.cpp'])
    self.assertContained(r'''major: %d
minor: %d
tiny: %d
''' % (shared.EMSCRIPTEN_VERSION_MAJOR, shared.EMSCRIPTEN_VERSION_MINOR, shared.EMSCRIPTEN_VERSION_TINY), run_js('a.out.js'))

  def test_libc_files_without_syscalls(self):
    # a program which includes FS due to libc js library support, but has no syscalls,
    # so full FS support would normally be optimized out
    create_test_file('src.cpp', r'''
#include <sys/time.h>
#include <stddef.h>
int main() {
    return utimes(NULL, NULL);
}''')
    run_process([PYTHON, EMCC, 'src.cpp'])

  def test_syscall_without_filesystem(self):
    # a program which includes a non-trivial syscall, but disables the filesystem.
    create_test_file('src.c', r'''
#include <sys/time.h>
#include <stddef.h>
extern int __syscall295(int);
int main() {
  return __syscall295(0);
}''')
    run_process([PYTHON, EMCC, 'src.c', '-s', 'NO_FILESYSTEM=1'])

  def test_dashS(self):
    run_process([PYTHON, EMCC, path_from_root('tests', 'hello_world.c'), '-S'])
    self.assertExists('hello_world.s')

  def test_dashS_stdout(self):
    stdout = run_process([PYTHON, EMCC, path_from_root('tests', 'hello_world.c'), '-S', '-o', '-'], stdout=PIPE).stdout
    self.assertEqual(os.listdir('.'), [])
    self.assertContained('hello_world.c', stdout)

  def test_emit_llvm(self):
    # TODO(https://github.com/emscripten-core/emscripten/issues/9016):
    # We shouldn't need to copy the file here but if we don't then emcc will
    # internally clobber the hello_world.ll in tests.
    shutil.copyfile(path_from_root('tests', 'hello_world.c'), 'hello_world.c')
    run_process([PYTHON, EMCC, 'hello_world.c', '-S', '-emit-llvm'])
    self.assertExists('hello_world.ll')
    bitcode = open('hello_world.ll').read()
    self.assertContained('target triple = "', bitcode)

    run_process([PYTHON, EMCC, path_from_root('tests', 'hello_world.c'), '-c', '-emit-llvm'])
    self.assertTrue(Building.is_bitcode('hello_world.bc'))

  def test_dashE(self):
    create_test_file('src.cpp', r'''#include <emscripten.h>
__EMSCRIPTEN_major__ __EMSCRIPTEN_minor__ __EMSCRIPTEN_tiny__ EMSCRIPTEN_KEEPALIVE
''')

    def test(args=[]):
      print(args)
      out = run_process([PYTHON, EMCC, 'src.cpp', '-E'] + args, stdout=PIPE).stdout
      self.assertContained('%d %d %d __attribute__((used))' % (shared.EMSCRIPTEN_VERSION_MAJOR, shared.EMSCRIPTEN_VERSION_MINOR, shared.EMSCRIPTEN_VERSION_TINY), out)

    test()
    test(['--bind'])

  def test_dashE_respect_dashO(self):
    # issue #3365
    null_file = 'NUL' if WINDOWS else '/dev/null'
    with_dash_o = run_process([PYTHON, EMXX, path_from_root('tests', 'hello_world.cpp'), '-E', '-o', null_file], stdout=PIPE, stderr=PIPE).stdout
    if WINDOWS:
      self.assertNotExists(null_file)
    without_dash_o = run_process([PYTHON, EMXX, path_from_root('tests', 'hello_world.cpp'), '-E'], stdout=PIPE, stderr=PIPE).stdout
    self.assertEqual(len(with_dash_o), 0)
    self.assertNotEqual(len(without_dash_o), 0)

  def test_dashM(self):
    out = run_process([PYTHON, EMXX, path_from_root('tests', 'hello_world.cpp'), '-M'], stdout=PIPE).stdout
    self.assertContained('hello_world.o:', out) # Verify output is just a dependency rule instead of bitcode or js

  def test_dashM_respect_dashO(self):
    null_file = 'NUL' if WINDOWS else '/dev/null'
    with_dash_o = run_process([PYTHON, EMXX, path_from_root('tests', 'hello_world.cpp'), '-M', '-o', null_file], stdout=PIPE).stdout
    if WINDOWS:
      self.assertNotExists(null_file)
    without_dash_o = run_process([PYTHON, EMXX, path_from_root('tests', 'hello_world.cpp'), '-M'], stdout=PIPE).stdout
    self.assertEqual(len(with_dash_o), 0)
    self.assertNotEqual(len(without_dash_o), 0)

  def test_malloc_implicit(self):
    self.do_other_test(os.path.join('other', 'malloc_implicit'))

  def test_switch64phi(self):
    # issue 2539, fastcomp segfault on phi-i64 interaction
    create_test_file('src.cpp', r'''
#include <cstdint>
#include <limits>
#include <cstdio>

//============================================================================

namespace
{
  class int_adapter {
  public:
    typedef ::int64_t int_type;

    int_adapter(int_type v = 0)
      : value_(v)
    {}
    static const int_adapter pos_infinity()
    {
      return (::std::numeric_limits<int_type>::max)();
    }
    static const int_adapter neg_infinity()
    {
      return (::std::numeric_limits<int_type>::min)();
    }
    static const int_adapter not_a_number()
    {
      return (::std::numeric_limits<int_type>::max)()-1;
    }
    static bool is_neg_inf(int_type v)
    {
      return (v == neg_infinity().as_number());
    }
    static bool is_pos_inf(int_type v)
    {
      return (v == pos_infinity().as_number());
    }
    static bool is_not_a_number(int_type v)
    {
      return (v == not_a_number().as_number());
    }

    bool is_infinity() const
    {
      return (value_ == neg_infinity().as_number() ||
              value_ == pos_infinity().as_number());
    }
    bool is_special() const
    {
      return(is_infinity() || value_ == not_a_number().as_number());
    }
    bool operator<(const int_adapter& rhs) const
    {
      if(value_ == not_a_number().as_number()
         || rhs.value_ == not_a_number().as_number()) {
        return false;
      }
      if(value_ < rhs.value_) return true;
      return false;
    }
    int_type as_number() const
    {
      return value_;
    }

    int_adapter operator-(const int_adapter& rhs)const
    {
      if(is_special() || rhs.is_special())
      {
        if (rhs.is_pos_inf(rhs.as_number()))
        {
          return int_adapter(1);
        }
        if (rhs.is_neg_inf(rhs.as_number()))
        {
          return int_adapter();
        }
      }
      return int_adapter();
    }


  private:
    int_type value_;
  };

  class time_iterator {
  public:
    time_iterator(int_adapter t, int_adapter d)
      : current_(t),
        offset_(d)
    {}

    time_iterator& operator--()
    {
      current_ = int_adapter(current_ - offset_);
      return *this;
    }

    bool operator>=(const int_adapter& t)
    {
      return not (current_ < t);
    }

  private:
    int_adapter current_;
    int_adapter offset_;
  };

  void iterate_backward(const int_adapter *answers, const int_adapter& td)
  {
    int_adapter end = answers[0];
    time_iterator titr(end, td);

    std::puts("");
    for (; titr >= answers[0]; --titr) {
    }
  }
}

int
main()
{
  const int_adapter answer1[] = {};
  iterate_backward(NULL, int_adapter());
  iterate_backward(answer1, int_adapter());
}
    ''')
    run_process([PYTHON, EMCC, 'src.cpp', '-O2', '-s', 'SAFE_HEAP=1'])

  def test_only_force_stdlibs(self):
    def test(name, fail=False):
      print(name)
      run_process([PYTHON, EMXX, path_from_root('tests', 'hello_libcxx.cpp'), '-s', 'WARN_ON_UNDEFINED_SYMBOLS=0'])
      if fail:
        proc = run_process(NODE_JS + ['a.out.js'], stdout=PIPE, stderr=PIPE, check=False)
        self.assertNotEqual(proc.returncode, 0)
      else:
        self.assertContained('hello, world!', run_js('a.out.js', stderr=PIPE))

    with env_modify({'EMCC_FORCE_STDLIBS': None}):
      test('normal') # normally is ok

    with env_modify({'EMCC_FORCE_STDLIBS': 'libc,libc++abi,libc++'}):
      test('forced libs is ok, they were there anyhow')

    with env_modify({'EMCC_FORCE_STDLIBS': 'libc'}):
      test('partial list, but ok since we grab them as needed')

    with env_modify({'EMCC_FORCE_STDLIBS': 'libc++', 'EMCC_ONLY_FORCED_STDLIBS': '1'}):
      test('fail! not enough stdlibs', fail=True)

    with env_modify({'EMCC_FORCE_STDLIBS': 'libc,libc++abi,libc++,libpthread', 'EMCC_ONLY_FORCED_STDLIBS': '1'}):
      test('force all the needed stdlibs, so this works even though we ignore the input file')

  def test_only_force_stdlibs_2(self):
    create_test_file('src.cpp', r'''
#include <iostream>
#include <stdexcept>

int main()
{
  try {
    throw std::exception();
    std::cout << "got here" << std::endl;
  }
  catch (const std::exception& ex) {
    std::cout << "Caught exception: " << ex.what() << std::endl;
  }
}
''')
    with env_modify({'EMCC_FORCE_STDLIBS': 'libc,libc++abi,libc++,libmalloc,libpthread', 'EMCC_ONLY_FORCED_STDLIBS': '1'}):
      run_process([PYTHON, EMXX, 'src.cpp', '-s', 'DISABLE_EXCEPTION_CATCHING=0'])
    self.assertContained('Caught exception: std::exception', run_js('a.out.js', stderr=PIPE))

  def test_strftime_zZ(self):
    create_test_file('src.cpp', r'''
#include <cerrno>
#include <cstring>
#include <ctime>
#include <iostream>

int main()
{
  // Buffer to hold the current hour of the day.  Format is HH + nul
  // character.
  char hour[3];

  // Buffer to hold our ISO 8601 formatted UTC offset for the current
  // timezone.  Format is [+-]hhmm + nul character.
  char utcOffset[6];

  // Buffer to hold the timezone name or abbreviation.  Just make it
  // sufficiently large to hold most timezone names.
  char timezone[128];

  std::tm tm;

  // Get the current timestamp.
  const std::time_t now = std::time(NULL);

  // What time is that here?
  if (::localtime_r(&now, &tm) == NULL) {
    const int error = errno;
    std::cout
      << "Failed to get localtime for timestamp=" << now << "; errno=" << error
      << "; " << std::strerror(error) << std::endl;
    return 1;
  }

  size_t result = 0;

  // Get the formatted hour of the day.
  if ((result = std::strftime(hour, 3, "%H", &tm)) != 2) {
    const int error = errno;
    std::cout
      << "Failed to format hour for timestamp=" << now << "; result="
      << result << "; errno=" << error << "; " << std::strerror(error)
      << std::endl;
    return 1;
  }
  std::cout << "The current hour of the day is: " << hour << std::endl;

  // Get the formatted UTC offset in ISO 8601 format.
  if ((result = std::strftime(utcOffset, 6, "%z", &tm)) != 5) {
    const int error = errno;
    std::cout
      << "Failed to format UTC offset for timestamp=" << now << "; result="
      << result << "; errno=" << error << "; " << std::strerror(error)
      << std::endl;
    return 1;
  }
  std::cout << "The current timezone offset is: " << utcOffset << std::endl;

  // Get the formatted timezone name or abbreviation.  We don't know how long
  // this will be, so just expect some data to be written to the buffer.
  if ((result = std::strftime(timezone, 128, "%Z", &tm)) == 0) {
    const int error = errno;
    std::cout
      << "Failed to format timezone for timestamp=" << now << "; result="
      << result << "; errno=" << error << "; " << std::strerror(error)
      << std::endl;
    return 1;
  }
  std::cout << "The current timezone is: " << timezone << std::endl;

  std::cout << "ok!\n";
}
''')
    run_process([PYTHON, EMCC, 'src.cpp'])
    self.assertContained('ok!', run_js('a.out.js'))

  def test_strptime_symmetry(self):
    Building.emcc(path_from_root('tests', 'strptime_symmetry.cpp'), output_filename='a.out.js')
    self.assertContained('TEST PASSED', run_js('a.out.js'))

  def test_truncate_from_0(self):
    create_test_file('src.cpp', r'''
#include <cerrno>
#include <cstring>
#include <iostream>

#include <fcntl.h>
#include <sys/stat.h>
#include <sys/types.h>
#include <unistd.h>

using std::endl;

//============================================================================
// :: Helpers

namespace
{
  // Returns the size of the regular file specified as 'path'.
  ::off_t getSize(const char* const path)
  {
    // Stat the file and make sure that it's the expected size.
    struct ::stat path_stat;
    if (::stat(path, &path_stat) != 0) {
      const int error = errno;
      std::cout
        << "Failed to lstat path: " << path << "; errno=" << error << "; "
        << std::strerror(error) << endl;
      return -1;
    }

    std::cout
      << "Size of file is: " << path_stat.st_size << endl;
    return path_stat.st_size;
  }

  // Causes the regular file specified in 'path' to have a size of 'length'
  // bytes.
  void resize(const char* const path,
              const ::off_t length)
  {
    std::cout
      << "Truncating file=" << path << " to length=" << length << endl;
    if (::truncate(path, length) == -1)
    {
      const int error = errno;
      std::cout
        << "Failed to truncate file=" << path << "; errno=" << error
        << "; " << std::strerror(error) << endl;
    }

    const ::off_t size = getSize(path);
    if (size != length) {
      std::cout
        << "Failed to truncate file=" << path << " to length=" << length
        << "; got size=" << size << endl;
    }
  }

  // Helper to create a file with the given content.
  void createFile(const std::string& path, const std::string& content)
  {
    std::cout
      << "Creating file: " << path << " with content=" << content << endl;

    const int fd = ::open(path.c_str(), O_CREAT | O_WRONLY, 0644);
    if (fd == -1) {
      const int error = errno;
      std::cout
        << "Failed to open file for writing: " << path << "; errno=" << error
        << "; " << std::strerror(error) << endl;
      return;
    }

    if (::write(fd, content.c_str(), content.size()) != content.size()) {
      const int error = errno;
      std::cout
        << "Failed to write content=" << content << " to file=" << path
        << "; errno=" << error << "; " << std::strerror(error) << endl;

      // Fall through to close FD.
    }

    ::close(fd);
  }
}

//============================================================================
// :: Entry Point
int main()
{
  const char* const file = "/tmp/file";
  createFile(file, "This is some content");
  getSize(file);
  resize(file, 32);
  resize(file, 17);
  resize(file, 0);

  // This throws a JS exception.
  resize(file, 32);
  return 0;
}
''')
    run_process([PYTHON, EMCC, 'src.cpp'])
    self.assertContained(r'''Creating file: /tmp/file with content=This is some content
Size of file is: 20
Truncating file=/tmp/file to length=32
Size of file is: 32
Truncating file=/tmp/file to length=17
Size of file is: 17
Truncating file=/tmp/file to length=0
Size of file is: 0
Truncating file=/tmp/file to length=32
Size of file is: 32
''', run_js('a.out.js'))

  def test_emcc_s_typo(self):
    # with suggestions
    stderr = self.expect_fail([PYTHON, EMCC, path_from_root('tests', 'hello_world.c'), '-s', 'DISABLE_EXCEPTION_CATCH=1'])
    self.assertContained('Assigning a non-existent settings attribute "DISABLE_EXCEPTION_CATCH"', stderr)
    self.assertContained('did you mean one of DISABLE_EXCEPTION_CATCHING', stderr)
    # no suggestions
    stderr = self.expect_fail([PYTHON, EMCC, path_from_root('tests', 'hello_world.c'), '-s', 'CHEEZ=1'])
    self.assertContained("perhaps a typo in emcc\'s  -s X=Y  notation?", stderr)
    self.assertContained('(see src/settings.js for valid values)', stderr)

  def test_create_readonly(self):
    create_test_file('src.cpp', r'''
#include <cerrno>
#include <cstring>
#include <iostream>

#include <fcntl.h>
#include <unistd.h>

using std::endl;

//============================================================================
// :: Helpers

namespace
{
  // Helper to create a read-only file with content.
  void readOnlyFile(const std::string& path, const std::string& content)
  {
    std::cout
      << "Creating file: " << path << " with content of size="
      << content.size() << endl;

    const int fd = ::open(path.c_str(), O_CREAT | O_WRONLY, 0400);
    if (fd == -1) {
      const int error = errno;
      std::cout
        << "Failed to open file for writing: " << path << "; errno=" << error
        << "; " << std::strerror(error) << endl;
      return;
    }

    // Write the content to the file.
    ssize_t result = 0;
    if ((result = ::write(fd, content.data(), content.size()))
        != ssize_t(content.size()))
    {
      const int error = errno;
      std::cout
        << "Failed to write to file=" << path << "; errno=" << error
        << "; " << std::strerror(error) << endl;
      // Fall through to close the file.
    }
    else {
      std::cout
        << "Data written to file=" << path << "; successfully wrote "
        << result << " bytes" << endl;
    }

    ::close(fd);
  }
}

//============================================================================
// :: Entry Point

int main()
{
  const char* const file = "/tmp/file";
  unlink(file);
  readOnlyFile(file, "This content should get written because the file "
                     "does not yet exist and so, only the mode of the "
                     "containing directory will influence my ability to "
                     "create and open the file. The mode of the file only "
                     "applies to opening of the stream, not subsequent stream "
                     "operations after stream has opened.\n\n");
  readOnlyFile(file, "This should not get written because the file already "
                     "exists and is read-only.\n\n");
}
''')
    run_process([PYTHON, EMCC, 'src.cpp'])
    self.assertContained(r'''Creating file: /tmp/file with content of size=292
Data written to file=/tmp/file; successfully wrote 292 bytes
Creating file: /tmp/file with content of size=79
Failed to open file for writing: /tmp/file; errno=13; Permission denied
''', run_js('a.out.js'))

  def test_embed_file_large(self):
    # If such long files are encoded on one line,
    # they overflow the interpreter's limit
    large_size = int(1500000)
    create_test_file('large.txt', 'x' * large_size)
    create_test_file('src.cpp', r'''
      #include <stdio.h>
      #include <unistd.h>
      int main()
      {
          FILE* fp = fopen("large.txt", "r");
          if (fp) {
              printf("ok\n");
              fseek(fp, 0L, SEEK_END);
              printf("%ld\n", ftell(fp));
          } else {
              printf("failed to open large file.txt\n");
          }
          return 0;
      }
    ''')
    run_process([PYTHON, EMCC, 'src.cpp', '--embed-file', 'large.txt'])
    for engine in JS_ENGINES:
      if engine == V8_ENGINE:
        continue # ooms
      print(engine)
      self.assertContained('ok\n' + str(large_size) + '\n', run_js('a.out.js', engine=engine))

  def test_force_exit(self):
    create_test_file('src.cpp', r'''
#include <emscripten/emscripten.h>

namespace
{
  extern "C"
  EMSCRIPTEN_KEEPALIVE
  void callback()
  {
    EM_ASM({ out('callback pre()') });
    ::emscripten_force_exit(42);
    EM_ASM({ out('callback post()') });
    }
}

int
main()
{
  EM_ASM({ setTimeout(function() { out("calling callback()"); _callback() }, 100) });
  ::emscripten_exit_with_live_runtime();
  return 123;
}
    ''')
    run_process([PYTHON, EMCC, 'src.cpp'])
    output = run_js('a.out.js', engine=NODE_JS, assert_returncode=42)
    assert 'callback pre()' in output
    assert 'callback post()' not in output

  def test_bad_locale(self):
    create_test_file('src.cpp', r'''

#include <locale.h>
#include <stdio.h>
#include <wctype.h>

int
main(const int argc, const char * const * const argv)
{
  const char * const locale = (argc > 1 ? argv[1] : "C");
  const char * const actual = setlocale(LC_ALL, locale);
  if(actual == NULL) {
    printf("%s locale not supported\n",
           locale);
    return 0;
  }
  printf("locale set to %s: %s\n", locale, actual);
}

    ''')
    run_process([PYTHON, EMCC, 'src.cpp'])

    self.assertContained('locale set to C: C;C;C;C;C;C',
                         run_js('a.out.js', args=['C']))
    self.assertContained('locale set to waka: waka;waka;waka;waka;waka;waka',
                         run_js('a.out.js', args=['waka']))

  def test_browser_language_detection(self):
    # Test HTTP Accept-Language parsing by simulating navigator.languages #8751
    run_process([PYTHON, EMCC,
                 path_from_root('tests', 'test_browser_language_detection.c')])
    self.assertContained('C.UTF-8', run_js('a.out.js'))

    # Accept-Language: fr,fr-FR;q=0.8,en-US;q=0.5,en;q=0.3
    create_test_file('preamble.js', r'''navigator = {};
      navigator.languages = [ "fr", "fr-FR", "en-US", "en" ];''')
    run_process([PYTHON, EMCC, '--pre-js', 'preamble.js',
                 path_from_root('tests', 'test_browser_language_detection.c')])
    self.assertContained('fr.UTF-8', run_js('a.out.js'))

    # Accept-Language: fr-FR,fr;q=0.8,en-US;q=0.5,en;q=0.3
    create_test_file('preamble.js', r'''navigator = {};
      navigator.languages = [ "fr-FR", "fr", "en-US", "en" ];''')
    run_process([PYTHON, EMCC, '--pre-js', 'preamble.js',
                 path_from_root('tests', 'test_browser_language_detection.c')])
    self.assertContained('fr_FR.UTF-8', run_js('a.out.js'))

  def test_js_main(self):
    # try to add a main() from JS, at runtime. this is not supported (the
    # compiler needs to know at compile time about main).
    create_test_file('pre_main.js', r'''
      var Module = {
        '_main': function() {
        }
      };
    ''')
    create_test_file('src.cpp', '')
    run_process([PYTHON, EMCC, 'src.cpp', '--pre-js', 'pre_main.js'])
    self.assertContained('compiled without a main, but one is present. if you added it from JS, use Module["onRuntimeInitialized"]',
                         run_js('a.out.js', assert_returncode=None, stderr=PIPE))

  def test_js_malloc(self):
    create_test_file('src.cpp', r'''
#include <stdio.h>
#include <emscripten.h>

int main() {
  EM_ASM({
    for (var i = 0; i < 1000; i++) {
      var ptr = Module._malloc(1024 * 1024); // only done in JS, but still must not leak
      Module._free(ptr);
    }
  });
  printf("ok.\n");
}
    ''')
    run_process([PYTHON, EMCC, 'src.cpp'])
    self.assertContained('ok.', run_js('a.out.js', args=['C']))

  def test_locale_wrong(self):
    create_test_file('src.cpp', r'''
#include <locale>
#include <iostream>
#include <stdexcept>

int
main(const int argc, const char * const * const argv)
{
  const char * const name = argc > 1 ? argv[1] : "C";

  try {
    const std::locale locale(name);
    std::cout
      << "Constructed locale \"" << name << "\"\n"
      << "This locale is "
      << (locale == std::locale::global(locale) ? "" : "not ")
      << "the global locale.\n"
      << "This locale is " << (locale == std::locale::classic() ? "" : "not ")
      << "the C locale." << std::endl;

  } catch(const std::runtime_error &ex) {
    std::cout
      << "Can't construct locale \"" << name << "\": " << ex.what()
      << std::endl;
    return 1;

  } catch(...) {
    std::cout
      << "FAIL: Unexpected exception constructing locale \"" << name << '\"'
      << std::endl;
    return 127;
  }
}
    ''')
    run_process([PYTHON, EMCC, 'src.cpp', '-s', 'EXIT_RUNTIME=1', '-s', 'DISABLE_EXCEPTION_CATCHING=0'])
    self.assertContained('Constructed locale "C"\nThis locale is the global locale.\nThis locale is the C locale.', run_js('a.out.js', args=['C']))
    self.assertContained('''Can't construct locale "waka": collate_byname<char>::collate_byname failed to construct for waka''', run_js('a.out.js', args=['waka'], assert_returncode=1))

  def test_cleanup_os(self):
    # issue 2644
    def test(args, be_clean):
      print(args)
      self.clear()
      shutil.copyfile(path_from_root('tests', 'hello_world.c'), 'a.c')
      create_test_file('b.c', ' ')
      run_process([PYTHON, EMCC, 'a.c', 'b.c'] + args)
      clutter = glob.glob('*.o')
      if be_clean:
        assert len(clutter) == 0, 'should not leave clutter ' + str(clutter)
      else:
         assert len(clutter) == 2, 'should leave .o files'
    test(['-o', 'c.bc'], True)
    test(['-o', 'c.js'], True)
    test(['-o', 'c.html'], True)
    test(['-c'], False)

  @no_wasm_backend('asm.js debug info')
  def test_js_dash_g(self):
    create_test_file('src.c', '''
      #include <stdio.h>
      #include <assert.h>

      void checker(int x) {
        x += 20;
        assert(x < 15); // this is line 7!
      }

      int main() {
        checker(10);
        return 0;
      }
    ''')

    def check(has):
      print(has)
      lines = open('a.out.js').readlines()
      lines = [line for line in lines if '___assert_fail(' in line or '___assert_func(' in line]
      found_line_num = any(('//@line 7 "' in line) for line in lines)
      found_filename = any(('src.c"\n' in line) for line in lines)
      assert found_line_num == has, 'Must have debug info with the line number'
      assert found_filename == has, 'Must have debug info with the filename'

    run_process([PYTHON, EMCC, '-s', 'WASM=0', 'src.c', '-g'])
    check(True)
    run_process([PYTHON, EMCC, '-s', 'WASM=0', 'src.c'])
    check(False)
    run_process([PYTHON, EMCC, '-s', 'WASM=0', 'src.c', '-g0'])
    check(False)
    run_process([PYTHON, EMCC, '-s', 'WASM=0', 'src.c', '-g0', '-g']) # later one overrides
    check(True)
    run_process([PYTHON, EMCC, '-s', 'WASM=0', 'src.c', '-g', '-g0']) # later one overrides
    check(False)

  def test_dash_g_bc(self):
    def test(opts):
      print(opts)
      run_process([PYTHON, EMCC, path_from_root('tests', 'hello_world.c'), '-o', 'a_.bc'] + opts)
      sizes = {'_': os.path.getsize('a_.bc')}
      run_process([PYTHON, EMCC, path_from_root('tests', 'hello_world.c'), '-g', '-o', 'ag.bc'] + opts)
      sizes['g'] = os.path.getsize('ag.bc')
      for i in range(0, 5):
        run_process([PYTHON, EMCC, path_from_root('tests', 'hello_world.c'), '-g' + str(i), '-o', 'a' + str(i) + '.bc'] + opts)
        sizes[i] = os.path.getsize('a' + str(i) + '.bc')
      print('  ', sizes)
      assert sizes['_'] == sizes[0] == sizes[1] == sizes[2] == sizes[3], 'no debug or <4 debug, means no llvm debug info ' + str(sizes)
      assert sizes['g'] == sizes[4], '-g or -g4 means llvm debug info ' + str(sizes)
      assert sizes['_'] < sizes['g'], 'llvm debug info has positive size ' + str(sizes)
    test([])
    test(['-O1'])

  def test_no_filesystem(self):
    FS_MARKER = 'var FS'
    # fopen forces full filesystem support
    run_process([PYTHON, EMCC, path_from_root('tests', 'hello_world_fopen.c'), '-s', 'ASSERTIONS=0'])
    yes_size = os.path.getsize('a.out.js')
    self.assertContained('hello, world!', run_js('a.out.js'))
    self.assertContained(FS_MARKER, open('a.out.js').read())
    run_process([PYTHON, EMCC, path_from_root('tests', 'hello_world.c'), '-s', 'ASSERTIONS=0'])
    no_size = os.path.getsize('a.out.js')
    self.assertContained('hello, world!', run_js('a.out.js'))
    self.assertNotContained(FS_MARKER, open('a.out.js').read())
    print('yes fs, no fs:', yes_size, no_size)
    # 100K of FS code is removed
    self.assertGreater(yes_size - no_size, 100000)
    self.assertLess(no_size, 360000)

  def test_no_filesystem_libcxx(self):
    run_process([PYTHON, EMCC, path_from_root('tests', 'hello_libcxx.cpp'), '-s', 'FILESYSTEM=0'])
    self.assertContained('hello, world!', run_js('a.out.js'))

  def test_no_nuthin(self):
    # check FILESYSTEM is automatically set, and effective

    def test(opts, absolute):
      print('opts, absolute:', opts, absolute)
      sizes = {}

      def do(name, source, moar_opts):
        self.clear()
        # pad the name to a common length so that doesn't effect the size of the
        # output
        padded_name = name + '_' * (20 - len(name))
        run_process([PYTHON, EMCC, path_from_root('tests', source), '-o', padded_name + '.js'] + opts + moar_opts)
        sizes[name] = os.path.getsize(padded_name + '.js')
        if os.path.exists(padded_name + '.wasm'):
          sizes[name] += os.path.getsize(padded_name + '.wasm')
        self.assertContained('hello, world!', run_js(padded_name + '.js'))

      do('normal', 'hello_world_fopen.c', [])
      do('no_fs', 'hello_world.c', []) # without fopen, we should auto-detect we do not need full fs support and can do FILESYSTEM=0
      do('no_fs_manual', 'hello_world.c', ['-s', 'FILESYSTEM=0'])
      print('  ', sizes)
      self.assertLess(sizes['no_fs'], sizes['normal'])
      self.assertLess(sizes['no_fs'], absolute)
      # manual can usually remove a tiny bit more
      self.assertLess(sizes['no_fs_manual'], sizes['no_fs'] + 30)

    test(['-s', 'ASSERTIONS=0'], 120000) # we don't care about code size with assertions
    test(['-O1'], 91000)
    test(['-O2'], 46000)
    test(['-O3', '--closure', '1'], 17000)
    # asm.js too
    if not self.is_wasm_backend():
      test(['-O3', '--closure', '1', '-s', 'WASM=0'], 36000)
      test(['-O3', '--closure', '2', '-s', 'WASM=0'], 33000) # might change now and then

  def test_no_browser(self):
    BROWSER_INIT = 'var Browser'

    run_process([PYTHON, EMCC, path_from_root('tests', 'hello_world.c')])
    self.assertNotContained(BROWSER_INIT, open('a.out.js').read())

    run_process([PYTHON, EMCC, path_from_root('tests', 'browser_main_loop.c')]) # uses emscripten_set_main_loop, which needs Browser
    self.assertContained(BROWSER_INIT, open('a.out.js').read())

  def test_EXPORTED_RUNTIME_METHODS(self):
    def test(opts, has, not_has):
      print(opts, has, not_has)
      self.clear()
      # check without assertions, as with assertions we add stubs for the things we remove (which
      # print nice error messages)
      run_process([PYTHON, EMCC, path_from_root('tests', 'hello_world.c'), '-s', 'ASSERTIONS=0'] + opts)
      self.assertContained('hello, world!', run_js('a.out.js'))
      src = open('a.out.js').read()
      self.assertContained(has, src)
      self.assertNotContained(not_has, src)

    test([], 'Module["', 'Module["waka')
    test(['-s', 'EXPORTED_RUNTIME_METHODS=[]'], '', 'Module["addRunDependency')
    test(['-s', 'EXPORTED_RUNTIME_METHODS=["addRunDependency"]'], 'Module["addRunDependency', 'Module["waka')
    test(['-s', 'EXPORTED_RUNTIME_METHODS=[]', '-s', 'EXTRA_EXPORTED_RUNTIME_METHODS=["addRunDependency"]'], 'Module["addRunDependency', 'Module["waka')

  def test_stat_fail_alongtheway(self):
    create_test_file('src.cpp', r'''
#include <errno.h>
#include <stdio.h>
#include <sys/types.h>
#include <sys/stat.h>
#include <unistd.h>
#include <stdlib.h>
#include <fcntl.h>
#include <string.h>

#define CHECK(expression) \
  if(!(expression)) {                            \
    error = errno;                               \
    printf("FAIL: %s\n", #expression); fail = 1; \
  } else {                                       \
    error = errno;                               \
    printf("pass: %s\n", #expression);           \
  }                                              \

int
main()
{
  int error;
  int fail = 0;
  CHECK(mkdir("path", 0777) == 0);
  CHECK(close(open("path/file", O_CREAT | O_WRONLY, 0644)) == 0);
  {
    struct stat st;
    CHECK(stat("path", &st) == 0);
    CHECK(st.st_mode = 0777);
  }
  {
    struct stat st;
    CHECK(stat("path/nosuchfile", &st) == -1);
    printf("info: errno=%d %s\n", error, strerror(error));
    CHECK(error == ENOENT);
  }
  {
    struct stat st;
    CHECK(stat("path/file", &st) == 0);
    CHECK(st.st_mode = 0666);
  }
  {
    struct stat st;
    CHECK(stat("path/file/impossible", &st) == -1);
    printf("info: errno=%d %s\n", error, strerror(error));
    CHECK(error == ENOTDIR);
  }
  {
    struct stat st;
    CHECK(lstat("path/file/impossible", &st) == -1);
    printf("info: errno=%d %s\n", error, strerror(error));
    CHECK(error == ENOTDIR);
  }
  return fail;
}
''')
    run_process([PYTHON, EMCC, 'src.cpp'])
    self.assertContained(r'''pass: mkdir("path", 0777) == 0
pass: close(open("path/file", O_CREAT | O_WRONLY, 0644)) == 0
pass: stat("path", &st) == 0
pass: st.st_mode = 0777
pass: stat("path/nosuchfile", &st) == -1
info: errno=2 No such file or directory
pass: error == ENOENT
pass: stat("path/file", &st) == 0
pass: st.st_mode = 0666
pass: stat("path/file/impossible", &st) == -1
info: errno=20 Not a directory
pass: error == ENOTDIR
pass: lstat("path/file/impossible", &st) == -1
info: errno=20 Not a directory
pass: error == ENOTDIR
''', run_js('a.out.js'))

  @no_wasm_backend("uses EMTERPRETIFY")
  @unittest.skipIf(SPIDERMONKEY_ENGINE not in JS_ENGINES, 'requires SpiderMonkey')
  def test_emterpreter(self):
    def do_emcc_test(source, args, output, emcc_args=[]):
      print()
      print('emcc', source[:40], '\n' in source)
      try_delete('a.out.js')
      if '\n' in source:
        create_test_file('src.cpp', source)
        source = 'src.cpp'
      else:
        source = path_from_root('tests', source)
      run_process([PYTHON, EMCC, source, '-O2', '-s', 'EMTERPRETIFY=1', '-g2', '-s', 'WASM=0'] + emcc_args)
      self.assertTextDataContained(output, run_js('a.out.js', args=args))
      out = run_js('a.out.js', engine=SPIDERMONKEY_ENGINE, args=args, stderr=PIPE, full_output=True)
      self.assertTextDataContained(output, out)
      self.validate_asmjs(out)
      # -g2 enables these
      src = open('a.out.js').read()
      assert 'function emterpret' in src, 'emterpreter should exist'
      # and removing calls to the emterpreter break, so it was being used
      out1 = run_js('a.out.js', args=args)
      assert output in out1
      create_test_file('a.out.js', src.replace('function emterpret', 'function do_not_find_me'))
      out2 = run_js('a.out.js', args=args, stderr=PIPE, assert_returncode=None)
      assert output not in out2, out2
      assert out1 != out2

    def do_test(source, args, output):
      print()
      print('emcc', source.replace('\n', '.')[:40], '\n' in source)
      self.clear()
      if '\n' in source:
        create_test_file('src.cpp', source)
        source = 'src.cpp'
      else:
        source = path_from_root('tests', source)
      run_process([PYTHON, EMCC, source, '-O2', '--profiling', '-s', 'FINALIZE_ASM_JS=0', '-s', 'GLOBAL_BASE=2048', '-s', 'ALLOW_MEMORY_GROWTH=0', '-s', 'WASM=0'])
      run_process([PYTHON, path_from_root('tools', 'emterpretify.py'), 'a.out.js', 'em.out.js', 'ASYNC=0'])
      self.assertTextDataContained(output, run_js('a.out.js', args=args))
      self.assertTextDataContained(output, run_js('em.out.js', args=args))
      out = run_js('em.out.js', engine=SPIDERMONKEY_ENGINE, args=args, stderr=PIPE, full_output=True)
      self.assertTextDataContained(output, out)

    # generate default shell for js test
    def make_default(args=[]):
      run_process([PYTHON, EMCC, path_from_root('tests', 'hello_world.c'), '-O2', '--profiling', '-s', 'FINALIZE_ASM_JS=0', '-s', 'GLOBAL_BASE=2048', '-s', 'WASM=0'] + args)
      default = open('a.out.js').read()
      start = default.index('function _main(')
      end = default.index('}', start)
      default = default[:start] + '{{{MAIN}}}' + default[end + 1:]
      default_mem = open('a.out.js.mem', 'rb').read()
      return default, default_mem
    default, default_mem = make_default()
    default_float, default_float_mem = make_default(['-s', 'PRECISE_F32=1'])

    def do_js_test(name, source, args, output, floaty=False):
      print()
      print('js', name)
      self.clear()
      if '\n' not in source:
        source = open(source).read()
      the_default = default if not floaty else default_float
      the_default_mem = default_mem if not floaty else default_float_mem
      source = the_default.replace('{{{MAIN}}}', source)
      create_test_file('a.out.js', source)
      open('a.out.js.mem', 'wb').write(the_default_mem)
      run_process([PYTHON, path_from_root('tools', 'emterpretify.py'), 'a.out.js', 'em.out.js', 'ASYNC=0'])
      sm_no_warn = [x for x in SPIDERMONKEY_ENGINE if x != '-w']
      self.assertTextDataContained(output, run_js('a.out.js', engine=sm_no_warn, args=args)) # run in spidermonkey for print()
      self.assertTextDataContained(output, run_js('em.out.js', engine=sm_no_warn, args=args))

    do_emcc_test('hello_world.c', [], 'hello, world!')

    do_test('hello_world.c', [], 'hello, world!')
    do_test('hello_world_loop.cpp', [], 'hello, world!')
    do_test('fannkuch.cpp', ['5'], 'Pfannkuchen(5) = 7.')

    print('profiling')

    do_emcc_test('fannkuch.cpp', ['5'], 'Pfannkuchen(5) = 7.', ['-g2'])
    normal = open('a.out.js').read()
    shutil.copyfile('a.out.js', 'last.js')
    do_emcc_test('fannkuch.cpp', ['5'], 'Pfannkuchen(5) = 7.', ['-g2', '--profiling'])
    profiling = open('a.out.js').read()
    assert len(profiling) > len(normal) + 250, [len(profiling), len(normal)] # should be much larger

    print('blacklisting')

    do_emcc_test('fannkuch.cpp', ['5'], 'Pfannkuchen(5) = 7.', [])
    src = open('a.out.js').read()
    assert 'emterpret' in self.get_func(src, '_main'), 'main is emterpreted'
    assert 'function _atoi(' not in src, 'atoi is emterpreted and does not even have a trampoline, since only other emterpreted can reach it'

    do_emcc_test('fannkuch.cpp', ['5'], 'Pfannkuchen(5) = 7.', ['-s', 'EMTERPRETIFY_BLACKLIST=["_main"]']) # blacklist main
    src = open('a.out.js').read()
    assert 'emterpret' not in self.get_func(src, '_main'), 'main is NOT emterpreted, it was  blacklisted'
    assert 'emterpret' in self.get_func(src, '_atoi'), 'atoi is emterpreted'

    do_emcc_test('fannkuch.cpp', ['5'], 'Pfannkuchen(5) = 7.', ['-s', 'EMTERPRETIFY_BLACKLIST=["_main", "_atoi"]']) # blacklist main and atoi
    src = open('a.out.js').read()
    assert 'emterpret' not in self.get_func(src, '_main'), 'main is NOT emterpreted, it was  blacklisted'
    assert 'emterpret' not in self.get_func(src, '_atoi'), 'atoi is NOT emterpreted either'

    create_test_file('blacklist.txt', '["_main", "_atoi"]')
    do_emcc_test('fannkuch.cpp', ['5'], 'Pfannkuchen(5) = 7.', ['-s', 'EMTERPRETIFY_BLACKLIST=@blacklist.txt']) # blacklist main and atoi with a @response file
    src = open('a.out.js').read()
    assert 'emterpret' not in self.get_func(src, '_main'), 'main is NOT emterpreted, it was  blacklisted'
    assert 'emterpret' not in self.get_func(src, '_atoi'), 'atoi is NOT emterpreted either'

    print('whitelisting')

    do_emcc_test('fannkuch.cpp', ['5'], 'Pfannkuchen(5) = 7.', ['-s', 'EMTERPRETIFY_WHITELIST=[]'])
    src = open('a.out.js').read()
    assert 'emterpret' in self.get_func(src, '_main'), 'main is emterpreted'
    assert 'function _atoi(' not in src, 'atoi is emterpreted and does not even have a trampoline, since only other emterpreted can reach it'

    do_emcc_test('fannkuch.cpp', ['5'], 'Pfannkuchen(5) = 7.', ['-s', 'EMTERPRETIFY_WHITELIST=["_main"]'])
    src = open('a.out.js').read()
    assert 'emterpret' in self.get_func(src, '_main')
    assert 'emterpret' not in self.get_func(src, '_atoi'), 'atoi is not in whitelist, so it is not emterpreted'

    do_emcc_test('fannkuch.cpp', ['5'], 'Pfannkuchen(5) = 7.', ['-s', 'EMTERPRETIFY_WHITELIST=["_main", "_atoi"]'])
    src = open('a.out.js').read()
    assert 'emterpret' in self.get_func(src, '_main')
    assert 'function _atoi(' not in src, 'atoi is emterpreted and does not even have a trampoline, since only other emterpreted can reach it'

    create_test_file('whitelist.txt', '["_main"]')
    do_emcc_test('fannkuch.cpp', ['5'], 'Pfannkuchen(5) = 7.', ['-s', 'EMTERPRETIFY_WHITELIST=@whitelist.txt'])
    src = open('a.out.js').read()
    assert 'emterpret' in self.get_func(src, '_main')
    assert 'emterpret' not in self.get_func(src, '_atoi'), 'atoi is not in whitelist, so it is not emterpreted'

    do_test(r'''
#include <stdio.h>

int main() {
  volatile float f;
  volatile float *ff = &f;
  *ff = -10;
  printf("hello, world! %d\n", (int)f);
  return 0;
}
''', [], 'hello, world! -10')

    do_test(r'''
#include <stdio.h>

int main() {
  volatile float f;
  volatile float *ff = &f;
  *ff = -10;
  printf("hello, world! %.2f\n", f);
  return 0;
}
''', [], 'hello, world! -10.00')

    do_js_test('float', r'''
function _main() {
  var f = f0;
  f = f0 + f0;
  print(f);
}
''', [], '0\n', floaty=True)

    do_js_test('conditionals', r'''
function _main() {
 var i8 = 0;
 var d10 = +d10, d11 = +d11, d7 = +d7, d5 = +d5, d6 = +d6, d9 = +d9;
 d11 = +1;
 d7 = +2;
 d5 = +3;
 d6 = +4;
 d10 = d11 < d7 ? d11 : d7;
 print(d10);
 d9 = d5 < d6 ? d5 : d6;
 print(d9);
 HEAPF64[tempDoublePtr >> 3] = d10;
 i8 = STACKTOP;
 HEAP32[i8 >> 2] = HEAP32[tempDoublePtr >> 2];
 HEAP32[i8 + 4 >> 2] = HEAP32[tempDoublePtr + 4 >> 2];
 print(HEAP32[i8 >> 2]);
 print(HEAP32[i8 + 4 >> 2]);
}
''', [], '1\n3\n0\n1072693248\n')

    do_js_test('bigswitch', r'''
function _main() {
 var i2 = 0, i3 = 0, i4 = 0, i6 = 0, i8 = 0, i9 = 0, i10 = 0, i11 = 0, i12 = 0, i13 = 0, i14 = 0, i15 = 0, i16 = 0, i5 = 0, i7 = 0, i1 = 0;
 print(4278);
 i6 = 0;
 L1 : while (1) {
  i11 = -1;
  switch ((i11 | 0)) {
  case 0:
   {
    i6 = 67;
    break;
   }
  default:
   {}
  }
  print(i6);
  break;
 }
 print(i6);
}
''', [], '4278\n0\n0\n')

    do_js_test('big int compare', r'''
function _main() {
  print ((0 > 4294963001) | 0);
}
''', [], '0\n')

    do_js_test('effectless expressions, with a subeffect', r'''
function _main() {
  (print (123) | 0) != 0;
  print (456) | 0;
  0 != (print (789) | 0);
  0 | (print (159) | 0);
}
''', [], '123\n456\n789\n159\n')

    do_js_test('effectless unary', r'''
function _main() {
  !(0 != 0);
  !(print (123) | 0);
}
''', [], '123\n')

    do_js_test('flexible mod', r'''
function _main() {
  print(1 % 16);
}
''', [], '1\n')

  @no_wasm_backend("uses emterpreter")
  def test_emterpreter_logging(self):
    # codegen log tests

    def do_log_test(source, expected, func):
      print('log test', source, expected)
      with env_modify({'EMCC_LOG_EMTERPRETER_CODE': '1'}):
        err = run_process([PYTHON, EMCC, source, '-O3', '-s', 'EMTERPRETIFY=1'], stderr=PIPE).stderr
      lines = err.split('\n')
      lines = [line for line in lines if 'raw bytecode for ' + func in line]
      assert len(lines) == 1, '\n\n'.join(lines)
      err = lines[0]
      parts = err.split('insts: ')
      pre, post = parts[:2]
      assert func in pre, pre
      post = post.split('\n')[0]
      seen = int(post)
      print('  seen', seen, ', expected ', expected, type(seen), type(expected))
      assert expected == seen or (type(expected) in [list, tuple] and seen in expected), ['expect', expected, 'but see', seen]

    do_log_test(path_from_root('tests', 'primes.cpp'), list(range(88, 101)), '_main')
    do_log_test(path_from_root('tests', 'fannkuch.cpp'), list(range(226, 241)), '__Z15fannkuch_workerPv')

  @no_wasm_backend('uses emterpreter')
  def test_emterpreter_advise(self):
    out = run_process([PYTHON, EMCC, path_from_root('tests', 'emterpreter_advise.cpp'), '-s', 'EMTERPRETIFY=1', '-s', 'EMTERPRETIFY_ASYNC=1', '-s', 'EMTERPRETIFY_ADVISE=1'], stdout=PIPE).stdout
    self.assertContained('-s EMTERPRETIFY_WHITELIST=\'["__Z6middlev", "__Z7sleeperv", "__Z8recurserv", "_main"]\'', out)

    out = run_process([PYTHON, EMCC, path_from_root('tests', 'emterpreter_advise_funcptr.cpp'), '-s', 'EMTERPRETIFY=1', '-s', 'EMTERPRETIFY_ASYNC=1', '-s', 'EMTERPRETIFY_ADVISE=1'], stdout=PIPE).stdout
    self.assertContained('-s EMTERPRETIFY_WHITELIST=\'["__Z4posti", "__Z5post2i", "__Z6middlev", "__Z7sleeperv", "__Z8recurserv", "_main"]\'', out)

    out = run_process([PYTHON, EMCC, path_from_root('tests', 'emterpreter_advise_synclist.c'), '-s', 'EMTERPRETIFY=1', '-s', 'EMTERPRETIFY_ASYNC=1', '-s', 'EMTERPRETIFY_ADVISE=1', '-s', 'EMTERPRETIFY_SYNCLIST=["_j","_k"]'], stdout=PIPE).stdout
    self.assertContained('-s EMTERPRETIFY_WHITELIST=\'["_a", "_b", "_e", "_f", "_main"]\'', out)

    # The same EMTERPRETIFY_WHITELIST should be in core.test_coroutine_emterpretify_async
    out = run_process([PYTHON, EMCC, path_from_root('tests', 'test_coroutines.cpp'), '-s', 'EMTERPRETIFY=1', '-s', 'EMTERPRETIFY_ASYNC=1', '-s', 'EMTERPRETIFY_ADVISE=1'], stdout=PIPE).stdout
    self.assertContained('-s EMTERPRETIFY_WHITELIST=\'["_f", "_fib", "_g"]\'', out)

  @no_wasm_backend('uses emterpreter')
  def test_emterpreter_async_assertions(self):
    # emterpretify-async mode with assertions adds checks on each call out of the emterpreter;
    # make sure we handle all possible types there
    for t, out in [
      ('int',    '18.00'),
      ('float',  '18.51'),
      ('double', '18.51'),
    ]:
      print(t, out)
      create_test_file('src.c', r'''
        #include <stdio.h>
        #include <emscripten.h>

        #define TYPE %s

        TYPE marfoosh(TYPE input) {
          return input * 1.5;
        }

        TYPE fleefl(TYPE input) {
          return marfoosh(input);
        }

        int main(void) {
          printf("result: %%.2f\n", (double)fleefl((TYPE)12.34));
        }
      ''' % t)
      run_process([PYTHON, EMCC, 'src.c', '-s', 'EMTERPRETIFY=1', '-s', 'EMTERPRETIFY_ASYNC=1', '-s', 'EMTERPRETIFY_WHITELIST=["_fleefl"]', '-s', 'PRECISE_F32=1'])
      self.assertContained('result: ' + out, run_js('a.out.js'))

  @no_wasm_backend('uses emterpreter')
  def test_emterpreter_async_whitelist_wildcard(self):
    # using wildcard to match homonymous functions that the linker
    # unpredictably renamed
    create_test_file('src1.c', r'''
      #include <stdio.h>
      extern void call_other_module();
      static void homonymous() {
          printf("result: 1\n");
      }
      int main() {
          homonymous();
          call_other_module();
      }
      ''')
    create_test_file('src2.c', r'''
      #include <emscripten.h>
      #include <stdio.h>
      static void homonymous() {
          emscripten_sleep(1);
          printf("result: 2\n");
      }
      void call_other_module() {
          homonymous();
      }
      ''')
    run_process([PYTHON, EMCC, 'src1.c', 'src2.c', '-s', 'EMTERPRETIFY=1', '-s', 'EMTERPRETIFY_ASYNC=1', '-s', 'EMTERPRETIFY_WHITELIST=["_main", "_call_other_module", "_homonymous*"]'])
    self.assertContained('result: 1\nresult: 2', run_js('a.out.js'))

  @no_wasm_backend('uses EMTERPRETIFY')
  def test_call_nonemterpreted_during_sleep(self):
    create_test_file('src.c', r'''
#include <stdio.h>
#include <emscripten.h>

EMSCRIPTEN_KEEPALIVE void emterpreted_yielder() {
  int counter = 0;
  while (1) {
    printf("emterpreted_yielder() sleeping...\n");
    emscripten_sleep_with_yield(10);
    counter++;
    if (counter == 3) {
      printf("Success\n");
      break;
    }
  }
}

EMSCRIPTEN_KEEPALIVE void not_emterpreted() {
  printf("Entering not_emterpreted()\n");
}

int main() {
  EM_ASM({
    setTimeout(function () {
      console.log("calling not_emterpreted()");
      Module["_not_emterpreted"]();
    }, 0);
    console.log("calling emterpreted_yielder()");
#ifdef BAD_EM_ASM
    Module['_emterpreted_yielder']();
#endif
  });
#ifndef BAD_EM_ASM
  emterpreted_yielder();
#endif
}
    ''')
    run_process([PYTHON, EMCC, 'src.c', '-s', 'EMTERPRETIFY=1', '-s', 'EMTERPRETIFY_ASYNC=1', '-s', 'EMTERPRETIFY_BLACKLIST=["_not_emterpreted"]'])
    self.assertContained('Success', run_js('a.out.js'))

    print('check calling of emterpreted as well')
    run_process([PYTHON, EMCC, 'src.c', '-s', 'EMTERPRETIFY=1', '-s', 'EMTERPRETIFY_ASYNC=1'])
    self.assertContained('Success', run_js('a.out.js'))

    print('check for invalid EM_ASM usage')
    run_process([PYTHON, EMCC, 'src.c', '-s', 'EMTERPRETIFY=1', '-s', 'EMTERPRETIFY_ASYNC=1', '-s', 'EMTERPRETIFY_BLACKLIST=["_not_emterpreted"]', '-DBAD_EM_ASM'])
    self.assertContained('cannot have an EM_ASM on the stack when emterpreter pauses/resumes', run_js('a.out.js', stderr=STDOUT, assert_returncode=None))

  def test_link_with_a_static(self):
    create_test_file('x.c', r'''
int init_weakref(int a, int b) {
  return a + b;
}
''')
    create_test_file('y.c', r'''
static int init_weakref(void) { // inlined in -O2, not in -O0 where it shows up in llvm-nm as 't'
  return 150;
}

int testy(void) {
  return init_weakref();
}
''')
    create_test_file('z.c', r'''
extern int init_weakref(int, int);
extern int testy(void);

int main(void) {
  return testy() + init_weakref(5, 6);
}
''')
    run_process([PYTHON, EMCC, 'x.c', '-o', 'x.o'])
    run_process([PYTHON, EMCC, 'y.c', '-o', 'y.o'])
    run_process([PYTHON, EMCC, 'z.c', '-o', 'z.o'])
    try_delete('libtest.a')
    run_process([PYTHON, EMAR, 'rc', 'libtest.a', 'y.o'])
    run_process([PYTHON, EMAR, 'rc', 'libtest.a', 'x.o'])
    run_process([PYTHON, EMRANLIB, 'libtest.a'])

    for args in [[], ['-O2']]:
      print('args:', args)
      run_process([PYTHON, EMCC, 'z.o', 'libtest.a', '-s', 'EXIT_RUNTIME=1'] + args)
      run_js('a.out.js', assert_returncode=161)

  def test_link_with_bad_o_in_a(self):
    # when building a .a, we force-include all the objects inside it. but, some
    # may not be valid bitcode, e.g. if it contains metadata or something else
    # weird. we should just ignore those
    run_process([PYTHON, EMCC, path_from_root('tests', 'hello_world.c'), '-o', 'a.bc'])
    create_test_file('bad.bc', 'this is not a good file, it should be ignored!')
    run_process([LLVM_AR, 'r', 'a.a', 'a.bc', 'bad.bc'])
    run_process([PYTHON, EMCC, 'a.a'])
    self.assertContained('hello, world!', run_js('a.out.js'))

  def test_require(self):
    inname = path_from_root('tests', 'hello_world.c')
    Building.emcc(inname, args=['-s', 'ASSERTIONS=0'], output_filename='a.out.js')
    output = run_process(NODE_JS + ['-e', 'require("./a.out.js")'], stdout=PIPE, stderr=PIPE)
    assert output.stdout == 'hello, world!\n' and output.stderr == '', 'expected no output, got\n===\nSTDOUT\n%s\n===\nSTDERR\n%s\n===\n' % (output.stdout, output.stderr)

  def test_require_modularize(self):
    run_process([PYTHON, EMCC, path_from_root('tests', 'hello_world.c'), '-s', 'MODULARIZE=1', '-s', 'ASSERTIONS=0'])
    src = open('a.out.js').read()
    assert "module.exports = Module;" in src
    output = run_process(NODE_JS + ['-e', 'var m = require("./a.out.js"); m();'], stdout=PIPE, stderr=PIPE)
    assert output.stdout == 'hello, world!\n' and output.stderr == '', 'expected output, got\n===\nSTDOUT\n%s\n===\nSTDERR\n%s\n===\n' % (output.stdout, output.stderr)
    run_process([PYTHON, EMCC, path_from_root('tests', 'hello_world.c'), '-s', 'MODULARIZE=1', '-s', 'EXPORT_NAME="NotModule"', '-s', 'ASSERTIONS=0'])
    src = open('a.out.js').read()
    assert "module.exports = NotModule;" in src
    output = run_process(NODE_JS + ['-e', 'var m = require("./a.out.js"); m();'], stdout=PIPE, stderr=PIPE)
    assert output.stdout == 'hello, world!\n' and output.stderr == '', 'expected output, got\n===\nSTDOUT\n%s\n===\nSTDERR\n%s\n===\n' % (output.stdout, output.stderr)
    run_process([PYTHON, EMCC, path_from_root('tests', 'hello_world.c'), '-s', 'MODULARIZE=1'])
    # We call require() twice to ensure it returns wrapper function each time
    output = run_process(NODE_JS + ['-e', 'require("./a.out.js")();var m = require("./a.out.js"); m();'], stdout=PIPE, stderr=PIPE)
    assert output.stdout == 'hello, world!\nhello, world!\n', 'expected output, got\n===\nSTDOUT\n%s\n===\nSTDERR\n%s\n===\n' % (output.stdout, output.stderr)

  def test_define_modularize(self):
    run_process([PYTHON, EMCC, path_from_root('tests', 'hello_world.c'), '-s', 'MODULARIZE=1', '-s', 'ASSERTIONS=0'])
    with open('a.out.js') as f:
      src = 'var module = 0; ' + f.read()
    create_test_file('a.out.js', src)
    assert "define([], function() { return Module; });" in src
    output = run_process(NODE_JS + ['-e', 'var m; (global.define = function(deps, factory) { m = factory(); }).amd = true; require("./a.out.js"); m();'], stdout=PIPE, stderr=PIPE)
    assert output.stdout == 'hello, world!\n' and output.stderr == '', 'expected output, got\n===\nSTDOUT\n%s\n===\nSTDERR\n%s\n===\n' % (output.stdout, output.stderr)
    run_process([PYTHON, EMCC, path_from_root('tests', 'hello_world.c'), '-s', 'MODULARIZE=1', '-s', 'EXPORT_NAME="NotModule"', '-s', 'ASSERTIONS=0'])
    with open('a.out.js') as f:
      src = 'var module = 0; ' + f.read()
    create_test_file('a.out.js', src)
    assert "define([], function() { return NotModule; });" in src
    output = run_process(NODE_JS + ['-e', 'var m; (global.define = function(deps, factory) { m = factory(); }).amd = true; require("./a.out.js"); m();'], stdout=PIPE, stderr=PIPE)
    assert output.stdout == 'hello, world!\n' and output.stderr == '', 'expected output, got\n===\nSTDOUT\n%s\n===\nSTDERR\n%s\n===\n' % (output.stdout, output.stderr)

  def test_emconfigure_js_o(self):
    # issue 2994
    for i in [0, 1, 2]:
      with env_modify({'EMCONFIGURE_JS': str(i)}):
        for f in ['hello_world.c', 'files.cpp']:
          print(i, f)
          self.clear()
          run_process([PYTHON, path_from_root('emconfigure'), PYTHON, EMCC, '-c', '-o', 'a.o', path_from_root('tests', f)])
          run_process([PYTHON, EMCC, 'a.o'], check=False, stderr=PIPE)
          if f == 'hello_world.c':
            if i == 0:
              assert not os.path.exists('a.out.js') # native .o, not bitcode!
            else:
              assert 'hello, world!' in run_js('a.out.js')
          else:
            # file access, need 2 to force js
            if i == 0 or i == 1:
              assert not os.path.exists('a.out.js') # native .o, not bitcode!
            else:
              self.assertExists('a.out.js')

  @no_wasm_backend('tests fastcomp specific passes')
  def test_emcc_c_multi(self):
    def test(args, llvm_opts=None):
      print(args)
      lib = r'''
        int mult() { return 1; }
      '''

      lib_name = 'libA.c'
      create_test_file(lib_name, lib)
      main = r'''
        #include <stdio.h>
        int mult();
        int main() {
          printf("result: %d\n", mult());
          return 0;
        }
      '''
      main_name = 'main.c'
      create_test_file(main_name, main)

      err = run_process([PYTHON, EMCC, '-v', '-c', main_name, lib_name] + args, stderr=PIPE).stderr

      VECTORIZE = '-disable-loop-vectorization'

      if args:
        assert err.count(VECTORIZE) == 2, err # specified twice, once per file
        # corresponding to exactly once per invocation of optimizer
        assert err.count(os.path.sep + 'opt') == 2, err
      else:
        assert err.count(VECTORIZE) == 0, err # no optimizations

      run_process([PYTHON, EMCC, main_name.replace('.c', '.o'), lib_name.replace('.c', '.o')])

      self.assertContained('result: 1', run_js('a.out.js'))

    test([])
    test(['-O2'], '-O3')
    test(['-Oz'], '-Oz')
    test(['-Os'], '-Os')

  def test_export_all_3142(self):
    create_test_file('src.cpp', r'''
typedef unsigned int Bit32u;

struct S_Descriptor {
    Bit32u limit_0_15   :16;
    Bit32u base_0_15    :16;
    Bit32u base_16_23   :8;
};

class Descriptor
{
public:
    Descriptor() { saved.fill[0]=saved.fill[1]=0; }
    union {
        S_Descriptor seg;
        Bit32u fill[2];
    } saved;
};

Descriptor desc;
    ''')
    try_delete('a.out.js')
    run_process([PYTHON, EMCC, 'src.cpp', '-O2', '-s', 'EXPORT_ALL'])
    self.assertExists('a.out.js')

  @no_wasm_backend('tests PRECISE_F32=1')
  def test_f0(self):
    run_process([PYTHON, EMCC, path_from_root('tests', 'fasta.cpp'), '-O2', '-s', 'PRECISE_F32=1', '-profiling', '-s', 'WASM=0'])
    src = open('a.out.js').read()
    assert ' = f0;' in src or ' = f0,' in src

  @no_wasm_backend('depends on merging asmjs')
  def test_merge_pair(self):
    def test(filename, full):
      print('----', filename, full)
      run_process([PYTHON, EMCC, path_from_root('tests', filename), '-O1', '-profiling', '-o', 'left.js', '-s', 'WASM=0'])
      src = open('left.js').read()
      create_test_file('right.js', src.replace('function _main() {', 'function _main() { out("replaced"); '))

      self.assertContained('hello, world!', run_js('left.js'))
      self.assertContained('hello, world!', run_js('right.js'))
      self.assertNotContained('replaced', run_js('left.js'))
      self.assertContained('replaced', run_js('right.js'))

      n = src.count('function _')

      def has(i):
        run_process([PYTHON, path_from_root('tools', 'merge_pair.py'), 'left.js', 'right.js', str(i), 'out.js'])
        return 'replaced' in run_js('out.js')

      assert not has(0), 'same as left'
      assert has(n), 'same as right'
      assert has(n + 5), 'same as right, big number is still ok'

      if full:
        change = -1
        for i in range(n):
          if has(i):
            change = i
            break
        assert change > 0 and change <= n

    test('hello_world.cpp', True)
    test('hello_libcxx.cpp', False)

  def test_emmake_emconfigure(self):
    def check(what, args, fail=True, expect=''):
      args = [PYTHON, path_from_root(what)] + args
      print(what, args, fail, expect)
      output = run_process(args, stdout=PIPE, stderr=PIPE, check=False)
      assert ('is a helper for' in output.stderr) == fail
      assert ('Typical usage' in output.stderr) == fail
      self.assertContained(expect, output.stdout)
    check('emmake', [])
    check('emconfigure', [])
    check('emmake', ['--version'])
    check('emconfigure', ['--version'])
    check('emmake', ['make'], fail=False)
    check('emconfigure', ['configure'], fail=False)
    check('emconfigure', ['./configure'], fail=False)
    check('emconfigure', ['cmake'], fail=False)

    create_test_file('test.py', '''
import os
print(os.environ.get('CROSS_COMPILE'))
''')
    check('emconfigure', [PYTHON, 'test.py'], expect=path_from_root('em'), fail=False)
    check('emmake', [PYTHON, 'test.py'], expect=path_from_root('em'), fail=False)

    create_test_file('test.py', '''
import os
print(os.environ.get('NM'))
''')
    check('emconfigure', [PYTHON, 'test.py'], expect=shared.LLVM_NM, fail=False)

  @no_windows('This test is broken, https://github.com/emscripten-core/emscripten/issues/8872')
  def test_emmake_python(self):
    # simulates a configure/make script that looks for things like CC, AR, etc., and which we should
    # not confuse by setting those vars to something containing `python X` as the script checks for
    # the existence of an executable.
    result = run_process([PYTHON, path_from_root('emmake.py'), PYTHON, path_from_root('tests', 'emmake', 'make.py')], stdout=PIPE, stderr=PIPE)
    print(result.stdout, result.stderr)

  def test_sdl2_config(self):
    for args, expected in [
      [['--version'], '2.0.0'],
      [['--cflags'], '-s USE_SDL=2'],
      [['--libs'], '-s USE_SDL=2'],
      [['--cflags', '--libs'], '-s USE_SDL=2'],
    ]:
      print(args, expected)
      out = run_process([PYTHON, path_from_root('system', 'bin', 'sdl2-config')] + args, stdout=PIPE, stderr=PIPE).stdout
      assert expected in out, out
      print('via emmake')
      out = run_process([PYTHON, path_from_root('emmake'), 'sdl2-config'] + args, stdout=PIPE, stderr=PIPE).stdout
      assert expected in out, out

  def test_module_onexit(self):
    create_test_file('src.cpp', r'''
#include <emscripten.h>
int main() {
  EM_ASM({
    Module['onExit'] = function(status) { out('exiting now, status ' + status) };
  });
  return 14;
}
''')
    try_delete('a.out.js')
    run_process([PYTHON, EMCC, 'src.cpp', '-s', 'EXIT_RUNTIME=1'])
    self.assertContained('exiting now, status 14', run_js('a.out.js', assert_returncode=14))

  def test_NO_aliasing(self):
    # the NO_ prefix flips boolean options
    run_process([PYTHON, EMCC, path_from_root('tests', 'hello_world.c'), '-s', 'EXIT_RUNTIME=1'])
    exit_1 = open('a.out.js').read()
    run_process([PYTHON, EMCC, path_from_root('tests', 'hello_world.c'), '-s', 'NO_EXIT_RUNTIME=0'])
    no_exit_0 = open('a.out.js').read()
    run_process([PYTHON, EMCC, path_from_root('tests', 'hello_world.c'), '-s', 'EXIT_RUNTIME=0'])
    exit_0 = open('a.out.js').read()

    assert exit_1 == no_exit_0
    assert exit_1 != exit_0

  def test_underscore_exit(self):
    create_test_file('src.cpp', r'''
#include <unistd.h>
int main() {
  _exit(0); // should not end up in an infinite loop with non-underscore exit
}
''')
    run_process([PYTHON, EMCC, 'src.cpp'])
    self.assertContained('', run_js('a.out.js', assert_returncode=0))

  def test_file_packager_huge(self):
    MESSAGE = 'warning: file packager is creating an asset bundle of 257 MB. this is very large, and browsers might have trouble loading it'
    create_test_file('huge.dat', 'a' * (1024 * 1024 * 257))
    create_test_file('tiny.dat', 'a')
    err = run_process([PYTHON, FILE_PACKAGER, 'test.data', '--preload', 'tiny.dat'], stdout=PIPE, stderr=PIPE).stderr
    self.assertNotContained(MESSAGE, err)
    err = run_process([PYTHON, FILE_PACKAGER, 'test.data', '--preload', 'huge.dat'], stdout=PIPE, stderr=PIPE).stderr
    self.assertContained(MESSAGE, err)
    self.clear()

  def test_massive_alloc(self):
    create_test_file('main.cpp', r'''
#include <stdio.h>
#include <stdlib.h>

int main() {
  volatile int x = (int)malloc(1024 * 1024 * 1400);
  return x == 0; // can't alloc it, but don't fail catastrophically, expect null
}
    ''')
    run_process([PYTHON, EMCC, 'main.cpp', '-s', 'ALLOW_MEMORY_GROWTH=1', '-s', 'WASM=0'])
    # just care about message regarding allocating over 1GB of memory
    output = run_js('a.out.js', stderr=PIPE, full_output=True)
    self.assertContained('''Warning: Enlarging memory arrays, this is not fast! 16777216,1543503872\n''', output)
    print('wasm')
    run_process([PYTHON, EMCC, 'main.cpp', '-s', 'ALLOW_MEMORY_GROWTH=1'])
    # no message about growth, just check return code
    run_js('a.out.js', stderr=PIPE, full_output=True)

  def test_failing_alloc(self):
    for pre_fail, post_fail, opts in [
      ('', '', []),
      ('EM_ASM( Module.temp = HEAP32[DYNAMICTOP_PTR>>2] );', 'EM_ASM( assert(Module.temp === HEAP32[DYNAMICTOP_PTR>>2], "must not adjust DYNAMICTOP when an alloc fails!") );', []),
      # also test non-wasm in normal mode
      ('', '', ['-s', 'WASM=0']),
      ('EM_ASM( Module.temp = HEAP32[DYNAMICTOP_PTR>>2] );', 'EM_ASM( assert(Module.temp === HEAP32[DYNAMICTOP_PTR>>2], "must not adjust DYNAMICTOP when an alloc fails!") );', ['-s', 'WASM=0']),
    ]:
      for growth in [0, 1]:
        for aborting in [0, 1]:
          create_test_file('main.cpp', r'''
#include <stdio.h>
#include <stdlib.h>
#include <vector>
#include <assert.h>
#include <emscripten.h>

#define CHUNK_SIZE (10 * 1024 * 1024)

int main() {
  std::vector<void*> allocs;
  bool has = false;
  while (1) {
    printf("trying an allocation\n");
    %s
    void* curr = malloc(CHUNK_SIZE);
    if (!curr) {
      %s
      break;
    }
    has = true;
    printf("allocated another chunk, %%zu so far\n", allocs.size());
    allocs.push_back(curr);
  }
  assert(has);
  printf("an allocation failed!\n");
#ifdef SPLIT
  return 0;
#endif
  while (1) {
    assert(allocs.size() > 0);
    void *curr = allocs.back();
    allocs.pop_back();
    free(curr);
    printf("freed one\n");
    if (malloc(CHUNK_SIZE)) break;
  }
  printf("managed another malloc!\n");
}
''' % (pre_fail, post_fail))
          args = [PYTHON, EMCC, 'main.cpp'] + opts
          args += ['-s', 'TEST_MEMORY_GROWTH_FAILS=1'] # In this test, force memory growing to fail
          if growth:
            args += ['-s', 'ALLOW_MEMORY_GROWTH=1']
          if not aborting:
            args += ['-s', 'ABORTING_MALLOC=0']
          print('test_failing_alloc', args, pre_fail)
          run_process(args)
          # growth also disables aborting
          can_manage_another = (not aborting) or growth
          split = '-DSPLIT' in args
          print('can manage another:', can_manage_another, 'split:', split)
          output = run_js('a.out.js', stderr=PIPE, full_output=True, assert_returncode=0 if can_manage_another else None)
          if can_manage_another:
            self.assertContained('''an allocation failed!\n''', output)
            if not split:
              # split memory allocation may fail due to GC objects no longer being allocatable,
              # and we can't expect to recover from that deterministically. So just check we
              # get to the fail.
              # otherwise, we should fail eventually, then free, then succeed
              self.assertContained('''managed another malloc!\n''', output)
          else:
            # we should see an abort
            self.assertContained('''abort(Cannot enlarge memory arrays''', output)
            self.assertContained(('''higher than the current value 16777216,''', '''higher than the current value 33554432,'''), output)
            self.assertContained('''compile with  -s ALLOW_MEMORY_GROWTH=1 ''', output)
            self.assertContained('''compile with  -s ABORTING_MALLOC=0 ''', output)

  def test_libcxx_minimal(self):
    create_test_file('vector.cpp', r'''
#include <vector>
int main(int argc, char** argv) {
  std::vector<void*> v;
  for (int i = 0 ; i < argc; i++) {
    v.push_back(nullptr);
  }
  return v.size();
}
''')

    run_process([PYTHON, EMCC, '-O2', 'vector.cpp', '-o', 'vector.js'])
    run_process([PYTHON, EMCC, '-O2', path_from_root('tests', 'hello_libcxx.cpp'), '-o', 'iostream.js'])

    vector = os.path.getsize('vector.js')
    iostream = os.path.getsize('iostream.js')
    print(vector, iostream)

    self.assertGreater(vector, 1000)
    # we can strip out almost all of libcxx when just using vector
    self.assertLess(2.25 * vector, iostream)

  @no_wasm_backend('relies on EMULATED_FUNCTION_POINTERS')
  def test_emulated_function_pointers(self):
    create_test_file('src.c', r'''
      #include <emscripten.h>
      typedef void (*fp)();
      int main(int argc, char **argv) {
        volatile fp f = 0;
        EM_ASM({
          if (typeof FUNCTION_TABLE_v !== 'undefined') {
            out('function table: ' + FUNCTION_TABLE_v);
          } else {
            out('no visible function tables');
          }
        });
        if (f) f();
        return 0;
      }
      ''')

    def test(args, expected):
      print(args, expected)
      run_process([PYTHON, EMCC, 'src.c', '-s', 'WASM=0'] + args, stderr=PIPE)
      self.assertContained(expected, run_js('a.out.js'))

    for opts in [0, 1, 2, 3]:
      test(['-O' + str(opts)], 'no visible function tables')
      test(['-O' + str(opts), '-s', 'EMULATED_FUNCTION_POINTERS=1'], 'function table: ')

  @no_wasm_backend('relies on EMULATED_FUNCTION_POINTERS')
  def test_emulated_function_pointers_2(self):
    create_test_file('src.c', r'''
      #include <emscripten.h>
      typedef void (*fp)();
      static void one() { EM_ASM( out('one') ); }
      static void two() { EM_ASM( out('two') ); }
      void test() {
        volatile fp f = one;
        f();
        f = two;
        f();
      }
      int main(int argc, char **argv) {
        test();
        // swap them!
        EM_ASM_INT({
          var one = $0;
          var two = $1;
          if (typeof FUNCTION_TABLE_v === 'undefined') {
            out('no');
            return;
          }
          var temp = FUNCTION_TABLE_v[one];
          FUNCTION_TABLE_v[one] = FUNCTION_TABLE_v[two];
          FUNCTION_TABLE_v[two] = temp;
        }, (int)&one, (int)&two);
        test();
        return 0;
      }
      ''')

    flipped = 'one\ntwo\ntwo\none\n'
    unchanged = 'one\ntwo\none\ntwo\n'
    no_table = 'one\ntwo\nno\none\ntwo\n'

    def test(args, expected):
      print(args, expected.replace('\n', ' '))
      run_process([PYTHON, EMCC, 'src.c', '-s', 'WASM=0'] + args)
      self.assertContained(expected, run_js('a.out.js'))

    for opts in [0, 1, 2]:
      test(['-O' + str(opts)], no_table)
      test(['-O' + str(opts), '-s', 'EMULATED_FUNCTION_POINTERS=1'], flipped)
      test(['-O' + str(opts), '-s', 'EMULATED_FUNCTION_POINTERS=2'], flipped)
      test(['-O' + str(opts), '-s', 'EMULATED_FUNCTION_POINTERS=1', '-s', 'RELOCATABLE=1'], flipped)
      test(['-O' + str(opts), '-s', 'EMULATED_FUNCTION_POINTERS=2', '-s', 'RELOCATABLE=1'], unchanged) # with both of those, we optimize and you cannot flip them
      test(['-O' + str(opts), '-s', 'MAIN_MODULE=1'], unchanged) # default for modules is optimized
      test(['-O' + str(opts), '-s', 'MAIN_MODULE=1', '-s', 'EMULATED_FUNCTION_POINTERS=2'], unchanged)
      test(['-O' + str(opts), '-s', 'MAIN_MODULE=1', '-s', 'EMULATED_FUNCTION_POINTERS=1'], flipped) # but you can disable that

  def test_minimal_dynamic(self):
    def run(wasm):
      print('wasm?', wasm)
      library_file = 'library.wasm' if wasm else 'library.js'

      def test(main_args, library_args=[], expected='hello from main\nhello from library'):
        print('testing', main_args, library_args)
        self.clear()
        create_test_file('library.c', r'''
          #include <stdio.h>
          void library_func() {
          #ifdef USE_PRINTF
            printf("hello from library: %p\n", &library_func);
          #else
            puts("hello from library");
          #endif
          }
        ''')
        # -fno-builtin to prevent printf -> iprintf optimization
        run_process([PYTHON, EMCC, 'library.c', '-fno-builtin', '-s', 'SIDE_MODULE=1', '-O2', '-o', library_file, '-s', 'WASM=' + str(wasm), '-s', 'EXPORT_ALL'] + library_args)
        create_test_file('main.c', r'''
          #include <dlfcn.h>
          #include <stdio.h>
          int main() {
            puts("hello from main");
            void *lib_handle = dlopen("%s", 0);
            if (!lib_handle) {
              puts("cannot load side module");
              return 1;
            }
            typedef void (*voidfunc)();
            voidfunc x = (voidfunc)dlsym(lib_handle, "library_func");
            if (!x) puts("cannot find side function");
            else x();
          }
        ''' % library_file)
        run_process([PYTHON, EMCC, 'main.c', '--embed-file', library_file, '-O2', '-s', 'WASM=' + str(wasm)] + main_args)
        self.assertContained(expected, run_js('a.out.js', assert_returncode=None, stderr=STDOUT))
        size = os.path.getsize('a.out.js')
        if wasm:
          size += os.path.getsize('a.out.wasm')
        side_size = os.path.getsize(library_file)
        print('  sizes:', size, side_size)
        return (size, side_size)

      def percent_diff(x, y):
        small = min(x, y)
        large = max(x, y)
        return float(100 * large) / small - 100

      full = test(main_args=['-s', 'MAIN_MODULE=1'])
      # printf is not used in main, but libc was linked in, so it's there
      printf = test(main_args=['-s', 'MAIN_MODULE=1'], library_args=['-DUSE_PRINTF'])

      # main module tests

      # dce in main, and it fails since puts is not exported
      dce = test(main_args=['-s', 'MAIN_MODULE=2'], expected=('cannot', 'undefined'))

      # with exporting, it works
      dce = test(main_args=['-s', 'MAIN_MODULE=2', '-s', 'EXPORTED_FUNCTIONS=["_main", "_puts"]'])

      # printf is not used in main, and we dce, so we failz
      dce_fail = test(main_args=['-s', 'MAIN_MODULE=2'], library_args=['-DUSE_PRINTF'], expected=('cannot', 'undefined'))

      # exporting printf in main keeps it alive for the library
      dce_save = test(main_args=['-s', 'MAIN_MODULE=2', '-s', 'EXPORTED_FUNCTIONS=["_main", "_printf", "_puts"]'], library_args=['-DUSE_PRINTF'])

      self.assertLess(percent_diff(full[0], printf[0]), 4)
      self.assertLess(percent_diff(dce[0], dce_fail[0]), 4)
      self.assertLess(dce[0], 0.2 * full[0]) # big effect, 80%+ is gone
      self.assertGreater(dce_save[0], 1.05 * dce[0]) # save exported all of printf

      # side module tests

      # mode 2, so dce in side, but library_func is not exported, so it is dce'd
      side_dce_fail = test(main_args=['-s', 'MAIN_MODULE=1'], library_args=['-s', 'SIDE_MODULE=2'], expected='cannot find side function')
      # mode 2, so dce in side, and library_func is not exported
      side_dce_work = test(main_args=['-s', 'MAIN_MODULE=1'], library_args=['-s', 'SIDE_MODULE=2', '-s', 'EXPORTED_FUNCTIONS=["_library_func"]'], expected='hello from library')

      self.assertLess(side_dce_fail[1], 0.95 * side_dce_work[1]) # removing that function saves a chunk

    run(wasm=1)
    if not self.is_wasm_backend():
      run(wasm=0)

  def test_ld_library_path(self):
    create_test_file('hello1.c', r'''
#include <stdio.h>

void
hello1 ()
{
  printf ("Hello1\n");
  return;
}

''')
    create_test_file('hello2.c', r'''
#include <stdio.h>

void
hello2 ()
{
  printf ("Hello2\n");
  return;
}

''')
    create_test_file('hello3.c', r'''
#include <stdio.h>

void
hello3 ()
{
  printf ("Hello3\n");
  return;
}

''')
    create_test_file('hello4.c', r'''
#include <stdio.h>
#include <math.h>

double
hello4 (double x)
{
  printf ("Hello4\n");
  return fmod(x, 2.0);
}

''')
    create_test_file('pre.js', r'''
Module['preRun'].push(function (){
  ENV['LD_LIBRARY_PATH']='/lib:/usr/lib';
});
''')
    create_test_file('main.c', r'''
#include <stdio.h>
#include <stdlib.h>
#include <string.h>
#include <dlfcn.h>

int
main()
{
  void *h;
  void (*f) ();
  double (*f2) (double);

  h = dlopen ("libhello1.wasm", RTLD_NOW);
  f = dlsym (h, "hello1");
  f();
  dlclose (h);
  h = dlopen ("libhello2.wasm", RTLD_NOW);
  f = dlsym (h, "hello2");
  f();
  dlclose (h);
  h = dlopen ("libhello3.wasm", RTLD_NOW);
  f = dlsym (h, "hello3");
  f();
  dlclose (h);
  h = dlopen ("/usr/local/lib/libhello4.wasm", RTLD_NOW);
  f2 = dlsym (h, "hello4");
  double result = f2(5.5);
  dlclose (h);

  if (result == 1.5) {
    printf("Ok\n");
  }
  return 0;
}

''')

    run_process([PYTHON, EMCC, '-o', 'libhello1.wasm', 'hello1.c', '-s', 'SIDE_MODULE=1', '-s', 'EXPORT_ALL=1'])
    run_process([PYTHON, EMCC, '-o', 'libhello2.wasm', 'hello2.c', '-s', 'SIDE_MODULE=1', '-s', 'EXPORT_ALL=1'])
    run_process([PYTHON, EMCC, '-o', 'libhello3.wasm', 'hello3.c', '-s', 'SIDE_MODULE=1', '-s', 'EXPORT_ALL=1'])
    run_process([PYTHON, EMCC, '-o', 'libhello4.wasm', 'hello4.c', '-s', 'SIDE_MODULE=1', '-s', 'EXPORT_ALL=1'])
    run_process([PYTHON, EMCC, '-o', 'main.js', 'main.c', '-s', 'MAIN_MODULE=1', '-s', 'TOTAL_MEMORY=' + str(32 * 1024 * 1024),
                 '--embed-file', 'libhello1.wasm@/lib/libhello1.wasm',
                 '--embed-file', 'libhello2.wasm@/usr/lib/libhello2.wasm',
                 '--embed-file', 'libhello3.wasm@/libhello3.wasm',
                 '--embed-file', 'libhello4.wasm@/usr/local/lib/libhello4.wasm',
                 '--pre-js', 'pre.js'])
    out = run_js('main.js')
    self.assertContained('Hello1', out)
    self.assertContained('Hello2', out)
    self.assertContained('Hello3', out)
    self.assertContained('Hello4', out)
    self.assertContained('Ok', out)

  def test_dlopen_rtld_global(self):
    # TODO: wasm support. this test checks RTLD_GLOBAL where a module is loaded
    #       before the module providing a global it needs is. in asm.js we use JS
    #       to create a redirection function. In wasm we just have wasm, so we
    #       need to introspect the wasm module. Browsers may add that eventually,
    #       or we could ship a little library that does it.
    create_test_file('hello1.c', r'''
#include <stdio.h>

extern int hello1_val;
int hello1_val=3;

void
hello1 (int i)
{
  printf ("hello1_val by hello1:%d\n",hello1_val);
  printf ("Hello%d\n",i);
}
''')
    create_test_file('hello2.c', r'''
#include <stdio.h>

extern int hello1_val;
extern void hello1 (int);

void
hello2 (int i)
{
  void (*f) (int);
  printf ("hello1_val by hello2:%d\n",hello1_val);
  f = hello1;
  f(i);
}
''')
    create_test_file('main.c', r'''
#include <stdio.h>
#include <stdlib.h>
#include <string.h>
#include <dlfcn.h>

int
main(int argc,char** argv)
{
  void *h;
  void *h2;
  void (*f) (int);
  h = dlopen ("libhello1.wasm", RTLD_NOW|RTLD_GLOBAL);
  h2 = dlopen ("libhello2.wasm", RTLD_NOW|RTLD_GLOBAL);
  f = dlsym (h, "hello1");
  f(1);
  f = dlsym (h2, "hello2");
  f(2);
  dlclose (h);
  dlclose (h2);
  return 0;
}
''')

    run_process([PYTHON, EMCC, '-o', 'libhello1.js', 'hello1.c', '-s', 'SIDE_MODULE=1', '-s', 'EXPORT_ALL=1'])
    run_process([PYTHON, EMCC, '-o', 'libhello2.js', 'hello2.c', '-s', 'SIDE_MODULE=1', '-s', 'EXPORT_ALL=1'])
    run_process([PYTHON, EMCC, '-o', 'main.js', 'main.c', '-s', 'MAIN_MODULE=1',
                 '--embed-file', 'libhello1.wasm',
                 '--embed-file', 'libhello2.wasm'])
    out = run_js('main.js')
    self.assertContained('Hello1', out)
    self.assertContained('Hello2', out)
    self.assertContained('hello1_val by hello1:3', out)
    self.assertContained('hello1_val by hello2:3', out)

  def test_debug_asmLastOpts(self):
    create_test_file('src.c', r'''
#include <stdio.h>
struct Dtlink_t
{   struct Dtlink_t*   right;  /* right child      */
        union
        { unsigned int  _hash;  /* hash value       */
          struct Dtlink_t* _left;  /* left child       */
        } hl;
};
int treecount(register struct Dtlink_t* e)
{
  return e ? treecount(e->hl._left) + treecount(e->right) + 1 : 0;
}
int main() {
  printf("hello, world!\n");
}
''')
    run_process([PYTHON, EMCC, 'src.c', '-s', 'EXPORTED_FUNCTIONS=["_main", "_treecount"]', '--minify', '0', '-g4', '-Oz'])
    self.assertContained('hello, world!', run_js('a.out.js'))

  @no_wasm_backend('MEM_INIT_METHOD not supported under wasm')
  def test_meminit_crc(self):
    create_test_file('src.c', r'''
#include <stdio.h>
int main() { printf("Mary had a little lamb.\n"); }
''')

    run_process([PYTHON, EMCC, 'src.c', '--memory-init-file', '0', '-s', 'MEM_INIT_METHOD=2', '-s', 'ASSERTIONS=1', '-s', 'WASM=0'])
    with open('a.out.js') as f:
      d = f.read()
    return
    self.assertContained('Mary had', d)
    d = d.replace('Mary had', 'Paul had')
    create_test_file('a.out.js', d)
    out = run_js('a.out.js', assert_returncode=None, stderr=STDOUT)
    self.assertContained('Assertion failed: memory initializer checksum', out)

  def test_emscripten_print_double(self):
    create_test_file('src.c', r'''
#include <stdio.h>
#include <assert.h>
#include <emscripten.h>

void test(double d) {
  char buffer[100], buffer2[100];
  unsigned len, len2, len3;
  len = emscripten_print_double(d, NULL, -1);
  len2 = emscripten_print_double(d, buffer, len+1);
  assert(len == len2);
  buffer[len] = 0;
  len3 = snprintf(buffer2, 100, "%g", d);
  printf("|%g : %u : %s : %s : %d|\n", d, len, buffer, buffer2, len3);
}
int main() {
  printf("\n");
  test(0);
  test(1);
  test(-1);
  test(1.234);
  test(-1.234);
  test(1.1234E20);
  test(-1.1234E20);
  test(1.1234E-20);
  test(-1.1234E-20);
  test(1.0/0.0);
  test(-1.0/0.0);
}
''')
    run_process([PYTHON, EMCC, 'src.c'])
    out = run_js('a.out.js')
    self.assertContained('''
|0 : 1 : 0 : 0 : 1|
|1 : 1 : 1 : 1 : 1|
|-1 : 2 : -1 : -1 : 2|
|1.234 : 5 : 1.234 : 1.234 : 5|
|-1.234 : 6 : -1.234 : -1.234 : 6|
|1.1234e+20 : 21 : 112340000000000000000 : 1.1234e+20 : 10|
|-1.1234e+20 : 22 : -112340000000000000000 : -1.1234e+20 : 11|
|1.1234e-20 : 10 : 1.1234e-20 : 1.1234e-20 : 10|
|-1.1234e-20 : 11 : -1.1234e-20 : -1.1234e-20 : 11|
|inf : 8 : Infinity : inf : 3|
|-inf : 9 : -Infinity : -inf : 4|
''', out)

  def test_emscripten_scan_stack(self):
    create_test_file('src.cpp', r'''
#include <set>
#include <emscripten.h>
#include <stdio.h>

std::set<int> seenInts;

void scan(void* x, void* y) {
  printf("scan\n");
  int* p = (int*)x;
  int* q = (int*)y;
  // The callback sends us the [low, high) range.
  assert(p < q);
  // The range is of a reasonable size - not all of memory.
  assert(q - p < 100);
  while (p < q) {
    seenInts.insert(*p);
    p++;
  }
}

int main() {
  int x;
  int* y = &x;
  *y = 12345678;
  emscripten_scan_stack(scan);
  assert(seenInts.count(12345678));
  puts("ok");
}
''')
    run_process([PYTHON, EMCC, 'src.cpp'])
    self.assertContained('ok', run_js('a.out.js'))

  def test_no_warn_exported_jslibfunc(self):
    err = run_process([PYTHON, EMCC, path_from_root('tests', 'hello_world.c'), '-s', 'DEFAULT_LIBRARY_FUNCS_TO_INCLUDE=["alGetError"]', '-s', 'EXPORTED_FUNCTIONS=["_main", "_alGetError"]'], stdout=PIPE, stderr=PIPE).stderr
    self.assertNotContained('''function requested to be exported, but not implemented: "_alGetError"''', err)

  @no_wasm_backend()
  def test_almost_asm_warning(self):
    warning = "[-Walmost-asm]"
    for args, expected in [
      (['-O1', '-s', 'ALLOW_MEMORY_GROWTH=1'], True),  # default
      # suppress almost-asm warning manually
      (['-O1', '-s', 'ALLOW_MEMORY_GROWTH=1', '-Wno-almost-asm'], False),
      # last warning flag should "win"
      (['-O1', '-s', 'ALLOW_MEMORY_GROWTH=1', '-Wno-almost-asm', '-Walmost-asm'], True)
    ]:
      print(args, expected)
      err = run_process([PYTHON, EMCC, path_from_root('tests', 'hello_world.c'), '-s', 'WASM=0'] + args, stderr=PIPE).stderr
      assert (warning in err) == expected, err
      if not expected:
        assert err == '', err

  def test_musl_syscalls(self):
    run_process([PYTHON, EMCC, path_from_root('tests', 'hello_world.c')])
    src = open('a.out.js').read()
    matches = re.findall(r'''function ___syscall(\d+)\(''', src)
    # there should be no musl syscalls in hello world output
    self.assertEqual(matches, [])

  @no_windows('posix-only')
  def test_emcc_dev_null(self):
    out = run_process([PYTHON, EMCC, '-dM', '-E', '-x', 'c', '/dev/null'], stdout=PIPE).stdout
    self.assertContained('#define __EMSCRIPTEN__ 1', out) # all our defines should show up

  def test_umask_0(self):
    create_test_file('src.c', r'''
#include <sys/stat.h>
#include <stdio.h>
int main() {
  umask(0);
  printf("hello, world!\n");
}''')
    run_process([PYTHON, EMCC, 'src.c'])
    self.assertContained('hello, world!', run_js('a.out.js'))

  def test_no_missing_symbols(self): # simple hello world should not show any missing symbols
    run_process([PYTHON, EMCC, path_from_root('tests', 'hello_world.c')])

    # main() is implemented in C, and even if requested from JS, we should not warn
    create_test_file('library_foo.js', '''
mergeInto(LibraryManager.library, {
  my_js__deps: ['main'],
  my_js: (function() {
      return function() {
        console.log("hello " + _nonexistingvariable);
      };
  }()),
});
''')
    create_test_file('test.cpp', '''
#include <stdio.h>
#include <stdlib.h>

extern "C" {
  extern void my_js();
}

int main() {
  my_js();
  return EXIT_SUCCESS;
}
''')
    run_process([PYTHON, EMCC, 'test.cpp', '--js-library', 'library_foo.js'])

    # but we do error on a missing js var
    create_test_file('library_foo_missing.js', '''
mergeInto(LibraryManager.library, {
  my_js__deps: ['main', 'nonexistingvariable'],
  my_js: (function() {
      return function() {
        console.log("hello " + _nonexistingvariable);
      };
  }()),
});
''')
    err = self.expect_fail([PYTHON, EMCC, 'test.cpp', '--js-library', 'library_foo_missing.js'])
    self.assertContained('undefined symbol: nonexistingvariable', err)

    # and also for missing C code, of course (without the --js-library, it's just a missing C method)
    err = self.expect_fail([PYTHON, EMCC, 'test.cpp'])
    self.assertContained('undefined symbol: my_js', err)

  def test_realpath(self):
    create_test_file('src.c', r'''
#include <stdlib.h>
#include <stdio.h>
#include <errno.h>

#define TEST_PATH "/boot/README.txt"

int
main(int argc, char **argv)
{
  errno = 0;
  char *t_realpath_buf = realpath(TEST_PATH, NULL);
  if (NULL == t_realpath_buf) {
    perror("Resolve failed");
    return 1;
  } else {
    printf("Resolved: %s\n", t_realpath_buf);
    free(t_realpath_buf);
    return 0;
  }
}
''')
    if not os.path.exists('boot'):
      os.mkdir('boot')
    open(os.path.join('boot', 'README.txt'), 'w').write(' ')
    run_process([PYTHON, EMCC, 'src.c', '--embed-file', 'boot'])
    self.assertContained('Resolved: /boot/README.txt', run_js('a.out.js'))

  def test_realpath_nodefs(self):
    create_test_file('src.c', r'''
#include <stdlib.h>
#include <stdio.h>
#include <errno.h>
#include <emscripten.h>

#define TEST_PATH "/working/TEST_NODEFS.txt"

int
main(int argc, char **argv)
{
  errno = 0;
  EM_ASM({
    FS.mkdir('/working');
    FS.mount(NODEFS, { root: '.' }, '/working');
  });
  char *t_realpath_buf = realpath(TEST_PATH, NULL);
  if (NULL == t_realpath_buf) {
    perror("Resolve failed");
    return 1;
  } else {
    printf("Resolved: %s\n", t_realpath_buf);
    free(t_realpath_buf);
    return 0;
  }
}
''')
    create_test_file('TEST_NODEFS.txt', ' ')
    run_process([PYTHON, EMCC, 'src.c'])
    self.assertContained('Resolved: /working/TEST_NODEFS.txt', run_js('a.out.js'))

  def test_realpath_2(self):
    os.mkdir('Folder')
    create_test_file('src.c', r'''
#include <stdlib.h>
#include <stdio.h>
#include <errno.h>

int testrealpath(const char* path)    {
  errno = 0;
  char *t_realpath_buf = realpath(path, NULL);
  if (NULL == t_realpath_buf) {
    printf("Resolve failed: \"%s\"\n",path);fflush(stdout);
    return 1;
  } else {
    printf("Resolved: \"%s\" => \"%s\"\n", path, t_realpath_buf);fflush(stdout);
    free(t_realpath_buf);
    return 0;
  }
}

int main(int argc, char **argv)
{
    // files:
    testrealpath("testfile.txt");
    testrealpath("Folder/testfile.txt");
    testrealpath("testnonexistentfile.txt");
    // folders
    testrealpath("Folder");
    testrealpath("/Folder");
    testrealpath("./");
    testrealpath("");
    testrealpath("/");
    return 0;
}
''')
    create_test_file('testfile.txt', '')
    open(os.path.join('Folder', 'testfile.txt'), 'w').write('')
    run_process([PYTHON, EMCC, 'src.c', '--embed-file', 'testfile.txt', '--embed-file', 'Folder'])
    self.assertContained('''Resolved: "testfile.txt" => "/testfile.txt"
Resolved: "Folder/testfile.txt" => "/Folder/testfile.txt"
Resolve failed: "testnonexistentfile.txt"
Resolved: "Folder" => "/Folder"
Resolved: "/Folder" => "/Folder"
Resolved: "./" => "/"
Resolve failed: ""
Resolved: "/" => "/"
''', run_js('a.out.js'))

  def test_no_warnings(self):
    # build once before to make sure system libs etc. exist
    run_process([PYTHON, EMCC, path_from_root('tests', 'hello_libcxx.cpp')])
    # check that there is nothing in stderr for a regular compile
    err = run_process([PYTHON, EMCC, path_from_root('tests', 'hello_libcxx.cpp')], stderr=PIPE).stderr
    assert err == '', err

  @no_wasm_backend("uses EMTERPRETIFY")
  def test_emterpreter_file_suggestion(self):
    for linkable in [0, 1]:
      for to_file in [0, 1]:
        self.clear()
        cmd = [PYTHON, EMCC, '-s', 'EMTERPRETIFY=1', path_from_root('tests', 'hello_libcxx.cpp'), '-s', 'LINKABLE=' + str(linkable), '-O1', '-s', 'USE_ZLIB=1']
        if to_file:
          cmd += ['-s', 'EMTERPRETIFY_FILE="code.dat"']
        print(cmd)
        stderr = run_process(cmd, stderr=PIPE).stderr
        need_warning = linkable and not to_file
        assert ('''warning: emterpreter bytecode is fairly large''' in stderr) == need_warning, stderr
        assert ('''It is recommended to use  -s EMTERPRETIFY_FILE=..''' in stderr) == need_warning, stderr

  def test_llvm_lto(self):
    sizes = {}
    # wasm backend doesn't have the fancy lto modes 2 and 3
    lto_levels = [0, 1, 2, 3] if not self.is_wasm_backend() else [0, 1]
    for lto in lto_levels:
      cmd = [PYTHON, EMCC, path_from_root('tests', 'hello_libcxx.cpp'), '-O2', '--llvm-lto', str(lto)]
      if self.is_wasm_backend():
        cmd += ['-s', 'WASM_OBJECT_FILES=0']
      print(cmd)
      run_process(cmd)
      self.assertContained('hello, world!', run_js('a.out.js'))
      sizes[lto] = os.path.getsize('a.out.wasm')
    print(sizes)

    # LTO sizes should be distinct
    for i in lto_levels:
      assert sizes[i] not in set(sizes).difference(set([sizes[i]]))

    # LTO should reduce code size
    # Skip mode 2 because it has historically increased code size, but not always
    assert sizes[1] < sizes[0]
    if not self.is_wasm_backend():
      assert sizes[3] < sizes[0]

  def test_dlmalloc_modes(self):
    create_test_file('src.cpp', r'''
      #include <stdlib.h>
      #include <stdio.h>
      int main() {
        void* c = malloc(1024);
        free(c);
        free(c);
        printf("double-freed\n");
      }
    ''')
    run_process([PYTHON, EMCC, 'src.cpp'])
    self.assertContained('double-freed', run_js('a.out.js'))
    # in debug mode, the double-free is caught
    run_process([PYTHON, EMCC, 'src.cpp', '-g'])
    seen_error = False
    out = '?'
    try:
      out = run_js('a.out.js')
    except Exception:
      seen_error = True
    assert seen_error, out

  def test_mallocs(self):
    for opts in [[], ['-O2']]:
      print(opts)
      sizes = {}
      for malloc, name in (
        ('dlmalloc', 'dlmalloc'),
        (None, 'default'),
        ('emmalloc', 'emmalloc')
      ):
        print(malloc, name)
        cmd = [PYTHON, EMCC, path_from_root('tests', 'hello_libcxx.cpp'), '-o', 'a.out.js'] + opts
        if malloc:
          cmd += ['-s', 'MALLOC="%s"' % malloc]
        print(cmd)
        run_process(cmd)
        sizes[name] = os.path.getsize('a.out.wasm')
      print(sizes)
      # dlmalloc is the default
      self.assertEqual(sizes['dlmalloc'], sizes['default'])
      # emmalloc is much smaller
      self.assertLess(sizes['emmalloc'], sizes['dlmalloc'] - 5000)

  def test_sixtyfour_bit_return_value(self):
    # This test checks that the most significant 32 bits of a 64 bit long are correctly made available
    # to native JavaScript applications that wish to interact with compiled code returning 64 bit longs.
    # The MS 32 bits should be available in Runtime.getTempRet0() even when compiled with -O2 --closure 1

    # Compile test.c and wrap it in a native JavaScript binding so we can call our compiled function from JS.
    run_process([PYTHON, EMCC, path_from_root('tests', 'return64bit', 'test.c'),
                 '--pre-js', path_from_root('tests', 'return64bit', 'testbindstart.js'),
                 '--pre-js', path_from_root('tests', 'return64bit', 'testbind.js'),
                 '--post-js', path_from_root('tests', 'return64bit', 'testbindend.js'),
                 '-s', 'EXPORTED_FUNCTIONS=["_test_return64"]', '-o', 'test.js', '-O2',
                 '--closure', '1', '-g1', '-s', 'WASM_ASYNC_COMPILATION=0'])

    # Simple test program to load the test.js binding library and call the binding to the
    # C function returning the 64 bit long.
    create_test_file('testrun.js', '''
      var test = require("./test.js");
      test.runtest();
    ''')

    # Run the test and confirm the output is as expected.
    out = run_js('testrun.js', full_output=True)
    assert "low = 5678" in out
    assert "high = 1234" in out

  def test_lib_include_flags(self):
    run_process([PYTHON, EMCC] + '-l m -l c -I'.split() + [path_from_root('tests', 'include_test'), path_from_root('tests', 'lib_include_flags.c')])

  def test_dash_s(self):
    run_process([PYTHON, EMCC, path_from_root('tests', 'hello_world.cpp'), '-s', '-std=c++03'])
    self.assertContained('hello, world!', run_js('a.out.js'))

  def test_dash_s_response_file_string(self):
    create_test_file('response_file', '"MyModule"\n')
    response_file = os.path.join(os.getcwd(), "response_file")
    run_process([PYTHON, EMCC, path_from_root('tests', 'hello_world.cpp'), '-s', 'EXPORT_NAME=@%s' % response_file])

  def test_dash_s_response_file_list(self):
    create_test_file('response_file', '["_main", "_malloc"]\n')
    response_file = os.path.join(os.getcwd(), "response_file")
    run_process([PYTHON, EMCC, path_from_root('tests', 'hello_world.cpp'), '-s', 'EXPORTED_FUNCTIONS=@%s' % response_file, '-std=c++03'])

  def test_dash_s_unclosed_quote(self):
    # Unclosed quote
    err = run_process([PYTHON, EMCC, path_from_root('tests', 'hello_world.cpp'), "-s", "TEST_KEY='MISSING_QUOTE"], stderr=PIPE, check=False).stderr
    self.assertNotContained('AssertionError', err) # Do not mention that it is an assertion error
    self.assertContained('unclosed opened quoted string. expected final character to be "\'"', err)

  def test_dash_s_single_quote(self):
    # Only one quote
    err = run_process([PYTHON, EMCC, path_from_root('tests', 'hello_world.cpp'), "-s", "TEST_KEY='"], stderr=PIPE, check=False).stderr
    self.assertNotContained('AssertionError', err) # Do not mention that it is an assertion error
    self.assertContained('unclosed opened quoted string.', err)

  def test_dash_s_unclosed_list(self):
    # Unclosed list
    err = self.expect_fail([PYTHON, EMCC, path_from_root('tests', 'hello_world.cpp'), "-s", "TEST_KEY=[Value1, Value2"])
    self.assertNotContained('AssertionError', err) # Do not mention that it is an assertion error
    self.assertContained('unclosed opened string list. expected final character to be "]"', err)

  def test_dash_s_valid_list(self):
    err = self.expect_fail([PYTHON, EMCC, path_from_root('tests', 'hello_world.cpp'), "-s", "TEST_KEY=[Value1, \"Value2\"]"])
    self.assertNotContained('a problem occured in evaluating the content after a "-s", specifically', err)

  def test_python_2_3(self):
    # check emcc/em++ can be called by any python
    def trim_py_suffix(filename):
      '''remove .py from EMCC(=emcc.py)'''
      return filename[:-3] if filename.endswith('.py') else filename

    for python in ('python', 'python2', 'python3'):
      if python == 'python3':
        has = is_python3_version_supported()
      else:
        has = Building.which(python) is not None
      print(python, has)
      if has:
        print('  checking emcc...')
        run_process([python, trim_py_suffix(EMCC), '--version'], stdout=PIPE)
        print('  checking em++...')
        run_process([python, trim_py_suffix(EMXX), '--version'], stdout=PIPE)
        print('  checking emcc.py...')
        run_process([python, EMCC, '--version'], stdout=PIPE)
        print('  checking em++.py...')
        run_process([python, EMXX, '--version'], stdout=PIPE)

  def test_zeroinit(self):
    create_test_file('src.c', r'''
#include <stdio.h>
int buf[1048576];
int main() {
  printf("hello, world! %d\n", buf[123456]);
  return 0;
}
''')
    run_process([PYTHON, EMCC, 'src.c', '-O2', '-g'])
    size = os.path.getsize('a.out.wasm')
    # size should be much smaller than the size of that zero-initialized buffer
    self.assertLess(size, 123456 / 2)

  @no_wasm_backend('asm.js')
  def test_separate_asm_warning(self):
    # Test that -s PRECISE_F32=2 raises a warning that --separate-asm is implied.
    stderr = run_process([PYTHON, EMCC, path_from_root('tests', 'hello_world.c'), '-s', 'WASM=0', '-s', 'PRECISE_F32=2', '-o', 'a.html'], stderr=PIPE).stderr
    self.assertContained('forcing separate asm output', stderr)

    # Test that -s PRECISE_F32=2 --separate-asm should not post a warning.
    stderr = run_process([PYTHON, EMCC, path_from_root('tests', 'hello_world.c'), '-s', 'WASM=0', '-s', 'PRECISE_F32=2', '-o', 'a.html', '--separate-asm'], stderr=PIPE).stderr
    self.assertNotContained('forcing separate asm output', stderr)

    # Test that -s PRECISE_F32=1 should not post a warning.
    stderr = run_process([PYTHON, EMCC, path_from_root('tests', 'hello_world.c'), '-s', 'WASM=0', '-s', 'PRECISE_F32=1', '-o', 'a.html'], stderr=PIPE).stderr
    self.assertNotContained('forcing separate asm output', stderr)

    # Manually doing separate asm should show a warning, if not targeting html
    warning = '--separate-asm works best when compiling to HTML'
    stderr = run_process([PYTHON, EMCC, path_from_root('tests', 'hello_world.c'), '-s', 'WASM=0', '--separate-asm'], stderr=PIPE).stderr
    self.assertContained(warning, stderr)
    stderr = run_process([PYTHON, EMCC, path_from_root('tests', 'hello_world.c'), '-s', 'WASM=0', '--separate-asm', '-o', 'a.html'], stderr=PIPE).stderr
    self.assertNotContained(warning, stderr)

    # test that the warning can be suppressed
    stderr = run_process([PYTHON, EMCC, path_from_root('tests', 'hello_world.c'), '-s', 'WASM=0', '--separate-asm', '-Wno-separate-asm'], stderr=PIPE).stderr
    self.assertNotContained(warning, stderr)

  def test_canonicalize_nan_warning(self):
    create_test_file('src.cpp', r'''
#include <stdio.h>

union U {
  int x;
  float y;
} a;


int main() {
  a.x = 0x7FC01234;
  printf("%f\n", a.y);
  printf("0x%x\n", a.x);
  return 0;
}
''')

    stderr = run_process([PYTHON, EMCC, 'src.cpp', '-O1'], stderr=PIPE).stderr
    if not self.is_wasm_backend():
      self.assertContained("emcc: warning: cannot represent a NaN literal", stderr)
      stderr = run_process([PYTHON, EMCC, 'src.cpp', '-O1', '-g'], stderr=PIPE).stderr
      self.assertContained("emcc: warning: cannot represent a NaN literal", stderr)
      self.assertContained('//@line 12 "src.cpp"', stderr)
    else:
      out = run_js('a.out.js')
      self.assertContained('nan\n', out)
      self.assertContained('0x7fc01234\n', out)

  @no_wasm_backend('experimental mode we should probably remove; not in wasm backend for now')
  def test_only_my_code(self):
    run_process([PYTHON, EMCC, '-O1', path_from_root('tests', 'hello_world.c'), '--separate-asm', '-s', 'WASM=0'])
    count = open('a.out.asm.js').read().count('function ')
    self.assertGreater(count, 20) # libc brings in a bunch of stuff

    def test(filename, opts, expected_funcs, expected_vars):
      print(filename, opts)
      run_process([PYTHON, EMCC, path_from_root('tests', filename), '--separate-asm', '-s', 'WARN_ON_UNDEFINED_SYMBOLS=0', '-s', 'ONLY_MY_CODE=1', '-s', 'WASM=0'] + opts)
      module = open('a.out.asm.js').read()
      create_test_file('asm.js', 'var Module = {};\n' + module)
      funcs = module.count('function ')
      vars_ = module.count('var ')
      self.assertEqual(funcs, expected_funcs)
      self.assertEqual(vars_, expected_vars)
      if SPIDERMONKEY_ENGINE in JS_ENGINES:
        out = run_js('asm.js', engine=SPIDERMONKEY_ENGINE, stderr=STDOUT)
        self.validate_asmjs(out)
      else:
        print('(skipping asm.js validation check)')

    test('hello_123.c', ['-O1'], 1, 2)
    test('fasta.cpp', ['-O3', '-g2'], 2, 3)

  @no_wasm_backend('tests our python linking logic')
  def test_link_response_file_does_not_force_absolute_paths(self):
    with_space = 'with space'
    if not os.path.exists(with_space):
      os.makedirs(with_space)

    create_test_file(os.path.join(with_space, 'main.cpp'), '''
      int main() {
        return 0;
      }
    ''')

    Building.emcc(os.path.join(with_space, 'main.cpp'), ['-g'])

    with chdir(with_space):
      link_args = Building.link(['main.cpp.o'], 'all.bc', just_calculate=True)

    time.sleep(0.2) # Wait for Windows FS to release access to the directory
    shutil.rmtree(with_space)

    # We want only the relative path to be in the linker args, it should not be converted to an absolute path.
    if hasattr(self, 'assertCountEqual'):
      self.assertCountEqual(link_args, ['main.cpp.o'])
    else:
      # Python 2 compatibility
      self.assertItemsEqual(link_args, ['main.cpp.o'])

  def test_memory_growth_noasm(self):
    run_process([PYTHON, EMCC, path_from_root('tests', 'hello_world.c'), '-O2', '-s', 'ALLOW_MEMORY_GROWTH=1'])
    src = open('a.out.js').read()
    assert 'use asm' not in src

  def test_EM_ASM_i64(self):
    create_test_file('src.cpp', '''
#include <stdint.h>
#include <emscripten.h>

int main() {
  EM_ASM({
    out('inputs: ' + $0 + ', ' + $1 + '.');
  }, int64_t(0x12345678ABCDEF1FLL));
}
''')
    stderr = self.expect_fail([PYTHON, EMCC, 'src.cpp', '-Oz'])
    if not self.is_wasm_backend():
      self.assertContained('EM_ASM should not receive i64s as inputs, they are not valid in JS', stderr)

  def test_eval_ctors_non_terminating(self):
    for wasm in (1, 0):
      if self.is_wasm_backend() and not wasm:
        continue
      print('wasm', wasm)
      src = r'''
        struct C {
          C() {
            volatile int y = 0;
            while (y == 0) {}
          }
        };
        C always;
        int main() {}
      '''
      create_test_file('src.cpp', src)
      run_process([PYTHON, EMCC, 'src.cpp', '-O2', '-s', 'EVAL_CTORS=1', '-profiling-funcs', '-s', 'WASM=%d' % wasm])

  @no_wasm_backend('EVAL_CTORS is monolithic with the wasm backend')
  def test_eval_ctors(self):
    for wasm in (1, 0):
      if self.is_wasm_backend() and not wasm:
        continue
      print('wasm', wasm)
      print('check no ctors is ok')

      # on by default in -Oz, but user-overridable

      def get_size(args):
        print('get_size', args)
        run_process([PYTHON, EMCC, path_from_root('tests', 'hello_libcxx.cpp'), '-s', 'WASM=%d' % wasm] + args)
        self.assertContained('hello, world!', run_js('a.out.js'))
        if wasm:
          codesize = self.count_wasm_contents('a.out.wasm', 'funcs')
          memsize = self.count_wasm_contents('a.out.wasm', 'memory-data')
        else:
          codesize = os.path.getsize('a.out.js')
          memsize = os.path.getsize('a.out.js.mem')
        return (codesize, memsize)

      def check_size(left, right):
        # can't measure just the mem out of the wasm, so ignore [1] for wasm
        if left[0] == right[0] and left[1] == right[1]:
          return 0
        if left[0] < right[0] and left[1] > right[1]:
          return -1 # smaller code, bigger mem
        if left[0] > right[0] and left[1] < right[1]:
          return 1
        assert False, [left, right]

      o2_size = get_size(['-O2'])
      assert check_size(get_size(['-O2']), o2_size) == 0, 'deterministic'
      assert check_size(get_size(['-O2', '-s', 'EVAL_CTORS=1']), o2_size) < 0, 'eval_ctors works if user asks for it'
      oz_size = get_size(['-Oz'])
      assert check_size(get_size(['-Oz']), oz_size) == 0, 'deterministic'
      assert check_size(get_size(['-Oz', '-s', 'EVAL_CTORS=1']), oz_size) == 0, 'eval_ctors is on by default in oz'
      assert check_size(get_size(['-Oz', '-s', 'EVAL_CTORS=0']), oz_size) == 1, 'eval_ctors can be turned off'

      linkable_size = get_size(['-Oz', '-s', 'EVAL_CTORS=1', '-s', 'LINKABLE=1'])
      assert check_size(get_size(['-Oz', '-s', 'EVAL_CTORS=0', '-s', 'LINKABLE=1']), linkable_size) == 1, 'noticeable difference in linkable too'

    def test_eval_ctor_ordering(self):
      # ensure order of execution remains correct, even with a bad ctor
      def test(p1, p2, p3, last, expected):
        src = r'''
          #include <stdio.h>
          #include <stdlib.h>
          volatile int total = 0;
          struct C {
            C(int x) {
              volatile int y = x;
              y++;
              y--;
              if (y == 0xf) {
                printf("you can't eval me ahead of time\n"); // bad ctor
              }
              total <<= 4;
              total += int(y);
            }
          };
          C __attribute__((init_priority(%d))) c1(0x5);
          C __attribute__((init_priority(%d))) c2(0x8);
          C __attribute__((init_priority(%d))) c3(%d);
          int main() {
            printf("total is 0x%%x.\n", total);
          }
        ''' % (p1, p2, p3, last)
        create_test_file('src.cpp', src)
        run_process([PYTHON, EMCC, 'src.cpp', '-O2', '-s', 'EVAL_CTORS=1', '-profiling-funcs', '-s', 'WASM=%d' % wasm])
        self.assertContained('total is %s.' % hex(expected), run_js('a.out.js'))
        shutil.copyfile('a.out.js', 'x' + hex(expected) + '.js')
        if wasm:
          shutil.copyfile('a.out.wasm', 'x' + hex(expected) + '.wasm')
          return self.count_wasm_contents('a.out.wasm', 'funcs')
        else:
          return open('a.out.js').read().count('function _')

      print('no bad ctor')
      first  = test(1000, 2000, 3000, 0xe, 0x58e) # noqa
      second = test(3000, 1000, 2000, 0xe, 0x8e5) # noqa
      third  = test(2000, 3000, 1000, 0xe, 0xe58) # noqa
      print(first, second, third)
      assert first == second and second == third
      print('with bad ctor')
      first  = test(1000, 2000, 3000, 0xf, 0x58f) # noqa; 2 will succeed
      second = test(3000, 1000, 2000, 0xf, 0x8f5) # noqa; 1 will succedd
      third  = test(2000, 3000, 1000, 0xf, 0xf58) # noqa; 0 will succeed
      print(first, second, third)
      assert first < second and second < third, [first, second, third]

  @uses_canonical_tmp
  @with_env_modify({'EMCC_DEBUG': '1'})
  def test_eval_ctors_debug_output(self):
    for wasm in (1, 0):
      print('wasm', wasm)
      create_test_file('lib.js', r'''
mergeInto(LibraryManager.library, {
  external_thing: function() {}
});
''')
      create_test_file('src.cpp', r'''
  extern "C" void external_thing();
  struct C {
    C() { external_thing(); } // don't remove this!
  };
  C c;
  int main() {}
      ''')
      err = run_process([PYTHON, EMCC, 'src.cpp', '--js-library', 'lib.js', '-Oz', '-s', 'WASM=%d' % wasm], stderr=PIPE).stderr
      self.assertContained('external_thing', err) # the failing call should be mentioned
      if not wasm and not self.is_wasm_backend(): # asm.js will show a stack trace
        self.assertContained('ctorEval.js', err) # with a stack trace
      self.assertContained('ctor_evaller: not successful', err) # with logging

  def test_override_environment(self):
    create_test_file('main.cpp', r'''
      #include <emscripten.h>
      int main() {
        EM_ASM({
          out('environment is WEB? ' + ENVIRONMENT_IS_WEB);
          out('environment is WORKER? ' + ENVIRONMENT_IS_WORKER);
          out('environment is NODE? ' + ENVIRONMENT_IS_NODE);
          out('environment is SHELL? ' + ENVIRONMENT_IS_SHELL);
        });
      }
''')
    # use SINGLE_FILE since we don't want to depend on loading a side .wasm file on the environment in this test;
    # with the wrong env we have very odd failures
    run_process([PYTHON, EMCC, 'main.cpp', '-s', 'SINGLE_FILE=1'])
    src = open('a.out.js').read()
    envs = ['web', 'worker', 'node', 'shell']
    for env in envs:
      for engine in JS_ENGINES:
        if engine == V8_ENGINE:
          continue # ban v8, weird failures
        actual = 'NODE' if engine == NODE_JS else 'SHELL'
        print(env, actual, engine)
        module = {'ENVIRONMENT': env}
        if env != actual:
          # avoid problems with arguments detection, which may cause very odd failures with the wrong environment code
          module['arguments'] = []
        curr = 'var Module = %s;\n' % str(module)
        print('    ' + curr)
        create_test_file('test.js', curr + src)
        seen = run_js('test.js', engine=engine, stderr=PIPE, full_output=True, assert_returncode=None)
        self.assertContained('Module.ENVIRONMENT has been deprecated. To force the environment, use the ENVIRONMENT compile-time option (for example, -s ENVIRONMENT=web or -s ENVIRONMENT=node', seen)

  def test_warn_no_filesystem(self):
    WARNING = 'Filesystem support (FS) was not included. The problem is that you are using files from JS, but files were not used from C/C++, so filesystem support was not auto-included. You can force-include filesystem support with  -s FORCE_FILESYSTEM=1'

    run_process([PYTHON, EMCC, path_from_root('tests', 'hello_world.c')])
    seen = run_js('a.out.js', stderr=PIPE)
    assert WARNING not in seen

    def test(contents):
      create_test_file('src.cpp', r'''
  #include <stdio.h>
  #include <emscripten.h>
  int main() {
    EM_ASM({ %s });
    printf("hello, world!\n");
    return 0;
  }
  ''' % contents)
      run_process([PYTHON, EMCC, 'src.cpp'])
      self.assertContained(WARNING, run_js('a.out.js', stderr=PIPE, assert_returncode=None))

    # might appear in handwritten code
    test("FS.init()")
    test("FS.createPreloadedFile('waka waka, just warning check')")
    test("FS.createDataFile('waka waka, just warning check')")
    test("FS.analyzePath('waka waka, just warning check')")
    test("FS.loadFilesFromDB('waka waka, just warning check')")
    # might appear in filesystem code from a separate script tag
    test("Module['FS_createDataFile']('waka waka, just warning check')")
    test("Module['FS_createPreloadedFile']('waka waka, just warning check')")

    # text is in the source when needed, but when forcing FS, it isn't there
    run_process([PYTHON, EMCC, 'src.cpp'])
    self.assertContained(WARNING, open('a.out.js').read())
    run_process([PYTHON, EMCC, 'src.cpp', '-s', 'FORCE_FILESYSTEM=1']) # forcing FS means no need
    self.assertNotContained(WARNING, open('a.out.js').read())
    run_process([PYTHON, EMCC, 'src.cpp', '-s', 'ASSERTIONS=0']) # no assertions, no need
    self.assertNotContained(WARNING, open('a.out.js').read())
    run_process([PYTHON, EMCC, 'src.cpp', '-O2']) # optimized, so no assertions
    self.assertNotContained(WARNING, open('a.out.js').read())

  def test_warn_module_print_err(self):
    ERROR = 'was not exported. add it to EXTRA_EXPORTED_RUNTIME_METHODS (see the FAQ)'

    def test(contents, expected, args=[]):
      create_test_file('src.cpp', r'''
  #include <emscripten.h>
  int main() {
    EM_ASM({ %s });
    return 0;
  }
  ''' % contents)
      run_process([PYTHON, EMCC, 'src.cpp'] + args)
      self.assertContained(expected, run_js('a.out.js', stderr=STDOUT, assert_returncode=None))

    # error shown (when assertions are on)
    test("Module.print('x')", ERROR)
    test("Module['print']('x')", ERROR)
    test("Module.printErr('x')", ERROR)
    test("Module['printErr']('x')", ERROR)

    # when exported, all good
    test("Module['print']('print'); Module['printErr']('err'); ", 'print\nerr', ['-s', 'EXTRA_EXPORTED_RUNTIME_METHODS=["print", "printErr"]'])

  def test_warn_unexported_main(self):
    WARNING = 'main() is in the input files, but "_main" is not in EXPORTED_FUNCTIONS, which means it may be eliminated as dead code. Export it if you want main() to run.'

    proc = run_process([PYTHON, EMCC, path_from_root('tests', 'hello_world.c'), '-s', 'EXPORTED_FUNCTIONS=[]'], stderr=PIPE)
    self.assertContained(WARNING, proc.stderr)

  def test_arc4random(self):
    create_test_file('src.c', r'''
#include <stdlib.h>
#include <stdio.h>

int main() {
  printf("%d\n", arc4random());
  printf("%d\n", arc4random());
}
    ''')
    run_process([PYTHON, EMCC, 'src.c', '-Wno-implicit-function-declaration'])

    self.assertContained('0\n740882966\n', run_js('a.out.js'))

  ############################################################
  # Function eliminator tests
  ############################################################
  def normalize_line_endings(self, input):
    return input.replace('\r\n', '\n').replace('\n\n', '\n').replace('\n\n', '\n')

  def get_file_contents(self, file):
    file_contents = ""
    with open(file) as fout:
      file_contents = "".join(fout.readlines())

    file_contents = self.normalize_line_endings(file_contents)

    return file_contents

  def function_eliminator_test_helper(self, input_file, expected_output_file, use_hash_info=False):
    input_file = path_from_root('tests', 'optimizer', input_file)
    expected_output_file = path_from_root('tests', 'optimizer', expected_output_file)
    command = [path_from_root('tools', 'eliminate-duplicate-functions.js'), input_file, '--no-minimize-whitespace', '--use-asm-ast']

    if use_hash_info:
      command.append('--use-hash-info')

    proc = run_process(NODE_JS + command, stdin=PIPE, stderr=PIPE, stdout=PIPE)
    assert proc.stderr == '', proc.stderr
    expected_output = self.get_file_contents(expected_output_file)
    output = self.normalize_line_endings(proc.stdout)

    self.assertIdentical(expected_output, output)

  def test_function_eliminator_simple(self):
    self.function_eliminator_test_helper('test-function-eliminator-simple.js',
                                         'test-function-eliminator-simple-output.js')

  def test_function_eliminator_replace_function_call(self):
    self.function_eliminator_test_helper('test-function-eliminator-replace-function-call.js',
                                         'test-function-eliminator-replace-function-call-output.js')

  def test_function_eliminator_replace_function_call_two_passes(self):
    self.function_eliminator_test_helper('test-function-eliminator-replace-function-call-output.js',
                                         'test-function-eliminator-replace-function-call-two-passes-output.js')

  def test_function_eliminator_replace_array_value(self):
    output_file = 'output.js'

    try:
      shared.safe_copy(path_from_root('tests', 'optimizer', 'test-function-eliminator-replace-array-value.js'), output_file)

      tools.duplicate_function_eliminator.run(output_file)

      output_file_contents = self.get_file_contents(output_file)

      expected_file_contents = self.get_file_contents(path_from_root('tests', 'optimizer', 'test-function-eliminator-replace-array-value-output.js'))

      self.assertIdentical(output_file_contents, expected_file_contents)
    finally:
      tools.tempfiles.try_delete(output_file)

  def test_function_eliminator_replace_object_value_assignment(self):
    self.function_eliminator_test_helper('test-function-eliminator-replace-object-value-assignment.js',
                                         'test-function-eliminator-replace-object-value-assignment-output.js')

  def test_function_eliminator_variable_clash(self):
    self.function_eliminator_test_helper('test-function-eliminator-variable-clash.js',
                                         'test-function-eliminator-variable-clash-output.js')

  def test_function_eliminator_replace_variable_value(self):
    self.function_eliminator_test_helper('test-function-eliminator-replace-variable-value.js',
                                         'test-function-eliminator-replace-variable-value-output.js')

  @no_wasm_backend('tests native asm.js optimizer, which is never build for wasm backend')
  def test_function_eliminator_double_parsed_correctly(self):
    # This is a test that makes sure that when we perform final optimization on
    # the JS file, doubles are preserved (and not converted to ints).
    output_file = 'output.js'

    try:
      shared.safe_copy(path_from_root('tests', 'optimizer', 'test-function-eliminator-double-parsed-correctly.js'), output_file)

      # Run duplicate function elimination
      tools.duplicate_function_eliminator.run(output_file)

      # Run last opts
      shutil.move(tools.js_optimizer.run(output_file, ['last', 'asm']), output_file)
      output_file_contents = self.get_file_contents(output_file)

      # Compare
      expected_file_contents = self.get_file_contents(path_from_root('tests', 'optimizer', 'test-function-eliminator-double-parsed-correctly-output.js'))
      self.assertIdentical(expected_file_contents, output_file_contents)
    finally:
      tools.tempfiles.try_delete(output_file)

  # Now do the same, but using a pre-generated equivalent function hash info that
  # comes in handy for parallel processing
  def test_function_eliminator_simple_with_hash_info(self):
    self.function_eliminator_test_helper('test-function-eliminator-simple-with-hash-info.js',
                                         'test-function-eliminator-simple-output.js',
                                         use_hash_info=True)

  def test_function_eliminator_replace_function_call_with_hash_info(self):
    self.function_eliminator_test_helper('test-function-eliminator-replace-function-call-with-hash-info.js',
                                         'test-function-eliminator-replace-function-call-output.js',
                                         use_hash_info=True)

  def test_function_eliminator_replace_function_call_two_passes_with_hash_info(self):
    self.function_eliminator_test_helper('test-function-eliminator-replace-function-call-output-with-hash-info.js',
                                         'test-function-eliminator-replace-function-call-two-passes-output.js',
                                         use_hash_info=True)

  def test_function_eliminator_replace_object_value_assignment_with_hash_info(self):
    self.function_eliminator_test_helper('test-function-eliminator-replace-object-value-assignment-with-hash-info.js',
                                         'test-function-eliminator-replace-object-value-assignment-output.js',
                                         use_hash_info=True)

  def test_function_eliminator_variable_clash_with_hash_info(self):
    self.function_eliminator_test_helper('test-function-eliminator-variable-clash-with-hash-info.js',
                                         'test-function-eliminator-variable-clash-output.js',
                                         use_hash_info=True)

  def test_function_eliminator_replace_variable_value_with_hash_info(self):
    self.function_eliminator_test_helper('test-function-eliminator-replace-variable-value-with-hash-info.js',
                                         'test-function-eliminator-replace-variable-value-output.js',
                                         use_hash_info=True)

  @no_wasm_backend('uses CYBERDWARF')
  def test_cyberdwarf_pointers(self):
    run_process([PYTHON, EMCC, path_from_root('tests', 'debugger', 'test_pointers.cpp'), '-Oz', '-s', 'CYBERDWARF=1',
                 '-std=c++11', '--pre-js', path_from_root('tests', 'debugger', 'test_preamble.js'), '-o', 'test_pointers.js'])
    run_js('test_pointers.js', engine=NODE_JS)

  @no_wasm_backend('uses CYBERDWARF')
  def test_cyberdwarf_union(self):
    run_process([PYTHON, EMCC, path_from_root('tests', 'debugger', 'test_union.cpp'), '-Oz', '-s', 'CYBERDWARF=1',
                 '-std=c++11', '--pre-js', path_from_root('tests', 'debugger', 'test_preamble.js'), '-o', 'test_union.js'])
    run_js('test_union.js', engine=NODE_JS)

  def test_source_file_with_fixed_language_mode(self):
    create_test_file('src_tmp_fixed_lang', '''
#include <string>
#include <iostream>

int main() {
  std::cout << "Test_source_fixed_lang_hello" << std::endl;
  return 0;
}
    ''')
    run_process([PYTHON, EMCC, '-Wall', '-std=c++14', '-x', 'c++', 'src_tmp_fixed_lang'])
    self.assertContained("Test_source_fixed_lang_hello", run_js('a.out.js'))

    stderr = self.expect_fail([PYTHON, EMCC, '-Wall', '-std=c++14', 'src_tmp_fixed_lang'])
    self.assertContained("Input file has an unknown suffix, don't know what to do with it!", stderr)

  def test_disable_inlining(self):
    create_test_file('test.c', r'''
#include <stdio.h>

void foo() {
  printf("foo\n");
}

int main() {
  foo();
  return 0;
}
''')
    # Without the 'INLINING_LIMIT=1', -O2 inlines foo()
    cmd = [PYTHON, EMCC, 'test.c', '-O2', '-o', 'test.bc', '-s', 'INLINING_LIMIT=1']
    if self.is_wasm_backend():
      cmd += ['-s', 'WASM_OBJECT_FILES=0']
    run_process(cmd)
    # If foo() had been wrongly inlined above, internalizing foo and running
    # global DCE makes foo DCE'd
    Building.llvm_opt('test.bc', ['-internalize', '-internalize-public-api-list=main', '-globaldce'], 'test2.bc')

    # To this test to be successful, foo() shouldn't have been inlined above and
    # foo() should be in the function list
    syms = Building.llvm_nm('test2.bc', include_internal=True)
    assert 'foo' in syms.defs, 'foo() should not be inlined'

  @no_wasm_backend('--separate-asm')
  def test_output_eol(self):
    # --separate-asm only makes sense without wasm (no asm.js with wasm)
    for params in [[], ['--separate-asm', '-s', 'WASM=0'], ['--proxy-to-worker'], ['--proxy-to-worker', '--separate-asm', '-s', 'WASM=0']]:
      for output_suffix in ['html', 'js']:
        for eol in ['windows', 'linux']:
          files = ['a.js']
          if '--separate-asm' in params:
            files += ['a.asm.js']
          if output_suffix == 'html':
            files += ['a.html']
          cmd = [PYTHON, EMCC, path_from_root('tests', 'hello_world.c'), '-o', 'a.' + output_suffix, '--output_eol', eol] + params
          run_process(cmd)
          for f in files:
            print(str(cmd) + ' ' + str(params) + ' ' + eol + ' ' + f)
            assert os.path.isfile(f)
            if eol == 'linux':
              expected_ending = '\n'
            else:
              expected_ending = '\r\n'

            ret = tools.line_endings.check_line_endings(f, expect_only=expected_ending)
            assert ret == 0

          for f in files:
            try_delete(f)

  @no_wasm_backend('asm2wasm specific')
  @uses_canonical_tmp
  def test_binaryen_opts(self):
    with env_modify({'EMCC_DEBUG': '1'}):
      for args, expect_js_opts, expect_wasm_opts, expect_only_wasm in [
          ([], False, False, True),
          (['-O0'], False, False, True),
          (['-O1'], False, True, True),
          (['-O2'], False, True, True),
          (['-O2', '--js-opts', '1'], True, True, False), # user asked
          (['-O2', '-s', 'EMTERPRETIFY=1'], True, True, False), # option forced
          (['-O2', '-s', 'EMTERPRETIFY=1', '-s', 'ALLOW_MEMORY_GROWTH=1'], True, True, False), # option forced, and also check growth does not interfere
          (['-O2', '-s', 'EVAL_CTORS=1'], False, True, True), # ctor evaller turned off since only-wasm
          (['-O3'], False, True, True),
          (['-Os'], False, True, True),
          (['-Oz'], False, True, True), # ctor evaller turned off since only-wasm
        ]:
        try_delete('a.out.js')
        try_delete('a.out.wast')
        cmd = [PYTHON, EMCC, path_from_root('tests', 'core', 'test_i64.c')] + args
        print(args, 'js opts:', expect_js_opts, 'only-wasm:', expect_only_wasm, '   ', ' '.join(cmd))
        err = run_process(cmd, stdout=PIPE, stderr=PIPE).stderr
        assert expect_js_opts == ('applying js optimization passes:' in err), err
        if not self.is_wasm_backend():
          assert expect_only_wasm == ('-emscripten-only-wasm' in err and '--wasm-only' in err), err # check both flag to fastcomp and to asm2wasm
        wast = run_process([os.path.join(Building.get_binaryen_bin(), 'wasm-dis'), 'a.out.wasm'], stdout=PIPE).stdout
        # i64s
        i64s = wast.count('(i64.')
        print('    seen i64s:', i64s)
        assert expect_only_wasm == (i64s > 30), 'i64 opts can be emitted in only-wasm mode, but not normally' # note we emit a few i64s even without wasm-only, when we replace udivmoddi (around 15 such)
        selects = wast.count('(select')
        print('    seen selects:', selects)
        if expect_wasm_opts:
          # when optimizing we should create selects
          self.assertGreater(selects, 15)
        else:
          # when not optimizing for size we should not
          self.assertEqual(selects, 0)
        # asm2wasm opt line
        asm2wasm_line = [line for line in err.split('\n') if 'asm2wasm' in line]
        asm2wasm_line = '' if not asm2wasm_line else asm2wasm_line[0]
        if '-O0' in args or '-O' not in str(args):
          assert '-O' not in asm2wasm_line, 'no opts should be passed to asm2wasm: ' + asm2wasm_line
        else:
          opts_str = args[0]
          assert opts_str.startswith('-O')
          assert opts_str in asm2wasm_line, 'expected opts: ' + asm2wasm_line

  @no_wasm_backend('fastcomp specific')
  def test_binaryen_and_precise_f32(self):
    for args, expect in [
        ([], True),
        (['-s', 'PRECISE_F32=0'], True), # disabled, but no asm.js, so we definitely want f32
        (['-s', 'PRECISE_F32=1'], True),
        (['-s', 'PRECISE_F32=2'], True),
      ]:
      print(args, expect)
      try_delete('a.out.js')
      err = run_process([PYTHON, EMCC, '-v', path_from_root('tests', 'hello_world.cpp'), '-s', 'BINARYEN=1'] + args, stderr=PIPE).stderr
      assert expect == (' -emscripten-precise-f32' in err), err
      self.assertContained('hello, world!', run_js('a.out.js'))

  def test_binaryen_names(self):
    sizes = {}
    for args, expect_names in [
        ([], False),
        (['-g'], True),
        (['-O1'], False),
        (['-O2'], False),
        (['-O2', '-g'], True),
        (['-O2', '-g1'], False),
        (['-O2', '-g2'], True),
        (['-O2', '--profiling'], True),
        (['-O2', '--profiling-funcs'], True),
      ]:
      print(args, expect_names)
      try_delete('a.out.js')
      # we use dlmalloc here, as emmalloc has a bunch of asserts that contain the text "malloc" in them, which makes counting harder
      run_process([PYTHON, EMCC, path_from_root('tests', 'hello_world.cpp')] + args + ['-s', 'MALLOC="dlmalloc"'])
      code = open('a.out.wasm', 'rb').read()
      if expect_names:
        # name section adds the name of malloc (there is also another one for the export)
        self.assertEqual(code.count(b'malloc'), 2)
      else:
        # should be just malloc for the export
        self.assertEqual(code.count(b'malloc'), 1)
      sizes[str(args)] = os.path.getsize('a.out.wasm')
    print(sizes)
    self.assertLess(sizes["['-O2']"], sizes["['-O2', '--profiling-funcs']"], 'when -profiling-funcs, the size increases due to function names')

  def test_binaryen_warn_mem(self):
    # if user changes TOTAL_MEMORY at runtime, the wasm module may not accept the memory import if it is too big/small
    create_test_file('pre.js', 'var Module = { TOTAL_MEMORY: 50 * 1024 * 1024 };\n')
    run_process([PYTHON, EMCC, path_from_root('tests', 'hello_world.cpp'), '-s', 'TOTAL_MEMORY=' + str(16 * 1024 * 1024), '--pre-js', 'pre.js', '-s', 'WASM_ASYNC_COMPILATION=0'])
    out = run_js('a.out.js', full_output=True, stderr=PIPE, assert_returncode=None)
    self.assertContained('LinkError', out)
    self.assertContained('Memory size incompatibility issues may be due to changing TOTAL_MEMORY at runtime to something too large. Use ALLOW_MEMORY_GROWTH to allow any size memory (and also make sure not to set TOTAL_MEMORY at runtime to something smaller than it was at compile time).', out)
    self.assertNotContained('hello, world!', out)
    # and with memory growth, all should be good
    run_process([PYTHON, EMCC, path_from_root('tests', 'hello_world.cpp'), '-s', 'TOTAL_MEMORY=' + str(16 * 1024 * 1024), '--pre-js', 'pre.js', '-s', 'ALLOW_MEMORY_GROWTH=1', '-s', 'WASM_ASYNC_COMPILATION=0'])
    self.assertContained('hello, world!', run_js('a.out.js'))

  @no_wasm_backend('asm.js specific')
  def test_binaryen_asmjs_outputs(self):
    # Test that an .asm.js file is outputted exactly when it is requested.
    for args, output_asmjs in [
      ([], False),
      (['-s', 'MAIN_MODULE=2'], False),
    ]:
      with temp_directory(self.get_dir()) as temp_dir:
        cmd = [PYTHON, EMCC, path_from_root('tests', 'hello_world.c'), '-o', os.path.join(temp_dir, 'a.js')] + args
        print(' '.join(cmd))
        run_process(cmd)
        if output_asmjs:
          self.assertExists(os.path.join(temp_dir, 'a.asm.js'))
        self.assertNotExists(os.path.join(temp_dir, 'a.temp.asm.js'))

    # Test that outputting to .wasm does not nuke an existing .asm.js file, if
    # user wants to manually dual-deploy both to same directory.
    with temp_directory(self.get_dir()) as temp_dir:
      cmd = [PYTHON, EMCC, path_from_root('tests', 'hello_world.c'), '-s', 'WASM=0', '-o', os.path.join(temp_dir, 'a.js'), '--separate-asm']
      print(' '.join(cmd))
      run_process(cmd)
      self.assertExists(os.path.join(temp_dir, 'a.asm.js'))

      cmd = [PYTHON, EMCC, path_from_root('tests', 'hello_world.c'), '-o', os.path.join(temp_dir, 'a.js')]
      print(' '.join(cmd))
      run_process(cmd)
      self.assertExists(os.path.join(temp_dir, 'a.asm.js'))
      self.assertExists(os.path.join(temp_dir, 'a.wasm'))

      assert not os.path.exists(os.path.join(temp_dir, 'a.temp.asm.js'))

  def test_binaryen_mem(self):
    for args, expect_initial, expect_max in [
        (['-s', 'TOTAL_MEMORY=20971520'], 320, 320),
        (['-s', 'TOTAL_MEMORY=20971520', '-s', 'ALLOW_MEMORY_GROWTH=1'], 320, None),
        (['-s', 'TOTAL_MEMORY=20971520',                                '-s', 'WASM_MEM_MAX=41943040'], 320, 640),
        (['-s', 'TOTAL_MEMORY=20971520', '-s', 'ALLOW_MEMORY_GROWTH=1', '-s', 'WASM_MEM_MAX=41943040'], 320, 640),
      ]:
      cmd = [PYTHON, EMCC, path_from_root('tests', 'hello_world.c'), '-s', 'WASM=1', '-O2'] + args
      print(' '.join(cmd))
      run_process(cmd)
      wast = run_process([os.path.join(Building.get_binaryen_bin(), 'wasm-dis'), 'a.out.wasm'], stdout=PIPE).stdout
      for line in wast:
        if '(import "env" "memory" (memory ' in line:
          parts = line.strip().replace('(', '').replace(')', '').split(' ')
          print(parts)
          self.assertEqual(parts[5], str(expect_initial))
          if not expect_max:
            self.assertEqual(len(parts), 6)
          else:
            self.assertEqual(parts[6], str(expect_max))

  def test_invalid_mem(self):
    # A large amount is fine, multiple of 16MB or not
    run_process([PYTHON, EMCC, path_from_root('tests', 'hello_world.c'), '-s', 'TOTAL_MEMORY=33MB'])
    run_process([PYTHON, EMCC, path_from_root('tests', 'hello_world.c'), '-s', 'TOTAL_MEMORY=32MB'])

    # But not in asm.js
    if not self.is_wasm_backend():
      ret = self.expect_fail([PYTHON, EMCC, '-s', 'WASM=0', path_from_root('tests', 'hello_world.c'), '-s', 'TOTAL_MEMORY=33MB'])
      self.assertContained('TOTAL_MEMORY must be a multiple of 16MB', ret)

    # A tiny amount is fine in wasm
    run_process([PYTHON, EMCC, path_from_root('tests', 'hello_world.c'), '-s', 'TOTAL_MEMORY=65536', '-s', 'TOTAL_STACK=1024'])
    # And the program works!
    self.assertContained('hello, world!', run_js('a.out.js'))

    # But not in asm.js
    if not self.is_wasm_backend():
      ret = self.expect_fail([PYTHON, EMCC, path_from_root('tests', 'hello_world.c'), '-s', 'TOTAL_MEMORY=65536', '-s', 'WASM=0'])
      self.assertContained('TOTAL_MEMORY must be at least 16MB', ret)

    # Must be a multiple of 64KB
    ret = self.expect_fail([PYTHON, EMCC, path_from_root('tests', 'hello_world.c'), '-s', 'TOTAL_MEMORY=33554433']) # 32MB + 1 byte
    self.assertContained('TOTAL_MEMORY must be a multiple of 64KB', ret)

    run_process([PYTHON, EMCC, path_from_root('tests', 'hello_world.c'), '-s', 'WASM_MEM_MAX=33MB'])

    ret = self.expect_fail([PYTHON, EMCC, path_from_root('tests', 'hello_world.c'), '-s', 'WASM_MEM_MAX=34603009']) # 33MB + 1 byte
    self.assertContained('WASM_MEM_MAX must be a multiple of 64KB', ret)

  def test_invalid_output_dir(self):
    ret = self.expect_fail([PYTHON, EMCC, path_from_root('tests', 'hello_world.c'), '-o', os.path.join('NONEXISTING_DIRECTORY', 'out.js')])
    self.assertContained('specified output file (NONEXISTING_DIRECTORY%sout.js) is in a directory that does not exist' % os.path.sep, ret)

  def test_binaryen_ctors(self):
    # ctor order must be identical to js builds, deterministically
    create_test_file('src.cpp', r'''
      #include <stdio.h>
      struct A {
        A() { puts("constructing A!"); }
      };
      A a;
      struct B {
        B() { puts("constructing B!"); }
      };
      B b;
      int main() {}
    ''')
    run_process([PYTHON, EMCC, 'src.cpp'])
    correct = run_js('a.out.js')
    for args in [[], ['-s', 'RELOCATABLE=1']]:
      print(args)
      run_process([PYTHON, EMCC, 'src.cpp', '-s', 'WASM=1', '-o', 'b.out.js'] + args)
      seen = run_js('b.out.js')
      assert correct == seen, correct + '\n vs \n' + seen

  # test debug info and debuggability of JS output
  @uses_canonical_tmp
  def test_binaryen_debug(self):
    with env_modify({'EMCC_DEBUG': '1'}):
      for args, expect_dash_g, expect_emit_text, expect_clean_js, expect_whitespace_js, expect_closured in [
          (['-O0'], False, False, False, True, False),
          (['-O0', '-g1'], False, False, False, True, False),
          (['-O0', '-g2'], True, False, False, True, False), # in -g2+, we emit -g to asm2wasm so function names are saved
          (['-O0', '-g'], True, True, False, True, False),
          (['-O0', '--profiling-funcs'], True, False, False, True, False),
          (['-O1'],        False, False, False, True, False),
          (['-O2'],        False, False, True,  False, False),
          (['-O2', '-g1'], False, False, True,  True, False),
          (['-O2', '-g'],  True,  True,  False, True, False),
          (['-O2', '--closure', '1'],         False, False, True, False, True),
          (['-O2', '--closure', '1', '-g1'],  False, False, True, True,  True),
          (['-O2', '--js-opts', '1'], False, False, True,  False, False),
        ]:
        print(args, expect_dash_g, expect_emit_text)
        try_delete('a.out.wast')
        cmd = [PYTHON, EMCC, path_from_root('tests', 'hello_world.cpp'), '-s', 'WASM=1'] + args
        print(' '.join(cmd))
        err = run_process(cmd, stdout=PIPE, stderr=PIPE).stderr
        if not self.is_wasm_backend():
          asm2wasm_line = [x for x in err.split('\n') if 'asm2wasm' in x][0]
          asm2wasm_line = asm2wasm_line.strip() + ' ' # ensure it ends with a space, for simpler searches below
          print('|' + asm2wasm_line + '|')
          assert expect_dash_g == (' -g ' in asm2wasm_line)
          assert expect_emit_text == (' -S ' in asm2wasm_line)
          if expect_emit_text:
            text = open('a.out.wast').read()
            assert ';;' in text, 'must see debug info comment'
            assert 'hello_world.cpp:12' in text, 'must be file:line info'
        js = open('a.out.js').read()
        assert expect_clean_js == ('// ' not in js), 'cleaned-up js must not have comments'
        assert expect_whitespace_js == ('{\n  ' in js), 'whitespace-minified js must not have excess spacing'
        assert expect_closured == ('var a;' in js or 'var a,' in js or 'var a=' in js or 'var a ' in js), 'closured js must have tiny variable names'

  @uses_canonical_tmp
  def test_binaryen_ignore_implicit_traps(self):
    sizes = []
    with env_modify({'EMCC_DEBUG': '1'}):
      for args, expect in [
          ([], False),
          (['-s', 'BINARYEN_IGNORE_IMPLICIT_TRAPS=1'], True),
        ]:
        print(args, expect)
        cmd = [PYTHON, EMCC, path_from_root('tests', 'hello_libcxx.cpp'), '-s', 'WASM=1', '-O3'] + args
        print(' '.join(cmd))
        err = run_process(cmd, stdout=PIPE, stderr=PIPE).stderr
        self.assertContainedIf('--ignore-implicit-traps ', err, expect)
        sizes.append(os.path.getsize('a.out.wasm'))
    print('sizes:', sizes)
    # sizes must be different, as the flag has an impact
    self.assertEqual(len(set(sizes)), 2)

  @no_fastcomp('BINARYEN_PASSES is used to optimize only in the wasm backend (fastcomp uses flags to asm2wasm)')
  def test_binaryen_passes(self):
    def build(args=[]):
      return run_process([PYTHON, EMCC, path_from_root('tests', 'hello_world.cpp'), '-s', 'WASM=1', '-O3'] + args, stdout=PIPE).stdout

    build()
    base_size = os.path.getsize('a.out.wasm')
    build(['-s', 'BINARYEN_PASSES="--metrics"'])
    replace_size = os.path.getsize('a.out.wasm')
    # replacing the default -O3 etc. increases code size
    self.assertLess(base_size, replace_size)
    out = build(['-s', 'BINARYEN_EXTRA_PASSES="--metrics"'])
    add_size = os.path.getsize('a.out.wasm')
    # adding --metrics does not affect code size
    self.assertEqual(base_size, add_size)
    # and --metrics output appears
    self.assertContained('[funcs]', out)

  def assertFileContents(self, filename, contents):
    if os.environ.get('EMTEST_REBASELINE'):
      with open(filename, 'w') as f:
        f.write(contents)
      return

    expected_content = open(filename).read()
    self.assertTextDataIdentical(expected_content, contents,
                                 "Run with EMTEST_REBASELINE=1 to automatically update expectations")

  def run_metadce_test(self, filename, args, expected_sent, expected_exists,
                       expected_not_exists, expected_size, expected_imports,
                       expected_exports, expected_funcs):
    size_slack = 0.05

    # in -Os, -Oz, we remove imports wasm doesn't need
    print('Running metadce test: %s:' % filename, args, expected_sent, expected_exists, expected_not_exists, expected_size, expected_imports, expected_exports, expected_funcs)
    filename = path_from_root('tests', 'other', 'metadce', filename)

    def clean_arg(arg):
      return arg.replace('-', '')

    def args_to_filename(args):
      result = ''
      for a in args:
        if a == '-s':
          continue
        a = a.replace('-', '')
        a = a.replace('=1', '')
        a = a.replace('=[]', '_NONE')
        a = a.replace('=', '_')
        if a:
          result += '_' + a

      return result

    expected_basename = os.path.splitext(filename)[0]
    if not self.is_wasm_backend():
      expected_basename += '_fastcomp'
    expected_basename += args_to_filename(args)

    run_process([PYTHON, EMCC, filename, '-g2'] + args)
    # find the imports we send from JS
    js = open('a.out.js').read()
    start = js.find('asmLibraryArg = ')
    end = js.find('}', start) + 1
    start = js.find('{', start)
    relevant = js[start + 2:end - 2]
    relevant = relevant.replace(' ', '').replace('"', '').replace("'", '').split(',')
    sent = [x.split(':')[0].strip() for x in relevant]
    sent = [x for x in sent if x]
    sent.sort()

    if expected_sent is not None:
      sent_file = expected_basename + '.sent'
      sent_data = '\n'.join(sent) + '\n'
      self.assertFileContents(sent_file, sent_data)
      self.assertEqual(len(sent), expected_sent)

    for exists in expected_exists:
      self.assertIn(exists, sent)
    for not_exists in expected_not_exists:
      self.assertNotIn(not_exists, sent)

    wasm_size = os.path.getsize('a.out.wasm')
    if expected_size is not None:
      ratio = abs(wasm_size - expected_size) / float(expected_size)
      print('  seen wasm size: %d (expected: %d), ratio to expected: %f' % (wasm_size, expected_size, ratio))
    self.assertLess(ratio, size_slack)
    imports, exports, funcs = parse_wasm('a.out.wasm')
    imports.sort()
    exports.sort()
    funcs.sort()

    # filter out _NNN suffixed that can be the result of bitcode linking when
    # internal symbol names collide.
    def strip_numeric_suffixes(funcname):
      parts = funcname.split('_')
      while parts:
        if parts[-1].isdigit():
          parts.pop()
        else:
          break
      return '_'.join(parts)

    funcs = [strip_numeric_suffixes(f) for f in funcs]

    if expected_imports is not None:
      filename = expected_basename + '.imports'
      data = '\n'.join(imports) + '\n'
      self.assertFileContents(filename, data)
      self.assertEqual(len(imports), expected_imports)

    if expected_exports is not None:
      filename = expected_basename + '.exports'
      data = '\n'.join(exports) + '\n'
      self.assertFileContents(filename, data)
      self.assertEqual(len(exports), expected_exports)

    if expected_funcs is not None:
      filename = expected_basename + '.funcs'
      data = '\n'.join(funcs) + '\n'
      self.assertFileContents(filename, data)
      self.assertEqual(len(funcs), expected_funcs)

  @parameterized({
    'O0': ([],      15, [], ['waka'],  9211,  5, 12, 18), # noqa
    'O1': (['-O1'], 13, [], ['waka'],  7886,  2, 11, 12), # noqa
    'O2': (['-O2'], 13, [], ['waka'],  7871,  2, 11, 11), # noqa
    # in -O3, -Os and -Oz we metadce, and they shrink it down to the minimal output we want
    'O3': (['-O3'],  2, [], [],          85,  0,  2,  2), # noqa
    'Os': (['-Os'],  2, [], [],          85,  0,  2,  2), # noqa
    'Oz': (['-Oz'],  2, [], [],          54,  0,  1,  1), # noqa
  })
  @no_fastcomp()
  def test_binaryen_metadce_minimal(self, *args):
    self.run_metadce_test('minimal.c', *args)

  @parameterized({
    'O0': ([],      25, ['abort'], ['waka'], 22712, 16, 15, 28), # noqa
    'O1': (['-O1'], 16, ['abort'], ['waka'], 10450,  4, 11, 12), # noqa
    'O2': (['-O2'], 16, ['abort'], ['waka'], 10440,  4, 11, 12), # noqa
    # in -O3, -Os and -Oz we metadce, and they shrink it down to the minimal output we want
    'O3': (['-O3'],  4, [],        [],          55,  0,  1, 1), # noqa
    'Os': (['-Os'],  4, [],        [],          55,  0,  1, 1), # noqa
    'Oz': (['-Oz'],  4, [],        [],          55,  0,  1, 1), # noqa
  })
  @no_wasm_backend()
  def test_binaryen_metadce_minimal_fastcomp(self, *args):
    self.run_metadce_test('minimal.c', *args)

  @no_fastcomp()
  def test_binaryen_metadce_cxx(self):
    # test on libc++: see effects of emulated function pointers
<<<<<<< HEAD
    self.run_metadce_test('hello_libcxx.cpp', ['-O2'], 36, [], ['waka'], 226582, 19, 33, None) # noqa
=======
    self.run_metadce_test('hello_libcxx.cpp', ['-O2'], 35, [], ['waka'], 226582, 18, 33, None) # noqa
>>>>>>> 0cdbaa4e

  @parameterized({
    'normal': (['-O2'], 38, ['abort'], ['waka'], 186423, 24, 37, 541), # noqa
    'emulated_function_pointers':
              (['-O2', '-s', 'EMULATED_FUNCTION_POINTERS=1'],
                        38, ['abort'], ['waka'], 188310, 24, 38, 521), # noqa
  })
  @no_wasm_backend()
  def test_binaryen_metadce_cxx_fastcomp(self, *args):
    # test on libc++: see effects of emulated function pointers
    self.run_metadce_test('hello_libcxx.cpp', *args)

  @parameterized({
    'O0': ([],      18, [], ['waka'], 22185,  8,  17, 56), # noqa
    'O1': (['-O1'], 16, [], ['waka'], 10415,  6,  14, 30), # noqa
    'O2': (['-O2'], 16, [], ['waka'], 10183,  6,  14, 24), # noqa
    'O3': (['-O3'],  4, [], [],        1957,  4,   2, 12), # noqa; in -O3, -Os and -Oz we metadce
    'Os': (['-Os'],  4, [], [],        1963,  4,   2, 12), # noqa
    'Oz': (['-Oz'],  4, [], [],        1929,  4,   1, 11), # noqa
    # finally, check what happens when we export nothing. wasm should be almost empty
    'export_nothing':
          (['-Os', '-s', 'EXPORTED_FUNCTIONS=[]'],
                     2, [], [],          61,  0,   1,  1), # noqa
    # we don't metadce with linkable code! other modules may want stuff
    # don't compare the # of functions in a main module, which changes a lot
    # TODO(sbc): Investivate why the number of exports is order of magnitude
    # larger for wasm backend.
<<<<<<< HEAD
    'main_module_1': (['-O3', '-s', 'MAIN_MODULE=1'], 1608, [], [], 517336, None, 1497, None), # noqa
=======
    'main_module_1': (['-O3', '-s', 'MAIN_MODULE=1'], 1606, [], [], 517336, None, 1500, None), # noqa
>>>>>>> 0cdbaa4e
    'main_module_2': (['-O3', '-s', 'MAIN_MODULE=2'],   12, [], [],  10770,   12,   10, None), # noqa
  })
  @no_fastcomp()
  def test_binaryen_metadce_hello(self, *args):
    self.run_metadce_test('hello_world.cpp', *args)

  @parameterized({
    'O0': ([],      27, ['abort'], ['waka'], 42701,  18,   17, 55), # noqa
    'O1': (['-O1'], 19, ['abort'], ['waka'], 13199,   9,   14, 31), # noqa
    'O2': (['-O2'], 19, ['abort'], ['waka'], 12425,   9,   14, 27), # noqa
    'O3': (['-O3'],  7, [],        [],        2045,   6,    2, 14), # noqa; in -O3, -Os and -Oz we metadce
    'Os': (['-Os'],  7, [],        [],        2064,   6,    2, 15), # noqa
    'Oz': (['-Oz'],  7, [],        [],        2045,   6,    2, 14), # noqa
    # finally, check what happens when we export nothing. wasm should be almost empty
    'export_nothing':
           (['-Os', '-s', 'EXPORTED_FUNCTIONS=[]'],
                      4, [],        [],           8,   0,    0,  0), # noqa; totally empty!
    # we don't metadce with linkable code! other modules may want stuff
    # don't compare the # of functions in a main module, which changes a lot
<<<<<<< HEAD
    'main_module_1': (['-O3', '-s', 'MAIN_MODULE=1'], 1593, [], [], 226403, None, 104, None), # noqa
=======
    'main_module_1': (['-O3', '-s', 'MAIN_MODULE=1'], 1592, [], [], 226403, None, 107, None), # noqa
>>>>>>> 0cdbaa4e
    'main_module_2': (['-O3', '-s', 'MAIN_MODULE=2'],   13, [], [],  10017,   13,   9,   20), # noqa
  })
  @no_wasm_backend()
  def test_binaryen_metadce_hello_fastcomp(self, *args):
    self.run_metadce_test('hello_world.cpp', *args)

  # ensures runtime exports work, even with metadce
  def test_extra_runtime_exports(self):
    exports = ['stackSave', 'stackRestore', 'stackAlloc']
    run_process([PYTHON, EMCC, path_from_root('tests', 'hello_world.cpp'), '-s', 'WASM=1', '-Os', '-s', 'EXTRA_EXPORTED_RUNTIME_METHODS=%s' % str(exports)])
    js = open('a.out.js').read()
    for export in exports:
      assert ('Module["%s"]' % export) in js, export

  def test_legalize_js_ffi(self):
    # test disabling of JS FFI legalization
    wasm_dis = os.path.join(Building.get_binaryen_bin(), 'wasm-dis')
    for (args, js_ffi) in [
        (['-s', 'LEGALIZE_JS_FFI=1', '-s', 'SIDE_MODULE=1', '-O1', '-s', 'EXPORT_ALL=1'], True),
        (['-s', 'LEGALIZE_JS_FFI=0', '-s', 'SIDE_MODULE=1', '-O1', '-s', 'EXPORT_ALL=1'], False),
        (['-s', 'LEGALIZE_JS_FFI=0', '-s', 'SIDE_MODULE=1', '-O0', '-s', 'EXPORT_ALL=1'], False),
        (['-s', 'LEGALIZE_JS_FFI=0', '-s', 'WARN_ON_UNDEFINED_SYMBOLS=0', '-O0'], False),
      ]:
      if self.is_wasm_backend() and 'SIDE_MODULE=1' in args:
        continue
      print(args)
      try_delete('a.out.wasm')
      try_delete('a.out.wast')
      cmd = [PYTHON, EMCC, path_from_root('tests', 'other', 'ffi.c'), '-g', '-o', 'a.out.js'] + args
      print(' '.join(cmd))
      run_process(cmd)
      run_process([wasm_dis, 'a.out.wasm', '-o', 'a.out.wast'])
      text = open('a.out.wast').read()
      # remove internal comments and extra whitespace
      text = re.sub(r'\(;[^;]+;\)', '', text)
      text = re.sub(r'\$var\$*.', '', text)
      text = re.sub(r'param \$\d+', 'param ', text)
      text = re.sub(r' +', ' ', text)
      # print("text: %s" % text)
      e_add_f32 = re.search(r'func \$_?add_f \(type \$\d+\) \(param f32\) \(param f32\) \(result f32\)', text)
      i_i64_i32 = re.search(r'import .*"_?import_ll" .*\(param i32 i32\) \(result i32\)', text)
      i_f32_f64 = re.search(r'import .*"_?import_f" .*\(param f64\) \(result f64\)', text)
      i_i64_i64 = re.search(r'import .*"_?import_ll" .*\(param i64\) \(result i64\)', text)
      i_f32_f32 = re.search(r'import .*"_?import_f" .*\(param f32\) \(result f32\)', text)
      e_i64_i32 = re.search(r'func \$_?add_ll \(type \$\d+\) \(param i32\) \(param i32\) \(param i32\) \(param i32\) \(result i32\)', text)
      e_f32_f64 = re.search(r'func \$legalstub\$_?add_f \(type \$\d+\) \(param f64\) \(param f64\) \(result f64\)', text)
      e_i64_i64 = re.search(r'func \$_?add_ll \(type \$\d+\) \(param i64\) \(param i64\) \(result i64\)', text)
      assert e_add_f32, 'add_f export missing'
      if js_ffi:
        assert i_i64_i32,     'i64 not converted to i32 in imports'
        assert i_f32_f64,     'f32 not converted to f64 in imports'
        assert not i_i64_i64, 'i64 not converted to i32 in imports'
        assert not i_f32_f32, 'f32 not converted to f64 in imports'
        assert e_i64_i32,     'i64 not converted to i32 in exports'
        assert not e_f32_f64, 'f32 not converted to f64 in exports'
        assert not e_i64_i64, 'i64 not converted to i64 in exports'
      else:
        assert not i_i64_i32, 'i64 converted to i32 in imports'
        assert not i_f32_f64, 'f32 converted to f64 in imports'
        assert i_i64_i64,     'i64 converted to i32 in imports'
        assert i_f32_f32,     'f32 converted to f64 in imports'
        assert not e_i64_i32, 'i64 converted to i32 in exports'
        assert not e_f32_f64, 'f32 converted to f64 in exports'
        assert e_i64_i64,     'i64 converted to i64 in exports'

  def test_no_legalize_js_ffi(self):
    # test minimal JS FFI legalization for invoke and dyncalls
    if self.is_wasm_backend():
      self.skipTest('not testing legalize with main module and wasm backend')
    wasm_dis = os.path.join(Building.get_binaryen_bin(), 'wasm-dis')
    for (args, js_ffi) in [
        (['-s', 'LEGALIZE_JS_FFI=0', '-s', 'MAIN_MODULE=2', '-O3', '-s', 'DISABLE_EXCEPTION_CATCHING=0'], False),
      ]:
      print(args)
      try_delete('a.out.wasm')
      try_delete('a.out.wast')
      with env_modify({'EMCC_FORCE_STDLIBS': 'libc++'}):
        cmd = [PYTHON, EMCC, path_from_root('tests', 'other', 'noffi.cpp'), '-g', '-o', 'a.out.js'] + args
      print(' '.join(cmd))
      run_process(cmd)
      run_process([wasm_dis, 'a.out.wasm', '-o', 'a.out.wast'])
      text = open('a.out.wast').read()
      # remove internal comments and extra whitespace
      text = re.sub(r'\(;[^;]+;\)', '', text)
      text = re.sub(r'\$var\$*.', '', text)
      text = re.sub(r'param \$\d+', 'param ', text)
      text = re.sub(r' +', ' ', text)
      # print("text: %s" % text)
      i_legalimport_i64 = re.search(r'\(import.*\$legalimport\$invoke_j.*', text)
      e_legalstub_i32 = re.search(r'\(func.*\$legalstub\$dyn.*\(type \$\d+\).*\(result i32\)', text)
      assert i_legalimport_i64, 'legal import not generated for invoke call'
      assert e_legalstub_i32, 'legal stub not generated for dyncall'

  def test_export_aliasee(self):
    # build side module
    args = ['-s', 'SIDE_MODULE=1']
    cmd = [PYTHON, EMCC, path_from_root('tests', 'other', 'alias', 'side.c'), '-g', '-o', 'side.wasm'] + args
    print(' '.join(cmd))
    run_process(cmd)

    # build main module
    args = ['-s', 'EXPORTED_FUNCTIONS=["_main", "_foo"]', '-s', 'MAIN_MODULE=2', '-s', 'EXIT_RUNTIME=1']
    cmd = [PYTHON, EMCC, path_from_root('tests', 'other', 'alias', 'main.c'), '-o', 'main.js'] + args
    print(' '.join(cmd))
    run_process(cmd)

    # run the program
    self.assertContained('success', run_js('main.js'))

  def test_sysconf_phys_pages(self):
    def run(args, expected):
      if self.is_wasm_backend() and 'WASM=0' in args:
        return
      cmd = [PYTHON, EMCC, path_from_root('tests', 'unistd', 'sysconf_phys_pages.c')] + args
      print(str(cmd))
      run_process(cmd)
      result = run_js('a.out.js').strip()
      self.assertEqual(result,  str(expected) + ', errno: 0')

    run([], 1024)
    run(['-s', 'TOTAL_MEMORY=32MB'], 2048)
    run(['-s', 'TOTAL_MEMORY=32MB', '-s', 'ALLOW_MEMORY_GROWTH=1'], (2 * 1024 * 1024 * 1024 - 65536) // 16384)
    run(['-s', 'TOTAL_MEMORY=32MB', '-s', 'ALLOW_MEMORY_GROWTH=1', '-s', 'WASM=0'], (2 * 1024 * 1024 * 1024 - 16777216) // 16384)
    run(['-s', 'TOTAL_MEMORY=32MB', '-s', 'BINARYEN=1'], 2048)
    run(['-s', 'TOTAL_MEMORY=32MB', '-s', 'ALLOW_MEMORY_GROWTH=1', '-s', 'BINARYEN=1'], (2 * 1024 * 1024 * 1024 - 65536) // 16384)
    run(['-s', 'TOTAL_MEMORY=32MB', '-s', 'ALLOW_MEMORY_GROWTH=1', '-s', 'BINARYEN=1', '-s', 'WASM_MEM_MAX=128MB'], 2048 * 4)

  def test_wasm_target_and_STANDALONE_WASM(self):
    # STANDALONE_WASM means we never minify imports and exports.
    for opts, potentially_expect_minified_exports_and_imports in (
      ([],                               False),
      (['-s', 'STANDALONE_WASM'],        False),
      (['-O2'],                          False),
      (['-O3'],                          True),
      (['-O3', '-s', 'STANDALONE_WASM'], False),
      (['-Os'],                          True),
    ):
      if 'STANDALONE_WASM' in opts and not self.is_wasm_backend():
        continue
      # targeting .wasm (without .js) means we enable STANDALONE_WASM automatically, and don't minify imports/exports
      for target in ('out.js', 'out.wasm'):
        expect_minified_exports_and_imports = potentially_expect_minified_exports_and_imports and target.endswith('.js')
        standalone = target.endswith('.wasm') or 'STANDALONE_WASM' in opts
        print(opts, potentially_expect_minified_exports_and_imports, target, ' => ', expect_minified_exports_and_imports, standalone)

        self.clear()
        run_process([PYTHON, EMCC, path_from_root('tests', 'hello_world.cpp'), '-o', target] + opts)
        self.assertExists('out.wasm')
        if target.endswith('.wasm'):
          assert not os.path.exists('out.js'), 'only wasm requested'
        wast = run_process([os.path.join(Building.get_binaryen_bin(), 'wasm-dis'), 'out.wasm'], stdout=PIPE).stdout
        wast_lines = wast.split('\n')
        exports = [line.strip().split(' ')[1].replace('"', '') for line in wast_lines if "(export " in line]
        imports = [line.strip().split(' ')[2].replace('"', '') for line in wast_lines if "(import " in line]
        exports_and_imports = exports + imports
        print('  exports', exports)
        print('  imports', imports)
        if expect_minified_exports_and_imports:
          assert 'a' in exports_and_imports
        else:
          assert 'a' not in exports_and_imports
        assert 'memory' in exports_and_imports or 'fd_write' in exports_and_imports, 'some things are not minified anyhow'
        # verify the wasm runs with the JS
        if target.endswith('.js'):
          self.assertContained('hello, world!', run_js('out.js'))
        # verify the wasm runs in a wasm VM, without the JS
        # TODO: more platforms than linux
        if LINUX and standalone and self.is_wasm_backend():
          WASMER = os.path.expanduser(os.path.join('~', '.wasmer', 'bin', 'wasmer'))
          if os.path.isfile(WASMER):
            print('  running in wasmer')
            out = run_process([WASMER, 'run', 'out.wasm'], stdout=PIPE).stdout
            self.assertContained('hello, world!', out)
          else:
            print('[WARNING - no wasmer]')
          WASMTIME = os.path.expanduser(os.path.join('~', 'wasmtime'))
          if os.path.isfile(WASMTIME):
            print('  running in wasmtime')
            out = run_process([WASMTIME, 'out.wasm'], stdout=PIPE).stdout
            self.assertContained('hello, world!', out)
          else:
            print('[WARNING - no wasmtime]')

  def test_wasm_targets_side_module(self):
    # side modules do allow a wasm target
    for opts, target in [([], 'a.out.wasm'), (['-o', 'lib.wasm'], 'lib.wasm')]:
      # specified target
      print('building: ' + target)
      self.clear()
      run_process([PYTHON, EMCC, path_from_root('tests', 'hello_world.cpp'), '-s', 'SIDE_MODULE=1'] + opts)
      for x in os.listdir('.'):
        assert not x.endswith('.js'), 'we should not emit js when making a wasm side module: ' + x
      self.assertIn(b'dylink', open(target, 'rb').read())

  @no_fastcomp('uses upstream specific option: WASM_OBJECT_FILES')
  def test_wasm_backend_lto(self):
    # test building of non-wasm-object-files libraries, building with them, and running them

    src = path_from_root('tests', 'hello_libcxx.cpp')
    # test codegen in lto mode, and compare to normal (wasm object) mode
    for args in [[], ['-O1'], ['-O2'], ['-O3'], ['-Os'], ['-Oz']]:
      print(args)

      print('wasm in object')
      run_process([PYTHON, EMXX, src] + args + ['-c', '-o', 'hello_obj.o'])
      self.assertTrue(shared.Building.is_wasm('hello_obj.o'))
      self.assertFalse(shared.Building.is_bitcode('hello_obj.o'))

      print('bitcode in object')
      run_process([PYTHON, EMXX, src] + args + ['-c', '-o', 'hello_bitcode.o', '-s', 'WASM_OBJECT_FILES=0'])
      self.assertFalse(shared.Building.is_wasm('hello_bitcode.o'))
      self.assertTrue(shared.Building.is_bitcode('hello_bitcode.o'))

      print('use bitcode object (LTO)')
      run_process([PYTHON, EMXX, 'hello_bitcode.o'] + args + ['-s', 'WASM_OBJECT_FILES=0'])
      self.assertContained('hello, world!', run_js('a.out.js'))
      print('use bitcode object (non-LTO)')
      run_process([PYTHON, EMXX, 'hello_bitcode.o'] + args + ['-s', 'WASM_OBJECT_FILES=1'])
      self.assertContained('hello, world!', run_js('a.out.js'))

      print('use native object (LTO)')
      run_process([PYTHON, EMXX, 'hello_obj.o'] + args + ['-s', 'WASM_OBJECT_FILES=0'])
      self.assertContained('hello, world!', run_js('a.out.js'))
      print('use native object (non-LTO)')
      run_process([PYTHON, EMXX, 'hello_obj.o'] + args + ['-s', 'WASM_OBJECT_FILES=1'])
      self.assertContained('hello, world!', run_js('a.out.js'))

  @parameterized({
    'except': [],
    'noexcept': ['-s', 'DISABLE_EXCEPTION_CATCHING=0']
  })
  @no_fastcomp('uses upstream specific option: WASM_OBJECT_FILES')
  def test_wasm_backend_lto_libcxx(self, *args):
    run_process([PYTHON, EMXX, path_from_root('tests', 'hello_libcxx.cpp')] + ['-s', 'WASM_OBJECT_FILES=0'] + list(args))

  @no_fastcomp('wasm backend lto specific')
  def test_lto_flags(self):
    for flags, expect_bitcode in [
      ([], False),
      (['-s', 'WASM_OBJECT_FILES=0'], True),
      (['-flto'], True),
    ]:
      run_process([PYTHON, EMCC, path_from_root('tests', 'hello_world.cpp')] + flags + ['-c', '-o', 'a.o'])
      seen_bitcode = Building.is_bitcode('a.o')
      self.assertEqual(expect_bitcode, seen_bitcode, 'must emit LTO-capable bitcode when flags indicate so (%s)' % str(flags))

  def test_wasm_nope(self):
    for opts in [[], ['-O2']]:
      print(opts)
      # check we show a good error message if there is no wasm support
      create_test_file('pre.js', 'WebAssembly = undefined;\n')
      run_process([PYTHON, EMCC, path_from_root('tests', 'hello_world.cpp'), '--pre-js', 'pre.js'] + opts)
      out = run_js('a.out.js', stderr=STDOUT, assert_returncode=None)
      if opts == []:
        self.assertContained('No WebAssembly support found. Build with -s WASM=0 to target JavaScript instead.', out)
      else:
        self.assertContained('no native wasm support detected', out)

  def test_jsrun(self):
    print(NODE_JS)
    jsrun.WORKING_ENGINES = {}
    # Test that engine check passes
    self.assertTrue(jsrun.check_engine(NODE_JS))
    # Run it a second time (cache hit)
    self.assertTrue(jsrun.check_engine(NODE_JS))

    # Test that engine check fails
    bogus_engine = ['/fake/inline4']
    self.assertFalse(jsrun.check_engine(bogus_engine))
    self.assertFalse(jsrun.check_engine(bogus_engine))

    # Test the other possible way (list vs string) to express an engine
    if type(NODE_JS) is list:
      engine2 = NODE_JS[0]
    else:
      engine2 = [NODE_JS]
    self.assertTrue(jsrun.check_engine(engine2))

    # Test that run_js requires the engine
    jsrun.run_js(path_from_root('src', 'hello_world.js'), NODE_JS)
    caught_exit = 0
    try:
      jsrun.run_js(path_from_root('src', 'hello_world.js'), bogus_engine)
    except SystemExit as e:
      caught_exit = e.code
    self.assertEqual(1, caught_exit, 'Did not catch SystemExit with bogus JS engine')

  def test_error_on_missing_libraries(self):
    # -llsomenonexistingfile is an error by default
    err = self.expect_fail([PYTHON, EMCC, path_from_root('tests', 'hello_world.cpp'), '-lsomenonexistingfile'])
    if self.is_wasm_backend():
      self.assertContained('wasm-ld: error: unable to find library -lsomenonexistingfile', err)
    else:
      self.assertContained('emcc: cannot find library "somenonexistingfile"', err)

  # Tests that if user accidentally attempts to link native object code, we show an error
  def test_native_link_error_message(self):
    run_process([CLANG_CC, '-c', path_from_root('tests', 'hello_123.c'), '-o', 'hello_123.o'])
    err = self.expect_fail([PYTHON, EMCC, 'hello_123.o', '-o', 'hello_123.js'])
    self.assertContained('hello_123.o is not a valid input', err)

  # Tests that we should give a clear error on TOTAL_MEMORY not being enough for static initialization + stack
  def test_clear_error_on_massive_static_data(self):
    with open('src.cpp', 'w') as f:
      f.write('''
        char muchData[128 * 1024];
        int main() {
          return (int)&muchData;
        }
      ''')
    err = self.expect_fail([PYTHON, EMCC, 'src.cpp', '-s', 'TOTAL_STACK=1KB', '-s', 'TOTAL_MEMORY=64KB'])
    if self.is_wasm_backend():
      self.assertContained('wasm-ld: error: initial memory too small', err)
    else:
      self.assertContained('Memory is not large enough for static data (134016) plus the stack (1024), please increase TOTAL_MEMORY (65536)', err)

  def test_o_level_clamp(self):
    for level in [3, 4, 20]:
      err = run_process([PYTHON, EMCC, '-O' + str(level), path_from_root('tests', 'hello_world.c')], stderr=PIPE).stderr
      self.assertContainedIf("optimization level '-O" + str(level) + "' is not supported; using '-O3' instead", err, level > 3)

  # Tests that if user specifies multiple -o output directives, then the last one will take precedence
  def test_multiple_o_files(self):
    run_process([PYTHON, EMCC, path_from_root('tests', 'hello_world.c'), '-o', 'a.js', '-o', 'b.js'])
    assert os.path.isfile('b.js')
    assert not os.path.isfile('a.js')

  # Tests that Emscripten-provided header files can be cleanly included in C code
  def test_include_system_header_in_c(self):
    for std in [[], ['-std=c89']]: # Test oldest C standard, and the default C standard
      for directory, headers in [
        ('emscripten', ['dom_pk_codes.h', 'em_asm.h', 'emscripten.h', 'fetch.h', 'html5.h', 'key_codes.h', 'threading.h', 'trace.h', 'vector.h', 'vr.h']), # This directory has also bind.h, val.h and wire.h, which require C++11
        ('AL', ['al.h', 'alc.h']),
        ('EGL', ['egl.h', 'eglplatform.h']),
        ('GL', ['freeglut_std.h', 'gl.h', 'glew.h', 'glfw.h', 'glu.h', 'glut.h']),
        ('GLES', ['gl.h', 'glplatform.h']),
        ('GLES2', ['gl2.h', 'gl2platform.h']),
        ('GLES3', ['gl3.h', 'gl3platform.h', 'gl31.h', 'gl32.h']),
        ('GLFW', ['glfw3.h']),
        ('KHR', ['khrplatform.h'])]:
        for h in headers:
          inc = '#include <' + directory + '/' + h + '>'
          print(inc)
          create_test_file('a.c', inc)
          create_test_file('b.c', inc)
          run_process([PYTHON, EMCC] + std + ['a.c', 'b.c'])

  @is_slow_test
  def test_single_file(self):
    for (single_file_enabled,
         meminit1_enabled,
         debug_enabled,
         emterpreter_enabled,
         emterpreter_file_enabled,
         closure_enabled,
         wasm_enabled) in itertools.product([True, False], repeat=7):
      # skip unhelpful option combinations
      if emterpreter_file_enabled and not emterpreter_enabled:
        continue

      expect_wasm = wasm_enabled
      expect_emterpretify_file = emterpreter_file_enabled
      expect_meminit = meminit1_enabled and not wasm_enabled
      expect_success = not (emterpreter_file_enabled and single_file_enabled)
      expect_wast = debug_enabled and wasm_enabled and not self.is_wasm_backend()

      if self.is_wasm_backend() and emterpreter_enabled:
        continue

      # currently, the emterpreter always fails with JS output since we do not preload the emterpreter file, which in non-HTML we would need to do manually
      should_run_js = expect_success and not emterpreter_enabled

      cmd = [PYTHON, EMCC, path_from_root('tests', 'hello_world.c')]

      if single_file_enabled:
        expect_emterpretify_file = False
        expect_meminit = False
        expect_wasm = False
        cmd += ['-s', 'SINGLE_FILE=1']
      if meminit1_enabled:
        cmd += ['--memory-init-file', '1']
      if debug_enabled:
        cmd += ['-g']
      if emterpreter_enabled:
        cmd += ['-s', 'EMTERPRETIFY=1']
      if emterpreter_file_enabled:
        cmd += ['-s', "EMTERPRETIFY_FILE='a.out.dat'"]
      if closure_enabled:
        cmd += ['--closure', '1']
      if not wasm_enabled:
        cmd += ['-s', 'WASM=0']

      print(' '.join(cmd))
      self.clear()
      if not expect_success:
        self.expect_fail(cmd)
        continue

      run_process(cmd)
      print(os.listdir('.'))
      assert expect_emterpretify_file == os.path.exists('a.out.dat')
      assert expect_meminit == (os.path.exists('a.out.mem') or os.path.exists('a.out.js.mem'))
      assert expect_wasm == os.path.exists('a.out.wasm')
      assert expect_wast == os.path.exists('a.out.wast')
      if should_run_js:
        self.assertContained('hello, world!', run_js('a.out.js'))

  def test_emar_M(self):
    create_test_file('file1', ' ')
    create_test_file('file2', ' ')
    run_process([PYTHON, EMAR, 'cr', 'file1.a', 'file1'])
    run_process([PYTHON, EMAR, 'cr', 'file2.a', 'file2'])
    run_process([PYTHON, EMAR, '-M'], input='''create combined.a
addlib file1.a
addlib file2.a
save
end
''')
    result = run_process([PYTHON, EMAR, 't', 'combined.a'], stdout=PIPE).stdout
    self.assertContained('file1', result)
    self.assertContained('file2', result)

  def test_flag_aliases(self):
    def assert_aliases_match(flag1, flag2, flagarg, extra_args):
      results = {}
      for f in (flag1, flag2):
        outfile = 'aliases.js'
        run_process([PYTHON, EMCC, path_from_root('tests', 'hello_world.c'), '-s', f + '=' + flagarg, '-o', outfile] + extra_args)
        with open(outfile) as out:
          results[f] = out.read()
      self.assertEqual(results[flag1], results[flag2], 'results should be identical')

    assert_aliases_match('WASM_MEM_MAX', 'BINARYEN_MEM_MAX', '16777216', ['-s', 'WASM=1'])

  def test_IGNORE_CLOSURE_COMPILER_ERRORS(self):
    create_test_file('pre.js', r'''
      // make closure compiler very very angry
      var dupe = 1;
      var dupe = 2;
      function Node() {
        throw 'Node is a DOM thing too, and use the ' + dupe;
      }
      function Node() {
        throw '(duplicate) Node is a DOM thing too, and also use the ' + dupe;
      }
    ''')

    def test(check, extra=[]):
      cmd = [PYTHON, EMCC, path_from_root('tests', 'hello_world.c'), '-O2', '--closure', '1', '--pre-js', 'pre.js'] + extra
      proc = run_process(cmd, check=check, stderr=PIPE)
      if not check:
        self.assertNotEqual(proc.returncode, 0)
      return proc

    WARNING = 'Variable dupe declared more than once'

    proc = test(check=False)
    self.assertContained(WARNING, proc.stderr)
    proc = test(check=True, extra=['-s', 'IGNORE_CLOSURE_COMPILER_ERRORS=1'])
    self.assertNotContained(WARNING, proc.stderr)

  def test_closure_full_js_library(self):
    # test for closure errors in the entire JS library
    # We must ignore various types of errors that are expected in this situation, as we
    # are including a lot of JS without corresponding compiled code for it. This still
    # lets us catch all other errors.
    with env_modify({'EMCC_CLOSURE_ARGS': '--jscomp_off undefinedVars'}):
      run_process([PYTHON, EMCC, path_from_root('tests', 'hello_world.c'), '-O2', '--closure', '1', '-g1', '-s', 'INCLUDE_FULL_LIBRARY=1', '-s', 'ERROR_ON_UNDEFINED_SYMBOLS=0'])

  # Tests --closure-args command line flag
  def test_closure_externs(self):
    run_process([PYTHON, EMCC, path_from_root('tests', 'hello_world.c'), '--closure', '1', '--pre-js', path_from_root('tests', 'test_closure_externs_pre_js.js'), '--closure-args', '--externs "' + path_from_root('tests', 'test_closure_externs.js') + '"'])

  def test_toolchain_profiler(self):
    environ = os.environ.copy()
    environ['EM_PROFILE_TOOLCHAIN'] = '1'
    # replaced subprocess functions should not cause errors
    run_process([PYTHON, EMCC, path_from_root('tests', 'hello_world.c')], env=environ)

  def test_noderawfs(self):
    fopen_write = open(path_from_root('tests', 'asmfs', 'fopen_write.cpp')).read()
    create_test_file('main.cpp', fopen_write)
    run_process([PYTHON, EMCC, 'main.cpp', '-s', 'NODERAWFS=1'])
    self.assertContained("read 11 bytes. Result: Hello data!", run_js('a.out.js'))

    # NODERAWFS should directly write on OS file system
    self.assertEqual("Hello data!", open('hello_file.txt').read())

  def test_noderawfs_disables_embedding(self):
    expected = '--preload-file and --embed-file cannot be used with NODERAWFS which disables virtual filesystem'
    base = [PYTHON, EMCC, path_from_root('tests', 'hello_world.c'), '-s', 'NODERAWFS=1']
    err = self.expect_fail(base + ['--preload-files', 'somefile'])
    assert expected in err
    err = self.expect_fail(base + ['--embed-files', 'somefile'])
    assert expected in err

  def test_autotools_shared_check(self):
    env = os.environ.copy()
    env['LC_ALL'] = 'C'
    expected = ': supported targets:.* elf'
    for python in [PYTHON, 'python', 'python2', 'python3']:
      if not Building.which(python):
        continue
      if python == 'python3' and not is_python3_version_supported():
        continue
      print(python)
      out = run_process([python, EMCC, '--help'], stdout=PIPE, env=env).stdout
      assert re.search(expected, out)

  def test_ioctl_window_size(self):
      self.do_other_test(os.path.join('other', 'ioctl', 'window_size'))

  def test_fd_closed(self):
    self.do_other_test(os.path.join('other', 'fd_closed'))

  def test_fflush(self):
    # fflush without the full filesystem won't quite work
    self.do_other_test(os.path.join('other', 'fflush'))

  def test_fflush_fs(self):
    # fflush with the full filesystem will flush from libc, but not the JS logging, which awaits a newline
    self.do_other_test(os.path.join('other', 'fflush_fs'), emcc_args=['-s', 'FORCE_FILESYSTEM=1'])

  def test_fflush_fs_exit(self):
    # on exit, we can send out a newline as no more code will run
    self.do_other_test(os.path.join('other', 'fflush_fs_exit'), emcc_args=['-s', 'FORCE_FILESYSTEM=1', '-s', 'EXIT_RUNTIME=1'])

  def test_extern_weak(self):
    self.do_other_test(os.path.join('other', 'extern_weak'), emcc_args=['-s', 'ERROR_ON_UNDEFINED_SYMBOLS=0'])
    if not self.is_wasm_backend(): # TODO: wasm backend main module
      self.do_other_test(os.path.join('other', 'extern_weak'), emcc_args=['-s', 'MAIN_MODULE=1', '-DLINKABLE'])

  def test_main_module_without_main(self):
    create_test_file('pre.js', r'''
var Module = {
  onRuntimeInitialized: function() {
    Module._foo();
  }
};
''')
    create_test_file('src.c', r'''
#include <emscripten.h>
EMSCRIPTEN_KEEPALIVE void foo() {
  EM_ASM({ console.log("bar") });
}
''')
    run_process([PYTHON, EMCC, 'src.c', '--pre-js', 'pre.js', '-s', 'MAIN_MODULE=2'])
    self.assertContained('bar', run_js('a.out.js'))

  def test_js_optimizer_parse_error(self):
    # check we show a proper understandable error for JS parse problems
    create_test_file('src.cpp', r'''
#include <emscripten.h>
int main() {
  EM_ASM({
    var x = !<->5.; // wtf
  });
}
''')
    stderr = self.expect_fail([PYTHON, EMCC, 'src.cpp', '-O2'])
    # wasm backend output doesn't have spaces in the EM_ASM function bodies
    self.assertContained(('''
var ASM_CONSTS = [function() { var x = !<->5.; }];
                                        ^
''', '''
var ASM_CONSTS = [function() {var x = !<->5.;}];
                                       ^
'''), stderr)

  def test_EM_ASM_ES6(self):
    # check we show a proper understandable error for JS parse problems
    create_test_file('src.cpp', r'''
#include <emscripten.h>
int main() {
  EM_ASM({
    var x = (a, b) => 5; // valid ES6!
    out('hello!');
  });
}
''')
    run_process([PYTHON, EMCC, 'src.cpp', '-O2'])
    self.assertContained('hello!', run_js('a.out.js'))

  def test_check_sourcemapurl(self):
    if not self.is_wasm():
      self.skipTest('only supported with wasm')
    run_process([PYTHON, EMCC, path_from_root('tests', 'hello_123.c'), '-g4', '-o', 'a.js', '--source-map-base', 'dir/'])
    output = open('a.wasm', 'rb').read()
    # has sourceMappingURL section content and points to 'dir/a.wasm.map' file
    source_mapping_url_content = encode_leb(len('sourceMappingURL')) + b'sourceMappingURL' + encode_leb(len('dir/a.wasm.map')) + b'dir/a.wasm.map'
    self.assertIn(source_mapping_url_content, output)

  @parameterized({
    'normal': [],
    'profiling': ['--profiling'] # -g4 --profiling should still emit a source map; see #8584
  })
  def test_check_sourcemapurl_default(self, *args):
    print(args)
    if not self.is_wasm():
      self.skipTest('only supported with wasm')

    try_delete('a.wasm.map')
    run_process([PYTHON, EMCC, path_from_root('tests', 'hello_123.c'), '-g4', '-o', 'a.js'] + list(args))
    output = open('a.wasm', 'rb').read()
    # has sourceMappingURL section content and points to 'a.wasm.map' file
    source_mapping_url_content = encode_leb(len('sourceMappingURL')) + b'sourceMappingURL' + encode_leb(len('a.wasm.map')) + b'a.wasm.map'
    self.assertIn(source_mapping_url_content, output)

  def test_wasm_sourcemap(self):
    # The no_main.c will be read (from relative location) due to speficied "-s"
    shutil.copyfile(path_from_root('tests', 'other', 'wasm_sourcemap', 'no_main.c'), 'no_main.c')
    wasm_map_cmd = [PYTHON, path_from_root('tools', 'wasm-sourcemap.py'),
                    '--sources', '--prefix', '=wasm-src://',
                    '--load-prefix', '/emscripten/tests/other/wasm_sourcemap=.',
                    '--dwarfdump-output',
                    path_from_root('tests', 'other', 'wasm_sourcemap', 'foo.wasm.dump'),
                    '-o', 'a.out.wasm.map',
                    path_from_root('tests', 'other', 'wasm_sourcemap', 'foo.wasm')]
    run_process(wasm_map_cmd)
    output = open('a.out.wasm.map').read()
    # has "sources" entry with file (includes also `--prefix =wasm-src:///` replacement)
    self.assertIn('wasm-src:///emscripten/tests/other/wasm_sourcemap/no_main.c', output)
    # has "sourcesContent" entry with source code (included with `-s` option)
    self.assertIn('int foo()', output)
    # has some entries
    self.assertRegexpMatches(output, r'"mappings":\s*"[A-Za-z0-9+/]')

  def test_wasm_sourcemap_dead(self):
    wasm_map_cmd = [PYTHON, path_from_root('tools', 'wasm-sourcemap.py'),
                    '--dwarfdump-output',
                    path_from_root('tests', 'other', 'wasm_sourcemap_dead', 't.wasm.dump'),
                    '-o', 'a.out.wasm.map',
                    path_from_root('tests', 'other', 'wasm_sourcemap_dead', 't.wasm')]
    run_process(wasm_map_cmd, stdout=PIPE, stderr=PIPE)
    output = open('a.out.wasm.map').read()
    # has only two entries
    self.assertRegexpMatches(output, r'"mappings":\s*"[A-Za-z0-9+/]+,[A-Za-z0-9+/]+"')

  def test_wasm_producers_section(self):
    # no producers section by default
    run_process([PYTHON, EMCC, path_from_root('tests', 'hello_world.c')])
    with open('a.out.wasm', 'rb') as f:
      self.assertNotIn('clang', str(f.read()))
    size = os.path.getsize('a.out.wasm')
    if self.is_wasm_backend():
      run_process([PYTHON, EMCC, path_from_root('tests', 'hello_world.c'), '-s', 'EMIT_PRODUCERS_SECTION=1'])
      with open('a.out.wasm', 'rb') as f:
        self.assertIn('clang', str(f.read()))
      size_with_section = os.path.getsize('a.out.wasm')
      self.assertLess(size, size_with_section)

  def test_html_preprocess(self):
    test_file = path_from_root('tests', 'module', 'test_stdin.c')
    output_file = 'test_stdin.html'
    shell_file = path_from_root('tests', 'module', 'test_html_preprocess.html')

    run_process([PYTHON, EMCC, '-o', output_file, test_file, '--shell-file', shell_file, '-s', 'ASSERTIONS=0'], stdout=PIPE, stderr=PIPE)
    output = open(output_file).read()
    self.assertContained("""<style>
/* Disable preprocessing inside style block as syntax is ambiguous with CSS */
#include {background-color: black;}
#if { background-color: red;}
#else {background-color: blue;}
#endif {background-color: green;}
#xxx {background-color: purple;}
</style>
T1:(else) ASSERTIONS != 1
T2:ASSERTIONS != 1
T3:ASSERTIONS < 2
T4:(else) ASSERTIONS <= 1
T5:(else) ASSERTIONS
T6:!ASSERTIONS""", output)

    run_process([PYTHON, EMCC, '-o', output_file, test_file, '--shell-file', shell_file, '-s', 'ASSERTIONS=1'], stdout=PIPE, stderr=PIPE)
    output = open(output_file).read()
    self.assertContained("""<style>
/* Disable preprocessing inside style block as syntax is ambiguous with CSS */
#include {background-color: black;}
#if { background-color: red;}
#else {background-color: blue;}
#endif {background-color: green;}
#xxx {background-color: purple;}
</style>
T1:ASSERTIONS == 1
T2:(else) ASSERTIONS == 1
T3:ASSERTIONS < 2
T4:(else) ASSERTIONS <= 1
T5:ASSERTIONS
T6:(else) !ASSERTIONS""", output)

    run_process([PYTHON, EMCC, '-o', output_file, test_file, '--shell-file', shell_file, '-s', 'ASSERTIONS=2'], stdout=PIPE, stderr=PIPE)
    output = open(output_file).read()
    self.assertContained("""<style>
/* Disable preprocessing inside style block as syntax is ambiguous with CSS */
#include {background-color: black;}
#if { background-color: red;}
#else {background-color: blue;}
#endif {background-color: green;}
#xxx {background-color: purple;}
</style>
T1:(else) ASSERTIONS != 1
T2:ASSERTIONS != 1
T3:(else) ASSERTIONS >= 2
T4:ASSERTIONS > 1
T5:ASSERTIONS
T6:(else) !ASSERTIONS""", output)

  # Tests that Emscripten-compiled applications can be run from a relative path with node command line that is different than the current working directory.
  def test_node_js_run_from_different_directory(self):
    if not os.path.exists('subdir'):
      os.mkdir('subdir')
    run_process([PYTHON, EMCC, path_from_root('tests', 'hello_world.c'), '-o', os.path.join('subdir', 'a.js'), '-O3'])
    ret = run_process(NODE_JS + [os.path.join('subdir', 'a.js')], stdout=PIPE).stdout
    self.assertContained('hello, world!', ret)

  def test_is_bitcode(self):
    fname = 'tmp.o'

    with open(fname, 'wb') as f:
      f.write(b'foo')
    self.assertFalse(Building.is_bitcode(fname))

    with open(fname, 'wb') as f:
      f.write(b'\xDE\xC0\x17\x0B')
      f.write(16 * b'\x00')
      f.write(b'BC')
    self.assertTrue(Building.is_bitcode(fname))

    with open(fname, 'wb') as f:
      f.write(b'BC')
    self.assertTrue(Building.is_bitcode(fname))

  def test_is_ar(self):
    fname = 'tmp.a'

    with open(fname, 'wb') as f:
      f.write(b'foo')
    self.assertFalse(Building.is_ar(fname))

    with open(fname, 'wb') as f:
      f.write(b'!<arch>\n')
    self.assertTrue(Building.is_ar(fname))

  def test_emcc_parsing(self):
    create_test_file('src.c', r'''
        #include <stdio.h>
        void a() { printf("a\n"); }
        void b() { printf("b\n"); }
        void c() { printf("c\n"); }
        void d() { printf("d\n"); }
      ''')
    create_test_file('response', r'''[
"_a",
"_b",
"_c",
"_d"
]
''')

    for export_arg, expected in [
      # extra space at end - should be ignored
      ("EXPORTED_FUNCTIONS=['_a', '_b', '_c', '_d' ]", ''),
      # extra newline in response file - should be ignored
      ("EXPORTED_FUNCTIONS=@response", ''),
      # stray slash
      ("EXPORTED_FUNCTIONS=['_a', '_b', \\'_c', '_d']", '''undefined exported function: "\\\\'_c'"'''),
      # stray slash
      ("EXPORTED_FUNCTIONS=['_a', '_b',\\ '_c', '_d']", '''undefined exported function: "\\\\ '_c'"'''),
      # stray slash
      ('EXPORTED_FUNCTIONS=["_a", "_b", \\"_c", "_d"]', 'undefined exported function: "\\\\"_c""'),
      # stray slash
      ('EXPORTED_FUNCTIONS=["_a", "_b",\\ "_c", "_d"]', 'undefined exported function: "\\\\ "_c"'),
      # missing comma
      ('EXPORTED_FUNCTIONS=["_a", "_b" "_c", "_d"]', 'undefined exported function: "_b" "_c"'),
    ]:
      print(export_arg)
      proc = run_process([PYTHON, EMCC, 'src.c', '-s', export_arg], stdout=PIPE, stderr=PIPE, check=not expected)
      print(proc.stderr)
      if not expected:
        assert not proc.stderr
      else:
        self.assertNotEqual(proc.returncode, 0)
        self.assertContained(expected, proc.stderr)

  @no_fastcomp('uses new ASYNCIFY')
  def test_asyncify_escaping(self):
    proc = run_process([PYTHON, EMCC, path_from_root('tests', 'hello_world.c'), '-s', 'ASYNCIFY=1', '-s', "ASYNCIFY_WHITELIST=[DOS_ReadFile(unsigned short, unsigned char*, unsigned short*, bool)]"], stdout=PIPE, stderr=PIPE)
    self.assertContained('emcc: ASYNCIFY list contains an item without balanced parentheses', proc.stderr)
    self.assertContained('   DOS_ReadFile(unsigned short', proc.stderr)
    self.assertContained('Try to quote the entire argument', proc.stderr)

  @no_fastcomp('uses new ASYNCIFY')
  def test_asyncify_response_file(self):
    return self.skipTest(' TODO remove the support for multiple binaryen versions warning output ("function name" vs "pattern" etc).')
    create_test_file('a.txt', r'''[
  "DOS_ReadFile(unsigned short, unsigned char*, unsigned short*, bool)"
]
''')
    proc = run_process([PYTHON, EMCC, path_from_root('tests', 'hello_world.c'), '-s', 'ASYNCIFY=1', '-s', "ASYNCIFY_WHITELIST=@a.txt"], stdout=PIPE, stderr=PIPE)
    # we should parse the response file properly, and then issue a proper warning for the missing function
    self.assertContained(
        'Asyncify whitelist contained a non-matching pattern: DOS_ReadFile(unsigned short, unsigned char*, unsigned short*, bool)',
        proc.stderr)

  # Sockets and networking

  def test_inet(self):
    self.do_run(open(path_from_root('tests', 'sha1.c')).read(), 'SHA1=15dd99a1991e0b3826fede3deffc1feba42278e6')
    src = r'''
      #include <stdio.h>
      #include <arpa/inet.h>

      int main() {
        printf("*%x,%x,%x,%x,%x,%x*\n", htonl(0xa1b2c3d4), htonl(0xfe3572e0), htonl(0x07abcdf0), htons(0xabcd), ntohl(0x43211234), ntohs(0xbeaf));
        in_addr_t i = inet_addr("190.180.10.78");
        printf("%x\n", i);
        return 0;
      }
    '''
    self.do_run(src, '*d4c3b2a1,e07235fe,f0cdab07,cdab,34122143,afbe*\n4e0ab4be\n')

  def test_inet2(self):
    src = r'''
      #include <stdio.h>
      #include <arpa/inet.h>

      int main() {
        struct in_addr x, x2;
        int *y = (int*)&x;
        *y = 0x12345678;
        printf("%s\n", inet_ntoa(x));
        int r = inet_aton(inet_ntoa(x), &x2);
        printf("%s\n", inet_ntoa(x2));
        return 0;
      }
    '''
    self.do_run(src, '120.86.52.18\n120.86.52.18\n')

  def test_inet3(self):
    src = r'''
      #include <stdio.h>
      #include <arpa/inet.h>
      #include <sys/socket.h>
      int main() {
        char dst[64];
        struct in_addr x, x2;
        int *y = (int*)&x;
        *y = 0x12345678;
        printf("%s\n", inet_ntop(AF_INET,&x,dst,sizeof dst));
        int r = inet_aton(inet_ntoa(x), &x2);
        printf("%s\n", inet_ntop(AF_INET,&x2,dst,sizeof dst));
        return 0;
      }
    '''
    self.do_run(src, '120.86.52.18\n120.86.52.18\n')

  def test_inet4(self):
    src = r'''
      #include <stdio.h>
      #include <arpa/inet.h>
      #include <sys/socket.h>

      void test(const char *test_addr, bool first=true){
          char str[40];
          struct in6_addr addr;
          unsigned char *p = (unsigned char*)&addr;
          int ret;
          ret = inet_pton(AF_INET6,test_addr,&addr);
          if(ret == -1) return;
          if(ret == 0) return;
          if(inet_ntop(AF_INET6,&addr,str,sizeof(str)) == NULL ) return;
          printf("%02x%02x:%02x%02x:%02x%02x:%02x%02x:%02x%02x:%02x%02x:%02x%02x:%02x%02x - %s\n",
               p[0],p[1],p[2],p[3],p[4],p[5],p[6],p[7],p[8],p[9],p[10],p[11],p[12],p[13],p[14],p[15],str);
          if (first) test(str, false); // check again, on our output
      }
      int main(){
          test("::");
          test("::1");
          test("::1.2.3.4");
          test("::17.18.19.20");
          test("::ffff:1.2.3.4");
          test("1::ffff");
          test("::255.255.255.255");
          test("0:ff00:1::");
          test("0:ff::");
          test("abcd::");
          test("ffff::a");
          test("ffff::a:b");
          test("ffff::a:b:c");
          test("ffff::a:b:c:d");
          test("ffff::a:b:c:d:e");
          test("::1:2:0:0:0");
          test("0:0:1:2:3::");
          test("ffff:ffff:ffff:ffff:ffff:ffff:ffff:ffff");
          test("1::255.255.255.255");

          //below should fail and not produce results..
          test("1.2.3.4");
          test("");
          test("-");

          printf("ok.\n");
      }
    '''
    self.do_run(src, r'''0000:0000:0000:0000:0000:0000:0000:0000 - ::
0000:0000:0000:0000:0000:0000:0000:0000 - ::
0000:0000:0000:0000:0000:0000:0000:0001 - ::1
0000:0000:0000:0000:0000:0000:0000:0001 - ::1
0000:0000:0000:0000:0000:0000:0102:0304 - ::102:304
0000:0000:0000:0000:0000:0000:0102:0304 - ::102:304
0000:0000:0000:0000:0000:0000:1112:1314 - ::1112:1314
0000:0000:0000:0000:0000:0000:1112:1314 - ::1112:1314
0000:0000:0000:0000:0000:ffff:0102:0304 - ::ffff:1.2.3.4
0000:0000:0000:0000:0000:ffff:0102:0304 - ::ffff:1.2.3.4
0001:0000:0000:0000:0000:0000:0000:ffff - 1::ffff
0001:0000:0000:0000:0000:0000:0000:ffff - 1::ffff
0000:0000:0000:0000:0000:0000:ffff:ffff - ::ffff:ffff
0000:0000:0000:0000:0000:0000:ffff:ffff - ::ffff:ffff
0000:ff00:0001:0000:0000:0000:0000:0000 - 0:ff00:1::
0000:ff00:0001:0000:0000:0000:0000:0000 - 0:ff00:1::
0000:00ff:0000:0000:0000:0000:0000:0000 - 0:ff::
0000:00ff:0000:0000:0000:0000:0000:0000 - 0:ff::
abcd:0000:0000:0000:0000:0000:0000:0000 - abcd::
abcd:0000:0000:0000:0000:0000:0000:0000 - abcd::
ffff:0000:0000:0000:0000:0000:0000:000a - ffff::a
ffff:0000:0000:0000:0000:0000:0000:000a - ffff::a
ffff:0000:0000:0000:0000:0000:000a:000b - ffff::a:b
ffff:0000:0000:0000:0000:0000:000a:000b - ffff::a:b
ffff:0000:0000:0000:0000:000a:000b:000c - ffff::a:b:c
ffff:0000:0000:0000:0000:000a:000b:000c - ffff::a:b:c
ffff:0000:0000:0000:000a:000b:000c:000d - ffff::a:b:c:d
ffff:0000:0000:0000:000a:000b:000c:000d - ffff::a:b:c:d
ffff:0000:0000:000a:000b:000c:000d:000e - ffff::a:b:c:d:e
ffff:0000:0000:000a:000b:000c:000d:000e - ffff::a:b:c:d:e
0000:0000:0000:0001:0002:0000:0000:0000 - ::1:2:0:0:0
0000:0000:0000:0001:0002:0000:0000:0000 - ::1:2:0:0:0
0000:0000:0001:0002:0003:0000:0000:0000 - 0:0:1:2:3::
0000:0000:0001:0002:0003:0000:0000:0000 - 0:0:1:2:3::
ffff:ffff:ffff:ffff:ffff:ffff:ffff:ffff - ffff:ffff:ffff:ffff:ffff:ffff:ffff:ffff
ffff:ffff:ffff:ffff:ffff:ffff:ffff:ffff - ffff:ffff:ffff:ffff:ffff:ffff:ffff:ffff
0001:0000:0000:0000:0000:0000:ffff:ffff - 1::ffff:ffff
0001:0000:0000:0000:0000:0000:ffff:ffff - 1::ffff:ffff
ok.
''')

  def test_getsockname_unconnected_socket(self):
    self.do_run(r'''
      #include <sys/socket.h>
      #include <stdio.h>
      #include <assert.h>
      #include <sys/socket.h>
      #include <netinet/in.h>
      #include <arpa/inet.h>
      #include <string.h>
      int main() {
        int fd;
        int z;
        fd = socket(PF_INET, SOCK_STREAM, IPPROTO_TCP);
        struct sockaddr_in adr_inet;
        socklen_t len_inet = sizeof adr_inet;
        z = getsockname(fd, (struct sockaddr *)&adr_inet, &len_inet);
        if (z != 0) {
          perror("getsockname error");
          return 1;
        }
        char buffer[1000];
        sprintf(buffer, "%s:%u", inet_ntoa(adr_inet.sin_addr), (unsigned)ntohs(adr_inet.sin_port));
        const char *correct = "0.0.0.0:0";
        printf("got (expected) socket: %s (%s), size %d (%d)\n", buffer, correct, strlen(buffer), strlen(correct));
        assert(strlen(buffer) == strlen(correct));
        assert(strcmp(buffer, correct) == 0);
        puts("success.");
      }
    ''', 'success.')

  def test_getpeername_unconnected_socket(self):
    self.do_run(r'''
      #include <sys/socket.h>
      #include <stdio.h>
      #include <assert.h>
      #include <sys/socket.h>
      #include <netinet/in.h>
      #include <arpa/inet.h>
      #include <string.h>
      int main() {
        int fd;
        int z;
        fd = socket(PF_INET, SOCK_STREAM, IPPROTO_TCP);
        struct sockaddr_in adr_inet;
        socklen_t len_inet = sizeof adr_inet;
        z = getpeername(fd, (struct sockaddr *)&adr_inet, &len_inet);
        if (z != 0) {
          perror("getpeername error");
          return 1;
        }
        puts("unexpected success.");
      }
    ''', 'getpeername error: Socket not connected', assert_returncode=None)

  def test_getaddrinfo(self):
    self.do_run(open(path_from_root('tests', 'sockets', 'test_getaddrinfo.c')).read(), 'success')

  def test_getnameinfo(self):
    self.do_run(open(path_from_root('tests', 'sockets', 'test_getnameinfo.c')).read(), 'success')

  def test_gethostbyname(self):
    self.do_run(open(path_from_root('tests', 'sockets', 'test_gethostbyname.c')).read(), 'success')

  def test_getprotobyname(self):
    self.do_run(open(path_from_root('tests', 'sockets', 'test_getprotobyname.c')).read(), 'success')

  def test_link(self):
    self.do_run(r'''
#include <netdb.h>

#include <sys/types.h>
#include <sys/socket.h>

int main () {
    void* thing = gethostbyname("bing.com");
    ssize_t rval = recv (0, thing, 0, 0);
    rval = send (0, thing, 0, 0);
    return 0;
}''', '', force_c=True)

  # This test verifies that function names embedded into the build with --js-library (JS functions imported to asm.js/wasm)
  # are minified when -O3 is used
  def test_js_function_names_are_minified(self):
    def check_size(f, expected_size):
      if not os.path.isfile(f):
        return # Nonexistent file passes in this check
      obtained_size = os.path.getsize(f)
      print('size of generated ' + f + ': ' + str(obtained_size))
      try_delete(f)
      assert obtained_size < expected_size

    run_process([PYTHON, path_from_root('tests', 'gen_many_js_functions.py'), 'library_long.js', 'main_long.c'])
    for wasm in [['-s', 'WASM=1'], ['-s', 'WASM=0']]:
      if self.is_wasm_backend() and 'WASM=0' in wasm:
        continue
      # Currently we rely on Closure for full minification of every appearance of JS function names.
      # TODO: Add minification also for non-Closure users and add [] to this list to test minification without Closure.
      for closure in [['--closure', '1']]:
        args = [PYTHON, EMCC, '-O3', '--js-library', 'library_long.js', 'main_long.c', '-o', 'a.html'] + wasm + closure
        print(' '.join(args))
        run_process(args)

        ret = run_process(NODE_JS + ['a.js'], stdout=PIPE).stdout
        self.assertTextDataIdentical('Sum of numbers from 1 to 1000: 500500 (expected 500500)', ret.strip())

        check_size('a.js', 150000)
        check_size('a.wasm', 80000)

  # Checks that C++ exceptions managing invoke_*() wrappers will not be generated if exceptions are disabled
  def test_no_invoke_functions_are_generated_if_exception_catching_is_disabled(self):
    self.skipTest('Skipping other.test_no_invoke_functions_are_generated_if_exception_catching_is_disabled: Enable after new version of fastcomp has been tagged')
    for args in [[], ['-s', 'WASM=0']]:
      run_process([PYTHON, EMCC, path_from_root('tests', 'hello_world.cpp'), '-s', 'DISABLE_EXCEPTION_CATCHING=1', '-o', 'a.html'] + args)
      output = open('a.js').read()
      self.assertContained('_main', output) # Smoke test that we actually compiled
      self.assertNotContained('invoke_', output)

  # Verifies that only the minimal needed set of invoke_*() functions will be generated when C++ exceptions are enabled
  def test_no_excessive_invoke_functions_are_generated_when_exceptions_are_enabled(self):
    self.skipTest('Skipping other.test_no_excessive_invoke_functions_are_generated_when_exceptions_are_enabled: Enable after new version of fastcomp has been tagged')
    for args in [[], ['-s', 'WASM=0']]:
      run_process([PYTHON, EMCC, path_from_root('tests', 'invoke_i.cpp'), '-s', 'DISABLE_EXCEPTION_CATCHING=0', '-o', 'a.html'] + args)
      output = open('a.js').read()
      self.assertContained('invoke_i', output)
      self.assertNotContained('invoke_ii', output)
      self.assertNotContained('invoke_v', output)

  def test_add_emscripten_metadata(self):
    run_process([PYTHON, EMCC, path_from_root('tests', 'hello_world.c'),
                 '-s', 'EMIT_EMSCRIPTEN_METADATA',
                 '-o', 'hello_world.js'])
    wasm = open('hello_world.wasm', 'rb').read()
    # emscripten_metadata should be in the wasm data
    offset = 8 # skip magic + header
    for _ in range(100):
      section = wasm[offset:offset + 1]
      self.assertEqual(section, b'\0', 'No emscripten_metadata section found before standard wasm sections')
      offset += 1
      (section_size, offset) = WebAssembly.delebify(wasm, offset)
      end_offset = offset + section_size
      (name_len, offset) = WebAssembly.delebify(wasm, offset)
      name = wasm[offset:offset + name_len]
      if name == b'emscripten_metadata':
        break
      offset = end_offset
    else:
      self.assertFalse("No emscripten_metadata section found in first 100 custom sections")

    # make sure wasm executes correctly
    ret = run_process(NODE_JS + ['hello_world.js'], stdout=PIPE).stdout
    self.assertTextDataIdentical('hello, world!\n', ret)

  def test_add_emscripten_metadata_not_emitted(self):
    run_process([PYTHON, EMCC, path_from_root('tests', 'hello_world.c'),
                 '-o', 'hello_world.js'])
    wasm = open('hello_world.wasm', 'rb').read()
    # emscripten_metadata should be in the wasm data
    offset = 8 # skip magic + header
    for _ in range(100):
      if offset >= len(wasm):
        break
      section = wasm[offset:offset + 1]
      offset += 1
      (section_size, offset) = WebAssembly.delebify(wasm, offset)
      end_offset = offset + section_size
      # if this is a custom section
      if section == b'\0':
        (name_len, offset) = WebAssembly.delebify(wasm, offset)
        name = wasm[offset:offset + name_len]
        self.assertNotEqual(name, b'emscripten_metadata')
      offset = end_offset
    else:
      self.assertFalse("wasm file had too many sections")

  # This test verifies that the generated exports from asm.js/wasm module only reference the unminified exported name exactly once.
  # (need to contain the export name once for unminified access from calling code, and should not have the unminified name exist more than once, that would be wasteful for size)
  def test_function_exports_are_small(self):
    def test(wasm, closure, opt):
      args = [PYTHON, EMCC, path_from_root('tests', 'long_function_name_in_export.c'), '-o', 'a.html', '-s', 'ENVIRONMENT=web', '-s', 'DECLARE_ASM_MODULE_EXPORTS=0'] + wasm + opt + closure
      run_process(args)

      output = open('a.js', 'r').read()
      try_delete('a.js')
      self.assertNotContained('asm["_thisIsAFunctionExportedFromAsmJsOrWasmWithVeryLongFunctionNameThatWouldBeGreatToOnlyHaveThisLongNameReferredAtMostOnceInOutput"]', output)

      # TODO: Add stricter testing when Wasm side is also optimized: (currently Wasm does still need to reference exports multiple times)
      if 'WASM=1' not in wasm:
        num_times_export_is_referenced = output.count('thisIsAFunctionExportedFromAsmJsOrWasmWithVeryLongFunctionNameThatWouldBeGreatToOnlyHaveThisLongNameReferredAtMostOnceInOutput')
        self.assertEqual(num_times_export_is_referenced, 1)

    if not self.is_wasm_backend():
      for closure in [[], ['--closure', '1']]:
        for opt in [['-O2'], ['-O3'], ['-Os']]:
          test(['-s', 'WASM=0'], closure, opt)
          test(['-s', 'WASM=1', '-s', 'WASM_ASYNC_COMPILATION=0'], closure, opt)

  @no_wasm_backend('tests asmjs, sizes sensitive to fastcomp')
  def test_minimal_runtime_code_size(self):
    smallest_code_size_args = ['-s', 'MINIMAL_RUNTIME=2',
                               '-s', 'AGGRESSIVE_VARIABLE_ELIMINATION=1',
                               '-s', 'ENVIRONMENT=web',
                               '-s', 'TEXTDECODER=2',
                               '-s', 'ABORTING_MALLOC=0',
                               '-s', 'ALLOW_MEMORY_GROWTH=0',
                               '-s', 'SUPPORT_ERRNO=0',
                               '-s', 'DECLARE_ASM_MODULE_EXPORTS=1',
                               '-s', 'MALLOC=emmalloc',
                               '-s', 'GL_EMULATE_GLES_VERSION_STRING_FORMAT=0',
                               '-s', 'GL_EXTENSIONS_IN_PREFIXED_FORMAT=0',
                               '-s', 'GL_SUPPORT_AUTOMATIC_ENABLE_EXTENSIONS=0',
                               '-s', 'GL_TRACK_ERRORS=0',
                               '-s', 'GL_SUPPORT_EXPLICIT_SWAP_CONTROL=0',
                               '-s', 'GL_POOL_TEMP_BUFFERS=0',
                               '-s', 'FAST_UNROLLED_MEMCPY_AND_MEMSET=0',
                               '--output_eol', 'linux']

    asmjs = ['-s', 'WASM=0', '--separate-asm', '-s', 'ELIMINATE_DUPLICATE_FUNCTIONS=1', '--memory-init-file', '1']
    opts = ['-O3', '--closure', '1', '-DNDEBUG', '-ffast-math']

    hello_world_sources = [path_from_root('tests', 'small_hello_world.c'),
                           '-s', 'RUNTIME_FUNCS_TO_IMPORT=[]',
                           '-s', 'USES_DYNAMIC_ALLOC=0',
                           '-s', 'ASM_PRIMITIVE_VARS=[STACKTOP]']
    hello_webgl_sources = [path_from_root('tests', 'minimal_webgl', 'main.cpp'),
                           path_from_root('tests', 'minimal_webgl', 'webgl.c'),
                           '--js-library', path_from_root('tests', 'minimal_webgl', 'library_js.js'),
                           '-s', 'RUNTIME_FUNCS_TO_IMPORT=[]',
                           '-s', 'USES_DYNAMIC_ALLOC=2', '-lGL',
                           '-s', 'MODULARIZE=1']
    hello_webgl2_sources = hello_webgl_sources + ['-s', 'USE_WEBGL2=1']

    test_cases = [
      (asmjs + opts, hello_world_sources, {'a.html': 981, 'a.js': 289, 'a.asm.js': 113, 'a.mem': 6}),
      (opts, hello_world_sources, {'a.html': 968, 'a.js': 604, 'a.wasm': 86}),
      (asmjs + opts, hello_webgl_sources, {'a.html': 881, 'a.js': 5035, 'a.asm.js': 11094, 'a.mem': 321}),
      (opts, hello_webgl_sources, {'a.html': 857, 'a.js': 5083, 'a.wasm': 8841}),
      (opts, hello_webgl2_sources, {'a.html': 857, 'a.js': 6192, 'a.wasm': 8841}) # Compare how WebGL2 sizes stack up with WebGL 1
    ]

    success = True

    def print_percent(actual, expected):
      if actual == expected:
        return ''
      return ' ({:+.2f}%)'.format((actual - expected) * 100.0 / expected)

    for case in test_cases:
      print('\n-----------------------------\n' + str(case))
      flags, sources, files = case
      args = [PYTHON, EMCC, '-o', 'a.html'] + sources + smallest_code_size_args + flags
      print('\n' + ' '.join(args))
      run_process(args)
      print('\n')

      total_output_size = 0
      total_expected_size = 0
      for f in files:
        expected_size = files[f]
        size = os.path.getsize(f)
        print('size of ' + f + ' == ' + str(size) + ', expected ' + str(expected_size) + ', delta=' + str(size - expected_size) + print_percent(size, expected_size))

        # Hack: Generated .mem initializer files have different sizes on different
        # platforms (Windows gives x, CircleCI Linux gives x-17 bytes, my home
        # Linux gives x+2 bytes..). Likewise asm.js files seem to be affected by
        # the LLVM IR text names, which lead to asm.js names, which leads to
        # difference code size, which leads to different relooper choices,
        # as a result leading to slightly different total code sizes.
        # TODO: identify what is causing this. meanwhile allow some amount of slop
        mem_slop = 20
        if size <= expected_size + mem_slop and size >= expected_size - mem_slop:
          size = expected_size

        total_output_size += size
        total_expected_size += expected_size

      print('Total output size=' + str(total_output_size) + ' bytes, expected total size=' + str(total_expected_size) + ', delta=' + str(total_output_size - total_expected_size) + print_percent(total_output_size, total_expected_size))
      if total_output_size > total_expected_size:
        print('Oops, overall generated code size regressed by ' + str(total_output_size - total_expected_size) + ' bytes!')
      if total_output_size < total_expected_size:
        print('Hey amazing, overall generated code size was improved by ' + str(total_expected_size - total_output_size) + ' bytes! Please update test other.test_minimal_runtime_code_size with the new updated size!')
      if total_output_size != total_expected_size:
        success = False
    assert success

  # Test that legacy settings that have been fixed to a specific value and their value can no longer be changed,
  def test_legacy_settings_forbidden_to_change(self):
    stderr = self.expect_fail([PYTHON, EMCC, '-s', 'MEMFS_APPEND_TO_TYPED_ARRAYS=0', path_from_root('tests', 'hello_world.c')])
    self.assertContained('MEMFS_APPEND_TO_TYPED_ARRAYS=0 is no longer supported', stderr)

    run_process([PYTHON, EMCC, '-s', 'MEMFS_APPEND_TO_TYPED_ARRAYS=1', path_from_root('tests', 'hello_world.c')])
    run_process([PYTHON, EMCC, '-s', 'PRECISE_I64_MATH=2', path_from_root('tests', 'hello_world.c')])

  def test_strict_mode_hello_world(self):
    # Verify that strict mode can be used for simple hello world program both
    # via the environment EMCC_STRICT=1 and from the command line `-s STRICT`
    cmd = [PYTHON, EMCC, path_from_root('tests', 'hello_world.c'), '-s', 'STRICT=1']
    run_process(cmd)
    with env_modify({'EMCC_STRICT': '1'}):
      self.do_run(open(path_from_root('tests', 'hello_world.c')).read(), 'hello, world!')

  def test_strict_mode_legacy_settings(self):
    cmd = [PYTHON, EMCC, path_from_root('tests', 'hello_world.c'), '-s', 'SPLIT_MEMORY=0']
    run_process(cmd)

    stderr = self.expect_fail(cmd + ['-s', 'STRICT=1'])
    self.assertContained('legacy setting used in strict mode: SPLIT_MEMORY', stderr)

    with env_modify({'EMCC_STRICT': '1'}):
      stderr = self.expect_fail(cmd)
      self.assertContained('legacy setting used in strict mode: SPLIT_MEMORY', stderr)

  def test_strict_mode_legacy_settings_runtime(self):
    # Verify that legacy settings are not accessible at runtime under strict
    # mode.
    self.set_setting('RETAIN_COMPILER_SETTINGS', 1)
    src = r'''\
    #include <stdio.h>
    #include <emscripten.h>

    int main() {
      printf("BINARYEN_METHOD: %s\n", (char*)emscripten_get_compiler_setting("BINARYEN_METHOD"));
      return 0;
    }
    '''
    self.do_run(src, 'BINARYEN_METHOD: native-wasm')
    with env_modify({'EMCC_STRICT': '1'}):
      self.do_run(src, 'invalid compiler setting: BINARYEN_METHOD')
    self.set_setting('STRICT', 1)
    self.do_run(src, 'invalid compiler setting: BINARYEN_METHOD')

  def test_strict_mode_renamed_setting(self):
    # Verify that renamed settings are available by either name (when not in
    # strict mode.
    self.set_setting('RETAIN_COMPILER_SETTINGS', 1)
    src = r'''\
    #include <stdio.h>
    #include <emscripten.h>

    int main() {
      printf("%d %d\n",
        emscripten_get_compiler_setting("BINARYEN_ASYNC_COMPILATION"),
        emscripten_get_compiler_setting("WASM_ASYNC_COMPILATION"));
      return 0;
    }
    '''

    # Setting the new name should set both
    self.set_setting('WASM_ASYNC_COMPILATION', 0)
    self.do_run(src, '0 0')
    self.set_setting('WASM_ASYNC_COMPILATION', 1)
    self.do_run(src, '1 1')
    self.clear_setting('WASM_ASYNC_COMPILATION')

    # Setting the old name should set both
    self.set_setting('BINARYEN_ASYNC_COMPILATION', 0)
    self.do_run(src, '0 0')
    self.set_setting('BINARYEN_ASYNC_COMPILATION', 1)
    self.do_run(src, '1 1')

  def test_strict_mode_legacy_settings_library(self):
    create_test_file('lib.js', r'''
#if SPLIT_MEMORY
#endif
''')
    cmd = [PYTHON, EMCC, path_from_root('tests', 'hello_world.c'), '-o', 'out.js', '--js-library', 'lib.js']
    run_process(cmd)
    self.assertContained('ReferenceError: SPLIT_MEMORY is not defined', self.expect_fail(cmd + ['-s', 'STRICT=1']))
    with env_modify({'EMCC_STRICT': '1'}):
      self.assertContained('ReferenceError: SPLIT_MEMORY is not defined', self.expect_fail(cmd))

  def test_safe_heap_log(self):
    self.set_setting('SAFE_HEAP')
    self.set_setting('SAFE_HEAP_LOG')
    self.set_setting('EXIT_RUNTIME')
    src = open(path_from_root('tests', 'hello_world.c')).read()
    self.do_run(src, 'SAFE_HEAP load: ')

    if not self.is_wasm_backend():
      self.set_setting('WASM', 0)
      self.do_run(src, 'SAFE_HEAP load: ')

  @no_fastcomp('iprintf/__small_printf are wasm-backend-only features')
  def test_mini_printfs(self):
    def test(code):
      with open('src.c', 'w') as f:
        f.write('''
          #include <stdio.h>
          int main() {
            volatile void* unknown_value;
            %s
          }
        ''' % code)
      run_process([PYTHON, EMCC, 'src.c', '-O1'])
      return os.path.getsize('a.out.wasm')

    i = test('printf("%d", *(int*)unknown_value);')
    f = test('printf("%f", *(double*)unknown_value);')
    lf = test('printf("%Lf", *(long double*)unknown_value);')
    both = test('printf("%d", *(int*)unknown_value); printf("%Lf", *(long double*)unknown_value);')
    print(i, f, lf, both)

    # iprintf is much smaller than printf with float support
    assert f - 3400 <= i <= f - 3000
    # __small_printf is somewhat smaller than printf with long double support
    assert lf - 900 <= f <= lf - 500
    # both is a little bigger still
    assert both - 100 <= lf <= both - 50

  # Tests that passing -s MALLOC=none will not include system malloc() to the build.
  def test_malloc_none(self):
    stderr = self.expect_fail([PYTHON, EMCC, path_from_root('tests', 'malloc_none.c'), '-s', 'MALLOC=none'])
    self.assertContained('undefined symbol: malloc', stderr)

  @parameterized({
    'c': ['c'],
    'cpp': ['cpp'],
  })
  @no_fastcomp('lsan not supported on fastcomp')
  def test_lsan_leaks(self, ext):
    self.do_smart_test(path_from_root('tests', 'other', 'test_lsan_leaks.' + ext),
                       emcc_args=['-fsanitize=leak', '-s', 'ALLOW_MEMORY_GROWTH=1'],
                       assert_returncode=None, literals=[
      'Direct leak of 2048 byte(s) in 1 object(s) allocated from',
      'Direct leak of 1337 byte(s) in 1 object(s) allocated from',
      'Direct leak of 42 byte(s) in 1 object(s) allocated from',
    ])

  @parameterized({
    'c': ['c', [
      r'in malloc.*a\.out\.wasm\+0x',
      r'(?im)in f (/|[a-z]:).*/test_lsan_leaks\.c:6:21$',
      r'(?im)in main (/|[a-z]:).*/test_lsan_leaks\.c:10:16$',
      r'(?im)in main (/|[a-z]:).*/test_lsan_leaks\.c:12:3$',
      r'(?im)in main (/|[a-z]:).*/test_lsan_leaks\.c:13:3$',
    ]],
    'cpp': ['cpp', [
      r'in operator new\[\]\(unsigned long\).*a\.out\.wasm\+0x',
      r'(?im)in f\(\) (/|[a-z]:).*/test_lsan_leaks\.cpp:4:21$',
      r'(?im)in main (/|[a-z]:).*/test_lsan_leaks\.cpp:8:16$',
      r'(?im)in main (/|[a-z]:).*/test_lsan_leaks\.cpp:10:3$',
      r'(?im)in main (/|[a-z]:).*/test_lsan_leaks\.cpp:11:3$',
    ]],
  })
  @no_fastcomp('lsan not supported on fastcomp')
  def test_lsan_stack_trace(self, ext, regexes):
    self.do_smart_test(path_from_root('tests', 'other', 'test_lsan_leaks.' + ext),
                       emcc_args=['-fsanitize=leak', '-s', 'ALLOW_MEMORY_GROWTH=1', '-g4'],
                       assert_returncode=None, literals=[
      'Direct leak of 2048 byte(s) in 1 object(s) allocated from',
      'Direct leak of 1337 byte(s) in 1 object(s) allocated from',
      'Direct leak of 42 byte(s) in 1 object(s) allocated from',
    ], regexes=regexes)

  @parameterized({
    'c': ['c'],
    'cpp': ['cpp'],
  })
  @no_fastcomp('lsan not supported on fastcomp')
  def test_lsan_no_leak(self, ext):
    self.do_smart_test(path_from_root('tests', 'other', 'test_lsan_no_leak.' + ext),
                       emcc_args=['-fsanitize=leak', '-s', 'ALLOW_MEMORY_GROWTH=1', '-s', 'ASSERTIONS=0'],
                       regexes=[r'^\s*$'])

  @no_fastcomp('lsan not supported on fastcomp')
  def test_lsan_no_stack_trace(self):
    self.do_smart_test(path_from_root('tests', 'other', 'test_lsan_leaks.c'),
                       emcc_args=['-fsanitize=leak', '-s', 'ALLOW_MEMORY_GROWTH=1', '-DDISABLE_CONTEXT'],
                       assert_returncode=None, literals=[
      'Direct leak of 3427 byte(s) in 3 object(s) allocated from:',
      'SUMMARY: LeakSanitizer: 3427 byte(s) leaked in 3 allocation(s).',
    ])

  @no_fastcomp('asan is not supported on fastcomp')
  def test_asan_null_deref(self):
    self.do_smart_test(path_from_root('tests', 'other', 'test_asan_null_deref.c'),
                       emcc_args=['-fsanitize=address', '-s', 'ALLOW_MEMORY_GROWTH=1'],
                       assert_returncode=None, literals=[
      'AddressSanitizer: null-pointer-dereference on address',
    ])

  @no_fastcomp('asan is not supported on fastcomp')
  def test_asan_no_stack_trace(self):
    self.do_smart_test(path_from_root('tests', 'other', 'test_lsan_leaks.c'),
                       emcc_args=['-fsanitize=address', '-s', 'ALLOW_MEMORY_GROWTH=1', '-DDISABLE_CONTEXT', '-s', 'EXIT_RUNTIME'],
                       assert_returncode=None, literals=[
      'Direct leak of 3427 byte(s) in 3 object(s) allocated from:',
      'SUMMARY: AddressSanitizer: 3427 byte(s) leaked in 3 allocation(s).',
    ])

  @parameterized({
    'async': ['-s', 'WASM_ASYNC_COMPILATION=1'],
    'sync': ['-s', 'WASM_ASYNC_COMPILATION=0'],
  })
  @no_fastcomp('offset converter is not supported on fastcomp')
  def test_offset_converter(self, *args):
    self.do_smart_test(path_from_root('tests', 'other', 'test_offset_converter.c'),
                       emcc_args=['-s', 'USE_OFFSET_CONVERTER', '-g4'] + list(args), literals=['ok'])

  @no_windows('ptys and select are not available on windows')
  @no_fastcomp('fastcomp clang detects colors differently')
  def test_build_error_color(self):
    create_test_file('src.c', 'int main() {')
    returncode, output = self.run_on_pty([PYTHON, EMCC, 'src.c'])
    self.assertNotEqual(returncode, 0)
    self.assertIn(b"\x1b[1msrc.c:1:13: \x1b[0m\x1b[0;1;31merror: \x1b[0m\x1b[1mexpected '}'\x1b[0m", output)
    self.assertIn(b"shared:ERROR: \x1b[31m", output)

  @parameterized({
    'fno_diagnostics_color': ['-fno-diagnostics-color'],
    'fdiagnostics_color_never': ['-fdiagnostics-color=never'],
  })
  @no_windows('ptys and select are not available on windows')
  def test_pty_no_color(self, flag):
    with open('src.c', 'w') as f:
      f.write('int main() {')

    returncode, output = self.run_on_pty([PYTHON, EMCC, flag, 'src.c'])
    self.assertNotEqual(returncode, 0)
    self.assertNotIn(b'\x1b', output)

  @no_fastcomp('sanitizers are not supported on fastcomp')
  def test_sanitizer_color(self):
    create_test_file('src.c', '''
      #include <emscripten.h>
      int main() {
        int *p = 0, q;
        EM_ASM({ Module.printWithColors = true; });
        q = *p;
      }
    ''')
    run_process([PYTHON, EMCC, '-fsanitize=null', 'src.c'])
    output = run_js('a.out.js', stderr=PIPE, full_output=True)
    self.assertIn('\x1b[1msrc.c', output)

  @no_fastcomp('main param optimizations are upstream-only')
  def test_main_reads_params(self):
    create_test_file('no.c', '''
      int main() {
        return 42;
      }
    ''')
    run_process([PYTHON, EMCC, 'no.c', '-O3', '-o', 'no.js'])
    no = os.path.getsize('no.js')
    create_test_file('yes.c', '''
      int main(int argc, char **argv) {
        return argc;
      }
    ''')
    run_process([PYTHON, EMCC, 'yes.c', '-O3', '-o', 'yes.js'])
    yes = os.path.getsize('yes.js')
    # not having to set up argc/argv allows us to avoid including a
    # significant amount of JS for string support (which is not needed
    # otherwise in such a trivial program).
    self.assertLess(no, 0.95 * yes)

  @no_fastcomp('not optimized in fastcomp')
  def test_INCOMING_MODULE_JS_API(self):
    def test(args):
      run_process([PYTHON, EMCC, path_from_root('tests', 'hello_world.c'), '-O3', '--closure', '1'] + args)
      for engine in JS_ENGINES:
        self.assertContained('hello, world!', run_js('a.out.js', engine=engine))
      with open('a.out.js') as f:
        # ignore \r which on windows can increase the size
        return len(f.read().replace('\r', ''))
    normal = test([])
    changed = test(['-s', 'INCOMING_MODULE_JS_API=[]'])
    print('sizes', normal, changed)
    # Changing this option to [] should decrease code size.
    self.assertLess(changed, normal)
    # Check an absolute code size as well, with some slack.
    self.assertLess(abs(changed - 5795), 150)

  def test_llvm_includes(self):
    self.build('#include <stdatomic.h>', self.get_dir(), 'atomics.c')

  def test_mmap_and_munmap(self):
    emcc_args = []
    for f in ['data_ro.dat', 'data_rw.dat']:
        create_test_file(f, 'Test file')
        emcc_args.extend(['--embed-file', f])
    self.do_other_test('mmap_and_munmap', emcc_args)

  def test_mmap_memorygrowth(self):
    self.do_other_test('mmap_memorygrowth', ['-s', 'ALLOW_MEMORY_GROWTH=1'])

  @no_fastcomp('fastcomp defines this in the backend itself, so it is always on there')
  def test_EMSCRIPTEN_and_STRICT(self):
    # __EMSCRIPTEN__ is the proper define; we support EMSCRIPTEN for legacy
    # code, unless STRICT is enabled.
    create_test_file('src.c', '''
      #ifndef EMSCRIPTEN
      #error "not defined"
      #endif
    ''')
    run_process([PYTHON, EMCC, 'src.c', '-c'])
    self.expect_fail([PYTHON, EMCC, 'src.c', '-s', 'STRICT', '-c'])

  def test_exception_settings(self):
    for catching, throwing, opts in itertools.product([0, 1], repeat=3):
      cmd = [PYTHON, EMCC, path_from_root('tests', 'other', 'exceptions_modes_symbols_defined.cpp'), '-s', 'DISABLE_EXCEPTION_THROWING=%d' % (1 - throwing), '-s', 'DISABLE_EXCEPTION_CATCHING=%d' % (1 - catching), '-O%d' % opts]
      print(cmd)
      if not throwing and not catching:
        self.assertContained('DISABLE_EXCEPTION_THROWING was set (likely due to -fno-exceptions), which means no C++ exception throwing support code is linked in, but such support is required', self.expect_fail(cmd))
      elif not throwing and catching:
        self.assertContained('DISABLE_EXCEPTION_THROWING was set (probably from -fno-exceptions) but is not compatible with enabling exception catching (DISABLE_EXCEPTION_CATCHING=0)', self.expect_fail(cmd))
      else:
        run_process(cmd)

  def test_assertions_on_internal_api_changes(self):
    create_test_file('src.c', r'''
      #include <emscripten.h>
      int main(int argc, char **argv) {
        EM_ASM({
          try {
            Module['read'];
            out('it should not be there');
          } catch(e) {
            out('error: ' + e);
          }
        });
      }
    ''')
    run_process([PYTHON, EMCC, 'src.c', '-s', 'ASSERTIONS'])
    self.assertContained('Module.read has been replaced with plain read', run_js('a.out.js'))

  def test_assertions_on_incoming_module_api_changes(self):
    create_test_file('pre.js', r'''
      var Module = {
        read: function() {}
      }
    ''')
    run_process([PYTHON, EMCC, path_from_root('tests', 'hello_world.c'), '-s', 'ASSERTIONS', '--pre-js', 'pre.js'])
    self.assertContained('Module.read option was removed', run_js('a.out.js', assert_returncode=None, stderr=PIPE))

  def test_assertions_on_outgoing_module_api_changes(self):
    create_test_file('src.cpp', r'''
      #include <emscripten.h>
      int main() {
        EM_ASM({
          console.log();
          function check(name) {
            try {
              Module[name];
              console.log("success: " + name);
            } catch(e) {
            }
          }
          check("read");
          // TODO check("setWindowTitle");
          check("wasmBinary");
          check("arguments");
        });
      }
    ''')
    run_process([PYTHON, EMCC, 'src.cpp', '-s', 'ASSERTIONS'])
    self.assertContained('''
Module.read has been replaced with plain read_
Module.wasmBinary has been replaced with plain wasmBinary
Module.arguments has been replaced with plain arguments_
''', run_js('a.out.js', assert_returncode=None, stderr=PIPE))

  def test_em_asm_strict_c(self):
    create_test_file('src.c', '''
      #include <emscripten/em_asm.h>
      int main() {
        EM_ASM({ console.log('Hello, world!'); });
      }
    ''')
    result = run_process([PYTHON, EMCC, '-std=c11', 'src.c'], stderr=PIPE, check=False)
    self.assertNotEqual(result.returncode, 0)
    self.assertIn('EM_ASM does not work in -std=c* modes, use -std=gnu* modes instead', result.stderr)

  def test_boost_graph(self):
    self.do_smart_test(path_from_root('tests', 'test_boost_graph.cpp'),
                       emcc_args=['-s', 'USE_BOOST_HEADERS=1'],
                       assert_returncode=0)

  @no_fastcomp('EM_ASM and setjmp works fine on fastcomp')
  def test_setjmp_em_asm(self):
    create_test_file('src.c', '''
      #include <emscripten.h>
      #include <setjmp.h>

      int main() {
        jmp_buf buf;
        setjmp(buf);
        EM_ASM({
          console.log("hello world");
        });
      }
    ''')
    result = run_process([PYTHON, EMCC, 'src.c'], stderr=PIPE, check=False)
    self.assertNotEqual(result.returncode, 0)
    self.assertIn('Cannot use EM_ASM* alongside setjmp/longjmp', result.stderr)
    self.assertIn('Please consider using EM_JS, or move the EM_ASM into another function.', result.stderr)

  def test_missing_stdlibs(self):
    # Certain standard libraries are expected to be useable via -l flags but
    # don't actually exist in our standard library path.  Make sure we don't
    # error out when linking with these flags.
    run_process([PYTHON, EMCC, path_from_root('tests', 'hello_world.cpp'), '-lm', '-ldl', '-lrt', '-lpthread'])<|MERGE_RESOLUTION|>--- conflicted
+++ resolved
@@ -8111,11 +8111,7 @@
   @no_fastcomp()
   def test_binaryen_metadce_cxx(self):
     # test on libc++: see effects of emulated function pointers
-<<<<<<< HEAD
     self.run_metadce_test('hello_libcxx.cpp', ['-O2'], 36, [], ['waka'], 226582, 19, 33, None) # noqa
-=======
-    self.run_metadce_test('hello_libcxx.cpp', ['-O2'], 35, [], ['waka'], 226582, 18, 33, None) # noqa
->>>>>>> 0cdbaa4e
 
   @parameterized({
     'normal': (['-O2'], 38, ['abort'], ['waka'], 186423, 24, 37, 541), # noqa
@@ -8143,11 +8139,7 @@
     # don't compare the # of functions in a main module, which changes a lot
     # TODO(sbc): Investivate why the number of exports is order of magnitude
     # larger for wasm backend.
-<<<<<<< HEAD
     'main_module_1': (['-O3', '-s', 'MAIN_MODULE=1'], 1608, [], [], 517336, None, 1497, None), # noqa
-=======
-    'main_module_1': (['-O3', '-s', 'MAIN_MODULE=1'], 1606, [], [], 517336, None, 1500, None), # noqa
->>>>>>> 0cdbaa4e
     'main_module_2': (['-O3', '-s', 'MAIN_MODULE=2'],   12, [], [],  10770,   12,   10, None), # noqa
   })
   @no_fastcomp()
@@ -8167,11 +8159,7 @@
                       4, [],        [],           8,   0,    0,  0), # noqa; totally empty!
     # we don't metadce with linkable code! other modules may want stuff
     # don't compare the # of functions in a main module, which changes a lot
-<<<<<<< HEAD
     'main_module_1': (['-O3', '-s', 'MAIN_MODULE=1'], 1593, [], [], 226403, None, 104, None), # noqa
-=======
-    'main_module_1': (['-O3', '-s', 'MAIN_MODULE=1'], 1592, [], [], 226403, None, 107, None), # noqa
->>>>>>> 0cdbaa4e
     'main_module_2': (['-O3', '-s', 'MAIN_MODULE=2'],   13, [], [],  10017,   13,   9,   20), # noqa
   })
   @no_wasm_backend()
