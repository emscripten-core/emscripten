# coding=utf-8
# Copyright 2013 The Emscripten Authors.  All rights reserved.
# Emscripten is available under two separate licenses, the MIT license and the
# University of Illinois/NCSA Open Source License.  Both these licenses can be
# found in the LICENSE file.

# noqa: E241

from functools import wraps
import glob
import gzip
import itertools
import json
import os
import pipes
import re
import select
import shlex
import shutil
import subprocess
import sys
import time
import tempfile
import unittest
import uuid
from pathlib import Path
from subprocess import PIPE, STDOUT

if __name__ == '__main__':
  raise Exception('do not run this file directly; do something like: tests/runner other')

from tools.shared import try_delete, config
from tools.shared import EMCC, EMXX, EMAR, EMRANLIB, PYTHON, FILE_PACKAGER, WINDOWS, EM_BUILD_VERBOSE
from tools.shared import CLANG_CC, CLANG_CXX, LLVM_AR, LLVM_DWARFDUMP, EMCMAKE, EMCONFIGURE
from common import RunnerCore, path_from_root, is_slow_test, ensure_dir, disabled, make_executable
from common import env_modify, no_mac, no_windows, requires_native_clang, with_env_modify
from common import create_file, parameterized, NON_ZERO, node_pthreads, TEST_ROOT, test_file
from common import compiler_for, read_file, read_binary, EMBUILDER, require_v8, require_node
from tools import shared, building, utils, deps_info
import common
import jsrun
import clang_native
from tools import line_endings
from tools import webassembly

scons_path = utils.which('scons')
emmake = shared.bat_suffix(path_from_root('emmake'))
emconfig = shared.bat_suffix(path_from_root('em-config'))
emsize = shared.bat_suffix(path_from_root('emsize'))
emprofile = shared.bat_suffix(path_from_root('emprofile'))
wasm_dis = Path(building.get_binaryen_bin(), 'wasm-dis')
wasm_opt = Path(building.get_binaryen_bin(), 'wasm-opt')


class temp_directory():
  def __init__(self, dirname):
    self.dir = dirname

  def __enter__(self):
    self.directory = tempfile.mkdtemp(prefix='emtest_temp_', dir=self.dir)
    self.prev_cwd = os.getcwd()
    os.chdir(self.directory)
    print('temp_directory: ' + self.directory)
    return self.directory

  def __exit__(self, type, value, traceback):
    os.chdir(self.prev_cwd)


def uses_canonical_tmp(func):
  """Decorator that signals the use of the canonical temp by a test method.

  This decorator takes care of cleaning the directory after the
  test to satisfy the leak detector.
  """
  @wraps(func)
  def decorated(self):
    # Before running the test completely remove the canonical_tmp
    if os.path.exists(self.canonical_temp_dir):
      shutil.rmtree(self.canonical_temp_dir)
    try:
      func(self)
    finally:
      # Make sure the test isn't lying about the fact that it uses
      # canonical_tmp
      self.assertTrue(os.path.exists(self.canonical_temp_dir))
      # Remove the temp dir in a try-finally, as otherwise if the
      # test fails we would not clean it up, and if leak detection
      # is set we will show that error instead of the actual one.
      shutil.rmtree(self.canonical_temp_dir)

  return decorated


def parse_wasm(filename):
  wat = shared.run_process([wasm_dis, filename], stdout=PIPE).stdout
  imports = []
  exports = []
  funcs = []
  for line in wat.splitlines():
    line = line.strip()
    if line.startswith('(import '):
      line = line.strip('()')
      parts = line.split()
      module = parts[1].strip('"')
      name = parts[2].strip('"')
      imports.append('%s.%s' % (module, name))
    if line.startswith('(export '):
      line = line.strip('()')
      name = line.split()[1].strip('"')
      exports.append(name)
    if line.startswith('(func '):
      line = line.strip('()')
      name = line.split()[1].strip('"')
      funcs.append(name)
  return imports, exports, funcs


class other(RunnerCore):
  def assertIsObjectFile(self, filename):
    self.assertTrue(building.is_wasm(filename))

  def assertIsWasmDylib(self, filename):
    self.assertTrue(building.is_wasm_dylib(filename))

  def do_other_test(self, testname, emcc_args=[], **kwargs):
    self.do_run_in_out_file_test('other', testname, emcc_args=emcc_args, **kwargs)

  # Another utility to run a test in this suite. This receives a source file
  # to compile, with optional compiler and execution flags.
  # Output can be checked by seeing if literals are contained, and that a list
  # of regexes match. The return code can also be checked.
  def do_smart_test(self, source, literals=[], engine=None, regexes=[],
                    emcc_args=[], run_args=[], assert_returncode=0):
    self.run_process([compiler_for(source), source] + emcc_args)
    seen = self.run_js('a.out.js', engine=engine, args=run_args, assert_returncode=assert_returncode) + '\n'

    for literal in literals:
      self.assertContained([literal], seen)

    for regex in regexes:
      self.assertTrue(re.search(regex, seen), 'Expected regex "%s" to match on:\n%s' % (regex, seen))

  def run_on_pty(self, cmd):
    master, slave = os.openpty()
    output = []

    try:
      env = os.environ.copy()
      env['TERM'] = 'xterm-color'
      proc = subprocess.Popen(cmd, stdout=slave, stderr=slave, env=env)
      while proc.poll() is None:
        r, w, x = select.select([master], [], [], 1)
        if r:
          output.append(os.read(master, 1024))
      return (proc.returncode, b''.join(output))
    finally:
      os.close(master)
      os.close(slave)

  def test_emcc_v(self):
    for compiler in [EMCC, EMXX]:
      # -v, without input files
      proc = self.run_process([compiler, '-v'], stdout=PIPE, stderr=PIPE)
      self.assertEqual(proc.stdout, '')
      # assert that the emcc message comes first.  We had a bug where the sub-process output
      # from clang would be flushed to stderr first.
      self.assertContained('emcc (Emscripten gcc/clang-like replacement', proc.stderr)
      self.assertTrue(proc.stderr.startswith('emcc (Emscripten gcc/clang-like replacement'))
      self.assertContained('clang version %s' % shared.EXPECTED_LLVM_VERSION, proc.stderr)
      self.assertContained('GNU', proc.stderr)
      self.assertContained('Target: wasm32-unknown-emscripten', proc.stderr)
      self.assertNotContained('this is dangerous', proc.stderr)

  def test_emcc_check(self):
    proc = self.run_process([EMCC, '--check'], stdout=PIPE, stderr=PIPE)
    self.assertEqual(proc.stdout, '')
    self.assertContained('emcc (Emscripten gcc/clang-like replacement', proc.stderr)
    self.assertContained('Running sanity checks', proc.stderr)
    proc = self.run_process([EMCC, '--check'], stdout=PIPE, stderr=PIPE)
    self.assertContained('Running sanity checks', proc.stderr)

  def test_emcc_generate_config(self):
    for compiler in [EMCC, EMXX]:
      config_path = './emscripten_config'
      self.run_process([compiler, '--generate-config', config_path])
      self.assertExists(config_path, 'A config file should have been created at %s' % config_path)
      config_contents = read_file(config_path)
      self.assertContained('EMSCRIPTEN_ROOT', config_contents)
      self.assertContained('LLVM_ROOT', config_contents)
      os.remove(config_path)

  def test_emcc_output_mjs(self):
    self.run_process([EMCC, '-o', 'hello_world.mjs', test_file('hello_world.c')])
    output = read_file('hello_world.mjs')
    self.assertContained('export default Module;', output)
    # TODO(sbc): Test that this is actually runnable.  We currently don't have
    # any tests for EXPORT_ES6 but once we do this should be enabled.
    # self.assertContained('hello, world!', self.run_js('hello_world.mjs'))

  @parameterized({
    '': (True, [],),
    'no_import_meta': (False, ['-s', 'USE_ES6_IMPORT_META=0'],),
  })
  def test_emcc_output_worker_mjs(self, has_import_meta, args):
    os.mkdir('subdir')
    self.run_process([EMCC, '-o', 'subdir/hello_world.mjs', '-pthread', '-O1',
                      test_file('hello_world.c')] + args)
    src = read_file('subdir/hello_world.mjs')
    self.assertContainedIf("new URL('hello_world.wasm', import.meta.url)", src, condition=has_import_meta)
    self.assertContainedIf("new Worker(new URL('hello_world.worker.js', import.meta.url))", src, condition=has_import_meta)
    self.assertContained('export default Module;', src)
    src = read_file('subdir/hello_world.worker.js')
    self.assertContained('import("./hello_world.mjs")', src)

  def test_emcc_output_worker_mjs_single_file(self):
    self.run_process([EMCC, '-o', 'hello_world.mjs', '-pthread',
                      test_file('hello_world.c'), '-s', 'SINGLE_FILE=1'])
    src = read_file('hello_world.mjs')
    self.assertNotContained("new URL('data:", src)
    self.assertContained("new Worker(new URL('hello_world.worker.js', import.meta.url))", src)

  def test_emcc_output_mjs_closure(self):
    self.run_process([EMCC, '-o', 'hello_world.mjs',
                      test_file('hello_world.c'), '--closure=1'])
    src = read_file('hello_world.mjs')
    self.assertContained('new URL("hello_world.wasm", import.meta.url)', src)

  def test_export_es6_implies_modularize(self):
    self.run_process([EMCC, test_file('hello_world.c'), '-s', 'EXPORT_ES6=1'])
    src = read_file('a.out.js')
    self.assertContained('export default Module;', src)

  def test_export_es6_requires_modularize(self):
    err = self.expect_fail([EMCC, test_file('hello_world.c'), '-s', 'EXPORT_ES6=1', '-s', 'MODULARIZE=0'])
    self.assertContained('EXPORT_ES6 requires MODULARIZE to be set', err)

  def test_export_es6_allows_export_in_post_js(self):
    self.run_process([EMCC, test_file('hello_world.c'), '-O3', '-s', 'EXPORT_ES6=1', '--post-js', test_file('export_module.js')])
    src = read_file('a.out.js')
    self.assertContained('export{doNothing};', src)

  def test_emcc_out_file(self):
    # Verify that "-ofile" works in addition to "-o" "file"
    self.run_process([EMCC, '-c', '-ofoo.o', test_file('hello_world.c')])
    self.assertExists('foo.o')
    self.run_process([EMCC, '-ofoo.js', 'foo.o'])
    self.assertExists('foo.js')

  @parameterized({
    'c': [EMCC, '.c'],
    'cxx': [EMXX, '.cpp']})
  def test_emcc_basics(self, compiler, suffix):
    # emcc src.cpp ==> writes a.out.js and a.out.wasm
    self.run_process([compiler, test_file('hello_world' + suffix)])
    self.assertExists('a.out.js')
    self.assertExists('a.out.wasm')
    self.assertContained('hello, world!', self.run_js('a.out.js'))

    # --version
    output = self.run_process([compiler, '--version'], stdout=PIPE, stderr=PIPE)
    output = output.stdout.replace('\r', '')
    self.assertContained('emcc (Emscripten gcc/clang-like replacement', output)
    self.assertContained('''Copyright (C) 2014 the Emscripten authors (see AUTHORS.txt)
This is free and open source software under the MIT license.
There is NO warranty; not even for MERCHANTABILITY or FITNESS FOR A PARTICULAR PURPOSE.
''', output)

    # --help
    output = self.run_process([compiler, '--help'], stdout=PIPE, stderr=PIPE)
    self.assertContained('Display this information', output.stdout)
    self.assertContained('Most clang options will work', output.stdout)

    # -dumpmachine
    output = self.run_process([compiler, '-dumpmachine'], stdout=PIPE, stderr=PIPE)
    self.assertContained('wasm32-unknown-emscripten', output.stdout)

    # -dumpversion
    output = self.run_process([compiler, '-dumpversion'], stdout=PIPE, stderr=PIPE)
    self.assertEqual(shared.EMSCRIPTEN_VERSION, output.stdout.strip())

    # properly report source code errors, and stop there
    self.clear()
    stderr = self.expect_fail([compiler, test_file('hello_world_error' + suffix)])
    self.assertNotContained('IOError', stderr) # no python stack
    self.assertNotContained('Traceback', stderr) # no python stack
    self.assertContained('error: invalid preprocessing directive', stderr)
    self.assertContained(["error: use of undeclared identifier 'cheez", "error: unknown type name 'cheez'"], stderr)
    self.assertContained('errors generated.', stderr.splitlines()[-2])

  @parameterized({
    'c': [EMCC, '.c'],
    'cxx': [EMXX, '.cpp']})
  def test_emcc_2(self, compiler, suffix):
    # emcc src.cpp -c    and   emcc src.cpp -o src.[o|bc] ==> should give a .bc file
    for args in [[], ['-o', 'src.o'], ['-o', 'src.bc'], ['-o', 'src.so']]:
      print('args:', args)
      target = args[1] if len(args) == 2 else 'hello_world.o'
      self.clear()
      self.run_process([compiler, '-c', test_file('hello_world' + suffix)] + args)
      syms = building.llvm_nm(target)
      self.assertIn('main', syms['defs'])
      # wasm backend will also have '__original_main' or such
      self.assertEqual(len(syms['defs']), 2)
      if target == 'js': # make sure emcc can recognize the target as a bitcode file
        shutil.move(target, target + '.bc')
        target += '.bc'
      self.run_process([compiler, target, '-o', target + '.js'])
      self.assertContained('hello, world!', self.run_js(target + '.js'))

  @parameterized({
    'c': [EMCC, '.c'],
    'cxx': [EMXX, '.cpp']})
  def test_emcc_3(self, compiler, suffix):
    # handle singleton archives
    self.run_process([compiler, '-c', test_file('hello_world' + suffix), '-o', 'a.o'])
    self.run_process([LLVM_AR, 'r', 'a.a', 'a.o'], stdout=PIPE, stderr=PIPE)
    self.run_process([compiler, 'a.a'])
    self.assertContained('hello, world!', self.run_js('a.out.js'))

    # emcc [..] -o [path] ==> should work with absolute paths
    for path in [os.path.abspath(Path('../file1.js')), Path('b_dir/file2.js')]:
      print(path)
      os.chdir(self.get_dir())
      self.clear()
      print(os.listdir(os.getcwd()))
      ensure_dir(Path('a_dir/b_dir'))
      os.chdir('a_dir')
      # use single file so we don't have more files to clean up
      self.run_process([compiler, test_file('hello_world' + suffix), '-o', path, '-s', 'SINGLE_FILE'])
      last = os.getcwd()
      os.chdir(os.path.dirname(path))
      self.assertContained('hello, world!', self.run_js(os.path.basename(path)))
      os.chdir(last)
      try_delete(path)

  @is_slow_test
  @parameterized({
    'c': [EMCC],
    'cxx': [EMXX]})
  def test_emcc_4(self, compiler):
    # Optimization: emcc src.cpp -o something.js [-Ox]. -O0 is the same as not specifying any optimization setting
    # link_param are used after compiling first
    for params, opt_level, link_params, closure, has_malloc in [
      (['-o', 'something.js'],                          0, None, 0, 1),
      (['-o', 'something.js', '-O0', '-g'],             0, None, 0, 0),
      (['-o', 'something.js', '-O1'],                   1, None, 0, 0),
      (['-o', 'something.js', '-O1', '-g'],             1, None, 0, 0), # no closure since debug
      (['-o', 'something.js', '-O2'],                   2, None, 0, 1),
      (['-o', 'something.js', '-O2', '-g'],             2, None, 0, 0),
      (['-o', 'something.js', '-Os'],                   2, None, 0, 1),
      (['-o', 'something.js', '-O3'],                   3, None, 0, 1),
      # and, test compiling first
      (['-c', '-o', 'something.o'],        0, [],      0, 0),
      (['-c', '-o', 'something.o', '-O0'], 0, [],      0, 0),
      (['-c', '-o', 'something.o', '-O1'], 1, ['-O1'], 0, 0),
      (['-c', '-o', 'something.o', '-O2'], 2, ['-O2'], 0, 0),
      (['-c', '-o', 'something.o', '-O3'], 3, ['-O3'], 0, 0),
      (['-O1', '-c', '-o', 'something.o'], 1, [],      0, 0),
      # non-wasm
      (['-s', 'WASM=0', '-o', 'something.js'],                          0, None, 0, 1),
      (['-s', 'WASM=0', '-o', 'something.js', '-O0', '-g'],             0, None, 0, 0),
      (['-s', 'WASM=0', '-o', 'something.js', '-O1'],                   1, None, 0, 0),
      (['-s', 'WASM=0', '-o', 'something.js', '-O1', '-g'],             1, None, 0, 0), # no closure since debug
      (['-s', 'WASM=0', '-o', 'something.js', '-O2'],                   2, None, 0, 1),
      (['-s', 'WASM=0', '-o', 'something.js', '-O2', '-g'],             2, None, 0, 0),
      (['-s', 'WASM=0', '-o', 'something.js', '-Os'],                   2, None, 0, 1),
      (['-s', 'WASM=0', '-o', 'something.js', '-O3'],                   3, None, 0, 1),
      # and, test compiling to bitcode first
      (['-flto', '-c', '-o', 'something.o'],        0, [],      0, 0),
      (['-flto', '-c', '-o', 'something.o', '-O0'], 0, [],      0, 0),
      (['-flto', '-c', '-o', 'something.o', '-O1'], 1, ['-O1'], 0, 0),
      (['-flto', '-c', '-o', 'something.o', '-O2'], 2, ['-O2'], 0, 0),
      (['-flto', '-c', '-o', 'something.o', '-O3'], 3, ['-O3'], 0, 0),
      (['-flto', '-O1', '-c', '-o', 'something.o'], 1, [],      0, 0),
    ]:
      print(params, opt_level, link_params, closure, has_malloc)
      self.clear()
      keep_debug = '-g' in params
      args = [compiler, test_file('hello_world_loop' + ('_malloc' if has_malloc else '') + '.cpp')] + params
      print('..', args)
      output = self.run_process(args, stdout=PIPE, stderr=PIPE)
      assert len(output.stdout) == 0, output.stdout
      if link_params is not None:
        self.assertExists('something.o', output.stderr)
        obj_args = [compiler, 'something.o', '-o', 'something.js'] + link_params
        print('....', obj_args)
        output = self.run_process(obj_args, stdout=PIPE, stderr=PIPE)
      self.assertExists('something.js', output.stderr)
      self.assertContained('hello, world!', self.run_js('something.js'))

      # Verify optimization level etc. in the generated code
      # XXX these are quite sensitive, and will need updating when code generation changes
      generated = read_file('something.js')
      main = self.get_func(generated, '_main') if 'function _main' in generated else generated
      assert 'new Uint16Array' in generated and 'new Uint32Array' in generated, 'typed arrays 2 should be used by default'
      assert 'SAFE_HEAP' not in generated, 'safe heap should not be used by default'
      assert ': while(' not in main, 'when relooping we also js-optimize, so there should be no labelled whiles'
      if closure:
        if opt_level == 0:
          assert '._main =' in generated, 'closure compiler should have been run'
        elif opt_level >= 1:
          assert '._main=' in generated, 'closure compiler should have been run (and output should be minified)'
      else:
        # closure has not been run, we can do some additional checks. TODO: figure out how to do these even with closure
        assert '._main = ' not in generated, 'closure compiler should not have been run'
        if keep_debug:
          assert ('assert(INITIAL_MEMORY >= TOTAL_STACK' in generated) == (opt_level == 0), 'assertions should be in opt == 0'
        if 'WASM=0' in params:
          looks_unminified = ' = {}' in generated and ' = []' in generated
          looks_minified = '={}' in generated and '=[]' and ';var' in generated
          assert not (looks_minified and looks_unminified)
          if opt_level == 0 or '-g' in params:
            assert looks_unminified
          elif opt_level >= 2:
            assert looks_minified

  def test_multiple_sources(self):
    # Compiling two sources at a time should work.
    cmd = [EMCC, '-c', test_file('twopart_main.cpp'), test_file('twopart_side.c')]
    self.run_process(cmd)

    # Object files should be generated by default in the current working
    # directory, and not alongside the sources.
    self.assertExists('twopart_main.o')
    self.assertExists('twopart_side.o')
    self.assertNotExists(test_file('twopart_main.o'))
    self.assertNotExists(test_file('twopart_side.o'))

    # But it is an error if '-o' is also specified.
    self.clear()
    err = self.expect_fail(cmd + ['-o', 'out.o'])

    self.assertContained('cannot specify -o with -c/-S/-E/-M and multiple source files', err)
    self.assertNotExists('twopart_main.o')
    self.assertNotExists('twopart_side.o')
    self.assertNotExists(test_file('twopart_main.o'))
    self.assertNotExists(test_file('twopart_side.o'))

  def test_tsearch(self):
    self.do_other_test('test_tsearch.c')

  def test_combining_object_files(self):
    # Compiling two files with -c will generate separate object files
    self.run_process([EMCC, test_file('twopart_main.cpp'), test_file('twopart_side.c'), '-c'])
    self.assertExists('twopart_main.o')
    self.assertExists('twopart_side.o')

    # Linking with just one of them is expected to fail
    err = self.expect_fail([EMCC, 'twopart_main.o'])
    self.assertContained('undefined symbol: theFunc', err)

    # Linking with both should work
    self.run_process([EMCC, 'twopart_main.o', 'twopart_side.o'])
    self.assertContained('side got: hello from main, over', self.run_js('a.out.js'))

    # Combining object files into another object should also work, using the `-r` flag
    self.run_process([EMCC, '-r', 'twopart_main.o', 'twopart_side.o', '-o', 'combined.o'])
    # Warn about legecy support for outputing object file without `-r`, `-c` or `-shared`
    err = self.run_process([EMCC, 'twopart_main.o', 'twopart_side.o', '-o', 'combined2.o'], stderr=PIPE).stderr
    self.assertContained('warning: generating an executable with an object extension (.o)', err)

    # Should be two symbols (and in the wasm backend, also __original_main)
    syms = building.llvm_nm('combined.o')
    self.assertIn('main', syms['defs'])
    self.assertEqual(len(syms['defs']), 3)

    self.run_process([EMCC, 'combined.o', '-o', 'combined.o.js'])
    self.assertContained('side got: hello from main, over', self.run_js('combined.o.js'))

  def test_combining_object_files_from_archive(self):
    # Compiling two files with -c will generate separate object files
    self.run_process([EMCC, test_file('twopart_main.cpp'), test_file('twopart_side.c'), '-c'])
    self.assertExists('twopart_main.o')
    self.assertExists('twopart_side.o')

    # Combining object files into a library archive should work
    self.run_process([EMAR, 'crs', 'combined.a', 'twopart_main.o', 'twopart_side.o'])
    self.assertExists('combined.a')

    # Combining library archive into an object should yield a valid object, using the `-r` flag
    self.run_process([EMXX, '-r', '-o', 'combined.o', '-Wl,--whole-archive', 'combined.a'])
    self.assertIsObjectFile('combined.o')

    # Should be two symbols (and in the wasm backend, also __original_main)
    syms = building.llvm_nm('combined.o')
    self.assertIn('main', syms['defs'])
    self.assertEqual(len(syms['defs']), 3)

    self.run_process([EMXX, 'combined.o', '-o', 'combined.o.js'])
    self.assertContained('side got: hello from main, over', self.run_js('combined.o.js'))

  def test_js_transform(self):
    with open('t.py', 'w') as f:
      f.write('''
import sys
f = open(sys.argv[1], 'a')
f.write('transformed!')
f.close()
''')

    err = self.run_process([EMCC, test_file('hello_world.c'), '-gsource-map', '--js-transform', '%s t.py' % (PYTHON)], stderr=PIPE).stderr
    self.assertContained('disabling source maps because a js transform is being done', err)
    self.assertIn('transformed!', read_file('a.out.js'))

  def test_js_mem_file(self):
    for opts in [0, 1, 2, 3]:
      print('mem init in', opts)
      self.clear()
      self.run_process([EMCC, test_file('hello_world.c'), '-s', 'WASM=0', '-O' + str(opts)])
      if opts >= 2:
        self.assertExists('a.out.js.mem')
      else:
        self.assertNotExists('a.out.js.mem')

  def test_emcc_asm_v_wasm(self):
    for opts in ([], ['-O1'], ['-O2'], ['-O3']):
      print('opts', opts)
      for mode in ([], ['-s', 'WASM=0']):
        self.clear()
        wasm = '=0' not in str(mode)
        print('  mode', mode, 'wasm?', wasm)
        self.run_process([EMCC, test_file('hello_world.c'), '-sENVIRONMENT=node,shell'] + opts + mode)
        self.assertExists('a.out.js')
        if wasm:
          self.assertExists('a.out.wasm')
        for engine in config.JS_ENGINES:
          print('    engine', engine)
          out = self.run_js('a.out.js', engine=engine)
          self.assertContained('hello, world!', out)

  def test_emcc_cflags(self):
    output = self.run_process([EMCC, '--cflags'], stdout=PIPE)
    flags = output.stdout.strip()
    self.assertContained('-target wasm32-unknown-emscripten', flags)
    self.assertContained('--sysroot=', flags)
    output = self.run_process([EMXX, '--cflags'], stdout=PIPE)
    flags = output.stdout.strip()
    self.assertContained('-target wasm32-unknown-emscripten', flags)
    self.assertContained('--sysroot=', flags)
    # check they work
    cmd = [CLANG_CXX, test_file('hello_world.cpp')] + shlex.split(flags.replace('\\', '\\\\')) + ['-c', '-o', 'out.o']
    self.run_process(cmd)
    self.run_process([EMCC, 'out.o'])
    self.assertContained('hello, world!', self.run_js('a.out.js'))

  def test_emcc_print_search_dirs(self):
    result = self.run_process([EMCC, '-print-search-dirs'], stdout=PIPE, stderr=PIPE)
    self.assertContained('programs: =', result.stdout)
    self.assertContained('libraries: =', result.stdout)

  def test_emar_em_config_flag(self):
    # Test that the --em-config flag is accepted but not passed down do llvm-ar.
    # We expand this in case the EM_CONFIG is ~/.emscripten (default)
    conf = os.path.expanduser(config.EM_CONFIG)
    proc = self.run_process([EMAR, '--em-config', conf, '-version'], stdout=PIPE, stderr=PIPE)
    self.assertEqual(proc.stderr, "")
    self.assertContained('LLVM', proc.stdout)

  def test_em_config_missing_arg(self):
    out = self.expect_fail([EMCC, '--em-config'])
    self.assertContained('error: --em-config must be followed by a filename', out)

  def test_emsize(self):
    # test binaryen generated by running:
    #   emcc tests/hello_world.c -Oz --closure 1 -o tests/other/test_emsize.js
    expected = read_file(test_file('other/test_emsize.out'))
    cmd = [emsize, test_file('other/test_emsize.js')]
    for command in [cmd, cmd + ['-format=sysv']]:
      output = self.run_process(cmd, stdout=PIPE).stdout
      self.assertContained(expected, output)

  @is_slow_test
  @parameterized({
    # ('directory to the test', 'output filename', ['extra args to pass to
    # CMake']) Testing all combinations would be too much work and the test
    # would take 10 minutes+ to finish (CMake feature detection is slow), so
    # combine multiple features into one to try to cover as much as possible
    # while still keeping this test in sensible time limit.
    'js':          ('target_js',      'test_cmake.js',         ['-DCMAKE_BUILD_TYPE=Debug']),
    'html':        ('target_html',    'hello_world_gles.html', ['-DCMAKE_BUILD_TYPE=Release']),
    'library':     ('target_library', 'libtest_cmake.a',       ['-DCMAKE_BUILD_TYPE=MinSizeRel']),
    'static_cpp':  ('target_library', 'libtest_cmake.a',       ['-DCMAKE_BUILD_TYPE=RelWithDebInfo', '-DCPP_LIBRARY_TYPE=STATIC']),
    'stdproperty': ('stdproperty',    'helloworld.js',         []),
    'post_build':  ('post_build',     'hello.js',              []),
  })
  def test_cmake(self, test_dir, output_file, cmake_args):
    # Test all supported generators.
    if WINDOWS:
      generators = ['MinGW Makefiles', 'NMake Makefiles']
    else:
      generators = ['Unix Makefiles', 'Ninja', 'Eclipse CDT4 - Ninja']

    configurations = {
      'MinGW Makefiles'     : {'build'   : ['mingw32-make'] }, # noqa
      'NMake Makefiles'     : {'build'   : ['nmake', '/NOLOGO']}, # noqa
      'Unix Makefiles'      : {'build'   : ['make']}, # noqa
      'Ninja'               : {'build'   : ['ninja']}, # noqa
      'Eclipse CDT4 - Ninja': {'build'   : ['ninja']}, # noqa
    }
    for generator in generators:
      conf = configurations[generator]

      if not utils.which(conf['build'][0]):
        # Use simple test if applicable
        print('Skipping %s test for CMake support; build tool found found: %s.' % (generator, conf['build'][0]))
        continue

      cmakelistsdir = test_file('cmake', test_dir)
      with temp_directory(self.get_dir()) as tempdirname:
        # Run Cmake
        cmd = [EMCMAKE, 'cmake'] + cmake_args + ['-G', generator, cmakelistsdir]

        env = os.environ.copy()
        # https://github.com/emscripten-core/emscripten/pull/5145: Check that CMake works even if EMCC_SKIP_SANITY_CHECK=1 is passed.
        if test_dir == 'target_html':
          env['EMCC_SKIP_SANITY_CHECK'] = '1'
        print(str(cmd))
        self.run_process(cmd, env=env, stdout=None if EM_BUILD_VERBOSE >= 2 else PIPE, stderr=None if EM_BUILD_VERBOSE >= 1 else PIPE)

        # Build
        cmd = conf['build']
        if EM_BUILD_VERBOSE >= 3 and 'Ninja' not in generator:
          cmd += ['VERBOSE=1']
        self.run_process(cmd, stdout=None if EM_BUILD_VERBOSE >= 2 else PIPE)
        self.assertExists(tempdirname + '/' + output_file, 'building a cmake-generated Makefile failed to produce an output file %s!' % tempdirname + '/' + output_file)

        # Run through node, if CMake produced a .js file.
        if output_file.endswith('.js'):
          ret = self.run_process(config.NODE_JS + [tempdirname + '/' + output_file], stdout=PIPE).stdout
          self.assertTextDataIdentical(read_file(cmakelistsdir + '/out.txt').strip(), ret.strip())

        if test_dir == 'post_build':
          ret = self.run_process(['ctest'], env=env)

  # Test that the various CMAKE_xxx_COMPILE_FEATURES that are advertised for the Emscripten toolchain match with the actual language features that Clang supports.
  # If we update LLVM version and this test fails, copy over the new advertised features from Clang and place them to cmake/Modules/Platform/Emscripten.cmake.
  @no_windows('Skipped on Windows because CMake does not configure native Clang builds well on Windows.')
  def test_cmake_compile_features(self):
    with temp_directory(self.get_dir()):
      cmd = ['cmake', '-DCMAKE_C_COMPILER=' + CLANG_CC, '-DCMAKE_CXX_COMPILER=' + CLANG_CXX, test_file('cmake/stdproperty')]
      print(str(cmd))
      native_features = self.run_process(cmd, stdout=PIPE).stdout

    with temp_directory(self.get_dir()):
      cmd = [EMCMAKE, 'cmake', test_file('cmake/stdproperty')]
      print(str(cmd))
      emscripten_features = self.run_process(cmd, stdout=PIPE).stdout

    native_features = '\n'.join([x for x in native_features.split('\n') if '***' in x])
    emscripten_features = '\n'.join([x for x in emscripten_features.split('\n') if '***' in x])
    self.assertTextDataIdentical(native_features, emscripten_features)

  # Tests that it's possible to pass C++11 or GNU++11 build modes to CMake by building code that
  # needs C++11 (embind)
  def test_cmake_with_embind_cpp11_mode(self):
    if WINDOWS and not utils.which('ninja'):
      self.skipTest('Skipping cmake test on windows since ninja not found')
    for args in [[], ['-DNO_GNU_EXTENSIONS=1']]:
      self.clear()
      # Use ninja generator here since we assume its always installed on our build/test machines.
      configure = [EMCMAKE, 'cmake', test_file('cmake/cmake_with_emval')] + args
      if WINDOWS:
        configure += ['-G', 'Ninja']
      print(str(configure))
      self.run_process(configure)
      build = ['cmake', '--build', '.']
      print(str(build))
      self.run_process(build)

      out = self.run_process(config.NODE_JS + ['cmake_with_emval.js'], stdout=PIPE).stdout
      if '-DNO_GNU_EXTENSIONS=1' in args:
        self.assertContained('Hello! __STRICT_ANSI__: 1, __cplusplus: 201103', out)
      else:
        self.assertContained('Hello! __STRICT_ANSI__: 0, __cplusplus: 201103', out)

  # Tests that the Emscripten CMake toolchain option
  def test_cmake_bitcode_static_libraries(self):
    # Test that this option produces an error
    err = self.expect_fail([EMCMAKE, 'cmake', test_file('cmake/static_lib'), '-DEMSCRIPTEN_GENERATE_BITCODE_STATIC_LIBRARIES=ON'])
    self.assertContained('EMSCRIPTEN_GENERATE_BITCODE_STATIC_LIBRARIES is not compatible with the', err)

  @parameterized({
    '': ['0'],
    '_suffix': ['1'],
  })
  def test_cmake_static_lib(self, custom):
    # Test that one is able to use custom suffixes for static libraries.
    # (sometimes projects want to emulate stuff, and do weird things like files
    # with ".so" suffix which are in fact either ar archives or bitcode files)
    self.run_process([EMCMAKE, 'cmake', f'-DSET_CUSTOM_SUFFIX_IN_PROJECT={custom}', test_file('cmake/static_lib')])
    self.run_process(['cmake', '--build', '.'])
    if custom == '1':
      self.assertTrue(building.is_ar('myprefix_static_lib.somecustomsuffix'))
    else:
      self.assertTrue(building.is_ar('libstatic_lib.a'))

  # Tests that the CMake variable EMSCRIPTEN_VERSION is properly provided to user CMake scripts
  def test_cmake_emscripten_version(self):
    self.run_process([EMCMAKE, 'cmake', test_file('cmake/emscripten_version')])

  def test_cmake_find_stuff(self):
    # Ensure that zlib exists in the sysroot
    self.run_process([EMCC, test_file('hello_world.c'), '-sUSE_ZLIB'])
    self.run_process([EMCMAKE, 'cmake', test_file('cmake/find_stuff')])

  def test_cmake_install(self):
    # Build and install a library `foo`
    os.mkdir('build1')
    self.run_process([EMCMAKE, 'cmake', test_file('cmake/install_lib')], cwd='build1')
    self.run_process(['cmake', '--build', 'build1'])
    # newer versions of cmake support --install but we currently have 3.10.2 in CI
    # so we using `--build --target install` instead.
    self.run_process(['cmake', '--build', 'build1', '--target', 'install'])
    # Build an application that uses `find_package` to locate and use the above library.
    os.mkdir('build2')
    self.run_process([EMCMAKE, 'cmake', test_file('cmake/find_package')], cwd='build2')
    self.run_process(['cmake', '--build', 'build2'])
    self.assertContained('foo: 42\n', self.run_js('build2/Bar.js'))

  def test_system_include_paths(self):
    # Verify that all default include paths are within `emscripten/system`

    def verify_includes(stderr):
      self.assertContained('<...> search starts here:', stderr)
      assert stderr.count('End of search list.') == 1, stderr
      start = stderr.index('<...> search starts here:')
      end = stderr.index('End of search list.')
      includes = stderr[start:end]
      includes = [i.strip() for i in includes.splitlines()[1:]]
      cachedir = os.path.normpath(shared.Cache.dirname)
      llvmroot = os.path.normpath(os.path.dirname(config.LLVM_ROOT))
      for i in includes:
        i = os.path.normpath(i)
        # we also allow for the cache include directory and llvm's own builtin includes.
        # all other include paths should be inside the sysroot.
        if i.startswith(cachedir) or i.startswith(llvmroot):
          continue
        self.assertContained(path_from_root('system'), i)

    err = self.run_process([EMCC, test_file('hello_world.c'), '-v'], stderr=PIPE).stderr
    verify_includes(err)
    err = self.run_process([EMXX, test_file('hello_world.cpp'), '-v'], stderr=PIPE).stderr
    verify_includes(err)

  def test_failure_error_code(self):
    for compiler in [EMCC, EMXX]:
      # Test that if one file is missing from the build, then emcc shouldn't succeed, and shouldn't produce an output file.
      self.expect_fail([compiler, test_file('hello_world.c'), 'this_file_is_missing.c', '-o', 'out.js'])
      self.assertFalse(os.path.exists('out.js'))

  def test_use_cxx(self):
    create_file('empty_file', ' ')
    dash_xc = self.run_process([EMCC, '-v', '-xc', 'empty_file'], stderr=PIPE).stderr
    self.assertNotContained('-x c++', dash_xc)
    dash_xcpp = self.run_process([EMCC, '-v', '-xc++', 'empty_file'], stderr=PIPE).stderr
    self.assertContained('-x c++', dash_xcpp)

  def test_cxx11(self):
    for std in ['-std=c++11', '--std=c++11']:
      for compiler in [EMCC, EMXX]:
        self.run_process([compiler, std, test_file('hello_cxx11.cpp')])

  # Regression test for issue #4522: Incorrect CC vs CXX detection
  def test_incorrect_c_detection(self):
    # This auto-detection only works for the compile phase.
    # For linking you need to use `em++` or pass `-x c++`
    create_file('test.c', 'foo\n')
    for compiler in [EMCC, EMXX]:
      self.run_process([compiler, '-c', '--bind', '--embed-file', 'test.c', test_file('hello_world.cpp')])

  def test_odd_suffixes(self):
    for suffix in ['CPP', 'c++', 'C++', 'cxx', 'CXX', 'cc', 'CC']:
      self.clear()
      print(suffix)
      shutil.copyfile(test_file('hello_world.c'), 'test.' + suffix)
      self.run_process([EMCC, self.in_dir('test.' + suffix)])
      self.assertContained('hello, world!', self.run_js('a.out.js'))

    for suffix in ['lo']:
      self.clear()
      print(suffix)
      self.run_process([EMCC, test_file('hello_world.c'), '-shared', '-o', 'binary.' + suffix])
      self.run_process([EMCC, 'binary.' + suffix])
      self.assertContained('hello, world!', self.run_js('a.out.js'))

  def test_preprocessed_input(self):
    # .i and .ii files are assumed to be the output the pre-processor so clang doesn't add include
    # paths.  This means we can only compile and run things that don't contain includes.
    for suffix in ['.i', '.ii']:
      create_file('simple' + suffix, '''
        #ifdef __cplusplus
        extern "C" {
        #endif
        int puts(const char *s);
        #ifdef __cplusplus
        }
        #endif
        int main() { puts("hello"); }
        ''')
      self.do_runf('simple' + suffix, 'hello')

      create_file('with_include' + suffix, '#include <stdio.h>\nint main() { puts("hello"); }')
      err = self.expect_fail([EMCC, 'with_include' + suffix])
      self.assertContained('fatal error: \'stdio.h\' file not found', err)

  def test_wl_linkflags(self):
    # Test path -L and -l via -Wl, arguments and -Wl, response files
    create_file('main.cpp', '''
      extern "C" void printey();
      int main() {
        printey();
        return 0;
      }
    ''')
    create_file('libfile.cpp', '''
      #include <stdio.h>
      extern "C" void printey() {
        printf("hello from lib\\n");
      }
    ''')
    create_file('linkflags.txt', '''
    -L.
    -lfoo
    ''')
    self.run_process([EMXX, '-o', 'libfile.o', '-c', 'libfile.cpp'])
    self.run_process([EMAR, 'cr', 'libfoo.a', 'libfile.o'])
    self.run_process([EMXX, 'main.cpp', '-L.', '-lfoo'])
    self.run_process([EMXX, 'main.cpp', '-Wl,-L.', '-Wl,-lfoo'])
    self.run_process([EMXX, 'main.cpp', '-Wl,@linkflags.txt'])

  def test_l_link(self):
    # Linking with -lLIBNAME and -L/DIRNAME should work, also should work with spaces
    create_file('main.cpp', '''
      extern void printey();
      int main() {
        printey();
        return 0;
      }
    ''')
    create_file('libfile.cpp', '''
      #include <stdio.h>
      void printey() {
        printf("hello from lib\\n");
      }
    ''')

    ensure_dir('libdir')
    libfile = self.in_dir('libdir', 'libfile.so')
    aout = 'a.out.js'

    def build(path, args):
      self.run_process([EMCC, path] + args)

    # Test linking the library built here by emcc
    build('libfile.cpp', ['-c'])
    shutil.move('libfile.o', libfile)
    build('main.cpp', ['-L' + 'libdir', '-lfile'])

    self.assertContained('hello from lib', self.run_js(aout))

    # Also test execution with `-l c` and space-separated library linking syntax
    os.remove(aout)
    build('libfile.cpp', ['-c', '-l', 'c'])
    shutil.move('libfile.o', libfile)
    build('main.cpp', ['-L', 'libdir', '-l', 'file'])

    self.assertContained('hello from lib', self.run_js(aout))

    # Must not leave unneeded linker stubs
    self.assertNotExists('a.out')
    self.assertNotExists('a.exe')

  def test_commons_link(self):
    create_file('a.h', r'''
#if !defined(A_H)
#define A_H
extern int foo[8];
#endif
''')
    create_file('a.c', r'''
#include "a.h"
int foo[8];
''')
    create_file('main.c', r'''
#include <stdio.h>
#include "a.h"

int main() {
    printf("|%d|\n", foo[0]);
    return 0;
}
''')

    self.run_process([EMCC, '-o', 'a.o', '-c', 'a.c'])
    self.run_process([EMAR, 'rv', 'library.a', 'a.o'])
    self.run_process([EMCC, '-o', 'main.o', '-c', 'main.c'])
    self.run_process([EMCC, '-o', 'a.js', 'main.o', 'library.a'])
    self.assertContained('|0|', self.run_js('a.js'))

  @parameterized({
    'expand_symlinks': [[]],
    'no_canonical_prefixes': [['-no-canonical-prefixes']],
  })
  @no_windows('Windows does not support symlinks')
  def test_symlink_points_to_bad_suffix(self, flags):
    """Tests compiling a symlink where foobar.c points to foobar.xxx.

    In this case, we should always successfully compile the code."""
    create_file('foobar.xxx', 'int main(){ return 0; }')
    os.symlink('foobar.xxx', 'foobar.c')
    self.run_process([EMCC, 'foobar.c', '-c', '-o', 'foobar.o'] + flags)

  @no_windows('Windows does not support symlinks')
  def test_symlink_has_bad_suffix(self):
    """Tests that compiling foobar.xxx fails even if it points to foobar.c.
    """
    create_file('foobar.c', 'int main(){ return 0; }')
    os.symlink('foobar.c', 'foobar.xxx')
    err = self.expect_fail([EMCC, 'foobar.xxx', '-o', 'foobar.js'])
    self.assertContained('unknown file type: foobar.xxx', err)

  def test_multiply_defined_libsymbols(self):
    lib_name = 'libA.c'
    a2_name = 'a2.c'
    b2_name = 'b2.c'
    main_name = 'main.c'
    create_file(lib_name, 'int mult() { return 1; }')
    create_file(a2_name, 'void x() {}')
    create_file(b2_name, 'void y() {}')
    create_file(main_name, r'''
      #include <stdio.h>
      int mult();
      int main() {
        printf("result: %d\n", mult());
        return 0;
      }
    ''')

    self.emcc(lib_name, ['-shared'], output_filename='libA.so')

    self.emcc(a2_name, ['-r', '-L.', '-lA'])
    self.emcc(b2_name, ['-r', '-L.', '-lA'])

    self.emcc(main_name, ['-L.', '-lA', a2_name + '.o', b2_name + '.o'], output_filename='a.out.js')

    self.assertContained('result: 1', self.run_js('a.out.js'))

  def test_multiply_defined_libsymbols_2(self):
    a = "int x() { return 55; }"
    a_name = 'a.c'
    create_file(a_name, a)
    b = "int y() { return 2; }"
    b_name = 'b.c'
    create_file(b_name, b)
    c = "int z() { return 5; }"
    c_name = 'c.c'
    create_file(c_name, c)
    main = r'''
      #include <stdio.h>
      int x();
      int y();
      int z();
      int main() {
        printf("result: %d\n", x() + y() + z());
        return 0;
      }
    '''
    main_name = 'main.c'
    create_file(main_name, main)

    self.emcc(a_name, ['-c']) # a.c.o
    self.emcc(b_name, ['-c']) # b.c.o
    self.emcc(c_name, ['-c']) # c.c.o
    lib_name = 'libLIB.a'
    building.emar('cr', lib_name, [a_name + '.o', b_name + '.o']) # libLIB.a with a and b

    # a is in the lib AND in an .o, so should be ignored in the lib. We do still need b from the lib though
    self.emcc(main_name, [a_name + '.o', c_name + '.o', '-L.', '-lLIB'], output_filename='a.out.js')

    self.assertContained('result: 62', self.run_js('a.out.js'))

  def test_link_group(self):
    create_file('lib.c', 'int x() { return 42; }')

    create_file('main.c', r'''
      #include <stdio.h>
      int x();
      int main() {
        printf("result: %d\n", x());
        return 0;
      }
    ''')

    self.emcc('lib.c', ['-c']) # lib.c.o
    lib_name = 'libLIB.a'
    building.emar('cr', lib_name, ['lib.c.o']) # libLIB.a with lib.c.o

    def test(compiler, main_name, lib_args, err_expected):
      print(err_expected)
      output = self.run_process([compiler, main_name, '-o', 'a.out.js'] + lib_args, stderr=PIPE, check=not err_expected)
      if err_expected:
        self.assertContained(err_expected, output.stderr)
      else:
        self.assertNotContained('undefined symbol', output.stderr)
        out_js = 'a.out.js'
        self.assertExists(out_js)
        self.assertContained('result: 42', self.run_js(out_js))

    test(EMCC, 'main.c', ['-Wl,--start-group', lib_name, '-Wl,--end-group'], None)
    test(EMCC, 'main.c', ['-Wl,--start-group', lib_name], None)

    print('embind test with groups')

    create_file('main.cpp', r'''
      #include <stdio.h>
      #include <emscripten/val.h>
      using namespace emscripten;
      extern "C" int x();
      int main() {
        int y = -x();
        y = val::global("Math").call<int>("abs", y);
        printf("result: %d\n", y);
        return 0;
      }
    ''')
    test(EMXX, 'main.cpp', ['-Wl,--start-group', lib_name, '-Wl,--end-group', '--bind'], None)

  def test_whole_archive(self):
    # Verify that -Wl,--whole-archive includes the static constructor from the
    # otherwise unreferenced library.
    self.run_process([EMCC, '-c', '-o', 'main.o', test_file('test_whole_archive/main.c')])
    self.run_process([EMCC, '-c', '-o', 'testlib.o', test_file('test_whole_archive/testlib.c')])
    self.run_process([EMAR, 'crs', 'libtest.a', 'testlib.o'])

    self.run_process([EMCC, '-Wl,--whole-archive', 'libtest.a', '-Wl,--no-whole-archive', 'main.o'])
    self.assertContained('foo is: 42\n', self.run_js('a.out.js'))

    self.run_process([EMCC, '-Wl,-whole-archive', 'libtest.a', '-Wl,-no-whole-archive', 'main.o'])
    self.assertContained('foo is: 42\n', self.run_js('a.out.js'))

    # Verify the --no-whole-archive prevents the inclusion of the ctor
    self.run_process([EMCC, '-Wl,-whole-archive', '-Wl,--no-whole-archive', 'libtest.a', 'main.o'])
    self.assertContained('foo is: 0\n', self.run_js('a.out.js'))

  def test_whole_archive_48156(self):
    # Regression test for http://llvm.org/PR48156
    # TODO: distill this test further and move to lld
    self.run_process([EMXX, '-c', '-o', 'foo.o', '-O1',
                      test_file('test_whole_archive_foo.cpp')])
    self.run_process([EMXX, '-c', '-o', 'main.o', '-O1',
                      test_file('test_whole_archive_main.cpp')])
    self.run_process([EMAR, 'rc', 'libfoo.a', 'foo.o'])
    self.run_process([EMAR, 'rc', 'libmain.a', 'main.o'])
    self.run_process([
        EMXX, test_file('test_whole_archive_init.cpp'),
        '-O1', 'libfoo.a', '-Wl,--whole-archive', 'libmain.a', '-Wl,--no-whole-archive'])
    self.assertContained('Result: 11', self.run_js('a.out.js'))

  def test_link_group_bitcode(self):
    create_file('1.c', r'''
int f(void);
int main() {
  f();
  return 0;
}
''')
    create_file('2.c', r'''
#include <stdio.h>
int f() {
  printf("Hello\n");
  return 0;
}
''')

    self.run_process([EMCC, '-o', '1.o', '-c', '1.c'])
    self.run_process([EMCC, '-o', '2.o', '-c', '2.c'])
    self.run_process([EMAR, 'crs', '2.a', '2.o'])
    self.run_process([EMCC, '-r', '-o', 'out.o', '-Wl,--start-group', '2.a', '1.o', '-Wl,--end-group'])
    self.run_process([EMCC, 'out.o'])
    self.assertContained('Hello', self.run_js('a.out.js'))

  # We deliberately ignore duplicate input files in order to allow
  # "libA.so" on the command line twice. This is not really .so support
  # and the .so files are really object files.
  def test_redundant_link(self):
    create_file('libA.c', 'int mult() { return 1; }')
    create_file('main.c', r'''
      #include <stdio.h>
      int mult();
      int main() {
        printf("result: %d\n", mult());
        return 0;
      }
    ''')
    self.emcc('libA.c', ['-shared'], output_filename='libA.so')
    self.emcc('main.c', ['libA.so', 'libA.so'], output_filename='a.out.js')
    self.assertContained('result: 1', self.run_js('a.out.js'))

  def test_dot_a_all_contents_invalid(self):
    # check that we error if an object file in a .a is not valid bitcode.
    # do not silently ignore native object files, which may have been
    # built by mistake
    create_file('native.c', 'int native() { return 5; }')
    create_file('main.c', 'extern int native(); int main() { return native(); }')
    self.run_process([CLANG_CC, 'native.c', '-target', 'x86_64-linux', '-c', '-o', 'native.o'])
    self.run_process([EMAR, 'crs', 'libfoo.a', 'native.o'])
    stderr = self.expect_fail([EMCC, 'main.c', 'libfoo.a'])
    self.assertContained('unknown file type', stderr)

  def test_export_all(self):
    lib = r'''
      #include <stdio.h>
      void libf1() { printf("libf1\n"); }
      void libf2() { printf("libf2\n"); }
    '''
    create_file('lib.c', lib)

    create_file('main.js', '''
      var Module = {
        onRuntimeInitialized: function() {
          _libf1();
          _libf2();
        }
      };
    ''')

    self.emcc('lib.c', ['-s', 'EXPORT_ALL', '-s', 'LINKABLE', '--pre-js', 'main.js'], output_filename='a.out.js')
    self.assertContained('libf1\nlibf2\n', self.run_js('a.out.js'))

  def test_export_all_and_exported_functions(self):
    # EXPORT_ALL should not export library functions by default.
    # This mans that to export library function you also need to explicitly
    # list them in EXPORTED_FUNCTIONS.
    lib = r'''
      #include <stdio.h>
      #include <emscripten.h>
      EMSCRIPTEN_KEEPALIVE void libfunc() { puts("libfunc\n"); }
    '''
    create_file('lib.c', lib)
    create_file('main.js', '''
      var Module = {
        onRuntimeInitialized: function() {
          _libfunc();
          __get_daylight();
        }
      };
    ''')

    # __get_daylight should not be linked by default, even with EXPORT_ALL
    self.emcc('lib.c', ['-s', 'EXPORT_ALL', '--pre-js', 'main.js'], output_filename='a.out.js')
    err = self.run_js('a.out.js', assert_returncode=NON_ZERO)
    self.assertContained('__get_daylight is not defined', err)

    self.emcc('lib.c', ['-s', 'EXPORTED_FUNCTIONS=__get_daylight', '-s', 'EXPORT_ALL', '--pre-js', 'main.js'], output_filename='a.out.js')
    self.assertContained('libfunc\n', self.run_js('a.out.js'))

  def test_stdin(self):
    def run_test():
      for engine in config.JS_ENGINES:
        if engine == config.V8_ENGINE:
          continue # no stdin support in v8 shell
        engine[0] = os.path.normpath(engine[0])
        print(engine, file=sys.stderr)
        # work around a bug in python's subprocess module
        # (we'd use self.run_js() normally)
        try_delete('out.txt')
        cmd = jsrun.make_command(os.path.normpath('out.js'), engine)
        cmd = shared.shlex_join(cmd)
        if WINDOWS:
          os.system(f'type "in.txt" | {cmd} >out.txt')
        else: # posix
          os.system(f'cat in.txt | {cmd} > out.txt')
        self.assertContained('abcdef\nghijkl\neof', read_file('out.txt'))

    self.emcc(test_file('module/test_stdin.c'), output_filename='out.js')
    create_file('in.txt', 'abcdef\nghijkl')
    run_test()
    self.emcc(test_file('module/test_stdin.c'),
              ['-O2', '--closure=1'], output_filename='out.js')
    run_test()

  def test_ungetc_fscanf(self):
    create_file('main.cpp', r'''
      #include <stdio.h>
      int main(int argc, char const *argv[])
      {
          char str[4] = {0};
          FILE* f = fopen("my_test.input", "r");
          if (f == NULL) {
              printf("cannot open file\n");
              return -1;
          }
          ungetc('x', f);
          ungetc('y', f);
          ungetc('z', f);
          fscanf(f, "%3s", str);
          printf("%s\n", str);
          return 0;
      }
    ''')
    create_file('my_test.input', 'abc')
    self.emcc('main.cpp', ['--embed-file', 'my_test.input'], output_filename='a.out.js')
    self.assertContained('zyx', self.run_process(config.JS_ENGINES[0] + ['a.out.js'], stdout=PIPE, stderr=PIPE).stdout)

  def test_abspaths(self):
    # Includes with absolute paths are generally dangerous, things like -I/usr/.. will get to system local headers, not our portable ones.

    shutil.copyfile(test_file('hello_world.c'), 'main.c')

    for args, expected in [(['-I/usr/something', '-Wwarn-absolute-paths'], True),
                           (['-L/usr/something', '-Wwarn-absolute-paths'], True),
                           (['-I/usr/something'], False),
                           (['-L/usr/something'], False),
                           (['-I/usr/something', '-Wno-warn-absolute-paths'], False),
                           (['-L/usr/something', '-Wno-warn-absolute-paths'], False),
                           (['-Isubdir/something', '-Wwarn-absolute-paths'], False),
                           (['-Lsubdir/something', '-Wwarn-absolute-paths'], False),
                           ([], False)]:
      print(args, expected)
      proc = self.run_process([EMCC, 'main.c'] + args, stderr=PIPE)
      WARNING = 'encountered. If this is to a local system header/library, it may cause problems (local system files make sense for compiling natively on your system, but not necessarily to JavaScript)'
      self.assertContainedIf(WARNING, proc.stderr, expected)

  def test_local_link(self):
    # Linking a local library directly, like /usr/lib/libsomething.so, cannot work of course since it
    # doesn't contain bitcode. However, when we see that we should look for a bitcode file for that
    # library in the -L paths and system/lib
    create_file('main.cpp', '''
      extern void printey();
      int main() {
        printey();
        return 0;
      }
    ''')

    ensure_dir('subdir')
    create_file('subdir/libfile.so.1.2.3', 'this is not llvm bitcode!')

    create_file('libfile.cpp', '''
      #include <stdio.h>
      void printey() {
        printf("hello from lib\\n");
      }
    ''')

    self.run_process([EMXX, 'libfile.cpp', '-shared', '-o', 'libfile.so'], stderr=PIPE)
    err = self.run_process([EMXX, 'main.cpp', Path('subdir/libfile.so.1.2.3'), '-L.'], stderr=PIPE).stderr
    self.assertContained('Mapping to `-lfile` and hoping for the best [-Wmap-unrecognized-libraries]', err)
    self.assertContained('hello from lib', self.run_js('a.out.js'))

  def test_identical_basenames(self):
    # Issue 287: files in different dirs but with the same basename get confused as the same,
    # causing multiply defined symbol errors
    ensure_dir('foo')
    ensure_dir('bar')
    create_file('foo/main.cpp', '''
      extern void printey();
      int main() {
        printey();
        return 0;
      }
    ''')
    create_file('bar/main.cpp', '''
      #include <stdio.h>
      void printey() { printf("hello there\\n"); }
    ''')

    self.run_process([EMXX, Path('foo/main.cpp'), Path('bar/main.cpp')])
    self.assertContained('hello there', self.run_js('a.out.js'))

    # ditto with first creating .o files
    try_delete('a.out.js')
    self.run_process([EMXX, '-c', Path('foo/main.cpp'), '-o', Path('foo/main.o')])
    self.run_process([EMXX, '-c', Path('bar/main.cpp'), '-o', Path('bar/main.o')])
    self.run_process([EMCC, Path('foo/main.o'), Path('bar/main.o')])
    self.assertContained('hello there', self.run_js('a.out.js'))

  def test_main_a(self):
    # if main() is in a .a, we need to pull in that .a

    main_name = 'main.c'
    create_file(main_name, r'''
      #include <stdio.h>
      extern int f();
      int main() {
        printf("result: %d.\n", f());
        return 0;
      }
    ''')

    other_name = 'other.c'
    create_file(other_name, r'''
      #include <stdio.h>
      int f() { return 12346; }
    ''')

    self.run_process([EMCC, main_name, '-c', '-o', main_name + '.o'])
    self.run_process([EMCC, other_name, '-c', '-o', other_name + '.o'])

    self.run_process([EMAR, 'cr', main_name + '.a', main_name + '.o'])

    self.run_process([EMCC, other_name + '.o', main_name + '.a'])

    self.assertContained('result: 12346.', self.run_js('a.out.js'))

  def test_multiple_archives_duplicate_basenames(self):
    create_file('common.c', r'''
      #include <stdio.h>
      void a(void) {
        printf("a\n");
      }
    ''')
    self.run_process([EMCC, 'common.c', '-c', '-o', 'common.o'])
    try_delete('liba.a')
    self.run_process([EMAR, 'rc', 'liba.a', 'common.o'])

    create_file('common.c', r'''
      #include <stdio.h>
      void b(void) {
        printf("b\n");
      }
    ''')
    self.run_process([EMCC, 'common.c', '-c', '-o', 'common.o'])
    try_delete('libb.a')
    self.run_process([EMAR, 'rc', 'libb.a', 'common.o'])

    create_file('main.c', r'''
      void a(void);
      void b(void);
      int main() {
        a();
        b();
      }
    ''')

    self.run_process([EMCC, 'main.c', '-L.', '-la', '-lb'])
    self.assertContained('a\nb\n', self.run_js('a.out.js'))

  def test_archive_duplicate_basenames(self):
    ensure_dir('a')
    create_file('a/common.c', r'''
      #include <stdio.h>
      void a(void) {
        printf("a\n");
      }
    ''')
    self.run_process([EMCC, Path('a/common.c'), '-c', '-o', Path('a/common.o')])

    ensure_dir('b')
    create_file('b/common.c', r'''
      #include <stdio.h>
      void b(void) {
        printf("b...\n");
      }
    ''')
    self.run_process([EMCC, Path('b/common.c'), '-c', '-o', Path('b/common.o')])

    try_delete('liba.a')
    self.run_process([EMAR, 'rc', 'liba.a', Path('a/common.o'), Path('b/common.o')])

    # Verify that archive contains basenames with hashes to avoid duplication
    text = self.run_process([EMAR, 't', 'liba.a'], stdout=PIPE).stdout
    self.assertEqual(text.count('common'), 2)
    for line in text.split('\n'):
      # should not have huge hash names
      self.assertLess(len(line), 20, line)

    create_file('main.c', r'''
      void a(void);
      void b(void);
      int main() {
        a();
        b();
      }
    ''')
    err = self.run_process([EMCC, 'main.c', '-L.', '-la'], stderr=PIPE).stderr
    self.assertNotIn('archive file contains duplicate entries', err)
    self.assertContained('a\nb...\n', self.run_js('a.out.js'))

    # Using llvm-ar directly should cause duplicate basenames
    try_delete('libdup.a')
    self.run_process([LLVM_AR, 'rc', 'libdup.a', Path('a/common.o'), Path('b/common.o')])
    text = self.run_process([EMAR, 't', 'libdup.a'], stdout=PIPE).stdout
    self.assertEqual(text.count('common.o'), 2)

    # With fastcomp we don't support duplicate members so this should generate
    # a warning.  With the wasm backend (lld) this is fully supported.
    cmd = [EMCC, 'main.c', '-L.', '-ldup']
    self.run_process(cmd)
    self.assertContained('a\nb...\n', self.run_js('a.out.js'))

  def test_export_from_archive(self):
    export_name = 'this_is_an_entry_point'
    full_export_name = '_this_is_an_entry_point'

    create_file('export.c', r'''
      #include <stdio.h>
      void this_is_an_entry_point(void) {
        printf("Hello, world!\n");
      }
    ''')
    self.run_process([EMCC, 'export.c', '-c', '-o', 'export.o'])
    self.run_process([EMAR, 'rc', 'libexport.a', 'export.o'])

    create_file('main.c', r'''
      int main() {
        return 0;
      }
    ''')

    # Sanity check: the symbol should not be linked in if not requested.
    self.run_process([EMCC, 'main.c', '-L.', '-lexport'])
    self.assertFalse(self.is_exported_in_wasm(export_name, 'a.out.wasm'))

    # Exporting it causes it to appear in the output.
    self.run_process([EMCC, 'main.c', '-L.', '-lexport', '-s', 'EXPORTED_FUNCTIONS=%s' % full_export_name])
    self.assertTrue(self.is_exported_in_wasm(export_name, 'a.out.wasm'))

  @parameterized({
    'embed': (['--embed-file', 'somefile.txt'],),
    'embed-twice': (['--embed-file', 'somefile.txt', '--embed-file', 'somefile.txt'],),
    'preload': (['--preload-file', 'somefile.txt'],)
  })
  def test_include_file(self, args):
    create_file('somefile.txt', 'hello from a file with lots of data and stuff in it thank you very much')
    create_file('main.cpp', r'''
      #include <stdio.h>
      int main() {
        FILE *f = fopen("somefile.txt", "r");
        char buf[100];
        fread(buf, 1, 20, f);
        buf[20] = 0;
        fclose(f);
        printf("|%s|\n", buf);
        return 0;
      }
    ''')

    self.run_process([EMXX, 'main.cpp'] + args)
    # run in node.js to ensure we verify that file preloading works there
    result = self.run_js('a.out.js', engine=config.NODE_JS)
    self.assertContained('|hello from a file wi|', result)

  def test_embed_file_dup(self):
    ensure_dir(self.in_dir('tst', 'test1'))
    ensure_dir(self.in_dir('tst', 'test2'))

    open(self.in_dir('tst', 'aa.txt'), 'w').write('frist')
    open(self.in_dir('tst', 'test1', 'aa.txt'), 'w').write('sacond')
    open(self.in_dir('tst', 'test2', 'aa.txt'), 'w').write('thard')
    create_file('main.cpp', r'''
      #include <stdio.h>
      #include <string.h>
      void print_file(const char *name) {
        FILE *f = fopen(name, "r");
        char buf[100];
        memset(buf, 0, 100);
        fread(buf, 1, 20, f);
        buf[20] = 0;
        fclose(f);
        printf("|%s|\n", buf);
      }
      int main() {
        print_file("tst/aa.txt");
        print_file("tst/test1/aa.txt");
        print_file("tst/test2/aa.txt");
        return 0;
      }
    ''')

    self.run_process([EMXX, 'main.cpp', '--embed-file', 'tst'])
    self.assertContained('|frist|\n|sacond|\n|thard|\n', self.run_js('a.out.js'))

  def test_exclude_file(self):
    ensure_dir(self.in_dir('tst', 'abc.exe'))
    ensure_dir(self.in_dir('tst', 'abc.txt'))

    open(self.in_dir('tst', 'hello.exe'), 'w').write('hello')
    open(self.in_dir('tst', 'hello.txt'), 'w').write('world')
    open(self.in_dir('tst', 'abc.exe', 'foo'), 'w').write('emscripten')
    open(self.in_dir('tst', 'abc.txt', 'bar'), 'w').write('!!!')
    create_file('main.cpp', r'''
      #include <stdio.h>
      int main() {
        if(fopen("tst/hello.exe", "rb")) printf("Failed\n");
        if(!fopen("tst/hello.txt", "rb")) printf("Failed\n");
        if(fopen("tst/abc.exe/foo", "rb")) printf("Failed\n");
        if(!fopen("tst/abc.txt/bar", "rb")) printf("Failed\n");

        return 0;
      }
    ''')

    self.run_process([EMXX, 'main.cpp', '--embed-file', 'tst', '--exclude-file', '*.exe'])
    self.assertEqual(self.run_js('a.out.js').strip(), '')

  def test_dylink_exceptions_and_assetions(self):
    # Linking side modules using the STL and exceptions should not abort with
    # "function in Table but not functionsInTableMap" when using ASSERTIONS=2

    # A side module that uses the STL enables exceptions.
    create_file('side.cpp', r'''
      #include <vector>
      std::vector<int> v;
      std::vector<int> side(int n) {
          for (int i=0; i<n; i++) v.push_back(i);
          return v;
      }
      ''')
    self.run_process([
      EMXX,
      '-o', 'side.wasm',
      'side.cpp',
      '-s', 'SIDE_MODULE=1',
      '-s', 'DISABLE_EXCEPTION_CATCHING=0',
      '-s', 'ASSERTIONS=2'])

    create_file('main.cpp', r'''
      #include <stdio.h>
      #include <vector>
      std::vector<int> side(int n);
      int main(void) {
          auto v = side(10);
          for (auto i : v) printf("%d", i);
          printf("\n");
          return 0;
      }
      ''')

    self.do_smart_test(
      'main.cpp',
      ['0123456789'],
      emcc_args=[
        '-s', 'EXIT_RUNTIME=1',
        '-s', 'MAIN_MODULE=1',
        '-s', 'DISABLE_EXCEPTION_CATCHING=0',
        '-s', 'ASSERTIONS=2',
        'side.wasm',
      ])

  def test_multidynamic_link(self):
    # Linking the same dynamic library in statically will error, normally, since we statically link
    # it, causing dupe symbols

    def test(link_flags, lib_suffix):
      print(link_flags, lib_suffix)

      self.clear()
      ensure_dir('libdir')

      create_file('main.cpp', r'''
        #include <stdio.h>
        extern void printey();
        extern void printother();
        int main() {
          printf("*");
          printey();
          printf("\n");
          printother();
          printf("\n");
          printf("*");
          return 0;
        }
      ''')

      create_file('libdir/libfile.cpp', '''
        #include <stdio.h>
        void printey() {
          printf("hello from lib");
        }
      ''')

      create_file('libdir/libother.cpp', '''
        #include <stdio.h>
        extern void printey();
        void printother() {
          printf("|");
          printey();
          printf("|");
        }
      ''')

      # Build libfile normally into an .so
      self.run_process([EMXX, Path('libdir/libfile.cpp'), '-shared', '-o', Path('libdir/libfile.so' + lib_suffix)])
      # Build libother and dynamically link it to libfile
      self.run_process([EMXX, '-Llibdir', Path('libdir/libother.cpp')] + link_flags + ['-shared', '-o', Path('libdir/libother.so')])
      # Build the main file, linking in both the libs
      self.run_process([EMXX, '-Llibdir', os.path.join('main.cpp')] + link_flags + ['-lother', '-c'])
      print('...')
      # The normal build system is over. We need to do an additional step to link in the dynamic
      # libraries, since we ignored them before
      self.run_process([EMCC, '-Llibdir', 'main.o'] + link_flags + ['-lother', '-s', 'EXIT_RUNTIME'])

      self.assertContained('*hello from lib\n|hello from lib|\n*', self.run_js('a.out.js'))

    test(['-lfile'], '') # -l, auto detection from library path
    test([self.in_dir('libdir', 'libfile.so.3.1.4.1.5.9')], '.3.1.4.1.5.9') # handle libX.so.1.2.3 as well

  @node_pthreads
  def test_dylink_pthread_static_data(self):
    # Test that a side module uses the same static data region for global objects across all threads

    # A side module with a global object with a constructor.
    # * The global object must have a non-zero initial value to make sure that
    #   the memory is zero-initialized only once (and not once per thread).
    # * The global object must have a constructor to make sure that it is
    #   constructed only once (and not once per thread).
    create_file('side.cpp', r'''
      struct Data {
          Data() : value(42) {}
          int value;
      } data;
      int * get_address() {
          return &data.value;
      }
      ''')
    self.run_process([
      EMCC,
      '-o', 'side.wasm',
      'side.cpp',
      '-pthread', '-Wno-experimental',
      '-s', 'SIDE_MODULE=1'])

    create_file('main.cpp', r'''
      #include <stdio.h>
      #include <thread>
      int * get_address();
      int main(void) {
          *get_address() = 123;
          std::thread([]{
            printf("%d\n", *get_address());
          }).join();
          return 0;
      }
      ''')

    self.do_smart_test(
      'main.cpp',
      ['123'],
      emcc_args=[
        '-pthread', '-Wno-experimental',
        '-s', 'PROXY_TO_PTHREAD',
        '-s', 'EXIT_RUNTIME=1',
        '-s', 'MAIN_MODULE=1',
        'side.wasm',
      ])

  def test_dylink_pthread_warning(self):
    err = self.expect_fail([EMCC, '-Werror', '-sMAIN_MODULE', '-sUSE_PTHREADS', test_file('hello_world.c')])
    self.assertContained('error: -s MAIN_MODULE + pthreads is experimental', err)

  def test_dylink_pthread_longjmp(self):
    err = self.expect_fail([EMCC, '-sMAIN_MODULE', '-sUSE_PTHREADS', '-sSUPPORT_LONGJMP', test_file('hello_world.c')])
    self.assertContained('SUPPORT_LONGJMP is not compatible with pthreads + dynamic linking', err)

  def test_dylink_no_autoload(self):
    create_file('main.c', r'''
      #include <stdio.h>
      int sidey();
      int main() {
        printf("sidey: %d\n", sidey());
        return 0;
      }''')
    create_file('side.c', 'int sidey() { return 42; }')
    self.run_process([EMCC, '-sSIDE_MODULE', 'side.c', '-o', 'libside.wasm'])

    # First show everything working as expected with AUTOLOAD_DYLIBS
    self.run_process([EMCC, '-sMAIN_MODULE=2', 'main.c', 'libside.wasm'])
    output = self.run_js('a.out.js')
    self.assertContained('sidey: 42\n', output)

    # Same again but with NO_AUTOLOAD_DYLIBS.   This time we expect the call to sidey
    # to fail at runtime.
    self.run_process([EMCC, '-sMAIN_MODULE=2', 'main.c', 'libside.wasm', '-sNO_AUTOLOAD_DYLIBS'])
    output = self.run_js('a.out.js', assert_returncode=NON_ZERO)
    self.assertContained("external symbol 'sidey' is missing. perhaps a side module was not linked in?", output)

    # Now with NO_AUTOLOAD_DYLIBS, but with manual loading of libside.wasm using loadDynamicLibrary
    create_file('pre.js', '''
    Module.preRun = function() { loadDynamicLibrary('libside.wasm'); }
    ''')
    self.run_process([EMCC, '-sMAIN_MODULE=2', 'main.c', 'libside.wasm', '-sNO_AUTOLOAD_DYLIBS', '--pre-js=pre.js'])
    output = self.run_js('a.out.js')
    self.assertContained('sidey: 42\n', output)

  def test_js_link(self):
    create_file('main.cpp', '''
      #include <stdio.h>
      int main() {
        printf("hello from main\\n");
        return 0;
      }
    ''')
    create_file('before.js', '''
      var MESSAGE = 'hello from js';
      // Module is initialized with empty object by default, so if there are no keys - nothing was run yet
      if (Object.keys(Module).length) throw 'This code should run before anything else!';
    ''')
    create_file('after.js', '''
      out(MESSAGE);
    ''')

    self.run_process([EMXX, 'main.cpp', '--pre-js', 'before.js', '--post-js', 'after.js', '-s', 'WASM_ASYNC_COMPILATION=0'])
    self.assertContained('hello from main\nhello from js\n', self.run_js('a.out.js'))

  def test_sdl_endianness(self):
    create_file('main.cpp', r'''
      #include <stdio.h>
      #include <SDL/SDL.h>

      int main() {
        printf("%d, %d, %d\n", SDL_BYTEORDER, SDL_LIL_ENDIAN, SDL_BIG_ENDIAN);
        return 0;
      }
    ''')
    self.run_process([EMXX, 'main.cpp'])
    self.assertContained('1234, 1234, 4321\n', self.run_js('a.out.js'))

  def test_sdl2_mixer_wav(self):
    self.emcc(test_file('sdl2_mixer_wav.c'), ['-s', 'USE_SDL_MIXER=2'], output_filename='a.out.js')

  def test_sdl2_linkable(self):
    # Ensure that SDL2 can be built with LINKABLE.  This implies there are no undefined
    # symbols in the library (because LINKABLE includes the entire library).
    self.emcc(test_file('sdl2_misc.c'), ['-sLINKABLE', '-sUSE_SDL=2'], output_filename='a.out.js')

  def test_sdl2_gfx_linkable(self):
    # Same as above but for sdl2_gfx library
    self.emcc(test_file('sdl2_misc.c'), ['-Wl,-fatal-warnings', '-sLINKABLE', '-sUSE_SDL_GFX=2'], output_filename='a.out.js')

  def test_libpng(self):
    shutil.copyfile(test_file('third_party/libpng/pngtest.png'), 'pngtest.png')
    self.emcc(test_file('third_party/libpng/pngtest.c'), ['--embed-file', 'pngtest.png', '-s', 'USE_LIBPNG'], output_filename='a.out.js')
    output = self.run_js('a.out.js')
    self.assertContained('libpng passes test', output)

  def test_giflib(self):
    shutil.copyfile(test_file('third_party/giflib/treescap.gif'), 'treescap.gif')
    self.emcc(test_file('third_party/giflib/giftext.c'), ['--embed-file', 'treescap.gif', '-s', 'USE_GIFLIB'], output_filename='a.out.js')
    self.assertContained('GIF file terminated normally', self.run_js('a.out.js', args=['treescap.gif']))

  def test_libjpeg(self):
    shutil.copyfile(test_file('screenshot.jpg'), 'screenshot.jpg')
    self.emcc(test_file('jpeg_test.c'), ['--embed-file', 'screenshot.jpg', '-s', 'USE_LIBJPEG'], output_filename='a.out.js')
    self.assertContained('Image is 600 by 450 with 3 components', self.run_js('a.out.js', args=['screenshot.jpg']))

  def test_bullet(self):
    self.emcc(test_file('bullet_hello_world.cpp'), ['-s', 'USE_BULLET'], output_filename='a.out.js')
    self.assertContained('BULLET RUNNING', self.run_process(config.JS_ENGINES[0] + ['a.out.js'], stdout=PIPE, stderr=PIPE).stdout)

  def test_vorbis(self):
    # This will also test if ogg compiles, because vorbis depends on ogg
    self.emcc(test_file('vorbis_test.c'), ['-s', 'USE_VORBIS'], output_filename='a.out.js')
    self.assertContained('ALL OK', self.run_process(config.JS_ENGINES[0] + ['a.out.js'], stdout=PIPE, stderr=PIPE).stdout)

  def test_bzip2(self):
    self.emcc(test_file('bzip2_test.c'), ['-s', 'USE_BZIP2=1'], output_filename='a.out.js')
    self.assertContained("usage: unzcrash filename", self.run_process(config.JS_ENGINES[0] + ['a.out.js'], stdout=PIPE, stderr=PIPE).stdout)

  def test_freetype(self):
    # copy the Liberation Sans Bold truetype file located in the
    # <emscripten_root>/tests/freetype to the compilation folder
    shutil.copy2(test_file('freetype/LiberationSansBold.ttf'), os.getcwd())
    # build test program with the font file embed in it
    self.emcc(test_file('freetype_test.c'), ['-s', 'USE_FREETYPE', '--embed-file', 'LiberationSansBold.ttf'], output_filename='a.out.js')
    # the test program will print an ascii representation of a bitmap where the
    # 'w' character has been rendered using the Liberation Sans Bold font
    expectedOutput = '                \n' + \
                     '                \n' + \
                     '                \n' + \
                     '                \n' + \
                     '***    +***+    \n' + \
                     '***+   *****   +\n' + \
                     '+**+   *****   +\n' + \
                     '+***  +**+**+  *\n' + \
                     ' ***+ ***+**+ +*\n' + \
                     ' +**+ *** *** +*\n' + \
                     ' +**++**+ +**+**\n' + \
                     '  ***+**+ +**+**\n' + \
                     '  ******   *****\n' + \
                     '  +****+   +****\n' + \
                     '  +****+   +****\n' + \
                     '   ****     ****'
    self.assertContained(expectedOutput, self.run_process(config.JS_ENGINES[0] + ['a.out.js'], stdout=PIPE, stderr=PIPE).stdout)

  def test_link_memcpy(self):
    # memcpy can show up *after* optimizations, so after our opportunity to link in libc, so it must be special-cased
    create_file('main.cpp', r'''
      #include <stdio.h>

      int main(int argc, char **argv) {
        int num = argc + 10;
        char buf[num], buf2[num];
        for (int i = 0; i < num; i++) {
          buf[i] = i*i+i/3;
        }
        for (int i = 1; i < num; i++) {
          buf[i] += buf[i-1];
        }
        for (int i = 0; i < num; i++) {
          buf2[i] = buf[i];
        }
        for (int i = 1; i < num; i++) {
          buf2[i] += buf2[i-1];
        }
        for (int i = 0; i < num; i++) {
          printf("%d:%d\n", i, buf2[i]);
        }
        return 0;
      }
    ''')
    self.run_process([EMXX, '-O2', 'main.cpp'])
    output = self.run_js('a.out.js')
    self.assertContained('''0:0
1:1
2:6
3:21
4:53
5:111
6:-49
7:98
8:55
9:96
10:-16
''', output)
    self.assertNotContained('warning: library.js memcpy should not be running, it is only for testing!', output)

  def test_undefined_exported_function(self):
    cmd = [EMXX, test_file('hello_world.cpp')]
    self.run_process(cmd)

    # adding a missing symbol to EXPORTED_FUNCTIONS should cause failure
    cmd += ['-s', "EXPORTED_FUNCTIONS=foobar"]
    err = self.expect_fail(cmd)
    self.assertContained('undefined exported symbol: "foobar"', err)

    # setting `-Wno-undefined` should suppress error
    cmd += ['-Wno-undefined']
    self.run_process(cmd)

  @parameterized({
    'warn': ('WARN',),
    'error': ('ERROR',),
    'ignore': (None,)
  })
  def test_undefined_symbols(self, action):
    create_file('main.cpp', r'''
      #include <stdio.h>
      #include <SDL.h>
      #include "SDL/SDL_opengl.h"

      extern "C" {
        void something();
        void elsey();
      }

      int main() {
        // pull in gl proc stuff, avoid warnings on emulation funcs
        printf("%p", SDL_GL_GetProcAddress("glGenTextures"));
        something();
        elsey();
        return 0;
      }
      ''')

    for args in ([], ['-O1'], ['-s', 'MAX_WEBGL_VERSION=2']):
      for value in ([0, 1]):
        try_delete('a.out.js')
        print('checking "%s" %s' % (args, value))
        extra = ['-s', action + '_ON_UNDEFINED_SYMBOLS=%d' % value] if action else []
        proc = self.run_process([EMXX, 'main.cpp'] + extra + args, stderr=PIPE, check=False)
        print(proc.stderr)
        if value or action is None:
          # The default is that we error in undefined symbols
          self.assertContained('error: undefined symbol: something', proc.stderr)
          self.assertContained('error: undefined symbol: elsey', proc.stderr)
          check_success = False
        elif action == 'ERROR' and not value:
          # Error disables, should only warn
          self.assertContained('warning: undefined symbol: something', proc.stderr)
          self.assertContained('warning: undefined symbol: elsey', proc.stderr)
          self.assertNotContained('undefined symbol: emscripten_', proc.stderr)
          check_success = True
        elif action == 'WARN' and not value:
          # Disabled warning should imply disabling errors
          self.assertNotContained('undefined symbol', proc.stderr)
          check_success = True

        if check_success:
          self.assertEqual(proc.returncode, 0)
          self.assertTrue(os.path.exists('a.out.js'))
        else:
          self.assertNotEqual(proc.returncode, 0)
          self.assertFalse(os.path.exists('a.out.js'))

  def test_undefined_data_symbols(self):
    create_file('main.c', r'''
    extern int foo;

    int main() {
      return foo;
    }
    ''')
    output = self.expect_fail([EMCC, 'main.c'])
    self.assertContained('undefined symbol: foo', output)

    # With -Wl,--unresolved-symbols=ignore-all or -Wl,--allow-undefined
    # the linker should ignore any undefined data symbols.
    self.run_process([EMCC, 'main.c', '-Wl,--unresolved-symbols=ignore-all'])
    self.run_process([EMCC, 'main.c', '-Wl,--allow-undefined'])

  def test_GetProcAddress_LEGACY_GL_EMULATION(self):
    # without legacy gl emulation, getting a proc from there should fail
    self.do_other_test('test_GetProcAddress_LEGACY_GL_EMULATION.cpp', args=['0'], emcc_args=['-s', 'LEGACY_GL_EMULATION=0'])
    # with it, it should work
    self.do_other_test('test_GetProcAddress_LEGACY_GL_EMULATION.cpp', args=['1'], emcc_args=['-s', 'LEGACY_GL_EMULATION'])

  def test_prepost(self):
    create_file('main.cpp', '''
      #include <stdio.h>
      int main() {
        printf("hello from main\\n");
        return 0;
      }
      ''')
    create_file('pre.js', '''
      var Module = {
        preRun: function() { out('pre-run') },
        postRun: function() { out('post-run') }
      };
      ''')

    self.run_process([EMXX, 'main.cpp', '--pre-js', 'pre.js', '-s', 'WASM_ASYNC_COMPILATION=0'])
    self.assertContained('pre-run\nhello from main\npost-run\n', self.run_js('a.out.js'))

    # addRunDependency during preRun should prevent main, and post-run from
    # running.
    with open('pre.js', 'a') as f:
      f.write('Module.preRun = function() { out("add-dep"); addRunDependency(); }\n')
    self.run_process([EMXX, 'main.cpp', '--pre-js', 'pre.js', '-s', 'WASM_ASYNC_COMPILATION=0'])
    output = self.run_js('a.out.js')
    self.assertContained('add-dep\n', output)
    self.assertNotContained('hello from main\n', output)
    self.assertNotContained('post-run\n', output)

    # noInitialRun prevents run
    for no_initial_run, run_dep in [(0, 0), (1, 0), (0, 1)]:
      print(no_initial_run, run_dep)
      args = ['-s', 'WASM_ASYNC_COMPILATION=0', '-s', 'EXPORTED_RUNTIME_METHODS=callMain']
      if no_initial_run:
        args += ['-s', 'INVOKE_RUN=0']
      if run_dep:
        create_file('pre.js', 'Module.preRun = function() { addRunDependency("test"); }')
        create_file('post.js', 'removeRunDependency("test");')
        args += ['--pre-js', 'pre.js', '--post-js', 'post.js']

      self.run_process([EMXX, 'main.cpp'] + args)
      output = self.run_js('a.out.js')
      self.assertContainedIf('hello from main', output, not no_initial_run)

      if no_initial_run:
        # Calling main later should still work, filesystem etc. must be set up.
        print('call main later')
        src = read_file('a.out.js')
        src += '\nconsole.log("callMain -> " + Module.callMain());\n'
        create_file('a.out.js', src)
        self.assertContained('hello from main\ncallMain -> 0\n', self.run_js('a.out.js'))

    # Use postInit
    create_file('pre.js', '''
      var Module = {
        preRun: function() { out('pre-run') },
        postRun: function() { out('post-run') },
        preInit: function() { out('pre-init') }
      };
    ''')
    self.run_process([EMXX, 'main.cpp', '--pre-js', 'pre.js'])
    self.assertContained('pre-init\npre-run\nhello from main\npost-run\n', self.run_js('a.out.js'))

  def test_prepost2(self):
    create_file('main.cpp', '''
      #include <stdio.h>
      int main() {
        printf("hello from main\\n");
        return 0;
      }
    ''')
    create_file('pre.js', '''
      var Module = {
        preRun: function() { out('pre-run') },
      };
    ''')
    create_file('pre2.js', '''
      Module.postRun = function() { out('post-run') };
    ''')
    self.run_process([EMXX, 'main.cpp', '--pre-js', 'pre.js', '--pre-js', 'pre2.js'])
    self.assertContained('pre-run\nhello from main\npost-run\n', self.run_js('a.out.js'))

  def test_prepre(self):
    create_file('main.cpp', '''
      #include <stdio.h>
      int main() {
        printf("hello from main\\n");
        return 0;
      }
    ''')
    create_file('pre.js', '''
      var Module = {
        preRun: [function() { out('pre-run') }],
      };
    ''')
    create_file('pre2.js', '''
      Module.preRun.push(function() { out('prepre') });
    ''')
    self.run_process([EMXX, 'main.cpp', '--pre-js', 'pre.js', '--pre-js', 'pre2.js'])
    self.assertContained('prepre\npre-run\nhello from main\n', self.run_js('a.out.js'))

  def test_extern_prepost(self):
    create_file('extern-pre.js', '// I am an external pre.\n')
    create_file('extern-post.js', '// I am an external post.\n')
    self.run_process([EMCC, '-O2', test_file('hello_world.c'), '--extern-pre-js', 'extern-pre.js', '--extern-post-js', 'extern-post.js', '--closure=1'])
    # the files should be included, and externally - not as part of optimized
    # code, so they are the very first and last things, and they are not
    # minified.
    js = read_file('a.out.js')
    pre = js.index('// I am an external pre.')
    post = js.index('// I am an external post.')
    # ignore some slack - newlines and other things. we just care about the
    # big picture here
    SLACK = 50
    self.assertLess(pre, post)
    self.assertLess(pre, SLACK)
    self.assertGreater(post, len(js) - SLACK)
    # make sure the slack is tiny compared to the whole program
    self.assertGreater(len(js), 100 * SLACK)

  def test_js_optimizer(self):
    for input, expected, passes in [
      (test_file('optimizer/test-js-optimizer-minifyGlobals.js'), read_file(test_file('optimizer/test-js-optimizer-minifyGlobals-output.js')),
       ['minifyGlobals']),
      (test_file('optimizer/test-js-optimizer-minifyLocals.js'), read_file(test_file('optimizer/test-js-optimizer-minifyLocals-output.js')),
       ['minifyLocals']),
      (test_file('optimizer/JSDCE.js'), read_file(test_file('optimizer/JSDCE-output.js')),
       ['JSDCE']),
      (test_file('optimizer/JSDCE-hasOwnProperty.js'), read_file(test_file('optimizer/JSDCE-hasOwnProperty-output.js')),
       ['JSDCE']),
      (test_file('optimizer/JSDCE-fors.js'), read_file(test_file('optimizer/JSDCE-fors-output.js')),
       ['JSDCE']),
      (test_file('optimizer/AJSDCE.js'), read_file(test_file('optimizer/AJSDCE-output.js')),
       ['AJSDCE']),
      (test_file('optimizer/emitDCEGraph.js'), read_file(test_file('optimizer/emitDCEGraph-output.js')),
       ['emitDCEGraph', 'noPrint']),
      (test_file('optimizer/emitDCEGraph2.js'), read_file(test_file('optimizer/emitDCEGraph2-output.js')),
       ['emitDCEGraph', 'noPrint']),
      (test_file('optimizer/emitDCEGraph3.js'), read_file(test_file('optimizer/emitDCEGraph3-output.js')),
       ['emitDCEGraph', 'noPrint']),
      (test_file('optimizer/emitDCEGraph4.js'), read_file(test_file('optimizer/emitDCEGraph4-output.js')),
       ['emitDCEGraph', 'noPrint']),
      (test_file('optimizer/emitDCEGraph5.js'), read_file(test_file('optimizer/emitDCEGraph5-output.js')),
       ['emitDCEGraph', 'noPrint']),
      (test_file('optimizer/minimal-runtime-applyDCEGraphRemovals.js'), read_file(test_file('optimizer/minimal-runtime-applyDCEGraphRemovals-output.js')),
       ['applyDCEGraphRemovals']),
      (test_file('optimizer/applyDCEGraphRemovals.js'), read_file(test_file('optimizer/applyDCEGraphRemovals-output.js')),
       ['applyDCEGraphRemovals']),
      (test_file('optimizer/applyImportAndExportNameChanges.js'), read_file(test_file('optimizer/applyImportAndExportNameChanges-output.js')),
       ['applyImportAndExportNameChanges']),
      (test_file('optimizer/applyImportAndExportNameChanges2.js'), read_file(test_file('optimizer/applyImportAndExportNameChanges2-output.js')),
       ['applyImportAndExportNameChanges']),
      (test_file('optimizer/minimal-runtime-emitDCEGraph.js'), read_file(test_file('optimizer/minimal-runtime-emitDCEGraph-output.js')),
       ['emitDCEGraph', 'noPrint']),
      (test_file('optimizer/minimal-runtime-2-emitDCEGraph.js'), read_file(test_file('optimizer/minimal-runtime-2-emitDCEGraph-output.js')),
       ['emitDCEGraph', 'noPrint']),
      (test_file('optimizer/standalone-emitDCEGraph.js'), read_file(test_file('optimizer/standalone-emitDCEGraph-output.js')),
       ['emitDCEGraph', 'noPrint']),
      (test_file('optimizer/emittedJSPreservesParens.js'), read_file(test_file('optimizer/emittedJSPreservesParens-output.js')),
       []),
      (test_file('optimizer/test-growableHeap.js'), read_file(test_file('optimizer/test-growableHeap-output.js')),
       ['growableHeap']),
      (test_file('optimizer/test-unsignPointers.js'), read_file(test_file('optimizer/test-unsignPointers-output.js')),
       ['unsignPointers']),
      (test_file('optimizer/test-asanify.js'), read_file(test_file('optimizer/test-asanify-output.js')),
       ['asanify']),
      (test_file('optimizer/test-safeHeap.js'), read_file(test_file('optimizer/test-safeHeap-output.js')),
       ['safeHeap']),
      (test_file('optimizer/test-LittleEndianHeap.js'), read_file(test_file('optimizer/test-LittleEndianHeap-output.js')),
       ['littleEndianHeap']),
    ]:
      print(input, passes)

      if not isinstance(expected, list):
        expected = [expected]
      expected = [out.replace('\n\n', '\n').replace('\n\n', '\n') for out in expected]

      # test calling optimizer
      output = self.run_process(config.NODE_JS + [path_from_root('tools/acorn-optimizer.js'), input] + passes, stdin=PIPE, stdout=PIPE).stdout

      def check_js(js, expected):
        # print >> sys.stderr, 'chak\n==========================\n', js, '\n===========================\n'
        if 'registerizeHarder' in passes:
          # registerizeHarder is hard to test, as names vary by chance, nondeterminstically FIXME
          def fix(src):
            if type(src) is list:
              return list(map(fix, src))
            src = '\n'.join([line for line in src.split('\n') if 'var ' not in line]) # ignore vars

            def reorder(func):
              def swap(func, stuff):
                # emit EYE_ONE always before EYE_TWO, replacing i1,i2 or i2,i1 etc
                for i in stuff:
                  if i not in func:
                    return func
                indexes = [[i, func.index(i)] for i in stuff]
                indexes.sort(key=lambda x: x[1])
                for j in range(len(indexes)):
                  func = func.replace(indexes[j][0], 'STD_' + str(j))
                return func
              func = swap(func, ['i1', 'i2', 'i3'])
              func = swap(func, ['i1', 'i2'])
              func = swap(func, ['i4', 'i5'])
              return func

            src = 'function '.join(map(reorder, src.split('function ')))
            return src
          js = fix(js)
          expected = fix(expected)
        self.assertIdentical(expected, js.replace('\r\n', '\n').replace('\n\n', '\n').replace('\n\n', '\n'))

      if input not in [ # tests that are native-optimizer only
        test_file('optimizer/asmLastOpts.js'),
        test_file('optimizer/3154.js')
      ]:
        check_js(output, expected)
      else:
        print('(skip non-native)')

  @parameterized({
    'wasm2js': ('wasm2js', ['minifyNames', 'last']),
    'constructor': ('constructor', ['minifyNames'])
  })
  def test_js_optimizer_py(self, name, passes):
    # run the js optimizer python script. this differs from test_js_optimizer
    # which runs the internal js optimizer JS script directly (which the python
    # script calls)
    shutil.copyfile(test_file('optimizer', name + '.js'), name + '.js')
    self.run_process([PYTHON, path_from_root('tools/js_optimizer.py'), name + '.js'] + passes)
    expected = read_file(test_file('optimizer', name + '-output.js'))
    actual = read_file(name + '.js.jsopt.js')
    self.assertIdentical(expected, actual)

  def test_m_mm(self):
    create_file('foo.c', '#include <emscripten.h>')
    for opt in ['M', 'MM']:
      proc = self.run_process([EMCC, 'foo.c', '-' + opt], stdout=PIPE, stderr=PIPE)
      self.assertContained('foo.o: ', proc.stdout)
      self.assertNotContained('error', proc.stderr)

  @uses_canonical_tmp
  def test_emcc_debug_files(self):
    for opts in [0, 1, 2, 3]:
      for debug in [None, '1', '2']:
        print(opts, debug)
        if os.path.exists(self.canonical_temp_dir):
          shutil.rmtree(self.canonical_temp_dir)

        env = os.environ.copy()
        if debug is None:
          env.pop('EMCC_DEBUG', None)
        else:
          env['EMCC_DEBUG'] = debug
        self.run_process([EMXX, test_file('hello_world.cpp'), '-O' + str(opts)], stderr=PIPE, env=env)
        if debug is None:
          self.assertFalse(os.path.exists(self.canonical_temp_dir))
        elif debug == '1':
          self.assertExists(os.path.join(self.canonical_temp_dir, 'emcc-3-original.js'))
        elif debug == '2':
          self.assertExists(os.path.join(self.canonical_temp_dir, 'emcc-3-original.js'))

  def test_debuginfo(self):
    for args, expect_debug in [
        (['-O0'], False),
        (['-O0', '-g'], True),
        (['-O0', '-gsource-map'], True),
        (['-O1'], False),
        (['-O1', '-g'], True),
        (['-O2'], False),
        (['-O2', '-g'], True),
      ]:
      print(args, expect_debug)
      err = self.run_process([EMXX, '-v', test_file('hello_world.cpp')] + args, stdout=PIPE, stderr=PIPE).stderr
      lines = err.splitlines()
      finalize = [l for l in lines if 'wasm-emscripten-finalize' in l][0]
      if expect_debug:
        self.assertIn(' -g ', finalize)
      else:
        self.assertNotIn(' -g ', finalize)

  def test_debuginfo_line_tables_only(self):
    def test(do_compile):
      do_compile([])
      no_size = os.path.getsize('a.out.wasm')
      do_compile(['-gline-tables-only'])
      line_size = os.path.getsize('a.out.wasm')
      do_compile(['-g'])
      full_size = os.path.getsize('a.out.wasm')
      return (no_size, line_size, full_size)

    def compile_to_object(compile_args):
      self.run_process([EMXX, test_file('hello_world.cpp'), '-c', '-o', 'a.out.wasm'] + compile_args)

    no_size, line_size, full_size = test(compile_to_object)
    self.assertLess(no_size, line_size)
    self.assertLess(line_size, full_size)

    def compile_to_executable(compile_args, link_args):
      # compile with the specified args
      self.run_process([EMXX, test_file('hello_world.cpp'), '-c', '-o', 'a.o'] + compile_args)
      # link with debug info
      self.run_process([EMCC, 'a.o'] + link_args)

    def compile_to_debug_executable(compile_args):
      return compile_to_executable(compile_args, ['-g'])

    no_size, line_size, full_size = test(compile_to_debug_executable)
    self.assertLess(no_size, line_size)
    self.assertLess(line_size, full_size)

    def compile_to_release_executable(compile_args):
      return compile_to_executable(compile_args, ['-O1'])

    no_size, line_size, full_size = test(compile_to_release_executable)
    self.assertEqual(no_size, line_size)
    self.assertEqual(line_size, full_size)

    # "-O0 executable" means compiling without optimizations but *also* without
    # -g (so, not a true debug build). the results here may change over time,
    # since we are telling emcc both to try to do as little as possible during
    # link (-O0), but also that debug info is not needed (no -g). if we end up
    # doing post-link changes then we will strip the debug info, but if not then
    # we don't.
    def compile_to_O0_executable(compile_args):
      return compile_to_executable(compile_args, [])

    no_size, line_size, full_size = test(compile_to_O0_executable)
    self.assertEqual(no_size, line_size)
    self.assertEqual(line_size, full_size)

  def test_dwarf(self):
    def compile_with_dwarf(args, output):
      # Test that -g enables dwarf info in object files and linked wasm
      self.run_process([EMXX, test_file('hello_world.cpp'), '-o', output, '-g'] + args)

    def verify(output):
      info = self.run_process([LLVM_DWARFDUMP, '--all', output], stdout=PIPE).stdout
      self.assertIn('DW_TAG_subprogram', info) # Ensure there's a subprogram entry in .debug_info
      self.assertIn('debug_line[0x', info) # Ensure there's a line table

    compile_with_dwarf(['-c'], 'a.o')
    verify('a.o')
    compile_with_dwarf([], 'a.js')
    verify('a.wasm')

  @unittest.skipIf(not scons_path, 'scons not found in PATH')
  @with_env_modify({'EMSCRIPTEN_ROOT': path_from_root()})
  def test_scons(self):
    # this test copies the site_scons directory alongside the test
    shutil.copytree(test_file('scons'), 'test')
    shutil.copytree(path_from_root('tools/scons/site_scons'), Path('test/site_scons'))
    with utils.chdir('test'):
      self.run_process(['scons'])
      output = self.run_js('scons_integration.js', assert_returncode=5)
    self.assertContained('If you see this - the world is all right!', output)

  @unittest.skipIf(not scons_path, 'scons not found in PATH')
  @with_env_modify({'EMSCRIPTEN_TOOLPATH': path_from_root('tools/scons/site_scons'),
                    'EMSCRIPTEN_ROOT': path_from_root()})
  def test_emscons(self):
    # uses the emscons wrapper which requires EMSCRIPTEN_TOOLPATH to find
    # site_scons
    shutil.copytree(test_file('scons'), 'test')
    with utils.chdir('test'):
      self.run_process([path_from_root('emscons'), 'scons'])
      output = self.run_js('scons_integration.js', assert_returncode=5)
    self.assertContained('If you see this - the world is all right!', output)

  def test_embind_fail(self):
    out = self.expect_fail([EMXX, test_file('embind/test_unsigned.cpp')])
    self.assertContained("undefined symbol: _embind_register_function", out)

  def test_embind_asyncify(self):
    create_file('post.js', '''
      addOnPostRun(function() {
        Module.sleep(10);
        out('done');
      });
    ''')
    create_file('main.cpp', r'''
      #include <emscripten.h>
      #include <emscripten/bind.h>
      using namespace emscripten;
      EMSCRIPTEN_BINDINGS(asyncify) {
          function("sleep", &emscripten_sleep);
      }
    ''')
    self.run_process([EMXX, 'main.cpp', '--bind', '-s', 'ASYNCIFY', '--post-js', 'post.js'])
    self.assertContained('done', self.run_js('a.out.js'))

  @is_slow_test
  def test_embind(self):
    environ = os.environ.copy()
    environ['EMCC_CLOSURE_ARGS'] = environ.get('EMCC_CLOSURE_ARGS', '') + " --externs " + pipes.quote(test_file('embind/underscore-externs.js'))
    test_cases = [
        (['--bind']),
        (['--bind', '-O1']),
        (['--bind', '-O2']),
        (['--bind', '-O2', '-s', 'ALLOW_MEMORY_GROWTH', test_file('embind/isMemoryGrowthEnabled=true.cpp')]),
    ]
    without_utf8_args = ['-s', 'EMBIND_STD_STRING_IS_UTF8=0']
    test_cases_without_utf8 = []
    for args in test_cases:
        test_cases_without_utf8.append((args + without_utf8_args))
    test_cases += test_cases_without_utf8
    test_cases.extend([(args[:] + ['-s', 'DYNAMIC_EXECUTION=0']) for args in test_cases])
    # closure compiler doesn't work with DYNAMIC_EXECUTION=0
    test_cases.append((['--bind', '-O2', '--closure=1']))
    for args in test_cases:
      print(args)
      self.clear()

      testFiles = [
        test_file('embind/underscore-1.4.2.js'),
        test_file('embind/imvu_test_adapter.js'),
        test_file('embind/embind.test.js'),
      ]

      self.run_process(
        [EMXX, test_file('embind/embind_test.cpp'),
         '--pre-js', test_file('embind/test.pre.js'),
         '--post-js', test_file('embind/test.post.js'),
         '-s', 'WASM_ASYNC_COMPILATION=0',
         '-s', 'IN_TEST_HARNESS'] + args,
        env=environ)

      if 'DYNAMIC_EXECUTION=0' in args:
        js_binary_str = read_file('a.out.js')
        self.assertNotContained('new Function(', js_binary_str)
        self.assertNotContained('eval(', js_binary_str)

      with open('a.out.js', 'ab') as f:
        for tf in testFiles:
          f.write(read_binary(tf))

      output = self.run_js('a.out.js')
      self.assertNotContained('FAIL', output)

  def test_emconfig(self):
    output = self.run_process([emconfig, 'LLVM_ROOT'], stdout=PIPE).stdout.strip()
    self.assertEqual(output, config.LLVM_ROOT)
    # EMSCRIPTEN_ROOT is kind of special since it should always report the locaton of em-config
    # itself (its not configurable via the config file but driven by the location for arg0)
    output = self.run_process([emconfig, 'EMSCRIPTEN_ROOT'], stdout=PIPE).stdout.strip()
    self.assertEqual(output, os.path.dirname(emconfig))
    invalid = 'Usage: em-config VAR_NAME'
    # Don't accept variables that do not exist
    output = self.expect_fail([emconfig, 'VAR_WHICH_DOES_NOT_EXIST']).strip()
    self.assertEqual(output, invalid)
    # Don't accept no arguments
    output = self.expect_fail([emconfig]).strip()
    self.assertEqual(output, invalid)
    # Don't accept more than one variable
    output = self.expect_fail([emconfig, 'LLVM_ROOT', 'EMCC']).strip()
    self.assertEqual(output, invalid)
    # Don't accept arbitrary python code
    output = self.expect_fail([emconfig, 'sys.argv[1]']).strip()
    self.assertEqual(output, invalid)

  def test_link_s(self):
    # -s OPT=VALUE can conflict with -s as a linker option. We warn and ignore
    create_file('main.cpp', r'''
      extern "C" {
        void something();
      }

      int main() {
        something();
        return 0;
      }
    ''')
    create_file('supp.cpp', r'''
      #include <stdio.h>

      extern "C" {
        void something() {
          printf("yello\n");
        }
      }
    ''')
    self.run_process([EMXX, '-c', 'main.cpp', '-o', 'main.o'])
    self.run_process([EMXX, '-c', 'supp.cpp', '-o', 'supp.o'])

    self.run_process([EMCC, 'main.o', '-s', 'supp.o', '-s', 'SAFE_HEAP'])
    self.assertContained('yello', self.run_js('a.out.js'))
    # Check that valid -s option had an effect'
    self.assertContained('SAFE_HEAP', read_file('a.out.js'))

  def test_conftest_s_flag_passing(self):
    create_file('conftest.c', r'''
      int main() {
        return 0;
      }
    ''')
    # the name "conftest.c" is enough to make us use a configure-like mode,
    # the same as if EMMAKEN_JUST_CONFIGURE=1 were set in the env.
    cmd = [EMCC, '-s', 'ASSERTIONS', 'conftest.c', '-o', 'conftest']
    output = self.run_process(cmd, stderr=PIPE)
    self.assertNotContained('emcc: warning: treating -s as linker option', output.stderr)
    self.assertExists('conftest')

  def test_file_packager(self):
    ensure_dir('subdir')
    create_file('data1.txt', 'data1')

    os.chdir('subdir')
    create_file('data2.txt', 'data2')

    # relative path to below the current dir is invalid
    stderr = self.expect_fail([FILE_PACKAGER, 'test.data', '--preload', '../data1.txt'])
    self.assertContained('below the current directory', stderr)

    # relative path that ends up under us is cool
    proc = self.run_process([FILE_PACKAGER, 'test.data', '--preload', '../subdir/data2.txt'], stderr=PIPE, stdout=PIPE)
    self.assertGreater(len(proc.stdout), 0)
    self.assertNotContained('below the current directory', proc.stderr)

    # direct path leads to the same code being generated - relative path does not make us do anything different
    proc2 = self.run_process([FILE_PACKAGER, 'test.data', '--preload', 'data2.txt'], stderr=PIPE, stdout=PIPE)
    self.assertGreater(len(proc2.stdout), 0)
    self.assertNotContained('below the current directory', proc2.stderr)

    def clean(txt):
      lines = txt.splitlines()
      lines = [l for l in lines if 'PACKAGE_UUID' not in l and 'loadPackage({' not in l]
      return ''.join(lines)

    self.assertTextDataIdentical(clean(proc.stdout), clean(proc2.stdout))

    # verify '--separate-metadata' option produces separate metadata file
    os.chdir('..')

    self.run_process([FILE_PACKAGER, 'test.data', '--preload', 'data1.txt', '--preload', 'subdir/data2.txt', '--js-output=immutable.js', '--separate-metadata'])
    self.assertExists('immutable.js.metadata')
    # verify js output JS file is not touched when the metadata is separated
    orig_timestamp = os.path.getmtime('immutable.js')
    orig_content = read_file('immutable.js')
    # ensure some time passes before running the packager again so that if it does touch the
    # js file it will end up with the different timestamp.
    time.sleep(1.0)
    self.run_process([FILE_PACKAGER, 'test.data', '--preload', 'data1.txt', '--preload', 'subdir/data2.txt', '--js-output=immutable.js', '--separate-metadata'])
    # assert both file content and timestamp are the same as reference copy
    self.assertTextDataIdentical(orig_content, read_file('immutable.js'))
    self.assertEqual(orig_timestamp, os.path.getmtime('immutable.js'))
    # verify the content of metadata file is correct
    metadata = json.loads(read_file('immutable.js.metadata'))
    self.assertEqual(len(metadata['files']), 2)
    assert metadata['files'][0]['start'] == 0 and metadata['files'][0]['end'] == len('data1') and metadata['files'][0]['filename'] == '/data1.txt'
    assert metadata['files'][1]['start'] == len('data1') and metadata['files'][1]['end'] == len('data1') + len('data2') and metadata['files'][1]['filename'] == '/subdir/data2.txt'
    assert metadata['remote_package_size'] == len('data1') + len('data2')

    # can only assert the uuid format is correct, the uuid's value is expected to differ in between invocation
    uuid.UUID(metadata['package_uuid'], version=4)

  def test_file_packager_unicode(self):
    unicode_name = 'unicode…☃'
    try:
      ensure_dir(unicode_name)
    except OSError:
      print("we failed to even create a unicode dir, so on this OS, we can't test this")
      return
    full = os.path.join(unicode_name, 'data.txt')
    create_file(full, 'data')
    proc = self.run_process([FILE_PACKAGER, 'test.data', '--preload', full], stdout=PIPE, stderr=PIPE)
    assert len(proc.stdout), proc.stderr
    assert json.dumps(unicode_name) in proc.stdout, proc.stdout
    print(len(proc.stderr))

  def test_file_packager_directory_with_single_quote(self):
    single_quote_name = "direc'tory"
    ensure_dir(single_quote_name)
    full = os.path.join(single_quote_name, 'data.txt')
    create_file(full, 'data')
    proc = self.run_process([FILE_PACKAGER, 'test.data', '--preload', full], stdout=PIPE, stderr=PIPE)
    assert len(proc.stdout), proc.stderr
    # ensure not invalid JavaScript
    assert "'direc'tory'" not in proc.stdout
    assert json.dumps("direc'tory") in proc.stdout

  def test_file_packager_mention_FORCE_FILESYSTEM(self):
    MESSAGE = 'Remember to build the main file with  -s FORCE_FILESYSTEM=1  so that it includes support for loading this file package'
    create_file('data.txt', 'data1')
    # mention when running standalone
    err = self.run_process([FILE_PACKAGER, 'test.data', '--preload', 'data.txt'], stdout=PIPE, stderr=PIPE).stderr
    self.assertContained(MESSAGE, err)
    # do not mention from emcc
    err = self.run_process([EMCC, test_file('hello_world.c'), '--preload-file', 'data.txt'], stdout=PIPE, stderr=PIPE).stderr
    self.assertEqual(len(err), 0)

  def test_file_packager_returns_error_if_target_equal_to_jsoutput(self):
    MESSAGE = 'error: TARGET should not be the same value of --js-output'
    result = self.run_process([FILE_PACKAGER, 'test.data', '--js-output=test.data'], check=False, stdout=PIPE, stderr=PIPE)
    self.assertEqual(result.returncode, 1)
    self.assertContained(MESSAGE, result.stderr)

  def test_headless(self):
    shutil.copyfile(test_file('screenshot.png'), 'example.png')
    self.run_process([EMCC, test_file('sdl_headless.c'), '-s', 'HEADLESS'])
    output = self.run_js('a.out.js')
    assert '''Init: 0
Font: 0x1
Sum: 0
you should see two lines of text in different colors and a blue rectangle
SDL_Quit called (and ignored)
done.
''' in output, output

  def test_preprocess(self):
    # Pass -Werror to prevent regressions such as https://github.com/emscripten-core/emscripten/pull/9661
    out = self.run_process([EMCC, test_file('hello_world.c'), '-E', '-Werror'], stdout=PIPE).stdout
    self.assertNotExists('a.out.js')
    self.assertNotExists('a.out')
    # Test explicitly that the output contains a line typically written by the preprocessor.
    self.assertContained('# 1 ', out)
    self.assertContained('hello_world.c"', out)
    self.assertContained('printf("hello, world!', out)

  def test_preprocess_multi(self):
    out = self.run_process([EMCC, test_file('hello_world.c'), test_file('hello_world.c'), '-E'], stdout=PIPE).stdout
    self.assertEqual(out.count('printf("hello, world!'), 2)

  def test_syntax_only_valid(self):
    result = self.run_process([EMCC, test_file('hello_world.c'), '-fsyntax-only'], stdout=PIPE, stderr=STDOUT)
    self.assertEqual(result.stdout, '')
    self.assertNotExists('a.out.js')

  def test_syntax_only_invalid(self):
    create_file('src.c', 'int main() {')
    result = self.run_process([EMCC, 'src.c', '-fsyntax-only'], stdout=PIPE, check=False, stderr=STDOUT)
    self.assertNotEqual(result.returncode, 0)
    self.assertContained("src.c:1:13: error: expected '}'", result.stdout)
    self.assertNotExists('a.out.js')

  def test_demangle(self):
    create_file('src.cpp', '''
      #include <stdio.h>
      #include <emscripten.h>
      void two(char c) {
        EM_ASM(out(stackTrace()));
      }
      void one(int x) {
        two(x % 17);
      }
      int main() {
        EM_ASM(out(demangle('__Znwm'))); // check for no aborts
        EM_ASM(out(demangle('_main')));
        EM_ASM(out(demangle('__Z2f2v')));
        EM_ASM(out(demangle('__Z12abcdabcdabcdi')));
        EM_ASM(out(demangle('__ZL12abcdabcdabcdi')));
        EM_ASM(out(demangle('__Z4testcsifdPvPiPc')));
        EM_ASM(out(demangle('__ZN4test5moarrEcslfdPvPiPc')));
        EM_ASM(out(demangle('__ZN4Waka1f12a234123412345pointEv')));
        EM_ASM(out(demangle('__Z3FooIiEvv')));
        EM_ASM(out(demangle('__Z3FooIidEvi')));
        EM_ASM(out(demangle('__ZN3Foo3BarILi5EEEvv')));
        EM_ASM(out(demangle('__ZNK10__cxxabiv120__si_class_type_info16search_below_dstEPNS_19__dynamic_cast_infoEPKvib')));
        EM_ASM(out(demangle('__Z9parsewordRPKciRi')));
        EM_ASM(out(demangle('__Z5multiwahtjmxyz')));
        EM_ASM(out(demangle('__Z1aA32_iPA5_c')));
        EM_ASM(out(demangle('__ZN21FWakaGLXFleeflsMarfooC2EjjjPKvbjj')));
        EM_ASM(out(demangle('__ZN5wakaw2Cm10RasterBaseINS_6watwat9PolocatorEE8merbine1INS4_2OREEEvPKjj'))); // we get this wrong, but at least emit a '?'
        one(17);
        return 0;
      }
    ''')

    # full demangle support

    self.run_process([EMXX, 'src.cpp', '-s', 'DEMANGLE_SUPPORT'])
    output = self.run_js('a.out.js')
    self.assertContained('''operator new(unsigned long)
_main
f2()
abcdabcdabcd(int)
abcdabcdabcd(int)
test(char, short, int, float, double, void*, int*, char*)
test::moarr(char, short, long, float, double, void*, int*, char*)
Waka::f::a23412341234::point()
void Foo<int>()
void Foo<int, double>(int)
void Foo::Bar<5>()
__cxxabiv1::__si_class_type_info::search_below_dst(__cxxabiv1::__dynamic_cast_info*, void const*, int, bool) const
parseword(char const*&, int, int&)
multi(wchar_t, signed char, unsigned char, unsigned short, unsigned int, unsigned long, long long, unsigned long long, ...)
a(int [32], char (*) [5])
FWakaGLXFleeflsMarfoo::FWakaGLXFleeflsMarfoo(unsigned int, unsigned int, unsigned int, void const*, bool, unsigned int, unsigned int)
void wakaw::Cm::RasterBase<wakaw::watwat::Polocator>::merbine1<wakaw::Cm::RasterBase<wakaw::watwat::Polocator>::OR>(unsigned int const*, unsigned int)
''', output)
    # test for multiple functions in one stack trace
    self.run_process([EMXX, 'src.cpp', '-s', 'DEMANGLE_SUPPORT', '-g'])
    output = self.run_js('a.out.js')
    self.assertIn('one(int)', output)
    self.assertIn('two(char)', output)

  def test_demangle_cpp(self):
    create_file('src.cpp', '''
      #include <stdio.h>
      #include <emscripten.h>
      #include <cxxabi.h>
      #include <assert.h>

      int main() {
        char out[256];
        int status = 1;
        size_t length = 255;
        abi::__cxa_demangle("_ZN4Waka1f12a234123412345pointEv", out, &length, &status);
        assert(status == 0);
        printf("%s\\n", out);
        return 0;
      }
    ''')

    self.run_process([EMXX, 'src.cpp'])
    output = self.run_js('a.out.js')
    self.assertContained('Waka::f::a23412341234::point()', output)

  # Test that malloc() -> OOM -> abort() -> stackTrace() -> jsStackTrace() -> demangleAll() -> demangle() -> malloc()
  # cycle will not produce an infinite loop.
  def test_demangle_malloc_infinite_loop_crash(self):
    self.run_process([EMXX, test_file('malloc_demangle_infinite_loop.cpp'), '-g', '-s', 'ABORTING_MALLOC', '-s', 'DEMANGLE_SUPPORT'])
    output = self.run_js('a.out.js', assert_returncode=NON_ZERO)
    if output.count('Cannot enlarge memory arrays') > 5:
      print(output)
    self.assertLess(output.count('Cannot enlarge memory arrays'),  6)

  @require_node
  def test_module_exports_with_closure(self):
    # This test checks that module.export is retained when JavaScript
    # is minified by compiling with --closure 1
    # This is important as if module.export is not present the Module
    # object will not be visible to node.js

    # compile with -O2 --closure 0
    self.run_process([EMCC, test_file('Module-exports/test.c'),
                      '-o', 'test.js', '-O2', '--closure', '0',
                      '--pre-js', test_file('Module-exports/setup.js'),
                      '-s', 'EXPORTED_FUNCTIONS=_bufferTest,_malloc,_free',
                      '-s', 'EXPORTED_RUNTIME_METHODS=ccall,cwrap',
                      '-s', 'WASM_ASYNC_COMPILATION=0'])

    # Check that compilation was successful
    self.assertExists('test.js')
    test_js_closure_0 = read_file('test.js')

    # Check that test.js compiled with --closure 0 contains "module['exports'] = Module;"
    assert ("module['exports'] = Module;" in test_js_closure_0) or ('module["exports"]=Module' in test_js_closure_0) or ('module["exports"] = Module;' in test_js_closure_0)

    # Check that main.js (which requires test.js) completes successfully when run in node.js
    # in order to check that the exports are indeed functioning correctly.
    shutil.copyfile(test_file('Module-exports/main.js'), 'main.js')
    self.assertContained('bufferTest finished', self.run_js('main.js'))

    # Delete test.js again and check it's gone.
    try_delete('test.js')
    self.assertNotExists('test.js')

    # compile with -O2 --closure 1
    self.run_process([EMCC, test_file('Module-exports/test.c'),
                      '-o', 'test.js', '-O2', '--closure=1',
                      '--pre-js', test_file('Module-exports/setup.js'),
                      '-s', 'EXPORTED_FUNCTIONS=_bufferTest,_malloc,_free',
                      '-s', 'EXPORTED_RUNTIME_METHODS=ccall,cwrap',
                      '-s', 'WASM_ASYNC_COMPILATION=0'])

    # Check that compilation was successful
    self.assertExists('test.js')
    test_js_closure_1 = read_file('test.js')

    # Check that test.js compiled with --closure 1 contains "module.exports", we want to verify that
    # "module['exports']" got minified to "module.exports" when compiling with --closure 1
    self.assertContained("module.exports", test_js_closure_1)

    # Check that main.js (which requires test.js) completes successfully when run in node.js
    # in order to check that the exports are indeed functioning correctly.
    self.assertContained('bufferTest finished', self.run_js('main.js'))

  @require_node
  def test_node_catch_exit(self):
    # Test that in node.js exceptions are not caught if NODEJS_EXIT_CATCH=0
    create_file('count.c', '''
      #include <string.h>
      int count(const char *str) {
          return (int)strlen(str);
      }
    ''')

    create_file('index.js', '''
      const count = require('./count.js');

      console.log(xxx); //< here is the ReferenceError
    ''')

    reference_error_text = 'console.log(xxx); //< here is the ReferenceError'

    self.run_process([EMCC, 'count.c', '-o', 'count.js'])

    # Check that the ReferenceError is caught and rethrown and thus the original error line is masked
    self.assertNotContained(reference_error_text,
                            self.run_js('index.js', assert_returncode=NON_ZERO))

    self.run_process([EMCC, 'count.c', '-o', 'count.js', '-s', 'NODEJS_CATCH_EXIT=0'])

    # Check that the ReferenceError is not caught, so we see the error properly
    self.assertContained(reference_error_text,
                         self.run_js('index.js', assert_returncode=NON_ZERO))

  @require_node
  def test_exported_runtime_methods(self):
    # Test with node.js that the EXPORTED_RUNTIME_METHODS setting is
    # considered by libraries
    create_file('count.c', '''
      #include <string.h>
      int count(const char *str) {
          return (int)strlen(str);
      }
    ''')

    create_file('index.js', '''
      const count = require('./count.js');

      console.log(count.FS_writeFile);
    ''')

    reference_error_text = 'undefined'

    self.run_process([EMCC, 'count.c', '-s', 'FORCE_FILESYSTEM', '-s',
                     'EXPORTED_RUNTIME_METHODS=FS_writeFile', '-o', 'count.js'])

    # Check that the Module.FS_writeFile exists
    self.assertNotContained(reference_error_text, self.run_js('index.js'))

    self.run_process([EMCC, 'count.c', '-s', 'FORCE_FILESYSTEM', '-o', 'count.js'])

    # Check that the Module.FS_writeFile is not exported
    out = self.run_js('index.js')
    self.assertContained(reference_error_text, out)

  def test_fs_stream_proto(self):
    open('src.cpp', 'wb').write(br'''
#include <stdio.h>
#include <fcntl.h>
#include <unistd.h>
#include <sys/stat.h>
#include <errno.h>
#include <string.h>

int main()
{
    long file_size = 0;
    int h = open("src.cpp", O_RDONLY, 0666);
    if (0 != h)
    {
        FILE* file = fdopen(h, "rb");
        if (0 != file)
        {
            fseek(file, 0, SEEK_END);
            file_size = ftell(file);
            fseek(file, 0, SEEK_SET);
        }
        else
        {
            printf("fdopen() failed: %s\n", strerror(errno));
            return 10;
        }
        close(h);
        printf("File size: %ld\n", file_size);
    }
    else
    {
        printf("open() failed: %s\n", strerror(errno));
        return 10;
    }
    return 0;
}
    ''')
    self.run_process([EMXX, 'src.cpp', '--embed-file', 'src.cpp', '-sENVIRONMENT=node,shell'])
    for engine in config.JS_ENGINES:
      out = self.run_js('a.out.js', engine=engine)
      self.assertContained('File size: 724', out)

  @require_node
  def test_node_emscripten_num_logical_cores(self):
    # Test with node.js that the emscripten_num_logical_cores method is working
    create_file('src.cpp', r'''
#include <emscripten/threading.h>
#include <stdio.h>
#include <assert.h>

int main() {
  int num = emscripten_num_logical_cores();
  assert(num != 0);
  puts("ok");
}
''')
    self.run_process([EMXX, 'src.cpp', '-s', 'USE_PTHREADS', '-s', 'ENVIRONMENT=node'])
    ret = self.run_process(config.NODE_JS + ['--experimental-wasm-threads', 'a.out.js'], stdout=PIPE).stdout
    self.assertContained('ok', ret)

  def test_proxyfs(self):
    # This test supposes that 3 different programs share the same directory and files.
    # The same JS object is not used for each of them
    # But 'require' function caches JS objects.
    # If we just load same js-file multiple times like following code,
    # these programs (m0,m1,m2) share the same JS object.
    #
    #   var m0 = require('./proxyfs_test.js');
    #   var m1 = require('./proxyfs_test.js');
    #   var m2 = require('./proxyfs_test.js');
    #
    # To separate js-objects for each of them, following 'require' use different js-files.
    #
    #   var m0 = require('./proxyfs_test.js');
    #   var m1 = require('./proxyfs_test1.js');
    #   var m2 = require('./proxyfs_test2.js');
    #
    create_file('proxyfs_test_main.js', r'''
var m0 = require('./proxyfs_test.js');
var m1 = require('./proxyfs_test1.js');
var m2 = require('./proxyfs_test2.js');

var section;
function print(str){
  process.stdout.write(section+":"+str+":");
}

m0.FS.mkdir('/working');
m0.FS.mount(m0.PROXYFS,{root:'/',fs:m1.FS},'/working');
m0.FS.mkdir('/working2');
m0.FS.mount(m0.PROXYFS,{root:'/',fs:m2.FS},'/working2');

section = "child m1 reads and writes local file.";
print("m1 read embed");
m1.ccall('myreade','number',[],[]);
print("m1 write");console.log("");
m1.ccall('mywrite0','number',['number'],[1]);
print("m1 read");
m1.ccall('myread0','number',[],[]);


section = "child m2 reads and writes local file.";
print("m2 read embed");
m2.ccall('myreade','number',[],[]);
print("m2 write");console.log("");
m2.ccall('mywrite0','number',['number'],[2]);
print("m2 read");
m2.ccall('myread0','number',[],[]);

section = "child m1 reads local file.";
print("m1 read");
m1.ccall('myread0','number',[],[]);

section = "parent m0 reads and writes local and children's file.";
print("m0 read embed");
m0.ccall('myreade','number',[],[]);
print("m0 read m1");
m0.ccall('myread1','number',[],[]);
print("m0 read m2");
m0.ccall('myread2','number',[],[]);

section = "m0,m1 and m2 verify local files.";
print("m0 write");console.log("");
m0.ccall('mywrite0','number',['number'],[0]);
print("m0 read");
m0.ccall('myread0','number',[],[]);
print("m1 read");
m1.ccall('myread0','number',[],[]);
print("m2 read");
m2.ccall('myread0','number',[],[]);

print("m0 read embed");
m0.ccall('myreade','number',[],[]);
print("m1 read embed");
m1.ccall('myreade','number',[],[]);
print("m2 read embed");
m2.ccall('myreade','number',[],[]);

section = "parent m0 writes and reads children's files.";
print("m0 write m1");console.log("");
m0.ccall('mywrite1','number',[],[]);
print("m0 read m1");
m0.ccall('myread1','number',[],[]);
print("m0 write m2");console.log("");
m0.ccall('mywrite2','number',[],[]);
print("m0 read m2");
m0.ccall('myread2','number',[],[]);
print("m1 read");
m1.ccall('myread0','number',[],[]);
print("m2 read");
m2.ccall('myread0','number',[],[]);
print("m0 read m0");
m0.ccall('myread0','number',[],[]);

section = "test seek.";
print("file size");
m0.ccall('myreadSeekEnd', 'number', [], []);
''')

    create_file('proxyfs_pre.js', r'''
if (typeof Module === 'undefined') Module = {};
Module["noInitialRun"]=true;
Module["noExitRuntime"]=true;
''')

    create_file('proxyfs_embed.txt', 'test\n')

    create_file('proxyfs_test.c', r'''
#include <stdio.h>
#include <emscripten/emscripten.h>

EMSCRIPTEN_KEEPALIVE int mywrite1() {
  FILE* out = fopen("/working/hoge.txt","w");
  fprintf(out,"test1\n");
  fclose(out);
  return 0;
}

EMSCRIPTEN_KEEPALIVE int myread1() {
  FILE* in = fopen("/working/hoge.txt","r");
  char buf[1024];
  int len;
  if(in==NULL)
    printf("open failed\n");

  while(! feof(in)){
    if(fgets(buf,sizeof(buf),in)==buf){
      printf("%s",buf);
    }
  }
  fclose(in);
  return 0;
}

EMSCRIPTEN_KEEPALIVE int mywrite2() {
  FILE* out = fopen("/working2/hoge.txt","w");
  fprintf(out,"test2\n");
  fclose(out);
  return 0;
}

EMSCRIPTEN_KEEPALIVE int myread2() {
  FILE* in = fopen("/working2/hoge.txt","r");
  char buf[1024];
  int len;
  if(in==NULL)
    printf("open failed\n");

  while(! feof(in)){
    if(fgets(buf,sizeof(buf),in)==buf){
      printf("%s",buf);
    }
  }
  fclose(in);
  return 0;
}

EMSCRIPTEN_KEEPALIVE int mywrite0(int i) {
  FILE* out = fopen("hoge.txt","w");
  fprintf(out,"test0_%d\n",i);
  fclose(out);
  return 0;
}

EMSCRIPTEN_KEEPALIVE int myread0() {
  FILE* in = fopen("hoge.txt","r");
  char buf[1024];
  int len;
  if(in==NULL)
    printf("open failed\n");

  while(! feof(in)){
    if(fgets(buf,sizeof(buf),in)==buf){
      printf("%s",buf);
    }
  }
  fclose(in);
  return 0;
}

EMSCRIPTEN_KEEPALIVE int myreade() {
  FILE* in = fopen("proxyfs_embed.txt","r");
  char buf[1024];
  int len;
  if(in==NULL)
    printf("open failed\n");

  while(! feof(in)){
    if(fgets(buf,sizeof(buf),in)==buf){
      printf("%s",buf);
    }
  }
  fclose(in);
  return 0;
}

EMSCRIPTEN_KEEPALIVE int myreadSeekEnd() {
  FILE* in = fopen("/working2/hoge.txt","r");

  fseek(in, 0L, SEEK_END);
  int fileSize = ftell(in);
  fseek(in, 0L, SEEK_SET);
  printf("%d\n", fileSize);

  fclose(in);
  return 0;
}
''')

    self.run_process([EMCC,
                      '-o', 'proxyfs_test.js', 'proxyfs_test.c',
                      '--embed-file', 'proxyfs_embed.txt', '--pre-js', 'proxyfs_pre.js',
                      '-s', 'EXPORTED_RUNTIME_METHODS=ccall,cwrap,FS,PROXYFS',
                      '-lproxyfs.js',
                      '-s', 'WASM_ASYNC_COMPILATION=0'])
    # Following shutil.copyfile just prevent 'require' of node.js from caching js-object.
    # See https://nodejs.org/api/modules.html
    shutil.copyfile('proxyfs_test.js', 'proxyfs_test1.js')
    shutil.copyfile('proxyfs_test.js', 'proxyfs_test2.js')
    out = self.run_js('proxyfs_test_main.js')
    section = "child m1 reads and writes local file."
    self.assertContained(section + ":m1 read embed:test", out)
    self.assertContained(section + ":m1 write:", out)
    self.assertContained(section + ":m1 read:test0_1", out)
    section = "child m2 reads and writes local file."
    self.assertContained(section + ":m2 read embed:test", out)
    self.assertContained(section + ":m2 write:", out)
    self.assertContained(section + ":m2 read:test0_2", out)
    section = "child m1 reads local file."
    self.assertContained(section + ":m1 read:test0_1", out)
    section = "parent m0 reads and writes local and children's file."
    self.assertContained(section + ":m0 read embed:test", out)
    self.assertContained(section + ":m0 read m1:test0_1", out)
    self.assertContained(section + ":m0 read m2:test0_2", out)
    section = "m0,m1 and m2 verify local files."
    self.assertContained(section + ":m0 write:", out)
    self.assertContained(section + ":m0 read:test0_0", out)
    self.assertContained(section + ":m1 read:test0_1", out)
    self.assertContained(section + ":m2 read:test0_2", out)
    self.assertContained(section + ":m0 read embed:test", out)
    self.assertContained(section + ":m1 read embed:test", out)
    self.assertContained(section + ":m2 read embed:test", out)
    section = "parent m0 writes and reads children's files."
    self.assertContained(section + ":m0 write m1:", out)
    self.assertContained(section + ":m0 read m1:test1", out)
    self.assertContained(section + ":m0 write m2:", out)
    self.assertContained(section + ":m0 read m2:test2", out)
    self.assertContained(section + ":m1 read:test1", out)
    self.assertContained(section + ":m2 read:test2", out)
    self.assertContained(section + ":m0 read m0:test0_0", out)
    section = "test seek."
    self.assertContained(section + ":file size:6", out)

  def test_dependency_file(self):
    # Issue 1732: -MMD (and friends) create dependency files that need to be
    # copied from the temporary directory.

    create_file('test.cpp', r'''
      #include "test.hpp"

      void my_function()
      {
      }
    ''')
    create_file('test.hpp', r'''
      void my_function();
    ''')

    self.run_process([EMXX, '-MMD', '-c', 'test.cpp', '-o', 'test.o'])
    self.assertExists('test.d')
    deps = read_file('test.d')
    # Look for ': ' instead of just ':' to not confuse C:\path\ notation with make "target: deps" rule. Not perfect, but good enough for this test.
    head, tail = deps.split(': ', 2)
    self.assertContained('test.o', head)
    self.assertContained('test.cpp', tail)
    self.assertContained('test.hpp', tail)

  def test_dependency_file_2(self):
    shutil.copyfile(test_file('hello_world.c'), 'a.c')
    self.run_process([EMCC, 'a.c', '-MMD', '-MF', 'test.d', '-c'])
    self.assertContained('a.o: a.c\n', read_file('test.d'))

    shutil.copyfile(test_file('hello_world.c'), 'a.c')
    self.run_process([EMCC, 'a.c', '-MMD', '-MF', 'test2.d', '-c', '-o', 'test.o'])
    self.assertContained('test.o: a.c\n', read_file('test2.d'))

    shutil.copyfile(test_file('hello_world.c'), 'a.c')
    ensure_dir('obj')
    self.run_process([EMCC, 'a.c', '-MMD', '-MF', 'test3.d', '-c', '-o', 'obj/test.o'])
    self.assertContained('obj/test.o: a.c\n', read_file('test3.d'))

  def test_compilation_database(self):
    shutil.copyfile(test_file('hello_world.c'), 'a.c')
    self.run_process([EMCC, 'a.c', '-MJ', 'hello.json', '-c', '-o', 'test.o'])
    self.assertContained('"file": "a.c", "output": "test.o"', read_file('hello.json'))

  def test_js_lib_quoted_key(self):
    create_file('lib.js', r'''
mergeInto(LibraryManager.library, {
   __internal_data:{
    '<' : 0,
    'white space' : 1
  },
  printf__deps: ['__internal_data', 'fprintf']
});
''')

    self.run_process([EMXX, test_file('hello_world.cpp'), '--js-library', 'lib.js'])
    self.assertContained('hello, world!', self.run_js('a.out.js'))

  def test_js_lib_exported(self):
    create_file('lib.js', r'''
mergeInto(LibraryManager.library, {
 jslibfunc: function(x) { return 2 * x }
});
''')
    create_file('src.cpp', r'''
#include <emscripten.h>
#include <stdio.h>
extern "C" int jslibfunc(int x);
int main() {
  printf("c calling: %d\n", jslibfunc(6));
  EM_ASM({
    out('js calling: ' + Module['_jslibfunc'](5) + '.');
  });
}
''')
    self.run_process([EMXX, 'src.cpp', '--js-library', 'lib.js', '-s', 'EXPORTED_FUNCTIONS=_main,_jslibfunc'])
    self.assertContained('c calling: 12\njs calling: 10.', self.run_js('a.out.js'))

  def test_js_lib_using_asm_lib(self):
    create_file('lib.js', r'''
mergeInto(LibraryManager.library, {
  jslibfunc__deps: ['asmlibfunc'],
  jslibfunc: function(x) {
    return 2 * _asmlibfunc(x);
  },

  asmlibfunc__asm: true,
  asmlibfunc__sig: 'ii',
  asmlibfunc: function(x) {
    x = x | 0;
    return x + 1 | 0;
  }
});
''')
    create_file('src.cpp', r'''
#include <stdio.h>
extern "C" int jslibfunc(int x);
int main() {
  printf("c calling: %d\n", jslibfunc(6));
}
''')
    self.run_process([EMXX, 'src.cpp', '--js-library', 'lib.js'])
    self.assertContained('c calling: 14\n', self.run_js('a.out.js'))

  def test_js_internal_deps(self):
    create_file('lib.js', r'''
mergeInto(LibraryManager.library, {
  jslibfunc__deps: ['$callRuntimeCallbacks'],
  jslibfunc: function(x) {
    callRuntimeCallbacks();
  },
});
''')
    create_file('src.cpp', r'''
#include <stdio.h>
extern "C" int jslibfunc();
int main() {
  printf("c calling: %d\n", jslibfunc());
}
''')
    err = self.run_process([EMXX, 'src.cpp', '--js-library', 'lib.js'], stderr=PIPE).stderr
    self.assertContained("warning: user library symbol 'jslibfunc' depends on internal symbol '$callRuntimeCallbacks'", err)

  def test_EMCC_BUILD_DIR(self):
    # EMCC_BUILD_DIR env var contains the dir we were building in, when running the js compiler (e.g. when
    # running a js library). We force the cwd to be src/ for technical reasons, so this lets you find out
    # where you were.
    create_file('lib.js', r'''
printErr('dir was ' + process.env.EMCC_BUILD_DIR);
''')
    err = self.run_process([EMXX, test_file('hello_world.cpp'), '--js-library', 'lib.js'], stderr=PIPE).stderr
    self.assertContained('dir was ' + os.path.realpath(os.path.normpath(self.get_dir())), err)

  def test_float_h(self):
    process = self.run_process([EMCC, test_file('float+.c')], stdout=PIPE, stderr=PIPE)
    assert process.returncode == 0, 'float.h should agree with our system: ' + process.stdout + '\n\n\n' + process.stderr

  def test_output_is_dir(self):
    ensure_dir('out_dir')
    err = self.expect_fail([EMCC, '-c', test_file('hello_world.c'), '-o', 'out_dir/'])
    self.assertContained('error: unable to open output file', err)

  def test_default_obj_ext(self):
    self.run_process([EMCC, '-c', test_file('hello_world.c')])
    self.assertExists('hello_world.o')

    self.run_process([EMCC, '-c', test_file('hello_world.c'), '--default-obj-ext', 'obj'])
    self.assertExists('hello_world.obj')

  def test_doublestart_bug(self):
    create_file('code.cpp', r'''
#include <stdio.h>
#include <emscripten.h>

void main_loop(void) {
    static int cnt = 0;
    if (++cnt >= 10) emscripten_cancel_main_loop();
}

int main(void) {
    printf("This should only appear once.\n");
    emscripten_set_main_loop(main_loop, 10, 0);
    return 0;
}
''')

    create_file('pre.js', r'''
if (!Module['preRun']) Module['preRun'] = [];
Module["preRun"].push(function () {
    addRunDependency('test_run_dependency');
    removeRunDependency('test_run_dependency');
});
''')

    self.run_process([EMXX, 'code.cpp', '--pre-js', 'pre.js'])
    output = self.run_js('a.out.js')

    assert output.count('This should only appear once.') == 1, output

  def test_module_print(self):
    create_file('code.cpp', r'''
#include <stdio.h>
int main(void) {
  printf("123456789\n");
  return 0;
}
''')

    create_file('pre.js', r'''
var Module = { print: function(x) { throw '<{(' + x + ')}>' } };
''')

    self.run_process([EMXX, 'code.cpp', '--pre-js', 'pre.js'])
    output = self.run_js('a.out.js', assert_returncode=NON_ZERO)
    self.assertContained(r'<{(123456789)}>', output)

  def test_precompiled_headers_warnings(self):
    # Check that we don't have any underlying warnings from clang, this can happen if we
    # pass any link flags to when building a pch.
    create_file('header.h', '#define X 5\n')
    self.run_process([EMCC, '-Werror', '-xc++-header', 'header.h'])

  @parameterized({
    'gch': ['gch'],
    'pch': ['pch'],
  })
  def test_precompiled_headers(self, suffix):
    create_file('header.h', '#define X 5\n')
    self.run_process([EMCC, '-xc++-header', 'header.h', '-c'])
    self.assertExists('header.h.gch') # default output is gch
    if suffix != 'gch':
      self.run_process([EMCC, '-xc++-header', 'header.h', '-o', 'header.h.' + suffix])
      self.assertBinaryEqual('header.h.gch', 'header.h.' + suffix)

    create_file('src.cpp', r'''
#include <stdio.h>
int main() {
printf("|%d|\n", X);
return 0;
}
''')
    self.run_process([EMXX, 'src.cpp', '-include', 'header.h'])

    output = self.run_js('a.out.js')
    self.assertContained('|5|', output)

    # also verify that the gch is actually used
    err = self.run_process([EMXX, 'src.cpp', '-include', 'header.h', '-Xclang', '-print-stats'], stderr=PIPE).stderr
    self.assertTextDataContained('*** PCH/Modules Loaded:\nModule: header.h.' + suffix, err)
    # and sanity check it is not mentioned when not
    try_delete('header.h.' + suffix)
    err = self.run_process([EMXX, 'src.cpp', '-include', 'header.h', '-Xclang', '-print-stats'], stderr=PIPE).stderr
    self.assertNotContained('*** PCH/Modules Loaded:\nModule: header.h.' + suffix, err.replace('\r\n', '\n'))

    # with specified target via -o
    try_delete('header.h.' + suffix)
    self.run_process([EMCC, '-xc++-header', 'header.h', '-o', 'my.' + suffix])
    self.assertExists('my.' + suffix)

    # -include-pch flag
    self.run_process([EMCC, '-xc++-header', 'header.h', '-o', 'header.h.' + suffix])
    self.run_process([EMXX, 'src.cpp', '-include-pch', 'header.h.' + suffix])
    output = self.run_js('a.out.js')
    self.assertContained('|5|', output)

  def test_LEGACY_VM_SUPPORT(self):
    # when modern features are lacking, we can polyfill them or at least warn
    create_file('pre.js', 'Math.imul = undefined;')

    def test(expected, opts=[]):
      print(opts)
      result = self.run_process([EMCC, test_file('hello_world.c'), '--pre-js', 'pre.js'] + opts, stderr=PIPE, check=False)
      if result.returncode == 0:
        self.assertContained(expected, self.run_js('a.out.js', assert_returncode=0 if opts else NON_ZERO))
      else:
        self.assertContained(expected, result.stderr)

    # when legacy is needed, we show an error indicating so
    test('build with LEGACY_VM_SUPPORT')
    # legacy + disabling wasm works
    test('hello, world!', ['-s', 'LEGACY_VM_SUPPORT', '-s', 'WASM=0'])

  def test_on_abort(self):
    expected_output = 'Module.onAbort was called'

    def add_on_abort_and_verify(extra=''):
      js = read_file('a.out.js')
      with open('a.out.js', 'w') as f:
        f.write("var Module = { onAbort: function() { console.log('%s') } };\n" % expected_output)
        f.write(extra + '\n')
        f.write(js)
      self.assertContained(expected_output, self.run_js('a.out.js', assert_returncode=NON_ZERO))

    # test direct abort() C call

    create_file('src.c', '''
        #include <stdlib.h>
        int main() {
          abort();
        }
      ''')
    self.run_process([EMCC, 'src.c', '-s', 'WASM_ASYNC_COMPILATION=0'])
    add_on_abort_and_verify()

    # test direct abort() JS call

    create_file('src.c', '''
        #include <emscripten.h>
        int main() {
          EM_ASM({ abort() });
        }
      ''')
    self.run_process([EMCC, 'src.c', '-s', 'WASM_ASYNC_COMPILATION=0'])
    add_on_abort_and_verify()

    # test throwing in an abort handler, and catching that

    create_file('src.c', '''
        #include <emscripten.h>
        int main() {
          EM_ASM({
            try {
              out('first');
              abort();
            } catch (e) {
              out('second');
              abort();
              throw e;
            }
          });
        }
      ''')
    self.run_process([EMCC, 'src.c', '-s', 'WASM_ASYNC_COMPILATION=0'])
    js = read_file('a.out.js')
    with open('a.out.js', 'w') as f:
      f.write("var Module = { onAbort: function() { console.log('%s'); throw 're-throw'; } };\n" % expected_output)
      f.write(js)
    out = self.run_js('a.out.js', assert_returncode=NON_ZERO)
    print(out)
    self.assertContained(expected_output, out)
    self.assertContained('re-throw', out)
    self.assertContained('first', out)
    self.assertContained('second', out)
    self.assertEqual(out.count(expected_output), 2)

    # test an abort during startup
    self.run_process([EMCC, test_file('hello_world.c')])
    os.remove('a.out.wasm') # trigger onAbort by intentionally causing startup to fail
    add_on_abort_and_verify()

  def test_no_exit_runtime(self):
    create_file('code.cpp', r'''
#include <stdio.h>

template<int x>
struct Waste {
  Waste() {
    printf("coming around %d\n", x);
  }
  ~Waste() {
    printf("going away %d\n", x);
  }
};

Waste<1> w1;
Waste<2> w2;
Waste<3> w3;
Waste<4> w4;
Waste<5> w5;

int main(int argc, char **argv) {
  return 0;
}
    ''')

    for wasm in [0, 1]:
      for no_exit in [1, 0]:
        for opts in [[], ['-O1'], ['-O2', '-g2'], ['-O2', '-g2', '-flto']]:
          print(wasm, no_exit, opts)
          cmd = [EMXX] + opts + ['code.cpp', '-s', 'EXIT_RUNTIME=' + str(1 - no_exit), '-s', 'WASM=' + str(wasm)]
          if wasm:
            cmd += ['--profiling-funcs'] # for function names
          self.run_process(cmd)
          output = self.run_js('a.out.js')
          src = read_file('a.out.js')
          if wasm:
            src += '\n' + self.get_wasm_text('a.out.wasm')
          exit = 1 - no_exit
          print('  exit:', exit, 'opts:', opts)
          self.assertContained('coming around', output)
          self.assertContainedIf('going away', output, exit)
          # The wasm backend uses atexit to register destructors when
          # constructors are called  There is currently no way to exclude
          # these destructors from the wasm binary.
          # TODO(sbc): Re-enabled these assertions once the wasm backend
          # is able to eliminate these.
          # assert ('atexit(' in src) == exit, 'atexit should not appear in src when EXIT_RUNTIME=0'
          # assert ('_ZN5WasteILi2EED' in src) == exit, 'destructors should not appear if no exit:\n' + src

  def test_no_exit_runtime_warnings_flush(self):
    # check we warn if there is unflushed info
    create_file('code.c', r'''
#include <stdio.h>
int main(int argc, char **argv) {
  printf("hello\n");
  printf("world"); // no newline, not flushed
#if FLUSH
  printf("\n");
#endif
}
''')
    create_file('code.cpp', r'''
#include <iostream>
int main() {
  using namespace std;
  cout << "hello" << std::endl;
  cout << "world"; // no newline, not flushed
#if FLUSH
  std::cout << std::endl;
#endif
}
''')
    for compiler, src in [(EMCC, 'code.c'), (EMXX, 'code.cpp')]:
      for no_exit in [0, 1]:
        for assertions in [0, 1]:
          for flush in [0, 1]:
            # TODO: also check FILESYSTEM=0 here. it never worked though, buffered output was not emitted at shutdown
            print(src, no_exit, assertions, flush)
            cmd = [compiler, src, '-s', 'EXIT_RUNTIME=%d' % (1 - no_exit), '-s', 'ASSERTIONS=%d' % assertions]
            if flush:
              cmd += ['-DFLUSH']
            self.run_process(cmd)
            output = self.run_js('a.out.js')
            exit = 1 - no_exit
            self.assertContained('hello', output)
            assert ('world' in output) == (exit or flush), 'unflushed content is shown only when exiting the runtime'
            assert (no_exit and assertions and not flush) == ('stdio streams had content in them that was not flushed. you should set EXIT_RUNTIME to 1' in output), 'warning should be shown'

  def test_fs_after_main(self):
    for args in [[], ['-O1']]:
      print(args)
      self.run_process([EMXX, test_file('fs_after_main.cpp')])
      self.assertContained('Test passed.', self.run_js('a.out.js'))

  def test_os_oz(self):
    for opt in ['-O1', '-O2', '-Os', '-Oz', '-O3']:
      print(opt)
      proc = self.run_process([EMXX, '-v', test_file('hello_world.cpp'), opt], stderr=PIPE)
      self.assertContained(opt, proc.stderr)
      self.assertContained('hello, world!', self.run_js('a.out.js'))

  def test_oz_size(self):
    sizes = {}
    for name, args in [
        ('0', []),
        ('1', ['-O1']),
        ('2', ['-O2']),
        ('s', ['-Os']),
        ('z', ['-Oz']),
        ('3', ['-O3']),
      ]:
      print(name, args)
      self.clear()
      self.run_process([EMCC, '-c', path_from_root('system/lib/dlmalloc.c')] + args)
      sizes[name] = os.path.getsize('dlmalloc.o')
    print(sizes)
    opt_min = min(sizes['1'], sizes['2'], sizes['3'], sizes['s'], sizes['z'])
    opt_max = max(sizes['1'], sizes['2'], sizes['3'], sizes['s'], sizes['z'])
    # 'opt builds are all fairly close'
    self.assertLess(opt_min - opt_max, opt_max * 0.1)
    # unopt build is quite larger'
    self.assertGreater(sizes['0'], (1.20 * opt_max))

  @disabled('relies on fastcomp EXIT_RUNTIME=0 optimization not implemented/disabled')
  def test_global_inits(self):
    create_file('inc.h', r'''
#include <stdio.h>

template<int x>
struct Waste {
  int state;
  Waste() : state(10) {}
  void test(int a) {
    printf("%d\n", a + state);
  }
  ~Waste() {
    printf("going away %d\n", x);
  }
};

Waste<3> *getMore();
''')

    create_file('main.cpp', r'''
#include "inc.h"

Waste<1> mw1;
Waste<2> mw2;

int main(int argc, char **argv) {
  printf("argc: %d\n", argc);
  mw1.state += argc;
  mw2.state += argc;
  mw1.test(5);
  mw2.test(6);
  getMore()->test(0);
  return 0;
}
''')

    create_file('side.cpp', r'''
#include "inc.h"

Waste<3> sw3;

Waste<3> *getMore() {
  return &sw3;
}
''')

    for opts, has_global in [
      (['-O2', '-g', '-s', 'EXIT_RUNTIME'], True),
      # no-exit-runtime removes the atexits, and then globalgce can work
      # it's magic to remove the global initializer entirely
      (['-O2', '-g'], False),
      (['-Os', '-g', '-s', 'EXIT_RUNTIME'], True),
      (['-Os', '-g'], False),
      (['-O2', '-g', '-flto', '-s', 'EXIT_RUNTIME'], True),
      (['-O2', '-g', '-flto'], False),
    ]:
      print(opts, has_global)
      self.run_process([EMXX, 'main.cpp', '-c'] + opts)
      self.run_process([EMXX, 'side.cpp', '-c'] + opts)
      self.run_process([EMCC, 'main.o', 'side.o'] + opts)
      self.run_js('a.out.js')
      src = read_file('a.out.js')
      self.assertContained('argc: 1\n16\n17\n10\n', self.run_js('a.out.js'))
      self.assertContainedIf('globalCtors', src, has_global)

  def test_implicit_func(self):
    create_file('src.c', r'''
#include <stdio.h>
int main()
{
    printf("hello %d\n", strnlen("waka", 2)); // Implicit declaration, no header, for strnlen
    int (*my_strnlen)(char*, ...) = strnlen;
    printf("hello %d\n", my_strnlen("shaka", 2));
    return 0;
}
''')

    IMPLICIT_WARNING = "warning: implicit declaration of function 'strnlen' is invalid in C99"
    IMPLICIT_ERROR = "error: implicit declaration of function 'strnlen' is invalid in C99"
    INCOMPATIBLE_WARNINGS = ('warning: incompatible pointer types', 'warning: incompatible function pointer types')

    for opts, expected, compile_expected in [
      ([], None, [IMPLICIT_ERROR]),
      (['-Wno-error=implicit-function-declaration'], ['hello '], [IMPLICIT_WARNING]), # turn error into warning
      (['-Wno-implicit-function-declaration'], ['hello '], []), # turn error into nothing at all (runtime output is incorrect)
    ]:
      print(opts, expected)
      try_delete('a.out.js')
      stderr = self.run_process([EMCC, 'src.c'] + opts, stderr=PIPE, check=False).stderr
      for ce in compile_expected + [INCOMPATIBLE_WARNINGS]:
        self.assertContained(ce, stderr)
      if expected is None:
        self.assertNotExists('a.out.js')
      else:
        output = self.run_js('a.out.js')
        for e in expected:
          self.assertContained(e, output)

  @disabled('upstream llvm produces invalid wasm for sillyfuncast2_noasm.ll')
  def test_incorrect_static_call(self):
    for wasm in [0, 1]:
      for opts in [0, 1]:
        for asserts in [0, 1]:
          extra = []
          if opts != 1 - asserts:
            extra = ['-s', 'ASSERTIONS=' + str(asserts)]
          cmd = [EMCC, test_file('sillyfuncast2_noasm.ll'), '-O' + str(opts), '-s', 'WASM=' + str(wasm)] + extra
          print(opts, asserts, wasm, cmd)
          # Should not need to pipe stdout here but binaryen writes to stdout
          # when it really should write to stderr.
          stderr = self.run_process(cmd, stdout=PIPE, stderr=PIPE, check=False).stderr
          if asserts:
            self.assertContained('unexpected', stderr)
            self.assertContained("to 'doit'", stderr)
          else:
            self.assertNotContained('unexpected', stderr)
            self.assertNotContained("to 'doit'", stderr)

  @requires_native_clang
  def test_bad_triple(self):
    # compile a minimal program, with as few dependencies as possible, as
    # native building on CI may not always work well
    create_file('minimal.cpp', 'int main() { return 0; }')
    self.run_process([CLANG_CXX, 'minimal.cpp', '-target', 'x86_64-linux', '-c', '-emit-llvm', '-o', 'a.bc'] + clang_native.get_clang_native_args(), env=clang_native.get_clang_native_env())
    # wasm backend will hard fail where as fastcomp only warns
    err = self.expect_fail([EMCC, 'a.bc'])
    self.assertContained('machine type must be wasm32', err)

  def test_valid_abspath(self):
    # Test whether abspath warning appears
    abs_include_path = os.path.abspath(self.get_dir())
    err = self.run_process([EMCC, '-I%s' % abs_include_path, '-Wwarn-absolute-paths', test_file('hello_world.c')], stderr=PIPE).stderr
    warning = '-I or -L of an absolute path "-I%s" encountered. If this is to a local system header/library, it may cause problems (local system files make sense for compiling natively on your system, but not necessarily to JavaScript).' % abs_include_path
    self.assertContained(warning, err)

    # Passing an absolute path to a directory inside the emscripten tree is always ok and should not issue a warning.
    abs_include_path = TEST_ROOT
    err = self.run_process([EMCC, '-I%s' % abs_include_path, '-Wwarn-absolute-paths', test_file('hello_world.c')], stderr=PIPE).stderr
    warning = '-I or -L of an absolute path "-I%s" encountered. If this is to a local system header/library, it may cause problems (local system files make sense for compiling natively on your system, but not necessarily to JavaScript).' % abs_include_path
    self.assertNotContained(warning, err)

    # Hide warning for this include path
    err = self.run_process([EMCC, '--valid-abspath', abs_include_path, '-I%s' % abs_include_path, '-Wwarn-absolute-paths', test_file('hello_world.c')], stderr=PIPE).stderr
    self.assertNotContained(warning, err)

  def test_valid_abspath_2(self):
    if WINDOWS:
      abs_include_path = 'C:\\nowhere\\at\\all'
    else:
      abs_include_path = '/nowhere/at/all'
    cmd = [EMCC, test_file('hello_world.c'), '--valid-abspath', abs_include_path, '-I%s' % abs_include_path]
    print(' '.join(cmd))
    self.run_process(cmd)
    self.assertContained('hello, world!', self.run_js('a.out.js'))

  def test_warn_dylibs(self):
    shared_suffixes = ['.so', '.dylib', '.dll']

    for suffix in ['.o', '.bc', '.so', '.dylib', '.js', '.html']:
      print(suffix)
      cmd = [EMCC, test_file('hello_world.c'), '-o', 'out' + suffix]
      if suffix in ['.o', '.bc']:
        cmd.append('-c')
      if suffix in ['.dylib', '.so']:
        cmd.append('-shared')
      err = self.run_process(cmd, stderr=PIPE).stderr
      warning = 'linking a library with `-shared` will emit a static object file'
      self.assertContainedIf(warning, err, suffix in shared_suffixes)

  @parameterized({
    'O2': [['-O2']],
    'O3': [['-O3']],
  })
  def test_symbol_map(self, opts):
    def get_symbols_lines(symbols_file):
      self.assertTrue(os.path.isfile(symbols_file), "Symbols file %s isn't created" % symbols_file)
      # check that the map is correct
      symbols = read_file(symbols_file)
      lines = [line.split(':') for line in symbols.strip().split('\n')]
      return lines

    def get_minified_middle(symbols_file):
      minified_middle = None
      for minified, full in get_symbols_lines(symbols_file):
        # handle both fastcomp and wasm backend notation
        if full == 'middle':
          minified_middle = minified
          break
      return minified_middle

    def guess_symbols_file_type(symbols_file):
      for minified, full in get_symbols_lines(symbols_file):
        # define symbolication file by JS specific entries
        if full in ['FUNCTION_TABLE', 'HEAP32']:
          return 'js'
      return 'wasm'

    UNMINIFIED_HEAP8 = 'var HEAP8 = new '
    UNMINIFIED_MIDDLE = 'function middle'

    for wasm in [0, 1, 2]:
      print(opts, wasm)
      self.clear()
      create_file('src.c', r'''
#include <emscripten.h>

EM_JS(int, run_js, (), {
out(new Error().stack);
return 0;
});

EMSCRIPTEN_KEEPALIVE
void middle() {
if (run_js()) {
  // fake recursion that is never reached, to avoid inlining in binaryen and LLVM
  middle();
}
}

int main() {
EM_ASM({ _middle() });
}
''')
      cmd = [EMCC, 'src.c', '--emit-symbol-map'] + opts
      if wasm != 1:
        cmd.append(f'-sWASM={wasm}')
      self.run_process(cmd)

      minified_middle = get_minified_middle('a.out.js.symbols')
      self.assertNotEqual(minified_middle, None, "Missing minified 'middle' function")
      if wasm:
        # stack traces are standardized enough that we can easily check that the
        # minified name is actually in the output
        stack_trace_reference = 'wasm-function[%s]' % minified_middle
        out = self.run_js('a.out.js')
        self.assertContained(stack_trace_reference, out)
        # make sure there are no symbols in the wasm itself
        wat = self.run_process([wasm_dis, 'a.out.wasm'], stdout=PIPE).stdout
        for func_start in ('(func $middle', '(func $_middle'):
          self.assertNotContained(func_start, wat)

      # Ensure symbols file type according to `-s WASM=` mode
      if wasm == 0:
        self.assertEqual(guess_symbols_file_type('a.out.js.symbols'), 'js', 'Primary symbols file should store JS mappings')
      elif wasm == 1:
        self.assertEqual(guess_symbols_file_type('a.out.js.symbols'), 'wasm', 'Primary symbols file should store Wasm mappings')
      elif wasm == 2:
        # special case when both JS and Wasm targets are created
        minified_middle_2 = get_minified_middle('a.out.wasm.js.symbols')
        self.assertNotEqual(minified_middle_2, None, "Missing minified 'middle' function")
        self.assertEqual(guess_symbols_file_type('a.out.js.symbols'), 'wasm', 'Primary symbols file should store Wasm mappings')
        self.assertEqual(guess_symbols_file_type('a.out.wasm.js.symbols'), 'js', 'Secondary symbols file should store JS mappings')

      # check we don't keep unnecessary debug info with wasm2js when emitting
      # a symbol map
      if wasm == 0 and '-O' in str(opts):
        js = read_file('a.out.js')
        self.assertNotContained(UNMINIFIED_HEAP8, js)
        self.assertNotContained(UNMINIFIED_MIDDLE, js)
        # verify those patterns would exist with more debug info
        self.run_process(cmd + ['--profiling-funcs'])
        js = read_file('a.out.js')
        self.assertContained(UNMINIFIED_HEAP8, js)
        self.assertContained(UNMINIFIED_MIDDLE, js)

  @parameterized({
    '': [[]],
    # bigint support is interesting to test here because it changes which
    # binaryen tools get run, which can affect how debug info is kept around
    'bigint': [['-sWASM_BIGINT']],
  })
  def test_symbol_map_output_size(self, args):
    # build with and without a symbol map and verify that the sizes are the
    # same. using a symbol map should add the map on the side, but not increase
    # the build size.
    # -Oz is used here to run as many optimizations as possible, to check for
    # any difference in how the optimizer operates
    self.run_process([EMCC, test_file('hello_world.c'), '-Oz', '-o', 'test1.js'] + args)
    self.run_process([EMCC, test_file('hello_world.c'), '-Oz', '-o', 'test2.js', '--emit-symbol-map'] + args)
    self.assertEqual(os.path.getsize('test1.js'), os.path.getsize('test2.js'))
    self.assertEqual(os.path.getsize('test1.wasm'), os.path.getsize('test2.wasm'))

  def test_bc_to_bc(self):
    # emcc should 'process' bitcode to bitcode. build systems can request this if
    # e.g. they assume our 'executable' extension is bc, and compile an .o to a .bc
    # (the user would then need to build bc to js of course, but we need to actually
    # emit the bc)
    self.run_process([EMCC, '-c', test_file('hello_world.c')])
    self.assertExists('hello_world.o')
    self.run_process([EMCC, '-r', 'hello_world.o', '-o', 'hello_world.bc'])
    self.assertExists('hello_world.o')
    self.assertExists('hello_world.bc')

  def test_bad_function_pointer_cast(self):
    create_file('src.cpp', r'''
#include <stdio.h>

typedef int (*callback) (int, ...);

int impl(int foo) {
  printf("Hello, world.\n");
  return 0;
}

int main() {
  volatile callback f = (callback) impl;
  f(0); /* This fails with or without additional arguments. */
  return 0;
}
''')

    for opts in [0, 1, 2]:
      for safe in [0, 1]:
        for emulate_casts in [0, 1]:
          for relocatable in [0, 1]:
            for wasm in [0, 1]:
              # wasm2js is not compatible with relocatable mode
              if wasm == 0 and relocatable:
                continue
              cmd = [EMXX, 'src.cpp', '-O' + str(opts)]
              if not wasm:
                cmd += ['-s', 'WASM=0']
              if safe:
                cmd += ['-s', 'SAFE_HEAP']
              if emulate_casts:
                cmd += ['-s', 'EMULATE_FUNCTION_POINTER_CASTS']
              if relocatable:
                cmd += ['-s', 'RELOCATABLE'] # disables asm-optimized safe heap
              print(cmd)
              self.run_process(cmd)
              returncode = 0 if emulate_casts or wasm == 0 else NON_ZERO
              output = self.run_js('a.out.js', assert_returncode=returncode)
              if emulate_casts or wasm == 0:
                # success!
                self.assertContained('Hello, world.', output)
              else:
                # otherwise, the error depends on the mode we are in
                # wasm trap raised by the vm
                self.assertContained('function signature mismatch', output)

  def test_bad_export(self):
    for m in ['', ' ']:
      self.clear()
      cmd = [EMCC, test_file('hello_world.c'), '-s', 'EXPORTED_FUNCTIONS=["' + m + '_main"]']
      print(cmd)
      stderr = self.run_process(cmd, stderr=PIPE, check=False).stderr
      if m:
        self.assertContained('undefined exported symbol: " _main"', stderr)
      else:
        self.assertContained('hello, world!', self.run_js('a.out.js'))

  def test_no_dynamic_execution(self):
    self.run_process([EMCC, test_file('hello_world.c'), '-O1', '-s', 'DYNAMIC_EXECUTION=0'])
    self.assertContained('hello, world!', self.run_js('a.out.js'))
    src = read_file('a.out.js')
    self.assertNotContained('eval(', src)
    self.assertNotContained('eval.', src)
    self.assertNotContained('new Function', src)
    try_delete('a.out.js')

    # Test that --preload-file doesn't add an use of eval().
    create_file('temp.txt', "foo\n")
    self.run_process([EMCC, test_file('hello_world.c'), '-O1',
                      '-s', 'DYNAMIC_EXECUTION=0', '--preload-file', 'temp.txt'])
    src = read_file('a.out.js')
    self.assertNotContained('eval(', src)
    self.assertNotContained('eval.', src)
    self.assertNotContained('new Function', src)
    try_delete('a.out.js')

    # Test that -s DYNAMIC_EXECUTION=1 and -s RELOCATABLE=1 are not allowed together.
    self.expect_fail([EMCC, test_file('hello_world.c'), '-O1',
                      '-s', 'DYNAMIC_EXECUTION=0', '-s', 'RELOCATABLE'])
    try_delete('a.out.js')

    create_file('test.c', r'''
      #include <emscripten/emscripten.h>
      int main() {
        emscripten_run_script("console.log('hello from script');");
        return 0;
      }
      ''')

    # Test that emscripten_run_script() aborts when -s DYNAMIC_EXECUTION=0
    self.run_process([EMCC, 'test.c', '-O1', '-s', 'DYNAMIC_EXECUTION=0'])
    self.assertContained('DYNAMIC_EXECUTION=0 was set, cannot eval', self.run_js('a.out.js', assert_returncode=NON_ZERO))
    try_delete('a.out.js')

    # Test that emscripten_run_script() posts a warning when -s DYNAMIC_EXECUTION=2
    self.run_process([EMCC, 'test.c', '-O1', '-s', 'DYNAMIC_EXECUTION=2'])
    self.assertContained('Warning: DYNAMIC_EXECUTION=2 was set, but calling eval in the following location:', self.run_js('a.out.js'))
    self.assertContained('hello from script', self.run_js('a.out.js'))
    try_delete('a.out.js')

  def test_init_file_at_offset(self):
    create_file('src.cpp', r'''
      #include <stdio.h>
      int main() {
        int data = 0x12345678;
        FILE *f = fopen("test.dat", "wb");
        fseek(f, 100, SEEK_CUR);
        fwrite(&data, 4, 1, f);
        fclose(f);

        int data2;
        f = fopen("test.dat", "rb");
        fread(&data2, 4, 1, f); // should read 0s, not that int we wrote at an offset
        printf("read: %d\n", data2);
        fseek(f, 0, SEEK_END);
        long size = ftell(f); // should be 104, not 4
        fclose(f);
        printf("file size is %ld\n", size);
      }
    ''')
    self.run_process([EMXX, 'src.cpp'])
    self.assertContained('read: 0\nfile size is 104\n', self.run_js('a.out.js'))

  def test_unlink(self):
    self.do_other_test('test_unlink.cpp')

  def test_argv0_node(self):
    create_file('code.cpp', r'''
#include <stdio.h>
int main(int argc, char **argv) {
  printf("I am %s.\n", argv[0]);
  return 0;
}
''')

    self.run_process([EMXX, 'code.cpp'])
    self.assertContained('I am ' + os.path.realpath(self.get_dir()).replace('\\', '/') + '/a.out.js', self.run_js('a.out.js').replace('\\', '/'))

  @parameterized({
    'no_exit_runtime': [True],
    '': [False],
  })
  def test_returncode(self, no_exit):
    create_file('src.cpp', r'''
      #include <stdio.h>
      #include <stdlib.h>
      int main() {
      #if CALL_EXIT
        exit(CODE);
      #else
        return CODE;
      #endif
      }
    ''')
    for code in [0, 123]:
      for call_exit in [0, 1]:
        for async_compile in [0, 1]:
          self.run_process([EMXX, 'src.cpp', '-sENVIRONMENT=node,shell', '-DCODE=%d' % code, '-s', 'EXIT_RUNTIME=%d' % (1 - no_exit), '-DCALL_EXIT=%d' % call_exit, '-s', 'WASM_ASYNC_COMPILATION=%d' % async_compile])
          for engine in config.JS_ENGINES:
            # async compilation can't return a code in d8
            if async_compile and engine == config.V8_ENGINE:
              continue
            print(code, call_exit, async_compile, engine)
            proc = self.run_process(engine + ['a.out.js'], stderr=PIPE, check=False)
            msg = 'but EXIT_RUNTIME is not set, so halting execution but not exiting the runtime or preventing further async execution (build with EXIT_RUNTIME=1, if you want a true shutdown)'
            if no_exit and call_exit:
              self.assertContained(msg, proc.stderr)
            else:
              self.assertNotContained(msg, proc.stderr)
            # we always emit the right exit code, whether we exit the runtime or not
            self.assertEqual(proc.returncode, code)

  def test_emscripten_force_exit_NO_EXIT_RUNTIME(self):
    create_file('src.cpp', r'''
      #include <emscripten.h>
      int main() {
      #if CALL_EXIT
        emscripten_force_exit(0);
      #endif
      }
    ''')
    for no_exit in [0, 1]:
      for call_exit in [0, 1]:
        self.run_process([EMXX, 'src.cpp', '-s', 'EXIT_RUNTIME=%d' % (1 - no_exit), '-DCALL_EXIT=%d' % call_exit])
        print(no_exit, call_exit)
        out = self.run_js('a.out.js')
        assert ('emscripten_force_exit cannot actually shut down the runtime, as the build does not have EXIT_RUNTIME set' in out) == (no_exit and call_exit), out

  def test_mkdir_silly(self):
    create_file('src.cpp', r'''
#include <stdio.h>
#include <dirent.h>
#include <errno.h>
#include <sys/stat.h>
#include <sys/types.h>
#include <unistd.h>

int main(int argc, char **argv) {
  printf("\n");
  for (int i = 1; i < argc; i++) {
    printf("%d:\n", i);
    int ok = mkdir(argv[i], S_IRWXU|S_IRWXG|S_IRWXO);
    printf("  make %s: %d\n", argv[i], ok);
    DIR *dir = opendir(argv[i]);
    printf("  open %s: %d\n", argv[i], dir != NULL);
    if (dir) {
      struct dirent *entry;
      while ((entry = readdir(dir))) {
        printf("  %s, %d\n", entry->d_name, entry->d_type);
      }
    }
  }
}
    ''')
    self.run_process([EMXX, 'src.cpp'])

    # cannot create /, can open
    self.assertContained(r'''
1:
  make /: -1
  open /: 1
  ., 4
  .., 4
  tmp, 4
  home, 4
  dev, 4
  proc, 4
''', self.run_js('a.out.js', args=['/']))
    # cannot create empty name, cannot open
    self.assertContained(r'''
1:
  make : -1
  open : 0
''', self.run_js('a.out.js', args=['']))
    # can create unnormalized path, can open
    self.assertContained(r'''
1:
  make /a//: 0
  open /a//: 1
  ., 4
  .., 4
''', self.run_js('a.out.js', args=['/a//']))
    # can create child unnormalized
    self.assertContained(r'''
1:
  make /a: 0
  open /a: 1
  ., 4
  .., 4
2:
  make /a//b//: 0
  open /a//b//: 1
  ., 4
  .., 4
''', self.run_js('a.out.js', args=['/a', '/a//b//']))

  def test_stat_silly(self):
    create_file('src.cpp', r'''
#include <stdio.h>
#include <errno.h>
#include <sys/stat.h>

int main(int argc, char **argv) {
  for (int i = 1; i < argc; i++) {
    const char *path = argv[i];
    struct stat path_stat;
    if (stat(path, &path_stat) != 0) {
      printf("Failed to stat path: '%s'; errno=%d\n", path, errno);
    } else {
      printf("stat success on '%s'\n", path);
    }
  }
}
    ''')
    self.do_runf('src.cpp', r'''Failed to stat path: '/a'; errno=44
Failed to stat path: ''; errno=44
''', args=['/a', ''])

  def test_symlink_silly(self):
    create_file('src.cpp', r'''
#include <dirent.h>
#include <errno.h>
#include <sys/stat.h>
#include <sys/types.h>
#include <unistd.h>
#include <stdio.h>

int main(int argc, char **argv) {
  if (symlink(argv[1], argv[2]) != 0) {
    printf("Failed to symlink paths: %s, %s; errno=%d\n", argv[1], argv[2], errno);
  } else {
    printf("ok\n");
  }
}
    ''')
    self.run_process([EMXX, 'src.cpp'])

    # cannot symlink nonexistents
    self.assertContained(r'Failed to symlink paths: , abc; errno=44', self.run_js('a.out.js', args=['', 'abc']))
    self.assertContained(r'Failed to symlink paths: , ; errno=44', self.run_js('a.out.js', args=['', '']))
    self.assertContained(r'ok', self.run_js('a.out.js', args=['123', 'abc']))
    self.assertContained(r'Failed to symlink paths: abc, ; errno=44', self.run_js('a.out.js', args=['abc', '']))

  def test_rename_silly(self):
    create_file('src.cpp', r'''
#include <stdio.h>
#include <errno.h>

int main(int argc, char **argv) {
  if (rename(argv[1], argv[2]) != 0) {
    printf("Failed to rename paths: %s, %s; errno=%d\n", argv[1], argv[2], errno);
  } else {
    printf("ok\n");
  }
}
''')
    self.run_process([EMXX, 'src.cpp'])

    # cannot symlink nonexistents
    self.assertContained(r'Failed to rename paths: , abc; errno=44', self.run_js('a.out.js', args=['', 'abc']))
    self.assertContained(r'Failed to rename paths: , ; errno=44', self.run_js('a.out.js', args=['', '']))
    self.assertContained(r'Failed to rename paths: 123, abc; errno=44', self.run_js('a.out.js', args=['123', 'abc']))
    self.assertContained(r'Failed to rename paths: abc, ; errno=44', self.run_js('a.out.js', args=['abc', '']))

  def test_readdir_r_silly(self):
    create_file('src.cpp', r'''
#include <iostream>
#include <cstring>
#include <cerrno>
#include <unistd.h>
#include <fcntl.h>
#include <cstdlib>
#include <dirent.h>
#include <sys/stat.h>
#include <sys/types.h>
using std::endl;
namespace
{
  void check(const bool result)
  {
    if(not result) {
      std::cout << "Check failed!" << endl;
      throw "bad";
    }
  }
  // Do a recursive directory listing of the directory whose path is specified
  // by \a name.
  void ls(const std::string& name, std::size_t indent = 0)
  {
    ::DIR *dir;
    struct ::dirent *entry;
    if(indent == 0) {
      std::cout << name << endl;
      ++indent;
    }
    // Make sure we can open the directory.  This should also catch cases where
    // the empty string is passed in.
    if (not (dir = ::opendir(name.c_str()))) {
      const int error = errno;
      std::cout
        << "Failed to open directory: " << name << "; " << error << endl;
      return;
    }
    // Just checking the sanity.
    if (name.empty()) {
      std::cout
        << "Managed to open a directory whose name was the empty string.."
        << endl;
      check(::closedir(dir) != -1);
      return;
    }
    // Iterate over the entries in the directory.
    while ((entry = ::readdir(dir))) {
      const std::string entryName(entry->d_name);
      if (entryName == "." || entryName == "..") {
        // Skip the dot entries.
        continue;
      }
      const std::string indentStr(indent * 2, ' ');
      if (entryName.empty()) {
        std::cout
          << indentStr << "\"\": Found empty string as a "
          << (entry->d_type == DT_DIR ? "directory" : "file")
          << " entry!" << endl;
        continue;
      } else {
        std::cout << indentStr << entryName
                  << (entry->d_type == DT_DIR ? "/" : "") << endl;
      }
      if (entry->d_type == DT_DIR) {
        // We found a subdirectory; recurse.
        ls(std::string(name + (name == "/" ? "" : "/" ) + entryName),
           indent + 1);
      }
    }
    // Close our handle.
    check(::closedir(dir) != -1);
  }
  void touch(const std::string &path)
  {
    const int fd = ::open(path.c_str(), O_CREAT | O_TRUNC, 0644);
    check(fd != -1);
    check(::close(fd) != -1);
  }
}
int main()
{
  check(::mkdir("dir", 0755) == 0);
  touch("dir/a");
  touch("dir/b");
  touch("dir/c");
  touch("dir/d");
  touch("dir/e");
  std::cout << "Before:" << endl;
  ls("dir");
  std::cout << endl;
  // Attempt to delete entries as we walk the (single) directory.
  ::DIR * const dir = ::opendir("dir");
  check(dir != NULL);
  struct ::dirent *entry;
  while((entry = ::readdir(dir)) != NULL) {
    const std::string name(entry->d_name);
    // Skip "." and "..".
    if(name == "." || name == "..") {
      continue;
    }
    // Unlink it.
    std::cout << "Unlinking " << name << endl;
    check(::unlink(("dir/" + name).c_str()) != -1);
  }
  check(::closedir(dir) != -1);
  std::cout << "After:" << endl;
  ls("dir");
  std::cout << endl;
  return 0;
}
    ''')
    # cannot symlink nonexistents
    self.do_runf('src.cpp', r'''Before:
dir
  a
  b
  c
  d
  e

Unlinking a
Unlinking b
Unlinking c
Unlinking d
Unlinking e
After:
dir
''', args=['', 'abc'])

  def test_emversion(self):
    create_file('src.cpp', r'''
      #include <stdio.h>
      int main() {
        printf("major: %d\n", __EMSCRIPTEN_major__);
        printf("minor: %d\n", __EMSCRIPTEN_minor__);
        printf("tiny: %d\n", __EMSCRIPTEN_tiny__);
      }
    ''')
    self.run_process([EMXX, 'src.cpp'])
    expected = '''\
major: %d
minor: %d
tiny: %d
''' % (shared.EMSCRIPTEN_VERSION_MAJOR, shared.EMSCRIPTEN_VERSION_MINOR, shared.EMSCRIPTEN_VERSION_TINY)
    self.assertContained(expected, self.run_js('a.out.js'))

  def test_libc_files_without_syscalls(self):
    # a program which includes FS due to libc js library support, but has no syscalls,
    # so full FS support would normally be optimized out
    create_file('src.cpp', r'''
#include <sys/time.h>
#include <stddef.h>
int main() {
    return utimes(NULL, NULL);
}''')
    self.run_process([EMXX, 'src.cpp'])

  def test_syscall_without_filesystem(self):
    # a program which includes a non-trivial syscall, but disables the filesystem.
    create_file('src.c', r'''
#include <sys/time.h>
#include <fcntl.h>
int main() {
  return openat(0, "foo", 0);
}''')
    self.run_process([EMCC, 'src.c', '-s', 'NO_FILESYSTEM'])

  def test_dashS(self):
    self.run_process([EMCC, test_file('hello_world.c'), '-S'])
    self.assertExists('hello_world.s')

  def assertIsLLVMAsm(self, filename):
    bitcode = read_file(filename)
    self.assertContained('target triple = "', bitcode)

  def test_dashS_ll_input(self):
    self.run_process([EMCC, test_file('hello_world.c'), '-S', '-emit-llvm'])
    self.assertIsLLVMAsm('hello_world.ll')
    self.run_process([EMCC, 'hello_world.ll', '-S', '-emit-llvm', '-o', 'another.ll'])
    self.assertIsLLVMAsm('another.ll')

  def test_dashS_stdout(self):
    stdout = self.run_process([EMCC, test_file('hello_world.c'), '-S', '-o', '-'], stdout=PIPE).stdout
    self.assertEqual(os.listdir('.'), [])
    self.assertContained('hello_world.c', stdout)

  def test_emit_llvm(self):
    # TODO(https://github.com/emscripten-core/emscripten/issues/9016):
    # We shouldn't need to copy the file here but if we don't then emcc will
    # internally clobber the hello_world.ll in tests.
    self.run_process([EMCC, test_file('hello_world.c'), '-S', '-emit-llvm'])
    self.assertIsLLVMAsm('hello_world.ll')

    self.run_process([EMCC, test_file('hello_world.c'), '-c', '-emit-llvm'])
    self.assertTrue(building.is_bitcode('hello_world.bc'))

  def test_dashE(self):
    create_file('src.cpp', r'''#include <emscripten.h>
__EMSCRIPTEN_major__ __EMSCRIPTEN_minor__ __EMSCRIPTEN_tiny__ EMSCRIPTEN_KEEPALIVE
''')

    def test(args=[]):
      print(args)
      out = self.run_process([EMXX, 'src.cpp', '-E'] + args, stdout=PIPE).stdout
      self.assertContained('%d %d %d __attribute__((used))' % (shared.EMSCRIPTEN_VERSION_MAJOR, shared.EMSCRIPTEN_VERSION_MINOR, shared.EMSCRIPTEN_VERSION_TINY), out)

    test()
    test(['--bind'])

  def test_dashE_respect_dashO(self):
    # issue #3365
    with_dash_o = self.run_process([EMXX, test_file('hello_world.cpp'), '-E', '-o', 'ignored.js'], stdout=PIPE, stderr=PIPE).stdout
    without_dash_o = self.run_process([EMXX, test_file('hello_world.cpp'), '-E'], stdout=PIPE, stderr=PIPE).stdout
    self.assertEqual(len(with_dash_o), 0)
    self.assertNotEqual(len(without_dash_o), 0)

  def test_dashM(self):
    out = self.run_process([EMXX, test_file('hello_world.cpp'), '-M'], stdout=PIPE).stdout
    self.assertContained('hello_world.o:', out) # Verify output is just a dependency rule instead of bitcode or js

  def test_dashM_respect_dashO(self):
    # issue #3365
    with_dash_o = self.run_process([EMXX, test_file('hello_world.cpp'), '-M', '-o', 'ignored.js'], stdout=PIPE).stdout
    without_dash_o = self.run_process([EMXX, test_file('hello_world.cpp'), '-M'], stdout=PIPE).stdout
    self.assertEqual(len(with_dash_o), 0)
    self.assertNotEqual(len(without_dash_o), 0)

  def test_malloc_implicit(self):
    self.do_other_test('test_malloc_implicit.cpp')

  def test_switch64phi(self):
    # issue 2539, fastcomp segfault on phi-i64 interaction
    create_file('src.cpp', r'''
#include <cstdint>
#include <limits>
#include <cstdio>

//============================================================================

namespace
{
  class int_adapter {
  public:
    typedef ::int64_t int_type;

    int_adapter(int_type v = 0)
      : value_(v) {}
    static const int_adapter pos_infinity() {
      return (::std::numeric_limits<int_type>::max)();
    }
    static const int_adapter neg_infinity() {
      return (::std::numeric_limits<int_type>::min)();
    }
    static const int_adapter not_a_number() {
      return (::std::numeric_limits<int_type>::max)()-1;
    }
    static bool is_neg_inf(int_type v) {
      return (v == neg_infinity().as_number());
    }
    static bool is_pos_inf(int_type v) {
      return (v == pos_infinity().as_number());
    }
    static bool is_not_a_number(int_type v) {
      return (v == not_a_number().as_number());
    }

    bool is_infinity() const {
      return (value_ == neg_infinity().as_number() ||
              value_ == pos_infinity().as_number());
    }
    bool is_special() const {
      return(is_infinity() || value_ == not_a_number().as_number());
    }
    bool operator<(const int_adapter& rhs) const {
      if(value_ == not_a_number().as_number()
         || rhs.value_ == not_a_number().as_number()) {
        return false;
      }
      if(value_ < rhs.value_) return true;
      return false;
    }
    int_type as_number() const {
      return value_;
    }

    int_adapter operator-(const int_adapter& rhs) const {
      if(is_special() || rhs.is_special()) {
        if (rhs.is_pos_inf(rhs.as_number())) {
          return int_adapter(1);
        }
        if (rhs.is_neg_inf(rhs.as_number())) {
          return int_adapter();
        }
      }
      return int_adapter();
    }


  private:
    int_type value_;
  };

  class time_iterator {
  public:
    time_iterator(int_adapter t, int_adapter d)
      : current_(t),
        offset_(d)
    {}

    time_iterator& operator--() {
      current_ = int_adapter(current_ - offset_);
      return *this;
    }

    bool operator>=(const int_adapter& t) {
      return not (current_ < t);
    }

  private:
    int_adapter current_;
    int_adapter offset_;
  };

  void iterate_backward(const int_adapter *answers, const int_adapter& td) {
    int_adapter end = answers[0];
    time_iterator titr(end, td);

    std::puts("");
    for (; titr >= answers[0]; --titr) {
    }
  }
}

int main() {
  const int_adapter answer1[] = {};
  iterate_backward(NULL, int_adapter());
  iterate_backward(answer1, int_adapter());
}
    ''')
    self.run_process([EMXX, 'src.cpp', '-O2', '-s', 'SAFE_HEAP'])

  @parameterized({
    'none': [{'EMCC_FORCE_STDLIBS': None}, False],
    # forced libs is ok, they were there anyhow
    'normal': [{'EMCC_FORCE_STDLIBS': 'libc,libc++abi,libc++'}, False],
    # partial list, but ok since we grab them as needed
    'parial': [{'EMCC_FORCE_STDLIBS': 'libc++'}, False],
    # fail! not enough stdlibs
    'partial_only': [{'EMCC_FORCE_STDLIBS': 'libc++,libc,libc++abi', 'EMCC_ONLY_FORCED_STDLIBS': '1'}, True],
    # force all the needed stdlibs, so this works even though we ignore the input file
    'full_only': [{'EMCC_FORCE_STDLIBS': 'libc,libc++abi,libc++,libmalloc', 'EMCC_ONLY_FORCED_STDLIBS': '1'}, False],
  })
  def test_only_force_stdlibs(self, env, fail):
    with env_modify(env):
      err = self.run_process([EMXX, test_file('hello_libcxx.cpp'), '-s', 'WARN_ON_UNDEFINED_SYMBOLS=0'], stderr=PIPE).stderr
      if 'EMCC_ONLY_FORCED_STDLIBS' in env:
        self.assertContained('EMCC_ONLY_FORCED_STDLIBS is deprecated', err)
      if fail:
        output = self.expect_fail(config.NODE_JS + ['a.out.js'], stdout=PIPE)
        self.assertContained('missing function', output)
      else:
        self.assertContained('hello, world!', self.run_js('a.out.js'))

  def test_only_force_stdlibs_2(self):
    create_file('src.cpp', r'''
#include <iostream>
#include <stdexcept>

int main()
{
  try {
    throw std::exception();
    std::cout << "got here" << std::endl;
  }
  catch (const std::exception& ex) {
    std::cout << "Caught exception: " << ex.what() << std::endl;
  }
}
''')
    with env_modify({'EMCC_FORCE_STDLIBS': 'libc,libc++abi,libc++,libmalloc', 'EMCC_ONLY_FORCED_STDLIBS': '1'}):
      self.run_process([EMXX, 'src.cpp', '-s', 'DISABLE_EXCEPTION_CATCHING=0'])
    self.assertContained('Caught exception: std::exception', self.run_js('a.out.js'))

  def test_strftime_zZ(self):
    create_file('src.cpp', r'''
#include <cerrno>
#include <cstring>
#include <ctime>
#include <iostream>

int main()
{
  // Buffer to hold the current hour of the day.  Format is HH + nul
  // character.
  char hour[3];

  // Buffer to hold our ISO 8601 formatted UTC offset for the current
  // timezone.  Format is [+-]hhmm + nul character.
  char utcOffset[6];

  // Buffer to hold the timezone name or abbreviation.  Just make it
  // sufficiently large to hold most timezone names.
  char timezone[128];

  std::tm tm;

  // Get the current timestamp.
  const std::time_t now = std::time(NULL);

  // What time is that here?
  if (::localtime_r(&now, &tm) == NULL) {
    const int error = errno;
    std::cout
      << "Failed to get localtime for timestamp=" << now << "; errno=" << error
      << "; " << std::strerror(error) << std::endl;
    return 1;
  }

  size_t result = 0;

  // Get the formatted hour of the day.
  if ((result = std::strftime(hour, 3, "%H", &tm)) != 2) {
    const int error = errno;
    std::cout
      << "Failed to format hour for timestamp=" << now << "; result="
      << result << "; errno=" << error << "; " << std::strerror(error)
      << std::endl;
    return 1;
  }
  std::cout << "The current hour of the day is: " << hour << std::endl;

  // Get the formatted UTC offset in ISO 8601 format.
  if ((result = std::strftime(utcOffset, 6, "%z", &tm)) != 5) {
    const int error = errno;
    std::cout
      << "Failed to format UTC offset for timestamp=" << now << "; result="
      << result << "; errno=" << error << "; " << std::strerror(error)
      << std::endl;
    return 1;
  }
  std::cout << "The current timezone offset is: " << utcOffset << std::endl;

  // Get the formatted timezone name or abbreviation.  We don't know how long
  // this will be, so just expect some data to be written to the buffer.
  if ((result = std::strftime(timezone, 128, "%Z", &tm)) == 0) {
    const int error = errno;
    std::cout
      << "Failed to format timezone for timestamp=" << now << "; result="
      << result << "; errno=" << error << "; " << std::strerror(error)
      << std::endl;
    return 1;
  }
  std::cout << "The current timezone is: " << timezone << std::endl;

  std::cout << "ok!\n";
}
''')
    self.run_process([EMXX, 'src.cpp'])
    self.assertContained('ok!', self.run_js('a.out.js'))

  def test_strptime_symmetry(self):
    self.do_runf(test_file('strptime_symmetry.cpp'), 'TEST PASSED')

  def test_truncate_from_0(self):
    create_file('src.cpp', r'''
#include <cerrno>
#include <cstring>
#include <iostream>

#include <fcntl.h>
#include <sys/stat.h>
#include <sys/types.h>
#include <unistd.h>

using std::endl;

//============================================================================
// :: Helpers

namespace
{
  // Returns the size of the regular file specified as 'path'.
  ::off_t getSize(const char* const path)
  {
    // Stat the file and make sure that it's the expected size.
    struct ::stat path_stat;
    if (::stat(path, &path_stat) != 0) {
      const int error = errno;
      std::cout
        << "Failed to lstat path: " << path << "; errno=" << error << "; "
        << std::strerror(error) << endl;
      return -1;
    }

    std::cout
      << "Size of file is: " << path_stat.st_size << endl;
    return path_stat.st_size;
  }

  // Causes the regular file specified in 'path' to have a size of 'length'
  // bytes.
  void resize(const char* const path,
              const ::off_t length)
  {
    std::cout
      << "Truncating file=" << path << " to length=" << length << endl;
    if (::truncate(path, length) == -1)
    {
      const int error = errno;
      std::cout
        << "Failed to truncate file=" << path << "; errno=" << error
        << "; " << std::strerror(error) << endl;
    }

    const ::off_t size = getSize(path);
    if (size != length) {
      std::cout
        << "Failed to truncate file=" << path << " to length=" << length
        << "; got size=" << size << endl;
    }
  }

  // Helper to create a file with the given content.
  void createFile(const std::string& path, const std::string& content)
  {
    std::cout
      << "Creating file: " << path << " with content=" << content << endl;

    const int fd = ::open(path.c_str(), O_CREAT | O_WRONLY, 0644);
    if (fd == -1) {
      const int error = errno;
      std::cout
        << "Failed to open file for writing: " << path << "; errno=" << error
        << "; " << std::strerror(error) << endl;
      return;
    }

    if (::write(fd, content.c_str(), content.size()) != content.size()) {
      const int error = errno;
      std::cout
        << "Failed to write content=" << content << " to file=" << path
        << "; errno=" << error << "; " << std::strerror(error) << endl;

      // Fall through to close FD.
    }

    ::close(fd);
  }
}

//============================================================================
// :: Entry Point
int main()
{
  const char* const file = "/tmp/file";
  createFile(file, "This is some content");
  getSize(file);
  resize(file, 32);
  resize(file, 17);
  resize(file, 0);

  // This throws a JS exception.
  resize(file, 32);
  return 0;
}
''')
    self.do_runf('src.cpp', r'''Creating file: /tmp/file with content=This is some content
Size of file is: 20
Truncating file=/tmp/file to length=32
Size of file is: 32
Truncating file=/tmp/file to length=17
Size of file is: 17
Truncating file=/tmp/file to length=0
Size of file is: 0
Truncating file=/tmp/file to length=32
Size of file is: 32
''')

  def test_create_readonly(self):
    create_file('src.cpp', r'''
#include <cerrno>
#include <cstring>
#include <iostream>

#include <fcntl.h>
#include <unistd.h>

using std::endl;

//============================================================================
// :: Helpers

namespace
{
  // Helper to create a read-only file with content.
  void readOnlyFile(const std::string& path, const std::string& content)
  {
    std::cout
      << "Creating file: " << path << " with content of size="
      << content.size() << endl;

    const int fd = ::open(path.c_str(), O_CREAT | O_WRONLY, 0400);
    if (fd == -1) {
      const int error = errno;
      std::cout
        << "Failed to open file for writing: " << path << "; errno=" << error
        << "; " << std::strerror(error) << endl;
      return;
    }

    // Write the content to the file.
    ssize_t result = 0;
    if ((result = ::write(fd, content.data(), content.size()))
        != ssize_t(content.size()))
    {
      const int error = errno;
      std::cout
        << "Failed to write to file=" << path << "; errno=" << error
        << "; " << std::strerror(error) << endl;
      // Fall through to close the file.
    }
    else {
      std::cout
        << "Data written to file=" << path << "; successfully wrote "
        << result << " bytes" << endl;
    }

    ::close(fd);
  }
}

//============================================================================
// :: Entry Point

int main() {
  const char* const file = "/tmp/file";
  unlink(file);
  readOnlyFile(file, "This content should get written because the file "
                     "does not yet exist and so, only the mode of the "
                     "containing directory will influence my ability to "
                     "create and open the file. The mode of the file only "
                     "applies to opening of the stream, not subsequent stream "
                     "operations after stream has opened.\n\n");
  readOnlyFile(file, "This should not get written because the file already "
                     "exists and is read-only.\n\n");
}
''')
    self.do_runf('src.cpp', r'''Creating file: /tmp/file with content of size=292
Data written to file=/tmp/file; successfully wrote 292 bytes
Creating file: /tmp/file with content of size=79
Failed to open file for writing: /tmp/file; errno=2; Permission denied
''')

  def test_embed_file_large(self):
    # If such long files are encoded on one line,
    # they overflow the interpreter's limit
    large_size = int(1500000)
    create_file('large.txt', 'x' * large_size)
    create_file('src.c', r'''
      #include <stdio.h>
      #include <unistd.h>
      int main() {
          FILE* fp = fopen("large.txt", "r");
          if (fp) {
              printf("ok\n");
              fseek(fp, 0L, SEEK_END);
              printf("%ld\n", ftell(fp));
          } else {
              printf("failed to open large file.txt\n");
          }
          return 0;
      }
    ''')
    self.run_process([EMCC, 'src.c', '--embed-file', 'large.txt'])
    for engine in config.JS_ENGINES:
      if engine == config.V8_ENGINE:
        continue # ooms
      print(engine)
      self.assertContained('ok\n' + str(large_size) + '\n', self.run_js('a.out.js', engine=engine))

  def test_force_exit(self):
    create_file('src.c', r'''
#include <emscripten/emscripten.h>

EMSCRIPTEN_KEEPALIVE void callback() {
  EM_ASM({ out('callback pre()') });
  emscripten_force_exit(42);
  EM_ASM({ out('callback post()') });
}

int main() {
  EM_ASM({ setTimeout(function() { out("calling callback()"); _callback() }, 100) });
  emscripten_exit_with_live_runtime();
  return 123;
}
''')
    self.run_process([EMCC, 'src.c'])
    output = self.run_js('a.out.js', assert_returncode=42)
    self.assertContained('callback pre()', output)
    self.assertNotContained('callback post()', output)

  def test_bad_locale(self):
    create_file('src.cpp', r'''
#include <locale.h>
#include <stdio.h>
#include <wctype.h>

int main(const int argc, const char * const * const argv) {
  const char * const locale = (argc > 1 ? argv[1] : "C");
  const char * const actual = setlocale(LC_ALL, locale);
  if(actual == NULL) {
    printf("%s locale not supported\n", locale);
    return 0;
  }
  printf("locale set to %s: %s\n", locale, actual);
}
''')
    self.run_process([EMXX, 'src.cpp'])

    self.assertContained('locale set to C: C;C;C;C;C;C',
                         self.run_js('a.out.js', args=['C']))
    self.assertContained('locale set to waka: waka;waka;waka;waka;waka;waka',
                         self.run_js('a.out.js', args=['waka']))

  def test_browser_language_detection(self):
    # Test HTTP Accept-Language parsing by simulating navigator.languages #8751
    self.run_process([EMCC,
                      test_file('test_browser_language_detection.c')])
    self.assertContained('C.UTF-8', self.run_js('a.out.js'))

    # Accept-Language: fr,fr-FR;q=0.8,en-US;q=0.5,en;q=0.3
    create_file('preamble.js', r'''navigator = {};
      navigator.languages = [ "fr", "fr-FR", "en-US", "en" ];''')
    self.run_process([EMCC, '--pre-js', 'preamble.js',
                      test_file('test_browser_language_detection.c')])
    self.assertContained('fr.UTF-8', self.run_js('a.out.js'))

    # Accept-Language: fr-FR,fr;q=0.8,en-US;q=0.5,en;q=0.3
    create_file('preamble.js', r'''navigator = {};
      navigator.languages = [ "fr-FR", "fr", "en-US", "en" ];''')
    self.emcc_args += ['--pre-js', 'preamble.js']
    self.do_runf(test_file('test_browser_language_detection.c'), 'fr_FR.UTF-8')

  def test_js_main(self):
    # try to add a main() from JS, at runtime. this is not supported (the
    # compiler needs to know at compile time about main).
    create_file('pre_main.js', r'''
      var Module = {
        '_main': function() {
        }
      };
    ''')
    create_file('src.cpp', '')
    self.emcc_args += ['--pre-js', 'pre_main.js']
    self.do_runf('src.cpp', 'compiled without a main, but one is present. if you added it from JS, use Module["onRuntimeInitialized"]', assert_returncode=NON_ZERO)

  def test_locale_wrong(self):
    create_file('src.cpp', r'''
#include <locale>
#include <iostream>
#include <stdexcept>

int main(const int argc, const char * const * const argv) {
  const char * const name = argc > 1 ? argv[1] : "C";

  try {
    const std::locale locale(name);
    std::cout
      << "Constructed locale \"" << name << "\"\n"
      << "This locale is "
      << (locale == std::locale::global(locale) ? "" : "not ")
      << "the global locale.\n"
      << "This locale is " << (locale == std::locale::classic() ? "" : "not ")
      << "the C locale." << std::endl;

  } catch(const std::runtime_error &ex) {
    std::cout
      << "Can't construct locale \"" << name << "\": " << ex.what()
      << std::endl;
    return 1;

  } catch(...) {
    std::cout
      << "FAIL: Unexpected exception constructing locale \"" << name << '\"'
      << std::endl;
    return 127;
  }
}
''')
    self.run_process([EMXX, 'src.cpp', '-s', 'EXIT_RUNTIME', '-s', 'DISABLE_EXCEPTION_CATCHING=0'])
    self.assertContained('''\
Constructed locale "C"
This locale is the global locale.
This locale is the C locale.
''', self.run_js('a.out.js', args=['C']))
    self.assertContained('''\
Constructed locale "waka"
This locale is not the global locale.
This locale is not the C locale.
''', self.run_js('a.out.js', args=['waka']))

  def test_cleanup_os(self):
    # issue 2644
    def test(args, be_clean):
      print(args)
      self.clear()
      shutil.copyfile(test_file('hello_world.c'), 'a.c')
      create_file('b.c', ' ')
      self.run_process([EMCC, 'a.c', 'b.c'] + args)
      clutter = glob.glob('*.o')
      if be_clean:
        assert len(clutter) == 0, 'should not leave clutter ' + str(clutter)
      else:
         assert len(clutter) == 2, 'should leave .o files'
    test(['-o', 'c.so', '-r'], True)
    test(['-o', 'c.js'], True)
    test(['-o', 'c.html'], True)
    test(['-c'], False)

  def test_dash_g_object(self):
    def test(opts):
      print(opts)
      self.run_process([EMCC, '-c', test_file('hello_world.c'), '-o', 'a_.o'] + opts)
      sizes = {'_': os.path.getsize('a_.o')}
      self.run_process([EMCC, '-c', test_file('hello_world.c'), '-g', '-o', 'ag.o'] + opts)
      sizes['g'] = os.path.getsize('ag.o')
      for i in range(5):
        self.run_process([EMCC, '-c', test_file('hello_world.c'), '-g' + str(i), '-o', 'a' + str(i) + '.o'] + opts)
        sizes[i] = os.path.getsize('a' + str(i) + '.o')
      print('  ', sizes)
      assert sizes['_'] == sizes[0] == sizes[1] == sizes[2], 'no debug means no llvm debug info ' + str(sizes)
      assert sizes['g'] == sizes[3] == sizes[4], '-g or -gsource-map means llvm debug info ' + str(sizes)
      assert sizes['_'] < sizes['g'], 'llvm debug info has positive size ' + str(sizes)
    test([])
    test(['-O1'])

  def test_no_filesystem(self):
    FS_MARKER = 'var FS'
    # fopen forces full filesystem support
    self.run_process([EMCC, test_file('hello_world_fopen.c'), '-s', 'ASSERTIONS=0'])
    yes_size = os.path.getsize('a.out.js')
    self.assertContained('hello, world!', self.run_js('a.out.js'))
    self.assertContained(FS_MARKER, read_file('a.out.js'))
    self.run_process([EMCC, test_file('hello_world.c'), '-s', 'ASSERTIONS=0'])
    no_size = os.path.getsize('a.out.js')
    self.assertContained('hello, world!', self.run_js('a.out.js'))
    self.assertNotContained(FS_MARKER, read_file('a.out.js'))
    print('yes fs, no fs:', yes_size, no_size)
    # ~100K of FS code is removed
    self.assertGreater(yes_size - no_size, 90000)
    self.assertLess(no_size, 360000)

  def test_no_filesystem_libcxx(self):
    self.set_setting('FILESYSTEM', 0)
    self.do_runf(test_file('hello_libcxx.cpp'), 'hello, world!')

  @is_slow_test
  def test_no_nuthin(self):
    # check FILESYSTEM is automatically set, and effective

    def test(opts, absolute):
      print('opts, absolute:', opts, absolute)
      sizes = {}

      def do(name, source, moar_opts):
        self.clear()
        # pad the name to a common length so that doesn't effect the size of the
        # output
        padded_name = name + '_' * (20 - len(name))
        self.run_process([EMCC, test_file(source), '-o', padded_name + '.js'] + opts + moar_opts)
        sizes[name] = os.path.getsize(padded_name + '.js')
        if os.path.exists(padded_name + '.wasm'):
          sizes[name] += os.path.getsize(padded_name + '.wasm')
        self.assertContained('hello, world!', self.run_js(padded_name + '.js'))

      do('normal', 'hello_world_fopen.c', [])
      do('no_fs', 'hello_world.c', []) # without fopen, we should auto-detect we do not need full fs support and can do FILESYSTEM=0
      do('no_fs_manual', 'hello_world.c', ['-s', 'FILESYSTEM=0'])
      print('  ', sizes)
      self.assertLess(sizes['no_fs'], sizes['normal'])
      self.assertLess(sizes['no_fs'], absolute)
      # manual can usually remove a tiny bit more
      self.assertLess(sizes['no_fs_manual'], sizes['no_fs'] + 30)

    test(['-s', 'ASSERTIONS=0'], 120000) # we don't care about code size with assertions
    test(['-O1'], 91000)
    test(['-O2'], 46000)
    test(['-O3', '--closure=1'], 17000)
    # js too
    test(['-O3', '--closure=1', '-s', 'WASM=0'], 36000)
    test(['-O3', '--closure', '2', '-s', 'WASM=0'], 33000) # might change now and then

  def test_no_browser(self):
    BROWSER_INIT = 'var Browser'

    self.run_process([EMCC, test_file('hello_world.c')])
    self.assertNotContained(BROWSER_INIT, read_file('a.out.js'))

    # uses emscripten_set_main_loop, which needs Browser
    self.run_process([EMCC, test_file('browser_main_loop.c')])
    self.assertContained(BROWSER_INIT, read_file('a.out.js'))

  def test_EXPORTED_RUNTIME_METHODS(self):
    def test(opts, has, not_has):
      print(opts, has, not_has)
      self.clear()
      # check without assertions, as with assertions we add stubs for the things we remove (which
      # print nice error messages)
      self.run_process([EMCC, test_file('hello_world.c'), '-s', 'ASSERTIONS=0'] + opts)
      self.assertContained('hello, world!', self.run_js('a.out.js'))
      src = read_file('a.out.js')
      self.assertContained(has, src)
      self.assertNotContained(not_has, src)

    test([], 'Module["', 'Module["waka')
    test(['-s', 'EXPORTED_RUNTIME_METHODS=[]'], '', 'Module["addRunDependency')
    test(['-s', 'EXPORTED_RUNTIME_METHODS=addRunDependency'], 'Module["addRunDependency', 'Module["waka')
    test(['-s', 'EXPORTED_RUNTIME_METHODS=[]', '-s', 'EXPORTED_RUNTIME_METHODS=addRunDependency'], 'Module["addRunDependency', 'Module["waka')

  def test_stat_fail_alongtheway(self):
    create_file('src.cpp', r'''
#include <errno.h>
#include <stdio.h>
#include <sys/types.h>
#include <sys/stat.h>
#include <unistd.h>
#include <stdlib.h>
#include <fcntl.h>
#include <string.h>

#define CHECK(expression) \
  if(!(expression)) {                            \
    error = errno;                               \
    printf("FAIL: %s\n", #expression); fail = 1; \
  } else {                                       \
    error = errno;                               \
    printf("pass: %s\n", #expression);           \
  }                                              \

int main() {
  int error;
  int fail = 0;
  CHECK(mkdir("path", 0777) == 0);
  CHECK(close(open("path/file", O_CREAT | O_WRONLY, 0644)) == 0);
  {
    struct stat st;
    CHECK(stat("path", &st) == 0);
    CHECK(st.st_mode = 0777);
  }
  {
    struct stat st;
    CHECK(stat("path/nosuchfile", &st) == -1);
    printf("info: errno=%d %s\n", error, strerror(error));
    CHECK(error == ENOENT);
  }
  {
    struct stat st;
    CHECK(stat("path/file", &st) == 0);
    CHECK(st.st_mode = 0666);
  }
  {
    struct stat st;
    CHECK(stat("path/file/impossible", &st) == -1);
    printf("info: errno=%d %s\n", error, strerror(error));
    CHECK(error == ENOTDIR);
  }
  {
    struct stat st;
    CHECK(lstat("path/file/impossible", &st) == -1);
    printf("info: errno=%d %s\n", error, strerror(error));
    CHECK(error == ENOTDIR);
  }
  return fail;
}
''')
    self.do_runf('src.cpp', r'''pass: mkdir("path", 0777) == 0
pass: close(open("path/file", O_CREAT | O_WRONLY, 0644)) == 0
pass: stat("path", &st) == 0
pass: st.st_mode = 0777
pass: stat("path/nosuchfile", &st) == -1
info: errno=44 No such file or directory
pass: error == ENOENT
pass: stat("path/file", &st) == 0
pass: st.st_mode = 0666
pass: stat("path/file/impossible", &st) == -1
info: errno=54 Not a directory
pass: error == ENOTDIR
pass: lstat("path/file/impossible", &st) == -1
info: errno=54 Not a directory
pass: error == ENOTDIR
''')

  def test_link_with_a_static(self):
    create_file('x.c', r'''
int init_weakref(int a, int b) {
  return a + b;
}
''')
    create_file('y.c', r'''
static int init_weakref(void) { // inlined in -O2, not in -O0 where it shows up in llvm-nm as 't'
  return 150;
}

int testy(void) {
  return init_weakref();
}
''')
    create_file('z.c', r'''
extern int init_weakref(int, int);
extern int testy(void);

int main(void) {
  return testy() + init_weakref(5, 6);
}
''')
    self.run_process([EMCC, '-c', 'x.c', '-o', 'x.o'])
    self.run_process([EMCC, '-c', 'y.c', '-o', 'y.o'])
    self.run_process([EMCC, '-c', 'z.c', '-o', 'z.o'])
    try_delete('libtest.a')
    self.run_process([EMAR, 'rc', 'libtest.a', 'y.o'])
    self.run_process([EMAR, 'rc', 'libtest.a', 'x.o'])
    self.run_process([EMRANLIB, 'libtest.a'])

    for args in [[], ['-O2']]:
      print('args:', args)
      self.run_process([EMCC, 'z.o', 'libtest.a', '-s', 'EXIT_RUNTIME'] + args)
      self.run_js('a.out.js', assert_returncode=161)

  def test_link_with_bad_o_in_a(self):
    # when building a .a, we force-include all the objects inside it. but, some
    # may not be valid bitcode, e.g. if it contains metadata or something else
    # weird. we should just ignore those
    self.run_process([EMCC, '-c', test_file('hello_world.c'), '-o', 'hello_world.o'])
    create_file('bad.obj', 'this is not a good file, it should be ignored!')
    self.run_process([LLVM_AR, 'cr', 'libfoo.a', 'hello_world.o', 'bad.obj'])
    self.run_process([EMCC, 'libfoo.a'])
    self.assertContained('hello, world!', self.run_js('a.out.js'))

  @require_node
  def test_require(self):
    inname = test_file('hello_world.c')
    self.emcc(inname, args=['-s', 'ASSERTIONS=0'], output_filename='a.out.js')
    output = self.run_process(config.NODE_JS + ['-e', 'require("./a.out.js")'], stdout=PIPE, stderr=PIPE)
    assert output.stdout == 'hello, world!\n' and output.stderr == '', 'expected no output, got\n===\nSTDOUT\n%s\n===\nSTDERR\n%s\n===\n' % (output.stdout, output.stderr)

  @require_node
  def test_require_modularize(self):
    self.run_process([EMCC, test_file('hello_world.c'), '-s', 'MODULARIZE', '-s', 'ASSERTIONS=0'])
    src = read_file('a.out.js')
    self.assertContained('module.exports = Module;', src)
    output = self.run_process(config.NODE_JS + ['-e', 'var m = require("./a.out.js"); m();'], stdout=PIPE, stderr=PIPE)
    self.assertFalse(output.stderr)
    self.assertEqual(output.stdout, 'hello, world!\n')
    self.run_process([EMCC, test_file('hello_world.c'), '-s', 'MODULARIZE', '-s', 'EXPORT_NAME="NotModule"', '-s', 'ASSERTIONS=0'])
    src = read_file('a.out.js')
    self.assertContained('module.exports = NotModule;', src)
    output = self.run_process(config.NODE_JS + ['-e', 'var m = require("./a.out.js"); m();'], stdout=PIPE, stderr=PIPE)
    self.assertFalse(output.stderr)
    self.assertEqual(output.stdout, 'hello, world!\n')
    self.run_process([EMCC, test_file('hello_world.c'), '-s', 'MODULARIZE'])
    # We call require() twice to ensure it returns wrapper function each time
    output = self.run_process(config.NODE_JS + ['-e', 'require("./a.out.js")();var m = require("./a.out.js"); m();'], stdout=PIPE, stderr=PIPE)
    self.assertFalse(output.stderr)
    self.assertEqual(output.stdout, 'hello, world!\nhello, world!\n')

  def test_define_modularize(self):
    self.run_process([EMCC, test_file('hello_world.c'), '-s', 'MODULARIZE', '-s', 'ASSERTIONS=0'])
    src = 'var module = 0; ' + read_file('a.out.js')
    create_file('a.out.js', src)
    assert "define([], function() { return Module; });" in src
    output = self.run_process(config.NODE_JS + ['-e', 'var m; (global.define = function(deps, factory) { m = factory(); }).amd = true; require("./a.out.js"); m();'], stdout=PIPE, stderr=PIPE)
    assert output.stdout == 'hello, world!\n' and output.stderr == '', 'expected output, got\n===\nSTDOUT\n%s\n===\nSTDERR\n%s\n===\n' % (output.stdout, output.stderr)
    self.run_process([EMCC, test_file('hello_world.c'), '-s', 'MODULARIZE', '-s', 'EXPORT_NAME="NotModule"', '-s', 'ASSERTIONS=0'])
    src = 'var module = 0; ' + read_file('a.out.js')
    create_file('a.out.js', src)
    assert "define([], function() { return NotModule; });" in src
    output = self.run_process(config.NODE_JS + ['-e', 'var m; (global.define = function(deps, factory) { m = factory(); }).amd = true; require("./a.out.js"); m();'], stdout=PIPE, stderr=PIPE)
    assert output.stdout == 'hello, world!\n' and output.stderr == '', 'expected output, got\n===\nSTDOUT\n%s\n===\nSTDERR\n%s\n===\n' % (output.stdout, output.stderr)

  def test_EXPORT_NAME_with_html(self):
    result = self.run_process([EMCC, test_file('hello_world.c'), '-o', 'a.html', '-s', 'EXPORT_NAME=Other'], stdout=PIPE, check=False, stderr=STDOUT)
    self.assertNotEqual(result.returncode, 0)
    self.assertContained('Customizing EXPORT_NAME requires that the HTML be customized to use that name', result.stdout)

  def test_modularize_sync_compilation(self):
    create_file('post.js', r'''
console.log('before');
var result = Module();
// It should be an object.
console.log(typeof result);
// And it should have the exports that Module has, showing it is Module in fact.
console.log(typeof result._main);
// And it should not be a Promise.
console.log(typeof result.then);
console.log('after');
''')
    self.run_process([EMCC, test_file('hello_world.c'),
                      '-s', 'MODULARIZE',
                      '-s', 'WASM_ASYNC_COMPILATION=0',
                      '--extern-post-js', 'post.js'])
    self.assertContained('''\
before
hello, world!
object
function
undefined
after
''', self.run_js('a.out.js'))

  def test_export_all_3142(self):
    create_file('src.cpp', r'''
typedef unsigned int Bit32u;

struct S_Descriptor {
    Bit32u limit_0_15   :16;
    Bit32u base_0_15    :16;
    Bit32u base_16_23   :8;
};

class Descriptor {
public:
    Descriptor() { saved.fill[0] = saved.fill[1] = 0; }
    union {
        S_Descriptor seg;
        Bit32u fill[2];
    } saved;
};

Descriptor desc;
    ''')
    self.run_process([EMXX, 'src.cpp', '-O2', '-s', 'EXPORT_ALL'])
    self.assertExists('a.out.js')

  def test_emmake_emconfigure(self):
    def check(what, args, fail=True, expect=''):
      args = [what] + args
      print(what, args, fail, expect)
      output = self.run_process(args, stdout=PIPE, stderr=PIPE, check=False)
      assert ('is a helper for' in output.stderr) == fail
      assert ('Typical usage' in output.stderr) == fail
      self.assertContained(expect, output.stdout)
    check(emmake, [])
    check(EMCONFIGURE, [])
    check(emmake, ['--version'])
    check(EMCONFIGURE, ['--version'])
    check(emmake, ['make'], fail=False)
    check(EMCONFIGURE, ['configure'], fail=False)
    check(EMCONFIGURE, ['./configure'], fail=False)
    check(EMCMAKE, ['cmake'], fail=False)

    create_file('test.py', '''
import os
print(os.environ.get('CROSS_COMPILE'))
''')
    check(EMCONFIGURE, [PYTHON, 'test.py'], expect=path_from_root('em'), fail=False)
    check(emmake, [PYTHON, 'test.py'], expect=path_from_root('em'), fail=False)

    create_file('test.py', '''
import os
print(os.environ.get('NM'))
''')
    check(EMCONFIGURE, [PYTHON, 'test.py'], expect=shared.LLVM_NM, fail=False)

  def test_emmake_python(self):
    # simulates a configure/make script that looks for things like CC, AR, etc., and which we should
    # not confuse by setting those vars to something containing `python X` as the script checks for
    # the existence of an executable.
    self.run_process([emmake, PYTHON, test_file('emmake/make.py')])

  def test_sdl2_config(self):
    for args, expected in [
      [['--version'], '2.0.10'],
      [['--cflags'], '-s USE_SDL=2'],
      [['--libs'], '-s USE_SDL=2'],
      [['--cflags', '--libs'], '-s USE_SDL=2'],
    ]:
      print(args, expected)
      out = self.run_process([PYTHON, shared.Cache.get_sysroot_dir('bin', 'sdl2-config')] + args, stdout=PIPE, stderr=PIPE).stdout
      self.assertContained(expected, out)
      print('via emmake')
      out = self.run_process([emmake, 'sdl2-config'] + args, stdout=PIPE, stderr=PIPE).stdout
      self.assertContained(expected, out)

  def test_module_onexit(self):
    create_file('src.cpp', r'''
#include <emscripten.h>
int main() {
  EM_ASM({
    Module['onExit'] = function(status) { out('exiting now, status ' + status) };
  });
  return 14;
}
''')
    self.run_process([EMXX, 'src.cpp', '-s', 'EXIT_RUNTIME'])
    self.assertContained('exiting now, status 14', self.run_js('a.out.js', assert_returncode=14))

  def test_NO_aliasing(self):
    # the NO_ prefix flips boolean options
    self.run_process([EMCC, test_file('hello_world.c'), '-s', 'EXIT_RUNTIME'])
    exit_1 = read_file('a.out.js')
    self.run_process([EMCC, test_file('hello_world.c'), '-s', 'NO_EXIT_RUNTIME=0'])
    no_exit_0 = read_file('a.out.js')
    self.run_process([EMCC, test_file('hello_world.c'), '-s', 'EXIT_RUNTIME=0'])
    exit_0 = read_file('a.out.js')

    assert exit_1 == no_exit_0
    assert exit_1 != exit_0

  def test_underscore_exit(self):
    create_file('src.cpp', r'''
#include <unistd.h>
int main() {
  _exit(0); // should not end up in an infinite loop with non-underscore exit
}
''')
    self.run_process([EMXX, 'src.cpp'])
    self.assertContained('', self.run_js('a.out.js'))

  def test_file_packager_huge(self):
    MESSAGE = 'warning: file packager is creating an asset bundle of 257 MB. this is very large, and browsers might have trouble loading it'
    create_file('huge.dat', 'a' * (1024 * 1024 * 257))
    create_file('tiny.dat', 'a')
    err = self.run_process([FILE_PACKAGER, 'test.data', '--preload', 'tiny.dat'], stdout=PIPE, stderr=PIPE).stderr
    self.assertNotContained(MESSAGE, err)
    err = self.run_process([FILE_PACKAGER, 'test.data', '--preload', 'huge.dat'], stdout=PIPE, stderr=PIPE).stderr
    self.assertContained(MESSAGE, err)
    self.clear()

  @parameterized({
    '': (True,),
    'wasm2js': (False,),
  })
  def test_massive_alloc(self, wasm):
    create_file('main.cpp', r'''
#include <stdio.h>
#include <stdlib.h>

int main() {
  volatile long x = (long)malloc(1024 * 1024 * 1400);
  return x == 0; // can't alloc it, but don't fail catastrophically, expect null
}
    ''')
    cmd = [EMXX, 'main.cpp', '-s', 'ALLOW_MEMORY_GROWTH']
    if not wasm:
      cmd += ['-s', 'WASM=0']
    self.run_process(cmd)
    # just care about message regarding allocating over 1GB of memory
    output = self.run_js('a.out.js')
    if not wasm:
      self.assertContained('Warning: Enlarging memory arrays, this is not fast! 16777216,1473314816\n', output)

  def test_failing_alloc(self):
    for pre_fail, post_fail, opts in [
      ('', '', []),
      ('EM_ASM( Module.temp = _sbrk() );', 'EM_ASM( assert(Module.temp === _sbrk(), "must not adjust brk when an alloc fails!") );', []),
      # also test non-wasm in normal mode
      ('', '', ['-s', 'WASM=0']),
      ('EM_ASM( Module.temp = _sbrk() );', 'EM_ASM( assert(Module.temp === _sbrk(), "must not adjust brk when an alloc fails!") );', ['-s', 'WASM=0']),
    ]:
      for growth in [0, 1]:
        for aborting_args in [[], ['-s', 'ABORTING_MALLOC=0']]:
          create_file('main.cpp', r'''
#include <stdio.h>
#include <stdlib.h>
#include <vector>
#include <assert.h>
#include <emscripten.h>

#define CHUNK_SIZE (10 * 1024 * 1024)

int main() {
  std::vector<void*> allocs;
  bool has = false;
  while (1) {
    printf("trying an allocation\n");
    %s
    void* curr = malloc(CHUNK_SIZE);
    if (!curr) {
      %s
      break;
    }
    has = true;
    printf("allocated another chunk, %%zu so far\n", allocs.size());
    allocs.push_back(curr);
  }
  assert(has);
  printf("an allocation failed!\n");
#ifdef SPLIT
  return 0;
#endif
  while (1) {
    assert(allocs.size() > 0);
    void *curr = allocs.back();
    allocs.pop_back();
    free(curr);
    printf("freed one\n");
    if (malloc(CHUNK_SIZE)) break;
  }
  printf("managed another malloc!\n");
}
''' % (pre_fail, post_fail))
          args = [EMXX, 'main.cpp', '-s', 'EXPORTED_FUNCTIONS=_main,_sbrk'] + opts + aborting_args
          args += ['-s', 'TEST_MEMORY_GROWTH_FAILS'] # In this test, force memory growing to fail
          if growth:
            args += ['-s', 'ALLOW_MEMORY_GROWTH']
          # growth disables aborting by default, but it can be overridden
          aborting = not aborting_args and not growth
          print('test_failing_alloc', args, pre_fail)
          self.run_process(args)
          # growth also disables aborting
          can_manage_another = not aborting
          split = '-DSPLIT' in args
          print('can manage another:', can_manage_another, 'split:', split, 'aborting:', aborting)
          output = self.run_js('a.out.js', assert_returncode=0 if can_manage_another else NON_ZERO)
          if can_manage_another:
            self.assertContained('an allocation failed!\n', output)
            if not split:
              # split memory allocation may fail due to GC objects no longer being allocatable,
              # and we can't expect to recover from that deterministically. So just check we
              # get to the fail.
              # otherwise, we should fail eventually, then free, then succeed
              self.assertContained('managed another malloc!\n', output)
          else:
            # we should see an abort
            self.assertContained('Aborted(Cannot enlarge memory arrays', output)
            if growth:
              # when growth is enabled, the default is to not abort, so just explain that
              self.assertContained('If you want malloc to return NULL (0) instead of this abort, do not link with -s ABORTING_MALLOC=1', output)
            else:
              # when growth is not enabled, suggest 3 possible solutions (start with more memory, allow growth, or don't abort)
              self.assertContained(('higher than the current value 16777216,', 'higher than the current value 33554432,'), output)
              self.assertContained('compile with  -s ALLOW_MEMORY_GROWTH=1 ', output)
              self.assertContained('compile with  -s ABORTING_MALLOC=0 ', output)

  def test_failing_growth_2gb(self):
    create_file('test.cpp', r'''
#include <stdio.h>
#include <stdlib.h>

void* out;
int main() {
  while (1) {
    puts("loop...");
    out = malloc(1024 * 1024);
    if (!out) {
      puts("done");
      return 0;
    }
  }
}
''')

    self.run_process([EMXX, '-O1', 'test.cpp', '-s', 'ALLOW_MEMORY_GROWTH'])
    self.assertContained('done', self.run_js('a.out.js'))

  def test_libcxx_minimal(self):
    create_file('vector.cpp', r'''
#include <vector>
int main(int argc, char** argv) {
  std::vector<void*> v;
  for (int i = 0 ; i < argc; i++) {
    v.push_back(nullptr);
  }
  return v.size();
}
''')

    self.run_process([EMXX, '-O2', 'vector.cpp', '-o', 'vector.js'])
    self.run_process([EMXX, '-O2', test_file('hello_libcxx.cpp'), '-o', 'iostream.js'])

    vector = os.path.getsize('vector.js')
    iostream = os.path.getsize('iostream.js')
    print(vector, iostream)

    self.assertGreater(vector, 1000)
    # we can strip out almost all of libcxx when just using vector
    self.assertLess(2.25 * vector, iostream)

  @parameterized({
    '': (True,),
    # TODO(sbc): make dynamic linking work with wasm2js
    # 'wasm2js': (False,)
  })
  def test_minimal_dynamic(self, wasm):
    library_file = 'library.wasm' if wasm else 'library.js'

    def test(name, main_args, library_args=[], expected='hello from main\nhello from library', assert_returncode=0):
      print(f'testing {name}', main_args, library_args)
      self.clear()
      create_file('library.c', r'''
        #include <stdio.h>
        void library_func() {
        #ifdef USE_PRINTF
          printf("hello from library: %p\n", &library_func);
        #else
          puts("hello from library");
        #endif
        }
      ''')
      # -fno-builtin to prevent printf -> iprintf optimization
      self.run_process([EMCC, 'library.c', '-fno-builtin', '-s', 'SIDE_MODULE', '-O2', '-o', library_file, '-s', 'WASM=' + str(wasm), '-s', 'EXPORT_ALL'] + library_args)
      create_file('main.c', r'''
        #include <dlfcn.h>
        #include <stdio.h>
        int main() {
          puts("hello from main");
          void *lib_handle = dlopen("%s", RTLD_NOW);
          if (!lib_handle) {
            puts("cannot load side module");
            puts(dlerror());
            return 1;
          }
          typedef void (*voidfunc)();
          voidfunc x = (voidfunc)dlsym(lib_handle, "library_func");
          if (!x) puts("cannot find side function");
          else x();
        }
      ''' % library_file)
      self.run_process([EMCC, 'main.c', '--embed-file', library_file, '-O2', '-s', 'WASM=' + str(wasm)] + main_args)
      self.assertContained(expected, self.run_js('a.out.js', assert_returncode=assert_returncode))
      size = os.path.getsize('a.out.js')
      if wasm:
        size += os.path.getsize('a.out.wasm')
      side_size = os.path.getsize(library_file)
      print(f'  sizes {name}: {size}, {side_size}')
      return (size, side_size)

    def percent_diff(x, y):
      small = min(x, y)
      large = max(x, y)
      return float(100 * large) / small - 100

    full = test('full', main_args=['-s', 'MAIN_MODULE'])
    # printf is not used in main, but libc was linked in, so it's there
    printf = test('printf', main_args=['-s', 'MAIN_MODULE'], library_args=['-DUSE_PRINTF'])

    # main module tests

    # dce in main, and it fails since puts is not exported
    test('dce', main_args=['-s', 'MAIN_MODULE=2'], expected=('cannot', 'undefined'), assert_returncode=NON_ZERO)

    # with exporting, it works
    dce = test('dce', main_args=['-s', 'MAIN_MODULE=2', '-s', 'EXPORTED_FUNCTIONS=_main,_puts'])

    # printf is not used in main, and we dce, so we failz
    dce_fail = test('dce_fail', main_args=['-s', 'MAIN_MODULE=2'], library_args=['-DUSE_PRINTF'], expected=('cannot', 'undefined'), assert_returncode=NON_ZERO)

    # exporting printf in main keeps it alive for the library
    test('dce_save', main_args=['-s', 'MAIN_MODULE=2', '-s', 'EXPORTED_FUNCTIONS=_main,_printf,_puts'], library_args=['-DUSE_PRINTF'])

    self.assertLess(percent_diff(full[0], printf[0]), 4)
    self.assertLess(percent_diff(dce[0], dce_fail[0]), 4)
    self.assertLess(dce[0], 0.2 * full[0]) # big effect, 80%+ is gone

    # side module tests

    # mode 2, so dce in side, but library_func is not exported, so it is dce'd
    side_dce_fail = test('side_dce_fail', main_args=['-s', 'MAIN_MODULE'], library_args=['-s', 'SIDE_MODULE=2'], expected='cannot find side function')
    # mode 2, so dce in side, and library_func is not exported
    side_dce_work = test('side_dce_fail', main_args=['-s', 'MAIN_MODULE'], library_args=['-s', 'SIDE_MODULE=2', '-s', 'EXPORTED_FUNCTIONS=_library_func'], expected='hello from library')

    self.assertLess(side_dce_fail[1], 0.95 * side_dce_work[1]) # removing that function saves a chunk

  def test_RUNTIME_LINKED_LIBS(self):
    # Verify that the legacy `-s RUNTIME_LINKED_LIBS` option acts the same as passing a
    # library on the command line directly.
    create_file('side.c', 'int foo() { return 42; }')
    create_file('main.c', '#include <assert.h>\nextern int foo(); int main() { assert(foo() == 42); return 0; }')

    self.run_process([EMCC, '-O2', 'side.c', '-s', 'SIDE_MODULE', '-o', 'side.wasm'])
    self.run_process([EMCC, '-O2', 'main.c', '-s', 'MAIN_MODULE', '-o', 'main.js', 'side.wasm'])
    self.run_js('main.js')

    err = self.run_process([EMCC, '-O2', 'main.c', '-s', 'MAIN_MODULE', '-o', 'main2.js', '-s', 'RUNTIME_LINKED_LIBS=side.wasm'], stderr=PIPE).stderr
    self.assertContained('emcc: warning: RUNTIME_LINKED_LIBS is deprecated', err)
    self.run_js('main2.js')

    self.assertBinaryEqual('main.wasm', 'main2.wasm')

  def test_ld_library_path(self):
    create_file('hello1.c', r'''
#include <stdio.h>

void hello1() {
  printf("Hello1\n");
  return;
}
''')
    create_file('hello2.c', r'''
#include <stdio.h>

void hello2() {
  printf("Hello2\n");
  return;
}
''')
    create_file('hello3.c', r'''
#include <stdio.h>

void hello3() {
  printf ("Hello3\n");
  return;
}
''')
    create_file('hello4.c', r'''
#include <stdio.h>
#include <math.h>

double hello4(double x) {
  printf("Hello4\n");
  return fmod(x, 2.0);
}
''')
    create_file('pre.js', r'''
Module['preRun'].push(function (){
  ENV['LD_LIBRARY_PATH']='/lib:/usr/lib';
});
''')
    create_file('main.c', r'''
#include <stdio.h>
#include <stdlib.h>
#include <string.h>
#include <dlfcn.h>

int main() {
  void *h;
  void (*f)();
  double (*f2)(double);

  h = dlopen("libhello1.wasm", RTLD_NOW);
  f = dlsym(h, "hello1");
  f();
  dlclose(h);

  h = dlopen("libhello2.wasm", RTLD_NOW);
  f = dlsym(h, "hello2");
  f();
  dlclose(h);

  h = dlopen("libhello3.wasm", RTLD_NOW);
  f = dlsym(h, "hello3");
  f();
  dlclose(h);

  h = dlopen("/usr/local/lib/libhello4.wasm", RTLD_NOW);
  f2 = dlsym(h, "hello4");
  double result = f2(5.5);
  dlclose(h);

  if (result == 1.5) {
    printf("Ok\n");
  }
  return 0;
}

''')

    self.run_process([EMCC, '-o', 'libhello1.wasm', 'hello1.c', '-s', 'SIDE_MODULE', '-s', 'EXPORT_ALL'])
    self.run_process([EMCC, '-o', 'libhello2.wasm', 'hello2.c', '-s', 'SIDE_MODULE', '-s', 'EXPORT_ALL'])
    self.run_process([EMCC, '-o', 'libhello3.wasm', 'hello3.c', '-s', 'SIDE_MODULE', '-s', 'EXPORT_ALL'])
    self.run_process([EMCC, '-o', 'libhello4.wasm', 'hello4.c', '-s', 'SIDE_MODULE', '-s', 'EXPORT_ALL'])
    self.run_process([EMCC, '-o', 'main.js', 'main.c', '-s', 'MAIN_MODULE', '-s', 'INITIAL_MEMORY=' + str(32 * 1024 * 1024),
                      '--embed-file', 'libhello1.wasm@/lib/libhello1.wasm',
                      '--embed-file', 'libhello2.wasm@/usr/lib/libhello2.wasm',
                      '--embed-file', 'libhello3.wasm@/libhello3.wasm',
                      '--embed-file', 'libhello4.wasm@/usr/local/lib/libhello4.wasm',
                      '--pre-js', 'pre.js'])
    out = self.run_js('main.js')
    self.assertContained('Hello1', out)
    self.assertContained('Hello2', out)
    self.assertContained('Hello3', out)
    self.assertContained('Hello4', out)
    self.assertContained('Ok', out)

  def test_dlopen_bad_flags(self):
    create_file('main.c', r'''
#include <dlfcn.h>
#include <stdio.h>

int main() {
  void* h = dlopen("lib.so", 0);
  if (h) {
    printf("expected dlopen to fail\n");
    return 1;
  }
  printf("%s\n", dlerror());
  return 0;
}
''')
    self.run_process([EMCC, 'main.c', '-s', 'MAIN_MODULE=2'])
    out = self.run_js('a.out.js')
    self.assertContained('invalid mode for dlopen(): Either RTLD_LAZY or RTLD_NOW is required', out)

  def test_dlopen_rtld_global(self):
    # This test checks RTLD_GLOBAL where a module is loaded
    # before the module providing a global it needs is. in asm.js we use JS
    # to create a redirection function. In wasm we just have wasm, so we
    # need to introspect the wasm module. Browsers may add that eventually,
    # or we could ship a little library that does it.
    create_file('hello1.c', r'''
#include <stdio.h>

extern int hello1_val;
int hello1_val = 3;

void hello1(int i) {
  printf("hello1_val by hello1:%d\n",hello1_val);
  printf("Hello%d\n",i);
}
''')
    create_file('hello2.c', r'''
#include <stdio.h>

extern int hello1_val;
extern void hello1(int);

void hello2(int i) {
  void (*f) (int);
  printf("hello1_val by hello2:%d\n",hello1_val);
  f = hello1;
  f(i);
}
''')
    create_file('main.c', r'''
#include <stdio.h>
#include <stdlib.h>
#include <string.h>
#include <dlfcn.h>

int main(int argc,char** argv) {
  void *h;
  void *h2;
  void (*f) (int);
  h = dlopen("libhello1.wasm", RTLD_NOW|RTLD_GLOBAL);
  h2 = dlopen("libhello2.wasm", RTLD_NOW|RTLD_GLOBAL);
  f = dlsym(h, "hello1");
  f(1);
  f = dlsym(h2, "hello2");
  f(2);
  dlclose(h);
  dlclose(h2);
  return 0;
}
''')

    self.run_process([EMCC, '-o', 'libhello1.wasm', 'hello1.c', '-s', 'SIDE_MODULE', '-s', 'EXPORT_ALL'])
    self.run_process([EMCC, '-o', 'libhello2.wasm', 'hello2.c', '-s', 'SIDE_MODULE', '-s', 'EXPORT_ALL'])
    self.run_process([EMCC, '-o', 'main.js', 'main.c', '-s', 'MAIN_MODULE',
                      '--embed-file', 'libhello1.wasm',
                      '--embed-file', 'libhello2.wasm'])
    out = self.run_js('main.js')
    self.assertContained('Hello1', out)
    self.assertContained('Hello2', out)
    self.assertContained('hello1_val by hello1:3', out)
    self.assertContained('hello1_val by hello2:3', out)

  def test_dlopen_async(self):
    create_file('side.c', 'int foo = 42;\n')
    self.run_process([EMCC, 'side.c', '-o', 'libside.so', '-s', 'SIDE_MODULE'])
    self.set_setting('MAIN_MODULE', 2)
    self.set_setting('EXIT_RUNTIME')
    self.do_other_test('test_dlopen_async.c')

  def test_dlopen_blocking(self):
    create_file('side.c', 'int foo = 42;\n')
    self.run_process([EMCC, 'side.c', '-o', 'libside.so', '-s', 'SIDE_MODULE'])
    self.set_setting('MAIN_MODULE', 2)
    self.set_setting('EXIT_RUNTIME')
    # Under node this should work both with and without ASYNCIFY
    # because we can do synchronous readBinary
    self.do_other_test('test_dlopen_blocking.c')
    self.set_setting('ASYNCIFY')
    self.do_other_test('test_dlopen_blocking.c')

  def test_dlsym_rtld_default(self):
    create_file('side.c', r'''
    int baz() {
      return 99;
    }
    ''')
    self.run_process([EMCC, '-o', 'libside.so', 'side.c', '-sSIDE_MODULE'])
    create_file('main.c', r'''
#include <assert.h>
#include <stdio.h>
#include <stdlib.h>
#include <string.h>
#include <dlfcn.h>
#include <emscripten.h>

EMSCRIPTEN_KEEPALIVE int foo() {
  return 42;
}

EMSCRIPTEN_KEEPALIVE int64_t foo64() {
  return 64;
}

int main(int argc, char** argv) {
  int (*f)();
  f = dlsym(RTLD_DEFAULT, "foo");
  assert(f);
  printf("foo -> %d\n", f());
  assert(f() == 42);

  int64_t (*f64)();
  f64 = dlsym(RTLD_DEFAULT, "foo64");
  assert(f64);
  printf("foo64 -> %lld\n", f64());
  assert(f64() == 64);

  // Missing function
  f = dlsym(RTLD_DEFAULT, "bar");
  printf("bar -> %p\n", f);
  assert(f == NULL);

  // Function from side module that was loaded at startup
  f = dlsym(RTLD_DEFAULT, "baz");
  assert(f);
  printf("baz -> %p\n", f);
  assert(f() == 99);

  // Check that dlopen()'ing libside.so gives that same
  // address for baz.
  void* handle = dlopen("libside.so", RTLD_NOW);
  assert(handle);
  int (*baz)() = dlsym(handle, "baz");
  assert(baz);
  printf("baz -> %p\n", baz);
  assert(baz() == 99);
  assert(baz == f);

  return 0;
}
''')
    self.do_runf('main.c', emcc_args=['-sMAIN_MODULE=2', 'libside.so'])

  def test_dlsym_rtld_default_js_symbol(self):
    create_file('lib.js', '''
      mergeInto(LibraryManager.library, {
       foo__sig: 'ii',
       foo: function(f) { return f + 10; },
       bar: function(f) { return f + 10; },
      });
      ''')
    create_file('main.c', r'''
#include <stdio.h>
#include <utime.h>
#include <sys/types.h>
#include <dlfcn.h>

typedef int (*func_type_t)(int arg);

int main(int argc, char** argv) {
  func_type_t fp = (func_type_t)dlsym(RTLD_DEFAULT, argv[1]);
  if (!fp) {
    printf("dlsym failed: %s\n", dlerror());
    return 1;
  }
  printf("%s -> %d\n", argv[1], fp(10));
  return 0;
}
''')
    self.run_process([EMCC, 'main.c',
                      '--js-library=lib.js',
                      '-sMAIN_MODULE=2',
                      '-sDEFAULT_LIBRARY_FUNCS_TO_INCLUDE=foo,bar',
                      '-sEXPORTED_FUNCTIONS=_main,_foo,_bar'])

    # Fist test the successful use of a JS function with dlsym
    out = self.run_js('a.out.js', args=['foo'])
    self.assertContained('foo -> 20', out)

    # Now test the failure case for when __sig is not present
    out = self.run_js('a.out.js', args=['bar'], assert_returncode=NON_ZERO)
    self.assertContained('Missing signature argument to addFunction: function _bar', out)

  def test_main_module_without_exceptions_message(self):
    # A side module that needs exceptions needs a main module with that
    # support enabled; show a clear message in that case.
    create_file('side.cpp', r'''
      #include <exception>
      #include <stdio.h>

      extern "C" void test_throw() {
        try {
          throw 42;
        } catch(int x) {
          printf("catch %d.\n", x);
          return;
        }
        puts("bad location");
      }
    ''')
    create_file('main.cpp', r'''
      #include <assert.h>
      #include <stdio.h>
      #include <stdlib.h>
      #include <string.h>
      #include <dlfcn.h>

      typedef void (*voidf)();

      int main() {
        void* h = dlopen("libside.wasm", RTLD_NOW);
        assert(h);
        voidf f = (voidf)dlsym(h, "test_throw");
        assert(f);
        f();
        return 0;
      }
      ''')
    self.run_process([EMXX, '-o', 'libside.wasm', 'side.cpp', '-s', 'SIDE_MODULE', '-fexceptions'])

    def build_main(args):
      print(args)
      with env_modify({'EMCC_FORCE_STDLIBS': 'libc++abi'}):
        self.run_process([EMXX, 'main.cpp', '-s', 'MAIN_MODULE',
                          '--embed-file', 'libside.wasm'] + args)

    build_main([])
    out = self.run_js('a.out.js', assert_returncode=NON_ZERO)
    self.assertContained('Exception catching is disabled, this exception cannot be caught.', out)
    self.assertContained('note: in dynamic linking, if a side module wants exceptions, the main module must be built with that support', out)

    build_main(['-fexceptions'])
    out = self.run_js('a.out.js')
    self.assertContained('catch 42', out)

  def test_debug_asmLastOpts(self):
    create_file('src.c', r'''
#include <stdio.h>
struct Dtlink_t {   struct Dtlink_t*   right;  /* right child      */
        union
        { unsigned int  _hash;  /* hash value       */
          struct Dtlink_t* _left;  /* left child       */
        } hl;
};
int treecount(register struct Dtlink_t* e) {
  return e ? treecount(e->hl._left) + treecount(e->right) + 1 : 0;
}
int main() {
  printf("hello, world!\n");
}
''')
    self.run_process([EMCC, 'src.c', '-s', 'EXPORTED_FUNCTIONS=_main,_treecount', '--minify=0', '-gsource-map', '-Oz'])
    self.assertContained('hello, world!', self.run_js('a.out.js'))

  def test_emscripten_print_double(self):
    create_file('src.c', r'''
#include <stdio.h>
#include <assert.h>
#include <emscripten.h>

void test(double d) {
  char buffer[100], buffer2[100];
  unsigned len, len2, len3;
  len = emscripten_print_double(d, NULL, -1);
  len2 = emscripten_print_double(d, buffer, len+1);
  assert(len == len2);
  buffer[len] = 0;
  len3 = snprintf(buffer2, 100, "%g", d);
  printf("|%g : %u : %s : %s : %d|\n", d, len, buffer, buffer2, len3);
}

int main() {
  printf("\n");
  test(0);
  test(1);
  test(-1);
  test(1.234);
  test(-1.234);
  test(1.1234E20);
  test(-1.1234E20);
  test(1.1234E-20);
  test(-1.1234E-20);
  test(1.0/0.0);
  test(-1.0/0.0);
}
''')
    self.run_process([EMCC, 'src.c'])
    out = self.run_js('a.out.js')
    self.assertContained('''
|0 : 1 : 0 : 0 : 1|
|1 : 1 : 1 : 1 : 1|
|-1 : 2 : -1 : -1 : 2|
|1.234 : 5 : 1.234 : 1.234 : 5|
|-1.234 : 6 : -1.234 : -1.234 : 6|
|1.1234e+20 : 21 : 112340000000000000000 : 1.1234e+20 : 10|
|-1.1234e+20 : 22 : -112340000000000000000 : -1.1234e+20 : 11|
|1.1234e-20 : 10 : 1.1234e-20 : 1.1234e-20 : 10|
|-1.1234e-20 : 11 : -1.1234e-20 : -1.1234e-20 : 11|
|inf : 8 : Infinity : inf : 3|
|-inf : 9 : -Infinity : -inf : 4|
''', out)

  def test_emscripten_scan_stack(self):
    create_file('src.cpp', r'''
#include <set>
#include <emscripten.h>
#include <stdio.h>
#include <assert.h>

std::set<int> seenInts;

void scan(void* x, void* y) {
  printf("scan\n");
  int* p = (int*)x;
  int* q = (int*)y;
  // The callback sends us the [low, high) range.
  assert(p < q);
  // The range is of a reasonable size - not all of memory.
  assert(q - p < 100);
  while (p < q) {
    seenInts.insert(*p);
    p++;
  }
}

int main() {
  int x;
  int* y = &x;
  *y = 12345678;
  emscripten_scan_stack(scan);
  assert(seenInts.count(12345678));
  puts("ok");
}
''')
    self.run_process([EMXX, 'src.cpp'])
    self.assertContained('ok', self.run_js('a.out.js'))

  def test_no_warn_exported_jslibfunc(self):
    self.run_process([EMCC, test_file('hello_world.c'),
                      '-s', 'DEFAULT_LIBRARY_FUNCS_TO_INCLUDE=alGetError',
                      '-s', 'EXPORTED_FUNCTIONS=_main,_alGetError'])

    # Same again but with `_alGet` wich does not exist.  This is a regression
    # test for a bug we had where any prefix of a valid function was accepted.
    err = self.expect_fail([EMCC, test_file('hello_world.c'),
                            '-s', 'DEFAULT_LIBRARY_FUNCS_TO_INCLUDE=alGetError',
                            '-s', 'EXPORTED_FUNCTIONS=_main,_alGet'])
    self.assertContained('undefined exported symbol: "_alGet"', err)

  def test_musl_syscalls(self):
    self.run_process([EMCC, test_file('hello_world.c')])
    src = read_file('a.out.js')
    # there should be no musl syscalls in hello world output
    self.assertNotContained('__syscall', src)

  def test_emcc_dev_null(self):
    out = self.run_process([EMCC, '-dM', '-E', '-x', 'c', os.devnull], stdout=PIPE).stdout
    self.assertContained('#define __EMSCRIPTEN__ 1', out) # all our defines should show up

  def test_umask_0(self):
    create_file('src.c', r'''\
#include <sys/stat.h>
#include <stdio.h>
int main() {
  umask(0);
  printf("hello, world!\n");
}
''')
    self.run_process([EMCC, 'src.c'])
    self.assertContained('hello, world!', self.run_js('a.out.js'))

  def test_no_missing_symbols(self): # simple hello world should not show any missing symbols
    self.run_process([EMCC, test_file('hello_world.c')])

    # main() is implemented in C, and even if requested from JS, we should not warn
    create_file('library_foo.js', '''
mergeInto(LibraryManager.library, {
  my_js__deps: ['main'],
  my_js: (function() {
      return function() {
        console.log("hello " + _nonexistingvariable);
      };
  }()),
});
''')
    create_file('test.cpp', '''\
#include <stdio.h>
#include <stdlib.h>

extern "C" {
  extern void my_js();
}

int main() {
  my_js();
  return EXIT_SUCCESS;
}
''')
    self.run_process([EMXX, 'test.cpp', '--js-library', 'library_foo.js'])

    # but we do error on a missing js var
    create_file('library_foo_missing.js', '''
mergeInto(LibraryManager.library, {
  my_js__deps: ['main', 'nonexistingvariable'],
  my_js: (function() {
      return function() {
        console.log("hello " + _nonexistingvariable);
      };
  }()),
});
''')
    err = self.expect_fail([EMXX, 'test.cpp', '--js-library', 'library_foo_missing.js'])
    self.assertContained('undefined symbol: nonexistingvariable', err)

    # and also for missing C code, of course (without the --js-library, it's just a missing C method)
    err = self.expect_fail([EMXX, 'test.cpp'])
    self.assertContained('undefined symbol: my_js', err)

  def test_js_lib_to_system_lib(self):
    # memset is in compiled code, so a js library __deps can't access it. it
    # would need to be in deps_info.json or EXPORTED_FUNCTIONS
    create_file('lib.js', r'''
mergeInto(LibraryManager.library, {
  depper__deps: ['memset'],
  depper: function(ptr) {
    _memset(ptr, 'd'.charCodeAt(0), 10);
  },
});
''')
    create_file('test.cpp', r'''
#include <string.h>
#include <stdio.h>

extern "C" {
extern void depper(char*);
}

int main(int argc, char** argv) {
  char buffer[11];
  buffer[10] = '\0';
  // call by a pointer, to force linking of memset, no llvm intrinsic here
  volatile auto ptr = memset;
  (*ptr)(buffer, 'a', 10);
  depper(buffer);
  puts(buffer);
}
''')

    err = self.expect_fail([EMXX, 'test.cpp', '--js-library', 'lib.js'])
    self.assertContained('_memset may need to be added to EXPORTED_FUNCTIONS if it arrives from a system library', err)

    # without the dep, and with EXPORTED_FUNCTIONS, it works ok
    create_file('lib.js', r'''
mergeInto(LibraryManager.library, {
  depper: function(ptr) {
    _memset(ptr, 'd'.charCodeAt(0), 10);
  },
});
''')
    self.run_process([EMXX, 'test.cpp', '--js-library', 'lib.js', '-s', 'EXPORTED_FUNCTIONS=_main,_memset'])
    self.assertContained('dddddddddd', self.run_js('a.out.js'))

  def test_realpath(self):
    create_file('src.c', r'''
#include <stdlib.h>
#include <stdio.h>
#include <errno.h>

int main(int argc, char **argv) {
  char *t_realpath_buf = realpath("/boot/README.txt", NULL);
  if (!t_realpath_buf) {
    perror("Resolve failed");
    return 1;
  }

  printf("Resolved: %s\n", t_realpath_buf);
  free(t_realpath_buf);
  return 0;
}
''')
    ensure_dir('boot')
    create_file('boot/README.txt', ' ')
    self.run_process([EMCC, 'src.c', '-s', 'SAFE_HEAP', '--embed-file', 'boot'])
    self.assertContained('Resolved: /boot/README.txt', self.run_js('a.out.js'))

  def test_realpath_nodefs(self):
    create_file('src.c', r'''
#include <stdlib.h>
#include <stdio.h>
#include <errno.h>
#include <emscripten.h>

#define TEST_PATH "/working/TEST_NODEFS.txt"

int main(int argc, char **argv) {
  errno = 0;
  EM_ASM({
    FS.mkdir('/working');
    FS.mount(NODEFS, { root: '.' }, '/working');
  });
  char *t_realpath_buf = realpath(TEST_PATH, NULL);
  if (NULL == t_realpath_buf) {
    perror("Resolve failed");
    return 1;
  } else {
    printf("Resolved: %s\n", t_realpath_buf);
    free(t_realpath_buf);
    return 0;
  }
}
''')
    create_file('TEST_NODEFS.txt', ' ')
    self.run_process([EMCC, 'src.c', '-lnodefs.js'])
    self.assertContained('Resolved: /working/TEST_NODEFS.txt', self.run_js('a.out.js'))

  def test_realpath_2(self):
    ensure_dir('Folder')
    create_file('src.c', r'''
#include <stdlib.h>
#include <stdio.h>
#include <errno.h>

int testrealpath(const char* path)    {
  errno = 0;
  char *t_realpath_buf = realpath(path, NULL);
  if (NULL == t_realpath_buf) {
    printf("Resolve failed: \"%s\"\n",path);fflush(stdout);
    return 1;
  } else {
    printf("Resolved: \"%s\" => \"%s\"\n", path, t_realpath_buf);fflush(stdout);
    free(t_realpath_buf);
    return 0;
  }
}

int main(int argc, char **argv)
{
    // files:
    testrealpath("testfile.txt");
    testrealpath("Folder/testfile.txt");
    testrealpath("testnonexistentfile.txt");
    // folders
    testrealpath("Folder");
    testrealpath("/Folder");
    testrealpath("./");
    testrealpath("");
    testrealpath("/");
    return 0;
}
''')
    create_file('testfile.txt', '')
    create_file('Folder/testfile.txt', '')
    self.run_process([EMCC, 'src.c', '--embed-file', 'testfile.txt', '--embed-file', 'Folder'])
    self.assertContained('''Resolved: "testfile.txt" => "/testfile.txt"
Resolved: "Folder/testfile.txt" => "/Folder/testfile.txt"
Resolve failed: "testnonexistentfile.txt"
Resolved: "Folder" => "/Folder"
Resolved: "/Folder" => "/Folder"
Resolved: "./" => "/"
Resolve failed: ""
Resolved: "/" => "/"
''', self.run_js('a.out.js'))

  def test_no_warnings(self):
    # build once before to make sure system libs etc. exist
    self.run_process([EMXX, test_file('hello_libcxx.cpp')])
    # check that there is nothing in stderr for a regular compile
    err = self.run_process([EMXX, test_file('hello_libcxx.cpp')], stderr=PIPE).stderr
    self.assertEqual(err, '')

  def test_dlmalloc_modes(self):
    create_file('src.cpp', r'''
      #include <stdlib.h>
      #include <stdio.h>
      int main() {
        void* c = malloc(1024);
        free(c);
        free(c);
        printf("double-freed\n");
      }
    ''')
    self.run_process([EMXX, 'src.cpp'])
    self.assertContained('double-freed', self.run_js('a.out.js'))
    # in debug mode, the double-free is caught
    self.run_process([EMXX, 'src.cpp', '-s', 'ASSERTIONS=2'])
    seen_error = False
    out = '?'
    try:
      out = self.run_js('a.out.js')
    except Exception:
      seen_error = True
    self.assertTrue(seen_error, out)

  def test_mallocs(self):
    def run(opts):
      print(opts)
      sizes = {}
      for malloc, name in (
        ('dlmalloc', 'dlmalloc'),
        (None, 'default'),
        ('emmalloc', 'emmalloc')
      ):
        print(malloc, name)
        cmd = [EMXX, test_file('hello_libcxx.cpp'), '-o', 'a.out.js'] + opts
        if malloc:
          cmd += ['-s', 'MALLOC="%s"' % malloc]
        print(cmd)
        self.run_process(cmd)
        sizes[name] = os.path.getsize('a.out.wasm')
      print(sizes)
      # dlmalloc is the default
      self.assertEqual(sizes['dlmalloc'], sizes['default'])
      # emmalloc is much smaller
      self.assertLess(sizes['emmalloc'], sizes['dlmalloc'] - 5000)
    run([])
    run(['-O2'])

  def test_emmalloc_2GB(self):
    def test(args, text=None):
      if text:
        stderr = self.expect_fail([EMCC, test_file('hello_world.c'), '-s', 'MALLOC=emmalloc'] + args)
        self.assertContained(text, stderr)
      else:
        self.run_process([EMCC, test_file('hello_world.c'), '-s', 'MALLOC=emmalloc'] + args)

    test(['-s', 'INITIAL_MEMORY=2GB'], 'INITIAL_MEMORY must be less than 2GB due to current spec limitations')
    test(['-s', 'ALLOW_MEMORY_GROWTH'])
    test(['-s', 'ALLOW_MEMORY_GROWTH', '-s', 'MAXIMUM_MEMORY=1GB'])
    test(['-s', 'ALLOW_MEMORY_GROWTH', '-s', 'MAXIMUM_MEMORY=4GB'])

  def test_2GB_plus(self):
    # when the heap size can be over 2GB, we rewrite pointers to be unsigned
    def test(page_diff):
      args = [EMCC, test_file('hello_world.c'), '-O2', '-s', 'ALLOW_MEMORY_GROWTH']
      if page_diff is not None:
        args += ['-s', 'MAXIMUM_MEMORY=%d' % (2**31 + page_diff * 64 * 1024)]
      print(args)
      self.run_process(args)
      return os.path.getsize('a.out.js')

    less = test(-1)
    equal = test(0)
    more = test(1)
    none = test(None)

    # exactly 2GB still doesn't require unsigned pointers, as we can't address
    # the 2GB location in memory
    self.assertEqual(less, equal)
    self.assertLess(equal, more)
    # not specifying maximum memory does not result in unsigned pointers, as the
    # default maximum memory is 2GB.
    self.assertEqual(less, none)

  @parameterized({
    'normal': (['-s', 'WASM_BIGINT=0'], 'testbind.js'),
    'bigint': (['-s', 'WASM_BIGINT'], 'testbind_bigint.js'),
  })
  def test_sixtyfour_bit_return_value(self, args, bind_js):
    # This test checks that the most significant 32 bits of a 64 bit long are correctly made available
    # to native JavaScript applications that wish to interact with compiled code returning 64 bit longs.
    # The MS 32 bits should be available in Runtime.getTempRet0() even when compiled with -O2 --closure 1

    # Compile test.c and wrap it in a native JavaScript binding so we can call our compiled function from JS.
    self.run_process([EMCC, test_file('return64bit/test.c'),
                      '--pre-js', test_file('return64bit/testbindstart.js'),
                      '--pre-js', test_file('return64bit', bind_js),
                      '--post-js', test_file('return64bit/testbindend.js'),
                      '-s', 'DEFAULT_LIBRARY_FUNCS_TO_INCLUDE=$dynCall',
                      '-s', 'EXPORTED_FUNCTIONS=_test_return64', '-o', 'test.js', '-O2',
                      '--closure=1', '-g1', '-s', 'WASM_ASYNC_COMPILATION=0'] + args)

    # Simple test program to load the test.js binding library and call the binding to the
    # C function returning the 64 bit long.
    create_file('testrun.js', '''
      var test = require("./test.js");
      test.runtest();
    ''')

    # Run the test and confirm the output is as expected.
    out = self.run_js('testrun.js', engine=config.NODE_JS + ['--experimental-wasm-bigint'])
    self.assertContained('''\
input = 0xaabbccdd11223344
low = 5678
high = 1234
input = 0xabcdef1912345678
low = 5678
high = 1234
''', out)

  def test_lib_include_flags(self):
    self.run_process([EMCC] + '-l m -l c -I'.split() + [test_file('include_test'), test_file('lib_include_flags.c')])

  def test_dash_s_link_flag(self):
    # -s is also a valid link flag.  We try to distingish between this case and when
    # its used to set a settings based on looking at the argument that follows.

    # Test the case when -s is the last flag
    self.run_process([EMXX, test_file('hello_world.cpp'), '-s'])
    self.assertContained('hello, world!', self.run_js('a.out.js'))

    # Test the case when the following flag is all uppercase but starts with a `-`
    self.run_process([EMXX, test_file('hello_world.cpp'), '-s', '-DFOO'])
    self.assertContained('hello, world!', self.run_js('a.out.js'))

    # Test that case when the following flag is not all uppercase
    self.run_process([EMXX, '-s', test_file('hello_world.cpp')])
    self.assertContained('hello, world!', self.run_js('a.out.js'))

  def test_dash_s_response_file_string(self):
    create_file('response_file.txt', 'MyModule\n')
    create_file('response_file.json', '"MyModule"\n')
    self.run_process([EMXX, test_file('hello_world.cpp'), '-s', 'EXPORT_NAME=@response_file.txt'])
    self.run_process([EMXX, test_file('hello_world.cpp'), '-s', 'EXPORT_NAME=@response_file.json'])

  def test_dash_s_response_file_list(self):
    create_file('response_file.txt', '_main\n_malloc\n')
    create_file('response_file.json', '["_main", "_malloc"]\n')
    self.run_process([EMXX, test_file('hello_world.cpp'), '-s', 'EXPORTED_FUNCTIONS=@response_file.txt'])
    self.run_process([EMXX, test_file('hello_world.cpp'), '-s', 'EXPORTED_FUNCTIONS=@response_file.json'])

  def test_dash_s_response_file_misssing(self):
    err = self.expect_fail([EMXX, test_file('hello_world.cpp'), '-s', 'EXPORTED_FUNCTIONS=@foo'])
    self.assertContained('error: foo: file not found parsing argument: EXPORTED_FUNCTIONS=@foo', err)

  def test_dash_s_unclosed_quote(self):
    # Unclosed quote
    err = self.run_process([EMXX, test_file('hello_world.cpp'), '-s', "TEST_KEY='MISSING_QUOTE"], stderr=PIPE, check=False).stderr
    self.assertNotContained('AssertionError', err) # Do not mention that it is an assertion error
    self.assertContained('unclosed opened quoted string. expected final character to be "\'"', err)

  def test_dash_s_single_quote(self):
    # Only one quote
    err = self.run_process([EMXX, test_file('hello_world.cpp'), '-s', "TEST_KEY='"], stderr=PIPE, check=False).stderr
    self.assertNotContained('AssertionError', err) # Do not mention that it is an assertion error
    self.assertContained('unclosed opened quoted string.', err)

  def test_dash_s_unclosed_list(self):
    # Unclosed list
    err = self.expect_fail([EMXX, test_file('hello_world.cpp'), '-s', "TEST_KEY=[Value1, Value2"])
    self.assertNotContained('AssertionError', err) # Do not mention that it is an assertion error
    self.assertContained('unclosed opened string list. expected final character to be "]"', err)

  def test_dash_s_valid_list(self):
    err = self.expect_fail([EMXX, test_file('hello_world.cpp'), '-s', "TEST_KEY=[Value1, \"Value2\"]"])
    self.assertNotContained('a problem occurred in evaluating the content after a "-s", specifically', err)

  def test_dash_s_wrong_type(self):
    err = self.expect_fail([EMXX, test_file('hello_world.cpp'), '-s', 'EXIT_RUNTIME=[foo,bar]'])
    self.assertContained("error: setting `EXIT_RUNTIME` expects `<class 'int'>` but got `<class 'list'>`", err)

  def test_dash_s_typo(self):
    # with suggestions
    stderr = self.expect_fail([EMCC, test_file('hello_world.c'), '-s', 'DISABLE_EXCEPTION_CATCH'])
    self.assertContained("Attempt to set a non-existent setting: 'DISABLE_EXCEPTION_CATCH'", stderr)
    self.assertContained('did you mean one of DISABLE_EXCEPTION_CATCHING', stderr)
    # no suggestions
    stderr = self.expect_fail([EMCC, test_file('hello_world.c'), '-s', 'CHEEZ'])
    self.assertContained("perhaps a typo in emcc\'s  -s X=Y  notation?", stderr)
    self.assertContained('(see src/settings.js for valid values)', stderr)
    # suggestions do not include renamed legacy settings
    stderr = self.expect_fail([EMCC, test_file('hello_world.c'), '-s', 'ZBINARYEN_ASYNC_COMPILATION'])
    self.assertContained("Attempt to set a non-existent setting: 'ZBINARYEN_ASYNC_COMPILATION'", stderr)
    self.assertNotContained(' BINARYEN_ASYNC_COMPILATION', stderr)

  def test_dash_s_no_space(self):
    self.run_process([EMCC, test_file('hello_world.c'), '-sEXPORT_ALL'])
    err = self.expect_fail([EMXX, test_file('hello_world.cpp'), '-sEXPORTED_FUNCTIONS=foo'])
    self.assertContained('error: undefined exported symbol: "foo"', err)

  def test_zeroinit(self):
    create_file('src.c', r'''
#include <stdio.h>
int buf[1048576];
int main() {
  printf("hello, world! %d\n", buf[123456]);
  return 0;
}
''')
    self.run_process([EMCC, 'src.c', '-O2'])
    size = os.path.getsize('a.out.wasm')
    # size should be much smaller than the size of that zero-initialized buffer
    self.assertLess(size, 123456 / 2)

  def test_canonicalize_nan_warning(self):
    create_file('src.cpp', r'''
#include <stdio.h>

union U {
  int x;
  float y;
} a;


int main() {
  a.x = 0x7FC01234;
  printf("%f\n", a.y);
  printf("0x%x\n", a.x);
  return 0;
}
''')

    self.run_process([EMXX, 'src.cpp', '-O1'])
    out = self.run_js('a.out.js')
    self.assertContained('nan\n', out)
    self.assertContained('0x7fc01234\n', out)

  def test_memory_growth_noasm(self):
    self.run_process([EMCC, test_file('hello_world.c'), '-O2', '-s', 'ALLOW_MEMORY_GROWTH'])
    src = read_file('a.out.js')
    assert 'use asm' not in src

  def test_EM_ASM_i64(self):
    create_file('src.cpp', '''
#include <stdint.h>
#include <emscripten.h>

int main() {
  EM_ASM({
    out('inputs: ' + $0 + ', ' + $1 + '.');
  }, int64_t(0x12345678ABCDEF1FLL));
}
''')
    self.expect_fail([EMXX, 'src.cpp', '-Oz'])

  def test_eval_ctors_non_terminating(self):
    for wasm in (1, 0):
      print('wasm', wasm)
      src = r'''
        struct C {
          C() {
            volatile int y = 0;
            while (y == 0) {}
          }
        };
        C always;
        int main() {}
      '''
      create_file('src.cpp', src)
      self.run_process([EMXX, 'src.cpp', '-O2', '-s', 'EVAL_CTORS', '-profiling-funcs', '-s', 'WASM=%d' % wasm])

  @disabled('EVAL_CTORS is currently disabled')
  def test_eval_ctors(self):
    for wasm in (1, 0):
      print('wasm', wasm)
      print('check no ctors is ok')

      # on by default in -Oz, but user-overridable

      def get_size(args):
        print('get_size', args)
        self.run_process([EMXX, test_file('hello_libcxx.cpp'), '-s', 'WASM=%d' % wasm] + args)
        self.assertContained('hello, world!', self.run_js('a.out.js'))
        if wasm:
          codesize = self.count_wasm_contents('a.out.wasm', 'funcs')
          memsize = self.count_wasm_contents('a.out.wasm', 'memory-data')
        else:
          codesize = os.path.getsize('a.out.js')
          memsize = os.path.getsize('a.out.js.mem')
        return (codesize, memsize)

      def check_size(left, right):
        # can't measure just the mem out of the wasm, so ignore [1] for wasm
        if left[0] == right[0] and left[1] == right[1]:
          return 0
        if left[0] < right[0] and left[1] > right[1]:
          return -1 # smaller code, bigger mem
        if left[0] > right[0] and left[1] < right[1]:
          return 1
        assert False, [left, right]

      o2_size = get_size(['-O2'])
      assert check_size(get_size(['-O2']), o2_size) == 0, 'deterministic'
      assert check_size(get_size(['-O2', '-s', 'EVAL_CTORS']), o2_size) < 0, 'eval_ctors works if user asks for it'
      oz_size = get_size(['-Oz'])
      assert check_size(get_size(['-Oz']), oz_size) == 0, 'deterministic'
      assert check_size(get_size(['-Oz', '-s', 'EVAL_CTORS']), oz_size) == 0, 'eval_ctors is on by default in oz'
      assert check_size(get_size(['-Oz', '-s', 'EVAL_CTORS=0']), oz_size) == 1, 'eval_ctors can be turned off'

      linkable_size = get_size(['-Oz', '-s', 'EVAL_CTORS', '-s', 'LINKABLE'])
      assert check_size(get_size(['-Oz', '-s', 'EVAL_CTORS=0', '-s', 'LINKABLE']), linkable_size) == 1, 'noticeable difference in linkable too'

    def test_eval_ctor_ordering(self):
      # ensure order of execution remains correct, even with a bad ctor
      def test(p1, p2, p3, last, expected):
        src = r'''
          #include <stdio.h>
          #include <stdlib.h>
          volatile int total = 0;
          struct C {
            C(int x) {
              volatile int y = x;
              y++;
              y--;
              if (y == 0xf) {
                printf("you can't eval me ahead of time\n"); // bad ctor
              }
              total <<= 4;
              total += int(y);
            }
          };
          C __attribute__((init_priority(%d))) c1(0x5);
          C __attribute__((init_priority(%d))) c2(0x8);
          C __attribute__((init_priority(%d))) c3(%d);
          int main() {
            printf("total is 0x%%x.\n", total);
          }
        ''' % (p1, p2, p3, last)
        create_file('src.cpp', src)
        self.run_process([EMXX, 'src.cpp', '-O2', '-s', 'EVAL_CTORS', '-profiling-funcs', '-s', 'WASM=%d' % wasm])
        self.assertContained('total is %s.' % hex(expected), self.run_js('a.out.js'))
        shutil.copyfile('a.out.js', 'x' + hex(expected) + '.js')
        if wasm:
          shutil.copyfile('a.out.wasm', 'x' + hex(expected) + '.wasm')
          return self.count_wasm_contents('a.out.wasm', 'funcs')
        else:
          return read_file('a.out.js').count('function _')

      print('no bad ctor')
      first  = test(1000, 2000, 3000, 0xe, 0x58e) # noqa
      second = test(3000, 1000, 2000, 0xe, 0x8e5) # noqa
      third  = test(2000, 3000, 1000, 0xe, 0xe58) # noqa
      print(first, second, third)
      assert first == second and second == third
      print('with bad ctor')
      first  = test(1000, 2000, 3000, 0xf, 0x58f) # noqa; 2 will succeed
      second = test(3000, 1000, 2000, 0xf, 0x8f5) # noqa; 1 will succedd
      third  = test(2000, 3000, 1000, 0xf, 0xf58) # noqa; 0 will succeed
      print(first, second, third)
      assert first < second and second < third, [first, second, third]

  @uses_canonical_tmp
  @with_env_modify({'EMCC_DEBUG': '1'})
  def test_eval_ctors_debug_output(self):
    for wasm in (1, 0):
      print('wasm', wasm)
      create_file('lib.js', r'''
mergeInto(LibraryManager.library, {
  external_thing: function() {}
});
''')
      create_file('src.cpp', r'''
  extern "C" void external_thing();
  struct C {
    C() { external_thing(); } // don't remove this!
  };
  C c;
  int main() {}
      ''')
      err = self.run_process([EMXX, 'src.cpp', '--js-library', 'lib.js', '-Oz', '-s', 'WASM=%d' % wasm], stderr=PIPE).stderr
      # disabled in the wasm backend
      self.assertContained('Ctor evalling in the wasm backend is disabled', err)
      self.assertNotContained('ctor_evaller: not successful', err) # with logging
      # TODO(sbc): Re-enable onece ctor evaluation is working with llvm backend.
      # self.assertContained('external_thing', err) # the failing call should be mentioned

  def test_override_js_execution_environment(self):
    create_file('main.cpp', r'''
      #include <emscripten.h>
      int main() {
        EM_ASM({
          out('environment is WEB? ' + ENVIRONMENT_IS_WEB);
          out('environment is WORKER? ' + ENVIRONMENT_IS_WORKER);
          out('environment is NODE? ' + ENVIRONMENT_IS_NODE);
          out('environment is SHELL? ' + ENVIRONMENT_IS_SHELL);
        });
      }
''')
    # use SINGLE_FILE since we don't want to depend on loading a side .wasm file on the environment in this test;
    # with the wrong env we have very odd failures
    self.run_process([EMXX, 'main.cpp', '-s', 'SINGLE_FILE'])
    src = read_file('a.out.js')
    envs = ['web', 'worker', 'node', 'shell']
    for env in envs:
      for engine in config.JS_ENGINES:
        if engine == config.V8_ENGINE:
          continue # ban v8, weird failures
        actual = 'NODE' if engine == config.NODE_JS else 'SHELL'
        print(env, actual, engine)
        module = {'ENVIRONMENT': env}
        if env != actual:
          # avoid problems with arguments detection, which may cause very odd failures with the wrong environment code
          module['arguments'] = []
        curr = 'var Module = %s;\n' % str(module)
        print('    ' + curr)
        create_file('test.js', curr + src)
        seen = self.run_js('test.js', engine=engine, assert_returncode=NON_ZERO)
        self.assertContained('Module.ENVIRONMENT has been deprecated. To force the environment, use the ENVIRONMENT compile-time option (for example, -s ENVIRONMENT=web or -s ENVIRONMENT=node', seen)

  def test_override_c_environ(self):
    create_file('pre.js', r'''
      var Module = {
        preRun: [function() { ENV.hello = 'world'; ENV.LANG = undefined; }]
      };
    ''')
    create_file('src.cpp', r'''
      #include <stdlib.h>
      #include <stdio.h>
      int main() {
        printf("|%s|\n", getenv("hello"));
        printf("LANG is %s\n", getenv("LANG") ? "set" : "not set");
      }
    ''')
    self.run_process([EMXX, 'src.cpp', '--pre-js', 'pre.js'])
    output = self.run_js('a.out.js')
    self.assertContained('|world|', output)
    self.assertContained('LANG is not set', output)

    create_file('pre.js', r'''
      var Module = {
        preRun: [function(module) { module.ENV.hello = 'world' }]
      };
    ''')
    self.run_process([EMXX, 'src.cpp', '--pre-js', 'pre.js', '-s', 'EXPORTED_RUNTIME_METHODS=ENV'])
    self.assertContained('|world|', self.run_js('a.out.js'))

    self.run_process([EMXX, 'src.cpp', '--pre-js', 'pre.js', '-s', 'EXPORTED_RUNTIME_METHODS=ENV', '-s', 'MODULARIZE'])
    output = self.run_process(config.NODE_JS + ['-e', 'require("./a.out.js")();'], stdout=PIPE, stderr=PIPE)
    self.assertContained('|world|', output.stdout)

  def test_warn_no_filesystem(self):
    error = 'Filesystem support (FS) was not included. The problem is that you are using files from JS, but files were not used from C/C++, so filesystem support was not auto-included. You can force-include filesystem support with  -s FORCE_FILESYSTEM=1'

    self.run_process([EMCC, test_file('hello_world.c')])
    seen = self.run_js('a.out.js')
    self.assertNotContained(error, seen)

    def test(contents):
      create_file('src.cpp', r'''
  #include <stdio.h>
  #include <emscripten.h>
  int main() {
    EM_ASM({ %s });
    printf("hello, world!\n");
    return 0;
  }
  ''' % contents)
      self.run_process([EMXX, 'src.cpp'])
      self.assertContained(error, self.run_js('a.out.js', assert_returncode=NON_ZERO))

    # might appear in handwritten code
    test("FS.init()")
    test("FS.createPreloadedFile('waka waka, just warning check')")
    test("FS.createDataFile('waka waka, just warning check')")
    test("FS.analyzePath('waka waka, just warning check')")
    test("FS.loadFilesFromDB('waka waka, just warning check')")
    # might appear in filesystem code from a separate script tag
    test("Module['FS_createDataFile']('waka waka, just warning check')")
    test("Module['FS_createPreloadedFile']('waka waka, just warning check')")

    # text is in the source when needed, but when forcing FS, it isn't there
    self.run_process([EMXX, 'src.cpp'])
    self.assertContained(error, read_file('a.out.js'))
    self.run_process([EMXX, 'src.cpp', '-s', 'FORCE_FILESYSTEM']) # forcing FS means no need
    self.assertNotContained(error, read_file('a.out.js'))
    self.run_process([EMXX, 'src.cpp', '-s', 'ASSERTIONS=0']) # no assertions, no need
    self.assertNotContained(error, read_file('a.out.js'))
    self.run_process([EMXX, 'src.cpp', '-O2']) # optimized, so no assertions
    self.assertNotContained(error, read_file('a.out.js'))

  def test_warn_module_print_err(self):
    error = 'was not exported. add it to EXPORTED_RUNTIME_METHODS (see the FAQ)'

    def test(contents, expected, args=[], assert_returncode=0):
      create_file('src.cpp', r'''
  #include <emscripten.h>
  int main() {
    EM_ASM({ %s });
    return 0;
  }
  ''' % contents)
      self.run_process([EMXX, 'src.cpp'] + args)
      self.assertContained(expected, self.run_js('a.out.js', assert_returncode=assert_returncode))

    # error shown (when assertions are on)
    test("Module.print('x')", error, assert_returncode=NON_ZERO)
    test("Module['print']('x')", error, assert_returncode=NON_ZERO)
    test("Module.printErr('x')", error, assert_returncode=NON_ZERO)
    test("Module['printErr']('x')", error, assert_returncode=NON_ZERO)

    # when exported, all good
    test("Module['print']('print'); Module['printErr']('err'); ", 'print\nerr', ['-s', 'EXPORTED_RUNTIME_METHODS=print,printErr'])

  def test_warn_unexported_main(self):
    WARNING = 'main() is in the input files, but "_main" is not in EXPORTED_FUNCTIONS, which means it may be eliminated as dead code. Export it if you want main() to run.'

    proc = self.run_process([EMCC, test_file('hello_world.c'), '-s', 'EXPORTED_FUNCTIONS=[]'], stderr=PIPE)
    self.assertContained(WARNING, proc.stderr)

  def test_source_file_with_fixed_language_mode(self):
    create_file('src_tmp_fixed_lang', '''
#include <string>
#include <iostream>

int main() {
  std::cout << "Test_source_fixed_lang_hello" << std::endl;
  return 0;
}
    ''')
    self.run_process([EMXX, '-Wall', '-x', 'c++', 'src_tmp_fixed_lang'])
    self.assertContained('Test_source_fixed_lang_hello', self.run_js('a.out.js'))

    stderr = self.expect_fail([EMXX, '-Wall', 'src_tmp_fixed_lang'])
    self.assertContained('unknown file type: src_tmp_fixed_lang', stderr)

  def test_disable_inlining(self):
    create_file('test.c', r'''
#include <stdio.h>

void foo() {
  printf("foo\n");
}

int main() {
  foo();
  return 0;
}
''')

    # Without the 'INLINING_LIMIT', -O2 inlines foo()
    cmd = [EMCC, '-c', 'test.c', '-O2', '-o', 'test.o', '-s', 'INLINING_LIMIT', '-flto']
    self.run_process(cmd)
    # If foo() had been wrongly inlined above, internalizing foo and running
    # global DCE makes foo DCE'd
    opts = ['-internalize', '-internalize-public-api-list=main', '-globaldce']
    self.run_process([shared.LLVM_OPT] + opts + ['test.o', '-o', 'test2.o'])

    # To this test to be successful, foo() shouldn't have been inlined above and
    # foo() should be in the function list
    output = self.run_process([shared.EM_NM, 'test2.o'], stdout=PIPE).stdout
    self.assertContained('foo', output)

  def test_output_eol(self):
    for params in [[], ['--proxy-to-worker'], ['--proxy-to-worker', '-s', 'WASM=0']]:
      for output_suffix in ['html', 'js']:
        for eol in ['windows', 'linux']:
          files = ['a.js']
          if output_suffix == 'html':
            files += ['a.html']
          cmd = [EMCC, test_file('hello_world.c'), '-o', 'a.' + output_suffix, '--output_eol', eol] + params
          self.run_process(cmd)
          for f in files:
            print(str(cmd) + ' ' + str(params) + ' ' + eol + ' ' + f)
            self.assertExists(f)
            if eol == 'linux':
              expected_ending = '\n'
            else:
              expected_ending = '\r\n'

            ret = line_endings.check_line_endings(f, expect_only=expected_ending)
            assert ret == 0

          for f in files:
            try_delete(f)

  def test_binaryen_names(self):
    sizes = {}
    for args, expect_names in [
        ([], False),
        (['-g'], True),
        (['-O1'], False),
        (['-O2'], False),
        (['-O2', '-g'], True),
        (['-O2', '-g1'], False),
        (['-O2', '-g2'], True),
        (['-O2', '--profiling'], True),
        (['-O2', '--profiling-funcs'], True),
      ]:
      print(args, expect_names)
      try_delete('a.out.js')
      # we use dlmalloc here, as emmalloc has a bunch of asserts that contain the text "malloc" in
      # them, which makes counting harder
      self.run_process([EMXX, test_file('hello_world.cpp')] + args + ['-s', 'MALLOC="dlmalloc"', '-s', 'EXPORTED_FUNCTIONS=_main,_malloc'])
      code = read_binary('a.out.wasm')
      if '-g' in args:
        # With -g we get full dwarf info which means we there are many occurances of malloc
        self.assertGreater(code.count(b'malloc'), 2)
      else:
        if expect_names:
          # name section adds the name of malloc (there is also another one for the export)
          self.assertEqual(code.count(b'malloc'), 2)
        else:
          # should be just malloc for the export
          self.assertEqual(code.count(b'malloc'), 1)
      sizes[str(args)] = os.path.getsize('a.out.wasm')
    print(sizes)
    # when -profiling-funcs, the size increases due to function names
    self.assertLess(sizes["['-O2']"], sizes["['-O2', '--profiling-funcs']"])

  def test_binaryen_warn_mem(self):
    # if user changes INITIAL_MEMORY at runtime, the wasm module may not accept the memory import if
    # it is too big/small
    create_file('pre.js', 'var Module = { INITIAL_MEMORY: 50 * 1024 * 1024 };\n')
    self.run_process([EMXX, test_file('hello_world.cpp'), '-s', 'INITIAL_MEMORY=' + str(16 * 1024 * 1024), '--pre-js', 'pre.js', '-s', 'WASM_ASYNC_COMPILATION=0', '-s', 'IMPORTED_MEMORY'])
    out = self.run_js('a.out.js', assert_returncode=NON_ZERO)
    self.assertContained('LinkError', out)
    self.assertContained('Memory size incompatibility issues may be due to changing INITIAL_MEMORY at runtime to something too large. Use ALLOW_MEMORY_GROWTH to allow any size memory (and also make sure not to set INITIAL_MEMORY at runtime to something smaller than it was at compile time).', out)
    self.assertNotContained('hello, world!', out)
    # and with memory growth, all should be good
    self.run_process([EMXX, test_file('hello_world.cpp'), '-s', 'INITIAL_MEMORY=' + str(16 * 1024 * 1024), '--pre-js', 'pre.js', '-s', 'ALLOW_MEMORY_GROWTH', '-s', 'WASM_ASYNC_COMPILATION=0', '-s', 'IMPORTED_MEMORY'])
    self.assertContained('hello, world!', self.run_js('a.out.js'))

  def test_memory_size(self):
    for args, expect_initial, expect_max in [
        ([], 320, 320),
        (['-s', 'ALLOW_MEMORY_GROWTH'], 320, 32768),
        (['-s', 'ALLOW_MEMORY_GROWTH', '-s', 'MAXIMUM_MEMORY=40MB'], 320, 640),
      ]:
      cmd = [EMCC, test_file('hello_world.c'), '-O2', '-s', 'INITIAL_MEMORY=20MB'] + args
      print(' '.join(cmd))
      self.run_process(cmd)
      wat = self.run_process([wasm_dis, 'a.out.wasm'], stdout=PIPE).stdout
      memories = [l for l in wat.splitlines() if '(memory ' in l]
      self.assertEqual(len(memories), 2)
      line = memories[0]
      parts = line.strip().replace('(', '').replace(')', '').split()
      print(parts)
      self.assertEqual(parts[2], str(expect_initial))
      self.assertEqual(parts[3], str(expect_max))

  def test_invalid_mem(self):
    # A large amount is fine, multiple of 16MB or not
    self.run_process([EMCC, test_file('hello_world.c'), '-s', 'INITIAL_MEMORY=33MB'])
    self.run_process([EMCC, test_file('hello_world.c'), '-s', 'INITIAL_MEMORY=32MB'])

    # A tiny amount is fine in wasm
    self.run_process([EMCC, test_file('hello_world.c'), '-s', 'INITIAL_MEMORY=65536', '-s', 'TOTAL_STACK=1024'])
    # And the program works!
    self.assertContained('hello, world!', self.run_js('a.out.js'))

    # Must be a multiple of 64KB
    ret = self.expect_fail([EMCC, test_file('hello_world.c'), '-s', 'INITIAL_MEMORY=33554433']) # 32MB + 1 byte
    self.assertContained('INITIAL_MEMORY must be a multiple of WebAssembly page size (64KiB)', ret)

    self.run_process([EMCC, test_file('hello_world.c'), '-s', 'MAXIMUM_MEMORY=33MB', '-s', 'ALLOW_MEMORY_GROWTH'])

    ret = self.expect_fail([EMCC, test_file('hello_world.c'), '-s', 'MAXIMUM_MEMORY=34603009', '-s', 'ALLOW_MEMORY_GROWTH']) # 33MB + 1 byte
    self.assertContained('MAXIMUM_MEMORY must be a multiple of WebAssembly page size (64KiB)', ret)

  def test_invalid_memory_max(self):
    err = self.expect_fail([EMCC, '-Werror', test_file('hello_world.c'), '-sMAXIMUM_MEMORY=41943040'])
    self.assertContained('emcc: error: MAXIMUM_MEMORY is only meaningful with ALLOW_MEMORY_GROWTH', err)

  def test_dasho_invalid_dir(self):
    ret = self.expect_fail([EMCC, test_file('hello_world.c'), '-o', Path('NONEXISTING_DIRECTORY/out.js')])
    self.assertContained('specified output file (NONEXISTING_DIRECTORY%sout.js) is in a directory that does not exist' % os.path.sep, ret)

  def test_dasho_is_dir(self):
    ret = self.expect_fail([EMCC, test_file('hello_world.c'), '-o', '.'])
    self.assertContained('emcc: error: cannot write output file `.`: Is a directory', ret)

    ret = self.expect_fail([EMCC, test_file('hello_world.c'), '-o', '.', '--oformat=wasm'])
    self.assertContained('wasm-ld: error: cannot open output file .:', ret)
    # Linux/Mac and Windows's error messages are slightly different
    self.assertContained(['Is a directory', 'is a directory'], ret)

    ret = self.expect_fail([EMCC, test_file('hello_world.c'), '-o', '.', '--oformat=html'])
    self.assertContained('emcc: error: cannot write output file:', ret)
    # Linux/Mac and Windows's error codes and messages are different
    self.assertContained(['Is a directory', 'Permission denied'], ret)

  def test_binaryen_ctors(self):
    # ctor order must be identical to js builds, deterministically
    create_file('src.cpp', r'''
      #include <stdio.h>
      struct A {
        A() { puts("constructing A!"); }
      };
      A a;
      struct B {
        B() { puts("constructing B!"); }
      };
      B b;
      int main() {}
    ''')
    self.run_process([EMXX, 'src.cpp'])
    correct = self.run_js('a.out.js')
    for args in [[], ['-s', 'RELOCATABLE']]:
      print(args)
      self.run_process([EMXX, 'src.cpp', '-o', 'b.out.js'] + args)
      seen = self.run_js('b.out.js')
      assert correct == seen, correct + '\n vs \n' + seen

  # test debug info and debuggability of JS output
  def test_binaryen_debug(self):
    for args, expect_dash_g, expect_emit_text, expect_clean_js, expect_whitespace_js, expect_closured in [
        (['-O0'], False, False, False, True, False),
        (['-O0', '-g1'], False, False, False, True, False),
        (['-O0', '-g2'], True, False, False, True, False), # in -g2+, we emit -g to asm2wasm so function names are saved
        (['-O0', '-g'], True, True, False, True, False),
        (['-O0', '--profiling-funcs'], True, False, False, True, False),
        (['-O1'],        False, False, False, True, False),
        (['-O2'],        False, False, True,  False, False),
        (['-O2', '-g1'], False, False, True,  True, False),
        (['-O2', '-g'],  True,  True,  False, True, False),
        (['-O2', '--closure=1'],         False, False, True, False, True),
        (['-O2', '--closure=1', '-g1'],  False, False, True, True,  True),
      ]:
      print(args, expect_dash_g, expect_emit_text)
      try_delete('a.out.wat')
      cmd = [EMXX, test_file('hello_world.cpp')] + args
      print(' '.join(cmd))
      self.run_process(cmd)
      js = read_file('a.out.js')
      assert expect_clean_js == ('// ' not in js), 'cleaned-up js must not have comments'
      assert expect_whitespace_js == ('{\n  ' in js), 'whitespace-minified js must not have excess spacing'
      assert expect_closured == ('var a;' in js or 'var a,' in js or 'var a=' in js or 'var a ' in js), 'closured js must have tiny variable names'

  @uses_canonical_tmp
  def test_binaryen_ignore_implicit_traps(self):
    sizes = []
    with env_modify({'EMCC_DEBUG': '1'}):
      for args, expect in [
          ([], False),
          (['-s', 'BINARYEN_IGNORE_IMPLICIT_TRAPS'], True),
        ]:
        print(args, expect)
        cmd = [EMXX, test_file('hello_libcxx.cpp'), '-O3'] + args
        print(' '.join(cmd))
        err = self.run_process(cmd, stdout=PIPE, stderr=PIPE).stderr
        self.assertContainedIf('--ignore-implicit-traps ', err, expect)
        sizes.append(os.path.getsize('a.out.wasm'))
    print('sizes:', sizes)
    # sizes must be different, as the flag has an impact
    self.assertEqual(len(set(sizes)), 2)

  def test_binaryen_passes_extra(self):
    def build(args=[]):
      return self.run_process([EMXX, test_file('hello_world.cpp'), '-O3'] + args, stdout=PIPE).stdout

    build()
    base_size = os.path.getsize('a.out.wasm')
    out = build(['-s', 'BINARYEN_EXTRA_PASSES="--metrics"'])
    # and --metrics output appears
    self.assertContained('[funcs]', out)
    # adding --metrics should not affect code size
    self.assertEqual(base_size, os.path.getsize('a.out.wasm'))

  def assertFileContents(self, filename, contents):
    contents = contents.replace('\r', '')

    if common.EMTEST_REBASELINE:
      with open(filename, 'w') as f:
        f.write(contents)
      return

    if not os.path.exists(filename):
      self.fail('Test expectation file not found: ' + filename + '.\n' +
                'Run with EMTEST_REBASELINE to generate.')
    expected_content = read_file(filename)
    message = "Run with EMTEST_REBASELINE=1 to automatically update expectations"
    self.assertTextDataIdentical(expected_content, contents, message,
                                 filename, filename + '.new')

  def run_metadce_test(self, filename, args, expected_exists, expected_not_exists, check_size=True,
                       check_sent=True, check_imports=True, check_exports=True, check_funcs=True):
    size_slack = 0.05

    # in -Os, -Oz, we remove imports wasm doesn't need
    print('Running metadce test: %s:' % filename, args, expected_exists,
          expected_not_exists, check_sent, check_imports, check_exports, check_funcs)
    filename = test_file('other/metadce', filename)

    def clean_arg(arg):
      return arg.replace('-', '')

    def args_to_filename(args):
      result = ''
      for a in args:
        if a == '-s':
          continue
        a = a.replace('-s', '')
        a = a.replace('-', '')
        a = a.replace('=1', '')
        a = a.replace('=[]', '_NONE')
        a = a.replace('=', '_')
        if a:
          result += '_' + a

      return result

    expected_basename = os.path.splitext(filename)[0]
    expected_basename += args_to_filename(args)

    self.run_process([compiler_for(filename), filename, '-g2'] + args)
    # find the imports we send from JS
    js = read_file('a.out.js')
    start = js.find('asmLibraryArg = ')
    end = js.find('}', start) + 1
    start = js.find('{', start)
    relevant = js[start + 2:end - 2]
    relevant = relevant.replace(' ', '').replace('"', '').replace("'", '').split(',')
    sent = [x.split(':')[0].strip() for x in relevant]
    sent = [x for x in sent if x]
    sent.sort()

    for exists in expected_exists:
      self.assertIn(exists, sent)
    for not_exists in expected_not_exists:
      self.assertNotIn(not_exists, sent)

    if check_size:
      size_file = expected_basename + '.size'
      # measure the wasm size without the name section
      self.run_process([wasm_opt, 'a.out.wasm', '--strip-debug', '--all-features', '-o', 'a.out.nodebug.wasm'])
      wasm_size = os.path.getsize('a.out.nodebug.wasm')
      if common.EMTEST_REBASELINE:
        with open(size_file, 'w') as f:
          f.write(f'{wasm_size}\n')

      expected_size = int(read_file(size_file).strip())
      delta = wasm_size - expected_size
      ratio = abs(delta) / float(expected_size)
      print('  seen wasm size: %d (expected: %d) (delta: %d), ratio to expected: %f' % (wasm_size, expected_size, delta, ratio))
      self.assertLess(ratio, size_slack)

    imports, exports, funcs = parse_wasm('a.out.wasm')
    imports.sort()
    exports.sort()
    funcs.sort()

    # filter out _NNN suffixed that can be the result of bitcode linking when
    # internal symbol names collide.
    def strip_numeric_suffixes(funcname):
      parts = funcname.split('_')
      while parts:
        if parts[-1].isdigit():
          parts.pop()
        else:
          break
      return '_'.join(parts)

    funcs = [strip_numeric_suffixes(f) for f in funcs]

    if check_sent:
      sent_file = expected_basename + '.sent'
      sent_data = '\n'.join(sent) + '\n'
      self.assertFileContents(sent_file, sent_data)

    if check_imports:
      filename = expected_basename + '.imports'
      data = '\n'.join(imports) + '\n'
      self.assertFileContents(filename, data)

    if check_exports:
      filename = expected_basename + '.exports'
      data = '\n'.join(exports) + '\n'
      self.assertFileContents(filename, data)

    if check_funcs:
      filename = expected_basename + '.funcs'
      data = '\n'.join(funcs) + '\n'
      self.assertFileContents(filename, data)

  @parameterized({
    'O0': ([],      [], ['waka']), # noqa
    'O1': (['-O1'], [], ['waka']), # noqa
    'O2': (['-O2'], [], ['waka']), # noqa
    # in -O3, -Os and -Oz we metadce, and they shrink it down to the minimal output we want
    'O3': (['-O3'], [], []), # noqa
    'Os': (['-Os'], [], []), # noqa
    'Oz': (['-Oz'], [], []), # noqa
    'Os_mr': (['-Os', '-s', 'MINIMAL_RUNTIME'], [], [], 74), # noqa
  })
  def test_metadce_minimal(self, *args):
    self.run_metadce_test('minimal.c', *args)

  @node_pthreads
  def test_metadce_minimal_pthreads(self):
    self.run_metadce_test('minimal_main.c', ['-Oz', '-sUSE_PTHREADS', '-sPROXY_TO_PTHREAD'], [], [])

  @parameterized({
    'noexcept': (['-O2'],                    [], ['waka']), # noqa
    # exceptions increases code size significantly
    'except':   (['-O2', '-fexceptions'],    [], ['waka']), # noqa
    # exceptions does not pull in demangling by default, which increases code size
    'mangle':   (['-O2', '-fexceptions',
                  '-s', 'DEMANGLE_SUPPORT'], [], ['waka']), # noqa
  })
  def test_metadce_cxx(self, *args):
    # do not check functions in this test as there are a lot of libc++ functions
    # pulled in here, and small LLVM backend changes can affect their size and
    # lead to different inlining decisions which add or remove a function
    self.run_metadce_test('hello_libcxx.cpp', *args, check_funcs=False)

  @parameterized({
    'O0': ([],      [], ['waka']), # noqa
    'O1': (['-O1'], [], ['waka']), # noqa
    'O2': (['-O2'], [], ['waka']), # noqa
    'O3': (['-O3'], [], []), # noqa; in -O3, -Os and -Oz we metadce
    'Os': (['-Os'], [], []), # noqa
    'Oz': (['-Oz'], [], []), # noqa
    # finally, check what happens when we export nothing. wasm should be almost empty
    'export_nothing':
          (['-Os', '-s', 'EXPORTED_FUNCTIONS=[]'],    [], []), # noqa
    # we don't metadce with linkable code! other modules may want stuff
    # TODO(sbc): Investivate why the number of exports is order of magnitude
    # larger for wasm backend.
    'main_module_2': (['-O3', '-s', 'MAIN_MODULE=2'], [], []), # noqa
  })
  def test_metadce_hello(self, *args):
    self.run_metadce_test('hello_world.cpp', *args)

  @parameterized({
    'O3':                 ('mem.c', ['-O3'],
                           [], []),         # noqa
    # argc/argv support code etc. is in the wasm
    'O3_standalone':      ('mem.c', ['-O3', '-s', 'STANDALONE_WASM'],
                           [], []),         # noqa
    # without argc/argv, no support code for them is emitted
    'O3_standalone_narg': ('mem_no_argv.c', ['-O3', '-s', 'STANDALONE_WASM'],
                           [], []),         # noqa
    # without main, no support code for argc/argv is emitted either
    'O3_standalone_lib':  ('mem_no_main.c', ['-O3', '-s', 'STANDALONE_WASM', '--no-entry'],
                           [], []),         # noqa
    # Growth support code is in JS, no significant change in the wasm
    'O3_grow':            ('mem.c', ['-O3', '-s', 'ALLOW_MEMORY_GROWTH'],
                           [], []),         # noqa
    # Growth support code is in the wasm
    'O3_grow_standalone': ('mem.c', ['-O3', '-s', 'ALLOW_MEMORY_GROWTH', '-s', 'STANDALONE_WASM'],
                           [], []),         # noqa
    # without argc/argv, no support code for them is emitted, even with lto
    'O3_standalone_narg_flto':
                          ('mem_no_argv.c', ['-O3', '-s', 'STANDALONE_WASM', '-flto'],
                           [], []),         # noqa
  })
  def test_metadce_mem(self, filename, *args):
    self.run_metadce_test(filename, *args)

  @parameterized({
    'O3':                 ('libcxxabi_message.cpp', ['-O3'],
                           [], []), # noqa
    # argc/argv support code etc. is in the wasm
    'O3_standalone':      ('libcxxabi_message.cpp', ['-O3', '-s', 'STANDALONE_WASM'],
                           [], []), # noqa
  })
  def test_metadce_libcxxabi_message(self, filename, *args):
    self.run_metadce_test(filename, *args)

  # ensures runtime exports work, even with metadce
  @parameterized({
    '': (False,),
    'legacy': (True,)
  })
  def test_exported_runtime_methods_metadce(self, use_legacy_name):
    exports = ['stackSave', 'stackRestore', 'stackAlloc', 'FS']
    setting_name = 'EXPORTED_RUNTIME_METHODS'
    if use_legacy_name:
      setting_name = 'EXTRA_EXPORTED_RUNTIME_METHODS'
    err = self.run_process([EMXX, test_file('hello_world.cpp'), '-Os', '-s', '%s=%s' % (setting_name, ','.join(exports))], stderr=PIPE).stderr
    if use_legacy_name:
      self.assertContained('warning: EXTRA_EXPORTED_RUNTIME_METHODS is deprecated, please use EXPORTED_RUNTIME_METHODS instead [-Wdeprecated]', err)
    js = read_file('a.out.js')
    for export in exports:
      self.assertContained(f'Module["{export}"]', js)

  def test_legalize_js_ffi(self):
    # test disabling of JS FFI legalization
    for (args, js_ffi) in [
        (['-s', 'LEGALIZE_JS_FFI=1', '-s', 'SIDE_MODULE', '-O1', '-s', 'EXPORT_ALL'], True),
        (['-s', 'LEGALIZE_JS_FFI=0', '-s', 'SIDE_MODULE', '-O1', '-s', 'EXPORT_ALL'], False),
        (['-s', 'LEGALIZE_JS_FFI=0', '-s', 'SIDE_MODULE', '-O0', '-s', 'EXPORT_ALL'], False),
        (['-s', 'LEGALIZE_JS_FFI=0', '-s', 'WARN_ON_UNDEFINED_SYMBOLS=0', '-O0'], False),
      ]:
      if 'SIDE_MODULE' in args:
        continue
      print(args)
      try_delete('a.out.wasm')
      try_delete('a.out.wat')
      cmd = [EMCC, test_file('other/ffi.c'), '-g', '-o', 'a.out.wasm'] + args
      print(' '.join(cmd))
      self.run_process(cmd)
      self.run_process([wasm_dis, 'a.out.wasm', '-o', 'a.out.wat'])
      text = read_file('a.out.wat')
      # remove internal comments and extra whitespace
      text = re.sub(r'\(;[^;]+;\)', '', text)
      text = re.sub(r'\$var\$*.', '', text)
      text = re.sub(r'param \$\d+', 'param ', text)
      text = re.sub(r' +', ' ', text)
      # TODO: remove the unecessary ".*" in e_* regexs after binaryen #2510 lands
      e_add_f32 = re.search(r'func \$_?add_f .*\(param f32\) \(param f32\) \(result f32\)', text)
      i_i64_i32 = re.search(r'import .*"_?import_ll" .*\(param i32 i32\) \(result i32\)', text)
      i_f32_f64 = re.search(r'import .*"_?import_f" .*\(param f64\) \(result f64\)', text)
      i_i64_i64 = re.search(r'import .*"_?import_ll" .*\(param i64\) \(result i64\)', text)
      i_f32_f32 = re.search(r'import .*"_?import_f" .*\(param f32\) \(result f32\)', text)
      e_i64_i32 = re.search(r'func \$_?add_ll .*\(param i32\) \(param i32\) \(param i32\) \(param i32\) \(result i32\)', text)
      e_f32_f64 = re.search(r'func \$legalstub\$_?add_f .*\(param f64\) \(param f64\) \(result f64\)', text)
      e_i64_i64 = re.search(r'func \$_?add_ll .*\(param i64\) \(param i64\) \(result i64\)', text)
      assert e_add_f32, 'add_f export missing'
      if js_ffi:
        assert i_i64_i32,     'i64 not converted to i32 in imports'
        assert i_f32_f64,     'f32 not converted to f64 in imports'
        assert not i_i64_i64, 'i64 not converted to i32 in imports'
        assert not i_f32_f32, 'f32 not converted to f64 in imports'
        assert e_i64_i32,     'i64 not converted to i32 in exports'
        assert not e_f32_f64, 'f32 not converted to f64 in exports'
        assert not e_i64_i64, 'i64 not converted to i64 in exports'
      else:
        assert not i_i64_i32, 'i64 converted to i32 in imports'
        assert not i_f32_f64, 'f32 converted to f64 in imports'
        assert i_i64_i64,     'i64 converted to i32 in imports'
        assert i_f32_f32,     'f32 converted to f64 in imports'
        assert not e_i64_i32, 'i64 converted to i32 in exports'
        assert not e_f32_f64, 'f32 converted to f64 in exports'
        assert e_i64_i64,     'i64 converted to i64 in exports'

  def test_no_legalize_js_ffi(self):
    # test minimal JS FFI legalization for invoke and dyncalls
    for (args, js_ffi) in [
        (['-s', 'LEGALIZE_JS_FFI=0', '-s', 'MAIN_MODULE=2', '-O3', '-s', 'DISABLE_EXCEPTION_CATCHING=0'], False),
      ]:
      print(args)
      try_delete('a.out.wasm')
      try_delete('a.out.wat')
      with env_modify({'EMCC_FORCE_STDLIBS': 'libc++'}):
        cmd = [EMXX, test_file('other/noffi.cpp'), '-g', '-o', 'a.out.js'] + args
      print(' '.join(cmd))
      self.run_process(cmd)
      self.run_process([wasm_dis, 'a.out.wasm', '-o', 'a.out.wat'])
      text = read_file('a.out.wat')
      # remove internal comments and extra whitespace
      text = re.sub(r'\(;[^;]+;\)', '', text)
      text = re.sub(r'\$var\$*.', '', text)
      text = re.sub(r'param \$\d+', 'param ', text)
      text = re.sub(r' +', ' ', text)
      # print("text: %s" % text)
      i_legalimport_i64 = re.search(r'\(import.*\$legalimport\$invoke_j.*', text)
      e_legalstub_i32 = re.search(r'\(func.*\$legalstub\$dyn.*\(result i32\)', text)
      assert i_legalimport_i64, 'legal import not generated for invoke call'
      assert e_legalstub_i32, 'legal stub not generated for dyncall'

  def test_export_aliasee(self):
    # build side module
    args = ['-s', 'SIDE_MODULE']
    cmd = [EMCC, test_file('other/alias/side.c'), '-g', '-o', 'side.wasm'] + args
    print(' '.join(cmd))
    self.run_process(cmd)

    # build main module
    args = ['-g', '-s', 'EXPORTED_FUNCTIONS=_main,_foo', '-s', 'MAIN_MODULE=2', '-s', 'EXIT_RUNTIME', '-lnodefs.js']
    cmd = [EMCC, test_file('other/alias/main.c'), '-o', 'main.js'] + args
    print(' '.join(cmd))
    self.run_process(cmd)

    # run the program
    self.assertContained('success', self.run_js('main.js'))

  def test_sysconf_phys_pages(self):
    def run(args, expected):
      cmd = [EMCC, test_file('unistd/sysconf_phys_pages.c')] + args
      print(str(cmd))
      self.run_process(cmd)
      result = self.run_js('a.out.js').strip()
      self.assertEqual(result, f'{expected}, errno: 0')

    run([], 256)
    run(['-s', 'INITIAL_MEMORY=32MB'], 512)
    run(['-s', 'INITIAL_MEMORY=32MB', '-s', 'ALLOW_MEMORY_GROWTH'], (2 * 1024 * 1024 * 1024) // webassembly.WASM_PAGE_SIZE)
    run(['-s', 'INITIAL_MEMORY=32MB', '-s', 'ALLOW_MEMORY_GROWTH', '-s', 'WASM=0'], (2 * 1024 * 1024 * 1024) // webassembly.WASM_PAGE_SIZE)

  def test_wasm_target_and_STANDALONE_WASM(self):
    # STANDALONE_WASM means we never minify imports and exports.
    for opts, potentially_expect_minified_exports_and_imports in (
      ([],                               False),
      (['-s', 'STANDALONE_WASM'],        False),
      (['-O2'],                          False),
      (['-O3'],                          True),
      (['-O3', '-s', 'STANDALONE_WASM'], False),
      (['-Os'],                          True),
    ):
      # targeting .wasm (without .js) means we enable STANDALONE_WASM automatically, and don't minify imports/exports
      for target in ('out.js', 'out.wasm'):
        expect_minified_exports_and_imports = potentially_expect_minified_exports_and_imports and target.endswith('.js')
        standalone = target.endswith('.wasm') or 'STANDALONE_WASM' in opts
        print(opts, potentially_expect_minified_exports_and_imports, target, ' => ', expect_minified_exports_and_imports, standalone)

        self.clear()
        self.run_process([EMXX, test_file('hello_world.cpp'), '-o', target] + opts)
        self.assertExists('out.wasm')
        if target.endswith('.wasm'):
          # only wasm requested
          self.assertNotExists('out.js')
        wat = self.run_process([wasm_dis, 'out.wasm'], stdout=PIPE).stdout
        wat_lines = wat.split('\n')
        exports = [line.strip().split(' ')[1].replace('"', '') for line in wat_lines if "(export " in line]
        imports = [line.strip().split(' ')[2].replace('"', '') for line in wat_lines if "(import " in line]
        exports_and_imports = exports + imports
        print('  exports', exports)
        print('  imports', imports)
        if expect_minified_exports_and_imports:
          assert 'a' in exports_and_imports
        else:
          assert 'a' not in exports_and_imports
        if standalone:
          assert 'fd_write' in exports_and_imports, 'standalone mode preserves import names for WASI APIs'
        # verify the wasm runs with the JS
        if target.endswith('.js'):
          self.assertContained('hello, world!', self.run_js('out.js'))
        # verify a standalone wasm
        if standalone:
          for engine in config.WASM_ENGINES:
            print(engine)
            self.assertContained('hello, world!', self.run_js('out.wasm', engine=engine))

  def test_side_module_naming(self):
    # SIDE_MODULE should work with any arbirary filename
    for opts, target in [([], 'a.out.wasm'),
                         (['-o', 'lib.wasm'], 'lib.wasm'),
                         (['-o', 'lib.so'], 'lib.so'),
                         (['-o', 'foo.bar'], 'foo.bar')]:
      # specified target
      print('building: ' + target)
      self.clear()
      self.run_process([EMCC, test_file('hello_world.c'), '-s', 'SIDE_MODULE', '-Werror'] + opts)
      for x in os.listdir('.'):
        self.assertFalse(x.endswith('.js'))
      self.assertTrue(building.is_wasm_dylib(target))

      create_file('main.c', '')
      self.run_process([EMCC, '-s', 'MAIN_MODULE=2', 'main.c', '-Werror', target])
      self.run_js('a.out.js')

  def test_side_module_missing(self):
    self.run_process([EMCC, test_file('hello_world.c'), '-s', 'SIDE_MODULE', '-o', 'libside1.wasm'])
    self.run_process([EMCC, test_file('hello_world.c'), '-s', 'SIDE_MODULE', '-o', 'libside2.wasm', 'libside1.wasm'])
    # When linking against `libside2.wasm` (which depends on libside1.wasm) that library path is used
    # to locate `libside1.wasm`.  Expect the link to fail with an unmodified library path.
    err = self.expect_fail([EMCC, '-s', 'MAIN_MODULE=2', test_file('hello_world.c'), 'libside2.wasm'])
    self.assertContained('libside2.wasm: shared library dependency not found: `libside1.wasm`', err)

    # But succeed if `.` is added the library path.
    self.run_process([EMCC, '-s', 'MAIN_MODULE=2', test_file('hello_world.c'), '-L.', 'libside2.wasm'])

  def test_side_module_transitive_deps(self):
    # Build three side modules in a dependency chain
    self.run_process([EMCC, test_file('hello_world.c'), '-s', 'SIDE_MODULE', '-o', 'libside1.wasm'])
    self.run_process([EMCC, test_file('hello_world.c'), '-s', 'SIDE_MODULE', '-o', 'libside2.wasm', 'libside1.wasm'])
    self.run_process([EMCC, test_file('hello_world.c'), '-s', 'SIDE_MODULE', '-o', 'libside3.wasm', 'libside2.wasm'])

    # Link should succeed if and only if the end of the chain can be found
    final_link = [EMCC, '-s', 'MAIN_MODULE=2', test_file('hello_world.c'), '-L.', 'libside3.wasm']
    self.run_process(final_link)
    os.remove('libside1.wasm')
    err = self.expect_fail(final_link)
    self.assertContained('error: libside2.wasm: shared library dependency not found: `libside1.wasm`', err)

  def test_side_module_folder_deps(self):
    # Build side modules in a subfolder
    os.mkdir('subdir')
    self.run_process([EMCC, test_file('hello_world.c'), '-s', 'SIDE_MODULE', '-o', 'subdir/libside1.so'])
    self.run_process([EMCC, test_file('hello_world.c'), '-s', 'SIDE_MODULE', '-o', 'subdir/libside2.so', '-L', 'subdir', '-lside1'])
    self.run_process([EMCC, test_file('hello_world.c'), '-s', 'MAIN_MODULE', '-o', 'main.js', '-L', 'subdir', '-lside2'])

  @is_slow_test
  def test_lto(self):
    # test building of non-wasm-object-files libraries, building with them, and running them

    src = test_file('hello_libcxx.cpp')
    # test codegen in lto mode, and compare to normal (wasm object) mode
    for args in [[], ['-O1'], ['-O2'], ['-O3'], ['-Os'], ['-Oz']]:
      print(args)

      print('wasm in object')
      self.run_process([EMXX, src] + args + ['-c', '-o', 'hello_obj.o'])
      self.assertTrue(building.is_wasm('hello_obj.o'))
      self.assertFalse(building.is_bitcode('hello_obj.o'))

      print('bitcode in object')
      self.run_process([EMXX, src] + args + ['-c', '-o', 'hello_bitcode.o', '-flto'])
      self.assertFalse(building.is_wasm('hello_bitcode.o'))
      self.assertTrue(building.is_bitcode('hello_bitcode.o'))

      print('use bitcode object (LTO)')
      self.run_process([EMXX, 'hello_bitcode.o'] + args + ['-flto'])
      self.assertContained('hello, world!', self.run_js('a.out.js'))
      print('use bitcode object (non-LTO)')
      self.run_process([EMXX, 'hello_bitcode.o'] + args)
      self.assertContained('hello, world!', self.run_js('a.out.js'))

      print('use native object (LTO)')
      self.run_process([EMXX, 'hello_obj.o'] + args + ['-flto'])
      self.assertContained('hello, world!', self.run_js('a.out.js'))
      print('use native object (non-LTO)')
      self.run_process([EMXX, 'hello_obj.o'] + args)
      self.assertContained('hello, world!', self.run_js('a.out.js'))

  @parameterized({
    'noexcept': [],
    'except': ['-s', 'DISABLE_EXCEPTION_CATCHING=0']
  })
  def test_lto_libcxx(self, *args):
    self.run_process([EMXX, test_file('hello_libcxx.cpp'), '-flto'] + list(args))

  def test_lto_flags(self):
    for flags, expect_bitcode in [
      ([], False),
      (['-flto'], True),
      (['-flto=thin'], True),
      (['-s', 'WASM_OBJECT_FILES=0'], True),
      (['-s', 'WASM_OBJECT_FILES'], False),
    ]:
      self.run_process([EMXX, test_file('hello_world.cpp')] + flags + ['-c', '-o', 'a.o'])
      seen_bitcode = building.is_bitcode('a.o')
      self.assertEqual(expect_bitcode, seen_bitcode, 'must emit LTO-capable bitcode when flags indicate so (%s)' % str(flags))

  # We have LTO tests covered in 'wasmltoN' targets in test_core.py, but they
  # don't run as a part of Emscripten CI, so we add a separate LTO test here.
  @require_v8
  def test_lto_wasm_exceptions(self):
    self.set_setting('EXCEPTION_DEBUG')
    self.emcc_args += ['-fwasm-exceptions', '-flto']
    self.v8_args.append('--experimental-wasm-eh')
    self.do_run_from_file(test_file('core/test_exceptions.cpp'), test_file('core/test_exceptions_caught.out'))

  def test_wasm_nope(self):
    for opts in [[], ['-O2']]:
      print(opts)
      # check we show a good error message if there is no wasm support
      create_file('pre.js', 'WebAssembly = undefined;\n')
      self.run_process([EMXX, test_file('hello_world.cpp'), '--pre-js', 'pre.js'] + opts)
      out = self.run_js('a.out.js', assert_returncode=NON_ZERO)
      self.assertContained('no native wasm support detected', out)

  @require_node
  def test_jsrun(self):
    print(config.NODE_JS)
    jsrun.WORKING_ENGINES = {}
    # Test that engine check passes
    self.assertTrue(jsrun.check_engine(config.NODE_JS))
    # Run it a second time (cache hit)
    self.assertTrue(jsrun.check_engine(config.NODE_JS))

    # Test that engine check fails
    bogus_engine = ['/fake/inline4']
    self.assertFalse(jsrun.check_engine(bogus_engine))
    self.assertFalse(jsrun.check_engine(bogus_engine))

    # Test the other possible way (list vs string) to express an engine
    if type(config.NODE_JS) is list:
      engine2 = config.NODE_JS[0]
    else:
      engine2 = [config.NODE_JS]
    self.assertTrue(jsrun.check_engine(engine2))

    # Test that self.run_js requires the engine
    self.run_js(test_file('hello_world.js'), config.NODE_JS)
    caught_exit = 0
    try:
      self.run_js(test_file('hello_world.js'), bogus_engine)
    except SystemExit as e:
      caught_exit = e.code
    self.assertEqual(1, caught_exit, 'Did not catch SystemExit with bogus JS engine')

  def test_error_on_missing_libraries(self):
    # -llsomenonexistingfile is an error by default
    err = self.expect_fail([EMXX, test_file('hello_world.cpp'), '-lsomenonexistingfile'])
    self.assertContained('wasm-ld: error: unable to find library -lsomenonexistingfile', err)

  # Tests that if user accidentally attempts to link native object code, we show an error
  def test_native_link_error_message(self):
    self.run_process([CLANG_CC, '-c', test_file('hello_123.c'), '-o', 'hello_123.o'])
    err = self.expect_fail([EMCC, 'hello_123.o', '-o', 'hello_123.js'])
    self.assertContained('unknown file type: hello_123.o', err)

  # Tests that we should give a clear error on INITIAL_MEMORY not being enough for static initialization + stack
  def test_clear_error_on_massive_static_data(self):
    with open('src.cpp', 'w') as f:
      f.write('''
        char muchData[128 * 1024];
        int main() {
          return (int)(long)&muchData;
        }
      ''')
    err = self.expect_fail([EMXX, 'src.cpp', '-s', 'TOTAL_STACK=1KB', '-s', 'INITIAL_MEMORY=64KB'])
    self.assertContained('wasm-ld: error: initial memory too small', err)

  def test_o_level_clamp(self):
    for level in [3, 4, 20]:
      err = self.run_process([EMCC, '-O' + str(level), test_file('hello_world.c')], stderr=PIPE).stderr
      self.assertContainedIf("optimization level '-O" + str(level) + "' is not supported; using '-O3' instead", err, level > 3)

  # Tests that if user specifies multiple -o output directives, then the last one will take precedence
  def test_multiple_o_files(self):
    self.run_process([EMCC, test_file('hello_world.c'), '-o', 'a.js', '-o', 'b.js'])
    assert os.path.isfile('b.js')
    assert not os.path.isfile('a.js')

  # Tests that Emscripten-provided header files can be cleanly included standalone.
  # Also check they can be included in C code (where possible).
  @is_slow_test
  def test_standalone_system_headers(self):
    # Test oldest C standard, and the default C standard
    # This also tests that each header file is self contained and includes
    # everything it needs.
    directories = {'': []}
    for elem in os.listdir(path_from_root('system/include')):
      if elem == 'compat':
        continue
      full = path_from_root('system/include', elem)
      if os.path.isdir(full):
        directories[elem] = os.listdir(full)
      else:
        directories[''].append(elem)

    for directory, headers in directories.items():
      print('dir: ' + directory)
      for header in headers:
        if not header.endswith('.h'):
          continue
        print('header: ' + header)
        # These headers cannot be included in isolation.
        # e.g: error: unknown type name 'EGLDisplay'
        if header in ['eglext.h', 'SDL_config_macosx.h', 'glext.h', 'gl2ext.h']:
          continue
        # These headers are C++ only and cannot be included from C code.
        # But we still want to check they can be included on there own without
        # any errors or warnings.
        cxx_only = header in ['wire.h', 'val.h', 'bind.h', 'webgpu_cpp.h']
        if directory:
          header = f'{directory}/{header}'
        inc = f'#include <{header}>\n__attribute__((weak)) int foo;\n'
        if cxx_only:
          create_file('a.cxx', inc)
          create_file('b.cxx', inc)
          self.run_process([EMXX, '-Werror', '-Wall', '-pedantic', 'a.cxx', 'b.cxx'])
        else:
          create_file('a.c', inc)
          create_file('b.c', inc)
          for std in [[], ['-std=c89']]:
            self.run_process([EMCC] + std + ['-Werror', '-Wall', '-pedantic', 'a.c', 'b.c'])

  @is_slow_test
  def test_single_file(self):
    for (single_file_enabled,
         meminit1_enabled,
         debug_enabled,
         closure_enabled,
         wasm_enabled) in itertools.product([True, False], repeat=5):
      # skip unhelpful option combinations
      if wasm_enabled and meminit1_enabled:
        continue
      if closure_enabled and debug_enabled:
        continue

      expect_wasm = wasm_enabled
      expect_meminit = meminit1_enabled and not wasm_enabled

      cmd = [EMCC, test_file('hello_world.c')]

      if single_file_enabled:
        expect_meminit = False
        expect_wasm = False
        cmd += ['-s', 'SINGLE_FILE']
      if meminit1_enabled:
        cmd += ['--memory-init-file', '1']
      if debug_enabled:
        cmd += ['-g']
      if closure_enabled:
        cmd += ['--closure=1']
      if not wasm_enabled:
        cmd += ['-s', 'WASM=0']

      self.clear()

      def do_test(cmd):
        print(' '.join(cmd))
        self.run_process(cmd)
        print(os.listdir('.'))
        assert expect_meminit == (os.path.exists('a.out.mem') or os.path.exists('a.out.js.mem'))
        assert expect_wasm == os.path.exists('a.out.wasm')
        assert not os.path.exists('a.out.wat')
        self.assertContained('hello, world!', self.run_js('a.out.js'))

      do_test(cmd)

      # additional combinations that are not part of the big product()

      if debug_enabled:
        separate_dwarf_cmd = cmd + ['-gseparate-dwarf']
        if wasm_enabled:
          do_test(separate_dwarf_cmd)
          self.assertExists('a.out.wasm.debug.wasm')
        else:
          self.expect_fail(separate_dwarf_cmd)

  def test_emar_M(self):
    create_file('file1', ' ')
    create_file('file2', ' ')
    self.run_process([EMAR, 'cr', 'file1.a', 'file1'])
    self.run_process([EMAR, 'cr', 'file2.a', 'file2'])
    self.run_process([EMAR, '-M'], input='''create combined.a
addlib file1.a
addlib file2.a
save
end
''')
    result = self.run_process([EMAR, 't', 'combined.a'], stdout=PIPE).stdout
    self.assertContained('file1', result)
    self.assertContained('file2', result)

  def test_emar_duplicate_inputs(self):
    # Verify the we can supply the same intput muliple times without
    # confusing emar.py:
    # See https://github.com/emscripten-core/emscripten/issues/9733
    create_file('file1', ' ')
    self.run_process([EMAR, 'cr', 'file1.a', 'file1', 'file1'])

  def test_emar_response_file(self):
    # Test that special character such as single quotes in filenames survive being
    # sent via response file
    create_file("file'1", ' ')
    create_file("file'2", ' ')
    create_file("hyvää päivää", ' ')
    create_file("snowman freezes covid ☃ 🦠", ' ')
    building.emar('cr', 'libfoo.a', ("file'1", "file'2", "hyvää päivää", "snowman freezes covid ☃ 🦠"))

  def test_archive_empty(self):
    # This test added because we had an issue with the AUTO_ARCHIVE_INDEXES failing on empty
    # archives (which inherently don't have indexes).
    self.run_process([EMAR, 'crS', 'libfoo.a'])
    self.run_process([EMCC, '-Werror', 'libfoo.a', test_file('hello_world.c')])

  def test_archive_no_index(self):
    create_file('foo.c', 'int foo = 1;')
    self.run_process([EMCC, '-c', 'foo.c'])
    self.run_process([EMCC, '-c', test_file('hello_world.c')])
    # The `S` flag means don't add an archive index
    self.run_process([EMAR, 'crS', 'libfoo.a', 'foo.o'])
    # The llvm backend (link GNU ld and lld) doesn't support linking archives with no index.
    # However we have logic that will automatically add indexes (unless running with
    # NO_AUTO_ARCHIVE_INDEXES).
    stderr = self.expect_fail([EMCC, '-s', 'NO_AUTO_ARCHIVE_INDEXES', 'libfoo.a', 'hello_world.o'])
    self.assertContained('libfoo.a: archive has no index; run ranlib to add one', stderr)
    # The default behavior is to add archive indexes automatically.
    self.run_process([EMCC, 'libfoo.a', 'hello_world.o'])

  def test_archive_non_objects(self):
    create_file('file.txt', 'test file')
    self.run_process([EMCC, '-c', test_file('hello_world.c')])
    # No index added.
    # --format=darwin (the default on OSX has a strange issue where it add extra
    # newlines to files: https://bugs.llvm.org/show_bug.cgi?id=42562
    self.run_process([EMAR, 'crS', '--format=gnu', 'libfoo.a', 'file.txt', 'hello_world.o'])
    self.run_process([EMCC, test_file('hello_world.c'), 'libfoo.a'])

  def test_archive_thin(self):
    self.run_process([EMCC, '-c', test_file('hello_world.c')])
    # The `T` flag means "thin"
    self.run_process([EMAR, 'crT', 'libhello.a', 'hello_world.o'])
    self.run_process([EMCC, 'libhello.a'])
    self.assertContained('hello, world!', self.run_js('a.out.js'))

  def test_flag_aliases(self):
    def assert_aliases_match(flag1, flag2, flagarg, extra_args=[]):
      results = {}
      for f in (flag1, flag2):
        self.run_process([EMCC, test_file('hello_world.c'), '-s', f + '=' + flagarg] + extra_args)
        results[f + '.js'] = read_file('a.out.js')
        results[f + '.wasm'] = read_binary('a.out.wasm')
      self.assertEqual(results[flag1 + '.js'], results[flag2 + '.js'], 'js results should be identical')
      self.assertEqual(results[flag1 + '.wasm'], results[flag2 + '.wasm'], 'wasm results should be identical')

    assert_aliases_match('INITIAL_MEMORY', 'TOTAL_MEMORY', '16777216')
    assert_aliases_match('INITIAL_MEMORY', 'TOTAL_MEMORY', '64MB')
    assert_aliases_match('MAXIMUM_MEMORY', 'WASM_MEM_MAX', '16777216', ['-s', 'ALLOW_MEMORY_GROWTH'])
    assert_aliases_match('MAXIMUM_MEMORY', 'BINARYEN_MEM_MAX', '16777216', ['-s', 'ALLOW_MEMORY_GROWTH'])

  def test_IGNORE_CLOSURE_COMPILER_ERRORS(self):
    create_file('pre.js', r'''
      // make closure compiler very very angry
      var dupe = 1;
      var dupe = 2;
      function Node() {
        throw 'Node is a DOM thing too, and use the ' + dupe;
      }
      function Node() {
        throw '(duplicate) Node is a DOM thing too, and also use the ' + dupe;
      }
    ''')

    def test(check, extra=[]):
      cmd = [EMCC, test_file('hello_world.c'), '-O2', '--closure=1', '--pre-js', 'pre.js'] + extra
      proc = self.run_process(cmd, check=check, stderr=PIPE)
      if not check:
        self.assertNotEqual(proc.returncode, 0)
      return proc

    WARNING = 'Variable dupe declared more than once'

    proc = test(check=False)
    self.assertContained(WARNING, proc.stderr)
    proc = test(check=True, extra=['-s', 'IGNORE_CLOSURE_COMPILER_ERRORS'])
    self.assertNotContained(WARNING, proc.stderr)

  def test_full_js_library(self):
    self.run_process([EMCC, test_file('hello_world.c'), '-sSTRICT_JS', '-sINCLUDE_FULL_LIBRARY'])

  def test_full_js_library_undefined(self):
    create_file('main.c', 'void foo(); int main() { foo(); return 0; }')
    err = self.expect_fail([EMCC, 'main.c', '-sSTRICT_JS', '-sINCLUDE_FULL_LIBRARY'])
    self.assertContained('error: undefined symbol: foo', err)

  def test_full_js_library_except(self):
    self.set_setting('INCLUDE_FULL_LIBRARY', 1)
    self.set_setting('DISABLE_EXCEPTION_CATCHING', 0)
    self.do_other_test('test_full_js_library_except.cpp')

  def test_full_js_library_gl_emu(self):
    self.run_process([EMCC, test_file('hello_world.c'), '-sSTRICT_JS', '-sINCLUDE_FULL_LIBRARY', '-sLEGACY_GL_EMULATION'])

  def test_full_js_library_no_exception_throwing(self):
    self.run_process([EMCC, test_file('hello_world.c'), '-sSTRICT_JS', '-sINCLUDE_FULL_LIBRARY', '-sDISABLE_EXCEPTION_THROWING'])

  def test_full_js_library_minimal_runtime(self):
    self.run_process([EMCC, test_file('hello_world.c'), '-sSTRICT_JS', '-sINCLUDE_FULL_LIBRARY', '-sMINIMAL_RUNTIME'])

  def test_closure_full_js_library(self):
    # test for closure errors in the entire JS library
    # We must ignore various types of errors that are expected in this situation, as we
    # are including a lot of JS without corresponding compiled code for it. This still
    # lets us catch all other errors.

    # USE_WEBGPU is specified here to make sure that it's closure-safe.
    # It can be removed if USE_WEBGPU is later included in INCLUDE_FULL_LIBRARY.
    self.run_process([EMCC, test_file('hello_world.c'), '-O1', '--closure=1', '-g1', '-s', 'INCLUDE_FULL_LIBRARY', '-s', 'USE_WEBGPU', '-s', 'ERROR_ON_UNDEFINED_SYMBOLS=0'])

  # Tests --closure-args command line flag
  def test_closure_externs(self):
    self.run_process([EMCC, test_file('hello_world.c'), '--closure=1', '--pre-js', test_file('test_closure_externs_pre_js.js'), '--closure-args', '--externs "' + test_file('test_closure_externs.js') + '"'])

  # Tests that it is possible to enable the Closure compiler via --closure=1 even if any of the input files reside in a path with unicode characters.
  def test_closure_cmdline_utf8_chars(self):
    test = "☃ äö Ć € ' 🦠.c"
    shutil.copyfile(test_file('hello_world.c'), test)
    externs = '💩' + test
    create_file(externs, '')
    self.run_process([EMCC, test, '--closure=1', '--closure-args', '--externs "' + externs + '"'])

  def test_toolchain_profiler(self):
    # Verify some basic functionality of EMPROFILE
    environ = os.environ.copy()
    environ['EMPROFILE'] = '1'

    self.run_process([emprofile, '--reset'])
    err = self.expect_fail([emprofile, '--graph'])
    self.assertContained('No profiler logs were found', err)

    self.run_process([EMCC, test_file('hello_world.c')], env=environ)
    self.assertEqual('hello, world!', self.run_js('a.out.js').strip())

    self.run_process([emprofile, '--graph'])
    self.assertTrue(glob.glob('toolchain_profiler.results*.html'))

  def test_noderawfs(self):
    fopen_write = read_file(test_file('asmfs/fopen_write.cpp'))
    create_file('main.cpp', fopen_write)
    self.run_process([EMXX, 'main.cpp', '-s', 'NODERAWFS'])
    self.assertContained("read 11 bytes. Result: Hello data!", self.run_js('a.out.js'))

    # NODERAWFS should directly write on OS file system
    self.assertEqual("Hello data!", read_file('hello_file.txt'))

  def test_noderawfs_disables_embedding(self):
    expected = '--preload-file and --embed-file cannot be used with NODERAWFS which disables virtual filesystem'
    base = [EMCC, test_file('hello_world.c'), '-s', 'NODERAWFS']
    create_file('somefile', 'foo')
    err = self.expect_fail(base + ['--preload-file', 'somefile'])
    self.assertContained(expected, err)
    err = self.expect_fail(base + ['--embed-file', 'somefile'])
    self.assertContained(expected, err)

  @disabled('https://github.com/nodejs/node/issues/18265')
  def test_node_code_caching(self):
    self.run_process([EMCC, test_file('hello_world.c'),
                      '-s', 'NODE_CODE_CACHING',
                      '-s', 'WASM_ASYNC_COMPILATION=0'])

    def get_cached():
      cached = glob.glob('a.out.wasm.*.cached')
      if not cached:
        return None
      self.assertEqual(len(cached), 1)
      return cached[0]

    # running the program makes it cache the code
    self.assertFalse(get_cached())
    self.assertEqual('hello, world!', self.run_js('a.out.js').strip())
    self.assertTrue(get_cached(), 'should be a cache file')

    # hard to test it actually uses it to speed itself up, but test that it
    # does try to deserialize it at least
    with open(get_cached(), 'w') as f:
      f.write('waka waka')
    ERROR = 'NODE_CODE_CACHING: failed to deserialize, bad cache file?'
    self.assertContained(ERROR, self.run_js('a.out.js'))
    # we cached proper code after showing that error
    self.assertEqual(read_binary(get_cached()).count(b'waka'), 0)
    self.assertNotContained(ERROR, self.run_js('a.out.js'))

  def test_autotools_shared_check(self):
    env = os.environ.copy()
    env['LC_ALL'] = 'C'
    expected = ': supported targets:.* elf'
    out = self.run_process([EMCC, '--help'], stdout=PIPE, env=env).stdout
    assert re.search(expected, out)

  def test_ioctl_window_size(self):
      self.do_other_test('test_ioctl_window_size.cpp')

  def test_fd_closed(self):
    self.do_other_test('test_fd_closed.cpp')

  def test_fflush(self):
    # fflush without the full filesystem won't quite work
    self.do_other_test('test_fflush.cpp')

  def test_fflush_fs(self):
    # fflush with the full filesystem will flush from libc, but not the JS logging, which awaits a newline
    self.do_other_test('test_fflush_fs.cpp', emcc_args=['-s', 'FORCE_FILESYSTEM'])

  def test_fflush_fs_exit(self):
    # on exit, we can send out a newline as no more code will run
    self.do_other_test('test_fflush_fs_exit.cpp', emcc_args=['-s', 'FORCE_FILESYSTEM', '-s', 'EXIT_RUNTIME'])

  def test_extern_weak(self):
    self.do_other_test('test_extern_weak.c')

  @disabled('https://github.com/emscripten-core/emscripten/issues/12819')
  def test_extern_weak_dynamic(self):
    self.do_other_test('test_extern_weak.c', emcc_args=['-s', 'MAIN_MODULE=2'])

  def test_main_module_without_main(self):
    create_file('pre.js', r'''
var Module = {
  onRuntimeInitialized: function() {
    Module._foo();
  }
};
''')
    create_file('src.c', r'''
#include <emscripten.h>
EMSCRIPTEN_KEEPALIVE void foo() {
  EM_ASM({ console.log("bar") });
}
''')
    self.run_process([EMCC, 'src.c', '--pre-js', 'pre.js', '-s', 'MAIN_MODULE=2'])
    self.assertContained('bar', self.run_js('a.out.js'))

  def test_js_optimizer_parse_error(self):
    # check we show a proper understandable error for JS parse problems
    create_file('src.cpp', r'''
#include <emscripten.h>
int main() {
  EM_ASM({
    var x = !<->5.; // wtf
  });
}
''')
    stderr = self.expect_fail([EMXX, 'src.cpp', '-O2'])
    # wasm backend output doesn't have spaces in the EM_ASM function bodies
    self.assertContained(('''
var ASM_CONSTS = [function() { var x = !<->5.; }];
                                        ^
''', '''
  1025: function() {var x = !<->5.;}
                             ^
'''), stderr)

  def test_js_optimizer_chunk_size_determinism(self):
    def build():
      self.run_process([EMCC, test_file('hello_world.c'), '-O3', '-s', 'WASM=0'])
      # FIXME: newline differences can exist, ignore for now
      return read_file('a.out.js').replace('\n', '')

    normal = build()

    with env_modify({
      'EMCC_JSOPT_MIN_CHUNK_SIZE': '1',
      'EMCC_JSOPT_MAX_CHUNK_SIZE': '1'
    }):
      tiny = build()

    with env_modify({
      'EMCC_JSOPT_MIN_CHUNK_SIZE': '4294967296',
      'EMCC_JSOPT_MAX_CHUNK_SIZE': '4294967296'
    }):
      huge = build()

    self.assertIdentical(normal, tiny)
    self.assertIdentical(normal, huge)

  def test_js_optimizer_verbose(self):
    # build at -O3 with wasm2js to use as much as possible of the JS
    # optimization code, and verify it works ok in verbose mode
    self.run_process([EMCC, test_file('hello_world.c'), '-O3', '-s', 'WASM=0',
                      '-s', 'VERBOSE'], stdout=PIPE, stderr=PIPE)

  def test_pthreads_growth_and_unsigned(self):
    create_file('src.cpp', r'''
#include <emscripten.h>

int main() {
  EM_ASM({
    HEAP8.set([1,2,3], $0);
  }, 1024);
}''')
    self.run_process([EMXX, 'src.cpp', '-O2', '--profiling', '-pthread',
                      '-s', 'MAXIMUM_MEMORY=4GB', '-s', 'ALLOW_MEMORY_GROWTH'])
    # growable-heap must not interfere with heap unsigning, and vice versa:
    # we must have both applied, that is
    #   - GROWABLE_HEAP_I8() replaces HEAP8
    #   - $0 gets an >>> 0 unsigning
    self.assertContained('GROWABLE_HEAP_I8().set([ 1, 2, 3 ], $0 >>> 0)',
                         read_file('a.out.js'))

  @parameterized({
    '': ([],), # noqa
    'O3': (['-O3'],), # noqa
    'closure': (['--closure=1'],), # noqa
    'closure_O3': (['--closure=1', '-O3'],), # noqa
  })
  def test_EM_ASM_ES6(self, args):
    create_file('src.cpp', r'''
#include <emscripten.h>
int main() {
  EM_ASM({
    let x = (a, b) => 5; // valid ES6
    async function y() {} // valid ES2017
    out('hello!');
    return x;
  });
}
''')
    self.run_process([EMXX, 'src.cpp'] + args)
    self.assertContained('hello!', self.run_js('a.out.js'))

  def test_check_sourcemapurl(self):
    if not self.is_wasm():
      self.skipTest('only supported with wasm')
    self.run_process([EMCC, test_file('hello_123.c'), '-gsource-map', '-o', 'a.js', '--source-map-base', 'dir/'])
    output = read_binary('a.wasm')
    # has sourceMappingURL section content and points to 'dir/a.wasm.map' file
    source_mapping_url_content = webassembly.toLEB(len('sourceMappingURL')) + b'sourceMappingURL' + webassembly.toLEB(len('dir/a.wasm.map')) + b'dir/a.wasm.map'
    self.assertEqual(output.count(source_mapping_url_content), 1)
    # make sure no DWARF debug info sections remain - they would just waste space
    self.assertNotIn(b'.debug_', output)

  def test_check_source_map_args(self):
    # -gsource-map is needed for source maps; -g is not enough
    self.run_process([EMCC, test_file('hello_world.c'), '-g'])
    self.assertNotExists('a.out.wasm.map')
    self.run_process([EMCC, test_file('hello_world.c'), '-gsource-map'])
    self.assertExists('a.out.wasm.map')
    os.unlink('a.out.wasm.map')
    err = self.run_process([EMCC, test_file('hello_world.c'), '-g4'], stderr=subprocess.PIPE).stderr
    self.assertIn('please replace -g4 with -gsource-map', err)
    self.assertExists('a.out.wasm.map')

  @parameterized({
    'normal': [],
    'profiling': ['--profiling'] # -gsource-map --profiling should still emit a source map; see #8584
  })
  def test_check_sourcemapurl_default(self, *args):
    if not self.is_wasm():
      self.skipTest('only supported with wasm')

    self.run_process([EMCC, test_file('hello_123.c'), '-gsource-map', '-o', 'a.js'] + list(args))
    output = read_binary('a.wasm')
    # has sourceMappingURL section content and points to 'a.wasm.map' file
    source_mapping_url_content = webassembly.toLEB(len('sourceMappingURL')) + b'sourceMappingURL' + webassembly.toLEB(len('a.wasm.map')) + b'a.wasm.map'
    self.assertIn(source_mapping_url_content, output)

  def test_wasm_sourcemap(self):
    # The no_main.c will be read (from relative location) due to speficied "-s"
    shutil.copyfile(test_file('other/wasm_sourcemap/no_main.c'), 'no_main.c')
    wasm_map_cmd = [PYTHON, path_from_root('tools/wasm-sourcemap.py'),
                    '--sources', '--prefix', '=wasm-src://',
                    '--load-prefix', '/emscripten/tests/other/wasm_sourcemap=.',
                    '--dwarfdump-output',
                    test_file('other/wasm_sourcemap/foo.wasm.dump'),
                    '-o', 'a.out.wasm.map',
                    test_file('other/wasm_sourcemap/foo.wasm'),
                    '--basepath=' + os.getcwd()]
    self.run_process(wasm_map_cmd)
    output = read_file('a.out.wasm.map')
    # has "sources" entry with file (includes also `--prefix =wasm-src:///` replacement)
    self.assertIn('wasm-src:///emscripten/tests/other/wasm_sourcemap/no_main.c', output)
    # has "sourcesContent" entry with source code (included with `-s` option)
    self.assertIn('int foo()', output)
    # has some entries
    self.assertRegexpMatches(output, r'"mappings":\s*"[A-Za-z0-9+/]')

  def test_wasm_sourcemap_dead(self):
    wasm_map_cmd = [PYTHON, path_from_root('tools/wasm-sourcemap.py'),
                    '--dwarfdump-output',
                    test_file('other/wasm_sourcemap_dead/t.wasm.dump'),
                    '-o', 'a.out.wasm.map',
                    test_file('other/wasm_sourcemap_dead/t.wasm'),
                    '--basepath=' + os.getcwd()]
    self.run_process(wasm_map_cmd, stdout=PIPE, stderr=PIPE)
    output = read_file('a.out.wasm.map')
    # has only two entries
    self.assertRegexpMatches(output, r'"mappings":\s*"[A-Za-z0-9+/]+,[A-Za-z0-9+/]+"')

  def test_wasm_sourcemap_relative_paths(self):
    def test(infile, source_map_added_dir=''):
      expected_source_map_path = 'a.cpp'
      if source_map_added_dir:
        expected_source_map_path = source_map_added_dir + '/' + expected_source_map_path
      print(infile, expected_source_map_path)
      shutil.copyfile(test_file('hello_123.c'), infile)
      infiles = [
        infile,
        os.path.abspath(infile),
        './' + infile
      ]
      for curr in infiles:
        print('  ', curr)
        self.run_process([EMCC, curr, '-gsource-map'])
        self.assertIn('"%s"' % expected_source_map_path, read_file('a.out.wasm.map'))

    test('a.cpp')

    ensure_dir('inner')
    test('inner/a.cpp', 'inner')

  def test_separate_dwarf(self):
    self.run_process([EMCC, test_file('hello_world.c'), '-g'])
    self.assertExists('a.out.wasm')
    self.assertNotExists('a.out.wasm.debug.wasm')
    self.run_process([EMCC, test_file('hello_world.c'), '-gseparate-dwarf'])
    self.assertExists('a.out.wasm')
    self.assertExists('a.out.wasm.debug.wasm')
    self.assertLess(os.path.getsize('a.out.wasm'), os.path.getsize('a.out.wasm.debug.wasm'))
    # the special section should also exist, that refers to the side debug file
    wasm = read_binary('a.out.wasm')
    self.assertIn(b'external_debug_info', wasm)
    self.assertIn(b'a.out.wasm.debug.wasm', wasm)

    # building to a subdirectory should still leave a relative path, which
    # assumes the debug file is alongside the main one
    os.mkdir('subdir')
    self.run_process([EMCC, test_file('hello_world.c'),
                      '-gseparate-dwarf',
                      '-o', Path('subdir/output.js')])
    wasm = read_binary('subdir/output.wasm')
    self.assertIn(b'output.wasm.debug.wasm', wasm)
    # check both unix-style slashes and the system's slashes, so that we don't
    # assume the encoding of the section in this test
    self.assertNotIn(b'subdir/output.wasm.debug.wasm', wasm)
    self.assertNotIn(bytes(os.path.join('subdir', 'output.wasm.debug.wasm'), 'ascii'), wasm)

  def test_separate_dwarf_with_filename(self):
    self.run_process([EMCC, test_file('hello_world.c'), '-gseparate-dwarf=with_dwarf.wasm'])
    self.assertNotExists('a.out.wasm.debug.wasm')
    self.assertExists('with_dwarf.wasm')
    # the correct notation is to have exactly one '=' and in the right place
    for invalid in ('-gseparate-dwarf=x=', '-gseparate-dwarfy=', '-gseparate-dwarf-hmm'):
      stderr = self.expect_fail([EMCC, test_file('hello_world.c'), invalid])
      self.assertContained('invalid -gseparate-dwarf=FILENAME notation', stderr)

    # building to a subdirectory, but with the debug file in another place,
    # should leave a relative path to the debug wasm
    os.mkdir('subdir')
    self.run_process([EMCC, test_file('hello_world.c'),
                      '-o', Path('subdir/output.js'),
                      '-gseparate-dwarf=with_dwarf2.wasm'])
    self.assertExists('with_dwarf2.wasm')
    wasm = read_binary('subdir/output.wasm')
    self.assertIn(b'../with_dwarf2.wasm', wasm)

  def test_separate_dwarf_with_filename_and_path(self):
    self.run_process([EMCC, test_file('hello_world.c'), '-gseparate-dwarf=with_dwarf.wasm'])
    self.assertIn(b'with_dwarf.wasm', read_binary('a.out.wasm'))
    self.run_process([EMCC, test_file('hello_world.c'), '-gseparate-dwarf=with_dwarf.wasm',
                      '-s', 'SEPARATE_DWARF_URL=http://somewhere.com/hosted.wasm'])
    self.assertIn(b'somewhere.com/hosted.wasm', read_binary('a.out.wasm'))

  @parameterized({
    'O0': (['-O0'],),
    'O1': (['-O1'],),
    'O2': (['-O2'],),
  })
  def test_wasm_producers_section(self, args):
    self.run_process([EMCC, test_file('hello_world.c')] + args)
    data = read_binary('a.out.wasm')
    # if there is no producers section expected by default, verify that, and
    # see that the flag works to add it.
    self.assertNotIn('clang', str(data))
    size = os.path.getsize('a.out.wasm')
    self.run_process([EMCC, test_file('hello_world.c'), '-s', 'EMIT_PRODUCERS_SECTION'] + args)
    self.assertIn(b'clang', read_binary('a.out.wasm'))
    size_with_section = os.path.getsize('a.out.wasm')
    self.assertLess(size, size_with_section)

  def test_js_preprocess(self):
    # Use stderr rather than stdout here because stdout is redirected to the output JS file itself.
    create_file('lib.js', '''
#if MAIN_MODULE == 1
console.error('JSLIB: MAIN_MODULE=1');
#elif MAIN_MODULE == 2
console.error('JSLIB: MAIN_MODULE=2');
#elif EXIT_RUNTIME
console.error('JSLIB: EXIT_RUNTIME');
#else
console.error('JSLIB: none of the above');
#endif
''')

    err = self.run_process([EMCC, test_file('hello_world.c'), '--js-library', 'lib.js'], stderr=PIPE).stderr
    self.assertContained('JSLIB: none of the above', err)
    self.assertEqual(err.count('JSLIB'), 1)

    err = self.run_process([EMCC, test_file('hello_world.c'), '--js-library', 'lib.js', '-s', 'MAIN_MODULE'], stderr=PIPE).stderr
    self.assertContained('JSLIB: MAIN_MODULE=1', err)
    self.assertEqual(err.count('JSLIB'), 1)

    err = self.run_process([EMCC, test_file('hello_world.c'), '--js-library', 'lib.js', '-s', 'MAIN_MODULE=2'], stderr=PIPE).stderr
    self.assertContained('JSLIB: MAIN_MODULE=2', err)
    self.assertEqual(err.count('JSLIB'), 1)

    err = self.run_process([EMCC, test_file('hello_world.c'), '--js-library', 'lib.js', '-s', 'EXIT_RUNTIME'], stderr=PIPE).stderr
    self.assertContained('JSLIB: EXIT_RUNTIME', err)
    self.assertEqual(err.count('JSLIB'), 1)

  def test_html_preprocess(self):
    src_file = test_file('module/test_stdin.c')
    output_file = 'test_stdin.html'
    shell_file = test_file('module/test_html_preprocess.html')

    self.run_process([EMCC, '-o', output_file, src_file, '--shell-file', shell_file, '-s', 'ASSERTIONS=0'], stdout=PIPE, stderr=PIPE)
    output = read_file(output_file)
    self.assertContained("""<style>
/* Disable preprocessing inside style block as syntax is ambiguous with CSS */
#include {background-color: black;}
#if { background-color: red;}
#else {background-color: blue;}
#endif {background-color: green;}
#xxx {background-color: purple;}
</style>
T1:(else) ASSERTIONS != 1
T2:ASSERTIONS != 1
T3:ASSERTIONS < 2
T4:(else) ASSERTIONS <= 1
T5:(else) ASSERTIONS
T6:!ASSERTIONS""", output)

    self.run_process([EMCC, '-o', output_file, src_file, '--shell-file', shell_file, '-s', 'ASSERTIONS'], stdout=PIPE, stderr=PIPE)
    output = read_file(output_file)
    self.assertContained("""<style>
/* Disable preprocessing inside style block as syntax is ambiguous with CSS */
#include {background-color: black;}
#if { background-color: red;}
#else {background-color: blue;}
#endif {background-color: green;}
#xxx {background-color: purple;}
</style>
T1:ASSERTIONS == 1
T2:(else) ASSERTIONS == 1
T3:ASSERTIONS < 2
T4:(else) ASSERTIONS <= 1
T5:ASSERTIONS
T6:(else) !ASSERTIONS""", output)

    self.run_process([EMCC, '-o', output_file, src_file, '--shell-file', shell_file, '-s', 'ASSERTIONS=2'], stdout=PIPE, stderr=PIPE)
    output = read_file(output_file)
    self.assertContained("""<style>
/* Disable preprocessing inside style block as syntax is ambiguous with CSS */
#include {background-color: black;}
#if { background-color: red;}
#else {background-color: blue;}
#endif {background-color: green;}
#xxx {background-color: purple;}
</style>
T1:(else) ASSERTIONS != 1
T2:ASSERTIONS != 1
T3:(else) ASSERTIONS >= 2
T4:ASSERTIONS > 1
T5:ASSERTIONS
T6:(else) !ASSERTIONS""", output)

  # Tests that Emscripten-compiled applications can be run from a relative path with node command line that is different than the current working directory.
  @require_node
  def test_node_js_run_from_different_directory(self):
    ensure_dir('subdir')
    self.run_process([EMCC, test_file('hello_world.c'), '-o', Path('subdir/a.js'), '-O3'])
    ret = self.run_process(config.NODE_JS + [Path('subdir/a.js')], stdout=PIPE).stdout
    self.assertContained('hello, world!', ret)

  # Tests that a pthreads + modularize build can be run in node js
  @require_node
  def test_node_js_pthread_module(self):
    # create module loader script
    moduleLoader = 'moduleLoader.js'
    moduleLoaderContents = '''
const test_module = require("./module");
test_module().then((test_module_instance) => {
  test_module_instance._main();
  process.exit(0);
});
'''
    ensure_dir('subdir')
    create_file(os.path.join('subdir', moduleLoader), moduleLoaderContents)

    # build hello_world.c
    self.run_process([EMCC, test_file('hello_world.c'), '-o', Path('subdir/module.js'), '-s', 'USE_PTHREADS', '-s', 'PTHREAD_POOL_SIZE=2', '-s', 'MODULARIZE', '-s', 'EXPORT_NAME=test_module', '-s', 'ENVIRONMENT=worker,node'])

    # run the module
    ret = self.run_process(config.NODE_JS + ['--experimental-wasm-threads'] + [os.path.join('subdir', moduleLoader)], stdout=PIPE).stdout
    self.assertContained('hello, world!', ret)

  @no_windows('node system() does not seem to work, see https://github.com/emscripten-core/emscripten/pull/10547')
  def test_node_js_system(self):
    self.run_process([EMCC, '-DENV_NODE', test_file('system.c'), '-o', 'a.js', '-O3'])
    ret = self.run_process(config.NODE_JS + ['a.js'], stdout=PIPE).stdout
    self.assertContained('OK', ret)

  def test_is_bitcode(self):
    fname = 'tmp.o'

    with open(fname, 'wb') as f:
      f.write(b'foo')
    self.assertFalse(building.is_bitcode(fname))

    with open(fname, 'wb') as f:
      f.write(b'\xDE\xC0\x17\x0B')
      f.write(16 * b'\x00')
      f.write(b'BC')
    self.assertTrue(building.is_bitcode(fname))

    with open(fname, 'wb') as f:
      f.write(b'BC')
    self.assertTrue(building.is_bitcode(fname))

  def test_is_ar(self):
    fname = 'tmp.a'

    with open(fname, 'wb') as f:
      f.write(b'foo')
    self.assertFalse(building.is_ar(fname))

    with open(fname, 'wb') as f:
      f.write(b'!<arch>\n')
    self.assertTrue(building.is_ar(fname))

  def test_dash_s_list_parsing(self):
    create_file('src.c', r'''
        #include <stdio.h>
        void a() { printf("a\n"); }
        void b() { printf("b\n"); }
        void c() { printf("c\n"); }
        void d() { printf("d\n"); }
      ''')
    create_file('response.json', '''\
[
"_a",
"_b",
"_c",
"_d"
]
''')
    create_file('response.txt', '''\
_a
_b
_c
_d
''')

    for export_arg, expected in [
      # No quotes needed
      ('EXPORTED_FUNCTIONS=[_a,_b,_c,_d]', ''),
      # No quotes with spaces
      ('EXPORTED_FUNCTIONS=[_a, _b, _c, _d]', ''),
      # No brackets needed either
      ('EXPORTED_FUNCTIONS=_a,_b,_c,_d', ''),
      # No brackets with spaced
      ('EXPORTED_FUNCTIONS=_a, _b, _c, _d', ''),
      # extra space at end - should be ignored
      ("EXPORTED_FUNCTIONS=['_a', '_b', '_c', '_d' ]", ''),
      # extra newline in response file - should be ignored
      ("EXPORTED_FUNCTIONS=@response.json", ''),
      # Simple one-per-line response file format
      ("EXPORTED_FUNCTIONS=@response.txt", ''),
      # stray slash
      ("EXPORTED_FUNCTIONS=['_a', '_b', \\'_c', '_d']", '''undefined exported symbol: "\\\\'_c'"'''),
      # stray slash
      ("EXPORTED_FUNCTIONS=['_a', '_b',\\ '_c', '_d']", '''undefined exported symbol: "\\\\ '_c'"'''),
      # stray slash
      ('EXPORTED_FUNCTIONS=["_a", "_b", \\"_c", "_d"]', 'undefined exported symbol: "\\\\"_c""'),
      # stray slash
      ('EXPORTED_FUNCTIONS=["_a", "_b",\\ "_c", "_d"]', 'undefined exported symbol: "\\\\ "_c"'),
      # missing comma
      ('EXPORTED_FUNCTIONS=["_a", "_b" "_c", "_d"]', 'undefined exported symbol: "_b" "_c"'),
    ]:
      print(export_arg)
      proc = self.run_process([EMCC, 'src.c', '-s', export_arg], stdout=PIPE, stderr=PIPE, check=not expected)
      print(proc.stderr)
      if not expected:
        self.assertFalse(proc.stderr)
        js = open('a.out.js').read()
        for sym in ('_a', '_b', '_c', '_d'):
          self.assertContained(f'var {sym} = ', js)
      else:
        self.assertNotEqual(proc.returncode, 0)
        self.assertContained(expected, proc.stderr)

  def test_asyncify_escaping(self):
    proc = self.run_process([EMCC, test_file('hello_world.c'), '-s', 'ASYNCIFY', '-s', "ASYNCIFY_ONLY=[DOS_ReadFile(unsigned short, unsigned char*, unsigned short*, bool)]"], stdout=PIPE, stderr=PIPE)
    self.assertContained('emcc: ASYNCIFY list contains an item without balanced parentheses', proc.stderr)
    self.assertContained('   DOS_ReadFile(unsigned short', proc.stderr)
    self.assertContained('Try using a response file', proc.stderr)

  def test_asyncify_response_file(self):
    create_file('a.txt', r'''[
  "DOS_ReadFile(unsigned short, unsigned char*, unsigned short*, bool)"
]
''')

    create_file('b.txt', 'DOS_ReadFile(unsigned short, unsigned char*, unsigned short*, bool)')
    for file in ('a.txt', 'b.txt'):
      proc = self.run_process([EMCC, test_file('hello_world.c'), '-sASYNCIFY', f'-sASYNCIFY_ONLY=@{file}'], stdout=PIPE, stderr=PIPE)
      # we should parse the response file properly, and then issue a proper warning for the missing function
      self.assertContained(
          'Asyncify onlylist contained a non-matching pattern: DOS_ReadFile(unsigned short, unsigned char*, unsigned short*, bool)',
          proc.stderr)

  def test_asyncify_advise(self):
    src = test_file('other/asyncify_advise.c')

    self.set_setting('ASYNCIFY')
    self.set_setting('ASYNCIFY_ADVISE')
    self.set_setting('ASYNCIFY_IMPORTS', ['async_func'])

    out = self.run_process([EMCC, src, '-o', 'asyncify_advise.js'] + self.get_emcc_args(), stdout=PIPE).stdout
    self.assertContained('[asyncify] main can', out)
    self.assertContained('[asyncify] a can', out)
    self.assertContained('[asyncify] c can', out)
    self.assertContained('[asyncify] e can', out)
    self.assertContained('[asyncify] g can', out)
    self.assertContained('[asyncify] i can', out)

    self.set_setting('ASYNCIFY_REMOVE', ['e'])
    out = self.run_process([EMCC, src, '-o', 'asyncify_advise.js'] + self.get_emcc_args(), stdout=PIPE).stdout
    self.assertContained('[asyncify] main can', out)
    self.assertNotContained('[asyncify] a can', out)
    self.assertNotContained('[asyncify] c can', out)
    self.assertNotContained('[asyncify] e can', out)
    self.assertContained('[asyncify] g can', out)
    self.assertContained('[asyncify] i can', out)

  # Sockets and networking

  def test_inet(self):
    self.do_runf(test_file('sha1.c'), 'SHA1=15dd99a1991e0b3826fede3deffc1feba42278e6')
    src = r'''
      #include <stdio.h>
      #include <arpa/inet.h>

      int main() {
        printf("*%x,%x,%x,%x,%x,%x*\n", htonl(0xa1b2c3d4), htonl(0xfe3572e0), htonl(0x07abcdf0), htons(0xabcd), ntohl(0x43211234), ntohs(0xbeaf));
        in_addr_t i = inet_addr("190.180.10.78");
        printf("%x\n", i);
        return 0;
      }
    '''
    self.do_run(src, '*d4c3b2a1,e07235fe,f0cdab07,cdab,34122143,afbe*\n4e0ab4be\n')

  def test_inet2(self):
    src = r'''
      #include <stdio.h>
      #include <arpa/inet.h>

      int main() {
        struct in_addr x, x2;
        int *y = (int*)&x;
        *y = 0x12345678;
        printf("%s\n", inet_ntoa(x));
        int r = inet_aton(inet_ntoa(x), &x2);
        printf("%s\n", inet_ntoa(x2));
        return 0;
      }
    '''
    self.do_run(src, '120.86.52.18\n120.86.52.18\n')

  def test_inet3(self):
    src = r'''
      #include <stdio.h>
      #include <arpa/inet.h>
      #include <sys/socket.h>
      int main() {
        char dst[64];
        struct in_addr x, x2;
        int *y = (int*)&x;
        *y = 0x12345678;
        printf("%s\n", inet_ntop(AF_INET,&x,dst,sizeof dst));
        int r = inet_aton(inet_ntoa(x), &x2);
        printf("%s\n", inet_ntop(AF_INET,&x2,dst,sizeof dst));
        return 0;
      }
    '''
    self.do_run(src, '120.86.52.18\n120.86.52.18\n')

  def test_inet4(self):
    src = r'''
      #include <stdio.h>
      #include <arpa/inet.h>
      #include <sys/socket.h>

      void test(const char *test_addr, bool first=true){
          char str[40];
          struct in6_addr addr;
          unsigned char *p = (unsigned char*)&addr;
          int ret;
          ret = inet_pton(AF_INET6,test_addr,&addr);
          if(ret == -1) return;
          if(ret == 0) return;
          if(inet_ntop(AF_INET6,&addr,str,sizeof(str)) == NULL ) return;
          printf("%02x%02x:%02x%02x:%02x%02x:%02x%02x:%02x%02x:%02x%02x:%02x%02x:%02x%02x - %s\n",
               p[0],p[1],p[2],p[3],p[4],p[5],p[6],p[7],p[8],p[9],p[10],p[11],p[12],p[13],p[14],p[15],str);
          if (first) test(str, false); // check again, on our output
      }
      int main(){
          test("::");
          test("::1");
          test("::1.2.3.4");
          test("::17.18.19.20");
          test("::ffff:1.2.3.4");
          test("1::ffff");
          test("::255.255.255.255");
          test("0:ff00:1::");
          test("0:ff::");
          test("abcd::");
          test("ffff::a");
          test("ffff::a:b");
          test("ffff::a:b:c");
          test("ffff::a:b:c:d");
          test("ffff::a:b:c:d:e");
          test("::1:2:0:0:0");
          test("0:0:1:2:3::");
          test("ffff:ffff:ffff:ffff:ffff:ffff:ffff:ffff");
          test("1::255.255.255.255");

          //below should fail and not produce results..
          test("1.2.3.4");
          test("");
          test("-");

          printf("ok.\n");
      }
    '''
    self.do_run(src, r'''0000:0000:0000:0000:0000:0000:0000:0000 - ::
0000:0000:0000:0000:0000:0000:0000:0000 - ::
0000:0000:0000:0000:0000:0000:0000:0001 - ::1
0000:0000:0000:0000:0000:0000:0000:0001 - ::1
0000:0000:0000:0000:0000:0000:0102:0304 - ::102:304
0000:0000:0000:0000:0000:0000:0102:0304 - ::102:304
0000:0000:0000:0000:0000:0000:1112:1314 - ::1112:1314
0000:0000:0000:0000:0000:0000:1112:1314 - ::1112:1314
0000:0000:0000:0000:0000:ffff:0102:0304 - ::ffff:1.2.3.4
0000:0000:0000:0000:0000:ffff:0102:0304 - ::ffff:1.2.3.4
0001:0000:0000:0000:0000:0000:0000:ffff - 1::ffff
0001:0000:0000:0000:0000:0000:0000:ffff - 1::ffff
0000:0000:0000:0000:0000:0000:ffff:ffff - ::ffff:ffff
0000:0000:0000:0000:0000:0000:ffff:ffff - ::ffff:ffff
0000:ff00:0001:0000:0000:0000:0000:0000 - 0:ff00:1::
0000:ff00:0001:0000:0000:0000:0000:0000 - 0:ff00:1::
0000:00ff:0000:0000:0000:0000:0000:0000 - 0:ff::
0000:00ff:0000:0000:0000:0000:0000:0000 - 0:ff::
abcd:0000:0000:0000:0000:0000:0000:0000 - abcd::
abcd:0000:0000:0000:0000:0000:0000:0000 - abcd::
ffff:0000:0000:0000:0000:0000:0000:000a - ffff::a
ffff:0000:0000:0000:0000:0000:0000:000a - ffff::a
ffff:0000:0000:0000:0000:0000:000a:000b - ffff::a:b
ffff:0000:0000:0000:0000:0000:000a:000b - ffff::a:b
ffff:0000:0000:0000:0000:000a:000b:000c - ffff::a:b:c
ffff:0000:0000:0000:0000:000a:000b:000c - ffff::a:b:c
ffff:0000:0000:0000:000a:000b:000c:000d - ffff::a:b:c:d
ffff:0000:0000:0000:000a:000b:000c:000d - ffff::a:b:c:d
ffff:0000:0000:000a:000b:000c:000d:000e - ffff::a:b:c:d:e
ffff:0000:0000:000a:000b:000c:000d:000e - ffff::a:b:c:d:e
0000:0000:0000:0001:0002:0000:0000:0000 - ::1:2:0:0:0
0000:0000:0000:0001:0002:0000:0000:0000 - ::1:2:0:0:0
0000:0000:0001:0002:0003:0000:0000:0000 - 0:0:1:2:3::
0000:0000:0001:0002:0003:0000:0000:0000 - 0:0:1:2:3::
ffff:ffff:ffff:ffff:ffff:ffff:ffff:ffff - ffff:ffff:ffff:ffff:ffff:ffff:ffff:ffff
ffff:ffff:ffff:ffff:ffff:ffff:ffff:ffff - ffff:ffff:ffff:ffff:ffff:ffff:ffff:ffff
0001:0000:0000:0000:0000:0000:ffff:ffff - 1::ffff:ffff
0001:0000:0000:0000:0000:0000:ffff:ffff - 1::ffff:ffff
ok.
''')

  def test_getsockname_unconnected_socket(self):
    self.do_run(r'''
      #include <sys/socket.h>
      #include <stdio.h>
      #include <assert.h>
      #include <sys/socket.h>
      #include <netinet/in.h>
      #include <arpa/inet.h>
      #include <string.h>
      int main() {
        int fd;
        int z;
        fd = socket(PF_INET, SOCK_STREAM, IPPROTO_TCP);
        struct sockaddr_in adr_inet;
        socklen_t len_inet = sizeof adr_inet;
        z = getsockname(fd, (struct sockaddr *)&adr_inet, &len_inet);
        if (z != 0) {
          perror("getsockname error");
          return 1;
        }
        char buffer[1000];
        sprintf(buffer, "%s:%u", inet_ntoa(adr_inet.sin_addr), (unsigned)ntohs(adr_inet.sin_port));
        const char *correct = "0.0.0.0:0";
        printf("got (expected) socket: %s (%s), size %lu (%lu)\n", buffer, correct, strlen(buffer), strlen(correct));
        assert(strlen(buffer) == strlen(correct));
        assert(strcmp(buffer, correct) == 0);
        puts("success.");
      }
    ''', 'success.')

  def test_getpeername_unconnected_socket(self):
    self.do_run(r'''
      #include <sys/socket.h>
      #include <stdio.h>
      #include <assert.h>
      #include <sys/socket.h>
      #include <netinet/in.h>
      #include <arpa/inet.h>
      #include <string.h>
      int main() {
        int fd;
        int z;
        fd = socket(PF_INET, SOCK_STREAM, IPPROTO_TCP);
        struct sockaddr_in adr_inet;
        socklen_t len_inet = sizeof adr_inet;
        z = getpeername(fd, (struct sockaddr *)&adr_inet, &len_inet);
        if (z != 0) {
          perror("getpeername error");
          return 1;
        }
        puts("unexpected success.");
      }
    ''', 'getpeername error: Socket not connected', assert_returncode=NON_ZERO)

  def test_getsockname_addrlen(self):
    self.do_runf(test_file('sockets/test_getsockname_addrlen.c'), 'success')

  def test_sin_zero(self):
    self.do_runf(test_file('sockets/test_sin_zero.c'), 'success')

  def test_getaddrinfo(self):
    self.do_runf(test_file('sockets/test_getaddrinfo.c'), 'success')

  def test_getnameinfo(self):
    self.do_runf(test_file('sockets/test_getnameinfo.c'), 'success')

  def test_gethostbyname(self):
    self.do_runf(test_file('sockets/test_gethostbyname.c'), 'success')

  def test_getprotobyname(self):
    self.do_runf(test_file('sockets/test_getprotobyname.c'), 'success')

  def test_socketpair(self):
    self.do_run(r'''
      #include <sys/socket.h>
      #include <stdio.h>
      int main() {
        int fd[2];
        int err;
        err = socketpair(AF_INET, SOCK_STREAM, 0, fd);
        if (err != 0) {
          perror("socketpair error");
          return 1;
        }
        puts("unexpected success.");
      }
    ''', 'socketpair error: Function not implemented', assert_returncode=NON_ZERO)

  def test_link(self):
    self.do_run(r'''
#include <netdb.h>

#include <sys/types.h>
#include <sys/socket.h>

int main () {
    void* thing = gethostbyname("bing.com");
    ssize_t rval = recv (0, thing, 0, 0);
    rval = send (0, thing, 0, 0);
    return 0;
}''', '', force_c=True)

  def test_linking_recv(self):
    self.do_run(r'''
      #include <sys/types.h>
      #include <sys/socket.h>
      int main(void) {
        recv(0, 0, 0, 0);
        return 0;
      }
    ''', '', force_c=True)

  def test_linking_send(self):
    self.do_run(r'''
      #include <sys/types.h>
      #include <sys/socket.h>
      int main(void) {
        send(0, 0, 0, 0);
        return 0;
      }
    ''', '', force_c=True)

  # This test verifies that function names embedded into the build with --js-library (JS functions exported to wasm)
  # are minified when -O3 is used
  def test_js_function_names_are_minified(self):
    def check_size(f, expected_size):
      if not os.path.isfile(f):
        return # Nonexistent file passes in this check
      obtained_size = os.path.getsize(f)
      print('size of generated ' + f + ': ' + str(obtained_size))
      try_delete(f)
      self.assertLess(obtained_size, expected_size)

    self.run_process([PYTHON, test_file('gen_many_js_functions.py'), 'library_long.js', 'main_long.c'])
    for wasm in [[], ['-s', 'WASM=0']]:
      # Currently we rely on Closure for full minification of every appearance of JS function names.
      # TODO: Add minification also for non-Closure users and add [] to this list to test minification without Closure.
      for closure in [['--closure=1']]:
        args = [EMCC, '-O3', '--js-library', 'library_long.js', 'main_long.c', '-o', 'a.html'] + wasm + closure
        print(' '.join(args))
        self.run_process(args)

        ret = self.run_process(config.NODE_JS + ['a.js'], stdout=PIPE).stdout
        self.assertTextDataIdentical('Sum of numbers from 1 to 1000: 500500 (expected 500500)', ret.strip())

        check_size('a.js', 150000)
        check_size('a.wasm', 80000)

  # Checks that C++ exceptions managing invoke_*() wrappers will not be generated if exceptions are disabled
  def test_no_invoke_functions_are_generated_if_exception_catching_is_disabled(self):
    self.skipTest('Skipping other.test_no_invoke_functions_are_generated_if_exception_catching_is_disabled: Enable after new version of fastcomp has been tagged')
    for args in [[], ['-s', 'WASM=0']]:
      self.run_process([EMXX, test_file('hello_world.cpp'), '-s', 'DISABLE_EXCEPTION_CATCHING', '-o', 'a.html'] + args)
      output = read_file('a.js')
      self.assertContained('_main', output) # Smoke test that we actually compiled
      self.assertNotContained('invoke_', output)

  # Verifies that only the minimal needed set of invoke_*() functions will be generated when C++ exceptions are enabled
  def test_no_excessive_invoke_functions_are_generated_when_exceptions_are_enabled(self):
    self.skipTest('Skipping other.test_no_excessive_invoke_functions_are_generated_when_exceptions_are_enabled: Enable after new version of fastcomp has been tagged')
    for args in [[], ['-s', 'WASM=0']]:
      self.run_process([EMXX, test_file('invoke_i.cpp'), '-s', 'DISABLE_EXCEPTION_CATCHING=0', '-o', 'a.html'] + args)
      output = read_file('a.js')
      self.assertContained('invoke_i', output)
      self.assertNotContained('invoke_ii', output)
      self.assertNotContained('invoke_v', output)

  def test_emscripten_metadata(self):
    self.run_process([EMCC, test_file('hello_world.c')])
    self.assertNotIn(b'emscripten_metadata', read_binary('a.out.wasm'))

    self.run_process([EMCC, test_file('hello_world.c'),
                      '-s', 'EMIT_EMSCRIPTEN_METADATA'])
    self.assertIn(b'emscripten_metadata', read_binary('a.out.wasm'))

    # Test is standalone mode too.
    self.run_process([EMCC, test_file('hello_world.c'), '-o', 'out.wasm',
                      '-s', 'EMIT_EMSCRIPTEN_METADATA'])
    self.assertIn(b'emscripten_metadata', read_binary('out.wasm'))

    # make sure wasm executes correctly
    ret = self.run_process(config.NODE_JS + ['a.out.js'], stdout=PIPE).stdout
    self.assertContained('hello, world!\n', ret)

  @parameterized({
    'O0': (False, ['-O0']), # noqa
    'O0_emit': (True, ['-O0', '-s', 'EMIT_EMSCRIPTEN_LICENSE']), # noqa
    'O2': (False, ['-O2']), # noqa
    'O2_emit': (True, ['-O2', '-s', 'EMIT_EMSCRIPTEN_LICENSE']), # noqa
    'O2_js_emit': (True, ['-O2', '-s', 'EMIT_EMSCRIPTEN_LICENSE', '-s', 'WASM=0']), # noqa
    'O2_closure': (False, ['-O2', '--closure=1']), # noqa
    'O2_closure_emit': (True, ['-O2', '-s', 'EMIT_EMSCRIPTEN_LICENSE', '--closure=1']), # noqa
    'O2_closure_js_emit': (True, ['-O2', '-s', 'EMIT_EMSCRIPTEN_LICENSE', '--closure=1', '-s', 'WASM=0']), # noqa
  })
  def test_emscripten_license(self, expect_license, args):
    # fastcomp does not support the new license flag
    self.run_process([EMCC, test_file('hello_world.c')] + args)
    js = read_file('a.out.js')
    licenses_found = len(re.findall('Copyright [0-9]* The Emscripten Authors', js))
    if expect_license:
      self.assertNotEqual(licenses_found, 0, 'Unable to find license block in output file!')
      self.assertEqual(licenses_found, 1, 'Found too many license blocks in the output file!')
    else:
      self.assertEqual(licenses_found, 0, 'Found a license block in the output file, but it should not have been there!')

  # This test verifies that the generated exports from wasm module only reference the
  # unminified exported name exactly once.  (need to contain the export name once for unminified
  # access from calling code, and should not have the unminified name exist more than once, that
  # would be wasteful for size)
  def test_function_exports_are_small(self):
    def test(args, closure, opt):
      extra_args = args + opt + closure
      print(extra_args)
      args = [EMCC, test_file('long_function_name_in_export.c'), '-o', 'a.html', '-s', 'ENVIRONMENT=web', '-s', 'DECLARE_ASM_MODULE_EXPORTS=0', '-Werror'] + extra_args
      self.run_process(args)

      output = read_file('a.js')
      try_delete('a.js')
      self.assertNotContained('asm["_thisIsAFunctionExportedFromAsmJsOrWasmWithVeryLongFunction"]', output)

      # TODO: Add stricter testing when Wasm side is also optimized: (currently Wasm does still need
      # to reference exports multiple times)
      if 'WASM=0' in args:
        num_times_export_is_referenced = output.count('thisIsAFunctionExportedFromAsmJsOrWasmWithVeryLongFunction')
        self.assertEqual(num_times_export_is_referenced, 1)

    for closure in [[], ['--closure=1']]:
      for opt in [['-O2'], ['-O3'], ['-Os']]:
        test(['-s', 'WASM=0'], closure, opt)
        test(['-s', 'WASM_ASYNC_COMPILATION=0'], closure, opt)

  # TODO: Debug why the code size is different on Windows and Mac. Also, for
  # some unknown reason (at time of writing), this test is not skipped on the
  # Windows and Mac autorollers, despite the bot being correctly configured to
  # skip this test in all three platforms (Linux, Mac, and Windows).
  # The no_windows/no_mac decorators also solve that problem.
  @no_windows("Code size is slightly different on Windows")
  @no_mac("Code size is slightly different on Mac")
  @parameterized({
    'hello_world_wasm': ('hello_world', False, True),
    'hello_world_wasm2js': ('hello_world', True, True),
    'random_printf_wasm': ('random_printf', False),
    'random_printf_wasm2js': ('random_printf', True),
    'hello_webgl_wasm': ('hello_webgl', False),
    'hello_webgl_wasm2js': ('hello_webgl', True),
    'hello_webgl2_wasm': ('hello_webgl2', False),
    'hello_webgl2_wasm2js': ('hello_webgl2', True),
  })
  def test_minimal_runtime_code_size(self, test_name, js, compare_js_output=False):
    smallest_code_size_args = ['-s', 'MINIMAL_RUNTIME=2',
                               '-s', 'ENVIRONMENT=web',
                               '-s', 'TEXTDECODER=2',
                               '-s', 'ABORTING_MALLOC=0',
                               '-s', 'ALLOW_MEMORY_GROWTH=0',
                               '-s', 'SUPPORT_ERRNO=0',
                               '-s', 'DECLARE_ASM_MODULE_EXPORTS',
                               '-s', 'MALLOC=emmalloc',
                               '-s', 'GL_EMULATE_GLES_VERSION_STRING_FORMAT=0',
                               '-s', 'GL_EXTENSIONS_IN_PREFIXED_FORMAT=0',
                               '-s', 'GL_SUPPORT_AUTOMATIC_ENABLE_EXTENSIONS=0',
                               '-s', 'GL_SUPPORT_SIMPLE_ENABLE_EXTENSIONS=0',
                               '-s', 'GL_TRACK_ERRORS=0',
                               '-s', 'GL_SUPPORT_EXPLICIT_SWAP_CONTROL=0',
                               '-s', 'GL_POOL_TEMP_BUFFERS=0',
                               '-s', 'MIN_CHROME_VERSION=58',
                               '-s', 'GL_WORKAROUND_SAFARI_GETCONTEXT_BUG=0',
                               '-s', 'NO_FILESYSTEM',
                               '--output_eol', 'linux',
                               '-Oz',
                               '--closure=1',
                               '-DNDEBUG',
                               '-ffast-math']

    wasm2js = ['-s', 'WASM=0', '--memory-init-file', '1']

    hello_world_sources = [test_file('small_hello_world.c'),
                           '-s', 'USES_DYNAMIC_ALLOC=0']
    random_printf_sources = [test_file('hello_random_printf.c'),
                             '-s', 'USES_DYNAMIC_ALLOC=0',
                             '-s', 'SINGLE_FILE']
    hello_webgl_sources = [test_file('minimal_webgl/main.cpp'),
                           test_file('minimal_webgl/webgl.c'),
                           '--js-library', test_file('minimal_webgl/library_js.js'),
                           '-s', 'USES_DYNAMIC_ALLOC', '-lwebgl.js',
                           '-s', 'MODULARIZE']
    hello_webgl2_sources = hello_webgl_sources + ['-s', 'MAX_WEBGL_VERSION=2']

    sources = {
      'hello_world': hello_world_sources,
      'random_printf': random_printf_sources,
      'hello_webgl': hello_webgl_sources,
      'hello_webgl2': hello_webgl2_sources}[test_name]

    def print_percent(actual, expected):
      if actual == expected:
        return ''
      return ' ({:+.2f}%)'.format((actual - expected) * 100.0 / expected)

    outputs = ['a.html', 'a.js']

    args = smallest_code_size_args[:]

    if js:
      outputs += ['a.mem']
      args += wasm2js
      test_name += '_wasm2js'
    else:
      outputs += ['a.wasm']
      test_name += '_wasm'

    if 'SINGLE_FILE' in sources:
      outputs = ['a.html']

    results_file = test_file('code_size', test_name + '.json')

    expected_results = {}
    try:
      expected_results = json.loads(read_file(results_file))
    except Exception:
      if not common.EMTEST_REBASELINE:
        raise

    args = [EMCC, '-o', 'a.html'] + args + sources
    print(shared.shlex_join(args))
    self.run_process(args)

    def get_file_gzipped_size(f):
      f_gz = f + '.gz'
      with gzip.open(f_gz, 'wb') as gzf:
        gzf.write(read_binary(f))
      size = os.path.getsize(f_gz)
      try_delete(f_gz)
      return size

    # For certain tests, don't just check the output size but check
    # the full JS output matches the expectations.  That means that
    # any change that touches those core lines of output will need
    # to rebaseline this test.  However:
    # a) such changes deserve extra scrutiny
    # b) such changes should be few and far between
    # c) rebaselining is trivial (just run with EMTEST_REBASELINE=1)
    # Note that we do not compare the full wasm output since that is
    # even more fragile and can change with LLVM updates.
    if compare_js_output:
      js_out = test_file('code_size', test_name + '.js')
      terser = shared.get_npm_cmd('terser')
      # N.b. this requires node in PATH, it does not run against NODE from
      # Emscripten config file. If you have this line fail, make sure 'node' is
      # visible in PATH.
      self.run_process(terser + ['-b', 'beautify=true', 'a.js', '-o', 'pretty.js'])
      self.assertFileContents(js_out, read_file('pretty.js'))

    obtained_results = {}
    total_output_size = 0
    total_expected_size = 0
    total_output_size_gz = 0
    total_expected_size_gz = 0
    for f in outputs:
      f_gz = f + '.gz'
      expected_size = expected_results[f] if f in expected_results else float('inf')
      expected_size_gz = expected_results[f_gz] if f_gz in expected_results else float('inf')
      size = os.path.getsize(f)
      size_gz = get_file_gzipped_size(f)

      obtained_results[f] = size
      obtained_results[f_gz] = size_gz

      if size != expected_size and (f.endswith('.js') or f.endswith('.html')):
        print('Contents of ' + f + ': ')
        print(read_file(f))

      print('size of ' + f + ' == ' + str(size) + ', expected ' + str(expected_size) + ', delta=' + str(size - expected_size) + print_percent(size, expected_size))
      print('size of ' + f_gz + ' == ' + str(size_gz) + ', expected ' + str(expected_size_gz) + ', delta=' + str(size_gz - expected_size_gz) + print_percent(size_gz, expected_size_gz))

      # Hack: Generated .mem initializer files have different sizes on different
      # platforms (Windows gives x, CircleCI Linux gives x-17 bytes, my home
      # Linux gives x+2 bytes..). Likewise asm.js files seem to be affected by
      # the LLVM IR text names, which lead to asm.js names, which leads to
      # difference code size, which leads to different relooper choices,
      # as a result leading to slightly different total code sizes.
      # Also as of July 16, 2020, wasm2js files have different sizes on
      # different platforms (Windows and MacOS improved to give a slightly
      # better thing than Linux does, which didn't change; this just
      # started to happen on CI, not in response to a code update, so it
      # may have been present all along but just noticed now; it only
      # happens in wasm2js, so it may be platform-nondeterminism in closure
      # compiler).
      # TODO: identify what is causing this. meanwhile allow some amount of slop
      if not common.EMTEST_REBASELINE:
        if js:
          slop = 30
        else:
          slop = 20
        if size <= expected_size + slop and size >= expected_size - slop:
          size = expected_size

      # N.B. even though the test code above prints out gzip compressed sizes, regression testing is done against uncompressed sizes
      # this is because optimizing for compressed sizes can be unpredictable and sometimes counterproductive
      total_output_size += size
      total_expected_size += expected_size

      total_output_size_gz += size_gz
      total_expected_size_gz += expected_size_gz

    obtained_results['total'] = total_output_size
    obtained_results['total_gz'] = total_output_size_gz
    print('Total output size=' + str(total_output_size) + ' bytes, expected total size=' + str(total_expected_size) + ', delta=' + str(total_output_size - total_expected_size) + print_percent(total_output_size, total_expected_size))
    print('Total output size gzipped=' + str(total_output_size_gz) + ' bytes, expected total size gzipped=' + str(total_expected_size_gz) + ', delta=' + str(total_output_size_gz - total_expected_size_gz) + print_percent(total_output_size_gz, total_expected_size_gz))

    if common.EMTEST_REBASELINE:
      open(results_file, 'w').write(json.dumps(obtained_results, indent=2) + '\n')
    else:
      if total_output_size > total_expected_size:
        print('Oops, overall generated code size regressed by ' + str(total_output_size - total_expected_size) + ' bytes!')
      if total_output_size < total_expected_size:
        print('Hey amazing, overall generated code size was improved by ' + str(total_expected_size - total_output_size) + ' bytes! Rerun test with other.test_minimal_runtime_code_size with EMTEST_REBASELINE=1 to update the expected sizes!')
      self.assertEqual(total_output_size, total_expected_size)

  # Tests the library_c_preprocessor.js functionality.
  def test_c_preprocessor(self):
    self.run_process([EMXX, test_file('test_c_preprocessor.c'), '--js-library', path_from_root('src/library_c_preprocessor.js'), '-s', 'DEFAULT_LIBRARY_FUNCS_TO_INCLUDE=$remove_cpp_comments_in_shaders,$preprocess_c_code'])
    normal = self.run_js('a.out.js')
    print(str(normal))

  # Test that legacy settings that have been fixed to a specific value and their value can no longer be changed,
  def test_legacy_settings_forbidden_to_change(self):
    stderr = self.expect_fail([EMCC, '-s', 'MEMFS_APPEND_TO_TYPED_ARRAYS=0', test_file('hello_world.c')])
    self.assertContained('MEMFS_APPEND_TO_TYPED_ARRAYS=0 is no longer supported', stderr)

    self.run_process([EMCC, '-s', 'MEMFS_APPEND_TO_TYPED_ARRAYS', test_file('hello_world.c')])
    self.run_process([EMCC, '-s', 'PRECISE_I64_MATH=2', test_file('hello_world.c')])

  def test_jsmath(self):
    self.run_process([EMXX, test_file('other/jsmath.cpp'), '-Os', '-o', 'normal.js', '--closure', '0'])
    normal_js_size = os.path.getsize('normal.js')
    normal_wasm_size = os.path.getsize('normal.wasm')
    self.run_process([EMXX, test_file('other/jsmath.cpp'), '-Os', '-o', 'jsmath.js', '-s', 'JS_MATH', '--closure', '0'])
    jsmath_js_size = os.path.getsize('jsmath.js')
    jsmath_wasm_size = os.path.getsize('jsmath.wasm')
    # js math increases JS size, but decreases wasm, and wins overall
    # it would win more with closure, but no point in making the test slower)
    self.assertLess(normal_js_size, jsmath_js_size)
    self.assertLess(jsmath_wasm_size, normal_wasm_size)
    self.assertLess(jsmath_js_size + jsmath_wasm_size, 0.90 * (normal_js_size + normal_wasm_size))
    # js math has almost identical output, but misses some corner cases, 4 out of 34
    normal = self.run_js('normal.js').splitlines()
    jsmath = self.run_js('jsmath.js').splitlines()
    assert len(normal) == len(jsmath)
    diff = 0
    for i in range(len(normal)):
      if normal[i] != jsmath[i]:
        diff += 1
    self.assertEqual(diff, 4)

  def test_strict_mode_hello_world(self):
    # Verify that strict mode can be used for simple hello world program both
    # via the environment EMCC_STRICT=1 and from the command line `-s STRICT`
    cmd = [EMCC, test_file('hello_world.c'), '-s', 'STRICT']
    self.run_process(cmd)
    with env_modify({'EMCC_STRICT': '1'}):
      self.do_runf(test_file('hello_world.c'), 'hello, world!')

  def test_legacy_settings(self):
    cmd = [EMCC, test_file('hello_world.c'), '-s', 'SPLIT_MEMORY=0']

    # By default warnings are not shown
    stderr = self.run_process(cmd, stderr=PIPE).stderr
    self.assertNotContained('warning', stderr)

    # Adding or -Wlegacy-settings enables the warning
    stderr = self.run_process(cmd + ['-Wlegacy-settings'], stderr=PIPE).stderr
    self.assertContained('warning: use of legacy setting: SPLIT_MEMORY', stderr)
    self.assertContained('[-Wlegacy-settings]', stderr)

  def test_strict_mode_legacy_settings(self):
    cmd = [EMCC, test_file('hello_world.c'), '-s', 'SPLIT_MEMORY=0']
    self.run_process(cmd)

    stderr = self.expect_fail(cmd + ['-s', 'STRICT'])
    self.assertContained('legacy setting used in strict mode: SPLIT_MEMORY', stderr)

    with env_modify({'EMCC_STRICT': '1'}):
      stderr = self.expect_fail(cmd)
      self.assertContained('legacy setting used in strict mode: SPLIT_MEMORY', stderr)

  def test_strict_mode_legacy_settings_runtime(self):
    # Verify that legacy settings are not accessible at runtime under strict
    # mode.
    self.set_setting('RETAIN_COMPILER_SETTINGS')
    src = r'''\
    #include <stdio.h>
    #include <emscripten.h>

    int main() {
      printf("BINARYEN_METHOD: %s\n", (char*)emscripten_get_compiler_setting("BINARYEN_METHOD"));
      return 0;
    }
    '''
    self.do_run(src, 'BINARYEN_METHOD: native-wasm')
    with env_modify({'EMCC_STRICT': '1'}):
      self.do_run(src, 'invalid compiler setting: BINARYEN_METHOD')
    self.set_setting('STRICT')
    self.do_run(src, 'invalid compiler setting: BINARYEN_METHOD')

  def test_renamed_setting(self):
    # Verify that renamed settings are available by either name (when not in
    # strict mode.
    self.set_setting('RETAIN_COMPILER_SETTINGS')
    src = r'''\
    #include <stdio.h>
    #include <emscripten.h>

    int main() {
      printf("%d %d\n",
        emscripten_get_compiler_setting("BINARYEN_ASYNC_COMPILATION"),
        emscripten_get_compiler_setting("WASM_ASYNC_COMPILATION"));
      return 0;
    }
    '''

    # Setting the new name should set both
    self.set_setting('WASM_ASYNC_COMPILATION', 0)
    self.do_run(src, '0 0')
    self.set_setting('WASM_ASYNC_COMPILATION')
    self.do_run(src, '1 1')
    self.clear_setting('WASM_ASYNC_COMPILATION')

    # Setting the old name should set both
    self.set_setting('BINARYEN_ASYNC_COMPILATION', 0)
    self.do_run(src, '0 0')
    self.set_setting('BINARYEN_ASYNC_COMPILATION')
    self.do_run(src, '1 1')

  def test_strict_mode_legacy_settings_library(self):
    create_file('lib.js', r'''
#if SPLIT_MEMORY
#endif
''')
    cmd = [EMCC, test_file('hello_world.c'), '-o', 'out.js', '--js-library', 'lib.js']
    self.run_process(cmd)
    self.assertContained('ReferenceError: SPLIT_MEMORY is not defined', self.expect_fail(cmd + ['-s', 'STRICT']))
    with env_modify({'EMCC_STRICT': '1'}):
      self.assertContained('ReferenceError: SPLIT_MEMORY is not defined', self.expect_fail(cmd))

  def test_strict_mode_link_cxx(self):
    # In strict mode C++ programs fail to link unless run with `em++`.
    self.run_process([EMXX, '-sSTRICT', test_file('hello_libcxx.cpp')])
    err = self.expect_fail([EMCC, '-sSTRICT', test_file('hello_libcxx.cpp')])
    self.assertContained('undefined symbol: std::__2::cout', err)

  def test_strict_mode_override(self):
    create_file('empty.c', '')
    # IGNORE_MISSING_MAIN default to 1 so this works by default
    self.run_process([EMCC, 'empty.c'])
    # strict mode disables it causing a link error
    self.expect_fail([EMCC, '-sSTRICT', 'empty.c'])
    # explicly setting IGNORE_MISSING_MAIN overrides the STRICT setting
    self.run_process([EMCC, '-sSTRICT', '-sIGNORE_MISSING_MAIN', 'empty.c'])

  def test_safe_heap_log(self):
    self.set_setting('SAFE_HEAP')
    self.set_setting('SAFE_HEAP_LOG')
    self.set_setting('EXIT_RUNTIME')
    src = read_file(test_file('hello_world.c'))
    self.do_run(src, 'SAFE_HEAP load: ')

    self.set_setting('WASM', 0)
    self.do_run(src, 'SAFE_HEAP load: ')

  def test_mini_printfs(self):
    def test(code):
      with open('src.c', 'w') as f:
        f.write('''
          #include <stdio.h>
          void* unknown_value;
          int main() {
            %s
          }
        ''' % code)
      self.run_process([EMCC, 'src.c', '-O1'])
      return os.path.getsize('a.out.wasm')

    i = test('printf("%d", *(int*)unknown_value);')
    f = test('printf("%f", *(double*)unknown_value);')
    lf = test('printf("%Lf", *(long double*)unknown_value);')
    both = test('printf("%d", *(int*)unknown_value); printf("%Lf", *(long double*)unknown_value);')
    print(f'int:{i} float:{f} double:{lf}: both{both}')

    # iprintf is much smaller than printf with float support
    self.assertGreater(i, f - 3400)
    self.assertLess(i, f - 3000)
    # __small_printf is somewhat smaller than printf with long double support
    self.assertGreater(f, lf - 900)
    self.assertLess(f, lf - 500)
    # both is a little bigger still
    self.assertGreater(lf, both - 110)
    self.assertLess(lf, both - 50)

  @parameterized({
    'normal': ([], '''\
0.000051 => -5.123719529365189373493194580078e-05
0.000051 => -5.123719300544352718866300544498e-05
0.000051 => -5.123719300544352718866300544498e-05
'''),
    'full_long_double': (['-s', 'PRINTF_LONG_DOUBLE'], '''\
0.000051 => -5.123719529365189373493194580078e-05
0.000051 => -5.123719300544352718866300544498e-05
0.000051 => -5.123719300544352710023893104250e-05
'''),
  })
  def test_long_double_printing(self, args, expected):
    create_file('src.cpp', r'''
#include <stdio.h>

int main(void) {
    float f = 5.123456789e-5;
    double d = 5.123456789e-5;
    long double ld = 5.123456789e-5;
    printf("%f => %.30e\n", f, f  / (f - 1));
    printf("%f => %.30e\n", d, d / (d - 1));
    printf("%Lf => %.30Le\n", ld, ld / (ld - 1));
}
    ''')
    self.run_process([EMXX, 'src.cpp'] + args)
    self.assertContained(expected, self.run_js('a.out.js'))

  # Tests that passing -s MALLOC=none will not include system malloc() to the build.
  def test_malloc_none(self):
    stderr = self.expect_fail([EMCC, test_file('malloc_none.c'), '-s', 'MALLOC=none'])
    self.assertContained('undefined symbol: malloc', stderr)

  @parameterized({
    'c': ['c'],
    'cpp': ['cpp'],
  })
  def test_lsan_leaks(self, ext):
    self.do_smart_test(test_file('other/test_lsan_leaks.' + ext),
                       emcc_args=['-fsanitize=leak', '-s', 'ALLOW_MEMORY_GROWTH'],
                       assert_returncode=NON_ZERO, literals=[
      'Direct leak of 2048 byte(s) in 1 object(s) allocated from',
      'Direct leak of 1337 byte(s) in 1 object(s) allocated from',
      'Direct leak of 42 byte(s) in 1 object(s) allocated from',
    ])

  @parameterized({
    'c': ['c', [
      r'in malloc .*lsan_interceptors\.cpp:\d+:\d+',
      r'(?im)in f (|[/a-z\.]:).*/test_lsan_leaks\.c:6:21$',
      r'(?im)in main (|[/a-z\.]:).*/test_lsan_leaks\.c:10:16$',
      r'(?im)in main (|[/a-z\.]:).*/test_lsan_leaks\.c:12:3$',
      r'(?im)in main (|[/a-z\.]:).*/test_lsan_leaks\.c:13:3$',
    ]],
    'cpp': ['cpp', [
      r'in operator new\[\]\(unsigned long\) .*lsan_interceptors\.cpp:\d+:\d+',
      r'(?im)in f\(\) (|[/a-z\.]:).*/test_lsan_leaks\.cpp:4:21$',
      r'(?im)in main (|[/a-z\.]:).*/test_lsan_leaks\.cpp:8:16$',
      r'(?im)in main (|[/a-z\.]:).*/test_lsan_leaks\.cpp:10:3$',
      r'(?im)in main (|[/a-z\.]:).*/test_lsan_leaks\.cpp:11:3$',
    ]],
  })
  def test_lsan_stack_trace(self, ext, regexes):
    self.do_smart_test(test_file('other/test_lsan_leaks.' + ext),
                       emcc_args=['-fsanitize=leak', '-s', 'ALLOW_MEMORY_GROWTH', '-gsource-map'],
                       assert_returncode=NON_ZERO, literals=[
      'Direct leak of 2048 byte(s) in 1 object(s) allocated from',
      'Direct leak of 1337 byte(s) in 1 object(s) allocated from',
      'Direct leak of 42 byte(s) in 1 object(s) allocated from',
    ], regexes=regexes)

  @parameterized({
    'c': ['c'],
    'cpp': ['cpp'],
  })
  def test_lsan_no_leak(self, ext):
    self.do_smart_test(test_file('other/test_lsan_no_leak.' + ext),
                       emcc_args=['-fsanitize=leak', '-s', 'ALLOW_MEMORY_GROWTH', '-s', 'ASSERTIONS=0'],
                       regexes=[r'^\s*$'])

  def test_lsan_no_stack_trace(self):
    self.do_smart_test(test_file('other/test_lsan_leaks.c'),
                       emcc_args=['-fsanitize=leak', '-s', 'ALLOW_MEMORY_GROWTH', '-DDISABLE_CONTEXT'],
                       assert_returncode=NON_ZERO, literals=[
      'Direct leak of 3427 byte(s) in 3 object(s) allocated from:',
      'SUMMARY: LeakSanitizer: 3427 byte(s) leaked in 3 allocation(s).',
    ])

  def test_asan_null_deref(self):
    self.do_smart_test(test_file('other/test_asan_null_deref.c'),
                       emcc_args=['-fsanitize=address', '-sALLOW_MEMORY_GROWTH=1'],
                       assert_returncode=NON_ZERO, literals=[
      'AddressSanitizer: null-pointer-dereference on address',
    ])

  def test_asan_no_stack_trace(self):
    self.do_smart_test(test_file('other/test_lsan_leaks.c'),
                       emcc_args=['-fsanitize=address', '-sALLOW_MEMORY_GROWTH=1', '-DDISABLE_CONTEXT', '-s', 'EXIT_RUNTIME'],
                       assert_returncode=NON_ZERO, literals=[
      'Direct leak of 3427 byte(s) in 3 object(s) allocated from:',
      'SUMMARY: AddressSanitizer: 3427 byte(s) leaked in 3 allocation(s).',
    ])

  def test_asan_pthread_stubs(self):
    self.do_smart_test(test_file('other/test_asan_pthread_stubs.c'), emcc_args=['-fsanitize=address', '-sALLOW_MEMORY_GROWTH'])

  def test_asan_strncpy(self):
    # Regression test for asan false positives in strncpy:
    # https://github.com/emscripten-core/emscripten/issues/14618
    self.do_smart_test(test_file('other/test_asan_strncpy.c'), emcc_args=['-fsanitize=address', '-sALLOW_MEMORY_GROWTH'])

  @node_pthreads
  def test_proxy_to_pthread_stack(self):
    # Check that the proxied main gets run with TOTAL_STACK setting and not
    # DEFAULT_PTHREAD_STACK_SIZE.
    self.do_smart_test(test_file('other/test_proxy_to_pthread_stack.c'),
                       ['success'],
                       emcc_args=['-s', 'USE_PTHREADS', '-s', 'PROXY_TO_PTHREAD', '-s', 'DEFAULT_PTHREAD_STACK_SIZE=64kb', '-s', 'TOTAL_STACK=128kb', '-s', 'EXIT_RUNTIME'])

  @parameterized({
    'async': ['-s', 'WASM_ASYNC_COMPILATION'],
    'sync': ['-s', 'WASM_ASYNC_COMPILATION=0'],
  })
  def test_offset_converter(self, *args):
    self.do_smart_test(test_file('other/test_offset_converter.c'),
                       emcc_args=['-s', 'USE_OFFSET_CONVERTER', '-gsource-map'] + list(args), literals=['ok'])

  @no_windows('ptys and select are not available on windows')
  def test_build_error_color(self):
    create_file('src.c', 'int main() {')
    returncode, output = self.run_on_pty([EMCC, 'src.c'])
    self.assertNotEqual(returncode, 0)
    self.assertIn(b"\x1b[1msrc.c:1:13: \x1b[0m\x1b[0;1;31merror: \x1b[0m\x1b[1mexpected '}'\x1b[0m", output)
    self.assertIn(b"\x1b[31merror: ", output)

  @parameterized({
    'fno_diagnostics_color': ['-fno-diagnostics-color'],
    'fdiagnostics_color_never': ['-fdiagnostics-color=never'],
  })
  @no_windows('ptys and select are not available on windows')
  def test_pty_no_color(self, flag):
    create_file('src.c', 'int main() {')

    returncode, output = self.run_on_pty([EMCC, flag, 'src.c'])
    self.assertNotEqual(returncode, 0)
    self.assertNotIn(b'\x1b', output)

  def test_sanitizer_color(self):
    create_file('src.c', '''
      #include <emscripten.h>
      int main() {
        int *p = 0, q;
        EM_ASM({ Module.printWithColors = true; });
        q = *p;
      }
    ''')
    self.run_process([EMCC, '-fsanitize=null', 'src.c'])
    output = self.run_js('a.out.js')
    self.assertIn('\x1b[1msrc.c', output)

  def test_main_reads_params(self):
    create_file('no.c', '''
      int main() {
        return 42;
      }
    ''')
    self.run_process([EMCC, 'no.c', '-O3', '-o', 'no.js'])
    no = os.path.getsize('no.js')
    create_file('yes.c', '''
      int main(int argc, char **argv) {
        return argc;
      }
    ''')
    self.run_process([EMCC, 'yes.c', '-O3', '-o', 'yes.js'])
    yes = os.path.getsize('yes.js')
    # not having to set up argc/argv allows us to avoid including a
    # significant amount of JS for string support (which is not needed
    # otherwise in such a trivial program).
    self.assertLess(no, 0.95 * yes)

  def test_INCOMING_MODULE_JS_API(self):
    def test(args):
      self.run_process([EMCC, test_file('hello_world.c'), '-O3', '--closure=1', '-sENVIRONMENT=node,shell'] + args)
      for engine in config.JS_ENGINES:
        self.assertContained('hello, world!', self.run_js('a.out.js', engine=engine))
      # ignore \r which on windows can increase the size
      return len(read_file('a.out.js').replace('\r', ''))
    normal = test([])
    changed = test(['-s', 'INCOMING_MODULE_JS_API=[]'])
    print('sizes', normal, changed)
    # Changing this option to [] should decrease code size.
    self.assertLess(changed, normal)
    # Check an absolute code size as well, with some slack.
    self.assertLess(abs(changed - 5001), 150)

  def test_llvm_includes(self):
    create_file('atomics.c', '#include <stdatomic.h>')
    self.build('atomics.c')

  def test_mmap_and_munmap(self):
    emcc_args = []
    for f in ['data_ro.dat', 'data_rw.dat']:
        create_file(f, 'Test file')
        emcc_args.extend(['--embed-file', f])
    self.do_other_test('test_mmap_and_munmap.cpp', emcc_args)

  def test_mmap_and_munmap_anonymous(self):
    self.do_other_test('test_mmap_and_munmap_anonymous.cpp', emcc_args=['-s', 'NO_FILESYSTEM'])

  def test_mmap_and_munmap_anonymous_asan(self):
    self.do_other_test('test_mmap_and_munmap_anonymous.cpp', emcc_args=['-s', 'NO_FILESYSTEM', '-fsanitize=address', '-s', 'ALLOW_MEMORY_GROWTH'])

  def test_mmap_memorygrowth(self):
    self.do_other_test('test_mmap_memorygrowth.cpp', ['-s', 'ALLOW_MEMORY_GROWTH'])

  def test_files_and_module_assignment(self):
    # a pre-js can set Module to a new object or otherwise undo file preloading/
    # embedding changes to Module.preRun. we show an error to avoid confusion
    create_file('pre.js', 'Module = {};')
    create_file('src.cpp', r'''
      #include <stdio.h>
      int main() {
        printf("file exists: %d\n", !!fopen("src.cpp", "rb"));
      }
    ''')
    self.run_process([EMXX, 'src.cpp', '--pre-js', 'pre.js', '--embed-file', 'src.cpp'])
    result = self.run_js('a.out.js', assert_returncode=NON_ZERO)
    self.assertContained('Module.preRun should exist because file support used it; did a pre-js delete it?', result)

    def test_error(pre):
      create_file('pre.js', pre)
      self.run_process([EMXX, 'src.cpp', '--pre-js', 'pre.js', '--embed-file', 'src.cpp'])
      result = self.run_js('a.out.js', assert_returncode=NON_ZERO)
      self.assertContained('All preRun tasks that exist before user pre-js code should remain after; did you replace Module or modify Module.preRun?', result)

    # error if the user replaces Module or Module.preRun
    test_error('Module = { preRun: [] };')
    test_error('Module.preRun = [];')

  def test_EMSCRIPTEN_and_STRICT(self):
    # __EMSCRIPTEN__ is the proper define; we support EMSCRIPTEN for legacy
    # code, unless STRICT is enabled.
    create_file('src.c', '''
      #ifndef EMSCRIPTEN
      #error "not defined"
      #endif
    ''')
    self.run_process([EMCC, 'src.c', '-c'])
    self.expect_fail([EMCC, 'src.c', '-s', 'STRICT', '-c'])

  def test_exception_settings(self):
    for catching, throwing, opts in itertools.product([0, 1], repeat=3):
      cmd = [EMXX, test_file('other/exceptions_modes_symbols_defined.cpp'), '-s', 'DISABLE_EXCEPTION_THROWING=%d' % (1 - throwing), '-s', 'DISABLE_EXCEPTION_CATCHING=%d' % (1 - catching), '-O%d' % opts]
      print(cmd)
      if not throwing and not catching:
        self.assertContained('DISABLE_EXCEPTION_THROWING was set (likely due to -fno-exceptions), which means no C++ exception throwing support code is linked in, but such support is required', self.expect_fail(cmd))
      elif not throwing and catching:
        self.assertContained('DISABLE_EXCEPTION_THROWING was set (probably from -fno-exceptions) but is not compatible with enabling exception catching (DISABLE_EXCEPTION_CATCHING=0)', self.expect_fail(cmd))
      else:
        self.run_process(cmd)

  def test_fignore_exceptions(self):
    # the new clang flag -fignore-exceptions basically is the same as -s DISABLE_EXCEPTION_CATCHING=1,
    # that is, it allows throwing, but emits no support code for catching.
    self.run_process([EMXX, test_file('other/exceptions_modes_symbols_defined.cpp'), '-s', 'DISABLE_EXCEPTION_CATCHING=0'])
    enable_size = os.path.getsize('a.out.wasm')
    self.run_process([EMXX, test_file('other/exceptions_modes_symbols_defined.cpp'), '-s', 'DISABLE_EXCEPTION_CATCHING'])
    disable_size = os.path.getsize('a.out.wasm')
    self.run_process([EMXX, test_file('other/exceptions_modes_symbols_defined.cpp'), '-s', '-fignore-exceptions'])
    ignore_size = os.path.getsize('a.out.wasm')
    self.assertGreater(enable_size, disable_size)
    self.assertEqual(disable_size, ignore_size)

  @parameterized({
    # exceptions are off by default
    'off':  ([], [], False),
    # enabling exceptions at link and compile works
    'on': (['-fexceptions'], ['-fexceptions'], True),
    # just compile isn't enough as the JS runtime lacks support
    'compile_only': (['-fexceptions'], [], False),
    # just link isn't enough as codegen didn't emit exceptions support
    'link_only': ([], ['-fexceptions'], False),
  })
  def test_f_exception(self, compile_flags, link_flags, expect_caught):
    create_file('src.cpp', r'''
      #include <stdio.h>
      int main () {
        try {
          throw 42;
        } catch (int e) {
          printf("CAUGHT: %d\n", e);
        }
        return 0;
      }
    ''')
    self.run_process([EMXX, 'src.cpp', '-c', '-o', 'src.o'] + compile_flags)
    self.run_process([EMXX, 'src.o'] + link_flags)
    result = self.run_js('a.out.js', assert_returncode=0 if expect_caught else NON_ZERO)
    if not expect_caught:
      self.assertContainedIf('exception catching is disabled, this exception cannot be caught', result, expect_caught)
    self.assertContainedIf('CAUGHT', result, expect_caught)

  def test_exceptions_with_closure_and_without_catching(self):
    # using invokes will require setThrew(), and closure will error if it is not
    # defined. this test checks that we define it even without catching any
    # exceptions (if we did catch exceptions, that would include library code
    # that would use setThrew() anyhow)
    create_file('src.cpp', r'''
      #include <stdio.h>
      #include <emscripten.h>

      struct A {
        ~A() {
          puts("~A");
        }
      };

      int main() {
        // Construct an instance of a class with a destructor, which will cause the
        // use of invokes to ensure its destructor runs.
        A a;
        throw 5;
      }
      ''')
    self.run_process([EMCC, 'src.cpp', '-fexceptions', '--closure=1'])

  def test_assertions_on_internal_api_changes(self):
    create_file('src.c', r'''
      #include <emscripten.h>
      int main(int argc, char **argv) {
        EM_ASM({
          try {
            Module['read'];
            out('it should not be there');
          } catch(e) {
            out('error: ' + e);
          }
        });
      }
    ''')
    self.run_process([EMCC, 'src.c', '-s', 'ASSERTIONS'])
    self.assertContained('Module.read has been replaced with plain read', self.run_js('a.out.js'))

  def test_assertions_on_incoming_module_api_changes(self):
    create_file('pre.js', r'''
      var Module = {
        read: function() {}
      }
    ''')
    self.run_process([EMCC, test_file('hello_world.c'), '-s', 'ASSERTIONS', '--pre-js', 'pre.js'])
    self.assertContained('Module.read option was removed', self.run_js('a.out.js', assert_returncode=NON_ZERO))

  def test_assertions_on_outgoing_module_api_changes(self):
    create_file('src.cpp', r'''
      #include <emscripten.h>
      int main() {
        EM_ASM({
          console.log();
          function check(name) {
            try {
              Module[name];
              console.log("success: " + name);
            } catch(e) {
            }
          }
          check("read");
          // TODO check("setWindowTitle");
          check("wasmBinary");
          check("arguments");
        });
      }
    ''')
    self.run_process([EMXX, 'src.cpp', '-s', 'ASSERTIONS'])
    self.assertContained('''
Aborted(Module.read has been replaced with plain read_ (the initial value can be provided on Module, but after startup the value is only looked for on a local variable of that name))
Aborted(Module.wasmBinary has been replaced with plain wasmBinary (the initial value can be provided on Module, but after startup the value is only looked for on a local variable of that name))
Aborted(Module.arguments has been replaced with plain arguments_ (the initial value can be provided on Module, but after startup the value is only looked for on a local variable of that name))
''', self.run_js('a.out.js'))

  def test_assertions_on_ready_promise(self):
    # check that when assertions are on we give useful error messages for
    # mistakenly thinking the Promise is an instance. I.e., once you could do
    # Module()._main to get an instance and the main function, but after
    # the breaking change in #10697 Module() now returns a promise, and to get
    # the instance you must use .then() to get a callback with the instance.
    create_file('test.js', r'''
      try {
        Module()._main;
      } catch(e) {
        console.log(e);
      }
      try {
        Module().onRuntimeInitialized = 42;
      } catch(e) {
        console.log(e);
      }
    ''')
    self.run_process([EMCC, test_file('hello_world.c'), '-s', 'MODULARIZE', '-s', 'ASSERTIONS', '--extern-post-js', 'test.js'])
    # A return code of 7 is from the unhandled Promise rejection
    out = self.run_js('a.out.js', assert_returncode=7)
    self.assertContained('You are getting _main on the Promise object, instead of the instance. Use .then() to get called back with the instance, see the MODULARIZE docs in src/settings.js', out)
    self.assertContained('You are setting onRuntimeInitialized on the Promise object, instead of the instance. Use .then() to get called back with the instance, see the MODULARIZE docs in src/settings.js', out)

  def test_em_asm_duplicate_strings(self):
    # We had a regression where tow different EM_ASM strings from two diffferent
    # object files were de-duplicated in wasm-emscripten-finalize.  This used to
    # work when we used zero-based index for store the JS strings, but once we
    # switched to absolute addresses the string needs to exist twice in the JS
    # file.
    create_file('foo.c', '''
      #include <emscripten.h>
      void foo() {
        EM_ASM({ console.log('Hello, world!'); });
      }
    ''')
    create_file('main.c', '''
      #include <emscripten.h>

      void foo();

      int main() {
        foo();
        EM_ASM({ console.log('Hello, world!'); });
        return 0;
      }
    ''')
    self.run_process([EMCC, '-c', 'foo.c'])
    self.run_process([EMCC, '-c', 'main.c'])
    self.run_process([EMCC, 'foo.o', 'main.o'])
    self.assertContained('Hello, world!\nHello, world!\n', self.run_js('a.out.js'))

  def test_em_asm_c89(self):
    create_file('src.c', '''
      #include <emscripten/em_asm.h>
      int main() {
        EM_ASM({ console.log('hello'); });
      }\n''')
    self.run_process([EMCC, '-c', 'src.c',
                      '-pedantic', '-Wall', '-Werror',
                      '-Wno-gnu-zero-variadic-macro-arguments'])

  def test_em_asm_strict_c(self):
    create_file('src.c', '''
      #include <emscripten/em_asm.h>
      int main() {
        EM_ASM({ console.log('Hello, world!'); });
      }
    ''')
    result = self.run_process([EMCC, '-std=c11', 'src.c'], stderr=PIPE, check=False)
    self.assertNotEqual(result.returncode, 0)
    self.assertIn('EM_ASM does not work in -std=c* modes, use -std=gnu* modes instead', result.stderr)

  def test_boost_graph(self):
    self.do_smart_test(test_file('test_boost_graph.cpp'),
                       emcc_args=['-s', 'USE_BOOST_HEADERS'])

  def test_setjmp_em_asm(self):
    create_file('src.c', '''
      #include <emscripten.h>
      #include <setjmp.h>

      int main() {
        jmp_buf buf;
        setjmp(buf);
        EM_ASM({
          console.log("hello world");
        });
      }
    ''')
    result = self.run_process([EMCC, 'src.c'], stderr=PIPE, check=False)
    self.assertNotEqual(result.returncode, 0)
    self.assertIn('Cannot use EM_ASM* alongside setjmp/longjmp', result.stderr)
    self.assertIn('Please consider using EM_JS, or move the EM_ASM into another function.', result.stderr)

  def test_missing_stdlibs(self):
    # Certain standard libraries are expected to be useable via -l flags but
    # don't actually exist in our standard library path.  Make sure we don't
    # error out when linking with these flags.
    self.run_process([EMXX, test_file('hello_world.cpp'), '-lm', '-ldl', '-lrt', '-lpthread'])

  def test_supported_linker_flags(self):
    out = self.run_process([EMXX, test_file('hello_world.cpp'), '-Wl,-rpath=foo'], stderr=PIPE).stderr
    self.assertContained('warning: ignoring unsupported linker flag: `-rpath=foo`', out)

    out = self.run_process([EMXX, test_file('hello_world.cpp'), '-Wl,-rpath-link,foo'], stderr=PIPE).stderr
    self.assertContained('warning: ignoring unsupported linker flag: `-rpath-link`', out)

    out = self.run_process([EMXX, test_file('hello_world.cpp'),
                            '-Wl,--no-check-features,-mllvm,--data-sections'], stderr=PIPE).stderr
    self.assertNotContained('warning: ignoring unsupported linker flag', out)

    out = self.run_process([EMXX, test_file('hello_world.cpp'), '-Wl,-allow-shlib-undefined'], stderr=PIPE).stderr
    self.assertContained('warning: ignoring unsupported linker flag: `-allow-shlib-undefined`', out)

    out = self.run_process([EMXX, test_file('hello_world.cpp'), '-Wl,--allow-shlib-undefined'], stderr=PIPE).stderr
    self.assertContained('warning: ignoring unsupported linker flag: `--allow-shlib-undefined`', out)

    out = self.run_process([EMXX, test_file('hello_world.cpp'), '-Wl,-version-script,foo'], stderr=PIPE).stderr
    self.assertContained('warning: ignoring unsupported linker flag: `-version-script`', out)

  def test_supported_linker_flag_skip_next(self):
    # Regression test for a bug where skipping an unsupported linker flag
    # could skip the next unrelated linker flag.
    err = self.expect_fail([EMXX, test_file('hello_world.cpp'), '-Wl,-rpath=foo', '-lbar'])
    self.assertContained('error: unable to find library -lbar', err)

  def test_linker_flags_pass_through(self):
    err = self.expect_fail([EMXX, test_file('hello_world.cpp'), '-Wl,--waka'])
    self.assertContained('wasm-ld: error: unknown argument: --waka', err)

    err = self.expect_fail([EMXX, test_file('hello_world.cpp'), '-Xlinker', '--waka'])
    self.assertContained('wasm-ld: error: unknown argument: --waka', err)

  def test_linker_flags_unused(self):
    err = self.run_process([EMXX, test_file('hello_world.cpp'), '-c', '-lbar'], stderr=PIPE).stderr
    self.assertContained("warning: argument unused during compilation: '-lbar' [-Wunused-command-line-argument]", err)

  def test_linker_input_unused(self):
    self.run_process([EMXX, '-c', test_file('hello_world.cpp')])
    err = self.run_process([EMCC, 'hello_world.o', '-c', '-o', 'out.o'], stderr=PIPE).stderr
    self.assertContained("warning: hello_world.o: linker input file unused because linking not done [-Wunused-command-line-argument", err)
    # In this case the compiler does not produce any output file.
    self.assertNotExists('out.o')

  def test_non_wasm_without_wasm_in_vm(self):
    # Test that our non-wasm output does not depend on wasm support in the vm.
    self.run_process([EMXX, test_file('hello_world.cpp'), '-s', 'WASM=0', '-sENVIRONMENT=node,shell'])
    js = read_file('a.out.js')
    with open('a.out.js', 'w') as f:
      f.write('var WebAssembly = null;\n' + js)
    for engine in config.JS_ENGINES:
      self.assertContained('hello, world!', self.run_js('a.out.js', engine=engine))

  def test_empty_output_extension(self):
    # Default to JS output when no extension is present
    self.run_process([EMXX, test_file('hello_world.cpp'), '-Werror', '-o', 'hello'])
    self.assertContained('hello, world!', self.run_js('hello'))

  def test_backwards_deps_in_archive(self):
    # Test that JS dependencies from deps_info.json work for code linked via
    # static archives using -l<name>
    self.run_process([EMCC, '-c', test_file('sockets/test_gethostbyname.c'), '-o', 'a.o'])
    self.run_process([LLVM_AR, 'cr', 'liba.a', 'a.o'])
    create_file('empty.c', 'static int foo = 0;')
    self.run_process([EMCC, 'empty.c', '-la', '-L.'])
    self.assertContained('success', self.run_js('a.out.js'))

  def test_warning_flags(self):
    self.run_process([EMCC, '-c', '-o', 'hello.o', test_file('hello_world.c')])
    cmd = [EMCC, 'hello.o', '-o', 'a.js', '-g', '--closure=1']

    # warning that is enabled by default
    stderr = self.run_process(cmd, stderr=PIPE).stderr
    self.assertContained('emcc: warning: disabling closure because debug info was requested [-Wemcc]', stderr)

    # -w to suppress warnings
    stderr = self.run_process(cmd + ['-w'], stderr=PIPE).stderr
    self.assertNotContained('warning', stderr)

    # -Wno-invalid-input to suppress just this one warning
    stderr = self.run_process(cmd + ['-Wno-emcc'], stderr=PIPE).stderr
    self.assertNotContained('warning', stderr)

    # with -Werror should fail
    stderr = self.expect_fail(cmd + ['-Werror'])
    self.assertContained('error: disabling closure because debug info was requested [-Wemcc] [-Werror]', stderr)

    # with -Werror + -Wno-error=<type> should only warn
    stderr = self.run_process(cmd + ['-Werror', '-Wno-error=emcc'], stderr=PIPE).stderr
    self.assertContained('emcc: warning: disabling closure because debug info was requested [-Wemcc]', stderr)

    # check that `-Werror=foo` also enales foo
    stderr = self.expect_fail(cmd + ['-Werror=legacy-settings', '-s', 'TOTAL_MEMORY'])
    self.assertContained('error: use of legacy setting: TOTAL_MEMORY (setting renamed to INITIAL_MEMORY) [-Wlegacy-settings] [-Werror]', stderr)

    # check that `-Wno-pthreads-mem` disables USE_PTHREADS + ALLOW_GROWTH_MEMORY warning
    stderr = self.run_process(cmd + ['-Wno-pthreads-mem-growth', '-s', 'USE_PTHREADS', '-s', 'ALLOW_MEMORY_GROWTH'], stderr=PIPE).stderr
    self.assertNotContained('USE_PTHREADS + ALLOW_MEMORY_GROWTH may run non-wasm code slowly, see https://github.com/WebAssembly/design/issues/1271', stderr)

  def test_emranlib(self):
    create_file('foo.c', 'int foo = 1;')
    create_file('bar.c', 'int bar = 2;')
    self.run_process([EMCC, '-c', 'foo.c', 'bar.c'])

    # Create a library with no archive map
    self.run_process([EMAR, 'crS', 'liba.a', 'foo.o', 'bar.o'])
    output = self.run_process([shared.LLVM_NM, '--print-armap', 'liba.a'], stdout=PIPE).stdout
    self.assertNotContained('Archive map', output)

    # Add an archive map
    self.run_process([EMRANLIB, 'liba.a'])
    output = self.run_process([shared.LLVM_NM, '--print-armap', 'liba.a'], stdout=PIPE).stdout
    self.assertContained('Archive map', output)

  def test_pthread_stub(self):
    # Verify that programs containing pthread code can still work even
    # without enabling threads.  This is possible becase we link in
    # libpthread_stub.a
    self.do_other_test('test_pthread_stub.c')

  @node_pthreads
  def test_main_pthread_join_detach(self):
    # Verify that we're unable to join the main thread
    self.set_setting('EXIT_RUNTIME')
    self.do_run_in_out_file_test('other/test_pthread_self_join_detach.c')

  @node_pthreads
  def test_proxy_pthread_join_detach(self):
    # Verify that we're unable to detach or join the proxied main thread
    self.set_setting('PROXY_TO_PTHREAD')
    self.set_setting('EXIT_RUNTIME')
    self.do_run_in_out_file_test('other/test_pthread_self_join_detach.c')

  def test_stdin_preprocess(self):
    create_file('temp.h', '#include <string>')
    outputStdin = self.run_process([EMCC, '-x', 'c++', '-dM', '-E', '-'], input="#include <string>", stdout=PIPE).stdout
    outputFile = self.run_process([EMCC, '-x', 'c++', '-dM', '-E', 'temp.h'], stdout=PIPE).stdout
    self.assertTextDataIdentical(outputStdin, outputFile)

  def test_stdin_compile_only(self):
    # Should fail without -x lang specifier
    src = read_file(test_file('hello_world.cpp'))
    err = self.expect_fail([EMCC, '-c', '-'], input=src)
    self.assertContained('error: -E or -x required when input is from standard input', err)

    self.run_process([EMCC, '-c', '-o', 'out.o', '-x', 'c++', '-'], input=src)
    self.assertExists('out.o')

    # Same again but without an explicit output filename
    self.run_process([EMCC, '-c', '-x', 'c++', '-'], input=src)
    self.assertExists('-.o')

  def test_stdin_compile_and_link(self):
    self.run_process([EMCC, '-x', 'c++', '-'], input=read_file(test_file('hello_world.cpp')))
    self.assertContained('hello, world!', self.run_js('a.out.js'))

  def test_stdout_link(self):
    # linking to stdout `-` doesn't work, we have no way to pass such an output filename
    # through post-link tools such as binaryen.
    err = self.expect_fail([EMXX, '-o', '-', test_file('hello_world.cpp')])
    self.assertContained('invalid output filename: `-`', err)
    self.assertNotExists('-')

    err = self.expect_fail([EMXX, '-o', '-foo', test_file('hello_world.cpp')])
    self.assertContained('invalid output filename: `-foo`', err)
    self.assertNotExists('-foo')

  def test_immutable_after_link(self):
    # some builds are guaranteed to not require any binaryen work after wasm-ld
    def ok(args, filename='hello_world.cpp', expected='hello, world!'):
      print('ok', args, filename)
      args += ['-sERROR_ON_WASM_CHANGES_AFTER_LINK']
      self.run_process([EMCC, test_file(filename)] + args)
      self.assertContained(expected, self.run_js('a.out.js'))

    # -O0 with BigInt support (to avoid the need for legalization)
    required_flags = ['-sWASM_BIGINT']
    ok(required_flags)
    # Same with DWARF
    ok(required_flags + ['-g'])
    # Function pointer calls from JS work too
    ok(required_flags, filename='hello_world_main_loop.cpp')
    # -O1 is ok as we don't run wasm-opt there (but no higher, see below)
    ok(required_flags + ['-O1'])
    # Exception support shouldn't require changes after linking
    ok(required_flags + ['-fexceptions'])
    # Standalone mode should not do anything special to the wasm.
    ok(required_flags + ['-sSTANDALONE_WASM'])

    # other builds fail with a standard message + extra details
    def fail(args, details):
      print('fail', args, details)
      args += ['-sERROR_ON_WASM_CHANGES_AFTER_LINK']
      err = self.expect_fail([EMXX, test_file('hello_world.cpp')] + args)
      self.assertContained('changes to the wasm are required after link, but disallowed by ERROR_ON_WASM_CHANGES_AFTER_LINK', err)
      self.assertContained(details, err)

    # plain -O0
    legalization_message = 'to disable int64 legalization (which requires changes after link) use -s WASM_BIGINT'
    fail([], legalization_message)
    # optimized builds even without legalization
    optimization_message = '-O2+ optimizations always require changes, build with -O0 or -O1 instead'
    fail(required_flags + ['-O2'], optimization_message)
    fail(required_flags + ['-O3'], optimization_message)

  def test_output_to_nowhere(self):
    self.run_process([EMXX, test_file('hello_world.cpp'), '-o', os.devnull, '-c'])

  # Test that passing -s MIN_X_VERSION=-1 on the command line will result in browser X being not supported at all.
  # I.e. -s MIN_X_VERSION=-1 is equal to -s MIN_X_VERSION=Infinity
  def test_drop_support_for_browser(self):
    # Test that -1 means "not supported"
    self.run_process([EMCC, test_file('test_html5_core.c'), '-s', 'MIN_IE_VERSION=-1'])
    self.assertContained('allowsDeferredCalls: true', read_file('a.out.js'))
    self.assertNotContained('allowsDeferredCalls: JSEvents.isInternetExplorer()', read_file('a.out.js'))

  def test_errno_type(self):
    create_file('errno_type.c', '''
#include <errno.h>

// Use of these constants in C preprocessor comparisons should work.
#if EPERM > 0
#define DAV1D_ERR(e) (-(e))
#else
#define DAV1D_ERR(e) (e)
#endif
''')
    self.run_process([EMCC, 'errno_type.c'])

  def test_standalone_syscalls(self):
    self.run_process([EMXX, test_file('other/test_standalone_syscalls.cpp'), '-o', 'test.wasm'])
    expected = read_file(test_file('other/test_standalone_syscalls.out'))
    for engine in config.WASM_ENGINES:
      self.assertContained(expected, self.run_js('test.wasm', engine))

  @requires_native_clang
  def test_wasm2c_reactor(self):
    # test compiling an unsafe library using wasm2c, then using it from a
    # main program. this shows it is easy to use wasm2c as a sandboxing
    # mechanism.

    # first compile the library with emcc, getting a .c and .h
    self.run_process([EMCC,
                      test_file('other/wasm2c/unsafe-library.c'),
                      '-O3', '-o', 'lib.wasm', '-s', 'WASM2C', '--no-entry'])
    # compile the main program natively normally, together with the unsafe
    # library
    self.run_process([CLANG_CC,
                      test_file('other/wasm2c/my-code.c'),
                      'lib.wasm.c', '-O3', '-o', 'program.exe'] +
                     clang_native.get_clang_native_args(),
                     env=clang_native.get_clang_native_env())
    output = self.run_process([os.path.abspath('program.exe')], stdout=PIPE).stdout
    self.assertEqual(output, read_file(test_file('other/wasm2c/output.txt')))

  @requires_native_clang
  def test_wasm2c_multi_lib(self):
    # compile two libraries to object files
    for lib in ['a', 'b']:
      self.run_process([EMCC,
                        test_file('other/wasm2c', f'unsafe-library-{lib}.c'),
                        '-O3', '-o', f'lib{lib}.wasm', '-s', 'WASM2C', '--no-entry'])
      # build with a different WASM_RT_MODULE_PREFIX for each library, so that
      # they do not have colliding symbols
      self.run_process([CLANG_CC, f'lib{lib}.wasm.c', '-O3', '-c',
                        f'-DWASM_RT_MODULE_PREFIX={lib}_'] +
                       clang_native.get_clang_native_args(),
                       env=clang_native.get_clang_native_env())

    # compile the main program with the wasmboxed libraries
    self.run_process([CLANG_CC,
                      test_file('other/wasm2c/my-code-multi.c'),
                      'liba.wasm.o', 'libb.wasm.o',
                      '-O3', '-o', 'program.exe'] +
                     clang_native.get_clang_native_args(),
                     env=clang_native.get_clang_native_env())
    output = self.run_process([os.path.abspath('program.exe')], stdout=PIPE).stdout
    self.assertEqual(output, read_file(test_file('other/wasm2c/output-multi.txt')))

  @parameterized({
    'wasm2js': (['-s', 'WASM=0'], ''),
    'modularize': (['-s', 'MODULARIZE'], 'Module()'),
  })
  def test_promise_polyfill(self, constant_args, extern_post_js):
    def test(args, expect_fail):
      # legacy browsers may lack Promise, which wasm2js depends on. see what
      # happens when we kill the global Promise function.
      create_file('extern-post.js', extern_post_js)
      self.run_process([EMXX, test_file('hello_world.cpp')] + constant_args + args + ['--extern-post-js', 'extern-post.js'])
      js = read_file('a.out.js')
      with open('a.out.js', 'w') as f:
        f.write('Promise = undefined;\n' + js)
      return self.run_js('a.out.js', assert_returncode=NON_ZERO if expect_fail else 0)

    # we fail without legacy support
    self.assertNotContained('hello, world!', test([], expect_fail=True))
    # but work with it
    self.assertContained('hello, world!', test(['-s', 'LEGACY_VM_SUPPORT'], expect_fail=False))

  def test_webgpu_compiletest(self):
    for args in [[], ['-s', 'ASSERTIONS'], ['-s', 'ASSERTIONS', '--closure=1'], ['-s', 'MAIN_MODULE=1']]:
      self.run_process([EMXX, test_file('webgpu_jsvalstore.cpp'), '-s', 'USE_WEBGPU', '-s', 'ASYNCIFY'] + args)

  def test_signature_mismatch(self):
    create_file('a.c', 'void foo(); int main() { foo(); return 0; }')
    create_file('b.c', 'int foo() { return 1; }')
    stderr = self.run_process([EMCC, 'a.c', 'b.c'], stderr=PIPE).stderr
    self.assertContained('function signature mismatch: foo', stderr)
    self.expect_fail([EMCC, '-Wl,--fatal-warnings', 'a.c', 'b.c'])
    self.expect_fail([EMCC, '-s', 'STRICT', 'a.c', 'b.c'])

  def test_lld_report_undefined(self):
    create_file('main.c', 'void foo(); int main() { foo(); return 0; }')
    stderr = self.expect_fail([EMCC, '-s', 'LLD_REPORT_UNDEFINED', 'main.c'])
    self.assertContained('wasm-ld: error:', stderr)
    self.assertContained('main_0.o: undefined symbol: foo', stderr)

  def test_lld_report_undefined_reverse_deps(self):
    self.run_process([EMCC, '-sLLD_REPORT_UNDEFINED', '-sREVERSE_DEPS=all', test_file('hello_world.c')])

  def test_lld_report_undefined_exceptions(self):
    self.run_process([EMXX, '-sLLD_REPORT_UNDEFINED', '-fwasm-exceptions', test_file('hello_libcxx.cpp')])

  def test_lld_report_undefined_main_module(self):
    self.run_process([EMCC, '-sLLD_REPORT_UNDEFINED', '-sMAIN_MODULE=2', test_file('hello_world.c')])

  def test_4GB(self):
    stderr = self.expect_fail([EMCC, test_file('hello_world.c'), '-s', 'INITIAL_MEMORY=2GB'])
    self.assertContained('INITIAL_MEMORY must be less than 2GB due to current spec limitations', stderr)

  # Verifies that warning messages that Closure outputs are recorded to console
  def test_closure_warnings(self):
    proc = self.run_process([EMCC, test_file('test_closure_warning.c'), '-O3', '--closure=1', '-s', 'CLOSURE_WARNINGS=quiet'], stderr=PIPE)
    self.assertNotContained('WARNING', proc.stderr)

    proc = self.run_process([EMCC, test_file('test_closure_warning.c'), '-O3', '--closure=1', '-s', 'CLOSURE_WARNINGS=warn'], stderr=PIPE)
    self.assertContained('WARNING - [JSC_REFERENCE_BEFORE_DECLARE] Variable referenced before declaration', proc.stderr)

    self.expect_fail([EMCC, test_file('test_closure_warning.c'), '-O3', '--closure=1', '-s', 'CLOSURE_WARNINGS=error'])

  def test_bitcode_input(self):
    # Verify that bitcode files are accepted as input
    create_file('main.c', 'void foo(); int main() { return 0; }')
    self.run_process([EMCC, '-emit-llvm', '-c', '-o', 'main.bc', 'main.c'])
    self.assertTrue(building.is_bitcode('main.bc'))
    self.run_process([EMCC, '-c', '-o', 'main.o', 'main.bc'])
    self.assertTrue(building.is_wasm('main.o'))

  def test_nostdlib(self):
    # First ensure all the system libs are built
    self.run_process([EMCC, test_file('unistd/close.c')])

    self.assertContained('undefined symbol:', self.expect_fail([EMCC, test_file('unistd/close.c'), '-nostdlib']))
    self.assertContained('undefined symbol:', self.expect_fail([EMCC, test_file('unistd/close.c'), '-nodefaultlibs']))

    # Build again but with explit system libraries
    libs = ['-lc', '-lcompiler_rt', '-lc_rt_wasm']
    self.run_process([EMCC, test_file('unistd/close.c'), '-nostdlib'] + libs)
    self.run_process([EMCC, test_file('unistd/close.c'), '-nodefaultlibs'] + libs)

  def test_argument_match(self):
    # Verify that emcc arguments match precisely.  We had a bug where only the prefix
    # was matched
    self.run_process([EMCC, test_file('hello_world.c'), '--minify=0'])
    err = self.expect_fail([EMCC, test_file('hello_world.c'), '--minifyXX'])
    self.assertContained("error: unsupported option '--minifyXX'", err)

  def test_argument_missing(self):
    err = self.expect_fail([EMCC, test_file('hello_world.c'), '--minify'])
    self.assertContained("error: option '--minify' requires an argument", err)

  def test_argument_missing_file(self):
    err = self.expect_fail([EMCC, test_file('hello_world.c'), '--pre-js', 'foo.js'])
    self.assertContained("emcc: error: '--pre-js': file not found: 'foo.js'", err)

  def test_default_to_cxx(self):
    create_file('foo.h', '#include <string.h>')
    create_file('cxxfoo.h', '#include <string>')

    # The default bahviour is to default to C++, which means the C++ header can be compiled even
    # with emcc.
    self.run_process([EMCC, '-c', 'cxxfoo.h'])

    # But this means that C flags can't be passed (since we are assuming C++)
    err = self.expect_fail([EMCC, '-std=gnu11', '-c', 'foo.h'])
    self.assertContained("'-std=gnu11' not allowed with 'C++'", err)

    # If we disable DEFAULT_TO_CXX the emcc can be used with C-only flags (e.g. -std=gnu11),
    self.run_process([EMCC, '-std=gnu11', '-c', 'foo.h', '-s', 'DEFAULT_TO_CXX=0'])

    # But can't be used to build C++ headers
    err = self.expect_fail([EMCC, '-c', 'cxxfoo.h', '-s', 'DEFAULT_TO_CXX=0'])
    self.assertContained("'string' file not found", err)

    # Check that STRICT also disables DEFAULT_TO_CXX
    err = self.expect_fail([EMCC, '-c', 'cxxfoo.h', '-s', 'STRICT'])
    self.assertContained("'string' file not found", err)

    # Using em++ should alwasy work for C++ headers
    self.run_process([EMXX, '-c', 'cxxfoo.h', '-s', 'DEFAULT_TO_CXX=0'])
    # Or using emcc with `-x c++`
    self.run_process([EMCC, '-c', 'cxxfoo.h', '-s', 'DEFAULT_TO_CXX=0', '-x', 'c++-header'])

  @parameterized({
    '': ([],),
    'minimal': (['-s', 'MINIMAL_RUNTIME', '-s', 'SUPPORT_ERRNO'],),
  })
  def test_support_errno(self, args):
    self.emcc_args += args
    src = test_file('core/test_support_errno.c')
    output = test_file('core/test_support_errno.out')

    self.do_run_from_file(src, output)
    size_default = os.path.getsize('test_support_errno.js')

    # Run the same test again but with SUPPORT_ERRNO disabled.  This time we don't expect errno
    # to be set after the failing syscall.
    self.emcc_args += ['-s', 'SUPPORT_ERRNO=0']
    output = test_file('core/test_support_errno_disabled.out')
    self.do_run_from_file(src, output)

    # Verify the JS output was smaller
    self.assertLess(os.path.getsize('test_support_errno.js'), size_default)

  def test_assembly(self):
    self.run_process([EMCC, '-c', test_file('other/test_asm.s'), '-o', 'foo.o'])
    self.do_other_test('test_asm.c', libraries=['foo.o'])

  def test_assembly_preprocessed(self):
    self.run_process([EMCC, '-c', test_file('other/test_asm_cpp.S'), '-o', 'foo.o'])
    self.do_other_test('test_asm.c', libraries=['foo.o'])

  @parameterized({
    '': (['-DUSE_KEEPALIVE'],),
    'minimal': (['-DUSE_KEEPALIVE', '-s', 'MINIMAL_RUNTIME'],),
    'command_line': (['-s', 'EXPORTED_FUNCTIONS=_g_foo,_main'],),
  })
  def test_export_global_address(self, args):
    self.do_other_test('test_export_global_address.c', emcc_args=args)

  def test_linker_version(self):
    out = self.run_process([EMCC, '-Wl,--version'], stdout=PIPE).stdout
    self.assertContained('LLD ', out)

  # Tests that if a JS library function is missing, the linker will print out which function
  # depended on the missing function.
  def test_chained_js_error_diagnostics(self):
    err = self.expect_fail([EMCC, test_file('test_chained_js_error_diagnostics.c'), '--js-library', test_file('test_chained_js_error_diagnostics.js')])
    self.assertContained("error: undefined symbol: nonexistent_function (referenced by bar__deps: ['nonexistent_function'], referenced by foo__deps: ['bar'], referenced by top-level compiled C/C++ code)", err)
    # Check that we don't recommend LLD_REPORT_UNDEFINED for chained dependencies.
    self.assertNotContained('LLD_REPORT_UNDEFINED', err)

    # Test without chaining.  In this case we don't include the JS library at all resulting in `foo`
    # being undefined in the native code and in this case we recommend LLD_REPORT_UNDEFINED.
    err = self.expect_fail([EMCC, test_file('test_chained_js_error_diagnostics.c')])
    self.assertContained('error: undefined symbol: foo (referenced by top-level compiled C/C++ code)', err)
    self.assertContained('Link with `-s LLD_REPORT_UNDEFINED` to get more information on undefined symbols', err)

  def test_xclang_flag(self):
    create_file('foo.h', ' ')
    self.run_process([EMCC, '-c', '-o', 'out.o', '-Xclang', '-include', '-Xclang', 'foo.h', test_file('hello_world.c')])

  def test_emcc_size_parsing(self):
    create_file('foo.h', ' ')
    err = self.expect_fail([EMCC, '-s', 'TOTAL_MEMORY=X', 'foo.h'])
    self.assertContained('error: invalid byte size `X`.  Valid suffixes are: kb, mb, gb, tb', err)
    err = self.expect_fail([EMCC, '-s', 'TOTAL_MEMORY=11PB', 'foo.h'])
    self.assertContained('error: invalid byte size `11PB`.  Valid suffixes are: kb, mb, gb, tb', err)

  def test_native_call_before_init(self):
    self.set_setting('ASSERTIONS')
    self.set_setting('EXPORTED_FUNCTIONS', ['_foo'])
    self.add_pre_run('console.log("calling foo"); Module["_foo"]();')
    create_file('foo.c', '#include <stdio.h>\nint foo() { puts("foo called"); return 3; }')
    self.build('foo.c')
    err = self.expect_fail(config.NODE_JS + ['foo.js'], stdout=PIPE)
    self.assertContained('native function `foo` called before runtime initialization', err)

  def test_native_call_after_exit(self):
    self.set_setting('ASSERTIONS')
    self.set_setting('EXIT_RUNTIME')
    self.add_on_exit('console.log("calling main again"); Module["_main"]();')
    create_file('foo.c', '#include <stdio.h>\nint main() { puts("foo called"); return 0; }')
    self.build('foo.c')
    err = self.expect_fail(config.NODE_JS + ['foo.js'], stdout=PIPE)
    self.assertContained('native function `main` called after runtime exit', err)

  def test_metadce_wasm2js_i64(self):
    # handling i64 unsigned remainder brings in some i64 support code. metadce
    # must not remove it.
    create_file('src.cpp', r'''
int main(int argc, char **argv) {
  // Intentionally do not print anything, to not bring in more code than we
  // need to test - this only tests that we do not crash, which we would if
  // metadce broke us.
  unsigned long long x = argc;
  // do some i64 math, but return 0
  return (x % (x - 20)) == 42;
}''')
    self.run_process([EMXX, 'src.cpp', '-O3', '-s', 'WASM=0'])
    self.run_js('a.out.js')

  def test_deterministic(self):
    # test some things that may not be nondeterministic
    create_file('src.cpp', r'''
#include <emscripten.h>
#include <stdio.h>
#include <stdlib.h>
#include <time.h>

int main () {
  timespec now;
  clock_gettime(CLOCK_REALTIME, &now);
  printf("C now: %ld %ld\n", now.tv_sec, now.tv_nsec);
  printf("js now: %f\n", emscripten_get_now());
  printf("C randoms: %d %d %d\n", rand(), rand(), rand());
  printf("JS random: %d\n", EM_ASM_INT({ return Math.random() }));
}
''')
    self.run_process([EMXX, 'src.cpp', '-sDETERMINISTIC'])
    one = self.run_js('a.out.js')
    # ensure even if the time resolution is 1 second, that if we see the real
    # time we'll see a difference
    time.sleep(2)
    two = self.run_js('a.out.js')
    self.assertIdentical(one, two)

  def test_err(self):
    self.do_other_test('test_err.cpp')

  def test_shared_flag(self):
    # Test that `-shared` flag causes object file generation but gives a warning
    err = self.run_process([EMCC, '-shared', test_file('hello_world.c'), '-o', 'out.foo'], stderr=PIPE).stderr
    self.assertContained('linking a library with `-shared` will emit a static object', err)
    self.assertIsObjectFile('out.foo')

    # Test that using an exectuable output name overides the `-shared` flag, but produces a warning.
    err = self.run_process([EMCC, '-shared', test_file('hello_world.c'), '-o', 'out.js'],
                           stderr=PIPE).stderr
    self.assertContained('warning: -shared/-r used with executable output suffix', err)
    self.run_js('out.js')

  def test_shared_and_side_module_flag(self):
    # Test that `-shared` and `-s SIDE_MODULE` flag causes wasm dylib generation without a warning.
    err = self.run_process([EMCC, '-shared', '-s', 'SIDE_MODULE=1', test_file('hello_world.c'), '-o', 'out.foo'], stderr=PIPE).stderr
    self.assertNotContained('linking a library with `-shared` will emit a static object', err)
    self.assertIsWasmDylib('out.foo')

    # Test that `-shared` and `-s SIDE_MODULE` flag causes wasm dylib generation without a warning even if given exectuable output name.
    err = self.run_process([EMCC, '-shared', '-s', 'SIDE_MODULE=1', test_file('hello_world.c'), '-o', 'out.wasm'],
                           stderr=PIPE).stderr
    self.assertNotContained('warning: -shared/-r used with executable output suffix', err)
    self.assertIsWasmDylib('out.wasm')

  @no_windows('windows does not support shbang syntax')
  @with_env_modify({'EMMAKEN_JUST_CONFIGURE': '1'})
  def test_autoconf_mode(self):
    self.run_process([EMCC, test_file('hello_world.c')])
    # Test that output name is just `a.out` and that it is directly executable
    output = self.run_process([os.path.abspath('a.out')], stdout=PIPE).stdout
    self.assertContained('hello, world!', output)

  def test_standalone_export_main(self):
    # Tests that explicitly exported `_main` does not fail, even though `_start` is the entry
    # point.
    # We should consider making this a warning since the `_main` export is redundant.
    self.run_process([EMCC, '-sEXPORTED_FUNCTIONS=_main', '-sSTANDALONE_WASM', test_file('core/test_hello_world.c')])

  def test_missing_malloc_export(self):
    # we used to include malloc by default. show a clear error in builds with
    # ASSERTIONS to help with any confusion when the user calls malloc/free
    # directly
    create_file('unincluded_malloc.c', r'''
      #include <emscripten.h>
      int main() {
        EM_ASM({
          try {
            _malloc(1);
          } catch(e) {
            console.log('exception:', e);
          }
          try {
            _free();
          } catch(e) {
            console.log('exception:', e);
          }
        });
      }
    ''')
    self.do_runf('unincluded_malloc.c', (
      "malloc() called but not included in the build - add '_malloc' to EXPORTED_FUNCTIONS",
      "free() called but not included in the build - add '_free' to EXPORTED_FUNCTIONS"))

  def test_missing_malloc_export_indirect(self):
    # we used to include malloc by default. show a clear error in builds with
    # ASSERTIONS to help with any confusion when the user calls a JS API that
    # requires malloc
    create_file('unincluded_malloc.c', r'''
      #include <emscripten.h>
      int main() {
        EM_ASM({
          try {
            allocateUTF8("foo");
          } catch(e) {
            console.log('exception:', e);
          }
        });
      }
    ''')
    self.do_runf('unincluded_malloc.c', 'malloc was not included, but is needed in allocateUTF8. Adding "_malloc" to EXPORTED_FUNCTIONS should fix that. This may be a bug in the compiler, please file an issue.')

  def test_getrusage(self):
    self.do_runf(test_file('other/test_getrusage.c'))

  @with_env_modify({'EMMAKEN_COMPILER': shared.CLANG_CC})
  def test_emmaken_compiler(self):
    stderr = self.run_process([EMCC, '-c', test_file('core/test_hello_world.c')], stderr=PIPE).stderr
    self.assertContained('warning: `EMMAKEN_COMPILER` is deprecated', stderr)

  @no_windows('relies on a shell script')
  def test_compiler_wrapper(self):
    create_file('wrapper.sh', '''\
#!/bin/sh
echo "wrapping compiler call: $@"
exec "$@"
    ''')
    make_executable('wrapper.sh')
    with env_modify({'EM_COMPILER_WRAPPER': './wrapper.sh'}):
      stdout = self.run_process([EMCC, '-c', test_file('core/test_hello_world.c')], stdout=PIPE).stdout
    self.assertContained('wrapping compiler call: ', stdout)
    self.assertExists('test_hello_world.o')

    stdout = self.run_process([EMCC, '-c', test_file('core/test_hello_world.c'), '--compiler-wrapper=./wrapper.sh'], stdout=PIPE).stdout
    self.assertContained('wrapping compiler call: ', stdout)
    self.assertExists('test_hello_world.o')

  def test_llvm_option_dash_o(self):
    # emcc used to interpret -mllvm's option value as the output file if it
    # began with -o
    stderr = self.run_process(
      [EMCC, '-v', '-o', 'llvm_option_dash_o_output', '-mllvm',
       '-opt-bisect-limit=1', test_file('hello_world.c')],
      stderr=PIPE).stderr

    self.assertExists('llvm_option_dash_o_output')
    self.assertNotExists('pt-bisect-limit=1')
    self.assertContained(' -mllvm -opt-bisect-limit=1 ', stderr)

    # Regression test for #12236: the '-mllvm' argument was indexed instead of
    # its value, and the index was out of bounds if the argument was sixth or
    # further on the command line
    self.run_process(
      [EMCC, '-DFOO', '-DBAR', '-DFOOBAR', '-DBARFOO',
       '-o', 'llvm_option_dash_o_output', '-mllvm', '-opt-bisect-limit=1',
       test_file('hello_world.c')])

  def test_SYSCALL_DEBUG(self):
    self.set_setting('SYSCALL_DEBUG')
    self.do_runf(test_file('hello_world.c'), 'syscall! fd_write: [1,')

  def test_LIBRARY_DEBUG(self):
    self.set_setting('LIBRARY_DEBUG')
    self.do_runf(test_file('hello_world.c'), '[library call:_fd_write: 0x1')

  def test_SUPPORT_LONGJMP_executable(self):
    stderr = self.run_process([EMCC, test_file('core/test_longjmp.c'), '-s', 'SUPPORT_LONGJMP=0'], stderr=PIPE, check=False).stderr
    self.assertContained('error: longjmp support was disabled (SUPPORT_LONGJMP=0), but it is required by the code (either set SUPPORT_LONGJMP=1, or remove uses of it in the project)',
                         stderr)

  def test_SUPPORT_LONGJMP_object(self):
    # compile the object *with* support, but link without
    self.run_process([EMCC, test_file('core/test_longjmp.c'), '-c', '-s', 'SUPPORT_LONGJMP', '-o', 'a.o'])
    stderr = self.run_process([EMCC, 'a.o', '-s', 'SUPPORT_LONGJMP=0'], stderr=PIPE, check=False).stderr
    self.assertContained('error: longjmp support was disabled (SUPPORT_LONGJMP=0), but it is required by the code (either set SUPPORT_LONGJMP=1, or remove uses of it in the project)',
                         stderr)

  def test_pthread_MODULARIZE(self):
    stderr = self.run_process([EMCC, test_file('hello_world.c'), '-pthread', '-sMODULARIZE'], stderr=PIPE, check=False).stderr
    self.assertContained('pthreads + MODULARIZE currently require you to set -s EXPORT_NAME=Something (see settings.js) to Something != Module, so that the .worker.js file can work',
                         stderr)

  def test_jslib_clobber_i(self):
    # Regression check for an issue we have where a library clobbering the global `i` variable could
    # prevent processing of further libraries.
    create_file('lib1.js', 'for (var i = 0; i < 100; i++) {}')
    create_file('lib2.js', '''
      mergeInto(LibraryManager.library, {
       foo: function() { }
      });
      ''')
    self.run_process([EMCC, test_file('hello_world.c'),
                      '-s', 'DEFAULT_LIBRARY_FUNCS_TO_INCLUDE=foo',
                      '--js-library=lib1.js',
                      '--js-library=lib2.js'])

  def test_jslib_bad_config(self):
    create_file('lib.js', '''
      mergeInto(LibraryManager.library, {
       foo__sig: 'ii',
      });
      ''')
    err = self.expect_fail([EMCC, test_file('hello_world.c'), '--js-library=lib.js'])
    self.assertContained("error: Missing library element 'foo' for library config 'foo__sig'", err)

  def test_jslib_ifdef(self):
    create_file('lib.js', '''
      #ifdef ASSERTIONS
      var foo;
      #endif
      ''')
    proc = self.run_process([EMCC, test_file('hello_world.c'), '--js-library=lib.js'], stderr=PIPE)
    self.assertContained('warning: use of #ifdef in js library.  Use #if instead.', proc.stderr)

  def test_jslib_mangling(self):
    create_file('lib.js', '''
      mergeInto(LibraryManager.library, {
       $__foo: function() { return 43; },
      });
      ''')
    self.run_process([EMCC, test_file('hello_world.c'), '--js-library=lib.js', '-s', 'DEFAULT_LIBRARY_FUNCS_TO_INCLUDE=$__foo'])

  def test_wasm2js_no_dylink(self):
    for arg in ['-sMAIN_MODULE', '-sSIDE_MODULE', '-sRELOCATABLE']:
      err = self.expect_fail([EMCC, test_file('hello_world.c'), '-sWASM=0', arg])
      self.assertContained('WASM2JS is not compatible with relocatable output', err)

  def test_wasm2js_standalone(self):
    self.run_process([EMCC, test_file('hello_world.c'), '-sSTANDALONE_WASM', '-sWASM=0'])
    self.assertContained('hello, world!', self.run_js('a.out.js'))

  def test_oformat(self):
    self.run_process([EMCC, test_file('hello_world.c'), '--oformat=wasm', '-o', 'out.foo'])
    self.assertTrue(building.is_wasm('out.foo'))
    self.clear()

    self.run_process([EMCC, test_file('hello_world.c'), '--oformat=html', '-o', 'out.foo'])
    self.assertFalse(building.is_wasm('out.foo'))
    self.assertContained('<html ', read_file('out.foo'))
    self.clear()

    self.run_process([EMCC, test_file('hello_world.c'), '--oformat=js', '-o', 'out.foo'])
    self.assertFalse(building.is_wasm('out.foo'))
    self.assertContained('new ExitStatus', read_file('out.foo'))
    self.clear()

    err = self.expect_fail([EMCC, test_file('hello_world.c'), '--oformat=foo'])
    self.assertContained("error: invalid output format: `foo` (must be one of ['object', 'wasm', 'js', 'mjs', 'html', 'bare']", err)

  # Tests that the old format of {{{ makeDynCall('sig') }}}(func, param1) works
  def test_old_makeDynCall_syntax(self):
    err = self.run_process([EMCC, test_file('test_old_dyncall_format.c'), '--js-library', test_file('library_test_old_dyncall_format.js')], stderr=PIPE).stderr
    self.assertContained('syntax for makeDynCall has changed', err)

  def test_post_link(self):
    err = self.run_process([EMCC, test_file('hello_world.c'), '--oformat=bare', '-o', 'bare.wasm'], stderr=PIPE).stderr
    self.assertContained('--oformat=base/--post-link are experimental and subject to change', err)
    err = self.run_process([EMCC, '--post-link', 'bare.wasm'], stderr=PIPE).stderr
    self.assertContained('--oformat=base/--post-link are experimental and subject to change', err)
    err = self.assertContained('hello, world!', self.run_js('a.out.js'))

  def compile_with_wasi_sdk(self, filename, output):
    sysroot = os.environ.get('EMTEST_WASI_SYSROOT')
    if not sysroot:
      self.skipTest('EMTEST_WASI_SYSROOT not found in environment')
    sysroot = os.path.expanduser(sysroot)
    self.run_process([CLANG_CC, '--sysroot=' + sysroot, '--target=wasm32-wasi', filename, '-o', output])

  def test_run_wasi_sdk_output(self):
    self.compile_with_wasi_sdk(test_file('hello_world.c'), 'hello.wasm')
    self.run_process([EMCC, '--post-link', '-sPURE_WASI', 'hello.wasm'])
    self.assertContained('hello, world!', self.run_js('a.out.js'))

  # Test that Closure prints out clear readable error messages when there are errors.
  def test_closure_errors(self):
    err = self.expect_fail([EMCC, test_file('closure_error.c'), '-O2', '--closure=1'])
    lines = err.split('\n')

    def find_substr_index(s):
      for i, line in enumerate(lines):
        if s in line:
          return i
      return -1

    idx1 = find_substr_index('[JSC_UNDEFINED_VARIABLE] variable thisVarDoesNotExist is undeclared')
    idx2 = find_substr_index('[JSC_UNDEFINED_VARIABLE] variable thisVarDoesNotExistEither is undeclared')
    self.assertNotEqual(idx1, -1)
    self.assertNotEqual(idx2, -1)
    # The errors must be present on distinct lines.
    self.assertNotEqual(idx1, idx2)

  # Make sure that --cpuprofiler compiles with --closure 1
  def test_cpuprofiler_closure(self):
    # TODO: Enable '-s', 'CLOSURE_WARNINGS=error' in the following, but that has currently regressed.
    self.run_process([EMCC, test_file('hello_world.c'), '-O2', '--closure=1', '--cpuprofiler'])

  # Make sure that --memoryprofiler compiles with --closure 1
  def test_memoryprofiler_closure(self):
    # TODO: Enable '-s', 'CLOSURE_WARNINGS=error' in the following, but that has currently regressed.
    self.run_process([EMCC, test_file('hello_world.c'), '-O2', '--closure=1', '--memoryprofiler'])

  # Make sure that --threadprofiler compiles with --closure 1
  def test_threadprofiler_closure(self):
    # TODO: Enable '-s', 'CLOSURE_WARNINGS=error' in the following, but that has currently regressed.
    self.run_process([EMCC, test_file('hello_world.c'), '-O2', '-s', 'USE_PTHREADS', '--closure=1', '--threadprofiler'])

  def test_syslog(self):
    self.do_other_test('test_syslog.c')

  @parameterized({
    '': (False,),
    'custom': (True,),
  })
  def test_split_module(self, customLoader):
    self.set_setting('SPLIT_MODULE')
    self.emcc_args += ['-g', '-Wno-experimental']
    self.emcc_args += ['--post-js', test_file('other/test_split_module.post.js')]
    if customLoader:
      self.emcc_args += ['--pre-js', test_file('other/test_load_split_module.pre.js')]
    self.emcc_args += ['-sEXPORTED_FUNCTIONS=_malloc,_free']
    self.do_other_test('test_split_module.c')
    self.assertExists('test_split_module.wasm')
    self.assertExists('test_split_module.wasm.orig')
    self.assertExists('profile.data')

    wasm_split = os.path.join(building.get_binaryen_bin(), 'wasm-split')
    self.run_process([wasm_split, '--enable-mutable-globals', '--export-prefix=%', 'test_split_module.wasm.orig', '-o1', 'primary.wasm', '-o2', 'secondary.wasm', '--profile=profile.data'])

    os.remove('test_split_module.wasm')
    os.rename('primary.wasm', 'test_split_module.wasm')
    os.rename('secondary.wasm', 'test_split_module.deferred.wasm')
    result = self.run_js('test_split_module.js')
    self.assertNotIn('profile', result)
    self.assertContainedIf('Custom handler for loading split module.', result, condition=customLoader)
    self.assertIn('Hello! answer: 42', result)

  def test_split_main_module(self):
    # Set and reasonably large initial table size to avoid test fragility.
    # The actual number of slots needed is closer to 18 but we don't want
    # this test to fail every time that changes.
    initialTableSize = 100

    side_src = test_file('other/lib_hello.c')
    post_js = test_file('other/test_split_module.post.js')

    self.run_process([EMCC, side_src, '-sSIDE_MODULE=1', '-g', '-o', 'libhello.wasm'])

    self.emcc_args += ['-g']
    self.emcc_args += ['-sMAIN_MODULE=2']
    self.emcc_args += ['-sEXPORTED_FUNCTIONS=_printf']
    self.emcc_args += ['-sSPLIT_MODULE=1', '-Wno-experimental']
    self.emcc_args += ['--embed-file', 'libhello.wasm']
    self.emcc_args += ['--post-js', post_js]
    self.emcc_args += [f'-sINITIAL_TABLE={initialTableSize}']

    self.do_other_test('test_split_main_module.c')

    self.assertExists('test_split_main_module.wasm')
    self.assertExists('test_split_main_module.wasm.orig')
    self.assertExists('profile.data')

    wasm_split = os.path.join(building.get_binaryen_bin(), 'wasm-split')
    self.run_process([wasm_split, '-g',
                      'test_split_main_module.wasm.orig',
                      '--export-prefix=%',
                      f'--initial-table={initialTableSize}',
                      '--profile=profile.data',
                      '-o1', 'primary.wasm',
                      '-o2', 'secondary.wasm',
                      '--enable-mutable-globals'])

    os.remove('test_split_main_module.wasm')
    os.rename('primary.wasm', 'test_split_main_module.wasm')
    os.rename('secondary.wasm', 'test_split_main_module.deferred.wasm')
    result = self.run_js('test_split_main_module.js')
    self.assertNotIn('profile', result)
    self.assertIn('Hello from main!', result)
    self.assertIn('Hello from lib!', result)

  def test_gen_struct_info(self):
    # This tests is fragile and will need updating any time any of the refereced
    # structs or defines change.   However its easy to rebaseline with
    # EMTEST_REBASELINE and it prevents regressions or unintended changes
    # to the output json.
    self.run_process([PYTHON, path_from_root('tools/gen_struct_info.py'), '-o', 'out.json'])
    self.assertFileContents(test_file('reference_struct_info.json'), read_file('out.json'))

  def test_gen_struct_info_env(self):
    # gen_struct_info.py builds C code in a very particlar way.  We don't want EMMAKEN_CFLAGS to
    # be injected which could cause it to fail.
    # For example -O2 causes printf -> iprintf which will fail with undefined symbol iprintf.
    with env_modify({'EMMAKEN_CFLAGS': '-O2 BAD_ARG'}):
      self.run_process([PYTHON, path_from_root('tools/gen_struct_info.py'), '-o', 'out.json'])

  def test_relocatable_limited_exports(self):
    # Building with RELOCATABLE should *not* automatically export all sybmols.
    self.run_process([EMCC, test_file('hello_world.c'), '-sRELOCATABLE', '-o', 'out.wasm'])

    # Building with RELOCATABLE + LINKABLE should include and export all of the standard library
    self.run_process([EMCC, test_file('hello_world.c'), '-sRELOCATABLE', '-sLINKABLE', '-o', 'out_linkable.wasm'])

    exports = parse_wasm('out.wasm')[1]
    exports_linkable = parse_wasm('out_linkable.wasm')[1]

    self.assertLess(len(exports), 20)
    self.assertGreater(len(exports_linkable), 1000)
    self.assertIn('sendmsg', exports_linkable)
    self.assertNotIn('sendmsg', exports)

  @is_slow_test
  def test_deps_info(self):
    # Verify that for each symbol listed in deps_info all the reverse
    # dependencies are indeed valid.
    # To do this we compile a tiny test program that depends on the address
    # of each function.  Once compiled the resulting JavaScript code should
    # contain a reference to each of the dependencies.

    # When debugging set this valud to the function that you want to start
    # with.  All symbols prior will be skipped over.
    start_at = None
    assert not start_at or start_at in deps_info.get_deps_info()
    for function, deps in deps_info.get_deps_info().items():
      if start_at:
        if function == start_at:
          start_at = None
        else:
          print(f'skipping {function}')
          continue
      create_file(function + '.c', '''
      void %s();
      int main() {
        return (int)(long)&%s;
      }
      ''' % (function, function))
      # Compile with -O2 so we get JSDCE run to remove any false positives.  This
      # also makes the string quotes consistent which makes the test below simpler.
      # Including -sREVERSE_DEPS=auto explictly (even though its the default) to
      # be clear this is what we are testing (and in case the default ever changes).
      cmd = [EMCC, function + '.c', '-O2', '--minify=0', '--profiling-funcs', '-Wno-incompatible-library-redeclaration', '-sREVERSE_DEPS=auto']
      print(f'compiling test program for: {function}')
      if 'emscripten_get_compiler_setting' in function:
        cmd.append('-sRETAIN_COMPILER_SETTINGS')
      if 'emscripten_pc_get_function' in function:
        cmd.append('-sUSE_OFFSET_CONVERTER')
      if 'embind' in function:
        cmd.append('--bind')
      if 'websocket' in function:
        cmd += ['-sPROXY_POSIX_SOCKETS', '-lwebsocket.js']
      if function == 'Mix_LoadWAV_RW':
        cmd += ['-sUSE_SDL=2']
      if 'thread' in function:
        cmd.append('-sUSE_PTHREADS')
      if 'glGetStringi' in function:
        cmd.append('-sUSE_WEBGL2')
      if 'glMapBufferRange' in function:
        cmd.append('-sFULL_ES3')
      if function == 'wgpuDeviceCreateBuffer':
        cmd.append('-sUSE_WEBGPU')
      # dladdr dlsym etc..
      if function.startswith('dl'):
        cmd.append('-sMAIN_MODULE=2')
      if function.startswith('emscripten_idb') or function.startswith('emscripten_wget_'):
        cmd.append('-sASYNCIFY')
      if function.startswith('emscripten_webgl_'):
        cmd.append('-sOFFSCREENCANVAS_SUPPORT')
      if function.startswith('wgpu'):
        cmd.append('-sUSE_WEBGPU')
      if function.startswith('__cxa_'):
        cmd.append('-fexceptions')
      if function.startswith('glfwGetMonitors'):
        cmd.append('-sUSE_GLFW=3')
      # In WebAssemblyLowerEmscriptenEHSjLj pass in the LLVM backend, function
      # calls that exist in the same function with setjmp are converted to some
      # code sequence that includes emscripten_longjmp. emscripten_longjmp is
      # included in deps_info.py because in non-LTO builds setjmp does not exist
      # anymore in the object files. So the mere indirect reference of setjmp or
      # emscripten_longjmp does not generate calls to its dependencies specified
      # in deps_info.py. Also Emscripten EH has a known restriction that setjmp
      # cannot be called or referenced indirectly anyway.
      if function in ['emscripten_longjmp', 'setjmp']:
        continue
      print(shared.shlex_join(cmd))
      self.run_process(cmd)
      js = read_file('a.out.js')
      for dep in deps:
        direct = '_' + dep + '('
        via_module = '"_%s"](' % dep
        assignment = ' = _' + dep
        print(f'  checking for: {dep}')
        if direct not in js and via_module not in js and assignment not in js:
          self.fail(f'use of declared dependency {dep} not found in JS output for {function}')

  @require_v8
  def test_shell_Oz(self):
    # regression test for -Oz working on non-web, non-node environments that
    # lack TextDecoder
    self.emcc_args += ['-Oz']
    self.do_runf(test_file('hello_world.c'), 'hello, world!')

  def test_runtime_keepalive(self):
    self.uses_es6 = True
    self.set_setting('DEFAULT_LIBRARY_FUNCS_TO_INCLUDE', ['$runtimeKeepalivePush', '$runtimeKeepalivePop', '$callUserCallback'])
    self.set_setting('EXIT_RUNTIME')
    self.do_other_test('test_runtime_keepalive.cpp')

  def test_em_asm_side_module(self):
    err = self.expect_fail([EMCC, '-sSIDE_MODULE', test_file('hello_world_em_asm.c')])
    self.assertContained('EM_ASM is not supported in side modules', err)

  def test_em_js_side_module(self):
    err = self.expect_fail([EMXX, '-sSIDE_MODULE', test_file('core/test_em_js.cpp')])
    self.assertContained('EM_JS is not supported in side modules', err)

  # On Windows maximum command line length is 32767 characters. Create such a long build line by linking together
  # several .o files to test that emcc internally uses response files properly when calling llvmn-nm and wasm-ld.
  @is_slow_test
  def test_windows_long_link_response_file(self):
    decls = ''
    calls = ''
    files = []

    def create_o(name, i):
      nonlocal decls, calls, files
      f = name + '.c'
      create_file(f, 'int %s() { return %d; }' % (name, i))
      files += [f]
      decls += 'int %s();' % name
      calls += 'value += %s();' % name

    count = 1000
    for i in range(count):
      name = 'a' + str(i)
      for j in range(5):
        name += name
      create_o(name, i)

    main = '#include<stdio.h>\n%s int main() { int value = 0; %s printf("%%d\\n", value); }' % (decls, calls)
    open('main.c', 'w').write(main)

    assert(sum(len(f) for f in files) > 32767)

    self.run_process(building.get_command_with_possible_response_file([EMCC, 'main.c'] + files))
    self.assertContained(str(count * (count - 1) // 2), self.run_js('a.out.js'))

  def test_output_name_collision(self):
    # Ensure that the seconday filenames never collide with the primary output filename
    # In this case we explcitly ask for JS to be ceated in a file with the `.wasm` suffix.
    # Even though this doesn't make much sense the `--oformat` flag is designed to overide
    # any implict type that we might infer from the output name.
    self.run_process([EMCC, '-o', 'hello.wasm', '--oformat=js', test_file('hello_world.c')])
    self.assertExists('hello.wasm')
    self.assertExists('hello_.wasm')
    self.assertContained('hello, world!', self.run_js('hello.wasm'))

  def test_EM_PYTHON_MULTIPROCESSING(self):
    with env_modify({'EM_PYTHON_MULTIPROCESSING': '1'}):
      # wasm2js optimizations use multiprocessing to run multiple node
      # invocations
      self.run_process([EMCC, test_file('hello_world.c'), '-sWASM=0', '-O2'])

  def test_main_module_no_undefined(self):
    # Test that ERROR_ON_UNDEFINED_SYMBOLS works with MAIN_MODULE.
    self.run_process([EMCC, '-sMAIN_MODULE', '-sERROR_ON_UNDEFINED_SYMBOLS', test_file('hello_world.c')])
    self.run_js('a.out.js')

  @parameterized({
    'relocatable': ('-sRELOCATABLE',),
    'linkable': ('-sLINKABLE',),
    'main_module': ('-sMAIN_MODULE',),
  })
  def test_check_undefined(self, flag):
    # positive case: no undefined symbols
    self.run_process([EMCC, flag, '-sERROR_ON_UNDEFINED_SYMBOLS', test_file('hello_world.c')])
    self.run_js('a.out.js')

    # negative case: foo is undefined in test_check_undefined.c
    err = self.expect_fail([EMCC, flag, '-sERROR_ON_UNDEFINED_SYMBOLS', test_file('other/test_check_undefined.c')])
    self.assertContained('undefined symbol: foo', err)

  def test_EMMAKEN_NO_SDK(self):
    with env_modify({'EMMAKEN_NO_SDK': '1'}):
      err = self.expect_fail([EMCC, test_file('hello_world.c')])
      self.assertContained("warning: We hope to deprecated EMMAKEN_NO_SDK", err)
      self.assertContained("fatal error: 'stdio.h' file not found", err)

  @parameterized({
    'default': ('', '2147483648'),
    '1GB': ('-sMAXIMUM_MEMORY=1GB', '1073741824'),
    # for 4GB we return 1 wasm page less than 4GB, as 4GB cannot fit in a 32bit
    # integer
    '4GB': ('-sMAXIMUM_MEMORY=4GB', '4294901760'),
  })
  def test_emscripten_get_heap_max(self, arg, expected):
    create_file('get.c', r'''
      #include <emscripten/heap.h>
      #include <stdio.h>
      int main() {
        printf("max: |%zu|\n", emscripten_get_heap_max());
      }
    ''')
    self.run_process([EMCC, 'get.c', '-s', 'ALLOW_MEMORY_GROWTH', arg])
    self.assertContained(f'max: |{expected}|', self.run_js('a.out.js'))

  def test_auto_ptr_cxx17(self):
    # Test that its still possible to use auto_ptr, even in C++17
    self.do_other_test('test_auto_ptr_cxx17.cpp', emcc_args=[
      '-std=c++17',
      '-D_LIBCPP_ENABLE_CXX17_REMOVED_AUTO_PTR',
      '-Wno-deprecated-declarations'])

  def test_special_chars_in_arguments(self):
    # We had some regressions where the windows `.bat` files that run the compiler
    # driver were failing to accept certain special characters such as `(`, `)` and `!`.
    # See https://github.com/emscripten-core/emscripten/issues/14063
    create_file('test(file).c', 'int main() { return 0; }')
    create_file('test!.c', 'int main() { return 0; }')
    self.run_process([EMCC, 'test(file).c'])
    self.run_process([EMCC, 'test!.c'])

  @no_windows('relies on a shell script')
  def test_report_subprocess_signals(self):
    # Test that when subprocess is killed by signal we report the signal name
    create_file('die.sh', '''\
#!/bin/sh
kill -9 $$
    ''')
    make_executable('die.sh')
    with env_modify({'EM_COMPILER_WRAPPER': './die.sh'}):
      err = self.expect_fail([EMCC, test_file('hello_world.c')])
      self.assertContained('failed (received SIGKILL (-9))', err)

  def test_concepts(self):
    self.do_runf(test_file('other', 'test_concepts.cpp'), '', emcc_args=['-std=c++20'])

  def test_link_only_setting_warning(self):
    err = self.run_process([EMCC, '-sALLOW_MEMORY_GROWTH', '-c', test_file('hello_world.c')], stderr=PIPE).stderr
    self.assertContained("warning: linker setting ignored during compilation: 'ALLOW_MEMORY_GROWTH' [-Wunused-command-line-argument]", err)

  def test_link_only_flag_warning(self):
    err = self.run_process([EMCC, '--embed-file', 'file', '-c', test_file('hello_world.c')], stderr=PIPE).stderr
    self.assertContained("warning: linker setting ignored during compilation: '--embed-file' [-Wunused-command-line-argument]", err)

  def test_no_deprecated(self):
    # Test that -Wno-deprecated is passed on to clang driver
    create_file('test.c', '''\
        __attribute__((deprecated)) int foo();
        int main() { return foo(); }
    ''')
    err = self.expect_fail([EMCC, '-c', '-Werror', 'test.c'])
    self.assertContained("error: 'foo' is deprecated", err)
    self.run_process([EMCC, '-c', '-Werror', '-Wno-deprecated', 'test.c'])

  def test_bad_export_name(self):
    err = self.expect_fail([EMCC, '-sEXPORT_NAME=foo bar', test_file('hello_world.c')])
    self.assertContained('error: EXPORT_NAME is not a valid JS identifier: `foo bar`', err)

  def test_offset_convertor_plus_wasm2js(self):
    err = self.expect_fail([EMCC, '-sUSE_OFFSET_CONVERTER', '-s', 'WASM=0', test_file('hello_world.c')])
    self.assertContained('wasm2js is not compatible with USE_OFFSET_CONVERTER', err)

  def test_standard_library_mapping(self):
    # Test the `-l` flags on the command line get mapped the correct libraries variant
    self.run_process([EMBUILDER, 'build', 'libc-mt', 'libcompiler_rt-mt', 'libdlmalloc-mt'])

    libs = ['-lc', '-lc_rt_wasm', '-lcompiler_rt', '-lmalloc']
    err = self.run_process([EMCC, test_file('hello_world.c'), '-pthread', '-nostdlib', '-v'] + libs, stderr=PIPE).stderr

    # Check the the linker was run with `-mt` variants because `-pthread` was passed.
    self.assertContained(' -lc-mt ', err)
    self.assertContained(' -ldlmalloc-mt ', err)
    self.assertContained(' -lcompiler_rt-mt ', err)

  def test_explict_gl_linking(self):
    # Test that libGL can be linked explictly via `-lGL` rather than implictly.
    # Here we use NO_AUTO_NATIVE_LIBRARIES to disable the implictly linking that normally
    # includes the native GL library.
    self.run_process([EMCC, test_file('other/test_explict_gl_linking.c'), '-sNO_AUTO_NATIVE_LIBRARIES', '-lGL'])

  def test_no_main_with_PROXY_TO_PTHREAD(self):
    create_file('lib.cpp', r'''
#include <emscripten.h>
EMSCRIPTEN_KEEPALIVE
void foo() {}
''')
    err = self.expect_fail([EMCC, 'lib.cpp', '-pthread', '-sPROXY_TO_PTHREAD'])
    self.assertContained('emcc: error: PROXY_TO_PTHREAD proxies main() for you, but no main exists', err)

  def test_archive_bad_extension(self):
    # Regression test for https://github.com/emscripten-core/emscripten/issues/14012
    # where llvm_nm_multiple would be confused by archives names like object files.
    create_file('main.c', '''
    #include <sys/socket.h>
    int main() {
       return (int)(long)&accept;
    }
    ''')

    self.run_process([EMCC, '-c', 'main.c'])
    self.run_process([EMAR, 'crs', 'libtest.bc', 'main.o'])
    self.run_process([EMCC, 'libtest.bc', 'libtest.bc'])

  def test_split_dwarf_implicit_compile(self):
    # Verify that the dwo file is generated in the current working directory, even when implicitly
    # compiling (compile+link).
    self.run_process([EMCC, test_file('hello_world.c'), '-g', '-gsplit-dwarf'])
    self.assertExists('hello_world.dwo')

  @parameterized({
    '': [[]],
    'strict': [['-sSTRICT']],
    'no_allow': [['-sALLOW_UNIMPLEMENTED_SYSCALLS=0']],
  })
  def test_unimplemented_syscalls(self, args):
    create_file('main.c', '''
    #include <assert.h>
    #include <errno.h>
    #include <sys/mman.h>

    int main() {
      assert(mincore(0, 0, 0) == -1);
      assert(errno == ENOSYS);
      return 0;
    }
    ''')
    cmd = [EMCC, 'main.c', '-sASSERTIONS'] + args
    if args:
      err = self.expect_fail(cmd)
      self.assertContained('error: undefined symbol: __syscall_mincore', err)
    else:
      self.run_process(cmd)
      err = self.run_js('a.out.js')
      self.assertContained('warning: unsupported syscall: __syscall_mincore', err)

      # Setting ASSERTIONS=0 should avoid the runtime warning
      self.run_process(cmd + ['-sASSERTIONS=0'])
      err = self.run_js('a.out.js')
      self.assertNotContained('warning: unsupported syscall', err)

  @require_v8
  def test_missing_shell_support(self):
    # By default shell support is not included
    self.run_process([EMCC, test_file('hello_world.c')])
    err = self.run_js('a.out.js', assert_returncode=NON_ZERO)
    self.assertContained('shell environment detected but not enabled at build time.', err)

  def test_removed_runtime_function(self):
    create_file('post.js', 'alignMemory(100, 4);')
    self.run_process([EMCC, test_file('hello_world.c'), '--post-js=post.js'])
    err = self.run_js('a.out.js', assert_returncode=NON_ZERO)
    self.assertContained('`alignMemory` is now a library function and not included by default; add it to your library.js __deps or to DEFAULT_LIBRARY_FUNCS_TO_INCLUDE on the command line', err)

  # Tests that it is possible to hook into/override a symbol defined in a system library.
  def test_override_system_js_lib_symbol(self):
    # This test verifies it is possible to override a symbol from WebGL library.

    # When WebGL is implicitly linked in, the implicit linking should happen before any user
    # --js-libraries, so that they can adjust the behavior afterwards.
    self.do_run_in_out_file_test(test_file('test_override_system_js_lib_symbol.c'), emcc_args=['--js-library', test_file('test_override_system_js_lib_symbol.js')])

    # When WebGL is explicitly linked to in strict mode, the linking order on command line should enable overriding.
    self.emcc_args += ['-sAUTO_JS_LIBRARIES=0', '-lwebgl.js', '--js-library', test_file('test_override_system_js_lib_symbol.js')]
    self.do_run_in_out_file_test(test_file('test_override_system_js_lib_symbol.c'))

  @node_pthreads
  def test_pthread_lsan_no_leak(self):
    self.set_setting('USE_PTHREADS')
    self.set_setting('PROXY_TO_PTHREAD')
    self.set_setting('EXIT_RUNTIME')
    self.set_setting('INITIAL_MEMORY', '256MB')
    self.emcc_args += ['-gsource-map']
    self.do_run_in_out_file_test(test_file('pthread/test_pthread_lsan_no_leak.cpp'), emcc_args=['-fsanitize=leak'])
    self.do_run_in_out_file_test(test_file('pthread/test_pthread_lsan_no_leak.cpp'), emcc_args=['-fsanitize=address'])

  @node_pthreads
  def test_pthread_lsan_leak(self):
    self.set_setting('USE_PTHREADS')
    self.set_setting('PROXY_TO_PTHREAD')
    self.set_setting('EXIT_RUNTIME')
    self.set_setting('INITIAL_MEMORY', '256MB')
    self.add_pre_run("Module['LSAN_OPTIONS'] = 'exitcode=0'")
    self.emcc_args += ['-gsource-map']
    expected = [
      'Direct leak of 3432 byte(s) in 1 object(s) allocated from',
      'test_pthread_lsan_leak.cpp:18:17',
      'Direct leak of 2048 byte(s) in 1 object(s) allocated from',
      'test_pthread_lsan_leak.cpp:36:10',
      'Direct leak of 1337 byte(s) in 1 object(s) allocated from',
      'test_pthread_lsan_leak.cpp:30:16',
      'Direct leak of 1234 byte(s) in 1 object(s) allocated from',
      'test_pthread_lsan_leak.cpp:20:13',
      'Direct leak of 420 byte(s) in 1 object(s) allocated from',
      'test_pthread_lsan_leak.cpp:31:13',
      'Direct leak of 42 byte(s) in 1 object(s) allocated from',
      'test_pthread_lsan_leak.cpp:13:21',
      'test_pthread_lsan_leak.cpp:35:3',
      '8513 byte(s) leaked in 6 allocation(s).',
    ]
    self.do_runf(test_file('pthread/test_pthread_lsan_leak.cpp'), expected, assert_all=True, emcc_args=['-fsanitize=leak'])
    self.do_runf(test_file('pthread/test_pthread_lsan_leak.cpp'), expected, assert_all=True, emcc_args=['-fsanitize=address'])

  @node_pthreads
  def test_pthread_js_exception(self):
    # Ensure that JS exceptions propagate back to the main main thread and cause node
    # to exit with an error.
    self.set_setting('USE_PTHREADS')
    self.set_setting('PROXY_TO_PTHREAD')
    self.set_setting('EXIT_RUNTIME')
    self.build(test_file('other', 'test_pthread_js_exception.c'))
    err = self.run_js('test_pthread_js_exception.js', assert_returncode=NON_ZERO)
    self.assertContained('missing is not defined', err)

  def test_config_closure_compiler(self):
    self.run_process([EMCC, test_file('hello_world.c'), '--closure=1'])
    with env_modify({'EM_CLOSURE_COMPILER': sys.executable}):
      err = self.expect_fail([EMCC, test_file('hello_world.c'), '--closure=1'])
    self.assertContained('closure compiler', err)
    self.assertContained(sys.executable, err)
    self.assertContained('not execute properly!', err)

  def test_node_unhandled_rejection(self):
    create_file('pre.js', '''
    async function foo() {
      var a = missing;
    }
    async function doReject() {
      return foo();
    }
    ''')
    create_file('main.c', '''
    #include <emscripten.h>

    int main() {
      EM_ASM(setTimeout(doReject, 0));
      emscripten_exit_with_live_runtime();
      __builtin_trap();
    }
    ''')

    # With NODEJS_CATCH_REJECTION we expect the unhandled rejection to cause a non-zero
    # exit code and log the stack trace correctly.
    self.run_process([EMCC, '--pre-js=pre.js', '-sNODEJS_CATCH_REJECTION=1', 'main.c'])
    output = self.run_js('a.out.js', assert_returncode=NON_ZERO)
    self.assertContained('ReferenceError: missing is not defined', output)
    self.assertContained('at foo (', output)

    version = self.run_process(config.NODE_JS + ['--version'], stdout=PIPE).stdout.strip()
    version = [int(v) for v in version.replace('v', '').replace('-pre', '').split('.')]
    if version[0] >= 15:
      self.skipTest('old behaviour of node JS cannot be tested on node v15 or above')

    # Without NODEJS_CATCH_REJECTION we expect node to log the unhandled rejection
    # but return 0.
    self.node_args = [a for a in self.node_args if '--unhandled-rejections' not in a]
    self.run_process([EMCC, '--pre-js=pre.js', '-sNODEJS_CATCH_REJECTION=0', 'main.c'])
    output = self.run_js('a.out.js')
    self.assertContained('ReferenceError: missing is not defined', output)
    self.assertContained('at foo (', output)

  @node_pthreads
  def test_default_pthread_stack_size(self):
    self.do_runf(test_file('other', 'test_default_pthread_stack_size.c'))
    self.emcc_args.append('-sUSE_PTHREADS')
    self.do_runf(test_file('other', 'test_default_pthread_stack_size.c'))

  def test_emscripten_set_immediate(self):
    self.do_runf(test_file('emscripten_set_immediate.c'))

  def test_emscripten_set_immediate_loop(self):
    self.do_runf(test_file('emscripten_set_immediate_loop.c'))

  @node_pthreads
  def test_pthread_trap(self):
    # TODO(https://github.com/emscripten-core/emscripten/issues/15161):
    # Make this work without PROXY_TO_PTHREAD
    self.set_setting('PROXY_TO_PTHREAD')
    self.set_setting('USE_PTHREADS')
    self.set_setting('EXIT_RUNTIME')
    self.emcc_args += ['--profiling-funcs']
    output = self.do_runf(test_file('pthread/test_pthread_trap.c'), assert_returncode=NON_ZERO)
    self.assertContained("pthread sent an error!", output)
    self.assertContained("at thread_main", output)

  @node_pthreads
  def test_emscripten_set_interval(self):
    self.do_runf(test_file('emscripten_set_interval.c'), args=['-s', 'USE_PTHREADS', '-s', 'PROXY_TO_PTHREAD'])

  # Test emscripten_console_log(), emscripten_console_warn() and emscripten_console_error()
  def test_emscripten_console_log(self):
    self.do_runf(test_file('emscripten_console_log.c'), emcc_args=['--pre-js', test_file('emscripten_console_log_pre.js')])

  # Tests emscripten_unwind_to_js_event_loop() behavior
  def test_emscripten_unwind_to_js_event_loop(self, *args):
    self.do_runf(test_file('test_emscripten_unwind_to_js_event_loop.c'))

  @node_pthreads
  def test_emscripten_set_timeout(self):
    self.do_runf(test_file('emscripten_set_timeout.c'), args=['-s', 'USE_PTHREADS', '-s', 'PROXY_TO_PTHREAD'])

  @node_pthreads
  def test_emscripten_set_timeout_loop(self):
    self.do_runf(test_file('emscripten_set_timeout_loop.c'), args=['-s', 'USE_PTHREADS', '-s', 'PROXY_TO_PTHREAD'])

  # Verify that we are able to successfully compile a script when the Windows 7
  # and Python workaround env. vars are enabled.
  # See https://bugs.python.org/issue34780
  @with_env_modify({'EM_WORKAROUND_PYTHON_BUG_34780': '1',
                    'EM_WORKAROUND_WIN7_BAD_ERRORLEVEL_BUG': '1'})
  def test_windows_batch_script_workaround(self):
    self.run_process([EMCC, test_file('hello_world.c')])
    self.assertExists('a.out.js')

  @node_pthreads
  def test_pthread_out_err(self):
    self.set_setting('USE_PTHREADS')
    self.set_setting('PROXY_TO_PTHREAD')
    self.set_setting('EXIT_RUNTIME')
    self.do_other_test('test_pthread_out_err.c')

  # unistd tests

  def test_unistd_confstr(self):
    self.do_run_in_out_file_test('unistd/confstr.c')

  def test_unistd_ttyname(self):
    self.do_runf(test_file('unistd/ttyname.c'), 'success')

  def test_unistd_pathconf(self):
    self.do_run_in_out_file_test('unistd/pathconf.c')

  def test_unistd_swab(self):
    self.do_run_in_out_file_test('unistd/swab.c')

  def test_unistd_isatty(self):
    self.do_runf(test_file('unistd/isatty.c'), 'success')

  def test_unistd_login(self):
    self.do_run_in_out_file_test('unistd/login.c')

  def test_unistd_sleep(self):
    self.do_run_in_out_file_test('unistd/sleep.c')

  def test_unistd_fstatfs(self):
    self.do_run_in_out_file_test('unistd/fstatfs.c')

  # WASMFS tests

  def test_wasmfs_unistd_dup(self):
    self.set_setting('WASMFS')
<<<<<<< HEAD
    self.do_run_in_out_file_test('unistd/dup2.c')

  def test_wasmfs_unistd_open(self):
    self.set_setting('WASMFS')
    self.do_run_in_out_file_test('wasmfs/wasmfs_open.c')
=======
    self.do_run_in_out_file_test('unistd/wasmfs_dup.c')
>>>>>>> ca171a67
<|MERGE_RESOLUTION|>--- conflicted
+++ resolved
@@ -11147,12 +11147,8 @@
 
   def test_wasmfs_unistd_dup(self):
     self.set_setting('WASMFS')
-<<<<<<< HEAD
     self.do_run_in_out_file_test('unistd/dup2.c')
 
   def test_wasmfs_unistd_open(self):
     self.set_setting('WASMFS')
-    self.do_run_in_out_file_test('wasmfs/wasmfs_open.c')
-=======
-    self.do_run_in_out_file_test('unistd/wasmfs_dup.c')
->>>>>>> ca171a67
+    self.do_run_in_out_file_test('wasmfs/wasmfs_open.c')