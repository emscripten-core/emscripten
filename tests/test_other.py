# coding=utf-8
# Copyright 2013 The Emscripten Authors.  All rights reserved.
# Emscripten is available under two separate licenses, the MIT license and the
# University of Illinois/NCSA Open Source License.  Both these licenses can be
# found in the LICENSE file.

# noqa: E241

from functools import wraps
import glob
import gzip
import itertools
import json
import os
import pipes
import re
import select
import shlex
import shutil
import subprocess
import sys
import time
import tempfile
import unittest
import uuid
from subprocess import PIPE, STDOUT

if __name__ == '__main__':
  raise Exception('do not run this file directly; do something like: tests/runner other')

from tools.shared import try_delete, config
from tools.shared import EMCC, EMXX, EMAR, EMRANLIB, PYTHON, FILE_PACKAGER, WINDOWS, EM_BUILD_VERBOSE
from tools.shared import CLANG_CC, CLANG_CXX, LLVM_AR, LLVM_DWARFDUMP, EMCMAKE, EMCONFIGURE
from runner import RunnerCore, path_from_root, is_slow_test, ensure_dir, disabled, make_executable
from runner import env_modify, no_mac, no_windows, requires_native_clang, with_env_modify
from runner import create_file, parameterized, NON_ZERO, node_pthreads, TEST_ROOT, test_file
from tools import shared, building, utils, deps_info
import jsrun
import clang_native
from tools import line_endings
from tools import webassembly

scons_path = utils.which('scons')
emmake = shared.bat_suffix(path_from_root('emmake'))
emconfig = shared.bat_suffix(path_from_root('em-config'))
emsize = shared.bat_suffix(path_from_root('emsize'))
wasm_dis = os.path.join(building.get_binaryen_bin(), 'wasm-dis')
wasm_opt = os.path.join(building.get_binaryen_bin(), 'wasm-opt')

EMTEST_REBASELINE = int(os.getenv('EMTEST_REBASELINE', '0'))


class temp_directory():
  def __init__(self, dirname):
    self.dir = dirname

  def __enter__(self):
    self.directory = tempfile.mkdtemp(prefix='emtest_temp_', dir=self.dir)
    self.prev_cwd = os.getcwd()
    os.chdir(self.directory)
    print('temp_directory: ' + self.directory)
    return self.directory

  def __exit__(self, type, value, traceback):
    os.chdir(self.prev_cwd)


def uses_canonical_tmp(func):
  """Decorator that signals the use of the canonical temp by a test method.

  This decorator takes care of cleaning the directory after the
  test to satisfy the leak detector.
  """
  @wraps(func)
  def decorated(self):
    # Before running the test completely remove the canonical_tmp
    if os.path.exists(self.canonical_temp_dir):
      shutil.rmtree(self.canonical_temp_dir)
    try:
      func(self)
    finally:
      # Make sure the test isn't lying about the fact that it uses
      # canonical_tmp
      self.assertTrue(os.path.exists(self.canonical_temp_dir))
      # Remove the temp dir in a try-finally, as otherwise if the
      # test fails we would not clean it up, and if leak detection
      # is set we will show that error instead of the actual one.
      shutil.rmtree(self.canonical_temp_dir)

  return decorated


def parse_wasm(filename):
  wat = shared.run_process([wasm_dis, filename], stdout=PIPE).stdout
  imports = []
  exports = []
  funcs = []
  for line in wat.splitlines():
    line = line.strip()
    if line.startswith('(import '):
      line = line.strip('()')
      parts = line.split()
      module = parts[1].strip('"')
      name = parts[2].strip('"')
      imports.append('%s.%s' % (module, name))
    if line.startswith('(export '):
      line = line.strip('()')
      name = line.split()[1].strip('"')
      exports.append(name)
    if line.startswith('(func '):
      line = line.strip('()')
      name = line.split()[1].strip('"')
      funcs.append(name)
  return imports, exports, funcs


class other(RunnerCore):
  def assertIsObjectFile(self, filename):
    self.assertTrue(building.is_wasm(filename))

  def do_other_test(self, testname, emcc_args=[], **kwargs):
    self.do_run_in_out_file_test('other', testname, emcc_args=emcc_args, **kwargs)

  # Another utility to run a test in this suite. This receives a source file
  # to compile, with optional compiler and execution flags.
  # Output can be checked by seeing if literals are contained, and that a list
  # of regexes match. The return code can also be checked.
  def do_smart_test(self, source, literals=[], engine=None, regexes=[],
                    emcc_args=[], run_args=[], assert_returncode=0):
    self.run_process([EMCC, source] + emcc_args)
    seen = self.run_js('a.out.js', engine=engine, args=run_args, assert_returncode=assert_returncode) + '\n'

    for literal in literals:
      self.assertContained([literal], seen)

    for regex in regexes:
      self.assertTrue(re.search(regex, seen), 'Expected regex "%s" to match on:\n%s' % (regex, seen))

  def run_on_pty(self, cmd):
    master, slave = os.openpty()
    output = []

    try:
      env = os.environ.copy()
      env['TERM'] = 'xterm-color'
      proc = subprocess.Popen(cmd, stdout=slave, stderr=slave, env=env)
      while proc.poll() is None:
        r, w, x = select.select([master], [], [], 1)
        if r:
          output.append(os.read(master, 1024))
      return (proc.returncode, b''.join(output))
    finally:
      os.close(master)
      os.close(slave)

  def test_emcc_v(self):
    for compiler in [EMCC, EMXX]:
      # -v, without input files
      proc = self.run_process([compiler, '-v'], stdout=PIPE, stderr=PIPE)
      self.assertEqual(proc.stdout, '')
      # assert that the emcc message comes first.  We had a bug where the sub-process output
      # from clang would be flushed to stderr first.
      self.assertContained('emcc (Emscripten gcc/clang-like replacement', proc.stderr)
      self.assertTrue(proc.stderr.startswith('emcc (Emscripten gcc/clang-like replacement'))
      self.assertContained('clang version %s' % shared.EXPECTED_LLVM_VERSION, proc.stderr)
      self.assertContained('GNU', proc.stderr)
      self.assertContained('Target: wasm32-unknown-emscripten', proc.stderr)
      self.assertNotContained('this is dangerous', proc.stderr)

  def test_emcc_check(self):
    proc = self.run_process([EMCC, '--check'], stdout=PIPE, stderr=PIPE)
    self.assertEqual(proc.stdout, '')
    self.assertContained('emcc (Emscripten gcc/clang-like replacement', proc.stderr)
    self.assertContained('Running sanity checks', proc.stderr)
    proc = self.run_process([EMCC, '--check'], stdout=PIPE, stderr=PIPE)
    self.assertContained('Running sanity checks', proc.stderr)

  def test_emcc_generate_config(self):
    for compiler in [EMCC, EMXX]:
      config_path = './emscripten_config'
      self.run_process([compiler, '--generate-config', config_path])
      self.assertExists(config_path, 'A config file should have been created at %s' % config_path)
      config_contents = open(config_path).read()
      self.assertContained('EMSCRIPTEN_ROOT', config_contents)
      self.assertContained('LLVM_ROOT', config_contents)
      os.remove(config_path)

  def test_emcc_output_mjs(self):
    self.run_process([EMCC, '-o', 'hello_world.mjs', test_file('hello_world.c')])
    with open('hello_world.mjs') as f:
      output = f.read()
    self.assertContained('export default Module;', output)
    # TODO(sbc): Test that this is actually runnable.  We currently don't have
    # any tests for EXPORT_ES6 but once we do this should be enabled.
    # self.assertContained('hello, world!', self.run_js('hello_world.mjs'))

  def test_emcc_output_worker_mjs(self):
<<<<<<< HEAD
    os.mkdir('subdir')
    self.run_process([EMCC, '-o', 'subdir/hello_world.mjs', '-pthread', '-O1',
                      test_file('hello_world.c'),
                      '-s', 'EXPORT_NAME=FooModule'])
    with open('subdir/hello_world.mjs') as f:
      src = f.read()
      self.assertContained("new Worker(new URL('hello_world.worker.js', import.meta.url))", src)
      self.assertContained('export default FooModule;', src)
    with open('subdir/hello_world.worker.js') as f:
      self.assertContained('import("./hello_world.mjs")', f.read())
=======
    self.run_process([EMCC, '-o', 'hello_world.mjs', '-pthread', '-O1',
                      test_file('hello_world.c')])
    with open('hello_world.mjs') as f:
      self.assertContained('export default Module;', f.read())
    with open('hello_world.worker.js') as f:
      self.assertContained('import(', f.read())
>>>>>>> 5e834040

  def test_export_es6_implies_modularize(self):
    self.run_process([EMCC, test_file('hello_world.c'), '-s', 'EXPORT_ES6=1'])
    with open('a.out.js') as f:
      self.assertContained('export default Module;', f.read())

  def test_export_es6_requires_modularize(self):
    err = self.expect_fail([EMCC, test_file('hello_world.c'), '-s', 'EXPORT_ES6=1', '-s', 'MODULARIZE=0'])
    self.assertContained('EXPORT_ES6 requires MODULARIZE to be set', err)

  def test_emcc_out_file(self):
    # Verify that "-ofile" works in addition to "-o" "file"
    self.run_process([EMCC, '-c', '-ofoo.o', test_file('hello_world.c')])
    self.assertExists('foo.o')
    self.run_process([EMCC, '-ofoo.js', 'foo.o'])
    self.assertExists('foo.js')

  @parameterized({
    'c': [EMCC, '.c'],
    'cxx': [EMXX, '.cpp']})
  def test_emcc_basics(self, compiler, suffix):
    # emcc src.cpp ==> writes a.out.js and a.out.wasm
    self.run_process([compiler, test_file('hello_world' + suffix)])
    self.assertExists('a.out.js')
    self.assertExists('a.out.wasm')
    self.assertContained('hello, world!', self.run_js('a.out.js'))

    # --version
    output = self.run_process([compiler, '--version'], stdout=PIPE, stderr=PIPE)
    output = output.stdout.replace('\r', '')
    self.assertContained('emcc (Emscripten gcc/clang-like replacement', output)
    self.assertContained('''Copyright (C) 2014 the Emscripten authors (see AUTHORS.txt)
This is free and open source software under the MIT license.
There is NO warranty; not even for MERCHANTABILITY or FITNESS FOR A PARTICULAR PURPOSE.
''', output)

    # --help
    output = self.run_process([compiler, '--help'], stdout=PIPE, stderr=PIPE)
    self.assertContained('Display this information', output.stdout)
    self.assertContained('Most clang options will work', output.stdout)

    # -dumpmachine
    output = self.run_process([compiler, '-dumpmachine'], stdout=PIPE, stderr=PIPE)
    self.assertContained('wasm32-unknown-emscripten', output.stdout)

    # -dumpversion
    output = self.run_process([compiler, '-dumpversion'], stdout=PIPE, stderr=PIPE)
    self.assertEqual(shared.EMSCRIPTEN_VERSION, output.stdout.strip())

    # properly report source code errors, and stop there
    self.clear()
    stderr = self.expect_fail([compiler, test_file('hello_world_error' + suffix)])
    self.assertNotContained('IOError', stderr) # no python stack
    self.assertNotContained('Traceback', stderr) # no python stack
    self.assertContained('error: invalid preprocessing directive', stderr)
    self.assertContained(["error: use of undeclared identifier 'cheez", "error: unknown type name 'cheez'"], stderr)
    self.assertContained('errors generated.', stderr.splitlines()[-2])

  @parameterized({
    'c': [EMCC, '.c'],
    'cxx': [EMXX, '.cpp']})
  def test_emcc_2(self, compiler, suffix):
    # emcc src.cpp -c    and   emcc src.cpp -o src.[o|bc] ==> should give a .bc file
    for args in [[], ['-o', 'src.o'], ['-o', 'src.bc'], ['-o', 'src.so']]:
      print('args:', args)
      target = args[1] if len(args) == 2 else 'hello_world.o'
      self.clear()
      self.run_process([compiler, '-c', test_file('hello_world' + suffix)] + args)
      syms = building.llvm_nm(target)
      self.assertIn('main', syms.defs)
      # wasm backend will also have '__original_main' or such
      self.assertEqual(len(syms.defs), 2)
      if target == 'js': # make sure emcc can recognize the target as a bitcode file
        shutil.move(target, target + '.bc')
        target += '.bc'
      self.run_process([compiler, target, '-o', target + '.js'])
      self.assertContained('hello, world!', self.run_js(target + '.js'))

  @parameterized({
    'c': [EMCC, '.c'],
    'cxx': [EMXX, '.cpp']})
  def test_emcc_3(self, compiler, suffix):
    # handle singleton archives
    self.run_process([compiler, '-c', test_file('hello_world' + suffix), '-o', 'a.o'])
    self.run_process([LLVM_AR, 'r', 'a.a', 'a.o'], stdout=PIPE, stderr=PIPE)
    self.run_process([compiler, 'a.a'])
    self.assertContained('hello, world!', self.run_js('a.out.js'))

    # emcc [..] -o [path] ==> should work with absolute paths
    for path in [os.path.abspath(os.path.join('..', 'file1.js')), os.path.join('b_dir', 'file2.js')]:
      print(path)
      os.chdir(self.get_dir())
      self.clear()
      print(os.listdir(os.getcwd()))
      ensure_dir(os.path.join('a_dir', 'b_dir'))
      os.chdir('a_dir')
      # use single file so we don't have more files to clean up
      self.run_process([compiler, test_file('hello_world' + suffix), '-o', path, '-s', 'SINGLE_FILE'])
      last = os.getcwd()
      os.chdir(os.path.dirname(path))
      self.assertContained('hello, world!', self.run_js(os.path.basename(path)))
      os.chdir(last)
      try_delete(path)

  @is_slow_test
  @parameterized({
    'c': [EMCC],
    'cxx': [EMXX]})
  def test_emcc_4(self, compiler):
    # Optimization: emcc src.cpp -o something.js [-Ox]. -O0 is the same as not specifying any optimization setting
    # link_param are used after compiling first
    for params, opt_level, link_params, closure, has_malloc in [
      (['-o', 'something.js'],                          0, None, 0, 1),
      (['-o', 'something.js', '-O0', '-g'],             0, None, 0, 0),
      (['-o', 'something.js', '-O1'],                   1, None, 0, 0),
      (['-o', 'something.js', '-O1', '-g'],             1, None, 0, 0), # no closure since debug
      (['-o', 'something.js', '-O2'],                   2, None, 0, 1),
      (['-o', 'something.js', '-O2', '-g'],             2, None, 0, 0),
      (['-o', 'something.js', '-Os'],                   2, None, 0, 1),
      (['-o', 'something.js', '-O3'],                   3, None, 0, 1),
      # and, test compiling first
      (['-c', '-o', 'something.o'],        0, [],      0, 0),
      (['-c', '-o', 'something.o', '-O0'], 0, [],      0, 0),
      (['-c', '-o', 'something.o', '-O1'], 1, ['-O1'], 0, 0),
      (['-c', '-o', 'something.o', '-O2'], 2, ['-O2'], 0, 0),
      (['-c', '-o', 'something.o', '-O3'], 3, ['-O3'], 0, 0),
      (['-O1', '-c', '-o', 'something.o'], 1, [],      0, 0),
      # non-wasm
      (['-s', 'WASM=0', '-o', 'something.js'],                          0, None, 0, 1),
      (['-s', 'WASM=0', '-o', 'something.js', '-O0', '-g'],             0, None, 0, 0),
      (['-s', 'WASM=0', '-o', 'something.js', '-O1'],                   1, None, 0, 0),
      (['-s', 'WASM=0', '-o', 'something.js', '-O1', '-g'],             1, None, 0, 0), # no closure since debug
      (['-s', 'WASM=0', '-o', 'something.js', '-O2'],                   2, None, 0, 1),
      (['-s', 'WASM=0', '-o', 'something.js', '-O2', '-g'],             2, None, 0, 0),
      (['-s', 'WASM=0', '-o', 'something.js', '-Os'],                   2, None, 0, 1),
      (['-s', 'WASM=0', '-o', 'something.js', '-O3'],                   3, None, 0, 1),
      # and, test compiling to bitcode first
      (['-flto', '-c', '-o', 'something.o'],        0, [],      0, 0),
      (['-flto', '-c', '-o', 'something.o', '-O0'], 0, [],      0, 0),
      (['-flto', '-c', '-o', 'something.o', '-O1'], 1, ['-O1'], 0, 0),
      (['-flto', '-c', '-o', 'something.o', '-O2'], 2, ['-O2'], 0, 0),
      (['-flto', '-c', '-o', 'something.o', '-O3'], 3, ['-O3'], 0, 0),
      (['-flto', '-O1', '-c', '-o', 'something.o'], 1, [],      0, 0),
    ]:
      print(params, opt_level, link_params, closure, has_malloc)
      self.clear()
      keep_debug = '-g' in params
      args = [compiler, test_file('hello_world_loop' + ('_malloc' if has_malloc else '') + '.cpp')] + params
      print('..', args)
      output = self.run_process(args, stdout=PIPE, stderr=PIPE)
      assert len(output.stdout) == 0, output.stdout
      if link_params is not None:
        self.assertExists('something.o', output.stderr)
        obj_args = [compiler, 'something.o', '-o', 'something.js'] + link_params
        print('....', obj_args)
        output = self.run_process(obj_args, stdout=PIPE, stderr=PIPE)
      self.assertExists('something.js', output.stderr)
      self.assertContained('hello, world!', self.run_js('something.js'))

      # Verify optimization level etc. in the generated code
      # XXX these are quite sensitive, and will need updating when code generation changes
      generated = open('something.js').read()
      main = self.get_func(generated, '_main') if 'function _main' in generated else generated
      assert 'new Uint16Array' in generated and 'new Uint32Array' in generated, 'typed arrays 2 should be used by default'
      assert 'SAFE_HEAP' not in generated, 'safe heap should not be used by default'
      assert ': while(' not in main, 'when relooping we also js-optimize, so there should be no labelled whiles'
      if closure:
        if opt_level == 0:
          assert '._main =' in generated, 'closure compiler should have been run'
        elif opt_level >= 1:
          assert '._main=' in generated, 'closure compiler should have been run (and output should be minified)'
      else:
        # closure has not been run, we can do some additional checks. TODO: figure out how to do these even with closure
        assert '._main = ' not in generated, 'closure compiler should not have been run'
        if keep_debug:
          assert ('assert(INITIAL_MEMORY >= TOTAL_STACK' in generated) == (opt_level == 0), 'assertions should be in opt == 0'
        if 'WASM=0' in params:
          looks_unminified = ' = {}' in generated and ' = []' in generated
          looks_minified = '={}' in generated and '=[]' and ';var' in generated
          assert not (looks_minified and looks_unminified)
          if opt_level == 0 or '-g' in params:
            assert looks_unminified
          elif opt_level >= 2:
            assert looks_minified

  def test_multiple_sources(self):
    # Compiling two sources at a time should work.
    cmd = [EMCC, '-c', test_file('twopart_main.cpp'), test_file('twopart_side.c')]
    self.run_process(cmd)

    # Object files should be generated by default in the current working
    # directory, and not alongside the sources.
    self.assertExists('twopart_main.o')
    self.assertExists('twopart_side.o')
    self.assertNotExists(test_file('twopart_main.o'))
    self.assertNotExists(test_file('twopart_side.o'))

    # But it is an error if '-o' is also specified.
    self.clear()
    err = self.expect_fail(cmd + ['-o', 'out.o'])

    self.assertContained('cannot specify -o with -c/-S/-E/-M and multiple source files', err)
    self.assertNotExists('twopart_main.o')
    self.assertNotExists('twopart_side.o')
    self.assertNotExists(test_file('twopart_main.o'))
    self.assertNotExists(test_file('twopart_side.o'))

  def test_combining_object_files(self):
    # Compiling two files with -c will generate separate object files
    self.run_process([EMCC, test_file('twopart_main.cpp'), test_file('twopart_side.c'), '-c'])
    self.assertExists('twopart_main.o')
    self.assertExists('twopart_side.o')

    # Linking with just one of them is expected to fail
    err = self.expect_fail([EMCC, 'twopart_main.o'])
    self.assertContained('undefined symbol: theFunc', err)

    # Linking with both should work
    self.run_process([EMCC, 'twopart_main.o', 'twopart_side.o'])
    self.assertContained('side got: hello from main, over', self.run_js('a.out.js'))

    # Combining object files into another object should also work, using the `-r` flag
    self.run_process([EMCC, '-r', 'twopart_main.o', 'twopart_side.o', '-o', 'combined.o'])
    # Warn about legecy support for outputing object file without `-r`, `-c` or `-shared`
    err = self.run_process([EMCC, 'twopart_main.o', 'twopart_side.o', '-o', 'combined2.o'], stderr=PIPE).stderr
    self.assertContained('warning: generating an executable with an object extension (.o)', err)

    # Should be two symbols (and in the wasm backend, also __original_main)
    syms = building.llvm_nm('combined.o')
    self.assertIn('main', syms.defs)
    self.assertEqual(len(syms.defs), 3)

    self.run_process([EMCC, 'combined.o', '-o', 'combined.o.js'])
    self.assertContained('side got: hello from main, over', self.run_js('combined.o.js'))

  def test_combining_object_files_from_archive(self):
    # Compiling two files with -c will generate separate object files
    self.run_process([EMCC, test_file('twopart_main.cpp'), test_file('twopart_side.c'), '-c'])
    self.assertExists('twopart_main.o')
    self.assertExists('twopart_side.o')

    # Combining object files into a library archive should work
    self.run_process([EMAR, 'crs', 'combined.a', 'twopart_main.o', 'twopart_side.o'])
    self.assertExists('combined.a')

    # Combining library archive into an object should yield a valid object, using the `-r` flag
    self.run_process([EMCC, '-r', '-o', 'combined.o', '-Wl,--whole-archive', 'combined.a'])
    self.assertIsObjectFile('combined.o')

    # Should be two symbols (and in the wasm backend, also __original_main)
    syms = building.llvm_nm('combined.o')
    self.assertIn('main', syms.defs)
    self.assertEqual(len(syms.defs), 3)

    self.run_process([EMCC, 'combined.o', '-o', 'combined.o.js'])
    self.assertContained('side got: hello from main, over', self.run_js('combined.o.js'))

  def test_js_transform(self):
    with open('t.py', 'w') as f:
      f.write('''
import sys
f = open(sys.argv[1], 'a')
f.write('transformed!')
f.close()
''')

    err = self.run_process([EMCC, test_file('hello_world.c'), '-gsource-map', '--js-transform', '%s t.py' % (PYTHON)], stderr=PIPE).stderr
    self.assertContained('disabling source maps because a js transform is being done', err)
    self.assertIn('transformed!', open('a.out.js').read())

  def test_js_mem_file(self):
    for opts in [0, 1, 2, 3]:
      print('mem init in', opts)
      self.clear()
      self.run_process([EMCC, test_file('hello_world.c'), '-s', 'WASM=0', '-O' + str(opts)])
      if opts >= 2:
        self.assertExists('a.out.js.mem')
      else:
        self.assertNotExists('a.out.js.mem')

  def test_emcc_asm_v_wasm(self):
    for opts in ([], ['-O1'], ['-O2'], ['-O3']):
      print('opts', opts)
      for mode in ([], ['-s', 'WASM=0']):
        self.clear()
        wasm = '=0' not in str(mode)
        print('  mode', mode, 'wasm?', wasm)
        self.run_process([EMCC, test_file('hello_world.c')] + opts + mode)
        self.assertExists('a.out.js')
        if wasm:
          self.assertExists('a.out.wasm')
        for engine in config.JS_ENGINES:
          print('    engine', engine)
          out = self.run_js('a.out.js', engine=engine)
          self.assertContained('hello, world!', out)

  def test_emcc_cflags(self):
    output = self.run_process([EMCC, '--cflags'], stdout=PIPE)
    flags = output.stdout.strip()
    self.assertContained('-target wasm32-unknown-emscripten', flags)
    self.assertContained('--sysroot=', flags)
    output = self.run_process([EMXX, '--cflags'], stdout=PIPE)
    flags = output.stdout.strip()
    self.assertContained('-target wasm32-unknown-emscripten', flags)
    self.assertContained('--sysroot=', flags)
    # check they work
    cmd = [CLANG_CXX, test_file('hello_world.cpp')] + shlex.split(flags.replace('\\', '\\\\')) + ['-c', '-o', 'out.o']
    self.run_process(cmd)
    self.run_process([EMCC, 'out.o'])
    self.assertContained('hello, world!', self.run_js('a.out.js'))

  def test_emcc_print_search_dirs(self):
    result = self.run_process([EMCC, '-print-search-dirs'], stdout=PIPE, stderr=PIPE)
    self.assertContained('programs: =', result.stdout)
    self.assertContained('libraries: =', result.stdout)

  def test_emar_em_config_flag(self):
    # Test that the --em-config flag is accepted but not passed down do llvm-ar.
    # We expand this in case the EM_CONFIG is ~/.emscripten (default)
    conf = os.path.expanduser(config.EM_CONFIG)
    proc = self.run_process([EMAR, '--em-config', conf, '-version'], stdout=PIPE, stderr=PIPE)
    self.assertEqual(proc.stderr, "")
    self.assertContained('LLVM', proc.stdout)

  def test_em_config_missing_arg(self):
    out = self.expect_fail([EMCC, '--em-config'])
    self.assertContained('error: --em-config must be followed by a filename', out)

  def test_emsize(self):
    # test binaryen generated by running:
    #   emcc tests/hello_world.c -Oz --closure 1 -o tests/other/test_emsize.js
    with open(test_file('other', 'test_emsize.out')) as expected_output:
      expected = expected_output.read()
    cmd = [emsize, test_file('other', 'test_emsize.js')]
    for command in [cmd, cmd + ['-format=sysv']]:
      output = self.run_process(cmd, stdout=PIPE).stdout
      self.assertContained(expected, output)

  @is_slow_test
  @parameterized({
    # ('directory to the test', 'output filename', ['extra args to pass to
    # CMake']) Testing all combinations would be too much work and the test
    # would take 10 minutes+ to finish (CMake feature detection is slow), so
    # combine multiple features into one to try to cover as much as possible
    # while still keeping this test in sensible time limit.
    'js':          ('target_js',      'test_cmake.js',         ['-DCMAKE_BUILD_TYPE=Debug']),
    'html':        ('target_html',    'hello_world_gles.html', ['-DCMAKE_BUILD_TYPE=Release']),
    'library':     ('target_library', 'libtest_cmake.a',       ['-DCMAKE_BUILD_TYPE=MinSizeRel']),
    'static_cpp':  ('target_library', 'libtest_cmake.a',       ['-DCMAKE_BUILD_TYPE=RelWithDebInfo', '-DCPP_LIBRARY_TYPE=STATIC']),
    'stdproperty': ('stdproperty',    'helloworld.js',         [])
  })
  def test_cmake(self, test_dir, output_file, cmake_args):
    # Test all supported generators.
    if WINDOWS:
      generators = ['MinGW Makefiles', 'NMake Makefiles']
    else:
      generators = ['Unix Makefiles', 'Ninja', 'Eclipse CDT4 - Ninja']

    configurations = {
      'MinGW Makefiles'     : {'build'   : ['mingw32-make'] }, # noqa
      'NMake Makefiles'     : {'build'   : ['nmake', '/NOLOGO']}, # noqa
      'Unix Makefiles'      : {'build'   : ['make']}, # noqa
      'Ninja'               : {'build'   : ['ninja']}, # noqa
      'Eclipse CDT4 - Ninja': {'build'   : ['ninja']}, # noqa
    }
    for generator in generators:
      conf = configurations[generator]

      if not utils.which(conf['build'][0]):
        # Use simple test if applicable
        print('Skipping %s test for CMake support; build tool found found: %s.' % (generator, conf['build'][0]))
        continue

      cmakelistsdir = test_file('cmake', test_dir)
      with temp_directory(self.get_dir()) as tempdirname:
        # Run Cmake
        cmd = [EMCMAKE, 'cmake'] + cmake_args + ['-G', generator, cmakelistsdir]

        env = os.environ.copy()
        # https://github.com/emscripten-core/emscripten/pull/5145: Check that CMake works even if EMCC_SKIP_SANITY_CHECK=1 is passed.
        if test_dir == 'target_html':
          env['EMCC_SKIP_SANITY_CHECK'] = '1'
        print(str(cmd))
        self.run_process(cmd, env=env, stdout=None if EM_BUILD_VERBOSE >= 2 else PIPE, stderr=None if EM_BUILD_VERBOSE >= 1 else PIPE)

        # Build
        cmd = conf['build']
        if EM_BUILD_VERBOSE >= 3 and 'Ninja' not in generator:
          cmd += ['VERBOSE=1']
        self.run_process(cmd, stdout=None if EM_BUILD_VERBOSE >= 2 else PIPE)
        self.assertExists(tempdirname + '/' + output_file, 'building a cmake-generated Makefile failed to produce an output file %s!' % tempdirname + '/' + output_file)

        # Run through node, if CMake produced a .js file.
        if output_file.endswith('.js'):
          ret = self.run_process(config.NODE_JS + [tempdirname + '/' + output_file], stdout=PIPE).stdout
          self.assertTextDataIdentical(open(cmakelistsdir + '/out.txt').read().strip(), ret.strip())

  # Test that the various CMAKE_xxx_COMPILE_FEATURES that are advertised for the Emscripten toolchain match with the actual language features that Clang supports.
  # If we update LLVM version and this test fails, copy over the new advertised features from Clang and place them to cmake/Modules/Platform/Emscripten.cmake.
  @no_windows('Skipped on Windows because CMake does not configure native Clang builds well on Windows.')
  def test_cmake_compile_features(self):
    with temp_directory(self.get_dir()):
      cmd = ['cmake', '-DCMAKE_C_COMPILER=' + CLANG_CC, '-DCMAKE_CXX_COMPILER=' + CLANG_CXX, test_file('cmake', 'stdproperty')]
      print(str(cmd))
      native_features = self.run_process(cmd, stdout=PIPE).stdout

    with temp_directory(self.get_dir()):
      cmd = [EMCMAKE, 'cmake', test_file('cmake', 'stdproperty')]
      print(str(cmd))
      emscripten_features = self.run_process(cmd, stdout=PIPE).stdout

    native_features = '\n'.join([x for x in native_features.split('\n') if '***' in x])
    emscripten_features = '\n'.join([x for x in emscripten_features.split('\n') if '***' in x])
    self.assertTextDataIdentical(native_features, emscripten_features)

  # Tests that it's possible to pass C++11 or GNU++11 build modes to CMake by building code that
  # needs C++11 (embind)
  def test_cmake_with_embind_cpp11_mode(self):
    if WINDOWS and not utils.which('ninja'):
      self.skipTest('Skipping cmake test on windows since ninja not found')
    for args in [[], ['-DNO_GNU_EXTENSIONS=1']]:
      self.clear()
      # Use ninja generator here since we assume its always installed on our build/test machines.
      configure = [EMCMAKE, 'cmake', test_file('cmake', 'cmake_with_emval')] + args
      if WINDOWS:
        configure += ['-G', 'Ninja']
      print(str(configure))
      self.run_process(configure)
      build = ['cmake', '--build', '.']
      print(str(build))
      self.run_process(build)

      out = self.run_process(config.NODE_JS + ['cmake_with_emval.js'], stdout=PIPE).stdout
      if '-DNO_GNU_EXTENSIONS=1' in args:
        self.assertContained('Hello! __STRICT_ANSI__: 1, __cplusplus: 201103', out)
      else:
        self.assertContained('Hello! __STRICT_ANSI__: 0, __cplusplus: 201103', out)

  # Tests that the Emscripten CMake toolchain option
  def test_cmake_bitcode_static_libraries(self):
    # Test that this option produces an error
    err = self.expect_fail([EMCMAKE, 'cmake', test_file('cmake', 'static_lib'), '-DEMSCRIPTEN_GENERATE_BITCODE_STATIC_LIBRARIES=ON'])
    self.assertContained('EMSCRIPTEN_GENERATE_BITCODE_STATIC_LIBRARIES is not compatible with the', err)

  # Tests that the CMake variable EMSCRIPTEN_VERSION is properly provided to user CMake scripts
  def test_cmake_emscripten_version(self):
    self.run_process([EMCMAKE, 'cmake', test_file('cmake', 'emscripten_version')])

  def test_system_include_paths(self):
    # Verify that all default include paths are within `emscripten/system`

    def verify_includes(stderr):
      self.assertContained('<...> search starts here:', stderr)
      assert stderr.count('End of search list.') == 1, stderr
      start = stderr.index('<...> search starts here:')
      end = stderr.index('End of search list.')
      includes = stderr[start:end]
      includes = [i.strip() for i in includes.splitlines()[1:]]
      cachedir = os.path.normpath(shared.Cache.dirname)
      llvmroot = os.path.normpath(os.path.dirname(config.LLVM_ROOT))
      for i in includes:
        i = os.path.normpath(i)
        # we also allow for the cache include directory and llvm's own builtin includes.
        # all other include paths should be inside the sysroot.
        if i.startswith(cachedir) or i.startswith(llvmroot):
          continue
        self.assertContained(path_from_root('system'), i)

    err = self.run_process([EMCC, test_file('hello_world.c'), '-v'], stderr=PIPE).stderr
    verify_includes(err)
    err = self.run_process([EMXX, test_file('hello_world.cpp'), '-v'], stderr=PIPE).stderr
    verify_includes(err)

  def test_failure_error_code(self):
    for compiler in [EMCC, EMXX]:
      # Test that if one file is missing from the build, then emcc shouldn't succeed, and shouldn't produce an output file.
      self.expect_fail([compiler, test_file('hello_world.c'), 'this_file_is_missing.c', '-o', 'out.js'])
      self.assertFalse(os.path.exists('out.js'))

  def test_use_cxx(self):
    create_file('empty_file', ' ')
    dash_xc = self.run_process([EMCC, '-v', '-xc', 'empty_file'], stderr=PIPE).stderr
    self.assertNotContained('-x c++', dash_xc)
    dash_xcpp = self.run_process([EMCC, '-v', '-xc++', 'empty_file'], stderr=PIPE).stderr
    self.assertContained('-x c++', dash_xcpp)

  def test_cxx11(self):
    for std in ['-std=c++11', '--std=c++11']:
      for compiler in [EMCC, EMXX]:
        self.run_process([compiler, std, test_file('hello_cxx11.cpp')])

  # Regression test for issue #4522: Incorrect CC vs CXX detection
  def test_incorrect_c_detection(self):
    # This auto-detection only works for the compile phase.
    # For linking you need to use `em++` or pass `-x c++`
    create_file('test.c', 'foo\n')
    for compiler in [EMCC, EMXX]:
      self.run_process([compiler, '-c', '--bind', '--embed-file', 'test.c', test_file('hello_world.cpp')])

  def test_odd_suffixes(self):
    for suffix in ['CPP', 'c++', 'C++', 'cxx', 'CXX', 'cc', 'CC']:
      self.clear()
      print(suffix)
      shutil.copyfile(test_file('hello_world.c'), 'test.' + suffix)
      self.run_process([EMCC, self.in_dir('test.' + suffix)])
      self.assertContained('hello, world!', self.run_js('a.out.js'))

    for suffix in ['lo']:
      self.clear()
      print(suffix)
      self.run_process([EMCC, test_file('hello_world.c'), '-shared', '-o', 'binary.' + suffix])
      self.run_process([EMCC, 'binary.' + suffix])
      self.assertContained('hello, world!', self.run_js('a.out.js'))

  def test_preprocessed_input(self):
    # .i and .ii files are assumed to be the output the pre-processor so clang doesn't add include
    # paths.  This means we can only compile and run things that don't contain includes.
    for suffix in ['.i', '.ii']:
      create_file('simple' + suffix, '''
        #ifdef __cplusplus
        extern "C" {
        #endif
        int puts(const char *s);
        #ifdef __cplusplus
        }
        #endif
        int main() { puts("hello"); }
        ''')
      self.do_runf('simple' + suffix, 'hello')

      create_file('with_include' + suffix, '#include <stdio.h>\nint main() { puts("hello"); }')
      err = self.expect_fail([EMCC, 'with_include' + suffix])
      self.assertContained('fatal error: \'stdio.h\' file not found', err)

  def test_wl_linkflags(self):
    # Test path -L and -l via -Wl, arguments and -Wl, response files
    create_file('main.cpp', '''
      extern "C" void printey();
      int main() {
        printey();
        return 0;
      }
    ''')
    create_file('libfile.cpp', '''
      #include <stdio.h>
      extern "C" void printey() {
        printf("hello from lib\\n");
      }
    ''')
    create_file('linkflags.txt', '''
    -L.
    -lfoo
    ''')
    self.run_process([EMCC, '-o', 'libfile.o', '-c', 'libfile.cpp'])
    self.run_process([EMAR, 'cr', 'libfoo.a', 'libfile.o'])
    self.run_process([EMCC, 'main.cpp', '-L.', '-lfoo'])
    self.run_process([EMCC, 'main.cpp', '-Wl,-L.', '-Wl,-lfoo'])
    self.run_process([EMCC, 'main.cpp', '-Wl,@linkflags.txt'])

  def test_l_link(self):
    # Linking with -lLIBNAME and -L/DIRNAME should work, also should work with spaces
    create_file('main.cpp', '''
      extern void printey();
      int main() {
        printey();
        return 0;
      }
    ''')
    create_file('libfile.cpp', '''
      #include <stdio.h>
      void printey() {
        printf("hello from lib\\n");
      }
    ''')

    ensure_dir('libdir')
    libfile = self.in_dir('libdir', 'libfile.so')
    aout = 'a.out.js'

    def build(path, args):
      self.run_process([EMCC, path] + args)

    # Test linking the library built here by emcc
    build('libfile.cpp', ['-c'])
    shutil.move('libfile.o', libfile)
    build('main.cpp', ['-L' + 'libdir', '-lfile'])

    self.assertContained('hello from lib', self.run_js(aout))

    # Also test execution with `-l c` and space-separated library linking syntax
    os.remove(aout)
    build('libfile.cpp', ['-c', '-l', 'c'])
    shutil.move('libfile.o', libfile)
    build('main.cpp', ['-L', 'libdir', '-l', 'file'])

    self.assertContained('hello from lib', self.run_js(aout))

    # Must not leave unneeded linker stubs
    self.assertNotExists('a.out')
    self.assertNotExists('a.exe')

  def test_commons_link(self):
    create_file('a.h', r'''
#if !defined(A_H)
#define A_H
extern int foo[8];
#endif
''')
    create_file('a.c', r'''
#include "a.h"
int foo[8];
''')
    create_file('main.c', r'''
#include <stdio.h>
#include "a.h"

int main() {
    printf("|%d|\n", foo[0]);
    return 0;
}
''')

    self.run_process([EMCC, '-o', 'a.o', '-c', 'a.c'])
    self.run_process([EMAR, 'rv', 'library.a', 'a.o'])
    self.run_process([EMCC, '-o', 'main.o', '-c', 'main.c'])
    self.run_process([EMCC, '-o', 'a.js', 'main.o', 'library.a'])
    self.assertContained('|0|', self.run_js('a.js'))

  @parameterized({
    'expand_symlinks': [[]],
    'no_canonical_prefixes': [['-no-canonical-prefixes']],
  })
  @no_windows('Windows does not support symlinks')
  def test_symlink_points_to_bad_suffix(self, flags):
    """Tests compiling a symlink where foobar.c points to foobar.xxx.

    In this case, we should always successfully compile the code."""
    create_file('foobar.xxx', 'int main(){ return 0; }')
    os.symlink('foobar.xxx', 'foobar.c')
    self.run_process([EMCC, 'foobar.c', '-c', '-o', 'foobar.o'] + flags)

  @no_windows('Windows does not support symlinks')
  def test_symlink_has_bad_suffix(self):
    """Tests that compiling foobar.xxx fails even if it points to foobar.c.
    """
    create_file('foobar.c', 'int main(){ return 0; }')
    os.symlink('foobar.c', 'foobar.xxx')
    err = self.expect_fail([EMCC, 'foobar.xxx', '-o', 'foobar.js'])
    self.assertContained('unknown file type: foobar.xxx', err)

  def test_multiply_defined_libsymbols(self):
    lib_name = 'libA.c'
    a2_name = 'a2.c'
    b2_name = 'b2.c'
    main_name = 'main.c'
    create_file(lib_name, 'int mult() { return 1; }')
    create_file(a2_name, 'void x() {}')
    create_file(b2_name, 'void y() {}')
    create_file(main_name, r'''
      #include <stdio.h>
      int mult();
      int main() {
        printf("result: %d\n", mult());
        return 0;
      }
    ''')

    self.emcc(lib_name, ['-shared'], output_filename='libA.so')

    self.emcc(a2_name, ['-r', '-L.', '-lA'])
    self.emcc(b2_name, ['-r', '-L.', '-lA'])

    self.emcc(main_name, ['-L.', '-lA', a2_name + '.o', b2_name + '.o'], output_filename='a.out.js')

    self.assertContained('result: 1', self.run_js('a.out.js'))

  def test_multiply_defined_libsymbols_2(self):
    a = "int x() { return 55; }"
    a_name = 'a.c'
    create_file(a_name, a)
    b = "int y() { return 2; }"
    b_name = 'b.c'
    create_file(b_name, b)
    c = "int z() { return 5; }"
    c_name = 'c.c'
    create_file(c_name, c)
    main = r'''
      #include <stdio.h>
      int x();
      int y();
      int z();
      int main() {
        printf("result: %d\n", x() + y() + z());
        return 0;
      }
    '''
    main_name = 'main.c'
    create_file(main_name, main)

    self.emcc(a_name, ['-c']) # a.c.o
    self.emcc(b_name, ['-c']) # b.c.o
    self.emcc(c_name, ['-c']) # c.c.o
    lib_name = 'libLIB.a'
    building.emar('cr', lib_name, [a_name + '.o', b_name + '.o']) # libLIB.a with a and b

    # a is in the lib AND in an .o, so should be ignored in the lib. We do still need b from the lib though
    self.emcc(main_name, [a_name + '.o', c_name + '.o', '-L.', '-lLIB'], output_filename='a.out.js')

    self.assertContained('result: 62', self.run_js('a.out.js'))

  def test_link_group(self):
    lib_src_name = 'lib.c'
    create_file(lib_src_name, 'int x() { return 42; }')

    main_name = 'main.c'
    create_file(main_name, r'''
      #include <stdio.h>
      int x();
      int main() {
        printf("result: %d\n", x());
        return 0;
      }
    ''')

    self.emcc(lib_src_name, ['-c']) # lib.c.o
    lib_name = 'libLIB.a'
    building.emar('cr', lib_name, [lib_src_name + '.o']) # libLIB.a with lib.c.o

    def test(lib_args, err_expected):
      print(err_expected)
      output = self.run_process([EMCC, main_name, '-o', 'a.out.js'] + lib_args, stdout=PIPE, stderr=PIPE, check=not err_expected)
      if err_expected:
        self.assertContained(err_expected, output.stderr)
      else:
        self.assertNotContained('undefined symbol', output.stderr)
        out_js = 'a.out.js'
        self.assertExists(out_js, output.stdout + '\n' + output.stderr)
        self.assertContained('result: 42', self.run_js(out_js))

    test(['-Wl,--start-group', lib_name, '-Wl,--end-group'], None)
    test(['-Wl,--start-group', lib_name], None)

    print('embind test with groups')

    main_name = 'main.cpp'
    create_file(main_name, r'''
      #include <stdio.h>
      #include <emscripten/val.h>
      using namespace emscripten;
      extern "C" int x();
      int main() {
        int y = -x();
        y = val::global("Math").call<int>("abs", y);
        printf("result: %d\n", y);
        return 0;
      }
    ''')
    test(['-Wl,--start-group', lib_name, '-Wl,--end-group', '--bind'], None)

  def test_whole_archive(self):
    # Verify that -Wl,--whole-archive includes the static constructor from the
    # otherwise unreferenced library.
    self.run_process([EMCC, '-c', '-o', 'main.o', test_file('test_whole_archive', 'main.c')])
    self.run_process([EMCC, '-c', '-o', 'testlib.o', test_file('test_whole_archive', 'testlib.c')])
    self.run_process([EMAR, 'crs', 'libtest.a', 'testlib.o'])

    self.run_process([EMCC, '-Wl,--whole-archive', 'libtest.a', '-Wl,--no-whole-archive', 'main.o'])
    self.assertContained('foo is: 42\n', self.run_js('a.out.js'))

    self.run_process([EMCC, '-Wl,-whole-archive', 'libtest.a', '-Wl,-no-whole-archive', 'main.o'])
    self.assertContained('foo is: 42\n', self.run_js('a.out.js'))

    # Verify the --no-whole-archive prevents the inclusion of the ctor
    self.run_process([EMCC, '-Wl,-whole-archive', '-Wl,--no-whole-archive', 'libtest.a', 'main.o'])
    self.assertContained('foo is: 0\n', self.run_js('a.out.js'))

  def test_whole_archive_48156(self):
    # Regression test for http://llvm.org/PR48156
    # TODO: distill this test further and move to lld
    self.run_process([EMCC, '-c', '-o', 'foo.o', '-O1',
                      test_file('test_whole_archive_foo.cpp')])
    self.run_process([EMCC, '-c', '-o', 'main.o', '-O1',
                      test_file('test_whole_archive_main.cpp')])
    self.run_process([EMAR, 'rc', 'libfoo.a', 'foo.o'])
    self.run_process([EMAR, 'rc', 'libmain.a', 'main.o'])
    self.run_process([
        EMCC, test_file('test_whole_archive_init.cpp'),
        '-O1', 'libfoo.a', '-Wl,--whole-archive', 'libmain.a', '-Wl,--no-whole-archive'])
    self.assertContained('Result: 11', self.run_js('a.out.js'))

  def test_link_group_bitcode(self):
    create_file('1.c', r'''
int f(void);
int main() {
  f();
  return 0;
}
''')
    create_file('2.c', r'''
#include <stdio.h>
int f() {
  printf("Hello\n");
  return 0;
}
''')

    self.run_process([EMCC, '-o', '1.o', '-c', '1.c'])
    self.run_process([EMCC, '-o', '2.o', '-c', '2.c'])
    self.run_process([EMAR, 'crs', '2.a', '2.o'])
    self.run_process([EMCC, '-r', '-o', 'out.o', '-Wl,--start-group', '2.a', '1.o', '-Wl,--end-group'])
    self.run_process([EMCC, 'out.o'])
    self.assertContained('Hello', self.run_js('a.out.js'))

  # We deliberately ignore duplicate input files in order to allow
  # "libA.so" on the command line twice. This is not really .so support
  # and the .so files are really object files.
  def test_redundant_link(self):
    create_file('libA.c', 'int mult() { return 1; }')
    create_file('main.c', r'''
      #include <stdio.h>
      int mult();
      int main() {
        printf("result: %d\n", mult());
        return 0;
      }
    ''')
    self.emcc('libA.c', ['-shared'], output_filename='libA.so')
    self.emcc('main.c', ['libA.so', 'libA.so'], output_filename='a.out.js')
    self.assertContained('result: 1', self.run_js('a.out.js'))

  def test_dot_a_all_contents_invalid(self):
    # check that we error if an object file in a .a is not valid bitcode.
    # do not silently ignore native object files, which may have been
    # built by mistake
    create_file('native.c', 'int native() { return 5; }')
    create_file('main.c', 'extern int native(); int main() { return native(); }')
    self.run_process([CLANG_CC, 'native.c', '-target', 'x86_64-linux', '-c', '-o', 'native.o'])
    self.run_process([EMAR, 'crs', 'libfoo.a', 'native.o'])
    stderr = self.expect_fail([EMCC, 'main.c', 'libfoo.a'])
    self.assertContained('unknown file type', stderr)

  def test_export_all(self):
    lib = r'''
      #include <stdio.h>
      void libf1() { printf("libf1\n"); }
      void libf2() { printf("libf2\n"); }
    '''
    create_file('lib.c', lib)

    create_file('main.js', '''
      var Module = {
        onRuntimeInitialized: function() {
          _libf1();
          _libf2();
        }
      };
    ''')

    self.emcc('lib.c', ['-s', 'EXPORT_ALL', '-s', 'LINKABLE', '--pre-js', 'main.js'], output_filename='a.out.js')
    self.assertContained('libf1\nlibf2\n', self.run_js('a.out.js'))

  def test_export_all_and_exported_functions(self):
    # EXPORT_ALL should not export library functions by default.
    # This mans that to export library function you also need to explicitly
    # list them in EXPORTED_FUNCTIONS.
    lib = r'''
      #include <stdio.h>
      #include <emscripten.h>
      EMSCRIPTEN_KEEPALIVE void libfunc() { puts("libfunc\n"); }
    '''
    create_file('lib.c', lib)
    create_file('main.js', '''
      var Module = {
        onRuntimeInitialized: function() {
          _libfunc();
          __get_daylight();
        }
      };
    ''')

    # __get_daylight should not be linked by default, even with EXPORT_ALL
    self.emcc('lib.c', ['-s', 'EXPORT_ALL', '--pre-js', 'main.js'], output_filename='a.out.js')
    err = self.run_js('a.out.js', assert_returncode=NON_ZERO)
    self.assertContained('__get_daylight is not defined', err)

    self.emcc('lib.c', ['-s', 'EXPORTED_FUNCTIONS=__get_daylight', '-s', 'EXPORT_ALL', '--pre-js', 'main.js'], output_filename='a.out.js')
    self.assertContained('libfunc\n', self.run_js('a.out.js'))

  def test_stdin(self):
    def run_test():
      for engine in config.JS_ENGINES:
        if engine == config.V8_ENGINE:
          continue # no stdin support in v8 shell
        engine[0] = os.path.normpath(engine[0])
        print(engine, file=sys.stderr)
        # work around a bug in python's subprocess module
        # (we'd use self.run_js() normally)
        try_delete('out.txt')
        cmd = jsrun.make_command(os.path.normpath('out.js'), engine)
        cmd = shared.shlex_join(cmd)
        if WINDOWS:
          os.system('type "in.txt" | {} >out.txt'.format(cmd))
        else: # posix
          os.system('cat in.txt | {} > out.txt'.format(cmd))
        self.assertContained('abcdef\nghijkl\neof', open('out.txt').read())

    self.emcc(test_file('module', 'test_stdin.c'), output_filename='out.js')
    create_file('in.txt', 'abcdef\nghijkl')
    run_test()
    self.emcc(test_file('module', 'test_stdin.c'),
              ['-O2', '--closure=1'], output_filename='out.js')
    run_test()

  def test_ungetc_fscanf(self):
    create_file('main.cpp', r'''
      #include <stdio.h>
      int main(int argc, char const *argv[])
      {
          char str[4] = {0};
          FILE* f = fopen("my_test.input", "r");
          if (f == NULL) {
              printf("cannot open file\n");
              return -1;
          }
          ungetc('x', f);
          ungetc('y', f);
          ungetc('z', f);
          fscanf(f, "%3s", str);
          printf("%s\n", str);
          return 0;
      }
    ''')
    create_file('my_test.input', 'abc')
    self.emcc('main.cpp', ['--embed-file', 'my_test.input'], output_filename='a.out.js')
    self.assertContained('zyx', self.run_process(config.JS_ENGINES[0] + ['a.out.js'], stdout=PIPE, stderr=PIPE).stdout)

  def test_abspaths(self):
    # Includes with absolute paths are generally dangerous, things like -I/usr/.. will get to system local headers, not our portable ones.

    shutil.copyfile(test_file('hello_world.c'), 'main.c')

    for args, expected in [(['-I/usr/something', '-Wwarn-absolute-paths'], True),
                           (['-L/usr/something', '-Wwarn-absolute-paths'], True),
                           (['-I/usr/something'], False),
                           (['-L/usr/something'], False),
                           (['-I/usr/something', '-Wno-warn-absolute-paths'], False),
                           (['-L/usr/something', '-Wno-warn-absolute-paths'], False),
                           (['-Isubdir/something', '-Wwarn-absolute-paths'], False),
                           (['-Lsubdir/something', '-Wwarn-absolute-paths'], False),
                           ([], False)]:
      print(args, expected)
      proc = self.run_process([EMCC, 'main.c'] + args, stderr=PIPE)
      WARNING = 'encountered. If this is to a local system header/library, it may cause problems (local system files make sense for compiling natively on your system, but not necessarily to JavaScript)'
      self.assertContainedIf(WARNING, proc.stderr, expected)

  def test_local_link(self):
    # Linking a local library directly, like /usr/lib/libsomething.so, cannot work of course since it
    # doesn't contain bitcode. However, when we see that we should look for a bitcode file for that
    # library in the -L paths and system/lib
    create_file('main.cpp', '''
      extern void printey();
      int main() {
        printey();
        return 0;
      }
    ''')

    ensure_dir('subdir')
    open(os.path.join('subdir', 'libfile.so'), 'w').write('this is not llvm bitcode!')

    create_file('libfile.cpp', '''
      #include <stdio.h>
      void printey() {
        printf("hello from lib\\n");
      }
    ''')

    self.run_process([EMCC, 'libfile.cpp', '-shared', '-o', 'libfile.so'], stderr=PIPE)
    self.run_process([EMCC, 'main.cpp', os.path.join('subdir', 'libfile.so'), '-L.'])
    self.assertContained('hello from lib', self.run_js('a.out.js'))

  def test_identical_basenames(self):
    # Issue 287: files in different dirs but with the same basename get confused as the same,
    # causing multiply defined symbol errors
    ensure_dir('foo')
    ensure_dir('bar')
    open(os.path.join('foo', 'main.cpp'), 'w').write('''
      extern void printey();
      int main() {
        printey();
        return 0;
      }
    ''')
    open(os.path.join('bar', 'main.cpp'), 'w').write('''
      #include <stdio.h>
      void printey() { printf("hello there\\n"); }
    ''')

    self.run_process([EMCC, os.path.join('foo', 'main.cpp'), os.path.join('bar', 'main.cpp')])
    self.assertContained('hello there', self.run_js('a.out.js'))

    # ditto with first creating .o files
    try_delete('a.out.js')
    self.run_process([EMCC, '-c', os.path.join('foo', 'main.cpp'), '-o', os.path.join('foo', 'main.o')])
    self.run_process([EMCC, '-c', os.path.join('bar', 'main.cpp'), '-o', os.path.join('bar', 'main.o')])
    self.run_process([EMCC, os.path.join('foo', 'main.o'), os.path.join('bar', 'main.o')])
    self.assertContained('hello there', self.run_js('a.out.js'))

  def test_main_a(self):
    # if main() is in a .a, we need to pull in that .a

    main_name = 'main.c'
    create_file(main_name, r'''
      #include <stdio.h>
      extern int f();
      int main() {
        printf("result: %d.\n", f());
        return 0;
      }
    ''')

    other_name = 'other.c'
    create_file(other_name, r'''
      #include <stdio.h>
      int f() { return 12346; }
    ''')

    self.run_process([EMCC, main_name, '-c', '-o', main_name + '.o'])
    self.run_process([EMCC, other_name, '-c', '-o', other_name + '.o'])

    self.run_process([EMAR, 'cr', main_name + '.a', main_name + '.o'])

    self.run_process([EMCC, other_name + '.o', main_name + '.a'])

    self.assertContained('result: 12346.', self.run_js('a.out.js'))

  def test_multiple_archives_duplicate_basenames(self):
    create_file('common.c', r'''
      #include <stdio.h>
      void a(void) {
        printf("a\n");
      }
    ''')
    self.run_process([EMCC, 'common.c', '-c', '-o', 'common.o'])
    try_delete('liba.a')
    self.run_process([EMAR, 'rc', 'liba.a', 'common.o'])

    create_file('common.c', r'''
      #include <stdio.h>
      void b(void) {
        printf("b\n");
      }
    ''')
    self.run_process([EMCC, 'common.c', '-c', '-o', 'common.o'])
    try_delete('libb.a')
    self.run_process([EMAR, 'rc', 'libb.a', 'common.o'])

    create_file('main.c', r'''
      void a(void);
      void b(void);
      int main() {
        a();
        b();
      }
    ''')

    self.run_process([EMCC, 'main.c', '-L.', '-la', '-lb'])
    self.assertContained('a\nb\n', self.run_js('a.out.js'))

  def test_archive_duplicate_basenames(self):
    ensure_dir('a')
    create_file(os.path.join('a', 'common.c'), r'''
      #include <stdio.h>
      void a(void) {
        printf("a\n");
      }
    ''')
    self.run_process([EMCC, os.path.join('a', 'common.c'), '-c', '-o', os.path.join('a', 'common.o')])

    ensure_dir('b')
    create_file(os.path.join('b', 'common.c'), r'''
      #include <stdio.h>
      void b(void) {
        printf("b...\n");
      }
    ''')
    self.run_process([EMCC, os.path.join('b', 'common.c'), '-c', '-o', os.path.join('b', 'common.o')])

    try_delete('liba.a')
    self.run_process([EMAR, 'rc', 'liba.a', os.path.join('a', 'common.o'), os.path.join('b', 'common.o')])

    # Verify that archive contains basenames with hashes to avoid duplication
    text = self.run_process([EMAR, 't', 'liba.a'], stdout=PIPE).stdout
    self.assertEqual(text.count('common'), 2)
    for line in text.split('\n'):
      # should not have huge hash names
      self.assertLess(len(line), 20, line)

    create_file('main.c', r'''
      void a(void);
      void b(void);
      int main() {
        a();
        b();
      }
    ''')
    err = self.run_process([EMCC, 'main.c', '-L.', '-la'], stderr=PIPE).stderr
    self.assertNotIn('archive file contains duplicate entries', err)
    self.assertContained('a\nb...\n', self.run_js('a.out.js'))

    # Using llvm-ar directly should cause duplicate basenames
    try_delete('libdup.a')
    self.run_process([LLVM_AR, 'rc', 'libdup.a', os.path.join('a', 'common.o'), os.path.join('b', 'common.o')])
    text = self.run_process([EMAR, 't', 'libdup.a'], stdout=PIPE).stdout
    self.assertEqual(text.count('common.o'), 2)

    # With fastcomp we don't support duplicate members so this should generate
    # a warning.  With the wasm backend (lld) this is fully supported.
    cmd = [EMCC, 'main.c', '-L.', '-ldup']
    self.run_process(cmd)
    self.assertContained('a\nb...\n', self.run_js('a.out.js'))

  def test_export_from_archive(self):
    export_name = 'this_is_an_entry_point'
    full_export_name = '_this_is_an_entry_point'

    create_file('export.c', r'''
      #include <stdio.h>
      void this_is_an_entry_point(void) {
        printf("Hello, world!\n");
      }
    ''')
    self.run_process([EMCC, 'export.c', '-c', '-o', 'export.o'])
    self.run_process([EMAR, 'rc', 'libexport.a', 'export.o'])

    create_file('main.c', r'''
      int main() {
        return 0;
      }
    ''')

    # Sanity check: the symbol should not be linked in if not requested.
    self.run_process([EMCC, 'main.c', '-L.', '-lexport'])
    self.assertFalse(self.is_exported_in_wasm(export_name, 'a.out.wasm'))

    # Exporting it causes it to appear in the output.
    self.run_process([EMCC, 'main.c', '-L.', '-lexport', '-s', 'EXPORTED_FUNCTIONS=%s' % full_export_name])
    self.assertTrue(self.is_exported_in_wasm(export_name, 'a.out.wasm'))

  def test_embed_file(self):
    create_file('somefile.txt', 'hello from a file with lots of data and stuff in it thank you very much')
    create_file('main.cpp', r'''
      #include <stdio.h>
      int main() {
        FILE *f = fopen("somefile.txt", "r");
        char buf[100];
        fread(buf, 1, 20, f);
        buf[20] = 0;
        fclose(f);
        printf("|%s|\n", buf);
        return 0;
      }
    ''')

    self.run_process([EMCC, 'main.cpp', '--embed-file', 'somefile.txt'])
    self.assertContained('|hello from a file wi|', self.run_js('a.out.js'))

    # preload twice, should not err
    self.run_process([EMCC, 'main.cpp', '--embed-file', 'somefile.txt', '--embed-file', 'somefile.txt'])
    self.assertContained('|hello from a file wi|', self.run_js('a.out.js'))

  def test_embed_file_dup(self):
    ensure_dir(self.in_dir('tst', 'test1'))
    ensure_dir(self.in_dir('tst', 'test2'))

    open(self.in_dir('tst', 'aa.txt'), 'w').write('frist')
    open(self.in_dir('tst', 'test1', 'aa.txt'), 'w').write('sacond')
    open(self.in_dir('tst', 'test2', 'aa.txt'), 'w').write('thard')
    create_file('main.cpp', r'''
      #include <stdio.h>
      #include <string.h>
      void print_file(const char *name) {
        FILE *f = fopen(name, "r");
        char buf[100];
        memset(buf, 0, 100);
        fread(buf, 1, 20, f);
        buf[20] = 0;
        fclose(f);
        printf("|%s|\n", buf);
      }
      int main() {
        print_file("tst/aa.txt");
        print_file("tst/test1/aa.txt");
        print_file("tst/test2/aa.txt");
        return 0;
      }
    ''')

    self.run_process([EMCC, 'main.cpp', '--embed-file', 'tst'])
    self.assertContained('|frist|\n|sacond|\n|thard|\n', self.run_js('a.out.js'))

  def test_exclude_file(self):
    ensure_dir(self.in_dir('tst', 'abc.exe'))
    ensure_dir(self.in_dir('tst', 'abc.txt'))

    open(self.in_dir('tst', 'hello.exe'), 'w').write('hello')
    open(self.in_dir('tst', 'hello.txt'), 'w').write('world')
    open(self.in_dir('tst', 'abc.exe', 'foo'), 'w').write('emscripten')
    open(self.in_dir('tst', 'abc.txt', 'bar'), 'w').write('!!!')
    create_file('main.cpp', r'''
      #include <stdio.h>
      int main() {
        if(fopen("tst/hello.exe", "rb")) printf("Failed\n");
        if(!fopen("tst/hello.txt", "rb")) printf("Failed\n");
        if(fopen("tst/abc.exe/foo", "rb")) printf("Failed\n");
        if(!fopen("tst/abc.txt/bar", "rb")) printf("Failed\n");

        return 0;
      }
    ''')

    self.run_process([EMCC, 'main.cpp', '--embed-file', 'tst', '--exclude-file', '*.exe'])
    self.assertEqual(self.run_js('a.out.js').strip(), '')

  def test_dylink_exceptions_and_assetions(self):
    # Linking side modules using the STL and exceptions should not abort with
    # "function in Table but not functionsInTableMap" when using ASSERTIONS=2

    # A side module that uses the STL enables exceptions.
    create_file('side.cpp', r'''
      #include <vector>
      std::vector<int> v;
      std::vector<int> side(int n) {
          for (int i=0; i<n; i++) v.push_back(i);
          return v;
      }
      ''')
    self.run_process([
      EMCC,
      '-o', 'side.wasm',
      'side.cpp',
      '-s', 'SIDE_MODULE=1',
      '-s', 'DISABLE_EXCEPTION_CATCHING=0',
      '-s', 'ASSERTIONS=2'])

    create_file('main.cpp', r'''
      #include <stdio.h>
      #include <vector>
      std::vector<int> side(int n);
      int main(void) {
          auto v = side(10);
          for (auto i : v) printf("%d", i);
          printf("\n");
          return 0;
      }
      ''')

    self.do_smart_test(
      'main.cpp',
      ['0123456789'],
      emcc_args=[
        '-s', 'EXIT_RUNTIME=1',
        '-s', 'MAIN_MODULE=1',
        '-s', 'DISABLE_EXCEPTION_CATCHING=0',
        '-s', 'ASSERTIONS=2',
        'side.wasm',
      ])

  def test_multidynamic_link(self):
    # Linking the same dynamic library in statically will error, normally, since we statically link
    # it, causing dupe symbols

    def test(link_flags, lib_suffix):
      print(link_flags, lib_suffix)

      self.clear()
      ensure_dir('libdir')

      create_file('main.cpp', r'''
        #include <stdio.h>
        extern void printey();
        extern void printother();
        int main() {
          printf("*");
          printey();
          printf("\n");
          printother();
          printf("\n");
          printf("*");
          return 0;
        }
      ''')

      create_file(os.path.join('libdir', 'libfile.cpp'), '''
        #include <stdio.h>
        void printey() {
          printf("hello from lib");
        }
      ''')

      create_file(os.path.join('libdir', 'libother.cpp'), '''
        #include <stdio.h>
        extern void printey();
        void printother() {
          printf("|");
          printey();
          printf("|");
        }
      ''')

      # Build libfile normally into an .so
      self.run_process([EMCC, os.path.join('libdir', 'libfile.cpp'), '-shared', '-o', os.path.join('libdir', 'libfile.so' + lib_suffix)])
      # Build libother and dynamically link it to libfile
      self.run_process([EMCC, '-Llibdir', os.path.join('libdir', 'libother.cpp')] + link_flags + ['-shared', '-o', os.path.join('libdir', 'libother.so')])
      # Build the main file, linking in both the libs
      self.run_process([EMCC, '-Llibdir', os.path.join('main.cpp')] + link_flags + ['-lother', '-c'])
      print('...')
      # The normal build system is over. We need to do an additional step to link in the dynamic
      # libraries, since we ignored them before
      self.run_process([EMCC, '-Llibdir', 'main.o'] + link_flags + ['-lother', '-s', 'EXIT_RUNTIME'])

      self.assertContained('*hello from lib\n|hello from lib|\n*', self.run_js('a.out.js'))

    test(['-lfile'], '') # -l, auto detection from library path
    test([self.in_dir('libdir', 'libfile.so.3.1.4.1.5.9')], '.3.1.4.1.5.9') # handle libX.so.1.2.3 as well

  @node_pthreads
  def test_dylink_pthread_static_data(self):
    # Test that a side module uses the same static data region for global objects across all threads

    # A side module with a global object with a constructor.
    # * The global object must have a non-zero initial value to make sure that
    #   the memory is zero-initialized only once (and not once per thread).
    # * The global object must have a constructor to make sure that it is
    #   constructed only once (and not once per thread).
    create_file('side.cpp', r'''
      struct Data {
          Data() : value(42) {}
          int value;
      } data;
      int * get_address() {
          return &data.value;
      }
      ''')
    self.run_process([
      EMCC,
      '-o', 'side.wasm',
      'side.cpp',
      '-pthread', '-Wno-experimental',
      '-s', 'SIDE_MODULE=1'])

    create_file('main.cpp', r'''
      #include <stdio.h>
      #include <thread>
      int * get_address();
      int main(void) {
          *get_address() = 123;
          std::thread([]{
            printf("%d\n", *get_address());
          }).join();
          return 0;
      }
      ''')

    self.do_smart_test(
      'main.cpp',
      ['123'],
      emcc_args=[
        '-pthread', '-Wno-experimental',
        '-s', 'PROXY_TO_PTHREAD',
        '-s', 'EXIT_RUNTIME=1',
        '-s', 'MAIN_MODULE=1',
        'side.wasm',
      ])

  def test_js_link(self):
    create_file('main.cpp', '''
      #include <stdio.h>
      int main() {
        printf("hello from main\\n");
        return 0;
      }
    ''')
    create_file('before.js', '''
      var MESSAGE = 'hello from js';
      // Module is initialized with empty object by default, so if there are no keys - nothing was run yet
      if (Object.keys(Module).length) throw 'This code should run before anything else!';
    ''')
    create_file('after.js', '''
      out(MESSAGE);
    ''')

    self.run_process([EMCC, 'main.cpp', '--pre-js', 'before.js', '--post-js', 'after.js', '-s', 'WASM_ASYNC_COMPILATION=0'])
    self.assertContained('hello from main\nhello from js\n', self.run_js('a.out.js'))

  def test_sdl_endianness(self):
    create_file('main.cpp', r'''
      #include <stdio.h>
      #include <SDL/SDL.h>

      int main() {
        printf("%d, %d, %d\n", SDL_BYTEORDER, SDL_LIL_ENDIAN, SDL_BIG_ENDIAN);
        return 0;
      }
    ''')
    self.run_process([EMCC, 'main.cpp'])
    self.assertContained('1234, 1234, 4321\n', self.run_js('a.out.js'))

  def test_sdl2_mixer_wav(self):
    self.emcc(test_file('sdl2_mixer_wav.c'), ['-s', 'USE_SDL_MIXER=2'], output_filename='a.out.js')

  def test_libpng(self):
    shutil.copyfile(test_file('third_party', 'libpng', 'pngtest.png'), 'pngtest.png')
    self.emcc(test_file('third_party', 'libpng', 'pngtest.c'), ['--embed-file', 'pngtest.png', '-s', 'USE_LIBPNG'], output_filename='a.out.js')
    output = self.run_js('a.out.js')
    self.assertContained('libpng passes test', output)

  def test_giflib(self):
    shutil.copyfile(test_file('third_party', 'giflib', 'treescap.gif'), 'treescap.gif')
    self.emcc(test_file('third_party', 'giflib', 'giftext.c'), ['--embed-file', 'treescap.gif', '-s', 'USE_GIFLIB'], output_filename='a.out.js')
    self.assertContained('GIF file terminated normally', self.run_js('a.out.js', args=['treescap.gif']))

  def test_libjpeg(self):
    shutil.copyfile(test_file('screenshot.jpg'), 'screenshot.jpg')
    self.emcc(test_file('jpeg_test.c'), ['--embed-file', 'screenshot.jpg', '-s', 'USE_LIBJPEG'], output_filename='a.out.js')
    self.assertContained('Image is 600 by 450 with 3 components', self.run_js('a.out.js', args=['screenshot.jpg']))

  def test_bullet(self):
    self.emcc(test_file('bullet_hello_world.cpp'), ['-s', 'USE_BULLET'], output_filename='a.out.js')
    self.assertContained('BULLET RUNNING', self.run_process(config.JS_ENGINES[0] + ['a.out.js'], stdout=PIPE, stderr=PIPE).stdout)

  def test_vorbis(self):
    # This will also test if ogg compiles, because vorbis depends on ogg
    self.emcc(test_file('vorbis_test.c'), ['-s', 'USE_VORBIS'], output_filename='a.out.js')
    self.assertContained('ALL OK', self.run_process(config.JS_ENGINES[0] + ['a.out.js'], stdout=PIPE, stderr=PIPE).stdout)

  def test_bzip2(self):
    self.emcc(test_file('bzip2_test.c'), ['-s', 'USE_BZIP2=1'], output_filename='a.out.js')
    self.assertContained("usage: unzcrash filename", self.run_process(config.JS_ENGINES[0] + ['a.out.js'], stdout=PIPE, stderr=PIPE).stdout)

  def test_freetype(self):
    # copy the Liberation Sans Bold truetype file located in the
    # <emscripten_root>/tests/freetype to the compilation folder
    shutil.copy2(test_file('freetype', 'LiberationSansBold.ttf'), os.getcwd())
    # build test program with the font file embed in it
    self.emcc(test_file('freetype_test.c'), ['-s', 'USE_FREETYPE', '--embed-file', 'LiberationSansBold.ttf'], output_filename='a.out.js')
    # the test program will print an ascii representation of a bitmap where the
    # 'w' character has been rendered using the Liberation Sans Bold font
    expectedOutput = '                \n' + \
                     '                \n' + \
                     '                \n' + \
                     '                \n' + \
                     '***    +***+    \n' + \
                     '***+   *****   +\n' + \
                     '+**+   *****   +\n' + \
                     '+***  +**+**+  *\n' + \
                     ' ***+ ***+**+ +*\n' + \
                     ' +**+ *** *** +*\n' + \
                     ' +**++**+ +**+**\n' + \
                     '  ***+**+ +**+**\n' + \
                     '  ******   *****\n' + \
                     '  +****+   +****\n' + \
                     '  +****+   +****\n' + \
                     '   ****     ****'
    self.assertContained(expectedOutput, self.run_process(config.JS_ENGINES[0] + ['a.out.js'], stdout=PIPE, stderr=PIPE).stdout)

  def test_link_memcpy(self):
    # memcpy can show up *after* optimizations, so after our opportunity to link in libc, so it must be special-cased
    create_file('main.cpp', r'''
      #include <stdio.h>

      int main(int argc, char **argv) {
        int num = argc + 10;
        char buf[num], buf2[num];
        for (int i = 0; i < num; i++) {
          buf[i] = i*i+i/3;
        }
        for (int i = 1; i < num; i++) {
          buf[i] += buf[i-1];
        }
        for (int i = 0; i < num; i++) {
          buf2[i] = buf[i];
        }
        for (int i = 1; i < num; i++) {
          buf2[i] += buf2[i-1];
        }
        for (int i = 0; i < num; i++) {
          printf("%d:%d\n", i, buf2[i]);
        }
        return 0;
      }
    ''')
    self.run_process([EMCC, '-O2', 'main.cpp'])
    output = self.run_js('a.out.js')
    self.assertContained('''0:0
1:1
2:6
3:21
4:53
5:111
6:-49
7:98
8:55
9:96
10:-16
''', output)
    self.assertNotContained('warning: library.js memcpy should not be running, it is only for testing!', output)

  def test_undefined_exported_function(self):
    cmd = [EMCC, test_file('hello_world.cpp')]
    self.run_process(cmd)

    # adding a missing symbol to EXPORTED_FUNCTIONS should cause failure
    cmd += ['-s', "EXPORTED_FUNCTIONS=foobar"]
    err = self.expect_fail(cmd)
    self.assertContained('undefined exported symbol: "foobar"', err)

    # setting `-Wno-undefined` should suppress error
    cmd += ['-Wno-undefined']
    self.run_process(cmd)

  @parameterized({
    'warn': ('WARN',),
    'error': ('ERROR',),
    'ignore': (None,)
  })
  def test_undefined_symbols(self, action):
    create_file('main.cpp', r'''
      #include <stdio.h>
      #include <SDL.h>
      #include "SDL/SDL_opengl.h"

      extern "C" {
        void something();
        void elsey();
      }

      int main() {
        printf("%p", SDL_GL_GetProcAddress("glGenTextures")); // pull in gl proc stuff, avoid warnings on emulation funcs
        something();
        elsey();
        return 0;
      }
      ''')

    for args in ([], ['-O1'], ['-s', 'MAX_WEBGL_VERSION=2']):
      for value in ([0, 1]):
        try_delete('a.out.js')
        print('checking "%s" %s' % (args, value))
        extra = ['-s', action + '_ON_UNDEFINED_SYMBOLS=%d' % value] if action else []
        proc = self.run_process([EMCC, 'main.cpp'] + extra + args, stderr=PIPE, check=False)
        print(proc.stderr)
        if value or action is None:
          # The default is that we error in undefined symbols
          self.assertContained('error: undefined symbol: something', proc.stderr)
          self.assertContained('error: undefined symbol: elsey', proc.stderr)
          check_success = False
        elif action == 'ERROR' and not value:
          # Error disables, should only warn
          self.assertContained('warning: undefined symbol: something', proc.stderr)
          self.assertContained('warning: undefined symbol: elsey', proc.stderr)
          self.assertNotContained('undefined symbol: emscripten_', proc.stderr)
          check_success = True
        elif action == 'WARN' and not value:
          # Disabled warning should imply disabling errors
          self.assertNotContained('undefined symbol', proc.stderr)
          check_success = True

        if check_success:
          self.assertEqual(proc.returncode, 0)
          self.assertTrue(os.path.exists('a.out.js'))
        else:
          self.assertNotEqual(proc.returncode, 0)
          self.assertFalse(os.path.exists('a.out.js'))

  def test_GetProcAddress_LEGACY_GL_EMULATION(self):
    # without legacy gl emulation, getting a proc from there should fail
    self.do_other_test('test_GetProcAddress_LEGACY_GL_EMULATION.cpp', args=['0'], emcc_args=['-s', 'LEGACY_GL_EMULATION=0'])
    # with it, it should work
    self.do_other_test('test_GetProcAddress_LEGACY_GL_EMULATION.cpp', args=['1'], emcc_args=['-s', 'LEGACY_GL_EMULATION'])

  def test_prepost(self):
    create_file('main.cpp', '''
      #include <stdio.h>
      int main() {
        printf("hello from main\\n");
        return 0;
      }
      ''')
    create_file('pre.js', '''
      var Module = {
        preRun: function() { out('pre-run') },
        postRun: function() { out('post-run') }
      };
      ''')

    self.run_process([EMCC, 'main.cpp', '--pre-js', 'pre.js', '-s', 'WASM_ASYNC_COMPILATION=0'])
    self.assertContained('pre-run\nhello from main\npost-run\n', self.run_js('a.out.js'))

    # addRunDependency during preRun should prevent main, and post-run from
    # running.
    with open('pre.js', 'a') as f:
      f.write('Module.preRun = function() { out("add-dep"); addRunDependency(); }\n')
    self.run_process([EMCC, 'main.cpp', '--pre-js', 'pre.js', '-s', 'WASM_ASYNC_COMPILATION=0'])
    output = self.run_js('a.out.js')
    self.assertContained('add-dep\n', output)
    self.assertNotContained('hello from main\n', output)
    self.assertNotContained('post-run\n', output)

    # noInitialRun prevents run
    for no_initial_run, run_dep in [(0, 0), (1, 0), (0, 1)]:
      print(no_initial_run, run_dep)
      args = ['-s', 'WASM_ASYNC_COMPILATION=0', '-s', 'EXPORTED_RUNTIME_METHODS=callMain']
      if no_initial_run:
        args += ['-s', 'INVOKE_RUN=0']
      if run_dep:
        create_file('pre.js', 'Module.preRun = function() { addRunDependency("test"); }')
        create_file('post.js', 'removeRunDependency("test");')
        args += ['--pre-js', 'pre.js', '--post-js', 'post.js']

      self.run_process([EMCC, 'main.cpp'] + args)
      output = self.run_js('a.out.js')
      self.assertContainedIf('hello from main', output, not no_initial_run)

      if no_initial_run:
        # Calling main later should still work, filesystem etc. must be set up.
        print('call main later')
        src = open('a.out.js').read()
        src += '\nModule.callMain();\n'
        create_file('a.out.js', src)
        self.assertContained('hello from main', self.run_js('a.out.js'))

    # Use postInit
    create_file('pre.js', '''
      var Module = {
        preRun: function() { out('pre-run') },
        postRun: function() { out('post-run') },
        preInit: function() { out('pre-init') }
      };
    ''')
    self.run_process([EMCC, 'main.cpp', '--pre-js', 'pre.js'])
    self.assertContained('pre-init\npre-run\nhello from main\npost-run\n', self.run_js('a.out.js'))

  def test_prepost2(self):
    create_file('main.cpp', '''
      #include <stdio.h>
      int main() {
        printf("hello from main\\n");
        return 0;
      }
    ''')
    create_file('pre.js', '''
      var Module = {
        preRun: function() { out('pre-run') },
      };
    ''')
    create_file('pre2.js', '''
      Module.postRun = function() { out('post-run') };
    ''')
    self.run_process([EMCC, 'main.cpp', '--pre-js', 'pre.js', '--pre-js', 'pre2.js'])
    self.assertContained('pre-run\nhello from main\npost-run\n', self.run_js('a.out.js'))

  def test_prepre(self):
    create_file('main.cpp', '''
      #include <stdio.h>
      int main() {
        printf("hello from main\\n");
        return 0;
      }
    ''')
    create_file('pre.js', '''
      var Module = {
        preRun: [function() { out('pre-run') }],
      };
    ''')
    create_file('pre2.js', '''
      Module.preRun.push(function() { out('prepre') });
    ''')
    self.run_process([EMCC, 'main.cpp', '--pre-js', 'pre.js', '--pre-js', 'pre2.js'])
    self.assertContained('prepre\npre-run\nhello from main\n', self.run_js('a.out.js'))

  def test_extern_prepost(self):
    create_file('extern-pre.js', '// I am an external pre.\n')
    create_file('extern-post.js', '// I am an external post.\n')
    self.run_process([EMCC, '-O2', test_file('hello_world.c'), '--extern-pre-js', 'extern-pre.js', '--extern-post-js', 'extern-post.js', '--closure=1'])
    # the files should be included, and externally - not as part of optimized
    # code, so they are the very first and last things, and they are not
    # minified.
    with open('a.out.js') as output:
      js = output.read()
      pre = js.index('// I am an external pre.')
      post = js.index('// I am an external post.')
      # ignore some slack - newlines and other things. we just care about the
      # big picture here
      SLACK = 50
      self.assertLess(pre, post)
      self.assertLess(pre, SLACK)
      self.assertGreater(post, len(js) - SLACK)
      # make sure the slack is tiny compared to the whole program
      self.assertGreater(len(js), 100 * SLACK)

  def test_js_optimizer(self):
    for input, expected, passes in [
      (test_file('optimizer', 'test-js-optimizer-minifyGlobals.js'), open(test_file('optimizer', 'test-js-optimizer-minifyGlobals-output.js')).read(),
       ['minifyGlobals']),
      (test_file('optimizer', 'test-js-optimizer-minifyLocals.js'), open(test_file('optimizer', 'test-js-optimizer-minifyLocals-output.js')).read(),
       ['minifyLocals']),
      (test_file('optimizer', 'JSDCE.js'), open(test_file('optimizer', 'JSDCE-output.js')).read(),
       ['JSDCE']),
      (test_file('optimizer', 'JSDCE-hasOwnProperty.js'), open(test_file('optimizer', 'JSDCE-hasOwnProperty-output.js')).read(),
       ['JSDCE']),
      (test_file('optimizer', 'JSDCE-fors.js'), open(test_file('optimizer', 'JSDCE-fors-output.js')).read(),
       ['JSDCE']),
      (test_file('optimizer', 'AJSDCE.js'), open(test_file('optimizer', 'AJSDCE-output.js')).read(),
       ['AJSDCE']),
      (test_file('optimizer', 'emitDCEGraph.js'), open(test_file('optimizer', 'emitDCEGraph-output.js')).read(),
       ['emitDCEGraph', 'noPrint']),
      (test_file('optimizer', 'emitDCEGraph2.js'), open(test_file('optimizer', 'emitDCEGraph2-output.js')).read(),
       ['emitDCEGraph', 'noPrint']),
      (test_file('optimizer', 'emitDCEGraph3.js'), open(test_file('optimizer', 'emitDCEGraph3-output.js')).read(),
       ['emitDCEGraph', 'noPrint']),
      (test_file('optimizer', 'emitDCEGraph4.js'), open(test_file('optimizer', 'emitDCEGraph4-output.js')).read(),
       ['emitDCEGraph', 'noPrint']),
      (test_file('optimizer', 'emitDCEGraph5.js'), open(test_file('optimizer', 'emitDCEGraph5-output.js')).read(),
       ['emitDCEGraph', 'noPrint']),
      (test_file('optimizer', 'minimal-runtime-applyDCEGraphRemovals.js'), open(test_file('optimizer', 'minimal-runtime-applyDCEGraphRemovals-output.js')).read(),
       ['applyDCEGraphRemovals']),
      (test_file('optimizer', 'applyDCEGraphRemovals.js'), open(test_file('optimizer', 'applyDCEGraphRemovals-output.js')).read(),
       ['applyDCEGraphRemovals']),
      (test_file('optimizer', 'applyImportAndExportNameChanges.js'), open(test_file('optimizer', 'applyImportAndExportNameChanges-output.js')).read(),
       ['applyImportAndExportNameChanges']),
      (test_file('optimizer', 'applyImportAndExportNameChanges2.js'), open(test_file('optimizer', 'applyImportAndExportNameChanges2-output.js')).read(),
       ['applyImportAndExportNameChanges']),
      (test_file('optimizer', 'minimal-runtime-emitDCEGraph.js'), open(test_file('optimizer', 'minimal-runtime-emitDCEGraph-output.js')).read(),
       ['emitDCEGraph', 'noPrint']),
      (test_file('optimizer', 'minimal-runtime-2-emitDCEGraph.js'), open(test_file('optimizer', 'minimal-runtime-2-emitDCEGraph-output.js')).read(),
       ['emitDCEGraph', 'noPrint']),
      (test_file('optimizer', 'standalone-emitDCEGraph.js'), open(test_file('optimizer', 'standalone-emitDCEGraph-output.js')).read(),
       ['emitDCEGraph', 'noPrint']),
      (test_file('optimizer', 'emittedJSPreservesParens.js'), open(test_file('optimizer', 'emittedJSPreservesParens-output.js')).read(),
       []),
      (test_file('optimizer', 'test-growableHeap.js'), open(test_file('optimizer', 'test-growableHeap-output.js')).read(),
       ['growableHeap']),
      (test_file('optimizer', 'test-unsignPointers.js'), open(test_file('optimizer', 'test-unsignPointers-output.js')).read(),
       ['unsignPointers']),
      (test_file('optimizer', 'test-asanify.js'), open(test_file('optimizer', 'test-asanify-output.js')).read(),
       ['asanify']),
      (test_file('optimizer', 'test-safeHeap.js'), open(test_file('optimizer', 'test-safeHeap-output.js')).read(),
       ['safeHeap']),
      (test_file('optimizer', 'test-LittleEndianHeap.js'), open(test_file('optimizer', 'test-LittleEndianHeap-output.js')).read(),
       ['littleEndianHeap']),
    ]:
      print(input, passes)

      if not isinstance(expected, list):
        expected = [expected]
      expected = [out.replace('\n\n', '\n').replace('\n\n', '\n') for out in expected]

      # test calling optimizer
      output = self.run_process(config.NODE_JS + [path_from_root('tools', 'acorn-optimizer.js'), input] + passes, stdin=PIPE, stdout=PIPE).stdout

      def check_js(js, expected):
        # print >> sys.stderr, 'chak\n==========================\n', js, '\n===========================\n'
        if 'registerizeHarder' in passes:
          # registerizeHarder is hard to test, as names vary by chance, nondeterminstically FIXME
          def fix(src):
            if type(src) is list:
              return list(map(fix, src))
            src = '\n'.join([line for line in src.split('\n') if 'var ' not in line]) # ignore vars

            def reorder(func):
              def swap(func, stuff):
                # emit EYE_ONE always before EYE_TWO, replacing i1,i2 or i2,i1 etc
                for i in stuff:
                  if i not in func:
                    return func
                indexes = [[i, func.index(i)] for i in stuff]
                indexes.sort(key=lambda x: x[1])
                for j in range(len(indexes)):
                  func = func.replace(indexes[j][0], 'STD_' + str(j))
                return func
              func = swap(func, ['i1', 'i2', 'i3'])
              func = swap(func, ['i1', 'i2'])
              func = swap(func, ['i4', 'i5'])
              return func

            src = 'function '.join(map(reorder, src.split('function ')))
            return src
          js = fix(js)
          expected = fix(expected)
        self.assertIdentical(expected, js.replace('\r\n', '\n').replace('\n\n', '\n').replace('\n\n', '\n'))

      if input not in [ # tests that are native-optimizer only
        test_file('optimizer', 'asmLastOpts.js'),
        test_file('optimizer', '3154.js')
      ]:
        check_js(output, expected)
      else:
        print('(skip non-native)')

  @parameterized({
    'wasm2js': ('wasm2js', ['minifyNames', 'last']),
    'constructor': ('constructor', ['minifyNames'])
  })
  def test_js_optimizer_py(self, name, passes):
    # run the js optimizer python script. this differs from test_js_optimizer
    # which runs the internal js optimizer JS script directly (which the python
    # script calls)
    shutil.copyfile(test_file('optimizer', name + '.js'), name + '.js')
    self.run_process([PYTHON, path_from_root('tools', 'js_optimizer.py'), name + '.js'] + passes)
    with open(test_file('optimizer', name + '-output.js')) as expected:
      with open(name + '.js.jsopt.js') as actual:
        self.assertIdentical(expected.read(), actual.read())

  def test_m_mm(self):
    create_file('foo.c', '#include <emscripten.h>')
    for opt in ['M', 'MM']:
      proc = self.run_process([EMCC, 'foo.c', '-' + opt], stdout=PIPE, stderr=PIPE)
      self.assertContained('foo.o: ', proc.stdout)
      self.assertNotContained('error', proc.stderr)

  @uses_canonical_tmp
  def test_emcc_debug_files(self):
    for opts in [0, 1, 2, 3]:
      for debug in [None, '1', '2']:
        print(opts, debug)
        if os.path.exists(self.canonical_temp_dir):
          shutil.rmtree(self.canonical_temp_dir)

        env = os.environ.copy()
        if debug is None:
          env.pop('EMCC_DEBUG', None)
        else:
          env['EMCC_DEBUG'] = debug
        self.run_process([EMCC, test_file('hello_world.cpp'), '-O' + str(opts)], stderr=PIPE, env=env)
        if debug is None:
          self.assertFalse(os.path.exists(self.canonical_temp_dir))
        elif debug == '1':
          self.assertExists(os.path.join(self.canonical_temp_dir, 'emcc-3-original.js'))
        elif debug == '2':
          self.assertExists(os.path.join(self.canonical_temp_dir, 'emcc-3-original.js'))

  def test_debuginfo(self):
    for args, expect_debug in [
        (['-O0'], False),
        (['-O0', '-g'], True),
        (['-O0', '-gsource-map'], True),
        (['-O1'], False),
        (['-O1', '-g'], True),
        (['-O2'], False),
        (['-O2', '-g'], True),
      ]:
      print(args, expect_debug)
      err = self.run_process([EMCC, '-v', test_file('hello_world.cpp')] + args, stdout=PIPE, stderr=PIPE).stderr
      lines = err.splitlines()
      finalize = [l for l in lines if 'wasm-emscripten-finalize' in l][0]
      if expect_debug:
        self.assertIn(' -g ', finalize)
      else:
        self.assertNotIn(' -g ', finalize)

  def test_debuginfo_line_tables_only(self):
    def test(do_compile):
      do_compile([])
      no_size = os.path.getsize('a.out.wasm')
      do_compile(['-gline-tables-only'])
      line_size = os.path.getsize('a.out.wasm')
      do_compile(['-g'])
      full_size = os.path.getsize('a.out.wasm')
      return (no_size, line_size, full_size)

    def compile_to_object(compile_args):
      self.run_process([EMCC, test_file('hello_world.cpp'), '-c', '-o', 'a.out.wasm'] + compile_args)

    no_size, line_size, full_size = test(compile_to_object)
    self.assertLess(no_size, line_size)
    self.assertLess(line_size, full_size)

    def compile_to_executable(compile_args, link_args):
      # compile with the specified args
      self.run_process([EMCC, test_file('hello_world.cpp'), '-c', '-o', 'a.o'] + compile_args)
      # link with debug info
      self.run_process([EMCC, 'a.o'] + link_args)

    def compile_to_debug_executable(compile_args):
      return compile_to_executable(compile_args, ['-g'])

    no_size, line_size, full_size = test(compile_to_debug_executable)
    self.assertLess(no_size, line_size)
    self.assertLess(line_size, full_size)

    def compile_to_release_executable(compile_args):
      return compile_to_executable(compile_args, ['-O1'])

    no_size, line_size, full_size = test(compile_to_release_executable)
    self.assertEqual(no_size, line_size)
    self.assertEqual(line_size, full_size)

    # "-O0 executable" means compiling without optimizations but *also* without
    # -g (so, not a true debug build). the results here may change over time,
    # since we are telling emcc both to try to do as little as possible during
    # link (-O0), but also that debug info is not needed (no -g). if we end up
    # doing post-link changes then we will strip the debug info, but if not then
    # we don't.
    def compile_to_O0_executable(compile_args):
      return compile_to_executable(compile_args, [])

    no_size, line_size, full_size = test(compile_to_O0_executable)
    self.assertEqual(no_size, line_size)
    self.assertEqual(line_size, full_size)

  def test_dwarf(self):
    def compile_with_dwarf(args, output):
      # Test that -g enables dwarf info in object files and linked wasm
      self.run_process([EMCC, test_file('hello_world.cpp'), '-o', output, '-g'] + args)

    def verify(output):
      info = self.run_process([LLVM_DWARFDUMP, '--all', output], stdout=PIPE).stdout
      self.assertIn('DW_TAG_subprogram', info) # Ensure there's a subprogram entry in .debug_info
      self.assertIn('debug_line[0x', info) # Ensure there's a line table

    compile_with_dwarf(['-c'], 'a.o')
    verify('a.o')
    compile_with_dwarf([], 'a.js')
    verify('a.wasm')

  @unittest.skipIf(not scons_path, 'scons not found in PATH')
  @with_env_modify({'EMSCRIPTEN_ROOT': path_from_root()})
  def test_scons(self):
    # this test copies the site_scons directory alongside the test
    shutil.copytree(test_file('scons'), 'test')
    shutil.copytree(path_from_root('tools', 'scons', 'site_scons'), os.path.join('test', 'site_scons'))
    with utils.chdir('test'):
      self.run_process(['scons'])
      output = self.run_js('scons_integration.js', assert_returncode=5)
    self.assertContained('If you see this - the world is all right!', output)

  @unittest.skipIf(not scons_path, 'scons not found in PATH')
  @with_env_modify({'EMSCRIPTEN_TOOLPATH': path_from_root('tools', 'scons', 'site_scons'),
                    'EMSCRIPTEN_ROOT': path_from_root()})
  def test_emscons(self):
    # uses the emscons wrapper which requires EMSCRIPTEN_TOOLPATH to find
    # site_scons
    shutil.copytree(test_file('scons'), 'test')
    with utils.chdir('test'):
      self.run_process([path_from_root('emscons'), 'scons'])
      output = self.run_js('scons_integration.js', assert_returncode=5)
    self.assertContained('If you see this - the world is all right!', output)

  def test_embind_fail(self):
    out = self.expect_fail([EMCC, test_file('embind', 'test_unsigned.cpp')])
    self.assertContained("undefined symbol: _embind_register_function", out)

  def test_embind_asyncify(self):
    create_file('post.js', '''
      addOnPostRun(function() {
        Module.sleep(10);
        out('done');
      });
    ''')
    create_file('main.cpp', r'''
      #include <emscripten.h>
      #include <emscripten/bind.h>
      using namespace emscripten;
      EMSCRIPTEN_BINDINGS(asyncify) {
          function("sleep", &emscripten_sleep);
      }
    ''')
    self.run_process([EMCC, 'main.cpp', '--bind', '-s', 'ASYNCIFY', '--post-js', 'post.js'])
    self.assertContained('done', self.run_js('a.out.js'))

  @is_slow_test
  def test_embind(self):
    environ = os.environ.copy()
    environ['EMCC_CLOSURE_ARGS'] = environ.get('EMCC_CLOSURE_ARGS', '') + " --externs " + pipes.quote(test_file('embind', 'underscore-externs.js'))
    test_cases = [
        (['--bind']),
        (['--bind', '-O1']),
        (['--bind', '-O2']),
        (['--bind', '-O2', '-s', 'ALLOW_MEMORY_GROWTH', test_file('embind', 'isMemoryGrowthEnabled=true.cpp')]),
    ]
    without_utf8_args = ['-s', 'EMBIND_STD_STRING_IS_UTF8=0']
    test_cases_without_utf8 = []
    for args in test_cases:
        test_cases_without_utf8.append((args + without_utf8_args))
    test_cases += test_cases_without_utf8
    test_cases.extend([(args[:] + ['-s', 'DYNAMIC_EXECUTION=0']) for args in test_cases])
    # closure compiler doesn't work with DYNAMIC_EXECUTION=0
    test_cases.append((['--bind', '-O2', '--closure=1']))
    for args in test_cases:
      print(args)
      self.clear()

      testFiles = [
        test_file('embind', 'underscore-1.4.2.js'),
        test_file('embind', 'imvu_test_adapter.js'),
        test_file('embind', 'embind.test.js'),
      ]

      self.run_process(
        [EMCC, test_file('embind', 'embind_test.cpp'),
         '--pre-js', test_file('embind', 'test.pre.js'),
         '--post-js', test_file('embind', 'test.post.js'),
         '-s', 'WASM_ASYNC_COMPILATION=0',
         '-s', 'IN_TEST_HARNESS'] + args,
        env=environ)

      if 'DYNAMIC_EXECUTION=0' in args:
        with open('a.out.js') as js_binary_file:
          js_binary_str = js_binary_file.read()
          self.assertNotContained('new Function(', js_binary_str)
          self.assertNotContained('eval(', js_binary_str)

      with open('a.out.js', 'ab') as f:
        for tf in testFiles:
          f.write(open(tf, 'rb').read())

      output = self.run_js('a.out.js')
      self.assertNotContained('FAIL', output)

  def test_emconfig(self):
    output = self.run_process([emconfig, 'LLVM_ROOT'], stdout=PIPE).stdout.strip()
    self.assertEqual(output, config.LLVM_ROOT)
    # EMSCRIPTEN_ROOT is kind of special since it should always report the locaton of em-config
    # itself (its not configurable via the config file but driven by the location for arg0)
    output = self.run_process([emconfig, 'EMSCRIPTEN_ROOT'], stdout=PIPE).stdout.strip()
    self.assertEqual(output, os.path.dirname(emconfig))
    invalid = 'Usage: em-config VAR_NAME'
    # Don't accept variables that do not exist
    output = self.expect_fail([emconfig, 'VAR_WHICH_DOES_NOT_EXIST']).strip()
    self.assertEqual(output, invalid)
    # Don't accept no arguments
    output = self.expect_fail([emconfig]).strip()
    self.assertEqual(output, invalid)
    # Don't accept more than one variable
    output = self.expect_fail([emconfig, 'LLVM_ROOT', 'EMCC']).strip()
    self.assertEqual(output, invalid)
    # Don't accept arbitrary python code
    output = self.expect_fail([emconfig, 'sys.argv[1]']).strip()
    self.assertEqual(output, invalid)

  def test_link_s(self):
    # -s OPT=VALUE can conflict with -s as a linker option. We warn and ignore
    create_file('main.cpp', r'''
      extern "C" {
        void something();
      }

      int main() {
        something();
        return 0;
      }
    ''')
    create_file('supp.cpp', r'''
      #include <stdio.h>

      extern "C" {
        void something() {
          printf("yello\n");
        }
      }
    ''')
    self.run_process([EMCC, '-c', 'main.cpp', '-o', 'main.o'])
    self.run_process([EMCC, '-c', 'supp.cpp', '-o', 'supp.o'])

    self.run_process([EMCC, 'main.o', '-s', 'supp.o', '-s', 'SAFE_HEAP'])
    self.assertContained('yello', self.run_js('a.out.js'))
    # Check that valid -s option had an effect'
    self.assertContained('SAFE_HEAP', open('a.out.js').read())

  def test_conftest_s_flag_passing(self):
    create_file('conftest.c', r'''
      int main() {
        return 0;
      }
    ''')
    # the name "conftest.c" is enough to make us use a configure-like mode,
    # the same as if EMMAKEN_JUST_CONFIGURE=1 were set in the env.
    cmd = [EMCC, '-s', 'ASSERTIONS', 'conftest.c', '-o', 'conftest']
    output = self.run_process(cmd, stderr=PIPE)
    self.assertNotContained('emcc: warning: treating -s as linker option', output.stderr)
    self.assertExists('conftest')

  def test_file_packager(self):
    ensure_dir('subdir')
    create_file('data1.txt', 'data1')

    os.chdir('subdir')
    create_file('data2.txt', 'data2')

    # relative path to below the current dir is invalid
    stderr = self.expect_fail([FILE_PACKAGER, 'test.data', '--preload', '../data1.txt'])
    self.assertContained('below the current directory', stderr)

    # relative path that ends up under us is cool
    proc = self.run_process([FILE_PACKAGER, 'test.data', '--preload', '../subdir/data2.txt'], stderr=PIPE, stdout=PIPE)
    self.assertGreater(len(proc.stdout), 0)
    self.assertNotContained('below the current directory', proc.stderr)

    # direct path leads to the same code being generated - relative path does not make us do anything different
    proc2 = self.run_process([FILE_PACKAGER, 'test.data', '--preload', 'data2.txt'], stderr=PIPE, stdout=PIPE)
    self.assertGreater(len(proc2.stdout), 0)
    self.assertNotContained('below the current directory', proc2.stderr)

    def clean(txt):
      lines = txt.splitlines()
      lines = [l for l in lines if 'PACKAGE_UUID' not in l and 'loadPackage({' not in l]
      return ''.join(lines)

    self.assertTextDataIdentical(clean(proc.stdout), clean(proc2.stdout))

    # verify '--separate-metadata' option produces separate metadata file
    os.chdir('..')

    self.run_process([FILE_PACKAGER, 'test.data', '--preload', 'data1.txt', '--preload', 'subdir/data2.txt', '--js-output=immutable.js', '--separate-metadata'])
    self.assertExists('immutable.js.metadata')
    # verify js output JS file is not touched when the metadata is separated
    orig_timestamp = os.path.getmtime('immutable.js')
    orig_content = open('immutable.js').read()
    # ensure some time passes before running the packager again so that if it does touch the
    # js file it will end up with the different timestamp.
    time.sleep(1.0)
    self.run_process([FILE_PACKAGER, 'test.data', '--preload', 'data1.txt', '--preload', 'subdir/data2.txt', '--js-output=immutable.js', '--separate-metadata'])
    # assert both file content and timestamp are the same as reference copy
    self.assertTextDataIdentical(orig_content, open('immutable.js').read())
    self.assertEqual(orig_timestamp, os.path.getmtime('immutable.js'))
    # verify the content of metadata file is correct
    with open('immutable.js.metadata') as f:
      metadata = json.load(f)
    self.assertEqual(len(metadata['files']), 2)
    assert metadata['files'][0]['start'] == 0 and metadata['files'][0]['end'] == len('data1') and metadata['files'][0]['filename'] == '/data1.txt'
    assert metadata['files'][1]['start'] == len('data1') and metadata['files'][1]['end'] == len('data1') + len('data2') and metadata['files'][1]['filename'] == '/subdir/data2.txt'
    assert metadata['remote_package_size'] == len('data1') + len('data2')

    # can only assert the uuid format is correct, the uuid's value is expected to differ in between invocation
    uuid.UUID(metadata['package_uuid'], version=4)

  def test_file_packager_unicode(self):
    unicode_name = 'unicode…☃'
    try:
      ensure_dir(unicode_name)
    except OSError:
      print("we failed to even create a unicode dir, so on this OS, we can't test this")
      return
    full = os.path.join(unicode_name, 'data.txt')
    create_file(full, 'data')
    proc = self.run_process([FILE_PACKAGER, 'test.data', '--preload', full], stdout=PIPE, stderr=PIPE)
    assert len(proc.stdout), proc.stderr
    assert json.dumps(unicode_name) in proc.stdout, proc.stdout
    print(len(proc.stderr))

  def test_file_packager_directory_with_single_quote(self):
    single_quote_name = "direc'tory"
    ensure_dir(single_quote_name)
    full = os.path.join(single_quote_name, 'data.txt')
    create_file(full, 'data')
    proc = self.run_process([FILE_PACKAGER, 'test.data', '--preload', full], stdout=PIPE, stderr=PIPE)
    assert len(proc.stdout), proc.stderr
    # ensure not invalid JavaScript
    assert "'direc'tory'" not in proc.stdout
    assert json.dumps("direc'tory") in proc.stdout

  def test_file_packager_mention_FORCE_FILESYSTEM(self):
    MESSAGE = 'Remember to build the main file with  -s FORCE_FILESYSTEM=1  so that it includes support for loading this file package'
    create_file('data.txt', 'data1')
    # mention when running standalone
    err = self.run_process([FILE_PACKAGER, 'test.data', '--preload', 'data.txt'], stdout=PIPE, stderr=PIPE).stderr
    self.assertContained(MESSAGE, err)
    # do not mention from emcc
    err = self.run_process([EMCC, test_file('hello_world.c'), '--preload-file', 'data.txt'], stdout=PIPE, stderr=PIPE).stderr
    self.assertEqual(len(err), 0)

  def test_file_packager_returns_error_if_target_equal_to_jsoutput(self):
    MESSAGE = 'error: TARGET should not be the same value of --js-output'
    result = self.run_process([FILE_PACKAGER, 'test.data', '--js-output=test.data'], check=False, stdout=PIPE, stderr=PIPE)
    self.assertEqual(result.returncode, 1)
    self.assertContained(MESSAGE, result.stderr)

  def test_headless(self):
    shutil.copyfile(test_file('screenshot.png'), 'example.png')
    self.run_process([EMCC, test_file('sdl_headless.c'), '-s', 'HEADLESS'])
    output = self.run_js('a.out.js')
    assert '''Init: 0
Font: 0x1
Sum: 0
you should see two lines of text in different colors and a blue rectangle
SDL_Quit called (and ignored)
done.
''' in output, output

  def test_preprocess(self):
    # Pass -Werror to prevent regressions such as https://github.com/emscripten-core/emscripten/pull/9661
    out = self.run_process([EMCC, test_file('hello_world.c'), '-E', '-Werror'], stdout=PIPE).stdout
    self.assertNotExists('a.out.js')
    self.assertNotExists('a.out')
    # Test explicitly that the output contains a line typically written by the preprocessor.
    self.assertContained('# 1 ', out)
    self.assertContained('hello_world.c"', out)
    self.assertContained('printf("hello, world!', out)

  def test_preprocess_multi(self):
    out = self.run_process([EMCC, test_file('hello_world.c'), test_file('hello_world.c'), '-E'], stdout=PIPE).stdout
    self.assertEqual(out.count('printf("hello, world!'), 2)

  def test_syntax_only_valid(self):
    result = self.run_process([EMCC, test_file('hello_world.c'), '-fsyntax-only'], stdout=PIPE, stderr=STDOUT)
    self.assertEqual(result.stdout, '')
    self.assertNotExists('a.out.js')

  def test_syntax_only_invalid(self):
    create_file('src.c', 'int main() {')
    result = self.run_process([EMCC, 'src.c', '-fsyntax-only'], stdout=PIPE, check=False, stderr=STDOUT)
    self.assertNotEqual(result.returncode, 0)
    self.assertContained("src.c:1:13: error: expected '}'", result.stdout)
    self.assertNotExists('a.out.js')

  def test_demangle(self):
    create_file('src.cpp', '''
      #include <stdio.h>
      #include <emscripten.h>
      void two(char c) {
        EM_ASM(out(stackTrace()));
      }
      void one(int x) {
        two(x % 17);
      }
      int main() {
        EM_ASM(out(demangle('__Znwm'))); // check for no aborts
        EM_ASM(out(demangle('_main')));
        EM_ASM(out(demangle('__Z2f2v')));
        EM_ASM(out(demangle('__Z12abcdabcdabcdi')));
        EM_ASM(out(demangle('__ZL12abcdabcdabcdi')));
        EM_ASM(out(demangle('__Z4testcsifdPvPiPc')));
        EM_ASM(out(demangle('__ZN4test5moarrEcslfdPvPiPc')));
        EM_ASM(out(demangle('__ZN4Waka1f12a234123412345pointEv')));
        EM_ASM(out(demangle('__Z3FooIiEvv')));
        EM_ASM(out(demangle('__Z3FooIidEvi')));
        EM_ASM(out(demangle('__ZN3Foo3BarILi5EEEvv')));
        EM_ASM(out(demangle('__ZNK10__cxxabiv120__si_class_type_info16search_below_dstEPNS_19__dynamic_cast_infoEPKvib')));
        EM_ASM(out(demangle('__Z9parsewordRPKciRi')));
        EM_ASM(out(demangle('__Z5multiwahtjmxyz')));
        EM_ASM(out(demangle('__Z1aA32_iPA5_c')));
        EM_ASM(out(demangle('__ZN21FWakaGLXFleeflsMarfooC2EjjjPKvbjj')));
        EM_ASM(out(demangle('__ZN5wakaw2Cm10RasterBaseINS_6watwat9PolocatorEE8merbine1INS4_2OREEEvPKjj'))); // we get this wrong, but at least emit a '?'
        one(17);
        return 0;
      }
    ''')

    # full demangle support

    self.run_process([EMCC, 'src.cpp', '-s', 'DEMANGLE_SUPPORT'])
    output = self.run_js('a.out.js')
    self.assertContained('''operator new(unsigned long)
_main
f2()
abcdabcdabcd(int)
abcdabcdabcd(int)
test(char, short, int, float, double, void*, int*, char*)
test::moarr(char, short, long, float, double, void*, int*, char*)
Waka::f::a23412341234::point()
void Foo<int>()
void Foo<int, double>(int)
void Foo::Bar<5>()
__cxxabiv1::__si_class_type_info::search_below_dst(__cxxabiv1::__dynamic_cast_info*, void const*, int, bool) const
parseword(char const*&, int, int&)
multi(wchar_t, signed char, unsigned char, unsigned short, unsigned int, unsigned long, long long, unsigned long long, ...)
a(int [32], char (*) [5])
FWakaGLXFleeflsMarfoo::FWakaGLXFleeflsMarfoo(unsigned int, unsigned int, unsigned int, void const*, bool, unsigned int, unsigned int)
void wakaw::Cm::RasterBase<wakaw::watwat::Polocator>::merbine1<wakaw::Cm::RasterBase<wakaw::watwat::Polocator>::OR>(unsigned int const*, unsigned int)
''', output)
    # test for multiple functions in one stack trace
    self.run_process([EMCC, 'src.cpp', '-s', 'DEMANGLE_SUPPORT', '-g'])
    output = self.run_js('a.out.js')
    self.assertIn('one(int)', output)
    self.assertIn('two(char)', output)

  def test_demangle_cpp(self):
    create_file('src.cpp', '''
      #include <stdio.h>
      #include <emscripten.h>
      #include <cxxabi.h>
      #include <assert.h>

      int main() {
        char out[256];
        int status = 1;
        size_t length = 255;
        abi::__cxa_demangle("_ZN4Waka1f12a234123412345pointEv", out, &length, &status);
        assert(status == 0);
        printf("%s\\n", out);
        return 0;
      }
    ''')

    self.run_process([EMCC, 'src.cpp'])
    output = self.run_js('a.out.js')
    self.assertContained('Waka::f::a23412341234::point()', output)

  # Test that malloc() -> OOM -> abort() -> stackTrace() -> jsStackTrace() -> demangleAll() -> demangle() -> malloc()
  # cycle will not produce an infinite loop.
  def test_demangle_malloc_infinite_loop_crash(self):
    self.run_process([EMXX, test_file('malloc_demangle_infinite_loop.cpp'), '-g', '-s', 'ABORTING_MALLOC', '-s', 'DEMANGLE_SUPPORT'])
    output = self.run_js('a.out.js', assert_returncode=NON_ZERO)
    if output.count('Cannot enlarge memory arrays') > 4:
      print(output)
    self.assertLess(output.count('Cannot enlarge memory arrays'),  5)

  def test_module_exports_with_closure(self):
    # This test checks that module.export is retained when JavaScript is minified by compiling with --closure 1
    # This is important as if module.export is not present the Module object will not be visible to node.js

    # First make sure test.js isn't present.
    self.clear()

    # compile with -O2 --closure 0
    self.run_process([EMCC, test_file('Module-exports', 'test.c'),
                      '-o', 'test.js', '-O2', '--closure', '0',
                      '--pre-js', test_file('Module-exports', 'setup.js'),
                      '-s', 'EXPORTED_FUNCTIONS=_bufferTest,_malloc,_free',
                      '-s', 'EXPORTED_RUNTIME_METHODS=ccall,cwrap',
                      '-s', 'WASM_ASYNC_COMPILATION=0'])

    # Check that compilation was successful
    self.assertExists('test.js')
    test_js_closure_0 = open('test.js').read()

    # Check that test.js compiled with --closure 0 contains "module['exports'] = Module;"
    assert ("module['exports'] = Module;" in test_js_closure_0) or ('module["exports"]=Module' in test_js_closure_0) or ('module["exports"] = Module;' in test_js_closure_0)

    # Check that main.js (which requires test.js) completes successfully when run in node.js
    # in order to check that the exports are indeed functioning correctly.
    shutil.copyfile(test_file('Module-exports', 'main.js'), 'main.js')
    if config.NODE_JS in config.JS_ENGINES:
      self.assertContained('bufferTest finished', self.run_js('main.js'))

    # Delete test.js again and check it's gone.
    try_delete('test.js')
    self.assertNotExists('test.js')

    # compile with -O2 --closure 1
    self.run_process([EMCC, test_file('Module-exports', 'test.c'),
                      '-o', 'test.js', '-O2', '--closure=1',
                      '--pre-js', test_file('Module-exports', 'setup.js'),
                      '-s', 'EXPORTED_FUNCTIONS=_bufferTest,_malloc,_free',
                      '-s', 'EXPORTED_RUNTIME_METHODS=ccall,cwrap',
                      '-s', 'WASM_ASYNC_COMPILATION=0'])

    # Check that compilation was successful
    self.assertExists('test.js')
    test_js_closure_1 = open('test.js').read()

    # Check that test.js compiled with --closure 1 contains "module.exports", we want to verify that
    # "module['exports']" got minified to "module.exports" when compiling with --closure 1
    self.assertContained("module.exports", test_js_closure_1)

    # Check that main.js (which requires test.js) completes successfully when run in node.js
    # in order to check that the exports are indeed functioning correctly.
    if config.NODE_JS in config.JS_ENGINES:
      self.assertContained('bufferTest finished', self.run_js('main.js', engine=config.NODE_JS))

  def test_node_catch_exit(self):
    # Test that in node.js exceptions are not caught if NODEJS_EXIT_CATCH=0
    if config.NODE_JS not in config.JS_ENGINES:
      return

    create_file('count.c', '''
      #include <string.h>
      int count(const char *str) {
          return (int)strlen(str);
      }
    ''')

    create_file('index.js', '''
      const count = require('./count.js');

      console.log(xxx); //< here is the ReferenceError
    ''')

    reference_error_text = 'console.log(xxx); //< here is the ReferenceError'

    self.run_process([EMCC, 'count.c', '-o', 'count.js'])

    # Check that the ReferenceError is caught and rethrown and thus the original error line is masked
    self.assertNotContained(reference_error_text,
                            self.run_js('index.js', engine=config.NODE_JS, assert_returncode=NON_ZERO))

    self.run_process([EMCC, 'count.c', '-o', 'count.js', '-s', 'NODEJS_CATCH_EXIT=0'])

    # Check that the ReferenceError is not caught, so we see the error properly
    self.assertContained(reference_error_text,
                         self.run_js('index.js', engine=config.NODE_JS, assert_returncode=NON_ZERO))

  def test_exported_runtime_methods(self):
    # Test with node.js that the EXPORTED_RUNTIME_METHODS setting is considered by libraries
    if config.NODE_JS not in config.JS_ENGINES:
      self.skipTest("node engine required for this test")

    create_file('count.c', '''
      #include <string.h>
      int count(const char *str) {
          return (int)strlen(str);
      }
    ''')

    create_file('index.js', '''
      const count = require('./count.js');

      console.log(count.FS_writeFile);
    ''')

    reference_error_text = 'undefined'

    self.run_process([EMCC, 'count.c', '-s', 'FORCE_FILESYSTEM', '-s',
                     'EXPORTED_RUNTIME_METHODS=FS_writeFile', '-o', 'count.js'])

    # Check that the Module.FS_writeFile exists
    self.assertNotContained(reference_error_text,
                            self.run_js('index.js', engine=config.NODE_JS))

    self.run_process([EMCC, 'count.c', '-s', 'FORCE_FILESYSTEM', '-o', 'count.js'])

    # Check that the Module.FS_writeFile is not exported
    out = self.run_js('index.js', engine=config.NODE_JS)
    self.assertContained(reference_error_text, out)

  def test_fs_stream_proto(self):
    open('src.cpp', 'wb').write(br'''
#include <stdio.h>
#include <fcntl.h>
#include <unistd.h>
#include <sys/stat.h>
#include <errno.h>
#include <string.h>

int main()
{
    long file_size = 0;
    int h = open("src.cpp", O_RDONLY, 0666);
    if (0 != h)
    {
        FILE* file = fdopen(h, "rb");
        if (0 != file)
        {
            fseek(file, 0, SEEK_END);
            file_size = ftell(file);
            fseek(file, 0, SEEK_SET);
        }
        else
        {
            printf("fdopen() failed: %s\n", strerror(errno));
            return 10;
        }
        close(h);
        printf("File size: %ld\n", file_size);
    }
    else
    {
        printf("open() failed: %s\n", strerror(errno));
        return 10;
    }
    return 0;
}
    ''')
    self.run_process([EMCC, 'src.cpp', '--embed-file', 'src.cpp'])
    for engine in config.JS_ENGINES:
      out = self.run_js('a.out.js', engine=engine)
      self.assertContained('File size: 724', out)

  def test_node_emscripten_num_logical_cores(self):
    # Test with node.js that the emscripten_num_logical_cores method is working
    create_file('src.cpp', r'''
#include <emscripten/threading.h>
#include <stdio.h>
#include <assert.h>

int main() {
  int num = emscripten_num_logical_cores();
  assert(num != 0);
  puts("ok");
}
''')
    self.run_process([EMCC, 'src.cpp', '-s', 'USE_PTHREADS', '-s', 'ENVIRONMENT=node'])
    ret = self.run_process(config.NODE_JS + ['--experimental-wasm-threads', 'a.out.js'], stdout=PIPE).stdout
    self.assertContained('ok', ret)

  def test_proxyfs(self):
    # This test supposes that 3 different programs share the same directory and files.
    # The same JS object is not used for each of them
    # But 'require' function caches JS objects.
    # If we just load same js-file multiple times like following code,
    # these programs (m0,m1,m2) share the same JS object.
    #
    #   var m0 = require('./proxyfs_test.js');
    #   var m1 = require('./proxyfs_test.js');
    #   var m2 = require('./proxyfs_test.js');
    #
    # To separate js-objects for each of them, following 'require' use different js-files.
    #
    #   var m0 = require('./proxyfs_test.js');
    #   var m1 = require('./proxyfs_test1.js');
    #   var m2 = require('./proxyfs_test2.js');
    #
    create_file('proxyfs_test_main.js', r'''
var m0 = require('./proxyfs_test.js');
var m1 = require('./proxyfs_test1.js');
var m2 = require('./proxyfs_test2.js');

var section;
function print(str){
  process.stdout.write(section+":"+str+":");
}

m0.FS.mkdir('/working');
m0.FS.mount(m0.PROXYFS,{root:'/',fs:m1.FS},'/working');
m0.FS.mkdir('/working2');
m0.FS.mount(m0.PROXYFS,{root:'/',fs:m2.FS},'/working2');

section = "child m1 reads and writes local file.";
print("m1 read embed");
m1.ccall('myreade','number',[],[]);
print("m1 write");console.log("");
m1.ccall('mywrite0','number',['number'],[1]);
print("m1 read");
m1.ccall('myread0','number',[],[]);


section = "child m2 reads and writes local file.";
print("m2 read embed");
m2.ccall('myreade','number',[],[]);
print("m2 write");console.log("");
m2.ccall('mywrite0','number',['number'],[2]);
print("m2 read");
m2.ccall('myread0','number',[],[]);

section = "child m1 reads local file.";
print("m1 read");
m1.ccall('myread0','number',[],[]);

section = "parent m0 reads and writes local and children's file.";
print("m0 read embed");
m0.ccall('myreade','number',[],[]);
print("m0 read m1");
m0.ccall('myread1','number',[],[]);
print("m0 read m2");
m0.ccall('myread2','number',[],[]);

section = "m0,m1 and m2 verify local files.";
print("m0 write");console.log("");
m0.ccall('mywrite0','number',['number'],[0]);
print("m0 read");
m0.ccall('myread0','number',[],[]);
print("m1 read");
m1.ccall('myread0','number',[],[]);
print("m2 read");
m2.ccall('myread0','number',[],[]);

print("m0 read embed");
m0.ccall('myreade','number',[],[]);
print("m1 read embed");
m1.ccall('myreade','number',[],[]);
print("m2 read embed");
m2.ccall('myreade','number',[],[]);

section = "parent m0 writes and reads children's files.";
print("m0 write m1");console.log("");
m0.ccall('mywrite1','number',[],[]);
print("m0 read m1");
m0.ccall('myread1','number',[],[]);
print("m0 write m2");console.log("");
m0.ccall('mywrite2','number',[],[]);
print("m0 read m2");
m0.ccall('myread2','number',[],[]);
print("m1 read");
m1.ccall('myread0','number',[],[]);
print("m2 read");
m2.ccall('myread0','number',[],[]);
print("m0 read m0");
m0.ccall('myread0','number',[],[]);
''')

    create_file('proxyfs_pre.js', r'''
if (typeof Module === 'undefined') Module = {};
Module["noInitialRun"]=true;
Module["noExitRuntime"]=true;
''')

    create_file('proxyfs_embed.txt', 'test\n')

    create_file('proxyfs_test.c', r'''
#include <stdio.h>
#include <emscripten/emscripten.h>

EMSCRIPTEN_KEEPALIVE int mywrite1() {
  FILE* out = fopen("/working/hoge.txt","w");
  fprintf(out,"test1\n");
  fclose(out);
  return 0;
}

EMSCRIPTEN_KEEPALIVE int myread1() {
  FILE* in = fopen("/working/hoge.txt","r");
  char buf[1024];
  int len;
  if(in==NULL)
    printf("open failed\n");

  while(! feof(in)){
    if(fgets(buf,sizeof(buf),in)==buf){
      printf("%s",buf);
    }
  }
  fclose(in);
  return 0;
}

EMSCRIPTEN_KEEPALIVE int mywrite2() {
  FILE* out = fopen("/working2/hoge.txt","w");
  fprintf(out,"test2\n");
  fclose(out);
  return 0;
}

EMSCRIPTEN_KEEPALIVE int myread2() {
  FILE* in = fopen("/working2/hoge.txt","r");
  char buf[1024];
  int len;
  if(in==NULL)
    printf("open failed\n");

  while(! feof(in)){
    if(fgets(buf,sizeof(buf),in)==buf){
      printf("%s",buf);
    }
  }
  fclose(in);
  return 0;
}

EMSCRIPTEN_KEEPALIVE int mywrite0(int i) {
  FILE* out = fopen("hoge.txt","w");
  fprintf(out,"test0_%d\n",i);
  fclose(out);
  return 0;
}

EMSCRIPTEN_KEEPALIVE int myread0() {
  FILE* in = fopen("hoge.txt","r");
  char buf[1024];
  int len;
  if(in==NULL)
    printf("open failed\n");

  while(! feof(in)){
    if(fgets(buf,sizeof(buf),in)==buf){
      printf("%s",buf);
    }
  }
  fclose(in);
  return 0;
}

EMSCRIPTEN_KEEPALIVE int myreade() {
  FILE* in = fopen("proxyfs_embed.txt","r");
  char buf[1024];
  int len;
  if(in==NULL)
    printf("open failed\n");

  while(! feof(in)){
    if(fgets(buf,sizeof(buf),in)==buf){
      printf("%s",buf);
    }
  }
  fclose(in);
  return 0;
}
''')

    self.run_process([EMCC,
                      '-o', 'proxyfs_test.js', 'proxyfs_test.c',
                      '--embed-file', 'proxyfs_embed.txt', '--pre-js', 'proxyfs_pre.js',
                      '-s', 'EXPORTED_RUNTIME_METHODS=ccall,cwrap,FS,PROXYFS',
                      '-lproxyfs.js',
                      '-s', 'WASM_ASYNC_COMPILATION=0'])
    # Following shutil.copyfile just prevent 'require' of node.js from caching js-object.
    # See https://nodejs.org/api/modules.html
    shutil.copyfile('proxyfs_test.js', 'proxyfs_test1.js')
    shutil.copyfile('proxyfs_test.js', 'proxyfs_test2.js')
    out = self.run_js('proxyfs_test_main.js')
    section = "child m1 reads and writes local file."
    self.assertContained(section + ":m1 read embed:test", out)
    self.assertContained(section + ":m1 write:", out)
    self.assertContained(section + ":m1 read:test0_1", out)
    section = "child m2 reads and writes local file."
    self.assertContained(section + ":m2 read embed:test", out)
    self.assertContained(section + ":m2 write:", out)
    self.assertContained(section + ":m2 read:test0_2", out)
    section = "child m1 reads local file."
    self.assertContained(section + ":m1 read:test0_1", out)
    section = "parent m0 reads and writes local and children's file."
    self.assertContained(section + ":m0 read embed:test", out)
    self.assertContained(section + ":m0 read m1:test0_1", out)
    self.assertContained(section + ":m0 read m2:test0_2", out)
    section = "m0,m1 and m2 verify local files."
    self.assertContained(section + ":m0 write:", out)
    self.assertContained(section + ":m0 read:test0_0", out)
    self.assertContained(section + ":m1 read:test0_1", out)
    self.assertContained(section + ":m2 read:test0_2", out)
    self.assertContained(section + ":m0 read embed:test", out)
    self.assertContained(section + ":m1 read embed:test", out)
    self.assertContained(section + ":m2 read embed:test", out)
    section = "parent m0 writes and reads children's files."
    self.assertContained(section + ":m0 write m1:", out)
    self.assertContained(section + ":m0 read m1:test1", out)
    self.assertContained(section + ":m0 write m2:", out)
    self.assertContained(section + ":m0 read m2:test2", out)
    self.assertContained(section + ":m1 read:test1", out)
    self.assertContained(section + ":m2 read:test2", out)
    self.assertContained(section + ":m0 read m0:test0_0", out)

  def test_dependency_file(self):
    # Issue 1732: -MMD (and friends) create dependency files that need to be
    # copied from the temporary directory.

    create_file('test.cpp', r'''
      #include "test.hpp"

      void my_function()
      {
      }
    ''')
    create_file('test.hpp', r'''
      void my_function();
    ''')

    self.run_process([EMCC, '-MMD', '-c', 'test.cpp', '-o', 'test.o'])
    self.assertExists('test.d')
    deps = open('test.d').read()
    # Look for ': ' instead of just ':' to not confuse C:\path\ notation with make "target: deps" rule. Not perfect, but good enough for this test.
    head, tail = deps.split(': ', 2)
    self.assertContained('test.o', head)
    self.assertContained('test.cpp', tail)
    self.assertContained('test.hpp', tail)

  def test_dependency_file_2(self):
    shutil.copyfile(test_file('hello_world.c'), 'a.c')
    self.run_process([EMCC, 'a.c', '-MMD', '-MF', 'test.d', '-c'])
    self.assertContained('a.o: a.c\n', open('test.d').read())

    shutil.copyfile(test_file('hello_world.c'), 'a.c')
    self.run_process([EMCC, 'a.c', '-MMD', '-MF', 'test2.d', '-c', '-o', 'test.o'])
    self.assertContained('test.o: a.c\n', open('test2.d').read())

    shutil.copyfile(test_file('hello_world.c'), 'a.c')
    ensure_dir('obj')
    self.run_process([EMCC, 'a.c', '-MMD', '-MF', 'test3.d', '-c', '-o', 'obj/test.o'])
    self.assertContained('obj/test.o: a.c\n', open('test3.d').read())

  def test_compilation_database(self):
    shutil.copyfile(test_file('hello_world.c'), 'a.c')
    self.run_process([EMCC, 'a.c', '-MJ', 'hello.json', '-c', '-o', 'test.o'])
    self.assertContained('"file": "a.c", "output": "test.o"', open('hello.json').read())

  def test_js_lib_quoted_key(self):
    create_file('lib.js', r'''
mergeInto(LibraryManager.library, {
   __internal_data:{
    '<' : 0,
    'white space' : 1
  },
  printf__deps: ['__internal_data', 'fprintf']
});
''')

    self.run_process([EMCC, test_file('hello_world.cpp'), '--js-library', 'lib.js'])
    self.assertContained('hello, world!', self.run_js('a.out.js'))

  def test_js_lib_exported(self):
    create_file('lib.js', r'''
mergeInto(LibraryManager.library, {
 jslibfunc: function(x) { return 2 * x }
});
''')
    create_file('src.cpp', r'''
#include <emscripten.h>
#include <stdio.h>
extern "C" int jslibfunc(int x);
int main() {
  printf("c calling: %d\n", jslibfunc(6));
  EM_ASM({
    out('js calling: ' + Module['_jslibfunc'](5) + '.');
  });
}
''')
    self.run_process([EMCC, 'src.cpp', '--js-library', 'lib.js', '-s', 'EXPORTED_FUNCTIONS=_main,_jslibfunc'])
    self.assertContained('c calling: 12\njs calling: 10.', self.run_js('a.out.js'))

  def test_js_lib_using_asm_lib(self):
    create_file('lib.js', r'''
mergeInto(LibraryManager.library, {
  jslibfunc__deps: ['asmlibfunc'],
  jslibfunc: function(x) {
    return 2 * _asmlibfunc(x);
  },

  asmlibfunc__asm: true,
  asmlibfunc__sig: 'ii',
  asmlibfunc: function(x) {
    x = x | 0;
    return x + 1 | 0;
  }
});
''')
    create_file('src.cpp', r'''
#include <stdio.h>
extern "C" int jslibfunc(int x);
int main() {
  printf("c calling: %d\n", jslibfunc(6));
}
''')
    self.run_process([EMCC, 'src.cpp', '--js-library', 'lib.js'])
    self.assertContained('c calling: 14\n', self.run_js('a.out.js'))

  def test_EMCC_BUILD_DIR(self):
    # EMCC_BUILD_DIR env var contains the dir we were building in, when running the js compiler (e.g. when
    # running a js library). We force the cwd to be src/ for technical reasons, so this lets you find out
    # where you were.
    create_file('lib.js', r'''
printErr('dir was ' + process.env.EMCC_BUILD_DIR);
''')
    err = self.run_process([EMCC, test_file('hello_world.cpp'), '--js-library', 'lib.js'], stderr=PIPE).stderr
    self.assertContained('dir was ' + os.path.realpath(os.path.normpath(self.get_dir())), err)

  def test_float_h(self):
    process = self.run_process([EMCC, test_file('float+.c')], stdout=PIPE, stderr=PIPE)
    assert process.returncode == 0, 'float.h should agree with our system: ' + process.stdout + '\n\n\n' + process.stderr

  def test_output_is_dir(self):
    ensure_dir('out_dir')
    err = self.expect_fail([EMCC, '-c', test_file('hello_world.c'), '-o', 'out_dir/'])
    self.assertContained('error: unable to open output file', err)

  def test_default_obj_ext(self):
    self.run_process([EMCC, '-c', test_file('hello_world.c')])
    self.assertExists('hello_world.o')

    self.run_process([EMCC, '-c', test_file('hello_world.c'), '--default-obj-ext', 'obj'])
    self.assertExists('hello_world.obj')

  def test_doublestart_bug(self):
    create_file('code.cpp', r'''
#include <stdio.h>
#include <emscripten.h>

void main_loop(void) {
    static int cnt = 0;
    if (++cnt >= 10) emscripten_cancel_main_loop();
}

int main(void) {
    printf("This should only appear once.\n");
    emscripten_set_main_loop(main_loop, 10, 0);
    return 0;
}
''')

    create_file('pre.js', r'''
if (!Module['preRun']) Module['preRun'] = [];
Module["preRun"].push(function () {
    addRunDependency('test_run_dependency');
    removeRunDependency('test_run_dependency');
});
''')

    self.run_process([EMCC, 'code.cpp', '--pre-js', 'pre.js'])
    output = self.run_js('a.out.js')

    assert output.count('This should only appear once.') == 1, output

  def test_module_print(self):
    create_file('code.cpp', r'''
#include <stdio.h>
int main(void) {
  printf("123456789\n");
  return 0;
}
''')

    create_file('pre.js', r'''
var Module = { print: function(x) { throw '<{(' + x + ')}>' } };
''')

    self.run_process([EMCC, 'code.cpp', '--pre-js', 'pre.js'])
    output = self.run_js('a.out.js', assert_returncode=NON_ZERO)
    self.assertContained(r'<{(123456789)}>', output)

  def test_precompiled_headers_warnings(self):
    # Check that we don't have any underlying warnings from clang, this can happen if we
    # pass any link flags to when building a pch.
    create_file('header.h', '#define X 5\n')
    self.run_process([EMCC, '-Werror', '-xc++-header', 'header.h'])

  @parameterized({
    'gch': ['gch'],
    'pch': ['pch'],
  })
  def test_precompiled_headers(self, suffix):
    create_file('header.h', '#define X 5\n')
    self.run_process([EMCC, '-xc++-header', 'header.h', '-c'])
    self.assertExists('header.h.gch') # default output is gch
    if suffix != 'gch':
      self.run_process([EMCC, '-xc++-header', 'header.h', '-o', 'header.h.' + suffix])
      self.assertBinaryEqual('header.h.gch', 'header.h.' + suffix)

    create_file('src.cpp', r'''
#include <stdio.h>
int main() {
printf("|%d|\n", X);
return 0;
}
''')
    self.run_process([EMCC, 'src.cpp', '-include', 'header.h'])

    output = self.run_js('a.out.js')
    self.assertContained('|5|', output)

    # also verify that the gch is actually used
    err = self.run_process([EMCC, 'src.cpp', '-include', 'header.h', '-Xclang', '-print-stats'], stderr=PIPE).stderr
    self.assertTextDataContained('*** PCH/Modules Loaded:\nModule: header.h.' + suffix, err)
    # and sanity check it is not mentioned when not
    try_delete('header.h.' + suffix)
    err = self.run_process([EMCC, 'src.cpp', '-include', 'header.h', '-Xclang', '-print-stats'], stderr=PIPE).stderr
    self.assertNotContained('*** PCH/Modules Loaded:\nModule: header.h.' + suffix, err.replace('\r\n', '\n'))

    # with specified target via -o
    try_delete('header.h.' + suffix)
    self.run_process([EMCC, '-xc++-header', 'header.h', '-o', 'my.' + suffix])
    self.assertExists('my.' + suffix)

    # -include-pch flag
    self.run_process([EMCC, '-xc++-header', 'header.h', '-o', 'header.h.' + suffix])
    self.run_process([EMCC, 'src.cpp', '-include-pch', 'header.h.' + suffix])
    output = self.run_js('a.out.js')
    self.assertContained('|5|', output)

  def test_LEGACY_VM_SUPPORT(self):
    # when modern features are lacking, we can polyfill them or at least warn
    create_file('pre.js', 'Math.imul = undefined;')

    def test(expected, opts=[]):
      print(opts)
      result = self.run_process([EMCC, test_file('hello_world.c'), '--pre-js', 'pre.js'] + opts, stderr=PIPE, check=False)
      if result.returncode == 0:
        self.assertContained(expected, self.run_js('a.out.js', assert_returncode=0 if opts else NON_ZERO))
      else:
        self.assertContained(expected, result.stderr)

    # when legacy is needed, we show an error indicating so
    test('build with LEGACY_VM_SUPPORT')
    # legacy + disabling wasm works
    test('hello, world!', ['-s', 'LEGACY_VM_SUPPORT', '-s', 'WASM=0'])

  def test_on_abort(self):
    expected_output = 'Module.onAbort was called'

    def add_on_abort_and_verify(extra=''):
      with open('a.out.js') as f:
        js = f.read()
      with open('a.out.js', 'w') as f:
        f.write("var Module = { onAbort: function() { console.log('%s') } };\n" % expected_output)
        f.write(extra + '\n')
        f.write(js)
      self.assertContained(expected_output, self.run_js('a.out.js', assert_returncode=NON_ZERO))

    # test direct abort() C call

    create_file('src.c', '''
        #include <stdlib.h>
        int main() {
          abort();
        }
      ''')
    self.run_process([EMCC, 'src.c', '-s', 'WASM_ASYNC_COMPILATION=0'])
    add_on_abort_and_verify()

    # test direct abort() JS call

    create_file('src.c', '''
        #include <emscripten.h>
        int main() {
          EM_ASM({ abort() });
        }
      ''')
    self.run_process([EMCC, 'src.c', '-s', 'WASM_ASYNC_COMPILATION=0'])
    add_on_abort_and_verify()

    # test throwing in an abort handler, and catching that

    create_file('src.c', '''
        #include <emscripten.h>
        int main() {
          EM_ASM({
            try {
              out('first');
              abort();
            } catch (e) {
              out('second');
              abort();
              throw e;
            }
          });
        }
      ''')
    self.run_process([EMCC, 'src.c', '-s', 'WASM_ASYNC_COMPILATION=0'])
    with open('a.out.js') as f:
      js = f.read()
    with open('a.out.js', 'w') as f:
      f.write("var Module = { onAbort: function() { console.log('%s'); throw 're-throw'; } };\n" % expected_output)
      f.write(js)
    out = self.run_js('a.out.js', assert_returncode=NON_ZERO)
    print(out)
    self.assertContained(expected_output, out)
    self.assertContained('re-throw', out)
    self.assertContained('first', out)
    self.assertContained('second', out)
    self.assertEqual(out.count(expected_output), 2)

    # test an abort during startup
    self.run_process([EMCC, test_file('hello_world.c')])
    os.remove('a.out.wasm') # trigger onAbort by intentionally causing startup to fail
    add_on_abort_and_verify()

  def test_no_exit_runtime(self):
    create_file('code.cpp', r'''
#include <stdio.h>

template<int x>
struct Waste {
  Waste() {
    printf("coming around %d\n", x);
  }
  ~Waste() {
    printf("going away %d\n", x);
  }
};

Waste<1> w1;
Waste<2> w2;
Waste<3> w3;
Waste<4> w4;
Waste<5> w5;

int main(int argc, char **argv) {
  return 0;
}
    ''')

    for wasm in [0, 1]:
      for no_exit in [1, 0]:
        for opts in [[], ['-O1'], ['-O2', '-g2'], ['-O2', '-g2', '-flto']]:
          print(wasm, no_exit, opts)
          cmd = [EMCC] + opts + ['code.cpp', '-s', 'EXIT_RUNTIME=' + str(1 - no_exit), '-s', 'WASM=' + str(wasm)]
          if wasm:
            cmd += ['--profiling-funcs'] # for function names
          self.run_process(cmd)
          output = self.run_js('a.out.js')
          src = open('a.out.js').read()
          if wasm:
            src += '\n' + self.get_wasm_text('a.out.wasm')
          exit = 1 - no_exit
          print('  exit:', exit, 'opts:', opts)
          self.assertContained('coming around', output)
          self.assertContainedIf('going away', output, exit)
          # The wasm backend uses atexit to register destructors when
          # constructors are called  There is currently no way to exclude
          # these destructors from the wasm binary.
          # TODO(sbc): Re-enabled these assertions once the wasm backend
          # is able to eliminate these.
          # assert ('atexit(' in src) == exit, 'atexit should not appear in src when EXIT_RUNTIME=0'
          # assert ('_ZN5WasteILi2EED' in src) == exit, 'destructors should not appear if no exit:\n' + src

  def test_no_exit_runtime_warnings_flush(self):
    # check we warn if there is unflushed info
    create_file('code.c', r'''
#include <stdio.h>
int main(int argc, char **argv) {
  printf("hello\n");
  printf("world"); // no newline, not flushed
#if FLUSH
  printf("\n");
#endif
}
''')
    create_file('code.cpp', r'''
#include <iostream>
int main() {
  using namespace std;
  cout << "hello" << std::endl;
  cout << "world"; // no newline, not flushed
#if FLUSH
  std::cout << std::endl;
#endif
}
''')
    for src in ['code.c', 'code.cpp']:
      for no_exit in [0, 1]:
        for assertions in [0, 1]:
          for flush in [0, 1]:
            # TODO: also check FILESYSTEM=0 here. it never worked though, buffered output was not emitted at shutdown
            print(src, no_exit, assertions, flush)
            cmd = [EMCC, src, '-s', 'EXIT_RUNTIME=%d' % (1 - no_exit), '-s', 'ASSERTIONS=%d' % assertions]
            if flush:
              cmd += ['-DFLUSH']
            self.run_process(cmd)
            output = self.run_js('a.out.js')
            exit = 1 - no_exit
            self.assertContained('hello', output)
            assert ('world' in output) == (exit or flush), 'unflushed content is shown only when exiting the runtime'
            assert (no_exit and assertions and not flush) == ('stdio streams had content in them that was not flushed. you should set EXIT_RUNTIME to 1' in output), 'warning should be shown'

  def test_fs_after_main(self):
    for args in [[], ['-O1']]:
      print(args)
      self.run_process([EMCC, test_file('fs_after_main.cpp')])
      self.assertContained('Test passed.', self.run_js('a.out.js'))

  def test_os_oz(self):
    for opt in ['-O1', '-O2', '-Os', '-Oz', '-O3']:
      print(opt)
      proc = self.run_process([EMCC, '-v', test_file('hello_world.cpp'), opt], stderr=PIPE)
      self.assertContained(opt, proc.stderr)
      self.assertContained('hello, world!', self.run_js('a.out.js'))

  def test_oz_size(self):
    sizes = {}
    for name, args in [
        ('0', []),
        ('1', ['-O1']),
        ('2', ['-O2']),
        ('s', ['-Os']),
        ('z', ['-Oz']),
        ('3', ['-O3']),
      ]:
      print(name, args)
      self.clear()
      self.run_process([EMCC, '-c', path_from_root('system', 'lib', 'dlmalloc.c')] + args)
      sizes[name] = os.path.getsize('dlmalloc.o')
    print(sizes)
    opt_min = min(sizes['1'], sizes['2'], sizes['3'], sizes['s'], sizes['z'])
    opt_max = max(sizes['1'], sizes['2'], sizes['3'], sizes['s'], sizes['z'])
    # 'opt builds are all fairly close'
    self.assertLess(opt_min - opt_max, opt_max * 0.1)
    # unopt build is quite larger'
    self.assertGreater(sizes['0'], (1.20 * opt_max))

  @disabled('relies on fastcomp EXIT_RUNTIME=0 optimization not implemented/disabled')
  def test_global_inits(self):
    create_file('inc.h', r'''
#include <stdio.h>

template<int x>
struct Waste {
  int state;
  Waste() : state(10) {}
  void test(int a) {
    printf("%d\n", a + state);
  }
  ~Waste() {
    printf("going away %d\n", x);
  }
};

Waste<3> *getMore();
''')

    create_file('main.cpp', r'''
#include "inc.h"

Waste<1> mw1;
Waste<2> mw2;

int main(int argc, char **argv) {
  printf("argc: %d\n", argc);
  mw1.state += argc;
  mw2.state += argc;
  mw1.test(5);
  mw2.test(6);
  getMore()->test(0);
  return 0;
}
''')

    create_file('side.cpp', r'''
#include "inc.h"

Waste<3> sw3;

Waste<3> *getMore() {
  return &sw3;
}
''')

    for opts, has_global in [
      (['-O2', '-g', '-s', 'EXIT_RUNTIME'], True),
      # no-exit-runtime removes the atexits, and then globalgce can work
      # it's magic to remove the global initializer entirely
      (['-O2', '-g'], False),
      (['-Os', '-g', '-s', 'EXIT_RUNTIME'], True),
      (['-Os', '-g'], False),
      (['-O2', '-g', '-flto', '-s', 'EXIT_RUNTIME'], True),
      (['-O2', '-g', '-flto'], False),
    ]:
      print(opts, has_global)
      self.run_process([EMCC, 'main.cpp', '-c'] + opts)
      self.run_process([EMCC, 'side.cpp', '-c'] + opts)
      self.run_process([EMCC, 'main.o', 'side.o'] + opts)
      self.run_js('a.out.js')
      src = open('a.out.js').read()
      self.assertContained('argc: 1\n16\n17\n10\n', self.run_js('a.out.js'))
      self.assertContainedIf('globalCtors', src, has_global)

  def test_implicit_func(self):
    create_file('src.c', r'''
#include <stdio.h>
int main()
{
    printf("hello %d\n", strnlen("waka", 2)); // Implicit declaration, no header, for strnlen
    int (*my_strnlen)(char*, ...) = strnlen;
    printf("hello %d\n", my_strnlen("shaka", 2));
    return 0;
}
''')

    IMPLICIT_WARNING = "warning: implicit declaration of function 'strnlen' is invalid in C99"
    IMPLICIT_ERROR = "error: implicit declaration of function 'strnlen' is invalid in C99"
    INCOMPATIBLE_WARNINGS = ('warning: incompatible pointer types', 'warning: incompatible function pointer types')

    for opts, expected, compile_expected in [
      ([], None, [IMPLICIT_ERROR]),
      (['-Wno-error=implicit-function-declaration'], ['hello '], [IMPLICIT_WARNING]), # turn error into warning
      (['-Wno-implicit-function-declaration'], ['hello '], []), # turn error into nothing at all (runtime output is incorrect)
    ]:
      print(opts, expected)
      try_delete('a.out.js')
      stderr = self.run_process([EMCC, 'src.c'] + opts, stderr=PIPE, check=False).stderr
      for ce in compile_expected + [INCOMPATIBLE_WARNINGS]:
        self.assertContained(ce, stderr)
      if expected is None:
        self.assertNotExists('a.out.js')
      else:
        output = self.run_js('a.out.js')
        for e in expected:
          self.assertContained(e, output)

  @disabled('upstream llvm produces invalid wasm for sillyfuncast2_noasm.ll')
  def test_incorrect_static_call(self):
    for wasm in [0, 1]:
      for opts in [0, 1]:
        for asserts in [0, 1]:
          extra = []
          if opts != 1 - asserts:
            extra = ['-s', 'ASSERTIONS=' + str(asserts)]
          cmd = [EMCC, test_file('sillyfuncast2_noasm.ll'), '-O' + str(opts), '-s', 'WASM=' + str(wasm)] + extra
          print(opts, asserts, wasm, cmd)
          # Should not need to pipe stdout here but binaryen writes to stdout
          # when it really should write to stderr.
          stderr = self.run_process(cmd, stdout=PIPE, stderr=PIPE, check=False).stderr
          if asserts:
            self.assertContained('unexpected', stderr)
            self.assertContained("to 'doit'", stderr)
          else:
            self.assertNotContained('unexpected', stderr)
            self.assertNotContained("to 'doit'", stderr)

  @requires_native_clang
  def test_bad_triple(self):
    # compile a minimal program, with as few dependencies as possible, as
    # native building on CI may not always work well
    create_file('minimal.cpp', 'int main() { return 0; }')
    self.run_process([CLANG_CXX, 'minimal.cpp', '-target', 'x86_64-linux', '-c', '-emit-llvm', '-o', 'a.bc'] + clang_native.get_clang_native_args(), env=clang_native.get_clang_native_env())
    # wasm backend will hard fail where as fastcomp only warns
    err = self.expect_fail([EMCC, 'a.bc'])
    self.assertContained('machine type must be wasm32', err)

  def test_valid_abspath(self):
    # Test whether abspath warning appears
    abs_include_path = os.path.abspath(self.get_dir())
    err = self.run_process([EMCC, '-I%s' % abs_include_path, '-Wwarn-absolute-paths', test_file('hello_world.c')], stderr=PIPE).stderr
    warning = '-I or -L of an absolute path "-I%s" encountered. If this is to a local system header/library, it may cause problems (local system files make sense for compiling natively on your system, but not necessarily to JavaScript).' % abs_include_path
    self.assertContained(warning, err)

    # Passing an absolute path to a directory inside the emscripten tree is always ok and should not issue a warning.
    abs_include_path = TEST_ROOT
    err = self.run_process([EMCC, '-I%s' % abs_include_path, '-Wwarn-absolute-paths', test_file('hello_world.c')], stderr=PIPE).stderr
    warning = '-I or -L of an absolute path "-I%s" encountered. If this is to a local system header/library, it may cause problems (local system files make sense for compiling natively on your system, but not necessarily to JavaScript).' % abs_include_path
    self.assertNotContained(warning, err)

    # Hide warning for this include path
    err = self.run_process([EMCC, '--valid-abspath', abs_include_path, '-I%s' % abs_include_path, '-Wwarn-absolute-paths', test_file('hello_world.c')], stderr=PIPE).stderr
    self.assertNotContained(warning, err)

  def test_valid_abspath_2(self):
    if WINDOWS:
      abs_include_path = 'C:\\nowhere\\at\\all'
    else:
      abs_include_path = '/nowhere/at/all'
    cmd = [EMCC, test_file('hello_world.c'), '--valid-abspath', abs_include_path, '-I%s' % abs_include_path]
    print(' '.join(cmd))
    self.run_process(cmd)
    self.assertContained('hello, world!', self.run_js('a.out.js'))

  def test_warn_dylibs(self):
    shared_suffixes = ['.so', '.dylib', '.dll']

    for suffix in ['.o', '.bc', '.so', '.dylib', '.js', '.html']:
      print(suffix)
      cmd = [EMCC, test_file('hello_world.c'), '-o', 'out' + suffix]
      if suffix in ['.o', '.bc']:
        cmd.append('-c')
      if suffix in ['.dylib', '.so']:
        cmd.append('-shared')
      err = self.run_process(cmd, stderr=PIPE).stderr
      warning = 'linking a library with `-shared` will emit a static object file'
      self.assertContainedIf(warning, err, suffix in shared_suffixes)

  def test_symbol_map(self):
    def get_symbols_lines(symbols_file):
      self.assertTrue(os.path.isfile(symbols_file), "Symbols file %s isn't created" % symbols_file)
      # check that the map is correct
      with open(symbols_file) as f:
        symbols = f.read()
      lines = [line.split(':') for line in symbols.strip().split('\n')]
      return lines

    def get_minified_middle(symbols_file):
      minified_middle = None
      for minified, full in get_symbols_lines(symbols_file):
        # handle both fastcomp and wasm backend notation
        if full == 'middle':
          minified_middle = minified
          break
      return minified_middle

    def guess_symbols_file_type(symbols_file):
      for minified, full in get_symbols_lines(symbols_file):
        # define symbolication file by JS specific entries
        if full in ['FUNCTION_TABLE', 'HEAP32']:
          return 'js'
      return 'wasm'

    UNMINIFIED_HEAP8 = 'var HEAP8 = new '
    UNMINIFIED_MIDDLE = 'function middle'

    for opts in [['-O2'], ['-O3']]:
      for wasm in [0, 1, 2]:
        print(opts, wasm)
        self.clear()
        create_file('src.c', r'''
#include <emscripten.h>

EM_JS(int, run_js, (), {
out(new Error().stack);
return 0;
});

EMSCRIPTEN_KEEPALIVE
void middle() {
  if (run_js()) {
    // fake recursion that is never reached, to avoid inlining in binaryen and LLVM
    middle();
  }
}

int main() {
EM_ASM({ _middle() });
}
''')
        cmd = [EMCC, 'src.c', '--emit-symbol-map'] + opts
        cmd += ['-s', 'WASM=%d' % wasm]
        self.run_process(cmd)

        minified_middle = get_minified_middle('a.out.js.symbols')
        self.assertNotEqual(minified_middle, None, "Missing minified 'middle' function")
        if wasm:
          # stack traces are standardized enough that we can easily check that the
          # minified name is actually in the output
          stack_trace_reference = 'wasm-function[%s]' % minified_middle
          out = self.run_js('a.out.js')
          self.assertContained(stack_trace_reference, out)
          # make sure there are no symbols in the wasm itself
          wat = self.run_process([wasm_dis, 'a.out.wasm'], stdout=PIPE).stdout
          for func_start in ('(func $middle', '(func $_middle'):
            self.assertNotContained(func_start, wat)

        # Ensure symbols file type according to `-s WASM=` mode
        if wasm == 0:
          self.assertEqual(guess_symbols_file_type('a.out.js.symbols'), 'js', 'Primary symbols file should store JS mappings')
        elif wasm == 1:
          self.assertEqual(guess_symbols_file_type('a.out.js.symbols'), 'wasm', 'Primary symbols file should store Wasm mappings')
        elif wasm == 2:
          # special case when both JS and Wasm targets are created
          minified_middle_2 = get_minified_middle('a.out.wasm.js.symbols')
          self.assertNotEqual(minified_middle_2, None, "Missing minified 'middle' function")
          self.assertEqual(guess_symbols_file_type('a.out.js.symbols'), 'wasm', 'Primary symbols file should store Wasm mappings')
          self.assertEqual(guess_symbols_file_type('a.out.wasm.js.symbols'), 'js', 'Secondary symbols file should store JS mappings')

        # check we don't keep unnecessary debug info with wasm2js when emitting
        # a symbol map
        if wasm == 0 and '-O' in str(opts):
          with open('a.out.js') as f:
            js = f.read()
          self.assertNotContained(UNMINIFIED_HEAP8, js)
          self.assertNotContained(UNMINIFIED_MIDDLE, js)
          # verify those patterns would exist with more debug info
          self.run_process(cmd + ['--profiling-funcs'])
          with open('a.out.js') as f:
            js = f.read()
          self.assertContained(UNMINIFIED_HEAP8, js)
          self.assertContained(UNMINIFIED_MIDDLE, js)

  def test_bc_to_bc(self):
    # emcc should 'process' bitcode to bitcode. build systems can request this if
    # e.g. they assume our 'executable' extension is bc, and compile an .o to a .bc
    # (the user would then need to build bc to js of course, but we need to actually
    # emit the bc)
    self.run_process([EMCC, '-c', test_file('hello_world.c')])
    self.assertExists('hello_world.o')
    self.run_process([EMCC, '-r', 'hello_world.o', '-o', 'hello_world.bc'])
    self.assertExists('hello_world.o')
    self.assertExists('hello_world.bc')

  def test_bad_function_pointer_cast(self):
    create_file('src.cpp', r'''
#include <stdio.h>

typedef int (*callback) (int, ...);

int impl(int foo) {
  printf("Hello, world.\n");
  return 0;
}

int main() {
  volatile callback f = (callback) impl;
  f(0); /* This fails with or without additional arguments. */
  return 0;
}
''')

    for opts in [0, 1, 2]:
      for safe in [0, 1]:
        for emulate_casts in [0, 1]:
          for relocatable in [0, 1]:
            for wasm in [0, 1]:
              # wasm2js is not compatible with relocatable mode
              if wasm == 0 and relocatable:
                continue
              cmd = [EMCC, 'src.cpp', '-O' + str(opts)]
              if not wasm:
                cmd += ['-s', 'WASM=0']
              if safe:
                cmd += ['-s', 'SAFE_HEAP']
              if emulate_casts:
                cmd += ['-s', 'EMULATE_FUNCTION_POINTER_CASTS']
              if relocatable:
                cmd += ['-s', 'RELOCATABLE'] # disables asm-optimized safe heap
              print(cmd)
              self.run_process(cmd)
              returncode = 0 if emulate_casts or wasm == 0 else NON_ZERO
              output = self.run_js('a.out.js', assert_returncode=returncode)
              if emulate_casts or wasm == 0:
                # success!
                self.assertContained('Hello, world.', output)
              else:
                # otherwise, the error depends on the mode we are in
                # wasm trap raised by the vm
                self.assertContained('function signature mismatch', output)

  def test_bad_export(self):
    for m in ['', ' ']:
      self.clear()
      cmd = [EMCC, test_file('hello_world.c'), '-s', 'EXPORTED_FUNCTIONS=["' + m + '_main"]']
      print(cmd)
      stderr = self.run_process(cmd, stderr=PIPE, check=False).stderr
      if m:
        self.assertContained('undefined exported symbol: " _main"', stderr)
      else:
        self.assertContained('hello, world!', self.run_js('a.out.js'))

  def test_no_dynamic_execution(self):
    self.run_process([EMCC, test_file('hello_world.c'), '-O1', '-s', 'DYNAMIC_EXECUTION=0'])
    self.assertContained('hello, world!', self.run_js('a.out.js'))
    src = open('a.out.js').read()
    self.assertNotContained('eval(', src)
    self.assertNotContained('eval.', src)
    self.assertNotContained('new Function', src)
    try_delete('a.out.js')

    # Test that --preload-file doesn't add an use of eval().
    create_file('temp.txt', "foo\n")
    self.run_process([EMCC, test_file('hello_world.c'), '-O1',
                      '-s', 'DYNAMIC_EXECUTION=0', '--preload-file', 'temp.txt'])
    src = open('a.out.js').read()
    self.assertNotContained('eval(', src)
    self.assertNotContained('eval.', src)
    self.assertNotContained('new Function', src)
    try_delete('a.out.js')

    # Test that -s DYNAMIC_EXECUTION=1 and -s RELOCATABLE=1 are not allowed together.
    self.expect_fail([EMCC, test_file('hello_world.c'), '-O1',
                      '-s', 'DYNAMIC_EXECUTION=0', '-s', 'RELOCATABLE'])
    try_delete('a.out.js')

    create_file('test.c', r'''
      #include <emscripten/emscripten.h>
      int main() {
        emscripten_run_script("console.log('hello from script');");
        return 0;
      }
      ''')

    # Test that emscripten_run_script() aborts when -s DYNAMIC_EXECUTION=0
    self.run_process([EMCC, 'test.c', '-O1', '-s', 'DYNAMIC_EXECUTION=0'])
    self.assertContained('DYNAMIC_EXECUTION=0 was set, cannot eval', self.run_js('a.out.js', assert_returncode=NON_ZERO))
    try_delete('a.out.js')

    # Test that emscripten_run_script() posts a warning when -s DYNAMIC_EXECUTION=2
    self.run_process([EMCC, 'test.c', '-O1', '-s', 'DYNAMIC_EXECUTION=2'])
    self.assertContained('Warning: DYNAMIC_EXECUTION=2 was set, but calling eval in the following location:', self.run_js('a.out.js'))
    self.assertContained('hello from script', self.run_js('a.out.js'))
    try_delete('a.out.js')

  def test_init_file_at_offset(self):
    create_file('src.cpp', r'''
      #include <stdio.h>
      int main() {
        int data = 0x12345678;
        FILE *f = fopen("test.dat", "wb");
        fseek(f, 100, SEEK_CUR);
        fwrite(&data, 4, 1, f);
        fclose(f);

        int data2;
        f = fopen("test.dat", "rb");
        fread(&data2, 4, 1, f); // should read 0s, not that int we wrote at an offset
        printf("read: %d\n", data2);
        fseek(f, 0, SEEK_END);
        long size = ftell(f); // should be 104, not 4
        fclose(f);
        printf("file size is %ld\n", size);
      }
    ''')
    self.run_process([EMCC, 'src.cpp'])
    self.assertContained('read: 0\nfile size is 104\n', self.run_js('a.out.js'))

  def test_unlink(self):
    self.do_other_test('test_unlink.cpp')

  def test_argv0_node(self):
    create_file('code.cpp', r'''
#include <stdio.h>
int main(int argc, char **argv) {
  printf("I am %s.\n", argv[0]);
  return 0;
}
''')

    self.run_process([EMCC, 'code.cpp'])
    self.assertContained('I am ' + os.path.realpath(self.get_dir()).replace('\\', '/') + '/a.out.js', self.run_js('a.out.js').replace('\\', '/'))

  def test_returncode(self):
    create_file('src.cpp', r'''
      #include <stdio.h>
      #include <stdlib.h>
      int main() {
      #if CALL_EXIT
        exit(CODE);
      #else
        return CODE;
      #endif
      }
    ''')
    for code in [0, 123]:
      for no_exit in [0, 1]:
        for call_exit in [0, 1]:
          for async_compile in [0, 1]:
            self.run_process([EMCC, 'src.cpp', '-DCODE=%d' % code, '-s', 'EXIT_RUNTIME=%d' % (1 - no_exit), '-DCALL_EXIT=%d' % call_exit, '-s', 'WASM_ASYNC_COMPILATION=%d' % async_compile])
            for engine in config.JS_ENGINES:
              # async compilation can't return a code in d8
              if async_compile and engine == config.V8_ENGINE:
                continue
              print(code, no_exit, call_exit, async_compile, engine)
              proc = self.run_process(engine + ['a.out.js'], stderr=PIPE, check=False)
              # we always emit the right exit code, whether we exit the runtime or not
              self.assertEqual(proc.returncode, code)
              msg = 'but EXIT_RUNTIME is not set, so halting execution but not exiting the runtime or preventing further async execution (build with EXIT_RUNTIME=1, if you want a true shutdown)'
              if no_exit and call_exit:
                self.assertContained(msg, proc.stderr)
              else:
                self.assertNotContained(msg, proc.stderr)

  def test_emscripten_force_exit_NO_EXIT_RUNTIME(self):
    create_file('src.cpp', r'''
      #include <emscripten.h>
      int main() {
      #if CALL_EXIT
        emscripten_force_exit(0);
      #endif
      }
    ''')
    for no_exit in [0, 1]:
      for call_exit in [0, 1]:
        self.run_process([EMCC, 'src.cpp', '-s', 'EXIT_RUNTIME=%d' % (1 - no_exit), '-DCALL_EXIT=%d' % call_exit])
        print(no_exit, call_exit)
        out = self.run_js('a.out.js')
        assert ('emscripten_force_exit cannot actually shut down the runtime, as the build does not have EXIT_RUNTIME set' in out) == (no_exit and call_exit), out

  def test_mkdir_silly(self):
    create_file('src.cpp', r'''
#include <stdio.h>
#include <dirent.h>
#include <errno.h>
#include <sys/stat.h>
#include <sys/types.h>
#include <unistd.h>

int main(int argc, char **argv) {
  printf("\n");
  for (int i = 1; i < argc; i++) {
    printf("%d:\n", i);
    int ok = mkdir(argv[i], S_IRWXU|S_IRWXG|S_IRWXO);
    printf("  make %s: %d\n", argv[i], ok);
    DIR *dir = opendir(argv[i]);
    printf("  open %s: %d\n", argv[i], dir != NULL);
    if (dir) {
      struct dirent *entry;
      while ((entry = readdir(dir))) {
        printf("  %s, %d\n", entry->d_name, entry->d_type);
      }
    }
  }
}
    ''')
    self.run_process([EMCC, 'src.cpp'])

    # cannot create /, can open
    self.assertContained(r'''
1:
  make /: -1
  open /: 1
  ., 4
  .., 4
  tmp, 4
  home, 4
  dev, 4
  proc, 4
''', self.run_js('a.out.js', args=['/']))
    # cannot create empty name, cannot open
    self.assertContained(r'''
1:
  make : -1
  open : 0
''', self.run_js('a.out.js', args=['']))
    # can create unnormalized path, can open
    self.assertContained(r'''
1:
  make /a//: 0
  open /a//: 1
  ., 4
  .., 4
''', self.run_js('a.out.js', args=['/a//']))
    # can create child unnormalized
    self.assertContained(r'''
1:
  make /a: 0
  open /a: 1
  ., 4
  .., 4
2:
  make /a//b//: 0
  open /a//b//: 1
  ., 4
  .., 4
''', self.run_js('a.out.js', args=['/a', '/a//b//']))

  def test_stat_silly(self):
    create_file('src.cpp', r'''
#include <stdio.h>
#include <errno.h>
#include <sys/stat.h>

int main(int argc, char **argv) {
  for (int i = 1; i < argc; i++) {
    const char *path = argv[i];
    struct stat path_stat;
    if (stat(path, &path_stat) != 0) {
      printf("Failed to stat path: '%s'; errno=%d\n", path, errno);
    } else {
      printf("stat success on '%s'\n", path);
    }
  }
}
    ''')
    self.do_runf('src.cpp', r'''Failed to stat path: '/a'; errno=44
Failed to stat path: ''; errno=44
''', args=['/a', ''])

  def test_symlink_silly(self):
    create_file('src.cpp', r'''
#include <dirent.h>
#include <errno.h>
#include <sys/stat.h>
#include <sys/types.h>
#include <unistd.h>
#include <stdio.h>

int main(int argc, char **argv) {
  if (symlink(argv[1], argv[2]) != 0) {
    printf("Failed to symlink paths: %s, %s; errno=%d\n", argv[1], argv[2], errno);
  } else {
    printf("ok\n");
  }
}
    ''')
    self.run_process([EMCC, 'src.cpp'])

    # cannot symlink nonexistents
    self.assertContained(r'Failed to symlink paths: , abc; errno=44', self.run_js('a.out.js', args=['', 'abc']))
    self.assertContained(r'Failed to symlink paths: , ; errno=44', self.run_js('a.out.js', args=['', '']))
    self.assertContained(r'ok', self.run_js('a.out.js', args=['123', 'abc']))
    self.assertContained(r'Failed to symlink paths: abc, ; errno=44', self.run_js('a.out.js', args=['abc', '']))

  def test_rename_silly(self):
    create_file('src.cpp', r'''
#include <stdio.h>
#include <errno.h>

int main(int argc, char **argv) {
  if (rename(argv[1], argv[2]) != 0) {
    printf("Failed to rename paths: %s, %s; errno=%d\n", argv[1], argv[2], errno);
  } else {
    printf("ok\n");
  }
}
''')
    self.run_process([EMCC, 'src.cpp'])

    # cannot symlink nonexistents
    self.assertContained(r'Failed to rename paths: , abc; errno=44', self.run_js('a.out.js', args=['', 'abc']))
    self.assertContained(r'Failed to rename paths: , ; errno=44', self.run_js('a.out.js', args=['', '']))
    self.assertContained(r'Failed to rename paths: 123, abc; errno=44', self.run_js('a.out.js', args=['123', 'abc']))
    self.assertContained(r'Failed to rename paths: abc, ; errno=44', self.run_js('a.out.js', args=['abc', '']))

  def test_readdir_r_silly(self):
    create_file('src.cpp', r'''
#include <iostream>
#include <cstring>
#include <cerrno>
#include <unistd.h>
#include <fcntl.h>
#include <cstdlib>
#include <dirent.h>
#include <sys/stat.h>
#include <sys/types.h>
using std::endl;
namespace
{
  void check(const bool result)
  {
    if(not result) {
      std::cout << "Check failed!" << endl;
      throw "bad";
    }
  }
  // Do a recursive directory listing of the directory whose path is specified
  // by \a name.
  void ls(const std::string& name, std::size_t indent = 0)
  {
    ::DIR *dir;
    struct ::dirent *entry;
    if(indent == 0) {
      std::cout << name << endl;
      ++indent;
    }
    // Make sure we can open the directory.  This should also catch cases where
    // the empty string is passed in.
    if (not (dir = ::opendir(name.c_str()))) {
      const int error = errno;
      std::cout
        << "Failed to open directory: " << name << "; " << error << endl;
      return;
    }
    // Just checking the sanity.
    if (name.empty()) {
      std::cout
        << "Managed to open a directory whose name was the empty string.."
        << endl;
      check(::closedir(dir) != -1);
      return;
    }
    // Iterate over the entries in the directory.
    while ((entry = ::readdir(dir))) {
      const std::string entryName(entry->d_name);
      if (entryName == "." || entryName == "..") {
        // Skip the dot entries.
        continue;
      }
      const std::string indentStr(indent * 2, ' ');
      if (entryName.empty()) {
        std::cout
          << indentStr << "\"\": Found empty string as a "
          << (entry->d_type == DT_DIR ? "directory" : "file")
          << " entry!" << endl;
        continue;
      } else {
        std::cout << indentStr << entryName
                  << (entry->d_type == DT_DIR ? "/" : "") << endl;
      }
      if (entry->d_type == DT_DIR) {
        // We found a subdirectory; recurse.
        ls(std::string(name + (name == "/" ? "" : "/" ) + entryName),
           indent + 1);
      }
    }
    // Close our handle.
    check(::closedir(dir) != -1);
  }
  void touch(const std::string &path)
  {
    const int fd = ::open(path.c_str(), O_CREAT | O_TRUNC, 0644);
    check(fd != -1);
    check(::close(fd) != -1);
  }
}
int main()
{
  check(::mkdir("dir", 0755) == 0);
  touch("dir/a");
  touch("dir/b");
  touch("dir/c");
  touch("dir/d");
  touch("dir/e");
  std::cout << "Before:" << endl;
  ls("dir");
  std::cout << endl;
  // Attempt to delete entries as we walk the (single) directory.
  ::DIR * const dir = ::opendir("dir");
  check(dir != NULL);
  struct ::dirent *entry;
  while((entry = ::readdir(dir)) != NULL) {
    const std::string name(entry->d_name);
    // Skip "." and "..".
    if(name == "." || name == "..") {
      continue;
    }
    // Unlink it.
    std::cout << "Unlinking " << name << endl;
    check(::unlink(("dir/" + name).c_str()) != -1);
  }
  check(::closedir(dir) != -1);
  std::cout << "After:" << endl;
  ls("dir");
  std::cout << endl;
  return 0;
}
    ''')
    # cannot symlink nonexistents
    self.do_runf('src.cpp', r'''Before:
dir
  a
  b
  c
  d
  e

Unlinking a
Unlinking b
Unlinking c
Unlinking d
Unlinking e
After:
dir
''', args=['', 'abc'])

  def test_emversion(self):
    create_file('src.cpp', r'''
      #include <stdio.h>
      int main() {
        printf("major: %d\n", __EMSCRIPTEN_major__);
        printf("minor: %d\n", __EMSCRIPTEN_minor__);
        printf("tiny: %d\n", __EMSCRIPTEN_tiny__);
      }
    ''')
    self.run_process([EMCC, 'src.cpp'])
    expected = '''\
major: %d
minor: %d
tiny: %d
''' % (shared.EMSCRIPTEN_VERSION_MAJOR, shared.EMSCRIPTEN_VERSION_MINOR, shared.EMSCRIPTEN_VERSION_TINY)
    self.assertContained(expected, self.run_js('a.out.js'))

  def test_libc_files_without_syscalls(self):
    # a program which includes FS due to libc js library support, but has no syscalls,
    # so full FS support would normally be optimized out
    create_file('src.cpp', r'''
#include <sys/time.h>
#include <stddef.h>
int main() {
    return utimes(NULL, NULL);
}''')
    self.run_process([EMCC, 'src.cpp'])

  def test_syscall_without_filesystem(self):
    # a program which includes a non-trivial syscall, but disables the filesystem.
    create_file('src.c', r'''
#include <sys/time.h>
#include <stddef.h>
extern int __sys_openat(int);
int main() {
  return __sys_openat(0);
}''')
    self.run_process([EMCC, 'src.c', '-s', 'NO_FILESYSTEM'])

  def test_dashS(self):
    self.run_process([EMCC, test_file('hello_world.c'), '-S'])
    self.assertExists('hello_world.s')

  def assertIsLLVMAsm(self, filename):
    bitcode = open(filename).read()
    self.assertContained('target triple = "', bitcode)

  def test_dashS_ll_input(self):
    self.run_process([EMCC, test_file('hello_world.c'), '-S', '-emit-llvm'])
    self.assertIsLLVMAsm('hello_world.ll')
    self.run_process([EMCC, 'hello_world.ll', '-S', '-emit-llvm', '-o', 'another.ll'])
    self.assertIsLLVMAsm('another.ll')

  def test_dashS_stdout(self):
    stdout = self.run_process([EMCC, test_file('hello_world.c'), '-S', '-o', '-'], stdout=PIPE).stdout
    self.assertEqual(os.listdir('.'), [])
    self.assertContained('hello_world.c', stdout)

  def test_emit_llvm(self):
    # TODO(https://github.com/emscripten-core/emscripten/issues/9016):
    # We shouldn't need to copy the file here but if we don't then emcc will
    # internally clobber the hello_world.ll in tests.
    self.run_process([EMCC, test_file('hello_world.c'), '-S', '-emit-llvm'])
    self.assertIsLLVMAsm('hello_world.ll')

    self.run_process([EMCC, test_file('hello_world.c'), '-c', '-emit-llvm'])
    self.assertTrue(building.is_bitcode('hello_world.bc'))

  def test_dashE(self):
    create_file('src.cpp', r'''#include <emscripten.h>
__EMSCRIPTEN_major__ __EMSCRIPTEN_minor__ __EMSCRIPTEN_tiny__ EMSCRIPTEN_KEEPALIVE
''')

    def test(args=[]):
      print(args)
      out = self.run_process([EMCC, 'src.cpp', '-E'] + args, stdout=PIPE).stdout
      self.assertContained('%d %d %d __attribute__((used))' % (shared.EMSCRIPTEN_VERSION_MAJOR, shared.EMSCRIPTEN_VERSION_MINOR, shared.EMSCRIPTEN_VERSION_TINY), out)

    test()
    test(['--bind'])

  def test_dashE_respect_dashO(self):
    # issue #3365
    with_dash_o = self.run_process([EMXX, test_file('hello_world.cpp'), '-E', '-o', 'ignored.js'], stdout=PIPE, stderr=PIPE).stdout
    without_dash_o = self.run_process([EMXX, test_file('hello_world.cpp'), '-E'], stdout=PIPE, stderr=PIPE).stdout
    self.assertEqual(len(with_dash_o), 0)
    self.assertNotEqual(len(without_dash_o), 0)

  def test_dashM(self):
    out = self.run_process([EMXX, test_file('hello_world.cpp'), '-M'], stdout=PIPE).stdout
    self.assertContained('hello_world.o:', out) # Verify output is just a dependency rule instead of bitcode or js

  def test_dashM_respect_dashO(self):
    # issue #3365
    with_dash_o = self.run_process([EMXX, test_file('hello_world.cpp'), '-M', '-o', 'ignored.js'], stdout=PIPE).stdout
    without_dash_o = self.run_process([EMXX, test_file('hello_world.cpp'), '-M'], stdout=PIPE).stdout
    self.assertEqual(len(with_dash_o), 0)
    self.assertNotEqual(len(without_dash_o), 0)

  def test_malloc_implicit(self):
    self.do_other_test('test_malloc_implicit.cpp')

  def test_switch64phi(self):
    # issue 2539, fastcomp segfault on phi-i64 interaction
    create_file('src.cpp', r'''
#include <cstdint>
#include <limits>
#include <cstdio>

//============================================================================

namespace
{
  class int_adapter {
  public:
    typedef ::int64_t int_type;

    int_adapter(int_type v = 0)
      : value_(v) {}
    static const int_adapter pos_infinity() {
      return (::std::numeric_limits<int_type>::max)();
    }
    static const int_adapter neg_infinity() {
      return (::std::numeric_limits<int_type>::min)();
    }
    static const int_adapter not_a_number() {
      return (::std::numeric_limits<int_type>::max)()-1;
    }
    static bool is_neg_inf(int_type v) {
      return (v == neg_infinity().as_number());
    }
    static bool is_pos_inf(int_type v) {
      return (v == pos_infinity().as_number());
    }
    static bool is_not_a_number(int_type v) {
      return (v == not_a_number().as_number());
    }

    bool is_infinity() const {
      return (value_ == neg_infinity().as_number() ||
              value_ == pos_infinity().as_number());
    }
    bool is_special() const {
      return(is_infinity() || value_ == not_a_number().as_number());
    }
    bool operator<(const int_adapter& rhs) const {
      if(value_ == not_a_number().as_number()
         || rhs.value_ == not_a_number().as_number()) {
        return false;
      }
      if(value_ < rhs.value_) return true;
      return false;
    }
    int_type as_number() const {
      return value_;
    }

    int_adapter operator-(const int_adapter& rhs) const {
      if(is_special() || rhs.is_special()) {
        if (rhs.is_pos_inf(rhs.as_number())) {
          return int_adapter(1);
        }
        if (rhs.is_neg_inf(rhs.as_number())) {
          return int_adapter();
        }
      }
      return int_adapter();
    }


  private:
    int_type value_;
  };

  class time_iterator {
  public:
    time_iterator(int_adapter t, int_adapter d)
      : current_(t),
        offset_(d)
    {}

    time_iterator& operator--() {
      current_ = int_adapter(current_ - offset_);
      return *this;
    }

    bool operator>=(const int_adapter& t) {
      return not (current_ < t);
    }

  private:
    int_adapter current_;
    int_adapter offset_;
  };

  void iterate_backward(const int_adapter *answers, const int_adapter& td) {
    int_adapter end = answers[0];
    time_iterator titr(end, td);

    std::puts("");
    for (; titr >= answers[0]; --titr) {
    }
  }
}

int main() {
  const int_adapter answer1[] = {};
  iterate_backward(NULL, int_adapter());
  iterate_backward(answer1, int_adapter());
}
    ''')
    self.run_process([EMCC, 'src.cpp', '-O2', '-s', 'SAFE_HEAP'])

  @parameterized({
    'none': [{'EMCC_FORCE_STDLIBS': None}, False],
    # forced libs is ok, they were there anyhow
    'normal': [{'EMCC_FORCE_STDLIBS': 'libc,libc++abi,libc++'}, False],
    # partial list, but ok since we grab them as needed
    'parial': [{'EMCC_FORCE_STDLIBS': 'libc++'}, False],
    # fail! not enough stdlibs
    'partial_only': [{'EMCC_FORCE_STDLIBS': 'libc++,libc,libc++abi', 'EMCC_ONLY_FORCED_STDLIBS': '1'}, True],
    # force all the needed stdlibs, so this works even though we ignore the input file
    'full_only': [{'EMCC_FORCE_STDLIBS': 'libc,libc++abi,libc++,libmalloc', 'EMCC_ONLY_FORCED_STDLIBS': '1'}, False],
  })
  def test_only_force_stdlibs(self, env, fail):
    with env_modify(env):
      err = self.run_process([EMXX, test_file('hello_libcxx.cpp'), '-s', 'WARN_ON_UNDEFINED_SYMBOLS=0'], stderr=PIPE).stderr
      if 'EMCC_ONLY_FORCED_STDLIBS' in env:
        self.assertContained('EMCC_ONLY_FORCED_STDLIBS is deprecated', err)
      if fail:
        output = self.expect_fail(config.NODE_JS + ['a.out.js'], stdout=PIPE)
        self.assertContained('missing function', output)
      else:
        self.assertContained('hello, world!', self.run_js('a.out.js'))

  def test_only_force_stdlibs_2(self):
    create_file('src.cpp', r'''
#include <iostream>
#include <stdexcept>

int main()
{
  try {
    throw std::exception();
    std::cout << "got here" << std::endl;
  }
  catch (const std::exception& ex) {
    std::cout << "Caught exception: " << ex.what() << std::endl;
  }
}
''')
    with env_modify({'EMCC_FORCE_STDLIBS': 'libc,libc++abi,libc++,libmalloc', 'EMCC_ONLY_FORCED_STDLIBS': '1'}):
      self.run_process([EMXX, 'src.cpp', '-s', 'DISABLE_EXCEPTION_CATCHING=0'])
    self.assertContained('Caught exception: std::exception', self.run_js('a.out.js'))

  def test_strftime_zZ(self):
    create_file('src.cpp', r'''
#include <cerrno>
#include <cstring>
#include <ctime>
#include <iostream>

int main()
{
  // Buffer to hold the current hour of the day.  Format is HH + nul
  // character.
  char hour[3];

  // Buffer to hold our ISO 8601 formatted UTC offset for the current
  // timezone.  Format is [+-]hhmm + nul character.
  char utcOffset[6];

  // Buffer to hold the timezone name or abbreviation.  Just make it
  // sufficiently large to hold most timezone names.
  char timezone[128];

  std::tm tm;

  // Get the current timestamp.
  const std::time_t now = std::time(NULL);

  // What time is that here?
  if (::localtime_r(&now, &tm) == NULL) {
    const int error = errno;
    std::cout
      << "Failed to get localtime for timestamp=" << now << "; errno=" << error
      << "; " << std::strerror(error) << std::endl;
    return 1;
  }

  size_t result = 0;

  // Get the formatted hour of the day.
  if ((result = std::strftime(hour, 3, "%H", &tm)) != 2) {
    const int error = errno;
    std::cout
      << "Failed to format hour for timestamp=" << now << "; result="
      << result << "; errno=" << error << "; " << std::strerror(error)
      << std::endl;
    return 1;
  }
  std::cout << "The current hour of the day is: " << hour << std::endl;

  // Get the formatted UTC offset in ISO 8601 format.
  if ((result = std::strftime(utcOffset, 6, "%z", &tm)) != 5) {
    const int error = errno;
    std::cout
      << "Failed to format UTC offset for timestamp=" << now << "; result="
      << result << "; errno=" << error << "; " << std::strerror(error)
      << std::endl;
    return 1;
  }
  std::cout << "The current timezone offset is: " << utcOffset << std::endl;

  // Get the formatted timezone name or abbreviation.  We don't know how long
  // this will be, so just expect some data to be written to the buffer.
  if ((result = std::strftime(timezone, 128, "%Z", &tm)) == 0) {
    const int error = errno;
    std::cout
      << "Failed to format timezone for timestamp=" << now << "; result="
      << result << "; errno=" << error << "; " << std::strerror(error)
      << std::endl;
    return 1;
  }
  std::cout << "The current timezone is: " << timezone << std::endl;

  std::cout << "ok!\n";
}
''')
    self.run_process([EMCC, 'src.cpp'])
    self.assertContained('ok!', self.run_js('a.out.js'))

  def test_strptime_symmetry(self):
    self.do_runf(test_file('strptime_symmetry.cpp'), 'TEST PASSED')

  def test_truncate_from_0(self):
    create_file('src.cpp', r'''
#include <cerrno>
#include <cstring>
#include <iostream>

#include <fcntl.h>
#include <sys/stat.h>
#include <sys/types.h>
#include <unistd.h>

using std::endl;

//============================================================================
// :: Helpers

namespace
{
  // Returns the size of the regular file specified as 'path'.
  ::off_t getSize(const char* const path)
  {
    // Stat the file and make sure that it's the expected size.
    struct ::stat path_stat;
    if (::stat(path, &path_stat) != 0) {
      const int error = errno;
      std::cout
        << "Failed to lstat path: " << path << "; errno=" << error << "; "
        << std::strerror(error) << endl;
      return -1;
    }

    std::cout
      << "Size of file is: " << path_stat.st_size << endl;
    return path_stat.st_size;
  }

  // Causes the regular file specified in 'path' to have a size of 'length'
  // bytes.
  void resize(const char* const path,
              const ::off_t length)
  {
    std::cout
      << "Truncating file=" << path << " to length=" << length << endl;
    if (::truncate(path, length) == -1)
    {
      const int error = errno;
      std::cout
        << "Failed to truncate file=" << path << "; errno=" << error
        << "; " << std::strerror(error) << endl;
    }

    const ::off_t size = getSize(path);
    if (size != length) {
      std::cout
        << "Failed to truncate file=" << path << " to length=" << length
        << "; got size=" << size << endl;
    }
  }

  // Helper to create a file with the given content.
  void createFile(const std::string& path, const std::string& content)
  {
    std::cout
      << "Creating file: " << path << " with content=" << content << endl;

    const int fd = ::open(path.c_str(), O_CREAT | O_WRONLY, 0644);
    if (fd == -1) {
      const int error = errno;
      std::cout
        << "Failed to open file for writing: " << path << "; errno=" << error
        << "; " << std::strerror(error) << endl;
      return;
    }

    if (::write(fd, content.c_str(), content.size()) != content.size()) {
      const int error = errno;
      std::cout
        << "Failed to write content=" << content << " to file=" << path
        << "; errno=" << error << "; " << std::strerror(error) << endl;

      // Fall through to close FD.
    }

    ::close(fd);
  }
}

//============================================================================
// :: Entry Point
int main()
{
  const char* const file = "/tmp/file";
  createFile(file, "This is some content");
  getSize(file);
  resize(file, 32);
  resize(file, 17);
  resize(file, 0);

  // This throws a JS exception.
  resize(file, 32);
  return 0;
}
''')
    self.do_runf('src.cpp', r'''Creating file: /tmp/file with content=This is some content
Size of file is: 20
Truncating file=/tmp/file to length=32
Size of file is: 32
Truncating file=/tmp/file to length=17
Size of file is: 17
Truncating file=/tmp/file to length=0
Size of file is: 0
Truncating file=/tmp/file to length=32
Size of file is: 32
''')

  def test_create_readonly(self):
    create_file('src.cpp', r'''
#include <cerrno>
#include <cstring>
#include <iostream>

#include <fcntl.h>
#include <unistd.h>

using std::endl;

//============================================================================
// :: Helpers

namespace
{
  // Helper to create a read-only file with content.
  void readOnlyFile(const std::string& path, const std::string& content)
  {
    std::cout
      << "Creating file: " << path << " with content of size="
      << content.size() << endl;

    const int fd = ::open(path.c_str(), O_CREAT | O_WRONLY, 0400);
    if (fd == -1) {
      const int error = errno;
      std::cout
        << "Failed to open file for writing: " << path << "; errno=" << error
        << "; " << std::strerror(error) << endl;
      return;
    }

    // Write the content to the file.
    ssize_t result = 0;
    if ((result = ::write(fd, content.data(), content.size()))
        != ssize_t(content.size()))
    {
      const int error = errno;
      std::cout
        << "Failed to write to file=" << path << "; errno=" << error
        << "; " << std::strerror(error) << endl;
      // Fall through to close the file.
    }
    else {
      std::cout
        << "Data written to file=" << path << "; successfully wrote "
        << result << " bytes" << endl;
    }

    ::close(fd);
  }
}

//============================================================================
// :: Entry Point

int main() {
  const char* const file = "/tmp/file";
  unlink(file);
  readOnlyFile(file, "This content should get written because the file "
                     "does not yet exist and so, only the mode of the "
                     "containing directory will influence my ability to "
                     "create and open the file. The mode of the file only "
                     "applies to opening of the stream, not subsequent stream "
                     "operations after stream has opened.\n\n");
  readOnlyFile(file, "This should not get written because the file already "
                     "exists and is read-only.\n\n");
}
''')
    self.do_runf('src.cpp', r'''Creating file: /tmp/file with content of size=292
Data written to file=/tmp/file; successfully wrote 292 bytes
Creating file: /tmp/file with content of size=79
Failed to open file for writing: /tmp/file; errno=2; Permission denied
''')

  def test_embed_file_large(self):
    # If such long files are encoded on one line,
    # they overflow the interpreter's limit
    large_size = int(1500000)
    create_file('large.txt', 'x' * large_size)
    create_file('src.c', r'''
      #include <stdio.h>
      #include <unistd.h>
      int main() {
          FILE* fp = fopen("large.txt", "r");
          if (fp) {
              printf("ok\n");
              fseek(fp, 0L, SEEK_END);
              printf("%ld\n", ftell(fp));
          } else {
              printf("failed to open large file.txt\n");
          }
          return 0;
      }
    ''')
    self.run_process([EMCC, 'src.c', '--embed-file', 'large.txt'])
    for engine in config.JS_ENGINES:
      if engine == config.V8_ENGINE:
        continue # ooms
      print(engine)
      self.assertContained('ok\n' + str(large_size) + '\n', self.run_js('a.out.js', engine=engine))

  def test_force_exit(self):
    create_file('src.c', r'''
#include <emscripten/emscripten.h>

EMSCRIPTEN_KEEPALIVE void callback() {
  EM_ASM({ out('callback pre()') });
  emscripten_force_exit(42);
  EM_ASM({ out('callback post()') });
}

int main() {
  EM_ASM({ setTimeout(function() { out("calling callback()"); _callback() }, 100) });
  emscripten_exit_with_live_runtime();
  return 123;
}
''')
    self.run_process([EMCC, 'src.c'])
    output = self.run_js('a.out.js', assert_returncode=42)
    self.assertContained('callback pre()', output)
    self.assertNotContained('callback post()', output)

  def test_bad_locale(self):
    create_file('src.cpp', r'''
#include <locale.h>
#include <stdio.h>
#include <wctype.h>

int main(const int argc, const char * const * const argv) {
  const char * const locale = (argc > 1 ? argv[1] : "C");
  const char * const actual = setlocale(LC_ALL, locale);
  if(actual == NULL) {
    printf("%s locale not supported\n", locale);
    return 0;
  }
  printf("locale set to %s: %s\n", locale, actual);
}
''')
    self.run_process([EMCC, 'src.cpp'])

    self.assertContained('locale set to C: C;C;C;C;C;C',
                         self.run_js('a.out.js', args=['C']))
    self.assertContained('locale set to waka: waka;waka;waka;waka;waka;waka',
                         self.run_js('a.out.js', args=['waka']))

  def test_browser_language_detection(self):
    # Test HTTP Accept-Language parsing by simulating navigator.languages #8751
    self.run_process([EMCC,
                      test_file('test_browser_language_detection.c')])
    self.assertContained('C.UTF-8', self.run_js('a.out.js'))

    # Accept-Language: fr,fr-FR;q=0.8,en-US;q=0.5,en;q=0.3
    create_file('preamble.js', r'''navigator = {};
      navigator.languages = [ "fr", "fr-FR", "en-US", "en" ];''')
    self.run_process([EMCC, '--pre-js', 'preamble.js',
                      test_file('test_browser_language_detection.c')])
    self.assertContained('fr.UTF-8', self.run_js('a.out.js'))

    # Accept-Language: fr-FR,fr;q=0.8,en-US;q=0.5,en;q=0.3
    create_file('preamble.js', r'''navigator = {};
      navigator.languages = [ "fr-FR", "fr", "en-US", "en" ];''')
    self.emcc_args += ['--pre-js', 'preamble.js']
    self.do_runf(test_file('test_browser_language_detection.c'), 'fr_FR.UTF-8')

  def test_js_main(self):
    # try to add a main() from JS, at runtime. this is not supported (the
    # compiler needs to know at compile time about main).
    create_file('pre_main.js', r'''
      var Module = {
        '_main': function() {
        }
      };
    ''')
    create_file('src.cpp', '')
    self.emcc_args += ['--pre-js', 'pre_main.js']
    self.do_runf('src.cpp', 'compiled without a main, but one is present. if you added it from JS, use Module["onRuntimeInitialized"]', assert_returncode=NON_ZERO)

  def test_locale_wrong(self):
    create_file('src.cpp', r'''
#include <locale>
#include <iostream>
#include <stdexcept>

int main(const int argc, const char * const * const argv) {
  const char * const name = argc > 1 ? argv[1] : "C";

  try {
    const std::locale locale(name);
    std::cout
      << "Constructed locale \"" << name << "\"\n"
      << "This locale is "
      << (locale == std::locale::global(locale) ? "" : "not ")
      << "the global locale.\n"
      << "This locale is " << (locale == std::locale::classic() ? "" : "not ")
      << "the C locale." << std::endl;

  } catch(const std::runtime_error &ex) {
    std::cout
      << "Can't construct locale \"" << name << "\": " << ex.what()
      << std::endl;
    return 1;

  } catch(...) {
    std::cout
      << "FAIL: Unexpected exception constructing locale \"" << name << '\"'
      << std::endl;
    return 127;
  }
}
''')
    self.run_process([EMCC, 'src.cpp', '-s', 'EXIT_RUNTIME', '-s', 'DISABLE_EXCEPTION_CATCHING=0'])
    self.assertContained('''\
Constructed locale "C"
This locale is the global locale.
This locale is the C locale.
''', self.run_js('a.out.js', args=['C']))
    self.assertContained('''\
Constructed locale "waka"
This locale is not the global locale.
This locale is not the C locale.
''', self.run_js('a.out.js', args=['waka']))

  def test_cleanup_os(self):
    # issue 2644
    def test(args, be_clean):
      print(args)
      self.clear()
      shutil.copyfile(test_file('hello_world.c'), 'a.c')
      create_file('b.c', ' ')
      self.run_process([EMCC, 'a.c', 'b.c'] + args)
      clutter = glob.glob('*.o')
      if be_clean:
        assert len(clutter) == 0, 'should not leave clutter ' + str(clutter)
      else:
         assert len(clutter) == 2, 'should leave .o files'
    test(['-o', 'c.so', '-r'], True)
    test(['-o', 'c.js'], True)
    test(['-o', 'c.html'], True)
    test(['-c'], False)

  def test_dash_g_object(self):
    def test(opts):
      print(opts)
      self.run_process([EMCC, '-c', test_file('hello_world.c'), '-o', 'a_.o'] + opts)
      sizes = {'_': os.path.getsize('a_.o')}
      self.run_process([EMCC, '-c', test_file('hello_world.c'), '-g', '-o', 'ag.o'] + opts)
      sizes['g'] = os.path.getsize('ag.o')
      for i in range(5):
        self.run_process([EMCC, '-c', test_file('hello_world.c'), '-g' + str(i), '-o', 'a' + str(i) + '.o'] + opts)
        sizes[i] = os.path.getsize('a' + str(i) + '.o')
      print('  ', sizes)
      assert sizes['_'] == sizes[0] == sizes[1] == sizes[2], 'no debug means no llvm debug info ' + str(sizes)
      assert sizes['g'] == sizes[3] == sizes[4], '-g or -gsource-map means llvm debug info ' + str(sizes)
      assert sizes['_'] < sizes['g'], 'llvm debug info has positive size ' + str(sizes)
    test([])
    test(['-O1'])

  def test_no_filesystem(self):
    FS_MARKER = 'var FS'
    # fopen forces full filesystem support
    self.run_process([EMCC, test_file('hello_world_fopen.c'), '-s', 'ASSERTIONS=0'])
    yes_size = os.path.getsize('a.out.js')
    self.assertContained('hello, world!', self.run_js('a.out.js'))
    self.assertContained(FS_MARKER, open('a.out.js').read())
    self.run_process([EMCC, test_file('hello_world.c'), '-s', 'ASSERTIONS=0'])
    no_size = os.path.getsize('a.out.js')
    self.assertContained('hello, world!', self.run_js('a.out.js'))
    self.assertNotContained(FS_MARKER, open('a.out.js').read())
    print('yes fs, no fs:', yes_size, no_size)
    # ~100K of FS code is removed
    self.assertGreater(yes_size - no_size, 90000)
    self.assertLess(no_size, 360000)

  def test_no_filesystem_libcxx(self):
    self.set_setting('FILESYSTEM', 0)
    self.do_runf(test_file('hello_libcxx.cpp'), 'hello, world!')

  @is_slow_test
  def test_no_nuthin(self):
    # check FILESYSTEM is automatically set, and effective

    def test(opts, absolute):
      print('opts, absolute:', opts, absolute)
      sizes = {}

      def do(name, source, moar_opts):
        self.clear()
        # pad the name to a common length so that doesn't effect the size of the
        # output
        padded_name = name + '_' * (20 - len(name))
        self.run_process([EMCC, test_file(source), '-o', padded_name + '.js'] + opts + moar_opts)
        sizes[name] = os.path.getsize(padded_name + '.js')
        if os.path.exists(padded_name + '.wasm'):
          sizes[name] += os.path.getsize(padded_name + '.wasm')
        self.assertContained('hello, world!', self.run_js(padded_name + '.js'))

      do('normal', 'hello_world_fopen.c', [])
      do('no_fs', 'hello_world.c', []) # without fopen, we should auto-detect we do not need full fs support and can do FILESYSTEM=0
      do('no_fs_manual', 'hello_world.c', ['-s', 'FILESYSTEM=0'])
      print('  ', sizes)
      self.assertLess(sizes['no_fs'], sizes['normal'])
      self.assertLess(sizes['no_fs'], absolute)
      # manual can usually remove a tiny bit more
      self.assertLess(sizes['no_fs_manual'], sizes['no_fs'] + 30)

    test(['-s', 'ASSERTIONS=0'], 120000) # we don't care about code size with assertions
    test(['-O1'], 91000)
    test(['-O2'], 46000)
    test(['-O3', '--closure=1'], 17000)
    # js too
    test(['-O3', '--closure=1', '-s', 'WASM=0'], 36000)
    test(['-O3', '--closure', '2', '-s', 'WASM=0'], 33000) # might change now and then

  def test_no_browser(self):
    BROWSER_INIT = 'var Browser'

    self.run_process([EMCC, test_file('hello_world.c')])
    self.assertNotContained(BROWSER_INIT, open('a.out.js').read())

    # uses emscripten_set_main_loop, which needs Browser
    self.run_process([EMCC, test_file('browser_main_loop.c')])
    self.assertContained(BROWSER_INIT, open('a.out.js').read())

  def test_EXPORTED_RUNTIME_METHODS(self):
    def test(opts, has, not_has):
      print(opts, has, not_has)
      self.clear()
      # check without assertions, as with assertions we add stubs for the things we remove (which
      # print nice error messages)
      self.run_process([EMCC, test_file('hello_world.c'), '-s', 'ASSERTIONS=0'] + opts)
      self.assertContained('hello, world!', self.run_js('a.out.js'))
      src = open('a.out.js').read()
      self.assertContained(has, src)
      self.assertNotContained(not_has, src)

    test([], 'Module["', 'Module["waka')
    test(['-s', 'EXPORTED_RUNTIME_METHODS=[]'], '', 'Module["addRunDependency')
    test(['-s', 'EXPORTED_RUNTIME_METHODS=addRunDependency'], 'Module["addRunDependency', 'Module["waka')
    test(['-s', 'EXPORTED_RUNTIME_METHODS=[]', '-s', 'EXPORTED_RUNTIME_METHODS=addRunDependency'], 'Module["addRunDependency', 'Module["waka')

  def test_stat_fail_alongtheway(self):
    create_file('src.cpp', r'''
#include <errno.h>
#include <stdio.h>
#include <sys/types.h>
#include <sys/stat.h>
#include <unistd.h>
#include <stdlib.h>
#include <fcntl.h>
#include <string.h>

#define CHECK(expression) \
  if(!(expression)) {                            \
    error = errno;                               \
    printf("FAIL: %s\n", #expression); fail = 1; \
  } else {                                       \
    error = errno;                               \
    printf("pass: %s\n", #expression);           \
  }                                              \

int main() {
  int error;
  int fail = 0;
  CHECK(mkdir("path", 0777) == 0);
  CHECK(close(open("path/file", O_CREAT | O_WRONLY, 0644)) == 0);
  {
    struct stat st;
    CHECK(stat("path", &st) == 0);
    CHECK(st.st_mode = 0777);
  }
  {
    struct stat st;
    CHECK(stat("path/nosuchfile", &st) == -1);
    printf("info: errno=%d %s\n", error, strerror(error));
    CHECK(error == ENOENT);
  }
  {
    struct stat st;
    CHECK(stat("path/file", &st) == 0);
    CHECK(st.st_mode = 0666);
  }
  {
    struct stat st;
    CHECK(stat("path/file/impossible", &st) == -1);
    printf("info: errno=%d %s\n", error, strerror(error));
    CHECK(error == ENOTDIR);
  }
  {
    struct stat st;
    CHECK(lstat("path/file/impossible", &st) == -1);
    printf("info: errno=%d %s\n", error, strerror(error));
    CHECK(error == ENOTDIR);
  }
  return fail;
}
''')
    self.do_runf('src.cpp', r'''pass: mkdir("path", 0777) == 0
pass: close(open("path/file", O_CREAT | O_WRONLY, 0644)) == 0
pass: stat("path", &st) == 0
pass: st.st_mode = 0777
pass: stat("path/nosuchfile", &st) == -1
info: errno=44 No such file or directory
pass: error == ENOENT
pass: stat("path/file", &st) == 0
pass: st.st_mode = 0666
pass: stat("path/file/impossible", &st) == -1
info: errno=54 Not a directory
pass: error == ENOTDIR
pass: lstat("path/file/impossible", &st) == -1
info: errno=54 Not a directory
pass: error == ENOTDIR
''')

  def test_link_with_a_static(self):
    create_file('x.c', r'''
int init_weakref(int a, int b) {
  return a + b;
}
''')
    create_file('y.c', r'''
static int init_weakref(void) { // inlined in -O2, not in -O0 where it shows up in llvm-nm as 't'
  return 150;
}

int testy(void) {
  return init_weakref();
}
''')
    create_file('z.c', r'''
extern int init_weakref(int, int);
extern int testy(void);

int main(void) {
  return testy() + init_weakref(5, 6);
}
''')
    self.run_process([EMCC, '-c', 'x.c', '-o', 'x.o'])
    self.run_process([EMCC, '-c', 'y.c', '-o', 'y.o'])
    self.run_process([EMCC, '-c', 'z.c', '-o', 'z.o'])
    try_delete('libtest.a')
    self.run_process([EMAR, 'rc', 'libtest.a', 'y.o'])
    self.run_process([EMAR, 'rc', 'libtest.a', 'x.o'])
    self.run_process([EMRANLIB, 'libtest.a'])

    for args in [[], ['-O2']]:
      print('args:', args)
      self.run_process([EMCC, 'z.o', 'libtest.a', '-s', 'EXIT_RUNTIME'] + args)
      self.run_js('a.out.js', assert_returncode=161)

  def test_link_with_bad_o_in_a(self):
    # when building a .a, we force-include all the objects inside it. but, some
    # may not be valid bitcode, e.g. if it contains metadata or something else
    # weird. we should just ignore those
    self.run_process([EMCC, '-c', test_file('hello_world.c'), '-o', 'hello_world.o'])
    create_file('bad.obj', 'this is not a good file, it should be ignored!')
    self.run_process([LLVM_AR, 'cr', 'libfoo.a', 'hello_world.o', 'bad.obj'])
    self.run_process([EMCC, 'libfoo.a'])
    self.assertContained('hello, world!', self.run_js('a.out.js'))

  def test_require(self):
    inname = test_file('hello_world.c')
    self.emcc(inname, args=['-s', 'ASSERTIONS=0'], output_filename='a.out.js')
    output = self.run_process(config.NODE_JS + ['-e', 'require("./a.out.js")'], stdout=PIPE, stderr=PIPE)
    assert output.stdout == 'hello, world!\n' and output.stderr == '', 'expected no output, got\n===\nSTDOUT\n%s\n===\nSTDERR\n%s\n===\n' % (output.stdout, output.stderr)

  def test_require_modularize(self):
    self.run_process([EMCC, test_file('hello_world.c'), '-s', 'MODULARIZE', '-s', 'ASSERTIONS=0'])
    src = open('a.out.js').read()
    self.assertContained('module.exports = Module;', src)
    output = self.run_process(config.NODE_JS + ['-e', 'var m = require("./a.out.js"); m();'], stdout=PIPE, stderr=PIPE)
    self.assertFalse(output.stderr)
    self.assertEqual(output.stdout, 'hello, world!\n')
    self.run_process([EMCC, test_file('hello_world.c'), '-s', 'MODULARIZE', '-s', 'EXPORT_NAME="NotModule"', '-s', 'ASSERTIONS=0'])
    src = open('a.out.js').read()
    self.assertContained('module.exports = NotModule;', src)
    output = self.run_process(config.NODE_JS + ['-e', 'var m = require("./a.out.js"); m();'], stdout=PIPE, stderr=PIPE)
    self.assertFalse(output.stderr)
    self.assertEqual(output.stdout, 'hello, world!\n')
    self.run_process([EMCC, test_file('hello_world.c'), '-s', 'MODULARIZE'])
    # We call require() twice to ensure it returns wrapper function each time
    output = self.run_process(config.NODE_JS + ['-e', 'require("./a.out.js")();var m = require("./a.out.js"); m();'], stdout=PIPE, stderr=PIPE)
    self.assertFalse(output.stderr)
    self.assertEqual(output.stdout, 'hello, world!\nhello, world!\n')

  def test_define_modularize(self):
    self.run_process([EMCC, test_file('hello_world.c'), '-s', 'MODULARIZE', '-s', 'ASSERTIONS=0'])
    with open('a.out.js') as f:
      src = 'var module = 0; ' + f.read()
    create_file('a.out.js', src)
    assert "define([], function() { return Module; });" in src
    output = self.run_process(config.NODE_JS + ['-e', 'var m; (global.define = function(deps, factory) { m = factory(); }).amd = true; require("./a.out.js"); m();'], stdout=PIPE, stderr=PIPE)
    assert output.stdout == 'hello, world!\n' and output.stderr == '', 'expected output, got\n===\nSTDOUT\n%s\n===\nSTDERR\n%s\n===\n' % (output.stdout, output.stderr)
    self.run_process([EMCC, test_file('hello_world.c'), '-s', 'MODULARIZE', '-s', 'EXPORT_NAME="NotModule"', '-s', 'ASSERTIONS=0'])
    with open('a.out.js') as f:
      src = 'var module = 0; ' + f.read()
    create_file('a.out.js', src)
    assert "define([], function() { return NotModule; });" in src
    output = self.run_process(config.NODE_JS + ['-e', 'var m; (global.define = function(deps, factory) { m = factory(); }).amd = true; require("./a.out.js"); m();'], stdout=PIPE, stderr=PIPE)
    assert output.stdout == 'hello, world!\n' and output.stderr == '', 'expected output, got\n===\nSTDOUT\n%s\n===\nSTDERR\n%s\n===\n' % (output.stdout, output.stderr)

  def test_EXPORT_NAME_with_html(self):
    result = self.run_process([EMCC, test_file('hello_world.c'), '-o', 'a.html', '-s', 'EXPORT_NAME=Other'], stdout=PIPE, check=False, stderr=STDOUT)
    self.assertNotEqual(result.returncode, 0)
    self.assertContained('Customizing EXPORT_NAME requires that the HTML be customized to use that name', result.stdout)

  def test_modularize_sync_compilation(self):
    create_file('post.js', r'''
console.log('before');
var result = Module();
// It should be an object.
console.log(typeof result);
// And it should have the exports that Module has, showing it is Module in fact.
console.log(typeof result._main);
// And it should not be a Promise.
console.log(typeof result.then);
console.log('after');
''')
    self.run_process([EMCC, test_file('hello_world.c'),
                      '-s', 'MODULARIZE',
                      '-s', 'WASM_ASYNC_COMPILATION=0',
                      '--extern-post-js', 'post.js'])
    self.assertContained('''\
before
hello, world!
object
function
undefined
after
''', self.run_js('a.out.js'))

  def test_export_all_3142(self):
    create_file('src.cpp', r'''
typedef unsigned int Bit32u;

struct S_Descriptor {
    Bit32u limit_0_15   :16;
    Bit32u base_0_15    :16;
    Bit32u base_16_23   :8;
};

class Descriptor {
public:
    Descriptor() { saved.fill[0] = saved.fill[1] = 0; }
    union {
        S_Descriptor seg;
        Bit32u fill[2];
    } saved;
};

Descriptor desc;
    ''')
    self.run_process([EMCC, 'src.cpp', '-O2', '-s', 'EXPORT_ALL'])
    self.assertExists('a.out.js')

  def test_emmake_emconfigure(self):
    def check(what, args, fail=True, expect=''):
      args = [what] + args
      print(what, args, fail, expect)
      output = self.run_process(args, stdout=PIPE, stderr=PIPE, check=False)
      assert ('is a helper for' in output.stderr) == fail
      assert ('Typical usage' in output.stderr) == fail
      self.assertContained(expect, output.stdout)
    check(emmake, [])
    check(EMCONFIGURE, [])
    check(emmake, ['--version'])
    check(EMCONFIGURE, ['--version'])
    check(emmake, ['make'], fail=False)
    check(EMCONFIGURE, ['configure'], fail=False)
    check(EMCONFIGURE, ['./configure'], fail=False)
    check(EMCMAKE, ['cmake'], fail=False)

    create_file('test.py', '''
import os
print(os.environ.get('CROSS_COMPILE'))
''')
    check(EMCONFIGURE, [PYTHON, 'test.py'], expect=path_from_root('em'), fail=False)
    check(emmake, [PYTHON, 'test.py'], expect=path_from_root('em'), fail=False)

    create_file('test.py', '''
import os
print(os.environ.get('NM'))
''')
    check(EMCONFIGURE, [PYTHON, 'test.py'], expect=shared.LLVM_NM, fail=False)

  def test_emmake_python(self):
    # simulates a configure/make script that looks for things like CC, AR, etc., and which we should
    # not confuse by setting those vars to something containing `python X` as the script checks for
    # the existence of an executable.
    self.run_process([emmake, PYTHON, test_file('emmake', 'make.py')])

  def test_sdl2_config(self):
    for args, expected in [
      [['--version'], '2.0.10'],
      [['--cflags'], '-s USE_SDL=2'],
      [['--libs'], '-s USE_SDL=2'],
      [['--cflags', '--libs'], '-s USE_SDL=2'],
    ]:
      print(args, expected)
      out = self.run_process([PYTHON, shared.Cache.get_sysroot_dir('bin', 'sdl2-config')] + args, stdout=PIPE, stderr=PIPE).stdout
      self.assertContained(expected, out)
      print('via emmake')
      out = self.run_process([emmake, 'sdl2-config'] + args, stdout=PIPE, stderr=PIPE).stdout
      self.assertContained(expected, out)

  def test_module_onexit(self):
    create_file('src.cpp', r'''
#include <emscripten.h>
int main() {
  EM_ASM({
    Module['onExit'] = function(status) { out('exiting now, status ' + status) };
  });
  return 14;
}
''')
    self.run_process([EMCC, 'src.cpp', '-s', 'EXIT_RUNTIME'])
    self.assertContained('exiting now, status 14', self.run_js('a.out.js', assert_returncode=14))

  def test_NO_aliasing(self):
    # the NO_ prefix flips boolean options
    self.run_process([EMCC, test_file('hello_world.c'), '-s', 'EXIT_RUNTIME'])
    exit_1 = open('a.out.js').read()
    self.run_process([EMCC, test_file('hello_world.c'), '-s', 'NO_EXIT_RUNTIME=0'])
    no_exit_0 = open('a.out.js').read()
    self.run_process([EMCC, test_file('hello_world.c'), '-s', 'EXIT_RUNTIME=0'])
    exit_0 = open('a.out.js').read()

    assert exit_1 == no_exit_0
    assert exit_1 != exit_0

  def test_underscore_exit(self):
    create_file('src.cpp', r'''
#include <unistd.h>
int main() {
  _exit(0); // should not end up in an infinite loop with non-underscore exit
}
''')
    self.run_process([EMCC, 'src.cpp'])
    self.assertContained('', self.run_js('a.out.js'))

  def test_file_packager_huge(self):
    MESSAGE = 'warning: file packager is creating an asset bundle of 257 MB. this is very large, and browsers might have trouble loading it'
    create_file('huge.dat', 'a' * (1024 * 1024 * 257))
    create_file('tiny.dat', 'a')
    err = self.run_process([FILE_PACKAGER, 'test.data', '--preload', 'tiny.dat'], stdout=PIPE, stderr=PIPE).stderr
    self.assertNotContained(MESSAGE, err)
    err = self.run_process([FILE_PACKAGER, 'test.data', '--preload', 'huge.dat'], stdout=PIPE, stderr=PIPE).stderr
    self.assertContained(MESSAGE, err)
    self.clear()

  @parameterized({
    '': (True,),
    'wasm2js': (False,),
  })
  def test_massive_alloc(self, wasm):
    create_file('main.cpp', r'''
#include <stdio.h>
#include <stdlib.h>

int main() {
  volatile int x = (int)malloc(1024 * 1024 * 1400);
  return x == 0; // can't alloc it, but don't fail catastrophically, expect null
}
    ''')
    cmd = [EMCC, 'main.cpp', '-s', 'ALLOW_MEMORY_GROWTH']
    if not wasm:
      cmd += ['-s', 'WASM=0']
    self.run_process(cmd)
    # just care about message regarding allocating over 1GB of memory
    output = self.run_js('a.out.js')
    if not wasm:
      self.assertContained('Warning: Enlarging memory arrays, this is not fast! 16777216,1473314816\n', output)

  def test_failing_alloc(self):
    for pre_fail, post_fail, opts in [
      ('', '', []),
      ('EM_ASM( Module.temp = _sbrk() );', 'EM_ASM( assert(Module.temp === _sbrk(), "must not adjust brk when an alloc fails!") );', []),
      # also test non-wasm in normal mode
      ('', '', ['-s', 'WASM=0']),
      ('EM_ASM( Module.temp = _sbrk() );', 'EM_ASM( assert(Module.temp === _sbrk(), "must not adjust brk when an alloc fails!") );', ['-s', 'WASM=0']),
    ]:
      for growth in [0, 1]:
        for aborting_args in [[], ['-s', 'ABORTING_MALLOC=0']]:
          create_file('main.cpp', r'''
#include <stdio.h>
#include <stdlib.h>
#include <vector>
#include <assert.h>
#include <emscripten.h>

#define CHUNK_SIZE (10 * 1024 * 1024)

int main() {
  std::vector<void*> allocs;
  bool has = false;
  while (1) {
    printf("trying an allocation\n");
    %s
    void* curr = malloc(CHUNK_SIZE);
    if (!curr) {
      %s
      break;
    }
    has = true;
    printf("allocated another chunk, %%zu so far\n", allocs.size());
    allocs.push_back(curr);
  }
  assert(has);
  printf("an allocation failed!\n");
#ifdef SPLIT
  return 0;
#endif
  while (1) {
    assert(allocs.size() > 0);
    void *curr = allocs.back();
    allocs.pop_back();
    free(curr);
    printf("freed one\n");
    if (malloc(CHUNK_SIZE)) break;
  }
  printf("managed another malloc!\n");
}
''' % (pre_fail, post_fail))
          args = [EMCC, 'main.cpp', '-s', 'EXPORTED_FUNCTIONS=_main,_sbrk'] + opts + aborting_args
          args += ['-s', 'TEST_MEMORY_GROWTH_FAILS'] # In this test, force memory growing to fail
          if growth:
            args += ['-s', 'ALLOW_MEMORY_GROWTH']
          # growth disables aborting by default, but it can be overridden
          aborting = not aborting_args and not growth
          print('test_failing_alloc', args, pre_fail)
          self.run_process(args)
          # growth also disables aborting
          can_manage_another = not aborting
          split = '-DSPLIT' in args
          print('can manage another:', can_manage_another, 'split:', split, 'aborting:', aborting)
          output = self.run_js('a.out.js', assert_returncode=0 if can_manage_another else NON_ZERO)
          if can_manage_another:
            self.assertContained('an allocation failed!\n', output)
            if not split:
              # split memory allocation may fail due to GC objects no longer being allocatable,
              # and we can't expect to recover from that deterministically. So just check we
              # get to the fail.
              # otherwise, we should fail eventually, then free, then succeed
              self.assertContained('managed another malloc!\n', output)
          else:
            # we should see an abort
            self.assertContained('abort(Cannot enlarge memory arrays', output)
            if growth:
              # when growth is enabled, the default is to not abort, so just explain that
              self.assertContained('If you want malloc to return NULL (0) instead of this abort, do not link with -s ABORTING_MALLOC=1', output)
            else:
              # when growth is not enabled, suggest 3 possible solutions (start with more memory, allow growth, or don't abort)
              self.assertContained(('higher than the current value 16777216,', 'higher than the current value 33554432,'), output)
              self.assertContained('compile with  -s ALLOW_MEMORY_GROWTH=1 ', output)
              self.assertContained('compile with  -s ABORTING_MALLOC=0 ', output)

  def test_failing_growth_2gb(self):
    create_file('test.cpp', r'''
#include <stdio.h>
#include <stdlib.h>

void* out;
int main() {
  while (1) {
    puts("loop...");
    out = malloc(1024 * 1024);
    if (!out) {
      puts("done");
      return 0;
    }
  }
}
''')

    self.run_process([EMCC, '-O1', 'test.cpp', '-s', 'ALLOW_MEMORY_GROWTH'])
    self.assertContained('done', self.run_js('a.out.js'))

  def test_libcxx_minimal(self):
    create_file('vector.cpp', r'''
#include <vector>
int main(int argc, char** argv) {
  std::vector<void*> v;
  for (int i = 0 ; i < argc; i++) {
    v.push_back(nullptr);
  }
  return v.size();
}
''')

    self.run_process([EMCC, '-O2', 'vector.cpp', '-o', 'vector.js'])
    self.run_process([EMCC, '-O2', test_file('hello_libcxx.cpp'), '-o', 'iostream.js'])

    vector = os.path.getsize('vector.js')
    iostream = os.path.getsize('iostream.js')
    print(vector, iostream)

    self.assertGreater(vector, 1000)
    # we can strip out almost all of libcxx when just using vector
    self.assertLess(2.25 * vector, iostream)

  @parameterized({
    '': (True,),
    # TODO(sbc): make dynamic linking work with wasm2js
    # 'wasm2js': (False,)
  })
  def test_minimal_dynamic(self, wasm):
    library_file = 'library.wasm' if wasm else 'library.js'

    def test(main_args, library_args=[], expected='hello from main\nhello from library', assert_returncode=0):
      print('testing', main_args, library_args)
      self.clear()
      create_file('library.c', r'''
        #include <stdio.h>
        void library_func() {
        #ifdef USE_PRINTF
          printf("hello from library: %p\n", &library_func);
        #else
          puts("hello from library");
        #endif
        }
      ''')
      # -fno-builtin to prevent printf -> iprintf optimization
      self.run_process([EMCC, 'library.c', '-fno-builtin', '-s', 'SIDE_MODULE', '-O2', '-o', library_file, '-s', 'WASM=' + str(wasm), '-s', 'EXPORT_ALL'] + library_args)
      create_file('main.c', r'''
        #include <dlfcn.h>
        #include <stdio.h>
        int main() {
          puts("hello from main");
          void *lib_handle = dlopen("%s", RTLD_NOW);
          if (!lib_handle) {
            puts("cannot load side module");
            puts(dlerror());
            return 1;
          }
          typedef void (*voidfunc)();
          voidfunc x = (voidfunc)dlsym(lib_handle, "library_func");
          if (!x) puts("cannot find side function");
          else x();
        }
      ''' % library_file)
      self.run_process([EMCC, 'main.c', '--embed-file', library_file, '-O2', '-s', 'WASM=' + str(wasm)] + main_args)
      self.assertContained(expected, self.run_js('a.out.js', assert_returncode=assert_returncode))
      size = os.path.getsize('a.out.js')
      if wasm:
        size += os.path.getsize('a.out.wasm')
      side_size = os.path.getsize(library_file)
      print('  sizes:', size, side_size)
      return (size, side_size)

    def percent_diff(x, y):
      small = min(x, y)
      large = max(x, y)
      return float(100 * large) / small - 100

    full = test(main_args=['-s', 'MAIN_MODULE'])
    # printf is not used in main, but libc was linked in, so it's there
    printf = test(main_args=['-s', 'MAIN_MODULE'], library_args=['-DUSE_PRINTF'])

    # main module tests

    # dce in main, and it fails since puts is not exported
    dce = test(main_args=['-s', 'MAIN_MODULE=2'], expected=('cannot', 'undefined'), assert_returncode=NON_ZERO)

    # with exporting, it works
    dce = test(main_args=['-s', 'MAIN_MODULE=2', '-s', 'EXPORTED_FUNCTIONS=_main,_puts'])

    # printf is not used in main, and we dce, so we failz
    dce_fail = test(main_args=['-s', 'MAIN_MODULE=2'], library_args=['-DUSE_PRINTF'], expected=('cannot', 'undefined'), assert_returncode=NON_ZERO)

    # exporting printf in main keeps it alive for the library
    dce_save = test(main_args=['-s', 'MAIN_MODULE=2', '-s', 'EXPORTED_FUNCTIONS=_main,_printf,_puts'], library_args=['-DUSE_PRINTF'])

    self.assertLess(percent_diff(full[0], printf[0]), 4)
    self.assertLess(percent_diff(dce[0], dce_fail[0]), 4)
    self.assertLess(dce[0], 0.2 * full[0]) # big effect, 80%+ is gone
    self.assertGreater(dce_save[0], 1.05 * dce[0]) # save exported all of printf

    # side module tests

    # mode 2, so dce in side, but library_func is not exported, so it is dce'd
    side_dce_fail = test(main_args=['-s', 'MAIN_MODULE'], library_args=['-s', 'SIDE_MODULE=2'], expected='cannot find side function')
    # mode 2, so dce in side, and library_func is not exported
    side_dce_work = test(main_args=['-s', 'MAIN_MODULE'], library_args=['-s', 'SIDE_MODULE=2', '-s', 'EXPORTED_FUNCTIONS=_library_func'], expected='hello from library')

    self.assertLess(side_dce_fail[1], 0.95 * side_dce_work[1]) # removing that function saves a chunk

  def test_RUNTIME_LINKED_LIBS(self):
    # Verify that the legacy `-s RUNTIME_LINKED_LIBS` option acts the same as passing a
    # library on the command line directly.
    create_file('side.c', 'int foo() { return 42; }')
    create_file('main.c', '#include <assert.h>\nextern int foo(); int main() { assert(foo() == 42); return 0; }')

    self.run_process([EMCC, '-O2', 'side.c', '-s', 'SIDE_MODULE', '-o', 'side.wasm'])
    self.run_process([EMCC, '-O2', 'main.c', '-s', 'MAIN_MODULE', '-o', 'main.js', 'side.wasm'])
    self.run_js('main.js')

    err = self.run_process([EMCC, '-O2', 'main.c', '-s', 'MAIN_MODULE', '-o', 'main2.js', '-s', 'RUNTIME_LINKED_LIBS=side.wasm'], stderr=PIPE).stderr
    self.assertContained('emcc: warning: RUNTIME_LINKED_LIBS is deprecated', err)
    self.run_js('main2.js')

    self.assertBinaryEqual('main.wasm', 'main2.wasm')

  def test_ld_library_path(self):
    create_file('hello1.c', r'''
#include <stdio.h>

void hello1() {
  printf("Hello1\n");
  return;
}
''')
    create_file('hello2.c', r'''
#include <stdio.h>

void hello2() {
  printf("Hello2\n");
  return;
}
''')
    create_file('hello3.c', r'''
#include <stdio.h>

void hello3() {
  printf ("Hello3\n");
  return;
}
''')
    create_file('hello4.c', r'''
#include <stdio.h>
#include <math.h>

double hello4(double x) {
  printf("Hello4\n");
  return fmod(x, 2.0);
}
''')
    create_file('pre.js', r'''
Module['preRun'].push(function (){
  ENV['LD_LIBRARY_PATH']='/lib:/usr/lib';
});
''')
    create_file('main.c', r'''
#include <stdio.h>
#include <stdlib.h>
#include <string.h>
#include <dlfcn.h>

int main() {
  void *h;
  void (*f)();
  double (*f2)(double);

  h = dlopen("libhello1.wasm", RTLD_NOW);
  f = dlsym(h, "hello1");
  f();
  dlclose(h);

  h = dlopen("libhello2.wasm", RTLD_NOW);
  f = dlsym(h, "hello2");
  f();
  dlclose(h);

  h = dlopen("libhello3.wasm", RTLD_NOW);
  f = dlsym(h, "hello3");
  f();
  dlclose(h);

  h = dlopen("/usr/local/lib/libhello4.wasm", RTLD_NOW);
  f2 = dlsym(h, "hello4");
  double result = f2(5.5);
  dlclose(h);

  if (result == 1.5) {
    printf("Ok\n");
  }
  return 0;
}

''')

    self.run_process([EMCC, '-o', 'libhello1.wasm', 'hello1.c', '-s', 'SIDE_MODULE', '-s', 'EXPORT_ALL'])
    self.run_process([EMCC, '-o', 'libhello2.wasm', 'hello2.c', '-s', 'SIDE_MODULE', '-s', 'EXPORT_ALL'])
    self.run_process([EMCC, '-o', 'libhello3.wasm', 'hello3.c', '-s', 'SIDE_MODULE', '-s', 'EXPORT_ALL'])
    self.run_process([EMCC, '-o', 'libhello4.wasm', 'hello4.c', '-s', 'SIDE_MODULE', '-s', 'EXPORT_ALL'])
    self.run_process([EMCC, '-o', 'main.js', 'main.c', '-s', 'MAIN_MODULE', '-s', 'INITIAL_MEMORY=' + str(32 * 1024 * 1024),
                      '--embed-file', 'libhello1.wasm@/lib/libhello1.wasm',
                      '--embed-file', 'libhello2.wasm@/usr/lib/libhello2.wasm',
                      '--embed-file', 'libhello3.wasm@/libhello3.wasm',
                      '--embed-file', 'libhello4.wasm@/usr/local/lib/libhello4.wasm',
                      '--pre-js', 'pre.js'])
    out = self.run_js('main.js')
    self.assertContained('Hello1', out)
    self.assertContained('Hello2', out)
    self.assertContained('Hello3', out)
    self.assertContained('Hello4', out)
    self.assertContained('Ok', out)

  def test_dlopen_bad_flags(self):
    create_file('main.c', r'''
#include <dlfcn.h>
#include <stdio.h>

int main() {
  void* h = dlopen("lib.so", 0);
  if (h) {
    printf("expected dlopen to fail\n");
    return 1;
  }
  printf("%s\n", dlerror());
  return 0;
}
''')
    self.run_process([EMCC, 'main.c', '-s', 'MAIN_MODULE=2'])
    out = self.run_js('a.out.js')
    self.assertContained('invalid mode for dlopen(): Either RTLD_LAZY or RTLD_NOW is required', out)

  def test_dlopen_rtld_global(self):
    # This test checks RTLD_GLOBAL where a module is loaded
    # before the module providing a global it needs is. in asm.js we use JS
    # to create a redirection function. In wasm we just have wasm, so we
    # need to introspect the wasm module. Browsers may add that eventually,
    # or we could ship a little library that does it.
    create_file('hello1.c', r'''
#include <stdio.h>

extern int hello1_val;
int hello1_val = 3;

void hello1(int i) {
  printf("hello1_val by hello1:%d\n",hello1_val);
  printf("Hello%d\n",i);
}
''')
    create_file('hello2.c', r'''
#include <stdio.h>

extern int hello1_val;
extern void hello1(int);

void hello2(int i) {
  void (*f) (int);
  printf("hello1_val by hello2:%d\n",hello1_val);
  f = hello1;
  f(i);
}
''')
    create_file('main.c', r'''
#include <stdio.h>
#include <stdlib.h>
#include <string.h>
#include <dlfcn.h>

int main(int argc,char** argv) {
  void *h;
  void *h2;
  void (*f) (int);
  h = dlopen("libhello1.wasm", RTLD_NOW|RTLD_GLOBAL);
  h2 = dlopen("libhello2.wasm", RTLD_NOW|RTLD_GLOBAL);
  f = dlsym(h, "hello1");
  f(1);
  f = dlsym(h2, "hello2");
  f(2);
  dlclose(h);
  dlclose(h2);
  return 0;
}
''')

    self.run_process([EMCC, '-o', 'libhello1.wasm', 'hello1.c', '-s', 'SIDE_MODULE', '-s', 'EXPORT_ALL'])
    self.run_process([EMCC, '-o', 'libhello2.wasm', 'hello2.c', '-s', 'SIDE_MODULE', '-s', 'EXPORT_ALL'])
    self.run_process([EMCC, '-o', 'main.js', 'main.c', '-s', 'MAIN_MODULE',
                      '--embed-file', 'libhello1.wasm',
                      '--embed-file', 'libhello2.wasm'])
    out = self.run_js('main.js')
    self.assertContained('Hello1', out)
    self.assertContained('Hello2', out)
    self.assertContained('hello1_val by hello1:3', out)
    self.assertContained('hello1_val by hello2:3', out)

  def test_dlsym_rtld_default(self):
    create_file('main.c', r'''
#include <stdio.h>
#include <stdlib.h>
#include <string.h>
#include <dlfcn.h>
#include <emscripten.h>

EMSCRIPTEN_KEEPALIVE int foo() {
  return 42;
}

EMSCRIPTEN_KEEPALIVE int64_t foo64() {
  return 64;
}

int main(int argc, char** argv) {
  int (*f)();
  f = dlsym(RTLD_DEFAULT, "foo");
  if (!f) {
    printf("dlsym failed: %s\n", dlerror());
    return 1;
  }
  printf("foo -> %d\n", f());

  int64_t (*f64)();
  f64 = dlsym(RTLD_DEFAULT, "foo64");
  if (!f64) {
    printf("dlsym failed: %s\n", dlerror());
    return 1;
  }
  printf("foo64 -> %lld\n", f64());

  f = dlsym(RTLD_DEFAULT, "bar");
  printf("bar -> %p\n", f);
  return 0;
}
''')
    self.run_process([EMCC, 'main.c', '-s', 'MAIN_MODULE=2'])
    out = self.run_js('a.out.js')
    self.assertContained('foo -> 42', out)
    self.assertContained('foo64 -> 64', out)
    self.assertContained('bar -> 0', out)

  def test_dlsym_rtld_default_js_symbol(self):
    create_file('lib.js', '''
      mergeInto(LibraryManager.library, {
       foo__sig: 'ii',
       foo: function(f) { return f + 10; },
       bar: function(f) { return f + 10; },
      });
      ''')
    create_file('main.c', r'''
#include <stdio.h>
#include <utime.h>
#include <sys/types.h>
#include <dlfcn.h>

typedef int (*func_type_t)(int arg);

int main(int argc, char** argv) {
  func_type_t fp = (func_type_t)dlsym(RTLD_DEFAULT, argv[1]);
  if (!fp) {
    printf("dlsym failed: %s\n", dlerror());
    return 1;
  }
  printf("%s -> %d\n", argv[1], fp(10));
  return 0;
}
''')
    self.run_process([EMCC, 'main.c',
                      '--js-library=lib.js',
                      '-sMAIN_MODULE=2',
                      '-sDEFAULT_LIBRARY_FUNCS_TO_INCLUDE=foo,bar',
                      '-sEXPORTED_FUNCTIONS=_main,_foo,_bar'])

    # Fist test the successful use of a JS function with dlsym
    out = self.run_js('a.out.js', args=['foo'])
    self.assertContained('foo -> 20', out)

    # Now test the failure case for when __sig is not present
    out = self.run_js('a.out.js', args=['bar'], assert_returncode=NON_ZERO)
    self.assertContained('Missing signature argument to addFunction: function _bar', out)

  def test_main_module_without_exceptions_message(self):
    # A side module that needs exceptions needs a main module with that
    # support enabled; show a clear message in that case.
    create_file('side.cpp', r'''
      #include <exception>
      #include <stdio.h>

      extern "C" void test_throw() {
        try {
          throw 42;
        } catch(int x) {
          printf("catch %d.\n", x);
          return;
        }
        puts("bad location");
      }
    ''')
    create_file('main.cpp', r'''
      #include <assert.h>
      #include <stdio.h>
      #include <stdlib.h>
      #include <string.h>
      #include <dlfcn.h>

      typedef void (*voidf)();

      int main() {
        void* h = dlopen("libside.wasm", RTLD_NOW);
        assert(h);
        voidf f = (voidf)dlsym(h, "test_throw");
        assert(f);
        f();
        return 0;
      }
      ''')
    self.run_process([EMCC, '-o', 'libside.wasm', 'side.cpp', '-s', 'SIDE_MODULE', '-fexceptions'])

    def build_main(args):
      print(args)
      with env_modify({'EMCC_FORCE_STDLIBS': 'libc++abi'}):
        self.run_process([EMCC, 'main.cpp', '-s', 'MAIN_MODULE',
                          '--embed-file', 'libside.wasm'] + args)

    build_main([])
    out = self.run_js('a.out.js', assert_returncode=NON_ZERO)
    self.assertContained('Exception catching is disabled, this exception cannot be caught.', out)
    self.assertContained('note: in dynamic linking, if a side module wants exceptions, the main module must be built with that support', out)

    build_main(['-fexceptions'])
    out = self.run_js('a.out.js')
    self.assertContained('catch 42', out)

  def test_debug_asmLastOpts(self):
    create_file('src.c', r'''
#include <stdio.h>
struct Dtlink_t {   struct Dtlink_t*   right;  /* right child      */
        union
        { unsigned int  _hash;  /* hash value       */
          struct Dtlink_t* _left;  /* left child       */
        } hl;
};
int treecount(register struct Dtlink_t* e) {
  return e ? treecount(e->hl._left) + treecount(e->right) + 1 : 0;
}
int main() {
  printf("hello, world!\n");
}
''')
    self.run_process([EMCC, 'src.c', '-s', 'EXPORTED_FUNCTIONS=_main,_treecount', '--minify=0', '-gsource-map', '-Oz'])
    self.assertContained('hello, world!', self.run_js('a.out.js'))

  def test_emscripten_print_double(self):
    create_file('src.c', r'''
#include <stdio.h>
#include <assert.h>
#include <emscripten.h>

void test(double d) {
  char buffer[100], buffer2[100];
  unsigned len, len2, len3;
  len = emscripten_print_double(d, NULL, -1);
  len2 = emscripten_print_double(d, buffer, len+1);
  assert(len == len2);
  buffer[len] = 0;
  len3 = snprintf(buffer2, 100, "%g", d);
  printf("|%g : %u : %s : %s : %d|\n", d, len, buffer, buffer2, len3);
}

int main() {
  printf("\n");
  test(0);
  test(1);
  test(-1);
  test(1.234);
  test(-1.234);
  test(1.1234E20);
  test(-1.1234E20);
  test(1.1234E-20);
  test(-1.1234E-20);
  test(1.0/0.0);
  test(-1.0/0.0);
}
''')
    self.run_process([EMCC, 'src.c'])
    out = self.run_js('a.out.js')
    self.assertContained('''
|0 : 1 : 0 : 0 : 1|
|1 : 1 : 1 : 1 : 1|
|-1 : 2 : -1 : -1 : 2|
|1.234 : 5 : 1.234 : 1.234 : 5|
|-1.234 : 6 : -1.234 : -1.234 : 6|
|1.1234e+20 : 21 : 112340000000000000000 : 1.1234e+20 : 10|
|-1.1234e+20 : 22 : -112340000000000000000 : -1.1234e+20 : 11|
|1.1234e-20 : 10 : 1.1234e-20 : 1.1234e-20 : 10|
|-1.1234e-20 : 11 : -1.1234e-20 : -1.1234e-20 : 11|
|inf : 8 : Infinity : inf : 3|
|-inf : 9 : -Infinity : -inf : 4|
''', out)

  def test_emscripten_scan_stack(self):
    create_file('src.cpp', r'''
#include <set>
#include <emscripten.h>
#include <stdio.h>
#include <assert.h>

std::set<int> seenInts;

void scan(void* x, void* y) {
  printf("scan\n");
  int* p = (int*)x;
  int* q = (int*)y;
  // The callback sends us the [low, high) range.
  assert(p < q);
  // The range is of a reasonable size - not all of memory.
  assert(q - p < 100);
  while (p < q) {
    seenInts.insert(*p);
    p++;
  }
}

int main() {
  int x;
  int* y = &x;
  *y = 12345678;
  emscripten_scan_stack(scan);
  assert(seenInts.count(12345678));
  puts("ok");
}
''')
    self.run_process([EMCC, 'src.cpp'])
    self.assertContained('ok', self.run_js('a.out.js'))

  def test_no_warn_exported_jslibfunc(self):
    self.run_process([EMCC, test_file('hello_world.c'),
                      '-s', 'DEFAULT_LIBRARY_FUNCS_TO_INCLUDE=alGetError',
                      '-s', 'EXPORTED_FUNCTIONS=_main,_alGetError'])

    # Same again but with `_alGet` wich does not exist.  This is a regression
    # test for a bug we had where any prefix of a valid function was accepted.
    err = self.expect_fail([EMCC, test_file('hello_world.c'),
                            '-s', 'DEFAULT_LIBRARY_FUNCS_TO_INCLUDE=alGetError',
                            '-s', 'EXPORTED_FUNCTIONS=_main,_alGet'])
    self.assertContained('undefined exported symbol: "_alGet"', err)

  def test_musl_syscalls(self):
    self.run_process([EMCC, test_file('hello_world.c')])
    src = open('a.out.js').read()
    # there should be no musl syscalls in hello world output
    self.assertNotContained('__syscall', src)

  def test_emcc_dev_null(self):
    out = self.run_process([EMCC, '-dM', '-E', '-x', 'c', os.devnull], stdout=PIPE).stdout
    self.assertContained('#define __EMSCRIPTEN__ 1', out) # all our defines should show up

  def test_umask_0(self):
    create_file('src.c', r'''\
#include <sys/stat.h>
#include <stdio.h>
int main() {
  umask(0);
  printf("hello, world!\n");
}
''')
    self.run_process([EMCC, 'src.c'])
    self.assertContained('hello, world!', self.run_js('a.out.js'))

  def test_no_missing_symbols(self): # simple hello world should not show any missing symbols
    self.run_process([EMCC, test_file('hello_world.c')])

    # main() is implemented in C, and even if requested from JS, we should not warn
    create_file('library_foo.js', '''
mergeInto(LibraryManager.library, {
  my_js__deps: ['main'],
  my_js: (function() {
      return function() {
        console.log("hello " + _nonexistingvariable);
      };
  }()),
});
''')
    create_file('test.cpp', '''\
#include <stdio.h>
#include <stdlib.h>

extern "C" {
  extern void my_js();
}

int main() {
  my_js();
  return EXIT_SUCCESS;
}
''')
    self.run_process([EMCC, 'test.cpp', '--js-library', 'library_foo.js'])

    # but we do error on a missing js var
    create_file('library_foo_missing.js', '''
mergeInto(LibraryManager.library, {
  my_js__deps: ['main', 'nonexistingvariable'],
  my_js: (function() {
      return function() {
        console.log("hello " + _nonexistingvariable);
      };
  }()),
});
''')
    err = self.expect_fail([EMCC, 'test.cpp', '--js-library', 'library_foo_missing.js'])
    self.assertContained('undefined symbol: nonexistingvariable', err)

    # and also for missing C code, of course (without the --js-library, it's just a missing C method)
    err = self.expect_fail([EMCC, 'test.cpp'])
    self.assertContained('undefined symbol: my_js', err)

  def test_js_lib_to_system_lib(self):
    # memset is in compiled code, so a js library __deps can't access it. it
    # would need to be in deps_info.json or EXPORTED_FUNCTIONS
    create_file('lib.js', r'''
mergeInto(LibraryManager.library, {
  depper__deps: ['memset'],
  depper: function(ptr) {
    _memset(ptr, 'd'.charCodeAt(0), 10);
  },
});
''')
    create_file('test.cpp', r'''
#include <string.h>
#include <stdio.h>

extern "C" {
extern void depper(char*);
}

int main(int argc, char** argv) {
  char buffer[11];
  buffer[10] = '\0';
  // call by a pointer, to force linking of memset, no llvm intrinsic here
  volatile auto ptr = memset;
  (*ptr)(buffer, 'a', 10);
  depper(buffer);
  puts(buffer);
}
''')

    err = self.expect_fail([EMCC, 'test.cpp', '--js-library', 'lib.js'])
    self.assertContained('_memset may need to be added to EXPORTED_FUNCTIONS if it arrives from a system library', err)

    # without the dep, and with EXPORTED_FUNCTIONS, it works ok
    create_file('lib.js', r'''
mergeInto(LibraryManager.library, {
  depper: function(ptr) {
    _memset(ptr, 'd'.charCodeAt(0), 10);
  },
});
''')
    self.run_process([EMCC, 'test.cpp', '--js-library', 'lib.js', '-s', 'EXPORTED_FUNCTIONS=_main,_memset'])
    self.assertContained('dddddddddd', self.run_js('a.out.js'))

  def test_realpath(self):
    create_file('src.c', r'''
#include <stdlib.h>
#include <stdio.h>
#include <errno.h>

int main(int argc, char **argv) {
  char *t_realpath_buf = realpath("/boot/README.txt", NULL);
  if (!t_realpath_buf) {
    perror("Resolve failed");
    return 1;
  }

  printf("Resolved: %s\n", t_realpath_buf);
  free(t_realpath_buf);
  return 0;
}
''')
    ensure_dir('boot')
    create_file(os.path.join('boot', 'README.txt'), ' ')
    self.run_process([EMCC, 'src.c', '-s', 'SAFE_HEAP', '--embed-file', 'boot'])
    self.assertContained('Resolved: /boot/README.txt', self.run_js('a.out.js'))

  def test_realpath_nodefs(self):
    create_file('src.c', r'''
#include <stdlib.h>
#include <stdio.h>
#include <errno.h>
#include <emscripten.h>

#define TEST_PATH "/working/TEST_NODEFS.txt"

int main(int argc, char **argv) {
  errno = 0;
  EM_ASM({
    FS.mkdir('/working');
    FS.mount(NODEFS, { root: '.' }, '/working');
  });
  char *t_realpath_buf = realpath(TEST_PATH, NULL);
  if (NULL == t_realpath_buf) {
    perror("Resolve failed");
    return 1;
  } else {
    printf("Resolved: %s\n", t_realpath_buf);
    free(t_realpath_buf);
    return 0;
  }
}
''')
    create_file('TEST_NODEFS.txt', ' ')
    self.run_process([EMCC, 'src.c', '-lnodefs.js'])
    self.assertContained('Resolved: /working/TEST_NODEFS.txt', self.run_js('a.out.js'))

  def test_realpath_2(self):
    ensure_dir('Folder')
    create_file('src.c', r'''
#include <stdlib.h>
#include <stdio.h>
#include <errno.h>

int testrealpath(const char* path)    {
  errno = 0;
  char *t_realpath_buf = realpath(path, NULL);
  if (NULL == t_realpath_buf) {
    printf("Resolve failed: \"%s\"\n",path);fflush(stdout);
    return 1;
  } else {
    printf("Resolved: \"%s\" => \"%s\"\n", path, t_realpath_buf);fflush(stdout);
    free(t_realpath_buf);
    return 0;
  }
}

int main(int argc, char **argv)
{
    // files:
    testrealpath("testfile.txt");
    testrealpath("Folder/testfile.txt");
    testrealpath("testnonexistentfile.txt");
    // folders
    testrealpath("Folder");
    testrealpath("/Folder");
    testrealpath("./");
    testrealpath("");
    testrealpath("/");
    return 0;
}
''')
    create_file('testfile.txt', '')
    create_file(os.path.join('Folder', 'testfile.txt'), '')
    self.run_process([EMCC, 'src.c', '--embed-file', 'testfile.txt', '--embed-file', 'Folder'])
    self.assertContained('''Resolved: "testfile.txt" => "/testfile.txt"
Resolved: "Folder/testfile.txt" => "/Folder/testfile.txt"
Resolve failed: "testnonexistentfile.txt"
Resolved: "Folder" => "/Folder"
Resolved: "/Folder" => "/Folder"
Resolved: "./" => "/"
Resolve failed: ""
Resolved: "/" => "/"
''', self.run_js('a.out.js'))

  def test_no_warnings(self):
    # build once before to make sure system libs etc. exist
    self.run_process([EMCC, test_file('hello_libcxx.cpp')])
    # check that there is nothing in stderr for a regular compile
    err = self.run_process([EMCC, test_file('hello_libcxx.cpp')], stderr=PIPE).stderr
    self.assertEqual(err, '')

  def test_dlmalloc_modes(self):
    create_file('src.cpp', r'''
      #include <stdlib.h>
      #include <stdio.h>
      int main() {
        void* c = malloc(1024);
        free(c);
        free(c);
        printf("double-freed\n");
      }
    ''')
    self.run_process([EMCC, 'src.cpp'])
    self.assertContained('double-freed', self.run_js('a.out.js'))
    # in debug mode, the double-free is caught
    self.run_process([EMCC, 'src.cpp', '-s', 'ASSERTIONS=2'])
    seen_error = False
    out = '?'
    try:
      out = self.run_js('a.out.js')
    except Exception:
      seen_error = True
    self.assertTrue(seen_error, out)

  def test_mallocs(self):
    def run(opts):
      print(opts)
      sizes = {}
      for malloc, name in (
        ('dlmalloc', 'dlmalloc'),
        (None, 'default'),
        ('emmalloc', 'emmalloc')
      ):
        print(malloc, name)
        cmd = [EMCC, test_file('hello_libcxx.cpp'), '-o', 'a.out.js'] + opts
        if malloc:
          cmd += ['-s', 'MALLOC="%s"' % malloc]
        print(cmd)
        self.run_process(cmd)
        sizes[name] = os.path.getsize('a.out.wasm')
      print(sizes)
      # dlmalloc is the default
      self.assertEqual(sizes['dlmalloc'], sizes['default'])
      # emmalloc is much smaller
      self.assertLess(sizes['emmalloc'], sizes['dlmalloc'] - 5000)
    run([])
    run(['-O2'])

  def test_emmalloc_2GB(self):
    def test(args, text=None):
      if text:
        stderr = self.expect_fail([EMCC, test_file('hello_world.c'), '-s', 'MALLOC=emmalloc'] + args)
        self.assertContained(text, stderr)
      else:
        self.run_process([EMCC, test_file('hello_world.c'), '-s', 'MALLOC=emmalloc'] + args)

    test(['-s', 'INITIAL_MEMORY=2GB'], 'INITIAL_MEMORY must be less than 2GB due to current spec limitations')
    test(['-s', 'ALLOW_MEMORY_GROWTH'])
    test(['-s', 'ALLOW_MEMORY_GROWTH', '-s', 'MAXIMUM_MEMORY=1GB'])
    test(['-s', 'ALLOW_MEMORY_GROWTH', '-s', 'MAXIMUM_MEMORY=4GB'])

  def test_2GB_plus(self):
    # when the heap size can be over 2GB, we rewrite pointers to be unsigned
    def test(page_diff):
      args = [EMCC, test_file('hello_world.c'), '-O2', '-s', 'ALLOW_MEMORY_GROWTH']
      if page_diff is not None:
        args += ['-s', 'MAXIMUM_MEMORY=%d' % (2**31 + page_diff * 64 * 1024)]
      print(args)
      self.run_process(args)
      return os.path.getsize('a.out.js')

    less = test(-1)
    equal = test(0)
    more = test(1)
    none = test(None)

    # exactly 2GB still doesn't require unsigned pointers, as we can't address
    # the 2GB location in memory
    self.assertEqual(less, equal)
    self.assertLess(equal, more)
    # not specifying maximum memory does not result in unsigned pointers, as the
    # default maximum memory is 2GB.
    self.assertEqual(less, none)

  @parameterized({
    'normal': (['-s', 'WASM_BIGINT=0'], 'testbind.js'),
    'bigint': (['-s', 'WASM_BIGINT'], 'testbind_bigint.js'),
  })
  def test_sixtyfour_bit_return_value(self, args, bind_js):
    # This test checks that the most significant 32 bits of a 64 bit long are correctly made available
    # to native JavaScript applications that wish to interact with compiled code returning 64 bit longs.
    # The MS 32 bits should be available in Runtime.getTempRet0() even when compiled with -O2 --closure 1

    # Compile test.c and wrap it in a native JavaScript binding so we can call our compiled function from JS.
    self.run_process([EMCC, test_file('return64bit', 'test.c'),
                      '--pre-js', test_file('return64bit', 'testbindstart.js'),
                      '--pre-js', test_file('return64bit', bind_js),
                      '--post-js', test_file('return64bit', 'testbindend.js'),
                      '-s', 'DEFAULT_LIBRARY_FUNCS_TO_INCLUDE=$dynCall',
                      '-s', 'EXPORTED_FUNCTIONS=_test_return64', '-o', 'test.js', '-O2',
                      '--closure=1', '-g1', '-s', 'WASM_ASYNC_COMPILATION=0'] + args)

    # Simple test program to load the test.js binding library and call the binding to the
    # C function returning the 64 bit long.
    create_file('testrun.js', '''
      var test = require("./test.js");
      test.runtest();
    ''')

    # Run the test and confirm the output is as expected.
    out = self.run_js('testrun.js', engine=config.NODE_JS + ['--experimental-wasm-bigint'])
    self.assertContained('''\
input = 0xaabbccdd11223344
low = 5678
high = 1234
input = 0xabcdef1912345678
low = 5678
high = 1234
''', out)

  def test_lib_include_flags(self):
    self.run_process([EMCC] + '-l m -l c -I'.split() + [test_file('include_test'), test_file('lib_include_flags.c')])

  def test_dash_s_link_flag(self):
    # -s is also a valid link flag.  We try to distingish between this case and when
    # its used to set a settings based on looking at the argument that follows.

    # Test the case when -s is the last flag
    self.run_process([EMCC, test_file('hello_world.cpp'), '-s'])
    self.assertContained('hello, world!', self.run_js('a.out.js'))

    # Test the case when the following flag is all uppercase but starts with a `-`
    self.run_process([EMCC, test_file('hello_world.cpp'), '-s', '-DFOO'])
    self.assertContained('hello, world!', self.run_js('a.out.js'))

    # Test that case when the following flag is not all uppercase
    self.run_process([EMCC, '-s', test_file('hello_world.cpp')])
    self.assertContained('hello, world!', self.run_js('a.out.js'))

  def test_dash_s_response_file_string(self):
    create_file('response_file', '"MyModule"\n')
    self.run_process([EMCC, test_file('hello_world.cpp'), '-s', 'EXPORT_NAME=@response_file'])

  def test_dash_s_response_file_list(self):
    create_file('response_file', '["_main", "_malloc"]\n')
    self.run_process([EMCC, test_file('hello_world.cpp'), '-s', 'EXPORTED_FUNCTIONS=@response_file'])

  def test_dash_s_response_file_misssing(self):
    err = self.expect_fail([EMCC, test_file('hello_world.cpp'), '-s', 'EXPORTED_FUNCTIONS=@foo'])
    self.assertContained('error: foo: file not found parsing argument: EXPORTED_FUNCTIONS=@foo', err)

  def test_dash_s_unclosed_quote(self):
    # Unclosed quote
    err = self.run_process([EMCC, test_file('hello_world.cpp'), '-s', "TEST_KEY='MISSING_QUOTE"], stderr=PIPE, check=False).stderr
    self.assertNotContained('AssertionError', err) # Do not mention that it is an assertion error
    self.assertContained('unclosed opened quoted string. expected final character to be "\'"', err)

  def test_dash_s_single_quote(self):
    # Only one quote
    err = self.run_process([EMCC, test_file('hello_world.cpp'), '-s', "TEST_KEY='"], stderr=PIPE, check=False).stderr
    self.assertNotContained('AssertionError', err) # Do not mention that it is an assertion error
    self.assertContained('unclosed opened quoted string.', err)

  def test_dash_s_unclosed_list(self):
    # Unclosed list
    err = self.expect_fail([EMCC, test_file('hello_world.cpp'), '-s', "TEST_KEY=[Value1, Value2"])
    self.assertNotContained('AssertionError', err) # Do not mention that it is an assertion error
    self.assertContained('unclosed opened string list. expected final character to be "]"', err)

  def test_dash_s_valid_list(self):
    err = self.expect_fail([EMCC, test_file('hello_world.cpp'), '-s', "TEST_KEY=[Value1, \"Value2\"]"])
    self.assertNotContained('a problem occurred in evaluating the content after a "-s", specifically', err)

  def test_dash_s_wrong_type(self):
    err = self.expect_fail([EMCC, test_file('hello_world.cpp'), '-s', 'EXIT_RUNTIME=[foo,bar]'])
    self.assertContained("error: setting `EXIT_RUNTIME` expects `<class 'int'>` but got `<class 'list'>`", err)

  def test_dash_s_typo(self):
    # with suggestions
    stderr = self.expect_fail([EMCC, test_file('hello_world.c'), '-s', 'DISABLE_EXCEPTION_CATCH'])
    self.assertContained("Attempt to set a non-existent setting: 'DISABLE_EXCEPTION_CATCH'", stderr)
    self.assertContained('did you mean one of DISABLE_EXCEPTION_CATCHING', stderr)
    # no suggestions
    stderr = self.expect_fail([EMCC, test_file('hello_world.c'), '-s', 'CHEEZ'])
    self.assertContained("perhaps a typo in emcc\'s  -s X=Y  notation?", stderr)
    self.assertContained('(see src/settings.js for valid values)', stderr)
    # suggestions do not include renamed legacy settings
    stderr = self.expect_fail([EMCC, test_file('hello_world.c'), '-s', 'ZBINARYEN_ASYNC_COMPILATION'])
    self.assertContained("Attempt to set a non-existent setting: 'ZBINARYEN_ASYNC_COMPILATION'", stderr)
    self.assertNotContained(' BINARYEN_ASYNC_COMPILATION', stderr)

  def test_dash_s_no_space(self):
    self.run_process([EMCC, test_file('hello_world.c'), '-sEXPORT_ALL'])
    err = self.expect_fail([EMCC, test_file('hello_world.cpp'), '-sEXPORTED_FUNCTIONS=foo'])
    self.assertContained('error: undefined exported symbol: "foo"', err)

  def test_zeroinit(self):
    create_file('src.c', r'''
#include <stdio.h>
int buf[1048576];
int main() {
  printf("hello, world! %d\n", buf[123456]);
  return 0;
}
''')
    self.run_process([EMCC, 'src.c', '-O2'])
    size = os.path.getsize('a.out.wasm')
    # size should be much smaller than the size of that zero-initialized buffer
    self.assertLess(size, 123456 / 2)

  def test_canonicalize_nan_warning(self):
    create_file('src.cpp', r'''
#include <stdio.h>

union U {
  int x;
  float y;
} a;


int main() {
  a.x = 0x7FC01234;
  printf("%f\n", a.y);
  printf("0x%x\n", a.x);
  return 0;
}
''')

    self.run_process([EMCC, 'src.cpp', '-O1'])
    out = self.run_js('a.out.js')
    self.assertContained('nan\n', out)
    self.assertContained('0x7fc01234\n', out)

  def test_memory_growth_noasm(self):
    self.run_process([EMCC, test_file('hello_world.c'), '-O2', '-s', 'ALLOW_MEMORY_GROWTH'])
    src = open('a.out.js').read()
    assert 'use asm' not in src

  def test_EM_ASM_i64(self):
    create_file('src.cpp', '''
#include <stdint.h>
#include <emscripten.h>

int main() {
  EM_ASM({
    out('inputs: ' + $0 + ', ' + $1 + '.');
  }, int64_t(0x12345678ABCDEF1FLL));
}
''')
    self.expect_fail([EMCC, 'src.cpp', '-Oz'])

  def test_eval_ctors_non_terminating(self):
    for wasm in (1, 0):
      print('wasm', wasm)
      src = r'''
        struct C {
          C() {
            volatile int y = 0;
            while (y == 0) {}
          }
        };
        C always;
        int main() {}
      '''
      create_file('src.cpp', src)
      self.run_process([EMCC, 'src.cpp', '-O2', '-s', 'EVAL_CTORS', '-profiling-funcs', '-s', 'WASM=%d' % wasm])

  @disabled('EVAL_CTORS is currently disabled')
  def test_eval_ctors(self):
    for wasm in (1, 0):
      print('wasm', wasm)
      print('check no ctors is ok')

      # on by default in -Oz, but user-overridable

      def get_size(args):
        print('get_size', args)
        self.run_process([EMCC, test_file('hello_libcxx.cpp'), '-s', 'WASM=%d' % wasm] + args)
        self.assertContained('hello, world!', self.run_js('a.out.js'))
        if wasm:
          codesize = self.count_wasm_contents('a.out.wasm', 'funcs')
          memsize = self.count_wasm_contents('a.out.wasm', 'memory-data')
        else:
          codesize = os.path.getsize('a.out.js')
          memsize = os.path.getsize('a.out.js.mem')
        return (codesize, memsize)

      def check_size(left, right):
        # can't measure just the mem out of the wasm, so ignore [1] for wasm
        if left[0] == right[0] and left[1] == right[1]:
          return 0
        if left[0] < right[0] and left[1] > right[1]:
          return -1 # smaller code, bigger mem
        if left[0] > right[0] and left[1] < right[1]:
          return 1
        assert False, [left, right]

      o2_size = get_size(['-O2'])
      assert check_size(get_size(['-O2']), o2_size) == 0, 'deterministic'
      assert check_size(get_size(['-O2', '-s', 'EVAL_CTORS']), o2_size) < 0, 'eval_ctors works if user asks for it'
      oz_size = get_size(['-Oz'])
      assert check_size(get_size(['-Oz']), oz_size) == 0, 'deterministic'
      assert check_size(get_size(['-Oz', '-s', 'EVAL_CTORS']), oz_size) == 0, 'eval_ctors is on by default in oz'
      assert check_size(get_size(['-Oz', '-s', 'EVAL_CTORS=0']), oz_size) == 1, 'eval_ctors can be turned off'

      linkable_size = get_size(['-Oz', '-s', 'EVAL_CTORS', '-s', 'LINKABLE'])
      assert check_size(get_size(['-Oz', '-s', 'EVAL_CTORS=0', '-s', 'LINKABLE']), linkable_size) == 1, 'noticeable difference in linkable too'

    def test_eval_ctor_ordering(self):
      # ensure order of execution remains correct, even with a bad ctor
      def test(p1, p2, p3, last, expected):
        src = r'''
          #include <stdio.h>
          #include <stdlib.h>
          volatile int total = 0;
          struct C {
            C(int x) {
              volatile int y = x;
              y++;
              y--;
              if (y == 0xf) {
                printf("you can't eval me ahead of time\n"); // bad ctor
              }
              total <<= 4;
              total += int(y);
            }
          };
          C __attribute__((init_priority(%d))) c1(0x5);
          C __attribute__((init_priority(%d))) c2(0x8);
          C __attribute__((init_priority(%d))) c3(%d);
          int main() {
            printf("total is 0x%%x.\n", total);
          }
        ''' % (p1, p2, p3, last)
        create_file('src.cpp', src)
        self.run_process([EMCC, 'src.cpp', '-O2', '-s', 'EVAL_CTORS', '-profiling-funcs', '-s', 'WASM=%d' % wasm])
        self.assertContained('total is %s.' % hex(expected), self.run_js('a.out.js'))
        shutil.copyfile('a.out.js', 'x' + hex(expected) + '.js')
        if wasm:
          shutil.copyfile('a.out.wasm', 'x' + hex(expected) + '.wasm')
          return self.count_wasm_contents('a.out.wasm', 'funcs')
        else:
          return open('a.out.js').read().count('function _')

      print('no bad ctor')
      first  = test(1000, 2000, 3000, 0xe, 0x58e) # noqa
      second = test(3000, 1000, 2000, 0xe, 0x8e5) # noqa
      third  = test(2000, 3000, 1000, 0xe, 0xe58) # noqa
      print(first, second, third)
      assert first == second and second == third
      print('with bad ctor')
      first  = test(1000, 2000, 3000, 0xf, 0x58f) # noqa; 2 will succeed
      second = test(3000, 1000, 2000, 0xf, 0x8f5) # noqa; 1 will succedd
      third  = test(2000, 3000, 1000, 0xf, 0xf58) # noqa; 0 will succeed
      print(first, second, third)
      assert first < second and second < third, [first, second, third]

  @uses_canonical_tmp
  @with_env_modify({'EMCC_DEBUG': '1'})
  def test_eval_ctors_debug_output(self):
    for wasm in (1, 0):
      print('wasm', wasm)
      create_file('lib.js', r'''
mergeInto(LibraryManager.library, {
  external_thing: function() {}
});
''')
      create_file('src.cpp', r'''
  extern "C" void external_thing();
  struct C {
    C() { external_thing(); } // don't remove this!
  };
  C c;
  int main() {}
      ''')
      err = self.run_process([EMCC, 'src.cpp', '--js-library', 'lib.js', '-Oz', '-s', 'WASM=%d' % wasm], stderr=PIPE).stderr
      # disabled in the wasm backend
      self.assertContained('Ctor evalling in the wasm backend is disabled', err)
      self.assertNotContained('ctor_evaller: not successful', err) # with logging
      # TODO(sbc): Re-enable onece ctor evaluation is working with llvm backend.
      # self.assertContained('external_thing', err) # the failing call should be mentioned

  def test_override_js_execution_environment(self):
    create_file('main.cpp', r'''
      #include <emscripten.h>
      int main() {
        EM_ASM({
          out('environment is WEB? ' + ENVIRONMENT_IS_WEB);
          out('environment is WORKER? ' + ENVIRONMENT_IS_WORKER);
          out('environment is NODE? ' + ENVIRONMENT_IS_NODE);
          out('environment is SHELL? ' + ENVIRONMENT_IS_SHELL);
        });
      }
''')
    # use SINGLE_FILE since we don't want to depend on loading a side .wasm file on the environment in this test;
    # with the wrong env we have very odd failures
    self.run_process([EMCC, 'main.cpp', '-s', 'SINGLE_FILE'])
    src = open('a.out.js').read()
    envs = ['web', 'worker', 'node', 'shell']
    for env in envs:
      for engine in config.JS_ENGINES:
        if engine == config.V8_ENGINE:
          continue # ban v8, weird failures
        actual = 'NODE' if engine == config.NODE_JS else 'SHELL'
        print(env, actual, engine)
        module = {'ENVIRONMENT': env}
        if env != actual:
          # avoid problems with arguments detection, which may cause very odd failures with the wrong environment code
          module['arguments'] = []
        curr = 'var Module = %s;\n' % str(module)
        print('    ' + curr)
        create_file('test.js', curr + src)
        seen = self.run_js('test.js', engine=engine, assert_returncode=NON_ZERO)
        self.assertContained('Module.ENVIRONMENT has been deprecated. To force the environment, use the ENVIRONMENT compile-time option (for example, -s ENVIRONMENT=web or -s ENVIRONMENT=node', seen)

  def test_override_c_environ(self):
    create_file('pre.js', r'''
      var Module = {
        preRun: [function() { ENV.hello = 'world' }]
      };
    ''')
    create_file('src.cpp', r'''
      #include <stdlib.h>
      #include <stdio.h>
      int main() {
        printf("|%s|\n", getenv("hello"));
      }
    ''')
    self.run_process([EMCC, 'src.cpp', '--pre-js', 'pre.js'])
    self.assertContained('|world|', self.run_js('a.out.js'))

    create_file('pre.js', r'''
      var Module = {
        preRun: [function(module) { module.ENV.hello = 'world' }]
      };
    ''')
    self.run_process([EMCC, 'src.cpp', '--pre-js', 'pre.js', '-s', 'EXPORTED_RUNTIME_METHODS=ENV'])
    self.assertContained('|world|', self.run_js('a.out.js'))

    self.run_process([EMCC, 'src.cpp', '--pre-js', 'pre.js', '-s', 'EXPORTED_RUNTIME_METHODS=ENV', '-s', 'MODULARIZE'])
    output = self.run_process(config.NODE_JS + ['-e', 'require("./a.out.js")();'], stdout=PIPE, stderr=PIPE)
    self.assertContained('|world|', output.stdout)

  def test_warn_no_filesystem(self):
    error = 'Filesystem support (FS) was not included. The problem is that you are using files from JS, but files were not used from C/C++, so filesystem support was not auto-included. You can force-include filesystem support with  -s FORCE_FILESYSTEM=1'

    self.run_process([EMCC, test_file('hello_world.c')])
    seen = self.run_js('a.out.js')
    self.assertNotContained(error, seen)

    def test(contents):
      create_file('src.cpp', r'''
  #include <stdio.h>
  #include <emscripten.h>
  int main() {
    EM_ASM({ %s });
    printf("hello, world!\n");
    return 0;
  }
  ''' % contents)
      self.run_process([EMCC, 'src.cpp'])
      self.assertContained(error, self.run_js('a.out.js', assert_returncode=NON_ZERO))

    # might appear in handwritten code
    test("FS.init()")
    test("FS.createPreloadedFile('waka waka, just warning check')")
    test("FS.createDataFile('waka waka, just warning check')")
    test("FS.analyzePath('waka waka, just warning check')")
    test("FS.loadFilesFromDB('waka waka, just warning check')")
    # might appear in filesystem code from a separate script tag
    test("Module['FS_createDataFile']('waka waka, just warning check')")
    test("Module['FS_createPreloadedFile']('waka waka, just warning check')")

    # text is in the source when needed, but when forcing FS, it isn't there
    self.run_process([EMCC, 'src.cpp'])
    self.assertContained(error, open('a.out.js').read())
    self.run_process([EMCC, 'src.cpp', '-s', 'FORCE_FILESYSTEM']) # forcing FS means no need
    self.assertNotContained(error, open('a.out.js').read())
    self.run_process([EMCC, 'src.cpp', '-s', 'ASSERTIONS=0']) # no assertions, no need
    self.assertNotContained(error, open('a.out.js').read())
    self.run_process([EMCC, 'src.cpp', '-O2']) # optimized, so no assertions
    self.assertNotContained(error, open('a.out.js').read())

  def test_warn_module_print_err(self):
    error = 'was not exported. add it to EXPORTED_RUNTIME_METHODS (see the FAQ)'

    def test(contents, expected, args=[], assert_returncode=0):
      create_file('src.cpp', r'''
  #include <emscripten.h>
  int main() {
    EM_ASM({ %s });
    return 0;
  }
  ''' % contents)
      self.run_process([EMCC, 'src.cpp'] + args)
      self.assertContained(expected, self.run_js('a.out.js', assert_returncode=assert_returncode))

    # error shown (when assertions are on)
    test("Module.print('x')", error, assert_returncode=NON_ZERO)
    test("Module['print']('x')", error, assert_returncode=NON_ZERO)
    test("Module.printErr('x')", error, assert_returncode=NON_ZERO)
    test("Module['printErr']('x')", error, assert_returncode=NON_ZERO)

    # when exported, all good
    test("Module['print']('print'); Module['printErr']('err'); ", 'print\nerr', ['-s', 'EXPORTED_RUNTIME_METHODS=print,printErr'])

  def test_warn_unexported_main(self):
    WARNING = 'main() is in the input files, but "_main" is not in EXPORTED_FUNCTIONS, which means it may be eliminated as dead code. Export it if you want main() to run.'

    proc = self.run_process([EMCC, test_file('hello_world.c'), '-s', 'EXPORTED_FUNCTIONS=[]'], stderr=PIPE)
    self.assertContained(WARNING, proc.stderr)

  def test_source_file_with_fixed_language_mode(self):
    create_file('src_tmp_fixed_lang', '''
#include <string>
#include <iostream>

int main() {
  std::cout << "Test_source_fixed_lang_hello" << std::endl;
  return 0;
}
    ''')
    self.run_process([EMCC, '-Wall', '-x', 'c++', 'src_tmp_fixed_lang'])
    self.assertContained('Test_source_fixed_lang_hello', self.run_js('a.out.js'))

    stderr = self.expect_fail([EMCC, '-Wall', 'src_tmp_fixed_lang'])
    self.assertContained('unknown file type: src_tmp_fixed_lang', stderr)

  def test_disable_inlining(self):
    create_file('test.c', r'''
#include <stdio.h>

void foo() {
  printf("foo\n");
}

int main() {
  foo();
  return 0;
}
''')

    # Without the 'INLINING_LIMIT', -O2 inlines foo()
    cmd = [EMCC, '-c', 'test.c', '-O2', '-o', 'test.o', '-s', 'INLINING_LIMIT', '-flto']
    self.run_process(cmd)
    # If foo() had been wrongly inlined above, internalizing foo and running
    # global DCE makes foo DCE'd
    opts = ['-internalize', '-internalize-public-api-list=main', '-globaldce']
    self.run_process([shared.LLVM_OPT] + opts + ['test.o', '-o', 'test2.o'])

    # To this test to be successful, foo() shouldn't have been inlined above and
    # foo() should be in the function list
    output = self.run_process([shared.LLVM_NM, 'test2.o'], stdout=PIPE).stdout
    self.assertContained('foo', output)

  def test_output_eol(self):
    for params in [[], ['--proxy-to-worker'], ['--proxy-to-worker', '-s', 'WASM=0']]:
      for output_suffix in ['html', 'js']:
        for eol in ['windows', 'linux']:
          files = ['a.js']
          if output_suffix == 'html':
            files += ['a.html']
          cmd = [EMCC, test_file('hello_world.c'), '-o', 'a.' + output_suffix, '--output_eol', eol] + params
          self.run_process(cmd)
          for f in files:
            print(str(cmd) + ' ' + str(params) + ' ' + eol + ' ' + f)
            self.assertExists(f)
            if eol == 'linux':
              expected_ending = '\n'
            else:
              expected_ending = '\r\n'

            ret = line_endings.check_line_endings(f, expect_only=expected_ending)
            assert ret == 0

          for f in files:
            try_delete(f)

  def test_binaryen_names(self):
    sizes = {}
    for args, expect_names in [
        ([], False),
        (['-g'], True),
        (['-O1'], False),
        (['-O2'], False),
        (['-O2', '-g'], True),
        (['-O2', '-g1'], False),
        (['-O2', '-g2'], True),
        (['-O2', '--profiling'], True),
        (['-O2', '--profiling-funcs'], True),
      ]:
      print(args, expect_names)
      try_delete('a.out.js')
      # we use dlmalloc here, as emmalloc has a bunch of asserts that contain the text "malloc" in
      # them, which makes counting harder
      self.run_process([EMCC, test_file('hello_world.cpp')] + args + ['-s', 'MALLOC="dlmalloc"', '-s', 'EXPORTED_FUNCTIONS=_main,_malloc'])
      code = open('a.out.wasm', 'rb').read()
      if '-g' in args:
        # With -g we get full dwarf info which means we there are many occurances of malloc
        self.assertGreater(code.count(b'malloc'), 2)
      else:
        if expect_names:
          # name section adds the name of malloc (there is also another one for the export)
          self.assertEqual(code.count(b'malloc'), 2)
        else:
          # should be just malloc for the export
          self.assertEqual(code.count(b'malloc'), 1)
      sizes[str(args)] = os.path.getsize('a.out.wasm')
    print(sizes)
    # when -profiling-funcs, the size increases due to function names
    self.assertLess(sizes["['-O2']"], sizes["['-O2', '--profiling-funcs']"])

  def test_binaryen_warn_mem(self):
    # if user changes INITIAL_MEMORY at runtime, the wasm module may not accept the memory import if
    # it is too big/small
    create_file('pre.js', 'var Module = { INITIAL_MEMORY: 50 * 1024 * 1024 };\n')
    self.run_process([EMCC, test_file('hello_world.cpp'), '-s', 'INITIAL_MEMORY=' + str(16 * 1024 * 1024), '--pre-js', 'pre.js', '-s', 'WASM_ASYNC_COMPILATION=0', '-s', 'IMPORTED_MEMORY'])
    out = self.run_js('a.out.js', assert_returncode=NON_ZERO)
    self.assertContained('LinkError', out)
    self.assertContained('Memory size incompatibility issues may be due to changing INITIAL_MEMORY at runtime to something too large. Use ALLOW_MEMORY_GROWTH to allow any size memory (and also make sure not to set INITIAL_MEMORY at runtime to something smaller than it was at compile time).', out)
    self.assertNotContained('hello, world!', out)
    # and with memory growth, all should be good
    self.run_process([EMCC, test_file('hello_world.cpp'), '-s', 'INITIAL_MEMORY=' + str(16 * 1024 * 1024), '--pre-js', 'pre.js', '-s', 'ALLOW_MEMORY_GROWTH', '-s', 'WASM_ASYNC_COMPILATION=0', '-s', 'IMPORTED_MEMORY'])
    self.assertContained('hello, world!', self.run_js('a.out.js'))

  def test_binaryen_mem(self):
    for args, expect_initial, expect_max in [
        (['-s', 'INITIAL_MEMORY=20971520'], 320, 320),
        (['-s', 'INITIAL_MEMORY=20971520', '-s', 'ALLOW_MEMORY_GROWTH'], 320, None),
        (['-s', 'INITIAL_MEMORY=20971520',                                '-s', 'MAXIMUM_MEMORY=41943040'], 320, 640),
        (['-s', 'INITIAL_MEMORY=20971520', '-s', 'ALLOW_MEMORY_GROWTH', '-s', 'MAXIMUM_MEMORY=41943040'], 320, 640),
      ]:
      cmd = [EMCC, test_file('hello_world.c'), '-O2'] + args
      print(' '.join(cmd))
      self.run_process(cmd)
      wat = self.run_process([wasm_dis, 'a.out.wasm'], stdout=PIPE).stdout
      for line in wat:
        if '(import "env" "memory" (memory ' in line:
          parts = line.strip().replace('(', '').replace(')', '').split(' ')
          print(parts)
          self.assertEqual(parts[5], str(expect_initial))
          if not expect_max:
            self.assertEqual(len(parts), 6)
          else:
            self.assertEqual(parts[6], str(expect_max))

  def test_invalid_mem(self):
    # A large amount is fine, multiple of 16MB or not
    self.run_process([EMCC, test_file('hello_world.c'), '-s', 'INITIAL_MEMORY=33MB'])
    self.run_process([EMCC, test_file('hello_world.c'), '-s', 'INITIAL_MEMORY=32MB'])

    # A tiny amount is fine in wasm
    self.run_process([EMCC, test_file('hello_world.c'), '-s', 'INITIAL_MEMORY=65536', '-s', 'TOTAL_STACK=1024'])
    # And the program works!
    self.assertContained('hello, world!', self.run_js('a.out.js'))

    # Must be a multiple of 64KB
    ret = self.expect_fail([EMCC, test_file('hello_world.c'), '-s', 'INITIAL_MEMORY=33554433']) # 32MB + 1 byte
    self.assertContained('INITIAL_MEMORY must be a multiple of WebAssembly page size (64KiB)', ret)

    self.run_process([EMCC, test_file('hello_world.c'), '-s', 'MAXIMUM_MEMORY=33MB'])

    ret = self.expect_fail([EMCC, test_file('hello_world.c'), '-s', 'MAXIMUM_MEMORY=34603009']) # 33MB + 1 byte
    self.assertContained('MAXIMUM_MEMORY must be a multiple of WebAssembly page size (64KiB)', ret)

  def test_dasho_invalid_dir(self):
    ret = self.expect_fail([EMCC, test_file('hello_world.c'), '-o', os.path.join('NONEXISTING_DIRECTORY', 'out.js')])
    self.assertContained('specified output file (NONEXISTING_DIRECTORY%sout.js) is in a directory that does not exist' % os.path.sep, ret)

  def test_dasho_is_dir(self):
    ret = self.expect_fail([EMCC, test_file('hello_world.c'), '-o', '.'])
    self.assertContained('emcc: error: cannot write output file `.`: Is a directory', ret)

    ret = self.expect_fail([EMCC, test_file('hello_world.c'), '-o', '.', '--oformat=wasm'])
    self.assertContained('wasm-ld: error: cannot open output file .:', ret)
    # Linux/Mac and Windows's error messages are slightly different
    self.assertContained(['Is a directory', 'is a directory'], ret)

    ret = self.expect_fail([EMCC, test_file('hello_world.c'), '-o', '.', '--oformat=html'])
    self.assertContained('emcc: error: cannot write output file:', ret)
    # Linux/Mac and Windows's error codes and messages are different
    self.assertContained(['Is a directory', 'Permission denied'], ret)

  def test_binaryen_ctors(self):
    # ctor order must be identical to js builds, deterministically
    create_file('src.cpp', r'''
      #include <stdio.h>
      struct A {
        A() { puts("constructing A!"); }
      };
      A a;
      struct B {
        B() { puts("constructing B!"); }
      };
      B b;
      int main() {}
    ''')
    self.run_process([EMCC, 'src.cpp'])
    correct = self.run_js('a.out.js')
    for args in [[], ['-s', 'RELOCATABLE']]:
      print(args)
      self.run_process([EMCC, 'src.cpp', '-o', 'b.out.js'] + args)
      seen = self.run_js('b.out.js')
      assert correct == seen, correct + '\n vs \n' + seen

  # test debug info and debuggability of JS output
  def test_binaryen_debug(self):
    for args, expect_dash_g, expect_emit_text, expect_clean_js, expect_whitespace_js, expect_closured in [
        (['-O0'], False, False, False, True, False),
        (['-O0', '-g1'], False, False, False, True, False),
        (['-O0', '-g2'], True, False, False, True, False), # in -g2+, we emit -g to asm2wasm so function names are saved
        (['-O0', '-g'], True, True, False, True, False),
        (['-O0', '--profiling-funcs'], True, False, False, True, False),
        (['-O1'],        False, False, False, True, False),
        (['-O2'],        False, False, True,  False, False),
        (['-O2', '-g1'], False, False, True,  True, False),
        (['-O2', '-g'],  True,  True,  False, True, False),
        (['-O2', '--closure=1'],         False, False, True, False, True),
        (['-O2', '--closure=1', '-g1'],  False, False, True, True,  True),
      ]:
      print(args, expect_dash_g, expect_emit_text)
      try_delete('a.out.wat')
      cmd = [EMCC, test_file('hello_world.cpp')] + args
      print(' '.join(cmd))
      self.run_process(cmd)
      js = open('a.out.js').read()
      assert expect_clean_js == ('// ' not in js), 'cleaned-up js must not have comments'
      assert expect_whitespace_js == ('{\n  ' in js), 'whitespace-minified js must not have excess spacing'
      assert expect_closured == ('var a;' in js or 'var a,' in js or 'var a=' in js or 'var a ' in js), 'closured js must have tiny variable names'

  @uses_canonical_tmp
  def test_binaryen_ignore_implicit_traps(self):
    sizes = []
    with env_modify({'EMCC_DEBUG': '1'}):
      for args, expect in [
          ([], False),
          (['-s', 'BINARYEN_IGNORE_IMPLICIT_TRAPS'], True),
        ]:
        print(args, expect)
        cmd = [EMCC, test_file('hello_libcxx.cpp'), '-O3'] + args
        print(' '.join(cmd))
        err = self.run_process(cmd, stdout=PIPE, stderr=PIPE).stderr
        self.assertContainedIf('--ignore-implicit-traps ', err, expect)
        sizes.append(os.path.getsize('a.out.wasm'))
    print('sizes:', sizes)
    # sizes must be different, as the flag has an impact
    self.assertEqual(len(set(sizes)), 2)

  def test_binaryen_passes_extra(self):
    def build(args=[]):
      return self.run_process([EMCC, test_file('hello_world.cpp'), '-O3'] + args, stdout=PIPE).stdout

    build()
    base_size = os.path.getsize('a.out.wasm')
    out = build(['-s', 'BINARYEN_EXTRA_PASSES="--metrics"'])
    # and --metrics output appears
    self.assertContained('[funcs]', out)
    # adding --metrics should not affect code size
    self.assertEqual(base_size, os.path.getsize('a.out.wasm'))

  def assertFileContents(self, filename, contents):
    contents = contents.replace('\r', '')

    if EMTEST_REBASELINE:
      with open(filename, 'w') as f:
        f.write(contents)
      return

    if not os.path.exists(filename):
      self.fail('Test expectation file not found: ' + filename + '.\n' +
                'Run with EMTEST_REBASELINE to generate.')
    expected_content = open(filename).read()
    message = "Run with EMTEST_REBASELINE=1 to automatically update expectations"
    self.assertTextDataIdentical(expected_content, contents, message,
                                 filename, filename + '.new')

  def run_metadce_test(self, filename, args, expected_exists, expected_not_exists, check_size=True,
                       check_sent=True, check_imports=True, check_exports=True, check_funcs=True):
    size_slack = 0.05

    # in -Os, -Oz, we remove imports wasm doesn't need
    print('Running metadce test: %s:' % filename, args, expected_exists,
          expected_not_exists, check_sent, check_imports, check_exports, check_funcs)
    filename = test_file('other', 'metadce', filename)

    def clean_arg(arg):
      return arg.replace('-', '')

    def args_to_filename(args):
      result = ''
      for a in args:
        if a == '-s':
          continue
        a = a.replace('-s', '')
        a = a.replace('-', '')
        a = a.replace('=1', '')
        a = a.replace('=[]', '_NONE')
        a = a.replace('=', '_')
        if a:
          result += '_' + a

      return result

    expected_basename = os.path.splitext(filename)[0]
    expected_basename += args_to_filename(args)

    self.run_process([EMCC, filename, '-g2'] + args)
    # find the imports we send from JS
    js = open('a.out.js').read()
    start = js.find('asmLibraryArg = ')
    end = js.find('}', start) + 1
    start = js.find('{', start)
    relevant = js[start + 2:end - 2]
    relevant = relevant.replace(' ', '').replace('"', '').replace("'", '').split(',')
    sent = [x.split(':')[0].strip() for x in relevant]
    sent = [x for x in sent if x]
    sent.sort()

    for exists in expected_exists:
      self.assertIn(exists, sent)
    for not_exists in expected_not_exists:
      self.assertNotIn(not_exists, sent)

    if check_size:
      size_file = expected_basename + '.size'
      # measure the wasm size without the name section
      self.run_process([wasm_opt, 'a.out.wasm', '--strip-debug', '--all-features', '-o', 'a.out.nodebug.wasm'])
      wasm_size = os.path.getsize('a.out.nodebug.wasm')
      if EMTEST_REBASELINE:
        with open(size_file, 'w') as f:
          f.write(f'{wasm_size}\n')

      with open(size_file) as f:
        expected_size = int(f.read().strip())
      delta = wasm_size - expected_size
      ratio = abs(delta) / float(expected_size)
      print('  seen wasm size: %d (expected: %d) (delta: %d), ratio to expected: %f' % (wasm_size, expected_size, delta, ratio))
      self.assertLess(ratio, size_slack)

    imports, exports, funcs = parse_wasm('a.out.wasm')
    imports.sort()
    exports.sort()
    funcs.sort()

    # filter out _NNN suffixed that can be the result of bitcode linking when
    # internal symbol names collide.
    def strip_numeric_suffixes(funcname):
      parts = funcname.split('_')
      while parts:
        if parts[-1].isdigit():
          parts.pop()
        else:
          break
      return '_'.join(parts)

    funcs = [strip_numeric_suffixes(f) for f in funcs]

    if check_sent:
      sent_file = expected_basename + '.sent'
      sent_data = '\n'.join(sent) + '\n'
      self.assertFileContents(sent_file, sent_data)

    if check_imports:
      filename = expected_basename + '.imports'
      data = '\n'.join(imports) + '\n'
      self.assertFileContents(filename, data)

    if check_exports:
      filename = expected_basename + '.exports'
      data = '\n'.join(exports) + '\n'
      self.assertFileContents(filename, data)

    if check_funcs:
      filename = expected_basename + '.funcs'
      data = '\n'.join(funcs) + '\n'
      self.assertFileContents(filename, data)

  @parameterized({
    'O0': ([],      [], ['waka']), # noqa
    'O1': (['-O1'], [], ['waka']), # noqa
    'O2': (['-O2'], [], ['waka']), # noqa
    # in -O3, -Os and -Oz we metadce, and they shrink it down to the minimal output we want
    'O3': (['-O3'], [], []), # noqa
    'Os': (['-Os'], [], []), # noqa
    'Oz': (['-Oz'], [], []), # noqa
    'Os_mr': (['-Os', '-s', 'MINIMAL_RUNTIME'], [], [], 74), # noqa
  })
  def test_metadce_minimal(self, *args):
    self.run_metadce_test('minimal.c', *args)

  @node_pthreads
  def test_metadce_minimal_pthreads(self):
    self.run_metadce_test('minimal.c', ['-Oz', '-sUSE_PTHREADS', '-sPROXY_TO_PTHREAD'], [], [])

  @parameterized({
    'noexcept': (['-O2'],                    [], ['waka']), # noqa
    # exceptions increases code size significantly
    'except':   (['-O2', '-fexceptions'],    [], ['waka']), # noqa
    # exceptions does not pull in demangling by default, which increases code size
    'mangle':   (['-O2', '-fexceptions',
                  '-s', 'DEMANGLE_SUPPORT'], [], ['waka']), # noqa
  })
  def test_metadce_cxx(self, *args):
    # do not check functions in this test as there are a lot of libc++ functions
    # pulled in here, and small LLVM backend changes can affect their size and
    # lead to different inlining decisions which add or remove a function
    self.run_metadce_test('hello_libcxx.cpp', *args, check_funcs=False)

  @parameterized({
    'O0': ([],      [], ['waka']), # noqa
    'O1': (['-O1'], [], ['waka']), # noqa
    'O2': (['-O2'], [], ['waka']), # noqa
    'O3': (['-O3'], [], []), # noqa; in -O3, -Os and -Oz we metadce
    'Os': (['-Os'], [], []), # noqa
    'Oz': (['-Oz'], [], []), # noqa
    # finally, check what happens when we export nothing. wasm should be almost empty
    'export_nothing':
          (['-Os', '-s', 'EXPORTED_FUNCTIONS=[]'],    [], []), # noqa
    # we don't metadce with linkable code! other modules may want stuff
    # TODO(sbc): Investivate why the number of exports is order of magnitude
    # larger for wasm backend.
    'main_module_2': (['-O3', '-s', 'MAIN_MODULE=2'], [], []), # noqa
  })
  def test_metadce_hello(self, *args):
    self.run_metadce_test('hello_world.cpp', *args)

  @parameterized({
    'O3':                 ('mem.c', ['-O3'],
                           [], []),         # noqa
    # argc/argv support code etc. is in the wasm
    'O3_standalone':      ('mem.c', ['-O3', '-s', 'STANDALONE_WASM'],
                           [], []),         # noqa
    # without argc/argv, no support code for them is emitted
    'O3_standalone_narg': ('mem_no_argv.c', ['-O3', '-s', 'STANDALONE_WASM'],
                           [], []),         # noqa
    # without main, no support code for argc/argv is emitted either
    'O3_standalone_lib':  ('mem_no_main.c', ['-O3', '-s', 'STANDALONE_WASM', '--no-entry'],
                           [], []),         # noqa
    # Growth support code is in JS, no significant change in the wasm
    'O3_grow':            ('mem.c', ['-O3', '-s', 'ALLOW_MEMORY_GROWTH'],
                           [], []),         # noqa
    # Growth support code is in the wasm
    'O3_grow_standalone': ('mem.c', ['-O3', '-s', 'ALLOW_MEMORY_GROWTH', '-s', 'STANDALONE_WASM'],
                           [], []),         # noqa
    # without argc/argv, no support code for them is emitted, even with lto
    'O3_standalone_narg_flto':
                          ('mem_no_argv.c', ['-O3', '-s', 'STANDALONE_WASM', '-flto'],
                           [], []),         # noqa
  })
  def test_metadce_mem(self, filename, *args):
    self.run_metadce_test(filename, *args)

  @parameterized({
    'O3':                 ('libcxxabi_message.cpp', ['-O3'],
                           [], []), # noqa
    # argc/argv support code etc. is in the wasm
    'O3_standalone':      ('libcxxabi_message.cpp', ['-O3', '-s', 'STANDALONE_WASM'],
                           [], []), # noqa
  })
  def test_metadce_libcxxabi_message(self, filename, *args):
    self.run_metadce_test(filename, *args)

  # ensures runtime exports work, even with metadce
  @parameterized({
    '': (False,),
    'legacy': (True,)
  })
  def test_exported_runtime_methods_metadce(self, use_legacy_name):
    exports = ['stackSave', 'stackRestore', 'stackAlloc', 'FS']
    setting_name = 'EXPORTED_RUNTIME_METHODS'
    if use_legacy_name:
      setting_name = 'EXTRA_EXPORTED_RUNTIME_METHODS'
    err = self.run_process([EMCC, test_file('hello_world.cpp'), '-Os', '-s', '%s=%s' % (setting_name, ','.join(exports))], stderr=PIPE).stderr
    if use_legacy_name:
      self.assertContained('warning: EXTRA_EXPORTED_RUNTIME_METHODS is deprecated, please use EXPORTED_RUNTIME_METHODS instead [-Wdeprecated]', err)
    js = open('a.out.js').read()
    for export in exports:
      self.assertContained(f'Module["{export}"]', js)

  def test_legalize_js_ffi(self):
    # test disabling of JS FFI legalization
    for (args, js_ffi) in [
        (['-s', 'LEGALIZE_JS_FFI=1', '-s', 'SIDE_MODULE', '-O1', '-s', 'EXPORT_ALL'], True),
        (['-s', 'LEGALIZE_JS_FFI=0', '-s', 'SIDE_MODULE', '-O1', '-s', 'EXPORT_ALL'], False),
        (['-s', 'LEGALIZE_JS_FFI=0', '-s', 'SIDE_MODULE', '-O0', '-s', 'EXPORT_ALL'], False),
        (['-s', 'LEGALIZE_JS_FFI=0', '-s', 'WARN_ON_UNDEFINED_SYMBOLS=0', '-O0'], False),
      ]:
      if 'SIDE_MODULE' in args:
        continue
      print(args)
      try_delete('a.out.wasm')
      try_delete('a.out.wat')
      cmd = [EMCC, test_file('other', 'ffi.c'), '-g', '-o', 'a.out.wasm'] + args
      print(' '.join(cmd))
      self.run_process(cmd)
      self.run_process([wasm_dis, 'a.out.wasm', '-o', 'a.out.wat'])
      text = open('a.out.wat').read()
      # remove internal comments and extra whitespace
      text = re.sub(r'\(;[^;]+;\)', '', text)
      text = re.sub(r'\$var\$*.', '', text)
      text = re.sub(r'param \$\d+', 'param ', text)
      text = re.sub(r' +', ' ', text)
      # TODO: remove the unecessary ".*" in e_* regexs after binaryen #2510 lands
      e_add_f32 = re.search(r'func \$_?add_f .*\(param f32\) \(param f32\) \(result f32\)', text)
      i_i64_i32 = re.search(r'import .*"_?import_ll" .*\(param i32 i32\) \(result i32\)', text)
      i_f32_f64 = re.search(r'import .*"_?import_f" .*\(param f64\) \(result f64\)', text)
      i_i64_i64 = re.search(r'import .*"_?import_ll" .*\(param i64\) \(result i64\)', text)
      i_f32_f32 = re.search(r'import .*"_?import_f" .*\(param f32\) \(result f32\)', text)
      e_i64_i32 = re.search(r'func \$_?add_ll .*\(param i32\) \(param i32\) \(param i32\) \(param i32\) \(result i32\)', text)
      e_f32_f64 = re.search(r'func \$legalstub\$_?add_f .*\(param f64\) \(param f64\) \(result f64\)', text)
      e_i64_i64 = re.search(r'func \$_?add_ll .*\(param i64\) \(param i64\) \(result i64\)', text)
      assert e_add_f32, 'add_f export missing'
      if js_ffi:
        assert i_i64_i32,     'i64 not converted to i32 in imports'
        assert i_f32_f64,     'f32 not converted to f64 in imports'
        assert not i_i64_i64, 'i64 not converted to i32 in imports'
        assert not i_f32_f32, 'f32 not converted to f64 in imports'
        assert e_i64_i32,     'i64 not converted to i32 in exports'
        assert not e_f32_f64, 'f32 not converted to f64 in exports'
        assert not e_i64_i64, 'i64 not converted to i64 in exports'
      else:
        assert not i_i64_i32, 'i64 converted to i32 in imports'
        assert not i_f32_f64, 'f32 converted to f64 in imports'
        assert i_i64_i64,     'i64 converted to i32 in imports'
        assert i_f32_f32,     'f32 converted to f64 in imports'
        assert not e_i64_i32, 'i64 converted to i32 in exports'
        assert not e_f32_f64, 'f32 converted to f64 in exports'
        assert e_i64_i64,     'i64 converted to i64 in exports'

  def test_no_legalize_js_ffi(self):
    # test minimal JS FFI legalization for invoke and dyncalls
    for (args, js_ffi) in [
        (['-s', 'LEGALIZE_JS_FFI=0', '-s', 'MAIN_MODULE=2', '-O3', '-s', 'DISABLE_EXCEPTION_CATCHING=0'], False),
      ]:
      print(args)
      try_delete('a.out.wasm')
      try_delete('a.out.wat')
      with env_modify({'EMCC_FORCE_STDLIBS': 'libc++'}):
        cmd = [EMCC, test_file('other', 'noffi.cpp'), '-g', '-o', 'a.out.js'] + args
      print(' '.join(cmd))
      self.run_process(cmd)
      self.run_process([wasm_dis, 'a.out.wasm', '-o', 'a.out.wat'])
      text = open('a.out.wat').read()
      # remove internal comments and extra whitespace
      text = re.sub(r'\(;[^;]+;\)', '', text)
      text = re.sub(r'\$var\$*.', '', text)
      text = re.sub(r'param \$\d+', 'param ', text)
      text = re.sub(r' +', ' ', text)
      # print("text: %s" % text)
      i_legalimport_i64 = re.search(r'\(import.*\$legalimport\$invoke_j.*', text)
      e_legalstub_i32 = re.search(r'\(func.*\$legalstub\$dyn.*\(result i32\)', text)
      assert i_legalimport_i64, 'legal import not generated for invoke call'
      assert e_legalstub_i32, 'legal stub not generated for dyncall'

  def test_export_aliasee(self):
    # build side module
    args = ['-s', 'SIDE_MODULE']
    cmd = [EMCC, test_file('other', 'alias', 'side.c'), '-g', '-o', 'side.wasm'] + args
    print(' '.join(cmd))
    self.run_process(cmd)

    # build main module
    args = ['-g', '-s', 'EXPORTED_FUNCTIONS=_main,_foo', '-s', 'MAIN_MODULE=2', '-s', 'EXIT_RUNTIME', '-lnodefs.js']
    cmd = [EMCC, test_file('other', 'alias', 'main.c'), '-o', 'main.js'] + args
    print(' '.join(cmd))
    self.run_process(cmd)

    # run the program
    self.assertContained('success', self.run_js('main.js'))

  def test_sysconf_phys_pages(self):
    def run(args, expected):
      cmd = [EMCC, test_file('unistd', 'sysconf_phys_pages.c')] + args
      print(str(cmd))
      self.run_process(cmd)
      result = self.run_js('a.out.js').strip()
      self.assertEqual(result, f'{expected}, errno: 0')

    run([], 256)
    run(['-s', 'INITIAL_MEMORY=32MB'], 512)
    run(['-s', 'INITIAL_MEMORY=32MB', '-s', 'ALLOW_MEMORY_GROWTH'], (2 * 1024 * 1024 * 1024) // webassembly.WASM_PAGE_SIZE)
    run(['-s', 'INITIAL_MEMORY=32MB', '-s', 'ALLOW_MEMORY_GROWTH', '-s', 'WASM=0'], (2 * 1024 * 1024 * 1024) // webassembly.WASM_PAGE_SIZE)

  def test_wasm_target_and_STANDALONE_WASM(self):
    # STANDALONE_WASM means we never minify imports and exports.
    for opts, potentially_expect_minified_exports_and_imports in (
      ([],                               False),
      (['-s', 'STANDALONE_WASM'],        False),
      (['-O2'],                          False),
      (['-O3'],                          True),
      (['-O3', '-s', 'STANDALONE_WASM'], False),
      (['-Os'],                          True),
    ):
      # targeting .wasm (without .js) means we enable STANDALONE_WASM automatically, and don't minify imports/exports
      for target in ('out.js', 'out.wasm'):
        expect_minified_exports_and_imports = potentially_expect_minified_exports_and_imports and target.endswith('.js')
        standalone = target.endswith('.wasm') or 'STANDALONE_WASM' in opts
        print(opts, potentially_expect_minified_exports_and_imports, target, ' => ', expect_minified_exports_and_imports, standalone)

        self.clear()
        self.run_process([EMCC, test_file('hello_world.cpp'), '-o', target] + opts)
        self.assertExists('out.wasm')
        if target.endswith('.wasm'):
          # only wasm requested
          self.assertNotExists('out.js')
        wat = self.run_process([wasm_dis, 'out.wasm'], stdout=PIPE).stdout
        wat_lines = wat.split('\n')
        exports = [line.strip().split(' ')[1].replace('"', '') for line in wat_lines if "(export " in line]
        imports = [line.strip().split(' ')[2].replace('"', '') for line in wat_lines if "(import " in line]
        exports_and_imports = exports + imports
        print('  exports', exports)
        print('  imports', imports)
        if expect_minified_exports_and_imports:
          assert 'a' in exports_and_imports
        else:
          assert 'a' not in exports_and_imports
        if standalone:
          assert 'fd_write' in exports_and_imports, 'standalone mode preserves import names for WASI APIs'
        # verify the wasm runs with the JS
        if target.endswith('.js'):
          self.assertContained('hello, world!', self.run_js('out.js'))
        # verify a standalone wasm
        if standalone:
          for engine in config.WASM_ENGINES:
            print(engine)
            self.assertContained('hello, world!', self.run_js('out.wasm', engine=engine))

  def test_side_module_naming(self):
    # SIDE_MODULE should work with any arbirary filename
    for opts, target in [([], 'a.out.wasm'),
                         (['-o', 'lib.wasm'], 'lib.wasm'),
                         (['-o', 'lib.so'], 'lib.so'),
                         (['-o', 'foo.bar'], 'foo.bar')]:
      # specified target
      print('building: ' + target)
      self.clear()
      self.run_process([EMCC, test_file('hello_world.c'), '-s', 'SIDE_MODULE', '-Werror'] + opts)
      for x in os.listdir('.'):
        self.assertFalse(x.endswith('.js'))
      self.assertTrue(building.is_wasm_dylib(target))

      create_file('main.c', '')
      self.run_process([EMCC, '-s', 'MAIN_MODULE=2', 'main.c', '-Werror', target])
      self.run_js('a.out.js')

  def test_side_module_missing(self):
    self.run_process([EMCC, test_file('hello_world.c'), '-s', 'SIDE_MODULE', '-o', 'libside1.wasm'])
    self.run_process([EMCC, test_file('hello_world.c'), '-s', 'SIDE_MODULE', '-o', 'libside2.wasm', 'libside1.wasm'])
    # When linking against `libside2.wasm` (which depends on libside1.wasm) that library path is used
    # to locate `libside1.wasm`.  Expect the link to fail with an unmodified library path.
    err = self.expect_fail([EMCC, '-s', 'MAIN_MODULE=2', test_file('hello_world.c'), 'libside2.wasm'])
    self.assertContained('libside2.wasm: shared library dependency not found: `libside1.wasm`', err)

    # But succeed if `.` is added the library path.
    self.run_process([EMCC, '-s', 'MAIN_MODULE=2', test_file('hello_world.c'), '-L.', 'libside2.wasm'])

  def test_side_module_transitive_deps(self):
    # Build three side modules in a dependency chain
    self.run_process([EMCC, test_file('hello_world.c'), '-s', 'SIDE_MODULE', '-o', 'libside1.wasm'])
    self.run_process([EMCC, test_file('hello_world.c'), '-s', 'SIDE_MODULE', '-o', 'libside2.wasm', 'libside1.wasm'])
    self.run_process([EMCC, test_file('hello_world.c'), '-s', 'SIDE_MODULE', '-o', 'libside3.wasm', 'libside2.wasm'])

    # Link should succeed if and only if the end of the chain can be found
    final_link = [EMCC, '-s', 'MAIN_MODULE=2', test_file('hello_world.c'), '-L.', 'libside3.wasm']
    self.run_process(final_link)
    os.remove('libside1.wasm')
    err = self.expect_fail(final_link)
    self.assertContained('error: libside2.wasm: shared library dependency not found: `libside1.wasm`', err)

  @is_slow_test
  def test_lto(self):
    # test building of non-wasm-object-files libraries, building with them, and running them

    src = test_file('hello_libcxx.cpp')
    # test codegen in lto mode, and compare to normal (wasm object) mode
    for args in [[], ['-O1'], ['-O2'], ['-O3'], ['-Os'], ['-Oz']]:
      print(args)

      print('wasm in object')
      self.run_process([EMXX, src] + args + ['-c', '-o', 'hello_obj.o'])
      self.assertTrue(building.is_wasm('hello_obj.o'))
      self.assertFalse(building.is_bitcode('hello_obj.o'))

      print('bitcode in object')
      self.run_process([EMXX, src] + args + ['-c', '-o', 'hello_bitcode.o', '-flto'])
      self.assertFalse(building.is_wasm('hello_bitcode.o'))
      self.assertTrue(building.is_bitcode('hello_bitcode.o'))

      print('use bitcode object (LTO)')
      self.run_process([EMXX, 'hello_bitcode.o'] + args + ['-flto'])
      self.assertContained('hello, world!', self.run_js('a.out.js'))
      print('use bitcode object (non-LTO)')
      self.run_process([EMXX, 'hello_bitcode.o'] + args)
      self.assertContained('hello, world!', self.run_js('a.out.js'))

      print('use native object (LTO)')
      self.run_process([EMXX, 'hello_obj.o'] + args + ['-flto'])
      self.assertContained('hello, world!', self.run_js('a.out.js'))
      print('use native object (non-LTO)')
      self.run_process([EMXX, 'hello_obj.o'] + args)
      self.assertContained('hello, world!', self.run_js('a.out.js'))

  @parameterized({
    'noexcept': [],
    'except': ['-s', 'DISABLE_EXCEPTION_CATCHING=0']
  })
  def test_lto_libcxx(self, *args):
    self.run_process([EMXX, test_file('hello_libcxx.cpp'), '-flto'] + list(args))

  def test_lto_flags(self):
    for flags, expect_bitcode in [
      ([], False),
      (['-flto'], True),
      (['-flto=thin'], True),
      (['-s', 'WASM_OBJECT_FILES=0'], True),
      (['-s', 'WASM_OBJECT_FILES'], False),
    ]:
      self.run_process([EMCC, test_file('hello_world.cpp')] + flags + ['-c', '-o', 'a.o'])
      seen_bitcode = building.is_bitcode('a.o')
      self.assertEqual(expect_bitcode, seen_bitcode, 'must emit LTO-capable bitcode when flags indicate so (%s)' % str(flags))

  # We have LTO tests covered in 'wasmltoN' targets in test_core.py, but they
  # don't run as a part of Emscripten CI, so we add a separate LTO test here.
  def test_lto_wasm_exceptions(self):
    if not config.V8_ENGINE or config.V8_ENGINE not in config.JS_ENGINES:
      self.skipTest('d8 required to run wasm eh tests')
    self.set_setting('EXCEPTION_DEBUG')
    self.emcc_args += ['-fwasm-exceptions', '-flto']
    self.v8_args.append('--experimental-wasm-eh')
    self.js_engines = [config.V8_ENGINE]
    self.do_run_from_file(test_file('core', 'test_exceptions.cpp'), test_file('core', 'test_exceptions_caught.out'))

  def test_wasm_nope(self):
    for opts in [[], ['-O2']]:
      print(opts)
      # check we show a good error message if there is no wasm support
      create_file('pre.js', 'WebAssembly = undefined;\n')
      self.run_process([EMCC, test_file('hello_world.cpp'), '--pre-js', 'pre.js'] + opts)
      out = self.run_js('a.out.js', assert_returncode=NON_ZERO)
      self.assertContained('no native wasm support detected', out)

  def test_jsrun(self):
    print(config.NODE_JS)
    jsrun.WORKING_ENGINES = {}
    # Test that engine check passes
    self.assertTrue(jsrun.check_engine(config.NODE_JS))
    # Run it a second time (cache hit)
    self.assertTrue(jsrun.check_engine(config.NODE_JS))

    # Test that engine check fails
    bogus_engine = ['/fake/inline4']
    self.assertFalse(jsrun.check_engine(bogus_engine))
    self.assertFalse(jsrun.check_engine(bogus_engine))

    # Test the other possible way (list vs string) to express an engine
    if type(config.NODE_JS) is list:
      engine2 = config.NODE_JS[0]
    else:
      engine2 = [config.NODE_JS]
    self.assertTrue(jsrun.check_engine(engine2))

    # Test that self.run_js requires the engine
    self.run_js(test_file('hello_world.js'), config.NODE_JS)
    caught_exit = 0
    try:
      self.run_js(test_file('hello_world.js'), bogus_engine)
    except SystemExit as e:
      caught_exit = e.code
    self.assertEqual(1, caught_exit, 'Did not catch SystemExit with bogus JS engine')

  def test_error_on_missing_libraries(self):
    # -llsomenonexistingfile is an error by default
    err = self.expect_fail([EMCC, test_file('hello_world.cpp'), '-lsomenonexistingfile'])
    self.assertContained('wasm-ld: error: unable to find library -lsomenonexistingfile', err)

  # Tests that if user accidentally attempts to link native object code, we show an error
  def test_native_link_error_message(self):
    self.run_process([CLANG_CC, '-c', test_file('hello_123.c'), '-o', 'hello_123.o'])
    err = self.expect_fail([EMCC, 'hello_123.o', '-o', 'hello_123.js'])
    self.assertContained('unknown file type: hello_123.o', err)

  # Tests that we should give a clear error on INITIAL_MEMORY not being enough for static initialization + stack
  def test_clear_error_on_massive_static_data(self):
    with open('src.cpp', 'w') as f:
      f.write('''
        char muchData[128 * 1024];
        int main() {
          return (int)&muchData;
        }
      ''')
    err = self.expect_fail([EMCC, 'src.cpp', '-s', 'TOTAL_STACK=1KB', '-s', 'INITIAL_MEMORY=64KB'])
    self.assertContained('wasm-ld: error: initial memory too small', err)

  def test_o_level_clamp(self):
    for level in [3, 4, 20]:
      err = self.run_process([EMCC, '-O' + str(level), test_file('hello_world.c')], stderr=PIPE).stderr
      self.assertContainedIf("optimization level '-O" + str(level) + "' is not supported; using '-O3' instead", err, level > 3)

  # Tests that if user specifies multiple -o output directives, then the last one will take precedence
  def test_multiple_o_files(self):
    self.run_process([EMCC, test_file('hello_world.c'), '-o', 'a.js', '-o', 'b.js'])
    assert os.path.isfile('b.js')
    assert not os.path.isfile('a.js')

  # Tests that Emscripten-provided header files can be cleanly included in C code without
  # any errors or warnings
  @is_slow_test
  def test_include_system_header_in_c(self):
    # Test oldest C standard, and the default C standard
    for std in [[], ['-std=c89']]:
      for directory, headers in [
        # This directory has also bind.h, val.h and wire.h, which require C++11
        ('emscripten', ['asmfs.h', 'dom_pk_codes.h', 'em_asm.h', 'em_js.h', 'em_macros.h', 'em_math.h', 'emmalloc.h', 'emscripten.h', 'exports.h', 'fetch.h', 'fiber.h', 'heap.h', 'html5.h', 'html5_webgl.h', 'html5_webgpu.h', 'key_codes.h', 'posix_socket.h', 'stack.h', 'threading.h', 'trace.h', 'websocket.h']),
        ('AL', ['al.h', 'alc.h']),
        ('EGL', ['egl.h', 'eglplatform.h']),
        ('GL', ['freeglut_std.h', 'gl.h', 'glew.h', 'glfw.h', 'glu.h', 'glut.h']),
        ('GLES', ['gl.h', 'glplatform.h']),
        ('GLES2', ['gl2.h', 'gl2platform.h']),
        ('GLES3', ['gl3.h', 'gl3platform.h', 'gl31.h', 'gl32.h']),
        ('GLFW', ['glfw3.h']),
        ('KHR', ['khrplatform.h'])]:
        for header in headers:
          inc = f'#include <{directory}/{header}>\n__attribute__((weak)) int foo;\n'
          print(header)
          create_file('a.c', inc)
          create_file('b.c', inc)
          self.run_process([EMCC] + std + ['-Werror', '-Wall', '-pedantic', 'a.c', 'b.c'])

  @is_slow_test
  def test_single_file(self):
    for (single_file_enabled,
         meminit1_enabled,
         debug_enabled,
         closure_enabled,
         wasm_enabled) in itertools.product([True, False], repeat=5):
      # skip unhelpful option combinations
      if wasm_enabled and meminit1_enabled:
        continue
      if closure_enabled and debug_enabled:
        continue

      expect_wasm = wasm_enabled
      expect_meminit = meminit1_enabled and not wasm_enabled

      cmd = [EMCC, test_file('hello_world.c')]

      if single_file_enabled:
        expect_meminit = False
        expect_wasm = False
        cmd += ['-s', 'SINGLE_FILE']
      if meminit1_enabled:
        cmd += ['--memory-init-file', '1']
      if debug_enabled:
        cmd += ['-g']
      if closure_enabled:
        cmd += ['--closure=1']
      if not wasm_enabled:
        cmd += ['-s', 'WASM=0']

      self.clear()

      def do_test(cmd):
        print(' '.join(cmd))
        self.run_process(cmd)
        print(os.listdir('.'))
        assert expect_meminit == (os.path.exists('a.out.mem') or os.path.exists('a.out.js.mem'))
        assert expect_wasm == os.path.exists('a.out.wasm')
        assert not os.path.exists('a.out.wat')
        self.assertContained('hello, world!', self.run_js('a.out.js'))

      do_test(cmd)

      # additional combinations that are not part of the big product()

      if debug_enabled:
        separate_dwarf_cmd = cmd + ['-gseparate-dwarf']
        if wasm_enabled:
          do_test(separate_dwarf_cmd)
          self.assertExists('a.out.wasm.debug.wasm')
        else:
          self.expect_fail(separate_dwarf_cmd)

  def test_emar_M(self):
    create_file('file1', ' ')
    create_file('file2', ' ')
    self.run_process([EMAR, 'cr', 'file1.a', 'file1'])
    self.run_process([EMAR, 'cr', 'file2.a', 'file2'])
    self.run_process([EMAR, '-M'], input='''create combined.a
addlib file1.a
addlib file2.a
save
end
''')
    result = self.run_process([EMAR, 't', 'combined.a'], stdout=PIPE).stdout
    self.assertContained('file1', result)
    self.assertContained('file2', result)

  def test_emar_duplicate_inputs(self):
    # Verify the we can supply the same intput muliple times without
    # confusing emar.py:
    # See https://github.com/emscripten-core/emscripten/issues/9733
    create_file('file1', ' ')
    self.run_process([EMAR, 'cr', 'file1.a', 'file1', 'file1'])

  def test_emar_response_file(self):
    # Test that special character such as single quotes in filenames survive being
    # sent via response file
    create_file("file'1", ' ')
    create_file("file'2", ' ')
    create_file("hyvää päivää", ' ')
    create_file("snowman freezes covid ☃ 🦠", ' ')
    building.emar('cr', 'libfoo.a', ("file'1", "file'2", "hyvää päivää", "snowman freezes covid ☃ 🦠"))

  def test_archive_empty(self):
    # This test added because we had an issue with the AUTO_ARCHIVE_INDEXES failing on empty
    # archives (which inherently don't have indexes).
    self.run_process([EMAR, 'crS', 'libfoo.a'])
    self.run_process([EMCC, '-Werror', 'libfoo.a', test_file('hello_world.c')])

  def test_archive_no_index(self):
    create_file('foo.c', 'int foo = 1;')
    self.run_process([EMCC, '-c', 'foo.c'])
    self.run_process([EMCC, '-c', test_file('hello_world.c')])
    # The `S` flag means don't add an archive index
    self.run_process([EMAR, 'crS', 'libfoo.a', 'foo.o'])
    # The llvm backend (link GNU ld and lld) doesn't support linking archives with no index.
    # However we have logic that will automatically add indexes (unless running with
    # NO_AUTO_ARCHIVE_INDEXES).
    stderr = self.expect_fail([EMCC, '-s', 'NO_AUTO_ARCHIVE_INDEXES', 'libfoo.a', 'hello_world.o'])
    self.assertContained('libfoo.a: archive has no index; run ranlib to add one', stderr)
    # The default behavior is to add archive indexes automatically.
    self.run_process([EMCC, 'libfoo.a', 'hello_world.o'])

  def test_archive_non_objects(self):
    create_file('file.txt', 'test file')
    self.run_process([EMCC, '-c', test_file('hello_world.c')])
    # No index added.
    # --format=darwin (the default on OSX has a strange issue where it add extra
    # newlines to files: https://bugs.llvm.org/show_bug.cgi?id=42562
    self.run_process([EMAR, 'crS', '--format=gnu', 'libfoo.a', 'file.txt', 'hello_world.o'])
    self.run_process([EMCC, test_file('hello_world.c'), 'libfoo.a'])

  def test_flag_aliases(self):
    def assert_aliases_match(flag1, flag2, flagarg, extra_args=[]):
      results = {}
      for f in (flag1, flag2):
        self.run_process([EMCC, test_file('hello_world.c'), '-s', f + '=' + flagarg] + extra_args)
        with open('a.out.js') as out:
          results[f + '.js'] = out.read()
        with open('a.out.wasm', 'rb') as out:
          results[f + '.wasm'] = out.read()
      self.assertEqual(results[flag1 + '.js'], results[flag2 + '.js'], 'js results should be identical')
      self.assertEqual(results[flag1 + '.wasm'], results[flag2 + '.wasm'], 'wasm results should be identical')

    assert_aliases_match('INITIAL_MEMORY', 'TOTAL_MEMORY', '16777216')
    assert_aliases_match('INITIAL_MEMORY', 'TOTAL_MEMORY', '64MB')
    assert_aliases_match('MAXIMUM_MEMORY', 'WASM_MEM_MAX', '16777216', ['-s', 'ALLOW_MEMORY_GROWTH'])
    assert_aliases_match('MAXIMUM_MEMORY', 'BINARYEN_MEM_MAX', '16777216', ['-s', 'ALLOW_MEMORY_GROWTH'])

  def test_IGNORE_CLOSURE_COMPILER_ERRORS(self):
    create_file('pre.js', r'''
      // make closure compiler very very angry
      var dupe = 1;
      var dupe = 2;
      function Node() {
        throw 'Node is a DOM thing too, and use the ' + dupe;
      }
      function Node() {
        throw '(duplicate) Node is a DOM thing too, and also use the ' + dupe;
      }
    ''')

    def test(check, extra=[]):
      cmd = [EMCC, test_file('hello_world.c'), '-O2', '--closure=1', '--pre-js', 'pre.js'] + extra
      proc = self.run_process(cmd, check=check, stderr=PIPE)
      if not check:
        self.assertNotEqual(proc.returncode, 0)
      return proc

    WARNING = 'Variable dupe declared more than once'

    proc = test(check=False)
    self.assertContained(WARNING, proc.stderr)
    proc = test(check=True, extra=['-s', 'IGNORE_CLOSURE_COMPILER_ERRORS'])
    self.assertNotContained(WARNING, proc.stderr)

  def test_full_js_library(self):
    self.run_process([EMCC, test_file('hello_world.c'), '-sSTRICT_JS', '-sINCLUDE_FULL_LIBRARY'])

  def test_full_js_library_gl_emu(self):
    self.run_process([EMCC, test_file('hello_world.c'), '-sSTRICT_JS', '-sINCLUDE_FULL_LIBRARY', '-sLEGACY_GL_EMULATION'])

  def test_full_js_library_no_exception_throwing(self):
    self.run_process([EMCC, test_file('hello_world.c'), '-sSTRICT_JS', '-sINCLUDE_FULL_LIBRARY', '-sDISABLE_EXCEPTION_THROWING'])

  def test_closure_full_js_library(self):
    # test for closure errors in the entire JS library
    # We must ignore various types of errors that are expected in this situation, as we
    # are including a lot of JS without corresponding compiled code for it. This still
    # lets us catch all other errors.

    # USE_WEBGPU is specified here to make sure that it's closure-safe.
    # It can be removed if USE_WEBGPU is later included in INCLUDE_FULL_LIBRARY.
    self.run_process([EMCC, test_file('hello_world.c'), '-O1', '--closure=1', '-g1', '-s', 'INCLUDE_FULL_LIBRARY', '-s', 'USE_WEBGPU', '-s', 'ERROR_ON_UNDEFINED_SYMBOLS=0'])

  # Tests --closure-args command line flag
  def test_closure_externs(self):
    self.run_process([EMCC, test_file('hello_world.c'), '--closure=1', '--pre-js', test_file('test_closure_externs_pre_js.js'), '--closure-args', '--externs "' + test_file('test_closure_externs.js') + '"'])

  # Tests that it is possible to enable the Closure compiler via --closure=1 even if any of the input files reside in a path with unicode characters.
  def test_closure_cmdline_utf8_chars(self):
    test = "☃ äö Ć € ' 🦠.c"
    shutil.copyfile(test_file('hello_world.c'), test)
    externs = '💩' + test
    create_file(externs, '')
    self.run_process([EMCC, test, '--closure=1', '--closure-args', '--externs "' + externs + '"'])

  def test_toolchain_profiler(self):
    with env_modify({'EMPROFILE': '1'}):
      # replaced subprocess functions should not cause errors
      self.run_process([EMCC, test_file('hello_world.c')])

  def test_noderawfs(self):
    fopen_write = open(test_file('asmfs', 'fopen_write.cpp')).read()
    create_file('main.cpp', fopen_write)
    self.run_process([EMCC, 'main.cpp', '-s', 'NODERAWFS'])
    self.assertContained("read 11 bytes. Result: Hello data!", self.run_js('a.out.js'))

    # NODERAWFS should directly write on OS file system
    self.assertEqual("Hello data!", open('hello_file.txt').read())

  def test_noderawfs_disables_embedding(self):
    expected = '--preload-file and --embed-file cannot be used with NODERAWFS which disables virtual filesystem'
    base = [EMCC, test_file('hello_world.c'), '-s', 'NODERAWFS']
    create_file('somefile', 'foo')
    err = self.expect_fail(base + ['--preload-file', 'somefile'])
    self.assertContained(expected, err)
    err = self.expect_fail(base + ['--embed-file', 'somefile'])
    self.assertContained(expected, err)

  @disabled('https://github.com/nodejs/node/issues/18265')
  def test_node_code_caching(self):
    self.run_process([EMCC, test_file('hello_world.c'),
                      '-s', 'NODE_CODE_CACHING',
                      '-s', 'WASM_ASYNC_COMPILATION=0'])

    def get_cached():
      cached = glob.glob('a.out.wasm.*.cached')
      if not cached:
        return None
      self.assertEqual(len(cached), 1)
      return cached[0]

    # running the program makes it cache the code
    self.assertFalse(get_cached())
    self.assertEqual('hello, world!', self.run_js('a.out.js').strip())
    self.assertTrue(get_cached(), 'should be a cache file')

    # hard to test it actually uses it to speed itself up, but test that it
    # does try to deserialize it at least
    with open(get_cached(), 'w') as f:
      f.write('waka waka')
    ERROR = 'NODE_CODE_CACHING: failed to deserialize, bad cache file?'
    self.assertContained(ERROR, self.run_js('a.out.js'))
    # we cached proper code after showing that error
    with open(get_cached(), 'rb') as f:
      self.assertEqual(f.read().count(b'waka'), 0)
    self.assertNotContained(ERROR, self.run_js('a.out.js'))

  def test_autotools_shared_check(self):
    env = os.environ.copy()
    env['LC_ALL'] = 'C'
    expected = ': supported targets:.* elf'
    out = self.run_process([EMCC, '--help'], stdout=PIPE, env=env).stdout
    assert re.search(expected, out)

  def test_ioctl_window_size(self):
      self.do_other_test('test_ioctl_window_size.cpp')

  def test_fd_closed(self):
    self.do_other_test('test_fd_closed.cpp')

  def test_fflush(self):
    # fflush without the full filesystem won't quite work
    self.do_other_test('test_fflush.cpp')

  def test_fflush_fs(self):
    # fflush with the full filesystem will flush from libc, but not the JS logging, which awaits a newline
    self.do_other_test('test_fflush_fs.cpp', emcc_args=['-s', 'FORCE_FILESYSTEM'])

  def test_fflush_fs_exit(self):
    # on exit, we can send out a newline as no more code will run
    self.do_other_test('test_fflush_fs_exit.cpp', emcc_args=['-s', 'FORCE_FILESYSTEM', '-s', 'EXIT_RUNTIME'])

  def test_extern_weak(self):
    self.do_other_test('test_extern_weak.c')

  @disabled('https://github.com/emscripten-core/emscripten/issues/12819')
  def test_extern_weak_dynamic(self):
    self.do_other_test('test_extern_weak.c', emcc_args=['-s', 'MAIN_MODULE=2'])

  def test_main_module_without_main(self):
    create_file('pre.js', r'''
var Module = {
  onRuntimeInitialized: function() {
    Module._foo();
  }
};
''')
    create_file('src.c', r'''
#include <emscripten.h>
EMSCRIPTEN_KEEPALIVE void foo() {
  EM_ASM({ console.log("bar") });
}
''')
    self.run_process([EMCC, 'src.c', '--pre-js', 'pre.js', '-s', 'MAIN_MODULE=2'])
    self.assertContained('bar', self.run_js('a.out.js'))

  def test_js_optimizer_parse_error(self):
    # check we show a proper understandable error for JS parse problems
    create_file('src.cpp', r'''
#include <emscripten.h>
int main() {
  EM_ASM({
    var x = !<->5.; // wtf
  });
}
''')
    stderr = self.expect_fail([EMCC, 'src.cpp', '-O2'])
    # wasm backend output doesn't have spaces in the EM_ASM function bodies
    self.assertContained(('''
var ASM_CONSTS = [function() { var x = !<->5.; }];
                                        ^
''', '''
  1025: function() {var x = !<->5.;}
                             ^
'''), stderr)

  def test_js_optimizer_chunk_size_determinism(self):
    def build():
      self.run_process([EMCC, test_file('hello_world.c'), '-O3', '-s', 'WASM=0'])
      with open('a.out.js') as f:
        # FIXME: newline differences can exist, ignore for now
        return f.read().replace('\n', '')

    normal = build()

    with env_modify({
      'EMCC_JSOPT_MIN_CHUNK_SIZE': '1',
      'EMCC_JSOPT_MAX_CHUNK_SIZE': '1'
    }):
      tiny = build()

    with env_modify({
      'EMCC_JSOPT_MIN_CHUNK_SIZE': '4294967296',
      'EMCC_JSOPT_MAX_CHUNK_SIZE': '4294967296'
    }):
      huge = build()

    self.assertIdentical(normal, tiny)
    self.assertIdentical(normal, huge)

  def test_js_optimizer_verbose(self):
    # build at -O3 with wasm2js to use as much as possible of the JS
    # optimization code, and verify it works ok in verbose mode
    self.run_process([EMCC, test_file('hello_world.c'), '-O3', '-s', 'WASM=0',
                      '-s', 'VERBOSE'], stdout=PIPE, stderr=PIPE)

  def test_pthreads_growth_and_unsigned(self):
    create_file('src.cpp', r'''
#include <emscripten.h>

int main() {
  EM_ASM({
    HEAP8.set([1,2,3], $0);
  }, 1024);
}''')
    self.run_process([EMCC, 'src.cpp', '-O2', '--profiling', '-pthread',
                      '-s', 'MAXIMUM_MEMORY=4GB', '-s', 'ALLOW_MEMORY_GROWTH'])
    with open('a.out.js') as f:
      # growable-heap must not interfere with heap unsigning, and vice versa:
      # we must have both applied, that is
      #   - GROWABLE_HEAP_I8() replaces HEAP8
      #   - $0 gets an >>> 0 unsigning
      self.assertContained('GROWABLE_HEAP_I8().set([ 1, 2, 3 ], $0 >>> 0)',
                           f.read())

  @parameterized({
    '': ([],), # noqa
    'O3': (['-O3'],), # noqa
    'closure': (['--closure=1'],), # noqa
    'closure_O3': (['--closure=1', '-O3'],), # noqa
  })
  def test_EM_ASM_ES6(self, args):
    create_file('src.cpp', r'''
#include <emscripten.h>
int main() {
  EM_ASM({
    let x = (a, b) => 5; // valid ES6
    async function y() {} // valid ES2017
    out('hello!');
    return x;
  });
}
''')
    self.run_process([EMCC, 'src.cpp'] + args)
    self.assertContained('hello!', self.run_js('a.out.js'))

  def test_check_sourcemapurl(self):
    if not self.is_wasm():
      self.skipTest('only supported with wasm')
    self.run_process([EMCC, test_file('hello_123.c'), '-gsource-map', '-o', 'a.js', '--source-map-base', 'dir/'])
    output = open('a.wasm', 'rb').read()
    # has sourceMappingURL section content and points to 'dir/a.wasm.map' file
    source_mapping_url_content = webassembly.toLEB(len('sourceMappingURL')) + b'sourceMappingURL' + webassembly.toLEB(len('dir/a.wasm.map')) + b'dir/a.wasm.map'
    self.assertEqual(output.count(source_mapping_url_content), 1)
    # make sure no DWARF debug info sections remain - they would just waste space
    self.assertNotIn(b'.debug_', output)

  def test_check_source_map_args(self):
    # -gsource-map is needed for source maps; -g is not enough
    self.run_process([EMCC, test_file('hello_world.c'), '-g'])
    self.assertNotExists('a.out.wasm.map')
    self.run_process([EMCC, test_file('hello_world.c'), '-gsource-map'])
    self.assertExists('a.out.wasm.map')
    os.unlink('a.out.wasm.map')
    err = self.run_process([EMCC, test_file('hello_world.c'), '-g4'], stderr=subprocess.PIPE).stderr
    self.assertIn('please replace -g4 with -gsource-map', err)
    self.assertExists('a.out.wasm.map')

  @parameterized({
    'normal': [],
    'profiling': ['--profiling'] # -gsource-map --profiling should still emit a source map; see #8584
  })
  def test_check_sourcemapurl_default(self, *args):
    if not self.is_wasm():
      self.skipTest('only supported with wasm')

    self.run_process([EMCC, test_file('hello_123.c'), '-gsource-map', '-o', 'a.js'] + list(args))
    output = open('a.wasm', 'rb').read()
    # has sourceMappingURL section content and points to 'a.wasm.map' file
    source_mapping_url_content = webassembly.toLEB(len('sourceMappingURL')) + b'sourceMappingURL' + webassembly.toLEB(len('a.wasm.map')) + b'a.wasm.map'
    self.assertIn(source_mapping_url_content, output)

  def test_wasm_sourcemap(self):
    # The no_main.c will be read (from relative location) due to speficied "-s"
    shutil.copyfile(test_file('other', 'wasm_sourcemap', 'no_main.c'), 'no_main.c')
    wasm_map_cmd = [PYTHON, path_from_root('tools', 'wasm-sourcemap.py'),
                    '--sources', '--prefix', '=wasm-src://',
                    '--load-prefix', '/emscripten/tests/other/wasm_sourcemap=.',
                    '--dwarfdump-output',
                    test_file('other', 'wasm_sourcemap', 'foo.wasm.dump'),
                    '-o', 'a.out.wasm.map',
                    test_file('other', 'wasm_sourcemap', 'foo.wasm'),
                    '--basepath=' + os.getcwd()]
    self.run_process(wasm_map_cmd)
    output = open('a.out.wasm.map').read()
    # has "sources" entry with file (includes also `--prefix =wasm-src:///` replacement)
    self.assertIn('wasm-src:///emscripten/tests/other/wasm_sourcemap/no_main.c', output)
    # has "sourcesContent" entry with source code (included with `-s` option)
    self.assertIn('int foo()', output)
    # has some entries
    self.assertRegexpMatches(output, r'"mappings":\s*"[A-Za-z0-9+/]')

  def test_wasm_sourcemap_dead(self):
    wasm_map_cmd = [PYTHON, path_from_root('tools', 'wasm-sourcemap.py'),
                    '--dwarfdump-output',
                    test_file('other', 'wasm_sourcemap_dead', 't.wasm.dump'),
                    '-o', 'a.out.wasm.map',
                    test_file('other', 'wasm_sourcemap_dead', 't.wasm'),
                    '--basepath=' + os.getcwd()]
    self.run_process(wasm_map_cmd, stdout=PIPE, stderr=PIPE)
    output = open('a.out.wasm.map').read()
    # has only two entries
    self.assertRegexpMatches(output, r'"mappings":\s*"[A-Za-z0-9+/]+,[A-Za-z0-9+/]+"')

  def test_wasm_sourcemap_relative_paths(self):
    def test(infile, source_map_added_dir=''):
      expected_source_map_path = 'a.cpp'
      if source_map_added_dir:
        expected_source_map_path = source_map_added_dir + '/' + expected_source_map_path
      print(infile, expected_source_map_path)
      shutil.copyfile(test_file('hello_123.c'), infile)
      infiles = [
        infile,
        os.path.abspath(infile),
        './' + infile
      ]
      for curr in infiles:
        print('  ', curr)
        self.run_process([EMCC, curr, '-gsource-map'])
        with open('a.out.wasm.map', 'r') as f:
          self.assertIn('"%s"' % expected_source_map_path, str(f.read()))

    test('a.cpp')

    ensure_dir('inner')
    test('inner/a.cpp', 'inner')

  def test_separate_dwarf(self):
    self.run_process([EMCC, test_file('hello_world.c'), '-g'])
    self.assertExists('a.out.wasm')
    self.assertNotExists('a.out.wasm.debug.wasm')
    self.run_process([EMCC, test_file('hello_world.c'), '-gseparate-dwarf'])
    self.assertExists('a.out.wasm')
    self.assertExists('a.out.wasm.debug.wasm')
    self.assertLess(os.path.getsize('a.out.wasm'), os.path.getsize('a.out.wasm.debug.wasm'))
    # the special section should also exist, that refers to the side debug file
    with open('a.out.wasm', 'rb') as f:
      wasm = f.read()
      self.assertIn(b'external_debug_info', wasm)
      self.assertIn(b'a.out.wasm.debug.wasm', wasm)

    # building to a subdirectory should still leave a relative path, which
    # assumes the debug file is alongside the main one
    os.mkdir('subdir')
    self.run_process([EMCC, test_file('hello_world.c'),
                      '-gseparate-dwarf',
                      '-o', os.path.join('subdir', 'output.js')])
    with open(os.path.join('subdir', 'output.wasm'), 'rb') as f:
      wasm = f.read()
      self.assertIn(b'output.wasm.debug.wasm', wasm)
      # check both unix-style slashes and the system's slashes, so that we don't
      # assume the encoding of the section in this test
      self.assertNotIn(b'subdir/output.wasm.debug.wasm', wasm)
      self.assertNotIn(bytes(os.path.join('subdir', 'output.wasm.debug.wasm'), 'ascii'), wasm)

  def test_separate_dwarf_with_filename(self):
    self.run_process([EMCC, test_file('hello_world.c'), '-gseparate-dwarf=with_dwarf.wasm'])
    self.assertNotExists('a.out.wasm.debug.wasm')
    self.assertExists('with_dwarf.wasm')
    # the correct notation is to have exactly one '=' and in the right place
    for invalid in ('-gseparate-dwarf=x=', '-gseparate-dwarfy=', '-gseparate-dwarf-hmm'):
      stderr = self.expect_fail([EMCC, test_file('hello_world.c'), invalid])
      self.assertContained('invalid -gseparate-dwarf=FILENAME notation', stderr)

    # building to a subdirectory, but with the debug file in another place,
    # should leave a relative path to the debug wasm
    os.mkdir('subdir')
    self.run_process([EMCC, test_file('hello_world.c'),
                      '-o', os.path.join('subdir', 'output.js'),
                      '-gseparate-dwarf=with_dwarf2.wasm'])
    self.assertExists('with_dwarf2.wasm')
    with open(os.path.join('subdir', 'output.wasm'), 'rb') as f:
      wasm = f.read()
      self.assertIn(b'../with_dwarf2.wasm', wasm)

  def test_separate_dwarf_with_filename_and_path(self):
    self.run_process([EMCC, test_file('hello_world.c'), '-gseparate-dwarf=with_dwarf.wasm'])
    with open('a.out.wasm', 'rb') as f:
      self.assertIn(b'with_dwarf.wasm', f.read())
    self.run_process([EMCC, test_file('hello_world.c'), '-gseparate-dwarf=with_dwarf.wasm',
                      '-s', 'SEPARATE_DWARF_URL=http://somewhere.com/hosted.wasm'])
    with open('a.out.wasm', 'rb') as f:
      self.assertIn(b'somewhere.com/hosted.wasm', f.read())

  @parameterized({
    'O0': (['-O0'],),
    'O1': (['-O1'],),
    'O2': (['-O2'],),
  })
  def test_wasm_producers_section(self, args):
    self.run_process([EMCC, test_file('hello_world.c')] + args)
    with open('a.out.wasm', 'rb') as f:
      data = f.read()
    # if there is no producers section expected by default, verify that, and
    # see that the flag works to add it.
    self.assertNotIn('clang', str(data))
    size = os.path.getsize('a.out.wasm')
    self.run_process([EMCC, test_file('hello_world.c'), '-s', 'EMIT_PRODUCERS_SECTION'] + args)
    with open('a.out.wasm', 'rb') as f:
      self.assertIn('clang', str(f.read()))
    size_with_section = os.path.getsize('a.out.wasm')
    self.assertLess(size, size_with_section)

  def test_js_preprocess(self):
    # Use stderr rather than stdout here because stdout is redirected to the output JS file itself.
    create_file('lib.js', '''
#if MAIN_MODULE == 1
console.error('JSLIB: MAIN_MODULE=1');
#elif MAIN_MODULE == 2
console.error('JSLIB: MAIN_MODULE=2');
#elif EXIT_RUNTIME
console.error('JSLIB: EXIT_RUNTIME');
#else
console.error('JSLIB: none of the above');
#endif
''')

    err = self.run_process([EMCC, test_file('hello_world.c'), '--js-library', 'lib.js'], stderr=PIPE).stderr
    self.assertContained('JSLIB: none of the above', err)
    self.assertEqual(err.count('JSLIB'), 1)

    err = self.run_process([EMCC, test_file('hello_world.c'), '--js-library', 'lib.js', '-s', 'MAIN_MODULE'], stderr=PIPE).stderr
    self.assertContained('JSLIB: MAIN_MODULE=1', err)
    self.assertEqual(err.count('JSLIB'), 1)

    err = self.run_process([EMCC, test_file('hello_world.c'), '--js-library', 'lib.js', '-s', 'MAIN_MODULE=2'], stderr=PIPE).stderr
    self.assertContained('JSLIB: MAIN_MODULE=2', err)
    self.assertEqual(err.count('JSLIB'), 1)

    err = self.run_process([EMCC, test_file('hello_world.c'), '--js-library', 'lib.js', '-s', 'EXIT_RUNTIME'], stderr=PIPE).stderr
    self.assertContained('JSLIB: EXIT_RUNTIME', err)
    self.assertEqual(err.count('JSLIB'), 1)

  def test_html_preprocess(self):
    src_file = test_file('module', 'test_stdin.c')
    output_file = 'test_stdin.html'
    shell_file = test_file('module', 'test_html_preprocess.html')

    self.run_process([EMCC, '-o', output_file, src_file, '--shell-file', shell_file, '-s', 'ASSERTIONS=0'], stdout=PIPE, stderr=PIPE)
    output = open(output_file).read()
    self.assertContained("""<style>
/* Disable preprocessing inside style block as syntax is ambiguous with CSS */
#include {background-color: black;}
#if { background-color: red;}
#else {background-color: blue;}
#endif {background-color: green;}
#xxx {background-color: purple;}
</style>
T1:(else) ASSERTIONS != 1
T2:ASSERTIONS != 1
T3:ASSERTIONS < 2
T4:(else) ASSERTIONS <= 1
T5:(else) ASSERTIONS
T6:!ASSERTIONS""", output)

    self.run_process([EMCC, '-o', output_file, src_file, '--shell-file', shell_file, '-s', 'ASSERTIONS'], stdout=PIPE, stderr=PIPE)
    output = open(output_file).read()
    self.assertContained("""<style>
/* Disable preprocessing inside style block as syntax is ambiguous with CSS */
#include {background-color: black;}
#if { background-color: red;}
#else {background-color: blue;}
#endif {background-color: green;}
#xxx {background-color: purple;}
</style>
T1:ASSERTIONS == 1
T2:(else) ASSERTIONS == 1
T3:ASSERTIONS < 2
T4:(else) ASSERTIONS <= 1
T5:ASSERTIONS
T6:(else) !ASSERTIONS""", output)

    self.run_process([EMCC, '-o', output_file, src_file, '--shell-file', shell_file, '-s', 'ASSERTIONS=2'], stdout=PIPE, stderr=PIPE)
    output = open(output_file).read()
    self.assertContained("""<style>
/* Disable preprocessing inside style block as syntax is ambiguous with CSS */
#include {background-color: black;}
#if { background-color: red;}
#else {background-color: blue;}
#endif {background-color: green;}
#xxx {background-color: purple;}
</style>
T1:(else) ASSERTIONS != 1
T2:ASSERTIONS != 1
T3:(else) ASSERTIONS >= 2
T4:ASSERTIONS > 1
T5:ASSERTIONS
T6:(else) !ASSERTIONS""", output)

  # Tests that Emscripten-compiled applications can be run from a relative path with node command line that is different than the current working directory.
  def test_node_js_run_from_different_directory(self):
    ensure_dir('subdir')
    self.run_process([EMCC, test_file('hello_world.c'), '-o', os.path.join('subdir', 'a.js'), '-O3'])
    ret = self.run_process(config.NODE_JS + [os.path.join('subdir', 'a.js')], stdout=PIPE).stdout
    self.assertContained('hello, world!', ret)

  # Tests that a pthreads + modularize build can be run in node js
  def test_node_js_pthread_module(self):
    # create module loader script
    moduleLoader = 'moduleLoader.js'
    moduleLoaderContents = '''
const test_module = require("./module");
test_module().then((test_module_instance) => {
  test_module_instance._main();
  process.exit(0);
});
'''
    ensure_dir('subdir')
    create_file(os.path.join('subdir', moduleLoader), moduleLoaderContents)

    # build hello_world.c
    self.run_process([EMCC, test_file('hello_world.c'), '-o', os.path.join('subdir', 'module.js'), '-s', 'USE_PTHREADS', '-s', 'PTHREAD_POOL_SIZE=2', '-s', 'MODULARIZE', '-s', 'EXPORT_NAME=test_module', '-s', 'ENVIRONMENT=worker,node'])

    # run the module
    ret = self.run_process(config.NODE_JS + ['--experimental-wasm-threads'] + [os.path.join('subdir', moduleLoader)], stdout=PIPE).stdout
    self.assertContained('hello, world!', ret)

  @no_windows('node system() does not seem to work, see https://github.com/emscripten-core/emscripten/pull/10547')
  def test_node_js_system(self):
    self.run_process([EMCC, '-DENV_NODE', test_file('system.c'), '-o', 'a.js', '-O3'])
    ret = self.run_process(config.NODE_JS + ['a.js'], stdout=PIPE).stdout
    self.assertContained('OK', ret)

  def test_is_bitcode(self):
    fname = 'tmp.o'

    with open(fname, 'wb') as f:
      f.write(b'foo')
    self.assertFalse(building.is_bitcode(fname))

    with open(fname, 'wb') as f:
      f.write(b'\xDE\xC0\x17\x0B')
      f.write(16 * b'\x00')
      f.write(b'BC')
    self.assertTrue(building.is_bitcode(fname))

    with open(fname, 'wb') as f:
      f.write(b'BC')
    self.assertTrue(building.is_bitcode(fname))

  def test_is_ar(self):
    fname = 'tmp.a'

    with open(fname, 'wb') as f:
      f.write(b'foo')
    self.assertFalse(building.is_ar(fname))

    with open(fname, 'wb') as f:
      f.write(b'!<arch>\n')
    self.assertTrue(building.is_ar(fname))

  def test_dash_s_list_parsing(self):
    create_file('src.c', r'''
        #include <stdio.h>
        void a() { printf("a\n"); }
        void b() { printf("b\n"); }
        void c() { printf("c\n"); }
        void d() { printf("d\n"); }
      ''')
    create_file('response', r'''[
"_a",
"_b",
"_c",
"_d"
]
''')

    for export_arg, expected in [
      # No quotes needed
      ('EXPORTED_FUNCTIONS=[_a,_b,_c,_d]', ''),
      # No quotes with spaces
      ('EXPORTED_FUNCTIONS=[_a, _b, _c, _d]', ''),
      # No brackets needed either
      ('EXPORTED_FUNCTIONS=_a,_b,_c,_d', ''),
      # No brackets with spaced
      ('EXPORTED_FUNCTIONS=_a, _b, _c, _d', ''),
      # extra space at end - should be ignored
      ("EXPORTED_FUNCTIONS=['_a', '_b', '_c', '_d' ]", ''),
      # extra newline in response file - should be ignored
      ("EXPORTED_FUNCTIONS=@response", ''),
      # stray slash
      ("EXPORTED_FUNCTIONS=['_a', '_b', \\'_c', '_d']", '''undefined exported symbol: "\\\\'_c'"'''),
      # stray slash
      ("EXPORTED_FUNCTIONS=['_a', '_b',\\ '_c', '_d']", '''undefined exported symbol: "\\\\ '_c'"'''),
      # stray slash
      ('EXPORTED_FUNCTIONS=["_a", "_b", \\"_c", "_d"]', 'undefined exported symbol: "\\\\"_c""'),
      # stray slash
      ('EXPORTED_FUNCTIONS=["_a", "_b",\\ "_c", "_d"]', 'undefined exported symbol: "\\\\ "_c"'),
      # missing comma
      ('EXPORTED_FUNCTIONS=["_a", "_b" "_c", "_d"]', 'undefined exported symbol: "_b" "_c"'),
    ]:
      print(export_arg)
      proc = self.run_process([EMCC, 'src.c', '-s', export_arg], stdout=PIPE, stderr=PIPE, check=not expected)
      print(proc.stderr)
      if not expected:
        self.assertFalse(proc.stderr)
      else:
        self.assertNotEqual(proc.returncode, 0)
        self.assertContained(expected, proc.stderr)

  def test_asyncify_escaping(self):
    proc = self.run_process([EMCC, test_file('hello_world.c'), '-s', 'ASYNCIFY', '-s', "ASYNCIFY_ONLY=[DOS_ReadFile(unsigned short, unsigned char*, unsigned short*, bool)]"], stdout=PIPE, stderr=PIPE)
    self.assertContained('emcc: ASYNCIFY list contains an item without balanced parentheses', proc.stderr)
    self.assertContained('   DOS_ReadFile(unsigned short', proc.stderr)
    self.assertContained('Try to quote the entire argument', proc.stderr)

  def test_asyncify_response_file(self):
    return self.skipTest(' TODO remove the support for multiple binaryen versions warning output ("function name" vs "pattern" etc).')
    create_file('a.txt', r'''[
  "DOS_ReadFile(unsigned short, unsigned char*, unsigned short*, bool)"
]
''')
    proc = self.run_process([EMCC, test_file('hello_world.c'), '-s', 'ASYNCIFY', '-s', "ASYNCIFY_ONLY=@a.txt"], stdout=PIPE, stderr=PIPE)
    # we should parse the response file properly, and then issue a proper warning for the missing function
    self.assertContained(
        'Asyncify onlylist contained a non-matching pattern: DOS_ReadFile(unsigned short, unsigned char*, unsigned short*, bool)',
        proc.stderr)

  def test_asyncify_advise(self):
    src = test_file('other', 'asyncify_advise.c')

    self.set_setting('ASYNCIFY')
    self.set_setting('ASYNCIFY_ADVISE')
    self.set_setting('ASYNCIFY_IMPORTS', ['async_func'])

    out = self.run_process([EMCC, src, '-o', 'asyncify_advise.js'] + self.get_emcc_args(), stdout=PIPE).stdout
    self.assertContained('[asyncify] main can', out)
    self.assertContained('[asyncify] a can', out)
    self.assertContained('[asyncify] c can', out)
    self.assertContained('[asyncify] e can', out)
    self.assertContained('[asyncify] g can', out)
    self.assertContained('[asyncify] i can', out)

    self.set_setting('ASYNCIFY_REMOVE', ['e'])
    out = self.run_process([EMCC, src, '-o', 'asyncify_advise.js'] + self.get_emcc_args(), stdout=PIPE).stdout
    self.assertContained('[asyncify] main can', out)
    self.assertNotContained('[asyncify] a can', out)
    self.assertNotContained('[asyncify] c can', out)
    self.assertNotContained('[asyncify] e can', out)
    self.assertContained('[asyncify] g can', out)
    self.assertContained('[asyncify] i can', out)

  # Sockets and networking

  def test_inet(self):
    self.do_runf(test_file('sha1.c'), 'SHA1=15dd99a1991e0b3826fede3deffc1feba42278e6')
    src = r'''
      #include <stdio.h>
      #include <arpa/inet.h>

      int main() {
        printf("*%x,%x,%x,%x,%x,%x*\n", htonl(0xa1b2c3d4), htonl(0xfe3572e0), htonl(0x07abcdf0), htons(0xabcd), ntohl(0x43211234), ntohs(0xbeaf));
        in_addr_t i = inet_addr("190.180.10.78");
        printf("%x\n", i);
        return 0;
      }
    '''
    self.do_run(src, '*d4c3b2a1,e07235fe,f0cdab07,cdab,34122143,afbe*\n4e0ab4be\n')

  def test_inet2(self):
    src = r'''
      #include <stdio.h>
      #include <arpa/inet.h>

      int main() {
        struct in_addr x, x2;
        int *y = (int*)&x;
        *y = 0x12345678;
        printf("%s\n", inet_ntoa(x));
        int r = inet_aton(inet_ntoa(x), &x2);
        printf("%s\n", inet_ntoa(x2));
        return 0;
      }
    '''
    self.do_run(src, '120.86.52.18\n120.86.52.18\n')

  def test_inet3(self):
    src = r'''
      #include <stdio.h>
      #include <arpa/inet.h>
      #include <sys/socket.h>
      int main() {
        char dst[64];
        struct in_addr x, x2;
        int *y = (int*)&x;
        *y = 0x12345678;
        printf("%s\n", inet_ntop(AF_INET,&x,dst,sizeof dst));
        int r = inet_aton(inet_ntoa(x), &x2);
        printf("%s\n", inet_ntop(AF_INET,&x2,dst,sizeof dst));
        return 0;
      }
    '''
    self.do_run(src, '120.86.52.18\n120.86.52.18\n')

  def test_inet4(self):
    src = r'''
      #include <stdio.h>
      #include <arpa/inet.h>
      #include <sys/socket.h>

      void test(const char *test_addr, bool first=true){
          char str[40];
          struct in6_addr addr;
          unsigned char *p = (unsigned char*)&addr;
          int ret;
          ret = inet_pton(AF_INET6,test_addr,&addr);
          if(ret == -1) return;
          if(ret == 0) return;
          if(inet_ntop(AF_INET6,&addr,str,sizeof(str)) == NULL ) return;
          printf("%02x%02x:%02x%02x:%02x%02x:%02x%02x:%02x%02x:%02x%02x:%02x%02x:%02x%02x - %s\n",
               p[0],p[1],p[2],p[3],p[4],p[5],p[6],p[7],p[8],p[9],p[10],p[11],p[12],p[13],p[14],p[15],str);
          if (first) test(str, false); // check again, on our output
      }
      int main(){
          test("::");
          test("::1");
          test("::1.2.3.4");
          test("::17.18.19.20");
          test("::ffff:1.2.3.4");
          test("1::ffff");
          test("::255.255.255.255");
          test("0:ff00:1::");
          test("0:ff::");
          test("abcd::");
          test("ffff::a");
          test("ffff::a:b");
          test("ffff::a:b:c");
          test("ffff::a:b:c:d");
          test("ffff::a:b:c:d:e");
          test("::1:2:0:0:0");
          test("0:0:1:2:3::");
          test("ffff:ffff:ffff:ffff:ffff:ffff:ffff:ffff");
          test("1::255.255.255.255");

          //below should fail and not produce results..
          test("1.2.3.4");
          test("");
          test("-");

          printf("ok.\n");
      }
    '''
    self.do_run(src, r'''0000:0000:0000:0000:0000:0000:0000:0000 - ::
0000:0000:0000:0000:0000:0000:0000:0000 - ::
0000:0000:0000:0000:0000:0000:0000:0001 - ::1
0000:0000:0000:0000:0000:0000:0000:0001 - ::1
0000:0000:0000:0000:0000:0000:0102:0304 - ::102:304
0000:0000:0000:0000:0000:0000:0102:0304 - ::102:304
0000:0000:0000:0000:0000:0000:1112:1314 - ::1112:1314
0000:0000:0000:0000:0000:0000:1112:1314 - ::1112:1314
0000:0000:0000:0000:0000:ffff:0102:0304 - ::ffff:1.2.3.4
0000:0000:0000:0000:0000:ffff:0102:0304 - ::ffff:1.2.3.4
0001:0000:0000:0000:0000:0000:0000:ffff - 1::ffff
0001:0000:0000:0000:0000:0000:0000:ffff - 1::ffff
0000:0000:0000:0000:0000:0000:ffff:ffff - ::ffff:ffff
0000:0000:0000:0000:0000:0000:ffff:ffff - ::ffff:ffff
0000:ff00:0001:0000:0000:0000:0000:0000 - 0:ff00:1::
0000:ff00:0001:0000:0000:0000:0000:0000 - 0:ff00:1::
0000:00ff:0000:0000:0000:0000:0000:0000 - 0:ff::
0000:00ff:0000:0000:0000:0000:0000:0000 - 0:ff::
abcd:0000:0000:0000:0000:0000:0000:0000 - abcd::
abcd:0000:0000:0000:0000:0000:0000:0000 - abcd::
ffff:0000:0000:0000:0000:0000:0000:000a - ffff::a
ffff:0000:0000:0000:0000:0000:0000:000a - ffff::a
ffff:0000:0000:0000:0000:0000:000a:000b - ffff::a:b
ffff:0000:0000:0000:0000:0000:000a:000b - ffff::a:b
ffff:0000:0000:0000:0000:000a:000b:000c - ffff::a:b:c
ffff:0000:0000:0000:0000:000a:000b:000c - ffff::a:b:c
ffff:0000:0000:0000:000a:000b:000c:000d - ffff::a:b:c:d
ffff:0000:0000:0000:000a:000b:000c:000d - ffff::a:b:c:d
ffff:0000:0000:000a:000b:000c:000d:000e - ffff::a:b:c:d:e
ffff:0000:0000:000a:000b:000c:000d:000e - ffff::a:b:c:d:e
0000:0000:0000:0001:0002:0000:0000:0000 - ::1:2:0:0:0
0000:0000:0000:0001:0002:0000:0000:0000 - ::1:2:0:0:0
0000:0000:0001:0002:0003:0000:0000:0000 - 0:0:1:2:3::
0000:0000:0001:0002:0003:0000:0000:0000 - 0:0:1:2:3::
ffff:ffff:ffff:ffff:ffff:ffff:ffff:ffff - ffff:ffff:ffff:ffff:ffff:ffff:ffff:ffff
ffff:ffff:ffff:ffff:ffff:ffff:ffff:ffff - ffff:ffff:ffff:ffff:ffff:ffff:ffff:ffff
0001:0000:0000:0000:0000:0000:ffff:ffff - 1::ffff:ffff
0001:0000:0000:0000:0000:0000:ffff:ffff - 1::ffff:ffff
ok.
''')

  def test_getsockname_unconnected_socket(self):
    self.do_run(r'''
      #include <sys/socket.h>
      #include <stdio.h>
      #include <assert.h>
      #include <sys/socket.h>
      #include <netinet/in.h>
      #include <arpa/inet.h>
      #include <string.h>
      int main() {
        int fd;
        int z;
        fd = socket(PF_INET, SOCK_STREAM, IPPROTO_TCP);
        struct sockaddr_in adr_inet;
        socklen_t len_inet = sizeof adr_inet;
        z = getsockname(fd, (struct sockaddr *)&adr_inet, &len_inet);
        if (z != 0) {
          perror("getsockname error");
          return 1;
        }
        char buffer[1000];
        sprintf(buffer, "%s:%u", inet_ntoa(adr_inet.sin_addr), (unsigned)ntohs(adr_inet.sin_port));
        const char *correct = "0.0.0.0:0";
        printf("got (expected) socket: %s (%s), size %lu (%lu)\n", buffer, correct, strlen(buffer), strlen(correct));
        assert(strlen(buffer) == strlen(correct));
        assert(strcmp(buffer, correct) == 0);
        puts("success.");
      }
    ''', 'success.')

  def test_getpeername_unconnected_socket(self):
    self.do_run(r'''
      #include <sys/socket.h>
      #include <stdio.h>
      #include <assert.h>
      #include <sys/socket.h>
      #include <netinet/in.h>
      #include <arpa/inet.h>
      #include <string.h>
      int main() {
        int fd;
        int z;
        fd = socket(PF_INET, SOCK_STREAM, IPPROTO_TCP);
        struct sockaddr_in adr_inet;
        socklen_t len_inet = sizeof adr_inet;
        z = getpeername(fd, (struct sockaddr *)&adr_inet, &len_inet);
        if (z != 0) {
          perror("getpeername error");
          return 1;
        }
        puts("unexpected success.");
      }
    ''', 'getpeername error: Socket not connected', assert_returncode=NON_ZERO)

  def test_getsockname_addrlen(self):
    self.do_runf(test_file('sockets', 'test_getsockname_addrlen.c'), 'success')

  def test_sin_zero(self):
    self.do_runf(test_file('sockets', 'test_sin_zero.c'), 'success')

  def test_getaddrinfo(self):
    self.do_runf(test_file('sockets', 'test_getaddrinfo.c'), 'success')

  def test_getnameinfo(self):
    self.do_runf(test_file('sockets', 'test_getnameinfo.c'), 'success')

  def test_gethostbyname(self):
    self.do_runf(test_file('sockets', 'test_gethostbyname.c'), 'success')

  def test_getprotobyname(self):
    self.do_runf(test_file('sockets', 'test_getprotobyname.c'), 'success')

  def test_socketpair(self):
    self.do_run(r'''
      #include <sys/socket.h>
      #include <stdio.h>
      int main() {
        int fd[2];
        int err;
        err = socketpair(AF_INET, SOCK_STREAM, 0, fd);
        if (err != 0) {
          perror("socketpair error");
          return 1;
        }
        puts("unexpected success.");
      }
    ''', 'socketpair error: Function not implemented', assert_returncode=NON_ZERO)

  def test_link(self):
    self.do_run(r'''
#include <netdb.h>

#include <sys/types.h>
#include <sys/socket.h>

int main () {
    void* thing = gethostbyname("bing.com");
    ssize_t rval = recv (0, thing, 0, 0);
    rval = send (0, thing, 0, 0);
    return 0;
}''', '', force_c=True)

  def test_linking_recv(self):
    self.do_run(r'''
      #include <sys/types.h>
      #include <sys/socket.h>
      int main(void) {
        recv(0, 0, 0, 0);
        return 0;
      }
    ''', '', force_c=True)

  def test_linking_send(self):
    self.do_run(r'''
      #include <sys/types.h>
      #include <sys/socket.h>
      int main(void) {
        send(0, 0, 0, 0);
        return 0;
      }
    ''', '', force_c=True)

  # This test verifies that function names embedded into the build with --js-library (JS functions exported to wasm)
  # are minified when -O3 is used
  def test_js_function_names_are_minified(self):
    def check_size(f, expected_size):
      if not os.path.isfile(f):
        return # Nonexistent file passes in this check
      obtained_size = os.path.getsize(f)
      print('size of generated ' + f + ': ' + str(obtained_size))
      try_delete(f)
      self.assertLess(obtained_size, expected_size)

    self.run_process([PYTHON, test_file('gen_many_js_functions.py'), 'library_long.js', 'main_long.c'])
    for wasm in [[], ['-s', 'WASM=0']]:
      # Currently we rely on Closure for full minification of every appearance of JS function names.
      # TODO: Add minification also for non-Closure users and add [] to this list to test minification without Closure.
      for closure in [['--closure=1']]:
        args = [EMCC, '-O3', '--js-library', 'library_long.js', 'main_long.c', '-o', 'a.html'] + wasm + closure
        print(' '.join(args))
        self.run_process(args)

        ret = self.run_process(config.NODE_JS + ['a.js'], stdout=PIPE).stdout
        self.assertTextDataIdentical('Sum of numbers from 1 to 1000: 500500 (expected 500500)', ret.strip())

        check_size('a.js', 150000)
        check_size('a.wasm', 80000)

  # Checks that C++ exceptions managing invoke_*() wrappers will not be generated if exceptions are disabled
  def test_no_invoke_functions_are_generated_if_exception_catching_is_disabled(self):
    self.skipTest('Skipping other.test_no_invoke_functions_are_generated_if_exception_catching_is_disabled: Enable after new version of fastcomp has been tagged')
    for args in [[], ['-s', 'WASM=0']]:
      self.run_process([EMCC, test_file('hello_world.cpp'), '-s', 'DISABLE_EXCEPTION_CATCHING', '-o', 'a.html'] + args)
      output = open('a.js').read()
      self.assertContained('_main', output) # Smoke test that we actually compiled
      self.assertNotContained('invoke_', output)

  # Verifies that only the minimal needed set of invoke_*() functions will be generated when C++ exceptions are enabled
  def test_no_excessive_invoke_functions_are_generated_when_exceptions_are_enabled(self):
    self.skipTest('Skipping other.test_no_excessive_invoke_functions_are_generated_when_exceptions_are_enabled: Enable after new version of fastcomp has been tagged')
    for args in [[], ['-s', 'WASM=0']]:
      self.run_process([EMCC, test_file('invoke_i.cpp'), '-s', 'DISABLE_EXCEPTION_CATCHING=0', '-o', 'a.html'] + args)
      output = open('a.js').read()
      self.assertContained('invoke_i', output)
      self.assertNotContained('invoke_ii', output)
      self.assertNotContained('invoke_v', output)

  def test_emscripten_metadata(self):
    self.run_process([EMCC, test_file('hello_world.c')])
    self.assertNotIn(b'emscripten_metadata', open('a.out.wasm', 'rb').read())

    self.run_process([EMCC, test_file('hello_world.c'),
                      '-s', 'EMIT_EMSCRIPTEN_METADATA'])
    self.assertIn(b'emscripten_metadata', open('a.out.wasm', 'rb').read())

    # Test is standalone mode too.
    self.run_process([EMCC, test_file('hello_world.c'), '-o', 'out.wasm',
                      '-s', 'EMIT_EMSCRIPTEN_METADATA'])
    self.assertIn(b'emscripten_metadata', open('out.wasm', 'rb').read())

    # make sure wasm executes correctly
    ret = self.run_process(config.NODE_JS + ['a.out.js'], stdout=PIPE).stdout
    self.assertContained('hello, world!\n', ret)

  @parameterized({
    'O0': (False, ['-O0']), # noqa
    'O0_emit': (True, ['-O0', '-s', 'EMIT_EMSCRIPTEN_LICENSE']), # noqa
    'O2': (False, ['-O2']), # noqa
    'O2_emit': (True, ['-O2', '-s', 'EMIT_EMSCRIPTEN_LICENSE']), # noqa
    'O2_js_emit': (True, ['-O2', '-s', 'EMIT_EMSCRIPTEN_LICENSE', '-s', 'WASM=0']), # noqa
    'O2_closure': (False, ['-O2', '--closure=1']), # noqa
    'O2_closure_emit': (True, ['-O2', '-s', 'EMIT_EMSCRIPTEN_LICENSE', '--closure=1']), # noqa
    'O2_closure_js_emit': (True, ['-O2', '-s', 'EMIT_EMSCRIPTEN_LICENSE', '--closure=1', '-s', 'WASM=0']), # noqa
  })
  def test_emscripten_license(self, expect_license, args):
    # fastcomp does not support the new license flag
    self.run_process([EMCC, test_file('hello_world.c')] + args)
    with open('a.out.js') as f:
      js = f.read()
    licenses_found = len(re.findall('Copyright [0-9]* The Emscripten Authors', js))
    if expect_license:
      self.assertNotEqual(licenses_found, 0, 'Unable to find license block in output file!')
      self.assertEqual(licenses_found, 1, 'Found too many license blocks in the output file!')
    else:
      self.assertEqual(licenses_found, 0, 'Found a license block in the output file, but it should not have been there!')

  # This test verifies that the generated exports from wasm module only reference the
  # unminified exported name exactly once.  (need to contain the export name once for unminified
  # access from calling code, and should not have the unminified name exist more than once, that
  # would be wasteful for size)
  def test_function_exports_are_small(self):
    def test(args, closure, opt):
      extra_args = args + opt + closure
      print(extra_args)
      args = [EMCC, test_file('long_function_name_in_export.c'), '-o', 'a.html', '-s', 'ENVIRONMENT=web', '-s', 'DECLARE_ASM_MODULE_EXPORTS=0', '-Werror'] + extra_args
      self.run_process(args)

      output = open('a.js', 'r').read()
      try_delete('a.js')
      self.assertNotContained('asm["_thisIsAFunctionExportedFromAsmJsOrWasmWithVeryLongFunction"]', output)

      # TODO: Add stricter testing when Wasm side is also optimized: (currently Wasm does still need
      # to reference exports multiple times)
      if 'WASM=0' in args:
        num_times_export_is_referenced = output.count('thisIsAFunctionExportedFromAsmJsOrWasmWithVeryLongFunction')
        self.assertEqual(num_times_export_is_referenced, 1)

    for closure in [[], ['--closure=1']]:
      for opt in [['-O2'], ['-O3'], ['-Os']]:
        test(['-s', 'WASM=0'], closure, opt)
        test(['-s', 'WASM_ASYNC_COMPILATION=0'], closure, opt)

  # TODO: Debug why the code size is different on Windows and Mac. Also, for
  # some unknown reason (at time of writing), this test is not skipped on the
  # Windows and Mac autorollers, despite the bot being correctly configured to
  # skip this test in all three platforms (Linux, Mac, and Windows).
  # The no_windows/no_mac decorators also solve that problem.
  @no_windows("Code size is slightly different on Windows")
  @no_mac("Code size is slightly different on Mac")
  @parameterized({
    'hello_world_wasm': ('hello_world', False, True),
    'hello_world_wasm2js': ('hello_world', True, True),
    'random_printf_wasm': ('random_printf', False),
    'random_printf_wasm2js': ('random_printf', True),
    'hello_webgl_wasm': ('hello_webgl', False),
    'hello_webgl_wasm2js': ('hello_webgl', True),
    'hello_webgl2_wasm': ('hello_webgl2', False),
    'hello_webgl2_wasm2js': ('hello_webgl2', True),
  })
  def test_minimal_runtime_code_size(self, test_name, js, compare_js_output=False):
    smallest_code_size_args = ['-s', 'MINIMAL_RUNTIME=2',
                               '-s', 'ENVIRONMENT=web',
                               '-s', 'TEXTDECODER=2',
                               '-s', 'ABORTING_MALLOC=0',
                               '-s', 'ALLOW_MEMORY_GROWTH=0',
                               '-s', 'SUPPORT_ERRNO=0',
                               '-s', 'DECLARE_ASM_MODULE_EXPORTS',
                               '-s', 'MALLOC=emmalloc',
                               '-s', 'GL_EMULATE_GLES_VERSION_STRING_FORMAT=0',
                               '-s', 'GL_EXTENSIONS_IN_PREFIXED_FORMAT=0',
                               '-s', 'GL_SUPPORT_AUTOMATIC_ENABLE_EXTENSIONS=0',
                               '-s', 'GL_SUPPORT_SIMPLE_ENABLE_EXTENSIONS=0',
                               '-s', 'GL_TRACK_ERRORS=0',
                               '-s', 'GL_SUPPORT_EXPLICIT_SWAP_CONTROL=0',
                               '-s', 'GL_POOL_TEMP_BUFFERS=0',
                               '-s', 'MIN_CHROME_VERSION=58',
                               '-s', 'GL_WORKAROUND_SAFARI_GETCONTEXT_BUG=0',
                               '-s', 'NO_FILESYSTEM',
                               '--output_eol', 'linux',
                               '-Oz',
                               '--closure=1',
                               '-DNDEBUG',
                               '-ffast-math']

    wasm2js = ['-s', 'WASM=0', '--memory-init-file', '1']

    hello_world_sources = [test_file('small_hello_world.c'),
                           '-s', 'USES_DYNAMIC_ALLOC=0']
    random_printf_sources = [test_file('hello_random_printf.c'),
                             '-s', 'USES_DYNAMIC_ALLOC=0',
                             '-s', 'SINGLE_FILE']
    hello_webgl_sources = [test_file('minimal_webgl', 'main.cpp'),
                           test_file('minimal_webgl', 'webgl.c'),
                           '--js-library', test_file('minimal_webgl', 'library_js.js'),
                           '-s', 'USES_DYNAMIC_ALLOC', '-lwebgl.js',
                           '-s', 'MODULARIZE']
    hello_webgl2_sources = hello_webgl_sources + ['-s', 'MAX_WEBGL_VERSION=2']

    sources = {
      'hello_world': hello_world_sources,
      'random_printf': random_printf_sources,
      'hello_webgl': hello_webgl_sources,
      'hello_webgl2': hello_webgl2_sources}[test_name]

    def print_percent(actual, expected):
      if actual == expected:
        return ''
      return ' ({:+.2f}%)'.format((actual - expected) * 100.0 / expected)

    outputs = ['a.html', 'a.js']

    args = smallest_code_size_args[:]

    if js:
      outputs += ['a.mem']
      args += wasm2js
      test_name += '_wasm2js'
    else:
      outputs += ['a.wasm']
      test_name += '_wasm'

    if 'SINGLE_FILE' in sources:
      outputs = ['a.html']

    results_file = test_file('code_size', test_name + '.json')

    expected_results = {}
    try:
      expected_results = json.loads(open(results_file, 'r').read())
    except Exception:
      if not EMTEST_REBASELINE:
        raise

    args = [EMCC, '-o', 'a.html'] + args + sources
    print(shared.shlex_join(args))
    self.run_process(args)

    def get_file_gzipped_size(f):
      f_gz = f + '.gz'
      with gzip.open(f_gz, 'wb') as gzf:
        gzf.write(open(f, 'rb').read())
      size = os.path.getsize(f_gz)
      try_delete(f_gz)
      return size

    # For certain tests, don't just check the output size but check
    # the full JS output matches the expectations.  That means that
    # any change that touches those core lines of output will need
    # to rebaseline this test.  However:
    # a) such changes deserve extra scrutiny
    # b) such changes should be few and far between
    # c) rebaselining is trivial (just run with EMTEST_REBASELINE=1)
    # Note that we do not compare the full wasm output since that is
    # even more fragile and can change with LLVM updates.
    if compare_js_output:
      js_out = test_file('code_size', test_name + '.js')
      terser = shared.get_npm_cmd('terser')
      # N.b. this requires node in PATH, it does not run against NODE from
      # Emscripten config file. If you have this line fail, make sure 'node' is
      # visible in PATH.
      self.run_process(terser + ['-b', 'beautify=true', 'a.js', '-o', 'pretty.js'])
      self.assertFileContents(js_out, open('pretty.js').read())

    obtained_results = {}
    total_output_size = 0
    total_expected_size = 0
    total_output_size_gz = 0
    total_expected_size_gz = 0
    for f in outputs:
      f_gz = f + '.gz'
      expected_size = expected_results[f] if f in expected_results else float('inf')
      expected_size_gz = expected_results[f_gz] if f_gz in expected_results else float('inf')
      size = os.path.getsize(f)
      size_gz = get_file_gzipped_size(f)

      obtained_results[f] = size
      obtained_results[f_gz] = size_gz

      if size != expected_size and (f.endswith('.js') or f.endswith('.html')):
        print('Contents of ' + f + ': ')
        print(open(f, 'r').read())

      print('size of ' + f + ' == ' + str(size) + ', expected ' + str(expected_size) + ', delta=' + str(size - expected_size) + print_percent(size, expected_size))
      print('size of ' + f_gz + ' == ' + str(size_gz) + ', expected ' + str(expected_size_gz) + ', delta=' + str(size_gz - expected_size_gz) + print_percent(size_gz, expected_size_gz))

      # Hack: Generated .mem initializer files have different sizes on different
      # platforms (Windows gives x, CircleCI Linux gives x-17 bytes, my home
      # Linux gives x+2 bytes..). Likewise asm.js files seem to be affected by
      # the LLVM IR text names, which lead to asm.js names, which leads to
      # difference code size, which leads to different relooper choices,
      # as a result leading to slightly different total code sizes.
      # Also as of July 16, 2020, wasm2js files have different sizes on
      # different platforms (Windows and MacOS improved to give a slightly
      # better thing than Linux does, which didn't change; this just
      # started to happen on CI, not in response to a code update, so it
      # may have been present all along but just noticed now; it only
      # happens in wasm2js, so it may be platform-nondeterminism in closure
      # compiler).
      # TODO: identify what is causing this. meanwhile allow some amount of slop
      if not EMTEST_REBASELINE:
        if js:
          slop = 30
        else:
          slop = 20
        if size <= expected_size + slop and size >= expected_size - slop:
          size = expected_size

      # N.B. even though the test code above prints out gzip compressed sizes, regression testing is done against uncompressed sizes
      # this is because optimizing for compressed sizes can be unpredictable and sometimes counterproductive
      total_output_size += size
      total_expected_size += expected_size

      total_output_size_gz += size_gz
      total_expected_size_gz += expected_size_gz

    obtained_results['total'] = total_output_size
    obtained_results['total_gz'] = total_output_size_gz
    print('Total output size=' + str(total_output_size) + ' bytes, expected total size=' + str(total_expected_size) + ', delta=' + str(total_output_size - total_expected_size) + print_percent(total_output_size, total_expected_size))
    print('Total output size gzipped=' + str(total_output_size_gz) + ' bytes, expected total size gzipped=' + str(total_expected_size_gz) + ', delta=' + str(total_output_size_gz - total_expected_size_gz) + print_percent(total_output_size_gz, total_expected_size_gz))

    if EMTEST_REBASELINE:
      open(results_file, 'w').write(json.dumps(obtained_results, indent=2) + '\n')
    else:
      if total_output_size > total_expected_size:
        print('Oops, overall generated code size regressed by ' + str(total_output_size - total_expected_size) + ' bytes!')
      if total_output_size < total_expected_size:
        print('Hey amazing, overall generated code size was improved by ' + str(total_expected_size - total_output_size) + ' bytes! Rerun test with other.test_minimal_runtime_code_size with EMTEST_REBASELINE=1 to update the expected sizes!')
      self.assertEqual(total_output_size, total_expected_size)

  # Tests the library_c_preprocessor.js functionality.
  def test_c_preprocessor(self):
    self.run_process([EMCC, test_file('test_c_preprocessor.c'), '--js-library', path_from_root('src', 'library_c_preprocessor.js'), '-s', 'DEFAULT_LIBRARY_FUNCS_TO_INCLUDE=$remove_cpp_comments_in_shaders,$preprocess_c_code'])
    normal = self.run_js('a.out.js')
    print(str(normal))

  # Test that legacy settings that have been fixed to a specific value and their value can no longer be changed,
  def test_legacy_settings_forbidden_to_change(self):
    stderr = self.expect_fail([EMCC, '-s', 'MEMFS_APPEND_TO_TYPED_ARRAYS=0', test_file('hello_world.c')])
    self.assertContained('MEMFS_APPEND_TO_TYPED_ARRAYS=0 is no longer supported', stderr)

    self.run_process([EMCC, '-s', 'MEMFS_APPEND_TO_TYPED_ARRAYS', test_file('hello_world.c')])
    self.run_process([EMCC, '-s', 'PRECISE_I64_MATH=2', test_file('hello_world.c')])

  def test_jsmath(self):
    self.run_process([EMCC, test_file('other', 'jsmath.cpp'), '-Os', '-o', 'normal.js', '--closure', '0'])
    normal_js_size = os.path.getsize('normal.js')
    normal_wasm_size = os.path.getsize('normal.wasm')
    self.run_process([EMCC, test_file('other', 'jsmath.cpp'), '-Os', '-o', 'jsmath.js', '-s', 'JS_MATH', '--closure', '0'])
    jsmath_js_size = os.path.getsize('jsmath.js')
    jsmath_wasm_size = os.path.getsize('jsmath.wasm')
    # js math increases JS size, but decreases wasm, and wins overall
    # it would win more with closure, but no point in making the test slower)
    self.assertLess(normal_js_size, jsmath_js_size)
    self.assertLess(jsmath_wasm_size, normal_wasm_size)
    self.assertLess(jsmath_js_size + jsmath_wasm_size, 0.90 * (normal_js_size + normal_wasm_size))
    # js math has almost identical output, but misses some corner cases, 4 out of 34
    normal = self.run_js('normal.js').splitlines()
    jsmath = self.run_js('jsmath.js').splitlines()
    assert len(normal) == len(jsmath)
    diff = 0
    for i in range(len(normal)):
      if normal[i] != jsmath[i]:
        diff += 1
    self.assertEqual(diff, 4)

  def test_strict_mode_hello_world(self):
    # Verify that strict mode can be used for simple hello world program both
    # via the environment EMCC_STRICT=1 and from the command line `-s STRICT`
    cmd = [EMCC, test_file('hello_world.c'), '-s', 'STRICT']
    self.run_process(cmd)
    with env_modify({'EMCC_STRICT': '1'}):
      self.do_runf(test_file('hello_world.c'), 'hello, world!')

  def test_legacy_settings(self):
    cmd = [EMCC, test_file('hello_world.c'), '-s', 'SPLIT_MEMORY=0']

    # By default warnings are not shown
    stderr = self.run_process(cmd, stderr=PIPE).stderr
    self.assertNotContained('warning', stderr)

    # Adding or -Wlegacy-settings enables the warning
    stderr = self.run_process(cmd + ['-Wlegacy-settings'], stderr=PIPE).stderr
    self.assertContained('warning: use of legacy setting: SPLIT_MEMORY', stderr)
    self.assertContained('[-Wlegacy-settings]', stderr)

  def test_strict_mode_legacy_settings(self):
    cmd = [EMCC, test_file('hello_world.c'), '-s', 'SPLIT_MEMORY=0']
    self.run_process(cmd)

    stderr = self.expect_fail(cmd + ['-s', 'STRICT'])
    self.assertContained('legacy setting used in strict mode: SPLIT_MEMORY', stderr)

    with env_modify({'EMCC_STRICT': '1'}):
      stderr = self.expect_fail(cmd)
      self.assertContained('legacy setting used in strict mode: SPLIT_MEMORY', stderr)

  def test_strict_mode_legacy_settings_runtime(self):
    # Verify that legacy settings are not accessible at runtime under strict
    # mode.
    self.set_setting('RETAIN_COMPILER_SETTINGS')
    src = r'''\
    #include <stdio.h>
    #include <emscripten.h>

    int main() {
      printf("BINARYEN_METHOD: %s\n", (char*)emscripten_get_compiler_setting("BINARYEN_METHOD"));
      return 0;
    }
    '''
    self.do_run(src, 'BINARYEN_METHOD: native-wasm')
    with env_modify({'EMCC_STRICT': '1'}):
      self.do_run(src, 'invalid compiler setting: BINARYEN_METHOD')
    self.set_setting('STRICT')
    self.do_run(src, 'invalid compiler setting: BINARYEN_METHOD')

  def test_renamed_setting(self):
    # Verify that renamed settings are available by either name (when not in
    # strict mode.
    self.set_setting('RETAIN_COMPILER_SETTINGS')
    src = r'''\
    #include <stdio.h>
    #include <emscripten.h>

    int main() {
      printf("%d %d\n",
        emscripten_get_compiler_setting("BINARYEN_ASYNC_COMPILATION"),
        emscripten_get_compiler_setting("WASM_ASYNC_COMPILATION"));
      return 0;
    }
    '''

    # Setting the new name should set both
    self.set_setting('WASM_ASYNC_COMPILATION', 0)
    self.do_run(src, '0 0')
    self.set_setting('WASM_ASYNC_COMPILATION')
    self.do_run(src, '1 1')
    self.clear_setting('WASM_ASYNC_COMPILATION')

    # Setting the old name should set both
    self.set_setting('BINARYEN_ASYNC_COMPILATION', 0)
    self.do_run(src, '0 0')
    self.set_setting('BINARYEN_ASYNC_COMPILATION')
    self.do_run(src, '1 1')

  def test_strict_mode_legacy_settings_library(self):
    create_file('lib.js', r'''
#if SPLIT_MEMORY
#endif
''')
    cmd = [EMCC, test_file('hello_world.c'), '-o', 'out.js', '--js-library', 'lib.js']
    self.run_process(cmd)
    self.assertContained('ReferenceError: SPLIT_MEMORY is not defined', self.expect_fail(cmd + ['-s', 'STRICT']))
    with env_modify({'EMCC_STRICT': '1'}):
      self.assertContained('ReferenceError: SPLIT_MEMORY is not defined', self.expect_fail(cmd))

  def test_strict_mode_link_cxx(self):
    # In strict mode C++ programs fail to link unless run with `em++`.
    self.run_process([EMXX, '-sSTRICT', test_file('hello_libcxx.cpp')])
    err = self.expect_fail([EMCC, '-sSTRICT', test_file('hello_libcxx.cpp')])
    self.assertContained('error: undefined symbol:', err)

  def test_strict_mode_override(self):
    create_file('empty.c', '')
    # IGNORE_MISSING_MAIN default to 1 so this works by default
    self.run_process([EMCC, 'empty.c'])
    # strict mode disables it causing a link error
    self.expect_fail([EMCC, '-sSTRICT', 'empty.c'])
    # explicly setting IGNORE_MISSING_MAIN overrides the STRICT setting
    self.run_process([EMCC, '-sSTRICT', '-sIGNORE_MISSING_MAIN', 'empty.c'])

  def test_safe_heap_log(self):
    self.set_setting('SAFE_HEAP')
    self.set_setting('SAFE_HEAP_LOG')
    self.set_setting('EXIT_RUNTIME')
    src = open(test_file('hello_world.c')).read()
    self.do_run(src, 'SAFE_HEAP load: ')

    self.set_setting('WASM', 0)
    self.do_run(src, 'SAFE_HEAP load: ')

  def test_mini_printfs(self):
    def test(code):
      with open('src.c', 'w') as f:
        f.write('''
          #include <stdio.h>
          void* unknown_value;
          int main() {
            %s
          }
        ''' % code)
      self.run_process([EMCC, 'src.c', '-O1'])
      return os.path.getsize('a.out.wasm')

    i = test('printf("%d", *(int*)unknown_value);')
    f = test('printf("%f", *(double*)unknown_value);')
    lf = test('printf("%Lf", *(long double*)unknown_value);')
    both = test('printf("%d", *(int*)unknown_value); printf("%Lf", *(long double*)unknown_value);')
    print(i, f, lf, both)

    # iprintf is much smaller than printf with float support
    self.assertGreater(i, f - 3400)
    self.assertLess(i, f - 3000)
    # __small_printf is somewhat smaller than printf with long double support
    self.assertGreater(f, lf - 900)
    self.assertLess(f, lf - 500)
    # both is a little bigger still
    self.assertGreater(lf, both - 100)
    self.assertLess(lf, both - 50)

  @parameterized({
    'normal': ([], '''\
0.000051 => -5.123719529365189373493194580078e-05
0.000051 => -5.123719300544352718866300544498e-05
0.000051 => -5.123719300544352718866300544498e-05
'''),
    'full_long_double': (['-s', 'PRINTF_LONG_DOUBLE'], '''\
0.000051 => -5.123719529365189373493194580078e-05
0.000051 => -5.123719300544352718866300544498e-05
0.000051 => -5.123719300544352710023893104250e-05
'''),
  })
  def test_long_double_printing(self, args, expected):
    create_file('src.cpp', r'''
#include <stdio.h>

int main(void) {
    float f = 5.123456789e-5;
    double d = 5.123456789e-5;
    long double ld = 5.123456789e-5;
    printf("%f => %.30e\n", f, f  / (f - 1));
    printf("%f => %.30e\n", d, d / (d - 1));
    printf("%Lf => %.30Le\n", ld, ld / (ld - 1));
}
    ''')
    self.run_process([EMCC, 'src.cpp'] + args)
    self.assertContained(expected, self.run_js('a.out.js'))

  # Tests that passing -s MALLOC=none will not include system malloc() to the build.
  def test_malloc_none(self):
    stderr = self.expect_fail([EMCC, test_file('malloc_none.c'), '-s', 'MALLOC=none'])
    self.assertContained('undefined symbol: malloc', stderr)

  @parameterized({
    'c': ['c'],
    'cpp': ['cpp'],
  })
  def test_lsan_leaks(self, ext):
    self.do_smart_test(test_file('other', 'test_lsan_leaks.' + ext),
                       emcc_args=['-fsanitize=leak', '-s', 'ALLOW_MEMORY_GROWTH'],
                       assert_returncode=NON_ZERO, literals=[
      'Direct leak of 2048 byte(s) in 1 object(s) allocated from',
      'Direct leak of 1337 byte(s) in 1 object(s) allocated from',
      'Direct leak of 42 byte(s) in 1 object(s) allocated from',
    ])

  @parameterized({
    'c': ['c', [
      r'in malloc .*lsan_interceptors\.cpp:\d+:\d+',
      r'(?im)in f (|[/a-z\.]:).*/test_lsan_leaks\.c:6:21$',
      r'(?im)in main (|[/a-z\.]:).*/test_lsan_leaks\.c:10:16$',
      r'(?im)in main (|[/a-z\.]:).*/test_lsan_leaks\.c:12:3$',
      r'(?im)in main (|[/a-z\.]:).*/test_lsan_leaks\.c:13:3$',
    ]],
    'cpp': ['cpp', [
      r'in operator new\[\]\(unsigned long\) .*lsan_interceptors\.cpp:\d+:\d+',
      r'(?im)in f\(\) (|[/a-z\.]:).*/test_lsan_leaks\.cpp:4:21$',
      r'(?im)in main (|[/a-z\.]:).*/test_lsan_leaks\.cpp:8:16$',
      r'(?im)in main (|[/a-z\.]:).*/test_lsan_leaks\.cpp:10:3$',
      r'(?im)in main (|[/a-z\.]:).*/test_lsan_leaks\.cpp:11:3$',
    ]],
  })
  def test_lsan_stack_trace(self, ext, regexes):
    self.do_smart_test(test_file('other', 'test_lsan_leaks.' + ext),
                       emcc_args=['-fsanitize=leak', '-s', 'ALLOW_MEMORY_GROWTH', '-gsource-map'],
                       assert_returncode=NON_ZERO, literals=[
      'Direct leak of 2048 byte(s) in 1 object(s) allocated from',
      'Direct leak of 1337 byte(s) in 1 object(s) allocated from',
      'Direct leak of 42 byte(s) in 1 object(s) allocated from',
    ], regexes=regexes)

  @parameterized({
    'c': ['c'],
    'cpp': ['cpp'],
  })
  def test_lsan_no_leak(self, ext):
    self.do_smart_test(test_file('other', 'test_lsan_no_leak.' + ext),
                       emcc_args=['-fsanitize=leak', '-s', 'ALLOW_MEMORY_GROWTH', '-s', 'ASSERTIONS=0'],
                       regexes=[r'^\s*$'])

  def test_lsan_no_stack_trace(self):
    self.do_smart_test(test_file('other', 'test_lsan_leaks.c'),
                       emcc_args=['-fsanitize=leak', '-s', 'ALLOW_MEMORY_GROWTH', '-DDISABLE_CONTEXT'],
                       assert_returncode=NON_ZERO, literals=[
      'Direct leak of 3427 byte(s) in 3 object(s) allocated from:',
      'SUMMARY: LeakSanitizer: 3427 byte(s) leaked in 3 allocation(s).',
    ])

  def test_asan_null_deref(self):
    self.do_smart_test(test_file('other', 'test_asan_null_deref.c'),
                       emcc_args=['-fsanitize=address', '-sALLOW_MEMORY_GROWTH=1', '-sINITIAL_MEMORY=314572800'],
                       assert_returncode=NON_ZERO, literals=[
      'AddressSanitizer: null-pointer-dereference on address',
    ])

  def test_asan_no_stack_trace(self):
    self.do_smart_test(test_file('other', 'test_lsan_leaks.c'),
                       emcc_args=['-fsanitize=address', '-sALLOW_MEMORY_GROWTH=1',  '-sINITIAL_MEMORY=314572800', '-DDISABLE_CONTEXT', '-s', 'EXIT_RUNTIME'],
                       assert_returncode=NON_ZERO, literals=[
      'Direct leak of 3427 byte(s) in 3 object(s) allocated from:',
      'SUMMARY: AddressSanitizer: 3427 byte(s) leaked in 3 allocation(s).',
    ])

  def test_asan_pthread_stubs(self):
    self.do_smart_test(test_file('other', 'test_asan_pthread_stubs.c'), emcc_args=['-fsanitize=address', '-sALLOW_MEMORY_GROWTH=1', '-sINITIAL_MEMORY=314572800'])

  @node_pthreads
  def test_proxy_to_pthread_stack(self):
    # Check that the proxied main gets run with TOTAL_STACK setting and not
    # DEFAULT_PTHREAD_STACK_SIZE.
    self.do_smart_test(test_file('other', 'test_proxy_to_pthread_stack.c'),
                       ['success'],
                       emcc_args=['-s', 'USE_PTHREADS', '-s', 'PROXY_TO_PTHREAD', '-s', 'DEFAULT_PTHREAD_STACK_SIZE=64kb', '-s', 'TOTAL_STACK=128kb'])

  @parameterized({
    'async': ['-s', 'WASM_ASYNC_COMPILATION'],
    'sync': ['-s', 'WASM_ASYNC_COMPILATION=0'],
  })
  def test_offset_converter(self, *args):
    self.do_smart_test(test_file('other', 'test_offset_converter.c'),
                       emcc_args=['-s', 'USE_OFFSET_CONVERTER', '-gsource-map'] + list(args), literals=['ok'])

  @no_windows('ptys and select are not available on windows')
  def test_build_error_color(self):
    create_file('src.c', 'int main() {')
    returncode, output = self.run_on_pty([EMCC, 'src.c'])
    self.assertNotEqual(returncode, 0)
    self.assertIn(b"\x1b[1msrc.c:1:13: \x1b[0m\x1b[0;1;31merror: \x1b[0m\x1b[1mexpected '}'\x1b[0m", output)
    self.assertIn(b"\x1b[31merror: ", output)

  @parameterized({
    'fno_diagnostics_color': ['-fno-diagnostics-color'],
    'fdiagnostics_color_never': ['-fdiagnostics-color=never'],
  })
  @no_windows('ptys and select are not available on windows')
  def test_pty_no_color(self, flag):
    with open('src.c', 'w') as f:
      f.write('int main() {')

    returncode, output = self.run_on_pty([EMCC, flag, 'src.c'])
    self.assertNotEqual(returncode, 0)
    self.assertNotIn(b'\x1b', output)

  def test_sanitizer_color(self):
    create_file('src.c', '''
      #include <emscripten.h>
      int main() {
        int *p = 0, q;
        EM_ASM({ Module.printWithColors = true; });
        q = *p;
      }
    ''')
    self.run_process([EMCC, '-fsanitize=null', 'src.c'])
    output = self.run_js('a.out.js')
    self.assertIn('\x1b[1msrc.c', output)

  def test_main_reads_params(self):
    create_file('no.c', '''
      int main() {
        return 42;
      }
    ''')
    self.run_process([EMCC, 'no.c', '-O3', '-o', 'no.js'])
    no = os.path.getsize('no.js')
    create_file('yes.c', '''
      int main(int argc, char **argv) {
        return argc;
      }
    ''')
    self.run_process([EMCC, 'yes.c', '-O3', '-o', 'yes.js'])
    yes = os.path.getsize('yes.js')
    # not having to set up argc/argv allows us to avoid including a
    # significant amount of JS for string support (which is not needed
    # otherwise in such a trivial program).
    self.assertLess(no, 0.95 * yes)

  def test_INCOMING_MODULE_JS_API(self):
    def test(args):
      self.run_process([EMCC, test_file('hello_world.c'), '-O3', '--closure=1'] + args)
      for engine in config.JS_ENGINES:
        self.assertContained('hello, world!', self.run_js('a.out.js', engine=engine))
      with open('a.out.js') as f:
        # ignore \r which on windows can increase the size
        return len(f.read().replace('\r', ''))
    normal = test([])
    changed = test(['-s', 'INCOMING_MODULE_JS_API=[]'])
    print('sizes', normal, changed)
    # Changing this option to [] should decrease code size.
    self.assertLess(changed, normal)
    # Check an absolute code size as well, with some slack.
    self.assertLess(abs(changed - 5872), 150)

  def test_llvm_includes(self):
    create_file('atomics.c', '#include <stdatomic.h>')
    self.build('atomics.c')

  def test_mmap_and_munmap(self):
    emcc_args = []
    for f in ['data_ro.dat', 'data_rw.dat']:
        create_file(f, 'Test file')
        emcc_args.extend(['--embed-file', f])
    self.do_other_test('test_mmap_and_munmap.cpp', emcc_args)

  def test_mmap_and_munmap_anonymous(self):
    self.do_other_test('test_mmap_and_munmap_anonymous.cpp', emcc_args=['-s', 'NO_FILESYSTEM'])

  def test_mmap_and_munmap_anonymous_asan(self):
    self.do_other_test('test_mmap_and_munmap_anonymous.cpp', emcc_args=['-s', 'NO_FILESYSTEM', '-fsanitize=address', '-s', 'ALLOW_MEMORY_GROWTH', '-sINITIAL_MEMORY=314572800'])

  def test_mmap_memorygrowth(self):
    self.do_other_test('test_mmap_memorygrowth.cpp', ['-s', 'ALLOW_MEMORY_GROWTH'])

  def test_files_and_module_assignment(self):
    # a pre-js can set Module to a new object or otherwise undo file preloading/
    # embedding changes to Module.preRun. we show an error to avoid confusion
    create_file('pre.js', 'Module = {};')
    create_file('src.cpp', r'''
      #include <stdio.h>
      int main() {
        printf("file exists: %d\n", !!fopen("src.cpp", "rb"));
      }
    ''')
    self.run_process([EMCC, 'src.cpp', '--pre-js', 'pre.js', '--embed-file', 'src.cpp'])
    result = self.run_js('a.out.js', assert_returncode=NON_ZERO)
    self.assertContained('Module.preRun should exist because file support used it; did a pre-js delete it?', result)

    def test_error(pre):
      create_file('pre.js', pre)
      self.run_process([EMCC, 'src.cpp', '--pre-js', 'pre.js', '--embed-file', 'src.cpp'])
      result = self.run_js('a.out.js', assert_returncode=NON_ZERO)
      self.assertContained('All preRun tasks that exist before user pre-js code should remain after; did you replace Module or modify Module.preRun?', result)

    # error if the user replaces Module or Module.preRun
    test_error('Module = { preRun: [] };')
    test_error('Module.preRun = [];')

  def test_EMSCRIPTEN_and_STRICT(self):
    # __EMSCRIPTEN__ is the proper define; we support EMSCRIPTEN for legacy
    # code, unless STRICT is enabled.
    create_file('src.c', '''
      #ifndef EMSCRIPTEN
      #error "not defined"
      #endif
    ''')
    self.run_process([EMCC, 'src.c', '-c'])
    self.expect_fail([EMCC, 'src.c', '-s', 'STRICT', '-c'])

  def test_exception_settings(self):
    for catching, throwing, opts in itertools.product([0, 1], repeat=3):
      cmd = [EMCC, test_file('other', 'exceptions_modes_symbols_defined.cpp'), '-s', 'DISABLE_EXCEPTION_THROWING=%d' % (1 - throwing), '-s', 'DISABLE_EXCEPTION_CATCHING=%d' % (1 - catching), '-O%d' % opts]
      print(cmd)
      if not throwing and not catching:
        self.assertContained('DISABLE_EXCEPTION_THROWING was set (likely due to -fno-exceptions), which means no C++ exception throwing support code is linked in, but such support is required', self.expect_fail(cmd))
      elif not throwing and catching:
        self.assertContained('DISABLE_EXCEPTION_THROWING was set (probably from -fno-exceptions) but is not compatible with enabling exception catching (DISABLE_EXCEPTION_CATCHING=0)', self.expect_fail(cmd))
      else:
        self.run_process(cmd)

  def test_fignore_exceptions(self):
    # the new clang flag -fignore-exceptions basically is the same as -s DISABLE_EXCEPTION_CATCHING=1,
    # that is, it allows throwing, but emits no support code for catching.
    self.run_process([EMCC, test_file('other', 'exceptions_modes_symbols_defined.cpp'), '-s', 'DISABLE_EXCEPTION_CATCHING=0'])
    enable_size = os.path.getsize('a.out.wasm')
    self.run_process([EMCC, test_file('other', 'exceptions_modes_symbols_defined.cpp'), '-s', 'DISABLE_EXCEPTION_CATCHING'])
    disable_size = os.path.getsize('a.out.wasm')
    self.run_process([EMCC, test_file('other', 'exceptions_modes_symbols_defined.cpp'), '-s', '-fignore-exceptions'])
    ignore_size = os.path.getsize('a.out.wasm')
    self.assertGreater(enable_size, disable_size)
    self.assertEqual(disable_size, ignore_size)

  @parameterized({
    # exceptions are off by default
    'off':  ([], [], False),
    # enabling exceptions at link and compile works
    'on': (['-fexceptions'], ['-fexceptions'], True),
    # just compile isn't enough as the JS runtime lacks support
    'compile_only': (['-fexceptions'], [], False),
    # just link isn't enough as codegen didn't emit exceptions support
    'link_only': ([], ['-fexceptions'], False),
  })
  def test_f_exception(self, compile_flags, link_flags, expect_caught):
    create_file('src.cpp', r'''
      #include <stdio.h>
      int main () {
        try {
          throw 42;
        } catch (int e) {
          printf("CAUGHT: %d\n", e);
        }
        return 0;
      }
    ''')
    self.run_process([EMCC, 'src.cpp', '-c', '-o', 'src.o'] + compile_flags)
    if compile_flags and not link_flags:
      out = self.expect_fail([EMCC, 'src.o'] + link_flags)
      self.assertContained('error: DISABLE_EXCEPTION_CATCHING was set, which means no C++ exception catching support code is linked in, but such support is required by symbol `__cxa_begin_catch`.', out)
      return

    self.run_process([EMCC, 'src.o'] + link_flags)
    result = self.run_js('a.out.js', assert_returncode=0 if expect_caught else NON_ZERO)
    self.assertContainedIf('CAUGHT', result, expect_caught)

  def test_assertions_on_internal_api_changes(self):
    create_file('src.c', r'''
      #include <emscripten.h>
      int main(int argc, char **argv) {
        EM_ASM({
          try {
            Module['read'];
            out('it should not be there');
          } catch(e) {
            out('error: ' + e);
          }
        });
      }
    ''')
    self.run_process([EMCC, 'src.c', '-s', 'ASSERTIONS'])
    self.assertContained('Module.read has been replaced with plain read', self.run_js('a.out.js'))

  def test_assertions_on_incoming_module_api_changes(self):
    create_file('pre.js', r'''
      var Module = {
        read: function() {}
      }
    ''')
    self.run_process([EMCC, test_file('hello_world.c'), '-s', 'ASSERTIONS', '--pre-js', 'pre.js'])
    self.assertContained('Module.read option was removed', self.run_js('a.out.js', assert_returncode=NON_ZERO))

  def test_assertions_on_outgoing_module_api_changes(self):
    create_file('src.cpp', r'''
      #include <emscripten.h>
      int main() {
        EM_ASM({
          console.log();
          function check(name) {
            try {
              Module[name];
              console.log("success: " + name);
            } catch(e) {
            }
          }
          check("read");
          // TODO check("setWindowTitle");
          check("wasmBinary");
          check("arguments");
        });
      }
    ''')
    self.run_process([EMCC, 'src.cpp', '-s', 'ASSERTIONS'])
    self.assertContained('''
Module.read has been replaced with plain read_ (the initial value can be provided on Module, but after startup the value is only looked for on a local variable of that name)
Module.wasmBinary has been replaced with plain wasmBinary (the initial value can be provided on Module, but after startup the value is only looked for on a local variable of that name)
Module.arguments has been replaced with plain arguments_ (the initial value can be provided on Module, but after startup the value is only looked for on a local variable of that name)
''', self.run_js('a.out.js'))

  def test_assertions_on_ready_promise(self):
    # check that when assertions are on we give useful error messages for
    # mistakenly thinking the Promise is an instance. I.e., once you could do
    # Module()._main to get an instance and the main function, but after
    # the breaking change in #10697 Module() now returns a promise, and to get
    # the instance you must use .then() to get a callback with the instance.
    create_file('test.js', r'''
      try {
        Module()._main;
      } catch(e) {
        console.log(e);
      }
      try {
        Module().onRuntimeInitialized = 42;
      } catch(e) {
        console.log(e);
      }
    ''')
    self.run_process([EMCC, test_file('hello_world.c'), '-s', 'MODULARIZE', '-s', 'ASSERTIONS', '--extern-post-js', 'test.js'])
    # A return code of 7 is from the unhandled Promise rejection
    out = self.run_js('a.out.js', assert_returncode=7)
    self.assertContained('You are getting _main on the Promise object, instead of the instance. Use .then() to get called back with the instance, see the MODULARIZE docs in src/settings.js', out)
    self.assertContained('You are setting onRuntimeInitialized on the Promise object, instead of the instance. Use .then() to get called back with the instance, see the MODULARIZE docs in src/settings.js', out)

  def test_em_asm_duplicate_strings(self):
    # We had a regression where tow different EM_ASM strings from two diffferent
    # object files were de-duplicated in wasm-emscripten-finalize.  This used to
    # work when we used zero-based index for store the JS strings, but once we
    # switched to absolute addresses the string needs to exist twice in the JS
    # file.
    create_file('foo.c', '''
      #include <emscripten.h>
      void foo() {
        EM_ASM({ console.log('Hello, world!'); });
      }
    ''')
    create_file('main.c', '''
      #include <emscripten.h>

      void foo();

      int main() {
        foo();
        EM_ASM({ console.log('Hello, world!'); });
        return 0;
      }
    ''')
    self.run_process([EMCC, '-c', 'foo.c'])
    self.run_process([EMCC, '-c', 'main.c'])
    self.run_process([EMCC, 'foo.o', 'main.o'])
    self.assertContained('Hello, world!\nHello, world!\n', self.run_js('a.out.js'))

  def test_em_asm_c89(self):
    create_file('src.c', '''
      #include <emscripten/em_asm.h>
      int main() {
        EM_ASM({ console.log('hello'); });
      }\n''')
    self.run_process([EMCC, '-c', 'src.c',
                      '-pedantic', '-Wall', '-Werror',
                      '-Wno-gnu-zero-variadic-macro-arguments'])

  def test_em_asm_strict_c(self):
    create_file('src.c', '''
      #include <emscripten/em_asm.h>
      int main() {
        EM_ASM({ console.log('Hello, world!'); });
      }
    ''')
    result = self.run_process([EMCC, '-std=c11', 'src.c'], stderr=PIPE, check=False)
    self.assertNotEqual(result.returncode, 0)
    self.assertIn('EM_ASM does not work in -std=c* modes, use -std=gnu* modes instead', result.stderr)

  def test_boost_graph(self):
    self.do_smart_test(test_file('test_boost_graph.cpp'),
                       emcc_args=['-s', 'USE_BOOST_HEADERS'])

  def test_setjmp_em_asm(self):
    create_file('src.c', '''
      #include <emscripten.h>
      #include <setjmp.h>

      int main() {
        jmp_buf buf;
        setjmp(buf);
        EM_ASM({
          console.log("hello world");
        });
      }
    ''')
    result = self.run_process([EMCC, 'src.c'], stderr=PIPE, check=False)
    self.assertNotEqual(result.returncode, 0)
    self.assertIn('Cannot use EM_ASM* alongside setjmp/longjmp', result.stderr)
    self.assertIn('Please consider using EM_JS, or move the EM_ASM into another function.', result.stderr)

  def test_missing_stdlibs(self):
    # Certain standard libraries are expected to be useable via -l flags but
    # don't actually exist in our standard library path.  Make sure we don't
    # error out when linking with these flags.
    self.run_process([EMCC, test_file('hello_world.cpp'), '-lm', '-ldl', '-lrt', '-lpthread'])

  def test_supported_linker_flags(self):
    out = self.run_process([EMCC, test_file('hello_world.cpp'), '-Wl,-rpath=foo'], stderr=PIPE).stderr
    self.assertContained('warning: ignoring unsupported linker flag: `-rpath=foo`', out)

    out = self.run_process([EMCC, test_file('hello_world.cpp'), '-Wl,-rpath-link,foo'], stderr=PIPE).stderr
    self.assertContained('warning: ignoring unsupported linker flag: `-rpath-link`', out)

    out = self.run_process([EMCC, test_file('hello_world.cpp'),
                            '-Wl,--no-check-features,-mllvm,--data-sections'], stderr=PIPE).stderr
    self.assertNotContained('warning: ignoring unsupported linker flag', out)

    out = self.run_process([EMCC, test_file('hello_world.cpp'), '-Wl,-allow-shlib-undefined'], stderr=PIPE).stderr
    self.assertContained('warning: ignoring unsupported linker flag: `-allow-shlib-undefined`', out)

    out = self.run_process([EMCC, test_file('hello_world.cpp'), '-Wl,--allow-shlib-undefined'], stderr=PIPE).stderr
    self.assertContained('warning: ignoring unsupported linker flag: `--allow-shlib-undefined`', out)

    out = self.run_process([EMCC, test_file('hello_world.cpp'), '-Wl,-version-script,foo'], stderr=PIPE).stderr
    self.assertContained('warning: ignoring unsupported linker flag: `-version-script`', out)

  def test_linker_flags_pass_through(self):
    err = self.expect_fail([EMCC, test_file('hello_world.cpp'), '-Wl,--waka'])
    self.assertContained('wasm-ld: error: unknown argument: --waka', err)

    err = self.expect_fail([EMCC, test_file('hello_world.cpp'), '-Xlinker', '--waka'])
    self.assertContained('wasm-ld: error: unknown argument: --waka', err)

  def test_linker_flags_unused(self):
    err = self.run_process([EMCC, test_file('hello_world.cpp'), '-c', '-lbar'], stderr=PIPE).stderr
    self.assertContained("warning: argument unused during compilation: '-lbar' [-Wunused-command-line-argument]", err)

  def test_linker_input_unused(self):
    self.run_process([EMCC, '-c', test_file('hello_world.cpp')])
    err = self.run_process([EMCC, 'hello_world.o', '-c', '-o', 'out.o'], stderr=PIPE).stderr
    self.assertContained("warning: hello_world.o: linker input file unused because linking not done [-Wunused-command-line-argument", err)
    # In this case the compiler does not produce any output file.
    self.assertNotExists('out.o')

  def test_non_wasm_without_wasm_in_vm(self):
    # Test that our non-wasm output does not depend on wasm support in the vm.
    self.run_process([EMCC, test_file('hello_world.cpp'), '-s', 'WASM=0'])
    with open('a.out.js') as f:
      js = f.read()
    with open('a.out.js', 'w') as f:
      f.write('var WebAssembly = null;\n' + js)
    for engine in config.JS_ENGINES:
      self.assertContained('hello, world!', self.run_js('a.out.js', engine=engine))

  def test_empty_output_extension(self):
    # Default to JS output when no extension is present
    self.run_process([EMCC, test_file('hello_world.cpp'), '-Werror', '-o', 'hello'])
    self.assertContained('hello, world!', self.run_js('hello'))

  def test_backwards_deps_in_archive(self):
    # Test that JS dependencies from deps_info.json work for code linked via
    # static archives using -l<name>
    self.run_process([EMCC, '-c', test_file('sockets', 'test_gethostbyname.c'), '-o', 'a.o'])
    self.run_process([LLVM_AR, 'cr', 'liba.a', 'a.o'])
    create_file('empty.c', 'static int foo = 0;')
    self.run_process([EMCC, 'empty.c', '-la', '-L.'])
    self.assertContained('success', self.run_js('a.out.js'))

  def test_warning_flags(self):
    self.run_process([EMCC, '-c', '-o', 'hello.o', test_file('hello_world.c')])
    cmd = [EMCC, 'hello.o', '-o', 'a.js', '-g', '--closure=1']

    # warning that is enabled by default
    stderr = self.run_process(cmd, stderr=PIPE).stderr
    self.assertContained('emcc: warning: disabling closure because debug info was requested [-Wemcc]', stderr)

    # -w to suppress warnings
    stderr = self.run_process(cmd + ['-w'], stderr=PIPE).stderr
    self.assertNotContained('warning', stderr)

    # -Wno-invalid-input to suppress just this one warning
    stderr = self.run_process(cmd + ['-Wno-emcc'], stderr=PIPE).stderr
    self.assertNotContained('warning', stderr)

    # with -Werror should fail
    stderr = self.expect_fail(cmd + ['-Werror'])
    self.assertContained('error: disabling closure because debug info was requested [-Wemcc] [-Werror]', stderr)

    # with -Werror + -Wno-error=<type> should only warn
    stderr = self.run_process(cmd + ['-Werror', '-Wno-error=emcc'], stderr=PIPE).stderr
    self.assertContained('emcc: warning: disabling closure because debug info was requested [-Wemcc]', stderr)

    # check that `-Werror=foo` also enales foo
    stderr = self.expect_fail(cmd + ['-Werror=legacy-settings', '-s', 'TOTAL_MEMORY'])
    self.assertContained('error: use of legacy setting: TOTAL_MEMORY (setting renamed to INITIAL_MEMORY) [-Wlegacy-settings] [-Werror]', stderr)

    # check that `-Wno-pthreads-mem` disables USE_PTHREADS + ALLOW_GROWTH_MEMORY warning
    stderr = self.run_process(cmd + ['-Wno-pthreads-mem-growth', '-s', 'USE_PTHREADS', '-s', 'ALLOW_MEMORY_GROWTH'], stderr=PIPE).stderr
    self.assertNotContained('USE_PTHREADS + ALLOW_MEMORY_GROWTH may run non-wasm code slowly, see https://github.com/WebAssembly/design/issues/1271', stderr)

  def test_emranlib(self):
    create_file('foo.c', 'int foo = 1;')
    create_file('bar.c', 'int bar = 2;')
    self.run_process([EMCC, '-c', 'foo.c', 'bar.c'])

    # Create a library with no archive map
    self.run_process([EMAR, 'crS', 'liba.a', 'foo.o', 'bar.o'])
    output = self.run_process([shared.LLVM_NM, '--print-armap', 'liba.a'], stdout=PIPE).stdout
    self.assertNotContained('Archive map', output)

    # Add an archive map
    self.run_process([EMRANLIB, 'liba.a'])
    output = self.run_process([shared.LLVM_NM, '--print-armap', 'liba.a'], stdout=PIPE).stdout
    self.assertContained('Archive map', output)

  def test_pthread_stub(self):
    # Verify that programs containing pthread code can still work even
    # without enabling threads.  This is possible becase we link in
    # libpthread_stub.a
    create_file('pthread.c', r'''
#include <stdint.h>
#include <stdio.h>
#include <pthread.h>

static void cleanup (void* arg) {
  printf("cleanup: %ld\n", (intptr_t)arg);
}

int main() {
  pthread_atfork(NULL, NULL, NULL);
  pthread_cleanup_push(cleanup, (void*)42);
  pthread_cleanup_pop(1);
  return 0;
}
''')
    self.do_runf('pthread.c', 'cleanup: 42')

  def test_stdin_preprocess(self):
    create_file('temp.h', '#include <string>')
    outputStdin = self.run_process([EMCC, '-x', 'c++', '-dM', '-E', '-'], input="#include <string>", stdout=PIPE).stdout
    outputFile = self.run_process([EMCC, '-x', 'c++', '-dM', '-E', 'temp.h'], stdout=PIPE).stdout
    self.assertTextDataIdentical(outputStdin, outputFile)

  def test_stdin_compile_only(self):
    # Should fail without -x lang specifier
    with open(test_file('hello_world.cpp')) as f:
      err = self.expect_fail([EMCC, '-c', '-'], input=f.read())
    self.assertContained('error: -E or -x required when input is from standard input', err)

    with open(test_file('hello_world.cpp')) as f:
      self.run_process([EMCC, '-c', '-o', 'out.o', '-x', 'c++', '-'], input=f.read())
    self.assertExists('out.o')

    # Same again but without an explicit output filename
    with open(test_file('hello_world.cpp')) as f:
      self.run_process([EMCC, '-c', '-x', 'c++', '-'], input=f.read())
    self.assertExists('-.o')

  def test_stdin_compile_and_link(self):
    with open(test_file('hello_world.cpp')) as f:
      self.run_process([EMCC, '-x', 'c++', '-'], input=f.read())
    self.assertContained('hello, world!', self.run_js('a.out.js'))

  def test_stdout_link(self):
    # linking to stdout `-` doesn't work, we have no way to pass such an output filename
    # through post-link tools such as binaryen.
    err = self.expect_fail([EMCC, '-o', '-', test_file('hello_world.cpp')])
    self.assertContained('invalid output filename: `-`', err)
    self.assertNotExists('-')

    err = self.expect_fail([EMCC, '-o', '-foo', test_file('hello_world.cpp')])
    self.assertContained('invalid output filename: `-foo`', err)
    self.assertNotExists('-foo')

  def test_immutable_after_link(self):
    # some builds are guaranteed to not require any binaryen work after wasm-ld
    def ok(args, filename='hello_world.cpp', expected='hello, world!'):
      print('ok', args, filename)
      args += ['-sERROR_ON_WASM_CHANGES_AFTER_LINK']
      self.run_process([EMCC, test_file(filename)] + args)
      self.assertContained(expected, self.run_js('a.out.js'))

    # -O0 with BigInt support (to avoid the need for legalization)
    required_flags = ['-sWASM_BIGINT']
    ok(required_flags)
    # Same with DWARF
    ok(required_flags + ['-g'])
    # Function pointer calls from JS work too
    ok(required_flags, filename='hello_world_main_loop.cpp')
    # -O1 is ok as we don't run wasm-opt there (but no higher, see below)
    ok(required_flags + ['-O1'])
    # Exception support shouldn't require changes after linking
    ok(required_flags + ['-fexceptions'])

    # other builds fail with a standard message + extra details
    def fail(args, details):
      print('fail', args, details)
      args += ['-sERROR_ON_WASM_CHANGES_AFTER_LINK']
      err = self.expect_fail([EMCC, test_file('hello_world.cpp')] + args)
      self.assertContained('changes to the wasm are required after link, but disallowed by ERROR_ON_WASM_CHANGES_AFTER_LINK', err)
      self.assertContained(details, err)

    # plain -O0
    legalization_message = 'to disable int64 legalization (which requires changes after link) use -s WASM_BIGINT'
    fail([], legalization_message)
    # optimized builds even without legalization
    optimization_message = '-O2+ optimizations always require changes, build with -O0 or -O1 instead'
    fail(required_flags + ['-O2'], optimization_message)
    fail(required_flags + ['-O3'], optimization_message)

  def test_output_to_nowhere(self):
    self.run_process([EMCC, test_file('hello_world.cpp'), '-o', os.devnull, '-c'])

  # Test that passing -s MIN_X_VERSION=-1 on the command line will result in browser X being not supported at all.
  # I.e. -s MIN_X_VERSION=-1 is equal to -s MIN_X_VERSION=Infinity
  def test_drop_support_for_browser(self):
    # Test that -1 means "not supported"
    self.run_process([EMCC, test_file('test_html5_core.c'), '-s', 'MIN_IE_VERSION=-1'])
    self.assertContained('allowsDeferredCalls: true', open('a.out.js').read())
    self.assertNotContained('allowsDeferredCalls: JSEvents.isInternetExplorer()', open('a.out.js').read())

  def test_errno_type(self):
    create_file('errno_type.c', '''
#include <errno.h>

// Use of these constants in C preprocessor comparisons should work.
#if EPERM > 0
#define DAV1D_ERR(e) (-(e))
#else
#define DAV1D_ERR(e) (e)
#endif
''')
    self.run_process([EMCC, 'errno_type.c'])

  def test_standalone_syscalls(self):
    self.run_process([EMCC, test_file('other', 'test_standalone_syscalls.cpp'), '-o', 'test.wasm'])
    with open(test_file('other', 'test_standalone_syscalls.out')) as f:
      expected = f.read()
    for engine in config.WASM_ENGINES:
      self.assertContained(expected, self.run_js('test.wasm', engine))

  @requires_native_clang
  def test_wasm2c_reactor(self):
    # test compiling an unsafe library using wasm2c, then using it from a
    # main program. this shows it is easy to use wasm2c as a sandboxing
    # mechanism.

    # first compile the library with emcc, getting a .c and .h
    self.run_process([EMCC,
                      test_file('other', 'wasm2c', 'unsafe-library.c'),
                      '-O3', '-o', 'lib.wasm', '-s', 'WASM2C', '--no-entry'])
    # compile the main program natively normally, together with the unsafe
    # library
    self.run_process([CLANG_CC,
                      test_file('other', 'wasm2c', 'my-code.c'),
                      'lib.wasm.c', '-O3', '-o', 'program.exe'] +
                     clang_native.get_clang_native_args(),
                     env=clang_native.get_clang_native_env())
    output = self.run_process([os.path.abspath('program.exe')], stdout=PIPE).stdout
    with open(test_file('other', 'wasm2c', 'output.txt')) as f:
      self.assertEqual(output, f.read())

  @requires_native_clang
  def test_wasm2c_multi_lib(self):
    # compile two libraries to object files
    for lib in ['a', 'b']:
      self.run_process([EMCC,
                        test_file('other', 'wasm2c', f'unsafe-library-{lib}.c'),
                        '-O3', '-o', f'lib{lib}.wasm', '-s', 'WASM2C', '--no-entry'])
      # build with a different WASM_RT_MODULE_PREFIX for each library, so that
      # they do not have colliding symbols
      self.run_process([CLANG_CC, f'lib{lib}.wasm.c', '-O3', '-c',
                        f'-DWASM_RT_MODULE_PREFIX={lib}_'] +
                       clang_native.get_clang_native_args(),
                       env=clang_native.get_clang_native_env())

    # compile the main program with the wasmboxed libraries
    self.run_process([CLANG_CC,
                      test_file('other', 'wasm2c', 'my-code-multi.c'),
                      'liba.wasm.o', 'libb.wasm.o',
                      '-O3', '-o', 'program.exe'] +
                     clang_native.get_clang_native_args(),
                     env=clang_native.get_clang_native_env())
    output = self.run_process([os.path.abspath('program.exe')], stdout=PIPE).stdout
    with open(test_file('other', 'wasm2c', 'output-multi.txt')) as f:
      self.assertEqual(output, f.read())

  @parameterized({
    'wasm2js': (['-s', 'WASM=0'], ''),
    'modularize': (['-s', 'MODULARIZE'], 'Module()'),
  })
  def test_promise_polyfill(self, constant_args, extern_post_js):
    def test(args, expect_fail):
      # legacy browsers may lack Promise, which wasm2js depends on. see what
      # happens when we kill the global Promise function.
      create_file('extern-post.js', extern_post_js)
      self.run_process([EMCC, test_file('hello_world.cpp')] + constant_args + args + ['--extern-post-js', 'extern-post.js'])
      with open('a.out.js') as f:
        js = f.read()
      with open('a.out.js', 'w') as f:
        f.write('Promise = undefined;\n' + js)
      return self.run_js('a.out.js', assert_returncode=NON_ZERO if expect_fail else 0)

    # we fail without legacy support
    self.assertNotContained('hello, world!', test([], expect_fail=True))
    # but work with it
    self.assertContained('hello, world!', test(['-s', 'LEGACY_VM_SUPPORT'], expect_fail=False))

  # Compile-test for -s USE_WEBGPU=1 and library_webgpu.js.
  def test_webgpu_compiletest(self):
    for args in [[], ['-s', 'ASSERTIONS']]:
      self.run_process([EMCC, test_file('webgpu_dummy.cpp'), '-s', 'USE_WEBGPU', '-s', 'ASYNCIFY', '-s', 'ASYNCIFY_IMPORTS=["init_js_device"]'] + args)

  def test_signature_mismatch(self):
    create_file('a.c', 'void foo(); int main() { foo(); return 0; }')
    create_file('b.c', 'int foo() { return 1; }')
    stderr = self.run_process([EMCC, 'a.c', 'b.c'], stderr=PIPE).stderr
    self.assertContained('function signature mismatch: foo', stderr)
    self.expect_fail([EMCC, '-Wl,--fatal-warnings', 'a.c', 'b.c'])
    self.expect_fail([EMCC, '-s', 'STRICT', 'a.c', 'b.c'])

  def test_lld_report_undefined(self):
    create_file('main.c', 'void foo(); int main() { foo(); return 0; }')
    stderr = self.expect_fail([EMCC, '-s', 'LLD_REPORT_UNDEFINED', 'main.c'])
    self.assertContained('wasm-ld: error:', stderr)
    self.assertContained('main_0.o: undefined symbol: foo', stderr)

  def test_lld_report_undefined_reverse_deps(self):
    self.run_process([EMCC, '-sLLD_REPORT_UNDEFINED', '-sREVERSE_DEPS=all', test_file('hello_world.c')])

  def test_lld_report_undefined_exceptions(self):
    self.run_process([EMCC, '-sLLD_REPORT_UNDEFINED', '-fwasm-exceptions', test_file('hello_libcxx.cpp')])

  def test_lld_report_undefined_main_module(self):
    self.run_process([EMCC, '-sLLD_REPORT_UNDEFINED', '-sMAIN_MODULE=2', test_file('hello_world.c')])

  def test_4GB(self):
    stderr = self.expect_fail([EMCC, test_file('hello_world.c'), '-s', 'INITIAL_MEMORY=2GB'])
    self.assertContained('INITIAL_MEMORY must be less than 2GB due to current spec limitations', stderr)

  # Verifies that warning messages that Closure outputs are recorded to console
  def test_closure_warnings(self):
    proc = self.run_process([EMCC, test_file('test_closure_warning.c'), '-O3', '--closure=1', '-s', 'CLOSURE_WARNINGS=quiet'], stderr=PIPE)
    self.assertNotContained('WARNING', proc.stderr)

    proc = self.run_process([EMCC, test_file('test_closure_warning.c'), '-O3', '--closure=1', '-s', 'CLOSURE_WARNINGS=warn'], stderr=PIPE)
    self.assertContained('WARNING - [JSC_REFERENCE_BEFORE_DECLARE] Variable referenced before declaration', proc.stderr)

    self.expect_fail([EMCC, test_file('test_closure_warning.c'), '-O3', '--closure=1', '-s', 'CLOSURE_WARNINGS=error'])

  def test_bitcode_input(self):
    # Verify that bitcode files are accepted as input
    create_file('main.c', 'void foo(); int main() { return 0; }')
    self.run_process([EMCC, '-emit-llvm', '-c', '-o', 'main.bc', 'main.c'])
    self.assertTrue(building.is_bitcode('main.bc'))
    self.run_process([EMCC, '-c', '-o', 'main.o', 'main.bc'])
    self.assertTrue(building.is_wasm('main.o'))

  def test_nostdlib(self):
    # First ensure all the system libs are built
    self.run_process([EMCC, test_file('unistd', 'close.c')])

    self.assertContained('undefined symbol:', self.expect_fail([EMCC, test_file('unistd', 'close.c'), '-nostdlib']))
    self.assertContained('undefined symbol:', self.expect_fail([EMCC, test_file('unistd', 'close.c'), '-nodefaultlibs']))

    # Build again but with explit system libraries
    libs = ['-lc', '-lcompiler_rt', '-lc_rt_wasm']
    self.run_process([EMCC, test_file('unistd', 'close.c'), '-nostdlib'] + libs)
    self.run_process([EMCC, test_file('unistd', 'close.c'), '-nodefaultlibs'] + libs)

  def test_argument_match(self):
    # Verify that emcc arguments match precisely.  We had a bug where only the prefix
    # was matched
    self.run_process([EMCC, test_file('hello_world.c'), '--minify=0'])
    err = self.expect_fail([EMCC, test_file('hello_world.c'), '--minifyXX'])
    self.assertContained("error: unsupported option '--minifyXX'", err)

  def test_argument_missing(self):
    err = self.expect_fail([EMCC, test_file('hello_world.c'), '--minify'])
    self.assertContained("error: option '--minify' requires an argument", err)

  def test_argument_missing_file(self):
    err = self.expect_fail([EMCC, test_file('hello_world.c'), '--pre-js', 'foo.js'])
    self.assertContained("emcc: error: '--pre-js': file not found: 'foo.js'", err)

  def test_default_to_cxx(self):
    create_file('foo.h', '#include <string.h>')
    create_file('cxxfoo.h', '#include <string>')

    # The default bahviour is to default to C++, which means the C++ header can be compiled even
    # with emcc.
    self.run_process([EMCC, '-c', 'cxxfoo.h'])

    # But this means that C flags can't be passed (since we are assuming C++)
    err = self.expect_fail([EMCC, '-std=gnu11', '-c', 'foo.h'])
    self.assertContained("'-std=gnu11' not allowed with 'C++'", err)

    # If we disable DEFAULT_TO_CXX the emcc can be used with cflags, but can't be used to build
    # C++ headers
    self.run_process([EMCC, '-std=gnu11', '-c', 'foo.h', '-s', 'DEFAULT_TO_CXX=0'])
    err = self.expect_fail([EMCC, '-c', 'cxxfoo.h', '-s', 'DEFAULT_TO_CXX=0'])
    self.assertContained("'string' file not found", err)

    # Using em++ should alwasy work for C++ headers
    self.run_process([EMXX, '-c', 'cxxfoo.h', '-s', 'DEFAULT_TO_CXX=0'])
    # Or using emcc with `-x c++`
    self.run_process([EMCC, '-c', 'cxxfoo.h', '-s', 'DEFAULT_TO_CXX=0', '-x', 'c++-header'])

  @parameterized({
    '': ([],),
    'minimal': (['-s', 'MINIMAL_RUNTIME', '-s', 'SUPPORT_ERRNO'],),
  })
  def test_support_errno(self, args):
    self.emcc_args += args
    src = test_file('core', 'test_support_errno.c')
    output = test_file('core', 'test_support_errno.out')

    self.do_run_from_file(src, output)
    size_default = os.path.getsize('test_support_errno.js')

    # Run the same test again but with SUPPORT_ERRNO disabled.  This time we don't expect errno
    # to be set after the failing syscall.
    self.emcc_args += ['-s', 'SUPPORT_ERRNO=0']
    output = test_file('core', 'test_support_errno_disabled.out')
    self.do_run_from_file(src, output)

    # Verify the JS output was smaller
    self.assertLess(os.path.getsize('test_support_errno.js'), size_default)

  def test_assembly(self):
    self.run_process([EMCC, '-c', test_file('other', 'test_asm.s'), '-o', 'foo.o'])
    self.do_other_test('test_asm.c', libraries=['foo.o'])

  def test_assembly_preprocessed(self):
    self.run_process([EMCC, '-c', test_file('other', 'test_asm_cpp.S'), '-o', 'foo.o'])
    self.do_other_test('test_asm.c', libraries=['foo.o'])

  @parameterized({
    '': (['-DUSE_KEEPALIVE'],),
    'minimal': (['-DUSE_KEEPALIVE', '-s', 'MINIMAL_RUNTIME'],),
    'command_line': (['-s', 'EXPORTED_FUNCTIONS=_g_foo,_main'],),
  })
  def test_export_global_address(self, args):
    self.do_other_test('test_export_global_address.c', emcc_args=args)

  def test_linker_version(self):
    out = self.run_process([EMCC, '-Wl,--version'], stdout=PIPE).stdout
    self.assertContained('LLD ', out)

  # Tests that if a JS library function is missing, the linker will print out which function
  # depended on the missing function.
  def test_chained_js_error_diagnostics(self):
    err = self.expect_fail([EMCC, test_file('test_chained_js_error_diagnostics.c'), '--js-library', test_file('test_chained_js_error_diagnostics.js')])
    self.assertContained("error: undefined symbol: nonexistent_function (referenced by bar__deps: ['nonexistent_function'], referenced by foo__deps: ['bar'], referenced by top-level compiled C/C++ code)", err)

  def test_xclang_flag(self):
    create_file('foo.h', ' ')
    self.run_process([EMCC, '-c', '-o', 'out.o', '-Xclang', '-include', '-Xclang', 'foo.h', test_file('hello_world.c')])

  def test_emcc_size_parsing(self):
    create_file('foo.h', ' ')
    err = self.expect_fail([EMCC, '-s', 'TOTAL_MEMORY=X', 'foo.h'])
    self.assertContained('error: invalid byte size `X`.  Valid suffixes are: kb, mb, gb, tb', err)
    err = self.expect_fail([EMCC, '-s', 'TOTAL_MEMORY=11PB', 'foo.h'])
    self.assertContained('error: invalid byte size `11PB`.  Valid suffixes are: kb, mb, gb, tb', err)

  def test_native_call_before_init(self):
    self.set_setting('ASSERTIONS')
    self.set_setting('EXPORTED_FUNCTIONS', ['_foo'])
    self.add_pre_run('console.log("calling foo"); Module["_foo"]();')
    create_file('foo.c', '#include <stdio.h>\nint foo() { puts("foo called"); return 3; }')
    self.build('foo.c')
    err = self.expect_fail(config.NODE_JS + ['foo.js'], stdout=PIPE)
    self.assertContained('native function `foo` called before runtime initialization', err)

  def test_native_call_after_exit(self):
    self.set_setting('ASSERTIONS')
    self.set_setting('EXIT_RUNTIME')
    self.add_on_exit('console.log("calling main again"); Module["_main"]();')
    create_file('foo.c', '#include <stdio.h>\nint main() { puts("foo called"); return 0; }')
    self.build('foo.c')
    err = self.expect_fail(config.NODE_JS + ['foo.js'], stdout=PIPE)
    self.assertContained('native function `main` called after runtime exit', err)

  def test_metadce_wasm2js_i64(self):
    # handling i64 unsigned remainder brings in some i64 support code. metadce
    # must not remove it.
    create_file('src.cpp', r'''
int main(int argc, char **argv) {
  // Intentionally do not print anything, to not bring in more code than we
  // need to test - this only tests that we do not crash, which we would if
  // metadce broke us.
  unsigned long long x = argc;
  // do some i64 math, but return 0
  return (x % (x - 20)) == 42;
}''')
    self.run_process([EMCC, 'src.cpp', '-O3', '-s', 'WASM=0'])
    self.run_js('a.out.js')

  def test_deterministic(self):
    # test some things that may not be nondeterministic
    create_file('src.cpp', r'''
#include <emscripten.h>
#include <stdio.h>
#include <stdlib.h>
#include <time.h>

int main () {
  timespec now;
  clock_gettime(CLOCK_REALTIME, &now);
  printf("C now: %ld %ld\n", now.tv_sec, now.tv_nsec);
  printf("js now: %f\n", emscripten_get_now());
  printf("C randoms: %d %d %d\n", rand(), rand(), rand());
  printf("JS random: %d\n", EM_ASM_INT({ return Math.random() }));
}
''')
    self.run_process([EMCC, 'src.cpp', '-sDETERMINISTIC'])
    one = self.run_js('a.out.js')
    # ensure even if the time resolution is 1 second, that if we see the real
    # time we'll see a difference
    time.sleep(2)
    two = self.run_js('a.out.js')
    self.assertIdentical(one, two)

  def test_err(self):
    self.do_other_test('test_err.cpp')

  def test_shared_flag(self):
    # Test that `-shared` flag causes object file generation but gives a warning
    err = self.run_process([EMCC, '-shared', test_file('hello_world.c'), '-o', 'out.foo'], stderr=PIPE).stderr
    self.assertContained('linking a library with `-shared` will emit a static object', err)
    self.assertIsObjectFile('out.foo')

    # Test that using an exectuable output name overides the `-shared` flag, but produces a warning.
    err = self.run_process([EMCC, '-shared', test_file('hello_world.c'), '-o', 'out.js'],
                           stderr=PIPE).stderr
    self.assertContained('warning: -shared/-r used with executable output suffix', err)
    self.run_js('out.js')

  @no_windows('windows does not support shbang syntax')
  @with_env_modify({'EMMAKEN_JUST_CONFIGURE': '1'})
  def test_autoconf_mode(self):
    self.run_process([EMCC, test_file('hello_world.c')])
    # Test that output name is just `a.out` and that it is directly executable
    output = self.run_process([os.path.abspath('a.out')], stdout=PIPE).stdout
    self.assertContained('hello, world!', output)

  def test_standalone_export_main(self):
    # Tests that explicitly exported `_main` does not fail, even though `_start` is the entry
    # point.
    # We should consider making this a warning since the `_main` export is redundant.
    self.run_process([EMCC, '-sEXPORTED_FUNCTIONS=_main', '-sSTANDALONE_WASM', test_file('core', 'test_hello_world.c')])

  def test_missing_malloc_export(self):
    # we used to include malloc by default. show a clear error in builds with
    # ASSERTIONS to help with any confusion when the user calls malloc/free
    # directly
    create_file('unincluded_malloc.c', r'''
      #include <emscripten.h>
      int main() {
        EM_ASM({
          try {
            _malloc(1);
          } catch(e) {
            console.log('exception:', e);
          }
          try {
            _free();
          } catch(e) {
            console.log('exception:', e);
          }
        });
      }
    ''')
    self.do_runf('unincluded_malloc.c', (
      "malloc() called but not included in the build - add '_malloc' to EXPORTED_FUNCTIONS",
      "free() called but not included in the build - add '_free' to EXPORTED_FUNCTIONS"))

  def test_missing_malloc_export_indirect(self):
    # we used to include malloc by default. show a clear error in builds with
    # ASSERTIONS to help with any confusion when the user calls a JS API that
    # requires malloc
    create_file('unincluded_malloc.c', r'''
      #include <emscripten.h>
      int main() {
        EM_ASM({
          try {
            allocateUTF8("foo");
          } catch(e) {
            console.log('exception:', e);
          }
        });
      }
    ''')
    self.do_runf('unincluded_malloc.c', 'malloc was not included, but is needed in allocateUTF8. Adding "_malloc" to EXPORTED_FUNCTIONS should fix that. This may be a bug in the compiler, please file an issue.')

  def test_getrusage(self):
    self.do_runf(test_file('other', 'test_getrusage.c'))

  @with_env_modify({'EMMAKEN_COMPILER': shared.CLANG_CC})
  def test_emmaken_compiler(self):
    stderr = self.run_process([EMCC, '-c', test_file('core', 'test_hello_world.c')], stderr=PIPE).stderr
    self.assertContained('warning: `EMMAKEN_COMPILER` is deprecated', stderr)

  @no_windows('relies on a shell script')
  def test_compiler_wrapper(self):
    create_file('wrapper.sh', '''\
#!/bin/sh
echo "wrapping compiler call: $@"
exec "$@"
    ''')
    make_executable('wrapper.sh')
    with env_modify({'EM_COMPILER_WRAPPER': './wrapper.sh'}):
      stdout = self.run_process([EMCC, '-c', test_file('core', 'test_hello_world.c')], stdout=PIPE).stdout
    self.assertContained('wrapping compiler call: ', stdout)
    self.assertExists('test_hello_world.o')

    stdout = self.run_process([EMCC, '-c', test_file('core', 'test_hello_world.c'), '--compiler-wrapper=./wrapper.sh'], stdout=PIPE).stdout
    self.assertContained('wrapping compiler call: ', stdout)
    self.assertExists('test_hello_world.o')

  def test_llvm_option_dash_o(self):
    # emcc used to interpret -mllvm's option value as the output file if it
    # began with -o
    stderr = self.run_process(
      [EMCC, '-v', '-o', 'llvm_option_dash_o_output', '-mllvm',
       '-opt-bisect-limit=1', test_file('hello_world.c')],
      stderr=PIPE).stderr

    self.assertExists('llvm_option_dash_o_output')
    self.assertNotExists('pt-bisect-limit=1')
    self.assertContained(' -mllvm -opt-bisect-limit=1 ', stderr)

    # Regression test for #12236: the '-mllvm' argument was indexed instead of
    # its value, and the index was out of bounds if the argument was sixth or
    # further on the command line
    self.run_process(
      [EMCC, '-DFOO', '-DBAR', '-DFOOBAR', '-DBARFOO',
       '-o', 'llvm_option_dash_o_output', '-mllvm', '-opt-bisect-limit=1',
       test_file('hello_world.c')])

  def test_SYSCALL_DEBUG(self):
    self.set_setting('SYSCALL_DEBUG')
    self.do_runf(test_file('hello_world.c'), 'syscall! fd_write: [1,')

  def test_LIBRARY_DEBUG(self):
    self.set_setting('LIBRARY_DEBUG')
    self.do_runf(test_file('hello_world.c'), '[library call:_fd_write: 0x1')

  def test_SUPPORT_LONGJMP_executable(self):
    stderr = self.run_process([EMCC, test_file('core', 'test_longjmp.c'), '-s', 'SUPPORT_LONGJMP=0'], stderr=PIPE, check=False).stderr
    self.assertContained('error: longjmp support was disabled (SUPPORT_LONGJMP=0), but it is required by the code (either set SUPPORT_LONGJMP=1, or remove uses of it in the project)',
                         stderr)

  def test_SUPPORT_LONGJMP_object(self):
    # compile the object *with* support, but link without
    self.run_process([EMCC, test_file('core', 'test_longjmp.c'), '-c', '-s', 'SUPPORT_LONGJMP', '-o', 'a.o'])
    stderr = self.run_process([EMCC, 'a.o', '-s', 'SUPPORT_LONGJMP=0'], stderr=PIPE, check=False).stderr
    self.assertContained('error: longjmp support was disabled (SUPPORT_LONGJMP=0), but it is required by the code (either set SUPPORT_LONGJMP=1, or remove uses of it in the project)',
                         stderr)

  def test_pthread_MODULARIZE(self):
    stderr = self.run_process([EMCC, test_file('hello_world.c'), '-pthread', '-sMODULARIZE'], stderr=PIPE, check=False).stderr
    self.assertContained('pthreads + MODULARIZE currently require you to set -s EXPORT_NAME=Something (see settings.js) to Something != Module, so that the .worker.js file can work',
                         stderr)

  def test_jslib_clobber_i(self):
    # Regression check for an issue we have where a library clobbering the global `i` variable could
    # prevent processing of further libraries.
    create_file('lib1.js', 'for (var i = 0; i < 100; i++) {}')
    create_file('lib2.js', '''
      mergeInto(LibraryManager.library, {
       foo: function() { }
      });
      ''')
    self.run_process([EMCC, test_file('hello_world.c'),
                      '-s', 'DEFAULT_LIBRARY_FUNCS_TO_INCLUDE=foo',
                      '--js-library=lib1.js',
                      '--js-library=lib2.js'])

  def test_jslib_bad_config(self):
    create_file('lib.js', '''
      mergeInto(LibraryManager.library, {
       foo__sig: 'ii',
      });
      ''')
    err = self.expect_fail([EMCC, test_file('hello_world.c'), '--js-library=lib.js'])
    self.assertContained('error: Missing library element `foo` for library config `foo__sig`', err)

  def test_jslib_ifdef(self):
    create_file('lib.js', '''
      #ifdef ASSERTIONS
      var foo;
      #endif
      ''')
    proc = self.run_process([EMCC, test_file('hello_world.c'), '--js-library=lib.js'], stderr=PIPE)
    self.assertContained('warning: use of #ifdef in js library.  Use #if instead.', proc.stderr)

  def test_jslib_mangling(self):
    create_file('lib.js', '''
      mergeInto(LibraryManager.library, {
       $__foo: function() { return 43; },
      });
      ''')
    self.run_process([EMCC, test_file('hello_world.c'), '--js-library=lib.js', '-s', 'DEFAULT_LIBRARY_FUNCS_TO_INCLUDE=$__foo'])

  def test_wasm2js_no_dylink(self):
    for arg in ['-sMAIN_MODULE', '-sSIDE_MODULE', '-sRELOCATABLE']:
      err = self.expect_fail([EMCC, test_file('hello_world.c'), '-sWASM=0', arg])
      self.assertContained('WASM2JS is not compatible with relocatable output', err)

  def test_wasm2js_standalone(self):
    self.run_process([EMCC, test_file('hello_world.c'), '-sSTANDALONE_WASM', '-sWASM=0'])
    self.assertContained('hello, world!', self.run_js('a.out.js'))

  def test_oformat(self):
    self.run_process([EMCC, test_file('hello_world.c'), '--oformat=wasm', '-o', 'out.foo'])
    self.assertTrue(building.is_wasm('out.foo'))
    self.clear()

    self.run_process([EMCC, test_file('hello_world.c'), '--oformat=html', '-o', 'out.foo'])
    self.assertFalse(building.is_wasm('out.foo'))
    self.assertContained('<html ', open('out.foo').read())
    self.clear()

    self.run_process([EMCC, test_file('hello_world.c'), '--oformat=js', '-o', 'out.foo'])
    self.assertFalse(building.is_wasm('out.foo'))
    self.assertContained('new ExitStatus', open('out.foo').read())
    self.clear()

    err = self.expect_fail([EMCC, test_file('hello_world.c'), '--oformat=foo'])
    self.assertContained("error: invalid output format: `foo` (must be one of ['wasm', 'js', 'mjs', 'html', 'bare']", err)

  # Tests that the old format of {{{ makeDynCall('sig') }}}(func, param1) works
  def test_old_makeDynCall_syntax(self):
    err = self.run_process([EMCC, test_file('test_old_dyncall_format.c'), '--js-library', test_file('library_test_old_dyncall_format.js')], stderr=PIPE).stderr
    self.assertContained('syntax for makeDynCall has changed', err)

  def test_post_link(self):
    err = self.run_process([EMCC, test_file('hello_world.c'), '--oformat=bare', '-o', 'bare.wasm'], stderr=PIPE).stderr
    self.assertContained('--oformat=base/--post-link are experimental and subject to change', err)
    err = self.run_process([EMCC, '--post-link', 'bare.wasm'], stderr=PIPE).stderr
    self.assertContained('--oformat=base/--post-link are experimental and subject to change', err)
    err = self.assertContained('hello, world!', self.run_js('a.out.js'))

  def compile_with_wasi_sdk(self, filename, output):
    sysroot = os.environ.get('EMTEST_WASI_SYSROOT')
    if not sysroot:
      self.skipTest('EMTEST_WASI_SYSROOT not found in environment')
    sysroot = os.path.expanduser(sysroot)
    self.run_process([CLANG_CC, '--sysroot=' + sysroot, '--target=wasm32-wasi', filename, '-o', output])

  def test_run_wasi_sdk_output(self):
    self.compile_with_wasi_sdk(test_file('hello_world.c'), 'hello.wasm')
    self.run_process([EMCC, '--post-link', '-sPURE_WASI', 'hello.wasm'])
    self.assertContained('hello, world!', self.run_js('a.out.js'))

  # Test that Closure prints out clear readable error messages when there are errors.
  def test_closure_errors(self):
    err = self.expect_fail([EMCC, test_file('closure_error.c'), '-O2', '--closure=1'])
    lines = err.split('\n')

    def find_substr_index(s):
      for i, line in enumerate(lines):
        if s in line:
          return i
      return -1

    idx1 = find_substr_index('[JSC_UNDEFINED_VARIABLE] variable thisVarDoesNotExist is undeclared')
    idx2 = find_substr_index('[JSC_UNDEFINED_VARIABLE] variable thisVarDoesNotExistEither is undeclared')
    self.assertNotEqual(idx1, -1)
    self.assertNotEqual(idx2, -1)
    # The errors must be present on distinct lines.
    self.assertNotEqual(idx1, idx2)

  # Make sure that --cpuprofiler compiles with --closure 1
  def test_cpuprofiler_closure(self):
    # TODO: Enable '-s', 'CLOSURE_WARNINGS=error' in the following, but that has currently regressed.
    self.run_process([EMCC, test_file('hello_world.c'), '-O2', '--closure=1', '--cpuprofiler'])

  # Make sure that --memoryprofiler compiles with --closure 1
  def test_memoryprofiler_closure(self):
    # TODO: Enable '-s', 'CLOSURE_WARNINGS=error' in the following, but that has currently regressed.
    self.run_process([EMCC, test_file('hello_world.c'), '-O2', '--closure=1', '--memoryprofiler'])

  # Make sure that --threadprofiler compiles with --closure 1
  def test_threadprofiler_closure(self):
    # TODO: Enable '-s', 'CLOSURE_WARNINGS=error' in the following, but that has currently regressed.
    self.run_process([EMCC, test_file('hello_world.c'), '-O2', '-s', 'USE_PTHREADS', '--closure=1', '--threadprofiler'])

  def test_syslog(self):
    self.do_other_test('test_syslog.c')

  def test_split_module(self):
    self.set_setting('SPLIT_MODULE')
    self.emcc_args += ['-g', '-Wno-experimental']
    self.emcc_args += ['--post-js', test_file('other', 'test_split_module.post.js')]
    self.emcc_args += ['-sEXPORTED_FUNCTIONS=_malloc,_free']
    self.do_other_test('test_split_module.c')
    self.assertExists('test_split_module.wasm')
    self.assertExists('test_split_module.wasm.orig')
    self.assertExists('profile.data')

    wasm_split = os.path.join(building.get_binaryen_bin(), 'wasm-split')
    self.run_process([wasm_split, '--enable-mutable-globals', '--export-prefix=%', 'test_split_module.wasm.orig', '-o1', 'primary.wasm', '-o2', 'secondary.wasm', '--profile=profile.data'])

    os.remove('test_split_module.wasm')
    os.rename('primary.wasm', 'test_split_module.wasm')
    os.rename('secondary.wasm', 'test_split_module.wasm.deferred')
    result = self.run_js('test_split_module.js')
    self.assertNotIn('profile', result)
    self.assertIn('Hello! answer: 42', result)

  def test_split_main_module(self):
    initialTableSize = 17

    side_src = test_file('other', 'lib_hello.c')
    post_js = test_file('other', 'test_split_module.post.js')

    self.run_process([EMCC, side_src, '-sSIDE_MODULE=1', '-g', '-o', 'libhello.wasm'])

    self.emcc_args += ['-g']
    self.emcc_args += ['-sMAIN_MODULE=2']
    self.emcc_args += ['-sEXPORTED_FUNCTIONS=_printf']
    self.emcc_args += ['-sSPLIT_MODULE=1', '-Wno-experimental']
    self.emcc_args += ['--embed-file', 'libhello.wasm']
    self.emcc_args += ['--post-js', post_js]
    self.emcc_args += [f'-sINITIAL_TABLE={initialTableSize}']

    self.do_other_test('test_split_main_module.c')

    self.assertExists('test_split_main_module.wasm')
    self.assertExists('test_split_main_module.wasm.orig')
    self.assertExists('profile.data')

    wasm_split = os.path.join(building.get_binaryen_bin(), 'wasm-split')
    self.run_process([wasm_split, '-g',
                      'test_split_main_module.wasm.orig',
                      '--export-prefix=%',
                      f'--initial-table={initialTableSize}',
                      '--profile=profile.data',
                      '-o1', 'primary.wasm',
                      '-o2', 'secondary.wasm',
                      '--enable-mutable-globals'])

    os.remove('test_split_main_module.wasm')
    os.rename('primary.wasm', 'test_split_main_module.wasm')
    os.rename('secondary.wasm', 'test_split_main_module.wasm.deferred')
    result = self.run_js('test_split_main_module.js')
    self.assertNotIn('profile', result)
    self.assertIn('Hello from main!', result)
    self.assertIn('Hello from lib!', result)

  def test_gen_struct_info(self):
    # This tests is fragile and will need updating any time any of the refereced
    # structs or defines change.   However its easy to rebaseline with
    # EMTEST_REBASELINE and it prrevents regressions or unintended changes
    # to the output json.
    self.run_process([PYTHON, path_from_root('tools/gen_struct_info.py'), '-o', 'out.json'])
    self.assertFileContents(test_file('reference_struct_info.json'), open('out.json').read())

  def test_gen_struct_info_env(self):
    # gen_struct_info.py builds C code in a very particlar way.  We don't want EMMAKEN_CFLAGS to
    # be injected which could cause it to fail.
    # For example -O2 causes printf -> iprintf which will fail with undefined symbol iprintf.
    with env_modify({'EMMAKEN_CFLAGS': '-O2 BAD_ARG'}):
      self.run_process([PYTHON, path_from_root('tools/gen_struct_info.py'), '-o', 'out.json'])

  def test_relocatable_limited_exports(self):
    # Building with RELOCATABLE should *not* automatically export all sybmols.
    self.run_process([EMCC, test_file('hello_world.c'), '-sRELOCATABLE', '-o', 'out.wasm'])

    # Building with RELOCATABLE + LINKABLE should include and export all of the standard library
    self.run_process([EMCC, test_file('hello_world.c'), '-sRELOCATABLE', '-sLINKABLE', '-o', 'out_linkable.wasm'])

    exports = parse_wasm('out.wasm')[1]
    exports_linkable = parse_wasm('out_linkable.wasm')[1]

    self.assertLess(len(exports), 20)
    self.assertGreater(len(exports_linkable), 1000)
    self.assertIn('sendmsg', exports_linkable)
    self.assertNotIn('sendmsg', exports)

  @is_slow_test
  def test_deps_info(self):
    # Verify that for each symbol listed in deps_info all the reverse
    # dependencies are indeed valid.
    # To do this we compile a tiny test program that depends on the address
    # of each function.  Once compiled the resulting JavaScript code should
    # contain a reference to each of the dependencies.

    # When debugging set this valud to the function that you want to start
    # with.  All symbols prior will be skipped over.
    start_at = None
    assert not start_at or start_at in deps_info.get_deps_info()
    for function, deps in deps_info.get_deps_info().items():
      if start_at:
        if function == start_at:
          start_at = None
        else:
          print(f'skipping {function}')
          continue
      create_file(function + '.c', '''
      void %s();
      int main() {
        return (int)&%s;
      }
      ''' % (function, function))
      # Compile with -O2 so we get JSDCE run to remove any false positives.  This
      # also makes the string quotes consistent which makes the test below simpler.
      # Including -sREVERSE_DEPS=auto explictly (even though its the default) to
      # be clear this is what we are testing (and in case the default ever changes).
      cmd = [EMCC, function + '.c', '-O2', '--minify=0', '--profiling-funcs', '-Wno-incompatible-library-redeclaration', '-sREVERSE_DEPS=auto']
      print(f'compiling test program for: {function}')
      if 'emscripten_get_compiler_setting' in function:
        cmd.append('-sRETAIN_COMPILER_SETTINGS')
      if 'emscripten_pc_get_function' in function:
        cmd.append('-sUSE_OFFSET_CONVERTER')
      if 'embind' in function:
        cmd.append('--bind')
      if 'fetch' in function:
        cmd.append('-sFETCH')
      if 'websocket' in function:
        cmd += ['-sPROXY_POSIX_SOCKETS', '-lwebsocket.js']
      if function == 'Mix_LoadWAV_RW':
        cmd += ['-sUSE_SDL=2']
      if 'thread' in function:
        cmd.append('-sUSE_PTHREADS')
      if 'glGetStringi' in function:
        cmd.append('-sUSE_WEBGL2')
      if 'glMapBufferRange' in function:
        cmd.append('-sFULL_ES3')
      if function == 'wgpuDeviceCreateBuffer':
        cmd.append('-sUSE_WEBGPU')
      # dladdr dlsym etc..
      if function.startswith('dl'):
        cmd.append('-sMAIN_MODULE=2')
      if function.startswith('emscripten_idb') or function.startswith('emscripten_wget_'):
        cmd.append('-sASYNCIFY')
      if function.startswith('emscripten_webgl_'):
        cmd.append('-sOFFSCREENCANVAS_SUPPORT')
      if function.startswith('wgpu'):
        cmd.append('-sUSE_WEBGPU')
      if function.startswith('__cxa_'):
        cmd.append('-fexceptions')
      # Causes WebAssemblyLowerEmscriptenEHSjLj pass in llvm to crash
      if function == 'setjmp':
        continue
      print(shared.shlex_join(cmd))
      self.run_process(cmd)
      js = open('a.out.js').read()
      for dep in deps:
        direct = '_' + dep + '('
        via_module = '"_%s"](' % dep
        assignment = ' = _' + dep
        print(f'  checking for: {dep}')
        if direct not in js and via_module not in js and assignment not in js:
          self.fail(f'use of declared dependency {dep} not found in JS output for {function}')

  def test_shell_Oz(self):
    # regression test for -Oz working on non-web, non-node environments that
    # lack TextDecoder
    if config.V8_ENGINE not in config.JS_ENGINES:
      return self.skipTest('no shell to test')
    self.run_process([EMCC, test_file('hello_world.c'), '-Oz'])
    self.assertContained('hello, world!', self.run_js('a.out.js', engine=config.V8_ENGINE))

  def test_runtime_keepalive(self):
    self.uses_es6 = True
    self.set_setting('DEFAULT_LIBRARY_FUNCS_TO_INCLUDE', ['$runtimeKeepalivePush', '$runtimeKeepalivePop', '$callUserCallback'])
    self.set_setting('EXIT_RUNTIME')
    self.do_other_test('test_runtime_keepalive.cpp')

  def test_em_asm_side_module(self):
    err = self.expect_fail([EMCC, '-sSIDE_MODULE', test_file('hello_world_em_asm.c')])
    self.assertContained('EM_ASM is not supported in side modules', err)

  def test_em_js_side_module(self):
    err = self.expect_fail([EMCC, '-sSIDE_MODULE', test_file('core/test_em_js.cpp')])
    self.assertContained('EM_JS is not supported in side modules', err)

  # On Windows maximum command line length is 32767 characters. Create such a long build line by linking together
  # several .o files to test that emcc internally uses response files properly when calling llvmn-nm and wasm-ld.
  @is_slow_test
  def test_windows_long_link_response_file(self):
    decls = ''
    calls = ''
    files = []

    def create_o(name, i):
      nonlocal decls, calls, files
      f = name + '.c'
      create_file(f, 'int %s() { return %d; }' % (name, i))
      files += [f]
      decls += 'int %s();' % name
      calls += 'value += %s();' % name

    count = 1000
    for i in range(count):
      name = 'a' + str(i)
      for j in range(5):
        name += name
      create_o(name, i)

    main = '#include<stdio.h>\n%s int main() { int value = 0; %s printf("%%d\\n", value); }' % (decls, calls)
    open('main.c', 'w').write(main)

    assert(sum(len(f) for f in files) > 32767)

    self.run_process(building.get_command_with_possible_response_file([EMCC, 'main.c'] + files))
    self.assertContained(str(count * (count - 1) // 2), self.run_js('a.out.js'))

  def test_output_name_collision(self):
    # Ensure that the seconday filenames never collide with the primary output filename
    # In this case we explcitly ask for JS to be ceated in a file with the `.wasm` suffix.
    # Even though this doesn't make much sense the `--oformat` flag is designed to overide
    # any implict type that we might infer from the output name.
    self.run_process([EMCC, '-o', 'hello.wasm', '--oformat=js', test_file('hello_world.c')])
    self.assertExists('hello.wasm')
    self.assertExists('hello_.wasm')
    self.assertContained('hello, world!', self.run_js('hello.wasm'))

  def test_EM_PYTHON_MULTIPROCESSING(self):
    with env_modify({'EM_PYTHON_MULTIPROCESSING': '1'}):
      # wasm2js optimizations use multiprocessing to run multiple node
      # invocations
      self.run_process([EMCC, test_file('hello_world.c'), '-sWASM=0', '-O2'])

  def test_main_module_no_undefined(self):
    # Test that ERROR_ON_UNDEFINED_SYMBOLS works with MAIN_MODULE.
    self.run_process([EMCC, '-sMAIN_MODULE', '-sERROR_ON_UNDEFINED_SYMBOLS', test_file('hello_world.c')])
    self.run_js('a.out.js')

  @parameterized({
    'relocatable': ('-sRELOCATABLE',),
    'linkable': ('-sLINKABLE',),
    'main_module': ('-sMAIN_MODULE',),
  })
  def test_check_undefined(self, flag):
    # positive case: no undefined symbols
    self.run_process([EMCC, flag, '-sERROR_ON_UNDEFINED_SYMBOLS', test_file('hello_world.c')])
    self.run_js('a.out.js')

    # negative case: foo is undefined in test_check_undefined.c
    err = self.expect_fail([EMCC, flag, '-sERROR_ON_UNDEFINED_SYMBOLS', test_file('other', 'test_check_undefined.c')])
    self.assertContained('undefined symbol: foo', err)

  def test_EMMAKEN_NO_SDK(self):
    with env_modify({'EMMAKEN_NO_SDK': '1'}):
      err = self.expect_fail([EMCC, test_file('hello_world.c')])
      self.assertContained("warning: We hope to deprecated EMMAKEN_NO_SDK", err)
      self.assertContained("fatal error: 'stdio.h' file not found", err)

  @parameterized({
    'default': ('', '2147483648'),
    '1GB': ('-sMAXIMUM_MEMORY=1GB', '1073741824'),
    # for 4GB we return 1 wasm page less than 4GB, as 4GB cannot fit in a 32bit
    # integer
    '4GB': ('-sMAXIMUM_MEMORY=4GB', '4294901760'),
  })
  def test_emscripten_get_heap_max(self, arg, expected):
    create_file('get.c', r'''
      #include <emscripten/heap.h>
      #include <stdio.h>
      int main() {
        printf("max: |%zu|\n", emscripten_get_heap_max());
      }
    ''')
    self.run_process([EMCC, 'get.c', '-s', 'ALLOW_MEMORY_GROWTH', arg])
    self.assertContained(f'max: |{expected}|', self.run_js('a.out.js'))<|MERGE_RESOLUTION|>--- conflicted
+++ resolved
@@ -195,25 +195,15 @@
     # self.assertContained('hello, world!', self.run_js('hello_world.mjs'))
 
   def test_emcc_output_worker_mjs(self):
-<<<<<<< HEAD
     os.mkdir('subdir')
     self.run_process([EMCC, '-o', 'subdir/hello_world.mjs', '-pthread', '-O1',
-                      test_file('hello_world.c'),
-                      '-s', 'EXPORT_NAME=FooModule'])
+                      test_file('hello_world.c')])
     with open('subdir/hello_world.mjs') as f:
       src = f.read()
       self.assertContained("new Worker(new URL('hello_world.worker.js', import.meta.url))", src)
       self.assertContained('export default FooModule;', src)
     with open('subdir/hello_world.worker.js') as f:
       self.assertContained('import("./hello_world.mjs")', f.read())
-=======
-    self.run_process([EMCC, '-o', 'hello_world.mjs', '-pthread', '-O1',
-                      test_file('hello_world.c')])
-    with open('hello_world.mjs') as f:
-      self.assertContained('export default Module;', f.read())
-    with open('hello_world.worker.js') as f:
-      self.assertContained('import(', f.read())
->>>>>>> 5e834040
 
   def test_export_es6_implies_modularize(self):
     self.run_process([EMCC, test_file('hello_world.c'), '-s', 'EXPORT_ES6=1'])
