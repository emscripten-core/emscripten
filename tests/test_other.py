# coding=utf-8
# Copyright 2013 The Emscripten Authors.  All rights reserved.
# Emscripten is available under two separate licenses, the MIT license and the
# University of Illinois/NCSA Open Source License.  Both these licenses can be
# found in the LICENSE file.

# noqa: E241

from __future__ import print_function
from functools import wraps
import difflib
import filecmp
import glob
import itertools
import json
import os
import pipes
import re
import select
import shlex
import shutil
import struct
import subprocess
import sys
import time
import tempfile
import unittest
import uuid

if __name__ == '__main__':
  raise Exception('do not run this file directly; do something like: tests/runner.py other')

from tools.shared import Building, PIPE, run_js, run_process, STDOUT, try_delete, listify
from tools.shared import EMCC, EMXX, EMAR, EMRANLIB, PYTHON, FILE_PACKAGER, WINDOWS, MACOS, LLVM_ROOT, EMCONFIG, EM_BUILD_VERBOSE
from tools.shared import CLANG, CLANG_CC, CLANG_CPP, LLVM_AR
from tools.shared import COMPILER_ENGINE, NODE_JS, SPIDERMONKEY_ENGINE, JS_ENGINES, V8_ENGINE
from tools.shared import WebAssembly
from runner import RunnerCore, path_from_root, no_wasm_backend, no_fastcomp, is_slow_test
from runner import needs_dlfcn, env_modify, no_windows, chdir, with_env_modify, create_test_file, parameterized
from tools import jsrun, shared
import tools.line_endings
import tools.js_optimizer
import tools.tempfiles
import tools.duplicate_function_eliminator

scons_path = Building.which('scons')


class temp_directory(object):
  def __init__(self, dirname):
    self.dir = dirname

  def __enter__(self):
    self.directory = tempfile.mkdtemp(prefix='emtest_temp_', dir=self.dir)
    self.prev_cwd = os.getcwd()
    os.chdir(self.directory)
    print('temp_directory: ' + self.directory)
    return self.directory

  def __exit__(self, type, value, traceback):
    os.chdir(self.prev_cwd)


def uses_canonical_tmp(func):
  """Decorator that signals the use of the canonical temp by a test method.

  This decorator takes care of cleaning the directory after the
  test to satisfy the leak detector.
  """
  @wraps(func)
  def decorated(self):
    # Before running the test completely remove the canonical_tmp
    if os.path.exists(self.canonical_temp_dir):
      shutil.rmtree(self.canonical_temp_dir)
    try:
      func(self)
    finally:
      # Make sure the test isn't lying about the fact that it uses
      # canonical_tmp
      self.assertTrue(os.path.exists(self.canonical_temp_dir))
      # Remove the temp dir in a try-finally, as otherwise if the
      # test fails we would not clean it up, and if leak detection
      # is set we will show that error instead of the actual one.
      shutil.rmtree(self.canonical_temp_dir)

  return decorated


def is_python3_version_supported():
  """Retuns True if the installed python3 version is supported by emscripten.

  Note: Emscripten requires python3.5 or above since python3.4 and below do not
  support circular dependencies."""
  python3 = Building.which('python3')
  if not python3:
    return False
  output = run_process([python3, '--version'], stdout=PIPE).stdout
  # strip out 'rc1' etc., we don't care about release candidates
  if 'rc' in output:
    output = output.split('rc')[0]
  version = [int(x) for x in output.split(' ')[1].split('.')]
  return version >= [3, 5, 0]


def encode_leb(number):
  # TODO(sbc): handle larger numbers
  assert(number < 255)
  # pack the integer then take only the first (little end) byte
  return struct.pack('<i', number)[:1]


def get_fastcomp_src_dir():
  """Locate fastcomp source tree by searching realtive to LLVM_ROOT."""
  d = LLVM_ROOT
  key_file = 'readme-emscripten-fastcomp.txt'
  while d != os.path.dirname(d):
    d = os.path.abspath(d)
    # when the build directory lives below the source directory
    if os.path.exists(os.path.join(d, key_file)):
      return d
    # when the build directory lives alongside the source directory
    elif os.path.exists(os.path.join(d, 'src', key_file)):
      return os.path.join(d, 'src')
    else:
      d = os.path.dirname(d)
  return None


class other(RunnerCore):
  # Utility to run a simple test in this suite. This receives a directory which
  # should contain a test.cpp and test.out files, compiles the cpp, and runs it
  # to verify the output, with optional compile and run arguments.
  # TODO: use in more places
  def do_other_test(self, dirname, emcc_args=[], run_args=[]):
    shutil.copyfile(path_from_root('tests', dirname, 'test.cpp'), 'test.cpp')
    run_process([PYTHON, EMCC, 'test.cpp'] + emcc_args)
    expected = open(path_from_root('tests', dirname, 'test.out')).read()
    seen = run_js('a.out.js', args=run_args, stderr=PIPE, full_output=True) + '\n'
    self.assertContained(expected, seen)

  # Another utility to run a test in this suite. This receives a source file
  # to compile, with optional compiler and execution flags.
  # Output can be checked by seeing if literals are contained, and that a list
  # of regexes match. The return code can also be checked.
  def do_smart_test(self, source, literals=[], regexes=[],
                    emcc_args=[], run_args=[], assert_returncode=0):
    run_process([PYTHON, EMCC, source] + emcc_args)
    seen = run_js('a.out.js', args=run_args, stderr=PIPE, full_output=True,
                  assert_returncode=assert_returncode) + '\n'

    for literal in literals:
      self.assertContained([literal], seen)

    for regex in regexes:
      self.assertTrue(re.search(regex, seen), 'Expected regex "%s" to match on:\n%s' % (regex, seen))

  def run_on_pty(self, cmd):
    master, slave = os.openpty()
    output = []

    try:
      env = os.environ.copy()
      env['TERM'] = 'xterm-color'
      proc = subprocess.Popen(cmd, stdout=slave, stderr=slave, env=env)
      while proc.poll() is None:
        r, w, x = select.select([master], [], [], 1)
        if r:
          output.append(os.read(master, 1024))
      return (proc.returncode, b''.join(output))
    finally:
      os.close(master)
      os.close(slave)

  def expect_fail(self, cmd, **args):
    """Run a subprocess and assert that it returns non-zero.

    Return the stderr of the subprocess.
    """
    proc = run_process(cmd, check=False, stderr=PIPE, **args)
    self.assertNotEqual(proc.returncode, 0)
    return proc.stderr

  def test_emcc_v(self):
    for compiler in [EMCC, EMXX]:
      # -v, without input files
      proc = run_process([PYTHON, compiler, '-v'], stdout=PIPE, stderr=PIPE)
      self.assertContained('clang version %s' % shared.expected_llvm_version(), proc.stderr)
      self.assertContained('GNU', proc.stderr)
      self.assertNotContained('this is dangerous', proc.stdout)
      self.assertNotContained('this is dangerous', proc.stderr)

  def test_emcc_generate_config(self):
    for compiler in [EMCC, EMXX]:
      config_path = './emscripten_config'
      run_process([PYTHON, compiler, '--generate-config', config_path])
      self.assertExists(config_path, 'A config file should have been created at %s' % config_path)
      config_contents = open(config_path).read()
      self.assertContained('EMSCRIPTEN_ROOT', config_contents)
      self.assertContained('LLVM_ROOT', config_contents)
      os.remove(config_path)

  def test_emcc_output_mjs(self):
    run_process([PYTHON, EMCC, '-o', 'hello_world.mjs', path_from_root('tests', 'hello_world.c')])
    with open('hello_world.mjs') as f:
      output = f.read()
    self.assertContained('export default Module;', output)
    # TODO(sbc): Test that this is actually runnable.  We currently don't have
    # any tests for EXPORT_ES6 but once we do this should be enabled.
    # self.assertContained('hello, world!', run_js('hello_world.mjs'))

  def test_emcc_out_file(self):
    # Verify that "-ofile" works in addition to "-o" "file"
    run_process([PYTHON, EMCC, '-c', '-ofoo.o', path_from_root('tests', 'hello_world.c')])
    assert os.path.exists('foo.o')
    run_process([PYTHON, EMCC, '-ofoo.js', 'foo.o'])
    assert os.path.exists('foo.js')

  def test_emcc_1(self):
    for compiler, suffix in [(EMCC, '.c'), (EMXX, '.cpp')]:
      # --version
      output = run_process([PYTHON, compiler, '--version'], stdout=PIPE, stderr=PIPE)
      output = output.stdout.replace('\r', '')
      self.assertContained('emcc (Emscripten gcc/clang-like replacement)', output)
      self.assertContained('''Copyright (C) 2014 the Emscripten authors (see AUTHORS.txt)
This is free and open source software under the MIT license.
There is NO warranty; not even for MERCHANTABILITY or FITNESS FOR A PARTICULAR PURPOSE.
''', output)

      # --help
      output = run_process([PYTHON, compiler, '--help'], stdout=PIPE, stderr=PIPE)
      self.assertContained('Display this information', output.stdout)
      self.assertContained('Most clang options will work', output.stdout)

      # -dumpmachine
      output = run_process([PYTHON, compiler, '-dumpmachine'], stdout=PIPE, stderr=PIPE)
      self.assertContained(shared.get_llvm_target(), output.stdout)

      # -dumpversion
      output = run_process([PYTHON, compiler, '-dumpversion'], stdout=PIPE, stderr=PIPE)
      self.assertEqual(shared.EMSCRIPTEN_VERSION, output.stdout.strip(), 'results should be identical')

      # emcc src.cpp ==> writes a.out.js and a.out.wasm
      self.clear()
      run_process([PYTHON, compiler, path_from_root('tests', 'hello_world' + suffix)])
      self.assertExists('a.out.js')
      self.assertExists('a.out.wasm')
      self.assertContained('hello, world!', run_js('a.out.js'))

      # properly report source code errors, and stop there
      self.clear()
      stderr = self.expect_fail([PYTHON, compiler, path_from_root('tests', 'hello_world_error' + suffix)])
      self.assertNotContained('IOError', stderr) # no python stack
      self.assertNotContained('Traceback', stderr) # no python stack
      self.assertContained('error: invalid preprocessing directive', stderr)
      self.assertContained(["error: use of undeclared identifier 'cheez", "error: unknown type name 'cheez'"], stderr)
      self.assertContained('errors generated', stderr)
      self.assertContained('compiler frontend failed to generate LLVM bitcode, halting', stderr.split('errors generated.')[1])

  def test_emcc_2(self):
    for compiler in [EMCC, EMXX]:
      suffix = '.c' if compiler == EMCC else '.cpp'

      # emcc src.cpp -c    and   emcc src.cpp -o src.[o|bc] ==> should give a .bc file
      #      regression check: -o js should create "js", with bitcode content
      for args in [['-c'], ['-o', 'src.o'], ['-o', 'src.bc'], ['-o', 'src.so'], ['-o', 'js'], ['-O1', '-c', '-o', '/dev/null'], ['-O1', '-o', '/dev/null']]:
        print('-c stuff', args)
        if '/dev/null' in args and WINDOWS:
          print('skip because windows')
          continue
        target = args[1] if len(args) == 2 else 'hello_world.o'
        self.clear()
        run_process([PYTHON, compiler, path_from_root('tests', 'hello_world' + suffix)] + args)
        if args[-1] == '/dev/null':
          print('(no output)')
          continue
        syms = Building.llvm_nm(target)
        assert 'main' in syms.defs
        if self.is_wasm_backend():
          # wasm backend will also have '__original_main' or such
          assert len(syms.defs) == 2
        else:
          assert len(syms.defs) == 1
        if target == 'js': # make sure emcc can recognize the target as a bitcode file
          shutil.move(target, target + '.bc')
          target += '.bc'
        run_process([PYTHON, compiler, target, '-o', target + '.js'])
        self.assertContained('hello, world!', run_js(target + '.js'))

  def test_emcc_3(self):
    for compiler in [EMCC, EMXX]:
      suffix = '.c' if compiler == EMCC else '.cpp'
      os.chdir(self.get_dir())
      self.clear()

      # handle singleton archives
      run_process([PYTHON, compiler, path_from_root('tests', 'hello_world' + suffix), '-o', 'a.bc'])
      run_process([LLVM_AR, 'r', 'a.a', 'a.bc'], stdout=PIPE, stderr=PIPE)
      run_process([PYTHON, compiler, 'a.a'])
      self.assertContained('hello, world!', run_js('a.out.js'))

      if not self.is_wasm_backend():
        # emcc src.ll ==> generates .js
        self.clear()
        run_process([PYTHON, compiler, path_from_root('tests', 'hello_world.ll')])
        self.assertContained('hello, world!', run_js('a.out.js'))

      # emcc [..] -o [path] ==> should work with absolute paths
      for path in [os.path.abspath(os.path.join('..', 'file1.js')), os.path.join('b_dir', 'file2.js')]:
        print(path)
        os.chdir(self.get_dir())
        self.clear()
        print(os.listdir(os.getcwd()))
        os.makedirs('a_dir')
        os.chdir('a_dir')
        os.makedirs('b_dir')
        # use single file so we don't have more files to clean up
        run_process([PYTHON, compiler, path_from_root('tests', 'hello_world' + suffix), '-o', path, '-s', 'SINGLE_FILE=1'])
        last = os.getcwd()
        os.chdir(os.path.dirname(path))
        self.assertContained('hello, world!', run_js(os.path.basename(path)))
        os.chdir(last)
        try_delete(path)

  def test_emcc_4(self):
    for compiler in [EMCC, EMXX]:
      # Optimization: emcc src.cpp -o something.js [-Ox]. -O0 is the same as not specifying any optimization setting
      for params, opt_level, bc_params, closure, has_malloc in [ # bc params are used after compiling to bitcode
        (['-o', 'something.js'],                          0, None, 0, 1),
        (['-o', 'something.js', '-O0'],                   0, None, 0, 0),
        (['-o', 'something.js', '-O1'],                   1, None, 0, 0),
        (['-o', 'something.js', '-O1', '-g'],             1, None, 0, 0), # no closure since debug
        (['-o', 'something.js', '-O2'],                   2, None, 0, 1),
        (['-o', 'something.js', '-O2', '-g'],             2, None, 0, 0),
        (['-o', 'something.js', '-Os'],                   2, None, 0, 1),
        (['-o', 'something.js', '-O3'],                   3, None, 0, 1),
        # and, test compiling to bitcode first
        (['-o', 'something.bc'], 0, [],      0, 0),
        (['-o', 'something.bc', '-O0'], 0, [], 0, 0),
        (['-o', 'something.bc', '-O1'], 1, ['-O1'], 0, 0),
        (['-o', 'something.bc', '-O2'], 2, ['-O2'], 0, 0),
        (['-o', 'something.bc', '-O3'], 3, ['-O3'], 0, 0),
        (['-O1', '-o', 'something.bc'], 1, [], 0, 0),
        # non-wasm
        (['-s', 'WASM=0', '-o', 'something.js'],                          0, None, 0, 1),
        (['-s', 'WASM=0', '-o', 'something.js', '-O0'],                   0, None, 0, 0),
        (['-s', 'WASM=0', '-o', 'something.js', '-O1'],                   1, None, 0, 0),
        (['-s', 'WASM=0', '-o', 'something.js', '-O1', '-g'],             1, None, 0, 0), # no closure since debug
        (['-s', 'WASM=0', '-o', 'something.js', '-O2'],                   2, None, 0, 1),
        (['-s', 'WASM=0', '-o', 'something.js', '-O2', '-g'],             2, None, 0, 0),
        (['-s', 'WASM=0', '-o', 'something.js', '-Os'],                   2, None, 0, 1),
        (['-s', 'WASM=0', '-o', 'something.js', '-O3'],                   3, None, 0, 1),
        # and, test compiling to bitcode first
        (['-s', 'WASM=0', '-o', 'something.bc'],        0, ['-s', 'WASM=0'],        0, 0),
        (['-s', 'WASM=0', '-o', 'something.bc', '-O0'], 0, ['-s', 'WASM=0'],        0, 0),
        (['-s', 'WASM=0', '-o', 'something.bc', '-O1'], 1, ['-s', 'WASM=0', '-O1'], 0, 0),
        (['-s', 'WASM=0', '-o', 'something.bc', '-O2'], 2, ['-s', 'WASM=0', '-O2'], 0, 0),
        (['-s', 'WASM=0', '-o', 'something.bc', '-O3'], 3, ['-s', 'WASM=0', '-O3'], 0, 0),
        (['-s', 'WASM=0', '-O1', '-o', 'something.bc'], 1, ['-s', 'WASM=0'],        0, 0),
      ]:
        if 'WASM=0' in params and self.is_wasm_backend():
          continue
        print(params, opt_level, bc_params, closure, has_malloc)
        self.clear()
        keep_debug = '-g' in params
        args = [PYTHON, compiler, path_from_root('tests', 'hello_world_loop' + ('_malloc' if has_malloc else '') + '.cpp')] + params
        print('..', args)
        output = run_process(args, stdout=PIPE, stderr=PIPE)
        assert len(output.stdout) == 0, output.stdout
        if bc_params is not None:
          self.assertExists('something.bc', output.stderr)
          bc_args = [PYTHON, compiler, 'something.bc', '-o', 'something.js'] + bc_params
          print('....', bc_args)
          output = run_process(bc_args, stdout=PIPE, stderr=PIPE)
        self.assertExists('something.js', output.stderr)
        self.assertContained('hello, world!', run_js('something.js'))

        # Verify optimization level etc. in the generated code
        # XXX these are quite sensitive, and will need updating when code generation changes
        generated = open('something.js').read()
        main = self.get_func(generated, '_main') if 'function _main' in generated else generated
        assert 'new Uint16Array' in generated and 'new Uint32Array' in generated, 'typed arrays 2 should be used by default'
        assert 'SAFE_HEAP' not in generated, 'safe heap should not be used by default'
        assert ': while(' not in main, 'when relooping we also js-optimize, so there should be no labelled whiles'
        if closure:
          if opt_level == 0:
            assert '._main =' in generated, 'closure compiler should have been run'
          elif opt_level >= 1:
            assert '._main=' in generated, 'closure compiler should have been run (and output should be minified)'
        else:
          # closure has not been run, we can do some additional checks. TODO: figure out how to do these even with closure
          assert '._main = ' not in generated, 'closure compiler should not have been run'
          if keep_debug:
            assert ('switch (label)' in generated or 'switch (label | 0)' in generated) == (opt_level <= 0), 'relooping should be in opt >= 1'
            assert ('assert(STACKTOP < STACK_MAX' in generated) == (opt_level == 0), 'assertions should be in opt == 0'
          if 'WASM=0' in params:
            if opt_level >= 2 and '-g' in params:
              assert re.search('HEAP8\[\$?\w+ ?\+ ?\(+\$?\w+ ?', generated) or re.search('HEAP8\[HEAP32\[', generated) or re.search('[i$]\d+ & ~\(1 << [i$]\d+\)', generated), 'eliminator should create compound expressions, and fewer one-time vars' # also in -O1, but easier to test in -O2
            looks_unminified = ' = {}' in generated and ' = []' in generated
            looks_minified = '={}' in generated and '=[]' and ';var' in generated
            assert not (looks_minified and looks_unminified)
            if opt_level == 0 or '-g' in params:
              assert looks_unminified
            elif opt_level >= 2:
              assert looks_minified

  @no_wasm_backend('tests for asmjs optimzer')
  def test_emcc_5(self):
    for compiler in [EMCC, EMXX]:
      # asm.js optimization levels
      for params, test, text in [
        (['-O2'], lambda generated: 'function addRunDependency' in generated, 'shell has unminified utilities'),
        (['-O2', '--closure', '1'], lambda generated: 'function addRunDependency' not in generated and ';function' in generated, 'closure minifies the shell, removes whitespace'),
        (['-O2', '--closure', '1', '-g1'], lambda generated: 'function addRunDependency' not in generated and ';function' not in generated, 'closure minifies the shell, -g1 makes it keep whitespace'),
        (['-O2'], lambda generated: 'var b=0' in generated and 'function _main' not in generated, 'registerize/minify is run by default in -O2'),
        (['-O2', '--minify', '0'], lambda generated: 'var b = 0' in generated and 'function _main' not in generated, 'minify is cancelled, but not registerize'),
        (['-O2', '--js-opts', '0'], lambda generated: 'var b=0' not in generated and 'var b = 0' not in generated and 'function _main' in generated, 'js opts are cancelled'),
        (['-O2', '-g'], lambda generated: 'var b=0' not in generated and 'var b = 0' not in generated and 'function _main' in generated, 'registerize/minify is cancelled by -g'),
        (['-O2', '-g0'], lambda generated: 'var b=0' in generated and 'function _main' not in generated, 'registerize/minify is run by default in -O2 -g0'),
        (['-O2', '-g1'], lambda generated: 'var b = 0' in generated and 'function _main' not in generated, 'compress is cancelled by -g1'),
        (['-O2', '-g2'], lambda generated: ('var b = 0' in generated or 'var i1 = 0' in generated) and 'function _main' in generated, 'minify is cancelled by -g2'),
        (['-O2', '-g3'], lambda generated: 'var b=0' not in generated and 'var b = 0' not in generated and 'function _main' in generated, 'registerize is cancelled by -g3'),
        (['-O2', '--profiling'], lambda generated: ('var b = 0' in generated or 'var i1 = 0' in generated) and 'function _main' in generated, 'similar to -g2'),
        (['-O2', '-profiling'], lambda generated: ('var b = 0' in generated or 'var i1 = 0' in generated) and 'function _main' in generated, 'similar to -g2'),
        (['-O2', '--profiling-funcs'], lambda generated: 'var b=0' in generated and '"use asm";var a=' in generated and 'function _main' in generated, 'very minified, but retain function names'),
        (['-O2', '-profiling-funcs'], lambda generated: 'var b=0' in generated and '"use asm";var a=' in generated and 'function _main' in generated, 'very minified, but retain function names'),
        (['-O2'], lambda generated: 'var b=0' in generated and '"use asm";var a=' in generated and 'function _main' not in generated, 'very minified, no function names'),
        # (['-O2', '-g4'], lambda generated: 'var b=0' not in generated and 'var b = 0' not in generated and 'function _main' in generated, 'same as -g3 for now'),
        (['-s', 'INLINING_LIMIT=0'], lambda generated: 'function _dump' in generated, 'no inlining without opts'),
        ([], lambda generated: 'Module["_dump"]' not in generated, 'dump is not exported by default'),
        (['-s', 'EXPORTED_FUNCTIONS=["_main", "_dump"]'], lambda generated: 'asm["_dump"];' in generated, 'dump is now exported'),
        (['--llvm-opts', '1'], lambda generated: '_puts(' in generated, 'llvm opts requested'),
        ([], lambda generated: '// Sometimes an existing Module' in generated, 'without opts, comments in shell code'),
        (['-O2'], lambda generated: '// Sometimes an existing Module' not in generated, 'with opts, no comments in shell code'),
        (['-O2', '-g2'], lambda generated: '// Sometimes an existing Module' not in generated, 'with -g2, no comments in shell code'),
        (['-O2', '-g3'], lambda generated: '// Sometimes an existing Module' in generated, 'with -g3, yes comments in shell code'),
      ]:
        print(params, text)
        self.clear()
        run_process([PYTHON, compiler, path_from_root('tests', 'hello_world_loop.cpp'), '-o', 'a.out.js', '-s', 'WASM=0'] + params)
        self.assertContained('hello, world!', run_js('a.out.js'))
        assert test(open('a.out.js').read()), text

  def test_emcc_6(self):
    for compiler in [EMCC, EMXX]:
      # Compiling two source files into a final JS.
      for args, target in [([], 'a.out.js'), (['-o', 'combined.js'], 'combined.js')]:
        self.clear()
        run_process([PYTHON, compiler, path_from_root('tests', 'twopart_main.cpp'), path_from_root('tests', 'twopart_side.cpp')] + args)
        self.assertContained('side got: hello from main, over', run_js(target))

        # Compiling two files with -c will generate separate .bc files
        self.clear()
        expect_error = '-o' in args # specifying -o and -c is an error
        cmd = [PYTHON, compiler, path_from_root('tests', 'twopart_main.cpp'), path_from_root('tests', 'twopart_side.cpp'), '-c'] + args
        if expect_error:
          err = self.expect_fail(cmd)
          self.assertContained('fatal error', err)
          continue

        run_process(cmd)
        try_delete(target)

        # Compiling one of them alone is expected to fail
        run_process([PYTHON, compiler, 'twopart_main.o', '-O1', '-g', '-s', 'WARN_ON_UNDEFINED_SYMBOLS=0'] + args)
        self.assertContained('missing function', run_js(target, stderr=STDOUT, assert_returncode=None))
        try_delete(target)

        # Combining those object files into js should work
        run_process([PYTHON, compiler, 'twopart_main.o', 'twopart_side.o'] + args)
        self.assertContained('side got: hello from main, over', run_js(target))

        # Combining object files into another object should also work
        try_delete(target)
        run_process([PYTHON, compiler, 'twopart_main.o', 'twopart_side.o', '-o', 'combined.o'] + args)
        syms = Building.llvm_nm('combined.o')
        assert len(syms.defs) in (2, 3) and 'main' in syms.defs, 'Should be two functions (and in the wasm backend, also __original_main)'
        run_process([PYTHON, compiler, 'combined.o', '-o', 'combined.o.js'])
        self.assertExists('combined.o.js')
        self.assertContained('side got: hello from main, over', run_js('combined.o.js'))

  def test_emcc_7(self):
    for compiler in [EMCC, EMXX]:
      suffix = '.c' if compiler == EMCC else '.cpp'

      # --js-transform <transform>
      self.clear()
      trans = 't.py'
      with open(trans, 'w') as f:
        f.write('''
import sys
f = open(sys.argv[1], 'a')
f.write('transformed!')
f.close()
''')

      run_process([PYTHON, compiler, path_from_root('tests', 'hello_world' + suffix), '--js-transform', '%s t.py' % (PYTHON)])
      self.assertIn('transformed!', open('a.out.js').read())

      if self.is_wasm_backend():
        # The remainder of this test requires asmjs support
        return

      for opts in [0, 1, 2, 3]:
        print('mem init in', opts)
        self.clear()
        run_process([PYTHON, compiler, path_from_root('tests', 'hello_world.c'), '-s', 'WASM=0', '-O' + str(opts)])
        if opts >= 2:
          self.assertTrue(os.path.exists('a.out.js.mem'))
        else:
          self.assertFalse(os.path.exists('a.out.js.mem'))

  def test_emcc_asm_v_wasm(self):
    for opts in ([], ['-O1'], ['-O2'], ['-O3']):
      print('opts', opts)
      for mode in ([], ['-s', 'WASM=0'], ['-s', 'WASM=1']):
        self.clear()
        wasm = '=0' not in str(mode)
        print('  mode', mode, 'wasm?', wasm)
        run_process([PYTHON, EMCC, path_from_root('tests', 'hello_world.c')] + opts + mode)
        self.assertExists('a.out.js')
        if wasm:
          self.assertExists('a.out.wasm')
        for engine in JS_ENGINES:
          print('    engine', engine)
          out = run_js('a.out.js', engine=engine, stderr=PIPE, full_output=True)
          self.assertContained('hello, world!', out)
          if not wasm and engine == SPIDERMONKEY_ENGINE:
            self.validate_asmjs(out)
        if not wasm and not self.is_wasm_backend():
          src = open('a.out.js').read()
          if opts == []:
            assert 'almost asm' in src
          else:
            assert 'use asm' in src

  @uses_canonical_tmp
  def test_emcc_cflags(self):
    # see we print them out
    # --cflags needs to set EMCC_DEBUG=1, which needs to create canonical temp directory.
    output = run_process([PYTHON, EMCC, '--cflags'], stdout=PIPE, stderr=PIPE)
    flags = output.stdout.strip()
    self.assertContained(' '.join(Building.doublequote_spaces(shared.COMPILER_OPTS)), flags)
    # check they work
    cmd = [CLANG, path_from_root('tests', 'hello_world.cpp')] + shlex.split(flags.replace('\\', '\\\\')) + ['-c', '-emit-llvm', '-o', 'a.bc']
    run_process(cmd)
    run_process([PYTHON, EMCC, 'a.bc'])
    self.assertContained('hello, world!', run_js('a.out.js'))

  def test_emar_em_config_flag(self):
    # Test that the --em-config flag is accepted but not passed down do llvm-ar.
    # We expand this in case the EM_CONFIG is ~/.emscripten (default)
    config = os.path.expanduser(shared.EM_CONFIG)
    proc = run_process([PYTHON, EMAR, '--em-config', config, '-version'], stdout=PIPE, stderr=PIPE)
    self.assertEqual(proc.stderr, "")
    self.assertContained('LLVM', proc.stdout)

  def test_cmake(self):
    # Test all supported generators.
    if WINDOWS:
      generators = ['MinGW Makefiles', 'NMake Makefiles']
    else:
      generators = ['Unix Makefiles', 'Ninja', 'Eclipse CDT4 - Ninja']

    def nmake_detect_error(configuration):
      if Building.which(configuration['build'][0]):
        return None
      else:
        return 'Skipping NMake test for CMake support, since nmake was not found in PATH. Run this test in Visual Studio command prompt to easily access nmake.'

    def check_makefile(dirname):
      self.assertExists(dirname + '/Makefile', 'CMake call did not produce a Makefile!')

    configurations = {'MinGW Makefiles'     : {'prebuild': check_makefile, # noqa
                                               'build'   : ['mingw32-make'], # noqa
                      },
                      'NMake Makefiles'     : {'detect'  : nmake_detect_error, # noqa
                                               'prebuild': check_makefile, # noqa
                                               'build'   : ['nmake', '/NOLOGO'], # noqa
                      },
                      'Unix Makefiles'      : {'prebuild': check_makefile, # noqa
                                               'build'   : ['make'], # noqa
                      },
                      'Ninja'               : {'build'   : ['ninja'], # noqa
                      },
                      'Eclipse CDT4 - Ninja': {'build'   : ['ninja'], # noqa
                      }
    }

    if WINDOWS:
      emconfigure = path_from_root('emconfigure.bat')
    else:
      emconfigure = path_from_root('emconfigure')

    for generator in generators:
      conf = configurations[generator]

      make = conf['build']
      detector = conf.get('detect')
      prebuild = conf.get('prebuild')

      if detector:
        error = detector(conf)
      elif len(make) == 1 and not Building.which(make[0]):
        # Use simple test if applicable
        error = 'Skipping %s test for CMake support, since it could not be detected.' % generator
      else:
        error = None

      if error:
        print(error)
        continue

      # ('directory to the test', 'output filename', ['extra args to pass to
      # CMake']) Testing all combinations would be too much work and the test
      # would take 10 minutes+ to finish (CMake feature detection is slow), so
      # combine multiple features into one to try to cover as much as possible
      # while still keeping this test in sensible time limit.
      cases = [
        ('target_js',      'test_cmake.js',         ['-DCMAKE_BUILD_TYPE=Debug']),
        ('target_html',    'hello_world_gles.html', ['-DCMAKE_BUILD_TYPE=Release']),
        ('target_library', 'libtest_cmake.a',       ['-DCMAKE_BUILD_TYPE=MinSizeRel']),
        ('target_library', 'libtest_cmake.a',       ['-DCMAKE_BUILD_TYPE=RelWithDebInfo', '-DCPP_LIBRARY_TYPE=STATIC']),
        ('stdproperty',    'helloworld.js',         [])
      ]
      for test_dir, output_file, cmake_args in cases:
        cmakelistsdir = path_from_root('tests', 'cmake', test_dir)
        with temp_directory(self.get_dir()) as tempdirname:
          # Run Cmake
          cmd = [emconfigure, 'cmake'] + cmake_args + ['-G', generator, cmakelistsdir]

          env = os.environ.copy()
          # https://github.com/emscripten-core/emscripten/pull/5145: Check that CMake works even if EMCC_SKIP_SANITY_CHECK=1 is passed.
          if test_dir == 'target_html':
            env['EMCC_SKIP_SANITY_CHECK'] = '1'
          print(str(cmd))
          ret = run_process(cmd, env=env, stdout=None if EM_BUILD_VERBOSE >= 2 else PIPE, stderr=None if EM_BUILD_VERBOSE >= 1 else PIPE)
          if ret.stderr is not None and len(ret.stderr.strip()):
            print(ret.stderr) # If there were any errors, print them directly to console for diagnostics.
          if ret.stderr is not None and 'error' in ret.stderr.lower():
            print('Failed command: ' + ' '.join(cmd))
            print('Result:\n' + ret.stderr)
            self.fail('cmake call failed!')

          if prebuild:
            prebuild(tempdirname)

          # Build
          cmd = make
          if EM_BUILD_VERBOSE >= 3 and 'Ninja' not in generator:
            cmd += ['VERBOSE=1']
          ret = run_process(cmd, stdout=None if EM_BUILD_VERBOSE >= 2 else PIPE)
          if ret.stderr is not None and len(ret.stderr.strip()):
            print(ret.stderr) # If there were any errors, print them directly to console for diagnostics.
          if ret.stdout is not None and 'error' in ret.stdout.lower() and '0 error(s)' not in ret.stdout.lower():
            print('Failed command: ' + ' '.join(cmd))
            print('Result:\n' + ret.stdout)
            self.fail('make failed!')
          self.assertExists(tempdirname + '/' + output_file, 'Building a cmake-generated Makefile failed to produce an output file %s!' % tempdirname + '/' + output_file)

          # Run through node, if CMake produced a .js file.
          if output_file.endswith('.js'):
            ret = run_process(NODE_JS + [tempdirname + '/' + output_file], stdout=PIPE).stdout
            self.assertTextDataIdentical(open(cmakelistsdir + '/out.txt').read().strip(), ret.strip())

  # Test that the various CMAKE_xxx_COMPILE_FEATURES that are advertised for the Emscripten toolchain match with the actual language features that Clang supports.
  # If we update LLVM version and this test fails, copy over the new advertised features from Clang and place them to cmake/Modules/Platform/Emscripten.cmake.
  @no_windows('Skipped on Windows because CMake does not configure native Clang builds well on Windows.')
  def test_cmake_compile_features(self):
    with temp_directory(self.get_dir()):
      cmd = ['cmake', '-DCMAKE_C_COMPILER=' + CLANG_CC, '-DCMAKE_CXX_COMPILER=' + CLANG_CPP, path_from_root('tests', 'cmake', 'stdproperty')]
      print(str(cmd))
      native_features = run_process(cmd, stdout=PIPE).stdout

    if WINDOWS:
      emconfigure = path_from_root('emcmake.bat')
    else:
      emconfigure = path_from_root('emcmake')

    with temp_directory(self.get_dir()):
      cmd = [emconfigure, 'cmake', path_from_root('tests', 'cmake', 'stdproperty')]
      print(str(cmd))
      emscripten_features = run_process(cmd, stdout=PIPE).stdout

    native_features = '\n'.join([x for x in native_features.split('\n') if '***' in x])
    emscripten_features = '\n'.join([x for x in emscripten_features.split('\n') if '***' in x])
    self.assertTextDataIdentical(native_features, emscripten_features)

  # Tests that it's possible to pass C++11 or GNU++11 build modes to CMake by building code that needs C++11 (embind)
  def test_cmake_with_embind_cpp11_mode(self):
    for args in [[], ['-DNO_GNU_EXTENSIONS=1']]:
      with temp_directory(self.get_dir()) as tempdirname:
        configure = [path_from_root('emcmake.bat' if WINDOWS else 'emcmake'), 'cmake', path_from_root('tests', 'cmake', 'cmake_with_emval')] + args
        print(str(configure))
        run_process(configure)
        build = ['cmake', '--build', '.']
        print(str(build))
        run_process(build)

        ret = run_process(NODE_JS + [os.path.join(tempdirname, 'cpp_with_emscripten_val.js')], stdout=PIPE).stdout.strip()
        if '-DNO_GNU_EXTENSIONS=1' in args:
          self.assertTextDataIdentical('Hello! __STRICT_ANSI__: 1, __cplusplus: 201103', ret)
        else:
          self.assertTextDataIdentical('Hello! __STRICT_ANSI__: 0, __cplusplus: 201103', ret)

  # Tests that the Emscripten CMake toolchain option
  # -DEMSCRIPTEN_GENERATE_BITCODE_STATIC_LIBRARIES=ON works.
  def test_cmake_bitcode_static_libraries(self):
    if WINDOWS:
      emcmake = path_from_root('emcmake.bat')
    else:
      emcmake = path_from_root('emcmake')

    # Test that building static libraries by default generates UNIX archives (.a, with the emar tool)
    self.clear()
    run_process([emcmake, 'cmake', path_from_root('tests', 'cmake', 'static_lib')])
    run_process([Building.which('cmake'), '--build', '.'])
    assert Building.is_ar('libstatic_lib.a')
    run_process([PYTHON, EMAR, 'x', 'libstatic_lib.a'])
    found = False # hashing makes the object name random
    for x in os.listdir('.'):
      if x.endswith('.o'):
        found = True
        if self.is_wasm_backend():
          assert Building.is_wasm(x)
        else:
          assert Building.is_bitcode(x)
    assert found

    # Test that passing the -DEMSCRIPTEN_GENERATE_BITCODE_STATIC_LIBRARIES=ON
    # directive causes CMake to generate LLVM bitcode files as static libraries
    # (.bc)
    self.clear()
    run_process([emcmake, 'cmake', '-DEMSCRIPTEN_GENERATE_BITCODE_STATIC_LIBRARIES=ON', path_from_root('tests', 'cmake', 'static_lib')])
    run_process([Building.which('cmake'), '--build', '.'])
    if self.is_wasm_backend():
      assert Building.is_wasm('libstatic_lib.bc')
    else:
      assert Building.is_bitcode('libstatic_lib.bc')
    assert not Building.is_ar('libstatic_lib.bc')

    # Test that one is able to fake custom suffixes for static libraries.
    # (sometimes projects want to emulate stuff, and do weird things like files
    # with ".so" suffix which are in fact either ar archives or bitcode files)
    self.clear()
    run_process([emcmake, 'cmake', '-DSET_FAKE_SUFFIX_IN_PROJECT=1', path_from_root('tests', 'cmake', 'static_lib')])
    run_process([Building.which('cmake'), '--build', '.'])
    assert Building.is_ar('myprefix_static_lib.somecustomsuffix')

  # Tests that the CMake variable EMSCRIPTEN_VERSION is properly provided to user CMake scripts
  def test_cmake_emscripten_version(self):
    if WINDOWS:
      emcmake = path_from_root('emcmake.bat')
    else:
      emcmake = path_from_root('emcmake')

    run_process([emcmake, 'cmake', path_from_root('tests', 'cmake', 'emscripten_version')])

  def test_system_include_paths(self):
    # Verify that all default include paths are within `emscripten/system`

    def verify_includes(stderr):
      self.assertContained('<...> search starts here:', stderr)
      assert stderr.count('End of search list.') == 1, stderr
      start = stderr.index('<...> search starts here:')
      end = stderr.index('End of search list.')
      includes = stderr[start:end]
      includes = [i.strip() for i in includes.splitlines()[1:-1]]
      for i in includes:
        self.assertContained(path_from_root('system'), i)

    err = run_process([PYTHON, EMCC, path_from_root('tests', 'hello_world.c'), '-v'], stderr=PIPE).stderr
    verify_includes(err)
    err = run_process([PYTHON, EMXX, path_from_root('tests', 'hello_world.cpp'), '-v'], stderr=PIPE).stderr
    verify_includes(err)

  def test_failure_error_code(self):
    for compiler in [EMCC, EMXX]:
      # Test that if one file is missing from the build, then emcc shouldn't succeed, and shouldn't produce an output file.
      self.expect_fail([PYTHON, compiler, path_from_root('tests', 'hello_world.c'), 'this_file_is_missing.c', '-o', 'out.js'])
      self.assertFalse(os.path.exists('out.js'))

  def test_use_cxx(self):
    create_test_file('empty_file', ' ')
    dash_xc = run_process([PYTHON, EMCC, '-v', '-xc', 'empty_file'], stderr=PIPE).stderr
    self.assertNotContained('-std=c++03', dash_xc)
    dash_xcpp = run_process([PYTHON, EMCC, '-v', '-xc++', 'empty_file'], stderr=PIPE).stderr
    self.assertContained('-std=c++03', dash_xcpp)

  def test_cxx03(self):
    for compiler in [EMCC, EMXX]:
      run_process([PYTHON, compiler, path_from_root('tests', 'hello_cxx03.cpp')])

  def test_cxx11(self):
    for std in ['-std=c++11', '--std=c++11']:
      for compiler in [EMCC, EMXX]:
        run_process([PYTHON, compiler, std, path_from_root('tests', 'hello_cxx11.cpp')])

  # Regression test for issue #4522: Incorrect CC vs CXX detection
  def test_incorrect_c_detection(self):
    create_test_file('test.c', 'foo\n')
    for compiler in [EMCC, EMXX]:
      run_process([PYTHON, compiler, '--bind', '--embed-file', 'test.c', path_from_root('tests', 'hello_world.cpp')])

  def test_odd_suffixes(self):
    for suffix in ['CPP', 'c++', 'C++', 'cxx', 'CXX', 'cc', 'CC', 'i', 'ii']:
      if self.is_wasm_backend() and suffix == 'ii':
        # wasm backend treats .i and .ii specially and considers them already
        # pre-processed.  Because if this is strips all the -D command line
        # flags, including the __EMSCRIPTEN__ define, which makes this fail
        # to compile since libcxx/__config depends in __EMSCRIPTEN__.
        continue
      self.clear()
      print(suffix)
      shutil.copyfile(path_from_root('tests', 'hello_world.c'), 'test.' + suffix)
      run_process([PYTHON, EMCC, self.in_dir('test.' + suffix)])
      self.assertContained('hello, world!', run_js('a.out.js'))

    for suffix in ['lo']:
      self.clear()
      print(suffix)
      run_process([PYTHON, EMCC, path_from_root('tests', 'hello_world.c'), '-o', 'binary.' + suffix])
      run_process([PYTHON, EMCC, 'binary.' + suffix])
      self.assertContained('hello, world!', run_js('a.out.js'))

  @no_wasm_backend('asm.js minification')
  def test_asm_minify(self):
    def test(args):
      run_process([PYTHON, EMCC, path_from_root('tests', 'hello_world_loop_malloc.cpp'), '-s', 'WASM=0'] + args)
      self.assertContained('hello, world!', run_js('a.out.js'))
      return open('a.out.js').read()

    src = test([])
    assert 'function _malloc' in src

    src = test(['-O2', '-s', 'ASM_JS=1'])
    normal_size = len(src)
    print('normal', normal_size)
    assert 'function _malloc' not in src

    src = test(['-O2', '-s', 'ASM_JS=1', '--minify', '0'])
    unminified_size = len(src)
    print('unminified', unminified_size)
    assert unminified_size > normal_size
    assert 'function _malloc' not in src

    src = test(['-O2', '-s', 'ASM_JS=1', '-g'])
    debug_size = len(src)
    print('debug', debug_size)
    assert debug_size > unminified_size
    assert 'function _malloc' in src

  @no_wasm_backend('tests fastcomp extra assertions for function pointer errors - do we need these?')
  def test_dangerous_func_cast(self):
    src = r'''
      #include <stdio.h>
      typedef void (*voidfunc)();
      int my_func() {
        printf("my func\n");
        return 10;
      }
      int main(int argc, char **argv) {
        voidfunc fps[10];
        for (int i = 0; i < 10; i++)
          fps[i] = (i == argc) ? (void (*)())my_func : NULL;
        fps[2 * (argc-1) + 1]();
        return 0;
      }
    '''
    create_test_file('src.c', src)

    def test(args, expected):
      print(args, expected)
      run_process([PYTHON, EMCC, 'src.c'] + args, stderr=PIPE)
      self.assertContained(expected, run_js('a.out.js', stderr=PIPE, full_output=True, assert_returncode=None))
      if self.is_wasm_backend():
        return
      print('in asm.js')
      run_process([PYTHON, EMCC, 'src.c', '-s', 'WASM=0'] + args, stderr=PIPE)
      self.assertContained(expected, run_js('a.out.js', stderr=PIPE, full_output=True, assert_returncode=None))
      # TODO: emulation function support in wasm is imperfect
      print('with emulated function pointers in asm.js')
      run_process([PYTHON, EMCC, '-s', 'WASM=0', 'src.c', '-s', 'ASSERTIONS=1'] + args + ['-s', 'EMULATED_FUNCTION_POINTERS=1'], stderr=PIPE)
      out = run_js('a.out.js', stderr=PIPE, full_output=True, assert_returncode=None)
      self.assertContained(expected, out)

    # fastcomp. all asm, so it can't just work with wrong sigs. but,
    # ASSERTIONS=2 gives much better info to debug
    # Case 1: No useful info, but does mention ASSERTIONS
    test(['-O1'], 'ASSERTIONS')
    # Case 2: Some useful text
    test(['-O1', '-s', 'ASSERTIONS=1'], [
        "Invalid function pointer called with signature 'v'. Perhaps this is an invalid value",
        'Build with ASSERTIONS=2 for more info'
    ])
    # Case 3: actually useful identity of the bad pointer, with comparisons to
    # what it would be in other types/tables
    test(['-O1', '-s', 'ASSERTIONS=2'], [
        "Invalid function pointer '0' called with signature 'v'. Perhaps this is an invalid value",
        'This pointer might make sense in another type signature:',
        "Invalid function pointer '1' called with signature 'v'. Perhaps this is an invalid value",
        "i: asm['_my_func']"
    ])
    # Case 4: emulate so it works
    test(['-O1', '-s', 'EMULATE_FUNCTION_POINTER_CASTS=1'], 'my func\n')

  @no_wasm_backend('uses EMULATED_FUNCTION_POINTERS')
  def test_emulate_function_pointer_casts_assertions_2(self):
    # check empty tables work with assertions 2 in this mode (#6554)
    run_process([PYTHON, EMCC, path_from_root('tests', 'hello_world.c'), '-s', 'EMULATED_FUNCTION_POINTERS=1', '-s', 'ASSERTIONS=2'])

  def test_wl_linkflags(self):
    # Test path -L and -l via -Wl, arguments and -Wl, response files
    create_test_file('main.cpp', '''
      extern void printey();
      int main() {
        printey();
        return 0;
      }
    ''')
    create_test_file('libfile.cpp', '''
      #include <stdio.h>
      void printey() {
        printf("hello from lib\\n");
      }
    ''')
    create_test_file('linkflags.txt', '''
    -L.
    -lfoo
    ''')
    run_process([PYTHON, EMCC, '-o', 'libfile.o', 'libfile.cpp'])
    run_process([PYTHON, EMAR, 'rv', 'libfoo.a', 'libfile.o'])
    run_process([PYTHON, EMCC, 'main.cpp', '-L.', '-lfoo'])
    run_process([PYTHON, EMCC, 'main.cpp', '-Wl,-L.', '-Wl,-lfoo'])
    run_process([PYTHON, EMCC, 'main.cpp', '-Wl,@linkflags.txt'])

  def test_l_link(self):
    # Linking with -lLIBNAME and -L/DIRNAME should work, also should work with spaces
    create_test_file('main.cpp', '''
      extern void printey();
      int main() {
        printey();
        return 0;
      }
    ''')
    create_test_file('libfile.cpp', '''
      #include <stdio.h>
      void printey() {
        printf("hello from lib\\n");
      }
    ''')

    try:
      os.makedirs('libdir')
    except:
      pass

    libfile = self.in_dir('libdir', 'libfile.so')
    aout = 'a.out.js'

    def build(path, args):
      run_process([PYTHON, EMCC, path] + args)

    # Test linking the library built here by emcc
    build('libfile.cpp', ['-c'])
    shutil.move('libfile.o', libfile)
    build('main.cpp', ['-L' + 'libdir', '-lfile'])

    self.assertContained('hello from lib', run_js(aout))

    # Also test execution with `-l c` and space-separated library linking syntax
    os.remove(aout)
    build('libfile.cpp', ['-c', '-l', 'c'])
    shutil.move('libfile.o', libfile)
    build('main.cpp', ['-L', 'libdir', '-l', 'file'])

    self.assertContained('hello from lib', run_js(aout))

    assert not os.path.exists('a.out') and not os.path.exists('a.exe'), 'Must not leave unneeded linker stubs'

  def test_commons_link(self):
    create_test_file('a.h', r'''
#if !defined(A_H)
#define A_H
extern int foo[8];
#endif
''')
    create_test_file('a.c', r'''
#include "a.h"
int foo[8];
''')
    create_test_file('main.c', r'''
#include <stdio.h>
#include "a.h"

int main() {
    printf("|%d|\n", foo[0]);
    return 0;
}
''')

    run_process([PYTHON, EMCC, '-o', 'a.o', 'a.c'])
    run_process([PYTHON, EMAR, 'rv', 'library.a', 'a.o'])
    run_process([PYTHON, EMCC, '-o', 'main.o', 'main.c'])
    run_process([PYTHON, EMCC, '-o', 'a.js', 'main.o', 'library.a'])
    self.assertContained('|0|', run_js('a.js'))

  @parameterized({
    'expand_symlinks': [[]],
    'no-canonical-prefixes': [['-no-canonical-prefixes']],
  })
  @no_windows('Windows does not support symlinks')
  def test_symlink_points_to_bad_suffix(self, flags):
    """Tests compiling a symlink where foobar.c points to foobar.xxx.

    In this case, we should always successfully compile the code."""
    create_test_file('foobar.xxx', 'int main(){ return 0; }')
    os.symlink('foobar.xxx', 'foobar.c')
    run_process([PYTHON, EMCC, 'foobar.c', '-o', 'foobar.bc'] + flags)

  @parameterized({
    'expand_symlinks': ([], True),
    'no-canonical-prefixes': (['-no-canonical-prefixes'], False),
  })
  @no_windows('Windows does not support symlinks')
  def test_symlink_has_bad_suffix(self, flags, expect_success):
    """Tests compiling a symlink where foobar.xxx points to foobar.c.

    In this case, setting -no-canonical-prefixes will result in a build failure
    due to the inappropriate file suffix on foobar.xxx."""
    create_test_file('foobar.c', 'int main(){ return 0; }')
    os.symlink('foobar.c', 'foobar.xxx')
    proc = run_process([PYTHON, EMCC, 'foobar.xxx', '-o', 'foobar.bc'] + flags, check=expect_success, stderr=PIPE)
    if not expect_success:
      self.assertNotEqual(proc.returncode, 0)
      self.assertContained("unknown suffix", proc.stderr)

  def test_multiply_defined_libsymbols(self):
    lib = "int mult() { return 1; }"
    lib_name = 'libA.c'
    create_test_file(lib_name, lib)
    a2 = "void x() {}"
    a2_name = 'a2.c'
    create_test_file(a2_name, a2)
    b2 = "void y() {}"
    b2_name = 'b2.c'
    create_test_file(b2_name, b2)
    main = r'''
      #include <stdio.h>
      int mult();
      int main() {
        printf("result: %d\n", mult());
        return 0;
      }
    '''
    main_name = 'main.c'
    create_test_file(main_name, main)

    Building.emcc(lib_name, output_filename='libA.so')

    Building.emcc(a2_name, ['-L.', '-lA'])
    Building.emcc(b2_name, ['-L.', '-lA'])

    Building.emcc(main_name, ['-L.', '-lA', a2_name + '.o', b2_name + '.o'], output_filename='a.out.js')

    self.assertContained('result: 1', run_js('a.out.js'))

  def test_multiply_defined_libsymbols_2(self):
    a = "int x() { return 55; }"
    a_name = 'a.c'
    create_test_file(a_name, a)
    b = "int y() { return 2; }"
    b_name = 'b.c'
    create_test_file(b_name, b)
    c = "int z() { return 5; }"
    c_name = 'c.c'
    create_test_file(c_name, c)
    main = r'''
      #include <stdio.h>
      int x();
      int y();
      int z();
      int main() {
        printf("result: %d\n", x() + y() + z());
        return 0;
      }
    '''
    main_name = 'main.c'
    create_test_file(main_name, main)

    Building.emcc(a_name) # a.c.o
    Building.emcc(b_name) # b.c.o
    Building.emcc(c_name) # c.c.o
    lib_name = 'libLIB.a'
    Building.emar('cr', lib_name, [a_name + '.o', b_name + '.o']) # libLIB.a with a and b

    # a is in the lib AND in an .o, so should be ignored in the lib. We do still need b from the lib though
    Building.emcc(main_name, [a_name + '.o', c_name + '.o', '-L.', '-lLIB'], output_filename='a.out.js')

    self.assertContained('result: 62', run_js('a.out.js'))

  @no_wasm_backend('not relevent with lld')
  def test_link_group(self):
    lib_src_name = 'lib.c'
    create_test_file(lib_src_name, 'int x() { return 42; }')

    main_name = 'main.c'
    create_test_file(main_name, r'''
      #include <stdio.h>
      int x();
      int main() {
        printf("result: %d\n", x());
        return 0;
      }
    ''')

    Building.emcc(lib_src_name) # lib.c.o
    lib_name = 'libLIB.a'
    Building.emar('cr', lib_name, [lib_src_name + '.o']) # libLIB.a with lib.c.o

    def test(lib_args, err_expected):
      print(err_expected)
      output = run_process([PYTHON, EMCC, main_name, '-o', 'a.out.js'] + lib_args, stdout=PIPE, stderr=PIPE, check=not err_expected)
      if err_expected:
        self.assertContained(err_expected, output.stderr)
      else:
        self.assertNotContained('undefined symbol', output.stderr)
        out_js = 'a.out.js'
        self.assertExists(out_js, output.stdout + '\n' + output.stderr)
        self.assertContained('result: 42', run_js(out_js))

    test(['-Wl,--start-group', lib_name, '-Wl,--start-group'], 'Nested --start-group, missing --end-group?')
    test(['-Wl,--end-group', lib_name, '-Wl,--start-group'], '--end-group without --start-group')
    test(['-Wl,--start-group', lib_name, '-Wl,--end-group'], None)
    test(['-Wl,--start-group', lib_name], None)

    print('embind test with groups')

    main_name = 'main.cpp'
    create_test_file(main_name, r'''
      #include <stdio.h>
      #include <emscripten/val.h>
      using namespace emscripten;
      extern "C" int x();
      int main() {
        int y = -x();
        y = val::global("Math").call<int>("abs", y);
        printf("result: %d\n", y);
        return 0;
      }
    ''')
    test(['-Wl,--start-group', lib_name, '-Wl,--end-group', '--bind'], None)

  def test_whole_archive(self):
    # Verify that -Wl,--whole-archive includes the static constructor from the
    # otherwise unreferenced library.
    run_process([PYTHON, EMCC, '-c', '-o', 'main.o', path_from_root('tests', 'test_whole_archive', 'main.c')])
    run_process([PYTHON, EMCC, '-c', '-o', 'testlib.o', path_from_root('tests', 'test_whole_archive', 'testlib.c')])
    run_process([PYTHON, EMAR, 'crs', 'libtest.a', 'testlib.o'])

    run_process([PYTHON, EMCC, '-Wl,--whole-archive', 'libtest.a', '-Wl,--no-whole-archive', 'main.o'])
    self.assertContained('foo is: 42\n', run_js('a.out.js'))

    run_process([PYTHON, EMCC, '-Wl,-whole-archive', 'libtest.a', '-Wl,-no-whole-archive', 'main.o'])
    self.assertContained('foo is: 42\n', run_js('a.out.js'))

    # Verify the --no-whole-archive prevents the inclusion of the ctor
    run_process([PYTHON, EMCC, '-Wl,-whole-archive', '-Wl,--no-whole-archive', 'libtest.a', 'main.o'])
    self.assertContained('foo is: 0\n', run_js('a.out.js'))

  def test_link_group_bitcode(self):
    create_test_file('1.c', r'''
int f(void);
int main() {
  f();
  return 0;
}
''')
    create_test_file('2.c', r'''
#include <stdio.h>
int f() {
  printf("Hello\n");
  return 0;
}
''')

    run_process([PYTHON, EMCC, '-o', '1.o', '1.c'])
    run_process([PYTHON, EMCC, '-o', '2.o', '2.c'])
    run_process([PYTHON, EMAR, 'crs', '2.a', '2.o'])
    run_process([PYTHON, EMCC, '-o', 'out.bc', '-Wl,--start-group', '2.a', '1.o', '-Wl,--end-group'])
    run_process([PYTHON, EMCC, 'out.bc'])
    self.assertContained('Hello', run_js('a.out.js'))

  @no_wasm_backend('lld resolves circular lib dependencies')
  def test_circular_libs(self):
    def tmp_source(name, code):
      with open(name, 'w') as f:
        f.write(code)

    tmp_source('a.c', 'int z(); int x() { return z(); }')
    tmp_source('b.c', 'int x(); int y() { return x(); } int z() { return 42; }')
    tmp_source('c.c', 'int q() { return 0; }')
    tmp_source('main.c', r'''
      #include <stdio.h>
      int y();
      int main() {
        printf("result: %d\n", y());
        return 0;
      }
    ''')

    Building.emcc('a.c') # a.c.o
    Building.emcc('b.c') # b.c.o
    Building.emcc('c.c')
    Building.emar('cr', 'libA.a', ['a.c.o', 'c.c.o'])
    Building.emar('cr', 'libB.a', ['b.c.o', 'c.c.o'])

    args = ['main.c', '-o', 'a.out.js']
    libs_list = ['libA.a', 'libB.a']

    # 'libA.a' does not satisfy any symbols from main, so it will not be included,
    # and there will be an undefined symbol.
    err = self.expect_fail([PYTHON, EMCC] + args + libs_list)
    self.assertContained('error: undefined symbol: x', err)

    # -Wl,--start-group and -Wl,--end-group around the libs will cause a rescan
    # of 'libA.a' after 'libB.a' adds undefined symbol "x", so a.c.o will now be
    # included (and the link will succeed).
    libs = ['-Wl,--start-group'] + libs_list + ['-Wl,--end-group']
    run_process([PYTHON, EMCC] + args + libs)
    self.assertContained('result: 42', run_js('a.out.js'))

    # -( and -) should also work.
    args = ['main.c', '-o', 'a2.out.js']
    libs = ['-Wl,-('] + libs_list + ['-Wl,-)']
    run_process([PYTHON, EMCC] + args + libs)
    self.assertContained('result: 42', run_js('a2.out.js'))

  # The fastcomp path will deliberately ignore duplicate input files in order
  # to allow "libA.so" on the command line twice. The is not really .so support
  # and the .so files are really bitcode.
  @no_wasm_backend('tests legacy .so linking behviour')
  @needs_dlfcn
  def test_redundant_link(self):
    lib = "int mult() { return 1; }"
    lib_name = 'libA.c'
    create_test_file(lib_name, lib)
    main = r'''
      #include <stdio.h>
      int mult();
      int main() {
        printf("result: %d\n", mult());
        return 0;
      }
    '''
    main_name = 'main.c'
    create_test_file(main_name, main)

    Building.emcc(lib_name, output_filename='libA.so')

    Building.emcc(main_name, ['libA.so', 'libA.so'], output_filename='a.out.js')

    self.assertContained('result: 1', run_js('a.out.js'))

  @no_wasm_backend('archive contents handling differ with lld')
  def test_dot_a_all_contents_invalid(self):
    # check that we warn if an object file in a .a is not valid bitcode.
    # do not silently ignore native object files, which may have been
    # built by mistake
    create_test_file('side.cpp', r'''int side() { return 5; }''')
    create_test_file('main.cpp', r'''extern int side(); int main() { return side(); }''')
    run_process([CLANG, 'side.cpp', '-c', '-o', 'native.o'])
    run_process([PYTHON, EMAR, 'crs', 'foo.a', 'native.o'])
    proc = run_process([PYTHON, EMCC, 'main.cpp', 'foo.a', '-s', 'ERROR_ON_UNDEFINED_SYMBOLS=0'], stderr=PIPE)
    self.assertContained('is not a valid object file for emscripten, cannot link', proc.stderr)

  def test_export_all(self):
    lib = r'''
      #include <stdio.h>
      void libf1() { printf("libf1\n"); }
      void libf2() { printf("libf2\n"); }
    '''
    lib_name = 'lib.c'
    create_test_file(lib_name, lib)

    create_test_file('main.js', '''
      var Module = {
        onRuntimeInitialized: function() {
          _libf1();
          _libf2();
        }
      };
    ''')

    Building.emcc(lib_name, ['-s', 'EXPORT_ALL=1', '-s', 'LINKABLE=1', '--pre-js', 'main.js'], output_filename='a.out.js')

    self.assertContained('libf1\nlibf2\n', run_js('a.out.js'))

  def test_stdin(self):
    def make_js_command(filename, engine):
      if engine is None:
        engine = tools.shared.JS_ENGINES[0]
      return jsrun.make_command(filename, engine)

    def _test():
      for engine in JS_ENGINES:
        if engine == V8_ENGINE:
          continue # no stdin support in v8 shell
        engine[0] = os.path.normpath(engine[0])
        print(engine, file=sys.stderr)
        # work around a bug in python's subprocess module
        # (we'd use run_js() normally)
        try_delete('out.txt')
        jscommand = make_js_command(os.path.normpath(exe), engine)
        if WINDOWS:
          os.system('type "in.txt" | {} >out.txt'.format(' '.join(Building.doublequote_spaces(jscommand))))
        else: # posix
          os.system('cat in.txt | {} > out.txt'.format(' '.join(Building.doublequote_spaces(jscommand))))
        self.assertContained('abcdef\nghijkl\neof', open('out.txt').read())

    Building.emcc(path_from_root('tests', 'module', 'test_stdin.c'), output_filename='a.out.js')
    create_test_file('in.txt', 'abcdef\nghijkl')
    exe = 'a.out.js'
    _test()
    Building.emcc(path_from_root('tests', 'module', 'test_stdin.c'),
                  ['-O2', '--closure', '1'],
                  output_filename='a.out.js')
    _test()

  def test_ungetc_fscanf(self):
    create_test_file('main.cpp', r'''
      #include <stdio.h>
      int main(int argc, char const *argv[])
      {
          char str[4] = {0};
          FILE* f = fopen("my_test.input", "r");
          if (f == NULL) {
              printf("cannot open file\n");
              return -1;
          }
          ungetc('x', f);
          ungetc('y', f);
          ungetc('z', f);
          fscanf(f, "%3s", str);
          printf("%s\n", str);
          return 0;
      }
    ''')
    create_test_file('my_test.input', 'abc')
    Building.emcc('main.cpp', ['--embed-file', 'my_test.input'], output_filename='a.out.js')
    self.assertContained('zyx', run_process(JS_ENGINES[0] + ['a.out.js'], stdout=PIPE, stderr=PIPE).stdout)

  def test_abspaths(self):
    # Includes with absolute paths are generally dangerous, things like -I/usr/.. will get to system local headers, not our portable ones.

    shutil.copyfile(path_from_root('tests', 'hello_world.c'), 'main.c')

    for args, expected in [(['-I/usr/something', '-Wwarn-absolute-paths'], True),
                           (['-L/usr/something', '-Wwarn-absolute-paths'], True),
                           (['-I/usr/something'], False),
                           (['-L/usr/something'], False),
                           (['-I/usr/something', '-Wno-warn-absolute-paths'], False),
                           (['-L/usr/something', '-Wno-warn-absolute-paths'], False),
                           (['-Isubdir/something', '-Wwarn-absolute-paths'], False),
                           (['-Lsubdir/something', '-Wwarn-absolute-paths'], False),
                           ([], False)]:
      print(args, expected)
      proc = run_process([PYTHON, EMCC, 'main.c'] + args, stderr=PIPE)
      assert ('encountered. If this is to a local system header/library, it may cause problems (local system files make sense for compiling natively on your system, but not necessarily to JavaScript)' in proc.stderr) == expected, proc.stderr
      if not expected:
        assert proc.stderr == '', proc.stderr

  def test_local_link(self):
    # Linking a local library directly, like /usr/lib/libsomething.so, cannot work of course since it
    # doesn't contain bitcode. However, when we see that we should look for a bitcode file for that
    # library in the -L paths and system/lib
    create_test_file('main.cpp', '''
      extern void printey();
      int main() {
        printey();
        return 0;
      }
    ''')

    os.makedirs('subdir')
    open(os.path.join('subdir', 'libfile.so'), 'w').write('this is not llvm bitcode!')

    create_test_file('libfile.cpp', '''
      #include <stdio.h>
      void printey() {
        printf("hello from lib\\n");
      }
    ''')

    run_process([PYTHON, EMCC, 'libfile.cpp', '-o', 'libfile.so'], stderr=PIPE)
    run_process([PYTHON, EMCC, 'main.cpp', os.path.join('subdir', 'libfile.so'), '-L.'])
    self.assertContained('hello from lib', run_js('a.out.js'))

  def test_identical_basenames(self):
    # Issue 287: files in different dirs but with the same basename get confused as the same,
    # causing multiply defined symbol errors
    os.mkdir('foo')
    os.mkdir('bar')
    open(os.path.join('foo', 'main.cpp'), 'w').write('''
      extern void printey();
      int main() {
        printey();
        return 0;
      }
    ''')
    open(os.path.join('bar', 'main.cpp'), 'w').write('''
      #include <stdio.h>
      void printey() { printf("hello there\\n"); }
    ''')

    run_process([PYTHON, EMCC, os.path.join('foo', 'main.cpp'), os.path.join('bar', 'main.cpp')])
    self.assertContained('hello there', run_js('a.out.js'))

    # ditto with first creating .o files
    try_delete('a.out.js')
    run_process([PYTHON, EMCC, os.path.join('foo', 'main.cpp'), '-o', os.path.join('foo', 'main.o')])
    run_process([PYTHON, EMCC, os.path.join('bar', 'main.cpp'), '-o', os.path.join('bar', 'main.o')])
    run_process([PYTHON, EMCC, os.path.join('foo', 'main.o'), os.path.join('bar', 'main.o')])
    self.assertContained('hello there', run_js('a.out.js'))

  def test_main_a(self):
    # if main() is in a .a, we need to pull in that .a

    main_name = 'main.c'
    create_test_file(main_name, r'''
      #include <stdio.h>
      extern int f();
      int main() {
        printf("result: %d.\n", f());
        return 0;
      }
    ''')

    other_name = 'other.c'
    create_test_file(other_name, r'''
      #include <stdio.h>
      int f() { return 12346; }
    ''')

    run_process([PYTHON, EMCC, main_name, '-c', '-o', main_name + '.bc'])
    run_process([PYTHON, EMCC, other_name, '-c', '-o', other_name + '.bc'])

    run_process([PYTHON, EMAR, 'cr', main_name + '.a', main_name + '.bc'])

    run_process([PYTHON, EMCC, other_name + '.bc', main_name + '.a'])

    self.assertContained('result: 12346.', run_js('a.out.js'))

  def test_multiple_archives_duplicate_basenames(self):
    create_test_file('common.c', r'''
      #include <stdio.h>
      void a(void) {
        printf("a\n");
      }
    ''')
    run_process([PYTHON, EMCC, 'common.c', '-c', '-o', 'common.o'])
    try_delete('liba.a')
    run_process([PYTHON, EMAR, 'rc', 'liba.a', 'common.o'])

    create_test_file('common.c', r'''
      #include <stdio.h>
      void b(void) {
        printf("b\n");
      }
    ''')
    run_process([PYTHON, EMCC, 'common.c', '-c', '-o', 'common.o'])
    try_delete('libb.a')
    run_process([PYTHON, EMAR, 'rc', 'libb.a', 'common.o'])

    create_test_file('main.c', r'''
      void a(void);
      void b(void);
      int main() {
        a();
        b();
      }
    ''')

    run_process([PYTHON, EMCC, 'main.c', '-L.', '-la', '-lb'])
    self.assertContained('a\nb\n', run_js('a.out.js'))

  def test_archive_duplicate_basenames(self):
    os.mkdir('a')
    create_test_file(os.path.join('a', 'common.c'), r'''
      #include <stdio.h>
      void a(void) {
        printf("a\n");
      }
    ''')
    run_process([PYTHON, EMCC, os.path.join('a', 'common.c'), '-c', '-o', os.path.join('a', 'common.o')])

    os.mkdir('b')
    create_test_file(os.path.join('b', 'common.c'), r'''
      #include <stdio.h>
      void b(void) {
        printf("b...\n");
      }
    ''')
    run_process([PYTHON, EMCC, os.path.join('b', 'common.c'), '-c', '-o', os.path.join('b', 'common.o')])

    try_delete('liba.a')
    run_process([PYTHON, EMAR, 'rc', 'liba.a', os.path.join('a', 'common.o'), os.path.join('b', 'common.o')])

    # Verify that archive contains basenames with hashes to avoid duplication
    text = run_process([PYTHON, EMAR, 't', 'liba.a'], stdout=PIPE).stdout
    self.assertEqual(text.count('common.o'), 1)
    self.assertContained('common_', text)
    for line in text.split('\n'):
      # should not have huge hash names
      self.assertLess(len(line), 20, line)

    create_test_file('main.c', r'''
      void a(void);
      void b(void);
      int main() {
        a();
        b();
      }
    ''')
    err = run_process([PYTHON, EMCC, 'main.c', '-L.', '-la'], stderr=PIPE).stderr
    self.assertNotIn('archive file contains duplicate entries', err)
    self.assertContained('a\nb...\n', run_js('a.out.js'))

    # Using llvm-ar directly should cause duplicate basenames
    try_delete('libdup.a')
    run_process([LLVM_AR, 'rc', 'libdup.a', os.path.join('a', 'common.o'), os.path.join('b', 'common.o')])
    text = run_process([PYTHON, EMAR, 't', 'libdup.a'], stdout=PIPE).stdout
    assert text.count('common.o') == 2, text

    # With fastcomp we don't support duplicate members so this should generate
    # a warning.  With the wasm backend (lld) this is fully supported.
    cmd = [PYTHON, EMCC, 'main.c', '-L.', '-ldup']
    if self.is_wasm_backend():
      run_process(cmd)
      self.assertContained('a\nb...\n', run_js('a.out.js'))
    else:
      err = self.expect_fail(cmd)
      self.assertIn('libdup.a: archive file contains duplicate entries', err)
      self.assertIn('error: undefined symbol: a', err)
      # others are not duplicates - the hashing keeps them separate
      self.assertEqual(err.count('duplicate: '), 1)
      self.assertContained('a\nb...\n', run_js('a.out.js'))

  def test_export_from_archive(self):
    export_name = 'this_is_an_entry_point'
    full_export_name = '_' + export_name

    # The wasm backend exports symbols without the leading '_'
    if self.is_wasm_backend():
      expect_export = export_name
    else:
      expect_export = full_export_name

    create_test_file('export.c', r'''
      #include <stdio.h>
      void %s(void) {
        printf("Hello, world!\n");
      }
    ''' % export_name)
    run_process([PYTHON, EMCC, 'export.c', '-c', '-o', 'export.o'])
    run_process([PYTHON, EMAR, 'rc', 'libexport.a', 'export.o'])

    create_test_file('main.c', r'''
      int main() {
        return 0;
      }
    ''')

    # Sanity check: the symbol should not be linked in if not requested.
    run_process([PYTHON, EMCC, 'main.c', '-L.', '-lexport'])
    self.assertFalse(self.is_exported_in_wasm(expect_export, 'a.out.wasm'))

    # Sanity check: exporting without a definition does not cause it to appear.
    # Note: exporting main prevents emcc from warning that it generated no code.
    run_process([PYTHON, EMCC, 'main.c', '-s', 'ERROR_ON_UNDEFINED_SYMBOLS=0', '-s', "EXPORTED_FUNCTIONS=['_main', '%s']" % full_export_name])
    self.assertFalse(self.is_exported_in_wasm(expect_export, 'a.out.wasm'))

    # Actual test: defining symbol in library and exporting it causes it to appear in the output.
    run_process([PYTHON, EMCC, 'main.c', '-L.', '-lexport', '-s', "EXPORTED_FUNCTIONS=['%s']" % full_export_name])
    self.assertTrue(self.is_exported_in_wasm(expect_export, 'a.out.wasm'))

  def test_embed_file(self):
    create_test_file('somefile.txt', 'hello from a file with lots of data and stuff in it thank you very much')
    create_test_file('main.cpp', r'''
      #include <stdio.h>
      int main() {
        FILE *f = fopen("somefile.txt", "r");
        char buf[100];
        fread(buf, 1, 20, f);
        buf[20] = 0;
        fclose(f);
        printf("|%s|\n", buf);
        return 0;
      }
    ''')

    run_process([PYTHON, EMCC, 'main.cpp', '--embed-file', 'somefile.txt'])
    self.assertContained('|hello from a file wi|', run_js('a.out.js'))

    # preload twice, should not err
    run_process([PYTHON, EMCC, 'main.cpp', '--embed-file', 'somefile.txt', '--embed-file', 'somefile.txt'])
    self.assertContained('|hello from a file wi|', run_js('a.out.js'))

  def test_embed_file_dup(self):
    try_delete('tst')
    os.mkdir('tst')
    os.mkdir(self.in_dir('tst', 'test1'))
    os.mkdir(self.in_dir('tst', 'test2'))

    open(self.in_dir('tst', 'aa.txt'), 'w').write('''frist''')
    open(self.in_dir('tst', 'test1', 'aa.txt'), 'w').write('''sacond''')
    open(self.in_dir('tst', 'test2', 'aa.txt'), 'w').write('''thard''')
    create_test_file('main.cpp', r'''
      #include <stdio.h>
      #include <string.h>
      void print_file(const char *name) {
        FILE *f = fopen(name, "r");
        char buf[100];
        memset(buf, 0, 100);
        fread(buf, 1, 20, f);
        buf[20] = 0;
        fclose(f);
        printf("|%s|\n", buf);
      }
      int main() {
        print_file("tst/aa.txt");
        print_file("tst/test1/aa.txt");
        print_file("tst/test2/aa.txt");
        return 0;
      }
    ''')

    run_process([PYTHON, EMCC, 'main.cpp', '--embed-file', 'tst'])
    self.assertContained('|frist|\n|sacond|\n|thard|\n', run_js('a.out.js'))

  def test_exclude_file(self):
    try_delete('tst')
    os.mkdir('tst')
    os.mkdir(self.in_dir('tst', 'abc.exe'))
    os.mkdir(self.in_dir('tst', 'abc.txt'))

    open(self.in_dir('tst', 'hello.exe'), 'w').write('''hello''')
    open(self.in_dir('tst', 'hello.txt'), 'w').write('''world''')
    open(self.in_dir('tst', 'abc.exe', 'foo'), 'w').write('''emscripten''')
    open(self.in_dir('tst', 'abc.txt', 'bar'), 'w').write('''!!!''')
    create_test_file('main.cpp', r'''
      #include <stdio.h>
      int main() {
        if(fopen("tst/hello.exe", "rb")) printf("Failed\n");
        if(!fopen("tst/hello.txt", "rb")) printf("Failed\n");
        if(fopen("tst/abc.exe/foo", "rb")) printf("Failed\n");
        if(!fopen("tst/abc.txt/bar", "rb")) printf("Failed\n");

        return 0;
      }
    ''')

    run_process([PYTHON, EMCC, 'main.cpp', '--embed-file', 'tst', '--exclude-file', '*.exe'])
    output = run_js('a.out.js')
    assert output == '' or output == ' \n'

  def test_multidynamic_link(self):
    # Linking the same dynamic library in statically will error, normally, since we statically link it, causing dupe symbols

    def test(link_cmd, lib_suffix=''):
      print(link_cmd, lib_suffix)

      self.clear()
      os.mkdir('libdir')

      create_test_file('main.cpp', r'''
        #include <stdio.h>
        extern void printey();
        extern void printother();
        int main() {
          printf("*");
          printey();
          printf("\n");
          printother();
          printf("\n");
          printf("*");
          return 0;
        }
      ''')

      open(os.path.join('libdir', 'libfile.cpp'), 'w').write('''
        #include <stdio.h>
        void printey() {
          printf("hello from lib");
        }
      ''')

      open(os.path.join('libdir', 'libother.cpp'), 'w').write('''
        #include <stdio.h>
        extern void printey();
        void printother() {
          printf("|");
          printey();
          printf("|");
        }
      ''')

      compiler = [PYTHON, EMCC]

      # Build libfile normally into an .so
      run_process(compiler + [os.path.join('libdir', 'libfile.cpp'), '-o', os.path.join('libdir', 'libfile.so' + lib_suffix)])
      # Build libother and dynamically link it to libfile
      run_process(compiler + [os.path.join('libdir', 'libother.cpp')] + link_cmd + ['-o', os.path.join('libdir', 'libother.so')])
      # Build the main file, linking in both the libs
      run_process(compiler + [os.path.join('main.cpp')] + link_cmd + ['-lother', '-c'])
      print('...')
      # The normal build system is over. We need to do an additional step to link in the dynamic libraries, since we ignored them before
      run_process([PYTHON, EMCC, 'main.o'] + link_cmd + ['-lother', '-s', 'EXIT_RUNTIME=1'])

      self.assertContained('*hello from lib\n|hello from lib|\n*', run_js('a.out.js'))

    test(['-L' + 'libdir', '-lfile']) # -l, auto detection from library path
    test(['-L' + 'libdir', self.in_dir('libdir', 'libfile.so.3.1.4.1.5.9')], '.3.1.4.1.5.9') # handle libX.so.1.2.3 as well

  def test_js_link(self):
    create_test_file('main.cpp', '''
      #include <stdio.h>
      int main() {
        printf("hello from main\\n");
        return 0;
      }
    ''')
    create_test_file('before.js', '''
      var MESSAGE = 'hello from js';
      // Module is initialized with empty object by default, so if there are no keys - nothing was run yet
      if (Object.keys(Module).length) throw 'This code should run before anything else!';
    ''')
    create_test_file('after.js', '''
      out(MESSAGE);
    ''')

    run_process([PYTHON, EMCC, 'main.cpp', '--pre-js', 'before.js', '--post-js', 'after.js', '-s', 'WASM_ASYNC_COMPILATION=0'])
    self.assertContained('hello from main\nhello from js\n', run_js('a.out.js'))

  def test_sdl_endianness(self):
    create_test_file('main.cpp', r'''
      #include <stdio.h>
      #include <SDL/SDL.h>

      int main() {
        printf("%d, %d, %d\n", SDL_BYTEORDER, SDL_LIL_ENDIAN, SDL_BIG_ENDIAN);
        return 0;
      }
    ''')
    run_process([PYTHON, EMCC, 'main.cpp'])
    self.assertContained('1234, 1234, 4321\n', run_js('a.out.js'))

  def test_libpng(self):
    shutil.copyfile(path_from_root('tests', 'pngtest.png'), 'pngtest.png')
    Building.emcc(path_from_root('tests', 'pngtest.c'), ['--embed-file', 'pngtest.png', '-s', 'USE_ZLIB=1', '-s', 'USE_LIBPNG=1'], output_filename='a.out.js')
    self.assertContained('TESTS PASSED', run_process(JS_ENGINES[0] + ['a.out.js'], stdout=PIPE, stderr=PIPE).stdout)

  def test_libjpeg(self):
    shutil.copyfile(path_from_root('tests', 'screenshot.jpg'), 'screenshot.jpg')
    Building.emcc(path_from_root('tests', 'jpeg_test.c'), ['--embed-file', 'screenshot.jpg', '-s', 'USE_LIBJPEG=1'], output_filename='a.out.js')
    self.assertContained('Image is 600 by 450 with 3 components', run_process(JS_ENGINES[0] + ['a.out.js', 'screenshot.jpg'], stdout=PIPE, stderr=PIPE).stdout)

  def test_bullet(self):
    Building.emcc(path_from_root('tests', 'bullet_hello_world.cpp'), ['-s', 'USE_BULLET=1'], output_filename='a.out.js')
    self.assertContained('BULLET RUNNING', run_process(JS_ENGINES[0] + ['a.out.js'], stdout=PIPE, stderr=PIPE).stdout)

  def test_vorbis(self):
    # This will also test if ogg compiles, because vorbis depends on ogg
    Building.emcc(path_from_root('tests', 'vorbis_test.c'), ['-s', 'USE_VORBIS=1'], output_filename='a.out.js')
    self.assertContained('ALL OK', run_process(JS_ENGINES[0] + ['a.out.js'], stdout=PIPE, stderr=PIPE).stdout)

  def test_bzip2(self):
    Building.emcc(path_from_root('tests', 'bzip2_test.c'), ['-s', 'USE_BZIP2=1'], output_filename='a.out.js')
    self.assertContained("usage: unzcrash filename", run_process(JS_ENGINES[0] + ['a.out.js'], stdout=PIPE, stderr=PIPE).stdout)

  def test_freetype(self):
    # copy the Liberation Sans Bold truetype file located in the
    # <emscripten_root>/tests/freetype to the compilation folder
    shutil.copy2(path_from_root('tests/freetype', 'LiberationSansBold.ttf'), os.getcwd())
    # build test program with the font file embed in it
    Building.emcc(path_from_root('tests', 'freetype_test.c'), ['-s', 'USE_FREETYPE=1', '--embed-file', 'LiberationSansBold.ttf'], output_filename='a.out.js')
    # the test program will print an ascii representation of a bitmap where the
    # 'w' character has been rendered using the Liberation Sans Bold font
    expectedOutput = '***   +***+   **\n' + \
                     '***+  +***+  +**\n' + \
                     '***+  *****  +**\n' + \
                     '+**+ +**+**+ +**\n' + \
                     '+*** +**+**+ ***\n' + \
                     ' *** +** **+ ***\n' + \
                     ' ***+**+ +**+**+\n' + \
                     ' +**+**+ +**+**+\n' + \
                     ' +*****  +*****+\n' + \
                     '  *****   ***** \n' + \
                     '  ****+   +***+ \n' + \
                     '  +***+   +***+ \n'
    self.assertContained(expectedOutput, run_process(JS_ENGINES[0] + ['a.out.js'], stdout=PIPE, stderr=PIPE).stdout)

  def test_link_memcpy(self):
    # memcpy can show up *after* optimizations, so after our opportunity to link in libc, so it must be special-cased
    create_test_file('main.cpp', r'''
      #include <stdio.h>

      int main(int argc, char **argv) {
        int num = argc + 10;
        char buf[num], buf2[num];
        for (int i = 0; i < num; i++) {
          buf[i] = i*i+i/3;
        }
        for (int i = 1; i < num; i++) {
          buf[i] += buf[i-1];
        }
        for (int i = 0; i < num; i++) {
          buf2[i] = buf[i];
        }
        for (int i = 1; i < num; i++) {
          buf2[i] += buf2[i-1];
        }
        for (int i = 0; i < num; i++) {
          printf("%d:%d\n", i, buf2[i]);
        }
        return 0;
      }
    ''')
    run_process([PYTHON, EMCC, '-O2', 'main.cpp'])
    output = run_js('a.out.js', full_output=True, stderr=PIPE)
    self.assertContained('''0:0
1:1
2:6
3:21
4:53
5:111
6:-49
7:98
8:55
9:96
10:-16
''', output)
    self.assertNotContained('warning: library.js memcpy should not be running, it is only for testing!', output)

  def test_undefined_function(self):
    cmd = [PYTHON, EMCC, path_from_root('tests', 'hello_world.cpp')]
    run_process(cmd)

    # adding a missing symbol to EXPORTED_FUNCTIONS should cause failure
    cmd += ['-s', "EXPORTED_FUNCTIONS=['foobar']"]
    err = self.expect_fail(cmd)
    self.assertContained('undefined exported function: "foobar"', err)

    # setting ERROR_ON_UNDEFINED_SYMBOLS=0 suppresses error
    cmd += ['-s', 'ERROR_ON_UNDEFINED_SYMBOLS=0']
    run_process(cmd)

  def test_undefined_symbols(self):
    create_test_file('main.cpp', r'''
      #include <stdio.h>
      #include <SDL.h>
      #include "SDL/SDL_opengl.h"

      extern "C" {
        void something();
        void elsey();
      }

      int main() {
        printf("%p", SDL_GL_GetProcAddress("glGenTextures")); // pull in gl proc stuff, avoid warnings on emulation funcs
        something();
        elsey();
        return 0;
      }
      ''')

    for args in ([], ['-O2']):
      for action in ('WARN', 'ERROR', None):
        for value in ([0, 1]):
          try_delete('a.out.js')
          print('checking "%s" %s=%s' % (args, action, value))
          extra = ['-s', action + '_ON_UNDEFINED_SYMBOLS=%d' % value] if action else []
          proc = run_process([PYTHON, EMCC, 'main.cpp'] + extra + args, stderr=PIPE, check=False)
          print(proc.stderr)
          if value or action is None:
            # The default is that we error in undefined symbols
            self.assertContained('error: undefined symbol: something', proc.stderr)
            self.assertContained('error: undefined symbol: elsey', proc.stderr)
            check_success = False
          elif action == 'ERROR' and not value:
            # Error disables, should only warn
            self.assertContained('warning: undefined symbol: something', proc.stderr)
            self.assertContained('warning: undefined symbol: elsey', proc.stderr)
            self.assertNotContained('undefined symbol: emscripten_', proc.stderr)
            check_success = True
          elif action == 'WARN' and not value:
            # Disabled warning should imply disabling errors
            self.assertNotContained('undefined symbol', proc.stderr)
            check_success = True

          if check_success:
            self.assertEqual(proc.returncode, 0)
            self.assertTrue(os.path.exists('a.out.js'))
          else:
            self.assertNotEqual(proc.returncode, 0)
            self.assertFalse(os.path.exists('a.out.js'))

  def test_GetProcAddress_LEGACY_GL_EMULATION(self):
    # without legacy gl emulation, getting a proc from there should fail
    self.do_other_test(os.path.join('other', 'GetProcAddress_LEGACY_GL_EMULATION'), run_args=['0'], emcc_args=['-s', 'LEGACY_GL_EMULATION=0'])
    # with it, it should work
    self.do_other_test(os.path.join('other', 'GetProcAddress_LEGACY_GL_EMULATION'), run_args=['1'], emcc_args=['-s', 'LEGACY_GL_EMULATION=1'])

  def test_prepost(self):
    create_test_file('main.cpp', '''
      #include <stdio.h>
      int main() {
        printf("hello from main\\n");
        return 0;
      }
      ''')
    create_test_file('pre.js', '''
      var Module = {
        preRun: function() { out('pre-run') },
        postRun: function() { out('post-run') }
      };
      ''')

    run_process([PYTHON, EMCC, 'main.cpp', '--pre-js', 'pre.js', '-s', 'WASM_ASYNC_COMPILATION=0'])
    self.assertContained('pre-run\nhello from main\npost-run\n', run_js('a.out.js'))

    # addRunDependency during preRun should prevent main, and post-run from
    # running.
    with open('pre.js', 'a') as f:
      f.write('Module.preRun = function() { out("add-dep"); addRunDependency(); }\n')
    run_process([PYTHON, EMCC, 'main.cpp', '--pre-js', 'pre.js', '-s', 'WASM_ASYNC_COMPILATION=0'])
    output = run_js('a.out.js')
    self.assertContained('add-dep\n', output)
    self.assertNotContained('hello from main\n', output)
    self.assertNotContained('post-run\n', output)

    # noInitialRun prevents run
    for no_initial_run, run_dep in [(0, 0), (1, 0), (0, 1)]:
      print(no_initial_run, run_dep)
      args = ['-s', 'WASM_ASYNC_COMPILATION=0']
      if no_initial_run:
        args += ['-s', 'INVOKE_RUN=0']
      if run_dep:
        create_test_file('pre.js', 'Module.preRun = function() { addRunDependency("test"); }')
        create_test_file('post.js', 'removeRunDependency("test");')
        args += ['--pre-js', 'pre.js', '--post-js', 'post.js']

      run_process([PYTHON, EMCC, 'main.cpp'] + args)
      output = run_js('a.out.js')
      if no_initial_run:
        self.assertNotContained('hello from main', output)
      else:
        self.assertContained('hello from main', output)

      if no_initial_run:
        # Calling main later should still work, filesystem etc. must be set up.
        print('call main later')
        src = open('a.out.js').read()
        src += '\nModule.callMain();\n'
        create_test_file('a.out.js', src)
        self.assertContained('hello from main', run_js('a.out.js'))

    # Use postInit
    create_test_file('pre.js', '''
      var Module = {
        preRun: function() { out('pre-run') },
        postRun: function() { out('post-run') },
        preInit: function() { out('pre-init') }
      };
    ''')
    run_process([PYTHON, EMCC, 'main.cpp', '--pre-js', 'pre.js'])
    self.assertContained('pre-init\npre-run\nhello from main\npost-run\n', run_js('a.out.js'))

  def test_prepost2(self):
    create_test_file('main.cpp', '''
      #include <stdio.h>
      int main() {
        printf("hello from main\\n");
        return 0;
      }
    ''')
    create_test_file('pre.js', '''
      var Module = {
        preRun: function() { out('pre-run') },
      };
    ''')
    create_test_file('pre2.js', '''
      Module.postRun = function() { out('post-run') };
    ''')
    run_process([PYTHON, EMCC, 'main.cpp', '--pre-js', 'pre.js', '--pre-js', 'pre2.js'])
    self.assertContained('pre-run\nhello from main\npost-run\n', run_js('a.out.js'))

  def test_prepre(self):
    create_test_file('main.cpp', '''
      #include <stdio.h>
      int main() {
        printf("hello from main\\n");
        return 0;
      }
    ''')
    create_test_file('pre.js', '''
      var Module = {
        preRun: [function() { out('pre-run') }],
      };
    ''')
    create_test_file('pre2.js', '''
      Module.preRun.push(function() { out('prepre') });
    ''')
    run_process([PYTHON, EMCC, 'main.cpp', '--pre-js', 'pre.js', '--pre-js', 'pre2.js'])
    self.assertContained('prepre\npre-run\nhello from main\n', run_js('a.out.js'))

  @no_wasm_backend('depends on bc output')
  def test_save_bc(self):
    for save in [0, 1]:
      self.clear()
      cmd = [PYTHON, EMCC, path_from_root('tests', 'hello_world_loop_malloc.cpp')]
      if save:
        cmd += ['--save-bc', 'my_bitcode.bc']
      run_process(cmd)
      assert 'hello, world!' in run_js('a.out.js')
      if save:
        self.assertExists('my_bitcode.bc')
      else:
        self.assertNotExists('my_bitcode.bc')
      if save:
        try_delete('a.out.js')
        Building.llvm_dis('my_bitcode.bc', 'my_ll.ll')
        with env_modify({'EMCC_LEAVE_INPUTS_RAW': '1'}):
          run_process([PYTHON, EMCC, 'my_ll.ll', '-o', 'two.js'])
          assert 'hello, world!' in run_js('two.js')

  def test_js_optimizer(self):
    ACORN_PASSES = ['JSDCE', 'AJSDCE', 'applyImportAndExportNameChanges', 'emitDCEGraph', 'applyDCEGraphRemovals']
    for input, expected, passes in [

      (path_from_root('tests', 'optimizer', 'eliminateDeadGlobals.js'), open(path_from_root('tests', 'optimizer', 'eliminateDeadGlobals-output.js')).read(),
       ['eliminateDeadGlobals']),
      (path_from_root('tests', 'optimizer', 'test-js-optimizer.js'), open(path_from_root('tests', 'optimizer', 'test-js-optimizer-output.js')).read(),
       ['hoistMultiples', 'removeAssignsToUndefined', 'simplifyExpressions']),
      (path_from_root('tests', 'optimizer', 'test-js-optimizer-asm.js'), open(path_from_root('tests', 'optimizer', 'test-js-optimizer-asm-output.js')).read(),
       ['asm', 'simplifyExpressions']),
      (path_from_root('tests', 'optimizer', 'test-js-optimizer-si.js'), open(path_from_root('tests', 'optimizer', 'test-js-optimizer-si-output.js')).read(),
       ['simplifyIfs']),
      (path_from_root('tests', 'optimizer', 'test-js-optimizer-regs.js'), open(path_from_root('tests', 'optimizer', 'test-js-optimizer-regs-output.js')).read(),
       ['registerize']),
      (path_from_root('tests', 'optimizer', 'eliminator-test.js'), open(path_from_root('tests', 'optimizer', 'eliminator-test-output.js')).read(),
       ['eliminate']),
      (path_from_root('tests', 'optimizer', 'safe-eliminator-test.js'), open(path_from_root('tests', 'optimizer', 'safe-eliminator-test-output.js')).read(),
       ['eliminateMemSafe']),
      (path_from_root('tests', 'optimizer', 'asm-eliminator-test.js'), open(path_from_root('tests', 'optimizer', 'asm-eliminator-test-output.js')).read(),
       ['asm', 'eliminate']),
      (path_from_root('tests', 'optimizer', 'test-js-optimizer-asm-regs.js'), open(path_from_root('tests', 'optimizer', 'test-js-optimizer-asm-regs-output.js')).read(),
       ['asm', 'registerize']),
      (path_from_root('tests', 'optimizer', 'test-js-optimizer-asm-regs-harder.js'), [open(path_from_root('tests', 'optimizer', 'test-js-optimizer-asm-regs-harder-output.js')).read(), open(path_from_root('tests', 'optimizer', 'test-js-optimizer-asm-regs-harder-output2.js')).read(), open(path_from_root('tests', 'optimizer', 'test-js-optimizer-asm-regs-harder-output3.js')).read()],
       ['asm', 'registerizeHarder']),
      (path_from_root('tests', 'optimizer', 'test-js-optimizer-asm-regs-min.js'), open(path_from_root('tests', 'optimizer', 'test-js-optimizer-asm-regs-min-output.js')).read(),
       ['asm', 'registerize', 'minifyLocals']),
      (path_from_root('tests', 'optimizer', 'test-js-optimizer-asm-pre.js'), [open(path_from_root('tests', 'optimizer', 'test-js-optimizer-asm-pre-output.js')).read(), open(path_from_root('tests', 'optimizer', 'test-js-optimizer-asm-pre-output2.js')).read()],
       ['asm', 'simplifyExpressions']),
      (path_from_root('tests', 'optimizer', 'test-js-optimizer-asm-pre-f32.js'), open(path_from_root('tests', 'optimizer', 'test-js-optimizer-asm-pre-output-f32.js')).read(),
       ['asm', 'asmPreciseF32', 'simplifyExpressions', 'optimizeFrounds']),
      (path_from_root('tests', 'optimizer', 'test-js-optimizer-asm-pre-f32.js'), open(path_from_root('tests', 'optimizer', 'test-js-optimizer-asm-pre-output-f32-nosimp.js')).read(),
       ['asm', 'asmPreciseF32', 'optimizeFrounds']),
      (path_from_root('tests', 'optimizer', 'test-reduce-dead-float-return.js'), open(path_from_root('tests', 'optimizer', 'test-reduce-dead-float-return-output.js')).read(),
       ['asm', 'optimizeFrounds', 'registerizeHarder']),
      (path_from_root('tests', 'optimizer', 'test-no-reduce-dead-float-return-to-nothing.js'), open(path_from_root('tests', 'optimizer', 'test-no-reduce-dead-float-return-to-nothing-output.js')).read(),
       ['asm', 'registerizeHarder']),
      (path_from_root('tests', 'optimizer', 'test-js-optimizer-asm-last.js'), [open(path_from_root('tests', 'optimizer', 'test-js-optimizer-asm-lastOpts-output.js')).read(), open(path_from_root('tests', 'optimizer', 'test-js-optimizer-asm-lastOpts-output2.js')).read(), open(path_from_root('tests', 'optimizer', 'test-js-optimizer-asm-lastOpts-output3.js')).read()],
       ['asm', 'asmLastOpts']),
      (path_from_root('tests', 'optimizer', 'asmLastOpts.js'), open(path_from_root('tests', 'optimizer', 'asmLastOpts-output.js')).read(),
       ['asm', 'asmLastOpts']),
      (path_from_root('tests', 'optimizer', 'test-js-optimizer-asm-last.js'), [open(path_from_root('tests', 'optimizer', 'test-js-optimizer-asm-last-output.js')).read(), open(path_from_root('tests', 'optimizer', 'test-js-optimizer-asm-last-output2.js')).read(), open(path_from_root('tests', 'optimizer', 'test-js-optimizer-asm-last-output3.js')).read()],
       ['asm', 'asmLastOpts', 'last']),
      (path_from_root('tests', 'optimizer', 'test-js-optimizer-asm-relocate.js'), open(path_from_root('tests', 'optimizer', 'test-js-optimizer-asm-relocate-output.js')).read(),
       ['asm', 'relocate']),
      (path_from_root('tests', 'optimizer', 'test-js-optimizer-asm-minlast.js'), open(path_from_root('tests', 'optimizer', 'test-js-optimizer-asm-minlast-output.js')).read(),
       ['asm', 'minifyWhitespace', 'asmLastOpts', 'last']),
      (path_from_root('tests', 'optimizer', 'test-js-optimizer-shiftsAggressive.js'), open(path_from_root('tests', 'optimizer', 'test-js-optimizer-shiftsAggressive-output.js')).read(),
       ['asm', 'aggressiveVariableElimination']),
      (path_from_root('tests', 'optimizer', 'test-js-optimizer-localCSE.js'), open(path_from_root('tests', 'optimizer', 'test-js-optimizer-localCSE-output.js')).read(),
       ['asm', 'localCSE']),
      (path_from_root('tests', 'optimizer', 'test-js-optimizer-ensureLabelSet.js'), open(path_from_root('tests', 'optimizer', 'test-js-optimizer-ensureLabelSet-output.js')).read(),
       ['asm', 'ensureLabelSet']),
      (path_from_root('tests', 'optimizer', '3154.js'), open(path_from_root('tests', 'optimizer', '3154-output.js')).read(),
       ['asm', 'eliminate', 'registerize', 'asmLastOpts', 'last']),
      (path_from_root('tests', 'optimizer', 'simd.js'), open(path_from_root('tests', 'optimizer', 'simd-output.js')).read(),
       ['asm', 'eliminate']), # eliminate, just enough to trigger asm normalization/denormalization
      (path_from_root('tests', 'optimizer', 'simd.js'), open(path_from_root('tests', 'optimizer', 'simd-output-memSafe.js')).read(),
       ['asm', 'eliminateMemSafe']),
      (path_from_root('tests', 'optimizer', 'safeLabelSetting.js'), open(path_from_root('tests', 'optimizer', 'safeLabelSetting-output.js')).read(),
       ['asm', 'safeLabelSetting']), # eliminate, just enough to trigger asm normalization/denormalization
      (path_from_root('tests', 'optimizer', 'null_if.js'), [open(path_from_root('tests', 'optimizer', 'null_if-output.js')).read(), open(path_from_root('tests', 'optimizer', 'null_if-output2.js')).read()],
       ['asm', 'registerizeHarder', 'asmLastOpts', 'minifyWhitespace']), # issue 3520
      (path_from_root('tests', 'optimizer', 'null_else.js'), [open(path_from_root('tests', 'optimizer', 'null_else-output.js')).read(), open(path_from_root('tests', 'optimizer', 'null_else-output2.js')).read()],
       ['asm', 'registerizeHarder', 'asmLastOpts', 'minifyWhitespace']), # issue 3549
      (path_from_root('tests', 'optimizer', 'test-js-optimizer-splitMemory.js'), open(path_from_root('tests', 'optimizer', 'test-js-optimizer-splitMemory-output.js')).read(),
       ['splitMemory']),
      (path_from_root('tests', 'optimizer', 'JSDCE.js'), open(path_from_root('tests', 'optimizer', 'JSDCE-output.js')).read(),
       ['JSDCE']),
      (path_from_root('tests', 'optimizer', 'JSDCE-hasOwnProperty.js'), open(path_from_root('tests', 'optimizer', 'JSDCE-hasOwnProperty-output.js')).read(),
       ['JSDCE']),
      (path_from_root('tests', 'optimizer', 'JSDCE-fors.js'), open(path_from_root('tests', 'optimizer', 'JSDCE-fors-output.js')).read(),
       ['JSDCE']),
      (path_from_root('tests', 'optimizer', 'AJSDCE.js'), open(path_from_root('tests', 'optimizer', 'AJSDCE-output.js')).read(),
       ['AJSDCE']),
      (path_from_root('tests', 'optimizer', 'emitDCEGraph.js'), open(path_from_root('tests', 'optimizer', 'emitDCEGraph-output.js')).read(),
       ['emitDCEGraph', 'noPrint']),
      (path_from_root('tests', 'optimizer', 'emitDCEGraph2.js'), open(path_from_root('tests', 'optimizer', 'emitDCEGraph2-output.js')).read(),
       ['emitDCEGraph', 'noPrint']),
      (path_from_root('tests', 'optimizer', 'emitDCEGraph3.js'), open(path_from_root('tests', 'optimizer', 'emitDCEGraph3-output.js')).read(),
       ['emitDCEGraph', 'noPrint']),
      (path_from_root('tests', 'optimizer', 'emitDCEGraph4.js'), open(path_from_root('tests', 'optimizer', 'emitDCEGraph4-output.js')).read(),
       ['emitDCEGraph', 'noPrint']),
      (path_from_root('tests', 'optimizer', 'emitDCEGraph5.js'), open(path_from_root('tests', 'optimizer', 'emitDCEGraph5-output.js')).read(),
       ['emitDCEGraph', 'noPrint']),
      (path_from_root('tests', 'optimizer', 'applyDCEGraphRemovals.js'), open(path_from_root('tests', 'optimizer', 'applyDCEGraphRemovals-output.js')).read(),
       ['applyDCEGraphRemovals']),
      (path_from_root('tests', 'optimizer', 'applyImportAndExportNameChanges.js'), open(path_from_root('tests', 'optimizer', 'applyImportAndExportNameChanges-output.js')).read(),
       ['applyImportAndExportNameChanges']),
      (path_from_root('tests', 'optimizer', 'applyImportAndExportNameChanges2.js'), open(path_from_root('tests', 'optimizer', 'applyImportAndExportNameChanges2-output.js')).read(),
       ['applyImportAndExportNameChanges']),
      (path_from_root('tests', 'optimizer', 'detectSign-modulus-emterpretify.js'), open(path_from_root('tests', 'optimizer', 'detectSign-modulus-emterpretify-output.js')).read(),
       ['noPrintMetadata', 'emterpretify', 'noEmitAst']),
      (path_from_root('tests', 'optimizer', 'minimal-runtime-emitDCEGraph.js'), open(path_from_root('tests', 'optimizer', 'minimal-runtime-emitDCEGraph-output.js')).read(),
       ['emitDCEGraph', 'noPrint']),
      (path_from_root('tests', 'optimizer', 'emittedJSPreservesParens.js'), open(path_from_root('tests', 'optimizer', 'emittedJSPreservesParens-output.js')).read(),
       ['asm']),
    ]:
      print(input, passes)

      if not isinstance(expected, list):
        expected = [expected]
      expected = [out.replace('\n\n', '\n').replace('\n\n', '\n') for out in expected]

      acorn = any([p for p in passes if p in ACORN_PASSES])

      # test calling optimizer
      if not acorn:
        print('  js')
        output = run_process(NODE_JS + [path_from_root('tools', 'js-optimizer.js'), input] + passes, stdin=PIPE, stdout=PIPE).stdout
      else:
        print('  acorn')
        output = run_process(NODE_JS + [path_from_root('tools', 'acorn-optimizer.js'), input] + passes, stdin=PIPE, stdout=PIPE).stdout

      def check_js(js, expected):
        # print >> sys.stderr, 'chak\n==========================\n', js, '\n===========================\n'
        if 'registerizeHarder' in passes:
          # registerizeHarder is hard to test, as names vary by chance, nondeterminstically FIXME
          def fix(src):
            if type(src) is list:
              return list(map(fix, src))
            src = '\n'.join([line for line in src.split('\n') if 'var ' not in line]) # ignore vars

            def reorder(func):
              def swap(func, stuff):
                # emit EYE_ONE always before EYE_TWO, replacing i1,i2 or i2,i1 etc
                for i in stuff:
                  if i not in func:
                    return func
                indexes = [[i, func.index(i)] for i in stuff]
                indexes.sort(key=lambda x: x[1])
                for j in range(len(indexes)):
                  func = func.replace(indexes[j][0], 'STD_' + str(j))
                return func
              func = swap(func, ['i1', 'i2', 'i3'])
              func = swap(func, ['i1', 'i2'])
              func = swap(func, ['i4', 'i5'])
              return func

            src = 'function '.join(map(reorder, src.split('function ')))
            return src
          js = fix(js)
          expected = fix(expected)
        self.assertIdentical(expected, js.replace('\r\n', '\n').replace('\n\n', '\n').replace('\n\n', '\n'))

      if input not in [ # blacklist of tests that are native-optimizer only
        path_from_root('tests', 'optimizer', 'asmLastOpts.js'),
        path_from_root('tests', 'optimizer', '3154.js')
      ]:
        check_js(output, expected)
      else:
        print('(skip non-native)')

      if not self.is_wasm_backend() and tools.js_optimizer.use_native(passes) and tools.js_optimizer.get_native_optimizer():
        # test calling native
        def check_json():
          run_process(listify(NODE_JS) + [path_from_root('tools', 'js-optimizer.js'), output_temp, 'receiveJSON'], stdin=PIPE, stdout=open(output_temp + '.js', 'w'))
          output = open(output_temp + '.js').read()
          check_js(output, expected)

        self.clear()
        input_temp = 'temp.js'
        output_temp = 'output.js'
        shutil.copyfile(input, input_temp)
        run_process(listify(NODE_JS) + [path_from_root('tools', 'js-optimizer.js'), input_temp, 'emitJSON'], stdin=PIPE, stdout=open(input_temp + '.js', 'w'))
        original = open(input).read()
        if '// EXTRA_INFO:' in original:
          json = open(input_temp + '.js').read()
          json += '\n' + original[original.find('// EXTRA_INFO:'):]
          create_test_file(input_temp + '.js', json)

        # last is only relevant when we emit JS
        if 'last' not in passes and \
           'null_if' not in input and 'null_else' not in input:  # null-* tests are js optimizer or native, not a mixture (they mix badly)
          print('  native (receiveJSON)')
          output = run_process([tools.js_optimizer.get_native_optimizer(), input_temp + '.js'] + passes + ['receiveJSON', 'emitJSON'], stdin=PIPE, stdout=open(output_temp, 'w')).stdout
          check_json()

          print('  native (parsing JS)')
          output = run_process([tools.js_optimizer.get_native_optimizer(), input] + passes + ['emitJSON'], stdin=PIPE, stdout=open(output_temp, 'w')).stdout
          check_json()

        print('  native (emitting JS)')
        output = run_process([tools.js_optimizer.get_native_optimizer(), input] + passes, stdin=PIPE, stdout=PIPE).stdout
        check_js(output, expected)

  def test_m_mm(self):
    create_test_file('foo.c', '''#include <emscripten.h>''')
    for opt in ['M', 'MM']:
      proc = run_process([PYTHON, EMCC, 'foo.c', '-' + opt], stdout=PIPE, stderr=PIPE)
      assert 'foo.o: ' in proc.stdout, '-%s failed to produce the right output: %s' % (opt, proc.stdout)
      assert 'error' not in proc.stderr, 'Unexpected stderr: ' + proc.stderr

  @uses_canonical_tmp
  def test_emcc_debug_files(self):
    for opts in [0, 1, 2, 3]:
      for debug in [None, '1', '2']:
        print(opts, debug)
        if os.path.exists(self.canonical_temp_dir):
          shutil.rmtree(self.canonical_temp_dir)

        env = os.environ.copy()
        if debug is None:
          env.pop('EMCC_DEBUG', None)
        else:
          env['EMCC_DEBUG'] = debug
        run_process([PYTHON, EMCC, path_from_root('tests', 'hello_world.cpp'), '-O' + str(opts)], stderr=PIPE, env=env)
        if debug is None:
          self.assertFalse(os.path.exists(self.canonical_temp_dir))
        elif debug == '1':
          if self.is_wasm_backend():
            self.assertExists(os.path.join(self.canonical_temp_dir, 'emcc-0-original.js'))
          else:
            self.assertExists(os.path.join(self.canonical_temp_dir, 'emcc-0-linktime.bc'))
            self.assertExists(os.path.join(self.canonical_temp_dir, 'emcc-1-original.js'))
        elif debug == '2':
          if self.is_wasm_backend():
            self.assertExists(os.path.join(self.canonical_temp_dir, 'emcc-0-original.js'))
          else:
            self.assertExists(os.path.join(self.canonical_temp_dir, 'emcc-0-basebc.bc'))
            self.assertExists(os.path.join(self.canonical_temp_dir, 'emcc-1-linktime.bc'))
            self.assertExists(os.path.join(self.canonical_temp_dir, 'emcc-2-original.js'))

  @uses_canonical_tmp
  def test_debuginfo(self):
    with env_modify({'EMCC_DEBUG': '1'}):
      for args, expect_debug in [
          (['-O0'], False),
          (['-O0', '-g'], True),
          (['-O0', '-g4'], True),
          (['-O1'], False),
          (['-O1', '-g'], True),
          (['-O2'], False),
          (['-O2', '-g'], True),
        ]:
        print(args, expect_debug)
        err = run_process([PYTHON, EMCC, path_from_root('tests', 'hello_world.cpp')] + args, stdout=PIPE, stderr=PIPE).stderr
        lines = err.splitlines()
        if self.is_wasm_backend():
          finalize = [l for l in lines if 'wasm-emscripten-finalize' in l][0]
          if expect_debug:
            self.assertIn(' -g ', finalize)
          else:
            self.assertNotIn(' -g ', finalize)
        else:
          if expect_debug:
            self.assertNotIn('strip-debug', err)
          else:
            self.assertIn('strip-debug', err)

  @unittest.skipIf(not scons_path, 'scons not found in PATH')
  @with_env_modify({'EMSCRIPTEN_ROOT': path_from_root()})
  def test_scons(self):
    # this test copies the site_scons directory alongside the test
    shutil.copytree(path_from_root('tests', 'scons'), 'test')
    shutil.copytree(path_from_root('tools', 'scons', 'site_scons'), os.path.join('test', 'site_scons'))
    with chdir('test'):
      run_process(['scons'])
      output = run_js('scons_integration.js', assert_returncode=5)
    self.assertContained('If you see this - the world is all right!', output)

  @unittest.skipIf(not scons_path, 'scons not found in PATH')
  @with_env_modify({'EMSCRIPTEN_TOOLPATH': path_from_root('tools', 'scons', 'site_scons'),
                    'EMSCRIPTEN_ROOT': path_from_root()})
  def test_emscons(self):
    # uses the emscons wrapper which requires EMSCRIPTEN_TOOLPATH to find
    # site_scons
    shutil.copytree(path_from_root('tests', 'scons'), 'test')
    with chdir('test'):
      run_process([path_from_root('emscons'), 'scons'])
      output = run_js('scons_integration.js', assert_returncode=5)
    self.assertContained('If you see this - the world is all right!', output)

  def test_embind(self):
    environ = os.environ.copy()
    environ['EMCC_CLOSURE_ARGS'] = environ.get('EMCC_CLOSURE_ARGS', '') + " --externs " + pipes.quote(path_from_root('tests', 'embind', 'underscore-externs.js'))
    test_cases = [
        ([], True), # without --bind, we fail
        (['--bind'], False),
        (['--bind', '-O1'], False),
        (['--bind', '-O2'], False),
        (['--bind', '-O2', '-s', 'ALLOW_MEMORY_GROWTH=1', path_from_root('tests', 'embind', 'isMemoryGrowthEnabled=true.cpp')], False),
    ]
    without_utf8_args = ['-s', 'EMBIND_STD_STRING_IS_UTF8=0']
    test_cases_without_utf8 = []
    for args, fail in test_cases:
        test_cases_without_utf8.append((args + without_utf8_args, fail))
    test_cases += test_cases_without_utf8
    test_cases.extend([(args[:] + ['-s', 'DYNAMIC_EXECUTION=0'], status) for args, status in test_cases])
    test_cases.append((['--bind', '-O2', '--closure', '1'], False)) # closure compiler doesn't work with DYNAMIC_EXECUTION=0
    test_cases = [(args + ['-s', 'IN_TEST_HARNESS=1'], status) for args, status in test_cases]

    for args, fail in test_cases:
      print(args, fail)
      self.clear()
      try_delete('a.out.js')

      testFiles = [
        path_from_root('tests', 'embind', 'underscore-1.4.2.js'),
        path_from_root('tests', 'embind', 'imvu_test_adapter.js'),
        path_from_root('tests', 'embind', 'embind.test.js'),
      ]

      proc = run_process(
        [PYTHON, EMCC, path_from_root('tests', 'embind', 'embind_test.cpp'),
         '--pre-js', path_from_root('tests', 'embind', 'test.pre.js'),
         '--post-js', path_from_root('tests', 'embind', 'test.post.js'),
         '-s', 'WASM_ASYNC_COMPILATION=0'] + args,
        stderr=PIPE if fail else None,
        check=not fail,
        env=environ)

      if fail:
        self.assertNotEqual(proc.returncode, 0)
      else:
        if 'DYNAMIC_EXECUTION=0' in args:
          with open('a.out.js') as js_binary_file:
            js_binary_str = js_binary_file.read()
            self.assertNotIn('new Function(', js_binary_str, 'Found "new Function(" with DYNAMIC_EXECUTION=0')
            self.assertNotIn('eval(', js_binary_str, 'Found "eval(" with DYNAMIC_EXECUTION=0')

        with open('a.out.js', 'ab') as f:
          for tf in testFiles:
            f.write(open(tf, 'rb').read())

        output = run_js('a.out.js', stdout=PIPE, stderr=PIPE, full_output=True, assert_returncode=0, engine=NODE_JS)
        assert "FAIL" not in output, output

  @no_wasm_backend('cannot nativize a wasm object file (...yet?)')
  @no_windows('test_llvm_nativizer does not work on Windows')
  def test_llvm_nativizer(self):
    if MACOS:
      self.skipTest('test_llvm_nativizer does not work on macOS')
    if Building.which('as') is None:
      self.skipTest('no gnu as, cannot run nativizer')

    # avoid impure_ptr problems etc.
    create_test_file('somefile.binary', 'waka waka############################')
    create_test_file('test.file', 'ay file..............,,,,,,,,,,,,,,')
    create_test_file('stdin', 'inter-active')
    run_process([PYTHON, EMCC, path_from_root('tests', 'files.cpp'), '-c'])
    run_process([PYTHON, path_from_root('tools', 'nativize_llvm.py'), 'files.o'])
    proc = run_process([os.path.abspath('files.o.run')], stdin=open('stdin'), stdout=PIPE, stderr=PIPE)
    self.assertContained('''\
size: 37
data: 119,97,107,97,32,119,97,107,97,35,35,35,35,35,35,35,35,35,35,35,35,35,35,35,35,35,35,35,35,35,35,35,35,35,35,35,35
loop: 119 97 107 97 32 119 97 107 97 35 35 35 35 35 35 35 35 35 35 35 35 35 35 35 35 35 35 35 35 35 35 35 35 35 35 35 35 ''' + '''
input:inter-active
texto
$
5 : 10,30,20,11,88
other=ay file...
seeked= file.
''', proc.stdout)
    self.assertContained('texte\n', proc.stderr)

  def test_emconfig(self):
    output = run_process([PYTHON, EMCONFIG, 'LLVM_ROOT'], stdout=PIPE).stdout.strip()
    self.assertEqual(output, LLVM_ROOT)
    invalid = 'Usage: em-config VAR_NAME'
    # Don't accept variables that do not exist
    output = self.expect_fail([PYTHON, EMCONFIG, 'VAR_WHICH_DOES_NOT_EXIST']).strip()
    self.assertEqual(output, invalid)
    # Don't accept no arguments
    output = self.expect_fail([PYTHON, EMCONFIG]).strip()
    self.assertEqual(output, invalid)
    # Don't accept more than one variable
    output = self.expect_fail([PYTHON, EMCONFIG, 'LLVM_ROOT', 'EMCC']).strip()
    self.assertEqual(output, invalid)
    # Don't accept arbitrary python code
    output = self.expect_fail([PYTHON, EMCONFIG, 'sys.argv[1]']).strip()
    self.assertEqual(output, invalid)

  def test_link_s(self):
    # -s OPT=VALUE can conflict with -s as a linker option. We warn and ignore
    create_test_file('main.cpp', r'''
      extern "C" {
        void something();
      }

      int main() {
        something();
        return 0;
      }
    ''')
    create_test_file('supp.cpp', r'''
      #include <stdio.h>

      extern "C" {
        void something() {
          printf("yello\n");
        }
      }
    ''')
    run_process([PYTHON, EMCC, 'main.cpp', '-o', 'main.o'])
    run_process([PYTHON, EMCC, 'supp.cpp', '-o', 'supp.o'])

    run_process([PYTHON, EMCC, 'main.o', '-s', 'supp.o', '-s', 'SAFE_HEAP=1'])
    self.assertContained('yello', run_js('a.out.js'))
    # Check that valid -s option had an effect'
    self.assertContained('SAFE_HEAP', open('a.out.js').read())

  def test_conftest_s_flag_passing(self):
    create_test_file('conftest.c', r'''
      int main() {
        return 0;
      }
    ''')
    with env_modify({'EMMAKEN_JUST_CONFIGURE': '1'}):
      cmd = [PYTHON, EMCC, '-s', 'ASSERTIONS=1', 'conftest.c', '-o', 'conftest']
    output = run_process(cmd, stderr=PIPE)
    self.assertNotContained('emcc: warning: treating -s as linker option', output.stderr)
    self.assertExists('conftest')

  def test_file_packager(self):
    os.mkdir('subdir')
    create_test_file('data1.txt', 'data1')

    os.chdir('subdir')
    create_test_file('data2.txt', 'data2')

    # relative path to below the current dir is invalid
    stderr = self.expect_fail([PYTHON, FILE_PACKAGER, 'test.data', '--preload', '../data1.txt'])
    self.assertContained('below the current directory', stderr)

    # relative path that ends up under us is cool
    proc = run_process([PYTHON, FILE_PACKAGER, 'test.data', '--preload', '../subdir/data2.txt'], stderr=PIPE, stdout=PIPE)
    self.assertGreater(len(proc.stdout), 0)
    self.assertNotContained('below the current directory', proc.stderr)

    # direct path leads to the same code being generated - relative path does not make us do anything different
    proc2 = run_process([PYTHON, FILE_PACKAGER, 'test.data', '--preload', 'data2.txt'], stderr=PIPE, stdout=PIPE)
    self.assertGreater(len(proc2.stdout), 0)
    self.assertNotContained('below the current directory', proc2.stderr)

    def clean(txt):
      return [line for line in txt.split('\n') if 'PACKAGE_UUID' not in line and 'loadPackage({' not in line]

    assert clean(proc.stdout) == clean(proc2.stdout)

    # verify '--separate-metadata' option produces separate metadata file
    os.chdir('..')

    run_process([PYTHON, FILE_PACKAGER, 'test.data', '--preload', 'data1.txt', '--preload', 'subdir/data2.txt', '--js-output=immutable.js', '--separate-metadata'])
    assert os.path.isfile('immutable.js.metadata')
    # verify js output file is immutable when metadata is separated
    shutil.copy2('immutable.js', 'immutable.js.copy') # copy with timestamp preserved
    run_process([PYTHON, FILE_PACKAGER, 'test.data', '--preload', 'data1.txt', '--preload', 'subdir/data2.txt', '--js-output=immutable.js', '--separate-metadata'])
    assert filecmp.cmp('immutable.js.copy', 'immutable.js')
    # assert both file content and timestamp are the same as reference copy
    self.assertEqual(str(os.path.getmtime('immutable.js.copy')), str(os.path.getmtime('immutable.js')))
    # verify the content of metadata file is correct
    with open('immutable.js.metadata') as f:
      metadata = json.load(f)
    self.assertEqual(len(metadata['files']), 2)
    assert metadata['files'][0]['start'] == 0 and metadata['files'][0]['end'] == len('data1') and metadata['files'][0]['filename'] == '/data1.txt'
    assert metadata['files'][1]['start'] == len('data1') and metadata['files'][1]['end'] == len('data1') + len('data2') and metadata['files'][1]['filename'] == '/subdir/data2.txt'
    assert metadata['remote_package_size'] == len('data1') + len('data2')

    # can only assert the uuid format is correct, the uuid's value is expected to differ in between invocation
    uuid.UUID(metadata['package_uuid'], version=4)

  def test_file_packager_unicode(self):
    unicode_name = 'unicode…☃'
    if not os.path.exists(unicode_name):
      try:
        os.mkdir(unicode_name)
      except:
        print("we failed to even create a unicode dir, so on this OS, we can't test this")
        return
    full = os.path.join(unicode_name, 'data.txt')
    create_test_file(full, 'data')
    proc = run_process([PYTHON, FILE_PACKAGER, 'test.data', '--preload', full], stdout=PIPE, stderr=PIPE)
    assert len(proc.stdout), proc.stderr
    assert unicode_name in proc.stdout, proc.stdout
    print(len(proc.stderr))

  def test_file_packager_mention_FORCE_FILESYSTEM(self):
    MESSAGE = 'Remember to build the main file with  -s FORCE_FILESYSTEM=1  so that it includes support for loading this file package'
    create_test_file('data.txt', 'data1')
    # mention when running standalone
    err = run_process([PYTHON, FILE_PACKAGER, 'test.data', '--preload', 'data.txt'], stdout=PIPE, stderr=PIPE).stderr
    self.assertContained(MESSAGE, err)
    # do not mention from emcc
    err = run_process([PYTHON, EMCC, path_from_root('tests', 'hello_world.c'), '--preload-file', 'data.txt'], stdout=PIPE, stderr=PIPE).stderr
    assert len(err) == 0, err

  def test_headless(self):
    shutil.copyfile(path_from_root('tests', 'screenshot.png'), 'example.png')
    run_process([PYTHON, EMCC, path_from_root('tests', 'sdl_headless.c'), '-s', 'HEADLESS=1'])
    output = run_js('a.out.js', stderr=PIPE)
    assert '''Init: 0
Font: 0x1
Sum: 0
you should see two lines of text in different colors and a blue rectangle
SDL_Quit called (and ignored)
done.
''' in output, output

  def test_preprocess(self):
    self.clear()

    out = run_process([PYTHON, EMCC, path_from_root('tests', 'hello_world.c'), '-E'], stdout=PIPE).stdout
    assert not os.path.exists('a.out.js')
    # Test explicitly that the output contains a line typically written by the preprocessor.
    # Clang outputs on Windows lines like "#line 1", on Unix '# 1 '.
    # TODO: This is one more of those platform-specific discrepancies, investigate more if this ever becomes an issue,
    # ideally we would have emcc output identical data on all platforms.
    assert '''#line 1 ''' in out or '''# 1 ''' in out
    assert '''hello_world.c"''' in out
    assert '''printf("hello, world!''' in out

  def test_syntax_only_valid(self):
    result = run_process([PYTHON, EMCC, path_from_root('tests', 'hello_world.c'), '-fsyntax-only'], stdout=PIPE, stderr=STDOUT)
    self.assertEqual(result.stdout, '')
    self.assertNotExists('a.out.js')

  def test_syntax_only_invalid(self):
    create_test_file('src.c', 'int main() {')
    result = run_process([PYTHON, EMCC, 'src.c', '-fsyntax-only'], stdout=PIPE, check=False, stderr=STDOUT)
    self.assertNotEqual(result.returncode, 0)
    self.assertContained("src.c:1:13: error: expected '}'", result.stdout)
    self.assertNotExists('a.out.js')

  def test_demangle(self):
    create_test_file('src.cpp', '''
      #include <stdio.h>
      #include <emscripten.h>
      void two(char c) {
        EM_ASM(out(stackTrace()));
      }
      void one(int x) {
        two(x % 17);
      }
      int main() {
        EM_ASM(out(demangle('__Znwm'))); // check for no aborts
        EM_ASM(out(demangle('_main')));
        EM_ASM(out(demangle('__Z2f2v')));
        EM_ASM(out(demangle('__Z12abcdabcdabcdi')));
        EM_ASM(out(demangle('__ZL12abcdabcdabcdi')));
        EM_ASM(out(demangle('__Z4testcsifdPvPiPc')));
        EM_ASM(out(demangle('__ZN4test5moarrEcslfdPvPiPc')));
        EM_ASM(out(demangle('__ZN4Waka1f12a234123412345pointEv')));
        EM_ASM(out(demangle('__Z3FooIiEvv')));
        EM_ASM(out(demangle('__Z3FooIidEvi')));
        EM_ASM(out(demangle('__ZN3Foo3BarILi5EEEvv')));
        EM_ASM(out(demangle('__ZNK10__cxxabiv120__si_class_type_info16search_below_dstEPNS_19__dynamic_cast_infoEPKvib')));
        EM_ASM(out(demangle('__Z9parsewordRPKciRi')));
        EM_ASM(out(demangle('__Z5multiwahtjmxyz')));
        EM_ASM(out(demangle('__Z1aA32_iPA5_c')));
        EM_ASM(out(demangle('__ZN21FWakaGLXFleeflsMarfooC2EjjjPKvbjj')));
        EM_ASM(out(demangle('__ZN5wakaw2Cm10RasterBaseINS_6watwat9PolocatorEE8merbine1INS4_2OREEEvPKjj'))); // we get this wrong, but at least emit a '?'
        one(17);
        return 0;
      }
    ''')

    # full demangle support

    run_process([PYTHON, EMCC, 'src.cpp', '-s', 'DEMANGLE_SUPPORT=1'])
    output = run_js('a.out.js')
    self.assertContained('''operator new(unsigned long)
_main
f2()
abcdabcdabcd(int)
abcdabcdabcd(int)
test(char, short, int, float, double, void*, int*, char*)
test::moarr(char, short, long, float, double, void*, int*, char*)
Waka::f::a23412341234::point()
void Foo<int>()
void Foo<int, double>(int)
void Foo::Bar<5>()
__cxxabiv1::__si_class_type_info::search_below_dst(__cxxabiv1::__dynamic_cast_info*, void const*, int, bool) const
parseword(char const*&, int, int&)
multi(wchar_t, signed char, unsigned char, unsigned short, unsigned int, unsigned long, long long, unsigned long long, ...)
a(int [32], char (*) [5])
FWakaGLXFleeflsMarfoo::FWakaGLXFleeflsMarfoo(unsigned int, unsigned int, unsigned int, void const*, bool, unsigned int, unsigned int)
void wakaw::Cm::RasterBase<wakaw::watwat::Polocator>::merbine1<wakaw::Cm::RasterBase<wakaw::watwat::Polocator>::OR>(unsigned int const*, unsigned int)
''', output)
    # test for multiple functions in one stack trace
    run_process([PYTHON, EMCC, 'src.cpp', '-s', 'DEMANGLE_SUPPORT=1', '-g'])
    output = run_js('a.out.js')
    self.assertIn('one(int)', output)
    self.assertIn('two(char)', output)

  def test_demangle_cpp(self):
    create_test_file('src.cpp', '''
      #include <stdio.h>
      #include <emscripten.h>
      #include <cxxabi.h>
      #include <assert.h>

      int main() {
        char out[256];
        int status = 1;
        size_t length = 255;
        abi::__cxa_demangle("_ZN4Waka1f12a234123412345pointEv", out, &length, &status);
        assert(status == 0);
        printf("%s\\n", out);
        return 0;
      }
    ''')

    run_process([PYTHON, EMCC, 'src.cpp'])
    output = run_js('a.out.js')
    self.assertContained('Waka::f::a23412341234::point()', output)

  def test_module_exports_with_closure(self):
    # This test checks that module.export is retained when JavaScript is minified by compiling with --closure 1
    # This is important as if module.export is not present the Module object will not be visible to node.js
    # Run with ./runner.py other.test_module_exports_with_closure

    # First make sure test.js isn't present.
    self.clear()

    # compile with -O2 --closure 0
    run_process([PYTHON, EMCC, path_from_root('tests', 'Module-exports', 'test.c'), '-o', 'test.js', '-O2', '--closure', '0', '--pre-js', path_from_root('tests', 'Module-exports', 'setup.js'), '-s', 'EXPORTED_FUNCTIONS=["_bufferTest"]', '-s', 'EXTRA_EXPORTED_RUNTIME_METHODS=["ccall", "cwrap"]', '-s', 'WASM_ASYNC_COMPILATION=0'], stdout=PIPE, stderr=PIPE)

    # Check that compilation was successful
    self.assertExists('test.js')
    test_js_closure_0 = open('test.js').read()

    # Check that test.js compiled with --closure 0 contains "module['exports'] = Module;"
    assert ("module['exports'] = Module;" in test_js_closure_0) or ('module["exports"]=Module' in test_js_closure_0) or ('module["exports"] = Module;' in test_js_closure_0)

    # Check that main.js (which requires test.js) completes successfully when run in node.js
    # in order to check that the exports are indeed functioning correctly.
    shutil.copyfile(path_from_root('tests', 'Module-exports', 'main.js'), 'main.js')
    if NODE_JS in JS_ENGINES:
      self.assertContained('bufferTest finished', run_js('main.js', engine=NODE_JS))

    # Delete test.js again and check it's gone.
    try_delete(path_from_root('tests', 'Module-exports', 'test.js'))
    assert not os.path.exists(path_from_root('tests', 'Module-exports', 'test.js'))

    # compile with -O2 --closure 1
    run_process([PYTHON, EMCC, path_from_root('tests', 'Module-exports', 'test.c'), '-o', path_from_root('tests', 'Module-exports', 'test.js'), '-O2', '--closure', '1', '--pre-js', path_from_root('tests', 'Module-exports', 'setup.js'), '-s', 'EXPORTED_FUNCTIONS=["_bufferTest"]', '-s', 'WASM_ASYNC_COMPILATION=0'], stdout=PIPE, stderr=PIPE)

    # Check that compilation was successful
    self.assertExists(path_from_root('tests', 'Module-exports', 'test.js'))
    test_js_closure_1 = open(path_from_root('tests', 'Module-exports', 'test.js')).read()

    # Check that test.js compiled with --closure 1 contains "module.exports", we want to verify that
    # "module['exports']" got minified to "module.exports" when compiling with --closure 1
    assert "module.exports" in test_js_closure_1

    # Check that main.js (which requires test.js) completes successfully when run in node.js
    # in order to check that the exports are indeed functioning correctly.
    if NODE_JS in JS_ENGINES:
      self.assertContained('bufferTest finished', run_js('main.js', engine=NODE_JS))

  def test_node_catch_exit(self):
    # Test that in node.js exceptions are not caught if NODEJS_EXIT_CATCH=0
    if NODE_JS not in JS_ENGINES:
      return

    create_test_file('count.c', '''
      #include <string.h>
      int count(const char *str) {
          return (int)strlen(str);
      }
    ''')

    create_test_file('index.js', '''
      const count = require('./count.js');

      console.log(xxx); //< here is the ReferenceError
    ''')

    reference_error_text = 'console.log(xxx); //< here is the ReferenceError'

    run_process([PYTHON, EMCC, 'count.c', '-o', 'count.js'])

    # Check that the ReferenceError is caught and rethrown and thus the original error line is masked
    self.assertNotContained(reference_error_text,
                            run_js('index.js', engine=NODE_JS, stderr=STDOUT, assert_returncode=None))

    run_process([PYTHON, EMCC, 'count.c', '-o', 'count.js', '-s', 'NODEJS_CATCH_EXIT=0'])

    # Check that the ReferenceError is not caught, so we see the error properly
    self.assertContained(reference_error_text,
                         run_js('index.js', engine=NODE_JS, stderr=STDOUT, assert_returncode=None))

  def test_extra_exported_methods(self):
    # Test with node.js that the EXTRA_EXPORTED_RUNTIME_METHODS setting is considered by libraries
    if NODE_JS not in JS_ENGINES:
      self.skipTest("node engine required for this test")

    create_test_file('count.c', '''
      #include <string.h>
      int count(const char *str) {
          return (int)strlen(str);
      }
    ''')

    create_test_file('index.js', '''
      const count = require('./count.js');

      console.log(count.FS_writeFile);
    ''')

    reference_error_text = 'undefined'

    run_process([PYTHON, EMCC, 'count.c', '-s', 'FORCE_FILESYSTEM=1', '-s',
                 'EXTRA_EXPORTED_RUNTIME_METHODS=["FS_writeFile"]', '-o', 'count.js'])

    # Check that the Module.FS_writeFile exists
    self.assertNotContained(reference_error_text,
                            run_js('index.js', engine=NODE_JS, stderr=STDOUT, assert_returncode=None))

    run_process([PYTHON, EMCC, 'count.c', '-s', 'FORCE_FILESYSTEM=1', '-o', 'count.js'])

    # Check that the Module.FS_writeFile is not exported
    self.assertContained(reference_error_text,
                         run_js('index.js', engine=NODE_JS, stderr=STDOUT, assert_returncode=None))

  def test_fs_stream_proto(self):
    open('src.cpp', 'wb').write(br'''
#include <stdio.h>
#include <fcntl.h>
#include <unistd.h>
#include <sys/stat.h>
#include <errno.h>
#include <string.h>

int main()
{
    long file_size = 0;
    int h = open("src.cpp", O_RDONLY, 0666);
    if (0 != h)
    {
        FILE* file = fdopen(h, "rb");
        if (0 != file)
        {
            fseek(file, 0, SEEK_END);
            file_size = ftell(file);
            fseek(file, 0, SEEK_SET);
        }
        else
        {
            printf("fdopen() failed: %s\n", strerror(errno));
            return 10;
        }
        close(h);
        printf("File size: %ld\n", file_size);
    }
    else
    {
        printf("open() failed: %s\n", strerror(errno));
        return 10;
    }
    return 0;
}
    ''')
    run_process([PYTHON, EMCC, 'src.cpp', '--embed-file', 'src.cpp'])
    for engine in JS_ENGINES:
      out = run_js('a.out.js', engine=engine, stderr=PIPE, full_output=True)
      self.assertContained('File size: 724', out)

  def test_proxyfs(self):
    # This test supposes that 3 different programs share the same directory and files.
    # The same JS object is not used for each of them
    # But 'require' function caches JS objects.
    # If we just load same js-file multiple times like following code,
    # these programs (m0,m1,m2) share the same JS object.
    #
    #   var m0 = require('./proxyfs_test.js');
    #   var m1 = require('./proxyfs_test.js');
    #   var m2 = require('./proxyfs_test.js');
    #
    # To separate js-objects for each of them, following 'require' use different js-files.
    #
    #   var m0 = require('./proxyfs_test.js');
    #   var m1 = require('./proxyfs_test1.js');
    #   var m2 = require('./proxyfs_test2.js');
    #
    create_test_file('proxyfs_test_main.js', r'''
var m0 = require('./proxyfs_test.js');
var m1 = require('./proxyfs_test1.js');
var m2 = require('./proxyfs_test2.js');

var section;
function print(str){
  process.stdout.write(section+":"+str+":");
}

m0.FS.mkdir('/working');
m0.FS.mount(m0.PROXYFS,{root:'/',fs:m1.FS},'/working');
m0.FS.mkdir('/working2');
m0.FS.mount(m0.PROXYFS,{root:'/',fs:m2.FS},'/working2');

section = "child m1 reads and writes local file.";
print("m1 read embed");
m1.ccall('myreade','number',[],[]);
print("m1 write");console.log("");
m1.ccall('mywrite0','number',['number'],[1]);
print("m1 read");
m1.ccall('myread0','number',[],[]);


section = "child m2 reads and writes local file.";
print("m2 read embed");
m2.ccall('myreade','number',[],[]);
print("m2 write");console.log("");
m2.ccall('mywrite0','number',['number'],[2]);
print("m2 read");
m2.ccall('myread0','number',[],[]);

section = "child m1 reads local file.";
print("m1 read");
m1.ccall('myread0','number',[],[]);

section = "parent m0 reads and writes local and children's file.";
print("m0 read embed");
m0.ccall('myreade','number',[],[]);
print("m0 read m1");
m0.ccall('myread1','number',[],[]);
print("m0 read m2");
m0.ccall('myread2','number',[],[]);

section = "m0,m1 and m2 verify local files.";
print("m0 write");console.log("");
m0.ccall('mywrite0','number',['number'],[0]);
print("m0 read");
m0.ccall('myread0','number',[],[]);
print("m1 read");
m1.ccall('myread0','number',[],[]);
print("m2 read");
m2.ccall('myread0','number',[],[]);

print("m0 read embed");
m0.ccall('myreade','number',[],[]);
print("m1 read embed");
m1.ccall('myreade','number',[],[]);
print("m2 read embed");
m2.ccall('myreade','number',[],[]);

section = "parent m0 writes and reads children's files.";
print("m0 write m1");console.log("");
m0.ccall('mywrite1','number',[],[]);
print("m0 read m1");
m0.ccall('myread1','number',[],[]);
print("m0 write m2");console.log("");
m0.ccall('mywrite2','number',[],[]);
print("m0 read m2");
m0.ccall('myread2','number',[],[]);
print("m1 read");
m1.ccall('myread0','number',[],[]);
print("m2 read");
m2.ccall('myread0','number',[],[]);
print("m0 read m0");
m0.ccall('myread0','number',[],[]);
''')

    create_test_file('proxyfs_pre.js', r'''
if (typeof Module === 'undefined') Module = {};
Module["noInitialRun"]=true;
Module["noExitRuntime"]=true;
''')

    create_test_file('proxyfs_embed.txt', r'''test
''')

    create_test_file('proxyfs_test.c', r'''
#include <stdio.h>

int
mywrite1(){
  FILE* out = fopen("/working/hoge.txt","w");
  fprintf(out,"test1\n");
  fclose(out);
  return 0;
}

int
myread1(){
  FILE* in = fopen("/working/hoge.txt","r");
  char buf[1024];
  int len;
  if(in==NULL)
    printf("open failed\n");

  while(! feof(in)){
    if(fgets(buf,sizeof(buf),in)==buf){
      printf("%s",buf);
    }
  }
  fclose(in);
  return 0;
}
int
mywrite2(){
  FILE* out = fopen("/working2/hoge.txt","w");
  fprintf(out,"test2\n");
  fclose(out);
  return 0;
}

int
myread2(){
  {
    FILE* in = fopen("/working2/hoge.txt","r");
    char buf[1024];
    int len;
    if(in==NULL)
      printf("open failed\n");

    while(! feof(in)){
      if(fgets(buf,sizeof(buf),in)==buf){
        printf("%s",buf);
      }
    }
    fclose(in);
  }
  return 0;
}

int
mywrite0(int i){
  FILE* out = fopen("hoge.txt","w");
  fprintf(out,"test0_%d\n",i);
  fclose(out);
  return 0;
}

int
myread0(){
  {
    FILE* in = fopen("hoge.txt","r");
    char buf[1024];
    int len;
    if(in==NULL)
      printf("open failed\n");

    while(! feof(in)){
      if(fgets(buf,sizeof(buf),in)==buf){
        printf("%s",buf);
      }
    }
    fclose(in);
  }
  return 0;
}

int
myreade(){
  {
    FILE* in = fopen("proxyfs_embed.txt","r");
    char buf[1024];
    int len;
    if(in==NULL)
      printf("open failed\n");

    while(! feof(in)){
      if(fgets(buf,sizeof(buf),in)==buf){
        printf("%s",buf);
      }
    }
    fclose(in);
  }
  return 0;
}
''')

    run_process([PYTHON, EMCC,
                 '-o', 'proxyfs_test.js', 'proxyfs_test.c',
                 '--embed-file', 'proxyfs_embed.txt', '--pre-js', 'proxyfs_pre.js',
                 '-s', 'EXTRA_EXPORTED_RUNTIME_METHODS=["ccall", "cwrap"]',
                 '-s', 'WASM_ASYNC_COMPILATION=0',
                 '-s', 'MAIN_MODULE=1',
                 '-s', 'EXPORT_ALL=1'])
    # Following shutil.copyfile just prevent 'require' of node.js from caching js-object.
    # See https://nodejs.org/api/modules.html
    shutil.copyfile('proxyfs_test.js', 'proxyfs_test1.js')
    shutil.copyfile('proxyfs_test.js', 'proxyfs_test2.js')
    out = run_js('proxyfs_test_main.js')
    section = "child m1 reads and writes local file."
    self.assertContained(section + ":m1 read embed:test", out)
    self.assertContained(section + ":m1 write:", out)
    self.assertContained(section + ":m1 read:test0_1", out)
    section = "child m2 reads and writes local file."
    self.assertContained(section + ":m2 read embed:test", out)
    self.assertContained(section + ":m2 write:", out)
    self.assertContained(section + ":m2 read:test0_2", out)
    section = "child m1 reads local file."
    self.assertContained(section + ":m1 read:test0_1", out)
    section = "parent m0 reads and writes local and children's file."
    self.assertContained(section + ":m0 read embed:test", out)
    self.assertContained(section + ":m0 read m1:test0_1", out)
    self.assertContained(section + ":m0 read m2:test0_2", out)
    section = "m0,m1 and m2 verify local files."
    self.assertContained(section + ":m0 write:", out)
    self.assertContained(section + ":m0 read:test0_0", out)
    self.assertContained(section + ":m1 read:test0_1", out)
    self.assertContained(section + ":m2 read:test0_2", out)
    self.assertContained(section + ":m0 read embed:test", out)
    self.assertContained(section + ":m1 read embed:test", out)
    self.assertContained(section + ":m2 read embed:test", out)
    section = "parent m0 writes and reads children's files."
    self.assertContained(section + ":m0 write m1:", out)
    self.assertContained(section + ":m0 read m1:test1", out)
    self.assertContained(section + ":m0 write m2:", out)
    self.assertContained(section + ":m0 read m2:test2", out)
    self.assertContained(section + ":m1 read:test1", out)
    self.assertContained(section + ":m2 read:test2", out)
    self.assertContained(section + ":m0 read m0:test0_0", out)

  def check_simd(self, expected_simds, expected_out):
    if SPIDERMONKEY_ENGINE in JS_ENGINES:
      out = run_js('a.out.js', engine=SPIDERMONKEY_ENGINE, stderr=PIPE, full_output=True)
      self.validate_asmjs(out)
    else:
      out = run_js('a.out.js')
    self.assertContained(expected_out, out)

    src = open('a.out.js').read()
    asm = src[src.find('// EMSCRIPTEN_START_FUNCS'):src.find('// EMSCRIPTEN_END_FUNCS')]
    simds = asm.count('SIMD_')
    assert simds >= expected_simds, 'expecting to see at least %d SIMD* uses, but seeing %d' % (expected_simds, simds)

  @unittest.skip("autovectorization of this stopped in LLVM 6.0")
  def test_autovectorize_linpack(self):
    # TODO: investigate when SIMD arrives in wasm
    run_process([PYTHON, EMCC, path_from_root('tests', 'linpack.c'), '-O2', '-s', 'SIMD=1', '-DSP', '-s', 'PRECISE_F32=1', '--profiling', '-s', 'WASM=0'])
    self.check_simd(30, 'Unrolled Single  Precision')

  def test_dependency_file(self):
    # Issue 1732: -MMD (and friends) create dependency files that need to be
    # copied from the temporary directory.

    create_test_file('test.cpp', r'''
      #include "test.hpp"

      void my_function()
      {
      }
    ''')
    create_test_file('test.hpp', r'''
      void my_function();
    ''')

    run_process([PYTHON, EMCC, '-MMD', '-c', 'test.cpp', '-o', 'test.o'])

    self.assertExists('test.d')
    deps = open('test.d').read()
    # Look for ': ' instead of just ':' to not confuse C:\path\ notation with make "target: deps" rule. Not perfect, but good enough for this test.
    head, tail = deps.split(': ', 2)
    assert 'test.o' in head, 'Invalid dependency target'
    assert 'test.cpp' in tail and 'test.hpp' in tail, 'Invalid dependencies generated'

  def test_dependency_file_2(self):
    self.clear()
    shutil.copyfile(path_from_root('tests', 'hello_world.c'), 'a.c')
    run_process([PYTHON, EMCC, 'a.c', '-MMD', '-MF', 'test.d', '-c'])
    self.assertContained(open('test.d').read(), 'a.o: a.c\n')

    self.clear()
    shutil.copyfile(path_from_root('tests', 'hello_world.c'), 'a.c')
    run_process([PYTHON, EMCC, 'a.c', '-MMD', '-MF', 'test.d', '-c', '-o', 'test.o'])
    self.assertContained(open('test.d').read(), 'test.o: a.c\n')

    self.clear()
    shutil.copyfile(path_from_root('tests', 'hello_world.c'), 'a.c')
    os.mkdir('obj')
    run_process([PYTHON, EMCC, 'a.c', '-MMD', '-MF', 'test.d', '-c', '-o', 'obj/test.o'])
    self.assertContained(open('test.d').read(), 'obj/test.o: a.c\n')

  def test_js_lib_quoted_key(self):
    create_test_file('lib.js', r'''
mergeInto(LibraryManager.library, {
   __internal_data:{
    '<' : 0,
    'white space' : 1
  },
  printf__deps: ['__internal_data', 'fprintf']
});
''')

    run_process([PYTHON, EMCC, path_from_root('tests', 'hello_world.cpp'), '--js-library', 'lib.js'])
    self.assertContained('hello, world!', run_js('a.out.js'))

  def test_js_lib_exported(self):
    create_test_file('lib.js', r'''
mergeInto(LibraryManager.library, {
 jslibfunc: function(x) { return 2 * x }
});
''')
    create_test_file('src.cpp', r'''
#include <emscripten.h>
#include <stdio.h>
extern "C" int jslibfunc(int x);
int main() {
  printf("c calling: %d\n", jslibfunc(6));
  EM_ASM({
    out('js calling: ' + Module['_jslibfunc'](5) + '.');
  });
}
''')
    run_process([PYTHON, EMCC, 'src.cpp', '--js-library', 'lib.js', '-s', 'EXPORTED_FUNCTIONS=["_main", "_jslibfunc"]'])
    self.assertContained('c calling: 12\njs calling: 10.', run_js('a.out.js'))

  def test_js_lib_primitive_dep(self):
    # Verify that primitive dependencies aren't generated in the output JS.

    create_test_file('lib.js', r'''
mergeInto(LibraryManager.library, {
  foo__deps: ['Int8Array', 'NonPrimitive'],
  foo: function() {},
});
''')
    create_test_file('main.c', r'''
void foo(void);

int main(int argc, char** argv) {
  foo();
  return 0;
}
''')
    run_process([PYTHON, EMCC, '-O0', 'main.c', '--js-library', 'lib.js', '-s', 'WARN_ON_UNDEFINED_SYMBOLS=0'])
    generated = open('a.out.js').read()
    self.assertContained('missing function: NonPrimitive', generated)
    self.assertNotContained('missing function: Int8Array', generated)

  def test_js_lib_using_asm_lib(self):
    create_test_file('lib.js', r'''
mergeInto(LibraryManager.library, {
  jslibfunc__deps: ['asmlibfunc'],
  jslibfunc: function(x) {
    return 2 * _asmlibfunc(x);
  },

  asmlibfunc__asm: true,
  asmlibfunc__sig: 'ii',
  asmlibfunc: function(x) {
    x = x | 0;
    return x + 1 | 0;
  }
});
''')
    create_test_file('src.cpp', r'''
#include <stdio.h>
extern "C" int jslibfunc(int x);
int main() {
  printf("c calling: %d\n", jslibfunc(6));
}
''')
    run_process([PYTHON, EMCC, 'src.cpp', '--js-library', 'lib.js'])
    self.assertContained('c calling: 14\n', run_js('a.out.js'))

  def test_EMCC_BUILD_DIR(self):
    # EMCC_BUILD_DIR env var contains the dir we were building in, when running the js compiler (e.g. when
    # running a js library). We force the cwd to be src/ for technical reasons, so this lets you find out
    # where you were.
    create_test_file('lib.js', r'''
printErr('dir was ' + process.env.EMCC_BUILD_DIR);
''')
    err = run_process([PYTHON, EMCC, path_from_root('tests', 'hello_world.cpp'), '--js-library', 'lib.js'], stderr=PIPE).stderr
    self.assertContained('dir was ' + os.path.realpath(os.path.normpath(self.get_dir())), err)

  def test_float_h(self):
    process = run_process([PYTHON, EMCC, path_from_root('tests', 'float+.c')], stdout=PIPE, stderr=PIPE)
    assert process.returncode is 0, 'float.h should agree with our system: ' + process.stdout + '\n\n\n' + process.stderr

  def test_default_obj_ext(self):
    outdir = 'out_dir' + '/'

    self.clear()
    os.mkdir(outdir)
    err = run_process([PYTHON, EMCC, '-c', path_from_root('tests', 'hello_world.c'), '-o', outdir], stderr=PIPE).stderr
    assert not err, err
    assert os.path.isfile(outdir + 'hello_world.o')

    self.clear()
    os.mkdir(outdir)
    err = run_process([PYTHON, EMCC, '-c', path_from_root('tests', 'hello_world.c'), '-o', outdir, '--default-obj-ext', 'obj'], stderr=PIPE).stderr
    assert not err, err
    assert os.path.isfile(outdir + 'hello_world.obj')

  def test_doublestart_bug(self):
    create_test_file('code.cpp', r'''
#include <stdio.h>
#include <emscripten.h>

void main_loop(void) {
    static int cnt = 0;
    if (++cnt >= 10) emscripten_cancel_main_loop();
}

int main(void) {
    printf("This should only appear once.\n");
    emscripten_set_main_loop(main_loop, 10, 0);
    return 0;
}
''')

    create_test_file('pre.js', r'''
if (!Module['preRun']) Module['preRun'] = [];
Module["preRun"].push(function () {
    addRunDependency('test_run_dependency');
    removeRunDependency('test_run_dependency');
});
''')

    run_process([PYTHON, EMCC, 'code.cpp', '--pre-js', 'pre.js'])
    output = run_js('a.out.js', engine=NODE_JS)

    assert output.count('This should only appear once.') == 1, output

  def test_module_print(self):
    create_test_file('code.cpp', r'''
#include <stdio.h>
int main(void) {
  printf("123456789\n");
  return 0;
}
''')

    create_test_file('pre.js', r'''
var Module = { print: function(x) { throw '<{(' + x + ')}>' } };
''')

    run_process([PYTHON, EMCC, 'code.cpp', '--pre-js', 'pre.js'])
    output = run_js('a.out.js', stderr=PIPE, full_output=True, engine=NODE_JS, assert_returncode=None)
    assert r'<{(123456789)}>' in output, output

  def test_precompiled_headers(self):
    for suffix in ['gch', 'pch']:
      print(suffix)
      self.clear()

      create_test_file('header.h', '#define X 5\n')
      run_process([PYTHON, EMCC, '-xc++-header', 'header.h', '-c'])
      self.assertExists('header.h.gch') # default output is gch
      if suffix != 'gch':
        run_process([PYTHON, EMCC, '-xc++-header', 'header.h', '-o', 'header.h.' + suffix])
        assert open('header.h.gch', 'rb').read() == open('header.h.' + suffix, 'rb').read()

      create_test_file('src.cpp', r'''
#include <stdio.h>
int main() {
  printf("|%d|\n", X);
  return 0;
}
''')
      run_process([PYTHON, EMCC, 'src.cpp', '-include', 'header.h'])

      output = run_js('a.out.js', stderr=PIPE, full_output=True, engine=NODE_JS)
      assert '|5|' in output, output

      # also verify that the gch is actually used
      err = run_process([PYTHON, EMCC, 'src.cpp', '-include', 'header.h', '-Xclang', '-print-stats'], stderr=PIPE).stderr
      self.assertTextDataContained('*** PCH/Modules Loaded:\nModule: header.h.' + suffix, err)
      # and sanity check it is not mentioned when not
      try_delete('header.h.' + suffix)
      err = run_process([PYTHON, EMCC, 'src.cpp', '-include', 'header.h', '-Xclang', '-print-stats'], stderr=PIPE).stderr
      assert '*** PCH/Modules Loaded:\nModule: header.h.' + suffix not in err.replace('\r\n', '\n'), err

      # with specified target via -o
      try_delete('header.h.' + suffix)
      run_process([PYTHON, EMCC, '-xc++-header', 'header.h', '-o', 'my.' + suffix])
      self.assertExists('my.' + suffix)

      # -include-pch flag
      run_process([PYTHON, EMCC, '-xc++-header', 'header.h', '-o', 'header.h.' + suffix])
      run_process([PYTHON, EMCC, 'src.cpp', '-include-pch', 'header.h.' + suffix])
      output = run_js('a.out.js')
      assert '|5|' in output, output

  @no_wasm_backend('tests extra fastcomp warnings on unaligned loads/stores, which matter a lot more in asm.js')
  def test_warn_unaligned(self):
    create_test_file('src.cpp', r'''
#include <stdio.h>
struct packey {
  char x;
  int y;
  double z;
} __attribute__((__packed__));
int main() {
  volatile packey p;
  p.x = 0;
  p.y = 1;
  p.z = 2;
  return 0;
}
''')
    output = run_process([PYTHON, EMCC, 'src.cpp', '-s', 'WASM=0', '-s', 'WARN_UNALIGNED=1'], stderr=PIPE)
    output = run_process([PYTHON, EMCC, 'src.cpp', '-s', 'WASM=0', '-s', 'WARN_UNALIGNED=1', '-g'], stderr=PIPE)
    assert 'emcc: warning: unaligned store' in output.stderr, output.stderr
    assert 'emcc: warning: unaligned store' in output.stderr, output.stderr
    assert '@line 11 "src.cpp"' in output.stderr, output.stderr

  def test_LEGACY_VM_SUPPORT(self):
    # when modern features are lacking, we can polyfill them or at least warn
    create_test_file('pre.js', 'Math.imul = undefined;')

    def test(expected, opts=[]):
      print(opts)
      result = run_process([PYTHON, EMCC, path_from_root('tests', 'hello_world.c'), '--pre-js', 'pre.js'] + opts, stderr=PIPE, check=False)
      if result.returncode == 0:
        self.assertContained(expected, run_js('a.out.js', stderr=PIPE, full_output=True, engine=NODE_JS, assert_returncode=None))
      else:
        self.assertContained(expected, result.stderr)

    # when legacy is needed, we show an error indicating so
    test('build with LEGACY_VM_SUPPORT')
    # wasm is on by default, and does not mix with legacy, so we show an error
    test('LEGACY_VM_SUPPORT is only supported for asm.js, and not wasm. Build with -s WASM=0', ['-s', 'LEGACY_VM_SUPPORT=1'])
    # legacy + disabling wasm works
    if self.is_wasm_backend():
      return
    test('hello, world!', ['-s', 'LEGACY_VM_SUPPORT=1', '-s', 'WASM=0'])

  def test_on_abort(self):
    expected_output = 'Module.onAbort was called'

    def add_on_abort_and_verify(extra=''):
      with open('a.out.js') as f:
        js = f.read()
      with open('a.out.js', 'w') as f:
        f.write("var Module = { onAbort: function() { console.log('%s') } };\n" % expected_output)
        f.write(extra + '\n')
        f.write(js)
      self.assertContained(expected_output, run_js('a.out.js', assert_returncode=None))

    # test direct abort() C call

    create_test_file('src.c', '''
        #include <stdlib.h>
        int main() {
          abort();
        }
      ''')
    run_process([PYTHON, EMCC, 'src.c', '-s', 'WASM_ASYNC_COMPILATION=0'])
    add_on_abort_and_verify()

    # test direct abort() JS call

    create_test_file('src.c', '''
        #include <emscripten.h>
        int main() {
          EM_ASM({ abort() });
        }
      ''')
    run_process([PYTHON, EMCC, 'src.c', '-s', 'WASM_ASYNC_COMPILATION=0'])
    add_on_abort_and_verify()

    # test throwing in an abort handler, and catching that

    create_test_file('src.c', '''
        #include <emscripten.h>
        int main() {
          EM_ASM({
            try {
              out('first');
              abort();
            } catch (e) {
              out('second');
              abort();
              throw e;
            }
          });
        }
      ''')
    run_process([PYTHON, EMCC, 'src.c', '-s', 'WASM_ASYNC_COMPILATION=0'])
    with open('a.out.js') as f:
      js = f.read()
    with open('a.out.js', 'w') as f:
      f.write("var Module = { onAbort: function() { console.log('%s'); throw 're-throw'; } };\n" % expected_output)
      f.write(js)
    out = run_js('a.out.js', stderr=STDOUT, assert_returncode=None)
    print(out)
    self.assertContained(expected_output, out)
    self.assertContained('re-throw', out)
    self.assertContained('first', out)
    self.assertContained('second', out)
    self.assertEqual(out.count(expected_output), 2)

    # test an abort during startup
    run_process([PYTHON, EMCC, path_from_root('tests', 'hello_world.c')])
    os.remove('a.out.wasm') # trigger onAbort by intentionally causing startup to fail
    add_on_abort_and_verify()

  def test_no_exit_runtime(self):
    create_test_file('code.cpp', r'''
#include <stdio.h>

template<int x>
struct Waste {
  Waste() {
    printf("coming around %d\n", x);
  }
  ~Waste() {
    printf("going away %d\n", x);
  }
};

Waste<1> w1;
Waste<2> w2;
Waste<3> w3;
Waste<4> w4;
Waste<5> w5;

int main(int argc, char **argv) {
  return 0;
}
    ''')

    for wasm in [0, 1]:
      for no_exit in [1, 0]:
        for opts in [[], ['-O1'], ['-O2', '-g2'], ['-O2', '-g2', '--llvm-lto', '1']]:
          if self.is_wasm_backend() and not wasm:
            continue
          print(wasm, no_exit, opts)
          cmd = [PYTHON, EMCC] + opts + ['code.cpp', '-s', 'EXIT_RUNTIME=' + str(1 - no_exit), '-s', 'WASM=' + str(wasm)]
          if wasm:
            cmd += ['--profiling-funcs'] # for function names
          run_process(cmd)
          output = run_js('a.out.js', stderr=PIPE, full_output=True, engine=NODE_JS)
          src = open('a.out.js').read()
          if wasm:
            src += '\n' + self.get_wasm_text('a.out.wasm')
          exit = 1 - no_exit
          print('  exit:', exit, 'opts:', opts)
          self.assertContained('coming around', output)
          if exit:
            self.assertContained('going away', output)
          else:
            self.assertNotContained('going away', output)
          if not self.is_wasm_backend():
            # The wasm backend uses atexit to register destructors when
            # constructors are called  There is currently no way to exclude
            # these destructors from the wasm binary.
            assert ('atexit(' in src) == exit, 'atexit should not appear in src when EXIT_RUNTIME=0'
            assert ('_ZN5WasteILi2EED' in src) == exit, 'destructors should not appear if no exit:\n' + src

  def test_no_exit_runtime_warnings_flush(self):
    # check we warn if there is unflushed info
    create_test_file('code.c', r'''
#include <stdio.h>
int main(int argc, char **argv) {
  printf("hello\n");
  printf("world"); // no newline, not flushed
#if FLUSH
  printf("\n");
#endif
}
''')
    create_test_file('code.cpp', r'''
#include <iostream>
int main() {
  using namespace std;
  cout << "hello" << std::endl;
  cout << "world"; // no newline, not flushed
#if FLUSH
  std::cout << std::endl;
#endif
}
''')
    for src in ['code.c', 'code.cpp']:
      for no_exit in [0, 1]:
        for assertions in [0, 1]:
          for flush in [0, 1]:
            # TODO: also check FILESYSTEM=0 here. it never worked though, buffered output was not emitted at shutdown
            print(src, no_exit, assertions, flush)
            cmd = [PYTHON, EMCC, src, '-s', 'EXIT_RUNTIME=%d' % (1 - no_exit), '-s', 'ASSERTIONS=%d' % assertions]
            if flush:
              cmd += ['-DFLUSH']
            run_process(cmd)
            output = run_js('a.out.js', stderr=PIPE, full_output=True)
            exit = 1 - no_exit
            assert 'hello' in output, output
            assert ('world' in output) == (exit or flush), 'unflushed content is shown only when exiting the runtime'
            assert (no_exit and assertions and not flush) == ('stdio streams had content in them that was not flushed. you should set EXIT_RUNTIME to 1' in output), 'warning should be shown'

  def test_fs_after_main(self):
    for args in [[], ['-O1']]:
      print(args)
      run_process([PYTHON, EMCC, path_from_root('tests', 'fs_after_main.cpp')])
      self.assertContained('Test passed.', run_js('a.out.js', engine=NODE_JS))

  @uses_canonical_tmp
  def test_os_oz(self):
    with env_modify({'EMCC_DEBUG': '1'}):
      for args, expect in [
          (['-O1'], '-O1'),
          (['-O2'], '-O3' if not self.is_wasm_backend() else '-O2'),
          (['-Os'], '-Os'),
          (['-Oz'], '-Oz'),
          (['-O3'], '-O3'),
        ]:
        print(args, expect)
        err = run_process([PYTHON, EMCC, path_from_root('tests', 'hello_world.cpp')] + args, stdout=PIPE, stderr=PIPE).stderr
        self.assertContained(expect, err)
        self.assertContained('hello, world!', run_js('a.out.js'))

  def test_oz_size(self):
    sizes = {}
    for name, args in [
        ('0', ['-o', 'dlmalloc.o']),
        ('1', ['-o', 'dlmalloc.o', '-O1']),
        ('2', ['-o', 'dlmalloc.o', '-O2']),
        ('s', ['-o', 'dlmalloc.o', '-Os']),
        ('z', ['-o', 'dlmalloc.o', '-Oz']),
        ('3', ['-o', 'dlmalloc.o', '-O3']),
        ('0c', ['-c']),
        ('1c', ['-c', '-O1']),
        ('2c', ['-c', '-O2']),
        ('sc', ['-c', '-Os']),
        ('zc', ['-c', '-Oz']),
        ('3c', ['-c', '-O3']),
      ]:
      print(name, args)
      self.clear()
      run_process([PYTHON, EMCC, path_from_root('system', 'lib', 'dlmalloc.c')] + args, stdout=PIPE, stderr=PIPE)
      sizes[name] = os.path.getsize('dlmalloc.o')
    print(sizes)
    # -c should not affect code size
    for name in ['0', '1', '2', '3', 's', 'z']:
      assert sizes[name] == sizes[name + 'c']
    opt_min = min(sizes['1'], sizes['2'], sizes['3'], sizes['s'], sizes['z'])
    opt_max = max(sizes['1'], sizes['2'], sizes['3'], sizes['s'], sizes['z'])
    assert opt_min - opt_max <= opt_max * 0.1, 'opt builds are all fairly close'
    assert sizes['0'] > (1.20 * opt_max), 'unopt build is quite larger'

  @no_wasm_backend('relies on ctor evaluation and dtor elimination')
  def test_global_inits(self):
    create_test_file('inc.h', r'''
#include <stdio.h>

template<int x>
struct Waste {
  int state;
  Waste() : state(10) {}
  void test(int a) {
    printf("%d\n", a + state);
  }
  ~Waste() {
    printf("going away %d\n", x);
  }
};

Waste<3> *getMore();
''')

    create_test_file('main.cpp', r'''
#include "inc.h"

Waste<1> mw1;
Waste<2> mw2;

int main(int argc, char **argv) {
  printf("argc: %d\n", argc);
  mw1.state += argc;
  mw2.state += argc;
  mw1.test(5);
  mw2.test(6);
  getMore()->test(0);
  return 0;
}
''')

    create_test_file('side.cpp', r'''
#include "inc.h"

Waste<3> sw3;

Waste<3> *getMore() {
  return &sw3;
}
''')

    for opts, has_global in [
      (['-O2', '-g', '-s', 'EXIT_RUNTIME=1'], True),
      # no-exit-runtime removes the atexits, and then globalgce can work
      # it's magic to remove the global initializer entirely
      (['-O2', '-g'], False),
      (['-Os', '-g', '-s', 'EXIT_RUNTIME=1'], True),
      (['-Os', '-g'], False),
      (['-O2', '-g', '--llvm-lto', '1', '-s', 'EXIT_RUNTIME=1'], True),
      (['-O2', '-g', '--llvm-lto', '1'], False),
    ]:
      print(opts, has_global)
      run_process([PYTHON, EMCC, 'main.cpp', '-c'] + opts)
      run_process([PYTHON, EMCC, 'side.cpp', '-c'] + opts)
      run_process([PYTHON, EMCC, 'main.o', 'side.o'] + opts)
      run_js('a.out.js', stderr=PIPE, full_output=True, engine=NODE_JS)
      src = open('a.out.js').read()
      self.assertContained('argc: 1\n16\n17\n10\n', run_js('a.out.js'))
      if has_global:
        self.assertContained('globalCtors', src)
      else:
        self.assertNotContained('globalCtors', src)

  # Tests that when there are only 0 or 1 global initializers, that a grouped global initializer function will not be generated
  # (that would just consume excess code size)
  def test_no_global_inits(self):
    create_test_file('one_global_initializer.cpp', r'''
#include <emscripten.h>
#include <stdio.h>
double t = emscripten_get_now();
int main() { printf("t:%d\n", (int)(t>0)); }
''')
    run_process([PYTHON, EMCC, 'one_global_initializer.cpp'])
    # Above file has one global initializer, should not generate a redundant grouped globalCtors function
    self.assertNotContained('globalCtors', open('a.out.js').read())
    self.assertContained('t:1', run_js('a.out.js'))

    create_test_file('zero_global_initializers.cpp', r'''
#include <stdio.h>
int main() { printf("t:1\n"); }
''')
    run_process([PYTHON, EMCC, 'zero_global_initializers.cpp'])
    # Above file should have zero global initializers, should not generate any global initializer functions
    self.assertNotContained('__GLOBAL__sub_', open('a.out.js').read())
    self.assertContained('t:1', run_js('a.out.js'))

  def test_implicit_func(self):
    create_test_file('src.c', r'''
#include <stdio.h>
int main()
{
    printf("hello %d\n", strnlen("waka", 2)); // Implicit declaration, no header, for strnlen
    int (*my_strnlen)(char*, ...) = strnlen;
    printf("hello %d\n", my_strnlen("shaka", 2));
    return 0;
}
''')

    IMPLICIT_WARNING = '''warning: implicit declaration of function 'strnlen' is invalid in C99'''
    IMPLICIT_ERROR = '''error: implicit declaration of function 'strnlen' is invalid in C99'''

    for opts, expected, compile_expected in [
      ([], None, [IMPLICIT_ERROR]),
      (['-Wno-error=implicit-function-declaration'], ['hello '], [IMPLICIT_WARNING]), # turn error into warning
      (['-Wno-implicit-function-declaration'], ['hello '], []), # turn error into nothing at all (runtime output is incorrect)
    ]:
      print(opts, expected)
      try_delete('a.out.js')
      stderr = run_process([PYTHON, EMCC, 'src.c'] + opts, stderr=PIPE, check=False).stderr
      for ce in compile_expected + ['''warning: incompatible pointer types''']:
        self.assertContained(ce, stderr)
      if expected is None:
        assert not os.path.exists('a.out.js')
      else:
        output = run_js('a.out.js', stderr=PIPE, full_output=True)
        for e in expected:
          self.assertContained(e, output)

  @no_wasm_backend('uses prebuilt .ll file')
  def test_incorrect_static_call(self):
    for wasm in [0, 1]:
      for opts in [0, 1]:
        for asserts in [0, 1]:
          extra = []
          if opts != 1 - asserts:
            extra = ['-s', 'ASSERTIONS=' + str(asserts)]
          cmd = [PYTHON, EMCC, path_from_root('tests', 'sillyfuncast2_noasm.ll'), '-O' + str(opts), '-s', 'WASM=' + str(wasm)] + extra
          print(opts, asserts, wasm, cmd)
          # Should not need to pipe stdout here but binaryen writes to stdout
          # when it really should write to stderr.
          stderr = run_process(cmd, stdout=PIPE, stderr=PIPE, check=False).stderr
          assert ('unexpected' in stderr) == asserts, stderr
          assert ("to 'doit'" in stderr) == asserts, stderr

  @no_wasm_backend('fastcomp specific')
  def test_llvm_lit(self):
    grep_path = Building.which('grep')
    if not grep_path:
      self.skipTest('This test needs the "grep" tool in PATH. If you are using emsdk on Windows, you can obtain it via installing and activating the gnu package.')
    llvm_src = get_fastcomp_src_dir()
    if not llvm_src:
      self.skipTest('llvm source tree not found')
    LLVM_LIT = os.path.join(LLVM_ROOT, 'llvm-lit.py')
    if not os.path.exists(LLVM_LIT):
      LLVM_LIT = os.path.join(LLVM_ROOT, 'llvm-lit')
      if not os.path.exists(LLVM_LIT):
        self.skipTest('llvm-lit not found; fastcomp directory is most likely prebuilt')
    cmd = [PYTHON, LLVM_LIT, '-v', os.path.join(llvm_src, 'test', 'CodeGen', 'JS')]
    print(cmd)
    run_process(cmd)

  def test_bad_triple(self):
    # compile a minimal program, with as few dependencies as possible, as
    # native building on CI may not always work well
    create_test_file('minimal.cpp', 'int main() { return 0; }')
    try:
      vs_env = shared.get_clang_native_env()
    except:
      self.skipTest('Native clang env not found')
    run_process([CLANG, 'minimal.cpp', '-c', '-emit-llvm', '-o', 'a.bc'] + shared.get_clang_native_args(), env=vs_env)
    err = run_process([PYTHON, EMCC, 'a.bc'], stdout=PIPE, stderr=PIPE, check=False).stderr
    if self.is_wasm_backend():
      self.assertContained('machine type must be wasm32', err)
    else:
      assert 'warning' in err or 'WARNING' in err, err
      assert 'incorrect target triple' in err or 'different target triples' in err, err

  def test_valid_abspath(self):
    # Test whether abspath warning appears
    abs_include_path = os.path.abspath(self.get_dir())
    err = run_process([PYTHON, EMCC, '-I%s' % abs_include_path, '-Wwarn-absolute-paths', path_from_root('tests', 'hello_world.c')], stdout=PIPE, stderr=PIPE).stderr
    warning = '-I or -L of an absolute path "-I%s" encountered. If this is to a local system header/library, it may cause problems (local system files make sense for compiling natively on your system, but not necessarily to JavaScript).' % abs_include_path
    assert(warning in err)

    # Passing an absolute path to a directory inside the emscripten tree is always ok and should not issue a warning.
    abs_include_path = path_from_root('tests')
    err = run_process([PYTHON, EMCC, '-I%s' % abs_include_path, '-Wwarn-absolute-paths', path_from_root('tests', 'hello_world.c')], stdout=PIPE, stderr=PIPE).stderr
    warning = '-I or -L of an absolute path "-I%s" encountered. If this is to a local system header/library, it may cause problems (local system files make sense for compiling natively on your system, but not necessarily to JavaScript).' % abs_include_path
    assert(warning not in err)

    # Hide warning for this include path
    err = run_process([PYTHON, EMCC, '--valid-abspath', abs_include_path, '-I%s' % abs_include_path, '-Wwarn-absolute-paths', path_from_root('tests', 'hello_world.c')], stdout=PIPE, stderr=PIPE).stderr
    assert(warning not in err)

  def test_valid_abspath_2(self):
    if WINDOWS:
      abs_include_path = 'C:\\nowhere\\at\\all'
    else:
      abs_include_path = '/nowhere/at/all'
    cmd = [PYTHON, EMCC, path_from_root('tests', 'hello_world.c'), '--valid-abspath', abs_include_path, '-I%s' % abs_include_path]
    print(' '.join(cmd))
    run_process(cmd)
    self.assertContained('hello, world!', run_js('a.out.js'))

  def test_warn_dylibs(self):
    shared_suffixes = ['.so', '.dylib', '.dll']

    for suffix in ['.o', '.a', '.bc', '.so', '.lib', '.dylib', '.js', '.html']:
      print(suffix)
      err = run_process([PYTHON, EMCC, path_from_root('tests', 'hello_world.c'), '-o', 'out' + suffix], stderr=PIPE).stderr
      warning = 'When Emscripten compiles to a typical native suffix for shared libraries (.so, .dylib, .dll) then it emits an object file. You should then compile that to an emscripten SIDE_MODULE (using that flag) with suffix .wasm (for wasm) or .js (for asm.js).'
      if suffix in shared_suffixes:
        self.assertContained(warning, err)
      else:
        self.assertNotContained(warning, err)

  def test_side_module_without_proper_target(self):
    # SIDE_MODULE is only meaningful when compiling to wasm (or js+wasm)
    # otherwise, we are just linking bitcode, and should show an error
    for wasm in [0, 1]:
      if self.is_wasm_backend() and not wasm:
        continue
      print(wasm)
      stderr = self.expect_fail([PYTHON, EMCC, path_from_root('tests', 'hello_world.cpp'), '-s', 'SIDE_MODULE=1', '-o', 'a.so', '-s', 'WASM=%d' % wasm])
      self.assertContained('SIDE_MODULE must only be used when compiling to an executable shared library, and not when emitting an object file', stderr)

  @no_wasm_backend('asm.js optimizations')
  def test_simplify_ifs(self):
    def test(src, nums):
      create_test_file('src.c', src)
      for opts, ifs in [
        [['-g2'], nums[0]],
        [['--profiling'], nums[1]],
        [['--profiling', '-g2'], nums[2]]
      ]:
        print(opts, ifs)
        if type(ifs) == int:
          ifs = [ifs]
        try_delete('a.out.js')
        run_process([PYTHON, EMCC, 'src.c', '-O2', '-s', 'WASM=0'] + opts, stdout=PIPE)
        src = open('a.out.js').read()
        main = src[src.find('function _main'):src.find('\n}', src.find('function _main'))]
        actual_ifs = main.count('if (')
        assert actual_ifs in ifs, main + ' : ' + str([ifs, actual_ifs])

    test(r'''
      #include <stdio.h>
      #include <string.h>
      int main(int argc, char **argv) {
        if (argc > 5 && strlen(argv[0]) > 1 && strlen(argv[1]) > 2) printf("halp");
        return 0;
      }
    ''', [3, 1, 1])

    test(r'''
      #include <stdio.h>
      #include <string.h>
      int main(int argc, char **argv) {
        while (argc % 3 == 0) {
          if (argc > 5 && strlen(argv[0]) > 1 && strlen(argv[1]) > 2) {
            printf("halp");
            argc++;
          } else {
            while (argc > 0) {
              printf("%d\n", argc--);
            }
          }
        }
        return 0;
      }
    ''', [8, [5, 7], [5, 7]])

    test(r'''
      #include <stdio.h>
      #include <string.h>
      int main(int argc, char **argv) {
        while (argc % 17 == 0) argc *= 2;
        if (argc > 5 && strlen(argv[0]) > 10 && strlen(argv[1]) > 20) {
          printf("halp");
          argc++;
        } else {
          printf("%d\n", argc--);
        }
        while (argc % 17 == 0) argc *= 2;
        return argc;
      }
    ''', [6, 3, 3])

    test(r'''
      #include <stdio.h>
      #include <stdlib.h>

      int main(int argc, char *argv[]) {
        if (getenv("A") && getenv("B")) {
            printf("hello world\n");
        } else {
            printf("goodnight moon\n");
        }
        printf("and that's that\n");
        return 0;
      }
    ''', [[3, 2], 1, 1])

    test(r'''
      #include <stdio.h>
      #include <stdlib.h>

      int main(int argc, char *argv[]) {
        if (getenv("A") || getenv("B")) {
            printf("hello world\n");
        }
        printf("and that's that\n");
        return 0;
      }
    ''', [[3, 2], 1, 1])

  def test_symbol_map(self):
    for opts in [['-O2'], ['-O3']]:
      for wasm in [0, 1]:
        print(opts, wasm)
        self.clear()
        create_test_file('src.c', r'''
#include <emscripten.h>

EM_JS(int, run_js, (), {
out(new Error().stack);
return 0;
});

EMSCRIPTEN_KEEPALIVE
void middle() {
  if (run_js()) {
    // fake recursion that is never reached, to avoid inlining in binaryen and LLVM
    middle();
  }
}

int main() {
EM_ASM({ _middle() });
}
''')
        cmd = [PYTHON, EMCC, 'src.c', '--emit-symbol-map'] + opts
        if not wasm:
          cmd += ['-s', 'WASM=0']
        run_process(cmd)
        # check that the map is correct
        with open('a.out.js.symbols') as f:
          symbols = f.read()
        lines = [line.split(':') for line in symbols.strip().split('\n')]
        minified_middle = None
        for minified, full in lines:
          # handle both fastcomp and wasm backend notation
          if full == '_middle' or full == 'middle':
            minified_middle = minified
            break
        self.assertNotEqual(minified_middle, None)
        if wasm:
          # stack traces are standardized enough that we can easily check that the
          # minified name is actually in the output
          stack_trace_reference = 'wasm-function[%s]' % minified_middle
          out = run_js('a.out.js', stderr=PIPE, full_output=True, assert_returncode=None)
          self.assertContained(stack_trace_reference, out)
          # make sure there are no symbols in the wasm itself
          wast = run_process([os.path.join(Building.get_binaryen_bin(), 'wasm-dis'), 'a.out.wasm'], stdout=PIPE).stdout
          for func_start in ('(func $middle', '(func $_middle'):
            self.assertNotContained(func_start, wast)

  def test_bc_to_bc(self):
    # emcc should 'process' bitcode to bitcode. build systems can request this if
    # e.g. they assume our 'executable' extension is bc, and compile an .o to a .bc
    # (the user would then need to build bc to js of course, but we need to actually
    # emit the bc)
    run_process([PYTHON, EMCC, '-c', path_from_root('tests', 'hello_world.c')])
    self.assertExists('hello_world.o')
    run_process([PYTHON, EMCC, 'hello_world.o', '-o', 'hello_world.bc'])
    self.assertExists('hello_world.o')
    self.assertExists('hello_world.bc')

  def test_bad_function_pointer_cast(self):
    create_test_file('src.cpp', r'''
#include <stdio.h>

typedef int (*callback) (int, ...);

int impl(int foo) {
  printf("Hello, world.\n");
  return 0;
}

int main() {
  volatile callback f = (callback) impl;
  f(0); /* This fails with or without additional arguments. */
  return 0;
}
''')

    for opts in [0, 1, 2]:
      for safe in [0, 1]:
        for emulate_casts in [0, 1]:
          for emulate_fps in [0, 1]:
            for relocatable in [0, 1]:
              for wasm in [0, 1]:
                if self.is_wasm_backend() and (not wasm or emulate_fps):
                  continue
                if emulate_casts and self.is_wasm_backend() and relocatable:
                  # TODO('https://github.com/emscripten-core/emscripten/issues/8507')
                  continue
                cmd = [PYTHON, EMCC, 'src.cpp', '-O' + str(opts)]
                if not wasm:
                  cmd += ['-s', 'WASM=0']
                if safe:
                  cmd += ['-s', 'SAFE_HEAP']
                if emulate_casts:
                  cmd += ['-s', 'EMULATE_FUNCTION_POINTER_CASTS']
                if emulate_fps:
                  cmd += ['-s', 'EMULATED_FUNCTION_POINTERS']
                if relocatable:
                  cmd += ['-s', 'RELOCATABLE'] # disables asm-optimized safe heap
                print(cmd)
                run_process(cmd)
                output = run_js('a.out.js', stderr=PIPE, full_output=True, assert_returncode=None)
                if emulate_casts:
                  # success!
                  self.assertContained('Hello, world.', output)
                else:
                  # otherwise, the error depends on the mode we are in
                  if self.is_wasm_backend() or (wasm and (relocatable or emulate_fps)):
                    # wasm trap raised by the vm
                    self.assertContained('function signature mismatch', output)
                  elif opts == 0 and safe and not wasm:
                    # non-wasm safe mode checks asm.js function table masks
                    self.assertContained('Function table mask error', output)
                  elif opts == 0:
                    # informative error message (assertions are enabled in -O0)
                    self.assertContained('Invalid function pointer called', output)
                  else:
                    # non-informative error
                    self.assertContained(('abort(', 'exception'), output)

  @no_wasm_backend('asm.js function table feature')
  def test_aliased_func_pointers(self):
    create_test_file('src.cpp', r'''
#include <stdio.h>

int impl1(int foo) { return foo; }
float impla(float foo) { return foo; }
int impl2(int foo) { return foo+1; }
float implb(float foo) { return foo+1; }
int impl3(int foo) { return foo+2; }
float implc(float foo) { return foo+2; }

int main(int argc, char **argv) {
  volatile void *f = (void*)impl1;
  if (argc == 50) f = (void*)impla;
  if (argc == 51) f = (void*)impl2;
  if (argc == 52) f = (void*)implb;
  if (argc == 53) f = (void*)impl3;
  if (argc == 54) f = (void*)implc;
  return (int)f;
}
''')

    print('aliasing')

    sizes_ii = {}
    sizes_dd = {}

    for alias in [None, 0, 1]:
      cmd = [PYTHON, EMCC, 'src.cpp', '-O1', '-s', 'WASM=0']
      if alias is not None:
        cmd += ['-s', 'ALIASING_FUNCTION_POINTERS=' + str(alias)]
      else:
        alias = -1
      print(cmd)
      run_process(cmd)
      src = open('a.out.js').read().split('\n')
      for line in src:
        if line.strip().startswith('var FUNCTION_TABLE_ii = '):
          sizes_ii[alias] = line.count(',')
        if line.strip().startswith('var FUNCTION_TABLE_dd = '):
          sizes_dd[alias] = line.count(',')

    print('ii', sizes_ii)
    print('dd', sizes_dd)

    for sizes in [sizes_ii, sizes_dd]:
      assert sizes[-1] == sizes[1] # default is to alias
      assert sizes[1] < sizes[0] # without aliasing, we have more unique values and fat tables

  def test_bad_export(self):
    for m in ['', ' ']:
      self.clear()
      cmd = [PYTHON, EMCC, path_from_root('tests', 'hello_world.c'), '-s', 'EXPORTED_FUNCTIONS=["' + m + '_main"]']
      print(cmd)
      stderr = run_process(cmd, stderr=PIPE, check=False).stderr
      if m:
        self.assertContained('undefined exported function: " _main"', stderr)
      else:
        self.assertContained('hello, world!', run_js('a.out.js'))

  def test_no_dynamic_execution(self):
    run_process([PYTHON, EMCC, path_from_root('tests', 'hello_world.c'), '-O1', '-s', 'DYNAMIC_EXECUTION=0'])
    self.assertContained('hello, world!', run_js('a.out.js'))
    src = open('a.out.js').read()
    assert 'eval(' not in src
    assert 'eval.' not in src
    assert 'new Function' not in src
    try_delete('a.out.js')

    # Test that --preload-file doesn't add an use of eval().
    create_test_file('temp.txt', "foo\n")
    run_process([PYTHON, EMCC, path_from_root('tests', 'hello_world.c'), '-O1',
                 '-s', 'DYNAMIC_EXECUTION=0', '--preload-file', 'temp.txt'])
    src = open('a.out.js').read()
    assert 'eval(' not in src
    assert 'eval.' not in src
    assert 'new Function' not in src
    try_delete('a.out.js')

    # Test that -s DYNAMIC_EXECUTION=0 and --closure 1 are not allowed together.
    self.expect_fail([PYTHON, EMCC, path_from_root('tests', 'hello_world.c'), '-O1',
                      '-s', 'DYNAMIC_EXECUTION=0', '--closure', '1'])
    try_delete('a.out.js')

    # Test that -s DYNAMIC_EXECUTION=1 and -s RELOCATABLE=1 are not allowed together.
    self.expect_fail([PYTHON, EMCC, path_from_root('tests', 'hello_world.c'), '-O1',
                      '-s', 'DYNAMIC_EXECUTION=0', '-s', 'RELOCATABLE=1'])
    try_delete('a.out.js')

    create_test_file('test.c', r'''
      #include <emscripten/emscripten.h>
      int main() {
        emscripten_run_script("console.log('hello from script');");
        return 0;
      }
      ''')

    # Test that emscripten_run_script() aborts when -s DYNAMIC_EXECUTION=0
    run_process([PYTHON, EMCC, 'test.c', '-O1', '-s', 'DYNAMIC_EXECUTION=0'])
    self.assertContained('DYNAMIC_EXECUTION=0 was set, cannot eval', run_js('a.out.js', assert_returncode=None, full_output=True, stderr=PIPE))
    try_delete('a.out.js')

    # Test that emscripten_run_script() posts a warning when -s DYNAMIC_EXECUTION=2
    run_process([PYTHON, EMCC, 'test.c', '-O1', '-s', 'DYNAMIC_EXECUTION=2'])
    self.assertContained('Warning: DYNAMIC_EXECUTION=2 was set, but calling eval in the following location:', run_js('a.out.js', assert_returncode=None, full_output=True, stderr=PIPE))
    self.assertContained('hello from script', run_js('a.out.js', assert_returncode=None, full_output=True, stderr=PIPE))
    try_delete('a.out.js')

  def test_init_file_at_offset(self):
    create_test_file('src.cpp', r'''
      #include <stdio.h>
      int main() {
        int data = 0x12345678;
        FILE *f = fopen("test.dat", "wb");
        fseek(f, 100, SEEK_CUR);
        fwrite(&data, 4, 1, f);
        fclose(f);

        int data2;
        f = fopen("test.dat", "rb");
        fread(&data2, 4, 1, f); // should read 0s, not that int we wrote at an offset
        printf("read: %d\n", data2);
        fseek(f, 0, SEEK_END);
        long size = ftell(f); // should be 104, not 4
        fclose(f);
        printf("file size is %ld\n", size);
      }
    ''')
    run_process([PYTHON, EMCC, 'src.cpp'])
    self.assertContained('read: 0\nfile size is 104\n', run_js('a.out.js'))

  def test_unlink(self):
    self.do_other_test(os.path.join('other', 'unlink'))

  def test_argv0_node(self):
    create_test_file('code.cpp', r'''
#include <stdio.h>
int main(int argc, char **argv) {
  printf("I am %s.\n", argv[0]);
  return 0;
}
''')

    run_process([PYTHON, EMCC, 'code.cpp'])
    self.assertContained('I am ' + os.path.realpath(self.get_dir()).replace('\\', '/') + '/a.out.js', run_js('a.out.js', engine=NODE_JS).replace('\\', '/'))

  def test_returncode(self):
    create_test_file('src.cpp', r'''
      #include <stdio.h>
      #include <stdlib.h>
      int main() {
      #if CALL_EXIT
        exit(CODE);
      #else
        return CODE;
      #endif
      }
    ''')
    for code in [0, 123]:
      for no_exit in [0, 1]:
        for call_exit in [0, 1]:
          for async in [0, 1]:
            run_process([PYTHON, EMCC, 'src.cpp', '-DCODE=%d' % code, '-s', 'EXIT_RUNTIME=%d' % (1 - no_exit), '-DCALL_EXIT=%d' % call_exit, '-s', 'WASM_ASYNC_COMPILATION=%d' % async])
            for engine in JS_ENGINES:
              # async compilation can't return a code in d8
              if async and engine == V8_ENGINE:
                continue
              print(code, no_exit, call_exit, async, engine)
              process = run_process(engine + ['a.out.js'], stdout=PIPE, stderr=PIPE, check=False)
              # we always emit the right exit code, whether we exit the runtime or not
              assert process.returncode == code, [process.returncode, process.stdout, process.stderr]
              assert not process.stdout, process.stdout
              if not call_exit:
                assert not process.stderr, process.stderr
              assert ('but EXIT_RUNTIME is not set, so halting execution but not exiting the runtime or preventing further async execution (build with EXIT_RUNTIME=1, if you want a true shutdown)' in process.stderr) == (no_exit and call_exit), process.stderr

  def test_emscripten_force_exit_NO_EXIT_RUNTIME(self):
    create_test_file('src.cpp', r'''
      #include <emscripten.h>
      int main() {
      #if CALL_EXIT
        emscripten_force_exit(0);
      #endif
      }
    ''')
    for no_exit in [0, 1]:
      for call_exit in [0, 1]:
        run_process([PYTHON, EMCC, 'src.cpp', '-s', 'EXIT_RUNTIME=%d' % (1 - no_exit), '-DCALL_EXIT=%d' % call_exit])
        print(no_exit, call_exit)
        out = run_js('a.out.js', stdout=PIPE, stderr=PIPE, full_output=True)
        assert ('emscripten_force_exit cannot actually shut down the runtime, as the build does not have EXIT_RUNTIME set' in out) == (no_exit and call_exit), out

  def test_mkdir_silly(self):
    create_test_file('src.cpp', r'''
#include <stdio.h>
#include <dirent.h>
#include <errno.h>
#include <sys/stat.h>
#include <sys/types.h>
#include <unistd.h>

int main(int argc, char **argv) {
  printf("\n");
  for (int i = 1; i < argc; i++) {
    printf("%d:\n", i);
    int ok = mkdir(argv[i], S_IRWXU|S_IRWXG|S_IRWXO);
    printf("  make %s: %d\n", argv[i], ok);
    DIR *dir = opendir(argv[i]);
    printf("  open %s: %d\n", argv[i], dir != NULL);
    if (dir) {
      struct dirent *entry;
      while ((entry = readdir(dir))) {
        printf("  %s, %d\n", entry->d_name, entry->d_type);
      }
    }
  }
}
    ''')
    run_process([PYTHON, EMCC, 'src.cpp'])

    # cannot create /, can open
    self.assertContained(r'''
1:
  make /: -1
  open /: 1
  ., 4
  .., 4
  tmp, 4
  home, 4
  dev, 4
  proc, 4
''', run_js('a.out.js', args=['/']))
    # cannot create empty name, cannot open
    self.assertContained(r'''
1:
  make : -1
  open : 0
''', run_js('a.out.js', args=['']))
    # can create unnormalized path, can open
    self.assertContained(r'''
1:
  make /a//: 0
  open /a//: 1
  ., 4
  .., 4
''', run_js('a.out.js', args=['/a//']))
    # can create child unnormalized
    self.assertContained(r'''
1:
  make /a: 0
  open /a: 1
  ., 4
  .., 4
2:
  make /a//b//: 0
  open /a//b//: 1
  ., 4
  .., 4
''', run_js('a.out.js', args=['/a', '/a//b//']))

  def test_stat_silly(self):
    create_test_file('src.cpp', r'''
#include <stdio.h>
#include <errno.h>
#include <sys/stat.h>

int main(int argc, char **argv) {
  for (int i = 1; i < argc; i++) {
    const char *path = argv[i];
    struct stat path_stat;
    if (stat(path, &path_stat) != 0) {
      printf("Failed to stat path: %s; errno=%d\n", path, errno);
    } else {
      printf("ok on %s\n", path);
    }
  }
}
    ''')
    run_process([PYTHON, EMCC, 'src.cpp'])

    # cannot stat ""
    self.assertContained(r'''Failed to stat path: /a; errno=2
Failed to stat path: ; errno=2
''', run_js('a.out.js', args=['/a', '']))

  def test_symlink_silly(self):
    create_test_file('src.cpp', r'''
#include <dirent.h>
#include <errno.h>
#include <sys/stat.h>
#include <sys/types.h>
#include <unistd.h>
#include <stdio.h>

int main(int argc, char **argv) {
  if (symlink(argv[1], argv[2]) != 0) {
    printf("Failed to symlink paths: %s, %s; errno=%d\n", argv[1], argv[2], errno);
  } else {
    printf("ok\n");
  }
}
    ''')
    run_process([PYTHON, EMCC, 'src.cpp'])

    # cannot symlink nonexistents
    self.assertContained(r'''Failed to symlink paths: , abc; errno=2''', run_js('a.out.js', args=['', 'abc']))
    self.assertContained(r'''Failed to symlink paths: , ; errno=2''', run_js('a.out.js', args=['', '']))
    self.assertContained(r'''ok''', run_js('a.out.js', args=['123', 'abc']))
    self.assertContained(r'''Failed to symlink paths: abc, ; errno=2''', run_js('a.out.js', args=['abc', '']))

  def test_rename_silly(self):
    create_test_file('src.cpp', r'''
#include <stdio.h>
#include <errno.h>

int main(int argc, char **argv) {
  if (rename(argv[1], argv[2]) != 0) {
    printf("Failed to rename paths: %s, %s; errno=%d\n", argv[1], argv[2], errno);
  } else {
    printf("ok\n");
  }
}
    ''')
    run_process([PYTHON, EMCC, 'src.cpp'])

    # cannot symlink nonexistents
    self.assertContained(r'''Failed to rename paths: , abc; errno=2''', run_js('a.out.js', args=['', 'abc']))
    self.assertContained(r'''Failed to rename paths: , ; errno=2''', run_js('a.out.js', args=['', '']))
    self.assertContained(r'''Failed to rename paths: 123, abc; errno=2''', run_js('a.out.js', args=['123', 'abc']))
    self.assertContained(r'''Failed to rename paths: abc, ; errno=2''', run_js('a.out.js', args=['abc', '']))

  def test_readdir_r_silly(self):
    create_test_file('src.cpp', r'''
#include <iostream>
#include <cstring>
#include <cerrno>
#include <unistd.h>
#include <fcntl.h>
#include <cstdlib>
#include <dirent.h>
#include <sys/stat.h>
#include <sys/types.h>
using std::endl;
namespace
{
  void check(const bool result)
  {
    if(not result) {
      std::cout << "Check failed!" << endl;
      throw "bad";
    }
  }
  // Do a recursive directory listing of the directory whose path is specified
  // by \a name.
  void ls(const std::string& name, std::size_t indent = 0)
  {
    ::DIR *dir;
    struct ::dirent *entry;
    if(indent == 0) {
      std::cout << name << endl;
      ++indent;
    }
    // Make sure we can open the directory.  This should also catch cases where
    // the empty string is passed in.
    if (not (dir = ::opendir(name.c_str()))) {
      const int error = errno;
      std::cout
        << "Failed to open directory: " << name << "; " << error << endl;
      return;
    }
    // Just checking the sanity.
    if (name.empty()) {
      std::cout
        << "Managed to open a directory whose name was the empty string.."
        << endl;
      check(::closedir(dir) != -1);
      return;
    }
    // Iterate over the entries in the directory.
    while ((entry = ::readdir(dir))) {
      const std::string entryName(entry->d_name);
      if (entryName == "." || entryName == "..") {
        // Skip the dot entries.
        continue;
      }
      const std::string indentStr(indent * 2, ' ');
      if (entryName.empty()) {
        std::cout
          << indentStr << "\"\": Found empty string as a "
          << (entry->d_type == DT_DIR ? "directory" : "file")
          << " entry!" << endl;
        continue;
      } else {
        std::cout << indentStr << entryName
                  << (entry->d_type == DT_DIR ? "/" : "") << endl;
      }
      if (entry->d_type == DT_DIR) {
        // We found a subdirectory; recurse.
        ls(std::string(name + (name == "/" ? "" : "/" ) + entryName),
           indent + 1);
      }
    }
    // Close our handle.
    check(::closedir(dir) != -1);
  }
  void touch(const std::string &path)
  {
    const int fd = ::open(path.c_str(), O_CREAT | O_TRUNC, 0644);
    check(fd != -1);
    check(::close(fd) != -1);
  }
}
int main()
{
  check(::mkdir("dir", 0755) == 0);
  touch("dir/a");
  touch("dir/b");
  touch("dir/c");
  touch("dir/d");
  touch("dir/e");
  std::cout << "Before:" << endl;
  ls("dir");
  std::cout << endl;
  // Attempt to delete entries as we walk the (single) directory.
  ::DIR * const dir = ::opendir("dir");
  check(dir != NULL);
  struct ::dirent *entry;
  while((entry = ::readdir(dir)) != NULL) {
    const std::string name(entry->d_name);
    // Skip "." and "..".
    if(name == "." || name == "..") {
      continue;
    }
    // Unlink it.
    std::cout << "Unlinking " << name << endl;
    check(::unlink(("dir/" + name).c_str()) != -1);
  }
  check(::closedir(dir) != -1);
  std::cout << "After:" << endl;
  ls("dir");
  std::cout << endl;
  return 0;
}
    ''')
    run_process([PYTHON, EMCC, 'src.cpp'])

    # cannot symlink nonexistents
    self.assertContained(r'''Before:
dir
  a
  b
  c
  d
  e

Unlinking a
Unlinking b
Unlinking c
Unlinking d
Unlinking e
After:
dir
''', run_js('a.out.js', args=['', 'abc']))

  def test_emversion(self):
    create_test_file('src.cpp', r'''
      #include <stdio.h>
      int main() {
        printf("major: %d\n", __EMSCRIPTEN_major__);
        printf("minor: %d\n", __EMSCRIPTEN_minor__);
        printf("tiny: %d\n", __EMSCRIPTEN_tiny__);
      }
    ''')
    run_process([PYTHON, EMCC, 'src.cpp'])
    self.assertContained(r'''major: %d
minor: %d
tiny: %d
''' % (shared.EMSCRIPTEN_VERSION_MAJOR, shared.EMSCRIPTEN_VERSION_MINOR, shared.EMSCRIPTEN_VERSION_TINY), run_js('a.out.js'))

  def test_libc_files_without_syscalls(self):
    # a program which includes FS due to libc js library support, but has no syscalls,
    # so full FS support would normally be optimized out
    create_test_file('src.cpp', r'''
#include <sys/time.h>
#include <stddef.h>
int main() {
    return utimes(NULL, NULL);
}''')
    run_process([PYTHON, EMCC, 'src.cpp'])

  def test_syscall_without_filesystem(self):
    # a program which includes a non-trivial syscall, but disables the filesystem.
    create_test_file('src.c', r'''
#include <sys/time.h>
#include <stddef.h>
extern int __syscall295(int);
int main() {
  return __syscall295(0);
}''')
    run_process([PYTHON, EMCC, 'src.c', '-s', 'NO_FILESYSTEM=1'])

  def test_dashS(self):
    run_process([PYTHON, EMCC, path_from_root('tests', 'hello_world.c'), '-S'])
    self.assertExists('hello_world.s')

  def test_dashS_stdout(self):
    stdout = run_process([PYTHON, EMCC, path_from_root('tests', 'hello_world.c'), '-S', '-o', '-'], stdout=PIPE).stdout
    self.assertEqual(os.listdir('.'), [])
    self.assertContained('hello_world.c', stdout)

  def test_emit_llvm(self):
    # TODO(https://github.com/emscripten-core/emscripten/issues/9016):
    # We shouldn't need to copy the file here but if we don't then emcc will
    # internally clobber the hello_world.ll in tests.
    shutil.copyfile(path_from_root('tests', 'hello_world.c'), 'hello_world.c')
    run_process([PYTHON, EMCC, 'hello_world.c', '-S', '-emit-llvm'])
    self.assertExists('hello_world.ll')
    bitcode = open('hello_world.ll').read()
    self.assertContained('target triple = "', bitcode)

    run_process([PYTHON, EMCC, path_from_root('tests', 'hello_world.c'), '-c', '-emit-llvm'])
    self.assertTrue(Building.is_bitcode('hello_world.bc'))

  def test_dashE(self):
    create_test_file('src.cpp', r'''#include <emscripten.h>
__EMSCRIPTEN_major__ __EMSCRIPTEN_minor__ __EMSCRIPTEN_tiny__ EMSCRIPTEN_KEEPALIVE
''')

    def test(args=[]):
      print(args)
      out = run_process([PYTHON, EMCC, 'src.cpp', '-E'] + args, stdout=PIPE).stdout
      self.assertContained('%d %d %d __attribute__((used))' % (shared.EMSCRIPTEN_VERSION_MAJOR, shared.EMSCRIPTEN_VERSION_MINOR, shared.EMSCRIPTEN_VERSION_TINY), out)

    test()
    test(['--bind'])

  def test_dashE_consistent(self): # issue #3365
    normal = run_process([PYTHON, EMXX, '-v', '-Wwarn-absolute-paths', path_from_root('tests', 'hello_world.cpp'), '-c'], stdout=PIPE, stderr=PIPE).stderr
    dash_e = run_process([PYTHON, EMXX, '-v', '-Wwarn-absolute-paths', path_from_root('tests', 'hello_world.cpp'), '-E'], stdout=PIPE, stderr=PIPE).stderr

    diff = [a.rstrip() + '\n' for a in difflib.unified_diff(normal.split('\n'), dash_e.split('\n'), fromfile='normal', tofile='dash_e')]
    left_std = [x for x in diff if x.startswith('-') and '-std=' in x]
    right_std = [x for x in diff if x.startswith('+') and '-std=' in x]
    assert len(left_std) == len(right_std) == 1, '\n\n'.join(diff)
    bad = [x for x in diff if '-Wwarn-absolute-paths' in x]
    assert len(bad) == 0, '\n\n'.join(diff)

  def test_dashE_respect_dashO(self): # issue #3365
    null_file = 'NUL' if WINDOWS else '/dev/null'
    with_dash_o = run_process([PYTHON, EMXX, path_from_root('tests', 'hello_world.cpp'), '-E', '-o', null_file], stdout=PIPE, stderr=PIPE).stdout
    if WINDOWS:
      assert not os.path.isfile(null_file)
    without_dash_o = run_process([PYTHON, EMXX, path_from_root('tests', 'hello_world.cpp'), '-E'], stdout=PIPE, stderr=PIPE).stdout
    assert len(with_dash_o) == 0
    assert len(without_dash_o) != 0

  def test_dashM(self):
    out = run_process([PYTHON, EMXX, path_from_root('tests', 'hello_world.cpp'), '-M'], stdout=PIPE).stdout
    self.assertContained('hello_world.o:', out) # Verify output is just a dependency rule instead of bitcode or js

  def test_dashM_consistent(self):
    normal = run_process([PYTHON, EMXX, '-v', '-Wwarn-absolute-paths', path_from_root('tests', 'hello_world.cpp'), '-c'], stdout=PIPE, stderr=PIPE).stderr
    dash_m = run_process([PYTHON, EMXX, '-v', '-Wwarn-absolute-paths', path_from_root('tests', 'hello_world.cpp'), '-M'], stdout=PIPE, stderr=PIPE).stderr

    diff = [a.rstrip() + '\n' for a in difflib.unified_diff(normal.split('\n'), dash_m.split('\n'), fromfile='normal', tofile='dash_m')]
    left_std = [x for x in diff if x.startswith('-') and '-std=' in x]
    right_std = [x for x in diff if x.startswith('+') and '-std=' in x]
    assert len(left_std) == len(right_std) == 1, '\n\n'.join(diff)
    bad = [x for x in diff if '-Wwarn-absolute-paths' in x]
    assert len(bad) == 0, '\n\n'.join(diff)

  def test_dashM_respect_dashO(self):
    null_file = 'NUL' if WINDOWS else '/dev/null'
    with_dash_o = run_process([PYTHON, EMXX, path_from_root('tests', 'hello_world.cpp'), '-M', '-o', null_file], stdout=PIPE, stderr=PIPE).stdout
    if WINDOWS:
      assert not os.path.isfile(null_file)
    without_dash_o = run_process([PYTHON, EMXX, path_from_root('tests', 'hello_world.cpp'), '-M'], stdout=PIPE, stderr=PIPE).stdout
    assert len(with_dash_o) == 0
    assert len(without_dash_o) != 0

  def test_malloc_implicit(self):
    self.do_other_test(os.path.join('other', 'malloc_implicit'))

  def test_switch64phi(self):
    # issue 2539, fastcomp segfault on phi-i64 interaction
    create_test_file('src.cpp', r'''
#include <cstdint>
#include <limits>
#include <cstdio>

//============================================================================

namespace
{
  class int_adapter {
  public:
    typedef ::int64_t int_type;

    int_adapter(int_type v = 0)
      : value_(v)
    {}
    static const int_adapter pos_infinity()
    {
      return (::std::numeric_limits<int_type>::max)();
    }
    static const int_adapter neg_infinity()
    {
      return (::std::numeric_limits<int_type>::min)();
    }
    static const int_adapter not_a_number()
    {
      return (::std::numeric_limits<int_type>::max)()-1;
    }
    static bool is_neg_inf(int_type v)
    {
      return (v == neg_infinity().as_number());
    }
    static bool is_pos_inf(int_type v)
    {
      return (v == pos_infinity().as_number());
    }
    static bool is_not_a_number(int_type v)
    {
      return (v == not_a_number().as_number());
    }

    bool is_infinity() const
    {
      return (value_ == neg_infinity().as_number() ||
              value_ == pos_infinity().as_number());
    }
    bool is_special() const
    {
      return(is_infinity() || value_ == not_a_number().as_number());
    }
    bool operator<(const int_adapter& rhs) const
    {
      if(value_ == not_a_number().as_number()
         || rhs.value_ == not_a_number().as_number()) {
        return false;
      }
      if(value_ < rhs.value_) return true;
      return false;
    }
    int_type as_number() const
    {
      return value_;
    }

    int_adapter operator-(const int_adapter& rhs)const
    {
      if(is_special() || rhs.is_special())
      {
        if (rhs.is_pos_inf(rhs.as_number()))
        {
          return int_adapter(1);
        }
        if (rhs.is_neg_inf(rhs.as_number()))
        {
          return int_adapter();
        }
      }
      return int_adapter();
    }


  private:
    int_type value_;
  };

  class time_iterator {
  public:
    time_iterator(int_adapter t, int_adapter d)
      : current_(t),
        offset_(d)
    {}

    time_iterator& operator--()
    {
      current_ = int_adapter(current_ - offset_);
      return *this;
    }

    bool operator>=(const int_adapter& t)
    {
      return not (current_ < t);
    }

  private:
    int_adapter current_;
    int_adapter offset_;
  };

  void iterate_backward(const int_adapter *answers, const int_adapter& td)
  {
    int_adapter end = answers[0];
    time_iterator titr(end, td);

    std::puts("");
    for (; titr >= answers[0]; --titr) {
    }
  }
}

int
main()
{
  const int_adapter answer1[] = {};
  iterate_backward(NULL, int_adapter());
  iterate_backward(answer1, int_adapter());
}
    ''')
    run_process([PYTHON, EMCC, 'src.cpp', '-O2', '-s', 'SAFE_HEAP=1'])

  def test_only_force_stdlibs(self):
    def test(name, fail=False):
      print(name)
      run_process([PYTHON, EMXX, path_from_root('tests', 'hello_libcxx.cpp'), '-s', 'WARN_ON_UNDEFINED_SYMBOLS=0'])
      if fail:
        proc = run_process(NODE_JS + ['a.out.js'], stdout=PIPE, stderr=PIPE, check=False)
        self.assertNotEqual(proc.returncode, 0)
      else:
        self.assertContained('hello, world!', run_js('a.out.js', stderr=PIPE))

    with env_modify({'EMCC_FORCE_STDLIBS': None}):
      test('normal') # normally is ok

    with env_modify({'EMCC_FORCE_STDLIBS': 'libc,libc++abi,libc++'}):
      test('forced libs is ok, they were there anyhow')

    with env_modify({'EMCC_FORCE_STDLIBS': 'libc'}):
      test('partial list, but ok since we grab them as needed')

    with env_modify({'EMCC_FORCE_STDLIBS': 'libc++', 'EMCC_ONLY_FORCED_STDLIBS': '1'}):
      test('fail! not enough stdlibs', fail=True)

    with env_modify({'EMCC_FORCE_STDLIBS': 'libc,libc++abi,libc++,libpthreads', 'EMCC_ONLY_FORCED_STDLIBS': '1'}):
      test('force all the needed stdlibs, so this works even though we ignore the input file')

  def test_only_force_stdlibs_2(self):
    create_test_file('src.cpp', r'''
#include <iostream>
#include <stdexcept>

int main()
{
  try {
    throw std::exception();
    std::cout << "got here" << std::endl;
  }
  catch (const std::exception& ex) {
    std::cout << "Caught exception: " << ex.what() << std::endl;
  }
}
''')
    with env_modify({'EMCC_FORCE_STDLIBS': 'libc,libc++abi,libc++,libmalloc,libpthreads', 'EMCC_ONLY_FORCED_STDLIBS': '1'}):
      run_process([PYTHON, EMXX, 'src.cpp', '-s', 'DISABLE_EXCEPTION_CATCHING=0'])
    self.assertContained('Caught exception: std::exception', run_js('a.out.js', stderr=PIPE))

  def test_strftime_zZ(self):
    create_test_file('src.cpp', r'''
#include <cerrno>
#include <cstring>
#include <ctime>
#include <iostream>

int main()
{
  // Buffer to hold the current hour of the day.  Format is HH + nul
  // character.
  char hour[3];

  // Buffer to hold our ISO 8601 formatted UTC offset for the current
  // timezone.  Format is [+-]hhmm + nul character.
  char utcOffset[6];

  // Buffer to hold the timezone name or abbreviation.  Just make it
  // sufficiently large to hold most timezone names.
  char timezone[128];

  std::tm tm;

  // Get the current timestamp.
  const std::time_t now = std::time(NULL);

  // What time is that here?
  if (::localtime_r(&now, &tm) == NULL) {
    const int error = errno;
    std::cout
      << "Failed to get localtime for timestamp=" << now << "; errno=" << error
      << "; " << std::strerror(error) << std::endl;
    return 1;
  }

  size_t result = 0;

  // Get the formatted hour of the day.
  if ((result = std::strftime(hour, 3, "%H", &tm)) != 2) {
    const int error = errno;
    std::cout
      << "Failed to format hour for timestamp=" << now << "; result="
      << result << "; errno=" << error << "; " << std::strerror(error)
      << std::endl;
    return 1;
  }
  std::cout << "The current hour of the day is: " << hour << std::endl;

  // Get the formatted UTC offset in ISO 8601 format.
  if ((result = std::strftime(utcOffset, 6, "%z", &tm)) != 5) {
    const int error = errno;
    std::cout
      << "Failed to format UTC offset for timestamp=" << now << "; result="
      << result << "; errno=" << error << "; " << std::strerror(error)
      << std::endl;
    return 1;
  }
  std::cout << "The current timezone offset is: " << utcOffset << std::endl;

  // Get the formatted timezone name or abbreviation.  We don't know how long
  // this will be, so just expect some data to be written to the buffer.
  if ((result = std::strftime(timezone, 128, "%Z", &tm)) == 0) {
    const int error = errno;
    std::cout
      << "Failed to format timezone for timestamp=" << now << "; result="
      << result << "; errno=" << error << "; " << std::strerror(error)
      << std::endl;
    return 1;
  }
  std::cout << "The current timezone is: " << timezone << std::endl;

  std::cout << "ok!\n";
}
''')
    run_process([PYTHON, EMCC, 'src.cpp'])
    self.assertContained('ok!', run_js('a.out.js'))

  def test_strptime_symmetry(self):
    Building.emcc(path_from_root('tests', 'strptime_symmetry.cpp'), output_filename='a.out.js')
    self.assertContained('TEST PASSED', run_js('a.out.js'))

  def test_truncate_from_0(self):
    create_test_file('src.cpp', r'''
#include <cerrno>
#include <cstring>
#include <iostream>

#include <fcntl.h>
#include <sys/stat.h>
#include <sys/types.h>
#include <unistd.h>

using std::endl;

//============================================================================
// :: Helpers

namespace
{
  // Returns the size of the regular file specified as 'path'.
  ::off_t getSize(const char* const path)
  {
    // Stat the file and make sure that it's the expected size.
    struct ::stat path_stat;
    if (::stat(path, &path_stat) != 0) {
      const int error = errno;
      std::cout
        << "Failed to lstat path: " << path << "; errno=" << error << "; "
        << std::strerror(error) << endl;
      return -1;
    }

    std::cout
      << "Size of file is: " << path_stat.st_size << endl;
    return path_stat.st_size;
  }

  // Causes the regular file specified in 'path' to have a size of 'length'
  // bytes.
  void resize(const char* const path,
              const ::off_t length)
  {
    std::cout
      << "Truncating file=" << path << " to length=" << length << endl;
    if (::truncate(path, length) == -1)
    {
      const int error = errno;
      std::cout
        << "Failed to truncate file=" << path << "; errno=" << error
        << "; " << std::strerror(error) << endl;
    }

    const ::off_t size = getSize(path);
    if (size != length) {
      std::cout
        << "Failed to truncate file=" << path << " to length=" << length
        << "; got size=" << size << endl;
    }
  }

  // Helper to create a file with the given content.
  void createFile(const std::string& path, const std::string& content)
  {
    std::cout
      << "Creating file: " << path << " with content=" << content << endl;

    const int fd = ::open(path.c_str(), O_CREAT | O_WRONLY, 0644);
    if (fd == -1) {
      const int error = errno;
      std::cout
        << "Failed to open file for writing: " << path << "; errno=" << error
        << "; " << std::strerror(error) << endl;
      return;
    }

    if (::write(fd, content.c_str(), content.size()) != content.size()) {
      const int error = errno;
      std::cout
        << "Failed to write content=" << content << " to file=" << path
        << "; errno=" << error << "; " << std::strerror(error) << endl;

      // Fall through to close FD.
    }

    ::close(fd);
  }
}

//============================================================================
// :: Entry Point
int main()
{
  const char* const file = "/tmp/file";
  createFile(file, "This is some content");
  getSize(file);
  resize(file, 32);
  resize(file, 17);
  resize(file, 0);

  // This throws a JS exception.
  resize(file, 32);
  return 0;
}
''')
    run_process([PYTHON, EMCC, 'src.cpp'])
    self.assertContained(r'''Creating file: /tmp/file with content=This is some content
Size of file is: 20
Truncating file=/tmp/file to length=32
Size of file is: 32
Truncating file=/tmp/file to length=17
Size of file is: 17
Truncating file=/tmp/file to length=0
Size of file is: 0
Truncating file=/tmp/file to length=32
Size of file is: 32
''', run_js('a.out.js'))

  def test_emcc_s_typo(self):
    # with suggestions
    stderr = self.expect_fail([PYTHON, EMCC, path_from_root('tests', 'hello_world.c'), '-s', 'DISABLE_EXCEPTION_CATCH=1'])
    self.assertContained('Assigning a non-existent settings attribute "DISABLE_EXCEPTION_CATCH"', stderr)
    self.assertContained('did you mean one of DISABLE_EXCEPTION_CATCHING', stderr)
    # no suggestions
    stderr = self.expect_fail([PYTHON, EMCC, path_from_root('tests', 'hello_world.c'), '-s', 'CHEEZ=1'])
    self.assertContained("perhaps a typo in emcc\'s  -s X=Y  notation?", stderr)
    self.assertContained('(see src/settings.js for valid values)', stderr)

  def test_create_readonly(self):
    create_test_file('src.cpp', r'''
#include <cerrno>
#include <cstring>
#include <iostream>

#include <fcntl.h>
#include <unistd.h>

using std::endl;

//============================================================================
// :: Helpers

namespace
{
  // Helper to create a read-only file with content.
  void readOnlyFile(const std::string& path, const std::string& content)
  {
    std::cout
      << "Creating file: " << path << " with content of size="
      << content.size() << endl;

    const int fd = ::open(path.c_str(), O_CREAT | O_WRONLY, 0400);
    if (fd == -1) {
      const int error = errno;
      std::cout
        << "Failed to open file for writing: " << path << "; errno=" << error
        << "; " << std::strerror(error) << endl;
      return;
    }

    // Write the content to the file.
    ssize_t result = 0;
    if ((result = ::write(fd, content.data(), content.size()))
        != ssize_t(content.size()))
    {
      const int error = errno;
      std::cout
        << "Failed to write to file=" << path << "; errno=" << error
        << "; " << std::strerror(error) << endl;
      // Fall through to close the file.
    }
    else {
      std::cout
        << "Data written to file=" << path << "; successfully wrote "
        << result << " bytes" << endl;
    }

    ::close(fd);
  }
}

//============================================================================
// :: Entry Point

int main()
{
  const char* const file = "/tmp/file";
  unlink(file);
  readOnlyFile(file, "This content should get written because the file "
                     "does not yet exist and so, only the mode of the "
                     "containing directory will influence my ability to "
                     "create and open the file. The mode of the file only "
                     "applies to opening of the stream, not subsequent stream "
                     "operations after stream has opened.\n\n");
  readOnlyFile(file, "This should not get written because the file already "
                     "exists and is read-only.\n\n");
}
''')
    run_process([PYTHON, EMCC, 'src.cpp'])
    self.assertContained(r'''Creating file: /tmp/file with content of size=292
Data written to file=/tmp/file; successfully wrote 292 bytes
Creating file: /tmp/file with content of size=79
Failed to open file for writing: /tmp/file; errno=13; Permission denied
''', run_js('a.out.js'))

  def test_embed_file_large(self):
    # If such long files are encoded on one line,
    # they overflow the interpreter's limit
    large_size = int(1500000)
    create_test_file('large.txt', 'x' * large_size)
    create_test_file('src.cpp', r'''
      #include <stdio.h>
      #include <unistd.h>
      int main()
      {
          FILE* fp = fopen("large.txt", "r");
          if (fp) {
              printf("ok\n");
              fseek(fp, 0L, SEEK_END);
              printf("%ld\n", ftell(fp));
          } else {
              printf("failed to open large file.txt\n");
          }
          return 0;
      }
    ''')
    run_process([PYTHON, EMCC, 'src.cpp', '--embed-file', 'large.txt'])
    for engine in JS_ENGINES:
      if engine == V8_ENGINE:
        continue # ooms
      print(engine)
      self.assertContained('ok\n' + str(large_size) + '\n', run_js('a.out.js', engine=engine))

  def test_force_exit(self):
    create_test_file('src.cpp', r'''
#include <emscripten/emscripten.h>

namespace
{
  extern "C"
  EMSCRIPTEN_KEEPALIVE
  void callback()
  {
    EM_ASM({ out('callback pre()') });
    ::emscripten_force_exit(42);
    EM_ASM({ out('callback post()') });
    }
}

int
main()
{
  EM_ASM({ setTimeout(function() { out("calling callback()"); _callback() }, 100) });
  ::emscripten_exit_with_live_runtime();
  return 123;
}
    ''')
    run_process([PYTHON, EMCC, 'src.cpp'])
    output = run_js('a.out.js', engine=NODE_JS, assert_returncode=42)
    assert 'callback pre()' in output
    assert 'callback post()' not in output

  def test_bad_locale(self):
    create_test_file('src.cpp', r'''

#include <locale.h>
#include <stdio.h>
#include <wctype.h>

int
main(const int argc, const char * const * const argv)
{
  const char * const locale = (argc > 1 ? argv[1] : "C");
  const char * const actual = setlocale(LC_ALL, locale);
  if(actual == NULL) {
    printf("%s locale not supported\n",
           locale);
    return 0;
  }
  printf("locale set to %s: %s\n", locale, actual);
}

    ''')
    run_process([PYTHON, EMCC, 'src.cpp'])

    self.assertContained('locale set to C: C;C;C;C;C;C',
                         run_js('a.out.js', args=['C']))
    self.assertContained('locale set to waka: waka;waka;waka;waka;waka;waka',
                         run_js('a.out.js', args=['waka']))

  def test_browser_language_detection(self):
    # Test HTTP Accept-Language parsing by simulating navigator.languages #8751
    run_process([PYTHON, EMCC,
                 path_from_root('tests', 'test_browser_language_detection.c')])
    self.assertContained('C.UTF-8', run_js('a.out.js'))

    # Accept-Language: fr,fr-FR;q=0.8,en-US;q=0.5,en;q=0.3
    create_test_file('preamble.js', r'''navigator = {};
      navigator.languages = [ "fr", "fr-FR", "en-US", "en" ];''')
    run_process([PYTHON, EMCC, '--pre-js', 'preamble.js',
                 path_from_root('tests', 'test_browser_language_detection.c')])
    self.assertContained('fr.UTF-8', run_js('a.out.js'))

    # Accept-Language: fr-FR,fr;q=0.8,en-US;q=0.5,en;q=0.3
    create_test_file('preamble.js', r'''navigator = {};
      navigator.languages = [ "fr-FR", "fr", "en-US", "en" ];''')
    run_process([PYTHON, EMCC, '--pre-js', 'preamble.js',
                 path_from_root('tests', 'test_browser_language_detection.c')])
    self.assertContained('fr_FR.UTF-8', run_js('a.out.js'))

  def test_js_main(self):
    # try to add a main() from JS, at runtime. this is not supported (the
    # compiler needs to know at compile time about main).
    create_test_file('pre_main.js', r'''
      var Module = {
        '_main': function() {
        }
      };
    ''')
    create_test_file('src.cpp', '')
    run_process([PYTHON, EMCC, 'src.cpp', '--pre-js', 'pre_main.js'])
    self.assertContained('compiled without a main, but one is present. if you added it from JS, use Module["onRuntimeInitialized"]',
                         run_js('a.out.js', assert_returncode=None, stderr=PIPE))

  def test_js_malloc(self):
    create_test_file('src.cpp', r'''
#include <stdio.h>
#include <emscripten.h>

int main() {
  EM_ASM({
    for (var i = 0; i < 1000; i++) {
      var ptr = Module._malloc(1024 * 1024); // only done in JS, but still must not leak
      Module._free(ptr);
    }
  });
  printf("ok.\n");
}
    ''')
    run_process([PYTHON, EMCC, 'src.cpp'])
    self.assertContained('ok.', run_js('a.out.js', args=['C']))

  def test_locale_wrong(self):
    create_test_file('src.cpp', r'''
#include <locale>
#include <iostream>
#include <stdexcept>

int
main(const int argc, const char * const * const argv)
{
  const char * const name = argc > 1 ? argv[1] : "C";

  try {
    const std::locale locale(name);
    std::cout
      << "Constructed locale \"" << name << "\"\n"
      << "This locale is "
      << (locale == std::locale::global(locale) ? "" : "not ")
      << "the global locale.\n"
      << "This locale is " << (locale == std::locale::classic() ? "" : "not ")
      << "the C locale." << std::endl;

  } catch(const std::runtime_error &ex) {
    std::cout
      << "Can't construct locale \"" << name << "\": " << ex.what()
      << std::endl;
    return 1;

  } catch(...) {
    std::cout
      << "FAIL: Unexpected exception constructing locale \"" << name << '\"'
      << std::endl;
    return 127;
  }
}
    ''')
    run_process([PYTHON, EMCC, 'src.cpp', '-s', 'EXIT_RUNTIME=1', '-s', 'DISABLE_EXCEPTION_CATCHING=0'])
    self.assertContained('Constructed locale "C"\nThis locale is the global locale.\nThis locale is the C locale.', run_js('a.out.js', args=['C']))
    self.assertContained('''Can't construct locale "waka": collate_byname<char>::collate_byname failed to construct for waka''', run_js('a.out.js', args=['waka'], assert_returncode=1))

  def test_cleanup_os(self):
    # issue 2644
    def test(args, be_clean):
      print(args)
      self.clear()
      shutil.copyfile(path_from_root('tests', 'hello_world.c'), 'a.c')
      create_test_file('b.c', ' ')
      run_process([PYTHON, EMCC, 'a.c', 'b.c'] + args)
      clutter = glob.glob('*.o')
      if be_clean:
        assert len(clutter) == 0, 'should not leave clutter ' + str(clutter)
      else:
         assert len(clutter) == 2, 'should leave .o files'
    test(['-o', 'c.bc'], True)
    test(['-o', 'c.js'], True)
    test(['-o', 'c.html'], True)
    test(['-c'], False)

  @no_wasm_backend('asm.js debug info')
  def test_js_dash_g(self):
    create_test_file('src.c', '''
      #include <stdio.h>
      #include <assert.h>

      void checker(int x) {
        x += 20;
        assert(x < 15); // this is line 7!
      }

      int main() {
        checker(10);
        return 0;
      }
    ''')

    def check(has):
      print(has)
      lines = open('a.out.js').readlines()
      lines = [line for line in lines if '___assert_fail(' in line or '___assert_func(' in line]
      found_line_num = any(('//@line 7 "' in line) for line in lines)
      found_filename = any(('src.c"\n' in line) for line in lines)
      assert found_line_num == has, 'Must have debug info with the line number'
      assert found_filename == has, 'Must have debug info with the filename'

    run_process([PYTHON, EMCC, '-s', 'WASM=0', 'src.c', '-g'])
    check(True)
    run_process([PYTHON, EMCC, '-s', 'WASM=0', 'src.c'])
    check(False)
    run_process([PYTHON, EMCC, '-s', 'WASM=0', 'src.c', '-g0'])
    check(False)
    run_process([PYTHON, EMCC, '-s', 'WASM=0', 'src.c', '-g0', '-g']) # later one overrides
    check(True)
    run_process([PYTHON, EMCC, '-s', 'WASM=0', 'src.c', '-g', '-g0']) # later one overrides
    check(False)

  def test_dash_g_bc(self):
    def test(opts):
      print(opts)
      run_process([PYTHON, EMCC, path_from_root('tests', 'hello_world.c'), '-o', 'a_.bc'] + opts)
      sizes = {'_': os.path.getsize('a_.bc')}
      run_process([PYTHON, EMCC, path_from_root('tests', 'hello_world.c'), '-g', '-o', 'ag.bc'] + opts)
      sizes['g'] = os.path.getsize('ag.bc')
      for i in range(0, 5):
        run_process([PYTHON, EMCC, path_from_root('tests', 'hello_world.c'), '-g' + str(i), '-o', 'a' + str(i) + '.bc'] + opts)
        sizes[i] = os.path.getsize('a' + str(i) + '.bc')
      print('  ', sizes)
      assert sizes['_'] == sizes[0] == sizes[1] == sizes[2] == sizes[3], 'no debug or <4 debug, means no llvm debug info ' + str(sizes)
      assert sizes['g'] == sizes[4], '-g or -g4 means llvm debug info ' + str(sizes)
      assert sizes['_'] < sizes['g'], 'llvm debug info has positive size ' + str(sizes)
    test([])
    test(['-O1'])

  def test_no_filesystem(self):
    FS_MARKER = 'var FS'
    # fopen forces full filesystem support
    run_process([PYTHON, EMCC, path_from_root('tests', 'hello_world_fopen.c'), '-s', 'ASSERTIONS=0'])
    yes_size = os.path.getsize('a.out.js')
    self.assertContained('hello, world!', run_js('a.out.js'))
    self.assertContained(FS_MARKER, open('a.out.js').read())
    run_process([PYTHON, EMCC, path_from_root('tests', 'hello_world.c'), '-s', 'ASSERTIONS=0'])
    no_size = os.path.getsize('a.out.js')
    self.assertContained('hello, world!', run_js('a.out.js'))
    self.assertNotContained(FS_MARKER, open('a.out.js').read())
    print('yes fs, no fs:', yes_size, no_size)
    # 100K of FS code is removed
    self.assertGreater(yes_size - no_size, 100000)
    self.assertLess(no_size, 360000)

  def test_no_filesystem_libcxx(self):
    run_process([PYTHON, EMCC, path_from_root('tests', 'hello_libcxx.cpp'), '-s', 'FILESYSTEM=0'])
    self.assertContained('hello, world!', run_js('a.out.js'))

  def test_no_nuthin(self):
    # check FILESYSTEM is automatically set, and effective

    def test(opts, absolute):
      print('opts, absolute:', opts, absolute)
      sizes = {}

      def do(name, source, moar_opts):
        self.clear()
        # pad the name to a common length so that doesn't effect the size of the
        # output
        padded_name = name + '_' * (20 - len(name))
        run_process([PYTHON, EMCC, path_from_root('tests', source), '-o', padded_name + '.js'] + opts + moar_opts)
        sizes[name] = os.path.getsize(padded_name + '.js')
        if os.path.exists(padded_name + '.wasm'):
          sizes[name] += os.path.getsize(padded_name + '.wasm')
        self.assertContained('hello, world!', run_js(padded_name + '.js'))

      do('normal', 'hello_world_fopen.c', [])
      do('no_fs', 'hello_world.c', []) # without fopen, we should auto-detect we do not need full fs support and can do FILESYSTEM=0
      do('no_fs_manual', 'hello_world.c', ['-s', 'FILESYSTEM=0'])
      print('  ', sizes)
      self.assertLess(sizes['no_fs'], sizes['normal'])
      self.assertLess(sizes['no_fs'], absolute)
      # manual can usually remove a tiny bit more
      self.assertLess(sizes['no_fs_manual'], sizes['no_fs'] + 30)

    test(['-s', 'ASSERTIONS=0'], 120000) # we don't care about code size with assertions
    test(['-O1'], 91000)
    test(['-O2'], 46000)
    test(['-O3', '--closure', '1'], 17000)
    # asm.js too
    if not self.is_wasm_backend():
      test(['-O3', '--closure', '1', '-s', 'WASM=0'], 36000)
      test(['-O3', '--closure', '2', '-s', 'WASM=0'], 33000) # might change now and then

  def test_no_browser(self):
    BROWSER_INIT = 'var Browser'

    run_process([PYTHON, EMCC, path_from_root('tests', 'hello_world.c')])
    self.assertNotContained(BROWSER_INIT, open('a.out.js').read())

    run_process([PYTHON, EMCC, path_from_root('tests', 'browser_main_loop.c')]) # uses emscripten_set_main_loop, which needs Browser
    self.assertContained(BROWSER_INIT, open('a.out.js').read())

  def test_EXPORTED_RUNTIME_METHODS(self):
    def test(opts, has, not_has):
      print(opts, has, not_has)
      self.clear()
      # check without assertions, as with assertions we add stubs for the things we remove (which
      # print nice error messages)
      run_process([PYTHON, EMCC, path_from_root('tests', 'hello_world.c'), '-s', 'ASSERTIONS=0'] + opts)
      self.assertContained('hello, world!', run_js('a.out.js'))
      src = open('a.out.js').read()
      self.assertContained(has, src)
      self.assertNotContained(not_has, src)

    test([], 'Module["', 'Module["waka')
    test(['-s', 'EXPORTED_RUNTIME_METHODS=[]'], '', 'Module["addRunDependency')
    test(['-s', 'EXPORTED_RUNTIME_METHODS=["addRunDependency"]'], 'Module["addRunDependency', 'Module["waka')
    test(['-s', 'EXPORTED_RUNTIME_METHODS=[]', '-s', 'EXTRA_EXPORTED_RUNTIME_METHODS=["addRunDependency"]'], 'Module["addRunDependency', 'Module["waka')

  def test_stat_fail_alongtheway(self):
    create_test_file('src.cpp', r'''
#include <errno.h>
#include <stdio.h>
#include <sys/types.h>
#include <sys/stat.h>
#include <unistd.h>
#include <stdlib.h>
#include <fcntl.h>
#include <string.h>

#define CHECK(expression) \
  if(!(expression)) {                            \
    error = errno;                               \
    printf("FAIL: %s\n", #expression); fail = 1; \
  } else {                                       \
    error = errno;                               \
    printf("pass: %s\n", #expression);           \
  }                                              \

int
main()
{
  int error;
  int fail = 0;
  CHECK(mkdir("path", 0777) == 0);
  CHECK(close(open("path/file", O_CREAT | O_WRONLY, 0644)) == 0);
  {
    struct stat st;
    CHECK(stat("path", &st) == 0);
    CHECK(st.st_mode = 0777);
  }
  {
    struct stat st;
    CHECK(stat("path/nosuchfile", &st) == -1);
    printf("info: errno=%d %s\n", error, strerror(error));
    CHECK(error == ENOENT);
  }
  {
    struct stat st;
    CHECK(stat("path/file", &st) == 0);
    CHECK(st.st_mode = 0666);
  }
  {
    struct stat st;
    CHECK(stat("path/file/impossible", &st) == -1);
    printf("info: errno=%d %s\n", error, strerror(error));
    CHECK(error == ENOTDIR);
  }
  {
    struct stat st;
    CHECK(lstat("path/file/impossible", &st) == -1);
    printf("info: errno=%d %s\n", error, strerror(error));
    CHECK(error == ENOTDIR);
  }
  return fail;
}
''')
    run_process([PYTHON, EMCC, 'src.cpp'])
    self.assertContained(r'''pass: mkdir("path", 0777) == 0
pass: close(open("path/file", O_CREAT | O_WRONLY, 0644)) == 0
pass: stat("path", &st) == 0
pass: st.st_mode = 0777
pass: stat("path/nosuchfile", &st) == -1
info: errno=2 No such file or directory
pass: error == ENOENT
pass: stat("path/file", &st) == 0
pass: st.st_mode = 0666
pass: stat("path/file/impossible", &st) == -1
info: errno=20 Not a directory
pass: error == ENOTDIR
pass: lstat("path/file/impossible", &st) == -1
info: errno=20 Not a directory
pass: error == ENOTDIR
''', run_js('a.out.js'))

  @no_wasm_backend("uses EMTERPRETIFY")
  @unittest.skipIf(SPIDERMONKEY_ENGINE not in JS_ENGINES, 'requires SpiderMonkey')
  def test_emterpreter(self):
    def do_emcc_test(source, args, output, emcc_args=[]):
      print()
      print('emcc', source[:40], '\n' in source)
      try_delete('a.out.js')
      if '\n' in source:
        create_test_file('src.cpp', source)
        source = 'src.cpp'
      else:
        source = path_from_root('tests', source)
      run_process([PYTHON, EMCC, source, '-O2', '-s', 'EMTERPRETIFY=1', '-g2', '-s', 'WASM=0'] + emcc_args)
      self.assertTextDataContained(output, run_js('a.out.js', args=args))
      out = run_js('a.out.js', engine=SPIDERMONKEY_ENGINE, args=args, stderr=PIPE, full_output=True)
      self.assertTextDataContained(output, out)
      self.validate_asmjs(out)
      # -g2 enables these
      src = open('a.out.js').read()
      assert 'function emterpret' in src, 'emterpreter should exist'
      # and removing calls to the emterpreter break, so it was being used
      out1 = run_js('a.out.js', args=args)
      assert output in out1
      create_test_file('a.out.js', src.replace('function emterpret', 'function do_not_find_me'))
      out2 = run_js('a.out.js', args=args, stderr=PIPE, assert_returncode=None)
      assert output not in out2, out2
      assert out1 != out2

    def do_test(source, args, output):
      print()
      print('emcc', source.replace('\n', '.')[:40], '\n' in source)
      self.clear()
      if '\n' in source:
        create_test_file('src.cpp', source)
        source = 'src.cpp'
      else:
        source = path_from_root('tests', source)
      run_process([PYTHON, EMCC, source, '-O2', '--profiling', '-s', 'FINALIZE_ASM_JS=0', '-s', 'GLOBAL_BASE=2048', '-s', 'ALLOW_MEMORY_GROWTH=0', '-s', 'WASM=0'])
      run_process([PYTHON, path_from_root('tools', 'emterpretify.py'), 'a.out.js', 'em.out.js', 'ASYNC=0'])
      self.assertTextDataContained(output, run_js('a.out.js', args=args))
      self.assertTextDataContained(output, run_js('em.out.js', args=args))
      out = run_js('em.out.js', engine=SPIDERMONKEY_ENGINE, args=args, stderr=PIPE, full_output=True)
      self.assertTextDataContained(output, out)

    # generate default shell for js test
    def make_default(args=[]):
      run_process([PYTHON, EMCC, path_from_root('tests', 'hello_world.c'), '-O2', '--profiling', '-s', 'FINALIZE_ASM_JS=0', '-s', 'GLOBAL_BASE=2048', '-s', 'WASM=0'] + args)
      default = open('a.out.js').read()
      start = default.index('function _main(')
      end = default.index('}', start)
      default = default[:start] + '{{{MAIN}}}' + default[end + 1:]
      default_mem = open('a.out.js.mem', 'rb').read()
      return default, default_mem
    default, default_mem = make_default()
    default_float, default_float_mem = make_default(['-s', 'PRECISE_F32=1'])

    def do_js_test(name, source, args, output, floaty=False):
      print()
      print('js', name)
      self.clear()
      if '\n' not in source:
        source = open(source).read()
      the_default = default if not floaty else default_float
      the_default_mem = default_mem if not floaty else default_float_mem
      source = the_default.replace('{{{MAIN}}}', source)
      create_test_file('a.out.js', source)
      open('a.out.js.mem', 'wb').write(the_default_mem)
      run_process([PYTHON, path_from_root('tools', 'emterpretify.py'), 'a.out.js', 'em.out.js', 'ASYNC=0'])
      sm_no_warn = [x for x in SPIDERMONKEY_ENGINE if x != '-w']
      self.assertTextDataContained(output, run_js('a.out.js', engine=sm_no_warn, args=args)) # run in spidermonkey for print()
      self.assertTextDataContained(output, run_js('em.out.js', engine=sm_no_warn, args=args))

    do_emcc_test('hello_world.c', [], 'hello, world!')

    do_test('hello_world.c', [], 'hello, world!')
    do_test('hello_world_loop.cpp', [], 'hello, world!')
    do_test('fannkuch.cpp', ['5'], 'Pfannkuchen(5) = 7.')

    print('profiling')

    do_emcc_test('fannkuch.cpp', ['5'], 'Pfannkuchen(5) = 7.', ['-g2'])
    normal = open('a.out.js').read()
    shutil.copyfile('a.out.js', 'last.js')
    do_emcc_test('fannkuch.cpp', ['5'], 'Pfannkuchen(5) = 7.', ['-g2', '--profiling'])
    profiling = open('a.out.js').read()
    assert len(profiling) > len(normal) + 250, [len(profiling), len(normal)] # should be much larger

    print('blacklisting')

    do_emcc_test('fannkuch.cpp', ['5'], 'Pfannkuchen(5) = 7.', [])
    src = open('a.out.js').read()
    assert 'emterpret' in self.get_func(src, '_main'), 'main is emterpreted'
    assert 'function _atoi(' not in src, 'atoi is emterpreted and does not even have a trampoline, since only other emterpreted can reach it'

    do_emcc_test('fannkuch.cpp', ['5'], 'Pfannkuchen(5) = 7.', ['-s', 'EMTERPRETIFY_BLACKLIST=["_main"]']) # blacklist main
    src = open('a.out.js').read()
    assert 'emterpret' not in self.get_func(src, '_main'), 'main is NOT emterpreted, it was  blacklisted'
    assert 'emterpret' in self.get_func(src, '_atoi'), 'atoi is emterpreted'

    do_emcc_test('fannkuch.cpp', ['5'], 'Pfannkuchen(5) = 7.', ['-s', 'EMTERPRETIFY_BLACKLIST=["_main", "_atoi"]']) # blacklist main and atoi
    src = open('a.out.js').read()
    assert 'emterpret' not in self.get_func(src, '_main'), 'main is NOT emterpreted, it was  blacklisted'
    assert 'emterpret' not in self.get_func(src, '_atoi'), 'atoi is NOT emterpreted either'

    create_test_file('blacklist.txt', '["_main", "_atoi"]')
    do_emcc_test('fannkuch.cpp', ['5'], 'Pfannkuchen(5) = 7.', ['-s', 'EMTERPRETIFY_BLACKLIST=@blacklist.txt']) # blacklist main and atoi with a @response file
    src = open('a.out.js').read()
    assert 'emterpret' not in self.get_func(src, '_main'), 'main is NOT emterpreted, it was  blacklisted'
    assert 'emterpret' not in self.get_func(src, '_atoi'), 'atoi is NOT emterpreted either'

    print('whitelisting')

    do_emcc_test('fannkuch.cpp', ['5'], 'Pfannkuchen(5) = 7.', ['-s', 'EMTERPRETIFY_WHITELIST=[]'])
    src = open('a.out.js').read()
    assert 'emterpret' in self.get_func(src, '_main'), 'main is emterpreted'
    assert 'function _atoi(' not in src, 'atoi is emterpreted and does not even have a trampoline, since only other emterpreted can reach it'

    do_emcc_test('fannkuch.cpp', ['5'], 'Pfannkuchen(5) = 7.', ['-s', 'EMTERPRETIFY_WHITELIST=["_main"]'])
    src = open('a.out.js').read()
    assert 'emterpret' in self.get_func(src, '_main')
    assert 'emterpret' not in self.get_func(src, '_atoi'), 'atoi is not in whitelist, so it is not emterpreted'

    do_emcc_test('fannkuch.cpp', ['5'], 'Pfannkuchen(5) = 7.', ['-s', 'EMTERPRETIFY_WHITELIST=["_main", "_atoi"]'])
    src = open('a.out.js').read()
    assert 'emterpret' in self.get_func(src, '_main')
    assert 'function _atoi(' not in src, 'atoi is emterpreted and does not even have a trampoline, since only other emterpreted can reach it'

    create_test_file('whitelist.txt', '["_main"]')
    do_emcc_test('fannkuch.cpp', ['5'], 'Pfannkuchen(5) = 7.', ['-s', 'EMTERPRETIFY_WHITELIST=@whitelist.txt'])
    src = open('a.out.js').read()
    assert 'emterpret' in self.get_func(src, '_main')
    assert 'emterpret' not in self.get_func(src, '_atoi'), 'atoi is not in whitelist, so it is not emterpreted'

    do_test(r'''
#include <stdio.h>

int main() {
  volatile float f;
  volatile float *ff = &f;
  *ff = -10;
  printf("hello, world! %d\n", (int)f);
  return 0;
}
''', [], 'hello, world! -10')

    do_test(r'''
#include <stdio.h>

int main() {
  volatile float f;
  volatile float *ff = &f;
  *ff = -10;
  printf("hello, world! %.2f\n", f);
  return 0;
}
''', [], 'hello, world! -10.00')

    do_js_test('float', r'''
function _main() {
  var f = f0;
  f = f0 + f0;
  print(f);
}
''', [], '0\n', floaty=True)

    do_js_test('conditionals', r'''
function _main() {
 var i8 = 0;
 var d10 = +d10, d11 = +d11, d7 = +d7, d5 = +d5, d6 = +d6, d9 = +d9;
 d11 = +1;
 d7 = +2;
 d5 = +3;
 d6 = +4;
 d10 = d11 < d7 ? d11 : d7;
 print(d10);
 d9 = d5 < d6 ? d5 : d6;
 print(d9);
 HEAPF64[tempDoublePtr >> 3] = d10;
 i8 = STACKTOP;
 HEAP32[i8 >> 2] = HEAP32[tempDoublePtr >> 2];
 HEAP32[i8 + 4 >> 2] = HEAP32[tempDoublePtr + 4 >> 2];
 print(HEAP32[i8 >> 2]);
 print(HEAP32[i8 + 4 >> 2]);
}
''', [], '1\n3\n0\n1072693248\n')

    do_js_test('bigswitch', r'''
function _main() {
 var i2 = 0, i3 = 0, i4 = 0, i6 = 0, i8 = 0, i9 = 0, i10 = 0, i11 = 0, i12 = 0, i13 = 0, i14 = 0, i15 = 0, i16 = 0, i5 = 0, i7 = 0, i1 = 0;
 print(4278);
 i6 = 0;
 L1 : while (1) {
  i11 = -1;
  switch ((i11 | 0)) {
  case 0:
   {
    i6 = 67;
    break;
   }
  default:
   {}
  }
  print(i6);
  break;
 }
 print(i6);
}
''', [], '4278\n0\n0\n')

    do_js_test('big int compare', r'''
function _main() {
  print ((0 > 4294963001) | 0);
}
''', [], '0\n')

    do_js_test('effectless expressions, with a subeffect', r'''
function _main() {
  (print (123) | 0) != 0;
  print (456) | 0;
  0 != (print (789) | 0);
  0 | (print (159) | 0);
}
''', [], '123\n456\n789\n159\n')

    do_js_test('effectless unary', r'''
function _main() {
  !(0 != 0);
  !(print (123) | 0);
}
''', [], '123\n')

    do_js_test('flexible mod', r'''
function _main() {
  print(1 % 16);
}
''', [], '1\n')

  @no_wasm_backend("uses emterpreter")
  def test_emterpreter_logging(self):
    # codegen log tests

    def do_log_test(source, expected, func):
      print('log test', source, expected)
      with env_modify({'EMCC_LOG_EMTERPRETER_CODE': '1'}):
        err = run_process([PYTHON, EMCC, source, '-O3', '-s', 'EMTERPRETIFY=1'], stderr=PIPE).stderr
      lines = err.split('\n')
      lines = [line for line in lines if 'raw bytecode for ' + func in line]
      assert len(lines) == 1, '\n\n'.join(lines)
      err = lines[0]
      parts = err.split('insts: ')
      pre, post = parts[:2]
      assert func in pre, pre
      post = post.split('\n')[0]
      seen = int(post)
      print('  seen', seen, ', expected ', expected, type(seen), type(expected))
      assert expected == seen or (type(expected) in [list, tuple] and seen in expected), ['expect', expected, 'but see', seen]

    do_log_test(path_from_root('tests', 'primes.cpp'), list(range(88, 101)), '_main')
    do_log_test(path_from_root('tests', 'fannkuch.cpp'), list(range(226, 241)), '__Z15fannkuch_workerPv')

  @no_wasm_backend('uses emterpreter')
  def test_emterpreter_advise(self):
    out = run_process([PYTHON, EMCC, path_from_root('tests', 'emterpreter_advise.cpp'), '-s', 'EMTERPRETIFY=1', '-s', 'EMTERPRETIFY_ASYNC=1', '-s', 'EMTERPRETIFY_ADVISE=1'], stdout=PIPE).stdout
    self.assertContained('-s EMTERPRETIFY_WHITELIST=\'["__Z6middlev", "__Z7sleeperv", "__Z8recurserv", "_main"]\'', out)

    out = run_process([PYTHON, EMCC, path_from_root('tests', 'emterpreter_advise_funcptr.cpp'), '-s', 'EMTERPRETIFY=1', '-s', 'EMTERPRETIFY_ASYNC=1', '-s', 'EMTERPRETIFY_ADVISE=1'], stdout=PIPE).stdout
    self.assertContained('-s EMTERPRETIFY_WHITELIST=\'["__Z4posti", "__Z5post2i", "__Z6middlev", "__Z7sleeperv", "__Z8recurserv", "_main"]\'', out)

    out = run_process([PYTHON, EMCC, path_from_root('tests', 'emterpreter_advise_synclist.c'), '-s', 'EMTERPRETIFY=1', '-s', 'EMTERPRETIFY_ASYNC=1', '-s', 'EMTERPRETIFY_ADVISE=1', '-s', 'EMTERPRETIFY_SYNCLIST=["_j","_k"]'], stdout=PIPE).stdout
    self.assertContained('-s EMTERPRETIFY_WHITELIST=\'["_a", "_b", "_e", "_f", "_main"]\'', out)

    # The same EMTERPRETIFY_WHITELIST should be in core.test_coroutine_emterpretify_async
    out = run_process([PYTHON, EMCC, path_from_root('tests', 'test_coroutines.cpp'), '-s', 'EMTERPRETIFY=1', '-s', 'EMTERPRETIFY_ASYNC=1', '-s', 'EMTERPRETIFY_ADVISE=1'], stdout=PIPE).stdout
    self.assertContained('-s EMTERPRETIFY_WHITELIST=\'["_f", "_fib", "_g"]\'', out)

  @no_wasm_backend('uses emterpreter')
  def test_emterpreter_async_assertions(self):
    # emterpretify-async mode with assertions adds checks on each call out of the emterpreter;
    # make sure we handle all possible types there
    for t, out in [
      ('int',    '18.00'),
      ('float',  '18.51'),
      ('double', '18.51'),
    ]:
      print(t, out)
      create_test_file('src.c', r'''
        #include <stdio.h>
        #include <emscripten.h>

        #define TYPE %s

        TYPE marfoosh(TYPE input) {
          return input * 1.5;
        }

        TYPE fleefl(TYPE input) {
          return marfoosh(input);
        }

        int main(void) {
          printf("result: %%.2f\n", (double)fleefl((TYPE)12.34));
        }
      ''' % t)
      run_process([PYTHON, EMCC, 'src.c', '-s', 'EMTERPRETIFY=1', '-s', 'EMTERPRETIFY_ASYNC=1', '-s', 'EMTERPRETIFY_WHITELIST=["_fleefl"]', '-s', 'PRECISE_F32=1'])
      self.assertContained('result: ' + out, run_js('a.out.js'))

  @no_wasm_backend('uses emterpreter')
  def test_emterpreter_async_whitelist_wildcard(self):
    # using wildcard to match homonymous functions that the linker
    # unpredictably renamed
    create_test_file('src1.c', r'''
      #include <stdio.h>
      extern void call_other_module();
      static void homonymous() {
          printf("result: 1\n");
      }
      int main() {
          homonymous();
          call_other_module();
      }
      ''')
    create_test_file('src2.c', r'''
      #include <emscripten.h>
      #include <stdio.h>
      static void homonymous() {
          emscripten_sleep(1);
          printf("result: 2\n");
      }
      void call_other_module() {
          homonymous();
      }
      ''')
    run_process([PYTHON, EMCC, 'src1.c', 'src2.c', '-s', 'EMTERPRETIFY=1', '-s', 'EMTERPRETIFY_ASYNC=1', '-s', 'EMTERPRETIFY_WHITELIST=["_main", "_call_other_module", "_homonymous*"]'])
    self.assertContained('result: 1\nresult: 2', run_js('a.out.js'))

  @no_wasm_backend('uses EMTERPRETIFY')
  def test_call_nonemterpreted_during_sleep(self):
    create_test_file('src.c', r'''
#include <stdio.h>
#include <emscripten.h>

EMSCRIPTEN_KEEPALIVE void emterpreted_yielder() {
  int counter = 0;
  while (1) {
    printf("emterpreted_yielder() sleeping...\n");
    emscripten_sleep_with_yield(10);
    counter++;
    if (counter == 3) {
      printf("Success\n");
      break;
    }
  }
}

EMSCRIPTEN_KEEPALIVE void not_emterpreted() {
  printf("Entering not_emterpreted()\n");
}

int main() {
  EM_ASM({
    setTimeout(function () {
      console.log("calling not_emterpreted()");
      Module["_not_emterpreted"]();
    }, 0);
    console.log("calling emterpreted_yielder()");
#ifdef BAD_EM_ASM
    Module['_emterpreted_yielder']();
#endif
  });
#ifndef BAD_EM_ASM
  emterpreted_yielder();
#endif
}
    ''')
    run_process([PYTHON, EMCC, 'src.c', '-s', 'EMTERPRETIFY=1', '-s', 'EMTERPRETIFY_ASYNC=1', '-s', 'EMTERPRETIFY_BLACKLIST=["_not_emterpreted"]'])
    self.assertContained('Success', run_js('a.out.js'))

    print('check calling of emterpreted as well')
    run_process([PYTHON, EMCC, 'src.c', '-s', 'EMTERPRETIFY=1', '-s', 'EMTERPRETIFY_ASYNC=1'])
    self.assertContained('Success', run_js('a.out.js'))

    print('check for invalid EM_ASM usage')
    run_process([PYTHON, EMCC, 'src.c', '-s', 'EMTERPRETIFY=1', '-s', 'EMTERPRETIFY_ASYNC=1', '-s', 'EMTERPRETIFY_BLACKLIST=["_not_emterpreted"]', '-DBAD_EM_ASM'])
    self.assertContained('cannot have an EM_ASM on the stack when emterpreter pauses/resumes', run_js('a.out.js', stderr=STDOUT, assert_returncode=None))

  def test_link_with_a_static(self):
    create_test_file('x.c', r'''
int init_weakref(int a, int b) {
  return a + b;
}
''')
    create_test_file('y.c', r'''
static int init_weakref(void) { // inlined in -O2, not in -O0 where it shows up in llvm-nm as 't'
  return 150;
}

int testy(void) {
  return init_weakref();
}
''')
    create_test_file('z.c', r'''
extern int init_weakref(int, int);
extern int testy(void);

int main(void) {
  return testy() + init_weakref(5, 6);
}
''')
    run_process([PYTHON, EMCC, 'x.c', '-o', 'x.o'])
    run_process([PYTHON, EMCC, 'y.c', '-o', 'y.o'])
    run_process([PYTHON, EMCC, 'z.c', '-o', 'z.o'])
    try_delete('libtest.a')
    run_process([PYTHON, EMAR, 'rc', 'libtest.a', 'y.o'])
    run_process([PYTHON, EMAR, 'rc', 'libtest.a', 'x.o'])
    run_process([PYTHON, EMRANLIB, 'libtest.a'])

    for args in [[], ['-O2']]:
      print('args:', args)
      run_process([PYTHON, EMCC, 'z.o', 'libtest.a', '-s', 'EXIT_RUNTIME=1'] + args)
      run_js('a.out.js', assert_returncode=161)

  def test_link_with_bad_o_in_a(self):
    # when building a .a, we force-include all the objects inside it. but, some
    # may not be valid bitcode, e.g. if it contains metadata or something else
    # weird. we should just ignore those
    run_process([PYTHON, EMCC, path_from_root('tests', 'hello_world.c'), '-o', 'a.bc'])
    create_test_file('bad.bc', 'this is not a good file, it should be ignored!')
    run_process([LLVM_AR, 'r', 'a.a', 'a.bc', 'bad.bc'])
    run_process([PYTHON, EMCC, 'a.a'])
    self.assertContained('hello, world!', run_js('a.out.js'))

  def test_require(self):
    inname = path_from_root('tests', 'hello_world.c')
    Building.emcc(inname, args=['-s', 'ASSERTIONS=0'], output_filename='a.out.js')
    output = run_process(NODE_JS + ['-e', 'require("./a.out.js")'], stdout=PIPE, stderr=PIPE)
    assert output.stdout == 'hello, world!\n' and output.stderr == '', 'expected no output, got\n===\nSTDOUT\n%s\n===\nSTDERR\n%s\n===\n' % (output.stdout, output.stderr)

  def test_require_modularize(self):
    run_process([PYTHON, EMCC, path_from_root('tests', 'hello_world.c'), '-s', 'MODULARIZE=1', '-s', 'ASSERTIONS=0'])
    src = open('a.out.js').read()
    assert "module.exports = Module;" in src
    output = run_process(NODE_JS + ['-e', 'var m = require("./a.out.js"); m();'], stdout=PIPE, stderr=PIPE)
    assert output.stdout == 'hello, world!\n' and output.stderr == '', 'expected output, got\n===\nSTDOUT\n%s\n===\nSTDERR\n%s\n===\n' % (output.stdout, output.stderr)
    run_process([PYTHON, EMCC, path_from_root('tests', 'hello_world.c'), '-s', 'MODULARIZE=1', '-s', 'EXPORT_NAME="NotModule"', '-s', 'ASSERTIONS=0'])
    src = open('a.out.js').read()
    assert "module.exports = NotModule;" in src
    output = run_process(NODE_JS + ['-e', 'var m = require("./a.out.js"); m();'], stdout=PIPE, stderr=PIPE)
    assert output.stdout == 'hello, world!\n' and output.stderr == '', 'expected output, got\n===\nSTDOUT\n%s\n===\nSTDERR\n%s\n===\n' % (output.stdout, output.stderr)
    run_process([PYTHON, EMCC, path_from_root('tests', 'hello_world.c'), '-s', 'MODULARIZE=1'])
    # We call require() twice to ensure it returns wrapper function each time
    output = run_process(NODE_JS + ['-e', 'require("./a.out.js")();var m = require("./a.out.js"); m();'], stdout=PIPE, stderr=PIPE)
    assert output.stdout == 'hello, world!\nhello, world!\n', 'expected output, got\n===\nSTDOUT\n%s\n===\nSTDERR\n%s\n===\n' % (output.stdout, output.stderr)

  def test_define_modularize(self):
    run_process([PYTHON, EMCC, path_from_root('tests', 'hello_world.c'), '-s', 'MODULARIZE=1', '-s', 'ASSERTIONS=0'])
    with open('a.out.js') as f:
      src = 'var module = 0; ' + f.read()
    create_test_file('a.out.js', src)
    assert "define([], function() { return Module; });" in src
    output = run_process(NODE_JS + ['-e', 'var m; (global.define = function(deps, factory) { m = factory(); }).amd = true; require("./a.out.js"); m();'], stdout=PIPE, stderr=PIPE)
    assert output.stdout == 'hello, world!\n' and output.stderr == '', 'expected output, got\n===\nSTDOUT\n%s\n===\nSTDERR\n%s\n===\n' % (output.stdout, output.stderr)
    run_process([PYTHON, EMCC, path_from_root('tests', 'hello_world.c'), '-s', 'MODULARIZE=1', '-s', 'EXPORT_NAME="NotModule"', '-s', 'ASSERTIONS=0'])
    with open('a.out.js') as f:
      src = 'var module = 0; ' + f.read()
    create_test_file('a.out.js', src)
    assert "define([], function() { return NotModule; });" in src
    output = run_process(NODE_JS + ['-e', 'var m; (global.define = function(deps, factory) { m = factory(); }).amd = true; require("./a.out.js"); m();'], stdout=PIPE, stderr=PIPE)
    assert output.stdout == 'hello, world!\n' and output.stderr == '', 'expected output, got\n===\nSTDOUT\n%s\n===\nSTDERR\n%s\n===\n' % (output.stdout, output.stderr)

  def test_emconfigure_js_o(self):
    # issue 2994
    for i in [0, 1, 2]:
      with env_modify({'EMCONFIGURE_JS': str(i)}):
        for f in ['hello_world.c', 'files.cpp']:
          print(i, f)
          self.clear()
          run_process([PYTHON, path_from_root('emconfigure'), PYTHON, EMCC, '-c', '-o', 'a.o', path_from_root('tests', f)], stderr=PIPE)
          run_process([PYTHON, EMCC, 'a.o'], check=False, stderr=PIPE)
          if f == 'hello_world.c':
            if i == 0:
              assert not os.path.exists('a.out.js') # native .o, not bitcode!
            else:
              assert 'hello, world!' in run_js('a.out.js')
          else:
            # file access, need 2 to force js
            if i == 0 or i == 1:
              assert not os.path.exists('a.out.js') # native .o, not bitcode!
            else:
              self.assertExists('a.out.js')

  @no_wasm_backend('tests fastcomp specific passes')
  @uses_canonical_tmp
  def test_emcc_c_multi(self):
    def test(args, llvm_opts=None):
      print(args)
      lib = r'''
        int mult() { return 1; }
      '''

      lib_name = 'libA.c'
      create_test_file(lib_name, lib)
      main = r'''
        #include <stdio.h>
        int mult();
        int main() {
          printf("result: %d\n", mult());
          return 0;
        }
      '''
      main_name = 'main.c'
      create_test_file(main_name, main)

      with env_modify({'EMCC_DEBUG': '1'}):
        err = run_process([PYTHON, EMCC, '-c', main_name, lib_name] + args, stderr=PIPE).stderr

      VECTORIZE = '-disable-loop-vectorization'

      if args:
        assert err.count(VECTORIZE) == 2, err # specified twice, once per file
        # corresponding to exactly once per invocation of optimizer
        assert err.count(os.path.sep + 'opt') == 2, err
      else:
        assert err.count(VECTORIZE) == 0, err # no optimizations

      run_process([PYTHON, EMCC, main_name.replace('.c', '.o'), lib_name.replace('.c', '.o')])

      self.assertContained('result: 1', run_js('a.out.js'))

    test([])
    test(['-O2'], '-O3')
    test(['-Oz'], '-Oz')
    test(['-Os'], '-Os')

  def test_export_all_3142(self):
    create_test_file('src.cpp', r'''
typedef unsigned int Bit32u;

struct S_Descriptor {
    Bit32u limit_0_15   :16;
    Bit32u base_0_15    :16;
    Bit32u base_16_23   :8;
};

class Descriptor
{
public:
    Descriptor() { saved.fill[0]=saved.fill[1]=0; }
    union {
        S_Descriptor seg;
        Bit32u fill[2];
    } saved;
};

Descriptor desc;
    ''')
    try_delete('a.out.js')
    run_process([PYTHON, EMCC, 'src.cpp', '-O2', '-s', 'EXPORT_ALL=1'])
    self.assertExists('a.out.js')

  @no_wasm_backend('tests PRECISE_F32=1')
  def test_f0(self):
    run_process([PYTHON, EMCC, path_from_root('tests', 'fasta.cpp'), '-O2', '-s', 'PRECISE_F32=1', '-profiling', '-s', 'WASM=0'])
    src = open('a.out.js').read()
    assert ' = f0;' in src or ' = f0,' in src

  @no_wasm_backend('depends on merging asmjs')
  def test_merge_pair(self):
    def test(filename, full):
      print('----', filename, full)
      run_process([PYTHON, EMCC, path_from_root('tests', filename), '-O1', '-profiling', '-o', 'left.js', '-s', 'WASM=0'])
      src = open('left.js').read()
      create_test_file('right.js', src.replace('function _main() {', 'function _main() { out("replaced"); '))

      self.assertContained('hello, world!', run_js('left.js'))
      self.assertContained('hello, world!', run_js('right.js'))
      self.assertNotContained('replaced', run_js('left.js'))
      self.assertContained('replaced', run_js('right.js'))

      n = src.count('function _')

      def has(i):
        run_process([PYTHON, path_from_root('tools', 'merge_pair.py'), 'left.js', 'right.js', str(i), 'out.js'])
        return 'replaced' in run_js('out.js')

      assert not has(0), 'same as left'
      assert has(n), 'same as right'
      assert has(n + 5), 'same as right, big number is still ok'

      if full:
        change = -1
        for i in range(n):
          if has(i):
            change = i
            break
        assert change > 0 and change <= n

    test('hello_world.cpp', True)
    test('hello_libcxx.cpp', False)

  def test_emmake_emconfigure(self):
    def check(what, args, fail=True, expect=''):
      args = [PYTHON, path_from_root(what)] + args
      print(what, args, fail, expect)
      output = run_process(args, stdout=PIPE, stderr=PIPE, check=False)
      assert ('is a helper for' in output.stderr) == fail
      assert ('Typical usage' in output.stderr) == fail
      self.assertContained(expect, output.stdout)
    check('emmake', [])
    check('emconfigure', [])
    check('emmake', ['--version'])
    check('emconfigure', ['--version'])
    check('emmake', ['make'], fail=False)
    check('emconfigure', ['configure'], fail=False)
    check('emconfigure', ['./configure'], fail=False)
    check('emconfigure', ['cmake'], fail=False)

    create_test_file('test.py', '''
import os
print(os.environ.get('CROSS_COMPILE'))
''')
    check('emconfigure', [PYTHON, 'test.py'], expect=path_from_root('em'))
    check('emmake', [PYTHON, 'test.py'], expect=path_from_root('em'))

    create_test_file('test.py', '''
import os
print(os.environ.get('NM'))
''')
    check('emconfigure', [PYTHON, 'test.py'], expect=shared.LLVM_NM)

  @no_windows('This test is broken, https://github.com/emscripten-core/emscripten/issues/8872')
  def test_emmake_python(self):
    # simulates a configure/make script that looks for things like CC, AR, etc., and which we should
    # not confuse by setting those vars to something containing `python X` as the script checks for
    # the existence of an executable.
    result = run_process([PYTHON, path_from_root('emmake.py'), PYTHON, path_from_root('tests', 'emmake', 'make.py')], stdout=PIPE, stderr=PIPE)
    print(result.stdout, result.stderr)

  def test_sdl2_config(self):
    for args, expected in [
      [['--version'], '2.0.0'],
      [['--cflags'], '-s USE_SDL=2'],
      [['--libs'], '-s USE_SDL=2'],
      [['--cflags', '--libs'], '-s USE_SDL=2'],
    ]:
      print(args, expected)
      out = run_process([PYTHON, path_from_root('system', 'bin', 'sdl2-config')] + args, stdout=PIPE, stderr=PIPE).stdout
      assert expected in out, out
      print('via emmake')
      out = run_process([PYTHON, path_from_root('emmake'), 'sdl2-config'] + args, stdout=PIPE, stderr=PIPE).stdout
      assert expected in out, out

  def test_module_onexit(self):
    create_test_file('src.cpp', r'''
#include <emscripten.h>
int main() {
  EM_ASM({
    Module['onExit'] = function(status) { out('exiting now, status ' + status) };
  });
  return 14;
}
''')
    try_delete('a.out.js')
    run_process([PYTHON, EMCC, 'src.cpp', '-s', 'EXIT_RUNTIME=1'])
    self.assertContained('exiting now, status 14', run_js('a.out.js', assert_returncode=14))

  def test_NO_aliasing(self):
    # the NO_ prefix flips boolean options
    run_process([PYTHON, EMCC, path_from_root('tests', 'hello_world.c'), '-s', 'EXIT_RUNTIME=1'])
    exit_1 = open('a.out.js').read()
    run_process([PYTHON, EMCC, path_from_root('tests', 'hello_world.c'), '-s', 'NO_EXIT_RUNTIME=0'])
    no_exit_0 = open('a.out.js').read()
    run_process([PYTHON, EMCC, path_from_root('tests', 'hello_world.c'), '-s', 'EXIT_RUNTIME=0'])
    exit_0 = open('a.out.js').read()

    assert exit_1 == no_exit_0
    assert exit_1 != exit_0

  def test_underscore_exit(self):
    create_test_file('src.cpp', r'''
#include <unistd.h>
int main() {
  _exit(0); // should not end up in an infinite loop with non-underscore exit
}
''')
    run_process([PYTHON, EMCC, 'src.cpp'])
    self.assertContained('', run_js('a.out.js', assert_returncode=0))

  def test_file_packager_huge(self):
    MESSAGE = 'warning: file packager is creating an asset bundle of 257 MB. this is very large, and browsers might have trouble loading it'
    create_test_file('huge.dat', 'a' * (1024 * 1024 * 257))
    create_test_file('tiny.dat', 'a')
    err = run_process([PYTHON, FILE_PACKAGER, 'test.data', '--preload', 'tiny.dat'], stdout=PIPE, stderr=PIPE).stderr
    self.assertNotContained(MESSAGE, err)
    err = run_process([PYTHON, FILE_PACKAGER, 'test.data', '--preload', 'huge.dat'], stdout=PIPE, stderr=PIPE).stderr
    self.assertContained(MESSAGE, err)
    self.clear()

  def test_massive_alloc(self):
    create_test_file('main.cpp', r'''
#include <stdio.h>
#include <stdlib.h>

int main() {
  volatile int x = (int)malloc(1024 * 1024 * 1400);
  return x == 0; // can't alloc it, but don't fail catastrophically, expect null
}
    ''')
    run_process([PYTHON, EMCC, 'main.cpp', '-s', 'ALLOW_MEMORY_GROWTH=1', '-s', 'WASM=0'])
    # just care about message regarding allocating over 1GB of memory
    output = run_js('a.out.js', stderr=PIPE, full_output=True)
    self.assertContained('''Warning: Enlarging memory arrays, this is not fast! 16777216,1543503872\n''', output)
    print('wasm')
    run_process([PYTHON, EMCC, 'main.cpp', '-s', 'ALLOW_MEMORY_GROWTH=1'])
    # no message about growth, just check return code
    run_js('a.out.js', stderr=PIPE, full_output=True)

  def test_failing_alloc(self):
    for pre_fail, post_fail, opts in [
      ('', '', []),
      ('EM_ASM( Module.temp = HEAP32[DYNAMICTOP_PTR>>2] );', 'EM_ASM( assert(Module.temp === HEAP32[DYNAMICTOP_PTR>>2], "must not adjust DYNAMICTOP when an alloc fails!") );', []),
      # also test non-wasm in normal mode
      ('', '', ['-s', 'WASM=0']),
      ('EM_ASM( Module.temp = HEAP32[DYNAMICTOP_PTR>>2] );', 'EM_ASM( assert(Module.temp === HEAP32[DYNAMICTOP_PTR>>2], "must not adjust DYNAMICTOP when an alloc fails!") );', ['-s', 'WASM=0']),
    ]:
      for growth in [0, 1]:
        for aborting in [0, 1]:
          create_test_file('main.cpp', r'''
#include <stdio.h>
#include <stdlib.h>
#include <vector>
#include <assert.h>
#include <emscripten.h>

#define CHUNK_SIZE (10 * 1024 * 1024)

int main() {
  std::vector<void*> allocs;
  bool has = false;
  while (1) {
    printf("trying an allocation\n");
    %s
    void* curr = malloc(CHUNK_SIZE);
    if (!curr) {
      %s
      break;
    }
    has = true;
    printf("allocated another chunk, %%zu so far\n", allocs.size());
    allocs.push_back(curr);
  }
  assert(has);
  printf("an allocation failed!\n");
#ifdef SPLIT
  return 0;
#endif
  while (1) {
    assert(allocs.size() > 0);
    void *curr = allocs.back();
    allocs.pop_back();
    free(curr);
    printf("freed one\n");
    if (malloc(CHUNK_SIZE)) break;
  }
  printf("managed another malloc!\n");
}
''' % (pre_fail, post_fail))
          args = [PYTHON, EMCC, 'main.cpp'] + opts
          args += ['-s', 'TEST_MEMORY_GROWTH_FAILS=1'] # In this test, force memory growing to fail
          if growth:
            args += ['-s', 'ALLOW_MEMORY_GROWTH=1']
          if not aborting:
            args += ['-s', 'ABORTING_MALLOC=0']
          print('test_failing_alloc', args, pre_fail)
          run_process(args)
          # growth also disables aborting
          can_manage_another = (not aborting) or growth
          split = '-DSPLIT' in args
          print('can manage another:', can_manage_another, 'split:', split)
          output = run_js('a.out.js', stderr=PIPE, full_output=True, assert_returncode=0 if can_manage_another else None)
          if can_manage_another:
            self.assertContained('''an allocation failed!\n''', output)
            if not split:
              # split memory allocation may fail due to GC objects no longer being allocatable,
              # and we can't expect to recover from that deterministically. So just check we
              # get to the fail.
              # otherwise, we should fail eventually, then free, then succeed
              self.assertContained('''managed another malloc!\n''', output)
          else:
            # we should see an abort
            self.assertContained('''abort(Cannot enlarge memory arrays''', output)
            self.assertContained(('''higher than the current value 16777216,''', '''higher than the current value 33554432,'''), output)
            self.assertContained('''compile with  -s ALLOW_MEMORY_GROWTH=1 ''', output)
            self.assertContained('''compile with  -s ABORTING_MALLOC=0 ''', output)

  def test_libcxx_minimal(self):
    create_test_file('vector.cpp', r'''
#include <vector>
int main(int argc, char** argv) {
  std::vector<void*> v;
  for (int i = 0 ; i < argc; i++) {
    v.push_back(nullptr);
  }
  return v.size();
}
''')

    run_process([PYTHON, EMCC, '-O2', 'vector.cpp', '-o', 'vector.js'])
    run_process([PYTHON, EMCC, '-O2', path_from_root('tests', 'hello_libcxx.cpp'), '-o', 'iostream.js'])

    vector = os.path.getsize('vector.js')
    iostream = os.path.getsize('iostream.js')
    print(vector, iostream)

    self.assertGreater(vector, 1000)
    # we can strip out almost all of libcxx when just using vector
    self.assertLess(2.25 * vector, iostream)

  @no_wasm_backend('relies on EMULATED_FUNCTION_POINTERS')
  def test_emulated_function_pointers(self):
    create_test_file('src.c', r'''
      #include <emscripten.h>
      typedef void (*fp)();
      int main(int argc, char **argv) {
        volatile fp f = 0;
        EM_ASM({
          if (typeof FUNCTION_TABLE_v !== 'undefined') {
            out('function table: ' + FUNCTION_TABLE_v);
          } else {
            out('no visible function tables');
          }
        });
        if (f) f();
        return 0;
      }
      ''')

    def test(args, expected):
      print(args, expected)
      run_process([PYTHON, EMCC, 'src.c', '-s', 'WASM=0'] + args, stderr=PIPE)
      self.assertContained(expected, run_js('a.out.js'))

    for opts in [0, 1, 2, 3]:
      test(['-O' + str(opts)], 'no visible function tables')
      test(['-O' + str(opts), '-s', 'EMULATED_FUNCTION_POINTERS=1'], 'function table: ')

  @no_wasm_backend('relies on EMULATED_FUNCTION_POINTERS')
  def test_emulated_function_pointers_2(self):
    create_test_file('src.c', r'''
      #include <emscripten.h>
      typedef void (*fp)();
      void one() { EM_ASM( out('one') ); }
      void two() { EM_ASM( out('two') ); }
      void test() {
        volatile fp f = one;
        f();
        f = two;
        f();
      }
      int main(int argc, char **argv) {
        test();
        // swap them!
        EM_ASM_INT({
          var one = $0;
          var two = $1;
          if (typeof FUNCTION_TABLE_v === 'undefined') {
            out('no');
            return;
          }
          var temp = FUNCTION_TABLE_v[one];
          FUNCTION_TABLE_v[one] = FUNCTION_TABLE_v[two];
          FUNCTION_TABLE_v[two] = temp;
        }, (int)&one, (int)&two);
        test();
        return 0;
      }
      ''')

    flipped = 'one\ntwo\ntwo\none\n'
    unchanged = 'one\ntwo\none\ntwo\n'
    no_table = 'one\ntwo\nno\none\ntwo\n'

    def test(args, expected):
      print(args, expected.replace('\n', ' '))
      run_process([PYTHON, EMCC, 'src.c', '-s', 'WASM=0'] + args)
      self.assertContained(expected, run_js('a.out.js'))

    for opts in [0, 1, 2]:
      test(['-O' + str(opts)], no_table)
      test(['-O' + str(opts), '-s', 'EMULATED_FUNCTION_POINTERS=1'], flipped)
      test(['-O' + str(opts), '-s', 'EMULATED_FUNCTION_POINTERS=2'], flipped)
      test(['-O' + str(opts), '-s', 'EMULATED_FUNCTION_POINTERS=1', '-s', 'RELOCATABLE=1'], flipped)
      test(['-O' + str(opts), '-s', 'EMULATED_FUNCTION_POINTERS=2', '-s', 'RELOCATABLE=1'], unchanged) # with both of those, we optimize and you cannot flip them
      test(['-O' + str(opts), '-s', 'MAIN_MODULE=1'], unchanged) # default for modules is optimized
      test(['-O' + str(opts), '-s', 'MAIN_MODULE=1', '-s', 'EMULATED_FUNCTION_POINTERS=2'], unchanged)
      test(['-O' + str(opts), '-s', 'MAIN_MODULE=1', '-s', 'EMULATED_FUNCTION_POINTERS=1'], flipped) # but you can disable that

  @no_wasm_backend('https://github.com/emscripten-core/emscripten/issues/9038')
  def test_minimal_dynamic(self):
    def run(wasm):
      print('wasm?', wasm)
      library_file = 'library.wasm' if wasm else 'library.js'

      def test(main_args, library_args=[], expected='hello from main\nhello from library'):
        print('testing', main_args, library_args)
        self.clear()
        create_test_file('library.c', r'''
          #include <stdio.h>
          void library_func() {
          #ifdef USE_PRINTF
            printf("hello from library: %p\n", &library_func);
          #else
            puts("hello from library");
          #endif
          }
        ''')
        run_process([PYTHON, EMCC, 'library.c', '-s', 'SIDE_MODULE=1', '-O2', '-o', library_file, '-s', 'WASM=' + str(wasm), '-s', 'EXPORT_ALL=1'] + library_args)
        create_test_file('main.c', r'''
          #include <dlfcn.h>
          #include <stdio.h>
          int main() {
            puts("hello from main");
            void *lib_handle = dlopen("%s", 0);
            if (!lib_handle) {
              puts("cannot load side module");
              return 1;
            }
            typedef void (*voidfunc)();
            voidfunc x = (voidfunc)dlsym(lib_handle, "library_func");
            if (!x) puts("cannot find side function");
            else x();
          }
        ''' % library_file)
        run_process([PYTHON, EMCC, 'main.c', '--embed-file', library_file, '-O2', '-s', 'WASM=' + str(wasm)] + main_args)
        self.assertContained(expected, run_js('a.out.js', assert_returncode=None, stderr=STDOUT))
        size = os.path.getsize('a.out.js')
        if wasm:
          size += os.path.getsize('a.out.wasm')
        side_size = os.path.getsize(library_file)
        print('  sizes:', size, side_size)
        return (size, side_size)

      def percent_diff(x, y):
        small = min(x, y)
        large = max(x, y)
        return float(100 * large) / small - 100

      full = test(main_args=['-s', 'MAIN_MODULE=1'])
      # printf is not used in main, but libc was linked in, so it's there
      printf = test(main_args=['-s', 'MAIN_MODULE=1'], library_args=['-DUSE_PRINTF'])

      # main module tests

      # dce in main, and it fails since puts is not exported
      dce = test(main_args=['-s', 'MAIN_MODULE=2'], expected=('cannot', 'undefined'))

      # with exporting, it works
      dce = test(main_args=['-s', 'MAIN_MODULE=2', '-s', 'EXPORTED_FUNCTIONS=["_main", "_puts"]'])

      # printf is not used in main, and we dce, so we failz
      dce_fail = test(main_args=['-s', 'MAIN_MODULE=2'], library_args=['-DUSE_PRINTF'], expected=('cannot', 'undefined'))

      # exporting printf in main keeps it alive for the library
      dce_save = test(main_args=['-s', 'MAIN_MODULE=2', '-s', 'EXPORTED_FUNCTIONS=["_main", "_printf", "_puts"]'], library_args=['-DUSE_PRINTF'])

      assert percent_diff(full[0], printf[0]) < 4
      assert percent_diff(dce[0], dce_fail[0]) < 4
      assert dce[0] < 0.2 * full[0] # big effect, 80%+ is gone
      assert dce_save[0] > 1.05 * dce[0] # save exported all of printf

      # side module tests

      # mode 2, so dce in side, but library_func is not exported, so it is dce'd
      side_dce_fail = test(main_args=['-s', 'MAIN_MODULE=1'], library_args=['-s', 'SIDE_MODULE=2'], expected='cannot find side function')
      # mode 2, so dce in side, and library_func is not exported
      side_dce_work = test(main_args=['-s', 'MAIN_MODULE=1'], library_args=['-s', 'SIDE_MODULE=2', '-s', 'EXPORTED_FUNCTIONS=["_library_func"]'], expected='hello from library')

      assert side_dce_fail[1] < 0.95 * side_dce_work[1] # removing that function saves a chunk

    run(wasm=1)
    if not self.is_wasm_backend():
      run(wasm=0)

  def test_ld_library_path(self):
    create_test_file('hello1.c', r'''
#include <stdio.h>

void
hello1 ()
{
  printf ("Hello1\n");
  return;
}

''')
    create_test_file('hello2.c', r'''
#include <stdio.h>

void
hello2 ()
{
  printf ("Hello2\n");
  return;
}

''')
    create_test_file('hello3.c', r'''
#include <stdio.h>

void
hello3 ()
{
  printf ("Hello3\n");
  return;
}

''')
    create_test_file('hello4.c', r'''
#include <stdio.h>
#include <math.h>

double
hello4 (double x)
{
  printf ("Hello4\n");
  return fmod(x, 2.0);
}

''')
    create_test_file('pre.js', r'''
Module['preRun'].push(function (){
  ENV['LD_LIBRARY_PATH']='/lib:/usr/lib';
});
''')
    create_test_file('main.c', r'''
#include <stdio.h>
#include <stdlib.h>
#include <string.h>
#include <dlfcn.h>

int
main()
{
  void *h;
  void (*f) ();
  double (*f2) (double);

  h = dlopen ("libhello1.wasm", RTLD_NOW);
  f = dlsym (h, "hello1");
  f();
  dlclose (h);
  h = dlopen ("libhello2.wasm", RTLD_NOW);
  f = dlsym (h, "hello2");
  f();
  dlclose (h);
  h = dlopen ("libhello3.wasm", RTLD_NOW);
  f = dlsym (h, "hello3");
  f();
  dlclose (h);
  h = dlopen ("/usr/local/lib/libhello4.wasm", RTLD_NOW);
  f2 = dlsym (h, "hello4");
  double result = f2(5.5);
  dlclose (h);

  if (result == 1.5) {
    printf("Ok\n");
  }
  return 0;
}

''')

    run_process([PYTHON, EMCC, '-o', 'libhello1.wasm', 'hello1.c', '-s', 'SIDE_MODULE=1', '-s', 'EXPORT_ALL=1'])
    run_process([PYTHON, EMCC, '-o', 'libhello2.wasm', 'hello2.c', '-s', 'SIDE_MODULE=1', '-s', 'EXPORT_ALL=1'])
    run_process([PYTHON, EMCC, '-o', 'libhello3.wasm', 'hello3.c', '-s', 'SIDE_MODULE=1', '-s', 'EXPORT_ALL=1'])
    run_process([PYTHON, EMCC, '-o', 'libhello4.wasm', 'hello4.c', '-s', 'SIDE_MODULE=1', '-s', 'EXPORT_ALL=1'])
    run_process([PYTHON, EMCC, '-o', 'main.js', 'main.c', '-s', 'MAIN_MODULE=1', '-s', 'TOTAL_MEMORY=' + str(32 * 1024 * 1024),
                 '--embed-file', 'libhello1.wasm@/lib/libhello1.wasm',
                 '--embed-file', 'libhello2.wasm@/usr/lib/libhello2.wasm',
                 '--embed-file', 'libhello3.wasm@/libhello3.wasm',
                 '--embed-file', 'libhello4.wasm@/usr/local/lib/libhello4.wasm',
                 '--pre-js', 'pre.js'])
    out = run_js('main.js')
    self.assertContained('Hello1', out)
    self.assertContained('Hello2', out)
    self.assertContained('Hello3', out)
    self.assertContained('Hello4', out)
    self.assertContained('Ok', out)

  def test_dlopen_rtld_global(self):
    # TODO: wasm support. this test checks RTLD_GLOBAL where a module is loaded
    #       before the module providing a global it needs is. in asm.js we use JS
    #       to create a redirection function. In wasm we just have wasm, so we
    #       need to introspect the wasm module. Browsers may add that eventually,
    #       or we could ship a little library that does it.
    create_test_file('hello1.c', r'''
#include <stdio.h>

extern int hello1_val;
int hello1_val=3;

void
hello1 (int i)
{
  printf ("hello1_val by hello1:%d\n",hello1_val);
  printf ("Hello%d\n",i);
}
''')
    create_test_file('hello2.c', r'''
#include <stdio.h>

extern int hello1_val;
extern void hello1 (int);

void
hello2 (int i)
{
  void (*f) (int);
  printf ("hello1_val by hello2:%d\n",hello1_val);
  f = hello1;
  f(i);
}
''')
    create_test_file('main.c', r'''
#include <stdio.h>
#include <stdlib.h>
#include <string.h>
#include <dlfcn.h>

int
main(int argc,char** argv)
{
  void *h;
  void *h2;
  void (*f) (int);
  h = dlopen ("libhello1.wasm", RTLD_NOW|RTLD_GLOBAL);
  h2 = dlopen ("libhello2.wasm", RTLD_NOW|RTLD_GLOBAL);
  f = dlsym (h, "hello1");
  f(1);
  f = dlsym (h2, "hello2");
  f(2);
  dlclose (h);
  dlclose (h2);
  return 0;
}
''')

    run_process([PYTHON, EMCC, '-o', 'libhello1.js', 'hello1.c', '-s', 'SIDE_MODULE=1', '-s', 'EXPORT_ALL=1'])
    run_process([PYTHON, EMCC, '-o', 'libhello2.js', 'hello2.c', '-s', 'SIDE_MODULE=1', '-s', 'EXPORT_ALL=1'])
    run_process([PYTHON, EMCC, '-o', 'main.js', 'main.c', '-s', 'MAIN_MODULE=1',
                 '--embed-file', 'libhello1.wasm',
                 '--embed-file', 'libhello2.wasm'])
    out = run_js('main.js')
    self.assertContained('Hello1', out)
    self.assertContained('Hello2', out)
    self.assertContained('hello1_val by hello1:3', out)
    self.assertContained('hello1_val by hello2:3', out)

  def test_debug_asmLastOpts(self):
    create_test_file('src.c', r'''
#include <stdio.h>
struct Dtlink_t
{   struct Dtlink_t*   right;  /* right child      */
        union
        { unsigned int  _hash;  /* hash value       */
          struct Dtlink_t* _left;  /* left child       */
        } hl;
};
int treecount(register struct Dtlink_t* e)
{
  return e ? treecount(e->hl._left) + treecount(e->right) + 1 : 0;
}
int main() {
  printf("hello, world!\n");
}
''')
    run_process([PYTHON, EMCC, 'src.c', '-s', 'EXPORTED_FUNCTIONS=["_main", "_treecount"]', '--minify', '0', '-g4', '-Oz'])
    self.assertContained('hello, world!', run_js('a.out.js'))

  @no_wasm_backend('MEM_INIT_METHOD not supported under wasm')
  def test_meminit_crc(self):
    create_test_file('src.c', r'''
#include <stdio.h>
int main() { printf("Mary had a little lamb.\n"); }
''')

    run_process([PYTHON, EMCC, 'src.c', '--memory-init-file', '0', '-s', 'MEM_INIT_METHOD=2', '-s', 'ASSERTIONS=1', '-s', 'WASM=0'])
    with open('a.out.js') as f:
      d = f.read()
    return
    self.assertContained('Mary had', d)
    d = d.replace('Mary had', 'Paul had')
    create_test_file('a.out.js', d)
    out = run_js('a.out.js', assert_returncode=None, stderr=STDOUT)
    self.assertContained('Assertion failed: memory initializer checksum', out)

  def test_emscripten_print_double(self):
    create_test_file('src.c', r'''
#include <stdio.h>
#include <assert.h>
#include <emscripten.h>

void test(double d) {
  char buffer[100], buffer2[100];
  unsigned len, len2, len3;
  len = emscripten_print_double(d, NULL, -1);
  len2 = emscripten_print_double(d, buffer, len+1);
  assert(len == len2);
  buffer[len] = 0;
  len3 = snprintf(buffer2, 100, "%g", d);
  printf("|%g : %u : %s : %s : %d|\n", d, len, buffer, buffer2, len3);
}
int main() {
  printf("\n");
  test(0);
  test(1);
  test(-1);
  test(1.234);
  test(-1.234);
  test(1.1234E20);
  test(-1.1234E20);
  test(1.1234E-20);
  test(-1.1234E-20);
  test(1.0/0.0);
  test(-1.0/0.0);
}
''')
    run_process([PYTHON, EMCC, 'src.c'])
    out = run_js('a.out.js')
    self.assertContained('''
|0 : 1 : 0 : 0 : 1|
|1 : 1 : 1 : 1 : 1|
|-1 : 2 : -1 : -1 : 2|
|1.234 : 5 : 1.234 : 1.234 : 5|
|-1.234 : 6 : -1.234 : -1.234 : 6|
|1.1234e+20 : 21 : 112340000000000000000 : 1.1234e+20 : 10|
|-1.1234e+20 : 22 : -112340000000000000000 : -1.1234e+20 : 11|
|1.1234e-20 : 10 : 1.1234e-20 : 1.1234e-20 : 10|
|-1.1234e-20 : 11 : -1.1234e-20 : -1.1234e-20 : 11|
|inf : 8 : Infinity : inf : 3|
|-inf : 9 : -Infinity : -inf : 4|
''', out)

  def test_no_warn_exported_jslibfunc(self):
    err = run_process([PYTHON, EMCC, path_from_root('tests', 'hello_world.c'), '-s', 'DEFAULT_LIBRARY_FUNCS_TO_INCLUDE=["alGetError"]', '-s', 'EXPORTED_FUNCTIONS=["_main", "_alGetError"]'], stdout=PIPE, stderr=PIPE).stderr
    self.assertNotContained('''function requested to be exported, but not implemented: "_alGetError"''', err)

  @no_wasm_backend()
  def test_almost_asm_warning(self):
    warning = "[-Walmost-asm]"
    for args, expected in [
      (['-O1', '-s', 'ALLOW_MEMORY_GROWTH=1'], True),  # default
      # suppress almost-asm warning manually
      (['-O1', '-s', 'ALLOW_MEMORY_GROWTH=1', '-Wno-almost-asm'], False),
      # last warning flag should "win"
      (['-O1', '-s', 'ALLOW_MEMORY_GROWTH=1', '-Wno-almost-asm', '-Walmost-asm'], True)
    ]:
      print(args, expected)
      err = run_process([PYTHON, EMCC, path_from_root('tests', 'hello_world.c'), '-s', 'WASM=0'] + args, stderr=PIPE).stderr
      assert (warning in err) == expected, err
      if not expected:
        assert err == '', err

  def test_static_syscalls(self):
    run_process([PYTHON, EMCC, path_from_root('tests', 'hello_world.c')])
    src = open('a.out.js').read()
    matches = re.findall('''function ___syscall(\d+)\(''', src)
    print('seen syscalls:', matches)
    assert set(matches) == set(['6', '54', '140', '146']) # close, ioctl, llseek, writev

  @no_windows('posix-only')
  def test_emcc_dev_null(self):
    out = run_process([PYTHON, EMCC, '-dM', '-E', '-x', 'c', '/dev/null'], stdout=PIPE).stdout
    self.assertContained('#define __EMSCRIPTEN__ 1', out) # all our defines should show up

  def test_umask_0(self):
    create_test_file('src.c', r'''
#include <sys/stat.h>
#include <stdio.h>
int main() {
  umask(0);
  printf("hello, world!\n");
}''')
    run_process([PYTHON, EMCC, 'src.c'])
    self.assertContained('hello, world!', run_js('a.out.js'))

  def test_no_missing_symbols(self): # simple hello world should not show any missing symbols
    run_process([PYTHON, EMCC, path_from_root('tests', 'hello_world.c')])

    # main() is implemented in C, and even if requested from JS, we should not warn
    create_test_file('library_foo.js', '''
mergeInto(LibraryManager.library, {
  my_js__deps: ['main'],
  my_js: (function() {
      return function() {
        console.log("hello " + _nonexistingvariable);
      };
  }()),
});
''')
    create_test_file('test.cpp', '''
#include <stdio.h>
#include <stdlib.h>

extern "C" {
  extern void my_js();
}

int main() {
  my_js();
  return EXIT_SUCCESS;
}
''')
    run_process([PYTHON, EMCC, 'test.cpp', '--js-library', 'library_foo.js'])

    # but we do error on a missing js var
    create_test_file('library_foo_missing.js', '''
mergeInto(LibraryManager.library, {
  my_js__deps: ['main', 'nonexistingvariable'],
  my_js: (function() {
      return function() {
        console.log("hello " + _nonexistingvariable);
      };
  }()),
});
''')
    err = self.expect_fail([PYTHON, EMCC, 'test.cpp', '--js-library', 'library_foo_missing.js'])
    self.assertContained('undefined symbol: nonexistingvariable', err)

    # and also for missing C code, of course (without the --js-library, it's just a missing C method)
    err = self.expect_fail([PYTHON, EMCC, 'test.cpp'])
    self.assertContained('undefined symbol: my_js', err)

  def test_realpath(self):
    create_test_file('src.c', r'''
#include <stdlib.h>
#include <stdio.h>
#include <errno.h>

#define TEST_PATH "/boot/README.txt"

int
main(int argc, char **argv)
{
  errno = 0;
  char *t_realpath_buf = realpath(TEST_PATH, NULL);
  if (NULL == t_realpath_buf) {
    perror("Resolve failed");
    return 1;
  } else {
    printf("Resolved: %s\n", t_realpath_buf);
    free(t_realpath_buf);
    return 0;
  }
}
''')
    if not os.path.exists('boot'):
      os.mkdir('boot')
    open(os.path.join('boot', 'README.txt'), 'w').write(' ')
    run_process([PYTHON, EMCC, 'src.c', '--embed-file', 'boot'])
    self.assertContained('Resolved: /boot/README.txt', run_js('a.out.js'))

  def test_realpath_nodefs(self):
    create_test_file('src.c', r'''
#include <stdlib.h>
#include <stdio.h>
#include <errno.h>
#include <emscripten.h>

#define TEST_PATH "/working/TEST_NODEFS.txt"

int
main(int argc, char **argv)
{
  errno = 0;
  EM_ASM({
    FS.mkdir('/working');
    FS.mount(NODEFS, { root: '.' }, '/working');
  });
  char *t_realpath_buf = realpath(TEST_PATH, NULL);
  if (NULL == t_realpath_buf) {
    perror("Resolve failed");
    return 1;
  } else {
    printf("Resolved: %s\n", t_realpath_buf);
    free(t_realpath_buf);
    return 0;
  }
}
''')
    create_test_file('TEST_NODEFS.txt', ' ')
    run_process([PYTHON, EMCC, 'src.c'])
    self.assertContained('Resolved: /working/TEST_NODEFS.txt', run_js('a.out.js'))

  def test_realpath_2(self):
    os.mkdir('Folder')
    create_test_file('src.c', r'''
#include <stdlib.h>
#include <stdio.h>
#include <errno.h>

int testrealpath(const char* path)    {
  errno = 0;
  char *t_realpath_buf = realpath(path, NULL);
  if (NULL == t_realpath_buf) {
    printf("Resolve failed: \"%s\"\n",path);fflush(stdout);
    return 1;
  } else {
    printf("Resolved: \"%s\" => \"%s\"\n", path, t_realpath_buf);fflush(stdout);
    free(t_realpath_buf);
    return 0;
  }
}

int main(int argc, char **argv)
{
    // files:
    testrealpath("testfile.txt");
    testrealpath("Folder/testfile.txt");
    testrealpath("testnonexistentfile.txt");
    // folders
    testrealpath("Folder");
    testrealpath("/Folder");
    testrealpath("./");
    testrealpath("");
    testrealpath("/");
    return 0;
}
''')
    create_test_file('testfile.txt', '')
    open(os.path.join('Folder', 'testfile.txt'), 'w').write('')
    run_process([PYTHON, EMCC, 'src.c', '--embed-file', 'testfile.txt', '--embed-file', 'Folder'])
    self.assertContained('''Resolved: "testfile.txt" => "/testfile.txt"
Resolved: "Folder/testfile.txt" => "/Folder/testfile.txt"
Resolve failed: "testnonexistentfile.txt"
Resolved: "Folder" => "/Folder"
Resolved: "/Folder" => "/Folder"
Resolved: "./" => "/"
Resolve failed: ""
Resolved: "/" => "/"
''', run_js('a.out.js'))

  def test_no_warnings(self):
    # build once before to make sure system libs etc. exist
    run_process([PYTHON, EMCC, path_from_root('tests', 'hello_libcxx.cpp')])
    # check that there is nothing in stderr for a regular compile
    err = run_process([PYTHON, EMCC, path_from_root('tests', 'hello_libcxx.cpp')], stderr=PIPE).stderr
    assert err == '', err

  @no_wasm_backend("uses EMTERPRETIFY")
  def test_emterpreter_file_suggestion(self):
    for linkable in [0, 1]:
      for to_file in [0, 1]:
        self.clear()
        cmd = [PYTHON, EMCC, '-s', 'EMTERPRETIFY=1', path_from_root('tests', 'hello_libcxx.cpp'), '-s', 'LINKABLE=' + str(linkable), '-O1', '-s', 'USE_ZLIB=1']
        if to_file:
          cmd += ['-s', 'EMTERPRETIFY_FILE="code.dat"']
        print(cmd)
        stderr = run_process(cmd, stderr=PIPE).stderr
        need_warning = linkable and not to_file
        assert ('''warning: emterpreter bytecode is fairly large''' in stderr) == need_warning, stderr
        assert ('''It is recommended to use  -s EMTERPRETIFY_FILE=..''' in stderr) == need_warning, stderr

  def test_llvm_lto(self):
    sizes = {}
    # wasm backend doesn't have the fancy lto modes 2 and 3
    lto_levels = [0, 1, 2, 3] if not self.is_wasm_backend() else [0, 1]
    for lto in lto_levels:
      cmd = [PYTHON, EMCC, path_from_root('tests', 'hello_libcxx.cpp'), '-O2', '--llvm-lto', str(lto)]
      if self.is_wasm_backend():
        cmd += ['-s', 'WASM_OBJECT_FILES=0']
      print(cmd)
      run_process(cmd)
      self.assertContained('hello, world!', run_js('a.out.js'))
      sizes[lto] = os.path.getsize('a.out.wasm')
    print(sizes)

    # LTO sizes should be distinct
    for i in lto_levels:
      assert sizes[i] not in set(sizes).difference(set([sizes[i]]))

    # LTO should reduce code size
    # Skip mode 2 because it has historically increased code size, but not always
    assert sizes[1] < sizes[0]
    if not self.is_wasm_backend():
      assert sizes[3] < sizes[0]

  def test_dlmalloc_modes(self):
    create_test_file('src.cpp', r'''
      #include <stdlib.h>
      #include <stdio.h>
      int main() {
        void* c = malloc(1024);
        free(c);
        free(c);
        printf("double-freed\n");
      }
    ''')
    run_process([PYTHON, EMCC, 'src.cpp'])
    self.assertContained('double-freed', run_js('a.out.js'))
    # in debug mode, the double-free is caught
    run_process([PYTHON, EMCC, 'src.cpp', '-g'])
    seen_error = False
    out = '?'
    try:
      out = run_js('a.out.js')
    except:
      seen_error = True
    assert seen_error, out

  def test_mallocs(self):
    for opts in [[], ['-O2']]:
      print(opts)
      sizes = {}
      for malloc, name in (
        ('dlmalloc', 'dlmalloc'),
        (None, 'default'),
        ('emmalloc', 'emmalloc')
      ):
        print(malloc, name)
        cmd = [PYTHON, EMCC, path_from_root('tests', 'hello_libcxx.cpp'), '-o', 'a.out.js'] + opts
        if malloc:
          cmd += ['-s', 'MALLOC="%s"' % malloc]
        print(cmd)
        run_process(cmd)
        sizes[name] = os.path.getsize('a.out.wasm')
      print(sizes)
      # dlmalloc is the default
      self.assertEqual(sizes['dlmalloc'], sizes['default'])
      # emmalloc is much smaller
      self.assertLess(sizes['emmalloc'], sizes['dlmalloc'] - 5000)

  def test_sixtyfour_bit_return_value(self):
    # This test checks that the most significant 32 bits of a 64 bit long are correctly made available
    # to native JavaScript applications that wish to interact with compiled code returning 64 bit longs.
    # The MS 32 bits should be available in Runtime.getTempRet0() even when compiled with -O2 --closure 1

    # Compile test.c and wrap it in a native JavaScript binding so we can call our compiled function from JS.
    run_process([PYTHON, EMCC, path_from_root('tests', 'return64bit', 'test.c'),
                 '--pre-js', path_from_root('tests', 'return64bit', 'testbindstart.js'),
                 '--pre-js', path_from_root('tests', 'return64bit', 'testbind.js'),
                 '--post-js', path_from_root('tests', 'return64bit', 'testbindend.js'),
                 '-s', 'EXPORTED_FUNCTIONS=["_test_return64"]', '-o', 'test.js', '-O2',
                 '--closure', '1', '-g1', '-s', 'WASM_ASYNC_COMPILATION=0'])

    # Simple test program to load the test.js binding library and call the binding to the
    # C function returning the 64 bit long.
    create_test_file('testrun.js', '''
      var test = require("./test.js");
      test.runtest();
    ''')

    # Run the test and confirm the output is as expected.
    out = run_js('testrun.js', full_output=True)
    assert "low = 5678" in out
    assert "high = 1234" in out

  def test_lib_include_flags(self):
    run_process([PYTHON, EMCC] + '-l m -l c -I'.split() + [path_from_root('tests', 'include_test'), path_from_root('tests', 'lib_include_flags.c')])

  def test_dash_s(self):
    run_process([PYTHON, EMCC, path_from_root('tests', 'hello_world.cpp'), '-s', '-std=c++03'])
    self.assertContained('hello, world!', run_js('a.out.js'))

  def test_dash_s_response_file_string(self):
    create_test_file('response_file', '"MyModule"\n')
    response_file = os.path.join(os.getcwd(), "response_file")
    run_process([PYTHON, EMCC, path_from_root('tests', 'hello_world.cpp'), '-s', 'EXPORT_NAME=@%s' % response_file])

  def test_dash_s_response_file_list(self):
    create_test_file('response_file', '["_main", "_malloc"]\n')
    response_file = os.path.join(os.getcwd(), "response_file")
    run_process([PYTHON, EMCC, path_from_root('tests', 'hello_world.cpp'), '-s', 'EXPORTED_FUNCTIONS=@%s' % response_file, '-std=c++03'])

  def test_dash_s_unclosed_quote(self):
    # Unclosed quote
    err = run_process([PYTHON, EMCC, path_from_root('tests', 'hello_world.cpp'), "-s", "TEST_KEY='MISSING_QUOTE"], stderr=PIPE, check=False).stderr
    self.assertNotContained('AssertionError', err) # Do not mention that it is an assertion error
    self.assertContained('unclosed opened quoted string. expected final character to be "\'"', err)

  def test_dash_s_single_quote(self):
    # Only one quote
    err = run_process([PYTHON, EMCC, path_from_root('tests', 'hello_world.cpp'), "-s", "TEST_KEY='"], stderr=PIPE, check=False).stderr
    self.assertNotContained('AssertionError', err) # Do not mention that it is an assertion error
    self.assertContained('unclosed opened quoted string.', err)

  def test_dash_s_unclosed_list(self):
    # Unclosed list
    err = self.expect_fail([PYTHON, EMCC, path_from_root('tests', 'hello_world.cpp'), "-s", "TEST_KEY=[Value1, Value2"])
    self.assertNotContained('AssertionError', err) # Do not mention that it is an assertion error
    self.assertContained('unclosed opened string list. expected final character to be "]"', err)

  def test_dash_s_valid_list(self):
    err = self.expect_fail([PYTHON, EMCC, path_from_root('tests', 'hello_world.cpp'), "-s", "TEST_KEY=[Value1, \"Value2\"]"])
    self.assertNotContained('a problem occured in evaluating the content after a "-s", specifically', err)

  def test_python_2_3(self):
    # check emcc/em++ can be called by any python
    def trim_py_suffix(filename):
      '''remove .py from EMCC(=emcc.py)'''
      return filename[:-3] if filename.endswith('.py') else filename

    for python in ('python', 'python2', 'python3'):
      if python == 'python3':
        has = is_python3_version_supported()
      else:
        has = Building.which(python) is not None
      print(python, has)
      if has:
        print('  checking emcc...')
        run_process([python, trim_py_suffix(EMCC), '--version'], stdout=PIPE)
        print('  checking em++...')
        run_process([python, trim_py_suffix(EMXX), '--version'], stdout=PIPE)
        print('  checking emcc.py...')
        run_process([python, EMCC, '--version'], stdout=PIPE)
        print('  checking em++.py...')
        run_process([python, EMXX, '--version'], stdout=PIPE)

  def test_zeroinit(self):
    create_test_file('src.c', r'''
#include <stdio.h>
int buf[1048576];
int main() {
  printf("hello, world! %d\n", buf[123456]);
  return 0;
}
''')
    run_process([PYTHON, EMCC, 'src.c', '-O2', '-g'])
    size = os.path.getsize('a.out.wasm')
    # size should be much smaller than the size of that zero-initialized buffer
    self.assertLess(size, 123456 / 2)

  @no_wasm_backend('asm.js')
  def test_separate_asm_warning(self):
    # Test that -s PRECISE_F32=2 raises a warning that --separate-asm is implied.
    stderr = run_process([PYTHON, EMCC, path_from_root('tests', 'hello_world.c'), '-s', 'WASM=0', '-s', 'PRECISE_F32=2', '-o', 'a.html'], stderr=PIPE).stderr
    self.assertContained('forcing separate asm output', stderr)

    # Test that -s PRECISE_F32=2 --separate-asm should not post a warning.
    stderr = run_process([PYTHON, EMCC, path_from_root('tests', 'hello_world.c'), '-s', 'WASM=0', '-s', 'PRECISE_F32=2', '-o', 'a.html', '--separate-asm'], stderr=PIPE).stderr
    self.assertNotContained('forcing separate asm output', stderr)

    # Test that -s PRECISE_F32=1 should not post a warning.
    stderr = run_process([PYTHON, EMCC, path_from_root('tests', 'hello_world.c'), '-s', 'WASM=0', '-s', 'PRECISE_F32=1', '-o', 'a.html'], stderr=PIPE).stderr
    self.assertNotContained('forcing separate asm output', stderr)

    # Manually doing separate asm should show a warning, if not targeting html
    warning = '--separate-asm works best when compiling to HTML'
    stderr = run_process([PYTHON, EMCC, path_from_root('tests', 'hello_world.c'), '-s', 'WASM=0', '--separate-asm'], stderr=PIPE).stderr
    self.assertContained(warning, stderr)
    stderr = run_process([PYTHON, EMCC, path_from_root('tests', 'hello_world.c'), '-s', 'WASM=0', '--separate-asm', '-o', 'a.html'], stderr=PIPE).stderr
    self.assertNotContained(warning, stderr)

    # test that the warning can be suppressed
    stderr = run_process([PYTHON, EMCC, path_from_root('tests', 'hello_world.c'), '-s', 'WASM=0', '--separate-asm', '-Wno-separate-asm'], stderr=PIPE).stderr
    self.assertNotContained(warning, stderr)

  def test_canonicalize_nan_warning(self):
    create_test_file('src.cpp', r'''
#include <stdio.h>

union U {
  int x;
  float y;
} a;


int main() {
  a.x = 0x7FC01234;
  printf("%f\n", a.y);
  printf("0x%x\n", a.x);
  return 0;
}
''')

    stderr = run_process([PYTHON, EMCC, 'src.cpp', '-O1'], stderr=PIPE).stderr
    if not self.is_wasm_backend():
      self.assertContained("emcc: warning: cannot represent a NaN literal", stderr)
      stderr = run_process([PYTHON, EMCC, 'src.cpp', '-O1', '-g'], stderr=PIPE).stderr
      self.assertContained("emcc: warning: cannot represent a NaN literal", stderr)
      self.assertContained('//@line 12 "src.cpp"', stderr)
    else:
      out = run_js('a.out.js')
      self.assertContained('nan\n', out)
      self.assertContained('0x7fc01234\n', out)

  @no_wasm_backend('experimental mode we should probably remove; not in wasm backend for now')
  def test_only_my_code(self):
    run_process([PYTHON, EMCC, '-O1', path_from_root('tests', 'hello_world.c'), '--separate-asm', '-s', 'WASM=0'])
    count = open('a.out.asm.js').read().count('function ')
    assert count > 29, count # libc brings in a bunch of stuff

    def test(filename, opts, expected_funcs, expected_vars):
      print(filename, opts)
      run_process([PYTHON, EMCC, path_from_root('tests', filename), '--separate-asm', '-s', 'WARN_ON_UNDEFINED_SYMBOLS=0', '-s', 'ONLY_MY_CODE=1', '-s', 'WASM=0'] + opts)
      module = open('a.out.asm.js').read()
      create_test_file('asm.js', 'var Module = {};\n' + module)
      funcs = module.count('function ')
      vars_ = module.count('var ')
      self.assertEqual(funcs, expected_funcs)
      self.assertEqual(vars_, expected_vars)
      if SPIDERMONKEY_ENGINE in JS_ENGINES:
        out = run_js('asm.js', engine=SPIDERMONKEY_ENGINE, stderr=STDOUT)
        self.validate_asmjs(out)
      else:
        print('(skipping asm.js validation check)')

    test('hello_123.c', ['-O1'], 1, 2)
    test('fasta.cpp', ['-O3', '-g2'], 2, 3)

  @no_wasm_backend('tests our python linking logic')
  def test_link_response_file_does_not_force_absolute_paths(self):
    with_space = 'with space'
    if not os.path.exists(with_space):
      os.makedirs(with_space)

    create_test_file(os.path.join(with_space, 'main.cpp'), '''
      int main() {
        return 0;
      }
    ''')

    Building.emcc(os.path.join(with_space, 'main.cpp'), ['-g'])

    with chdir(with_space):
      link_args = Building.link(['main.cpp.o'], 'all.bc', just_calculate=True)

    time.sleep(0.2) # Wait for Windows FS to release access to the directory
    shutil.rmtree(with_space)

    # We want only the relative path to be in the linker args, it should not be converted to an absolute path.
    if hasattr(self, 'assertCountEqual'):
      self.assertCountEqual(link_args, ['main.cpp.o'])
    else:
      # Python 2 compatibility
      self.assertItemsEqual(link_args, ['main.cpp.o'])

  def test_memory_growth_noasm(self):
    run_process([PYTHON, EMCC, path_from_root('tests', 'hello_world.c'), '-O2', '-s', 'ALLOW_MEMORY_GROWTH=1'])
    src = open('a.out.js').read()
    assert 'use asm' not in src

  def test_EM_ASM_i64(self):
    create_test_file('src.cpp', '''
#include <stdint.h>
#include <emscripten.h>

int main() {
  EM_ASM({
    out('inputs: ' + $0 + ', ' + $1 + '.');
  }, int64_t(0x12345678ABCDEF1FLL));
}
''')
    stderr = self.expect_fail([PYTHON, EMCC, 'src.cpp', '-Oz'])
    if not self.is_wasm_backend():
      self.assertContained('EM_ASM should not receive i64s as inputs, they are not valid in JS', stderr)

  def test_eval_ctors_non_terminating(self):
    for wasm in (1, 0):
      if self.is_wasm_backend() and not wasm:
        continue
      print('wasm', wasm)
      src = r'''
        struct C {
          C() {
            volatile int y = 0;
            while (y == 0) {}
          }
        };
        C always;
        int main() {}
      '''
      create_test_file('src.cpp', src)
      run_process([PYTHON, EMCC, 'src.cpp', '-O2', '-s', 'EVAL_CTORS=1', '-profiling-funcs', '-s', 'WASM=%d' % wasm])

  @no_wasm_backend('EVAL_CTORS is monolithic with the wasm backend')
  def test_eval_ctors(self):
    for wasm in (1, 0):
      if self.is_wasm_backend() and not wasm:
        continue
      print('wasm', wasm)
      print('check no ctors is ok')

      # on by default in -Oz, but user-overridable

      def get_size(args):
        print('get_size', args)
        run_process([PYTHON, EMCC, path_from_root('tests', 'hello_libcxx.cpp'), '-s', 'WASM=%d' % wasm] + args)
        self.assertContained('hello, world!', run_js('a.out.js'))
        if wasm:
          codesize = self.count_wasm_contents('a.out.wasm', 'funcs')
          memsize = self.count_wasm_contents('a.out.wasm', 'memory-data')
        else:
          codesize = os.path.getsize('a.out.js')
          memsize = os.path.getsize('a.out.js.mem')
        return (codesize, memsize)

      def check_size(left, right):
        # can't measure just the mem out of the wasm, so ignore [1] for wasm
        if left[0] == right[0] and left[1] == right[1]:
          return 0
        if left[0] < right[0] and left[1] > right[1]:
          return -1 # smaller code, bigger mem
        if left[0] > right[0] and left[1] < right[1]:
          return 1
        assert False, [left, right]

      o2_size = get_size(['-O2'])
      assert check_size(get_size(['-O2']), o2_size) == 0, 'deterministic'
      assert check_size(get_size(['-O2', '-s', 'EVAL_CTORS=1']), o2_size) < 0, 'eval_ctors works if user asks for it'
      oz_size = get_size(['-Oz'])
      assert check_size(get_size(['-Oz']), oz_size) == 0, 'deterministic'
      assert check_size(get_size(['-Oz', '-s', 'EVAL_CTORS=1']), oz_size) == 0, 'eval_ctors is on by default in oz'
      assert check_size(get_size(['-Oz', '-s', 'EVAL_CTORS=0']), oz_size) == 1, 'eval_ctors can be turned off'

      linkable_size = get_size(['-Oz', '-s', 'EVAL_CTORS=1', '-s', 'LINKABLE=1'])
      assert check_size(get_size(['-Oz', '-s', 'EVAL_CTORS=0', '-s', 'LINKABLE=1']), linkable_size) == 1, 'noticeable difference in linkable too'

    def test_eval_ctor_ordering(self):
      # ensure order of execution remains correct, even with a bad ctor
      def test(p1, p2, p3, last, expected):
        src = r'''
          #include <stdio.h>
          #include <stdlib.h>
          volatile int total = 0;
          struct C {
            C(int x) {
              volatile int y = x;
              y++;
              y--;
              if (y == 0xf) {
                printf("you can't eval me ahead of time\n"); // bad ctor
              }
              total <<= 4;
              total += int(y);
            }
          };
          C __attribute__((init_priority(%d))) c1(0x5);
          C __attribute__((init_priority(%d))) c2(0x8);
          C __attribute__((init_priority(%d))) c3(%d);
          int main() {
            printf("total is 0x%%x.\n", total);
          }
        ''' % (p1, p2, p3, last)
        create_test_file('src.cpp', src)
        run_process([PYTHON, EMCC, 'src.cpp', '-O2', '-s', 'EVAL_CTORS=1', '-profiling-funcs', '-s', 'WASM=%d' % wasm])
        self.assertContained('total is %s.' % hex(expected), run_js('a.out.js'))
        shutil.copyfile('a.out.js', 'x' + hex(expected) + '.js')
        if wasm:
          shutil.copyfile('a.out.wasm', 'x' + hex(expected) + '.wasm')
          return self.count_wasm_contents('a.out.wasm', 'funcs')
        else:
          return open('a.out.js').read().count('function _')

      print('no bad ctor')
      first  = test(1000, 2000, 3000, 0xe, 0x58e) # noqa
      second = test(3000, 1000, 2000, 0xe, 0x8e5) # noqa
      third  = test(2000, 3000, 1000, 0xe, 0xe58) # noqa
      print(first, second, third)
      assert first == second and second == third
      print('with bad ctor')
      first  = test(1000, 2000, 3000, 0xf, 0x58f) # noqa; 2 will succeed
      second = test(3000, 1000, 2000, 0xf, 0x8f5) # noqa; 1 will succedd
      third  = test(2000, 3000, 1000, 0xf, 0xf58) # noqa; 0 will succeed
      print(first, second, third)
      assert first < second and second < third, [first, second, third]

  @uses_canonical_tmp
  @with_env_modify({'EMCC_DEBUG': '1'})
  def test_eval_ctors_debug_output(self):
    for wasm in (1, 0):
      if self.is_wasm_backend() and not wasm:
        continue
      print('wasm', wasm)
      create_test_file('src.cpp', r'''
  #include <stdio.h>
  struct C {
    C() { printf("constructing!\n"); } // don't remove this!
  };
  C c;
  int main() {}
      ''')
      err = run_process([PYTHON, EMCC, 'src.cpp', '-Oz', '-s', 'WASM=%d' % wasm], stderr=PIPE).stderr
      self.assertContained('__syscall54', err) # the failing call should be mentioned
      if not wasm: # js will show a stack trace
        self.assertContained('ctorEval.js', err) # with a stack trace
      self.assertContained('ctor_evaller: not successful', err) # with logging

  def test_override_environment(self):
    create_test_file('main.cpp', r'''
      #include <emscripten.h>
      int main() {
        EM_ASM({
          out('environment is WEB? ' + ENVIRONMENT_IS_WEB);
          out('environment is WORKER? ' + ENVIRONMENT_IS_WORKER);
          out('environment is NODE? ' + ENVIRONMENT_IS_NODE);
          out('environment is SHELL? ' + ENVIRONMENT_IS_SHELL);
        });
      }
''')
    # use SINGLE_FILE since we don't want to depend on loading a side .wasm file on the environment in this test;
    # with the wrong env we have very odd failures
    run_process([PYTHON, EMCC, 'main.cpp', '-s', 'SINGLE_FILE=1'])
    src = open('a.out.js').read()
    envs = ['web', 'worker', 'node', 'shell']
    for env in envs:
      for engine in JS_ENGINES:
        if engine == V8_ENGINE:
          continue # ban v8, weird failures
        actual = 'NODE' if engine == NODE_JS else 'SHELL'
        print(env, actual, engine)
        module = {'ENVIRONMENT': env}
        if env != actual:
          # avoid problems with arguments detection, which may cause very odd failures with the wrong environment code
          module['arguments'] = []
        curr = 'var Module = %s;\n' % str(module)
        print('    ' + curr)
        create_test_file('test.js', curr + src)
        seen = run_js('test.js', engine=engine, stderr=PIPE, full_output=True, assert_returncode=None)
        self.assertContained('Module.ENVIRONMENT has been deprecated. To force the environment, use the ENVIRONMENT compile-time option (for example, -s ENVIRONMENT=web or -s ENVIRONMENT=node', seen)

  def test_warn_no_filesystem(self):
    WARNING = 'Filesystem support (FS) was not included. The problem is that you are using files from JS, but files were not used from C/C++, so filesystem support was not auto-included. You can force-include filesystem support with  -s FORCE_FILESYSTEM=1'

    run_process([PYTHON, EMCC, path_from_root('tests', 'hello_world.c')])
    seen = run_js('a.out.js', stderr=PIPE)
    assert WARNING not in seen

    def test(contents):
      create_test_file('src.cpp', r'''
  #include <stdio.h>
  #include <emscripten.h>
  int main() {
    EM_ASM({ %s });
    printf("hello, world!\n");
    return 0;
  }
  ''' % contents)
      run_process([PYTHON, EMCC, 'src.cpp'])
      self.assertContained(WARNING, run_js('a.out.js', stderr=PIPE, assert_returncode=None))

    # might appear in handwritten code
    test("FS.init()")
    test("FS.createPreloadedFile('waka waka, just warning check')")
    test("FS.createDataFile('waka waka, just warning check')")
    test("FS.analyzePath('waka waka, just warning check')")
    test("FS.loadFilesFromDB('waka waka, just warning check')")
    # might appear in filesystem code from a separate script tag
    test("Module['FS_createDataFile']('waka waka, just warning check')")
    test("Module['FS_createPreloadedFile']('waka waka, just warning check')")

    # text is in the source when needed, but when forcing FS, it isn't there
    run_process([PYTHON, EMCC, 'src.cpp'])
    self.assertContained(WARNING, open('a.out.js').read())
    run_process([PYTHON, EMCC, 'src.cpp', '-s', 'FORCE_FILESYSTEM=1']) # forcing FS means no need
    self.assertNotContained(WARNING, open('a.out.js').read())
    run_process([PYTHON, EMCC, 'src.cpp', '-s', 'ASSERTIONS=0']) # no assertions, no need
    self.assertNotContained(WARNING, open('a.out.js').read())
    run_process([PYTHON, EMCC, 'src.cpp', '-O2']) # optimized, so no assertions
    self.assertNotContained(WARNING, open('a.out.js').read())

  def test_warn_module_print_err(self):
    ERROR = 'was not exported. add it to EXTRA_EXPORTED_RUNTIME_METHODS (see the FAQ)'

    def test(contents, expected, args=[]):
      create_test_file('src.cpp', r'''
  #include <emscripten.h>
  int main() {
    EM_ASM({ %s });
    return 0;
  }
  ''' % contents)
      run_process([PYTHON, EMCC, 'src.cpp'] + args)
      self.assertContained(expected, run_js('a.out.js', stderr=STDOUT, assert_returncode=None))

    # error shown (when assertions are on)
    test("Module.print('x')", ERROR)
    test("Module['print']('x')", ERROR)
    test("Module.printErr('x')", ERROR)
    test("Module['printErr']('x')", ERROR)

    # when exported, all good
    test("Module['print']('print'); Module['printErr']('err'); ", 'print\nerr', ['-s', 'EXTRA_EXPORTED_RUNTIME_METHODS=["print", "printErr"]'])

  def test_arc4random(self):
    create_test_file('src.c', r'''
#include <stdlib.h>
#include <stdio.h>

int main() {
  printf("%d\n", arc4random());
  printf("%d\n", arc4random());
}
    ''')
    run_process([PYTHON, EMCC, 'src.c', '-Wno-implicit-function-declaration'])

    self.assertContained('0\n740882966\n', run_js('a.out.js'))

  ############################################################
  # Function eliminator tests
  ############################################################
  def normalize_line_endings(self, input):
    return input.replace('\r\n', '\n').replace('\n\n', '\n').replace('\n\n', '\n')

  def get_file_contents(self, file):
    file_contents = ""
    with open(file) as fout:
      file_contents = "".join(fout.readlines())

    file_contents = self.normalize_line_endings(file_contents)

    return file_contents

  def function_eliminator_test_helper(self, input_file, expected_output_file, use_hash_info=False):
    input_file = path_from_root('tests', 'optimizer', input_file)
    expected_output_file = path_from_root('tests', 'optimizer', expected_output_file)
    command = [path_from_root('tools', 'eliminate-duplicate-functions.js'), input_file, '--no-minimize-whitespace', '--use-asm-ast']

    if use_hash_info:
      command.append('--use-hash-info')

    proc = run_process(NODE_JS + command, stdin=PIPE, stderr=PIPE, stdout=PIPE)
    assert proc.stderr == '', proc.stderr
    expected_output = self.get_file_contents(expected_output_file)
    output = self.normalize_line_endings(proc.stdout)

    self.assertIdentical(expected_output, output)

  def test_function_eliminator_simple(self):
    self.function_eliminator_test_helper('test-function-eliminator-simple.js',
                                         'test-function-eliminator-simple-output.js')

  def test_function_eliminator_replace_function_call(self):
    self.function_eliminator_test_helper('test-function-eliminator-replace-function-call.js',
                                         'test-function-eliminator-replace-function-call-output.js')

  def test_function_eliminator_replace_function_call_two_passes(self):
    self.function_eliminator_test_helper('test-function-eliminator-replace-function-call-output.js',
                                         'test-function-eliminator-replace-function-call-two-passes-output.js')

  def test_function_eliminator_replace_array_value(self):
    output_file = 'output.js'

    try:
      shared.safe_copy(path_from_root('tests', 'optimizer', 'test-function-eliminator-replace-array-value.js'), output_file)

      tools.duplicate_function_eliminator.run(output_file)

      output_file_contents = self.get_file_contents(output_file)

      expected_file_contents = self.get_file_contents(path_from_root('tests', 'optimizer', 'test-function-eliminator-replace-array-value-output.js'))

      self.assertIdentical(output_file_contents, expected_file_contents)
    finally:
      tools.tempfiles.try_delete(output_file)

  def test_function_eliminator_replace_object_value_assignment(self):
    self.function_eliminator_test_helper('test-function-eliminator-replace-object-value-assignment.js',
                                         'test-function-eliminator-replace-object-value-assignment-output.js')

  def test_function_eliminator_variable_clash(self):
    self.function_eliminator_test_helper('test-function-eliminator-variable-clash.js',
                                         'test-function-eliminator-variable-clash-output.js')

  def test_function_eliminator_replace_variable_value(self):
    self.function_eliminator_test_helper('test-function-eliminator-replace-variable-value.js',
                                         'test-function-eliminator-replace-variable-value-output.js')

  @no_wasm_backend('tests native asm.js optimizer, which is never build for wasm backend')
  def test_function_eliminator_double_parsed_correctly(self):
    # This is a test that makes sure that when we perform final optimization on
    # the JS file, doubles are preserved (and not converted to ints).
    output_file = 'output.js'

    try:
      shared.safe_copy(path_from_root('tests', 'optimizer', 'test-function-eliminator-double-parsed-correctly.js'), output_file)

      # Run duplicate function elimination
      tools.duplicate_function_eliminator.run(output_file)

      # Run last opts
      shutil.move(tools.js_optimizer.run(output_file, ['last', 'asm']), output_file)
      output_file_contents = self.get_file_contents(output_file)

      # Compare
      expected_file_contents = self.get_file_contents(path_from_root('tests', 'optimizer', 'test-function-eliminator-double-parsed-correctly-output.js'))
      self.assertIdentical(expected_file_contents, output_file_contents)
    finally:
      tools.tempfiles.try_delete(output_file)

  # Now do the same, but using a pre-generated equivalent function hash info that
  # comes in handy for parallel processing
  def test_function_eliminator_simple_with_hash_info(self):
    self.function_eliminator_test_helper('test-function-eliminator-simple-with-hash-info.js',
                                         'test-function-eliminator-simple-output.js',
                                         use_hash_info=True)

  def test_function_eliminator_replace_function_call_with_hash_info(self):
    self.function_eliminator_test_helper('test-function-eliminator-replace-function-call-with-hash-info.js',
                                         'test-function-eliminator-replace-function-call-output.js',
                                         use_hash_info=True)

  def test_function_eliminator_replace_function_call_two_passes_with_hash_info(self):
    self.function_eliminator_test_helper('test-function-eliminator-replace-function-call-output-with-hash-info.js',
                                         'test-function-eliminator-replace-function-call-two-passes-output.js',
                                         use_hash_info=True)

  def test_function_eliminator_replace_object_value_assignment_with_hash_info(self):
    self.function_eliminator_test_helper('test-function-eliminator-replace-object-value-assignment-with-hash-info.js',
                                         'test-function-eliminator-replace-object-value-assignment-output.js',
                                         use_hash_info=True)

  def test_function_eliminator_variable_clash_with_hash_info(self):
    self.function_eliminator_test_helper('test-function-eliminator-variable-clash-with-hash-info.js',
                                         'test-function-eliminator-variable-clash-output.js',
                                         use_hash_info=True)

  def test_function_eliminator_replace_variable_value_with_hash_info(self):
    self.function_eliminator_test_helper('test-function-eliminator-replace-variable-value-with-hash-info.js',
                                         'test-function-eliminator-replace-variable-value-output.js',
                                         use_hash_info=True)

  @no_wasm_backend('uses CYBERDWARF')
  def test_cyberdwarf_pointers(self):
    run_process([PYTHON, EMCC, path_from_root('tests', 'debugger', 'test_pointers.cpp'), '-Oz', '-s', 'CYBERDWARF=1',
                 '-std=c++11', '--pre-js', path_from_root('tests', 'debugger', 'test_preamble.js'), '-o', 'test_pointers.js'])
    run_js('test_pointers.js', engine=NODE_JS)

  @no_wasm_backend('uses CYBERDWARF')
  def test_cyberdwarf_union(self):
    run_process([PYTHON, EMCC, path_from_root('tests', 'debugger', 'test_union.cpp'), '-Oz', '-s', 'CYBERDWARF=1',
                 '-std=c++11', '--pre-js', path_from_root('tests', 'debugger', 'test_preamble.js'), '-o', 'test_union.js'])
    run_js('test_union.js', engine=NODE_JS)

  def test_source_file_with_fixed_language_mode(self):
    create_test_file('src_tmp_fixed_lang', '''
#include <string>
#include <iostream>

int main() {
  std::cout << "Test_source_fixed_lang_hello" << std::endl;
  return 0;
}
    ''')
    run_process([PYTHON, EMCC, '-Wall', '-std=c++14', '-x', 'c++', 'src_tmp_fixed_lang'])
    self.assertContained("Test_source_fixed_lang_hello", run_js('a.out.js'))

    stderr = self.expect_fail([PYTHON, EMCC, '-Wall', '-std=c++14', 'src_tmp_fixed_lang'])
    self.assertContained("Input file has an unknown suffix, don't know what to do with it!", stderr)

  def test_disable_inlining(self):
    create_test_file('test.c', r'''
#include <stdio.h>

void foo() {
  printf("foo\n");
}

int main() {
  foo();
  return 0;
}
''')
    # Without the 'INLINING_LIMIT=1', -O2 inlines foo()
    cmd = [PYTHON, EMCC, 'test.c', '-O2', '-o', 'test.bc', '-s', 'INLINING_LIMIT=1']
    if self.is_wasm_backend():
      cmd += ['-s', 'WASM_OBJECT_FILES=0']
    run_process(cmd)
    # If foo() had been wrongly inlined above, internalizing foo and running
    # global DCE makes foo DCE'd
    Building.llvm_opt('test.bc', ['-internalize', '-internalize-public-api-list=main', '-globaldce'], 'test2.bc')

    # To this test to be successful, foo() shouldn't have been inlined above and
    # foo() should be in the function list
    syms = Building.llvm_nm('test2.bc', include_internal=True)
    assert 'foo' in syms.defs, 'foo() should not be inlined'

  @no_wasm_backend('--separate-asm')
  def test_output_eol(self):
    # --separate-asm only makes sense without wasm (no asm.js with wasm)
    for params in [[], ['--separate-asm', '-s', 'WASM=0'], ['--proxy-to-worker'], ['--proxy-to-worker', '--separate-asm', '-s', 'WASM=0']]:
      for output_suffix in ['html', 'js']:
        for eol in ['windows', 'linux']:
          files = ['a.js']
          if '--separate-asm' in params:
            files += ['a.asm.js']
          if output_suffix == 'html':
            files += ['a.html']
          cmd = [PYTHON, EMCC, path_from_root('tests', 'hello_world.c'), '-o', 'a.' + output_suffix, '--output_eol', eol] + params
          run_process(cmd)
          for f in files:
            print(str(cmd) + ' ' + str(params) + ' ' + eol + ' ' + f)
            assert os.path.isfile(f)
            if eol == 'linux':
              expected_ending = '\n'
            else:
              expected_ending = '\r\n'

            ret = tools.line_endings.check_line_endings(f, expect_only=expected_ending)
            assert ret == 0

          for f in files:
            try_delete(f)

  @no_wasm_backend('asm2wasm specific')
  @uses_canonical_tmp
  def test_binaryen_opts(self):
    with env_modify({'EMCC_DEBUG': '1'}):
      for args, expect_js_opts, expect_wasm_opts, expect_only_wasm in [
          ([], False, False, True),
          (['-O0'], False, False, True),
          (['-O1'], False, True, True),
          (['-O2'], False, True, True),
          (['-O2', '--js-opts', '1'], True, True, False), # user asked
          (['-O2', '-s', 'EMTERPRETIFY=1'], True, True, False), # option forced
          (['-O2', '-s', 'EMTERPRETIFY=1', '-s', 'ALLOW_MEMORY_GROWTH=1'], True, True, False), # option forced, and also check growth does not interfere
          (['-O2', '-s', 'EVAL_CTORS=1'], False, True, True), # ctor evaller turned off since only-wasm
          (['-O3'], False, True, True),
          (['-Os'], False, True, True),
          (['-Oz'], False, True, True), # ctor evaller turned off since only-wasm
        ]:
        try_delete('a.out.js')
        try_delete('a.out.wast')
        cmd = [PYTHON, EMCC, path_from_root('tests', 'core', 'test_i64.c')] + args
        print(args, 'js opts:', expect_js_opts, 'only-wasm:', expect_only_wasm, '   ', ' '.join(cmd))
        err = run_process(cmd, stdout=PIPE, stderr=PIPE).stderr
        assert expect_js_opts == ('applying js optimization passes:' in err), err
        if not self.is_wasm_backend():
          assert expect_only_wasm == ('-emscripten-only-wasm' in err and '--wasm-only' in err), err # check both flag to fastcomp and to asm2wasm
        wast = run_process([os.path.join(Building.get_binaryen_bin(), 'wasm-dis'), 'a.out.wasm'], stdout=PIPE).stdout
        # i64s
        i64s = wast.count('(i64.')
        print('    seen i64s:', i64s)
        assert expect_only_wasm == (i64s > 30), 'i64 opts can be emitted in only-wasm mode, but not normally' # note we emit a few i64s even without wasm-only, when we replace udivmoddi (around 15 such)
        selects = wast.count('(select')
        print('    seen selects:', selects)
        if expect_wasm_opts:
          # when optimizing we should create selects
          self.assertGreater(selects, 15)
        else:
          # when not optimizing for size we should not
          self.assertEqual(selects, 0)
        # asm2wasm opt line
        asm2wasm_line = [line for line in err.split('\n') if 'asm2wasm' in line]
        asm2wasm_line = '' if not asm2wasm_line else asm2wasm_line[0]
        if '-O0' in args or '-O' not in str(args):
          assert '-O' not in asm2wasm_line, 'no opts should be passed to asm2wasm: ' + asm2wasm_line
        else:
          opts_str = args[0]
          assert opts_str.startswith('-O')
          assert opts_str in asm2wasm_line, 'expected opts: ' + asm2wasm_line

  @no_wasm_backend('fastcomp specific')
  @uses_canonical_tmp
  def test_binaryen_and_precise_f32(self):
    with env_modify({'EMCC_DEBUG': '1'}):
      for args, expect in [
          ([], True),
          (['-s', 'PRECISE_F32=0'], True), # disabled, but no asm.js, so we definitely want f32
          (['-s', 'PRECISE_F32=1'], True),
          (['-s', 'PRECISE_F32=2'], True),
        ]:
        print(args, expect)
        try_delete('a.out.js')
        err = run_process([PYTHON, EMCC, path_from_root('tests', 'hello_world.cpp'), '-s', 'BINARYEN=1'] + args, stdout=PIPE, stderr=PIPE).stderr
        assert expect == (' -emscripten-precise-f32' in err), err
        self.assertContained('hello, world!', run_js('a.out.js'))

  def test_binaryen_names(self):
    sizes = {}
    for args, expect_names in [
        ([], False),
        (['-g'], True),
        (['-O1'], False),
        (['-O2'], False),
        (['-O2', '-g'], True),
        (['-O2', '-g1'], False),
        (['-O2', '-g2'], True),
        (['-O2', '--profiling'], True),
        (['-O2', '--profiling-funcs'], True),
      ]:
      print(args, expect_names)
      try_delete('a.out.js')
      # we use dlmalloc here, as emmalloc has a bunch of asserts that contain the text "malloc" in them, which makes counting harder
      run_process([PYTHON, EMCC, path_from_root('tests', 'hello_world.cpp')] + args + ['-s', 'MALLOC="dlmalloc"'])
      code = open('a.out.wasm', 'rb').read()
      if expect_names:
        # name section adds the name of malloc (there is also another one for the export)
        self.assertEqual(code.count(b'malloc'), 2)
      else:
        # should be just malloc for the export
        self.assertEqual(code.count(b'malloc'), 1)
      sizes[str(args)] = os.path.getsize('a.out.wasm')
    print(sizes)
    self.assertLess(sizes["['-O2']"], sizes["['-O2', '--profiling-funcs']"], 'when -profiling-funcs, the size increases due to function names')

  def test_binaryen_warn_mem(self):
    # if user changes TOTAL_MEMORY at runtime, the wasm module may not accept the memory import if it is too big/small
    create_test_file('pre.js', 'var Module = { TOTAL_MEMORY: 50 * 1024 * 1024 };\n')
    run_process([PYTHON, EMCC, path_from_root('tests', 'hello_world.cpp'), '-s', 'TOTAL_MEMORY=' + str(16 * 1024 * 1024), '--pre-js', 'pre.js', '-s', 'WASM_ASYNC_COMPILATION=0'])
    out = run_js('a.out.js', full_output=True, stderr=PIPE, assert_returncode=None)
    self.assertContained('LinkError', out)
    self.assertContained('Memory size incompatibility issues may be due to changing TOTAL_MEMORY at runtime to something too large. Use ALLOW_MEMORY_GROWTH to allow any size memory (and also make sure not to set TOTAL_MEMORY at runtime to something smaller than it was at compile time).', out)
    self.assertNotContained('hello, world!', out)
    # and with memory growth, all should be good
    run_process([PYTHON, EMCC, path_from_root('tests', 'hello_world.cpp'), '-s', 'TOTAL_MEMORY=' + str(16 * 1024 * 1024), '--pre-js', 'pre.js', '-s', 'ALLOW_MEMORY_GROWTH=1', '-s', 'WASM_ASYNC_COMPILATION=0'])
    self.assertContained('hello, world!', run_js('a.out.js'))

  @no_wasm_backend('asm.js specific')
  def test_binaryen_asmjs_outputs(self):
    # Test that an .asm.js file is outputted exactly when it is requested.
    for args, output_asmjs in [
      ([], False),
      (['-s', 'MAIN_MODULE=2'], False),
    ]:
      with temp_directory(self.get_dir()) as temp_dir:
        cmd = [PYTHON, EMCC, path_from_root('tests', 'hello_world.c'), '-o', os.path.join(temp_dir, 'a.js')] + args
        print(' '.join(cmd))
        run_process(cmd)
        if output_asmjs:
          self.assertExists(os.path.join(temp_dir, 'a.asm.js'))
        self.assertNotExists(os.path.join(temp_dir, 'a.temp.asm.js'))

    # Test that outputting to .wasm does not nuke an existing .asm.js file, if
    # user wants to manually dual-deploy both to same directory.
    with temp_directory(self.get_dir()) as temp_dir:
      cmd = [PYTHON, EMCC, path_from_root('tests', 'hello_world.c'), '-s', 'WASM=0', '-o', os.path.join(temp_dir, 'a.js'), '--separate-asm']
      print(' '.join(cmd))
      run_process(cmd)
      self.assertExists(os.path.join(temp_dir, 'a.asm.js'))

      cmd = [PYTHON, EMCC, path_from_root('tests', 'hello_world.c'), '-o', os.path.join(temp_dir, 'a.js')]
      print(' '.join(cmd))
      run_process(cmd)
      self.assertExists(os.path.join(temp_dir, 'a.asm.js'))
      self.assertExists(os.path.join(temp_dir, 'a.wasm'))

      assert not os.path.exists(os.path.join(temp_dir, 'a.temp.asm.js'))

  def test_binaryen_mem(self):
    for args, expect_initial, expect_max in [
        (['-s', 'TOTAL_MEMORY=20971520'], 320, 320),
        (['-s', 'TOTAL_MEMORY=20971520', '-s', 'ALLOW_MEMORY_GROWTH=1'], 320, None),
        (['-s', 'TOTAL_MEMORY=20971520',                                '-s', 'WASM_MEM_MAX=41943040'], 320, 640),
        (['-s', 'TOTAL_MEMORY=20971520', '-s', 'ALLOW_MEMORY_GROWTH=1', '-s', 'WASM_MEM_MAX=41943040'], 320, 640),
      ]:
      cmd = [PYTHON, EMCC, path_from_root('tests', 'hello_world.c'), '-s', 'WASM=1', '-O2'] + args
      print(' '.join(cmd))
      run_process(cmd)
      wast = run_process([os.path.join(Building.get_binaryen_bin(), 'wasm-dis'), 'a.out.wasm'], stdout=PIPE).stdout
      for line in wast:
        if '(import "env" "memory" (memory ' in line:
          parts = line.strip().replace('(', '').replace(')', '').split(' ')
          print(parts)
          self.assertEqual(parts[5], str(expect_initial))
          if not expect_max:
            self.assertEqual(len(parts), 6)
          else:
            self.assertEqual(parts[6], str(expect_max))

  def test_invalid_mem(self):
    # A large amount is fine, multiple of 16MB or not
    run_process([PYTHON, EMCC, path_from_root('tests', 'hello_world.c'), '-s', 'TOTAL_MEMORY=33MB'])
    run_process([PYTHON, EMCC, path_from_root('tests', 'hello_world.c'), '-s', 'TOTAL_MEMORY=32MB'])

    # But not in asm.js
    if not self.is_wasm_backend():
      ret = self.expect_fail([PYTHON, EMCC, '-s', 'WASM=0', path_from_root('tests', 'hello_world.c'), '-s', 'TOTAL_MEMORY=33MB'])
      self.assertContained('TOTAL_MEMORY must be a multiple of 16MB', ret)

    # A tiny amount is fine in wasm
    run_process([PYTHON, EMCC, path_from_root('tests', 'hello_world.c'), '-s', 'TOTAL_MEMORY=65536', '-s', 'TOTAL_STACK=1024'])
    # And the program works!
    self.assertContained('hello, world!', run_js('a.out.js'))

    # But not in asm.js
    if not self.is_wasm_backend():
      ret = self.expect_fail([PYTHON, EMCC, path_from_root('tests', 'hello_world.c'), '-s', 'TOTAL_MEMORY=65536', '-s', 'WASM=0'])
      self.assertContained('TOTAL_MEMORY must be at least 16MB', ret)

    # Must be a multiple of 64KB
    ret = self.expect_fail([PYTHON, EMCC, path_from_root('tests', 'hello_world.c'), '-s', 'TOTAL_MEMORY=32MB+1'])
    self.assertContained('TOTAL_MEMORY must be a multiple of 64KB', ret)

    run_process([PYTHON, EMCC, path_from_root('tests', 'hello_world.c'), '-s', 'WASM_MEM_MAX=33MB'])

    ret = self.expect_fail([PYTHON, EMCC, path_from_root('tests', 'hello_world.c'), '-s', 'WASM_MEM_MAX=33MB+1'])
    self.assertContained('WASM_MEM_MAX must be a multiple of 64KB', ret)

  def test_invalid_output_dir(self):
    ret = self.expect_fail([PYTHON, EMCC, path_from_root('tests', 'hello_world.c'), '-o', os.path.join('NONEXISTING_DIRECTORY', 'out.js')])
    self.assertContained('specified output file (NONEXISTING_DIRECTORY%sout.js) is in a directory that does not exist' % os.path.sep, ret)

  def test_binaryen_ctors(self):
    # ctor order must be identical to js builds, deterministically
    create_test_file('src.cpp', r'''
      #include <stdio.h>
      struct A {
        A() { puts("constructing A!"); }
      };
      A a;
      struct B {
        B() { puts("constructing B!"); }
      };
      B b;
      int main() {}
    ''')
    run_process([PYTHON, EMCC, 'src.cpp'])
    correct = run_js('a.out.js')
    for args in [[], ['-s', 'RELOCATABLE=1']]:
      print(args)
      run_process([PYTHON, EMCC, 'src.cpp', '-s', 'WASM=1', '-o', 'b.out.js'] + args)
      seen = run_js('b.out.js')
      assert correct == seen, correct + '\n vs \n' + seen

  # test debug info and debuggability of JS output
  @uses_canonical_tmp
  def test_binaryen_debug(self):
    with env_modify({'EMCC_DEBUG': '1'}):
      for args, expect_dash_g, expect_emit_text, expect_clean_js, expect_whitespace_js, expect_closured in [
          (['-O0'], False, False, False, True, False),
          (['-O0', '-g1'], False, False, False, True, False),
          (['-O0', '-g2'], True, False, False, True, False), # in -g2+, we emit -g to asm2wasm so function names are saved
          (['-O0', '-g'], True, True, False, True, False),
          (['-O0', '--profiling-funcs'], True, False, False, True, False),
          (['-O1'],        False, False, False, True, False),
          (['-O2'],        False, False, True,  False, False),
          (['-O2', '-g1'], False, False, True,  True, False),
          (['-O2', '-g'],  True,  True,  False, True, False),
          (['-O2', '--closure', '1'],         False, False, True, False, True),
          (['-O2', '--closure', '1', '-g1'],  False, False, True, True,  True),
          (['-O2', '--js-opts', '1'], False, False, True,  False, False),
        ]:
        print(args, expect_dash_g, expect_emit_text)
        try_delete('a.out.wast')
        cmd = [PYTHON, EMCC, path_from_root('tests', 'hello_world.cpp'), '-s', 'WASM=1'] + args
        print(' '.join(cmd))
        err = run_process(cmd, stdout=PIPE, stderr=PIPE).stderr
        if not self.is_wasm_backend():
          asm2wasm_line = [x for x in err.split('\n') if 'asm2wasm' in x][0]
          asm2wasm_line = asm2wasm_line.strip() + ' ' # ensure it ends with a space, for simpler searches below
          print('|' + asm2wasm_line + '|')
          assert expect_dash_g == (' -g ' in asm2wasm_line)
          assert expect_emit_text == (' -S ' in asm2wasm_line)
          if expect_emit_text:
            text = open('a.out.wast').read()
            assert ';;' in text, 'must see debug info comment'
            assert 'hello_world.cpp:12' in text, 'must be file:line info'
        js = open('a.out.js').read()
        assert expect_clean_js == ('// ' not in js), 'cleaned-up js must not have comments'
        assert expect_whitespace_js == ('{\n  ' in js), 'whitespace-minified js must not have excess spacing'
        assert expect_closured == ('var a;' in js or 'var a,' in js or 'var a=' in js or 'var a ' in js), 'closured js must have tiny variable names'

  @uses_canonical_tmp
  def test_binaryen_ignore_implicit_traps(self):
    sizes = []
    with env_modify({'EMCC_DEBUG': '1'}):
      for args, expect in [
          ([], False),
          (['-s', 'BINARYEN_IGNORE_IMPLICIT_TRAPS=1'], True),
        ]:
        print(args, expect)
        cmd = [PYTHON, EMCC, path_from_root('tests', 'hello_libcxx.cpp'), '-s', 'WASM=1', '-O3'] + args
        print(' '.join(cmd))
        err = run_process(cmd, stdout=PIPE, stderr=PIPE).stderr
        if expect:
          self.assertContained('--ignore-implicit-traps ', err)
        else:
          self.assertNotContained('--ignore-implicit-traps ', err)
        sizes.append(os.path.getsize('a.out.wasm'))
    print('sizes:', sizes)
    # sizes must be different, as the flag has an impact
    self.assertEqual(len(set(sizes)), 2)

  @no_fastcomp('BINARYEN_PASSES is used to optimize only in the wasm backend (fastcomp uses flags to asm2wasm)')
  def test_binaryen_passes(self):
    def build(args=[]):
      return run_process([PYTHON, EMCC, path_from_root('tests', 'hello_world.cpp'), '-s', 'WASM=1', '-O3'] + args, stdout=PIPE).stdout

    build()
    base_size = os.path.getsize('a.out.wasm')
    build(['-s', 'BINARYEN_PASSES="--metrics"'])
    replace_size = os.path.getsize('a.out.wasm')
    # replacing the default -O3 etc. increases code size
    self.assertLess(base_size, replace_size)
    out = build(['-s', 'BINARYEN_EXTRA_PASSES="--metrics"'])
    add_size = os.path.getsize('a.out.wasm')
    # adding --metrics does not affect code size
    self.assertEqual(base_size, add_size)
    # and --metrics output appears
    self.assertContained('[funcs]', out)

  def assertFileContents(self, filename, contents):
    if os.environ.get('EMTEST_REBASELINE'):
      with open(filename, 'w') as f:
        f.write(contents)
      return

    expected_content = open(filename).read()
    self.assertTextDataIdentical(expected_content, contents,
                                 "Run with EMTEST_REBASELINE=1 to automatically update expectations")

  def run_metadce_test(self, filename, args, expected_sent, expected_exists,
                       expected_not_exists, expected_size, expected_imports,
                       expected_exports, expected_funcs):
    size_slack = 0.05

    # in -Os, -Oz, we remove imports wasm doesn't need
    print('Running metadce test: %s:' % filename, args, expected_sent, expected_exists, expected_not_exists, expected_size, expected_imports, expected_exports, expected_funcs)
    filename = path_from_root('tests', 'other', 'metadce', filename)

    def clean_arg(arg):
      return arg.replace('-', '')

    def args_to_filename(args):
      result = ''
      for a in args:
        if a == '-s':
          continue
        a = a.replace('-', '')
        a = a.replace('=1', '')
        a = a.replace('=[]', '_NONE')
        a = a.replace('=', '_')
        if a:
          result += '_' + a

      return result

    expected_basename = os.path.splitext(filename)[0]
    if not self.is_wasm_backend():
      expected_basename += '_fastcomp'
    expected_basename += args_to_filename(args)

    run_process([PYTHON, EMCC, filename, '-g2'] + args)
    # find the imports we send from JS
    js = open('a.out.js').read()
    start = js.find('asmLibraryArg = ')
    end = js.find('}', start) + 1
    start = js.find('{', start)
    relevant = js[start + 2:end - 2]
    relevant = relevant.replace(' ', '').replace('"', '').replace("'", '').split(',')
    sent = [x.split(':')[0].strip() for x in relevant]
    sent = [x for x in sent if x]
    sent.sort()

    sent_file = expected_basename + '.sent'
    sent_data = '\n'.join(sent) + '\n'
    self.assertFileContents(sent_file, sent_data)
    self.assertEqual(len(sent), expected_sent)

    for exists in expected_exists:
      self.assertIn(exists, sent)
    for not_exists in expected_not_exists:
      self.assertNotIn(not_exists, sent)
    wasm_size = os.path.getsize('a.out.wasm')
    if expected_size is not None:
      ratio = abs(wasm_size - expected_size) / float(expected_size)
      print('  seen wasm size: %d (expected: %d), ratio to expected: %f' % (wasm_size, expected_size, ratio))
    self.assertLess(ratio, size_slack)
    wast = run_process([os.path.join(Building.get_binaryen_bin(), 'wasm-dis'), 'a.out.wasm'], stdout=PIPE).stdout
    imports = wast.count('(import ')
    exports = wast.count('(export ')
    funcs = wast.count('\n (func ')
    self.assertEqual(imports, expected_imports)
    self.assertEqual(exports, expected_exports)
    if expected_funcs is not None:
      self.assertEqual(funcs, expected_funcs)

  @parameterized({
    'O0': ([],      11, [], ['waka'],  9211,  5, 12, 16), # noqa
    'O1': (['-O1'],  9, [], ['waka'],  7886,  2, 11, 10), # noqa
    'O2': (['-O2'],  9, [], ['waka'],  7871,  2, 11, 10), # noqa
    # in -O3, -Os and -Oz we metadce, and they shrink it down to the minimal output we want
    'O3': (['-O3'],  0, [], [],          85,  0,  2,  2), # noqa
    'Os': (['-Os'],  0, [], [],          85,  0,  2,  2), # noqa
    'Oz': (['-Oz'],  0, [], [],          54,  0,  1,  1), # noqa
  })
  @no_fastcomp()
  def test_binaryen_metadce_minimal(self, *args):
    self.run_metadce_test('minimal.c', *args)

  @parameterized({
    'O0': ([],      21, ['abort'], ['waka'], 22712, 22, 15, 30), # noqa
    'O1': (['-O1'], 10, ['abort'], ['waka'], 10450,  7, 11, 11), # noqa
    'O2': (['-O2'], 10, ['abort'], ['waka'], 10440,  7, 11, 11), # noqa
    # in -O3, -Os and -Oz we metadce, and they shrink it down to the minimal output we want
    'O3': (['-O3'],  0, [],        [],          55,  0,  1, 1), # noqa
    'Os': (['-Os'],  0, [],        [],          55,  0,  1, 1), # noqa
    'Oz': (['-Oz'],  0, [],        [],          55,  0,  1, 1), # noqa
  })
  @no_wasm_backend()
  def test_binaryen_metadce_minimal_fastcomp(self, *args):
    self.run_metadce_test('minimal.c', *args)

  @no_fastcomp()
  def test_binaryen_metadce_cxx(self):
    # test on libc++: see effects of emulated function pointers
    self.run_metadce_test('hello_libcxx.cpp', ['-O2'], 34, [], ['waka'], 226582, 22, 33, 750) # noqa

  @parameterized({
    'normal': (['-O2'], 32, ['abort'], ['waka'], 186423,  29,  38, 540), # noqa
    'emulated_function_pointers':
              (['-O2', '-s', 'EMULATED_FUNCTION_POINTERS=1'],
                        32, ['abort'], ['waka'], 188310, 29, 39, 520), # noqa
  })
  @no_wasm_backend()
  def test_binaryen_metadce_cxx_fastcomp(self, *args):
    # test on libc++: see effects of emulated function pointers
    self.run_metadce_test('hello_libcxx.cpp', *args)

  @parameterized({
    'O0': ([],      17, [], ['waka'], 22185, 11,  17, 57), # noqa
    'O1': (['-O1'], 15, [], ['waka'], 10415,  9,  14, 31), # noqa
    'O2': (['-O2'], 15, [], ['waka'], 10183,  9,  14, 25), # noqa
    'O3': (['-O3'],  5, [], [],        2353,  7,   2, 13), # noqa; in -O3, -Os and -Oz we metadce
    'Os': (['-Os'],  5, [], [],        2310,  7,   2, 14), # noqa
    'Oz': (['-Oz'],  5, [], [],        2272,  7,   1, 13), # noqa
    # finally, check what happens when we export nothing. wasm should be almost empty
    'export_nothing':
          (['-Os', '-s', 'EXPORTED_FUNCTIONS=[]'],
                     0, [], [],          61,  0,   1,  1), # noqa
    # we don't metadce with linkable code! other modules may want stuff
    # don't compare the # of functions in a main module, which changes a lot
    # TODO(sbc): Investivate why the number of exports is order of magnitude
    # larger for wasm backend.
    'main_module_1': (['-O3', '-s', 'MAIN_MODULE=1'], 1612, [], [], 517336, 173, 1505, None), # noqa
    'main_module_2': (['-O3', '-s', 'MAIN_MODULE=2'],   16, [], [],  10770,  18,   13, None), # noqa
  })
  @no_fastcomp()
  def test_binaryen_metadce_hello(self, *args):
    self.run_metadce_test('hello_world.cpp', *args)

  @parameterized({
    'O0': ([],      23, ['abort'], ['waka'], 42701,  24,   17, 57), # noqa
    'O1': (['-O1'], 15, ['abort'], ['waka'], 13199,  15,   14, 33), # noqa
    'O2': (['-O2'], 15, ['abort'], ['waka'], 12425,  15,   14, 28), # noqa
    'O3': (['-O3'],  6, [],        [],        2443,   9,    2, 15), # noqa; in -O3, -Os and -Oz we metadce
    'Os': (['-Os'],  6, [],        [],        2412,   9,    2, 17), # noqa
    'Oz': (['-Oz'],  6, [],        [],        2389,   9,    2, 16), # noqa
    # finally, check what happens when we export nothing. wasm should be almost empty
    'export_nothing':
           (['-Os', '-s', 'EXPORTED_FUNCTIONS=[]'],
                      0, [],        [],           8,   0,    0,  0), # noqa; totally empty!
    # we don't metadce with linkable code! other modules may want stuff
    # don't compare the # of functions in a main module, which changes a lot
    'main_module_1': (['-O3', '-s', 'MAIN_MODULE=1'], 1576, [], [], 226403, 30, 96, None), # noqa
    'main_module_2': (['-O3', '-s', 'MAIN_MODULE=2'],   15, [], [],  10571, 19,  9,   21), # noqa
  })
  @no_wasm_backend()
  def test_binaryen_metadce_hello_fastcomp(self, *args):
    self.run_metadce_test('hello_world.cpp', *args)

  # ensures runtime exports work, even with metadce
  def test_extra_runtime_exports(self):
    exports = ['stackSave', 'stackRestore', 'stackAlloc']
    run_process([PYTHON, EMCC, path_from_root('tests', 'hello_world.cpp'), '-s', 'WASM=1', '-Os', '-s', 'EXTRA_EXPORTED_RUNTIME_METHODS=%s' % str(exports)])
    js = open('a.out.js').read()
    for export in exports:
      assert ('Module["%s"]' % export) in js, export

  def test_legalize_js_ffi(self):
    # test disabling of JS FFI legalization
    wasm_dis = os.path.join(Building.get_binaryen_bin(), 'wasm-dis')
    for (args, js_ffi) in [
        (['-s', 'LEGALIZE_JS_FFI=1', '-s', 'SIDE_MODULE=1', '-O1', '-s', 'EXPORT_ALL=1'], True),
        (['-s', 'LEGALIZE_JS_FFI=0', '-s', 'SIDE_MODULE=1', '-O1', '-s', 'EXPORT_ALL=1'], False),
        (['-s', 'LEGALIZE_JS_FFI=0', '-s', 'SIDE_MODULE=1', '-O0', '-s', 'EXPORT_ALL=1'], False),
        (['-s', 'LEGALIZE_JS_FFI=0', '-s', 'WARN_ON_UNDEFINED_SYMBOLS=0', '-O0'], False),
      ]:
      if self.is_wasm_backend() and 'SIDE_MODULE=1' in args:
        continue
      print(args)
      try_delete('a.out.wasm')
      try_delete('a.out.wast')
      cmd = [PYTHON, EMCC, path_from_root('tests', 'other', 'ffi.c'), '-g', '-o', 'a.out.js'] + args
      print(' '.join(cmd))
      run_process(cmd)
      run_process([wasm_dis, 'a.out.wasm', '-o', 'a.out.wast'])
      text = open('a.out.wast').read()
      # remove internal comments and extra whitespace
      text = re.sub(r'\(;[^;]+;\)', '', text)
      text = re.sub(r'\$var\$*.', '', text)
      text = re.sub(r'param \$\d+', 'param ', text)
      text = re.sub(r' +', ' ', text)
      # print("text: %s" % text)
      e_add_f32 = re.search('func \$_?add_f \(type \$\d+\) \(param f32\) \(param f32\) \(result f32\)', text)
      i_i64_i32 = re.search('import .*"_?import_ll" .*\(param i32 i32\) \(result i32\)', text)
      i_f32_f64 = re.search('import .*"_?import_f" .*\(param f64\) \(result f64\)', text)
      i_i64_i64 = re.search('import .*"_?import_ll" .*\(param i64\) \(result i64\)', text)
      i_f32_f32 = re.search('import .*"_?import_f" .*\(param f32\) \(result f32\)', text)
      e_i64_i32 = re.search('func \$_?add_ll \(type \$\d+\) \(param i32\) \(param i32\) \(param i32\) \(param i32\) \(result i32\)', text)
      e_f32_f64 = re.search('func \$legalstub\$_?add_f \(type \$\d+\) \(param f64\) \(param f64\) \(result f64\)', text)
      e_i64_i64 = re.search('func \$_?add_ll \(type \$\d+\) \(param i64\) \(param i64\) \(result i64\)', text)
      assert e_add_f32, 'add_f export missing'
      if js_ffi:
        assert i_i64_i32,     'i64 not converted to i32 in imports'
        assert i_f32_f64,     'f32 not converted to f64 in imports'
        assert not i_i64_i64, 'i64 not converted to i32 in imports'
        assert not i_f32_f32, 'f32 not converted to f64 in imports'
        assert e_i64_i32,     'i64 not converted to i32 in exports'
        assert not e_f32_f64, 'f32 not converted to f64 in exports'
        assert not e_i64_i64, 'i64 not converted to i64 in exports'
      else:
        assert not i_i64_i32, 'i64 converted to i32 in imports'
        assert not i_f32_f64, 'f32 converted to f64 in imports'
        assert i_i64_i64,     'i64 converted to i32 in imports'
        assert i_f32_f32,     'f32 converted to f64 in imports'
        assert not e_i64_i32, 'i64 converted to i32 in exports'
        assert not e_f32_f64, 'f32 converted to f64 in exports'
        assert e_i64_i64,     'i64 converted to i64 in exports'

  def test_no_legalize_js_ffi(self):
    # test minimal JS FFI legalization for invoke and dyncalls
    if self.is_wasm_backend():
      self.skipTest('not testing legalize with main module and wasm backend')
    wasm_dis = os.path.join(Building.get_binaryen_bin(), 'wasm-dis')
    for (args, js_ffi) in [
        (['-s', 'LEGALIZE_JS_FFI=0', '-s', 'MAIN_MODULE=2', '-O3', '-s', 'DISABLE_EXCEPTION_CATCHING=0'], False),
      ]:
      print(args)
      try_delete('a.out.wasm')
      try_delete('a.out.wast')
      with env_modify({'EMCC_FORCE_STDLIBS': 'libc++'}):
        cmd = [PYTHON, EMCC, path_from_root('tests', 'other', 'noffi.cpp'), '-g', '-o', 'a.out.js'] + args
      print(' '.join(cmd))
      run_process(cmd)
      run_process([wasm_dis, 'a.out.wasm', '-o', 'a.out.wast'])
      text = open('a.out.wast').read()
      # remove internal comments and extra whitespace
      text = re.sub(r'\(;[^;]+;\)', '', text)
      text = re.sub(r'\$var\$*.', '', text)
      text = re.sub(r'param \$\d+', 'param ', text)
      text = re.sub(r' +', ' ', text)
      # print("text: %s" % text)
      i_legalimport_i64 = re.search('\(import.*\$legalimport\$invoke_j.*', text)
      e_legalstub_i32 = re.search('\(func.*\$legalstub\$dyn.*\(type \$\d+\).*\(result i32\)', text)
      assert i_legalimport_i64, 'legal import not generated for invoke call'
      assert e_legalstub_i32, 'legal stub not generated for dyncall'

  def test_export_aliasee(self):
    # build side module
    args = ['-s', 'SIDE_MODULE=1']
    cmd = [PYTHON, EMCC, path_from_root('tests', 'other', 'alias', 'side.c'), '-g', '-o', 'side.wasm'] + args
    print(' '.join(cmd))
    run_process(cmd)

    # build main module
    args = ['-s', 'EXPORT_ALL=0', '-s', 'EXPORTED_FUNCTIONS=["_main", "_foo"]', '-s', 'MAIN_MODULE=2', '-s', 'EXIT_RUNTIME=1']
    cmd = [PYTHON, EMCC, path_from_root('tests', 'other', 'alias', 'main.c'), '-o', 'main.js'] + args
    print(' '.join(cmd))
    run_process(cmd)

    # run the program
    self.assertContained('success', run_js('main.js'))

  def test_sysconf_phys_pages(self):
    def run(args, expected):
      if self.is_wasm_backend() and 'WASM=0' in args:
        return
      cmd = [PYTHON, EMCC, path_from_root('tests', 'unistd', 'sysconf_phys_pages.c')] + args
      print(str(cmd))
      run_process(cmd)
      result = run_js('a.out.js').strip()
      self.assertEqual(result,  str(expected) + ', errno: 0')

    run([], 1024)
    run(['-s', 'TOTAL_MEMORY=32MB'], 2048)
    run(['-s', 'TOTAL_MEMORY=32MB', '-s', 'ALLOW_MEMORY_GROWTH=1'], (2 * 1024 * 1024 * 1024 - 65536) // 16384)
    run(['-s', 'TOTAL_MEMORY=32MB', '-s', 'ALLOW_MEMORY_GROWTH=1', '-s', 'WASM=0'], (2 * 1024 * 1024 * 1024 - 16777216) // 16384)
    run(['-s', 'TOTAL_MEMORY=32MB', '-s', 'BINARYEN=1'], 2048)
    run(['-s', 'TOTAL_MEMORY=32MB', '-s', 'ALLOW_MEMORY_GROWTH=1', '-s', 'BINARYEN=1'], (2 * 1024 * 1024 * 1024 - 65536) // 16384)
    run(['-s', 'TOTAL_MEMORY=32MB', '-s', 'ALLOW_MEMORY_GROWTH=1', '-s', 'BINARYEN=1', '-s', 'WASM_MEM_MAX=128MB'], 2048 * 4)

  def test_wasm_targets(self):
    for opts, potentially_expect_minified_exports_and_imports in (
      ([], False),
      (['-O2'], False),
      (['-O3'], True),
      (['-Os'], True),
    ):
      for target in ('out.js', 'out.wasm'):
        expect_minified_exports_and_imports = potentially_expect_minified_exports_and_imports and target.endswith('.js')
        print(opts, potentially_expect_minified_exports_and_imports, target, ' => ', expect_minified_exports_and_imports)

        self.clear()
        run_process([PYTHON, EMCC, path_from_root('tests', 'hello_world.cpp'), '-o', target] + opts)
        self.assertExists('out.wasm')
        if target.endswith('.wasm'):
          assert not os.path.exists('out.js'), 'only wasm requested'
        wast = run_process([os.path.join(Building.get_binaryen_bin(), 'wasm-dis'), 'out.wasm'], stdout=PIPE).stdout
        wast_lines = wast.split('\n')
        exports = [line.strip().split(' ')[1].replace('"', '') for line in wast_lines if "(export " in line]
        imports = [line.strip().split(' ')[2].replace('"', '') for line in wast_lines if "(import " in line]
        exports_and_imports = exports + imports
        print(exports)
        print(imports)
        if expect_minified_exports_and_imports:
          assert 'a' in exports_and_imports
        else:
          assert 'a' not in exports_and_imports
        assert 'memory' in exports_and_imports, 'some things are not minified anyhow'

  def test_wasm_targets_side_module(self):
    # side modules do allow a wasm target
    for opts, target in [([], 'a.out.wasm'), (['-o', 'lib.wasm'], 'lib.wasm')]:
      # specified target
      print('building: ' + target)
      self.clear()
      run_process([PYTHON, EMCC, path_from_root('tests', 'hello_world.cpp'), '-s', 'SIDE_MODULE=1'] + opts)
      for x in os.listdir('.'):
        assert not x.endswith('.js'), 'we should not emit js when making a wasm side module: ' + x
      self.assertIn(b'dylink', open(target, 'rb').read())

  @no_fastcomp('uses upstream specific option: WASM_OBJECT_FILES')
  def test_wasm_backend_lto(self):
    # test building of non-wasm-object-files libraries, building with them, and running them

    src = path_from_root('tests', 'hello_libcxx.cpp')
    # test codegen in lto mode, and compare to normal (wasm object) mode
    for args in [[], ['-O1'], ['-O2'], ['-O3'], ['-Os'], ['-Oz']]:
      print(args)

      print('wasm in object')
      run_process([PYTHON, EMXX, src] + args + ['-c', '-o', 'hello_obj.o'])
      self.assertTrue(shared.Building.is_wasm('hello_obj.o'))
      self.assertFalse(shared.Building.is_bitcode('hello_obj.o'))

      print('bitcode in object')
      run_process([PYTHON, EMXX, src] + args + ['-c', '-o', 'hello_bitcode.o', '-s', 'WASM_OBJECT_FILES=0'])
      self.assertFalse(shared.Building.is_wasm('hello_bitcode.o'))
      self.assertTrue(shared.Building.is_bitcode('hello_bitcode.o'))

      print('use bitcode object (LTO)')
      run_process([PYTHON, EMXX, 'hello_bitcode.o'] + args + ['-s', 'WASM_OBJECT_FILES=0'])
      self.assertContained('hello, world!', run_js('a.out.js'))
      print('use bitcode object (non-LTO)')
      run_process([PYTHON, EMXX, 'hello_bitcode.o'] + args + ['-s', 'WASM_OBJECT_FILES=1'])
      self.assertContained('hello, world!', run_js('a.out.js'))

      print('use native object (LTO)')
      run_process([PYTHON, EMXX, 'hello_obj.o'] + args + ['-s', 'WASM_OBJECT_FILES=0'])
      self.assertContained('hello, world!', run_js('a.out.js'))
      print('use native object (non-LTO)')
      run_process([PYTHON, EMXX, 'hello_obj.o'] + args + ['-s', 'WASM_OBJECT_FILES=1'])
      self.assertContained('hello, world!', run_js('a.out.js'))

  @parameterized({
    'except': [],
    'noexcept': ['-s', 'DISABLE_EXCEPTION_CATCHING=0']
  })
  @no_fastcomp('uses upstream specific option: WASM_OBJECT_FILES')
  def test_wasm_backend_lto_libcxx(self, *args):
    run_process([PYTHON, EMXX, path_from_root('tests', 'hello_libcxx.cpp')] + ['-s', 'WASM_OBJECT_FILES=0'] + list(args))

  @no_fastcomp('wasm backend lto specific')
  def test_lto_flags(self):
    for flags, expect_bitcode in [
      ([], False),
      (['-s', 'WASM_OBJECT_FILES=0'], True),
      (['-flto'], True),
    ]:
      run_process([PYTHON, EMCC, path_from_root('tests', 'hello_world.cpp')] + flags + ['-c', '-o', 'a.o'])
      seen_bitcode = Building.is_bitcode('a.o')
      self.assertEqual(expect_bitcode, seen_bitcode, 'must emit LTO-capable bitcode when flags indicate so (%s)' % str(flags))

  def test_wasm_nope(self):
    for opts in [[], ['-O2']]:
      print(opts)
      # check we show a good error message if there is no wasm support
      create_test_file('pre.js', 'WebAssembly = undefined;\n')
      run_process([PYTHON, EMCC, path_from_root('tests', 'hello_world.cpp'), '--pre-js', 'pre.js'] + opts)
      out = run_js('a.out.js', stderr=STDOUT, assert_returncode=None)
      if opts == []:
        self.assertContained('No WebAssembly support found. Build with -s WASM=0 to target JavaScript instead.', out)
      else:
        self.assertContained('no native wasm support detected', out)

  def test_check_engine(self):
    compiler_engine = COMPILER_ENGINE
    bogus_engine = ['/fake/inline4']
    print(compiler_engine)
    jsrun.WORKING_ENGINES = {}
    # Test that engine check passes
    assert jsrun.check_engine(COMPILER_ENGINE)
    # Run it a second time (cache hit)
    assert jsrun.check_engine(COMPILER_ENGINE)
    # Test that engine check fails
    assert not jsrun.check_engine(bogus_engine)
    assert not jsrun.check_engine(bogus_engine)

    # Test the other possible way (list vs string) to express an engine
    if type(compiler_engine) is list:
      engine2 = compiler_engine[0]
    else:
      engine2 = [compiler_engine]
    assert jsrun.check_engine(engine2)

    # Test that run_js requires the engine
    jsrun.run_js(path_from_root('src', 'hello_world.js'), compiler_engine)
    caught_exit = 0
    try:
      jsrun.run_js(path_from_root('src', 'hello_world.js'), bogus_engine)
    except SystemExit as e:
      caught_exit = e.code
    self.assertEqual(1, caught_exit, 'Did not catch SystemExit with bogus JS engine')

  def test_error_on_missing_libraries(self):
    # -llsomenonexistingfile is an error by default
    err = self.expect_fail([PYTHON, EMCC, path_from_root('tests', 'hello_world.cpp'), '-lsomenonexistingfile'])
    self.assertContained('emcc: cannot find library "somenonexistingfile"', err)

    # -llsomenonexistingfile is not an error if -s ERROR_ON_MISSING_LIBRARIES=0 is passed
    err = run_process([PYTHON, EMCC, path_from_root('tests', 'hello_world.cpp'), '-lsomenonexistingfile', '-s', 'ERROR_ON_MISSING_LIBRARIES=0'], stderr=PIPE).stderr
    self.assertContained('emcc: cannot find library "somenonexistingfile"', err)

  # Tests that if user accidentally attempts to link native object code, we show an error
  def test_native_link_error_message(self):
    run_process([CLANG_CC, '-c', path_from_root('tests', 'hello_123.c'), '-o', 'hello_123.o'])
    err = self.expect_fail([PYTHON, EMCC, 'hello_123.o', '-o', 'hello_123.js'])
    self.assertContained('hello_123.o is not a valid input', err)

  # Tests that we should give a clear error on TOTAL_MEMORY not being enough for static initialization + stack
  def test_clear_error_on_massive_static_data(self):
    with open('src.cpp', 'w') as f:
      f.write('''
        char muchData[128 * 1024];
        int main() {
          return (int)&muchData;
        }
      ''')
    err = self.expect_fail([PYTHON, EMCC, 'src.cpp', '-s', 'TOTAL_STACK=1KB', '-s', 'TOTAL_MEMORY=64KB'])
    if self.is_wasm_backend():
      self.assertContained('wasm-ld: error: initial memory too small', err)
    else:
      self.assertContained('Memory is not large enough for static data (134016) plus the stack (1024), please increase TOTAL_MEMORY (65536)', err)

  def test_o_level_clamp(self):
    for level in [3, 4, 20]:
      err = run_process([PYTHON, EMCC, '-O' + str(level), path_from_root('tests', 'hello_world.c')], stderr=PIPE).stderr
      if level > 3:
        self.assertContained("optimization level '-O" + str(level) + "' is not supported; using '-O3' instead", err)
      else:
        self.assertEqual(err, '')

  # Tests that if user specifies multiple -o output directives, then the last one will take precedence
  def test_multiple_o_files(self):
    run_process([PYTHON, EMCC, path_from_root('tests', 'hello_world.c'), '-o', 'a.js', '-o', 'b.js'])
    assert os.path.isfile('b.js')
    assert not os.path.isfile('a.js')

  # Tests that Emscripten-provided header files can be cleanly included in C code
  def test_include_system_header_in_c(self):
    for std in [[], ['-std=c89']]: # Test oldest C standard, and the default C standard
      for directory, headers in [
        ('emscripten', ['dom_pk_codes.h', 'em_asm.h', 'emscripten.h', 'fetch.h', 'html5.h', 'key_codes.h', 'threading.h', 'trace.h', 'vector.h', 'vr.h']), # This directory has also bind.h, val.h and wire.h, which require C++11
        ('AL', ['al.h', 'alc.h']),
        ('EGL', ['egl.h', 'eglplatform.h']),
        ('GL', ['freeglut_std.h', 'gl.h', 'glew.h', 'glfw.h', 'glu.h', 'glut.h']),
        ('GLES', ['gl.h', 'glplatform.h']),
        ('GLES2', ['gl2.h', 'gl2platform.h']),
        ('GLES3', ['gl3.h', 'gl3platform.h', 'gl31.h', 'gl32.h']),
        ('GLFW', ['glfw3.h']),
        ('KHR', ['khrplatform.h'])]:
        for h in headers:
          inc = '#include <' + directory + '/' + h + '>'
          print(inc)
          create_test_file('a.c', inc)
          create_test_file('b.c', inc)
          run_process([PYTHON, EMCC] + std + ['a.c', 'b.c'])

  @is_slow_test
  def test_single_file(self):
    for (single_file_enabled,
         meminit1_enabled,
         debug_enabled,
         emterpreter_enabled,
         emterpreter_file_enabled,
         closure_enabled,
         wasm_enabled) in itertools.product([True, False], repeat=7):
      # skip unhelpful option combinations
      if emterpreter_file_enabled and not emterpreter_enabled:
        continue

      expect_wasm = wasm_enabled
      expect_emterpretify_file = emterpreter_file_enabled
      expect_meminit = meminit1_enabled and not wasm_enabled
      expect_success = not (emterpreter_file_enabled and single_file_enabled)
      expect_wast = debug_enabled and wasm_enabled and not self.is_wasm_backend()

      if self.is_wasm_backend() and (emterpreter_enabled or not wasm_enabled):
        continue

      # currently, the emterpreter always fails with JS output since we do not preload the emterpreter file, which in non-HTML we would need to do manually
      should_run_js = expect_success and not emterpreter_enabled

      cmd = [PYTHON, EMCC, path_from_root('tests', 'hello_world.c')]

      if single_file_enabled:
        expect_emterpretify_file = False
        expect_meminit = False
        expect_wasm = False
        cmd += ['-s', 'SINGLE_FILE=1']
      if meminit1_enabled:
        cmd += ['--memory-init-file', '1']
      if debug_enabled:
        cmd += ['-g']
      if emterpreter_enabled:
        cmd += ['-s', 'EMTERPRETIFY=1']
      if emterpreter_file_enabled:
        cmd += ['-s', "EMTERPRETIFY_FILE='a.out.dat'"]
      if closure_enabled:
        cmd += ['--closure', '1']
      if not wasm_enabled:
        cmd += ['-s', 'WASM=0']

      print(' '.join(cmd))
      self.clear()
      if not expect_success:
        self.expect_fail(cmd)
        continue

      run_process(cmd)
      print(os.listdir('.'))
      assert expect_emterpretify_file == os.path.exists('a.out.dat')
      assert expect_meminit == (os.path.exists('a.out.mem') or os.path.exists('a.out.js.mem'))
      assert expect_wasm == os.path.exists('a.out.wasm')
      assert expect_wast == os.path.exists('a.out.wast')
      if should_run_js:
        self.assertContained('hello, world!', run_js('a.out.js'))

  def test_emar_M(self):
    create_test_file('file1', ' ')
    create_test_file('file2', ' ')
    run_process([PYTHON, EMAR, 'cr', 'file1.a', 'file1'])
    run_process([PYTHON, EMAR, 'cr', 'file2.a', 'file2'])
    run_process([PYTHON, EMAR, '-M'], input='''create combined.a
addlib file1.a
addlib file2.a
save
end
''')
    result = run_process([PYTHON, EMAR, 't', 'combined.a'], stdout=PIPE).stdout
    self.assertContained('file1', result)
    self.assertContained('file2', result)

  def test_flag_aliases(self):
    def assert_aliases_match(flag1, flag2, flagarg, extra_args):
      results = {}
      for f in (flag1, flag2):
        outfile = 'aliases.js'
        run_process([PYTHON, EMCC, path_from_root('tests', 'hello_world.c'), '-s', f + '=' + flagarg, '-o', outfile] + extra_args)
        with open(outfile) as out:
          results[f] = out.read()
      self.assertEqual(results[flag1], results[flag2], 'results should be identical')

    assert_aliases_match('WASM_MEM_MAX', 'BINARYEN_MEM_MAX', '16777216', ['-s', 'WASM=1'])

  def test_IGNORE_CLOSURE_COMPILER_ERRORS(self):
    create_test_file('pre.js', r'''
      // make closure compiler very very angry
      var dupe = 1;
      var dupe = 2;
      function Node() {
        throw 'Node is a DOM thing too, and use the ' + dupe;
      }
      function Node() {
        throw '(duplicate) Node is a DOM thing too, and also use the ' + dupe;
      }
    ''')

    def test(check, extra=[]):
      cmd = [PYTHON, EMCC, path_from_root('tests', 'hello_world.c'), '-O2', '--closure', '1', '--pre-js', 'pre.js'] + extra
      proc = run_process(cmd, check=check, stderr=PIPE)
      if not check:
        self.assertNotEqual(proc.returncode, 0)
      return proc

    proc = test(check=False)
    self.assertContained('ERROR - Variable dupe declared more than once', proc.stderr)
    proc = test(check=True, extra=['-s', 'IGNORE_CLOSURE_COMPILER_ERRORS=1'])
    self.assertEqual(proc.stderr, '')

  def test_closure_full_js_library(self):
    # test for closure errors in the entire JS library
    # We must ignore various types of errors that are expected in this situation, as we
    # are including a lot of JS without corresponding compiled code for it. This still
    # lets us catch all other errors.
    with env_modify({'EMCC_CLOSURE_ARGS': '--jscomp_off undefinedVars'}):
      run_process([PYTHON, EMCC, path_from_root('tests', 'hello_world.c'), '-O2', '--closure', '1', '-g1', '-s', 'INCLUDE_FULL_LIBRARY=1', '-s', 'ERROR_ON_UNDEFINED_SYMBOLS=0'])

  # Tests --closure-args command line flag
  def test_closure_externs(self):
    run_process([PYTHON, EMCC, path_from_root('tests', 'hello_world.c'), '--closure', '1', '--pre-js', path_from_root('tests', 'test_closure_externs_pre_js.js'), '--closure-args', '--externs ' + path_from_root('tests', 'test_closure_externs.js')])

  def test_toolchain_profiler(self):
    environ = os.environ.copy()
    environ['EM_PROFILE_TOOLCHAIN'] = '1'
    # replaced subprocess functions should not cause errors
    run_process([PYTHON, EMCC, path_from_root('tests', 'hello_world.c')], env=environ)

  def test_noderawfs(self):
    fopen_write = open(path_from_root('tests', 'asmfs', 'fopen_write.cpp')).read()
    create_test_file('main.cpp', fopen_write)
    run_process([PYTHON, EMCC, 'main.cpp', '-s', 'NODERAWFS=1'])
    self.assertContained("read 11 bytes. Result: Hello data!", run_js('a.out.js'))

    # NODERAWFS should directly write on OS file system
    self.assertEqual("Hello data!", open('hello_file.txt').read())

  def test_noderawfs_disables_embedding(self):
    expected = '--preload-file and --embed-file cannot be used with NODERAWFS which disables virtual filesystem'
    base = [PYTHON, EMCC, path_from_root('tests', 'hello_world.c'), '-s', 'NODERAWFS=1']
    err = self.expect_fail(base + ['--preload-files', 'somefile'])
    assert expected in err
    err = self.expect_fail(base + ['--embed-files', 'somefile'])
    assert expected in err

  def test_autotools_shared_check(self):
    env = os.environ.copy()
    env['LC_ALL'] = 'C'
    expected = ': supported targets:.* elf'
    for python in [PYTHON, 'python', 'python2', 'python3']:
      if not Building.which(python):
        continue
      if python == 'python3' and not is_python3_version_supported():
        continue
      print(python)
      out = run_process([python, EMCC, '--help'], stdout=PIPE, env=env).stdout
      assert re.search(expected, out)

  def test_ioctl_window_size(self):
      self.do_other_test(os.path.join('other', 'ioctl', 'window_size'))

  def test_fd_closed(self):
    self.do_other_test(os.path.join('other', 'fd_closed'))

  def test_fflush(self):
    # fflush without the full filesystem won't quite work
    self.do_other_test(os.path.join('other', 'fflush'))

  def test_fflush_fs(self):
    # fflush with the full filesystem will flush from libc, but not the JS logging, which awaits a newline
    self.do_other_test(os.path.join('other', 'fflush_fs'), emcc_args=['-s', 'FORCE_FILESYSTEM=1'])

  def test_fflush_fs_exit(self):
    # on exit, we can send out a newline as no more code will run
    self.do_other_test(os.path.join('other', 'fflush_fs_exit'), emcc_args=['-s', 'FORCE_FILESYSTEM=1', '-s', 'EXIT_RUNTIME=1'])

  def test_extern_weak(self):
    self.do_other_test(os.path.join('other', 'extern_weak'), emcc_args=['-s', 'ERROR_ON_UNDEFINED_SYMBOLS=0'])
    if not self.is_wasm_backend(): # TODO: wasm backend main module
      self.do_other_test(os.path.join('other', 'extern_weak'), emcc_args=['-s', 'MAIN_MODULE=1', '-DLINKABLE'])

  def test_js_optimizer_parse_error(self):
    # check we show a proper understandable error for JS parse problems
    create_test_file('src.cpp', r'''
#include <emscripten.h>
int main() {
  EM_ASM({
    var x = !<->5.; // wtf
  });
}
''')
    stderr = self.expect_fail([PYTHON, EMCC, 'src.cpp', '-O2'])
    # wasm backend output doesn't have spaces in the EM_ASM function bodies
    self.assertContained(('''
var ASM_CONSTS = [function() { var x = !<->5.; }];
                                        ^
''', '''
var ASM_CONSTS = [function() {var x = !<->5.;}];
                                       ^
'''), stderr)

  def test_EM_ASM_ES6(self):
    # check we show a proper understandable error for JS parse problems
    create_test_file('src.cpp', r'''
#include <emscripten.h>
int main() {
  EM_ASM({
    var x = (a, b) => 5; // valid ES6!
    out('hello!');
  });
}
''')
    run_process([PYTHON, EMCC, 'src.cpp', '-O2'])
    self.assertContained('hello!', run_js('a.out.js'))

  def test_check_sourcemapurl(self):
    if not self.is_wasm():
      self.skipTest('only supported with wasm')
    run_process([PYTHON, EMCC, path_from_root('tests', 'hello_123.c'), '-g4', '-o', 'a.js', '--source-map-base', 'dir/'])
    output = open('a.wasm', 'rb').read()
    # has sourceMappingURL section content and points to 'dir/a.wasm.map' file
    source_mapping_url_content = encode_leb(len('sourceMappingURL')) + b'sourceMappingURL' + encode_leb(len('dir/a.wasm.map')) + b'dir/a.wasm.map'
    self.assertIn(source_mapping_url_content, output)

  @parameterized({
    'normal': [],
    'profiling': ['--profiling'] # -g4 --profiling should still emit a source map; see #8584
  })
  def test_check_sourcemapurl_default(self, *args):
    print(args)
    if not self.is_wasm():
      self.skipTest('only supported with wasm')

    try_delete('a.wasm.map')
    run_process([PYTHON, EMCC, path_from_root('tests', 'hello_123.c'), '-g4', '-o', 'a.js'] + list(args))
    output = open('a.wasm', 'rb').read()
    # has sourceMappingURL section content and points to 'a.wasm.map' file
    source_mapping_url_content = encode_leb(len('sourceMappingURL')) + b'sourceMappingURL' + encode_leb(len('a.wasm.map')) + b'a.wasm.map'
    self.assertIn(source_mapping_url_content, output)

  def test_wasm_sourcemap(self):
    # The no_main.c will be read (from relative location) due to speficied "-s"
    shutil.copyfile(path_from_root('tests', 'other', 'wasm_sourcemap', 'no_main.c'), 'no_main.c')
    wasm_map_cmd = [PYTHON, path_from_root('tools', 'wasm-sourcemap.py'),
                    '--sources', '--prefix', '=wasm-src://',
                    '--load-prefix', '/emscripten/tests/other/wasm_sourcemap=.',
                    '--dwarfdump-output',
                    path_from_root('tests', 'other', 'wasm_sourcemap', 'foo.wasm.dump'),
                    '-o', 'a.out.wasm.map',
                    path_from_root('tests', 'other', 'wasm_sourcemap', 'foo.wasm')]
    run_process(wasm_map_cmd)
    output = open('a.out.wasm.map').read()
    # has "sources" entry with file (includes also `--prefix =wasm-src:///` replacement)
    self.assertIn('wasm-src:///emscripten/tests/other/wasm_sourcemap/no_main.c', output)
    # has "sourcesContent" entry with source code (included with `-s` option)
    self.assertIn('int foo()', output)
    # has some entries
    self.assertRegexpMatches(output, r'"mappings":\s*"[A-Za-z0-9+/]')

  def test_wasm_sourcemap_dead(self):
    wasm_map_cmd = [PYTHON, path_from_root('tools', 'wasm-sourcemap.py'),
                    '--dwarfdump-output',
                    path_from_root('tests', 'other', 'wasm_sourcemap_dead', 't.wasm.dump'),
                    '-o', 'a.out.wasm.map',
                    path_from_root('tests', 'other', 'wasm_sourcemap_dead', 't.wasm')]
    run_process(wasm_map_cmd, stdout=PIPE, stderr=PIPE)
    output = open('a.out.wasm.map').read()
    # has only two entries
    self.assertRegexpMatches(output, r'"mappings":\s*"[A-Za-z0-9+/]+,[A-Za-z0-9+/]+"')

  def test_wasm_producers_section(self):
    # no producers section by default
    run_process([PYTHON, EMCC, path_from_root('tests', 'hello_world.c')])
    with open('a.out.wasm', 'rb') as f:
      self.assertNotIn('clang', str(f.read()))
    size = os.path.getsize('a.out.wasm')
    if self.is_wasm_backend():
      run_process([PYTHON, EMCC, path_from_root('tests', 'hello_world.c'), '-s', 'EMIT_PRODUCERS_SECTION=1'])
      with open('a.out.wasm', 'rb') as f:
        self.assertIn('clang', str(f.read()))
      size_with_section = os.path.getsize('a.out.wasm')
      self.assertLess(size, size_with_section)

  def test_html_preprocess(self):
    test_file = path_from_root('tests', 'module', 'test_stdin.c')
    output_file = path_from_root('tests', 'module', 'test_stdin.html')
    shell_file = path_from_root('tests', 'module', 'test_html_preprocess.html')

    run_process([PYTHON, EMCC, '-o', output_file, test_file, '--shell-file', shell_file, '-s', 'ASSERTIONS=0'], stdout=PIPE, stderr=PIPE)
    output = open(output_file).read()
    self.assertContained("""<style>
/* Disable preprocessing inside style block as syntax is ambiguous with CSS */
#include {background-color: black;}
#if { background-color: red;}
#else {background-color: blue;}
#endif {background-color: green;}
#xxx {background-color: purple;}
</style>
T1:(else) ASSERTIONS != 1
T2:ASSERTIONS != 1
T3:ASSERTIONS < 2
T4:(else) ASSERTIONS <= 1
T5:(else) ASSERTIONS
T6:!ASSERTIONS""", output)

    run_process([PYTHON, EMCC, '-o', output_file, test_file, '--shell-file', shell_file, '-s', 'ASSERTIONS=1'], stdout=PIPE, stderr=PIPE)
    output = open(output_file).read()
    self.assertContained("""<style>
/* Disable preprocessing inside style block as syntax is ambiguous with CSS */
#include {background-color: black;}
#if { background-color: red;}
#else {background-color: blue;}
#endif {background-color: green;}
#xxx {background-color: purple;}
</style>
T1:ASSERTIONS == 1
T2:(else) ASSERTIONS == 1
T3:ASSERTIONS < 2
T4:(else) ASSERTIONS <= 1
T5:ASSERTIONS
T6:(else) !ASSERTIONS""", output)

    run_process([PYTHON, EMCC, '-o', output_file, test_file, '--shell-file', shell_file, '-s', 'ASSERTIONS=2'], stdout=PIPE, stderr=PIPE)
    output = open(output_file).read()
    self.assertContained("""<style>
/* Disable preprocessing inside style block as syntax is ambiguous with CSS */
#include {background-color: black;}
#if { background-color: red;}
#else {background-color: blue;}
#endif {background-color: green;}
#xxx {background-color: purple;}
</style>
T1:(else) ASSERTIONS != 1
T2:ASSERTIONS != 1
T3:(else) ASSERTIONS >= 2
T4:ASSERTIONS > 1
T5:ASSERTIONS
T6:(else) !ASSERTIONS""", output)

  # Tests that Emscripten-compiled applications can be run from a relative path with node command line that is different than the current working directory.
  def test_node_js_run_from_different_directory(self):
    if not os.path.exists('subdir'):
      os.mkdir('subdir')
    run_process([PYTHON, EMCC, path_from_root('tests', 'hello_world.c'), '-o', os.path.join('subdir', 'a.js'), '-O3'])
    ret = run_process(NODE_JS + [os.path.join('subdir', 'a.js')], stdout=PIPE).stdout
    self.assertContained('hello, world!', ret)

  def test_is_bitcode(self):
    fname = 'tmp.o'

    with open(fname, 'wb') as f:
      f.write(b'foo')
    self.assertFalse(Building.is_bitcode(fname))

    with open(fname, 'wb') as f:
      f.write(b'\xDE\xC0\x17\x0B')
      f.write(16 * b'\x00')
      f.write(b'BC')
    self.assertTrue(Building.is_bitcode(fname))

    with open(fname, 'wb') as f:
      f.write(b'BC')
    self.assertTrue(Building.is_bitcode(fname))

  def test_is_ar(self):
    fname = 'tmp.a'

    with open(fname, 'wb') as f:
      f.write(b'foo')
    self.assertFalse(Building.is_ar(fname))

    with open(fname, 'wb') as f:
      f.write(b'!<arch>\n')
    self.assertTrue(Building.is_ar(fname))

  def test_emcc_parsing(self):
    create_test_file('src.c', r'''
        #include <stdio.h>
        void a() { printf("a\n"); }
        void b() { printf("b\n"); }
        void c() { printf("c\n"); }
        void d() { printf("d\n"); }
      ''')
    create_test_file('response', r'''[
"_a",
"_b",
"_c",
"_d"
]
''')

    for export_arg, expected in [
      # extra space at end - should be ignored
      ("EXPORTED_FUNCTIONS=['_a', '_b', '_c', '_d' ]", ''),
      # extra newline in response file - should be ignored
      ("EXPORTED_FUNCTIONS=@response", ''),
      # stray slash
      ("EXPORTED_FUNCTIONS=['_a', '_b', \\'_c', '_d']", '''undefined exported function: "\\\\'_c'"'''),
      # stray slash
      ("EXPORTED_FUNCTIONS=['_a', '_b',\ '_c', '_d']", '''undefined exported function: "\\\\ '_c'"'''),
      # stray slash
      ('EXPORTED_FUNCTIONS=["_a", "_b", \\"_c", "_d"]', 'undefined exported function: "\\\\"_c""'),
      # stray slash
      ('EXPORTED_FUNCTIONS=["_a", "_b",\ "_c", "_d"]', 'undefined exported function: "\\\\ "_c"'),
      # missing comma
      ('EXPORTED_FUNCTIONS=["_a", "_b" "_c", "_d"]', 'undefined exported function: "_b" "_c"'),
    ]:
      print(export_arg)
      proc = run_process([PYTHON, EMCC, 'src.c', '-s', export_arg], stdout=PIPE, stderr=PIPE, check=not expected)
      print(proc.stderr)
      if not expected:
        assert not proc.stderr
      else:
        self.assertNotEqual(proc.returncode, 0)
        self.assertContained(expected, proc.stderr)

  # Sockets and networking

  def test_inet(self):
    self.do_run(open(path_from_root('tests', 'sha1.c')).read(), 'SHA1=15dd99a1991e0b3826fede3deffc1feba42278e6')
    src = r'''
      #include <stdio.h>
      #include <arpa/inet.h>

      int main() {
        printf("*%x,%x,%x,%x,%x,%x*\n", htonl(0xa1b2c3d4), htonl(0xfe3572e0), htonl(0x07abcdf0), htons(0xabcd), ntohl(0x43211234), ntohs(0xbeaf));
        in_addr_t i = inet_addr("190.180.10.78");
        printf("%x\n", i);
        return 0;
      }
    '''
    self.do_run(src, '*d4c3b2a1,e07235fe,f0cdab07,cdab,34122143,afbe*\n4e0ab4be\n')

  def test_inet2(self):
    src = r'''
      #include <stdio.h>
      #include <arpa/inet.h>

      int main() {
        struct in_addr x, x2;
        int *y = (int*)&x;
        *y = 0x12345678;
        printf("%s\n", inet_ntoa(x));
        int r = inet_aton(inet_ntoa(x), &x2);
        printf("%s\n", inet_ntoa(x2));
        return 0;
      }
    '''
    self.do_run(src, '120.86.52.18\n120.86.52.18\n')

  def test_inet3(self):
    src = r'''
      #include <stdio.h>
      #include <arpa/inet.h>
      #include <sys/socket.h>
      int main() {
        char dst[64];
        struct in_addr x, x2;
        int *y = (int*)&x;
        *y = 0x12345678;
        printf("%s\n", inet_ntop(AF_INET,&x,dst,sizeof dst));
        int r = inet_aton(inet_ntoa(x), &x2);
        printf("%s\n", inet_ntop(AF_INET,&x2,dst,sizeof dst));
        return 0;
      }
    '''
    self.do_run(src, '120.86.52.18\n120.86.52.18\n')

  def test_inet4(self):
    src = r'''
      #include <stdio.h>
      #include <arpa/inet.h>
      #include <sys/socket.h>

      void test(const char *test_addr, bool first=true){
          char str[40];
          struct in6_addr addr;
          unsigned char *p = (unsigned char*)&addr;
          int ret;
          ret = inet_pton(AF_INET6,test_addr,&addr);
          if(ret == -1) return;
          if(ret == 0) return;
          if(inet_ntop(AF_INET6,&addr,str,sizeof(str)) == NULL ) return;
          printf("%02x%02x:%02x%02x:%02x%02x:%02x%02x:%02x%02x:%02x%02x:%02x%02x:%02x%02x - %s\n",
               p[0],p[1],p[2],p[3],p[4],p[5],p[6],p[7],p[8],p[9],p[10],p[11],p[12],p[13],p[14],p[15],str);
          if (first) test(str, false); // check again, on our output
      }
      int main(){
          test("::");
          test("::1");
          test("::1.2.3.4");
          test("::17.18.19.20");
          test("::ffff:1.2.3.4");
          test("1::ffff");
          test("::255.255.255.255");
          test("0:ff00:1::");
          test("0:ff::");
          test("abcd::");
          test("ffff::a");
          test("ffff::a:b");
          test("ffff::a:b:c");
          test("ffff::a:b:c:d");
          test("ffff::a:b:c:d:e");
          test("::1:2:0:0:0");
          test("0:0:1:2:3::");
          test("ffff:ffff:ffff:ffff:ffff:ffff:ffff:ffff");
          test("1::255.255.255.255");

          //below should fail and not produce results..
          test("1.2.3.4");
          test("");
          test("-");

          printf("ok.\n");
      }
    '''
    self.do_run(src, r'''0000:0000:0000:0000:0000:0000:0000:0000 - ::
0000:0000:0000:0000:0000:0000:0000:0000 - ::
0000:0000:0000:0000:0000:0000:0000:0001 - ::1
0000:0000:0000:0000:0000:0000:0000:0001 - ::1
0000:0000:0000:0000:0000:0000:0102:0304 - ::102:304
0000:0000:0000:0000:0000:0000:0102:0304 - ::102:304
0000:0000:0000:0000:0000:0000:1112:1314 - ::1112:1314
0000:0000:0000:0000:0000:0000:1112:1314 - ::1112:1314
0000:0000:0000:0000:0000:ffff:0102:0304 - ::ffff:1.2.3.4
0000:0000:0000:0000:0000:ffff:0102:0304 - ::ffff:1.2.3.4
0001:0000:0000:0000:0000:0000:0000:ffff - 1::ffff
0001:0000:0000:0000:0000:0000:0000:ffff - 1::ffff
0000:0000:0000:0000:0000:0000:ffff:ffff - ::ffff:ffff
0000:0000:0000:0000:0000:0000:ffff:ffff - ::ffff:ffff
0000:ff00:0001:0000:0000:0000:0000:0000 - 0:ff00:1::
0000:ff00:0001:0000:0000:0000:0000:0000 - 0:ff00:1::
0000:00ff:0000:0000:0000:0000:0000:0000 - 0:ff::
0000:00ff:0000:0000:0000:0000:0000:0000 - 0:ff::
abcd:0000:0000:0000:0000:0000:0000:0000 - abcd::
abcd:0000:0000:0000:0000:0000:0000:0000 - abcd::
ffff:0000:0000:0000:0000:0000:0000:000a - ffff::a
ffff:0000:0000:0000:0000:0000:0000:000a - ffff::a
ffff:0000:0000:0000:0000:0000:000a:000b - ffff::a:b
ffff:0000:0000:0000:0000:0000:000a:000b - ffff::a:b
ffff:0000:0000:0000:0000:000a:000b:000c - ffff::a:b:c
ffff:0000:0000:0000:0000:000a:000b:000c - ffff::a:b:c
ffff:0000:0000:0000:000a:000b:000c:000d - ffff::a:b:c:d
ffff:0000:0000:0000:000a:000b:000c:000d - ffff::a:b:c:d
ffff:0000:0000:000a:000b:000c:000d:000e - ffff::a:b:c:d:e
ffff:0000:0000:000a:000b:000c:000d:000e - ffff::a:b:c:d:e
0000:0000:0000:0001:0002:0000:0000:0000 - ::1:2:0:0:0
0000:0000:0000:0001:0002:0000:0000:0000 - ::1:2:0:0:0
0000:0000:0001:0002:0003:0000:0000:0000 - 0:0:1:2:3::
0000:0000:0001:0002:0003:0000:0000:0000 - 0:0:1:2:3::
ffff:ffff:ffff:ffff:ffff:ffff:ffff:ffff - ffff:ffff:ffff:ffff:ffff:ffff:ffff:ffff
ffff:ffff:ffff:ffff:ffff:ffff:ffff:ffff - ffff:ffff:ffff:ffff:ffff:ffff:ffff:ffff
0001:0000:0000:0000:0000:0000:ffff:ffff - 1::ffff:ffff
0001:0000:0000:0000:0000:0000:ffff:ffff - 1::ffff:ffff
ok.
''')

  def test_getsockname_unconnected_socket(self):
    self.do_run(r'''
      #include <sys/socket.h>
      #include <stdio.h>
      #include <assert.h>
      #include <sys/socket.h>
      #include <netinet/in.h>
      #include <arpa/inet.h>
      #include <string.h>
      int main() {
        int fd;
        int z;
        fd = socket(PF_INET, SOCK_STREAM, IPPROTO_TCP);
        struct sockaddr_in adr_inet;
        socklen_t len_inet = sizeof adr_inet;
        z = getsockname(fd, (struct sockaddr *)&adr_inet, &len_inet);
        if (z != 0) {
          perror("getsockname error");
          return 1;
        }
        char buffer[1000];
        sprintf(buffer, "%s:%u", inet_ntoa(adr_inet.sin_addr), (unsigned)ntohs(adr_inet.sin_port));
        const char *correct = "0.0.0.0:0";
        printf("got (expected) socket: %s (%s), size %d (%d)\n", buffer, correct, strlen(buffer), strlen(correct));
        assert(strlen(buffer) == strlen(correct));
        assert(strcmp(buffer, correct) == 0);
        puts("success.");
      }
    ''', 'success.')

  def test_getpeername_unconnected_socket(self):
    self.do_run(r'''
      #include <sys/socket.h>
      #include <stdio.h>
      #include <assert.h>
      #include <sys/socket.h>
      #include <netinet/in.h>
      #include <arpa/inet.h>
      #include <string.h>
      int main() {
        int fd;
        int z;
        fd = socket(PF_INET, SOCK_STREAM, IPPROTO_TCP);
        struct sockaddr_in adr_inet;
        socklen_t len_inet = sizeof adr_inet;
        z = getpeername(fd, (struct sockaddr *)&adr_inet, &len_inet);
        if (z != 0) {
          perror("getpeername error");
          return 1;
        }
        puts("unexpected success.");
      }
    ''', 'getpeername error: Socket not connected')

  def test_getaddrinfo(self):
    self.do_run(open(path_from_root('tests', 'sockets', 'test_getaddrinfo.c')).read(), 'success')

  def test_getnameinfo(self):
    self.do_run(open(path_from_root('tests', 'sockets', 'test_getnameinfo.c')).read(), 'success')

  def test_gethostbyname(self):
    self.do_run(open(path_from_root('tests', 'sockets', 'test_gethostbyname.c')).read(), 'success')

  def test_getprotobyname(self):
    self.do_run(open(path_from_root('tests', 'sockets', 'test_getprotobyname.c')).read(), 'success')

  def test_link(self):
    self.do_run(r'''
#include <netdb.h>

#include <sys/types.h>
#include <sys/socket.h>

int main () {
    void* thing = gethostbyname("bing.com");
    ssize_t rval = recv (0, thing, 0, 0);
    rval = send (0, thing, 0, 0);
    return 0;
}''', '', force_c=True)

  # This test verifies that function names embedded into the build with --js-library (JS functions imported to asm.js/wasm)
  # are minified when -O3 is used
  def test_js_function_names_are_minified(self):
    def check_size(f, expected_size):
      if not os.path.isfile(f):
        return # Nonexistent file passes in this check
      obtained_size = os.path.getsize(f)
      print('size of generated ' + f + ': ' + str(obtained_size))
      try_delete(f)
      assert obtained_size < expected_size

    run_process([PYTHON, path_from_root('tests', 'gen_many_js_functions.py'), 'library_long.js', 'main_long.c'])
    for wasm in [['-s', 'WASM=1'], ['-s', 'WASM=0']]:
      if self.is_wasm_backend() and 'WASM=0' in wasm:
        continue
      # Currently we rely on Closure for full minification of every appearance of JS function names.
      # TODO: Add minification also for non-Closure users and add [] to this list to test minification without Closure.
      for closure in [['--closure', '1']]:
        args = [PYTHON, EMCC, '-O3', '--js-library', 'library_long.js', 'main_long.c', '-o', 'a.html'] + wasm + closure
        print(' '.join(args))
        run_process(args)

        ret = run_process(NODE_JS + ['a.js'], stdout=PIPE).stdout
        self.assertTextDataIdentical('Sum of numbers from 1 to 1000: 500500 (expected 500500)', ret.strip())

        check_size('a.js', 150000)
        check_size('a.wasm', 80000)

  # Checks that C++ exceptions managing invoke_*() wrappers will not be generated if exceptions are disabled
  def test_no_invoke_functions_are_generated_if_exception_catching_is_disabled(self):
    self.skipTest('Skipping other.test_no_invoke_functions_are_generated_if_exception_catching_is_disabled: Enable after new version of fastcomp has been tagged')
    for args in [[], ['-s', 'WASM=0']]:
      run_process([PYTHON, EMCC, path_from_root('tests', 'hello_world.cpp'), '-s', 'DISABLE_EXCEPTION_CATCHING=1', '-o', 'a.html'] + args)
      output = open('a.js').read()
      self.assertContained('_main', output) # Smoke test that we actually compiled
      self.assertNotContained('invoke_', output)

  # Verifies that only the minimal needed set of invoke_*() functions will be generated when C++ exceptions are enabled
  def test_no_excessive_invoke_functions_are_generated_when_exceptions_are_enabled(self):
    self.skipTest('Skipping other.test_no_excessive_invoke_functions_are_generated_when_exceptions_are_enabled: Enable after new version of fastcomp has been tagged')
    for args in [[], ['-s', 'WASM=0']]:
      run_process([PYTHON, EMCC, path_from_root('tests', 'invoke_i.cpp'), '-s', 'DISABLE_EXCEPTION_CATCHING=0', '-o', 'a.html'] + args)
      output = open('a.js').read()
      self.assertContained('invoke_i', output)
      self.assertNotContained('invoke_ii', output)
      self.assertNotContained('invoke_v', output)

  def test_add_emscripten_metadata(self):
    run_process([PYTHON, EMCC, path_from_root('tests', 'hello_world.c'),
                 '-s', 'EMIT_EMSCRIPTEN_METADATA',
                 '-o', 'hello_world.js'])
    wasm = open('hello_world.wasm', 'rb').read()
    # emscripten_metadata should be in the wasm data
    offset = 8 # skip magic + header
    for _ in range(100):
      section = wasm[offset:offset + 1]
      self.assertEqual(section, b'\0', 'No emscripten_metadata section found before standard wasm sections')
      offset += 1
      (section_size, offset) = WebAssembly.delebify(wasm, offset)
      end_offset = offset + section_size
      (name_len, offset) = WebAssembly.delebify(wasm, offset)
      name = wasm[offset:offset + name_len]
      if name == b'emscripten_metadata':
        break
      offset = end_offset
    else:
      self.assertFalse("No emscripten_metadata section found in first 100 custom sections")

    # make sure wasm executes correctly
    ret = run_process(NODE_JS + ['hello_world.js'], stdout=PIPE).stdout
    self.assertTextDataIdentical('hello, world!\n', ret)

  def test_add_emscripten_metadata_not_emitted(self):
    run_process([PYTHON, EMCC, path_from_root('tests', 'hello_world.c'),
                 '-o', 'hello_world.js'])
    wasm = open('hello_world.wasm', 'rb').read()
    # emscripten_metadata should be in the wasm data
    offset = 8 # skip magic + header
    for _ in range(100):
      if offset >= len(wasm):
        break
      section = wasm[offset:offset + 1]
      offset += 1
      (section_size, offset) = WebAssembly.delebify(wasm, offset)
      end_offset = offset + section_size
      # if this is a custom section
      if section == b'\0':
        (name_len, offset) = WebAssembly.delebify(wasm, offset)
        name = wasm[offset:offset + name_len]
        self.assertNotEqual(name, b'emscripten_metadata')
      offset = end_offset
    else:
      self.assertFalse("wasm file had too many sections")

  # This test verifies that the generated exports from asm.js/wasm module only reference the unminified exported name exactly once.
  # (need to contain the export name once for unminified access from calling code, and should not have the unminified name exist more than once, that would be wasteful for size)
  def test_function_exports_are_small(self):
    def test(wasm, closure, opt):
      args = [PYTHON, EMCC, path_from_root('tests', 'long_function_name_in_export.c'), '-o', 'a.html', '-s', 'ENVIRONMENT=web', '-s', 'DECLARE_ASM_MODULE_EXPORTS=0'] + wasm + opt + closure
      run_process(args)

      output = open('a.js', 'r').read()
      try_delete('a.js')
      self.assertNotContained('asm["_thisIsAFunctionExportedFromAsmJsOrWasmWithVeryLongFunctionNameThatWouldBeGreatToOnlyHaveThisLongNameReferredAtMostOnceInOutput"]', output)

      # TODO: Add stricter testing when Wasm side is also optimized: (currently Wasm does still need to reference exports multiple times)
      if 'WASM=1' not in wasm:
        num_times_export_is_referenced = output.count('thisIsAFunctionExportedFromAsmJsOrWasmWithVeryLongFunctionNameThatWouldBeGreatToOnlyHaveThisLongNameReferredAtMostOnceInOutput')
        self.assertEqual(num_times_export_is_referenced, 1)

    if not self.is_wasm_backend():
      for closure in [[], ['--closure', '1']]:
        for opt in [['-O2'], ['-O3'], ['-Os']]:
          test(['-s', 'WASM=0'], closure, opt)
          test(['-s', 'WASM=1', '-s', 'WASM_ASYNC_COMPILATION=0'], closure, opt)

  @no_wasm_backend('tests asmjs, sizes sensitive to fastcomp')
  def test_minimal_runtime_code_size(self):
    smallest_code_size_args = ['-s', 'MINIMAL_RUNTIME=2',
                               '-s', 'AGGRESSIVE_VARIABLE_ELIMINATION=1',
                               '-s', 'ENVIRONMENT=web',
                               '-s', 'TEXTDECODER=2',
                               '-s', 'ABORTING_MALLOC=0',
                               '-s', 'ALLOW_MEMORY_GROWTH=0',
                               '-s', 'SUPPORT_ERRNO=0',
                               '-s', 'DECLARE_ASM_MODULE_EXPORTS=1',
                               '-s', 'MALLOC=emmalloc',
                               '-s', 'GL_EMULATE_GLES_VERSION_STRING_FORMAT=0',
                               '-s', 'GL_EXTENSIONS_IN_PREFIXED_FORMAT=0',
                               '-s', 'GL_SUPPORT_AUTOMATIC_ENABLE_EXTENSIONS=0',
                               '-s', 'GL_TRACK_ERRORS=0',
                               '-s', 'GL_SUPPORT_EXPLICIT_SWAP_CONTROL=0',
                               '-s', 'GL_POOL_TEMP_BUFFERS=0',
                               '-s', 'FAST_UNROLLED_MEMCPY_AND_MEMSET=0',
                               '--output_eol', 'linux']

    asmjs = ['-s', 'WASM=0', '--separate-asm', '-s', 'ELIMINATE_DUPLICATE_FUNCTIONS=1', '--memory-init-file', '1']
    opts = ['-O3', '--closure', '1', '-DNDEBUG', '-ffast-math']

    hello_world_sources = [path_from_root('tests', 'small_hello_world.c'),
                           '-s', 'RUNTIME_FUNCS_TO_IMPORT=[]',
                           '-s', 'USES_DYNAMIC_ALLOC=0',
                           '-s', 'ASM_PRIMITIVE_VARS=[STACKTOP]']
    hello_webgl_sources = [path_from_root('tests', 'minimal_webgl', 'main.cpp'),
                           path_from_root('tests', 'minimal_webgl', 'webgl.c'),
                           '--js-library', path_from_root('tests', 'minimal_webgl', 'library_js.js'),
                           '-s', 'RUNTIME_FUNCS_TO_IMPORT=[]',
                           '-s', 'USES_DYNAMIC_ALLOC=2', '-lGL',
                           '-s', 'MODULARIZE=1']
    hello_webgl2_sources = hello_webgl_sources + ['-s', 'USE_WEBGL2=1']

    test_cases = [
      (asmjs + opts, hello_world_sources, {'a.html': 985, 'a.js': 289, 'a.asm.js': 113, 'a.mem': 6}),
      (opts, hello_world_sources, {'a.html': 972, 'a.js': 624, 'a.wasm': 86}),
      (asmjs + opts, hello_webgl_sources, {'a.html': 885, 'a.js': 4980, 'a.asm.js': 10965, 'a.mem': 321}),
      (opts, hello_webgl_sources, {'a.html': 861, 'a.js': 5046, 'a.wasm': 8842}),
      (opts, hello_webgl2_sources, {'a.html': 861, 'a.js': 6182, 'a.wasm': 8842}) # Compare how WebGL2 sizes stack up with WebGL 1
    ]

    success = True

    def print_percent(actual, expected):
      if actual == expected:
        return ''
      return ' ({:+.2f}%)'.format((actual - expected) * 100.0 / expected)

    for case in test_cases:
      print('\n-----------------------------\n' + str(case))
      flags, sources, files = case
      args = [PYTHON, EMCC, '-o', 'a.html'] + sources + smallest_code_size_args + flags
      print('\n' + ' '.join(args))
      run_process(args)
      print('\n')

      total_output_size = 0
      total_expected_size = 0
      for f in files:
        expected_size = files[f]
        size = os.path.getsize(f)
        print('size of ' + f + ' == ' + str(size) + ', expected ' + str(expected_size) + ', delta=' + str(size - expected_size) + print_percent(size, expected_size))

        # Hack: Generated .mem initializer files have different sizes on different
        # platforms (Windows gives x, CircleCI Linux gives x-17 bytes, my home
        # Linux gives x+2 bytes..). Likewise asm.js files seem to be affected by
        # the LLVM IR text names, which lead to asm.js names, which leads to
        # difference code size, which leads to different relooper choices,
        # as a result leading to slightly different total code sizes.
        # TODO: identify what is causing this. meanwhile allow some amount of slop
        mem_slop = 20
        if size <= expected_size + mem_slop and size >= expected_size - mem_slop:
          size = expected_size

        total_output_size += size
        total_expected_size += expected_size

      print('Total output size=' + str(total_output_size) + ' bytes, expected total size=' + str(total_expected_size) + ', delta=' + str(total_output_size - total_expected_size) + print_percent(total_output_size, total_expected_size))
      if total_output_size > total_expected_size:
        print('Oops, overall generated code size regressed by ' + str(total_output_size - total_expected_size) + ' bytes!')
      if total_output_size < total_expected_size:
        print('Hey amazing, overall generated code size was improved by ' + str(total_expected_size - total_output_size) + ' bytes! Please update test other.test_minimal_runtime_code_size with the new updated size!')
      if total_output_size != total_expected_size:
        success = False
    assert success

  # Test that legacy settings that have been fixed to a specific value and their value can no longer be changed,
  def test_legacy_settings_forbidden_to_change(self):
    stderr = self.expect_fail([PYTHON, EMCC, '-s', 'MEMFS_APPEND_TO_TYPED_ARRAYS=0', path_from_root('tests', 'hello_world.c')])
    self.assertContained('MEMFS_APPEND_TO_TYPED_ARRAYS=0 is no longer supported', stderr)

    run_process([PYTHON, EMCC, '-s', 'MEMFS_APPEND_TO_TYPED_ARRAYS=1', path_from_root('tests', 'hello_world.c')])
    run_process([PYTHON, EMCC, '-s', 'PRECISE_I64_MATH=2', path_from_root('tests', 'hello_world.c')])

  def test_strict_mode_hello_world(self):
    # Verify that strict mode can be used for simple hello world program both
    # via the environment EMCC_STRICT=1 and from the command line `-s STRICT`
    cmd = [PYTHON, EMCC, path_from_root('tests', 'hello_world.c'), '-s', 'STRICT=1']
    run_process(cmd)
    with env_modify({'EMCC_STRICT': '1'}):
      self.do_run(open(path_from_root('tests', 'hello_world.c')).read(), 'hello, world!')

  def test_strict_mode_legacy_settings(self):
    cmd = [PYTHON, EMCC, path_from_root('tests', 'hello_world.c'), '-s', 'SPLIT_MEMORY=0']
    run_process(cmd)

    stderr = self.expect_fail(cmd + ['-s', 'STRICT=1'])
    self.assertContained('legacy setting used in strict mode: SPLIT_MEMORY', stderr)

    with env_modify({'EMCC_STRICT': '1'}):
      stderr = self.expect_fail(cmd)
      self.assertContained('legacy setting used in strict mode: SPLIT_MEMORY', stderr)

  def test_strict_mode_legacy_settings_runtime(self):
    # Verify that legacy settings are not accessible at runtime under strict
    # mode.
    self.set_setting('RETAIN_COMPILER_SETTINGS', 1)
    src = r'''\
    #include <stdio.h>
    #include <emscripten.h>

    int main() {
      printf("BINARYEN_METHOD: %s\n", (char*)emscripten_get_compiler_setting("BINARYEN_METHOD"));
      return 0;
    }
    '''
    self.do_run(src, 'BINARYEN_METHOD: native-wasm')
    with env_modify({'EMCC_STRICT': '1'}):
      self.do_run(src, 'invalid compiler setting: BINARYEN_METHOD')
    self.set_setting('STRICT', 1)
    self.do_run(src, 'invalid compiler setting: BINARYEN_METHOD')

  def test_strict_mode_renamed_setting(self):
    # Verify that renamed settings are available by either name (when not in
    # strict mode.
    self.set_setting('RETAIN_COMPILER_SETTINGS', 1)
    src = r'''\
    #include <stdio.h>
    #include <emscripten.h>

    int main() {
      printf("%d %d\n",
        emscripten_get_compiler_setting("BINARYEN_ASYNC_COMPILATION"),
        emscripten_get_compiler_setting("WASM_ASYNC_COMPILATION"));
      return 0;
    }
    '''

    # Setting the new name should set both
    self.set_setting('WASM_ASYNC_COMPILATION', 0)
    self.do_run(src, '0 0')
    self.set_setting('WASM_ASYNC_COMPILATION', 1)
    self.do_run(src, '1 1')
    self.clear_setting('WASM_ASYNC_COMPILATION')

    # Setting the old name should set both
    self.set_setting('BINARYEN_ASYNC_COMPILATION', 0)
    self.do_run(src, '0 0')
    self.set_setting('BINARYEN_ASYNC_COMPILATION', 1)
    self.do_run(src, '1 1')

  def test_strict_mode_legacy_settings_library(self):
    create_test_file('lib.js', r'''
#if SPLIT_MEMORY
#endif
''')
    cmd = [PYTHON, EMCC, path_from_root('tests', 'hello_world.c'), '-o', 'out.js', '--js-library', 'lib.js']
    run_process(cmd)
    self.assertContained('ReferenceError: SPLIT_MEMORY is not defined', self.expect_fail(cmd + ['-s', 'STRICT=1']))
    with env_modify({'EMCC_STRICT': '1'}):
      self.assertContained('ReferenceError: SPLIT_MEMORY is not defined', self.expect_fail(cmd))

  def test_safe_heap_log(self):
    self.set_setting('SAFE_HEAP')
    self.set_setting('SAFE_HEAP_LOG')
    self.set_setting('EXIT_RUNTIME')
    src = open(path_from_root('tests', 'hello_world.c')).read()
    self.do_run(src, 'SAFE_HEAP load: ')

    if not self.is_wasm_backend():
      self.set_setting('WASM', 0)
      self.do_run(src, 'SAFE_HEAP load: ')

  @no_fastcomp('iprintf/__small_printf are wasm-backend-only features')
  def test_mini_printfs(self):
    def test(code):
      with open('src.c', 'w') as f:
        f.write('''
          #include <stdio.h>
          int main() {
            volatile void* unknown_value;
            %s
          }
        ''' % code)
      run_process([PYTHON, EMCC, 'src.c', '-O1'])
      return os.path.getsize('a.out.wasm')

    i = test('printf("%d", *(int*)unknown_value);')
    f = test('printf("%f", *(double*)unknown_value);')
    lf = test('printf("%Lf", *(long double*)unknown_value);')
    both = test('printf("%d", *(int*)unknown_value); printf("%Lf", *(long double*)unknown_value);')
    print(i, f, lf, both)

    # iprintf is much smaller than printf with float support
    assert f - 3400 <= i <= f - 3000
    # __small_printf is somewhat smaller than printf with long double support
    assert lf - 900 <= f <= lf - 500
    # both is a little bigger still
    assert both - 100 <= lf <= both - 50

  # Tests that passing -s MALLOC=none will not include system malloc() to the build.
  def test_malloc_none(self):
    stderr = self.expect_fail([PYTHON, EMCC, path_from_root('tests', 'malloc_none.c'), '-s', 'MALLOC=none'])
    self.assertContained('undefined symbol: malloc', stderr)

  @parameterized({
    'c': ['c'],
    'cpp': ['cpp'],
  })
  @no_fastcomp('lsan not supported on fastcomp')
  def test_lsan_leaks(self, ext):
    self.do_smart_test(path_from_root('tests', 'other', 'test_lsan_leaks.' + ext),
                       emcc_args=['-fsanitize=leak', '-s', 'ALLOW_MEMORY_GROWTH=1'],
                       assert_returncode=None, literals=[
      'Direct leak of 2048 byte(s) in 1 object(s) allocated from',
      'Direct leak of 1337 byte(s) in 1 object(s) allocated from',
      'Direct leak of 42 byte(s) in 1 object(s) allocated from',
    ])

  @parameterized({
    'c': ['c', [
      r'in malloc.*a\.out\.wasm\+0x',
      r'(?im)in f (/|[a-z]:).*/test_lsan_leaks\.c:6:21$',
      r'(?im)in main (/|[a-z]:).*/test_lsan_leaks\.c:10:16$',
      r'(?im)in main (/|[a-z]:).*/test_lsan_leaks\.c:12:3$',
      r'(?im)in main (/|[a-z]:).*/test_lsan_leaks\.c:13:3$',
    ]],
    'cpp': ['cpp', [
      r'in operator new\[\]\(unsigned long\).*a\.out\.wasm\+0x',
      r'(?im)in f\(\) (/|[a-z]:).*/test_lsan_leaks\.cpp:4:21$',
      r'(?im)in main (/|[a-z]:).*/test_lsan_leaks\.cpp:8:16$',
      r'(?im)in main (/|[a-z]:).*/test_lsan_leaks\.cpp:10:3$',
      r'(?im)in main (/|[a-z]:).*/test_lsan_leaks\.cpp:11:3$',
    ]],
  })
  @no_fastcomp('lsan not supported on fastcomp')
  def test_lsan_stack_trace(self, ext, regexes):
    self.do_smart_test(path_from_root('tests', 'other', 'test_lsan_leaks.' + ext),
                       emcc_args=['-fsanitize=leak', '-s', 'ALLOW_MEMORY_GROWTH=1', '-g4'],
                       assert_returncode=None, literals=[
      'Direct leak of 2048 byte(s) in 1 object(s) allocated from',
      'Direct leak of 1337 byte(s) in 1 object(s) allocated from',
      'Direct leak of 42 byte(s) in 1 object(s) allocated from',
    ], regexes=regexes)

  @parameterized({
    'c': ['c'],
    'cpp': ['cpp'],
  })
  @no_fastcomp('lsan not supported on fastcomp')
  def test_lsan_no_leak(self, ext):
    self.do_smart_test(path_from_root('tests', 'other', 'test_lsan_no_leak.' + ext),
                       emcc_args=['-fsanitize=leak', '-s', 'ALLOW_MEMORY_GROWTH=1'],
                       regexes=[r'^\s*$'])

  @no_fastcomp('asan is not supported on fastcomp')
  def test_asan_null_deref(self):
    self.do_smart_test(path_from_root('tests', 'other', 'test_asan_null_deref.c'),
                       emcc_args=['-fsanitize=address', '-s', 'ALLOW_MEMORY_GROWTH=1'],
                       assert_returncode=None, literals=[
      'AddressSanitizer: null-pointer-dereference on address',
    ])

  @no_windows('ptys and select are not available on windows')
  @no_fastcomp('fastcomp clang detects colors differently')
  def test_build_error_color(self):
    create_test_file('src.c', 'int main() {')
    returncode, output = self.run_on_pty([PYTHON, EMCC, 'src.c'])
    self.assertNotEqual(returncode, 0)
    self.assertIn(b"\x1b[1msrc.c:1:13: \x1b[0m\x1b[0;1;31merror: \x1b[0m\x1b[1mexpected '}'\x1b[0m", output)
    self.assertIn(b"shared:ERROR: \x1b[31mcompiler frontend failed to generate LLVM bitcode, halting\x1b[0m\r\n", output)

  @parameterized({
    'fno_diagnostics_color': ['-fno-diagnostics-color'],
    'fdiagnostics_color_never': ['-fdiagnostics-color=never'],
  })
  @no_windows('ptys and select are not available on windows')
  def test_pty_no_color(self, flag):
    with open('src.c', 'w') as f:
      f.write('int main() {')

    returncode, output = self.run_on_pty([PYTHON, EMCC, flag, 'src.c'])
    self.assertNotEqual(returncode, 0)
    self.assertNotIn(b'\x1b', output)

  @no_fastcomp('sanitizers are not supported on fastcomp')
  def test_sanitizer_color(self):
    create_test_file('src.c', '''
      #include <emscripten.h>
      int main() {
        int *p = 0, q;
        EM_ASM({ Module.printWithColors = true; });
        q = *p;
      }
    ''')
    run_process([PYTHON, EMCC, '-fsanitize=null', 'src.c'])
    output = run_js('a.out.js', stderr=PIPE, full_output=True)
    self.assertIn('\x1b[1msrc.c', output)

  @no_fastcomp('main param optimizations are upstream-only')
  def test_main_reads_params(self):
    create_test_file('no.c', '''
      int main() {
        return 42;
      }
    ''')
    run_process([PYTHON, EMCC, 'no.c', '-O3', '-o', 'no.js'])
    no = os.path.getsize('no.js')
    create_test_file('yes.c', '''
      int main(int argc, char **argv) {
        return argc;
      }
    ''')
    run_process([PYTHON, EMCC, 'yes.c', '-O3', '-o', 'yes.js'])
    yes = os.path.getsize('yes.js')
    # not having to set up argc/argv allows us to avoid including a
    # significant amount of JS for string support (which is not needed
    # otherwise in such a trivial program).
    self.assertLess(no, 0.95 * yes)

  @no_fastcomp('not optimized in fastcomp')
  def test_INCOMING_MODULE_JS_API(self):
    def test(args):
      run_process([PYTHON, EMCC, path_from_root('tests', 'hello_world.c'), '-O3', '--closure', '1'] + args)
      for engine in JS_ENGINES:
        self.assertContained('hello, world!', run_js('a.out.js', engine=engine))
      return os.path.getsize('a.out.js')
    normal = test([])
    changed = test(['-s', 'INCOMING_MODULE_JS_API=[]'])
    print('sizes', normal, changed)
    # Changing this option to [] should decrease code size.
    self.assertLess(changed, normal)
    # Check an absolute code size as well, with some slack.
<<<<<<< HEAD
    self.assertLess(abs(changed - 6483), 100)
=======
    self.assertLess(abs(changed - 6768), 100)
>>>>>>> 2c245457

  def test_llvm_includes(self):
    self.build('#include <stdatomic.h>', self.get_dir(), 'atomics.c')

  def test_mmap_and_munmap(self):
    emcc_args = []
    for f in ['data_ro.dat', 'data_rw.dat']:
        create_test_file(f, 'Test file')
        emcc_args.extend(['--embed-file', f])
    self.do_other_test('mmap_and_munmap', emcc_args)

  def test_mmap_memorygrowth(self):
    self.do_other_test('mmap_memorygrowth', ['-s', 'ALLOW_MEMORY_GROWTH=1'])

  @no_fastcomp('fastcomp defines this in the backend itself, so it is always on there')
  def test_EMSCRIPTEN_and_STRICT(self):
    # __EMSCRIPTEN__ is the proper define; we support EMSCRIPTEN for legacy
    # code, unless STRICT is enabled.
    create_test_file('src.c', '''
      #ifndef EMSCRIPTEN
      #error "not defined"
      #endif
    ''')
    run_process([PYTHON, EMCC, 'src.c', '-c'])
    self.expect_fail([PYTHON, EMCC, 'src.c', '-s', 'STRICT', '-c'])

  def test_exception_settings(self):
    for catching, throwing, opts in itertools.product([0, 1], repeat=3):
      cmd = [PYTHON, EMCC, path_from_root('tests', 'other', 'exceptions_modes_symbols_defined.cpp'), '-s', 'DISABLE_EXCEPTION_THROWING=%d' % (1 - throwing), '-s', 'DISABLE_EXCEPTION_CATCHING=%d' % (1 - catching), '-O%d' % opts]
      print(cmd)
      if not throwing and not catching:
        self.assertContained('DISABLE_EXCEPTION_THROWING was set (likely due to -fno-exceptions), which means no C++ exception throwing support code is linked in, but such support is required', self.expect_fail(cmd))
      elif not throwing and catching:
        self.assertContained('DISABLE_EXCEPTION_THROWING was set (probably from -fno-exceptions) but is not compatible with enabling exception catching (DISABLE_EXCEPTION_CATCHING=0)', self.expect_fail(cmd))
      else:
        run_process(cmd)

  def test_assertions_on_internal_api_changes(self):
    create_test_file('src.c', r'''
      #include <emscripten.h>
      int main(int argc, char **argv) {
        EM_ASM({
          try {
            Module['read'];
            out('it should not be there');
          } catch(e) {
            out('error: ' + e);
          }
        });
      }
    ''')
    run_process([PYTHON, EMCC, 'src.c', '-s', 'ASSERTIONS'])
    self.assertContained('Module.read has been replaced with plain read', run_js('a.out.js'))

  def test_assertions_on_incoming_module_api_changes(self):
    create_test_file('pre.js', r'''
      var Module = {
        read: function() {}
      }
    ''')
    run_process([PYTHON, EMCC, path_from_root('tests', 'hello_world.c'), '-s', 'ASSERTIONS', '--pre-js', 'pre.js'])
    self.assertContained('Module.read option was removed', run_js('a.out.js', assert_returncode=None, stderr=PIPE))

  def test_assertions_on_outgoing_module_api_changes(self):
    create_test_file('src.cpp', r'''
      #include <emscripten.h>
      int main() {
        EM_ASM({
          console.log();
          function check(name) {
            try {
              Module[name];
              console.log("success: " + name);
            } catch(e) {
            }
          }
          check("read");
          // TODO check("setWindowTitle");
          check("wasmBinary");
          check("arguments");
        });
      }
    ''')
    run_process([PYTHON, EMCC, 'src.cpp', '-s', 'ASSERTIONS'])
    self.assertContained('''
Module.read has been replaced with plain read_
Module.wasmBinary has been replaced with plain wasmBinary
Module.arguments has been replaced with plain arguments_
''', run_js('a.out.js', assert_returncode=None, stderr=PIPE))

  def test_em_asm_strict_c(self):
    create_test_file('src.c', '''
      #include <emscripten/em_asm.h>
      int main() {
        EM_ASM({ console.log('Hello, world!'); });
      }
    ''')
    result = run_process([PYTHON, EMCC, '-std=c11', 'src.c'], stderr=PIPE, check=False)
    self.assertNotEqual(result.returncode, 0)
    self.assertIn('EM_ASM does not work in -std=c* modes, use -std=gnu* modes instead', result.stderr)<|MERGE_RESOLUTION|>--- conflicted
+++ resolved
@@ -9510,11 +9510,7 @@
     # Changing this option to [] should decrease code size.
     self.assertLess(changed, normal)
     # Check an absolute code size as well, with some slack.
-<<<<<<< HEAD
     self.assertLess(abs(changed - 6483), 100)
-=======
-    self.assertLess(abs(changed - 6768), 100)
->>>>>>> 2c245457
 
   def test_llvm_includes(self):
     self.build('#include <stdatomic.h>', self.get_dir(), 'atomics.c')
