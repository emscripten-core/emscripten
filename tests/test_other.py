# coding=utf-8
# Copyright 2013 The Emscripten Authors.  All rights reserved.
# Emscripten is available under two separate licenses, the MIT license and the
# University of Illinois/NCSA Open Source License.  Both these licenses can be
# found in the LICENSE file.

# noqa: E241

from __future__ import print_function
import difflib
import filecmp
import glob
import itertools
import json
import os
import pipes
import re
import shlex
import shutil
import struct
import sys
import time
import tempfile
import unittest
import uuid

if __name__ == '__main__':
  raise Exception('do not run this file directly; do something like: tests/runner.py other')

from tools.shared import Building, PIPE, run_js, run_process, STDOUT, try_delete, listify
from tools.shared import EMCC, EMXX, EMAR, EMRANLIB, PYTHON, FILE_PACKAGER, WINDOWS, MACOS, LLVM_ROOT, EMCONFIG, TEMP_DIR, EM_BUILD_VERBOSE
from tools.shared import CLANG, CLANG_CC, CLANG_CPP, LLVM_AR
from tools.shared import COMPILER_ENGINE, NODE_JS, SPIDERMONKEY_ENGINE, JS_ENGINES, V8_ENGINE
from runner import RunnerCore, path_from_root, get_zlib_library, no_wasm_backend, needs_dlfcn, env_modify, no_windows, chdir, with_env_modify
from tools import jsrun, shared
import tools.line_endings
import tools.js_optimizer
import tools.tempfiles
import tools.duplicate_function_eliminator

scons_path = Building.which('scons')


class temp_directory(object):
  def __enter__(self):
    self.directory = tempfile.mkdtemp(prefix='emtest_temp_', dir=TEMP_DIR)
    self.prev_cwd = os.getcwd()
    os.chdir(self.directory)
    return self.directory

  def __exit__(self, type, value, traceback):
    os.chdir(self.prev_cwd) # On Windows, we can't have CWD in the directory we're deleting
    try_delete(self.directory)


def uses_canonical_tmp(func):
  """Decorator that signals the use of the canonical temp by a test method.

  This decorator takes care of cleaning the directory after the
  test to satisfy the leak detector.
  """
  def decorated(self):
    # Before running the test completely remove the canonical_tmp
    if os.path.exists(self.canonical_temp_dir):
      shutil.rmtree(self.canonical_temp_dir)
    func(self)
    # Make sure the test isn't lying about the fact that it uses
    # canonical_tmp
    self.assertTrue(os.path.exists(self.canonical_temp_dir))
    shutil.rmtree(self.canonical_temp_dir)

  return decorated


def is_python3_version_supported():
  """Retuns True if the installed python3 version is supported by emscripten.

  Note: Emscripten requires python3.5 or above since python3.4 and below do not
  support circular dependencies."""
  python3 = Building.which('python3')
  if not python3:
    return False
  output = run_process([python3, '--version'], stdout=PIPE).stdout
  version = [int(x) for x in output.split(' ')[1].split('.')]
  return version >= [3, 5, 0]


def encode_leb(number):
  # TODO(sbc): handle larger numbers
  assert(number < 255)
  # pack the integer then take only the first (little end) byte
  return struct.pack('<i', number)[:1]


def get_fastcomp_src_dir():
  """Locate fastcomp source tree by searching realtive to LLVM_ROOT."""
  d = LLVM_ROOT
  key_file = 'readme-emscripten-fastcomp.txt'
  while d != os.path.dirname(d):
    d = os.path.abspath(d)
    # when the build directory lives below the source directory
    if os.path.exists(os.path.join(d, key_file)):
      return d
    # when the build directory lives alongside the source directory
    elif os.path.exists(os.path.join(d, 'src', key_file)):
      return os.path.join(d, 'src')
    else:
      d = os.path.dirname(d)
  return None


class other(RunnerCore):
  # Utility to run a simple test in this suite. This receives a directory which
  # should contain a test.cpp and test.out files, compiles the cpp, and runs it
  # to verify the output, with optional compile and run arguments.
  # TODO: use in more places
  def do_other_test(self, dirname, emcc_args=[], run_args=[]):
    shutil.copyfile(path_from_root('tests', dirname, 'test.cpp'), 'test.cpp')
    run_process([PYTHON, EMCC, 'test.cpp'] + emcc_args)
    expected = open(path_from_root('tests', dirname, 'test.out')).read()
    seen = run_js('a.out.js', args=run_args, stderr=PIPE, full_output=True) + '\n'
    self.assertContained(expected, seen)

  def test_emcc_v(self):
    for compiler in [EMCC, EMXX]:
      # -v, without input files
      proc = run_process([PYTHON, compiler, '-v'], stdout=PIPE, stderr=PIPE)
      self.assertContained('clang version %s' % shared.expected_llvm_version(), proc.stderr)
      self.assertContained('GNU', proc.stderr)
      self.assertNotContained('this is dangerous', proc.stdout)
      self.assertNotContained('this is dangerous', proc.stderr)

  def test_emcc_generate_config(self):
    for compiler in [EMCC, EMXX]:
      config_path = './emscripten_config'
      run_process([PYTHON, compiler, '--generate-config', config_path])
      assert os.path.exists(config_path), 'A config file should have been created at %s' % config_path
      config_contents = open(config_path).read()
      self.assertContained('EMSCRIPTEN_ROOT', config_contents)
      self.assertContained('LLVM_ROOT', config_contents)
      os.remove(config_path)

  def test_emcc_1(self):
    for compiler, suffix in [(EMCC, '.c'), (EMXX, '.cpp')]:
      # --version
      output = run_process([PYTHON, compiler, '--version'], stdout=PIPE, stderr=PIPE)
      output = output.stdout.replace('\r', '')
      self.assertContained('''emcc (Emscripten gcc/clang-like replacement)''', output)
      self.assertContained('''Copyright (C) 2014 the Emscripten authors (see AUTHORS.txt)
This is free and open source software under the MIT license.
There is NO warranty; not even for MERCHANTABILITY or FITNESS FOR A PARTICULAR PURPOSE.
''', output)

      # --help
      output = run_process([PYTHON, compiler, '--help'], stdout=PIPE, stderr=PIPE)
      self.assertContained('Display this information', output.stdout)
      self.assertContained('Most clang options will work', output.stdout)

      # -dumpmachine
      output = run_process([PYTHON, compiler, '-dumpmachine'], stdout=PIPE, stderr=PIPE)
      self.assertContained(shared.get_llvm_target(), output.stdout)

      # -dumpversion
      output = run_process([PYTHON, compiler, '-dumpversion'], stdout=PIPE, stderr=PIPE)
      self.assertEqual(shared.EMSCRIPTEN_VERSION + os.linesep, output.stdout, 'results should be identical')

      # emcc src.cpp ==> writes a.out.js and a.out.wasm
      self.clear()
      run_process([PYTHON, compiler, path_from_root('tests', 'hello_world' + suffix)])
      assert os.path.exists('a.out.js')
      assert os.path.exists('a.out.wasm')
      self.assertContained('hello, world!', run_js('a.out.js'))

      # properly report source code errors, and stop there
      self.clear()
      assert not os.path.exists('a.out.js')
      process = run_process([PYTHON, compiler, path_from_root('tests', 'hello_world_error' + suffix)], stdout=PIPE, stderr=PIPE, check=False)
      assert not os.path.exists('a.out.js'), 'compilation failed, so no output file is expected'
      assert len(process.stdout) == 0, process.stdout
      assert process.returncode is not 0, 'Failed compilation must return a nonzero error code!'
      self.assertNotContained('IOError', process.stderr) # no python stack
      self.assertNotContained('Traceback', process.stderr) # no python stack
      self.assertContained('error: invalid preprocessing directive', process.stderr)
      self.assertContained(["error: use of undeclared identifier 'cheez", "error: unknown type name 'cheez'"], process.stderr)
      self.assertContained('errors generated', process.stderr)
      assert 'compiler frontend failed to generate LLVM bitcode, halting' in process.stderr.split('errors generated.')[1]

  def test_emcc_2(self):
    for compiler in [EMCC, EMXX]:
      suffix = '.c' if compiler == EMCC else '.cpp'

      # emcc src.cpp -c    and   emcc src.cpp -o src.[o|bc] ==> should give a .bc file
      #      regression check: -o js should create "js", with bitcode content
      for args in [['-c'], ['-o', 'src.o'], ['-o', 'src.bc'], ['-o', 'src.so'], ['-o', 'js'], ['-O1', '-c', '-o', '/dev/null'], ['-O1', '-o', '/dev/null']]:
        print('-c stuff', args)
        if '/dev/null' in args and WINDOWS:
          print('skip because windows')
          continue
        target = args[1] if len(args) == 2 else 'hello_world.o'
        self.clear()
        run_process([PYTHON, compiler, path_from_root('tests', 'hello_world' + suffix)] + args)
        if args[-1] == '/dev/null':
          print('(no output)')
          continue
        syms = Building.llvm_nm(target)
        assert len(syms.defs) == 1 and 'main' in syms.defs, 'Failed to generate valid bitcode'
        if target == 'js': # make sure emcc can recognize the target as a bitcode file
          shutil.move(target, target + '.bc')
          target += '.bc'
        run_process([PYTHON, compiler, target, '-o', target + '.js'])
        self.assertContained('hello, world!', run_js(target + '.js'))

  def test_emcc_3(self):
    for compiler in [EMCC, EMXX]:
      suffix = '.c' if compiler == EMCC else '.cpp'
      os.chdir(self.get_dir())
      self.clear()

      # handle singleton archives
      run_process([PYTHON, compiler, path_from_root('tests', 'hello_world' + suffix), '-o', 'a.bc'])
      run_process([LLVM_AR, 'r', 'a.a', 'a.bc'], stdout=PIPE, stderr=PIPE)
      run_process([PYTHON, compiler, 'a.a'])
      self.assertContained('hello, world!', run_js('a.out.js'))

      if not self.is_wasm_backend():
        # emcc src.ll ==> generates .js
        self.clear()
        run_process([PYTHON, compiler, path_from_root('tests', 'hello_world.ll')])
        self.assertContained('hello, world!', run_js('a.out.js'))

      # emcc [..] -o [path] ==> should work with absolute paths
      for path in [os.path.abspath(os.path.join('..', 'file1.js')), os.path.join('b_dir', 'file2.js')]:
        print(path)
        os.chdir(self.get_dir())
        self.clear()
        print(os.listdir(os.getcwd()))
        os.makedirs('a_dir')
        os.chdir('a_dir')
        os.makedirs('b_dir')
        # use single file so we don't have more files to clean up
        run_process([PYTHON, compiler, path_from_root('tests', 'hello_world' + suffix), '-o', path, '-s', 'SINGLE_FILE=1'])
        last = os.getcwd()
        os.chdir(os.path.dirname(path))
        self.assertContained('hello, world!', run_js(os.path.basename(path)))
        os.chdir(last)
        try_delete(path)

  def test_emcc_4(self):
    for compiler in [EMCC, EMXX]:
      # Optimization: emcc src.cpp -o something.js [-Ox]. -O0 is the same as not specifying any optimization setting
      for params, opt_level, bc_params, closure, has_malloc in [ # bc params are used after compiling to bitcode
        (['-o', 'something.js'],                          0, None, 0, 1),
        (['-o', 'something.js', '-O0'],                   0, None, 0, 0),
        (['-o', 'something.js', '-O1'],                   1, None, 0, 0),
        (['-o', 'something.js', '-O1', '-g'],             1, None, 0, 0), # no closure since debug
        (['-o', 'something.js', '-O2'],                   2, None, 0, 1),
        (['-o', 'something.js', '-O2', '-g'],             2, None, 0, 0),
        (['-o', 'something.js', '-Os'],                   2, None, 0, 1),
        (['-o', 'something.js', '-O3'],                   3, None, 0, 1),
        # and, test compiling to bitcode first
        (['-o', 'something.bc'], 0, [],      0, 0),
        (['-o', 'something.bc', '-O0'], 0, [], 0, 0),
        (['-o', 'something.bc', '-O1'], 1, ['-O1'], 0, 0),
        (['-o', 'something.bc', '-O2'], 2, ['-O2'], 0, 0),
        (['-o', 'something.bc', '-O3'], 3, ['-O3'], 0, 0),
        (['-O1', '-o', 'something.bc'], 1, [], 0, 0),
        # non-wasm
        (['-s', 'WASM=0', '-o', 'something.js'],                          0, None, 0, 1),
        (['-s', 'WASM=0', '-o', 'something.js', '-O0'],                   0, None, 0, 0),
        (['-s', 'WASM=0', '-o', 'something.js', '-O1'],                   1, None, 0, 0),
        (['-s', 'WASM=0', '-o', 'something.js', '-O1', '-g'],             1, None, 0, 0), # no closure since debug
        (['-s', 'WASM=0', '-o', 'something.js', '-O2'],                   2, None, 0, 1),
        (['-s', 'WASM=0', '-o', 'something.js', '-O2', '-g'],             2, None, 0, 0),
        (['-s', 'WASM=0', '-o', 'something.js', '-Os'],                   2, None, 0, 1),
        (['-s', 'WASM=0', '-o', 'something.js', '-O3'],                   3, None, 0, 1),
        # and, test compiling to bitcode first
        (['-s', 'WASM=0', '-o', 'something.bc'],        0, ['-s', 'WASM=0'],        0, 0),
        (['-s', 'WASM=0', '-o', 'something.bc', '-O0'], 0, ['-s', 'WASM=0'],        0, 0),
        (['-s', 'WASM=0', '-o', 'something.bc', '-O1'], 1, ['-s', 'WASM=0', '-O1'], 0, 0),
        (['-s', 'WASM=0', '-o', 'something.bc', '-O2'], 2, ['-s', 'WASM=0', '-O2'], 0, 0),
        (['-s', 'WASM=0', '-o', 'something.bc', '-O3'], 3, ['-s', 'WASM=0', '-O3'], 0, 0),
        (['-s', 'WASM=0', '-O1', '-o', 'something.bc'], 1, ['-s', 'WASM=0'],        0, 0),
      ]:
        if 'WASM=0' in params and self.is_wasm_backend():
          continue
        print(params, opt_level, bc_params, closure, has_malloc)
        self.clear()
        keep_debug = '-g' in params
        args = [PYTHON, compiler, path_from_root('tests', 'hello_world_loop' + ('_malloc' if has_malloc else '') + '.cpp')] + params
        print('..', args)
        output = run_process(args, stdout=PIPE, stderr=PIPE)
        assert len(output.stdout) == 0, output.stdout
        if bc_params is not None:
          assert os.path.exists('something.bc'), output.stderr
          bc_args = [PYTHON, compiler, 'something.bc', '-o', 'something.js'] + bc_params
          print('....', bc_args)
          output = run_process(bc_args, stdout=PIPE, stderr=PIPE)
        assert os.path.exists('something.js'), output.stderr
        self.assertContained('hello, world!', run_js('something.js'))

        # Verify optimization level etc. in the generated code
        # XXX these are quite sensitive, and will need updating when code generation changes
        generated = open('something.js').read()
        main = self.get_func(generated, '_main') if 'function _main' in generated else generated
        assert 'new Uint16Array' in generated and 'new Uint32Array' in generated, 'typed arrays 2 should be used by default'
        assert 'SAFE_HEAP' not in generated, 'safe heap should not be used by default'
        assert ': while(' not in main, 'when relooping we also js-optimize, so there should be no labelled whiles'
        if closure:
          if opt_level == 0:
            assert '._main =' in generated, 'closure compiler should have been run'
          elif opt_level >= 1:
            assert '._main=' in generated, 'closure compiler should have been run (and output should be minified)'
        else:
          # closure has not been run, we can do some additional checks. TODO: figure out how to do these even with closure
          assert '._main = ' not in generated, 'closure compiler should not have been run'
          if keep_debug:
            assert ('switch (label)' in generated or 'switch (label | 0)' in generated) == (opt_level <= 0), 'relooping should be in opt >= 1'
            assert ('assert(STACKTOP < STACK_MAX' in generated) == (opt_level == 0), 'assertions should be in opt == 0'
          if 'WASM=0' in params:
            if opt_level >= 2 and '-g' in params:
              assert re.search('HEAP8\[\$?\w+ ?\+ ?\(+\$?\w+ ?', generated) or re.search('HEAP8\[HEAP32\[', generated) or re.search('[i$]\d+ & ~\(1 << [i$]\d+\)', generated), 'eliminator should create compound expressions, and fewer one-time vars' # also in -O1, but easier to test in -O2
            if opt_level == 0 or '-g' in params:
              assert 'function _main() {' in generated or 'function _main(){' in generated, 'Should be unminified'
            elif opt_level >= 2:
              assert ('function _main(){' in generated or '"use asm";var a=' in generated), 'Should be whitespace-minified'

  @no_wasm_backend('tests for asmjs optimzer')
  def test_emcc_5(self):
    for compiler in [EMCC, EMXX]:
      # asm.js optimization levels
      for params, test, text in [
        (['-O2'], lambda generated: 'function addRunDependency' in generated, 'shell has unminified utilities'),
        (['-O2', '--closure', '1'], lambda generated: 'function addRunDependency' not in generated and ';function' in generated, 'closure minifies the shell, removes whitespace'),
        (['-O2', '--closure', '1', '-g1'], lambda generated: 'function addRunDependency' not in generated and ';function' not in generated, 'closure minifies the shell, -g1 makes it keep whitespace'),
        (['-O2'], lambda generated: 'var b=0' in generated and 'function _main' not in generated, 'registerize/minify is run by default in -O2'),
        (['-O2', '--minify', '0'], lambda generated: 'var b = 0' in generated and 'function _main' not in generated, 'minify is cancelled, but not registerize'),
        (['-O2', '--js-opts', '0'], lambda generated: 'var b=0' not in generated and 'var b = 0' not in generated and 'function _main' in generated, 'js opts are cancelled'),
        (['-O2', '-g'], lambda generated: 'var b=0' not in generated and 'var b = 0' not in generated and 'function _main' in generated, 'registerize/minify is cancelled by -g'),
        (['-O2', '-g0'], lambda generated: 'var b=0' in generated and 'function _main' not in generated, 'registerize/minify is run by default in -O2 -g0'),
        (['-O2', '-g1'], lambda generated: 'var b = 0' in generated and 'function _main' not in generated, 'compress is cancelled by -g1'),
        (['-O2', '-g2'], lambda generated: ('var b = 0' in generated or 'var i1 = 0' in generated) and 'function _main' in generated, 'minify is cancelled by -g2'),
        (['-O2', '-g3'], lambda generated: 'var b=0' not in generated and 'var b = 0' not in generated and 'function _main' in generated, 'registerize is cancelled by -g3'),
        (['-O2', '--profiling'], lambda generated: ('var b = 0' in generated or 'var i1 = 0' in generated) and 'function _main' in generated, 'similar to -g2'),
        (['-O2', '-profiling'], lambda generated: ('var b = 0' in generated or 'var i1 = 0' in generated) and 'function _main' in generated, 'similar to -g2'),
        (['-O2', '--profiling-funcs'], lambda generated: 'var b=0' in generated and '"use asm";var a=' in generated and 'function _main' in generated, 'very minified, but retain function names'),
        (['-O2', '-profiling-funcs'], lambda generated: 'var b=0' in generated and '"use asm";var a=' in generated and 'function _main' in generated, 'very minified, but retain function names'),
        (['-O2'], lambda generated: 'var b=0' in generated and '"use asm";var a=' in generated and 'function _main' not in generated, 'very minified, no function names'),
        # (['-O2', '-g4'], lambda generated: 'var b=0' not in generated and 'var b = 0' not in generated and 'function _main' in generated, 'same as -g3 for now'),
        (['-s', 'INLINING_LIMIT=0'], lambda generated: 'function _dump' in generated, 'no inlining without opts'),
        ([], lambda generated: 'Module["_dump"]' not in generated, 'dump is not exported by default'),
        (['-s', 'EXPORTED_FUNCTIONS=["_main", "_dump"]'], lambda generated: 'Module["_dump"]' in generated, 'dump is now exported'),
        (['--llvm-opts', '1'], lambda generated: '_puts(' in generated, 'llvm opts requested'),
        ([], lambda generated: '// Sometimes an existing Module' in generated, 'without opts, comments in shell code'),
        (['-O2'], lambda generated: '// Sometimes an existing Module' not in generated, 'with opts, no comments in shell code'),
        (['-O2', '-g2'], lambda generated: '// Sometimes an existing Module' not in generated, 'with -g2, no comments in shell code'),
        (['-O2', '-g3'], lambda generated: '// Sometimes an existing Module' in generated, 'with -g3, yes comments in shell code'),
      ]:
        print(params, text)
        self.clear()
        run_process([PYTHON, compiler, path_from_root('tests', 'hello_world_loop.cpp'), '-o', 'a.out.js', '-s', 'WASM=0'] + params)
        self.assertContained('hello, world!', run_js('a.out.js'))
        assert test(open('a.out.js').read()), text

  def test_emcc_6(self):
    for compiler in [EMCC, EMXX]:
      # Compiling two source files into a final JS.
      for args, target in [([], 'a.out.js'), (['-o', 'combined.js'], 'combined.js')]:
        self.clear()
        run_process([PYTHON, compiler, path_from_root('tests', 'twopart_main.cpp'), path_from_root('tests', 'twopart_side.cpp')] + args)
        self.assertContained('side got: hello from main, over', run_js(target))

        # Compiling two files with -c will generate separate .bc files
        self.clear()
        expect_error = '-o' in args # specifying -o and -c is an error
        proc = run_process([PYTHON, compiler, path_from_root('tests', 'twopart_main.cpp'), path_from_root('tests', 'twopart_side.cpp'), '-c'] + args,
                           stderr=PIPE, check=False)
        if expect_error:
          self.assertContained('fatal error', proc.stderr)
          self.assertNotEqual(proc.returncode, 0)
          continue

        self.assertEqual(proc.returncode, 0)

        assert not os.path.exists(target), 'We should only have created bitcode here: ' + proc.stderr

        # Compiling one of them alone is expected to fail
        proc = run_process([PYTHON, compiler, 'twopart_main.o', '-O1', '-g', '-s', 'WARN_ON_UNDEFINED_SYMBOLS=0'] + args, stdout=PIPE, stderr=PIPE)
        self.assertContained('missing function', run_js(target, stderr=STDOUT, assert_returncode=None))
        try_delete(target)

        # Combining those bc files into js should work
        proc = run_process([PYTHON, compiler, 'twopart_main.o', 'twopart_side.o'] + args, stdout=PIPE, stderr=PIPE)
        assert os.path.exists(target), proc.stdout + '\n' + proc.stderr
        self.assertContained('side got: hello from main, over', run_js(target))

        # Combining bc files into another bc should also work
        try_delete(target)
        assert not os.path.exists(target)
        proc = run_process([PYTHON, compiler, 'twopart_main.o', 'twopart_side.o', '-o', 'combined.bc'] + args, stdout=PIPE, stderr=PIPE)
        syms = Building.llvm_nm('combined.bc')
        assert len(syms.defs) == 2 and 'main' in syms.defs, 'Failed to generate valid bitcode'
        proc = run_process([PYTHON, compiler, 'combined.bc', '-o', 'combined.bc.js'], stdout=PIPE, stderr=PIPE)
        assert len(proc.stdout) == 0, proc.stdout
        assert os.path.exists('combined.bc.js'), 'Expected %s to exist' % ('combined.bc.js')
        self.assertContained('side got: hello from main, over', run_js('combined.bc.js'))

  def test_emcc_7(self):
    for compiler in [EMCC, EMXX]:
      suffix = '.c' if compiler == EMCC else '.cpp'

      # --js-transform <transform>
      self.clear()
      trans = os.path.join(self.get_dir(), 't.py')
      with open(trans, 'w') as f:
        f.write('''
import sys
f = open(sys.argv[1], 'a')
f.write('transformed!')
f.close()
''')

      run_process([PYTHON, compiler, path_from_root('tests', 'hello_world' + suffix), '--js-transform', '%s t.py' % (PYTHON)])
      self.assertIn('transformed!', open('a.out.js').read())

      if self.is_wasm_backend():
        # The remainder of this test requires asmjs support
        return

      for opts in [0, 1, 2, 3]:
        print('mem init in', opts)
        self.clear()
        run_process([PYTHON, compiler, path_from_root('tests', 'hello_world.c'), '-s', 'WASM=0', '-O' + str(opts)])
        if opts >= 2:
          self.assertTrue(os.path.exists('a.out.js.mem'))
        else:
          self.assertFalse(os.path.exists('a.out.js.mem'))

  @no_wasm_backend('testing asm vs wasm behavior')
  def test_emcc_asm_v_wasm(self):
    for opts in ([], ['-O1'], ['-O2'], ['-O3']):
      print('opts', opts)
      for mode in ([], ['-s', 'WASM=0'], ['-s', 'BINARYEN=0'], ['-s', 'WASM=1'], ['-s', 'BINARYEN=1']):
        self.clear()
        wasm = '=0' not in str(mode)
        print('  mode', mode, 'wasm?', wasm)
        run_process([PYTHON, EMCC, path_from_root('tests', 'hello_world.c')] + opts + mode)
        assert os.path.exists('a.out.js')
        assert os.path.exists('a.out.wasm') == wasm
        for engine in JS_ENGINES:
          print('    engine', engine)
          out = run_js('a.out.js', engine=engine, stderr=PIPE, full_output=True)
          self.assertContained('hello, world!', out)
          if not wasm and engine == SPIDERMONKEY_ENGINE:
            self.validate_asmjs(out)
        if not wasm:
          src = open('a.out.js').read()
          if opts == []:
            assert 'almost asm' in src
          else:
            assert 'use asm' in src

  # Test that if multiple processes attempt to access or build stuff to the
  # cache on demand, that exactly one of the processes will, and the other
  # processes will block to wait until that process finishes.
  def test_emcc_multiprocess_cache_access(self):
    with temp_directory() as tempdirname:
      c_file = os.path.join(tempdirname, 'test.c')
      with open(c_file, 'w') as f:
        f.write(r'''
        #include <stdio.h>
        int main() {
          printf("hello, world!\n");
          return 0;
        }
        ''')
      cache_dir_name = os.path.join(tempdirname, 'emscripten_cache')
      tasks = []
      num_times_libc_was_built = 0
      for i in range(3):
        p = run_process([PYTHON, EMCC, c_file, '--cache', cache_dir_name, '-o', '%d.js' % i], stderr=STDOUT, stdout=PIPE)
        tasks += [p]
      for p in tasks:
        print('stdout:\n', p.stdout)
        if 'generating system library: libc' in p.stdout:
          num_times_libc_was_built += 1
      # The cache directory must exist after the build
      self.assertTrue(os.path.exists(cache_dir_name))
      # The cache directory must contain a built libc
      if self.is_wasm_backend():
        self.assertTrue(os.path.exists(os.path.join(cache_dir_name, 'wasm_bc', 'libc.bc')))
      else:
        self.assertTrue(os.path.exists(os.path.join(cache_dir_name, 'asmjs', 'libc.bc')))
      # Exactly one child process should have triggered libc build!
      self.assertEqual(num_times_libc_was_built, 1)

  def test_emcc_cache_flag(self):
    with temp_directory() as tempdirname:
      c_file = os.path.join(tempdirname, 'test.c')
      cache_dir_name = os.path.join(tempdirname, 'emscripten_cache')
      self.assertFalse(os.path.exists(cache_dir_name))

      with open(c_file, 'w') as f:
        f.write(r'''
        #include <stdio.h>
        int main() {
          printf("hello, world!\n");
          return 0;
        }
        ''')
      run_process([PYTHON, EMCC, c_file, '--cache', cache_dir_name], stderr=PIPE)
      # The cache directory must exist after the build
      self.assertTrue(os.path.exists(cache_dir_name))
      # The cache directory must contain a built libc'
      if self.is_wasm_backend():
        self.assertTrue(os.path.exists(os.path.join(cache_dir_name, 'wasm_bc', 'libc.bc')))
      else:
        self.assertTrue(os.path.exists(os.path.join(cache_dir_name, 'asmjs', 'libc.bc')))

  @uses_canonical_tmp
  def test_emcc_cflags(self):
    # see we print them out
    # --cflags needs to set EMCC_DEBUG=1, which needs to create canonical temp directory.
    output = run_process([PYTHON, EMCC, '--cflags'], stdout=PIPE, stderr=PIPE)
    flags = output.stdout.strip()
    self.assertContained(' '.join(Building.doublequote_spaces(shared.COMPILER_OPTS)), flags)
    # check they work
    cmd = [CLANG, path_from_root('tests', 'hello_world.cpp')] + shlex.split(flags.replace('\\', '\\\\')) + ['-c', '-emit-llvm', '-o', 'a.bc']
    run_process(cmd)
    run_process([PYTHON, EMCC, 'a.bc'])
    self.assertContained('hello, world!', run_js(self.in_dir('a.out.js')))

  def test_emar_em_config_flag(self):
    # We expand this in case the EM_CONFIG is ~/.emscripten (default)
    config = os.path.expanduser(shared.EM_CONFIG)
    # We pass -version twice to work around the newargs > 2 check in emar
    output = run_process([PYTHON, EMAR, '--em-config', config, '-version', '-version'], stdout=PIPE, stderr=PIPE)
    assert output.stdout
    assert not output.stderr
    self.assertContained('LLVM', output.stdout)

  def test_cmake(self):
    # Test all supported generators.
    if WINDOWS:
      generators = ['MinGW Makefiles', 'NMake Makefiles']
    else:
      generators = ['Unix Makefiles', 'Ninja', 'Eclipse CDT4 - Ninja']

    def nmake_detect_error(configuration):
      if Building.which(configuration['build'][0]):
        return None
      else:
        return 'Skipping NMake test for CMake support, since nmake was not found in PATH. Run this test in Visual Studio command prompt to easily access nmake.'

    def check_makefile(dirname):
      assert os.path.exists(dirname + '/Makefile'), 'CMake call did not produce a Makefile!'

    configurations = {'MinGW Makefiles'     : {'prebuild': check_makefile, # noqa
                                               'build'   : ['mingw32-make'], # noqa
                      },
                      'NMake Makefiles'     : {'detect'  : nmake_detect_error, # noqa
                                               'prebuild': check_makefile, # noqa
                                               'build'   : ['nmake', '/NOLOGO'], # noqa
                      },
                      'Unix Makefiles'      : {'prebuild': check_makefile, # noqa
                                               'build'   : ['make'], # noqa
                      },
                      'Ninja'               : {'build'   : ['ninja'], # noqa
                      },
                      'Eclipse CDT4 - Ninja': {'build'   : ['ninja'], # noqa
                      }
    }

    if WINDOWS:
      emconfigure = path_from_root('emconfigure.bat')
    else:
      emconfigure = path_from_root('emconfigure')

    for generator in generators:
      conf = configurations[generator]

      make = conf['build']
      detector = conf.get('detect')
      prebuild = conf.get('prebuild')

      if detector:
        error = detector(conf)
      elif len(make) == 1 and not Building.which(make[0]):
        # Use simple test if applicable
        error = 'Skipping %s test for CMake support, since it could not be detected.' % generator
      else:
        error = None

      if error:
        print(error)
        continue

      # ('directory to the test', 'output filename', ['extra args to pass to CMake'])
      # Testing all combinations would be too much work and the test would take 10 minutes+ to finish (CMake feature detection is slow),
      # so combine multiple features into one to try to cover as much as possible while still keeping this test in sensible time limit.
      cases = [
        ('target_js',      'test_cmake.js',         ['-DCMAKE_BUILD_TYPE=Debug']),
        ('target_html',    'hello_world_gles.html', ['-DCMAKE_BUILD_TYPE=Release',        '-DBUILD_SHARED_LIBS=OFF']),
        ('target_library', 'libtest_cmake.a',       ['-DCMAKE_BUILD_TYPE=MinSizeRel',     '-DBUILD_SHARED_LIBS=OFF']),
        ('target_library', 'libtest_cmake.a',       ['-DCMAKE_BUILD_TYPE=RelWithDebInfo', '-DCPP_LIBRARY_TYPE=STATIC']),
        ('target_library', 'libtest_cmake.so',      ['-DCMAKE_BUILD_TYPE=Release',        '-DBUILD_SHARED_LIBS=ON']),
        ('target_library', 'libtest_cmake.so',      ['-DCMAKE_BUILD_TYPE=Release',        '-DBUILD_SHARED_LIBS=ON', '-DCPP_LIBRARY_TYPE=SHARED']),
        ('stdproperty',    'helloworld.js',         [])
      ]
      for test_dir, output_file, cmake_args in cases:
        cmakelistsdir = path_from_root('tests', 'cmake', test_dir)
        with temp_directory() as tempdirname:
          # Run Cmake
          cmd = [emconfigure, 'cmake'] + cmake_args + ['-G', generator, cmakelistsdir]

          env = os.environ.copy()
          # https://github.com/kripken/emscripten/pull/5145: Check that CMake works even if EMCC_SKIP_SANITY_CHECK=1 is passed.
          if test_dir == 'target_html':
            env['EMCC_SKIP_SANITY_CHECK'] = '1'
          print(str(cmd))
          ret = run_process(cmd, env=env, stdout=None if EM_BUILD_VERBOSE >= 2 else PIPE, stderr=None if EM_BUILD_VERBOSE >= 1 else PIPE)
          if ret.stderr is not None and len(ret.stderr.strip()):
            print(ret.stderr) # If there were any errors, print them directly to console for diagnostics.
          if ret.stderr is not None and 'error' in ret.stderr.lower():
            print('Failed command: ' + ' '.join(cmd))
            print('Result:\n' + ret.stderr)
            self.fail('cmake call failed!')

          if prebuild:
            prebuild(tempdirname)

          # Build
          cmd = make
          if EM_BUILD_VERBOSE >= 3 and 'Ninja' not in generator:
            cmd += ['VERBOSE=1']
          ret = run_process(cmd, stdout=None if EM_BUILD_VERBOSE >= 2 else PIPE)
          if ret.stderr is not None and len(ret.stderr.strip()):
            print(ret.stderr) # If there were any errors, print them directly to console for diagnostics.
          if ret.stdout is not None and 'error' in ret.stdout.lower() and '0 error(s)' not in ret.stdout.lower():
            print('Failed command: ' + ' '.join(cmd))
            print('Result:\n' + ret.stdout)
            self.fail('make failed!')
          assert os.path.exists(tempdirname + '/' + output_file), 'Building a cmake-generated Makefile failed to produce an output file %s!' % tempdirname + '/' + output_file

          # Run through node, if CMake produced a .js file.
          if output_file.endswith('.js'):
            ret = run_process(NODE_JS + [tempdirname + '/' + output_file], stdout=PIPE).stdout
            self.assertTextDataIdentical(open(cmakelistsdir + '/out.txt', 'r').read().strip(), ret.strip())

  # Test that the various CMAKE_xxx_COMPILE_FEATURES that are advertised for the Emscripten toolchain match with the actual language features that Clang supports.
  # If we update LLVM version and this test fails, copy over the new advertised features from Clang and place them to cmake/Modules/Platform/Emscripten.cmake.
  @no_windows('Skipped on Windows because CMake does not configure native Clang builds well on Windows.')
  def test_cmake_compile_features(self):
    with temp_directory():
      cmd = ['cmake', '-DCMAKE_C_COMPILER=' + CLANG_CC, '-DCMAKE_CXX_COMPILER=' + CLANG_CPP, path_from_root('tests', 'cmake', 'stdproperty')]
      print(str(cmd))
      native_features = run_process(cmd, stdout=PIPE).stdout

    if WINDOWS:
      emconfigure = path_from_root('emcmake.bat')
    else:
      emconfigure = path_from_root('emcmake')

    with temp_directory():
      cmd = [emconfigure, 'cmake', path_from_root('tests', 'cmake', 'stdproperty')]
      print(str(cmd))
      emscripten_features = run_process(cmd, stdout=PIPE).stdout

    native_features = '\n'.join([x for x in native_features.split('\n') if '***' in x])
    emscripten_features = '\n'.join([x for x in emscripten_features.split('\n') if '***' in x])
    self.assertTextDataIdentical(native_features, emscripten_features)

  # Tests that it's possible to pass C++11 or GNU++11 build modes to CMake by building code that needs C++11 (embind)
  def test_cmake_with_embind_cpp11_mode(self):
    for args in [[], ['-DNO_GNU_EXTENSIONS=1']]:
      with temp_directory() as tempdirname:
        configure = [path_from_root('emcmake.bat' if WINDOWS else 'emcmake'), 'cmake', path_from_root('tests', 'cmake', 'cmake_with_emval')] + args
        print(str(configure))
        run_process(configure)
        build = ['cmake', '--build', '.']
        print(str(build))
        run_process(build)

        ret = run_process(NODE_JS + [os.path.join(tempdirname, 'cpp_with_emscripten_val.js')], stdout=PIPE).stdout.strip()
        if '-DNO_GNU_EXTENSIONS=1' in args:
          self.assertTextDataIdentical('Hello! __STRICT_ANSI__: 1, __cplusplus: 201103', ret)
        else:
          self.assertTextDataIdentical('Hello! __STRICT_ANSI__: 0, __cplusplus: 201103', ret)

  # Tests that the Emscripten CMake toolchain option -DEMSCRIPTEN_GENERATE_BITCODE_STATIC_LIBRARIES=ON works.
  def test_cmake_bitcode_static_libraries(self):
    if WINDOWS:
      emcmake = path_from_root('emcmake.bat')
    else:
      emcmake = path_from_root('emcmake')

    # Test that building static libraries by default generates UNIX archives (.a, with the emar tool)
    with temp_directory() as tempdirname:
      run_process([emcmake, 'cmake', path_from_root('tests', 'cmake', 'static_lib')])
      run_process([Building.which('cmake'), '--build', '.'])
      assert Building.is_ar(os.path.join(tempdirname, 'libstatic_lib.a'))
      assert Building.is_bitcode(os.path.join(tempdirname, 'libstatic_lib.a'))

    # Test that passing the -DEMSCRIPTEN_GENERATE_BITCODE_STATIC_LIBRARIES=ON directive causes CMake to generate LLVM bitcode files as static libraries (.bc)
    with temp_directory() as tempdirname:
      run_process([emcmake, 'cmake', '-DEMSCRIPTEN_GENERATE_BITCODE_STATIC_LIBRARIES=ON', path_from_root('tests', 'cmake', 'static_lib')])
      run_process([Building.which('cmake'), '--build', '.'])
      assert Building.is_bitcode(os.path.join(tempdirname, 'libstatic_lib.bc'))
      assert not Building.is_ar(os.path.join(tempdirname, 'libstatic_lib.bc'))

    # Test that one is able to fake custom suffixes for static libraries.
    # (sometimes projects want to emulate stuff, and do weird things like files with ".so" suffix which are in fact either ar archives or bitcode files)
    with temp_directory() as tempdirname:
      run_process([emcmake, 'cmake', '-DSET_FAKE_SUFFIX_IN_PROJECT=1', path_from_root('tests', 'cmake', 'static_lib')])
      run_process([Building.which('cmake'), '--build', '.'])
      assert Building.is_bitcode(os.path.join(tempdirname, 'myprefix_static_lib.somecustomsuffix'))
      assert Building.is_ar(os.path.join(tempdirname, 'myprefix_static_lib.somecustomsuffix'))

  # Tests that the CMake variable EMSCRIPTEN_VERSION is properly provided to user CMake scripts
  def test_cmake_emscripten_version(self):
    if WINDOWS:
      emcmake = path_from_root('emcmake.bat')
    else:
      emcmake = path_from_root('emcmake')

    run_process([emcmake, 'cmake', path_from_root('tests', 'cmake', 'emscripten_version')])

  def test_failure_error_code(self):
    for compiler in [EMCC, EMXX]:
      # Test that if one file is missing from the build, then emcc shouldn't succeed, and shouldn't produce an output file.
      proc = run_process([PYTHON, compiler, path_from_root('tests', 'hello_world.c'), 'this_file_is_missing.c', '-o', 'out.js'], stderr=PIPE, check=False)
      self.assertNotEqual(proc.returncode, 0)
      self.assertFalse(os.path.exists('out.js'))

  def test_use_cxx(self):
    open('empty_file', 'w').write(' ')
    dash_xc = run_process([PYTHON, EMCC, '-v', '-xc', 'empty_file'], stderr=PIPE).stderr
    self.assertNotContained('-std=c++03', dash_xc)
    dash_xcpp = run_process([PYTHON, EMCC, '-v', '-xc++', 'empty_file'], stderr=PIPE).stderr
    self.assertContained('-std=c++03', dash_xcpp)

  def test_cxx03(self):
    for compiler in [EMCC, EMXX]:
      run_process([PYTHON, compiler, path_from_root('tests', 'hello_cxx03.cpp')])

  def test_cxx11(self):
    for std in ['-std=c++11', '--std=c++11']:
      for compiler in [EMCC, EMXX]:
        run_process([PYTHON, compiler, std, path_from_root('tests', 'hello_cxx11.cpp')])

  # Regression test for issue #4522: Incorrect CC vs CXX detection
  def test_incorrect_c_detection(self):
    with open('test.c', 'w') as f:
      f.write('foo\n')
    for compiler in [EMCC, EMXX]:
      run_process([PYTHON, compiler, '--bind', '--embed-file', 'test.c', path_from_root('tests', 'hello_world.cpp')])

  def test_odd_suffixes(self):
    for suffix in ['CPP', 'c++', 'C++', 'cxx', 'CXX', 'cc', 'CC', 'i', 'ii']:
      if self.is_wasm_backend() and suffix == 'ii':
        # wasm backend treats .i and .ii specially and considers them already
        # pre-processed.  Because if this is strips all the -D command line
        # flags, including the __EMSCRIPTEN__ define, which makes this fail
        # to compile since libcxx/__config depends in __EMSCRIPTEN__.
        continue
      self.clear()
      print(suffix)
      shutil.copyfile(path_from_root('tests', 'hello_world.c'), 'test.' + suffix)
      run_process([PYTHON, EMCC, os.path.join(self.get_dir(), 'test.' + suffix)])
      self.assertContained('hello, world!', run_js(os.path.join(self.get_dir(), 'a.out.js')))

    for suffix in ['lo']:
      self.clear()
      print(suffix)
      run_process([PYTHON, EMCC, path_from_root('tests', 'hello_world.c'), '-o', 'binary.' + suffix])
      run_process([PYTHON, EMCC, 'binary.' + suffix])
      self.assertContained('hello, world!', run_js(os.path.join(self.get_dir(), 'a.out.js')))

  def test_ubsan(self):
    with open('test.cpp', 'w') as f:
      f.write(r'''
      #include <vector>
      #include <stdio.h>

      class Test {
      public:
        std::vector<int> vector;
      };

      Test globalInstance;

      int main() {
        printf("hello, world!\n");
        return 0;
      }
    ''')

    run_process([PYTHON, EMCC, 'test.cpp', '-fsanitize=undefined'])
    self.assertContained('hello, world!', run_js('a.out.js'))

  def test_ubsan_add_overflow(self):
    with open('test.cpp', 'w') as f:
      f.write(r'''
      #include <stdio.h>

      int main(int argc, char **argv) {
        printf("hello, world!\n");
        fflush(stdout);
        int k = 0x7fffffff;
        k += argc;
        return k;
      }
    ''')

    run_process([PYTHON, EMCC, 'test.cpp', '-fsanitize=undefined'])
    output = run_js('a.out.js', assert_returncode=1, stderr=STDOUT)
    self.assertContained('hello, world!', output)
    self.assertContained('Undefined behavior! ubsan_handle_add_overflow:', output)

  @no_wasm_backend()
  def test_asm_minify(self):
    def test(args):
      run_process([PYTHON, EMCC, path_from_root('tests', 'hello_world_loop_malloc.cpp'), '-s', 'WASM=0'] + args)
      self.assertContained('hello, world!', run_js(self.in_dir('a.out.js')))
      return open(self.in_dir('a.out.js')).read()

    src = test([])
    assert 'function _malloc' in src

    src = test(['-O2', '-s', 'ASM_JS=1'])
    normal_size = len(src)
    print('normal', normal_size)
    assert 'function _malloc' not in src

    src = test(['-O2', '-s', 'ASM_JS=1', '--minify', '0'])
    unminified_size = len(src)
    print('unminified', unminified_size)
    assert unminified_size > normal_size
    assert 'function _malloc' not in src

    src = test(['-O2', '-s', 'ASM_JS=1', '-g'])
    debug_size = len(src)
    print('debug', debug_size)
    assert debug_size > unminified_size
    assert 'function _malloc' in src

  @no_wasm_backend('test asm only function pointer handling')
  def test_dangerous_func_cast(self):
    src = r'''
      #include <stdio.h>
      typedef void (*voidfunc)();
      int my_func() {
        printf("my func\n");
        return 10;
      }
      int main(int argc, char **argv) {
        voidfunc fps[10];
        for (int i = 0; i < 10; i++)
          fps[i] = (i == argc) ? (void (*)())my_func : NULL;
        fps[2 * (argc-1) + 1]();
        return 0;
      }
    '''
    open('src.c', 'w').write(src)

    def test(args, expected):
      print(args, expected)
      run_process([PYTHON, EMCC, 'src.c'] + args, stderr=PIPE)
      self.assertContained(expected, run_js(self.in_dir('a.out.js'), stderr=PIPE, full_output=True, assert_returncode=None))
      if self.is_wasm_backend():
        return
      print('in asm.js')
      run_process([PYTHON, EMCC, 'src.c', '-s', 'WASM=0'] + args, stderr=PIPE)
      self.assertContained(expected, run_js(self.in_dir('a.out.js'), stderr=PIPE, full_output=True, assert_returncode=None))
      # TODO: emulation function support in wasm is imperfect
      print('with emulated function pointers in asm.js')
      run_process([PYTHON, EMCC, '-s', 'WASM=0', 'src.c', '-s', 'ASSERTIONS=1'] + args + ['-s', 'EMULATED_FUNCTION_POINTERS=1'], stderr=PIPE)
      out = run_js(self.in_dir('a.out.js'), stderr=PIPE, full_output=True, assert_returncode=None)
      self.assertContained(expected, out)

    # fastcomp. all asm, so it can't just work with wrong sigs. but,
    # ASSERTIONS=2 gives much better info to debug
    # Case 1: No useful info, but does mention ASSERTIONS
    test(['-O1'], 'ASSERTIONS')
    # Case 2: Some useful text
    test(['-O1', '-s', 'ASSERTIONS=1'], [
        "Invalid function pointer called with signature 'v'. Perhaps this is an invalid value",
        'Build with ASSERTIONS=2 for more info'
    ])
    # Case 3: actually useful identity of the bad pointer, with comparisons to
    # what it would be in other types/tables
    test(['-O1', '-s', 'ASSERTIONS=2'], [
        "Invalid function pointer '0' called with signature 'v'. Perhaps this is an invalid value",
        'This pointer might make sense in another type signature:',
        "Invalid function pointer '1' called with signature 'v'. Perhaps this is an invalid value",
        "i: asm['_my_func']"
    ])
    # Case 4: emulate so it works
    test(['-O1', '-s', 'EMULATE_FUNCTION_POINTER_CASTS=1'], 'my func\n')

  def test_emulate_function_pointer_casts_assertions_2(self):
    # check empty tables work with assertions 2 in this mode (#6554)
    run_process([PYTHON, EMCC, path_from_root('tests', 'hello_world.c'), '-s', 'EMULATED_FUNCTION_POINTERS=1', '-s', 'ASSERTIONS=2'])

  def test_l_link(self):
    # Linking with -lLIBNAME and -L/DIRNAME should work, also should work with spaces

    def build(path, args):
      run_process([PYTHON, EMCC, self.in_dir(*path)] + args)

    open(self.in_dir('main.cpp'), 'w').write('''
      extern void printey();
      int main() {
        printey();
        return 0;
      }
    ''')

    try:
      os.makedirs(self.in_dir('libdir'))
    except:
      pass

    open(self.in_dir('libdir', 'libfile.cpp'), 'w').write('''
      #include <stdio.h>
      void printey() {
        printf("hello from lib\\n");
      }
    ''')

    libfile = self.in_dir('libdir', 'libfile.so')
    aout = self.in_dir('a.out.js')

    # Test linking the library built here by emcc
    build(['libdir', 'libfile.cpp'], ['-c'])
    shutil.move(self.in_dir('libfile.o'), libfile)
    build(['main.cpp'], ['-L' + self.in_dir('libdir'), '-lfile'])

    self.assertContained('hello from lib', run_js(aout))

    # Also test execution with `-l c` and space-separated library linking syntax
    os.remove(aout)
    build(['libdir', 'libfile.cpp'], ['-c', '-l', 'c'])
    shutil.move(self.in_dir('libfile.o'), libfile)
    build(['main.cpp'], ['-L', self.in_dir('libdir'), '-l', 'file'])

    self.assertContained('hello from lib', run_js(aout))

    assert not os.path.exists('a.out') and not os.path.exists('a.exe'), 'Must not leave unneeded linker stubs'

  def test_commons_link(self):
    open('a.h', 'w').write(r'''
#if !defined(A_H)
#define A_H
extern int foo[8];
#endif
''')
    open('a.c', 'w').write(r'''
#include "a.h"
int foo[8];
''')
    open('main.c', 'w').write(r'''
#include <stdio.h>
#include "a.h"

int main() {
    printf("|%d|\n", foo[0]);
    return 0;
}
''')

    run_process([PYTHON, EMCC, '-o', 'a.o', 'a.c'])
    run_process([PYTHON, EMAR, 'rv', 'library.a', 'a.o'])
    run_process([PYTHON, EMCC, '-o', 'main.o', 'main.c'])
    run_process([PYTHON, EMCC, '-o', 'a.js', 'main.o', 'library.a'])
    self.assertContained('|0|', run_js('a.js'))

  @no_wasm_backend('outlining is an asmjs only feature')
  def test_outline(self):
    if WINDOWS and not Building.which('mingw32-make'):
      self.skipTest('Skipping other.test_outline: This test requires "mingw32-make" tool in PATH on Windows to drive a Makefile build of zlib')

    def test(name, src, libs, expected, expected_ranges, args=[], suffix='cpp'):
      print(name)

      def measure_funcs(filename):
        i = 0
        start = -1
        curr = None
        ret = {}
        for line in open(filename):
          i += 1
          if line.startswith('function '):
            start = i
            curr = line
          elif line.startswith('}') and curr:
            size = i - start
            ret[curr] = size
            curr = None
        return ret

      for debug, outlining_limits in [
        ([], (1000,)),
        (['-g1'], (1000,)),
        (['-g2'], (1000,)),
        (['-g'], (100, 250, 500, 1000, 2000, 5000, 0))
      ]:
        for outlining_limit in outlining_limits:
          print('\n', Building.COMPILER_TEST_OPTS, debug, outlining_limit, '\n')
          # TODO: test without -g3, tell all sorts
          run_process([PYTHON, EMCC, src] + libs + ['-o', 'test.js', '-O2', '-s', 'WASM=0'] + debug + ['-s', 'OUTLINING_LIMIT=%d' % outlining_limit] + args)
          shutil.copyfile('test.js', '%d_test.js' % outlining_limit)
          for engine in JS_ENGINES:
            if engine == V8_ENGINE:
              continue # ban v8, weird failures
            out = run_js('test.js', engine=engine, stderr=PIPE, full_output=True)
            self.assertContained(expected, out)
            if engine == SPIDERMONKEY_ENGINE:
              self.validate_asmjs(out)
          if debug == ['-g']:
            low = expected_ranges[outlining_limit][0]
            seen = max(measure_funcs('test.js').values())
            high = expected_ranges[outlining_limit][1]
            print(Building.COMPILER_TEST_OPTS, outlining_limit, '   ', low, '<=', seen, '<=', high)
            self.assertLess(low, seen)
            self.assertLess(seen, high)

    for test_opts, expected_ranges in [
      ([], {
         100: (150, 500),  # noqa
         250: (150, 800),  # noqa
         500: (150, 900),  # noqa
        1000: (200, 1000), # noqa
        2000: (250, 2000), # noqa
        5000: (500, 5000), # noqa
           0: (1000, 5000) # noqa
      }),
      (['-O2'], {
         100: (0, 1600), # noqa
         250: (0, 1600), # noqa
         500: (0, 1600), # noqa
        1000: (0, 1600), # noqa
        2000: (0, 2000), # noqa
        5000: (0, 5000), # noqa
           0: (0, 5000)  # noqa
      }),
    ]:
      Building.COMPILER_TEST_OPTS = test_opts
      test('zlib', path_from_root('tests', 'zlib', 'example.c'),
           get_zlib_library(self),
           open(path_from_root('tests', 'zlib', 'ref.txt'), 'r').read(),
           expected_ranges,
           args=['-I' + path_from_root('tests', 'zlib')], suffix='c')

  def test_outline_stack(self):
    open('src.c', 'w').write(r'''
#include <stdio.h>
#include <stdlib.h>

void *p = NULL;

void foo() {
  int * x = alloca(1);
};

int main() {
  printf("Hello, world!\n");
  for (int i=0; i<100000; i++) {
    free(p);
    foo();
  }
}
''')
    for limit in [0, 1000, 2500, 5000]:
      print(limit)
      run_process([PYTHON, EMCC, 'src.c', '-s', 'ASSERTIONS=2', '-s', 'OUTLINING_LIMIT=%d' % limit, '-s', 'TOTAL_STACK=10000'])
      self.assertContained('Hello, world!', run_js('a.out.js'))

  @no_windows('Windows does not support symlinks')
  def test_symlink(self):
    open('foobar.xxx', 'w').write('int main(){ return 0; }')
    os.symlink('foobar.xxx', 'foobar.c')
    run_process([PYTHON, EMCC, 'foobar.c', '-o', 'foobar.bc'])
    try_delete(os.path.join(self.get_dir(), 'foobar.bc'))
    try_delete(os.path.join(self.get_dir(), 'foobar.xxx'))
    try_delete(os.path.join(self.get_dir(), 'foobar.c'))

    open('foobar.c', 'w').write('int main(){ return 0; }')
    os.symlink('foobar.c', 'foobar.xxx')
    run_process([PYTHON, EMCC, 'foobar.xxx', '-o', 'foobar.bc'])

  def test_multiply_defined_libsymbols(self):
    lib = "int mult() { return 1; }"
    lib_name = os.path.join(self.get_dir(), 'libA.c')
    open(lib_name, 'w').write(lib)
    a2 = "void x() {}"
    a2_name = os.path.join(self.get_dir(), 'a2.c')
    open(a2_name, 'w').write(a2)
    b2 = "void y() {}"
    b2_name = os.path.join(self.get_dir(), 'b2.c')
    open(b2_name, 'w').write(b2)
    main = r'''
      #include <stdio.h>
      int mult();
      int main() {
        printf("result: %d\n", mult());
        return 0;
      }
    '''
    main_name = os.path.join(self.get_dir(), 'main.c')
    open(main_name, 'w').write(main)

    Building.emcc(lib_name, output_filename='libA.so')

    Building.emcc(a2_name, ['-L.', '-lA'])
    Building.emcc(b2_name, ['-L.', '-lA'])

    Building.emcc(main_name, ['-L.', '-lA', a2_name + '.o', b2_name + '.o'], output_filename='a.out.js')

    self.assertContained('result: 1', run_js(os.path.join(self.get_dir(), 'a.out.js')))

  def test_multiply_defined_libsymbols_2(self):
    a = "int x() { return 55; }"
    a_name = os.path.join(self.get_dir(), 'a.c')
    open(a_name, 'w').write(a)
    b = "int y() { return 2; }"
    b_name = os.path.join(self.get_dir(), 'b.c')
    open(b_name, 'w').write(b)
    c = "int z() { return 5; }"
    c_name = os.path.join(self.get_dir(), 'c.c')
    open(c_name, 'w').write(c)
    main = r'''
      #include <stdio.h>
      int x();
      int y();
      int z();
      int main() {
        printf("result: %d\n", x() + y() + z());
        return 0;
      }
    '''
    main_name = os.path.join(self.get_dir(), 'main.c')
    open(main_name, 'w').write(main)

    Building.emcc(a_name) # a.c.o
    Building.emcc(b_name) # b.c.o
    Building.emcc(c_name) # c.c.o
    lib_name = os.path.join(self.get_dir(), 'libLIB.a')
    Building.emar('cr', lib_name, [a_name + '.o', b_name + '.o']) # libLIB.a with a and b

    # a is in the lib AND in an .o, so should be ignored in the lib. We do still need b from the lib though
    Building.emcc(main_name, [a_name + '.o', c_name + '.o', '-L.', '-lLIB'], output_filename='a.out.js')

    self.assertContained('result: 62', run_js(os.path.join(self.get_dir(), 'a.out.js')))

  @no_wasm_backend('not relevent with lld')
  def test_link_group(self):
    lib_src_name = os.path.join(self.get_dir(), 'lib.c')
    open(lib_src_name, 'w').write('int x() { return 42; }')

    main_name = os.path.join(self.get_dir(), 'main.c')
    open(main_name, 'w').write(r'''
      #include <stdio.h>
      int x();
      int main() {
        printf("result: %d\n", x());
        return 0;
      }
    ''')

    Building.emcc(lib_src_name) # lib.c.o
    lib_name = os.path.join(self.get_dir(), 'libLIB.a')
    Building.emar('cr', lib_name, [lib_src_name + '.o']) # libLIB.a with lib.c.o

    def test(lib_args, err_expected):
      print(err_expected)
      output = run_process([PYTHON, EMCC, main_name, '-o', 'a.out.js'] + lib_args, stdout=PIPE, stderr=PIPE, check=not err_expected)
      if err_expected:
        self.assertContained(err_expected, output.stderr)
      else:
        self.assertNotContained('undefined symbol', output.stderr)
        out_js = os.path.join(self.get_dir(), 'a.out.js')
        assert os.path.exists(out_js), output.stdout + '\n' + output.stderr
        self.assertContained('result: 42', run_js(out_js))

    test(['-Wl,--start-group', lib_name, '-Wl,--start-group'], 'Nested --start-group, missing --end-group?')
    test(['-Wl,--end-group', lib_name, '-Wl,--start-group'], '--end-group without --start-group')
    test(['-Wl,--start-group', lib_name, '-Wl,--end-group'], None)
    test(['-Wl,--start-group', lib_name], None)

    print('embind test with groups')

    main_name = os.path.join(self.get_dir(), 'main.cpp')
    open(main_name, 'w').write(r'''
      #include <stdio.h>
      #include <emscripten/val.h>
      using namespace emscripten;
      extern "C" int x();
      int main() {
        int y = -x();
        y = val::global("Math").call<int>("abs", y);
        printf("result: %d\n", y);
        return 0;
      }
    ''')
    test(['-Wl,--start-group', lib_name, '-Wl,--end-group', '--bind'], None)

  def test_whole_archive(self):
    # Verify that -Wl,--whole-archive includes the static constructor from the
    # otherwise unreferenced library.
    run_process([PYTHON, EMCC, '-c', '-o', 'main.o', path_from_root('tests', 'test_whole_archive', 'main.c')])
    run_process([PYTHON, EMCC, '-c', '-o', 'testlib.o', path_from_root('tests', 'test_whole_archive', 'testlib.c')])
    run_process([PYTHON, EMAR, 'crs', 'libtest.a', 'testlib.o'])

    run_process([PYTHON, EMCC, '-Wl,--whole-archive', 'libtest.a', '-Wl,--no-whole-archive', 'main.o'])
    self.assertContained('foo is: 42\n', run_js('a.out.js'))

    run_process([PYTHON, EMCC, '-Wl,-whole-archive', 'libtest.a', '-Wl,-no-whole-archive', 'main.o'])
    self.assertContained('foo is: 42\n', run_js('a.out.js'))

    # Verify the --no-whole-archive prevents the inclusion of the ctor
    run_process([PYTHON, EMCC, '-Wl,-whole-archive', '-Wl,--no-whole-archive', 'libtest.a', 'main.o'])
    self.assertContained('foo is: 0\n', run_js('a.out.js'))

  def test_link_group_bitcode(self):
    open('1.c', 'w').write(r'''
int f(void);
int main() {
  f();
  return 0;
}
''')
    open('2.c', 'w').write(r'''
#include <stdio.h>
int f() {
  printf("Hello\n");
  return 0;
}
''')

    run_process([PYTHON, EMCC, '-o', '1.o', '1.c'])
    run_process([PYTHON, EMCC, '-o', '2.o', '2.c'])
    run_process([PYTHON, EMAR, 'crs', '2.a', '2.o'])
    run_process([PYTHON, EMCC, '-o', 'out.bc', '-Wl,--start-group', '2.a', '1.o', '-Wl,--end-group'])
    run_process([PYTHON, EMCC, 'out.bc'])
    self.assertContained('Hello', run_js('a.out.js'))

  @no_wasm_backend('lld resolves circular lib dependencies')
  def test_circular_libs(self):
    def tmp_source(name, code):
      with open(name, 'w') as f:
        f.write(code)

    tmp_source('a.c', 'int z(); int x() { return z(); }')
    tmp_source('b.c', 'int x(); int y() { return x(); } int z() { return 42; }')
    tmp_source('c.c', 'int q() { return 0; }')
    tmp_source('main.c', r'''
      #include <stdio.h>
      int y();
      int main() {
        printf("result: %d\n", y());
        return 0;
      }
    ''')

    Building.emcc('a.c') # a.c.o
    Building.emcc('b.c') # b.c.o
    Building.emcc('c.c')
    Building.emar('cr', 'libA.a', ['a.c.o', 'c.c.o'])
    Building.emar('cr', 'libB.a', ['b.c.o', 'c.c.o'])

    args = ['main.c', '-o', 'a.out.js']
    libs_list = ['libA.a', 'libB.a']

    # 'libA.a' does not satisfy any symbols from main, so it will not be included,
    # and there will be an undefined symbol.
    proc = run_process([PYTHON, EMCC] + args + libs_list, stdout=PIPE, stderr=STDOUT, check=False)
    if proc.returncode == 0:
      print(proc.stdout)
    self.assertNotEqual(proc.returncode, 0)
    self.assertContained('error: undefined symbol: x', proc.stdout)

    # -Wl,--start-group and -Wl,--end-group around the libs will cause a rescan
    # of 'libA.a' after 'libB.a' adds undefined symbol "x", so a.c.o will now be
    # included (and the link will succeed).
    libs = ['-Wl,--start-group'] + libs_list + ['-Wl,--end-group']
    output = run_process([PYTHON, EMCC] + args + libs, stdout=PIPE, stderr=PIPE)
    out_js = os.path.join(self.get_dir(), 'a.out.js')
    assert os.path.exists(out_js), output.stdout + '\n' + output.stderr
    self.assertContained('result: 42', run_js(out_js))

    # -( and -) should also work.
    args = ['main.c', '-o', 'a2.out.js']
    libs = ['-Wl,-('] + libs_list + ['-Wl,-)']
    output = run_process([PYTHON, EMCC] + args + libs, stdout=PIPE, stderr=PIPE)
    out_js = os.path.join(self.get_dir(), 'a2.out.js')
    assert os.path.exists(out_js), output.stdout + '\n' + output.stderr
    self.assertContained('result: 42', run_js(out_js))

  @needs_dlfcn
  def test_redundant_link(self):
    lib = "int mult() { return 1; }"
    lib_name = os.path.join(self.get_dir(), 'libA.c')
    open(lib_name, 'w').write(lib)
    main = r'''
      #include <stdio.h>
      int mult();
      int main() {
        printf("result: %d\n", mult());
        return 0;
      }
    '''
    main_name = os.path.join(self.get_dir(), 'main.c')
    open(main_name, 'w').write(main)

    Building.emcc(lib_name, output_filename='libA.so')

    Building.emcc(main_name, ['libA.so'] * 2, output_filename='a.out.js')

    self.assertContained('result: 1', run_js(os.path.join(self.get_dir(), 'a.out.js')))

  @no_wasm_backend('archive contents handling differ with lld')
  def test_dot_a_all_contents_invalid(self):
    # check that we warn if an object file in a .a is not valid bitcode.
    # do not silently ignore native object files, which may have been
    # built by mistake
    open('side.cpp', 'w').write(r'''int side() { return 5; }''')
    open('main.cpp', 'w').write(r'''extern int side(); int main() { return side(); }''')
    run_process([CLANG, 'side.cpp', '-c', '-o', 'native.o'])
    run_process([PYTHON, EMAR, 'crs', 'foo.a', 'native.o'])
    proc = run_process([PYTHON, EMCC, 'main.cpp', 'foo.a', '-s', 'ERROR_ON_UNDEFINED_SYMBOLS=0'], stderr=PIPE)
    self.assertContained('is not LLVM bitcode, cannot link', proc.stderr)

  def test_export_all(self):
    lib = r'''
      #include <stdio.h>
      void libf1() { printf("libf1\n"); }
      void libf2() { printf("libf2\n"); }
    '''
    lib_name = os.path.join(self.get_dir(), 'lib.c')
    open(lib_name, 'w').write(lib)

    open('main.js', 'w').write('''
      var Module = {
        onRuntimeInitialized: function() {
          _libf1();
          _libf2();
        }
      };
    ''')

    Building.emcc(lib_name, ['-s', 'EXPORT_ALL=1', '-s', 'LINKABLE=1', '--pre-js', 'main.js'], output_filename='a.out.js')

    self.assertContained('libf1\nlibf2\n', run_js(os.path.join(self.get_dir(), 'a.out.js')))

  def test_stdin(self):
    def _test():
      for engine in JS_ENGINES:
        if engine == V8_ENGINE:
          continue # no stdin support in v8 shell
        engine[0] = os.path.normpath(engine[0])
        print(engine, file=sys.stderr)
        # work around a bug in python's subprocess module
        # (we'd use run_js() normally)
        try_delete('out.txt')
        jscommand = shared.make_js_command(os.path.normpath(exe), engine)
        if WINDOWS:
          os.system('type "in.txt" | {} >out.txt'.format(' '.join(Building.doublequote_spaces(jscommand))))
        else: # posix
          os.system('cat in.txt | {} > out.txt'.format(' '.join(Building.doublequote_spaces(jscommand))))
        self.assertContained('abcdef\nghijkl\neof', open('out.txt').read())

    Building.emcc(path_from_root('tests', 'module', 'test_stdin.c'), output_filename='a.out.js')
    open('in.txt', 'w').write('abcdef\nghijkl')
    exe = os.path.join(self.get_dir(), 'a.out.js')
    _test()
    Building.emcc(path_from_root('tests', 'module', 'test_stdin.c'),
                  ['-O2', '--closure', '1'],
                  output_filename='a.out.js')
    _test()

  def test_ungetc_fscanf(self):
    open('main.cpp', 'w').write(r'''
      #include <stdio.h>
      int main(int argc, char const *argv[])
      {
          char str[4] = {0};
          FILE* f = fopen("my_test.input", "r");
          if (f == NULL) {
              printf("cannot open file\n");
              return -1;
          }
          ungetc('x', f);
          ungetc('y', f);
          ungetc('z', f);
          fscanf(f, "%3s", str);
          printf("%s\n", str);
          return 0;
      }
    ''')
    open('my_test.input', 'w').write('abc')
    Building.emcc('main.cpp', ['--embed-file', 'my_test.input'], output_filename='a.out.js')
    self.assertContained('zyx', run_process(JS_ENGINES[0] + ['a.out.js'], stdout=PIPE, stderr=PIPE).stdout)

  def test_abspaths(self):
    # Includes with absolute paths are generally dangerous, things like -I/usr/.. will get to system local headers, not our portable ones.

    shutil.copyfile(path_from_root('tests', 'hello_world.c'), 'main.c')

    for args, expected in [(['-I/usr/something', '-Wwarn-absolute-paths'], True),
                           (['-L/usr/something', '-Wwarn-absolute-paths'], True),
                           (['-I/usr/something'], False),
                           (['-L/usr/something'], False),
                           (['-I/usr/something', '-Wno-warn-absolute-paths'], False),
                           (['-L/usr/something', '-Wno-warn-absolute-paths'], False),
                           (['-Isubdir/something', '-Wwarn-absolute-paths'], False),
                           (['-Lsubdir/something', '-Wwarn-absolute-paths'], False),
                           ([], False)]:
      print(args, expected)
      proc = run_process([PYTHON, EMCC, 'main.c'] + args, stderr=PIPE)
      assert ('encountered. If this is to a local system header/library, it may cause problems (local system files make sense for compiling natively on your system, but not necessarily to JavaScript)' in proc.stderr) == expected, proc.stderr
      if not expected:
        assert proc.stderr == '', proc.stderr

  def test_local_link(self):
    # Linking a local library directly, like /usr/lib/libsomething.so, cannot work of course since it
    # doesn't contain bitcode. However, when we see that we should look for a bitcode file for that
    # library in the -L paths and system/lib
    open('main.cpp', 'w').write('''
      extern void printey();
      int main() {
        printey();
        return 0;
      }
    ''')

    os.makedirs('subdir')
    open(os.path.join('subdir', 'libfile.so'), 'w').write('this is not llvm bitcode!')

    open('libfile.cpp', 'w').write('''
      #include <stdio.h>
      void printey() {
        printf("hello from lib\\n");
      }
    ''')

    run_process([PYTHON, EMCC, 'libfile.cpp', '-o', 'libfile.so'], stderr=PIPE)
    run_process([PYTHON, EMCC, 'main.cpp', os.path.join('subdir', 'libfile.so'), '-L.'])
    self.assertContained('hello from lib', run_js('a.out.js'))

  def test_identical_basenames(self):
    # Issue 287: files in different dirs but with the same basename get confused as the same,
    # causing multiply defined symbol errors
    os.mkdir('foo')
    os.mkdir('bar')
    open(os.path.join('foo', 'main.cpp'), 'w').write('''
      extern void printey();
      int main() {
        printey();
        return 0;
      }
    ''')
    open(os.path.join('bar', 'main.cpp'), 'w').write('''
      #include <stdio.h>
      void printey() { printf("hello there\\n"); }
    ''')

    run_process([PYTHON, EMCC, os.path.join('foo', 'main.cpp'), os.path.join('bar', 'main.cpp')])
    self.assertContained('hello there', run_js('a.out.js'))

    # ditto with first creating .o files
    try_delete('a.out.js')
    run_process([PYTHON, EMCC, os.path.join('foo', 'main.cpp'), '-o', os.path.join('foo', 'main.o')])
    run_process([PYTHON, EMCC, os.path.join('bar', 'main.cpp'), '-o', os.path.join('bar', 'main.o')])
    run_process([PYTHON, EMCC, os.path.join('foo', 'main.o'), os.path.join('bar', 'main.o')])
    self.assertContained('hello there', run_js('a.out.js'))

  def test_main_a(self):
    # if main() is in a .a, we need to pull in that .a

    main_name = os.path.join(self.get_dir(), 'main.c')
    open(main_name, 'w').write(r'''
      #include <stdio.h>
      extern int f();
      int main() {
        printf("result: %d.\n", f());
        return 0;
      }
    ''')

    other_name = os.path.join(self.get_dir(), 'other.c')
    open(other_name, 'w').write(r'''
      #include <stdio.h>
      int f() { return 12346; }
    ''')

    run_process([PYTHON, EMCC, main_name, '-c', '-o', main_name + '.bc'])
    run_process([PYTHON, EMCC, other_name, '-c', '-o', other_name + '.bc'])

    run_process([PYTHON, EMAR, 'cr', main_name + '.a', main_name + '.bc'])

    run_process([PYTHON, EMCC, other_name + '.bc', main_name + '.a'])

    self.assertContained('result: 12346.', run_js(os.path.join(self.get_dir(), 'a.out.js')))

  def test_dup_o_in_a(self):
    open('common.c', 'w').write(r'''
      #include <stdio.h>
      void a(void) {
        printf("a\n");
      }
    ''')
    run_process([PYTHON, EMCC, 'common.c', '-c', '-o', 'common.o'])
    run_process([PYTHON, EMAR, 'rc', 'liba.a', 'common.o'])

    open('common.c', 'w').write(r'''
      #include <stdio.h>
      void b(void) {
        printf("b\n");
      }
    ''')
    run_process([PYTHON, EMCC, 'common.c', '-c', '-o', 'common.o'])
    run_process([PYTHON, EMAR, 'rc', 'libb.a', 'common.o'])

    open('main.c', 'w').write(r'''
      void a(void);
      void b(void);
      int main() {
        a();
        b();
      }
    ''')
    run_process([PYTHON, EMCC, 'main.c', '-L.', '-la', '-lb'])

    self.assertContained('a\nb\n', run_js(os.path.join(self.get_dir(), 'a.out.js')))

  @no_wasm_backend('warning do not exist under lld')
  def test_dup_o_in_one_a(self):
    open('common.c', 'w').write(r'''
      #include <stdio.h>
      void a(void) {
        printf("a\n");
      }
    ''')
    run_process([PYTHON, EMCC, 'common.c', '-c', '-o', 'common.o'])

    os.mkdir('libdir')
    open(os.path.join('libdir', 'common.c'), 'w').write(r'''
      #include <stdio.h>
      void b(void) {
        printf("b...\n");
      }
    ''')
    run_process([PYTHON, EMCC, os.path.join('libdir', 'common.c'), '-c', '-o', os.path.join('libdir', 'common.o')])

    run_process([PYTHON, EMAR, 'rc', 'liba.a', 'common.o', os.path.join('libdir', 'common.o')])

    open('main.c', 'w').write(r'''
      void a(void);
      void b(void);
      int main() {
        a();
        b();
      }
    ''')
    err = run_process([PYTHON, EMCC, 'main.c', '-L.', '-la'], stderr=PIPE).stderr
    self.assertNotIn('loading from archive', err)
    self.assertNotIn('which has duplicate entries', err)
    self.assertNotIn('duplicate: common.o', err)
    self.assertContained('a\nb...\n', run_js('a.out.js'))

    text = run_process([PYTHON, EMAR, 't', 'liba.a'], stdout=PIPE).stdout
    self.assertNotIn('common.o', text)
    assert text.count('common_') == 2, text
    for line in text.split('\n'):
      assert len(line) < 20, line # should not have huge hash names

    # make the hashing fail: 'q' is just a quick append, no replacement, so hashing is not done, and dupes are easy
    run_process([PYTHON, EMAR, 'q', 'liba.a', 'common.o', os.path.join('libdir', 'common.o')])
    err = run_process([PYTHON, EMCC, 'main.c', '-L.', '-la'], stderr=PIPE).stderr
    self.assertIn('loading from archive', err)
    self.assertIn('which has duplicate entries', err)
    self.assertIn('duplicate: common.o', err)
    assert err.count('duplicate: ') == 1, err # others are not duplicates - the hashing keeps them separate

  def test_export_in_a(self):
    export_name = 'this_is_an_entry_point'
    full_export_name = '_' + export_name

    # The wasm backend exports symbols without the leading '_'
    if self.is_wasm_backend():
      expect_export = export_name
    else:
      expect_export = full_export_name

    open('export.c', 'w').write(r'''
      #include <stdio.h>
      void %s(void) {
        printf("Hello, world!\n");
      }
    ''' % export_name)
    run_process([PYTHON, EMCC, 'export.c', '-c', '-o', 'export.o'])
    run_process([PYTHON, EMAR, 'rc', 'libexport.a', 'export.o'])

    open('main.c', 'w').write(r'''
      int main() {
        return 0;
      }
    ''')

    # Sanity check: the symbol should not be linked in if not requested.
    run_process([PYTHON, EMCC, 'main.c', '-L.', '-lexport'])
    self.assertFalse(self.is_exported_in_wasm(expect_export, 'a.out.wasm'))

    # Sanity check: exporting without a definition does not cause it to appear.
    # Note: exporting main prevents emcc from warning that it generated no code.
    run_process([PYTHON, EMCC, 'main.c', '-s', 'ERROR_ON_UNDEFINED_SYMBOLS=0', '-s', "EXPORTED_FUNCTIONS=['_main', '%s']" % full_export_name])
    self.assertFalse(self.is_exported_in_wasm(expect_export, 'a.out.wasm'))

    # Actual test: defining symbol in library and exporting it causes it to appear in the output.
    run_process([PYTHON, EMCC, 'main.c', '-L.', '-lexport', '-s', "EXPORTED_FUNCTIONS=['%s']" % full_export_name])
    self.assertTrue(self.is_exported_in_wasm(expect_export, 'a.out.wasm'))

  def test_embed_file(self):
    open(os.path.join(self.get_dir(), 'somefile.txt'), 'w').write('''hello from a file with lots of data and stuff in it thank you very much''')
    open(os.path.join(self.get_dir(), 'main.cpp'), 'w').write(r'''
      #include <stdio.h>
      int main() {
        FILE *f = fopen("somefile.txt", "r");
        char buf[100];
        fread(buf, 1, 20, f);
        buf[20] = 0;
        fclose(f);
        printf("|%s|\n", buf);
        return 0;
      }
    ''')

    run_process([PYTHON, EMCC, os.path.join(self.get_dir(), 'main.cpp'), '--embed-file', 'somefile.txt'])
    self.assertContained('|hello from a file wi|', run_js(os.path.join(self.get_dir(), 'a.out.js')))

    # preload twice, should not err
    run_process([PYTHON, EMCC, os.path.join(self.get_dir(), 'main.cpp'), '--embed-file', 'somefile.txt', '--embed-file', 'somefile.txt'])
    self.assertContained('|hello from a file wi|', run_js(os.path.join(self.get_dir(), 'a.out.js')))

  def test_embed_file_dup(self):
    try_delete(os.path.join(self.get_dir(), 'tst'))
    os.mkdir(os.path.join(self.get_dir(), 'tst'))
    os.mkdir(os.path.join(self.get_dir(), 'tst', 'test1'))
    os.mkdir(os.path.join(self.get_dir(), 'tst', 'test2'))

    open(os.path.join(self.get_dir(), 'tst', 'aa.txt'), 'w').write('''frist''')
    open(os.path.join(self.get_dir(), 'tst', 'test1', 'aa.txt'), 'w').write('''sacond''')
    open(os.path.join(self.get_dir(), 'tst', 'test2', 'aa.txt'), 'w').write('''thard''')
    open(os.path.join(self.get_dir(), 'main.cpp'), 'w').write(r'''
      #include <stdio.h>
      #include <string.h>
      void print_file(const char *name) {
        FILE *f = fopen(name, "r");
        char buf[100];
        memset(buf, 0, 100);
        fread(buf, 1, 20, f);
        buf[20] = 0;
        fclose(f);
        printf("|%s|\n", buf);
      }
      int main() {
        print_file("tst/aa.txt");
        print_file("tst/test1/aa.txt");
        print_file("tst/test2/aa.txt");
        return 0;
      }
    ''')

    run_process([PYTHON, EMCC, os.path.join(self.get_dir(), 'main.cpp'), '--embed-file', 'tst'])
    self.assertContained('|frist|\n|sacond|\n|thard|\n', run_js(os.path.join(self.get_dir(), 'a.out.js')))

  def test_exclude_file(self):
    try_delete(os.path.join(self.get_dir(), 'tst'))
    os.mkdir(os.path.join(self.get_dir(), 'tst'))
    os.mkdir(os.path.join(self.get_dir(), 'tst', 'abc.exe'))
    os.mkdir(os.path.join(self.get_dir(), 'tst', 'abc.txt'))

    open(os.path.join(self.get_dir(), 'tst', 'hello.exe'), 'w').write('''hello''')
    open(os.path.join(self.get_dir(), 'tst', 'hello.txt'), 'w').write('''world''')
    open(os.path.join(self.get_dir(), 'tst', 'abc.exe', 'foo'), 'w').write('''emscripten''')
    open(os.path.join(self.get_dir(), 'tst', 'abc.txt', 'bar'), 'w').write('''!!!''')
    open(os.path.join(self.get_dir(), 'main.cpp'), 'w').write(r'''
      #include <stdio.h>
      int main() {
        if(fopen("tst/hello.exe", "rb")) printf("Failed\n");
        if(!fopen("tst/hello.txt", "rb")) printf("Failed\n");
        if(fopen("tst/abc.exe/foo", "rb")) printf("Failed\n");
        if(!fopen("tst/abc.txt/bar", "rb")) printf("Failed\n");

        return 0;
      }
    ''')

    run_process([PYTHON, EMCC, os.path.join(self.get_dir(), 'main.cpp'), '--embed-file', 'tst', '--exclude-file', '*.exe'])
    output = run_js(os.path.join(self.get_dir(), 'a.out.js'))
    assert output == '' or output == ' \n'

  def test_multidynamic_link(self):
    # Linking the same dynamic library in statically will error, normally, since we statically link it, causing dupe symbols

    def test(link_cmd, lib_suffix=''):
      print(link_cmd, lib_suffix)

      self.clear()
      os.mkdir('libdir')

      open('main.cpp', 'w').write(r'''
        #include <stdio.h>
        extern void printey();
        extern void printother();
        int main() {
          printf("*");
          printey();
          printf("\n");
          printother();
          printf("\n");
          printf("*");
          return 0;
        }
      ''')

      open(os.path.join('libdir', 'libfile.cpp'), 'w').write('''
        #include <stdio.h>
        void printey() {
          printf("hello from lib");
        }
      ''')

      open(os.path.join('libdir', 'libother.cpp'), 'w').write('''
        #include <stdio.h>
        extern void printey();
        void printother() {
          printf("|");
          printey();
          printf("|");
        }
      ''')

      compiler = [PYTHON, EMCC]

      # Build libfile normally into an .so
      run_process(compiler + [os.path.join('libdir', 'libfile.cpp'), '-o', os.path.join('libdir', 'libfile.so' + lib_suffix)])
      # Build libother and dynamically link it to libfile
      run_process(compiler + [os.path.join('libdir', 'libother.cpp')] + link_cmd + ['-o', os.path.join('libdir', 'libother.so')])
      # Build the main file, linking in both the libs
      run_process(compiler + [os.path.join('main.cpp')] + link_cmd + ['-lother', '-c'])
      print('...')
      # The normal build system is over. We need to do an additional step to link in the dynamic libraries, since we ignored them before
      run_process([PYTHON, EMCC, 'main.o'] + link_cmd + ['-lother', '-s', 'EXIT_RUNTIME=1'])

      self.assertContained('*hello from lib\n|hello from lib|\n*', run_js('a.out.js'))

    test(['-L' + os.path.join(self.get_dir(), 'libdir'), '-lfile']) # -l, auto detection from library path
    test(['-L' + os.path.join(self.get_dir(), 'libdir'), os.path.join(self.get_dir(), 'libdir', 'libfile.so.3.1.4.1.5.9')], '.3.1.4.1.5.9') # handle libX.so.1.2.3 as well

  def test_js_link(self):
    open(os.path.join(self.get_dir(), 'main.cpp'), 'w').write('''
      #include <stdio.h>
      int main() {
        printf("hello from main\\n");
        return 0;
      }
    ''')
    open(os.path.join(self.get_dir(), 'before.js'), 'w').write('''
      var MESSAGE = 'hello from js';
      // Module is initialized with empty object by default, so if there are no keys - nothing was run yet
      if (Object.keys(Module).length) throw 'This code should run before anything else!';
    ''')
    open(os.path.join(self.get_dir(), 'after.js'), 'w').write('''
      out(MESSAGE);
    ''')

    run_process([PYTHON, EMCC, os.path.join(self.get_dir(), 'main.cpp'), '--pre-js', 'before.js', '--post-js', 'after.js', '-s', 'BINARYEN_ASYNC_COMPILATION=0'])
    self.assertContained('hello from main\nhello from js\n', run_js(os.path.join(self.get_dir(), 'a.out.js')))

  def test_sdl_endianness(self):
    open(os.path.join(self.get_dir(), 'main.cpp'), 'w').write(r'''
      #include <stdio.h>
      #include <SDL/SDL.h>

      int main() {
        printf("%d, %d, %d\n", SDL_BYTEORDER, SDL_LIL_ENDIAN, SDL_BIG_ENDIAN);
        return 0;
      }
    ''')
    run_process([PYTHON, EMCC, os.path.join(self.get_dir(), 'main.cpp')])
    self.assertContained('1234, 1234, 4321\n', run_js(os.path.join(self.get_dir(), 'a.out.js')))

  def test_libpng(self):
    shutil.copyfile(path_from_root('tests', 'pngtest.png'), 'pngtest.png')
    Building.emcc(path_from_root('tests', 'pngtest.c'), ['--embed-file', 'pngtest.png', '-s', 'USE_ZLIB=1', '-s', 'USE_LIBPNG=1'], output_filename='a.out.js')
    self.assertContained('TESTS PASSED', run_process(JS_ENGINES[0] + ['a.out.js'], stdout=PIPE, stderr=PIPE).stdout)

  def test_bullet(self):
    Building.emcc(path_from_root('tests', 'bullet_hello_world.cpp'), ['-s', 'USE_BULLET=1'], output_filename='a.out.js')
    self.assertContained('BULLET RUNNING', run_process(JS_ENGINES[0] + ['a.out.js'], stdout=PIPE, stderr=PIPE).stdout)

  def test_vorbis(self):
    # This will also test if ogg compiles, because vorbis depends on ogg
    Building.emcc(path_from_root('tests', 'vorbis_test.c'), ['-s', 'USE_VORBIS=1'], output_filename='a.out.js')
    self.assertContained('ALL OK', run_process(JS_ENGINES[0] + ['a.out.js'], stdout=PIPE, stderr=PIPE).stdout)

  def test_freetype(self):
    # copy the Liberation Sans Bold truetype file located in the
    # <emscripten_root>/tests/freetype to the compilation folder
    shutil.copy2(path_from_root('tests/freetype', 'LiberationSansBold.ttf'), os.getcwd())
    # build test program with the font file embed in it
    Building.emcc(path_from_root('tests', 'freetype_test.c'), ['-s', 'USE_FREETYPE=1', '--embed-file', 'LiberationSansBold.ttf'], output_filename='a.out.js')
    # the test program will print an ascii representation of a bitmap where the
    # 'w' character has been rendered using the Liberation Sans Bold font
    expectedOutput = '***   +***+   **\n' + \
                     '***+  +***+  +**\n' + \
                     '***+  *****  +**\n' + \
                     '+**+ +**+**+ +**\n' + \
                     '+*** +**+**+ ***\n' + \
                     ' *** +** **+ ***\n' + \
                     ' ***+**+ +**+**+\n' + \
                     ' +**+**+ +**+**+\n' + \
                     ' +*****  +*****+\n' + \
                     '  *****   ***** \n' + \
                     '  ****+   +***+ \n' + \
                     '  +***+   +***+ \n'
    self.assertContained(expectedOutput, run_process(JS_ENGINES[0] + ['a.out.js'], stdout=PIPE, stderr=PIPE).stdout)

  def test_link_memcpy(self):
    # memcpy can show up *after* optimizations, so after our opportunity to link in libc, so it must be special-cased
    open(os.path.join(self.get_dir(), 'main.cpp'), 'w').write(r'''
      #include <stdio.h>

      int main(int argc, char **argv) {
        int num = argc + 10;
        char buf[num], buf2[num];
        for (int i = 0; i < num; i++) {
          buf[i] = i*i+i/3;
        }
        for (int i = 1; i < num; i++) {
          buf[i] += buf[i-1];
        }
        for (int i = 0; i < num; i++) {
          buf2[i] = buf[i];
        }
        for (int i = 1; i < num; i++) {
          buf2[i] += buf2[i-1];
        }
        for (int i = 0; i < num; i++) {
          printf("%d:%d\n", i, buf2[i]);
        }
        return 0;
      }
    ''')
    run_process([PYTHON, EMCC, '-O2', os.path.join(self.get_dir(), 'main.cpp')])
    output = run_js(os.path.join(self.get_dir(), 'a.out.js'), full_output=True, stderr=PIPE)
    self.assertContained('''0:0
1:1
2:6
3:21
4:53
5:111
6:-49
7:98
8:55
9:96
10:-16
''', output)
    self.assertNotContained('warning: library.js memcpy should not be running, it is only for testing!', output)

  def test_undefined_function(self):
    cmd = [PYTHON, EMCC, path_from_root('tests', 'hello_world.cpp')]
    run_process(cmd)

    # adding a missing symbol to EXPORTED_FUNCTIONS should cause failure
    cmd += ['-s', "EXPORTED_FUNCTIONS=['foobar']"]
    proc = run_process(cmd, stderr=PIPE, check=False)
    self.assertNotEqual(proc.returncode, 0)
    self.assertContained('undefined exported function: "foobar"', proc.stderr)

    # setting ERROR_ON_UNDEFINED_SYMBOLS=0 suppresses error
    cmd += ['-s', 'ERROR_ON_UNDEFINED_SYMBOLS=0']
    proc = run_process(cmd)

  def test_undefined_symbols(self):
    with open('main.cpp', 'w') as f:
      f.write(r'''
      #include <stdio.h>
      #include <SDL.h>
      #include "SDL/SDL_opengl.h"

      extern "C" {
        void something();
        void elsey();
      }

      int main() {
        printf("%p", SDL_GL_GetProcAddress("glGenTextures")); // pull in gl proc stuff, avoid warnings on emulation funcs
        something();
        elsey();
        return 0;
      }
      ''')

    for args in ([], ['-O2']):
      for action in ('WARN', 'ERROR', None):
        for value in ([0, 1]):
          try_delete('a.out.js')
          print('checking "%s" %s=%s' % (args, action, value))
          extra = ['-s', action + '_ON_UNDEFINED_SYMBOLS=%d' % value] if action else []
          proc = run_process([PYTHON, EMCC, os.path.join(self.get_dir(), 'main.cpp')] + extra + args, stderr=PIPE, check=False)
          print(proc.stderr)
          if value or action is None:
            # The default is that we error in undefined symbols
            self.assertContained('error: undefined symbol: something', proc.stderr)
            self.assertContained('error: undefined symbol: elsey', proc.stderr)
            check_success = False
          elif action == 'ERROR' and not value:
            # Error disables, should only warn
            self.assertContained('warning: undefined symbol: something', proc.stderr)
            self.assertContained('warning: undefined symbol: elsey', proc.stderr)
            self.assertNotContained('undefined symbol: emscripten_', proc.stderr)
            check_success = True
          elif action == 'WARN' and not value:
            # Disabled warning should imply disabling errors
            self.assertNotContained('undefined symbol', proc.stderr)
            check_success = True

          if check_success:
            self.assertEqual(proc.returncode, 0)
            self.assertTrue(os.path.exists('a.out.js'))
          else:
            self.assertNotEqual(proc.returncode, 0)
            self.assertFalse(os.path.exists('a.out.js'))

  def test_GetProcAddress_LEGACY_GL_EMULATION(self):
    # without legacy gl emulation, getting a proc from there should fail
    self.do_other_test(os.path.join('other', 'GetProcAddress_LEGACY_GL_EMULATION'), run_args=['0'], emcc_args=['-s', 'LEGACY_GL_EMULATION=0'])
    # with it, it should work
    self.do_other_test(os.path.join('other', 'GetProcAddress_LEGACY_GL_EMULATION'), run_args=['1'], emcc_args=['-s', 'LEGACY_GL_EMULATION=1'])

  @no_wasm_backend('linker detects out-of-memory')
  def test_toobig(self):
    # very large [N x i8], we should not oom in the compiler
    with open(os.path.join(self.get_dir(), 'main.cpp'), 'w') as f:
      f.write(r'''
      #include <stdio.h>

      #define BYTES (50 * 1024 * 1024)

      int main(int argc, char **argv) {
        if (argc == 100) {
          static char buf[BYTES];
          static char buf2[BYTES];
          for (int i = 0; i < BYTES; i++) {
            buf[i] = i*i;
            buf2[i] = i/3;
          }
          for (int i = 0; i < BYTES; i++) {
            buf[i] = buf2[i/2];
            buf2[i] = buf[i/3];
          }
          printf("%d\n", buf[10] + buf2[20]);
        }
        return 0;
      }
      ''')
    run_process([PYTHON, EMCC, os.path.join(self.get_dir(), 'main.cpp')])
    assert os.path.exists('a.out.js')

  def test_prepost(self):
    with open('main.cpp', 'w') as f:
      f.write('''
      #include <stdio.h>
      int main() {
        printf("hello from main\\n");
        return 0;
      }
      ''')
    with open('pre.js', 'w') as f:
      f.write('''
      var Module = {
        preRun: function() { out('pre-run') },
        postRun: function() { out('post-run') }
      };
      ''')

    run_process([PYTHON, EMCC, 'main.cpp', '--pre-js', 'pre.js', '-s', 'BINARYEN_ASYNC_COMPILATION=0'])
    self.assertContained('pre-run\nhello from main\npost-run\n', run_js('a.out.js'))

    # addRunDependency during preRun should prevent main, and post-run from
    # running.
    with open('pre.js', 'a') as f:
      f.write('Module.preRun = function() { out("add-dep"); addRunDependency(); }\n')
    run_process([PYTHON, EMCC, 'main.cpp', '--pre-js', 'pre.js', '-s', 'BINARYEN_ASYNC_COMPILATION=0'])
    output = run_js('a.out.js')
    self.assertContained('add-dep\n', output)
    self.assertNotContained('hello from main\n', output)
    self.assertNotContained('post-run\n', output)

    # noInitialRun prevents run
    for no_initial_run, run_dep in [(0, 0), (1, 0), (0, 1)]:
      print(no_initial_run, run_dep)
      args = ['-s', 'BINARYEN_ASYNC_COMPILATION=0']
      if no_initial_run:
        args += ['-s', 'INVOKE_RUN=0']
      if run_dep:
        with open('pre.js', 'w') as f:
          f.write('Module.preRun = function() { addRunDependency("test"); }')
        with open('post.js', 'w') as f:
          f.write('removeRunDependency("test");')
        args += ['--pre-js', 'pre.js', '--post-js', 'post.js']

      run_process([PYTHON, EMCC, 'main.cpp'] + args)
      output = run_js('a.out.js')
      if no_initial_run:
        self.assertNotContained('hello from main', output)
      else:
        self.assertContained('hello from main', output)

      if no_initial_run:
        # Calling main later should still work, filesystem etc. must be set up.
        print('call main later')
        src = open('a.out.js').read()
        src += '\nModule.callMain();\n'
        open('a.out.js', 'w').write(src)
        self.assertContained('hello from main', run_js('a.out.js'))

    # Use postInit
    open(os.path.join(self.get_dir(), 'pre.js'), 'w').write('''
      var Module = {
        preRun: function() { out('pre-run') },
        postRun: function() { out('post-run') },
        preInit: function() { out('pre-init') }
      };
    ''')
    run_process([PYTHON, EMCC, os.path.join(self.get_dir(), 'main.cpp'), '--pre-js', 'pre.js'])
    self.assertContained('pre-init\npre-run\nhello from main\npost-run\n', run_js(os.path.join(self.get_dir(), 'a.out.js')))

  def test_prepost2(self):
    open(os.path.join(self.get_dir(), 'main.cpp'), 'w').write('''
      #include <stdio.h>
      int main() {
        printf("hello from main\\n");
        return 0;
      }
    ''')
    open(os.path.join(self.get_dir(), 'pre.js'), 'w').write('''
      var Module = {
        preRun: function() { out('pre-run') },
      };
    ''')
    open(os.path.join(self.get_dir(), 'pre2.js'), 'w').write('''
      Module.postRun = function() { out('post-run') };
    ''')
    run_process([PYTHON, EMCC, os.path.join(self.get_dir(), 'main.cpp'), '--pre-js', 'pre.js', '--pre-js', 'pre2.js'])
    self.assertContained('pre-run\nhello from main\npost-run\n', run_js(os.path.join(self.get_dir(), 'a.out.js')))

  def test_prepre(self):
    open(os.path.join(self.get_dir(), 'main.cpp'), 'w').write('''
      #include <stdio.h>
      int main() {
        printf("hello from main\\n");
        return 0;
      }
    ''')
    open(os.path.join(self.get_dir(), 'pre.js'), 'w').write('''
      var Module = {
        preRun: [function() { out('pre-run') }],
      };
    ''')
    open(os.path.join(self.get_dir(), 'pre2.js'), 'w').write('''
      Module.preRun.push(function() { out('prepre') });
    ''')
    run_process([PYTHON, EMCC, os.path.join(self.get_dir(), 'main.cpp'), '--pre-js', 'pre.js', '--pre-js', 'pre2.js'])
    self.assertContained('prepre\npre-run\nhello from main\n', run_js(os.path.join(self.get_dir(), 'a.out.js')))

  @no_wasm_backend('depends on bc output')
  def test_save_bc(self):
    for save in [0, 1]:
      self.clear()
      run_process([PYTHON, EMCC, path_from_root('tests', 'hello_world_loop_malloc.cpp')] + ([] if not save else ['--save-bc', self.in_dir('my_bitcode.bc')]))
      assert 'hello, world!' in run_js(self.in_dir('a.out.js'))
      assert os.path.exists(self.in_dir('my_bitcode.bc')) == save
      if save:
        try_delete('a.out.js')
        Building.llvm_dis(self.in_dir('my_bitcode.bc'), self.in_dir('my_ll.ll'))
        with env_modify({'EMCC_LEAVE_INPUTS_RAW': '1'}):
          run_process([PYTHON, EMCC, 'my_ll.ll', '-o', 'two.js'])
          assert 'hello, world!' in run_js(self.in_dir('two.js'))

  def test_js_optimizer(self):
    for input, expected, passes in [
      (path_from_root('tests', 'optimizer', 'eliminateDeadGlobals.js'), open(path_from_root('tests', 'optimizer', 'eliminateDeadGlobals-output.js')).read(),
       ['eliminateDeadGlobals']),
      (path_from_root('tests', 'optimizer', 'test-js-optimizer.js'), open(path_from_root('tests', 'optimizer', 'test-js-optimizer-output.js')).read(),
       ['hoistMultiples', 'removeAssignsToUndefined', 'simplifyExpressions']),
      (path_from_root('tests', 'optimizer', 'test-js-optimizer-asm.js'), open(path_from_root('tests', 'optimizer', 'test-js-optimizer-asm-output.js')).read(),
       ['asm', 'simplifyExpressions']),
      (path_from_root('tests', 'optimizer', 'test-js-optimizer-si.js'), open(path_from_root('tests', 'optimizer', 'test-js-optimizer-si-output.js')).read(),
       ['simplifyIfs']),
      (path_from_root('tests', 'optimizer', 'test-js-optimizer-regs.js'), open(path_from_root('tests', 'optimizer', 'test-js-optimizer-regs-output.js')).read(),
       ['registerize']),
      (path_from_root('tests', 'optimizer', 'eliminator-test.js'), open(path_from_root('tests', 'optimizer', 'eliminator-test-output.js')).read(),
       ['eliminate']),
      (path_from_root('tests', 'optimizer', 'safe-eliminator-test.js'), open(path_from_root('tests', 'optimizer', 'safe-eliminator-test-output.js')).read(),
       ['eliminateMemSafe']),
      (path_from_root('tests', 'optimizer', 'asm-eliminator-test.js'), open(path_from_root('tests', 'optimizer', 'asm-eliminator-test-output.js')).read(),
       ['asm', 'eliminate']),
      (path_from_root('tests', 'optimizer', 'test-js-optimizer-asm-regs.js'), open(path_from_root('tests', 'optimizer', 'test-js-optimizer-asm-regs-output.js')).read(),
       ['asm', 'registerize']),
      (path_from_root('tests', 'optimizer', 'test-js-optimizer-asm-regs-harder.js'), [open(path_from_root('tests', 'optimizer', 'test-js-optimizer-asm-regs-harder-output.js')).read(), open(path_from_root('tests', 'optimizer', 'test-js-optimizer-asm-regs-harder-output2.js')).read(), open(path_from_root('tests', 'optimizer', 'test-js-optimizer-asm-regs-harder-output3.js')).read()],
       ['asm', 'registerizeHarder']),
      (path_from_root('tests', 'optimizer', 'test-js-optimizer-asm-regs-min.js'), open(path_from_root('tests', 'optimizer', 'test-js-optimizer-asm-regs-min-output.js')).read(),
       ['asm', 'registerize', 'minifyLocals']),
      (path_from_root('tests', 'optimizer', 'test-js-optimizer-asm-pre.js'), [open(path_from_root('tests', 'optimizer', 'test-js-optimizer-asm-pre-output.js')).read(), open(path_from_root('tests', 'optimizer', 'test-js-optimizer-asm-pre-output2.js')).read()],
       ['asm', 'simplifyExpressions']),
      (path_from_root('tests', 'optimizer', 'test-js-optimizer-asm-pre-f32.js'), open(path_from_root('tests', 'optimizer', 'test-js-optimizer-asm-pre-output-f32.js')).read(),
       ['asm', 'asmPreciseF32', 'simplifyExpressions', 'optimizeFrounds']),
      (path_from_root('tests', 'optimizer', 'test-js-optimizer-asm-pre-f32.js'), open(path_from_root('tests', 'optimizer', 'test-js-optimizer-asm-pre-output-f32-nosimp.js')).read(),
       ['asm', 'asmPreciseF32', 'optimizeFrounds']),
      (path_from_root('tests', 'optimizer', 'test-reduce-dead-float-return.js'), open(path_from_root('tests', 'optimizer', 'test-reduce-dead-float-return-output.js')).read(),
       ['asm', 'optimizeFrounds', 'registerizeHarder']),
      (path_from_root('tests', 'optimizer', 'test-no-reduce-dead-float-return-to-nothing.js'), open(path_from_root('tests', 'optimizer', 'test-no-reduce-dead-float-return-to-nothing-output.js')).read(),
       ['asm', 'registerizeHarder']),
      (path_from_root('tests', 'optimizer', 'test-js-optimizer-asm-last.js'), [open(path_from_root('tests', 'optimizer', 'test-js-optimizer-asm-lastOpts-output.js')).read(), open(path_from_root('tests', 'optimizer', 'test-js-optimizer-asm-lastOpts-output2.js')).read(), open(path_from_root('tests', 'optimizer', 'test-js-optimizer-asm-lastOpts-output3.js')).read()],
       ['asm', 'asmLastOpts']),
      (path_from_root('tests', 'optimizer', 'asmLastOpts.js'), open(path_from_root('tests', 'optimizer', 'asmLastOpts-output.js')).read(),
       ['asm', 'asmLastOpts']),
      (path_from_root('tests', 'optimizer', 'test-js-optimizer-asm-last.js'), [open(path_from_root('tests', 'optimizer', 'test-js-optimizer-asm-last-output.js')).read(), open(path_from_root('tests', 'optimizer', 'test-js-optimizer-asm-last-output2.js')).read(), open(path_from_root('tests', 'optimizer', 'test-js-optimizer-asm-last-output3.js')).read()],
       ['asm', 'asmLastOpts', 'last']),
      (path_from_root('tests', 'optimizer', 'test-js-optimizer-asm-relocate.js'), open(path_from_root('tests', 'optimizer', 'test-js-optimizer-asm-relocate-output.js')).read(),
       ['asm', 'relocate']),
      (path_from_root('tests', 'optimizer', 'test-js-optimizer-asm-outline1.js'), open(path_from_root('tests', 'optimizer', 'test-js-optimizer-asm-outline1-output.js')).read(),
       ['asm', 'outline']),
      (path_from_root('tests', 'optimizer', 'test-js-optimizer-asm-outline2.js'), open(path_from_root('tests', 'optimizer', 'test-js-optimizer-asm-outline2-output.js')).read(),
       ['asm', 'outline']),
      (path_from_root('tests', 'optimizer', 'test-js-optimizer-asm-outline3.js'), open(path_from_root('tests', 'optimizer', 'test-js-optimizer-asm-outline3-output.js')).read(),
       ['asm', 'outline']),
      (path_from_root('tests', 'optimizer', 'test-js-optimizer-asm-outline4.js'), open(path_from_root('tests', 'optimizer', 'test-js-optimizer-asm-outline4-output.js')).read(),
       ['asm', 'outline']),
      (path_from_root('tests', 'optimizer', 'test-js-optimizer-asm-minlast.js'), open(path_from_root('tests', 'optimizer', 'test-js-optimizer-asm-minlast-output.js')).read(),
       ['asm', 'minifyWhitespace', 'asmLastOpts', 'last']),
      (path_from_root('tests', 'optimizer', 'test-js-optimizer-shiftsAggressive.js'), open(path_from_root('tests', 'optimizer', 'test-js-optimizer-shiftsAggressive-output.js')).read(),
       ['asm', 'aggressiveVariableElimination']),
      (path_from_root('tests', 'optimizer', 'test-js-optimizer-localCSE.js'), open(path_from_root('tests', 'optimizer', 'test-js-optimizer-localCSE-output.js')).read(),
       ['asm', 'localCSE']),
      (path_from_root('tests', 'optimizer', 'test-js-optimizer-ensureLabelSet.js'), open(path_from_root('tests', 'optimizer', 'test-js-optimizer-ensureLabelSet-output.js')).read(),
       ['asm', 'ensureLabelSet']),
      (path_from_root('tests', 'optimizer', '3154.js'), open(path_from_root('tests', 'optimizer', '3154-output.js')).read(),
       ['asm', 'eliminate', 'registerize', 'asmLastOpts', 'last']),
      (path_from_root('tests', 'optimizer', 'simd.js'), open(path_from_root('tests', 'optimizer', 'simd-output.js')).read(),
       ['asm', 'eliminate']), # eliminate, just enough to trigger asm normalization/denormalization
      (path_from_root('tests', 'optimizer', 'simd.js'), open(path_from_root('tests', 'optimizer', 'simd-output-memSafe.js')).read(),
       ['asm', 'eliminateMemSafe']),
      (path_from_root('tests', 'optimizer', 'safeLabelSetting.js'), open(path_from_root('tests', 'optimizer', 'safeLabelSetting-output.js')).read(),
       ['asm', 'safeLabelSetting']), # eliminate, just enough to trigger asm normalization/denormalization
      (path_from_root('tests', 'optimizer', 'null_if.js'), [open(path_from_root('tests', 'optimizer', 'null_if-output.js')).read(), open(path_from_root('tests', 'optimizer', 'null_if-output2.js')).read()],
       ['asm', 'registerizeHarder', 'asmLastOpts', 'minifyWhitespace']), # issue 3520
      (path_from_root('tests', 'optimizer', 'null_else.js'), [open(path_from_root('tests', 'optimizer', 'null_else-output.js')).read(), open(path_from_root('tests', 'optimizer', 'null_else-output2.js')).read()],
       ['asm', 'registerizeHarder', 'asmLastOpts', 'minifyWhitespace']), # issue 3549
      (path_from_root('tests', 'optimizer', 'test-js-optimizer-splitMemory.js'), open(path_from_root('tests', 'optimizer', 'test-js-optimizer-splitMemory-output.js')).read(),
       ['splitMemory']),
      (path_from_root('tests', 'optimizer', 'JSDCE.js'), open(path_from_root('tests', 'optimizer', 'JSDCE-output.js')).read(),
       ['JSDCE']),
      (path_from_root('tests', 'optimizer', 'JSDCE-uglifyjsNodeTypes.js'), open(path_from_root('tests', 'optimizer', 'JSDCE-uglifyjsNodeTypes-output.js')).read(),
       ['JSDCE']),
      (path_from_root('tests', 'optimizer', 'JSDCE-hasOwnProperty.js'), open(path_from_root('tests', 'optimizer', 'JSDCE-hasOwnProperty-output.js')).read(),
       ['JSDCE']),
      (path_from_root('tests', 'optimizer', 'AJSDCE.js'), open(path_from_root('tests', 'optimizer', 'AJSDCE-output.js')).read(),
       ['AJSDCE']),
      (path_from_root('tests', 'optimizer', 'emitDCEGraph.js'), open(path_from_root('tests', 'optimizer', 'emitDCEGraph-output.js')).read(),
       ['emitDCEGraph', 'noEmitAst']),
      (path_from_root('tests', 'optimizer', 'emitDCEGraph2.js'), open(path_from_root('tests', 'optimizer', 'emitDCEGraph2-output.js')).read(),
       ['emitDCEGraph', 'noEmitAst']),
      (path_from_root('tests', 'optimizer', 'emitDCEGraph3.js'), open(path_from_root('tests', 'optimizer', 'emitDCEGraph3-output.js')).read(),
       ['emitDCEGraph', 'noEmitAst']),
      (path_from_root('tests', 'optimizer', 'emitDCEGraph4.js'), open(path_from_root('tests', 'optimizer', 'emitDCEGraph4-output.js')).read(),
       ['emitDCEGraph', 'noEmitAst']),
      (path_from_root('tests', 'optimizer', 'emitDCEGraph5.js'), open(path_from_root('tests', 'optimizer', 'emitDCEGraph5-output.js')).read(),
       ['emitDCEGraph', 'noEmitAst']),
      (path_from_root('tests', 'optimizer', 'applyDCEGraphRemovals.js'), open(path_from_root('tests', 'optimizer', 'applyDCEGraphRemovals-output.js')).read(),
       ['applyDCEGraphRemovals']),
      (path_from_root('tests', 'optimizer', 'applyImportAndExportNameChanges.js'), open(path_from_root('tests', 'optimizer', 'applyImportAndExportNameChanges-output.js')).read(),
       ['applyImportAndExportNameChanges']),
      (path_from_root('tests', 'optimizer', 'detectSign-modulus-emterpretify.js'), open(path_from_root('tests', 'optimizer', 'detectSign-modulus-emterpretify-output.js')).read(),
       ['noPrintMetadata', 'emterpretify', 'noEmitAst']),
    ]:
      print(input, passes)

      if not isinstance(expected, list):
        expected = [expected]
      expected = [out.replace('\n\n', '\n').replace('\n\n', '\n') for out in expected]

      # test calling js optimizer
      print('  js')
      output = run_process(NODE_JS + [path_from_root('tools', 'js-optimizer.js'), input] + passes, stdin=PIPE, stdout=PIPE).stdout

      def check_js(js, expected):
        # print >> sys.stderr, 'chak\n==========================\n', js, '\n===========================\n'
        if 'registerizeHarder' in passes:
          # registerizeHarder is hard to test, as names vary by chance, nondeterminstically FIXME
          def fix(src):
            if type(src) is list:
              return list(map(fix, src))
            src = '\n'.join([line for line in src.split('\n') if 'var ' not in line]) # ignore vars

            def reorder(func):
              def swap(func, stuff):
                # emit EYE_ONE always before EYE_TWO, replacing i1,i2 or i2,i1 etc
                for i in stuff:
                  if i not in func:
                    return func
                indexes = [[i, func.index(i)] for i in stuff]
                indexes.sort(key=lambda x: x[1])
                for j in range(len(indexes)):
                  func = func.replace(indexes[j][0], 'STD_' + str(j))
                return func
              func = swap(func, ['i1', 'i2', 'i3'])
              func = swap(func, ['i1', 'i2'])
              func = swap(func, ['i4', 'i5'])
              return func

            src = 'function '.join(map(reorder, src.split('function ')))
            return src
          js = fix(js)
          expected = fix(expected)
        self.assertIdentical(expected, js.replace('\r\n', '\n').replace('\n\n', '\n').replace('\n\n', '\n'))

      if input not in [ # blacklist of tests that are native-optimizer only
        path_from_root('tests', 'optimizer', 'asmLastOpts.js'),
        path_from_root('tests', 'optimizer', '3154.js')
      ]:
        check_js(output, expected)
      else:
        print('(skip non-native)')

      if tools.js_optimizer.use_native(passes) and tools.js_optimizer.get_native_optimizer():
        # test calling native
        def check_json():
          run_process(listify(NODE_JS) + [path_from_root('tools', 'js-optimizer.js'), output_temp, 'receiveJSON'], stdin=PIPE, stdout=open(output_temp + '.js', 'w'))
          output = open(output_temp + '.js').read()
          check_js(output, expected)

        self.clear()
        input_temp = 'temp.js'
        output_temp = 'output.js'
        shutil.copyfile(input, input_temp)
        run_process(listify(NODE_JS) + [path_from_root('tools', 'js-optimizer.js'), input_temp, 'emitJSON'], stdin=PIPE, stdout=open(input_temp + '.js', 'w'))
        original = open(input).read()
        if '// EXTRA_INFO:' in original:
          json = open(input_temp + '.js').read()
          json += '\n' + original[original.find('// EXTRA_INFO:'):]
          open(input_temp + '.js', 'w').write(json)

        # last is only relevant when we emit JS
        if 'last' not in passes and \
           'null_if' not in input and 'null_else' not in input:  # null-* tests are js optimizer or native, not a mixture (they mix badly)
          print('  native (receiveJSON)')
          output = run_process([tools.js_optimizer.get_native_optimizer(), input_temp + '.js'] + passes + ['receiveJSON', 'emitJSON'], stdin=PIPE, stdout=open(output_temp, 'w')).stdout
          check_json()

          print('  native (parsing JS)')
          output = run_process([tools.js_optimizer.get_native_optimizer(), input] + passes + ['emitJSON'], stdin=PIPE, stdout=open(output_temp, 'w')).stdout
          check_json()

        print('  native (emitting JS)')
        output = run_process([tools.js_optimizer.get_native_optimizer(), input] + passes, stdin=PIPE, stdout=PIPE).stdout
        check_js(output, expected)

  def test_m_mm(self):
    open(os.path.join(self.get_dir(), 'foo.c'), 'w').write('''#include <emscripten.h>''')
    for opt in ['M', 'MM']:
      proc = run_process([PYTHON, EMCC, os.path.join(self.get_dir(), 'foo.c'), '-' + opt], stdout=PIPE, stderr=PIPE)
      assert 'foo.o: ' in proc.stdout, '-%s failed to produce the right output: %s' % (opt, proc.stdout)
      assert 'error' not in proc.stderr, 'Unexpected stderr: ' + proc.stderr

  @uses_canonical_tmp
  def test_emcc_debug_files(self):
    for opts in [0, 1, 2, 3]:
      for debug in [None, '1', '2']:
        print(opts, debug)
        if os.path.exists(self.canonical_temp_dir):
          shutil.rmtree(self.canonical_temp_dir)

        env = os.environ.copy()
        if debug is None:
          env.pop('EMCC_DEBUG', None)
        else:
          env['EMCC_DEBUG'] = debug
        run_process([PYTHON, EMCC, path_from_root('tests', 'hello_world.cpp'), '-O' + str(opts)], stderr=PIPE, env=env)
        if debug is None:
          self.assertFalse(os.path.exists(self.canonical_temp_dir))
        elif debug == '1':
          if self.is_wasm_backend():
            assert os.path.exists(os.path.join(self.canonical_temp_dir, 'emcc-0-original.js'))
          else:
            assert os.path.exists(os.path.join(self.canonical_temp_dir, 'emcc-0-linktime.bc'))
            assert os.path.exists(os.path.join(self.canonical_temp_dir, 'emcc-1-original.js'))
        elif debug == '2':
          if self.is_wasm_backend():
            assert os.path.exists(os.path.join(self.canonical_temp_dir, 'emcc-0-original.js'))
          else:
            assert os.path.exists(os.path.join(self.canonical_temp_dir, 'emcc-0-basebc.bc'))
            assert os.path.exists(os.path.join(self.canonical_temp_dir, 'emcc-1-linktime.bc'))
            assert os.path.exists(os.path.join(self.canonical_temp_dir, 'emcc-2-original.js'))

  @uses_canonical_tmp
  def test_debuginfo(self):
    with env_modify({'EMCC_DEBUG': '1'}):
      for args, expect_debug in [
          (['-O0'], False),
          (['-O0', '-g'], True),
          (['-O0', '-g4'], True),
          (['-O1'], False),
          (['-O1', '-g'], True),
          (['-O2'], False),
          (['-O2', '-g'], True),
        ]:
        print(args, expect_debug)
        err = run_process([PYTHON, EMCC, path_from_root('tests', 'hello_world.cpp')] + args, stdout=PIPE, stderr=PIPE).stderr
        lines = err.splitlines()
        if self.is_wasm_backend():
          finalize = [l for l in lines if 'wasm-emscripten-finalize' in l][0]
          if expect_debug:
            self.assertIn(' -g ', finalize)
          else:
            self.assertNotIn(' -g ', finalize)
        else:
          opts = '\n'.join([l for l in lines if 'LLVM opts:' in l])
          if expect_debug:
            self.assertNotIn('strip-debug', opts)
          else:
            self.assertIn('strip-debug', opts)

  @unittest.skipIf(not scons_path, 'scons not found in PATH')
  @with_env_modify({'EMSCRIPTEN_ROOT': path_from_root()})
  def test_scons(self):
    # this test copies the site_scons directory alongside the test
    shutil.copytree(path_from_root('tests', 'scons'), 'test')
    shutil.copytree(path_from_root('tools', 'scons', 'site_scons'), os.path.join('test', 'site_scons'))
    with chdir('test'):
      run_process(['scons'])
      output = run_js('scons_integration.js', assert_returncode=5)
    self.assertContained('If you see this - the world is all right!', output)

  @unittest.skipIf(not scons_path, 'scons not found in PATH')
  @with_env_modify({'EMSCRIPTEN_TOOLPATH': path_from_root('tools', 'scons', 'site_scons'),
                    'EMSCRIPTEN_ROOT': path_from_root()})
  def test_emscons(self):
    # uses the emscons wrapper which requires EMSCRIPTEN_TOOLPATH to find
    # site_scons
    shutil.copytree(path_from_root('tests', 'scons'), 'test')
    with chdir('test'):
      run_process([path_from_root('emscons'), 'scons'])
      output = run_js('scons_integration.js', assert_returncode=5)
    self.assertContained('If you see this - the world is all right!', output)

  def test_embind(self):
    environ = os.environ.copy()
    environ['EMCC_CLOSURE_ARGS'] = environ.get('EMCC_CLOSURE_ARGS', '') + " --externs " + pipes.quote(path_from_root('tests', 'embind', 'underscore-externs.js'))
    test_cases = [
        ([], True), # without --bind, we fail
        (['--bind'], False),
        (['--bind', '-O1'], False),
        (['--bind', '-O2'], False),
        (['--bind', '-O2', '-s', 'ALLOW_MEMORY_GROWTH=1', path_from_root('tests', 'embind', 'isMemoryGrowthEnabled=true.cpp')], False),
    ]
    without_utf8_args = ['-s', 'EMBIND_STD_STRING_IS_UTF8=0']
    test_cases_without_utf8 = []
    for args, fail in test_cases:
        test_cases_without_utf8.append((args + without_utf8_args, fail))
    test_cases += test_cases_without_utf8
    test_cases.extend([(args[:] + ['-s', 'DYNAMIC_EXECUTION=0'], status) for args, status in test_cases])
    test_cases.append((['--bind', '-O2', '--closure', '1'], False)) # closure compiler doesn't work with DYNAMIC_EXECUTION=0
    test_cases = [(args + ['-s', 'IN_TEST_HARNESS=1'], status) for args, status in test_cases]

    for args, fail in test_cases:
      print(args, fail)
      self.clear()
      try_delete(self.in_dir('a.out.js'))

      testFiles = [
        path_from_root('tests', 'embind', 'underscore-1.4.2.js'),
        path_from_root('tests', 'embind', 'imvu_test_adapter.js'),
        path_from_root('tests', 'embind', 'embind.test.js'),
      ]

      proc = run_process(
        [PYTHON, EMCC, path_from_root('tests', 'embind', 'embind_test.cpp'),
         '--pre-js', path_from_root('tests', 'embind', 'test.pre.js'),
         '--post-js', path_from_root('tests', 'embind', 'test.post.js'),
         '-s', 'BINARYEN_ASYNC_COMPILATION=0'] + args,
        stderr=PIPE if fail else None,
        check=not fail,
        env=environ)

      if fail:
        self.assertNotEqual(proc.returncode, 0)
      else:
        if 'DYNAMIC_EXECUTION=0' in args:
          with open(self.in_dir('a.out.js'), 'r') as js_binary_file:
            js_binary_str = js_binary_file.read()
            self.assertNotIn('new Function(', js_binary_str, 'Found "new Function(" with DYNAMIC_EXECUTION=0')
            self.assertNotIn('eval(', js_binary_str, 'Found "eval(" with DYNAMIC_EXECUTION=0')

        with open(self.in_dir('a.out.js'), 'ab') as f:
          for tf in testFiles:
            f.write(open(tf, 'rb').read())

        output = run_js(self.in_dir('a.out.js'), stdout=PIPE, stderr=PIPE, full_output=True, assert_returncode=0, engine=NODE_JS)
        assert "FAIL" not in output, output

  @no_windows('test_llvm_nativizer does not work on Windows')
  def test_llvm_nativizer(self):
    if MACOS:
      self.skipTest('test_llvm_nativizer does not work on macOS')
    if Building.which('as') is None:
      self.skipTest('no gnu as, cannot run nativizer')

    # avoid impure_ptr problems etc.
    open('somefile.binary', 'w').write('waka waka############################')
    open('test.file', 'w').write('ay file..............,,,,,,,,,,,,,,')
    open('stdin', 'w').write('inter-active')
    run_process([PYTHON, EMCC, path_from_root('tests', 'files.cpp'), '-c'])
    run_process([PYTHON, path_from_root('tools', 'nativize_llvm.py'), os.path.join(self.get_dir(), 'files.o')])
    proc = run_process([os.path.join(self.get_dir(), 'files.o.run')], stdin=open('stdin'), stdout=PIPE, stderr=PIPE)
    self.assertContained('''\
size: 37
data: 119,97,107,97,32,119,97,107,97,35,35,35,35,35,35,35,35,35,35,35,35,35,35,35,35,35,35,35,35,35,35,35,35,35,35,35,35
loop: 119 97 107 97 32 119 97 107 97 35 35 35 35 35 35 35 35 35 35 35 35 35 35 35 35 35 35 35 35 35 35 35 35 35 35 35 35 ''' + '''
input:inter-active
texto
$
5 : 10,30,20,11,88
other=ay file...
seeked= file.
''', proc.stdout)
    self.assertContained('texte\n', proc.stderr)

  def test_emconfig(self):
    output = run_process([PYTHON, EMCONFIG, 'LLVM_ROOT'], stdout=PIPE, stderr=PIPE).stdout.strip()
    self.assertEqual(output, LLVM_ROOT)
    invalid = 'Usage: em-config VAR_NAME'
    # Don't accept variables that do not exist
    output = run_process([PYTHON, EMCONFIG, 'VAR_WHICH_DOES_NOT_EXIST'], stdout=PIPE, stderr=PIPE, check=False).stdout.strip()
    self.assertEqual(output, invalid)
    # Don't accept no arguments
    output = run_process([PYTHON, EMCONFIG], stdout=PIPE, stderr=PIPE, check=False).stdout.strip()
    self.assertEqual(output, invalid)
    # Don't accept more than one variable
    output = run_process([PYTHON, EMCONFIG, 'LLVM_ROOT', 'EMCC'], stdout=PIPE, stderr=PIPE, check=False).stdout.strip()
    self.assertEqual(output, invalid)
    # Don't accept arbitrary python code
    output = run_process([PYTHON, EMCONFIG, 'sys.argv[1]'], stdout=PIPE, stderr=PIPE, check=False).stdout.strip()
    self.assertEqual(output, invalid)

  def test_link_s(self):
    # -s OPT=VALUE can conflict with -s as a linker option. We warn and ignore
    open(os.path.join(self.get_dir(), 'main.cpp'), 'w').write(r'''
      extern "C" {
        void something();
      }

      int main() {
        something();
        return 0;
      }
    ''')
    open(os.path.join(self.get_dir(), 'supp.cpp'), 'w').write(r'''
      #include <stdio.h>

      extern "C" {
        void something() {
          printf("yello\n");
        }
      }
    ''')
    run_process([PYTHON, EMCC, os.path.join(self.get_dir(), 'main.cpp'), '-o', 'main.o'])
    run_process([PYTHON, EMCC, os.path.join(self.get_dir(), 'supp.cpp'), '-o', 'supp.o'])

    run_process([PYTHON, EMCC, os.path.join(self.get_dir(), 'main.o'), '-s', os.path.join(self.get_dir(), 'supp.o'), '-s', 'SAFE_HEAP=1'])
    self.assertContained('yello', run_js('a.out.js'))
    code = open('a.out.js').read()
    assert 'SAFE_HEAP' in code, 'valid -s option had an effect'

  def test_conftest_s_flag_passing(self):
    open(os.path.join(self.get_dir(), 'conftest.c'), 'w').write(r'''
      int main() {
        return 0;
      }
    ''')
    with env_modify({'EMMAKEN_JUST_CONFIGURE': '1'}):
      cmd = [PYTHON, EMCC, '-s', 'ASSERTIONS=1', os.path.join(self.get_dir(), 'conftest.c'), '-o', 'conftest']
    output = run_process(cmd, stderr=PIPE)
    self.assertNotContained('emcc: warning: treating -s as linker option', output.stderr)
    assert os.path.exists('conftest')

  def test_file_packager(self):
    os.mkdir('subdir')
    open('data1.txt', 'w').write('data1')

    os.chdir('subdir')
    open('data2.txt', 'w').write('data2')

    # relative path to below the current dir is invalid
    proc = run_process([PYTHON, FILE_PACKAGER, 'test.data', '--preload', '../data1.txt'], stderr=PIPE, stdout=PIPE, check=False)
    self.assertNotEqual(proc.returncode, 0)
    self.assertEqual(len(proc.stdout), 0)
    self.assertContained('below the current directory', proc.stderr)

    # relative path that ends up under us is cool
    proc = run_process([PYTHON, FILE_PACKAGER, 'test.data', '--preload', '../subdir/data2.txt'], stderr=PIPE, stdout=PIPE)
    self.assertGreater(len(proc.stdout), 0)
    self.assertNotContained('below the current directory', proc.stderr)

    # direct path leads to the same code being generated - relative path does not make us do anything different
    proc2 = run_process([PYTHON, FILE_PACKAGER, 'test.data', '--preload', 'data2.txt'], stderr=PIPE, stdout=PIPE)
    self.assertGreater(len(proc2.stdout), 0)
    self.assertNotContained('below the current directory', proc2.stderr)

    def clean(txt):
      return [line for line in txt.split('\n') if 'PACKAGE_UUID' not in line and 'loadPackage({' not in line]

    assert clean(proc.stdout) == clean(proc2.stdout)

    # verify '--separate-metadata' option produces separate metadata file
    os.chdir('..')

    run_process([PYTHON, FILE_PACKAGER, 'test.data', '--preload', 'data1.txt', '--preload', 'subdir/data2.txt', '--js-output=immutable.js', '--separate-metadata'])
    assert os.path.isfile('immutable.js.metadata')
    # verify js output file is immutable when metadata is separated
    shutil.copy2('immutable.js', 'immutable.js.copy') # copy with timestamp preserved
    run_process([PYTHON, FILE_PACKAGER, 'test.data', '--preload', 'data1.txt', '--preload', 'subdir/data2.txt', '--js-output=immutable.js', '--separate-metadata'])
    assert filecmp.cmp('immutable.js.copy', 'immutable.js')
    # assert both file content and timestamp are the same as reference copy
    self.assertEqual(str(os.path.getmtime('immutable.js.copy')), str(os.path.getmtime('immutable.js')))
    # verify the content of metadata file is correct
    with open('immutable.js.metadata') as f:
      metadata = json.load(f)
    self.assertEqual(len(metadata['files']), 2)
    assert metadata['files'][0]['start'] == 0 and metadata['files'][0]['end'] == len('data1') and metadata['files'][0]['filename'] == '/data1.txt'
    assert metadata['files'][1]['start'] == len('data1') and metadata['files'][1]['end'] == len('data1') + len('data2') and metadata['files'][1]['filename'] == '/subdir/data2.txt'
    assert metadata['remote_package_size'] == len('data1') + len('data2')

    # can only assert the uuid format is correct, the uuid's value is expected to differ in between invocation
    uuid.UUID(metadata['package_uuid'], version=4)

  def test_file_packager_unicode(self):
    unicode_name = 'unicode…☃'
    if not os.path.exists(unicode_name):
      try:
        os.mkdir(unicode_name)
      except:
        print("we failed to even create a unicode dir, so on this OS, we can't test this")
        return
    full = os.path.join(unicode_name, 'data.txt')
    open(full, 'w').write('data')
    proc = run_process([PYTHON, FILE_PACKAGER, 'test.data', '--preload', full], stdout=PIPE, stderr=PIPE)
    assert len(proc.stdout), proc.stderr
    assert unicode_name in proc.stdout, proc.stdout
    print(len(proc.stderr))

  def test_file_packager_mention_FORCE_FILESYSTEM(self):
    MESSAGE = 'Remember to build the main file with  -s FORCE_FILESYSTEM=1  so that it includes support for loading this file package'
    open('data.txt', 'w').write('data1')
    # mention when running standalone
    err = run_process([PYTHON, FILE_PACKAGER, 'test.data', '--preload', 'data.txt'], stdout=PIPE, stderr=PIPE).stderr
    self.assertContained(MESSAGE, err)
    # do not mention from emcc
    err = run_process([PYTHON, EMCC, path_from_root('tests', 'hello_world.c'), '--preload-file', 'data.txt'], stdout=PIPE, stderr=PIPE).stderr
    assert len(err) == 0, err

  def test_headless(self):
    shutil.copyfile(path_from_root('tests', 'screenshot.png'), os.path.join(self.get_dir(), 'example.png'))
    run_process([PYTHON, EMCC, path_from_root('tests', 'sdl_headless.c'), '-s', 'HEADLESS=1'])
    output = run_js('a.out.js', stderr=PIPE)
    assert '''Init: 0
Font: 0x1
Sum: 0
you should see two lines of text in different colors and a blue rectangle
SDL_Quit called (and ignored)
done.
''' in output, output

  def test_preprocess(self):
    self.clear()

    out = run_process([PYTHON, EMCC, path_from_root('tests', 'hello_world.c'), '-E'], stdout=PIPE).stdout
    assert not os.path.exists('a.out.js')
    # Test explicitly that the output contains a line typically written by the preprocessor.
    # Clang outputs on Windows lines like "#line 1", on Unix '# 1 '.
    # TODO: This is one more of those platform-specific discrepancies, investigate more if this ever becomes an issue,
    # ideally we would have emcc output identical data on all platforms.
    assert '''#line 1 ''' in out or '''# 1 ''' in out
    assert '''hello_world.c"''' in out
    assert '''printf("hello, world!''' in out

  def test_demangle(self):
    open('src.cpp', 'w').write('''
      #include <stdio.h>
      #include <emscripten.h>
      void two(char c) {
        EM_ASM(out(stackTrace()));
      }
      void one(int x) {
        two(x % 17);
      }
      int main() {
        EM_ASM(out(demangle('__Znwm'))); // check for no aborts
        EM_ASM(out(demangle('_main')));
        EM_ASM(out(demangle('__Z2f2v')));
        EM_ASM(out(demangle('__Z12abcdabcdabcdi')));
        EM_ASM(out(demangle('__ZL12abcdabcdabcdi')));
        EM_ASM(out(demangle('__Z4testcsifdPvPiPc')));
        EM_ASM(out(demangle('__ZN4test5moarrEcslfdPvPiPc')));
        EM_ASM(out(demangle('__ZN4Waka1f12a234123412345pointEv')));
        EM_ASM(out(demangle('__Z3FooIiEvv')));
        EM_ASM(out(demangle('__Z3FooIidEvi')));
        EM_ASM(out(demangle('__ZN3Foo3BarILi5EEEvv')));
        EM_ASM(out(demangle('__ZNK10__cxxabiv120__si_class_type_info16search_below_dstEPNS_19__dynamic_cast_infoEPKvib')));
        EM_ASM(out(demangle('__Z9parsewordRPKciRi')));
        EM_ASM(out(demangle('__Z5multiwahtjmxyz')));
        EM_ASM(out(demangle('__Z1aA32_iPA5_c')));
        EM_ASM(out(demangle('__ZN21FWakaGLXFleeflsMarfooC2EjjjPKvbjj')));
        EM_ASM(out(demangle('__ZN5wakaw2Cm10RasterBaseINS_6watwat9PolocatorEE8merbine1INS4_2OREEEvPKjj'))); // we get this wrong, but at least emit a '?'
        one(17);
        return 0;
      }
    ''')

    # full demangle support

    run_process([PYTHON, EMCC, 'src.cpp', '-s', 'DEMANGLE_SUPPORT=1'])
    output = run_js('a.out.js')
    self.assertContained('''operator new(unsigned long)
_main
f2()
abcdabcdabcd(int)
abcdabcdabcd(int)
test(char, short, int, float, double, void*, int*, char*)
test::moarr(char, short, long, float, double, void*, int*, char*)
Waka::f::a23412341234::point()
void Foo<int>()
void Foo<int, double>(int)
void Foo::Bar<5>()
__cxxabiv1::__si_class_type_info::search_below_dst(__cxxabiv1::__dynamic_cast_info*, void const*, int, bool) const
parseword(char const*&, int, int&)
multi(wchar_t, signed char, unsigned char, unsigned short, unsigned int, unsigned long, long long, unsigned long long, ...)
a(int [32], char (*) [5])
FWakaGLXFleeflsMarfoo::FWakaGLXFleeflsMarfoo(unsigned int, unsigned int, unsigned int, void const*, bool, unsigned int, unsigned int)
void wakaw::Cm::RasterBase<wakaw::watwat::Polocator>::merbine1<wakaw::Cm::RasterBase<wakaw::watwat::Polocator>::OR>(unsigned int const*, unsigned int)
''', output)
    # test for multiple functions in one stack trace
    run_process([PYTHON, EMCC, 'src.cpp', '-s', 'DEMANGLE_SUPPORT=1', '-g'])
    output = run_js('a.out.js')
    self.assertIn('one(int)', output)
    self.assertIn('two(char)', output)

  def test_demangle_cpp(self):
    open('src.cpp', 'w').write('''
      #include <stdio.h>
      #include <emscripten.h>
      #include <cxxabi.h>
      #include <assert.h>

      int main() {
        char out[256];
        int status = 1;
        size_t length = 255;
        abi::__cxa_demangle("_ZN4Waka1f12a234123412345pointEv", out, &length, &status);
        assert(status == 0);
        printf("%s\\n", out);
        return 0;
      }
    ''')

    run_process([PYTHON, EMCC, 'src.cpp'])
    output = run_js('a.out.js')
    self.assertContained('Waka::f::a23412341234::point()', output)

  def test_module_exports_with_closure(self):
    # This test checks that module.export is retained when JavaScript is minified by compiling with --closure 1
    # This is important as if module.export is not present the Module object will not be visible to node.js
    # Run with ./runner.py other.test_module_exports_with_closure

    # First make sure test.js isn't present.
    self.clear()

    # compile with -O2 --closure 0
    run_process([PYTHON, EMCC, path_from_root('tests', 'Module-exports', 'test.c'), '-o', 'test.js', '-O2', '--closure', '0', '--pre-js', path_from_root('tests', 'Module-exports', 'setup.js'), '-s', 'EXPORTED_FUNCTIONS=["_bufferTest"]', '-s', 'EXTRA_EXPORTED_RUNTIME_METHODS=["ccall", "cwrap"]', '-s', 'BINARYEN_ASYNC_COMPILATION=0'], stdout=PIPE, stderr=PIPE)

    # Check that compilation was successful
    assert os.path.exists('test.js')
    test_js_closure_0 = open('test.js').read()

    # Check that test.js compiled with --closure 0 contains "module['exports'] = Module;"
    assert ("module['exports'] = Module;" in test_js_closure_0) or ('module["exports"]=Module' in test_js_closure_0) or ('module["exports"] = Module;' in test_js_closure_0)

    # Check that main.js (which requires test.js) completes successfully when run in node.js
    # in order to check that the exports are indeed functioning correctly.
    shutil.copyfile(path_from_root('tests', 'Module-exports', 'main.js'), 'main.js')
    if NODE_JS in JS_ENGINES:
      self.assertContained('bufferTest finished', run_js('main.js', engine=NODE_JS))

    # Delete test.js again and check it's gone.
    try_delete(path_from_root('tests', 'Module-exports', 'test.js'))
    assert not os.path.exists(path_from_root('tests', 'Module-exports', 'test.js'))

    # compile with -O2 --closure 1
    run_process([PYTHON, EMCC, path_from_root('tests', 'Module-exports', 'test.c'), '-o', path_from_root('tests', 'Module-exports', 'test.js'), '-O2', '--closure', '1', '--pre-js', path_from_root('tests', 'Module-exports', 'setup.js'), '-s', 'EXPORTED_FUNCTIONS=["_bufferTest"]', '-s', 'BINARYEN_ASYNC_COMPILATION=0'], stdout=PIPE, stderr=PIPE)

    # Check that compilation was successful
    assert os.path.exists(path_from_root('tests', 'Module-exports', 'test.js'))
    test_js_closure_1 = open(path_from_root('tests', 'Module-exports', 'test.js')).read()

    # Check that test.js compiled with --closure 1 contains "module.exports", we want to verify that
    # "module['exports']" got minified to "module.exports" when compiling with --closure 1
    assert "module.exports" in test_js_closure_1

    # Check that main.js (which requires test.js) completes successfully when run in node.js
    # in order to check that the exports are indeed functioning correctly.
    if NODE_JS in JS_ENGINES:
      self.assertContained('bufferTest finished', run_js('main.js', engine=NODE_JS))

    # Tidy up files that might have been created by this test.
    try_delete(path_from_root('tests', 'Module-exports', 'test.js'))
    try_delete(path_from_root('tests', 'Module-exports', 'test.js.map'))
    try_delete(path_from_root('tests', 'Module-exports', 'test.js.mem'))

  def test_node_catch_exit(self):
    # Test that in node.js exceptions are not caught if NODEJS_EXIT_CATCH=0
    if NODE_JS not in JS_ENGINES:
      return

    open(os.path.join(self.get_dir(), 'count.c'), 'w').write('''
      #include <string.h>
      int count(const char *str) {
          return (int)strlen(str);
      }
    ''')

    open(os.path.join(self.get_dir(), 'index.js'), 'w').write('''
      const count = require('./count.js');

      console.log(xxx); //< here is the ReferenceError
    ''')

    reference_error_text = 'console.log(xxx); //< here is the ReferenceError'

    run_process([PYTHON, EMCC, os.path.join(self.get_dir(), 'count.c'), '-o', 'count.js'])

    # Check that the ReferenceError is caught and rethrown and thus the original error line is masked
    self.assertNotContained(reference_error_text,
                            run_js('index.js', engine=NODE_JS, stderr=STDOUT, assert_returncode=None))

    run_process([PYTHON, EMCC, os.path.join(self.get_dir(), 'count.c'), '-o', 'count.js', '-s', 'NODEJS_CATCH_EXIT=0'])

    # Check that the ReferenceError is not caught, so we see the error properly
    self.assertContained(reference_error_text,
                         run_js('index.js', engine=NODE_JS, stderr=STDOUT, assert_returncode=None))

  def test_extra_exported_methods(self):
    # Test with node.js that the EXTRA_EXPORTED_RUNTIME_METHODS setting is considered by libraries
    if NODE_JS not in JS_ENGINES:
      self.skipTest("node engine required for this test")

    open('count.c', 'w').write('''
      #include <string.h>
      int count(const char *str) {
          return (int)strlen(str);
      }
    ''')

    open('index.js', 'w').write('''
      const count = require('./count.js');

      console.log(count.FS_writeFile);
    ''')

    reference_error_text = 'undefined'

    run_process([PYTHON, EMCC, 'count.c', '-s', 'FORCE_FILESYSTEM=1', '-s',
                 'EXTRA_EXPORTED_RUNTIME_METHODS=["FS_writeFile"]', '-o', 'count.js'])

    # Check that the Module.FS_writeFile exists
    self.assertNotContained(reference_error_text,
                            run_js('index.js', engine=NODE_JS, stderr=STDOUT, assert_returncode=None))

    run_process([PYTHON, EMCC, 'count.c', '-s', 'FORCE_FILESYSTEM=1', '-o', 'count.js'])

    # Check that the Module.FS_writeFile is not exported
    self.assertContained(reference_error_text,
                         run_js('index.js', engine=NODE_JS, stderr=STDOUT, assert_returncode=None))

  def test_fs_stream_proto(self):
    open('src.cpp', 'wb').write(br'''
#include <stdio.h>
#include <fcntl.h>
#include <unistd.h>
#include <sys/stat.h>
#include <errno.h>
#include <string.h>

int main()
{
    long file_size = 0;
    int h = open("src.cpp", O_RDONLY, 0666);
    if (0 != h)
    {
        FILE* file = fdopen(h, "rb");
        if (0 != file)
        {
            fseek(file, 0, SEEK_END);
            file_size = ftell(file);
            fseek(file, 0, SEEK_SET);
        }
        else
        {
            printf("fdopen() failed: %s\n", strerror(errno));
            return 10;
        }
        close(h);
        printf("File size: %ld\n", file_size);
    }
    else
    {
        printf("open() failed: %s\n", strerror(errno));
        return 10;
    }
    return 0;
}
    ''')
    run_process([PYTHON, EMCC, 'src.cpp', '--embed-file', 'src.cpp'])
    for engine in JS_ENGINES:
      out = run_js('a.out.js', engine=engine, stderr=PIPE, full_output=True)
      self.assertContained('File size: 724', out)

  @no_wasm_backend('uses MAIN_MODULE')
  def test_proxyfs(self):
    # This test supposes that 3 different programs share the same directory and files.
    # The same JS object is not used for each of them
    # But 'require' function caches JS objects.
    # If we just load same js-file multiple times like following code,
    # these programs (m0,m1,m2) share the same JS object.
    #
    #   var m0 = require('./proxyfs_test.js');
    #   var m1 = require('./proxyfs_test.js');
    #   var m2 = require('./proxyfs_test.js');
    #
    # To separate js-objects for each of them, following 'require' use different js-files.
    #
    #   var m0 = require('./proxyfs_test.js');
    #   var m1 = require('./proxyfs_test1.js');
    #   var m2 = require('./proxyfs_test2.js');
    #
    open('proxyfs_test_main.js', 'w').write(r'''
var m0 = require('./proxyfs_test.js');
var m1 = require('./proxyfs_test1.js');
var m2 = require('./proxyfs_test2.js');

var section;
function print(str){
  process.stdout.write(section+":"+str+":");
}

m0.FS.mkdir('/working');
m0.FS.mount(m0.PROXYFS,{root:'/',fs:m1.FS},'/working');
m0.FS.mkdir('/working2');
m0.FS.mount(m0.PROXYFS,{root:'/',fs:m2.FS},'/working2');

section = "child m1 reads and writes local file.";
print("m1 read embed");
m1.ccall('myreade','number',[],[]);
print("m1 write");console.log("");
m1.ccall('mywrite0','number',['number'],[1]);
print("m1 read");
m1.ccall('myread0','number',[],[]);


section = "child m2 reads and writes local file.";
print("m2 read embed");
m2.ccall('myreade','number',[],[]);
print("m2 write");console.log("");
m2.ccall('mywrite0','number',['number'],[2]);
print("m2 read");
m2.ccall('myread0','number',[],[]);

section = "child m1 reads local file.";
print("m1 read");
m1.ccall('myread0','number',[],[]);

section = "parent m0 reads and writes local and children's file.";
print("m0 read embed");
m0.ccall('myreade','number',[],[]);
print("m0 read m1");
m0.ccall('myread1','number',[],[]);
print("m0 read m2");
m0.ccall('myread2','number',[],[]);

section = "m0,m1 and m2 verify local files.";
print("m0 write");console.log("");
m0.ccall('mywrite0','number',['number'],[0]);
print("m0 read");
m0.ccall('myread0','number',[],[]);
print("m1 read");
m1.ccall('myread0','number',[],[]);
print("m2 read");
m2.ccall('myread0','number',[],[]);

print("m0 read embed");
m0.ccall('myreade','number',[],[]);
print("m1 read embed");
m1.ccall('myreade','number',[],[]);
print("m2 read embed");
m2.ccall('myreade','number',[],[]);

section = "parent m0 writes and reads children's files.";
print("m0 write m1");console.log("");
m0.ccall('mywrite1','number',[],[]);
print("m0 read m1");
m0.ccall('myread1','number',[],[]);
print("m0 write m2");console.log("");
m0.ccall('mywrite2','number',[],[]);
print("m0 read m2");
m0.ccall('myread2','number',[],[]);
print("m1 read");
m1.ccall('myread0','number',[],[]);
print("m2 read");
m2.ccall('myread0','number',[],[]);
print("m0 read m0");
m0.ccall('myread0','number',[],[]);
''')

    open('proxyfs_pre.js', 'w').write(r'''
if (typeof Module === 'undefined') Module = {};
Module["noInitialRun"]=true;
Module["noExitRuntime"]=true;
''')

    open('proxyfs_embed.txt', 'w').write(r'''test
''')

    open('proxyfs_test.c', 'w').write(r'''
#include <stdio.h>

int
mywrite1(){
  FILE* out = fopen("/working/hoge.txt","w");
  fprintf(out,"test1\n");
  fclose(out);
  return 0;
}

int
myread1(){
  FILE* in = fopen("/working/hoge.txt","r");
  char buf[1024];
  int len;
  if(in==NULL)
    printf("open failed\n");

  while(! feof(in)){
    if(fgets(buf,sizeof(buf),in)==buf){
      printf("%s",buf);
    }
  }
  fclose(in);
  return 0;
}
int
mywrite2(){
  FILE* out = fopen("/working2/hoge.txt","w");
  fprintf(out,"test2\n");
  fclose(out);
  return 0;
}

int
myread2(){
  {
    FILE* in = fopen("/working2/hoge.txt","r");
    char buf[1024];
    int len;
    if(in==NULL)
      printf("open failed\n");

    while(! feof(in)){
      if(fgets(buf,sizeof(buf),in)==buf){
        printf("%s",buf);
      }
    }
    fclose(in);
  }
  return 0;
}

int
mywrite0(int i){
  FILE* out = fopen("hoge.txt","w");
  fprintf(out,"test0_%d\n",i);
  fclose(out);
  return 0;
}

int
myread0(){
  {
    FILE* in = fopen("hoge.txt","r");
    char buf[1024];
    int len;
    if(in==NULL)
      printf("open failed\n");

    while(! feof(in)){
      if(fgets(buf,sizeof(buf),in)==buf){
        printf("%s",buf);
      }
    }
    fclose(in);
  }
  return 0;
}

int
myreade(){
  {
    FILE* in = fopen("proxyfs_embed.txt","r");
    char buf[1024];
    int len;
    if(in==NULL)
      printf("open failed\n");

    while(! feof(in)){
      if(fgets(buf,sizeof(buf),in)==buf){
        printf("%s",buf);
      }
    }
    fclose(in);
  }
  return 0;
}
''')

    run_process([PYTHON, EMCC,
                 '-o', 'proxyfs_test.js', 'proxyfs_test.c',
                 '--embed-file', 'proxyfs_embed.txt', '--pre-js', 'proxyfs_pre.js',
                 '-s', 'EXTRA_EXPORTED_RUNTIME_METHODS=["ccall", "cwrap"]',
                 '-s', 'BINARYEN_ASYNC_COMPILATION=0',
                 '-s', 'MAIN_MODULE=1',
                 '-s', 'EXPORT_ALL=1'])
    # Following shutil.copyfile just prevent 'require' of node.js from caching js-object.
    # See https://nodejs.org/api/modules.html
    shutil.copyfile('proxyfs_test.js', 'proxyfs_test1.js')
    shutil.copyfile('proxyfs_test.js', 'proxyfs_test2.js')
    out = run_js('proxyfs_test_main.js')
    section = "child m1 reads and writes local file."
    self.assertContained(section + ":m1 read embed:test", out)
    self.assertContained(section + ":m1 write:", out)
    self.assertContained(section + ":m1 read:test0_1", out)
    section = "child m2 reads and writes local file."
    self.assertContained(section + ":m2 read embed:test", out)
    self.assertContained(section + ":m2 write:", out)
    self.assertContained(section + ":m2 read:test0_2", out)
    section = "child m1 reads local file."
    self.assertContained(section + ":m1 read:test0_1", out)
    section = "parent m0 reads and writes local and children's file."
    self.assertContained(section + ":m0 read embed:test", out)
    self.assertContained(section + ":m0 read m1:test0_1", out)
    self.assertContained(section + ":m0 read m2:test0_2", out)
    section = "m0,m1 and m2 verify local files."
    self.assertContained(section + ":m0 write:", out)
    self.assertContained(section + ":m0 read:test0_0", out)
    self.assertContained(section + ":m1 read:test0_1", out)
    self.assertContained(section + ":m2 read:test0_2", out)
    self.assertContained(section + ":m0 read embed:test", out)
    self.assertContained(section + ":m1 read embed:test", out)
    self.assertContained(section + ":m2 read embed:test", out)
    section = "parent m0 writes and reads children's files."
    self.assertContained(section + ":m0 write m1:", out)
    self.assertContained(section + ":m0 read m1:test1", out)
    self.assertContained(section + ":m0 write m2:", out)
    self.assertContained(section + ":m0 read m2:test2", out)
    self.assertContained(section + ":m1 read:test1", out)
    self.assertContained(section + ":m2 read:test2", out)
    self.assertContained(section + ":m0 read m0:test0_0", out)

  def check_simd(self, expected_simds, expected_out):
    if SPIDERMONKEY_ENGINE in JS_ENGINES:
      out = run_js('a.out.js', engine=SPIDERMONKEY_ENGINE, stderr=PIPE, full_output=True)
      self.validate_asmjs(out)
    else:
      out = run_js('a.out.js')
    self.assertContained(expected_out, out)

    src = open('a.out.js').read()
    asm = src[src.find('// EMSCRIPTEN_START_FUNCS'):src.find('// EMSCRIPTEN_END_FUNCS')]
    simds = asm.count('SIMD_')
    assert simds >= expected_simds, 'expecting to see at least %d SIMD* uses, but seeing %d' % (expected_simds, simds)

  @unittest.skip("autovectorization of this stopped in LLVM 6.0")
  def test_autovectorize_linpack(self):
    # TODO: investigate when SIMD arrives in wasm
    run_process([PYTHON, EMCC, path_from_root('tests', 'linpack.c'), '-O2', '-s', 'SIMD=1', '-DSP', '-s', 'PRECISE_F32=1', '--profiling', '-s', 'WASM=0'])
    self.check_simd(30, 'Unrolled Single  Precision')

  def test_dependency_file(self):
    # Issue 1732: -MMD (and friends) create dependency files that need to be
    # copied from the temporary directory.

    open('test.cpp', 'w').write(r'''
      #include "test.hpp"

      void my_function()
      {
      }
    ''')
    open('test.hpp', 'w').write(r'''
      void my_function();
    ''')

    run_process([PYTHON, EMCC, '-MMD', '-c', 'test.cpp', '-o', 'test.o'])

    assert os.path.exists('test.d'), 'No dependency file generated'
    deps = open('test.d').read()
    # Look for ': ' instead of just ':' to not confuse C:\path\ notation with make "target: deps" rule. Not perfect, but good enough for this test.
    head, tail = deps.split(': ', 2)
    assert 'test.o' in head, 'Invalid dependency target'
    assert 'test.cpp' in tail and 'test.hpp' in tail, 'Invalid dependencies generated'

  def test_dependency_file_2(self):
    self.clear()
    shutil.copyfile(path_from_root('tests', 'hello_world.c'), 'a.c')
    run_process([PYTHON, EMCC, 'a.c', '-MMD', '-MF', 'test.d', '-c'])
    self.assertContained(open('test.d').read(), 'a.o: a.c\n')

    self.clear()
    shutil.copyfile(path_from_root('tests', 'hello_world.c'), 'a.c')
    run_process([PYTHON, EMCC, 'a.c', '-MMD', '-MF', 'test.d', '-c', '-o', 'test.o'])
    self.assertContained(open('test.d').read(), 'test.o: a.c\n')

    self.clear()
    shutil.copyfile(path_from_root('tests', 'hello_world.c'), 'a.c')
    os.mkdir('obj')
    run_process([PYTHON, EMCC, 'a.c', '-MMD', '-MF', 'test.d', '-c', '-o', 'obj/test.o'])
    self.assertContained(open('test.d').read(), 'obj/test.o: a.c\n')

  def test_quoted_js_lib_key(self):
    open('lib.js', 'w').write(r'''
mergeInto(LibraryManager.library, {
   __internal_data:{
    '<' : 0,
    'white space' : 1
  },
  printf__deps: ['__internal_data', 'fprintf']
});
''')

    run_process([PYTHON, EMCC, path_from_root('tests', 'hello_world.cpp'), '--js-library', 'lib.js'])
    self.assertContained('hello, world!', run_js(os.path.join(self.get_dir(), 'a.out.js')))

  def test_exported_js_lib(self):
    open('lib.js', 'w').write(r'''
mergeInto(LibraryManager.library, {
 jslibfunc: function(x) { return 2 * x }
});
''')
    open('src.cpp', 'w').write(r'''
#include <emscripten.h>
extern "C" int jslibfunc(int x);
int main() {
  printf("c calling: %d\n", jslibfunc(6));
  EM_ASM({
    out('js calling: ' + Module['_jslibfunc'](5) + '.');
  });
}
''')
    run_process([PYTHON, EMCC, 'src.cpp', '--js-library', 'lib.js', '-s', 'EXPORTED_FUNCTIONS=["_main", "_jslibfunc"]'])
    self.assertContained('c calling: 12\njs calling: 10.', run_js('a.out.js'))

  def test_js_lib_using_asm_lib(self):
    open('lib.js', 'w').write(r'''
mergeInto(LibraryManager.library, {
  jslibfunc__deps: ['asmlibfunc'],
  jslibfunc: function(x) {
    return 2 * _asmlibfunc(x);
  },

  asmlibfunc__asm: true,
  asmlibfunc__sig: 'ii',
  asmlibfunc: function(x) {
    x = x | 0;
    return x + 1 | 0;
  }
});
''')
    open('src.cpp', 'w').write(r'''
#include <stdio.h>
extern "C" int jslibfunc(int x);
int main() {
  printf("c calling: %d\n", jslibfunc(6));
}
''')
    run_process([PYTHON, EMCC, 'src.cpp', '--js-library', 'lib.js'])
    self.assertContained('c calling: 14\n', run_js('a.out.js'))

  def test_EMCC_BUILD_DIR(self):
    # EMCC_BUILD_DIR env var contains the dir we were building in, when running the js compiler (e.g. when
    # running a js library). We force the cwd to be src/ for technical reasons, so this lets you find out
    # where you were.
    open('lib.js', 'w').write(r'''
printErr('dir was ' + process.env.EMCC_BUILD_DIR);
''')
    err = run_process([PYTHON, EMCC, path_from_root('tests', 'hello_world.cpp'), '--js-library', 'lib.js'], stderr=PIPE).stderr
    self.assertContained('dir was ' + os.path.realpath(os.path.normpath(self.get_dir())), err)

  def test_float_h(self):
    process = run_process([PYTHON, EMCC, path_from_root('tests', 'float+.c')], stdout=PIPE, stderr=PIPE)
    assert process.returncode is 0, 'float.h should agree with our system: ' + process.stdout + '\n\n\n' + process.stderr

  def test_default_obj_ext(self):
    outdir = os.path.join(self.get_dir(), 'out_dir') + '/'

    self.clear()
    os.mkdir(outdir)
    err = run_process([PYTHON, EMCC, '-c', path_from_root('tests', 'hello_world.c'), '-o', outdir], stderr=PIPE).stderr
    assert not err, err
    assert os.path.isfile(outdir + 'hello_world.o')

    self.clear()
    os.mkdir(outdir)
    err = run_process([PYTHON, EMCC, '-c', path_from_root('tests', 'hello_world.c'), '-o', outdir, '--default-obj-ext', 'obj'], stderr=PIPE).stderr
    assert not err, err
    assert os.path.isfile(outdir + 'hello_world.obj')

  def test_doublestart_bug(self):
    open('code.cpp', 'w').write(r'''
#include <stdio.h>
#include <emscripten.h>

void main_loop(void) {
    static int cnt = 0;
    if (++cnt >= 10) emscripten_cancel_main_loop();
}

int main(void) {
    printf("This should only appear once.\n");
    emscripten_set_main_loop(main_loop, 10, 0);
    return 0;
}
''')

    open('pre.js', 'w').write(r'''
if (!Module['preRun']) Module['preRun'] = [];
Module["preRun"].push(function () {
    addRunDependency('test_run_dependency');
    removeRunDependency('test_run_dependency');
});
''')

    run_process([PYTHON, EMCC, 'code.cpp', '--pre-js', 'pre.js'])
    output = run_js(os.path.join(self.get_dir(), 'a.out.js'), engine=NODE_JS)

    assert output.count('This should only appear once.') == 1, output

  def test_module_print(self):
    open('code.cpp', 'w').write(r'''
#include <stdio.h>
int main(void) {
  printf("123456789\n");
  return 0;
}
''')

    open('pre.js', 'w').write(r'''
var Module = { print: function(x) { throw '<{(' + x + ')}>' } };
''')

    run_process([PYTHON, EMCC, 'code.cpp', '--pre-js', 'pre.js'])
    output = run_js(os.path.join(self.get_dir(), 'a.out.js'), stderr=PIPE, full_output=True, engine=NODE_JS, assert_returncode=None)
    assert r'<{(123456789)}>' in output, output

  def test_precompiled_headers(self):
    for suffix in ['gch', 'pch']:
      print(suffix)
      self.clear()

      open('header.h', 'w').write('#define X 5\n')
      run_process([PYTHON, EMCC, '-xc++-header', 'header.h', '-c'])
      assert os.path.exists('header.h.gch') # default output is gch
      if suffix != 'gch':
        run_process([PYTHON, EMCC, '-xc++-header', 'header.h', '-o', 'header.h.' + suffix])
        assert open('header.h.gch', 'rb').read() == open('header.h.' + suffix, 'rb').read()

      open('src.cpp', 'w').write(r'''
#include <stdio.h>
int main() {
  printf("|%d|\n", X);
  return 0;
}
''')
      run_process([PYTHON, EMCC, 'src.cpp', '-include', 'header.h'])

      output = run_js(self.in_dir('a.out.js'), stderr=PIPE, full_output=True, engine=NODE_JS)
      assert '|5|' in output, output

      # also verify that the gch is actually used
      err = run_process([PYTHON, EMCC, 'src.cpp', '-include', 'header.h', '-Xclang', '-print-stats'], stderr=PIPE).stderr
      self.assertTextDataContained('*** PCH/Modules Loaded:\nModule: header.h.' + suffix, err)
      # and sanity check it is not mentioned when not
      try_delete('header.h.' + suffix)
      err = run_process([PYTHON, EMCC, 'src.cpp', '-include', 'header.h', '-Xclang', '-print-stats'], stderr=PIPE).stderr
      assert '*** PCH/Modules Loaded:\nModule: header.h.' + suffix not in err.replace('\r\n', '\n'), err

      # with specified target via -o
      try_delete('header.h.' + suffix)
      run_process([PYTHON, EMCC, '-xc++-header', 'header.h', '-o', 'my.' + suffix])
      assert os.path.exists('my.' + suffix)

      # -include-pch flag
      run_process([PYTHON, EMCC, '-xc++-header', 'header.h', '-o', 'header.h.' + suffix])
      run_process([PYTHON, EMCC, 'src.cpp', '-include-pch', 'header.h.' + suffix])
      output = run_js('a.out.js')
      assert '|5|' in output, output

  @no_wasm_backend()
  def test_warn_unaligned(self):
    open('src.cpp', 'w').write(r'''
#include <stdio.h>
struct packey {
  char x;
  int y;
  double z;
} __attribute__((__packed__));
int main() {
  volatile packey p;
  p.x = 0;
  p.y = 1;
  p.z = 2;
  return 0;
}
''')
    output = run_process([PYTHON, EMCC, 'src.cpp', '-s', 'WASM=0', '-s', 'WARN_UNALIGNED=1'], stderr=PIPE)
    output = run_process([PYTHON, EMCC, 'src.cpp', '-s', 'WASM=0', '-s', 'WARN_UNALIGNED=1', '-g'], stderr=PIPE)
    assert 'emcc: warning: unaligned store' in output.stderr, output.stderr
    assert 'emcc: warning: unaligned store' in output.stderr, output.stderr
    assert '@line 11 "src.cpp"' in output.stderr, output.stderr

  def test_LEGACY_VM_SUPPORT(self):
    # when modern features are lacking, we can polyfill them or at least warn
    with open('pre.js', 'w') as f:
      f.write('Math.imul = undefined;')

    def test(expected, opts=[]):
      print(opts)
      result = run_process([PYTHON, EMCC, path_from_root('tests', 'hello_world.c'), '--pre-js', 'pre.js'] + opts, stderr=PIPE, check=False)
      if result.returncode == 0:
        self.assertContained(expected, run_js('a.out.js', stderr=PIPE, full_output=True, engine=NODE_JS, assert_returncode=None))
      else:
        self.assertContained(expected, result.stderr)

    # when legacy is needed, we show an error indicating so
    test('build with LEGACY_VM_SUPPORT')
    # wasm is on by default, and does not mix with legacy, so we show an error
    test('LEGACY_VM_SUPPORT is only supported for asm.js, and not wasm. Build with -s WASM=0', ['-s', 'LEGACY_VM_SUPPORT=1'])
    # legacy + disabling wasm works
    if self.is_wasm_backend():
      return
    test('hello, world!', ['-s', 'LEGACY_VM_SUPPORT=1', '-s', 'WASM=0'])

  def test_on_abort(self):
    expected_output = 'Module.onAbort was called'

    def add_on_abort_and_verify(extra=''):
      with open('a.out.js') as f:
        js = f.read()
      with open('a.out.js', 'w') as f:
        f.write("var Module = { onAbort: function() { console.log('%s') } };\n" % expected_output)
        f.write(extra + '\n')
        f.write(js)
      self.assertContained(expected_output, run_js('a.out.js', assert_returncode=None))

    # test direct abort() C call

    with open('src.c', 'w') as f:
      f.write('''
        #include <stdlib.h>
        int main() {
          abort();
        }
      ''')
    run_process([PYTHON, EMCC, 'src.c', '-s', 'BINARYEN_ASYNC_COMPILATION=0'])
    add_on_abort_and_verify()

    # test direct abort() JS call

    with open('src.c', 'w') as f:
      f.write('''
        #include <emscripten.h>
        int main() {
          EM_ASM({ abort() });
        }
      ''')
    run_process([PYTHON, EMCC, 'src.c', '-s', 'BINARYEN_ASYNC_COMPILATION=0'])
    add_on_abort_and_verify()

    # test throwing in an abort handler, and catching that

    with open('src.c', 'w') as f:
      f.write('''
        #include <emscripten.h>
        int main() {
          EM_ASM({
            try {
              out('first');
              abort();
            } catch (e) {
              out('second');
              abort();
              throw e;
            }
          });
        }
      ''')
    run_process([PYTHON, EMCC, 'src.c', '-s', 'BINARYEN_ASYNC_COMPILATION=0'])
    with open('a.out.js') as f:
      js = f.read()
    with open('a.out.js', 'w') as f:
      f.write("var Module = { onAbort: function() { console.log('%s'); throw 're-throw'; } };\n" % expected_output)
      f.write(js)
    out = run_js('a.out.js', stderr=STDOUT, assert_returncode=None)
    print(out)
    self.assertContained(expected_output, out)
    self.assertContained('re-throw', out)
    self.assertContained('first', out)
    self.assertContained('second', out)
    self.assertEqual(out.count(expected_output), 2)

    # test an abort during startup
    run_process([PYTHON, EMCC, path_from_root('tests', 'hello_world.c'), '-s', 'BINARYEN_METHOD="interpret-binary"'])
    os.remove('a.out.wasm') # trigger onAbort by intentionally causing startup to fail
    add_on_abort_and_verify()

    # test an abort due to lack of a working binaryen method
    run_process([PYTHON, EMCC, path_from_root('tests', 'hello_world.c'), '-s', 'BINARYEN_METHOD="asmjs"'])
    add_on_abort_and_verify(extra='Module.asm = "string-instead-of-code, asmjs method will fail";')

  def test_no_exit_runtime(self):
    with open('code.cpp', 'w') as f:
      f.write(r'''
#include <stdio.h>

template<int x>
struct Waste {
  Waste() {
    printf("coming around %d\n", x);
  }
  ~Waste() {
    printf("going away %d\n", x);
  }
};

Waste<1> w1;
Waste<2> w2;
Waste<3> w3;
Waste<4> w4;
Waste<5> w5;

int main(int argc, char **argv) {
  return 0;
}
    ''')

    for wasm in [0, 1]:
      for no_exit in [1, 0]:
        for opts in [[], ['-O1'], ['-O2', '-g2'], ['-O2', '-g2', '--llvm-lto', '1']]:
          if self.is_wasm_backend() and not wasm:
            continue
          print(wasm, no_exit, opts)
          cmd = [PYTHON, EMCC] + opts + ['code.cpp', '-s', 'EXIT_RUNTIME=' + str(1 - no_exit), '-s', 'WASM=' + str(wasm)]
          if wasm:
            cmd += ['--profiling-funcs'] # for function names
          run_process(cmd)
          output = run_js(os.path.join(self.get_dir(), 'a.out.js'), stderr=PIPE, full_output=True, engine=NODE_JS)
          src = open('a.out.js').read()
          if wasm:
            src += '\n' + self.get_wasm_text('a.out.wasm')
          exit = 1 - no_exit
          print('  exit:', exit, 'opts:', opts)
          self.assertContained('coming around', output)
          if exit:
            self.assertContained('going away', output)
          else:
            self.assertNotContained('going away', output)
          if not self.is_wasm_backend():
            # The wasm backend uses atexit to register destructors when
            # constructors are called  There is currently no way to exclude
            # these destructors from the wasm binary.
            assert ('atexit(' in src) == exit, 'atexit should not appear in src when EXIT_RUNTIME=0'
            assert ('_ZN5WasteILi2EED' in src) == exit, 'destructors should not appear if no exit:\n' + src

  def test_no_exit_runtime_warnings_flush(self):
    # check we warn if there is unflushed info
    open('code.c', 'w').write(r'''
#include <stdio.h>
int main(int argc, char **argv) {
  printf("hello\n");
  printf("world"); // no newline, not flushed
#if FLUSH
  printf("\n");
#endif
}
''')
    open('code.cpp', 'w').write(r'''
#include <iostream>
int main() {
  using namespace std;
  cout << "hello" << std::endl;
  cout << "world"; // no newline, not flushed
#if FLUSH
  std::cout << std::endl;
#endif
}
''')
    for src in ['code.c', 'code.cpp']:
      for no_exit in [0, 1]:
        for assertions in [0, 1]:
          for flush in [0, 1]:
            # TODO: also check FILESYSTEM=0 here. it never worked though, buffered output was not emitted at shutdown
            print(src, no_exit, assertions, flush)
            cmd = [PYTHON, EMCC, src, '-s', 'EXIT_RUNTIME=%d' % (1 - no_exit), '-s', 'ASSERTIONS=%d' % assertions]
            if flush:
              cmd += ['-DFLUSH']
            run_process(cmd)
            output = run_js(os.path.join(self.get_dir(), 'a.out.js'), stderr=PIPE, full_output=True)
            exit = 1 - no_exit
            assert 'hello' in output, output
            assert ('world' in output) == (exit or flush), 'unflushed content is shown only when exiting the runtime'
            assert (no_exit and assertions and not flush) == ('stdio streams had content in them that was not flushed. you should set EXIT_RUNTIME to 1' in output), 'warning should be shown'

  def test_no_exit_runtime_warnings_atexit(self):
    open('code.cpp', 'w').write(r'''
#include <stdlib.h>
void bye() {}
int main() {
  atexit(bye);
}
''')
    for no_exit in [0, 1]:
      for assertions in [0, 1]:
        print(no_exit, assertions)
        run_process([PYTHON, EMCC, 'code.cpp', '-s', 'EXIT_RUNTIME=%d' % (1 - no_exit), '-s', 'ASSERTIONS=%d' % assertions])
        output = run_js(os.path.join(self.get_dir(), 'a.out.js'), stderr=PIPE, full_output=True)
        assert (no_exit and assertions) == ('atexit() called, but EXIT_RUNTIME is not set, so atexits() will not be called. set EXIT_RUNTIME to 1' in output), 'warning should be shown'

  def test_fs_after_main(self):
    for args in [[], ['-O1']]:
      print(args)
      run_process([PYTHON, EMCC, path_from_root('tests', 'fs_after_main.cpp')])
      self.assertContained('Test passed.', run_js('a.out.js', engine=NODE_JS))

  @no_wasm_backend('tests internal compiler command')
  @uses_canonical_tmp
  def test_os_oz(self):
    with env_modify({'EMCC_DEBUG': '1'}):
      for args, expect in [
          (['-O1'], 'LLVM opts: -O1'),
          (['-O2'], 'LLVM opts: -O3'),
          (['-Os'], 'LLVM opts: -Os'),
          (['-Oz'], 'LLVM opts: -Oz'),
          (['-O3'], 'LLVM opts: -O3'),
        ]:
        print(args, expect)
        err = run_process([PYTHON, EMCC, path_from_root('tests', 'hello_world.cpp')] + args, stdout=PIPE, stderr=PIPE).stderr
        self.assertContained(expect, err)
        self.assertContained('hello, world!', run_js('a.out.js'))

  def test_oz_size(self):
    sizes = {}
    for name, args in [
        ('0', ['-o', 'dlmalloc.o']),
        ('1', ['-o', 'dlmalloc.o', '-O1']),
        ('2', ['-o', 'dlmalloc.o', '-O2']),
        ('s', ['-o', 'dlmalloc.o', '-Os']),
        ('z', ['-o', 'dlmalloc.o', '-Oz']),
        ('3', ['-o', 'dlmalloc.o', '-O3']),
        ('0c', ['-c']),
        ('1c', ['-c', '-O1']),
        ('2c', ['-c', '-O2']),
        ('sc', ['-c', '-Os']),
        ('zc', ['-c', '-Oz']),
        ('3c', ['-c', '-O3']),
      ]:
      print(name, args)
      self.clear()
      run_process([PYTHON, EMCC, path_from_root('system', 'lib', 'dlmalloc.c')] + args, stdout=PIPE, stderr=PIPE)
      sizes[name] = os.path.getsize('dlmalloc.o')
    print(sizes)
    # -c should not affect code size
    for name in ['0', '1', '2', '3', 's', 'z']:
      assert sizes[name] == sizes[name + 'c']
    opt_min = min(sizes['1'], sizes['2'], sizes['3'], sizes['s'], sizes['z'])
    opt_max = max(sizes['1'], sizes['2'], sizes['3'], sizes['s'], sizes['z'])
    assert opt_min - opt_max <= opt_max * 0.1, 'opt builds are all fairly close'
    assert sizes['0'] > (1.20 * opt_max), 'unopt build is quite larger'

  @no_wasm_backend('relies on ctor evaluation and dtor elimination')
  def test_global_inits(self):
    open('inc.h', 'w').write(r'''
#include <stdio.h>

template<int x>
struct Waste {
  int state;
  Waste() : state(10) {}
  void test(int a) {
    printf("%d\n", a + state);
  }
  ~Waste() {
    printf("going away %d\n", x);
  }
};

Waste<3> *getMore();
''')

    open('main.cpp', 'w').write(r'''
#include "inc.h"

Waste<1> mw1;
Waste<2> mw2;

int main(int argc, char **argv) {
  printf("argc: %d\n", argc);
  mw1.state += argc;
  mw2.state += argc;
  mw1.test(5);
  mw2.test(6);
  getMore()->test(0);
  return 0;
}
''')

    open('side.cpp', 'w').write(r'''
#include "inc.h"

Waste<3> sw3;

Waste<3> *getMore() {
  return &sw3;
}
''')

    for opts, has_global in [
      (['-O2', '-g', '-s', 'EXIT_RUNTIME=1'], True),
      # no-exit-runtime removes the atexits, and then globalgce can work
      # it's magic to remove the global initializer entirely
      (['-O2', '-g'], False),
      (['-Os', '-g', '-s', 'EXIT_RUNTIME=1'], True),
      (['-Os', '-g'], False),
      (['-O2', '-g', '--llvm-lto', '1', '-s', 'EXIT_RUNTIME=1'], True),
      (['-O2', '-g', '--llvm-lto', '1'], False),
    ]:
      print(opts, has_global)
      run_process([PYTHON, EMCC, 'main.cpp', '-c'] + opts)
      run_process([PYTHON, EMCC, 'side.cpp', '-c'] + opts)
      run_process([PYTHON, EMCC, 'main.o', 'side.o'] + opts)
      run_js(os.path.join(self.get_dir(), 'a.out.js'), stderr=PIPE, full_output=True, engine=NODE_JS)
      src = open('a.out.js').read()
      self.assertContained('argc: 1\n16\n17\n10\n', run_js('a.out.js'))
      if has_global:
        self.assertContained('_GLOBAL_', src)
      else:
        self.assertNotContained('_GLOBAL_', src)

  def test_implicit_func(self):
    open('src.c', 'w').write(r'''
#include <stdio.h>
int main()
{
    printf("hello %d\n", strnlen("waka", 2)); // Implicit declaration, no header, for strnlen
    int (*my_strnlen)(char*, ...) = strnlen;
    printf("hello %d\n", my_strnlen("shaka", 2));
    return 0;
}
''')

    IMPLICIT_WARNING = '''warning: implicit declaration of function 'strnlen' is invalid in C99'''
    IMPLICIT_ERROR = '''error: implicit declaration of function 'strnlen' is invalid in C99'''

    for opts, expected, compile_expected in [
      ([], None, [IMPLICIT_ERROR]),
      (['-Wno-error=implicit-function-declaration'], ['hello '], [IMPLICIT_WARNING]), # turn error into warning
      (['-Wno-implicit-function-declaration'], ['hello '], []), # turn error into nothing at all (runtime output is incorrect)
    ]:
      print(opts, expected)
      try_delete('a.out.js')
      stderr = run_process([PYTHON, EMCC, 'src.c'] + opts, stderr=PIPE, check=False).stderr
      for ce in compile_expected + ['''warning: incompatible pointer types''']:
        self.assertContained(ce, stderr)
      if expected is None:
        assert not os.path.exists('a.out.js')
      else:
        output = run_js(os.path.join(self.get_dir(), 'a.out.js'), stderr=PIPE, full_output=True)
        for e in expected:
          self.assertContained(e, output)

  @no_wasm_backend('uses prebuilt .ll file')
  def test_incorrect_static_call(self):
    for wasm in [0, 1]:
      for opts in [0, 1]:
        for asserts in [0, 1]:
          extra = []
          if opts != 1 - asserts:
            extra = ['-s', 'ASSERTIONS=' + str(asserts)]
          cmd = [PYTHON, EMCC, path_from_root('tests', 'sillyfuncast2_noasm.ll'), '-O' + str(opts), '-s', 'WASM=' + str(wasm)] + extra
          print(opts, asserts, wasm, cmd)
          stderr = run_process(cmd, stdout=PIPE, stderr=PIPE, check=False).stderr
          assert ('unexpected' in stderr) == asserts, stderr
          assert ("to 'doit'" in stderr) == asserts, stderr

  @no_wasm_backend('fastcomp specific')
  def test_llvm_lit(self):
    grep_path = Building.which('grep')
    if not grep_path:
      self.skipTest('This test needs the "grep" tool in PATH. If you are using emsdk on Windows, you can obtain it via installing and activating the gnu package.')
    llvm_src = get_fastcomp_src_dir()
    if not llvm_src:
      self.skipTest('llvm source tree not found')
    LLVM_LIT = os.path.join(LLVM_ROOT, 'llvm-lit.py')
    if not os.path.exists(LLVM_LIT):
      LLVM_LIT = os.path.join(LLVM_ROOT, 'llvm-lit')
      if not os.path.exists(LLVM_LIT):
        self.skipTest('llvm-lit not found; fastcomp directory is most likely prebuilt')
    cmd = [PYTHON, LLVM_LIT, '-v', os.path.join(llvm_src, 'test', 'CodeGen', 'JS')]
    print(cmd)
    run_process(cmd)

  def test_bad_triple(self):
    # compile a minimal program, with as few dependencies as possible, as
    # native building on CI may not always work well
    with open('minimal.cpp', 'w') as f:
      f.write('int main() { return 0; }')
    run_process([CLANG, 'minimal.cpp', '-c', '-emit-llvm', '-o', 'a.bc'] + shared.get_clang_native_args(), env=shared.get_clang_native_env())
    err = run_process([PYTHON, EMCC, 'a.bc'], stdout=PIPE, stderr=PIPE, check=False).stderr
    if self.is_wasm_backend():
      self.assertContained('machine type must be wasm32', err)
    else:
      assert 'warning' in err or 'WARNING' in err, err
      assert 'incorrect target triple' in err or 'different target triples' in err, err

  def test_valid_abspath(self):
    # Test whether abspath warning appears
    abs_include_path = os.path.abspath(self.get_dir())
    err = run_process([PYTHON, EMCC, '-I%s' % abs_include_path, '-Wwarn-absolute-paths', path_from_root('tests', 'hello_world.c')], stdout=PIPE, stderr=PIPE).stderr
    warning = '-I or -L of an absolute path "-I%s" encountered. If this is to a local system header/library, it may cause problems (local system files make sense for compiling natively on your system, but not necessarily to JavaScript).' % abs_include_path
    assert(warning in err)

    # Passing an absolute path to a directory inside the emscripten tree is always ok and should not issue a warning.
    abs_include_path = path_from_root('tests')
    err = run_process([PYTHON, EMCC, '-I%s' % abs_include_path, '-Wwarn-absolute-paths', path_from_root('tests', 'hello_world.c')], stdout=PIPE, stderr=PIPE).stderr
    warning = '-I or -L of an absolute path "-I%s" encountered. If this is to a local system header/library, it may cause problems (local system files make sense for compiling natively on your system, but not necessarily to JavaScript).' % abs_include_path
    assert(warning not in err)

    # Hide warning for this include path
    err = run_process([PYTHON, EMCC, '--valid-abspath', abs_include_path, '-I%s' % abs_include_path, '-Wwarn-absolute-paths', path_from_root('tests', 'hello_world.c')], stdout=PIPE, stderr=PIPE).stderr
    assert(warning not in err)

  def test_valid_abspath_2(self):
    if WINDOWS:
      abs_include_path = 'C:\\nowhere\\at\\all'
    else:
      abs_include_path = '/nowhere/at/all'
    cmd = [PYTHON, EMCC, path_from_root('tests', 'hello_world.c'), '--valid-abspath', abs_include_path, '-I%s' % abs_include_path]
    print(' '.join(cmd))
    run_process(cmd)
    self.assertContained('hello, world!', run_js('a.out.js'))

  def test_warn_dylibs(self):
    shared_suffixes = ['.so', '.dylib', '.dll']

    for suffix in ['.o', '.a', '.bc', '.so', '.lib', '.dylib', '.js', '.html']:
      err = run_process([PYTHON, EMCC, path_from_root('tests', 'hello_world.c'), '-o', 'out' + suffix], stdout=PIPE, stderr=PIPE).stderr
      warning = 'When Emscripten compiles to a typical native suffix for shared libraries (.so, .dylib, .dll) then it emits an LLVM bitcode file. You should then compile that to an emscripten SIDE_MODULE (using that flag) with suffix .wasm (for wasm) or .js (for asm.js).'
      if suffix in shared_suffixes:
        self.assertContained(warning, err)
      else:
        self.assertNotContained(warning, err)

  @no_wasm_backend('uses SIDE_MODULE')
  def test_side_module_without_proper_target(self):
    # SIDE_MODULE is only meaningful when compiling to wasm (or js+wasm)
    # otherwise, we are just linking bitcode, and should show an error
    for wasm in [0, 1]:
      print(wasm)
      process = run_process([PYTHON, EMCC, path_from_root('tests', 'hello_world.cpp'), '-s', 'SIDE_MODULE=1', '-o', 'a.so', '-s', 'WASM=%d' % wasm], stdout=PIPE, stderr=PIPE, check=False)
      self.assertContained('SIDE_MODULE must only be used when compiling to an executable shared library, and not when emitting LLVM bitcode', process.stderr)
      assert process.returncode is not 0

  @no_wasm_backend()
  def test_simplify_ifs(self):
    def test(src, nums):
      open('src.c', 'w').write(src)
      for opts, ifs in [
        [['-g2'], nums[0]],
        [['--profiling'], nums[1]],
        [['--profiling', '-g2'], nums[2]]
      ]:
        print(opts, ifs)
        if type(ifs) == int:
          ifs = [ifs]
        try_delete('a.out.js')
        run_process([PYTHON, EMCC, 'src.c', '-O2', '-s', 'WASM=0'] + opts, stdout=PIPE)
        src = open('a.out.js').read()
        main = src[src.find('function _main'):src.find('\n}', src.find('function _main'))]
        actual_ifs = main.count('if (')
        assert actual_ifs in ifs, main + ' : ' + str([ifs, actual_ifs])

    test(r'''
      #include <stdio.h>
      #include <string.h>
      int main(int argc, char **argv) {
        if (argc > 5 && strlen(argv[0]) > 1 && strlen(argv[1]) > 2) printf("halp");
        return 0;
      }
    ''', [3, 1, 1])

    test(r'''
      #include <stdio.h>
      #include <string.h>
      int main(int argc, char **argv) {
        while (argc % 3 == 0) {
          if (argc > 5 && strlen(argv[0]) > 1 && strlen(argv[1]) > 2) {
            printf("halp");
            argc++;
          } else {
            while (argc > 0) {
              printf("%d\n", argc--);
            }
          }
        }
        return 0;
      }
    ''', [8, [5, 7], [5, 7]])

    test(r'''
      #include <stdio.h>
      #include <string.h>
      int main(int argc, char **argv) {
        while (argc % 17 == 0) argc *= 2;
        if (argc > 5 && strlen(argv[0]) > 10 && strlen(argv[1]) > 20) {
          printf("halp");
          argc++;
        } else {
          printf("%d\n", argc--);
        }
        while (argc % 17 == 0) argc *= 2;
        return argc;
      }
    ''', [6, 3, 3])

    test(r'''
      #include <stdio.h>
      #include <stdlib.h>

      int main(int argc, char *argv[]) {
        if (getenv("A") && getenv("B")) {
            printf("hello world\n");
        } else {
            printf("goodnight moon\n");
        }
        printf("and that's that\n");
        return 0;
      }
    ''', [[3, 2], 1, 1])

    test(r'''
      #include <stdio.h>
      #include <stdlib.h>

      int main(int argc, char *argv[]) {
        if (getenv("A") || getenv("B")) {
            printf("hello world\n");
        }
        printf("and that's that\n");
        return 0;
      }
    ''', [[3, 2], 1, 1])

  @no_wasm_backend('relies on --emit-symbol-map')
  def test_symbol_map(self):
    for gen_map in [0, 1]:
      for wasm in [0, 1]:
        print(gen_map, wasm)
        self.clear()
        cmd = [PYTHON, EMCC, path_from_root('tests', 'hello_world.c'), '-O2']
        if gen_map:
          cmd += ['--emit-symbol-map']
        if not wasm:
          if self.is_wasm_backend():
            continue
          cmd += ['-s', 'WASM=0']
        print(cmd)
        run_process(cmd)
        if gen_map:
          self.assertTrue(os.path.exists('a.out.js.symbols'))
          symbols = open('a.out.js.symbols').read()
          self.assertContained(':_main', symbols)
        else:
          self.assertFalse(os.path.exists('a.out.js.symbols'))

  def test_bc_to_bc(self):
    # emcc should 'process' bitcode to bitcode. build systems can request this if
    # e.g. they assume our 'executable' extension is bc, and compile an .o to a .bc
    # (the user would then need to build bc to js of course, but we need to actually
    # emit the bc)
    run_process([PYTHON, EMCC, '-c', path_from_root('tests', 'hello_world.c')])
    assert os.path.exists('hello_world.o')
    run_process([PYTHON, EMCC, 'hello_world.o', '-o', 'hello_world.bc'])
    assert os.path.exists('hello_world.o')
    assert os.path.exists('hello_world.bc')

  def test_bad_function_pointer_cast(self):
    open('src.cpp', 'w').write(r'''
#include <stdio.h>

typedef int (*callback) (int, ...);

int impl(int foo) {
  printf("Hello, world.\n");
  return 0;
}

int main() {
  volatile callback f = (callback) impl;
  f(0); /* This fails with or without additional arguments. */
  return 0;
}
''')

    for opts in [0, 1, 2]:
      for safe in [0, 1]:
        for emulate_casts in [0, 1]:
          for emulate_fps in [0, 1]:
            for relocate in [0, 1]:
              for wasm in [0, 1]:
                if self.is_wasm_backend() and not wasm:
                  continue
                cmd = [PYTHON, EMCC, 'src.cpp', '-O' + str(opts), '-s', 'SAFE_HEAP=' + str(safe), '-s', 'WASM=' + str(wasm)]
                if emulate_casts:
                  cmd += ['-s', 'EMULATE_FUNCTION_POINTER_CASTS=1']
                if emulate_fps:
                  cmd += ['-s', 'EMULATED_FUNCTION_POINTERS=1']
                if relocate:
                  cmd += ['-s', 'RELOCATABLE=1'] # disables asm-optimized safe heap
                print(cmd)
                run_process(cmd)
                output = run_js('a.out.js', stderr=PIPE, full_output=True, assert_returncode=None)
                if emulate_casts:
                  # success!
                  self.assertContained('Hello, world.', output)
                else:
                  # otherwise, the error depends on the mode we are in
                  if self.is_wasm_backend() or (wasm and (relocate or emulate_fps)):
                    # wasm trap raised by the vm
                    self.assertContained('function signature mismatch', output)
                  elif opts == 0 and safe and not wasm:
                    # non-wasm safe mode checks asm.js function table masks
                    self.assertContained('Function table mask error', output)
                  elif opts == 0:
                    # informative error message (assertions are enabled in -O0)
                    self.assertContained('Invalid function pointer called', output)
                  else:
                    # non-informative error
                    self.assertContained(('abort(', 'exception'), output)

  @no_wasm_backend()
  def test_aliased_func_pointers(self):
    open('src.cpp', 'w').write(r'''
#include <stdio.h>

int impl1(int foo) { return foo; }
float impla(float foo) { return foo; }
int impl2(int foo) { return foo+1; }
float implb(float foo) { return foo+1; }
int impl3(int foo) { return foo+2; }
float implc(float foo) { return foo+2; }

int main(int argc, char **argv) {
  volatile void *f = (void*)impl1;
  if (argc == 50) f = (void*)impla;
  if (argc == 51) f = (void*)impl2;
  if (argc == 52) f = (void*)implb;
  if (argc == 53) f = (void*)impl3;
  if (argc == 54) f = (void*)implc;
  return (int)f;
}
''')

    print('aliasing')

    sizes_ii = {}
    sizes_dd = {}

    for alias in [None, 0, 1]:
      cmd = [PYTHON, EMCC, 'src.cpp', '-O1', '-s', 'WASM=0']
      if alias is not None:
        cmd += ['-s', 'ALIASING_FUNCTION_POINTERS=' + str(alias)]
      else:
        alias = -1
      print(cmd)
      run_process(cmd)
      src = open('a.out.js').read().split('\n')
      for line in src:
        if line.strip().startswith('var FUNCTION_TABLE_ii = '):
          sizes_ii[alias] = line.count(',')
        if line.strip().startswith('var FUNCTION_TABLE_dd = '):
          sizes_dd[alias] = line.count(',')

    print('ii', sizes_ii)
    print('dd', sizes_dd)

    for sizes in [sizes_ii, sizes_dd]:
      assert sizes[-1] == sizes[1] # default is to alias
      assert sizes[1] < sizes[0] # without aliasing, we have more unique values and fat tables

  def test_bad_export(self):
    for m in ['', ' ']:
      self.clear()
      cmd = [PYTHON, EMCC, path_from_root('tests', 'hello_world.c'), '-s', 'EXPORTED_FUNCTIONS=["' + m + '_main"]']
      print(cmd)
      stderr = run_process(cmd, stderr=PIPE, check=False).stderr
      if m:
        self.assertContained('undefined exported function: " _main"', stderr)
      else:
        self.assertContained('hello, world!', run_js('a.out.js'))

  def test_no_dynamic_execution(self):
    run_process([PYTHON, EMCC, path_from_root('tests', 'hello_world.c'), '-O1', '-s', 'DYNAMIC_EXECUTION=0'])
    self.assertContained('hello, world!', run_js('a.out.js'))
    src = open('a.out.js').read()
    assert 'eval(' not in src
    assert 'eval.' not in src
    assert 'new Function' not in src
    try_delete('a.out.js')

    # Test that --preload-file doesn't add an use of eval().
    with open('temp.txt', 'w') as f:
      f.write("foo\n")
    run_process([PYTHON, EMCC, path_from_root('tests', 'hello_world.c'), '-O1',
                 '-s', 'DYNAMIC_EXECUTION=0', '--preload-file', 'temp.txt'])
    src = open('a.out.js').read()
    assert 'eval(' not in src
    assert 'eval.' not in src
    assert 'new Function' not in src
    try_delete('a.out.js')

    # Test that -s DYNAMIC_EXECUTION=0 and --closure 1 are not allowed together.
    proc = run_process([PYTHON, EMCC, path_from_root('tests', 'hello_world.c'), '-O1',
                        '-s', 'DYNAMIC_EXECUTION=0', '--closure', '1'],
                       check=False, stderr=PIPE)
    assert proc.returncode != 0
    try_delete('a.out.js')

    # Test that -s DYNAMIC_EXECUTION=1 and -s RELOCATABLE=1 are not allowed together.
    proc = run_process([PYTHON, EMCC, path_from_root('tests', 'hello_world.c'), '-O1',
                        '-s', 'DYNAMIC_EXECUTION=0', '-s', 'RELOCATABLE=1'],
                       check=False, stderr=PIPE)
    assert proc.returncode != 0
    try_delete('a.out.js')

    open('test.c', 'w').write(r'''
      #include <emscripten/emscripten.h>
      int main() {
        emscripten_run_script("console.log('hello from script');");
        return 0;
      }
      ''')

    # Test that emscripten_run_script() aborts when -s DYNAMIC_EXECUTION=0
    run_process([PYTHON, EMCC, 'test.c', '-O1', '-s', 'DYNAMIC_EXECUTION=0'])
    self.assertContained('DYNAMIC_EXECUTION=0 was set, cannot eval', run_js(os.path.join(self.get_dir(), 'a.out.js'), assert_returncode=None, full_output=True, stderr=PIPE))
    try_delete('a.out.js')

    # Test that emscripten_run_script() posts a warning when -s DYNAMIC_EXECUTION=2
    run_process([PYTHON, EMCC, 'test.c', '-O1', '-s', 'DYNAMIC_EXECUTION=2'])
    self.assertContained('Warning: DYNAMIC_EXECUTION=2 was set, but calling eval in the following location:', run_js(os.path.join(self.get_dir(), 'a.out.js'), assert_returncode=None, full_output=True, stderr=PIPE))
    self.assertContained('hello from script', run_js(os.path.join(self.get_dir(), 'a.out.js'), assert_returncode=None, full_output=True, stderr=PIPE))
    try_delete('a.out.js')

  def test_init_file_at_offset(self):
    open('src.cpp', 'w').write(r'''
      #include <stdio.h>
      int main() {
        int data = 0x12345678;
        FILE *f = fopen("test.dat", "wb");
        fseek(f, 100, SEEK_CUR);
        fwrite(&data, 4, 1, f);
        fclose(f);

        int data2;
        f = fopen("test.dat", "rb");
        fread(&data2, 4, 1, f); // should read 0s, not that int we wrote at an offset
        printf("read: %d\n", data2);
        fseek(f, 0, SEEK_END);
        long size = ftell(f); // should be 104, not 4
        fclose(f);
        printf("file size is %ld\n", size);
      }
    ''')
    run_process([PYTHON, EMCC, 'src.cpp'])
    self.assertContained('read: 0\nfile size is 104\n', run_js('a.out.js'))

  def test_unlink(self):
    self.do_other_test(os.path.join('other', 'unlink'))

  def test_argv0_node(self):
    open('code.cpp', 'w').write(r'''
#include <stdio.h>
int main(int argc, char **argv) {
  printf("I am %s.\n", argv[0]);
  return 0;
}
''')

    run_process([PYTHON, EMCC, 'code.cpp'])
    self.assertContained('I am ' + os.path.realpath(self.get_dir()).replace('\\', '/') + '/a.out.js', run_js('a.out.js', engine=NODE_JS).replace('\\', '/'))

  def test_returncode(self):
    open('src.cpp', 'w').write(r'''
      #include <stdio.h>
      #include <stdlib.h>
      int main() {
      #if CALL_EXIT
        exit(CODE);
      #else
        return CODE;
      #endif
      }
    ''')
    for code in [0, 123]:
      for no_exit in [0, 1]:
        for call_exit in [0, 1]:
          for async in [0, 1]:
            run_process([PYTHON, EMCC, 'src.cpp', '-DCODE=%d' % code, '-s', 'EXIT_RUNTIME=%d' % (1 - no_exit), '-DCALL_EXIT=%d' % call_exit, '-s', 'BINARYEN_ASYNC_COMPILATION=%d' % async])
            for engine in JS_ENGINES:
              # async compilation can't return a code in d8
              if async and engine == V8_ENGINE:
                continue
              print(code, no_exit, call_exit, async, engine)
              process = run_process(engine + ['a.out.js'], stdout=PIPE, stderr=PIPE, check=False)
              # we always emit the right exit code, whether we exit the runtime or not
              assert process.returncode == code, [process.returncode, process.stdout, process.stderr]
              assert not process.stdout, process.stdout
              if not call_exit:
                assert not process.stderr, process.stderr
              assert ('but EXIT_RUNTIME is not set, so halting execution but not exiting the runtime or preventing further async execution (build with EXIT_RUNTIME=1, if you want a true shutdown)' in process.stderr) == (no_exit and call_exit), process.stderr

  def test_emscripten_force_exit_NO_EXIT_RUNTIME(self):
    open('src.cpp', 'w').write(r'''
      #include <emscripten.h>
      int main() {
      #if CALL_EXIT
        emscripten_force_exit(0);
      #endif
      }
    ''')
    for no_exit in [0, 1]:
      for call_exit in [0, 1]:
        run_process([PYTHON, EMCC, 'src.cpp', '-s', 'EXIT_RUNTIME=%d' % (1 - no_exit), '-DCALL_EXIT=%d' % call_exit])
        print(no_exit, call_exit)
        out = run_js('a.out.js', stdout=PIPE, stderr=PIPE, full_output=True)
        assert ('emscripten_force_exit cannot actually shut down the runtime, as the build does not have EXIT_RUNTIME set' in out) == (no_exit and call_exit), out

  def test_mkdir_silly(self):
    open('src.cpp', 'w').write(r'''
#include <stdio.h>
#include <dirent.h>
#include <errno.h>
#include <sys/stat.h>
#include <sys/types.h>
#include <unistd.h>

int main(int argc, char **argv) {
  printf("\n");
  for (int i = 1; i < argc; i++) {
    printf("%d:\n", i);
    int ok = mkdir(argv[i], S_IRWXU|S_IRWXG|S_IRWXO);
    printf("  make %s: %d\n", argv[i], ok);
    DIR *dir = opendir(argv[i]);
    printf("  open %s: %d\n", argv[i], dir != NULL);
    if (dir) {
      struct dirent *entry;
      while ((entry = readdir(dir))) {
        printf("  %s, %d\n", entry->d_name, entry->d_type);
      }
    }
  }
}
    ''')
    run_process([PYTHON, EMCC, 'src.cpp'])

    # cannot create /, can open
    self.assertContained(r'''
1:
  make /: -1
  open /: 1
  proc, 4
  dev, 4
  home, 4
  tmp, 4
  .., 4
  ., 4
''', run_js('a.out.js', args=['/']))
    # cannot create empty name, cannot open
    self.assertContained(r'''
1:
  make : -1
  open : 0
''', run_js('a.out.js', args=['']))
    # can create unnormalized path, can open
    self.assertContained(r'''
1:
  make /a//: 0
  open /a//: 1
  .., 4
  ., 4
''', run_js('a.out.js', args=['/a//']))
    # can create child unnormalized
    self.assertContained(r'''
1:
  make /a: 0
  open /a: 1
  .., 4
  ., 4
2:
  make /a//b//: 0
  open /a//b//: 1
  .., 4
  ., 4
''', run_js('a.out.js', args=['/a', '/a//b//']))

  def test_stat_silly(self):
    open('src.cpp', 'w').write(r'''
#include <stdio.h>
#include <errno.h>
#include <sys/stat.h>

int main(int argc, char **argv) {
  for (int i = 1; i < argc; i++) {
    const char *path = argv[i];
    struct stat path_stat;
    if (stat(path, &path_stat) != 0) {
      printf("Failed to stat path: %s; errno=%d\n", path, errno);
    } else {
      printf("ok on %s\n", path);
    }
  }
}
    ''')
    run_process([PYTHON, EMCC, 'src.cpp'])

    # cannot stat ""
    self.assertContained(r'''Failed to stat path: /a; errno=2
Failed to stat path: ; errno=2
''', run_js('a.out.js', args=['/a', '']))

  def test_symlink_silly(self):
    open('src.cpp', 'w').write(r'''
#include <dirent.h>
#include <errno.h>
#include <sys/stat.h>
#include <sys/types.h>
#include <unistd.h>
#include <stdio.h>

int main(int argc, char **argv) {
  if (symlink(argv[1], argv[2]) != 0) {
    printf("Failed to symlink paths: %s, %s; errno=%d\n", argv[1], argv[2], errno);
  } else {
    printf("ok\n");
  }
}
    ''')
    run_process([PYTHON, EMCC, 'src.cpp'])

    # cannot symlink nonexistents
    self.assertContained(r'''Failed to symlink paths: , abc; errno=2''', run_js('a.out.js', args=['', 'abc']))
    self.assertContained(r'''Failed to symlink paths: , ; errno=2''', run_js('a.out.js', args=['', '']))
    self.assertContained(r'''ok''', run_js('a.out.js', args=['123', 'abc']))
    self.assertContained(r'''Failed to symlink paths: abc, ; errno=2''', run_js('a.out.js', args=['abc', '']))

  def test_rename_silly(self):
    open('src.cpp', 'w').write(r'''
#include <stdio.h>
#include <errno.h>

int main(int argc, char **argv) {
  if (rename(argv[1], argv[2]) != 0) {
    printf("Failed to rename paths: %s, %s; errno=%d\n", argv[1], argv[2], errno);
  } else {
    printf("ok\n");
  }
}
    ''')
    run_process([PYTHON, EMCC, 'src.cpp'])

    # cannot symlink nonexistents
    self.assertContained(r'''Failed to rename paths: , abc; errno=2''', run_js('a.out.js', args=['', 'abc']))
    self.assertContained(r'''Failed to rename paths: , ; errno=2''', run_js('a.out.js', args=['', '']))
    self.assertContained(r'''Failed to rename paths: 123, abc; errno=2''', run_js('a.out.js', args=['123', 'abc']))
    self.assertContained(r'''Failed to rename paths: abc, ; errno=2''', run_js('a.out.js', args=['abc', '']))

  def test_readdir_r_silly(self):
    open('src.cpp', 'w').write(r'''
#include <iostream>
#include <cstring>
#include <cerrno>
#include <unistd.h>
#include <fcntl.h>
#include <cstdlib>
#include <dirent.h>
#include <sys/stat.h>
#include <sys/types.h>
using std::endl;
namespace
{
  void check(const bool result)
  {
    if(not result) {
      std::cout << "Check failed!" << endl;
      throw "bad";
    }
  }
  // Do a recursive directory listing of the directory whose path is specified
  // by \a name.
  void ls(const std::string& name, std::size_t indent = 0)
  {
    ::DIR *dir;
    struct ::dirent *entry;
    if(indent == 0) {
      std::cout << name << endl;
      ++indent;
    }
    // Make sure we can open the directory.  This should also catch cases where
    // the empty string is passed in.
    if (not (dir = ::opendir(name.c_str()))) {
      const int error = errno;
      std::cout
        << "Failed to open directory: " << name << "; " << error << endl;
      return;
    }
    // Just checking the sanity.
    if (name.empty()) {
      std::cout
        << "Managed to open a directory whose name was the empty string.."
        << endl;
      check(::closedir(dir) != -1);
      return;
    }
    // Iterate over the entries in the directory.
    while ((entry = ::readdir(dir))) {
      const std::string entryName(entry->d_name);
      if (entryName == "." || entryName == "..") {
        // Skip the dot entries.
        continue;
      }
      const std::string indentStr(indent * 2, ' ');
      if (entryName.empty()) {
        std::cout
          << indentStr << "\"\": Found empty string as a "
          << (entry->d_type == DT_DIR ? "directory" : "file")
          << " entry!" << endl;
        continue;
      } else {
        std::cout << indentStr << entryName
                  << (entry->d_type == DT_DIR ? "/" : "") << endl;
      }
      if (entry->d_type == DT_DIR) {
        // We found a subdirectory; recurse.
        ls(std::string(name + (name == "/" ? "" : "/" ) + entryName),
           indent + 1);
      }
    }
    // Close our handle.
    check(::closedir(dir) != -1);
  }
  void touch(const std::string &path)
  {
    const int fd = ::open(path.c_str(), O_CREAT | O_TRUNC, 0644);
    check(fd != -1);
    check(::close(fd) != -1);
  }
}
int main()
{
  check(::mkdir("dir", 0755) == 0);
  touch("dir/a");
  touch("dir/b");
  touch("dir/c");
  touch("dir/d");
  touch("dir/e");
  std::cout << "Before:" << endl;
  ls("dir");
  std::cout << endl;
  // Attempt to delete entries as we walk the (single) directory.
  ::DIR * const dir = ::opendir("dir");
  check(dir != NULL);
  struct ::dirent *entry;
  while((entry = ::readdir(dir)) != NULL) {
    const std::string name(entry->d_name);
    // Skip "." and "..".
    if(name == "." || name == "..") {
      continue;
    }
    // Unlink it.
    std::cout << "Unlinking " << name << endl;
    check(::unlink(("dir/" + name).c_str()) != -1);
  }
  check(::closedir(dir) != -1);
  std::cout << "After:" << endl;
  ls("dir");
  std::cout << endl;
  return 0;
}
    ''')
    run_process([PYTHON, EMCC, 'src.cpp'])

    # cannot symlink nonexistents
    self.assertContained(r'''Before:
dir
  e
  d
  c
  b
  a

Unlinking e
Unlinking d
Unlinking c
Unlinking b
Unlinking a
After:
dir
''', run_js('a.out.js', args=['', 'abc']))

  def test_emversion(self):
    open('src.cpp', 'w').write(r'''
      #include <stdio.h>
      int main() {
        printf("major: %d\n", __EMSCRIPTEN_major__);
        printf("minor: %d\n", __EMSCRIPTEN_minor__);
        printf("tiny: %d\n", __EMSCRIPTEN_tiny__);
      }
    ''')
    run_process([PYTHON, EMCC, 'src.cpp'])
    self.assertContained(r'''major: %d
minor: %d
tiny: %d
''' % (shared.EMSCRIPTEN_VERSION_MAJOR, shared.EMSCRIPTEN_VERSION_MINOR, shared.EMSCRIPTEN_VERSION_TINY), run_js('a.out.js'))

  def test_dashE(self):
    open('src.cpp', 'w').write(r'''#include <emscripten.h>
__EMSCRIPTEN_major__ __EMSCRIPTEN_minor__ __EMSCRIPTEN_tiny__ EMSCRIPTEN_KEEPALIVE
''')

    def test(args=[]):
      print(args)
      out = run_process([PYTHON, EMCC, 'src.cpp', '-E'] + args, stdout=PIPE).stdout
      self.assertContained('%d %d %d __attribute__((used))' % (shared.EMSCRIPTEN_VERSION_MAJOR, shared.EMSCRIPTEN_VERSION_MINOR, shared.EMSCRIPTEN_VERSION_TINY), out)

    test()
    test(['--bind'])

  def test_dashE_consistent(self): # issue #3365
    normal = run_process([PYTHON, EMXX, '-v', '-Wwarn-absolute-paths', path_from_root('tests', 'hello_world.cpp'), '-c'], stdout=PIPE, stderr=PIPE).stderr
    dash_e = run_process([PYTHON, EMXX, '-v', '-Wwarn-absolute-paths', path_from_root('tests', 'hello_world.cpp'), '-E'], stdout=PIPE, stderr=PIPE).stderr

    diff = [a.rstrip() + '\n' for a in difflib.unified_diff(normal.split('\n'), dash_e.split('\n'), fromfile='normal', tofile='dash_e')]
    left_std = [x for x in diff if x.startswith('-') and '-std=' in x]
    right_std = [x for x in diff if x.startswith('+') and '-std=' in x]
    assert len(left_std) == len(right_std) == 1, '\n\n'.join(diff)
    bad = [x for x in diff if '-Wwarn-absolute-paths' in x]
    assert len(bad) == 0, '\n\n'.join(diff)

  def test_dashE_respect_dashO(self): # issue #3365
    null_file = 'NUL' if WINDOWS else '/dev/null'
    with_dash_o = run_process([PYTHON, EMXX, path_from_root('tests', 'hello_world.cpp'), '-E', '-o', null_file], stdout=PIPE, stderr=PIPE).stdout
    if WINDOWS:
      assert not os.path.isfile(null_file)
    without_dash_o = run_process([PYTHON, EMXX, path_from_root('tests', 'hello_world.cpp'), '-E'], stdout=PIPE, stderr=PIPE).stdout
    assert len(with_dash_o) == 0
    assert len(without_dash_o) != 0

  def test_dashM(self):
    out = run_process([PYTHON, EMXX, path_from_root('tests', 'hello_world.cpp'), '-M'], stdout=PIPE).stdout
    self.assertContained('hello_world.o:', out) # Verify output is just a dependency rule instead of bitcode or js

  def test_dashM_consistent(self):
    normal = run_process([PYTHON, EMXX, '-v', '-Wwarn-absolute-paths', path_from_root('tests', 'hello_world.cpp'), '-c'], stdout=PIPE, stderr=PIPE).stderr
    dash_m = run_process([PYTHON, EMXX, '-v', '-Wwarn-absolute-paths', path_from_root('tests', 'hello_world.cpp'), '-M'], stdout=PIPE, stderr=PIPE).stderr

    diff = [a.rstrip() + '\n' for a in difflib.unified_diff(normal.split('\n'), dash_m.split('\n'), fromfile='normal', tofile='dash_m')]
    left_std = [x for x in diff if x.startswith('-') and '-std=' in x]
    right_std = [x for x in diff if x.startswith('+') and '-std=' in x]
    assert len(left_std) == len(right_std) == 1, '\n\n'.join(diff)
    bad = [x for x in diff if '-Wwarn-absolute-paths' in x]
    assert len(bad) == 0, '\n\n'.join(diff)

  def test_dashM_respect_dashO(self):
    null_file = 'NUL' if WINDOWS else '/dev/null'
    with_dash_o = run_process([PYTHON, EMXX, path_from_root('tests', 'hello_world.cpp'), '-M', '-o', null_file], stdout=PIPE, stderr=PIPE).stdout
    if WINDOWS:
      assert not os.path.isfile(null_file)
    without_dash_o = run_process([PYTHON, EMXX, path_from_root('tests', 'hello_world.cpp'), '-M'], stdout=PIPE, stderr=PIPE).stdout
    assert len(with_dash_o) == 0
    assert len(without_dash_o) != 0

  def test_malloc_implicit(self):
    self.do_other_test(os.path.join('other', 'malloc_implicit'))

  def test_switch64phi(self):
    # issue 2539, fastcomp segfault on phi-i64 interaction
    open('src.cpp', 'w').write(r'''
#include <cstdint>
#include <limits>
#include <cstdio>

//============================================================================

namespace
{
  class int_adapter {
  public:
    typedef ::int64_t int_type;

    int_adapter(int_type v = 0)
      : value_(v)
    {}
    static const int_adapter pos_infinity()
    {
      return (::std::numeric_limits<int_type>::max)();
    }
    static const int_adapter neg_infinity()
    {
      return (::std::numeric_limits<int_type>::min)();
    }
    static const int_adapter not_a_number()
    {
      return (::std::numeric_limits<int_type>::max)()-1;
    }
    static bool is_neg_inf(int_type v)
    {
      return (v == neg_infinity().as_number());
    }
    static bool is_pos_inf(int_type v)
    {
      return (v == pos_infinity().as_number());
    }
    static bool is_not_a_number(int_type v)
    {
      return (v == not_a_number().as_number());
    }

    bool is_infinity() const
    {
      return (value_ == neg_infinity().as_number() ||
              value_ == pos_infinity().as_number());
    }
    bool is_special() const
    {
      return(is_infinity() || value_ == not_a_number().as_number());
    }
    bool operator<(const int_adapter& rhs) const
    {
      if(value_ == not_a_number().as_number()
         || rhs.value_ == not_a_number().as_number()) {
        return false;
      }
      if(value_ < rhs.value_) return true;
      return false;
    }
    int_type as_number() const
    {
      return value_;
    }

    int_adapter operator-(const int_adapter& rhs)const
    {
      if(is_special() || rhs.is_special())
      {
        if (rhs.is_pos_inf(rhs.as_number()))
        {
          return int_adapter(1);
        }
        if (rhs.is_neg_inf(rhs.as_number()))
        {
          return int_adapter();
        }
      }
      return int_adapter();
    }


  private:
    int_type value_;
  };

  class time_iterator {
  public:
    time_iterator(int_adapter t, int_adapter d)
      : current_(t),
        offset_(d)
    {}

    time_iterator& operator--()
    {
      current_ = int_adapter(current_ - offset_);
      return *this;
    }

    bool operator>=(const int_adapter& t)
    {
      return not (current_ < t);
    }

  private:
    int_adapter current_;
    int_adapter offset_;
  };

  void iterate_backward(const int_adapter *answers, const int_adapter& td)
  {
    int_adapter end = answers[0];
    time_iterator titr(end, td);

    std::puts("");
    for (; titr >= answers[0]; --titr) {
    }
  }
}

int
main()
{
  const int_adapter answer1[] = {};
  iterate_backward(NULL, int_adapter());
  iterate_backward(answer1, int_adapter());
}
    ''')
    run_process([PYTHON, EMCC, 'src.cpp', '-O2', '-s', 'SAFE_HEAP=1'])

  def test_only_force_stdlibs(self):
    def test(name, fail=False):
      print(name)
      run_process([PYTHON, EMXX, path_from_root('tests', 'hello_libcxx.cpp'), '-s', 'WARN_ON_UNDEFINED_SYMBOLS=0'])
      if fail:
        proc = run_process(NODE_JS + ['a.out.js'], stdout=PIPE, stderr=PIPE, check=False)
        self.assertNotEqual(proc.returncode, 0)
      else:
        self.assertContained('hello, world!', run_js('a.out.js', stderr=PIPE))

    with env_modify({'EMCC_FORCE_STDLIBS': None}):
      test('normal') # normally is ok

    with env_modify({'EMCC_FORCE_STDLIBS': 'libc,libcxxabi,libcxx'}):
      test('forced libs is ok, they were there anyhow')

    with env_modify({'EMCC_FORCE_STDLIBS': 'libc'}):
      test('partial list, but ok since we grab them as needed')

    with env_modify({'EMCC_FORCE_STDLIBS': 'libc', 'EMCC_ONLY_FORCED_STDLIBS': '1'}):
      test('fail! not enough stdlibs', fail=True)

    with env_modify({'EMCC_FORCE_STDLIBS': 'libc,libcxxabi,libcxx', 'EMCC_ONLY_FORCED_STDLIBS': '1'}):
      test('force all the needed stdlibs, so this works even though we ignore the input file')

  def test_only_force_stdlibs_2(self):
    open('src.cpp', 'w').write(r'''
#include <iostream>
#include <stdexcept>

int main()
{
  try {
    throw std::exception();
    std::cout << "got here" << std::endl;
  }
  catch (const std::exception& ex) {
    std::cout << "Caught exception: " << ex.what() << std::endl;
  }
}
''')
    with env_modify({'EMCC_FORCE_STDLIBS': 'libc,libcxxabi,libcxx,libdlmalloc', 'EMCC_ONLY_FORCED_STDLIBS': '1'}):
      run_process([PYTHON, EMXX, 'src.cpp', '-s', 'DISABLE_EXCEPTION_CATCHING=0'])
    self.assertContained('Caught exception: std::exception', run_js('a.out.js', stderr=PIPE))

  def test_strftime_zZ(self):
    open('src.cpp', 'w').write(r'''
#include <cerrno>
#include <cstring>
#include <ctime>
#include <iostream>

int main()
{
  // Buffer to hold the current hour of the day.  Format is HH + nul
  // character.
  char hour[3];

  // Buffer to hold our ISO 8601 formatted UTC offset for the current
  // timezone.  Format is [+-]hhmm + nul character.
  char utcOffset[6];

  // Buffer to hold the timezone name or abbreviation.  Just make it
  // sufficiently large to hold most timezone names.
  char timezone[128];

  std::tm tm;

  // Get the current timestamp.
  const std::time_t now = std::time(NULL);

  // What time is that here?
  if (::localtime_r(&now, &tm) == NULL) {
    const int error = errno;
    std::cout
      << "Failed to get localtime for timestamp=" << now << "; errno=" << error
      << "; " << std::strerror(error) << std::endl;
    return 1;
  }

  size_t result = 0;

  // Get the formatted hour of the day.
  if ((result = std::strftime(hour, 3, "%H", &tm)) != 2) {
    const int error = errno;
    std::cout
      << "Failed to format hour for timestamp=" << now << "; result="
      << result << "; errno=" << error << "; " << std::strerror(error)
      << std::endl;
    return 1;
  }
  std::cout << "The current hour of the day is: " << hour << std::endl;

  // Get the formatted UTC offset in ISO 8601 format.
  if ((result = std::strftime(utcOffset, 6, "%z", &tm)) != 5) {
    const int error = errno;
    std::cout
      << "Failed to format UTC offset for timestamp=" << now << "; result="
      << result << "; errno=" << error << "; " << std::strerror(error)
      << std::endl;
    return 1;
  }
  std::cout << "The current timezone offset is: " << utcOffset << std::endl;

  // Get the formatted timezone name or abbreviation.  We don't know how long
  // this will be, so just expect some data to be written to the buffer.
  if ((result = std::strftime(timezone, 128, "%Z", &tm)) == 0) {
    const int error = errno;
    std::cout
      << "Failed to format timezone for timestamp=" << now << "; result="
      << result << "; errno=" << error << "; " << std::strerror(error)
      << std::endl;
    return 1;
  }
  std::cout << "The current timezone is: " << timezone << std::endl;

  std::cout << "ok!\n";
}
''')
    run_process([PYTHON, EMCC, 'src.cpp'])
    self.assertContained('ok!', run_js('a.out.js'))

  def test_strptime_symmetry(self):
    Building.emcc(path_from_root('tests', 'strptime_symmetry.cpp'), output_filename='a.out.js')
    self.assertContained('TEST PASSED', run_js('a.out.js'))

  def test_truncate_from_0(self):
    open('src.cpp', 'w').write(r'''
#include <cerrno>
#include <cstring>
#include <iostream>

#include <fcntl.h>
#include <sys/stat.h>
#include <sys/types.h>
#include <unistd.h>

using std::endl;

//============================================================================
// :: Helpers

namespace
{
  // Returns the size of the regular file specified as 'path'.
  ::off_t getSize(const char* const path)
  {
    // Stat the file and make sure that it's the expected size.
    struct ::stat path_stat;
    if (::stat(path, &path_stat) != 0) {
      const int error = errno;
      std::cout
        << "Failed to lstat path: " << path << "; errno=" << error << "; "
        << std::strerror(error) << endl;
      return -1;
    }

    std::cout
      << "Size of file is: " << path_stat.st_size << endl;
    return path_stat.st_size;
  }

  // Causes the regular file specified in 'path' to have a size of 'length'
  // bytes.
  void resize(const char* const path,
              const ::off_t length)
  {
    std::cout
      << "Truncating file=" << path << " to length=" << length << endl;
    if (::truncate(path, length) == -1)
    {
      const int error = errno;
      std::cout
        << "Failed to truncate file=" << path << "; errno=" << error
        << "; " << std::strerror(error) << endl;
    }

    const ::off_t size = getSize(path);
    if (size != length) {
      std::cout
        << "Failed to truncate file=" << path << " to length=" << length
        << "; got size=" << size << endl;
    }
  }

  // Helper to create a file with the given content.
  void createFile(const std::string& path, const std::string& content)
  {
    std::cout
      << "Creating file: " << path << " with content=" << content << endl;

    const int fd = ::open(path.c_str(), O_CREAT | O_WRONLY, 0644);
    if (fd == -1) {
      const int error = errno;
      std::cout
        << "Failed to open file for writing: " << path << "; errno=" << error
        << "; " << std::strerror(error) << endl;
      return;
    }

    if (::write(fd, content.c_str(), content.size()) != content.size()) {
      const int error = errno;
      std::cout
        << "Failed to write content=" << content << " to file=" << path
        << "; errno=" << error << "; " << std::strerror(error) << endl;

      // Fall through to close FD.
    }

    ::close(fd);
  }
}

//============================================================================
// :: Entry Point
int main()
{
  const char* const file = "/tmp/file";
  createFile(file, "This is some content");
  getSize(file);
  resize(file, 32);
  resize(file, 17);
  resize(file, 0);

  // This throws a JS exception.
  resize(file, 32);
  return 0;
}
''')
    run_process([PYTHON, EMCC, 'src.cpp'])
    self.assertContained(r'''Creating file: /tmp/file with content=This is some content
Size of file is: 20
Truncating file=/tmp/file to length=32
Size of file is: 32
Truncating file=/tmp/file to length=17
Size of file is: 17
Truncating file=/tmp/file to length=0
Size of file is: 0
Truncating file=/tmp/file to length=32
Size of file is: 32
''', run_js('a.out.js'))

  def test_emcc_s_typo(self):
    # with suggestions
    proc = run_process([PYTHON, EMCC, path_from_root('tests', 'hello_world.c'), '-s', 'DISABLE_EXCEPTION_CATCH=1'], stderr=PIPE, check=False)
    self.assertNotEqual(proc.returncode, 0)
    self.assertContained('Assigning a non-existent settings attribute "DISABLE_EXCEPTION_CATCH"', proc.stderr)
    self.assertContained('did you mean one of DISABLE_EXCEPTION_CATCHING?', proc.stderr)
    # no suggestions
    proc = run_process([PYTHON, EMCC, path_from_root('tests', 'hello_world.c'), '-s', 'CHEEZ=1'], stderr=PIPE, check=False)
    self.assertNotEqual(proc.returncode, 0)
    self.assertContained("perhaps a typo in emcc\'s  -s X=Y  notation?", proc.stderr)
    self.assertContained('(see src/settings.js for valid values)', proc.stderr)

  def test_create_readonly(self):
    open('src.cpp', 'w').write(r'''
#include <cerrno>
#include <cstring>
#include <iostream>

#include <fcntl.h>
#include <unistd.h>

using std::endl;

//============================================================================
// :: Helpers

namespace
{
  // Helper to create a read-only file with content.
  void readOnlyFile(const std::string& path, const std::string& content)
  {
    std::cout
      << "Creating file: " << path << " with content of size="
      << content.size() << endl;

    const int fd = ::open(path.c_str(), O_CREAT | O_WRONLY, 0400);
    if (fd == -1) {
      const int error = errno;
      std::cout
        << "Failed to open file for writing: " << path << "; errno=" << error
        << "; " << std::strerror(error) << endl;
      return;
    }

    // Write the content to the file.
    ssize_t result = 0;
    if ((result = ::write(fd, content.data(), content.size()))
        != ssize_t(content.size()))
    {
      const int error = errno;
      std::cout
        << "Failed to write to file=" << path << "; errno=" << error
        << "; " << std::strerror(error) << endl;
      // Fall through to close the file.
    }
    else {
      std::cout
        << "Data written to file=" << path << "; successfully wrote "
        << result << " bytes" << endl;
    }

    ::close(fd);
  }
}

//============================================================================
// :: Entry Point

int main()
{
  const char* const file = "/tmp/file";
  unlink(file);
  readOnlyFile(file, "This content should get written because the file "
                     "does not yet exist and so, only the mode of the "
                     "containing directory will influence my ability to "
                     "create and open the file. The mode of the file only "
                     "applies to opening of the stream, not subsequent stream "
                     "operations after stream has opened.\n\n");
  readOnlyFile(file, "This should not get written because the file already "
                     "exists and is read-only.\n\n");
}
''')
    run_process([PYTHON, EMCC, 'src.cpp'])
    self.assertContained(r'''Creating file: /tmp/file with content of size=292
Data written to file=/tmp/file; successfully wrote 292 bytes
Creating file: /tmp/file with content of size=79
Failed to open file for writing: /tmp/file; errno=13; Permission denied
''', run_js('a.out.js'))

  def test_embed_file_large(self):
    # If such long files are encoded on one line,
    # they overflow the interpreter's limit
    large_size = int(1500000)
    open('large.txt', 'w').write('x' * large_size)
    open('src.cpp', 'w').write(r'''
      #include <stdio.h>
      #include <unistd.h>
      int main()
      {
          FILE* fp = fopen("large.txt", "r");
          if (fp) {
              printf("ok\n");
              fseek(fp, 0L, SEEK_END);
              printf("%ld\n", ftell(fp));
          } else {
              printf("failed to open large file.txt\n");
          }
          return 0;
      }
    ''')
    run_process([PYTHON, EMCC, 'src.cpp', '--embed-file', 'large.txt'])
    for engine in JS_ENGINES:
      if engine == V8_ENGINE:
        continue # ooms
      print(engine)
      self.assertContained('ok\n' + str(large_size) + '\n', run_js('a.out.js', engine=engine))

  def test_force_exit(self):
    open('src.cpp', 'w').write(r'''
#include <emscripten/emscripten.h>

namespace
{
  extern "C"
  EMSCRIPTEN_KEEPALIVE
  void callback()
  {
    EM_ASM({ out('callback pre()') });
    ::emscripten_force_exit(42);
    EM_ASM({ out('callback post()') });
    }
}

int
main()
{
  EM_ASM({ setTimeout(function() { out("calling callback()"); _callback() }, 100) });
  ::emscripten_exit_with_live_runtime();
  return 123;
}
    ''')
    run_process([PYTHON, EMCC, 'src.cpp'])
    output = run_js('a.out.js', engine=NODE_JS, assert_returncode=42)
    assert 'callback pre()' in output
    assert 'callback post()' not in output

  def test_bad_locale(self):
    open('src.cpp', 'w').write(r'''

#include <locale.h>
#include <stdio.h>
#include <wctype.h>

int
main(const int argc, const char * const * const argv)
{
  const char * const locale = (argc > 1 ? argv[1] : "C");
  const char * const actual = setlocale(LC_ALL, locale);
  if(actual == NULL) {
    printf("%s locale not supported\n",
           locale);
    return 0;
  }
  printf("locale set to %s: %s\n", locale, actual);
}

    ''')
    run_process([PYTHON, EMCC, 'src.cpp'])

    self.assertContained('locale set to C: C;C;C;C;C;C',
                         run_js('a.out.js', args=['C']))
    self.assertContained('locale set to waka: waka;waka;waka;waka;waka;waka',
                         run_js('a.out.js', args=['waka']))

  def test_js_main(self):
    # try to add a main() from JS, at runtime. this is not supported (the
    # compiler needs to know at compile time about main).
    open('pre_main.js', 'w').write(r'''
      var Module = {
        '_main': function() {
        }
      };
    ''')
    open('src.cpp', 'w').write('')
    run_process([PYTHON, EMCC, 'src.cpp', '--pre-js', 'pre_main.js'])
    self.assertContained('compiled without a main, but one is present. if you added it from JS, use Module["onRuntimeInitialized"]',
                         run_js('a.out.js', assert_returncode=None, stderr=PIPE))

  def test_js_malloc(self):
    open('src.cpp', 'w').write(r'''
#include <stdio.h>
#include <emscripten.h>

int main() {
  EM_ASM({
    for (var i = 0; i < 1000; i++) {
      var ptr = Module._malloc(1024 * 1024); // only done in JS, but still must not leak
      Module._free(ptr);
    }
  });
  printf("ok.\n");
}
    ''')
    run_process([PYTHON, EMCC, 'src.cpp'])
    self.assertContained('ok.', run_js('a.out.js', args=['C']))

  def test_locale_wrong(self):
    open('src.cpp', 'w').write(r'''
#include <locale>
#include <iostream>
#include <stdexcept>

int
main(const int argc, const char * const * const argv)
{
  const char * const name = argc > 1 ? argv[1] : "C";

  try {
    const std::locale locale(name);
    std::cout
      << "Constructed locale \"" << name << "\"\n"
      << "This locale is "
      << (locale == std::locale::global(locale) ? "" : "not ")
      << "the global locale.\n"
      << "This locale is " << (locale == std::locale::classic() ? "" : "not ")
      << "the C locale." << std::endl;

  } catch(const std::runtime_error &ex) {
    std::cout
      << "Can't construct locale \"" << name << "\": " << ex.what()
      << std::endl;
    return 1;

  } catch(...) {
    std::cout
      << "FAIL: Unexpected exception constructing locale \"" << name << '\"'
      << std::endl;
    return 127;
  }
}
    ''')
    run_process([PYTHON, EMCC, 'src.cpp', '-s', 'EXIT_RUNTIME=1', '-s', 'DISABLE_EXCEPTION_CATCHING=0'])
    self.assertContained('Constructed locale "C"\nThis locale is the global locale.\nThis locale is the C locale.', run_js('a.out.js', args=['C']))
    self.assertContained('''Can't construct locale "waka": collate_byname<char>::collate_byname failed to construct for waka''', run_js('a.out.js', args=['waka'], assert_returncode=1))

  def test_cleanup_os(self):
    # issue 2644
    def test(args, be_clean):
      print(args)
      self.clear()
      shutil.copyfile(path_from_root('tests', 'hello_world.c'), 'a.c')
      open('b.c', 'w').write(' ')
      run_process([PYTHON, EMCC, 'a.c', 'b.c'] + args)
      clutter = glob.glob('*.o')
      if be_clean:
        assert len(clutter) == 0, 'should not leave clutter ' + str(clutter)
      else:
         assert len(clutter) == 2, 'should leave .o files'
    test(['-o', 'c.bc'], True)
    test(['-o', 'c.js'], True)
    test(['-o', 'c.html'], True)
    test(['-c'], False)

  @no_wasm_backend()
  def test_js_dash_g(self):
    open('src.c', 'w').write('''
      #include <stdio.h>
      #include <assert.h>

      void checker(int x) {
        x += 20;
        assert(x < 15); // this is line 7!
      }

      int main() {
        checker(10);
        return 0;
      }
    ''')

    def check(has):
      print(has)
      lines = open('a.out.js', 'r').readlines()
      lines = [line for line in lines if '___assert_fail(' in line or '___assert_func(' in line]
      found_line_num = any(('//@line 7 "' in line) for line in lines)
      found_filename = any(('src.c"\n' in line) for line in lines)
      assert found_line_num == has, 'Must have debug info with the line number'
      assert found_filename == has, 'Must have debug info with the filename'

    run_process([PYTHON, EMCC, '-s', 'WASM=0', 'src.c', '-g'])
    check(True)
    run_process([PYTHON, EMCC, '-s', 'WASM=0', 'src.c'])
    check(False)
    run_process([PYTHON, EMCC, '-s', 'WASM=0', 'src.c', '-g0'])
    check(False)
    run_process([PYTHON, EMCC, '-s', 'WASM=0', 'src.c', '-g0', '-g']) # later one overrides
    check(True)
    run_process([PYTHON, EMCC, '-s', 'WASM=0', 'src.c', '-g', '-g0']) # later one overrides
    check(False)

  def test_dash_g_bc(self):
    def test(opts):
      print(opts)
      run_process([PYTHON, EMCC, path_from_root('tests', 'hello_world.c'), '-o', 'a_.bc'] + opts)
      sizes = {'_': os.path.getsize('a_.bc')}
      run_process([PYTHON, EMCC, path_from_root('tests', 'hello_world.c'), '-g', '-o', 'ag.bc'] + opts)
      sizes['g'] = os.path.getsize('ag.bc')
      for i in range(0, 5):
        run_process([PYTHON, EMCC, path_from_root('tests', 'hello_world.c'), '-g' + str(i), '-o', 'a' + str(i) + '.bc'] + opts)
        sizes[i] = os.path.getsize('a' + str(i) + '.bc')
      print('  ', sizes)
      assert sizes['_'] == sizes[0] == sizes[1] == sizes[2] == sizes[3], 'no debug or <4 debug, means no llvm debug info ' + str(sizes)
      assert sizes['g'] == sizes[4], '-g or -g4 means llvm debug info ' + str(sizes)
      assert sizes['_'] < sizes['g'], 'llvm debug info has positive size ' + str(sizes)
    test([])
    test(['-O1'])

  def test_no_filesystem(self):
    FS_MARKER = 'var FS'
    # fopen forces full filesystem support
    run_process([PYTHON, EMCC, path_from_root('tests', 'hello_world_fopen.c')])
    yes_size = os.path.getsize('a.out.js')
    self.assertContained('hello, world!', run_js('a.out.js'))
    self.assertContained(FS_MARKER, open('a.out.js').read())
    run_process([PYTHON, EMCC, path_from_root('tests', 'hello_world.c')])
    no_size = os.path.getsize('a.out.js')
    self.assertContained('hello, world!', run_js('a.out.js'))
    self.assertNotContained(FS_MARKER, open('a.out.js').read())
    print('yes fs, no fs:', yes_size, no_size)
    # 100K of FS code is removed
    self.assertGreater(yes_size - no_size, 100000)
    self.assertLess(no_size, 360000)

  def test_no_nuthin(self):
    # check FILESYSTEM is automatically set, and effective

    def test(opts, absolute):
      print('opts, absolute:', opts, absolute)
      sizes = {}

      def do(name, source, moar_opts):
        self.clear()
        # pad the name to a common length so that doesn't effect the size of the
        # output
        padded_name = name + '_' * (20 - len(name))
        run_process([PYTHON, EMCC, path_from_root('tests', source), '-o', padded_name + '.js'] + opts + moar_opts)
        sizes[name] = os.path.getsize(padded_name + '.js')
        if os.path.exists(padded_name + '.wasm'):
          sizes[name] += os.path.getsize(padded_name + '.wasm')
        self.assertContained('hello, world!', run_js(padded_name + '.js'))

      do('normal', 'hello_world_fopen.c', [])
      do('no_fs', 'hello_world.c', []) # without fopen, we should auto-detect we do not need full fs support and can do FILESYSTEM=0
      do('no_fs_manual', 'hello_world.c', ['-s', 'FILESYSTEM=0'])
      print('  ', sizes)
      self.assertLess(sizes['no_fs'], sizes['normal'])
      self.assertLess(sizes['no_fs'], absolute)
      # manual can usually remove a tiny bit more
      self.assertLess(sizes['no_fs_manual'], sizes['no_fs'] + 30)

    test(['-s', 'ASSERTIONS=0'], 120000) # we don't care about code size with assertions
    test(['-O1'], 91000)
    test(['-O2'], 46000)
    test(['-O3', '--closure', '1'], 17000)
    # asm.js too
    if not self.is_wasm_backend():
      test(['-O3', '--closure', '1', '-s', 'WASM=0'], 36000)
      test(['-O3', '--closure', '2', '-s', 'WASM=0'], 33000) # might change now and then

  def test_no_browser(self):
    BROWSER_INIT = 'var Browser'

    run_process([PYTHON, EMCC, path_from_root('tests', 'hello_world.c')])
    self.assertNotContained(BROWSER_INIT, open('a.out.js').read())

    run_process([PYTHON, EMCC, path_from_root('tests', 'browser_main_loop.c')]) # uses emscripten_set_main_loop, which needs Browser
    self.assertContained(BROWSER_INIT, open('a.out.js').read())

  def test_EXPORTED_RUNTIME_METHODS(self):
    def test(opts, has, not_has):
      print(opts, has, not_has)
      self.clear()
      # check without assertions, as with assertions we add stubs for the things we remove (which
      # print nice error messages)
      run_process([PYTHON, EMCC, path_from_root('tests', 'hello_world.c'), '-s', 'ASSERTIONS=0'] + opts)
      self.assertContained('hello, world!', run_js('a.out.js'))
      src = open('a.out.js').read()
      self.assertContained(has, src)
      self.assertNotContained(not_has, src)

    test([], 'Module["', 'Module["waka')
    test(['-s', 'EXPORTED_RUNTIME_METHODS=[]'], '', 'Module["addRunDependency')
    test(['-s', 'EXPORTED_RUNTIME_METHODS=["addRunDependency"]'], 'Module["addRunDependency', 'Module["waka')
    test(['-s', 'EXPORTED_RUNTIME_METHODS=[]', '-s', 'EXTRA_EXPORTED_RUNTIME_METHODS=["addRunDependency"]'], 'Module["addRunDependency', 'Module["waka')

  def test_stat_fail_alongtheway(self):
    open('src.cpp', 'w').write(r'''
#include <errno.h>
#include <stdio.h>
#include <sys/types.h>
#include <sys/stat.h>
#include <unistd.h>
#include <stdlib.h>
#include <fcntl.h>
#include <string.h>

#define CHECK(expression) \
  if(!(expression)) {                            \
    error = errno;                               \
    printf("FAIL: %s\n", #expression); fail = 1; \
  } else {                                       \
    error = errno;                               \
    printf("pass: %s\n", #expression);           \
  }                                              \

int
main()
{
  int error;
  int fail = 0;
  CHECK(mkdir("path", 0777) == 0);
  CHECK(close(open("path/file", O_CREAT | O_WRONLY, 0644)) == 0);
  {
    struct stat st;
    CHECK(stat("path", &st) == 0);
    CHECK(st.st_mode = 0777);
  }
  {
    struct stat st;
    CHECK(stat("path/nosuchfile", &st) == -1);
    printf("info: errno=%d %s\n", error, strerror(error));
    CHECK(error == ENOENT);
  }
  {
    struct stat st;
    CHECK(stat("path/file", &st) == 0);
    CHECK(st.st_mode = 0666);
  }
  {
    struct stat st;
    CHECK(stat("path/file/impossible", &st) == -1);
    printf("info: errno=%d %s\n", error, strerror(error));
    CHECK(error == ENOTDIR);
  }
  {
    struct stat st;
    CHECK(lstat("path/file/impossible", &st) == -1);
    printf("info: errno=%d %s\n", error, strerror(error));
    CHECK(error == ENOTDIR);
  }
  return fail;
}
''')
    run_process([PYTHON, EMCC, 'src.cpp'])
    self.assertContained(r'''pass: mkdir("path", 0777) == 0
pass: close(open("path/file", O_CREAT | O_WRONLY, 0644)) == 0
pass: stat("path", &st) == 0
pass: st.st_mode = 0777
pass: stat("path/nosuchfile", &st) == -1
info: errno=2 No such file or directory
pass: error == ENOENT
pass: stat("path/file", &st) == 0
pass: st.st_mode = 0666
pass: stat("path/file/impossible", &st) == -1
info: errno=20 Not a directory
pass: error == ENOTDIR
pass: lstat("path/file/impossible", &st) == -1
info: errno=20 Not a directory
pass: error == ENOTDIR
''', run_js('a.out.js'))

  @no_wasm_backend("uses EMTERPRETIFY")
  @unittest.skipIf(SPIDERMONKEY_ENGINE not in JS_ENGINES, 'requires SpiderMonkey')
  def test_emterpreter(self):
    def do_emcc_test(source, args, output, emcc_args=[]):
      print()
      print('emcc', source[:40], '\n' in source)
      try_delete('a.out.js')
      if '\n' in source:
        open('src.cpp', 'w').write(source)
        source = 'src.cpp'
      else:
        source = path_from_root('tests', source)
      run_process([PYTHON, EMCC, source, '-O2', '-s', 'EMTERPRETIFY=1', '-g2', '-s', 'WASM=0'] + emcc_args)
      self.assertTextDataContained(output, run_js('a.out.js', args=args))
      out = run_js('a.out.js', engine=SPIDERMONKEY_ENGINE, args=args, stderr=PIPE, full_output=True)
      self.assertTextDataContained(output, out)
      self.validate_asmjs(out)
      # -g2 enables these
      src = open('a.out.js').read()
      assert 'function emterpret' in src, 'emterpreter should exist'
      # and removing calls to the emterpreter break, so it was being used
      out1 = run_js('a.out.js', args=args)
      assert output in out1
      open('a.out.js', 'w').write(src.replace('function emterpret', 'function do_not_find_me'))
      out2 = run_js('a.out.js', args=args, stderr=PIPE, assert_returncode=None)
      assert output not in out2, out2
      assert out1 != out2

    def do_test(source, args, output):
      print()
      print('emcc', source.replace('\n', '.')[:40], '\n' in source)
      self.clear()
      if '\n' in source:
        open('src.cpp', 'w').write(source)
        source = 'src.cpp'
      else:
        source = path_from_root('tests', source)
      run_process([PYTHON, EMCC, source, '-O2', '--profiling', '-s', 'FINALIZE_ASM_JS=0', '-s', 'GLOBAL_BASE=2048', '-s', 'ALLOW_MEMORY_GROWTH=0', '-s', 'WASM=0'])
      run_process([PYTHON, path_from_root('tools', 'emterpretify.py'), 'a.out.js', 'em.out.js', 'ASYNC=0'])
      self.assertTextDataContained(output, run_js('a.out.js', args=args))
      self.assertTextDataContained(output, run_js('em.out.js', args=args))
      out = run_js('em.out.js', engine=SPIDERMONKEY_ENGINE, args=args, stderr=PIPE, full_output=True)
      self.assertTextDataContained(output, out)

    # generate default shell for js test
    def make_default(args=[]):
      run_process([PYTHON, EMCC, path_from_root('tests', 'hello_world.c'), '-O2', '--profiling', '-s', 'FINALIZE_ASM_JS=0', '-s', 'GLOBAL_BASE=2048', '-s', 'WASM=0'] + args)
      default = open('a.out.js').read()
      start = default.index('function _main(')
      end = default.index('}', start)
      default = default[:start] + '{{{MAIN}}}' + default[end + 1:]
      default_mem = open('a.out.js.mem', 'rb').read()
      return default, default_mem
    default, default_mem = make_default()
    default_float, default_float_mem = make_default(['-s', 'PRECISE_F32=1'])

    def do_js_test(name, source, args, output, floaty=False):
      print()
      print('js', name)
      self.clear()
      if '\n' not in source:
        source = open(source).read()
      the_default = default if not floaty else default_float
      the_default_mem = default_mem if not floaty else default_float_mem
      source = the_default.replace('{{{MAIN}}}', source)
      open('a.out.js', 'w').write(source)
      open('a.out.js.mem', 'wb').write(the_default_mem)
      run_process([PYTHON, path_from_root('tools', 'emterpretify.py'), 'a.out.js', 'em.out.js', 'ASYNC=0'])
      sm_no_warn = [x for x in SPIDERMONKEY_ENGINE if x != '-w']
      self.assertTextDataContained(output, run_js('a.out.js', engine=sm_no_warn, args=args)) # run in spidermonkey for print()
      self.assertTextDataContained(output, run_js('em.out.js', engine=sm_no_warn, args=args))

    do_emcc_test('hello_world.c', [], 'hello, world!')

    do_test('hello_world.c', [], 'hello, world!')
    do_test('hello_world_loop.cpp', [], 'hello, world!')
    do_test('fannkuch.cpp', ['5'], 'Pfannkuchen(5) = 7.')

    print('profiling')

    do_emcc_test('fannkuch.cpp', ['5'], 'Pfannkuchen(5) = 7.', ['-g2'])
    normal = open('a.out.js').read()
    shutil.copyfile('a.out.js', 'last.js')
    do_emcc_test('fannkuch.cpp', ['5'], 'Pfannkuchen(5) = 7.', ['-g2', '--profiling'])
    profiling = open('a.out.js').read()
    assert len(profiling) > len(normal) + 250, [len(profiling), len(normal)] # should be much larger

    print('blacklisting')

    do_emcc_test('fannkuch.cpp', ['5'], 'Pfannkuchen(5) = 7.', [])
    src = open('a.out.js').read()
    assert 'emterpret' in self.get_func(src, '_main'), 'main is emterpreted'
    assert 'function _atoi(' not in src, 'atoi is emterpreted and does not even have a trampoline, since only other emterpreted can reach it'

    do_emcc_test('fannkuch.cpp', ['5'], 'Pfannkuchen(5) = 7.', ['-s', 'EMTERPRETIFY_BLACKLIST=["_main"]']) # blacklist main
    src = open('a.out.js').read()
    assert 'emterpret' not in self.get_func(src, '_main'), 'main is NOT emterpreted, it was  blacklisted'
    assert 'emterpret' in self.get_func(src, '_atoi'), 'atoi is emterpreted'

    do_emcc_test('fannkuch.cpp', ['5'], 'Pfannkuchen(5) = 7.', ['-s', 'EMTERPRETIFY_BLACKLIST=["_main", "_atoi"]']) # blacklist main and atoi
    src = open('a.out.js').read()
    assert 'emterpret' not in self.get_func(src, '_main'), 'main is NOT emterpreted, it was  blacklisted'
    assert 'emterpret' not in self.get_func(src, '_atoi'), 'atoi is NOT emterpreted either'

    open('blacklist.txt', 'w').write('["_main", "_atoi"]')
    do_emcc_test('fannkuch.cpp', ['5'], 'Pfannkuchen(5) = 7.', ['-s', 'EMTERPRETIFY_BLACKLIST=@blacklist.txt']) # blacklist main and atoi with a @response file
    src = open('a.out.js').read()
    assert 'emterpret' not in self.get_func(src, '_main'), 'main is NOT emterpreted, it was  blacklisted'
    assert 'emterpret' not in self.get_func(src, '_atoi'), 'atoi is NOT emterpreted either'

    print('whitelisting')

    do_emcc_test('fannkuch.cpp', ['5'], 'Pfannkuchen(5) = 7.', ['-s', 'EMTERPRETIFY_WHITELIST=[]'])
    src = open('a.out.js').read()
    assert 'emterpret' in self.get_func(src, '_main'), 'main is emterpreted'
    assert 'function _atoi(' not in src, 'atoi is emterpreted and does not even have a trampoline, since only other emterpreted can reach it'

    do_emcc_test('fannkuch.cpp', ['5'], 'Pfannkuchen(5) = 7.', ['-s', 'EMTERPRETIFY_WHITELIST=["_main"]'])
    src = open('a.out.js').read()
    assert 'emterpret' in self.get_func(src, '_main')
    assert 'emterpret' not in self.get_func(src, '_atoi'), 'atoi is not in whitelist, so it is not emterpreted'

    do_emcc_test('fannkuch.cpp', ['5'], 'Pfannkuchen(5) = 7.', ['-s', 'EMTERPRETIFY_WHITELIST=["_main", "_atoi"]'])
    src = open('a.out.js').read()
    assert 'emterpret' in self.get_func(src, '_main')
    assert 'function _atoi(' not in src, 'atoi is emterpreted and does not even have a trampoline, since only other emterpreted can reach it'

    open('whitelist.txt', 'w').write('["_main"]')
    do_emcc_test('fannkuch.cpp', ['5'], 'Pfannkuchen(5) = 7.', ['-s', 'EMTERPRETIFY_WHITELIST=@whitelist.txt'])
    src = open('a.out.js').read()
    assert 'emterpret' in self.get_func(src, '_main')
    assert 'emterpret' not in self.get_func(src, '_atoi'), 'atoi is not in whitelist, so it is not emterpreted'

    do_test(r'''
#include <stdio.h>

int main() {
  volatile float f;
  volatile float *ff = &f;
  *ff = -10;
  printf("hello, world! %d\n", (int)f);
  return 0;
}
''', [], 'hello, world! -10')

    do_test(r'''
#include <stdio.h>

int main() {
  volatile float f;
  volatile float *ff = &f;
  *ff = -10;
  printf("hello, world! %.2f\n", f);
  return 0;
}
''', [], 'hello, world! -10.00')

    do_js_test('float', r'''
function _main() {
  var f = f0;
  f = f0 + f0;
  print(f);
}
''', [], '0\n', floaty=True)

    do_js_test('conditionals', r'''
function _main() {
 var i8 = 0;
 var d10 = +d10, d11 = +d11, d7 = +d7, d5 = +d5, d6 = +d6, d9 = +d9;
 d11 = +1;
 d7 = +2;
 d5 = +3;
 d6 = +4;
 d10 = d11 < d7 ? d11 : d7;
 print(d10);
 d9 = d5 < d6 ? d5 : d6;
 print(d9);
 HEAPF64[tempDoublePtr >> 3] = d10;
 i8 = STACKTOP;
 HEAP32[i8 >> 2] = HEAP32[tempDoublePtr >> 2];
 HEAP32[i8 + 4 >> 2] = HEAP32[tempDoublePtr + 4 >> 2];
 print(HEAP32[i8 >> 2]);
 print(HEAP32[i8 + 4 >> 2]);
}
''', [], '1\n3\n0\n1072693248\n')

    do_js_test('bigswitch', r'''
function _main() {
 var i2 = 0, i3 = 0, i4 = 0, i6 = 0, i8 = 0, i9 = 0, i10 = 0, i11 = 0, i12 = 0, i13 = 0, i14 = 0, i15 = 0, i16 = 0, i5 = 0, i7 = 0, i1 = 0;
 print(4278);
 i6 = 0;
 L1 : while (1) {
  i11 = -1;
  switch ((i11 | 0)) {
  case 0:
   {
    i6 = 67;
    break;
   }
  default:
   {}
  }
  print(i6);
  break;
 }
 print(i6);
}
''', [], '4278\n0\n0\n')

    do_js_test('big int compare', r'''
function _main() {
  print ((0 > 4294963001) | 0);
}
''', [], '0\n')

    do_js_test('effectless expressions, with a subeffect', r'''
function _main() {
  (print (123) | 0) != 0;
  print (456) | 0;
  0 != (print (789) | 0);
  0 | (print (159) | 0);
}
''', [], '123\n456\n789\n159\n')

    do_js_test('effectless unary', r'''
function _main() {
  !(0 != 0);
  !(print (123) | 0);
}
''', [], '123\n')

    do_js_test('flexible mod', r'''
function _main() {
  print(1 % 16);
}
''', [], '1\n')

    # codegen log tests

    def do_log_test(source, expected, func):
      print('log test', source, expected)
      with env_modify({'EMCC_LOG_EMTERPRETER_CODE': '1'}):
        err = run_process([PYTHON, EMCC, source, '-O3', '-s', 'EMTERPRETIFY=1'], stderr=PIPE).stderr
      lines = err.split('\n')
      lines = [line for line in lines if 'raw bytecode for ' + func in line]
      assert len(lines) == 1, '\n\n'.join(lines)
      err = lines[0]
      parts = err.split('insts: ')
      pre, post = parts[:2]
      assert func in pre, pre
      post = post.split('\n')[0]
      seen = int(post)
      print('  seen', seen, ', expected ', expected, type(seen), type(expected))
      assert expected == seen or (type(expected) in [list, tuple] and seen in expected), ['expect', expected, 'but see', seen]

    do_log_test(path_from_root('tests', 'primes.cpp'), list(range(88, 101)), '_main')
    do_log_test(path_from_root('tests', 'fannkuch.cpp'), list(range(226, 241)), '__Z15fannkuch_workerPv')

  @no_wasm_backend('uses emterpreter')
  def test_emterpreter_advise(self):
    out = run_process([PYTHON, EMCC, path_from_root('tests', 'emterpreter_advise.cpp'), '-s', 'EMTERPRETIFY=1', '-s', 'EMTERPRETIFY_ASYNC=1', '-s', 'EMTERPRETIFY_ADVISE=1'], stdout=PIPE).stdout
    self.assertContained('-s EMTERPRETIFY_WHITELIST=\'["__Z6middlev", "__Z7sleeperv", "__Z8recurserv", "_main"]\'', out)

    out = run_process([PYTHON, EMCC, path_from_root('tests', 'emterpreter_advise_funcptr.cpp'), '-s', 'EMTERPRETIFY=1', '-s', 'EMTERPRETIFY_ASYNC=1', '-s', 'EMTERPRETIFY_ADVISE=1'], stdout=PIPE).stdout
    self.assertContained('-s EMTERPRETIFY_WHITELIST=\'["__Z4posti", "__Z5post2i", "__Z6middlev", "__Z7sleeperv", "__Z8recurserv", "_main"]\'', out)

    out = run_process([PYTHON, EMCC, path_from_root('tests', 'emterpreter_advise_synclist.c'), '-s', 'EMTERPRETIFY=1', '-s', 'EMTERPRETIFY_ASYNC=1', '-s', 'EMTERPRETIFY_ADVISE=1', '-s', 'EMTERPRETIFY_SYNCLIST=["_j","_k"]'], stdout=PIPE).stdout
    self.assertContained('-s EMTERPRETIFY_WHITELIST=\'["_a", "_b", "_e", "_f", "_main"]\'', out)

    # The same EMTERPRETIFY_WHITELIST should be in core.test_coroutine_emterpretify_async
    out = run_process([PYTHON, EMCC, path_from_root('tests', 'test_coroutines.cpp'), '-s', 'EMTERPRETIFY=1', '-s', 'EMTERPRETIFY_ASYNC=1', '-s', 'EMTERPRETIFY_ADVISE=1'], stdout=PIPE).stdout
    self.assertContained('-s EMTERPRETIFY_WHITELIST=\'["_f", "_fib", "_g"]\'', out)

  @no_wasm_backend('uses emterpreter')
  def test_emterpreter_async_assertions(self):
    # emterpretify-async mode with assertions adds checks on each call out of the emterpreter;
    # make sure we handle all possible types there
    for t, out in [
      ('int',    '18.00'),
      ('float',  '18.51'),
      ('double', '18.51'),
    ]:
      print(t, out)
      open('src.c', 'w').write(r'''
        #include <stdio.h>
        #include <emscripten.h>

        #define TYPE %s

        TYPE marfoosh(TYPE input) {
          return input * 1.5;
        }

        TYPE fleefl(TYPE input) {
          return marfoosh(input);
        }

        int main(void) {
          printf("result: %%.2f\n", (double)fleefl((TYPE)12.34));
        }
      ''' % t)
      run_process([PYTHON, EMCC, 'src.c', '-s', 'EMTERPRETIFY=1', '-s', 'EMTERPRETIFY_ASYNC=1', '-s', 'EMTERPRETIFY_WHITELIST=["_fleefl"]', '-s', 'PRECISE_F32=1'])
      self.assertContained('result: ' + out, run_js('a.out.js'))

  @no_wasm_backend('uses EMTERPRETIFY')
  def test_call_nonemterpreted_during_sleep(self):
    open('src.c', 'w').write(r'''
#include <stdio.h>
#include <emscripten.h>

EMSCRIPTEN_KEEPALIVE void emterpreted_yielder() {
  int counter = 0;
  while (1) {
    printf("emterpreted_yielder() sleeping...\n");
    emscripten_sleep_with_yield(10);
    counter++;
    if (counter == 3) {
      printf("Success\n");
      break;
    }
  }
}

EMSCRIPTEN_KEEPALIVE void not_emterpreted() {
  printf("Entering not_emterpreted()\n");
}

int main() {
  EM_ASM({
    setTimeout(function () {
      console.log("calling not_emterpreted()");
      Module["_not_emterpreted"]();
    }, 0);
    console.log("calling emterpreted_yielder()");
#ifdef BAD_EM_ASM
    Module['_emterpreted_yielder']();
#endif
  });
#ifndef BAD_EM_ASM
  emterpreted_yielder();
#endif
}
    ''')
    run_process([PYTHON, EMCC, 'src.c', '-s', 'EMTERPRETIFY=1', '-s', 'EMTERPRETIFY_ASYNC=1', '-s', 'EMTERPRETIFY_BLACKLIST=["_not_emterpreted"]'])
    self.assertContained('Success', run_js('a.out.js'))

    print('check calling of emterpreted as well')
    run_process([PYTHON, EMCC, 'src.c', '-s', 'EMTERPRETIFY=1', '-s', 'EMTERPRETIFY_ASYNC=1'])
    self.assertContained('Success', run_js('a.out.js'))

    print('check for invalid EM_ASM usage')
    run_process([PYTHON, EMCC, 'src.c', '-s', 'EMTERPRETIFY=1', '-s', 'EMTERPRETIFY_ASYNC=1', '-s', 'EMTERPRETIFY_BLACKLIST=["_not_emterpreted"]', '-DBAD_EM_ASM'])
    self.assertContained('cannot have an EM_ASM on the stack when emterpreter pauses/resumes', run_js('a.out.js', stderr=STDOUT, assert_returncode=None))

  def test_link_with_a_static(self):
    for args in [[], ['-O2']]:
      print(args)
      self.clear()
      open('x.c', 'w').write(r'''
int init_weakref(int a, int b) {
    return a + b;
}
''')
      open('y.c', 'w').write(r'''
static int init_weakref(void) { // inlined in -O2, not in -O0 where it shows up in llvm-nm as 't'
    return 150;
}

int testy(void) {
    return init_weakref();
}
''')
      open('z.c', 'w').write(r'''
extern int init_weakref(int, int);
extern int testy(void);

int main(void) {
    return testy() + init_weakref(5, 6);
}
''')
      run_process([PYTHON, EMCC, 'x.c', '-o', 'x.o'])
      run_process([PYTHON, EMCC, 'y.c', '-o', 'y.o'])
      run_process([PYTHON, EMCC, 'z.c', '-o', 'z.o'])
      run_process([PYTHON, EMAR, 'rc', 'libtest.a', 'y.o'])
      run_process([PYTHON, EMAR, 'rc', 'libtest.a', 'x.o'])
      run_process([PYTHON, EMRANLIB, 'libtest.a'])
      run_process([PYTHON, EMCC, 'z.o', 'libtest.a', '-s', 'EXIT_RUNTIME=1'] + args)
      run_js('a.out.js', assert_returncode=161)

  def test_link_with_bad_o_in_a(self):
    # when building a .a, we force-include all the objects inside it. but, some
    # may not be valid bitcode, e.g. if it contains metadata or something else
    # weird. we should just ignore those
    run_process([PYTHON, EMCC, path_from_root('tests', 'hello_world.c'), '-o', 'a.bc'])
    open('bad.bc', 'w').write('this is not a good file, it should be ignored!')
    run_process([LLVM_AR, 'r', 'a.a', 'a.bc', 'bad.bc'])
    run_process([PYTHON, EMCC, 'a.a'])
    self.assertContained('hello, world!', run_js('a.out.js'))

  def test_require(self):
    inname = path_from_root('tests', 'hello_world.c')
    Building.emcc(inname, args=['-s', 'ASSERTIONS=0'], output_filename='a.out.js')
    output = run_process(NODE_JS + ['-e', 'require("./a.out.js")'], stdout=PIPE, stderr=PIPE)
    assert output.stdout == 'hello, world!\n' and output.stderr == '', 'expected no output, got\n===\nSTDOUT\n%s\n===\nSTDERR\n%s\n===\n' % (output.stdout, output.stderr)

  def test_require_modularize(self):
    run_process([PYTHON, EMCC, path_from_root('tests', 'hello_world.c'), '-s', 'MODULARIZE=1', '-s', 'ASSERTIONS=0'])
    src = open('a.out.js').read()
    assert "module.exports = Module;" in src
    output = run_process(NODE_JS + ['-e', 'var m = require("./a.out.js"); m();'], stdout=PIPE, stderr=PIPE)
    assert output.stdout == 'hello, world!\n' and output.stderr == '', 'expected output, got\n===\nSTDOUT\n%s\n===\nSTDERR\n%s\n===\n' % (output.stdout, output.stderr)
    run_process([PYTHON, EMCC, path_from_root('tests', 'hello_world.c'), '-s', 'MODULARIZE=1', '-s', 'EXPORT_NAME="NotModule"', '-s', 'ASSERTIONS=0'])
    src = open('a.out.js').read()
    assert "module.exports = NotModule;" in src
    output = run_process(NODE_JS + ['-e', 'var m = require("./a.out.js"); m();'], stdout=PIPE, stderr=PIPE)
    assert output.stdout == 'hello, world!\n' and output.stderr == '', 'expected output, got\n===\nSTDOUT\n%s\n===\nSTDERR\n%s\n===\n' % (output.stdout, output.stderr)
    run_process([PYTHON, EMCC, path_from_root('tests', 'hello_world.c'), '-s', 'MODULARIZE=1'])
    # We call require() twice to ensure it returns wrapper function each time
    output = run_process(NODE_JS + ['-e', 'require("./a.out.js")();var m = require("./a.out.js"); m();'], stdout=PIPE, stderr=PIPE)
    assert output.stdout == 'hello, world!\nhello, world!\n', 'expected output, got\n===\nSTDOUT\n%s\n===\nSTDERR\n%s\n===\n' % (output.stdout, output.stderr)

  def test_define_modularize(self):
    run_process([PYTHON, EMCC, path_from_root('tests', 'hello_world.c'), '-s', 'MODULARIZE=1', '-s', 'ASSERTIONS=0'])
    with open('a.out.js') as f:
      src = 'var module = 0; ' + f.read()
    with open('a.out.js', 'w') as f:
      f.write(src)
    assert "define([], function() { return Module; });" in src
    output = run_process(NODE_JS + ['-e', 'var m; (global.define = function(deps, factory) { m = factory(); }).amd = true; require("./a.out.js"); m();'], stdout=PIPE, stderr=PIPE)
    assert output.stdout == 'hello, world!\n' and output.stderr == '', 'expected output, got\n===\nSTDOUT\n%s\n===\nSTDERR\n%s\n===\n' % (output.stdout, output.stderr)
    run_process([PYTHON, EMCC, path_from_root('tests', 'hello_world.c'), '-s', 'MODULARIZE=1', '-s', 'EXPORT_NAME="NotModule"', '-s', 'ASSERTIONS=0'])
    with open('a.out.js') as f:
      src = 'var module = 0; ' + f.read()
    with open('a.out.js', 'w') as f:
      f.write(src)
    assert "define([], function() { return NotModule; });" in src
    output = run_process(NODE_JS + ['-e', 'var m; (global.define = function(deps, factory) { m = factory(); }).amd = true; require("./a.out.js"); m();'], stdout=PIPE, stderr=PIPE)
    assert output.stdout == 'hello, world!\n' and output.stderr == '', 'expected output, got\n===\nSTDOUT\n%s\n===\nSTDERR\n%s\n===\n' % (output.stdout, output.stderr)

  @no_wasm_backend('tests asmjs optimizer')
  @uses_canonical_tmp
  def test_native_optimizer(self):
    def test(args, expected):
      print(args, expected)
      with env_modify({'EMCC_DEBUG': '1', 'EMCC_NATIVE_OPTIMIZER': '1'}):
        err = run_process([PYTHON, EMCC, path_from_root('tests', 'hello_world.c'), '-O2', '-s', 'WASM=0'] + args, stderr=PIPE).stderr
      assert err.count('js optimizer using native') == expected, [err, expected]
      self.assertContained('hello, world!', run_js('a.out.js'))

    test([], 1)
    test(['-s', 'OUTLINING_LIMIT=100000'], 2) # 2, because we run them before and after outline, which is non-native

  def test_emconfigure_js_o(self):
    # issue 2994
    for i in [0, 1, 2]:
      with env_modify({'EMCONFIGURE_JS': str(i)}):
        for f in ['hello_world.c', 'files.cpp']:
          print(i, f)
          self.clear()
          run_process([PYTHON, path_from_root('emconfigure'), PYTHON, EMCC, '-c', '-o', 'a.o', path_from_root('tests', f)], check=False, stderr=PIPE)
          run_process([PYTHON, EMCC, 'a.o'], check=False, stderr=PIPE)
          if f == 'hello_world.c':
            if i == 0:
              assert not os.path.exists('a.out.js') # native .o, not bitcode!
            else:
              assert 'hello, world!' in run_js(self.in_dir('a.out.js'))
          else:
            # file access, need 2 to force js
            if i == 0 or i == 1:
              assert not os.path.exists('a.out.js') # native .o, not bitcode!
            else:
              assert os.path.exists('a.out.js')

  @no_wasm_backend('tests fastcomp specific passes')
  @uses_canonical_tmp
  def test_emcc_c_multi(self):
    def test(args, llvm_opts=None):
      print(args)
      lib = r'''
        int mult() { return 1; }
      '''

      lib_name = 'libA.c'
      open(lib_name, 'w').write(lib)
      main = r'''
        #include <stdio.h>
        int mult();
        int main() {
          printf("result: %d\n", mult());
          return 0;
        }
      '''
      main_name = 'main.c'
      open(main_name, 'w').write(main)

      with env_modify({'EMCC_DEBUG': '1'}):
        err = run_process([PYTHON, EMCC, '-c', main_name, lib_name] + args, stderr=PIPE).stderr

      VECTORIZE = '-disable-loop-vectorization'

      if args:
        assert err.count(VECTORIZE) == 2, err # specified twice, once per file
        assert err.count('emcc: LLVM opts: ' + llvm_opts) == 2, err # corresponding to exactly once per invocation of optimizer
      else:
        assert err.count(VECTORIZE) == 0, err # no optimizations

      run_process([PYTHON, EMCC, main_name.replace('.c', '.o'), lib_name.replace('.c', '.o')])

      self.assertContained('result: 1', run_js(os.path.join(self.get_dir(), 'a.out.js')))

    test([])
    test(['-O2'], '-O3')
    test(['-Oz'], '-Oz')
    test(['-Os'], '-Os')

  def test_export_all_3142(self):
    open('src.cpp', 'w').write(r'''
typedef unsigned int Bit32u;

struct S_Descriptor {
    Bit32u limit_0_15   :16;
    Bit32u base_0_15    :16;
    Bit32u base_16_23   :8;
};

class Descriptor
{
public:
    Descriptor() { saved.fill[0]=saved.fill[1]=0; }
    union {
        S_Descriptor seg;
        Bit32u fill[2];
    } saved;
};

Descriptor desc;
    ''')
    try_delete('a.out.js')
    run_process([PYTHON, EMCC, 'src.cpp', '-O2', '-s', 'EXPORT_ALL=1'])
    assert os.path.exists('a.out.js')

  @no_wasm_backend('tests PRECISE_F32=1')
  def test_f0(self):
    run_process([PYTHON, EMCC, path_from_root('tests', 'fasta.cpp'), '-O2', '-s', 'PRECISE_F32=1', '-profiling', '-s', 'WASM=0'])
    src = open('a.out.js').read()
    assert ' = f0;' in src or ' = f0,' in src

  @no_wasm_backend('depends on merging asmjs')
  def test_merge_pair(self):
    def test(filename, full):
      print('----', filename, full)
      run_process([PYTHON, EMCC, path_from_root('tests', filename), '-O1', '-profiling', '-o', 'left.js', '-s', 'WASM=0'])
      src = open('left.js').read()
      open('right.js', 'w').write(src.replace('function _main() {', 'function _main() { out("replaced"); '))

      self.assertContained('hello, world!', run_js('left.js'))
      self.assertContained('hello, world!', run_js('right.js'))
      self.assertNotContained('replaced', run_js('left.js'))
      self.assertContained('replaced', run_js('right.js'))

      n = src.count('function _')

      def has(i):
        run_process([PYTHON, path_from_root('tools', 'merge_pair.py'), 'left.js', 'right.js', str(i), 'out.js'])
        return 'replaced' in run_js('out.js')

      assert not has(0), 'same as left'
      assert has(n), 'same as right'
      assert has(n + 5), 'same as right, big number is still ok'

      if full:
        change = -1
        for i in range(n):
          if has(i):
            change = i
            break
        assert change > 0 and change <= n

    test('hello_world.cpp', True)
    test('hello_libcxx.cpp', False)

  def test_emmake_emconfigure(self):
    def check(what, args, fail=True, expect=''):
      args = [PYTHON, path_from_root(what)] + args
      print(what, args, fail, expect)
      output = run_process(args, stdout=PIPE, stderr=PIPE, check=False)
      assert ('is a helper for' in output.stderr) == fail
      assert ('Typical usage' in output.stderr) == fail
      self.assertContained(expect, output.stdout)
    check('emmake', [])
    check('emconfigure', [])
    check('emmake', ['--version'])
    check('emconfigure', ['--version'])
    check('emmake', ['make'], fail=False)
    check('emconfigure', ['configure'], fail=False)
    check('emconfigure', ['./configure'], fail=False)
    check('emconfigure', ['cmake'], fail=False)

    open('test.py', 'w').write('''
import os
print(os.environ.get('CROSS_COMPILE'))
''')
    check('emconfigure', [PYTHON, 'test.py'], expect=path_from_root('em'))
    check('emmake', [PYTHON, 'test.py'], expect=path_from_root('em'))

    open('test.py', 'w').write('''
import os
print(os.environ.get('NM'))
''')
    check('emconfigure', [PYTHON, 'test.py'], expect=shared.LLVM_NM)

  def test_emmake_python(self):
    # simulates a configure/make script that looks for things like CC, AR, etc., and which we should
    # not confuse by setting those vars to something containing `python X` as the script checks for
    # the existence of an executable.
    result = run_process([PYTHON, path_from_root('emmake.py'), PYTHON, path_from_root('tests', 'emmake', 'make.py')], stdout=PIPE, stderr=PIPE)
    print(result.stdout, result.stderr)

  def test_sdl2_config(self):
    for args, expected in [
      [['--version'], '2.0.0'],
      [['--cflags'], '-s USE_SDL=2'],
      [['--libs'], '-s USE_SDL=2'],
      [['--cflags', '--libs'], '-s USE_SDL=2'],
    ]:
      print(args, expected)
      out = run_process([PYTHON, path_from_root('system', 'bin', 'sdl2-config')] + args, stdout=PIPE, stderr=PIPE).stdout
      assert expected in out, out
      print('via emmake')
      out = run_process([PYTHON, path_from_root('emmake'), 'sdl2-config'] + args, stdout=PIPE, stderr=PIPE).stdout
      assert expected in out, out

  def test_module_onexit(self):
    open('src.cpp', 'w').write(r'''
#include <emscripten.h>
int main() {
  EM_ASM({
    Module['onExit'] = function(status) { out('exiting now, status ' + status) };
  });
  return 14;
}
''')
    try_delete('a.out.js')
    run_process([PYTHON, EMCC, 'src.cpp', '-s', 'EXIT_RUNTIME=1'])
    self.assertContained('exiting now, status 14', run_js('a.out.js', assert_returncode=14))

  def test_NO_aliasing(self):
    # the NO_ prefix flips boolean options
    run_process([PYTHON, EMCC, path_from_root('tests', 'hello_world.c'), '-s', 'EXIT_RUNTIME=1'])
    exit_1 = open('a.out.js').read()
    run_process([PYTHON, EMCC, path_from_root('tests', 'hello_world.c'), '-s', 'NO_EXIT_RUNTIME=0'])
    no_exit_0 = open('a.out.js').read()
    run_process([PYTHON, EMCC, path_from_root('tests', 'hello_world.c'), '-s', 'EXIT_RUNTIME=0'])
    exit_0 = open('a.out.js').read()

    assert exit_1 == no_exit_0
    assert exit_1 != exit_0

  def test_underscore_exit(self):
    open('src.cpp', 'w').write(r'''
#include <unistd.h>
int main() {
  _exit(0); // should not end up in an infinite loop with non-underscore exit
}
''')
    run_process([PYTHON, EMCC, 'src.cpp'])
    self.assertContained('', run_js('a.out.js', assert_returncode=0))

  def test_file_packager_huge(self):
    MESSAGE = 'warning: file packager is creating an asset bundle of 257 MB. this is very large, and browsers might have trouble loading it'
    open('huge.dat', 'w').write('a' * (1024 * 1024 * 257))
    open('tiny.dat', 'w').write('a')
    err = run_process([PYTHON, FILE_PACKAGER, 'test.data', '--preload', 'tiny.dat'], stdout=PIPE, stderr=PIPE).stderr
    self.assertNotContained(MESSAGE, err)
    err = run_process([PYTHON, FILE_PACKAGER, 'test.data', '--preload', 'huge.dat'], stdout=PIPE, stderr=PIPE).stderr
    self.assertContained(MESSAGE, err)
    self.clear()

  @unittest.skipIf(SPIDERMONKEY_ENGINE not in JS_ENGINES, 'cannot run without spidermonkey, node cannnot alloc huge arrays')
  def test_massive_alloc(self):
    open('main.cpp', 'w').write(r'''
#include <stdio.h>
#include <stdlib.h>

int main() {
  volatile int x = (int)malloc(1024 * 1024 * 1400);
  return x == 0; // can't alloc it, but don't fail catastrophically, expect null
}
    ''')
    run_process([PYTHON, EMCC, os.path.join(self.get_dir(), 'main.cpp'), '-s', 'ALLOW_MEMORY_GROWTH=1', '-s', 'WASM=0'])
    # just care about message regarding allocating over 1GB of memory
    output = run_js('a.out.js', stderr=PIPE, full_output=True, engine=SPIDERMONKEY_ENGINE)
    self.assertContained('''Warning: Enlarging memory arrays, this is not fast! 16777216,1543503872\n''', output)
    print('wasm')
    run_process([PYTHON, EMCC, os.path.join(self.get_dir(), 'main.cpp'), '-s', 'ALLOW_MEMORY_GROWTH=1'])
    # no message about growth, just check return code
    run_js('a.out.js', stderr=PIPE, full_output=True, engine=SPIDERMONKEY_ENGINE)

  def test_failing_alloc(self):
    for pre_fail, post_fail, opts in [
      ('', '', []),
      ('EM_ASM( Module.temp = HEAP32[DYNAMICTOP_PTR>>2] );', 'EM_ASM( assert(Module.temp === HEAP32[DYNAMICTOP_PTR>>2], "must not adjust DYNAMICTOP when an alloc fails!") );', []),
      # also test non-wasm in normal mode
      ('', '', ['-s', 'WASM=0']),
      ('EM_ASM( Module.temp = HEAP32[DYNAMICTOP_PTR>>2] );', 'EM_ASM( assert(Module.temp === HEAP32[DYNAMICTOP_PTR>>2], "must not adjust DYNAMICTOP when an alloc fails!") );', ['-s', 'WASM=0']),
    ]:
      for growth in [0, 1]:
        for aborting in [0, 1]:
          open(os.path.join(self.get_dir(), 'main.cpp'), 'w').write(r'''
#include <stdio.h>
#include <stdlib.h>
#include <vector>
#include <assert.h>
#include <emscripten.h>

#define CHUNK_SIZE (10 * 1024 * 1024)

int main() {
  EM_ASM({
    // we want to allocate a lot until eventually we can't anymore. to simulate that, we limit how much
    // can be allocated by Buffer, so that if we don't hit a limit before that, we don't keep going into
    // swap space and other bad things.
    var old = Module['reallocBuffer'];
    Module['reallocBuffer'] = function(size) {
      if (size > 500 * 1024 * 1024) {
        return null;
      }
      return old(size);
    };
  });

  std::vector<void*> allocs;
  bool has = false;
  while (1) {
    printf("trying an allocation\n");
    %s
    void* curr = malloc(CHUNK_SIZE);
    if (!curr) {
      %s
      break;
    }
    has = true;
    printf("allocated another chunk, %%zu so far\n", allocs.size());
    allocs.push_back(curr);
  }
  assert(has);
  printf("an allocation failed!\n");
#ifdef SPLIT
  return 0;
#endif
  while (1) {
    assert(allocs.size() > 0);
    void *curr = allocs.back();
    allocs.pop_back();
    free(curr);
    printf("freed one\n");
    if (malloc(CHUNK_SIZE)) break;
  }
  printf("managed another malloc!\n");
}
''' % (pre_fail, post_fail))
          args = [PYTHON, EMCC, os.path.join(self.get_dir(), 'main.cpp')] + opts
          if growth:
            args += ['-s', 'ALLOW_MEMORY_GROWTH=1']
          if not aborting:
            args += ['-s', 'ABORTING_MALLOC=0']
          print('test_failing_alloc', args, pre_fail)
          run_process(args)
          # growth also disables aborting
          can_manage_another = (not aborting) or growth
          split = '-DSPLIT' in args
          print('can manage another:', can_manage_another, 'split:', split)
          output = run_js('a.out.js', stderr=PIPE, full_output=True, assert_returncode=0 if can_manage_another else None)
          if can_manage_another:
            self.assertContained('''an allocation failed!\n''', output)
            if not split:
              # split memory allocation may fail due to GC objects no longer being allocatable,
              # and we can't expect to recover from that deterministically. So just check we
              # get to the fail.
              # otherwise, we should fail eventually, then free, then succeed
              self.assertContained('''managed another malloc!\n''', output)
          else:
            # we should see an abort
            self.assertContained('''abort("Cannot enlarge memory arrays''', output)
            self.assertContained(('''higher than the current value 16777216,''', '''higher than the current value 33554432,'''), output)
            self.assertContained('''compile with  -s ALLOW_MEMORY_GROWTH=1 ''', output)
            self.assertContained('''compile with  -s ABORTING_MALLOC=0 ''', output)

  def test_libcxx_minimal(self):
    open('vector.cpp', 'w').write(r'''
#include <vector>
int main(int argc, char** argv) {
  std::vector<void*> v;
  for (int i = 0 ; i < argc; i++) {
    v.push_back(nullptr);
  }
  return v.size();
}
''')

    run_process([PYTHON, EMCC, '-O2', 'vector.cpp', '-o', 'vector.js'])
    run_process([PYTHON, EMCC, '-O2', path_from_root('tests', 'hello_libcxx.cpp'), '-o', 'iostream.js'])

    vector = os.path.getsize('vector.js')
    iostream = os.path.getsize('iostream.js')
    print(vector, iostream)

    self.assertGreater(vector, 1000)
    # we can strip out almost all of libcxx when just using vector
    self.assertLess(2.4 * vector, iostream)

  @no_wasm_backend('relies on EMULATED_FUNCTION_POINTERS')
  def test_emulated_function_pointers(self):
    with open('src.c', 'w') as f:
      f.write(r'''
      #include <emscripten.h>
      typedef void (*fp)();
      int main(int argc, char **argv) {
        volatile fp f = 0;
        EM_ASM({
          if (typeof FUNCTION_TABLE_v !== 'undefined') {
            out('function table: ' + FUNCTION_TABLE_v);
          } else {
            out('no visible function tables');
          }
        });
        if (f) f();
        return 0;
      }
      ''')

    def test(args, expected):
      print(args, expected)
      run_process([PYTHON, EMCC, 'src.c', '-s', 'WASM=0'] + args, stderr=PIPE)
      self.assertContained(expected, run_js(self.in_dir('a.out.js')))

    for opts in [0, 1, 2, 3]:
      test(['-O' + str(opts)], 'no visible function tables')
      test(['-O' + str(opts), '-s', 'EMULATED_FUNCTION_POINTERS=1'], 'function table: ')

  @no_wasm_backend('relies on EMULATED_FUNCTION_POINTERS')
  def test_emulated_function_pointers_2(self):
    with open('src.c', 'w') as f:
      f.write(r'''
      #include <emscripten.h>
      typedef void (*fp)();
      void one() { EM_ASM( out('one') ); }
      void two() { EM_ASM( out('two') ); }
      void test() {
        volatile fp f = one;
        f();
        f = two;
        f();
      }
      int main(int argc, char **argv) {
        test();
        // swap them!
        EM_ASM_INT({
          var one = $0;
          var two = $1;
          if (typeof FUNCTION_TABLE_v === 'undefined') {
            out('no');
            return;
          }
          var temp = FUNCTION_TABLE_v[one];
          FUNCTION_TABLE_v[one] = FUNCTION_TABLE_v[two];
          FUNCTION_TABLE_v[two] = temp;
        }, (int)&one, (int)&two);
        test();
        return 0;
      }
      ''')

    flipped = 'one\ntwo\ntwo\none\n'
    unchanged = 'one\ntwo\none\ntwo\n'
    no_table = 'one\ntwo\nno\none\ntwo\n'

    def test(args, expected):
      print(args, expected.replace('\n', ' '))
      run_process([PYTHON, EMCC, 'src.c', '-s', 'WASM=0'] + args)
      self.assertContained(expected, run_js(self.in_dir('a.out.js')))

    for opts in [0, 1, 2]:
      test(['-O' + str(opts)], no_table)
      test(['-O' + str(opts), '-s', 'EMULATED_FUNCTION_POINTERS=1'], flipped)
      test(['-O' + str(opts), '-s', 'EMULATED_FUNCTION_POINTERS=2'], flipped)
      test(['-O' + str(opts), '-s', 'EMULATED_FUNCTION_POINTERS=1', '-s', 'RELOCATABLE=1'], flipped)
      test(['-O' + str(opts), '-s', 'EMULATED_FUNCTION_POINTERS=2', '-s', 'RELOCATABLE=1'], unchanged) # with both of those, we optimize and you cannot flip them
      test(['-O' + str(opts), '-s', 'MAIN_MODULE=1'], unchanged) # default for modules is optimized
      test(['-O' + str(opts), '-s', 'MAIN_MODULE=1', '-s', 'EMULATED_FUNCTION_POINTERS=2'], unchanged)
      test(['-O' + str(opts), '-s', 'MAIN_MODULE=1', '-s', 'EMULATED_FUNCTION_POINTERS=1'], flipped) # but you can disable that

  @no_wasm_backend('uses SIDE_MODULE')
  def test_minimal_dynamic(self):
    for wasm in (1, 0):
      print('wasm?', wasm)
      library_file = 'library.wasm' if wasm else 'library.js'

      def test(main_args=[], library_args=[], expected='hello from main\nhello from library'):
        print('testing', main_args, library_args)
        self.clear()
        open('library.c', 'w').write(r'''
          #include <stdio.h>
          void library_func() {
          #ifdef USE_PRINTF
            printf("hello from library: %p\n", &library_func);
          #else
            puts("hello from library");
          #endif
          }
        ''')
        run_process([PYTHON, EMCC, 'library.c', '-s', 'SIDE_MODULE=1', '-O2', '-o', library_file, '-s', 'WASM=' + str(wasm), '-s', 'EXPORT_ALL=1'] + library_args)
        open('main.c', 'w').write(r'''
          #include <dlfcn.h>
          #include <stdio.h>
          int main() {
            puts("hello from main");
            void *lib_handle = dlopen("%s", 0);
            if (!lib_handle) {
              puts("cannot load side module");
              return 1;
            }
            typedef void (*voidfunc)();
            voidfunc x = (voidfunc)dlsym(lib_handle, "library_func");
            if (!x) puts("cannot find side function");
            else x();
          }
        ''' % library_file)
        run_process([PYTHON, EMCC, 'main.c', '-s', 'MAIN_MODULE=1', '--embed-file', library_file, '-O2', '-s', 'WASM=' + str(wasm)] + main_args)
        self.assertContained(expected, run_js('a.out.js', assert_returncode=None, stderr=STDOUT))
        size = os.path.getsize('a.out.js')
        if wasm:
          size += os.path.getsize('a.out.wasm')
        side_size = os.path.getsize(library_file)
        print('  sizes:', size, side_size)
        return (size, side_size)

      def percent_diff(x, y):
        small = min(x, y)
        large = max(x, y)
        return float(100 * large) / small - 100

      # main module tests

      full = test()
      # printf is not used in main, but libc was linked in, so it's there
      printf = test(library_args=['-DUSE_PRINTF'])
      # dce in main, and it fails since puts is not exported
      dce = test(main_args=['-s', 'MAIN_MODULE=2'], expected=('cannot', 'undefined'))
      # with exporting, it works
      dce = test(main_args=['-s', 'MAIN_MODULE=2', '-s', 'EXPORTED_FUNCTIONS=["_main", "_puts"]'])
      # printf is not used in main, and we dce, so we failz
      dce_fail = test(main_args=['-s', 'MAIN_MODULE=2'], library_args=['-DUSE_PRINTF'], expected=('cannot', 'undefined'))
      # exporting printf in main keeps it alive for the library
      dce_save = test(main_args=['-s', 'MAIN_MODULE=2', '-s', 'EXPORTED_FUNCTIONS=["_main", "_printf", "_puts"]'], library_args=['-DUSE_PRINTF'])

      assert percent_diff(full[0], printf[0]) < 4
      assert percent_diff(dce[0], dce_fail[0]) < 4
      assert dce[0] < 0.2 * full[0] # big effect, 80%+ is gone
      assert dce_save[0] > 1.1 * dce[0] # save exported all of printf

      # side module tests

      # mode 2, so dce in side, but library_func is not exported, so it is dce'd
      side_dce_fail = test(library_args=['-s', 'SIDE_MODULE=2'], expected='cannot find side function')
      # mode 2, so dce in side, and library_func is not exported
      side_dce_work = test(library_args=['-s', 'SIDE_MODULE=2', '-s', 'EXPORTED_FUNCTIONS=["_library_func"]'], expected='hello from library')

      assert side_dce_fail[1] < 0.95 * side_dce_work[1] # removing that function saves a chunk

  @no_wasm_backend('uses SIDE_MODULE')
  def test_ld_library_path(self):
    open('hello1.c', 'w').write(r'''
#include <stdio.h>

void
hello1 ()
{
  printf ("Hello1\n");
  return;
}

''')
    open('hello2.c', 'w').write(r'''
#include <stdio.h>

void
hello2 ()
{
  printf ("Hello2\n");
  return;
}

''')
    open('hello3.c', 'w').write(r'''
#include <stdio.h>

void
hello3 ()
{
  printf ("Hello3\n");
  return;
}

''')
    open('hello4.c', 'w').write(r'''
#include <stdio.h>
#include <math.h>

double
hello4 (double x)
{
  printf ("Hello4\n");
  return fmod(x, 2.0);
}

''')
    open('pre.js', 'w').write(r'''
Module['preRun'].push(function (){
  ENV['LD_LIBRARY_PATH']='/lib:/usr/lib';
});
''')
    open('main.c', 'w').write(r'''
#include <stdio.h>
#include <stdlib.h>
#include <string.h>
#include <dlfcn.h>

int
main()
{
  void *h;
  void (*f) ();
  double (*f2) (double);

  h = dlopen ("libhello1.wasm", RTLD_NOW);
  f = dlsym (h, "hello1");
  f();
  dlclose (h);
  h = dlopen ("libhello2.wasm", RTLD_NOW);
  f = dlsym (h, "hello2");
  f();
  dlclose (h);
  h = dlopen ("libhello3.wasm", RTLD_NOW);
  f = dlsym (h, "hello3");
  f();
  dlclose (h);
  h = dlopen ("/usr/local/lib/libhello4.wasm", RTLD_NOW);
  f2 = dlsym (h, "hello4");
  double result = f2(5.5);
  dlclose (h);

  if (result == 1.5) {
    printf("Ok\n");
  }
  return 0;
}

''')

    run_process([PYTHON, EMCC, '-o', 'libhello1.wasm', 'hello1.c', '-s', 'SIDE_MODULE=1', '-s', 'EXPORT_ALL=1'])
    run_process([PYTHON, EMCC, '-o', 'libhello2.wasm', 'hello2.c', '-s', 'SIDE_MODULE=1', '-s', 'EXPORT_ALL=1'])
    run_process([PYTHON, EMCC, '-o', 'libhello3.wasm', 'hello3.c', '-s', 'SIDE_MODULE=1', '-s', 'EXPORT_ALL=1'])
    run_process([PYTHON, EMCC, '-o', 'libhello4.wasm', 'hello4.c', '-s', 'SIDE_MODULE=1', '-s', 'EXPORT_ALL=1'])
    run_process([PYTHON, EMCC, '-o', 'main.js', 'main.c', '-s', 'MAIN_MODULE=1', '-s', 'TOTAL_MEMORY=' + str(32 * 1024 * 1024),
                 '--embed-file', 'libhello1.wasm@/lib/libhello1.wasm',
                 '--embed-file', 'libhello2.wasm@/usr/lib/libhello2.wasm',
                 '--embed-file', 'libhello3.wasm@/libhello3.wasm',
                 '--embed-file', 'libhello4.wasm@/usr/local/lib/libhello4.wasm',
                 '--pre-js', 'pre.js'])
    out = run_js('main.js')
    self.assertContained('Hello1', out)
    self.assertContained('Hello2', out)
    self.assertContained('Hello3', out)
    self.assertContained('Hello4', out)
    self.assertContained('Ok', out)

  @no_wasm_backend('uses SIDE_MODULE')
  def test_dlopen_rtld_global(self):
    # TODO: wasm support. this test checks RTLD_GLOBAL where a module is loaded
    #       before the module providing a global it needs is. in asm.js we use JS
    #       to create a redirection function. In wasm we just have wasm, so we
    #       need to introspect the wasm module. Browsers may add that eventually,
    #       or we could ship a little library that does it.
    open('hello1.c', 'w').write(r'''
#include <stdio.h>

extern int hello1_val;
int hello1_val=3;

void
hello1 (int i)
{
  printf ("hello1_val by hello1:%d\n",hello1_val);
  printf ("Hello%d\n",i);
}
''')
    open('hello2.c', 'w').write(r'''
#include <stdio.h>

extern int hello1_val;
extern void hello1 (int);

void
hello2 (int i)
{
  void (*f) (int);
  printf ("hello1_val by hello2:%d\n",hello1_val);
  f = hello1;
  f(i);
}
''')
    open('main.c', 'w').write(r'''
#include <stdio.h>
#include <stdlib.h>
#include <string.h>
#include <dlfcn.h>

int
main(int argc,char** argv)
{
  void *h;
  void *h2;
  void (*f) (int);
  h = dlopen ("libhello1.js", RTLD_NOW|RTLD_GLOBAL);
  h2 = dlopen ("libhello2.js", RTLD_NOW|RTLD_GLOBAL);
  f = dlsym (h, "hello1");
  f(1);
  f = dlsym (h2, "hello2");
  f(2);
  dlclose (h);
  dlclose (h2);
  return 0;
}
''')

    run_process([PYTHON, EMCC, '-o', 'libhello1.js', 'hello1.c', '-s', 'SIDE_MODULE=1', '-s', 'WASM=0', '-s', 'EXPORT_ALL=1'])
    run_process([PYTHON, EMCC, '-o', 'libhello2.js', 'hello2.c', '-s', 'SIDE_MODULE=1', '-s', 'WASM=0', '-s', 'EXPORT_ALL=1'])
    run_process([PYTHON, EMCC, '-o', 'main.js', 'main.c', '-s', 'MAIN_MODULE=1', '-s', 'WASM=0',
                 '--embed-file', 'libhello1.js',
                 '--embed-file', 'libhello2.js'])
    out = run_js('main.js')
    self.assertContained('Hello1', out)
    self.assertContained('Hello2', out)
    self.assertContained('hello1_val by hello1:3', out)
    self.assertContained('hello1_val by hello2:3', out)

  def test_debug_asmLastOpts(self):
    open('src.c', 'w').write(r'''
#include <stdio.h>
struct Dtlink_t
{   struct Dtlink_t*   right;  /* right child      */
        union
        { unsigned int  _hash;  /* hash value       */
          struct Dtlink_t* _left;  /* left child       */
        } hl;
};
int treecount(register struct Dtlink_t* e)
{
  return e ? treecount(e->hl._left) + treecount(e->right) + 1 : 0;
}
int main() {
  printf("hello, world!\n");
}
''')
    run_process([PYTHON, EMCC, 'src.c', '-s', 'EXPORTED_FUNCTIONS=["_main", "_treecount"]', '--minify', '0', '-g4', '-Oz'])
    self.assertContained('hello, world!', run_js('a.out.js'))

  @no_wasm_backend('MEM_INIT_METHOD not supported under wasm')
  def test_meminit_crc(self):
    with open('src.c', 'w') as f:
      f.write(r'''
#include <stdio.h>
int main() { printf("Mary had a little lamb.\n"); }
''')

    run_process([PYTHON, EMCC, 'src.c', '--memory-init-file', '0', '-s', 'MEM_INIT_METHOD=2', '-s', 'ASSERTIONS=1', '-s', 'WASM=0'])
    with open('a.out.js', 'r') as f:
      d = f.read()
    return
    self.assertContained('Mary had', d)
    d = d.replace('Mary had', 'Paul had')
    with open('a.out.js', 'w') as f:
      f.write(d)
    out = run_js('a.out.js', assert_returncode=None, stderr=STDOUT)
    self.assertContained('Assertion failed: memory initializer checksum', out)

  def test_emscripten_print_double(self):
    with open('src.c', 'w') as f:
      f.write(r'''
#include <stdio.h>
#include <assert.h>
#include <emscripten.h>

void test(double d) {
  char buffer[100], buffer2[100];
  unsigned len, len2, len3;
  len = emscripten_print_double(d, NULL, -1);
  len2 = emscripten_print_double(d, buffer, len+1);
  assert(len == len2);
  buffer[len] = 0;
  len3 = snprintf(buffer2, 100, "%g", d);
  printf("|%g : %u : %s : %s : %d|\n", d, len, buffer, buffer2, len3);
}
int main() {
  printf("\n");
  test(0);
  test(1);
  test(-1);
  test(1.234);
  test(-1.234);
  test(1.1234E20);
  test(-1.1234E20);
  test(1.1234E-20);
  test(-1.1234E-20);
  test(1.0/0.0);
  test(-1.0/0.0);
}
''')
    run_process([PYTHON, EMCC, 'src.c'])
    out = run_js('a.out.js')
    self.assertContained('''
|0 : 1 : 0 : 0 : 1|
|1 : 1 : 1 : 1 : 1|
|-1 : 2 : -1 : -1 : 2|
|1.234 : 5 : 1.234 : 1.234 : 5|
|-1.234 : 6 : -1.234 : -1.234 : 6|
|1.1234e+20 : 21 : 112340000000000000000 : 1.1234e+20 : 10|
|-1.1234e+20 : 22 : -112340000000000000000 : -1.1234e+20 : 11|
|1.1234e-20 : 10 : 1.1234e-20 : 1.1234e-20 : 10|
|-1.1234e-20 : 11 : -1.1234e-20 : -1.1234e-20 : 11|
|inf : 8 : Infinity : inf : 3|
|-inf : 9 : -Infinity : -inf : 4|
''', out)

  def test_no_warn_exported_jslibfunc(self):
    err = run_process([PYTHON, EMCC, path_from_root('tests', 'hello_world.c'), '-s', 'DEFAULT_LIBRARY_FUNCS_TO_INCLUDE=["alGetError"]', '-s', 'EXPORTED_FUNCTIONS=["_main", "_alGetError"]'], stdout=PIPE, stderr=PIPE).stderr
    self.assertNotContained('''function requested to be exported, but not implemented: "_alGetError"''', err)

  @no_wasm_backend()
  def test_almost_asm_warning(self):
    warning = "[-Walmost-asm]"
    for args, expected in [
      (['-O1', '-s', 'ALLOW_MEMORY_GROWTH=1'], True),  # default
      # suppress almost-asm warning manually
      (['-O1', '-s', 'ALLOW_MEMORY_GROWTH=1', '-Wno-almost-asm'], False),
      # last warning flag should "win"
      (['-O1', '-s', 'ALLOW_MEMORY_GROWTH=1', '-Wno-almost-asm', '-Walmost-asm'], True)
    ]:
      print(args, expected)
      err = run_process([PYTHON, EMCC, path_from_root('tests', 'hello_world.c'), '-s', 'WASM=0'] + args, stderr=PIPE).stderr
      assert (warning in err) == expected, err
      if not expected:
        assert err == '', err

  def test_static_syscalls(self):
    run_process([PYTHON, EMCC, path_from_root('tests', 'hello_world.c')])
    src = open('a.out.js').read()
    matches = re.findall('''function ___syscall(\d+)\(''', src)
    print('seen syscalls:', matches)
    assert set(matches) == set(['6', '54', '140', '146']) # close, ioctl, llseek, writev

  @no_windows('posix-only')
  def test_emcc_dev_null(self):
    out = run_process([PYTHON, EMCC, '-dM', '-E', '-x', 'c', '/dev/null'], stdout=PIPE).stdout
    self.assertContained('#define __EMSCRIPTEN__ 1', out) # all our defines should show up

  def test_umask_0(self):
    open('src.c', 'w').write(r'''
#include <sys/stat.h>
#include <stdio.h>
int main() {
  umask(0);
  printf("hello, world!\n");
}''')
    run_process([PYTHON, EMCC, 'src.c'])
    self.assertContained('hello, world!', run_js('a.out.js'))

  def test_no_missing_symbols(self): # simple hello world should not show any missing symbols
    run_process([PYTHON, EMCC, path_from_root('tests', 'hello_world.c')])

    # main() is implemented in C, and even if requested from JS, we should not warn
    with open('library_foo.js', 'w') as f:
      f.write('''
mergeInto(LibraryManager.library, {
  my_js__deps: ['main'],
  my_js: (function() {
      return function() {
        console.log("hello " + _nonexistingvariable);
      };
  }()),
});
''')
    with open('test.cpp', 'w') as f:
      f.write('''
#include <stdio.h>
#include <stdlib.h>

extern "C" {
  extern void my_js();
}

int main() {
  my_js();
  return EXIT_SUCCESS;
}
''')
    run_process([PYTHON, EMCC, 'test.cpp', '--js-library', 'library_foo.js'])

    # but we do error on a missing js var
    with open('library_foo_missing.js', 'w') as f:
      f.write('''
mergeInto(LibraryManager.library, {
  my_js__deps: ['main', 'nonexistingvariable'],
  my_js: (function() {
      return function() {
        console.log("hello " + _nonexistingvariable);
      };
  }()),
});
''')
    err = run_process([PYTHON, EMCC, 'test.cpp', '--js-library', 'library_foo_missing.js'], stderr=PIPE, check=False).stderr
    self.assertContained('undefined symbol: nonexistingvariable', err)

    # and also for missing C code, of course (without the --js-library, it's just a missing C method)
    err = run_process([PYTHON, EMCC, 'test.cpp'], stderr=PIPE, check=False).stderr
    self.assertContained('undefined symbol: my_js', err)

  def test_realpath(self):
    open('src.c', 'w').write(r'''
#include <stdlib.h>
#include <stdio.h>
#include <errno.h>

#define TEST_PATH "/boot/README.txt"

int
main(int argc, char **argv)
{
  errno = 0;
  char *t_realpath_buf = realpath(TEST_PATH, NULL);
  if (NULL == t_realpath_buf) {
    perror("Resolve failed");
    return 1;
  } else {
    printf("Resolved: %s\n", t_realpath_buf);
    free(t_realpath_buf);
    return 0;
  }
}
''')
    if not os.path.exists('boot'):
      os.mkdir('boot')
    open(os.path.join('boot', 'README.txt'), 'w').write(' ')
    run_process([PYTHON, EMCC, 'src.c', '--embed-file', 'boot'])
    self.assertContained('Resolved: /boot/README.txt', run_js('a.out.js'))

  def test_realpath_nodefs(self):
    open('src.c', 'w').write(r'''
#include <stdlib.h>
#include <stdio.h>
#include <errno.h>
#include <emscripten.h>

#define TEST_PATH "/working/TEST_NODEFS.txt"

int
main(int argc, char **argv)
{
  errno = 0;
  EM_ASM({
    FS.mkdir('/working');
    FS.mount(NODEFS, { root: '.' }, '/working');
  });
  char *t_realpath_buf = realpath(TEST_PATH, NULL);
  if (NULL == t_realpath_buf) {
    perror("Resolve failed");
    return 1;
  } else {
    printf("Resolved: %s\n", t_realpath_buf);
    free(t_realpath_buf);
    return 0;
  }
}
''')
    open('TEST_NODEFS.txt', 'w').write(' ')
    run_process([PYTHON, EMCC, 'src.c'])
    self.assertContained('Resolved: /working/TEST_NODEFS.txt', run_js('a.out.js'))

  def test_realpath_2(self):
    os.mkdir('Folder')
    open('src.c', 'w').write(r'''
#include <stdlib.h>
#include <stdio.h>
#include <errno.h>

int testrealpath(const char* path)    {
  errno = 0;
  char *t_realpath_buf = realpath(path, NULL);
  if (NULL == t_realpath_buf) {
    printf("Resolve failed: \"%s\"\n",path);fflush(stdout);
    return 1;
  } else {
    printf("Resolved: \"%s\" => \"%s\"\n", path, t_realpath_buf);fflush(stdout);
    free(t_realpath_buf);
    return 0;
  }
}

int main(int argc, char **argv)
{
    // files:
    testrealpath("testfile.txt");
    testrealpath("Folder/testfile.txt");
    testrealpath("testnonexistentfile.txt");
    // folders
    testrealpath("Folder");
    testrealpath("/Folder");
    testrealpath("./");
    testrealpath("");
    testrealpath("/");
    return 0;
}
''')
    open('testfile.txt', 'w').write('')
    open(os.path.join('Folder', 'testfile.txt'), 'w').write('')
    run_process([PYTHON, EMCC, 'src.c', '--embed-file', 'testfile.txt', '--embed-file', 'Folder'])
    self.assertContained('''Resolved: "testfile.txt" => "/testfile.txt"
Resolved: "Folder/testfile.txt" => "/Folder/testfile.txt"
Resolve failed: "testnonexistentfile.txt"
Resolved: "Folder" => "/Folder"
Resolved: "/Folder" => "/Folder"
Resolved: "./" => "/"
Resolve failed: ""
Resolved: "/" => "/"
''', run_js('a.out.js'))

  def test_no_warnings(self):
    # build once before to make sure system libs etc. exist
    run_process([PYTHON, EMCC, path_from_root('tests', 'hello_libcxx.cpp')])
    # check that there is nothing in stderr for a regular compile
    err = run_process([PYTHON, EMCC, path_from_root('tests', 'hello_libcxx.cpp')], stderr=PIPE).stderr
    assert err == '', err

  @no_wasm_backend("uses EMTERPRETIFY")
  def test_emterpreter_file_suggestion(self):
    for linkable in [0, 1]:
      for to_file in [0, 1]:
        self.clear()
        cmd = [PYTHON, EMCC, '-s', 'EMTERPRETIFY=1', path_from_root('tests', 'hello_libcxx.cpp'), '-s', 'LINKABLE=' + str(linkable), '-O1', '-s', 'USE_ZLIB=1']
        if to_file:
          cmd += ['-s', 'EMTERPRETIFY_FILE="code.dat"']
        print(cmd)
        stderr = run_process(cmd, stderr=PIPE).stderr
        need_warning = linkable and not to_file
        assert ('''warning: emterpreter bytecode is fairly large''' in stderr) == need_warning, stderr
        assert ('''It is recommended to use  -s EMTERPRETIFY_FILE=..''' in stderr) == need_warning, stderr

  def test_llvm_lto(self):
    sizes = {}
    lto_levels = [0, 1, 2, 3]
    for lto in lto_levels:
      cmd = [PYTHON, EMCC, path_from_root('tests', 'hello_libcxx.cpp'), '-O2', '--llvm-lto', str(lto)]
      print(cmd)
      run_process(cmd)
      self.assertContained('hello, world!', run_js('a.out.js'))
      sizes[lto] = os.path.getsize('a.out.wasm')
    print(sizes)

    # LTO sizes should be distinct
    for i in lto_levels:
      assert sizes[i] not in set(sizes).difference(set([sizes[i]]))

    # LTO should reduce code size
    # Skip mode 2 because it has historically increased code size, but not always
    assert sizes[1] < sizes[0]
    assert sizes[3] < sizes[0]

  def test_dlmalloc_modes(self):
    open('src.cpp', 'w').write(r'''
      #include <stdlib.h>
      #include <stdio.h>
      int main() {
        void* c = malloc(1024);
        free(c);
        free(c);
        printf("double-freed\n");
      }
    ''')
    run_process([PYTHON, EMCC, 'src.cpp'])
    self.assertContained('double-freed', run_js('a.out.js'))
    # in debug mode, the double-free is caught
    run_process([PYTHON, EMCC, 'src.cpp', '-g'])
    seen_error = False
    out = '?'
    try:
      out = run_js('a.out.js')
    except:
      seen_error = True
    assert seen_error, out

  def test_mallocs(self):
    for opts in [[], ['-O2']]:
      print(opts)
      sizes = {}
      for malloc, name in (
        ('dlmalloc', 'dlmalloc'),
        (None, 'default'),
        ('emmalloc', 'emmalloc')
      ):
        print(malloc, name)
        cmd = [PYTHON, EMCC, path_from_root('tests', 'hello_libcxx.cpp'), '-o', 'a.out.js'] + opts
        if malloc:
          cmd += ['-s', 'MALLOC="%s"' % malloc]
        print(cmd)
        run_process(cmd)
        sizes[name] = os.path.getsize('a.out.wasm')
      print(sizes)
      # dlmalloc is the default
      self.assertEqual(sizes['dlmalloc'], sizes['default'])
      # emmalloc is much smaller
      self.assertLess(sizes['emmalloc'], sizes['dlmalloc'] - 5000)

  def test_sixtyfour_bit_return_value(self):
    # This test checks that the most significant 32 bits of a 64 bit long are correctly made available
    # to native JavaScript applications that wish to interact with compiled code returning 64 bit longs.
    # The MS 32 bits should be available in Runtime.getTempRet0() even when compiled with -O2 --closure 1

    # Compile test.c and wrap it in a native JavaScript binding so we can call our compiled function from JS.
    run_process([PYTHON, EMCC, path_from_root('tests', 'return64bit', 'test.c'),
                 '--pre-js', path_from_root('tests', 'return64bit', 'testbindstart.js'),
                 '--pre-js', path_from_root('tests', 'return64bit', 'testbind.js'),
                 '--post-js', path_from_root('tests', 'return64bit', 'testbindend.js'),
                 '-s', 'EXPORTED_FUNCTIONS=["_test_return64"]', '-o', 'test.js', '-O2',
                 '--closure', '1', '-g1', '-s', 'BINARYEN_ASYNC_COMPILATION=0'])

    # Simple test program to load the test.js binding library and call the binding to the
    # C function returning the 64 bit long.
    open(os.path.join(self.get_dir(), 'testrun.js'), 'w').write('''
      var test = require("./test.js");
      test.runtest();
    ''')

    # Run the test and confirm the output is as expected.
    out = run_js('testrun.js', full_output=True)
    assert "low = 5678" in out
    assert "high = 1234" in out

  def test_lib_include_flags(self):
    run_process([PYTHON, EMCC] + '-l m -l c -I'.split() + [path_from_root('tests', 'include_test'), path_from_root('tests', 'lib_include_flags.c')])

  def test_dash_s(self):
    run_process([PYTHON, EMCC, path_from_root('tests', 'hello_world.cpp'), '-s', '-std=c++03'])
    self.assertContained('hello, world!', run_js('a.out.js'))

  def test_dash_s_response_file_string(self):
    open('response_file', 'w').write('"MyModule"\n')
    response_file = os.path.join(os.getcwd(), "response_file")
    run_process([PYTHON, EMCC, path_from_root('tests', 'hello_world.cpp'), '-s', 'EXPORT_NAME=@%s' % response_file])

  def test_dash_s_response_file_list(self):
    open('response_file', 'w').write('["_main", "_malloc"]\n')
    response_file = os.path.join(os.getcwd(), "response_file")
    run_process([PYTHON, EMCC, path_from_root('tests', 'hello_world.cpp'), '-s', 'EXPORTED_FUNCTIONS=@%s' % response_file, '-std=c++03'])

  def test_dash_s_unclosed_quote(self):
    # Unclosed quote
    err = run_process([PYTHON, EMCC, path_from_root('tests', 'hello_world.cpp'), "-s", "TEST_KEY='MISSING_QUOTE"], stderr=PIPE, check=False).stderr
    self.assertNotContained('AssertionError', err) # Do not mention that it is an assertion error
    self.assertContained('unclosed opened quoted string. expected final character to be "\'"', err)

  def test_dash_s_single_quote(self):
    # Only one quote
    err = run_process([PYTHON, EMCC, path_from_root('tests', 'hello_world.cpp'), "-s", "TEST_KEY='"], stderr=PIPE, check=False).stderr
    self.assertNotContained('AssertionError', err) # Do not mention that it is an assertion error
    self.assertContained('unclosed opened quoted string.', err)

  def test_dash_s_unclosed_list(self):
    # Unclosed list
    err = run_process([PYTHON, EMCC, path_from_root('tests', 'hello_world.cpp'), "-s", "TEST_KEY=[Value1, Value2"], stderr=PIPE, check=False).stderr
    self.assertNotContained('AssertionError', err) # Do not mention that it is an assertion error
    self.assertContained('unclosed opened string list. expected final character to be "]"', err)

  def test_dash_s_valid_list(self):
    err = run_process([PYTHON, EMCC, path_from_root('tests', 'hello_world.cpp'), "-s", "TEST_KEY=[Value1, \"Value2\"]"], stderr=PIPE, check=False).stderr
    self.assertNotContained('a problem occured in evaluating the content after a "-s", specifically', err)

  def test_python_2_3(self):
    # check emcc/em++ can be called by any python
    def trim_py_suffix(filename):
      '''remove .py from EMCC(=emcc.py)'''
      return filename[:-3] if filename.endswith('.py') else filename

    for python in ('python', 'python2', 'python3'):
      if python == 'python3':
        has = is_python3_version_supported()
      else:
        has = Building.which(python) is not None
      print(python, has)
      if has:
        print('  checking emcc...')
        run_process([python, trim_py_suffix(EMCC), '--version'], stdout=PIPE)
        print('  checking em++...')
        run_process([python, trim_py_suffix(EMXX), '--version'], stdout=PIPE)
        print('  checking emcc.py...')
        run_process([python, EMCC, '--version'], stdout=PIPE)
        print('  checking em++.py...')
        run_process([python, EMXX, '--version'], stdout=PIPE)

  def test_zeroinit(self):
    open('src.c', 'w').write(r'''
#include <stdio.h>
int buf[1048576];
int main() {
  printf("hello, world! %d\n", buf[123456]);
  return 0;
}
''')
    run_process([PYTHON, EMCC, 'src.c', '-O2', '-g'])
    size = os.path.getsize('a.out.wasm')
    # size should be much smaller than the size of that zero-initialized buffer
    assert size < (123456 / 2), size

  @no_wasm_backend()
  def test_separate_asm_warning(self):
    # Test that -s PRECISE_F32=2 raises a warning that --separate-asm is implied.
    stderr = run_process([PYTHON, EMCC, path_from_root('tests', 'hello_world.c'), '-s', 'WASM=0', '-s', 'PRECISE_F32=2', '-o', 'a.html'], stderr=PIPE).stderr
    self.assertContained('forcing separate asm output', stderr)

    # Test that -s PRECISE_F32=2 --separate-asm should not post a warning.
    stderr = run_process([PYTHON, EMCC, path_from_root('tests', 'hello_world.c'), '-s', 'WASM=0', '-s', 'PRECISE_F32=2', '-o', 'a.html', '--separate-asm'], stderr=PIPE).stderr
    self.assertNotContained('forcing separate asm output', stderr)

    # Test that -s PRECISE_F32=1 should not post a warning.
    stderr = run_process([PYTHON, EMCC, path_from_root('tests', 'hello_world.c'), '-s', 'WASM=0', '-s', 'PRECISE_F32=1', '-o', 'a.html'], stderr=PIPE).stderr
    self.assertNotContained('forcing separate asm output', stderr)

    # Manually doing separate asm should show a warning, if not targeting html
    warning = '--separate-asm works best when compiling to HTML'
    stderr = run_process([PYTHON, EMCC, path_from_root('tests', 'hello_world.c'), '-s', 'WASM=0', '--separate-asm'], stderr=PIPE).stderr
    self.assertContained(warning, stderr)
    stderr = run_process([PYTHON, EMCC, path_from_root('tests', 'hello_world.c'), '-s', 'WASM=0', '--separate-asm', '-o', 'a.html'], stderr=PIPE).stderr
    self.assertNotContained(warning, stderr)

    # test that the warning can be suppressed
    stderr = run_process([PYTHON, EMCC, path_from_root('tests', 'hello_world.c'), '-s', 'WASM=0', '--separate-asm', '-Wno-separate-asm'], stderr=PIPE).stderr
    self.assertNotContained(warning, stderr)

  def test_canonicalize_nan_warning(self):
    open('src.cpp', 'w').write(r'''
#include <stdio.h>

union U {
  int x;
  float y;
} a;


int main() {
  a.x = 0x7FC01234;
  printf("%f\n", a.y);
  printf("0x%x\n", a.x);
  return 0;
}
''')

    stderr = run_process([PYTHON, EMCC, 'src.cpp', '-O1'], stderr=PIPE).stderr
    if not self.is_wasm_backend():
      self.assertContained("emcc: warning: cannot represent a NaN literal", stderr)
      stderr = run_process([PYTHON, EMCC, 'src.cpp', '-O1', '-g'], stderr=PIPE).stderr
      self.assertContained("emcc: warning: cannot represent a NaN literal", stderr)
      self.assertContained('//@line 12 "src.cpp"', stderr)
    else:
      out = run_js('a.out.js')
      self.assertContained('nan\n', out)
      self.assertContained('0x7fc01234\n', out)

  @no_wasm_backend()
  def test_only_my_code(self):
    run_process([PYTHON, EMCC, '-O1', path_from_root('tests', 'hello_world.c'), '--separate-asm', '-s', 'WASM=0'])
    count = open('a.out.asm.js').read().count('function ')
    assert count > 30, count # libc brings in a bunch of stuff

    def test(filename, opts, expected_funcs, expected_vars):
      print(filename, opts)
      run_process([PYTHON, EMCC, path_from_root('tests', filename), '--separate-asm', '-s', 'WARN_ON_UNDEFINED_SYMBOLS=0', '-s', 'ONLY_MY_CODE=1', '-s', 'WASM=0'] + opts)
      module = open('a.out.asm.js').read()
      open('asm.js', 'w').write('var Module = {};\n' + module)
      funcs = module.count('function ')
      vars_ = module.count('var ')
      self.assertEqual(funcs, expected_funcs)
      self.assertEqual(vars_, expected_vars)
      if SPIDERMONKEY_ENGINE in JS_ENGINES:
        out = run_js('asm.js', engine=SPIDERMONKEY_ENGINE, stderr=STDOUT)
        self.validate_asmjs(out)
      else:
        print('(skipping asm.js validation check)')

    test('hello_123.c', ['-O1'], 1, 2)
    test('fasta.cpp', ['-O3', '-g2'], 2, 12)

  def test_link_response_file_does_not_force_absolute_paths(self):
    with_space = 'with space'
    directory_with_space_name = os.path.join(self.get_dir(), with_space)
    if not os.path.exists(directory_with_space_name):
      os.makedirs(directory_with_space_name)

    main = '''
      int main() {
        return 0;
      }
    '''
    main_file_name = 'main.cpp'
    main_path_name = os.path.join(directory_with_space_name, main_file_name)
    open(main_path_name, 'w').write(main)
    main_object_file_name = 'main.cpp.o'

    Building.emcc(main_path_name, ['-g'])

    current_directory = os.getcwd()
    os.chdir(os.path.join(current_directory, with_space))

    link_args = Building.link([main_object_file_name], os.path.join(self.get_dir(), 'all.bc'), just_calculate=True)

    # Move away from the created temp directory and remove it
    os.chdir(current_directory)
    time.sleep(0.2) # Wait for Windows FS to release access to the directory
    shutil.rmtree(os.path.join(current_directory, with_space))

    # We want only the relative path to be in the linker args, it should not be converted to an absolute path.
    if hasattr(self, 'assertCountEqual'):
      self.assertCountEqual(link_args, [main_object_file_name])
    else:
      # Python 2 compatibility
      self.assertItemsEqual(link_args, [main_object_file_name])

  def test_memory_growth_noasm(self):
    run_process([PYTHON, EMCC, path_from_root('tests', 'hello_world.c'), '-O2', '-s', 'ALLOW_MEMORY_GROWTH=1'])
    src = open('a.out.js').read()
    assert 'use asm' not in src

  def test_EM_ASM_i64(self):
    open('src.cpp', 'w').write('''
#include <stdint.h>
#include <emscripten.h>

int main() {
  EM_ASM({
    out('inputs: ' + $0 + ', ' + $1 + '.');
  }, int64_t(0x12345678ABCDEF1FLL));
}
''')
    proc = run_process([PYTHON, EMCC, 'src.cpp', '-Oz'], stderr=PIPE, check=False)
    self.assertNotEqual(proc.returncode, 0)
    if not self.is_wasm_backend():
      self.assertContained('EM_ASM should not receive i64s as inputs, they are not valid in JS', proc.stderr)

  def test_eval_ctors_non_terminating(self):
    for wasm in (1, 0):
      if self.is_wasm_backend() and not wasm:
        continue
      print('wasm', wasm)
      src = r'''
        struct C {
          C() {
            volatile int y = 0;
            while (y == 0) {}
          }
        };
        C always;
        int main() {}
      '''
      open('src.cpp', 'w').write(src)
      run_process([PYTHON, EMCC, 'src.cpp', '-O2', '-s', 'EVAL_CTORS=1', '-profiling-funcs', '-s', 'WASM=%d' % wasm])

  @no_wasm_backend('EVAL_CTORS is monolithic with the wasm backend')
  def test_eval_ctors(self):
    for wasm in (1, 0):
      if self.is_wasm_backend() and not wasm:
        continue
      print('wasm', wasm)
      print('check no ctors is ok')

      # on by default in -Oz, but user-overridable

      def get_size(args):
        print('get_size', args)
        run_process([PYTHON, EMCC, path_from_root('tests', 'hello_libcxx.cpp'), '-s', 'WASM=%d' % wasm] + args)
        self.assertContained('hello, world!', run_js('a.out.js'))
        if wasm:
          codesize = self.count_wasm_contents('a.out.wasm', 'funcs')
          memsize = self.count_wasm_contents('a.out.wasm', 'memory-data')
        else:
          codesize = os.path.getsize('a.out.js')
          memsize = os.path.getsize('a.out.js.mem')
        return (codesize, memsize)

      def check_size(left, right):
        # can't measure just the mem out of the wasm, so ignore [1] for wasm
        if left[0] == right[0] and left[1] == right[1]:
          return 0
        if left[0] < right[0] and left[1] > right[1]:
          return -1 # smaller code, bigger mem
        if left[0] > right[0] and left[1] < right[1]:
          return 1
        assert False, [left, right]

      o2_size = get_size(['-O2'])
      assert check_size(get_size(['-O2']), o2_size) == 0, 'deterministic'
      assert check_size(get_size(['-O2', '-s', 'EVAL_CTORS=1']), o2_size) < 0, 'eval_ctors works if user asks for it'
      oz_size = get_size(['-Oz'])
      assert check_size(get_size(['-Oz']), oz_size) == 0, 'deterministic'
      assert check_size(get_size(['-Oz', '-s', 'EVAL_CTORS=1']), oz_size) == 0, 'eval_ctors is on by default in oz'
      assert check_size(get_size(['-Oz', '-s', 'EVAL_CTORS=0']), oz_size) == 1, 'eval_ctors can be turned off'

      linkable_size = get_size(['-Oz', '-s', 'EVAL_CTORS=1', '-s', 'LINKABLE=1'])
      assert check_size(get_size(['-Oz', '-s', 'EVAL_CTORS=0', '-s', 'LINKABLE=1']), linkable_size) == 1, 'noticeable difference in linkable too'

    def test_eval_ctor_ordering(self):
      # ensure order of execution remains correct, even with a bad ctor
      def test(p1, p2, p3, last, expected):
        src = r'''
          #include <stdio.h>
          #include <stdlib.h>
          volatile int total = 0;
          struct C {
            C(int x) {
              volatile int y = x;
              y++;
              y--;
              if (y == 0xf) {
                printf("you can't eval me ahead of time\n"); // bad ctor
              }
              total <<= 4;
              total += int(y);
            }
          };
          C __attribute__((init_priority(%d))) c1(0x5);
          C __attribute__((init_priority(%d))) c2(0x8);
          C __attribute__((init_priority(%d))) c3(%d);
          int main() {
            printf("total is 0x%%x.\n", total);
          }
        ''' % (p1, p2, p3, last)
        open('src.cpp', 'w').write(src)
        run_process([PYTHON, EMCC, 'src.cpp', '-O2', '-s', 'EVAL_CTORS=1', '-profiling-funcs', '-s', 'WASM=%d' % wasm])
        self.assertContained('total is %s.' % hex(expected), run_js('a.out.js'))
        shutil.copyfile('a.out.js', 'x' + hex(expected) + '.js')
        if wasm:
          shutil.copyfile('a.out.wasm', 'x' + hex(expected) + '.wasm')
          return self.count_wasm_contents('a.out.wasm', 'funcs')
        else:
          return open('a.out.js').read().count('function _')

      print('no bad ctor')
      first  = test(1000, 2000, 3000, 0xe, 0x58e) # noqa
      second = test(3000, 1000, 2000, 0xe, 0x8e5) # noqa
      third  = test(2000, 3000, 1000, 0xe, 0xe58) # noqa
      print(first, second, third)
      assert first == second and second == third
      print('with bad ctor')
      first  = test(1000, 2000, 3000, 0xf, 0x58f) # noqa; 2 will succeed
      second = test(3000, 1000, 2000, 0xf, 0x8f5) # noqa; 1 will succedd
      third  = test(2000, 3000, 1000, 0xf, 0xf58) # noqa; 0 will succeed
      print(first, second, third)
      assert first < second and second < third, [first, second, third]

  @uses_canonical_tmp
  @with_env_modify({'EMCC_DEBUG': '1'})
  def test_eval_ctors_debug_output(self):
    for wasm in (1, 0):
      if self.is_wasm_backend() and not wasm:
        continue
      print('wasm', wasm)
      open('src.cpp', 'w').write(r'''
  #include <stdio.h>
  struct C {
    C() { printf("constructing!\n"); } // don't remove this!
  };
  C c;
  int main() {}
      ''')
      err = run_process([PYTHON, EMCC, 'src.cpp', '-Oz', '-s', 'WASM=%d' % wasm], stderr=PIPE).stderr
      self.assertContained('__syscall54', err) # the failing call should be mentioned
      if not wasm: # js will show a stack trace
        self.assertContained('ctorEval.js', err) # with a stack trace
      self.assertContained('ctor_evaller: not successful', err) # with logging

  def test_override_environment(self):
    open('main.cpp', 'w').write(r'''
      #include <emscripten.h>
      int main() {
        EM_ASM({
          out('environment is WEB? ' + ENVIRONMENT_IS_WEB);
          out('environment is WORKER? ' + ENVIRONMENT_IS_WORKER);
          out('environment is NODE? ' + ENVIRONMENT_IS_NODE);
          out('environment is SHELL? ' + ENVIRONMENT_IS_SHELL);
        });
      }
''')
    # use SINGLE_FILE since we don't want to depend on loading a side .wasm file on the environment in this test;
    # with the wrong env we have very odd failures
    run_process([PYTHON, EMCC, 'main.cpp', '-s', 'SINGLE_FILE=1'])
    src = open('a.out.js').read()
    envs = ['web', 'worker', 'node', 'shell']
    for env in envs:
      for engine in JS_ENGINES:
        if engine == V8_ENGINE:
          continue # ban v8, weird failures
        actual = 'NODE' if engine == NODE_JS else 'SHELL'
        print(env, actual, engine)
        module = {'ENVIRONMENT': env}
        if env != actual:
          # avoid problems with arguments detection, which may cause very odd failures with the wrong environment code
          module['arguments'] = []
        curr = 'var Module = %s;\n' % str(module)
        print('    ' + curr)
        open('test.js', 'w').write(curr + src)
        seen = run_js('test.js', engine=engine, stderr=PIPE, full_output=True, assert_returncode=None)
        self.assertContained('Module.ENVIRONMENT has been deprecated. To force the environment, use the ENVIRONMENT compile-time option (for example, -s ENVIRONMENT=web or -s ENVIRONMENT=node', seen)

  def test_warn_no_filesystem(self):
    WARNING = 'Filesystem support (FS) was not included. The problem is that you are using files from JS, but files were not used from C/C++, so filesystem support was not auto-included. You can force-include filesystem support with  -s FORCE_FILESYSTEM=1'

    run_process([PYTHON, EMCC, path_from_root('tests', 'hello_world.c')])
    seen = run_js('a.out.js', stderr=PIPE)
    assert WARNING not in seen

    def test(contents):
      open('src.cpp', 'w').write(r'''
  #include <stdio.h>
  #include <emscripten.h>
  int main() {
    EM_ASM({ %s });
    printf("hello, world!\n");
    return 0;
  }
  ''' % contents)
      run_process([PYTHON, EMCC, 'src.cpp'])
      self.assertContained(WARNING, run_js('a.out.js', stderr=PIPE, assert_returncode=None))

    # might appear in handwritten code
    test("FS.init()")
    test("FS.createPreloadedFile('waka waka, just warning check')")
    test("FS.createDataFile('waka waka, just warning check')")
    test("FS.analyzePath('waka waka, just warning check')")
    test("FS.loadFilesFromDB('waka waka, just warning check')")
    # might appear in filesystem code from a separate script tag
    test("Module['FS_createDataFile']('waka waka, just warning check')")
    test("Module['FS_createPreloadedFile']('waka waka, just warning check')")

    # text is in the source when needed, but when forcing FS, it isn't there
    run_process([PYTHON, EMCC, 'src.cpp'])
    self.assertContained(WARNING, open('a.out.js').read())
    run_process([PYTHON, EMCC, 'src.cpp', '-s', 'FORCE_FILESYSTEM=1']) # forcing FS means no need
    self.assertNotContained(WARNING, open('a.out.js').read())
    run_process([PYTHON, EMCC, 'src.cpp', '-s', 'ASSERTIONS=0']) # no assertions, no need
    self.assertNotContained(WARNING, open('a.out.js').read())
    run_process([PYTHON, EMCC, 'src.cpp', '-O2']) # optimized, so no assertions
    self.assertNotContained(WARNING, open('a.out.js').read())

  def test_warn_module_print_err(self):
    ERROR = 'was not exported. add it to EXTRA_EXPORTED_RUNTIME_METHODS (see the FAQ)'

    def test(contents, expected, args=[]):
      open('src.cpp', 'w').write(r'''
  #include <emscripten.h>
  int main() {
    EM_ASM({ %s });
    return 0;
  }
  ''' % contents)
      run_process([PYTHON, EMCC, 'src.cpp'] + args)
      self.assertContained(expected, run_js('a.out.js', stderr=STDOUT, assert_returncode=None))

    # error shown (when assertions are on)
    test("Module.print('x')", ERROR)
    test("Module['print']('x')", ERROR)
    test("Module.printErr('x')", ERROR)
    test("Module['printErr']('x')", ERROR)

    # when exported, all good
    test("Module['print']('print'); Module['printErr']('err'); ", 'print\nerr', ['-s', 'EXTRA_EXPORTED_RUNTIME_METHODS=["print", "printErr"]'])

  def test_arc4random(self):
    open('src.c', 'w').write(r'''
#include <stdlib.h>
#include <stdio.h>

int main() {
  printf("%d\n", arc4random());
  printf("%d\n", arc4random());
}
    ''')
    run_process([PYTHON, EMCC, 'src.c', '-Wno-implicit-function-declaration'])

    self.assertContained('0\n740882966\n', run_js('a.out.js'))

  ############################################################
  # Function eliminator tests
  ############################################################
  def normalize_line_endings(self, input):
    return input.replace('\r\n', '\n').replace('\n\n', '\n').replace('\n\n', '\n')

  def get_file_contents(self, file):
    file_contents = ""
    with open(file) as fout:
      file_contents = "".join(fout.readlines())

    file_contents = self.normalize_line_endings(file_contents)

    return file_contents

  def function_eliminator_test_helper(self, input_file, expected_output_file, use_hash_info=False):
    input_file = path_from_root('tests', 'optimizer', input_file)
    expected_output_file = path_from_root('tests', 'optimizer', expected_output_file)
    command = [path_from_root('tools', 'eliminate-duplicate-functions.js'), input_file, '--no-minimize-whitespace', '--use-asm-ast']

    if use_hash_info:
      command.append('--use-hash-info')

    proc = run_process(NODE_JS + command, stdin=PIPE, stderr=PIPE, stdout=PIPE)
    assert proc.stderr == '', proc.stderr
    expected_output = self.get_file_contents(expected_output_file)
    output = self.normalize_line_endings(proc.stdout)

    self.assertIdentical(expected_output, output)

  def test_function_eliminator_simple(self):
    self.function_eliminator_test_helper('test-function-eliminator-simple.js',
                                         'test-function-eliminator-simple-output.js')

  def test_function_eliminator_replace_function_call(self):
    self.function_eliminator_test_helper('test-function-eliminator-replace-function-call.js',
                                         'test-function-eliminator-replace-function-call-output.js')

  def test_function_eliminator_replace_function_call_two_passes(self):
    self.function_eliminator_test_helper('test-function-eliminator-replace-function-call-output.js',
                                         'test-function-eliminator-replace-function-call-two-passes-output.js')

  def test_function_eliminator_replace_array_value(self):
    output_file = 'output.js'

    try:
      shared.safe_copy(path_from_root('tests', 'optimizer', 'test-function-eliminator-replace-array-value.js'), output_file)

      tools.duplicate_function_eliminator.run(output_file)

      output_file_contents = self.get_file_contents(output_file)

      expected_file_contents = self.get_file_contents(path_from_root('tests', 'optimizer', 'test-function-eliminator-replace-array-value-output.js'))

      self.assertIdentical(output_file_contents, expected_file_contents)
    finally:
      tools.tempfiles.try_delete(output_file)

  def test_function_eliminator_replace_object_value_assignment(self):
    self.function_eliminator_test_helper('test-function-eliminator-replace-object-value-assignment.js',
                                         'test-function-eliminator-replace-object-value-assignment-output.js')

  def test_function_eliminator_variable_clash(self):
    self.function_eliminator_test_helper('test-function-eliminator-variable-clash.js',
                                         'test-function-eliminator-variable-clash-output.js')

  def test_function_eliminator_replace_variable_value(self):
    self.function_eliminator_test_helper('test-function-eliminator-replace-variable-value.js',
                                         'test-function-eliminator-replace-variable-value-output.js')

  def test_function_eliminator_double_parsed_correctly(self):
    # This is a test that makes sure that when we perform final optimization on
    # the JS file, doubles are preserved (and not converted to ints).
    output_file = 'output.js'

    try:
      shared.safe_copy(path_from_root('tests', 'optimizer', 'test-function-eliminator-double-parsed-correctly.js'), output_file)

      # Run duplicate function elimination
      tools.duplicate_function_eliminator.run(output_file)

      # Run last opts
      shutil.move(tools.js_optimizer.run(output_file, ['last', 'asm']), output_file)
      output_file_contents = self.get_file_contents(output_file)

      # Compare
      expected_file_contents = self.get_file_contents(path_from_root('tests', 'optimizer', 'test-function-eliminator-double-parsed-correctly-output.js'))
      self.assertIdentical(expected_file_contents, output_file_contents)
    finally:
      tools.tempfiles.try_delete(output_file)

  # Now do the same, but using a pre-generated equivalent function hash info that
  # comes in handy for parallel processing
  def test_function_eliminator_simple_with_hash_info(self):
    self.function_eliminator_test_helper('test-function-eliminator-simple-with-hash-info.js',
                                         'test-function-eliminator-simple-output.js',
                                         use_hash_info=True)

  def test_function_eliminator_replace_function_call_with_hash_info(self):
    self.function_eliminator_test_helper('test-function-eliminator-replace-function-call-with-hash-info.js',
                                         'test-function-eliminator-replace-function-call-output.js',
                                         use_hash_info=True)

  def test_function_eliminator_replace_function_call_two_passes_with_hash_info(self):
    self.function_eliminator_test_helper('test-function-eliminator-replace-function-call-output-with-hash-info.js',
                                         'test-function-eliminator-replace-function-call-two-passes-output.js',
                                         use_hash_info=True)

  def test_function_eliminator_replace_object_value_assignment_with_hash_info(self):
    self.function_eliminator_test_helper('test-function-eliminator-replace-object-value-assignment-with-hash-info.js',
                                         'test-function-eliminator-replace-object-value-assignment-output.js',
                                         use_hash_info=True)

  def test_function_eliminator_variable_clash_with_hash_info(self):
    self.function_eliminator_test_helper('test-function-eliminator-variable-clash-with-hash-info.js',
                                         'test-function-eliminator-variable-clash-output.js',
                                         use_hash_info=True)

  def test_function_eliminator_replace_variable_value_with_hash_info(self):
    self.function_eliminator_test_helper('test-function-eliminator-replace-variable-value-with-hash-info.js',
                                         'test-function-eliminator-replace-variable-value-output.js',
                                         use_hash_info=True)

  @no_wasm_backend('uses CYBERDWARF')
  def test_cyberdwarf_pointers(self):
    run_process([PYTHON, EMCC, path_from_root('tests', 'debugger', 'test_pointers.cpp'), '-Oz', '-s', 'CYBERDWARF=1',
                 '-std=c++11', '--pre-js', path_from_root('tests', 'debugger', 'test_preamble.js'), '-o', 'test_pointers.js'])
    run_js('test_pointers.js', engine=NODE_JS)

  @no_wasm_backend('uses CYBERDWARF')
  def test_cyberdwarf_union(self):
    run_process([PYTHON, EMCC, path_from_root('tests', 'debugger', 'test_union.cpp'), '-Oz', '-s', 'CYBERDWARF=1',
                 '-std=c++11', '--pre-js', path_from_root('tests', 'debugger', 'test_preamble.js'), '-o', 'test_union.js'])
    run_js('test_union.js', engine=NODE_JS)

  def test_source_file_with_fixed_language_mode(self):
    open('src_tmp_fixed_lang', 'w').write('''
#include <string>
#include <iostream>

int main() {
  std::cout << "Test_source_fixed_lang_hello" << std::endl;
  return 0;
}
    ''')
    stderr = run_process([PYTHON, EMCC, '-Wall', '-std=c++14', '-x', 'c++', 'src_tmp_fixed_lang'], stderr=PIPE).stderr
    self.assertNotContained("Input file has an unknown suffix, don't know what to do with it!", stderr)
    self.assertNotContained("Unknown file suffix when compiling to LLVM bitcode", stderr)
    self.assertContained("Test_source_fixed_lang_hello", run_js('a.out.js'))

    stderr = run_process([PYTHON, EMCC, '-Wall', '-std=c++14', 'src_tmp_fixed_lang'], stderr=PIPE, check=False).stderr
    self.assertContained("Input file has an unknown suffix, don't know what to do with it!", stderr)

  def test_disable_inlining(self):
    open('test.c', 'w').write(r'''
#include <stdio.h>

void foo() {
  printf("foo\n");
}

int main() {
  foo();
  return 0;
}
''')
    # Without the 'INLINING_LIMIT=1', -O2 inlines foo()
    run_process([PYTHON, EMCC, 'test.c', '-O2', '-o', 'test.bc', '-s', 'INLINING_LIMIT=1'])
    # If foo() had been wrongly inlined above, internalizing foo and running
    # global DCE makes foo DCE'd
    Building.llvm_opt('test.bc', ['-internalize', '-internalize-public-api-list=main', '-globaldce'], 'test.bc')

    # To this test to be successful, foo() shouldn't have been inlined above and
    # foo() should be in the function list
    syms = Building.llvm_nm('test.bc', include_internal=True)
    assert 'foo' in syms.defs, 'foo() should not be inlined'
    try_delete('test.c')
    try_delete('test.bc')

  @no_wasm_backend()
  def test_output_eol(self):
    # --separate-asm only makes sense without wasm (no asm.js with wasm)
    for params in [[], ['--separate-asm', '-s', 'WASM=0'], ['--proxy-to-worker'], ['--proxy-to-worker', '--separate-asm', '-s', 'WASM=0']]:
      for output_suffix in ['html', 'js']:
        for eol in ['windows', 'linux']:
          files = ['a.js']
          if '--separate-asm' in params:
            files += ['a.asm.js']
          if output_suffix == 'html':
            files += ['a.html']
          cmd = [PYTHON, EMCC, path_from_root('tests', 'hello_world.c'), '-o', 'a.' + output_suffix, '--output_eol', eol] + params
          run_process(cmd)
          for f in files:
            print(str(cmd) + ' ' + str(params) + ' ' + eol + ' ' + f)
            assert os.path.isfile(f)
            if eol == 'linux':
              expected_ending = '\n'
            else:
              expected_ending = '\r\n'

            ret = tools.line_endings.check_line_endings(f, expect_only=expected_ending)
            assert ret == 0

          for f in files:
            try_delete(f)

  @no_wasm_backend('asm2wasm specific')
  @uses_canonical_tmp
  def test_binaryen_opts(self):
    with env_modify({'EMCC_DEBUG': '1'}):
      for args, expect_js_opts, expect_wasm_opts, expect_only_wasm in [
          ([], False, False, True),
          (['-O0'], False, False, True),
          (['-O1'], False, True, True),
          (['-O2'], False, True, True),
          (['-O2', '--js-opts', '1'], True, True, False), # user asked
          (['-O2', '-s', 'EMTERPRETIFY=1'], True, True, False), # option forced
          (['-O2', '-s', 'EMTERPRETIFY=1', '-s', 'ALLOW_MEMORY_GROWTH=1'], True, True, False), # option forced, and also check growth does not interfere
          (['-O2', '-s', 'EVAL_CTORS=1'], False, True, True), # ctor evaller turned off since only-wasm
          (['-O2', '-s', 'OUTLINING_LIMIT=1000'], True, True, False), # option forced
          (['-O2', '-s', 'OUTLINING_LIMIT=1000', '-s', 'ALLOW_MEMORY_GROWTH=1'], True, True, False), # option forced, and also check growth does not interfere
          (['-O2', '-s', "BINARYEN_METHOD='interpret-s-expr,asmjs'"], True, True, False), # asmjs in methods means we need good asm.js
          (['-O3'], False, True, True),
          (['-Os'], False, True, True),
          (['-Oz'], False, True, True), # ctor evaller turned off since only-wasm
        ]:
        try_delete('a.out.js')
        try_delete('a.out.wast')
        cmd = [PYTHON, EMCC, path_from_root('tests', 'core', 'test_i64.c'), '-s', 'BINARYEN_METHOD="interpret-s-expr"'] + args
        print(args, 'js opts:', expect_js_opts, 'only-wasm:', expect_only_wasm, '   ', ' '.join(cmd))
        err = run_process(cmd, stdout=PIPE, stderr=PIPE).stderr
        assert expect_js_opts == ('applying js optimization passes:' in err), err
        if not self.is_wasm_backend():
          assert expect_only_wasm == ('-emscripten-only-wasm' in err and '--wasm-only' in err), err # check both flag to fastcomp and to asm2wasm
        wast = open('a.out.wast').read()
        # i64s
        i64s = wast.count('(i64.')
        print('    seen i64s:', i64s)
        assert expect_only_wasm == (i64s > 30), 'i64 opts can be emitted in only-wasm mode, but not normally' # note we emit a few i64s even without wasm-only, when we replace udivmoddi (around 15 such)
        selects = wast.count('(select')
        print('    seen selects:', selects)
        if expect_wasm_opts:
          # when optimizing we should create selects
          self.assertGreater(selects, 15)
        else:
          # when not optimizing for size we should not
          self.assertEqual(selects, 0)
        # asm2wasm opt line
        asm2wasm_line = [line for line in err.split('\n') if 'asm2wasm' in line]
        asm2wasm_line = '' if not asm2wasm_line else asm2wasm_line[0]
        if '-O0' in args or '-O' not in str(args):
          assert '-O' not in asm2wasm_line, 'no opts should be passed to asm2wasm: ' + asm2wasm_line
        else:
          opts_str = args[0]
          assert opts_str.startswith('-O')
          assert opts_str in asm2wasm_line, 'expected opts: ' + asm2wasm_line

  @no_wasm_backend()
  @uses_canonical_tmp
  def test_binaryen_and_precise_f32(self):
    with env_modify({'EMCC_DEBUG': '1'}):
      for args, expect in [
          ([], True),
          (['-s', 'PRECISE_F32=0'], True), # disabled, but no asm.js, so we definitely want f32
          (['-s', 'PRECISE_F32=0', '-s', 'BINARYEN_METHOD="asmjs"'], False), # disabled, and we need the asm.js
          (['-s', 'PRECISE_F32=1'], True),
          (['-s', 'PRECISE_F32=2'], True),
        ]:
        print(args, expect)
        try_delete('a.out.js')
        err = run_process([PYTHON, EMCC, path_from_root('tests', 'hello_world.cpp'), '-s', 'BINARYEN=1', '-s', 'BINARYEN_METHOD="interpret-binary"'] + args, stdout=PIPE, stderr=PIPE).stderr
        assert expect == (' -emscripten-precise-f32' in err), err
        self.assertContained('hello, world!', run_js('a.out.js'))

  def test_binaryen_names(self):
    sizes = {}
    for args, expect_names in [
        ([], False),
        (['-g'], True),
        (['-O1'], False),
        (['-O2'], False),
        (['-O2', '-g'], True),
        (['-O2', '-g1'], False),
        (['-O2', '-g2'], True),
        (['-O2', '--profiling'], True),
        (['-O2', '--profiling-funcs'], True),
      ]:
      print(args, expect_names)
      try_delete('a.out.js')
      # we use dlmalloc here, as emmalloc has a bunch of asserts that contain the text "malloc" in them, which makes counting harder
      run_process([PYTHON, EMCC, path_from_root('tests', 'hello_world.cpp')] + args + ['-s', 'MALLOC="dlmalloc"'])
      code = open('a.out.wasm', 'rb').read()
      if expect_names:
        # name section adds the name of malloc (there is also another one for the export)
        self.assertEqual(code.count(b'malloc'), 2)
      else:
        # should be just one name, for the export
        self.assertEqual(code.count(b'malloc'), 1)
      sizes[str(args)] = os.path.getsize('a.out.wasm')
    print(sizes)
    self.assertLess(sizes["['-O2']"], sizes["['-O2', '--profiling-funcs']"], 'when -profiling-funcs, the size increases due to function names')

  @unittest.skipIf(SPIDERMONKEY_ENGINE not in JS_ENGINES, 'cannot run without spidermonkey')
  def test_binaryen_warn_mem(self):
    # if user changes TOTAL_MEMORY at runtime, the wasm module may not accept the memory import if it is too big/small
    open('pre.js', 'w').write('var Module = { TOTAL_MEMORY: 50 * 1024 * 1024 };\n')
    run_process([PYTHON, EMCC, path_from_root('tests', 'hello_world.cpp'), '-s', 'BINARYEN_METHOD="native-wasm"', '-s', 'TOTAL_MEMORY=' + str(16 * 1024 * 1024), '--pre-js', 'pre.js', '-s', 'BINARYEN_ASYNC_COMPILATION=0'])
    out = run_js('a.out.js', engine=SPIDERMONKEY_ENGINE, full_output=True, stderr=PIPE, assert_returncode=None)
    self.assertContained('imported Memory with incompatible size', out)
    self.assertContained('Memory size incompatibility issues may be due to changing TOTAL_MEMORY at runtime to something too large. Use ALLOW_MEMORY_GROWTH to allow any size memory (and also make sure not to set TOTAL_MEMORY at runtime to something smaller than it was at compile time).', out)
    self.assertNotContained('hello, world!', out)
    # and with memory growth, all should be good
    run_process([PYTHON, EMCC, path_from_root('tests', 'hello_world.cpp'), '-s', 'BINARYEN_METHOD="native-wasm"', '-s', 'TOTAL_MEMORY=' + str(16 * 1024 * 1024), '--pre-js', 'pre.js', '-s', 'ALLOW_MEMORY_GROWTH=1', '-s', 'BINARYEN_ASYNC_COMPILATION=0'])
    self.assertContained('hello, world!', run_js('a.out.js', engine=SPIDERMONKEY_ENGINE))

  @unittest.skipIf(SPIDERMONKEY_ENGINE not in JS_ENGINES, 'cannot run without spidermonkey')
  def test_binaryen_warn_sync(self):
    # interpreting will disable async
    for method in ['interpret-binary', 'native-wasm', None]:
      cmd = [PYTHON, EMCC, path_from_root('tests', 'hello_world.cpp')]
      if method is not None:
        cmd += ['-s', 'BINARYEN_METHOD="' + method + '"']
      print(' '.join(cmd))
      err = run_process(cmd, stdout=PIPE, stderr=PIPE).stderr
      print(err)
      warning = 'BINARYEN_ASYNC_COMPILATION disabled due to user options. This will reduce performance and compatibility'
      if method and 'interpret' in method:
        self.assertContained(warning, err)
      else:
        self.assertNotContained(warning, err)

  def test_binaryen_invalid_method(self):
    proc = run_process([PYTHON, EMCC, path_from_root('tests', 'hello_world.cpp'), '-o', 'test.js', '-s', "BINARYEN_METHOD='invalid'"], stderr=PIPE, check=False)
    self.assertContained('Unrecognized BINARYEN_METHOD', proc.stderr)
    assert proc.returncode != 0

  @no_wasm_backend()
  def test_binaryen_asmjs_outputs(self):
    # Test that an .asm.js file is outputted exactly when it is requested.
    for args, output_asmjs in [
      ([], False),
      (['-s', 'MAIN_MODULE=2'], False),
      (['-s', 'BINARYEN_METHOD="native-wasm"'], False),
      (['-s', 'BINARYEN_METHOD="native-wasm,asmjs"'], True)
    ]:
      with temp_directory() as temp_dir:
        cmd = [PYTHON, EMCC, path_from_root('tests', 'hello_world.c'), '-o', os.path.join(temp_dir, 'a.js')] + args
        print(' '.join(cmd))
        run_process(cmd)
        assert os.path.exists(os.path.join(temp_dir, 'a.asm.js')) == output_asmjs
        assert not os.path.exists(os.path.join(temp_dir, 'a.temp.asm.js'))

    # Test that outputting to .wasm does not nuke an existing .asm.js file, if
    # user wants to manually dual-deploy both to same directory.
    with temp_directory() as temp_dir:
      cmd = [PYTHON, EMCC, path_from_root('tests', 'hello_world.c'), '-s', 'WASM=0', '-o', os.path.join(temp_dir, 'a.js'), '--separate-asm']
      print(' '.join(cmd))
      run_process(cmd)
      assert os.path.exists(os.path.join(temp_dir, 'a.asm.js'))

      cmd = [PYTHON, EMCC, path_from_root('tests', 'hello_world.c'), '-o', os.path.join(temp_dir, 'a.js')]
      print(' '.join(cmd))
      run_process(cmd)
      assert os.path.exists(os.path.join(temp_dir, 'a.asm.js'))
      assert os.path.exists(os.path.join(temp_dir, 'a.wasm'))

      assert not os.path.exists(os.path.join(temp_dir, 'a.temp.asm.js'))

  def test_binaryen_mem(self):
    for args, expect_initial, expect_max in [
        (['-s', 'TOTAL_MEMORY=20971520'], 320, 320),
        (['-s', 'TOTAL_MEMORY=20971520', '-s', 'ALLOW_MEMORY_GROWTH=1'], 320, None),
        (['-s', 'TOTAL_MEMORY=20971520',                                '-s', 'WASM_MEM_MAX=41943040'], 320, 640),
        (['-s', 'TOTAL_MEMORY=20971520', '-s', 'ALLOW_MEMORY_GROWTH=1', '-s', 'WASM_MEM_MAX=41943040'], 320, 640),
      ]:
      cmd = [PYTHON, EMCC, path_from_root('tests', 'hello_world.c'), '-s', 'WASM=1', '-O2', '-s', 'BINARYEN_METHOD="interpret-s-expr"'] + args
      print(' '.join(cmd))
      run_process(cmd)
      for line in open('a.out.wast').readlines():
        if '(import "env" "memory" (memory ' in line:
          parts = line.strip().replace('(', '').replace(')', '').split(' ')
          print(parts)
          self.assertEqual(parts[5], str(expect_initial))
          if not expect_max:
            self.assertEqual(len(parts), 6)
          else:
            self.assertEqual(parts[6], str(expect_max))

  def test_invalid_mem(self):
    # A large amount is fine, multiple of 16MB or not
    run_process([PYTHON, EMCC, path_from_root('tests', 'hello_world.c'), '-s', 'TOTAL_MEMORY=33MB'])
    run_process([PYTHON, EMCC, path_from_root('tests', 'hello_world.c'), '-s', 'TOTAL_MEMORY=32MB'])

    # But not in asm.js
    if not self.is_wasm_backend():
      ret = run_process([PYTHON, EMCC, '-s', 'WASM=0', path_from_root('tests', 'hello_world.c'), '-s', 'TOTAL_MEMORY=33MB'], stderr=PIPE, check=False).stderr
      assert 'TOTAL_MEMORY must be a multiple of 16MB' in ret, ret

    # A tiny amount is fine in wasm
    run_process([PYTHON, EMCC, path_from_root('tests', 'hello_world.c'), '-s', 'TOTAL_MEMORY=65536', '-s', 'TOTAL_STACK=1024'])
    # And the program works!
    self.assertContained('hello, world!', run_js('a.out.js'))

    # But not in asm.js
    if not self.is_wasm_backend():
      ret = run_process([PYTHON, EMCC, path_from_root('tests', 'hello_world.c'), '-s', 'TOTAL_MEMORY=65536', '-s', 'WASM=0'], stderr=PIPE, check=False).stderr
      assert 'TOTAL_MEMORY must be at least 16MB' in ret, ret

    # Must be a multiple of 64KB
    ret = run_process([PYTHON, EMCC, path_from_root('tests', 'hello_world.c'), '-s', 'TOTAL_MEMORY=32MB+1'], stderr=PIPE, check=False).stderr
    assert 'TOTAL_MEMORY must be a multiple of 64KB' in ret, ret

    ret = run_process([PYTHON, EMCC, path_from_root('tests', 'hello_world.c'), '-s', 'WASM_MEM_MAX=33MB'], stderr=PIPE, check=False).stderr
    assert 'WASM_MEM_MAX must be a multiple of 64KB' not in ret, ret

    ret = run_process([PYTHON, EMCC, path_from_root('tests', 'hello_world.c'), '-s', 'WASM_MEM_MAX=33MB+1'], stderr=PIPE, check=False).stderr
    assert 'WASM_MEM_MAX must be a multiple of 64KB' in ret, ret

  @unittest.skipIf(SPIDERMONKEY_ENGINE not in JS_ENGINES, 'cannot run without spidermonkey')
  def test_binaryen_ctors(self):
    # ctor order must be identical to js builds, deterministically
    open('src.cpp', 'w').write(r'''
      #include <stdio.h>
      struct A {
        A() { puts("constructing A!"); }
      };
      A a;
      struct B {
        B() { puts("constructing B!"); }
      };
      B b;
      int main() {}
    ''')
    run_process([PYTHON, EMCC, 'src.cpp'])
    correct = run_js('a.out.js', engine=SPIDERMONKEY_ENGINE)
    for args in [[], ['-s', 'RELOCATABLE=1'], ['-s', 'MAIN_MODULE=1']]:
      print(args)
      run_process([PYTHON, EMCC, 'src.cpp', '-s', 'WASM=1', '-o', 'b.out.js'] + args)
      seen = run_js('b.out.js', engine=SPIDERMONKEY_ENGINE)
      assert correct == seen, correct + '\n vs \n' + seen

  # test debug info and debuggability of JS output
  @uses_canonical_tmp
  def test_binaryen_debug(self):
    with env_modify({'EMCC_DEBUG': '1'}):
      for args, expect_dash_g, expect_emit_text, expect_clean_js, expect_whitespace_js, expect_closured in [
          (['-O0'], False, False, False, True, False),
          (['-O0', '-g1'], False, False, False, True, False),
          (['-O0', '-g2'], True, False, False, True, False), # in -g2+, we emit -g to asm2wasm so function names are saved
          (['-O0', '-g'], True, True, False, True, False),
          (['-O0', '--profiling-funcs'], True, False, False, True, False),
          (['-O1'],        False, False, False, True, False),
          (['-O2'],        False, False, True,  False, False),
          (['-O2', '-g1'], False, False, True,  True, False),
          (['-O2', '-g'],  True,  True,  False, True, False),
          (['-O2', '--closure', '1'],         False, False, True, False, True),
          (['-O2', '--closure', '1', '-g1'],  False, False, True, True,  True),
          (['-O2', '--js-opts', '1'], False, False, True,  False, False),
        ]:
        print(args, expect_dash_g, expect_emit_text)
        try_delete('a.out.wast')
        cmd = [PYTHON, EMCC, path_from_root('tests', 'hello_world.cpp'), '-s', 'WASM=1'] + args
        print(' '.join(cmd))
        err = run_process(cmd, stdout=PIPE, stderr=PIPE).stderr
        if not self.is_wasm_backend():
          asm2wasm_line = [x for x in err.split('\n') if 'asm2wasm' in x][0]
          asm2wasm_line = asm2wasm_line.strip() + ' ' # ensure it ends with a space, for simpler searches below
          print('|' + asm2wasm_line + '|')
          assert expect_dash_g == (' -g ' in asm2wasm_line)
          assert expect_emit_text == (' -S ' in asm2wasm_line)
          if expect_emit_text:
            text = open('a.out.wast').read()
            assert ';;' in text, 'must see debug info comment'
            assert 'hello_world.cpp:12' in text, 'must be file:line info'
        js = open('a.out.js').read()
        assert expect_clean_js == ('// ' not in js), 'cleaned-up js must not have comments'
        assert expect_whitespace_js == ('{\n  ' in js), 'whitespace-minified js must not have excess spacing'
        assert expect_closured == ('var a;' in js or 'var a,' in js or 'var a=' in js or 'var a ' in js), 'closured js must have tiny variable names'

  @no_wasm_backend()
  @uses_canonical_tmp
  def test_binaryen_ignore_implicit_traps(self):
    sizes = []
    with env_modify({'EMCC_DEBUG': '1'}):
      for args, expect in [
          ([], False),
          (['-s', 'BINARYEN_IGNORE_IMPLICIT_TRAPS=1'], True),
        ]:
        print(args, expect)
        cmd = [PYTHON, EMCC, path_from_root('tests', 'hello_libcxx.cpp'), '-s', 'WASM=1', '-O3'] + args
        print(' '.join(cmd))
        err = run_process(cmd, stdout=PIPE, stderr=PIPE).stderr
        asm2wasm_line = [x for x in err.split('\n') if 'asm2wasm' in x][0]
        asm2wasm_line = asm2wasm_line.strip() + ' ' # ensure it ends with a space, for simpler searches below
        print('|' + asm2wasm_line + '|')
        assert expect == (' --ignore-implicit-traps ' in asm2wasm_line)
        sizes.append(os.path.getsize('a.out.wasm'))
    print('sizes:', sizes)

  def test_binaryen_methods(self):
    for method_init in ['interpret-asm2wasm', 'interpret-s-expr', 'asmjs', 'interpret-binary', 'asmjs,interpret-binary', 'interpret-binary,asmjs']:
      # check success and failure for simple modes, only success for combined/fallback ones
      for success in [1, 0] if ',' not in method_init else [1]:
        method = method_init
        if self.is_wasm_backend() and ('asmjs' in method or 'asm2wasm' in method):
          continue
        command = [PYTHON, EMCC, '-o', 'a.wasm.js', '-s', 'BINARYEN=1', path_from_root('tests', 'hello_world.c')]
        command += ['-s', 'BINARYEN_METHOD="' + method + '"']
        print(method, ' : ', ' '.join(command), ' => ', success)
        run_process(command)

        see_polyfill = 'var WasmJS = ' in open('a.wasm.js').read()

        if method and 'interpret' not in method:
          assert not see_polyfill, 'verify polyfill was not added - we specified a method, and it does not need it'
        else:
          assert see_polyfill, 'we need the polyfill'

        def break_cashew():
          with open('a.wasm.asm.js') as f:
            asm = f.read()
          asm = asm.replace('"almost asm"', '"use asm"; var not_in_asm = [].length + (true || { x: 5 }.x);')
          asm = asm.replace("'almost asm'", '"use asm"; var not_in_asm = [].length + (true || { x: 5 }.x);')
          with open('a.wasm.asm.js', 'w') as o:
            o.write(asm)

        if method.startswith('interpret-asm2wasm'):
          try_delete('a.wasm.wast') # we should not need the .wast
          if not success:
            break_cashew() # we need cashew
        elif method.startswith('interpret-s-expr'):
          try_delete('a.wasm.asm.js') # we should not need the .asm.js
          if not success:
            try_delete('a.wasm.wast')
        elif method.startswith('asmjs'):
          try_delete('a.wasm.wast') # we should not need the .wast
          break_cashew() # we don't use cashew, so ok to break it
          if not success:
            try_delete('a.wasm.js')
        elif method.startswith('interpret-binary'):
          try_delete('a.wasm.wast') # we should not need the .wast
          try_delete('a.wasm.asm.js') # we should not need the .asm.js
          if not success:
            try_delete('a.wasm.wasm')
        else:
          raise Exception('internal test error')

        proc = run_process(NODE_JS + ['a.wasm.js'], stdout=PIPE, check=success)
        if success:
          self.assertIn('hello, world!', proc.stdout)
        else:
          assert proc.returncode != 0, proc.stderr
          self.assertNotIn('hello, world!', proc.stdout)

  def test_binaryen_metadce(self):
    def test(filename, expectations):
      # in -Os, -Oz, we remove imports wasm doesn't need
      for args, expected_len, expected_exists, expected_not_exists, expected_wasm_size, expected_wasm_imports, expected_wasm_exports, expected_wasm_funcs in expectations:
        print(args, expected_len, expected_exists, expected_not_exists, expected_wasm_size, expected_wasm_imports, expected_wasm_exports, expected_wasm_funcs)
        run_process([PYTHON, EMCC, filename, '-g2'] + args)
        # find the imports we send from JS
        js = open('a.out.js').read()
        start = js.find('Module.asmLibraryArg = ')
        end = js.find('}', start) + 1
        start = js.find('{', start)
        relevant = js[start + 2:end - 2]
        relevant = relevant.replace(' ', '').replace('"', '').replace("'", '').split(',')
        sent = [x.split(':')[0].strip() for x in relevant]
        sent = [x for x in sent if x]
        sent.sort()
        print('   seen: ' + str(sent))
        for exists in expected_exists:
          self.assertIn(exists, sent)
        for not_exists in expected_not_exists:
          self.assertNotIn(not_exists, sent)
        self.assertEqual(len(sent), expected_len)
        wasm_size = os.path.getsize('a.out.wasm')
        ratio = abs(wasm_size - expected_wasm_size) / float(expected_wasm_size)
        print('  seen wasm size: %d (expected: %d), ratio to expected: %f' % (wasm_size, expected_wasm_size, ratio))
        self.assertLess(ratio, 0.10)
        wast = run_process([os.path.join(Building.get_binaryen_bin(), 'wasm-dis'), 'a.out.wasm'], stdout=PIPE).stdout
        imports = wast.count('(import ')
        exports = wast.count('(export ')
        funcs = wast.count('\n (func ')
        self.assertEqual(imports, expected_wasm_imports)
        self.assertEqual(exports, expected_wasm_exports)
        if expected_wasm_funcs is not None:
          self.assertEqual(funcs, expected_wasm_funcs)

<<<<<<< HEAD
=======
    print('test on hello world')
    test(path_from_root('tests', 'hello_world.cpp'), [
      ([],      23, ['abort', 'tempDoublePtr'], ['waka'],                  46505,  24,   16, 59), # noqa
      (['-O1'], 18, ['abort', 'tempDoublePtr'], ['waka'],                  12630,  16,   14, 31), # noqa
      (['-O2'], 18, ['abort', 'tempDoublePtr'], ['waka'],                  12616,  16,   14, 31), # noqa
      (['-O3'],  7, [],                         [],  2690,  10,    2, 21), # noqa; in -O3, -Os and -Oz we metadce
      (['-Os'],  7, [],                         [],  2690,  10,    2, 21), # noqa
      (['-Oz'],  7, [],                         [],  2690,  10,    2, 21), # noqa
      # finally, check what happens when we export nothing. wasm should be almost empty
      (['-Os', '-s', 'EXPORTED_FUNCTIONS=[]'],
                 0, [],                         [],     8,   0,    0, 0), # noqa; totally empty!
      # but we don't metadce with linkable code! other modules may want it
      (['-O3', '-s', 'MAIN_MODULE=1'],
              1506, [],                         [], 226057,  30,   75, None), # noqa; don't compare the # of functions in a main module, which changes a lot
    ]) # noqa

    print('test on a minimal pure computational thing')
>>>>>>> f3fc95b6
    open('minimal.c', 'w').write('''
      #include <emscripten.h>

      EMSCRIPTEN_KEEPALIVE
      int add(int x, int y) {
        return x + y;
      }
      ''')

    if not self.is_wasm_backend():
      print('test on hello world')
      test(path_from_root('tests', 'hello_world.cpp'), [
        ([],      23, ['assert'], ['waka'], 46505,  24,   16, 59), # noqa
        (['-O1'], 18, ['assert'], ['waka'], 12630,  16,   14, 31), # noqa
        (['-O2'], 18, ['assert'], ['waka'], 12616,  16,   14, 31), # noqa
        (['-O3'],  7, [],         [],        2690,  10,    2, 21), # noqa; in -O3, -Os and -Oz we metadce
        (['-Os'],  7, [],         [],        2690,  10,    2, 21), # noqa
        (['-Oz'],  7, [],         [],        2690,  10,    2, 21), # noqa
        # finally, check what happens when we export nothing. wasm should be almost empty
        (['-Os', '-s', 'EXPORTED_FUNCTIONS=[]'],
                   0, [],         [],           8,   0,    0,  0), # noqa; totally empty!
        # we don't metadce with linkable code! other modules may want stuff
        (['-O3', '-s', 'MAIN_MODULE=1'],
                1505, [],         [],      226057,  30,   75, None), # noqa; don't compare the # of functions in a main module, which changes a lot
      ]) # noqa

      print('test on a minimal pure computational thing')
      test('minimal.c', [
        ([],      23, ['assert'], ['waka'], 22712, 24, 15, 28), # noqa
        (['-O1'], 13, ['assert'], ['waka'], 10450,  9, 12, 12), # noqa
        (['-O2'], 13, ['assert'], ['waka'], 10440,  9, 12, 12), # noqa
        # in -O3, -Os and -Oz we metadce, and they shrink it down to the minimal output we want
        (['-O3'],  0, [],         [],          55,  0,  1, 1), # noqa
        (['-Os'],  0, [],         [],          55,  0,  1, 1), # noqa
        (['-Oz'],  0, [],         [],          55,  0,  1, 1), # noqa
      ])

      print('test on libc++: see effects of emulated function pointers')
      test(path_from_root('tests', 'hello_libcxx.cpp'), [
        (['-O2'], 36, ['assert'], ['waka'], 196709,  30,   41, 659), # noqa
        (['-O2', '-s', 'EMULATED_FUNCTION_POINTERS=1'],
                  36, ['assert'], ['waka'], 196709,  30,   22, 620), # noqa
      ]) # noqa
    else:
      # wasm-backend
      print('test on hello world')
      test(path_from_root('tests', 'hello_world.cpp'), [
        ([],      19, ['assert'], ['waka'], 33171,  9,  15, 69), # noqa
        (['-O1'], 17, ['assert'], ['waka'], 14720,  7,  14, 28), # noqa
        (['-O2'], 17, ['assert'], ['waka'], 14569,  7,  14, 24), # noqa
        (['-O3'], 10, [],         [],        3395,  6,   3, 14), # noqa; in -O3, -Os and -Oz we metadce
        (['-Os'], 10, [],         [],        3350,  6,   3, 15), # noqa
        (['-Oz'], 10, [],         [],        3309,  6,   2, 14), # noqa
        # finally, check what happens when we export nothing. wasm should be almost empty
        (['-Os', '-s', 'EXPORTED_FUNCTIONS=[]'],
                   5, [],         [],          61,  0,   1,  1), # noqa; almost totally empty!
      ]) # noqa

      print('test on a minimal pure computational thing')
      test('minimal.c', [
        ([],      19, ['assert'], ['waka'], 14567,  9, 15, 24), # noqa
        (['-O1'], 12, ['assert'], ['waka'], 11255,  3, 12, 10), # noqa
        (['-O2'], 12, ['assert'], ['waka'], 11255,  3, 12, 10), # noqa
        # in -O3, -Os and -Oz we metadce, and they shrink it down to the minimal output we want
        (['-O3'],  5, [],         [],          61,  0,  1,  1), # noqa
        (['-Os'],  5, [],         [],          61,  0,  1,  1), # noqa
        (['-Oz'],  5, [],         [],           8,  0,  0,  0), # noqa XXX wasm backend ignores EMSCRIPTEN_KEEPALIVE https://github.com/kripken/emscripten/issues/6233
      ])

      print('test on libc++: see effects of emulated function pointers')
      test(path_from_root('tests', 'hello_libcxx.cpp'), [
        (['-O2'], 42, ['assert'], ['waka'], 348370,  27,  220, 723), # noqa
        (['-O2', '-s', 'EMULATED_FUNCTION_POINTERS=1'],
                  42, ['assert'], ['waka'], 348249,  27,  220, 723), # noqa
      ]) # noqa

  # ensures runtime exports work, even with metadce
  def test_extra_runtime_exports(self):
    exports = ['stackSave', 'stackRestore', 'stackAlloc']
    run_process([PYTHON, EMCC, path_from_root('tests', 'hello_world.cpp'), '-s', 'WASM=1', '-Os', '-s', 'EXTRA_EXPORTED_RUNTIME_METHODS=%s' % str(exports)])
    js = open('a.out.js').read()
    for export in exports:
      assert ('Module["%s"]' % export) in js, export

  def test_legalize_js_ffi(self):
    # test disabling of JS FFI legalization
    wasm_dis = os.path.join(Building.get_binaryen_bin(), 'wasm-dis')
    for (args, js_ffi) in [
        (['-s', 'LEGALIZE_JS_FFI=1', '-s', 'SIDE_MODULE=1', '-O2', '-s', 'EXPORT_ALL=1'], True),
        (['-s', 'LEGALIZE_JS_FFI=0', '-s', 'SIDE_MODULE=1', '-O2', '-s', 'EXPORT_ALL=1'], False),
        (['-s', 'LEGALIZE_JS_FFI=0', '-s', 'SIDE_MODULE=1', '-O0', '-s', 'EXPORT_ALL=1'], False),
        (['-s', 'LEGALIZE_JS_FFI=0', '-s', 'WARN_ON_UNDEFINED_SYMBOLS=0', '-O0'], False),
      ]:
      if self.is_wasm_backend() and 'SIDE_MODULE=1' in args:
        continue
      print(args)
      try_delete('a.out.wasm')
      try_delete('a.out.wast')
      cmd = [PYTHON, EMCC, path_from_root('tests', 'other', 'ffi.c'), '-g', '-o', 'a.out.js'] + args
      print(' '.join(cmd))
      run_process(cmd)
      run_process([wasm_dis, 'a.out.wasm', '-o', 'a.out.wast'])
      text = open('a.out.wast').read()
      # remove internal comments and extra whitespace
      text = re.sub(r'\(;[^;]+;\)', '', text)
      text = re.sub(r'\$var\$*.', '', text)
      text = re.sub(r'param \$\d+', 'param ', text)
      text = re.sub(r' +', ' ', text)
      # print("text: %s" % text)
      e_add_f32 = re.search('func \$_?add_f \(type \$\d+\) \(param f32\) \(param f32\) \(result f32\)', text)
      i_i64_i32 = re.search('import .*"_?import_ll" .*\(param i32 i32\) \(result i32\)', text)
      i_f32_f64 = re.search('import .*"_?import_f" .*\(param f64\) \(result f64\)', text)
      i_i64_i64 = re.search('import .*"_?import_ll" .*\(param i64\) \(result i64\)', text)
      i_f32_f32 = re.search('import .*"_?import_f" .*\(param f32\) \(result f32\)', text)
      e_i64_i32 = re.search('func \$_?add_ll \(type \$\d+\) \(param i32\) \(param i32\) \(param i32\) \(param i32\) \(result i32\)', text)
      e_f32_f64 = re.search('func \$legalstub\$_?add_f \(type \$\d+\) \(param f64\) \(param f64\) \(result f64\)', text)
      e_i64_i64 = re.search('func \$_?add_ll \(type \$\d+\) \(param i64\) \(param i64\) \(result i64\)', text)
      assert e_add_f32, 'add_f export missing'
      if js_ffi:
        assert i_i64_i32,     'i64 not converted to i32 in imports'
        assert i_f32_f64,     'f32 not converted to f64 in imports'
        assert not i_i64_i64, 'i64 not converted to i32 in imports'
        assert not i_f32_f32, 'f32 not converted to f64 in imports'
        assert e_i64_i32,     'i64 not converted to i32 in exports'
        assert e_f32_f64,     'f32 not converted to f64 in exports'
        assert not e_i64_i64, 'i64 not converted to i64 in exports'
      else:
        assert not i_i64_i32, 'i64 converted to i32 in imports'
        assert not i_f32_f64, 'f32 converted to f64 in imports'
        assert i_i64_i64,     'i64 converted to i32 in imports'
        assert i_f32_f32,     'f32 converted to f64 in imports'
        assert not e_i64_i32, 'i64 converted to i32 in exports'
        assert not e_f32_f64, 'f32 converted to f64 in exports'
        assert e_i64_i64,     'i64 converted to i64 in exports'

  def test_sysconf_phys_pages(self):
    for args, expected in [
        ([], 1024),
        (['-s', 'TOTAL_MEMORY=32MB'], 2048),
        (['-s', 'TOTAL_MEMORY=32MB', '-s', 'ALLOW_MEMORY_GROWTH=1'], (2 * 1024 * 1024 * 1024 - 65536) // 16384),
        (['-s', 'TOTAL_MEMORY=32MB', '-s', 'ALLOW_MEMORY_GROWTH=1', '-s', 'WASM=0'], (2 * 1024 * 1024 * 1024 - 16777216) // 16384),
        (['-s', 'TOTAL_MEMORY=32MB', '-s', 'BINARYEN=1', '-s', 'BINARYEN_METHOD="interpret-asm2wasm"'], 2048),
        (['-s', 'TOTAL_MEMORY=32MB', '-s', 'ALLOW_MEMORY_GROWTH=1', '-s', 'BINARYEN=1', '-s', 'BINARYEN_METHOD="interpret-asm2wasm"'], (2 * 1024 * 1024 * 1024 - 65536) // 16384),
        (['-s', 'TOTAL_MEMORY=32MB', '-s', 'ALLOW_MEMORY_GROWTH=1', '-s', 'BINARYEN=1', '-s', 'BINARYEN_METHOD="interpret-asm2wasm"', '-s', 'WASM_MEM_MAX=128MB'], 2048 * 4)
      ]:
      if self.is_wasm_backend():
        if 'WASM=0' in args or 'BINARYEN_METHOD="interpret-asm2wasm"' in args:
          continue
      cmd = [PYTHON, EMCC, path_from_root('tests', 'unistd', 'sysconf_phys_pages.c')] + args
      print(str(cmd))
      run_process(cmd)
      result = run_js('a.out.js').strip()
      print(result)
      assert result == str(expected) + ', errno: 0', expected

  def test_wasm_targets(self):
    for f in ['a.wasm', 'a.wast']:
      print('generating: ' + f)
      process = run_process([PYTHON, EMCC, path_from_root('tests', 'hello_world.cpp'), '-o', f], stdout=PIPE, stderr=PIPE, check=False)
      print(process.stderr)
      assert process.returncode is not 0, 'wasm suffix is an error'
      self.assertContained('output file "%s" has a wasm suffix, but we cannot emit wasm by itself, except as a dynamic library' % f, process.stderr)

  @no_wasm_backend('uses SIDE_MODULE')
  def test_wasm_targets_side_module(self):
    # side modules do allow a wasm target
    for opts, target in [([], 'a.out.wasm'), (['-o', 'lib.wasm'], 'lib.wasm')]:
      # specified target
      print('building: ' + target)
      self.clear()
      run_process([PYTHON, EMCC, path_from_root('tests', 'hello_world.cpp'), '-s', 'SIDE_MODULE=1'] + opts)
      for x in os.listdir('.'):
        assert not x.endswith('.js'), 'we should not emit js when making a wasm side module: ' + x
      self.assertIn(b'dylink', open(target, 'rb').read())

  def test_wasm_backend(self):
    if not shared.has_wasm_target(shared.get_llc_targets()):
      self.skipTest('wasm backend was not built')
    if self.is_wasm_backend():
      return # already the default
    with env_modify({'EMCC_WASM_BACKEND': '1'}):
      for args in [[], ['-O1'], ['-O2'], ['-O3'], ['-Os'], ['-Oz']]:
        print(args)
        run_process([PYTHON, EMCC, path_from_root('tests', 'hello_world.cpp')] + args)
        self.assertContained('hello, world!', run_js('a.out.js'))

  def test_wasm_nope(self):
    for opts in [[], ['-O2']]:
      print(opts)
      # check we show a good error message if there is no wasm support
      open('pre.js', 'w').write('WebAssembly = undefined;\n')
      run_process([PYTHON, EMCC, path_from_root('tests', 'hello_world.cpp'), '--pre-js', 'pre.js'] + opts)
      out = run_js('a.out.js', stderr=STDOUT, assert_returncode=None)
      if opts == []:
        self.assertContained('No WebAssembly support found. Build with -s WASM=0 to target JavaScript instead.', out)
      else:
        self.assertContained('no native wasm support detected', out)

  def test_check_engine(self):
    compiler_engine = COMPILER_ENGINE
    bogus_engine = ['/fake/inline4']
    print(compiler_engine)
    jsrun.WORKING_ENGINES = {}
    # Test that engine check passes
    assert jsrun.check_engine(COMPILER_ENGINE)
    # Run it a second time (cache hit)
    assert jsrun.check_engine(COMPILER_ENGINE)
    # Test that engine check fails
    assert not jsrun.check_engine(bogus_engine)
    assert not jsrun.check_engine(bogus_engine)

    # Test the other possible way (list vs string) to express an engine
    if type(compiler_engine) is list:
      engine2 = compiler_engine[0]
    else:
      engine2 = [compiler_engine]
    assert jsrun.check_engine(engine2)

    # Test that run_js requires the engine
    jsrun.run_js(path_from_root('src', 'hello_world.js'), compiler_engine)
    caught_exit = 0
    try:
      jsrun.run_js(path_from_root('src', 'hello_world.js'), bogus_engine)
    except SystemExit as e:
      caught_exit = e.code
    self.assertEqual(1, caught_exit, 'Did not catch SystemExit with bogus JS engine')

  def test_error_on_missing_libraries(self):
    env = os.environ.copy()
    if 'EMCC_STRICT' in env:
      del env['EMCC_STRICT']

    # -llsomenonexistingfile is an error in strict mode
    proc = run_process([PYTHON, EMCC, path_from_root('tests', 'hello_world.cpp'), '-lsomenonexistingfile', '-s', 'STRICT=1'], stdout=PIPE, stderr=PIPE, env=env, check=False)
    self.assertNotEqual(proc.returncode, 0)

    # -llsomenonexistingfile is not an error if -s ERROR_ON_MISSING_LIBRARIES=0 is passed
    run_process([PYTHON, EMCC, path_from_root('tests', 'hello_world.cpp'), '-lsomenonexistingfile', '-s', 'ERROR_ON_MISSING_LIBRARIES=0'], stdout=PIPE, stderr=PIPE, env=env)

    # -s ERROR_ON_MISSING_LIBRARIES=0 should override -s STRICT=1
    run_process([PYTHON, EMCC, path_from_root('tests', 'hello_world.cpp'), '-lsomenonexistingfile', '-s', 'STRICT=1', '-s', 'ERROR_ON_MISSING_LIBRARIES=0'], stdout=PIPE, stderr=PIPE, env=env)

    # -llsomenonexistingfile is not yet an error in non-strict mode
    # TODO: TEMPORARY: When -s ERROR_ON_MISSING_LIBRARIES=1 becomes the default, change the following line to expect failure instead of 0.
    run_process([PYTHON, EMCC, path_from_root('tests', 'hello_world.cpp'), '-lsomenonexistingfile', '-s', 'STRICT=0'], stdout=PIPE, stderr=PIPE, env=env)

  # Tests that if user accidentally attempts to link native object code, we show an error
  def test_native_link_error_message(self):
    run_process([CLANG, '-c', path_from_root('tests', 'hello_world.cpp'), '-o', 'hello_world.o'])
    err = run_process([PYTHON, EMCC, 'hello_world.o', '-o', 'hello_world.js'], stdout=PIPE, stderr=PIPE, check=False).stderr
    self.assertContained('hello_world.o is not valid LLVM bitcode', err)

  def test_o_level_clamp(self):
    for level in [3, 4, 20]:
      err = run_process([PYTHON, EMCC, '-O' + str(level), path_from_root('tests', 'hello_world.c')], stdout=PIPE, stderr=PIPE).stderr
      assert os.path.exists('a.out.js'), '-O' + str(level) + ' should produce output'
      if level > 3:
        self.assertContained("optimization level '-O" + str(level) + "' is not supported; using '-O3' instead", err)

  # Tests that if user specifies multiple -o output directives, then the last one will take precedence
  def test_multiple_o_files(self):
    run_process([PYTHON, EMCC, path_from_root('tests', 'hello_world.c'), '-o', 'a.js', '-o', 'b.js'])
    assert os.path.isfile('b.js')
    assert not os.path.isfile('a.js')

  # Tests that Emscripten-provided header files can be cleanly included in C code
  def test_include_system_header_in_c(self):
    for std in [[], ['-std=c89']]: # Test oldest C standard, and the default C standard
      for directory, headers in [
        ('emscripten', ['dom_pk_codes.h', 'em_asm.h', 'emscripten.h', 'fetch.h', 'html5.h', 'key_codes.h', 'threading.h', 'trace.h', 'vector.h', 'vr.h']), # This directory has also bind.h, val.h and wire.h, which require C++11
        ('AL', ['al.h', 'alc.h']),
        ('EGL', ['egl.h', 'eglplatform.h']),
        ('GL', ['freeglut_std.h', 'gl.h', 'glew.h', 'glfw.h', 'glu.h', 'glut.h']),
        ('GLES', ['gl.h', 'glplatform.h']),
        ('GLES2', ['gl2.h', 'gl2platform.h']),
        ('GLES3', ['gl3.h', 'gl3platform.h', 'gl31.h', 'gl32.h']),
        ('GLFW', ['glfw3.h']),
        ('KHR', ['khrplatform.h'])]:
        for h in headers:
          inc = '#include <' + directory + '/' + h + '>'
          print(inc)
          open('a.c', 'w').write(inc)
          open('b.c', 'w').write(inc)
          run_process([PYTHON, EMCC] + std + ['a.c', 'b.c'])

  def test_single_file(self):
    for (single_file_enabled,
         meminit1_enabled,
         debug_enabled,
         emterpreter_enabled,
         emterpreter_file_enabled,
         closure_enabled,
         wasm_enabled,
         asmjs_fallback_enabled) in itertools.product([True, False], repeat=8):
      # skip unhelpful option combinations
      if (
          (asmjs_fallback_enabled and not wasm_enabled) or
          (emterpreter_file_enabled and not emterpreter_enabled)
      ):
        continue

      expect_wasm = wasm_enabled
      expect_emterpretify_file = emterpreter_file_enabled
      expect_meminit = (meminit1_enabled and not wasm_enabled) or (wasm_enabled and asmjs_fallback_enabled)
      expect_success = not (emterpreter_file_enabled and single_file_enabled)
      expect_asmjs_code = asmjs_fallback_enabled and wasm_enabled and not self.is_wasm_backend()
      expect_wast = debug_enabled and wasm_enabled and not self.is_wasm_backend()

      if self.is_wasm_backend() and (asmjs_fallback_enabled or emterpreter_enabled or not wasm_enabled):
        continue

      # currently, the emterpreter always fails with JS output since we do not preload the emterpreter file, which in non-HTML we would need to do manually
      should_run_js = expect_success and not emterpreter_enabled

      cmd = [PYTHON, EMCC, path_from_root('tests', 'hello_world.c')]

      if single_file_enabled:
        expect_asmjs_code = False
        expect_emterpretify_file = False
        expect_meminit = False
        expect_wasm = False
        expect_wast = False
        cmd += ['-s', 'SINGLE_FILE=1']
      if meminit1_enabled:
        cmd += ['--memory-init-file', '1']
      if debug_enabled:
        cmd += ['-g']
      if emterpreter_enabled:
        cmd += ['-s', 'EMTERPRETIFY=1']
      if emterpreter_file_enabled:
        cmd += ['-s', "EMTERPRETIFY_FILE='a.out.dat'"]
      if closure_enabled:
        cmd += ['--closure', '1']
      if wasm_enabled:
        method = 'native-wasm'
        if asmjs_fallback_enabled:
          method += ',asmjs'
        cmd += ['-s', 'WASM=1', '-s', "BINARYEN_METHOD='" + method + "'"]
      else:
        cmd += ['-s', 'WASM=0']

      print(' '.join(cmd))
      self.clear()
      proc = run_process(cmd, stdout=PIPE, stderr=STDOUT, check=False)
      print(os.listdir('.'))
      if expect_success and proc.returncode != 0:
        print(proc.stdout)
      assert expect_success == (proc.returncode == 0)
      assert expect_asmjs_code == os.path.exists('a.out.asm.js')
      assert expect_emterpretify_file == os.path.exists('a.out.dat')
      assert expect_meminit == (os.path.exists('a.out.mem') or os.path.exists('a.out.js.mem'))
      assert expect_wasm == os.path.exists('a.out.wasm')
      assert expect_wast == os.path.exists('a.out.wast')
      if should_run_js:
        self.assertContained('hello, world!', run_js('a.out.js'))

  def test_emar_M(self):
    open('file1', 'w').write(' ')
    open('file2', 'w').write(' ')
    run_process([PYTHON, EMAR, 'cr', 'file1.a', 'file1'])
    run_process([PYTHON, EMAR, 'cr', 'file2.a', 'file2'])
    run_process([PYTHON, EMAR, '-M'], input='''create combined.a
addlib file1.a
addlib file2.a
save
end
''')
    result = run_process([PYTHON, EMAR, 't', 'combined.a'], stdout=PIPE).stdout
    self.assertContained('file1', result)
    self.assertContained('file2', result)

  def test_flag_aliases(self):
    def assert_aliases_match(flag1, flag2, flagarg, extra_args):
      results = {}
      for f in (flag1, flag2):
        outfile = 'aliases.js'
        run_process([PYTHON, EMCC, path_from_root('tests', 'hello_world.c'), '-s', f + '=' + flagarg, '-o', outfile] + extra_args)
        with open(outfile) as out:
          results[f] = out.read()
      self.assertEqual(results[flag1], results[flag2], 'results should be identical')

    assert_aliases_match('WASM_MEM_MAX', 'BINARYEN_MEM_MAX', '16777216', ['-s', 'WASM=1'])

  def test_IGNORE_CLOSURE_COMPILER_ERRORS(self):
    open('pre.js', 'w').write(r'''
      // make closure compiler very very angry
      var dupe = 1;
      var dupe = 2;
      function Node() {
        throw 'Node is a DOM thing too, and use the ' + dupe;
      }
      function Node() {
        throw '(duplicate) Node is a DOM thing too, and also use the ' + dupe;
      }
    ''')

    def test(check, extra=[]):
      cmd = [PYTHON, EMCC, path_from_root('tests', 'hello_world.c'), '-O2', '--closure', '1', '--pre-js', 'pre.js'] + extra
      proc = run_process(cmd, check=check, stderr=PIPE)
      if not check:
        self.assertNotEqual(proc.returncode, 0)
      return proc

    proc = test(check=False)
    self.assertContained('ERROR - Variable dupe declared more than once', proc.stderr)
    proc = test(check=True, extra=['-s', 'IGNORE_CLOSURE_COMPILER_ERRORS=1'])
    self.assertEqual(proc.stderr, '')

  def test_toolchain_profiler(self):
    environ = os.environ.copy()
    environ['EM_PROFILE_TOOLCHAIN'] = '1'
    # replaced subprocess functions should not cause errors
    run_process([PYTHON, EMCC, path_from_root('tests', 'hello_world.c')], env=environ)

  def test_noderawfs(self):
    fopen_write = open(path_from_root('tests', 'asmfs', 'fopen_write.cpp'), 'r').read()
    open(os.path.join(self.get_dir(), 'main.cpp'), 'w').write(fopen_write)
    run_process([PYTHON, EMCC, os.path.join(self.get_dir(), 'main.cpp'), '-s', 'NODERAWFS=1'])
    self.assertContained("read 11 bytes. Result: Hello data!", run_js('a.out.js'))

    # NODERAWFS should directly write on OS file system
    self.assertEqual("Hello data!", open(os.path.join(self.get_dir(), 'hello_file.txt'), 'r').read())

  def test_noderawfs_disables_embedding(self):
    expected = '--preload-file and --embed-file cannot be used with NODERAWFS which disables virtual filesystem'
    base = [PYTHON, EMCC, path_from_root('tests', 'hello_world.c'), '-s', 'NODERAWFS=1']
    err = run_process(base + ['--preload-files', 'somefile'], stderr=PIPE, check=False).stderr
    assert expected in err
    err = run_process(base + ['--embed-files', 'somefile'], stderr=PIPE, check=False).stderr
    assert expected in err

  def test_autotools_shared_check(self):
    env = os.environ.copy()
    env['LC_ALL'] = 'C'
    expected = ': supported targets:.* elf'
    for python in [PYTHON, 'python', 'python2', 'python3']:
      if not Building.which(python):
        continue
      if python == 'python3' and not is_python3_version_supported():
        continue
      print(python)
      out = run_process([python, EMCC, '--help'], stdout=PIPE, env=env).stdout
      assert re.search(expected, out)

  def test_ioctl_window_size(self):
      self.do_other_test(os.path.join('other', 'ioctl', 'window_size'))

  def test_fd_closed(self):
    self.do_other_test(os.path.join('other', 'fd_closed'))

  def test_fflush(self):
    # fflush without the full filesystem won't quite work
    self.do_other_test(os.path.join('other', 'fflush'))

  def test_fflush_fs(self):
    # fflush with the full filesystem will flush from libc, but not the JS logging, which awaits a newline
    self.do_other_test(os.path.join('other', 'fflush_fs'), emcc_args=['-s', 'FORCE_FILESYSTEM=1'])

  def test_fflush_fs_exit(self):
    # on exit, we can send out a newline as no more code will run
    self.do_other_test(os.path.join('other', 'fflush_fs_exit'), emcc_args=['-s', 'FORCE_FILESYSTEM=1', '-s', 'EXIT_RUNTIME=1'])

  @no_wasm_backend('tests js optimizer')
  def test_js_optimizer_parse_error(self):
    # check we show a proper understandable error for JS parse problems
    open('src.cpp', 'w').write(r'''
#include <emscripten.h>
int main() {
  EM_ASM({
    var x = !<->5.; // wtf
  });
}
''')
    output = run_process([PYTHON, EMCC, 'src.cpp', '-O2'], stdout=PIPE, stderr=PIPE, check=False)
    self.assertContained('''
var ASM_CONSTS = [function() { var x = !<->5.; }];
                                        ^
''', output.stderr)

  def test_check_sourcemapurl(self):
    if not self.is_wasm():
      self.skipTest('only supported with wasm')
    run_process([PYTHON, EMCC, path_from_root('tests', 'hello_123.c'), '-g4', '-o', 'a.js', '--source-map-base', 'dir/'])
    output = open('a.wasm', 'rb').read()
    # has sourceMappingURL section content and points to 'dir/a.wasm.map' file
    source_mapping_url_content = encode_leb(len('sourceMappingURL')) + b'sourceMappingURL' + encode_leb(len('dir/a.wasm.map')) + b'dir/a.wasm.map'
    self.assertIn(source_mapping_url_content, output)

  def test_check_sourcemapurl_default(self):
    if not self.is_wasm():
      self.skipTest('only supported with wasm')
    run_process([PYTHON, EMCC, path_from_root('tests', 'hello_123.c'), '-g4', '-o', 'a.js'])
    output = open('a.wasm', 'rb').read()
    # has sourceMappingURL section content and points to 'a.wasm.map' file
    source_mapping_url_content = encode_leb(len('sourceMappingURL')) + b'sourceMappingURL' + encode_leb(len('a.wasm.map')) + b'a.wasm.map'
    self.assertIn(source_mapping_url_content, output)

  def test_wasm_sourcemap(self):
    # The no_main.c will be read (from relative location) due to speficied "-s"
    shutil.copyfile(path_from_root('tests', 'other', 'wasm_sourcemap', 'no_main.c'), 'no_main.c')
    wasm_map_cmd = [PYTHON, path_from_root('tools', 'wasm-sourcemap.py'),
                    '--sources', '--prefix', '=wasm-src://',
                    '--load-prefix', '/emscripten/tests/other/wasm_sourcemap=.',
                    '--dwarfdump-output',
                    path_from_root('tests', 'other', 'wasm_sourcemap', 'foo.wasm.dump'),
                    '-o', 'a.out.wasm.map',
                    path_from_root('tests', 'other', 'wasm_sourcemap', 'foo.wasm')]
    run_process(wasm_map_cmd)
    output = open('a.out.wasm.map').read()
    # has "sources" entry with file (includes also `--prefix =wasm-src:///` replacement)
    self.assertIn('wasm-src:///emscripten/tests/other/wasm_sourcemap/no_main.c', output)
    # has "sourcesContent" entry with source code (included with `-s` option)
    self.assertIn('int foo()', output)
    # has some entries
    self.assertRegexpMatches(output, r'"mappings":\s*"[A-Za-z0-9+/]')

  def test_wasm_sourcemap_dead(self):
    wasm_map_cmd = [PYTHON, path_from_root('tools', 'wasm-sourcemap.py'),
                    '--dwarfdump-output',
                    path_from_root('tests', 'other', 'wasm_sourcemap_dead', 't.wasm.dump'),
                    '-o', 'a.out.wasm.map',
                    path_from_root('tests', 'other', 'wasm_sourcemap_dead', 't.wasm')]
    run_process(wasm_map_cmd, stdout=PIPE, stderr=PIPE)
    output = open('a.out.wasm.map').read()
    # has only two entries
    self.assertRegexpMatches(output, r'"mappings":\s*"[A-Za-z0-9+/]+,[A-Za-z0-9+/]+"')

  def test_html_preprocess(self):
    test_file = path_from_root('tests', 'module', 'test_stdin.c')
    output_file = path_from_root('tests', 'module', 'test_stdin.html')
    shell_file = path_from_root('tests', 'module', 'test_html_preprocess.html')

    run_process([PYTHON, EMCC, '-o', output_file, test_file, '--shell-file', shell_file, '-s', 'ASSERTIONS=0'], stdout=PIPE, stderr=PIPE)
    output = open(output_file).read()
    self.assertContained("""T1:(else) ASSERTIONS != 1
T2:ASSERTIONS != 1
T3:ASSERTIONS < 2
T4:(else) ASSERTIONS <= 1
T5:(else) ASSERTIONS
T6:!ASSERTIONS""", output)

    run_process([PYTHON, EMCC, '-o', output_file, test_file, '--shell-file', shell_file, '-s', 'ASSERTIONS=1'], stdout=PIPE, stderr=PIPE)
    output = open(output_file).read()
    self.assertContained("""T1:ASSERTIONS == 1
T2:(else) ASSERTIONS == 1
T3:ASSERTIONS < 2
T4:(else) ASSERTIONS <= 1
T5:ASSERTIONS
T6:(else) !ASSERTIONS""", output)

    run_process([PYTHON, EMCC, '-o', output_file, test_file, '--shell-file', shell_file, '-s', 'ASSERTIONS=2'], stdout=PIPE, stderr=PIPE)
    output = open(output_file).read()
    self.assertContained("""T1:(else) ASSERTIONS != 1
T2:ASSERTIONS != 1
T3:(else) ASSERTIONS >= 2
T4:ASSERTIONS > 1
T5:ASSERTIONS
T6:(else) !ASSERTIONS""", output)

  # Tests that Emscripten-compiled applications can be run from a relative path with node command line that is different than the current working directory.
  def test_node_js_run_from_different_directory(self):
    if not os.path.exists('subdir'):
      os.mkdir('subdir')
    run_process([PYTHON, EMCC, path_from_root('tests', 'hello_world.c'), '-o', os.path.join('subdir', 'a.js'), '-O3'])
    ret = run_process(NODE_JS + [os.path.join('subdir', 'a.js')], stdout=PIPE).stdout
    self.assertContained('hello, world!', ret)

  def test_is_bitcode(self):
    fname = os.path.join(self.get_dir(), 'tmp.o')

    with open(fname, 'wb') as f:
      f.write(b'foo')
    self.assertFalse(Building.is_bitcode(fname))

    with open(fname, 'wb') as f:
      f.write(b'\xDE\xC0\x17\x0B')
      f.write(16 * b'\x00')
      f.write(b'BC')
    self.assertTrue(Building.is_bitcode(fname))

    with open(fname, 'wb') as f:
      f.write(b'BC')
    self.assertTrue(Building.is_bitcode(fname))

  def test_is_ar(self):
    fname = os.path.join(self.get_dir(), 'tmp.a')

    with open(fname, 'wb') as f:
      f.write(b'foo')
    self.assertFalse(Building.is_ar(fname))

    with open(fname, 'wb') as f:
      f.write(b'!<arch>\n')
    self.assertTrue(Building.is_ar(fname))

  def test_emcc_parsing(self):
    with open('src.c', 'w') as f:
      f.write(r'''
        #include <stdio.h>
        void a() { printf("a\n"); }
        void b() { printf("b\n"); }
        void c() { printf("c\n"); }
        void d() { printf("d\n"); }
      ''')
    with open('response', 'w') as f:
      f.write(r'''[
"_a",
"_b",
"_c",
"_d"
]
''')

    for export_arg, expected in [
      # extra space at end - should be ignored
      ("EXPORTED_FUNCTIONS=['_a', '_b', '_c', '_d' ]", ''),
      # extra newline in response file - should be ignored
      ("EXPORTED_FUNCTIONS=@response", ''),
      # stray slash
      ("EXPORTED_FUNCTIONS=['_a', '_b', \\'_c', '_d']", '''undefined exported function: "\\\\'_c'"'''),
      # stray slash
      ("EXPORTED_FUNCTIONS=['_a', '_b',\ '_c', '_d']", '''undefined exported function: "\\\\ '_c'"'''),
      # stray slash
      ('EXPORTED_FUNCTIONS=["_a", "_b", \\"_c", "_d"]', 'undefined exported function: "\\\\"_c""'),
      # stray slash
      ('EXPORTED_FUNCTIONS=["_a", "_b",\ "_c", "_d"]', 'undefined exported function: "\\\\ "_c"'),
      # missing comma
      ('EXPORTED_FUNCTIONS=["_a", "_b" "_c", "_d"]', 'undefined exported function: "_b" "_c"'),
    ]:
      print(export_arg)
      proc = run_process([PYTHON, EMCC, 'src.c', '-s', export_arg], stdout=PIPE, stderr=PIPE, check=not expected)
      print(proc.stderr)
      if not expected:
        assert not proc.stderr
      else:
        self.assertNotEqual(proc.returncode, 0)
        self.assertContained(expected, proc.stderr)

  # Sockets and networking

  def test_inet(self):
    self.do_run(open(path_from_root('tests', 'sha1.c')).read(), 'SHA1=15dd99a1991e0b3826fede3deffc1feba42278e6')
    src = r'''
      #include <stdio.h>
      #include <arpa/inet.h>

      int main() {
        printf("*%x,%x,%x,%x,%x,%x*\n", htonl(0xa1b2c3d4), htonl(0xfe3572e0), htonl(0x07abcdf0), htons(0xabcd), ntohl(0x43211234), ntohs(0xbeaf));
        in_addr_t i = inet_addr("190.180.10.78");
        printf("%x\n", i);
        return 0;
      }
    '''
    self.do_run(src, '*d4c3b2a1,e07235fe,f0cdab07,cdab,34122143,afbe*\n4e0ab4be\n')

  def test_inet2(self):
    src = r'''
      #include <stdio.h>
      #include <arpa/inet.h>

      int main() {
        struct in_addr x, x2;
        int *y = (int*)&x;
        *y = 0x12345678;
        printf("%s\n", inet_ntoa(x));
        int r = inet_aton(inet_ntoa(x), &x2);
        printf("%s\n", inet_ntoa(x2));
        return 0;
      }
    '''
    self.do_run(src, '120.86.52.18\n120.86.52.18\n')

  def test_inet3(self):
    src = r'''
      #include <stdio.h>
      #include <arpa/inet.h>
      #include <sys/socket.h>
      int main() {
        char dst[64];
        struct in_addr x, x2;
        int *y = (int*)&x;
        *y = 0x12345678;
        printf("%s\n", inet_ntop(AF_INET,&x,dst,sizeof dst));
        int r = inet_aton(inet_ntoa(x), &x2);
        printf("%s\n", inet_ntop(AF_INET,&x2,dst,sizeof dst));
        return 0;
      }
    '''
    self.do_run(src, '120.86.52.18\n120.86.52.18\n')

  def test_inet4(self):
    src = r'''
      #include <stdio.h>
      #include <arpa/inet.h>
      #include <sys/socket.h>

      void test(const char *test_addr, bool first=true){
          char str[40];
          struct in6_addr addr;
          unsigned char *p = (unsigned char*)&addr;
          int ret;
          ret = inet_pton(AF_INET6,test_addr,&addr);
          if(ret == -1) return;
          if(ret == 0) return;
          if(inet_ntop(AF_INET6,&addr,str,sizeof(str)) == NULL ) return;
          printf("%02x%02x:%02x%02x:%02x%02x:%02x%02x:%02x%02x:%02x%02x:%02x%02x:%02x%02x - %s\n",
               p[0],p[1],p[2],p[3],p[4],p[5],p[6],p[7],p[8],p[9],p[10],p[11],p[12],p[13],p[14],p[15],str);
          if (first) test(str, false); // check again, on our output
      }
      int main(){
          test("::");
          test("::1");
          test("::1.2.3.4");
          test("::17.18.19.20");
          test("::ffff:1.2.3.4");
          test("1::ffff");
          test("::255.255.255.255");
          test("0:ff00:1::");
          test("0:ff::");
          test("abcd::");
          test("ffff::a");
          test("ffff::a:b");
          test("ffff::a:b:c");
          test("ffff::a:b:c:d");
          test("ffff::a:b:c:d:e");
          test("::1:2:0:0:0");
          test("0:0:1:2:3::");
          test("ffff:ffff:ffff:ffff:ffff:ffff:ffff:ffff");
          test("1::255.255.255.255");

          //below should fail and not produce results..
          test("1.2.3.4");
          test("");
          test("-");

          printf("ok.\n");
      }
    '''
    self.do_run(src, r'''0000:0000:0000:0000:0000:0000:0000:0000 - ::
0000:0000:0000:0000:0000:0000:0000:0000 - ::
0000:0000:0000:0000:0000:0000:0000:0001 - ::1
0000:0000:0000:0000:0000:0000:0000:0001 - ::1
0000:0000:0000:0000:0000:0000:0102:0304 - ::102:304
0000:0000:0000:0000:0000:0000:0102:0304 - ::102:304
0000:0000:0000:0000:0000:0000:1112:1314 - ::1112:1314
0000:0000:0000:0000:0000:0000:1112:1314 - ::1112:1314
0000:0000:0000:0000:0000:ffff:0102:0304 - ::ffff:1.2.3.4
0000:0000:0000:0000:0000:ffff:0102:0304 - ::ffff:1.2.3.4
0001:0000:0000:0000:0000:0000:0000:ffff - 1::ffff
0001:0000:0000:0000:0000:0000:0000:ffff - 1::ffff
0000:0000:0000:0000:0000:0000:ffff:ffff - ::ffff:ffff
0000:0000:0000:0000:0000:0000:ffff:ffff - ::ffff:ffff
0000:ff00:0001:0000:0000:0000:0000:0000 - 0:ff00:1::
0000:ff00:0001:0000:0000:0000:0000:0000 - 0:ff00:1::
0000:00ff:0000:0000:0000:0000:0000:0000 - 0:ff::
0000:00ff:0000:0000:0000:0000:0000:0000 - 0:ff::
abcd:0000:0000:0000:0000:0000:0000:0000 - abcd::
abcd:0000:0000:0000:0000:0000:0000:0000 - abcd::
ffff:0000:0000:0000:0000:0000:0000:000a - ffff::a
ffff:0000:0000:0000:0000:0000:0000:000a - ffff::a
ffff:0000:0000:0000:0000:0000:000a:000b - ffff::a:b
ffff:0000:0000:0000:0000:0000:000a:000b - ffff::a:b
ffff:0000:0000:0000:0000:000a:000b:000c - ffff::a:b:c
ffff:0000:0000:0000:0000:000a:000b:000c - ffff::a:b:c
ffff:0000:0000:0000:000a:000b:000c:000d - ffff::a:b:c:d
ffff:0000:0000:0000:000a:000b:000c:000d - ffff::a:b:c:d
ffff:0000:0000:000a:000b:000c:000d:000e - ffff::a:b:c:d:e
ffff:0000:0000:000a:000b:000c:000d:000e - ffff::a:b:c:d:e
0000:0000:0000:0001:0002:0000:0000:0000 - ::1:2:0:0:0
0000:0000:0000:0001:0002:0000:0000:0000 - ::1:2:0:0:0
0000:0000:0001:0002:0003:0000:0000:0000 - 0:0:1:2:3::
0000:0000:0001:0002:0003:0000:0000:0000 - 0:0:1:2:3::
ffff:ffff:ffff:ffff:ffff:ffff:ffff:ffff - ffff:ffff:ffff:ffff:ffff:ffff:ffff:ffff
ffff:ffff:ffff:ffff:ffff:ffff:ffff:ffff - ffff:ffff:ffff:ffff:ffff:ffff:ffff:ffff
0001:0000:0000:0000:0000:0000:ffff:ffff - 1::ffff:ffff
0001:0000:0000:0000:0000:0000:ffff:ffff - 1::ffff:ffff
ok.
''')

  def test_getsockname_unconnected_socket(self):
    self.do_run(r'''
      #include <sys/socket.h>
      #include <stdio.h>
      #include <assert.h>
      #include <sys/socket.h>
      #include <netinet/in.h>
      #include <arpa/inet.h>
      #include <string.h>
      int main() {
        int fd;
        int z;
        fd = socket(PF_INET, SOCK_STREAM, IPPROTO_TCP);
        struct sockaddr_in adr_inet;
        socklen_t len_inet = sizeof adr_inet;
        z = getsockname(fd, (struct sockaddr *)&adr_inet, &len_inet);
        if (z != 0) {
          perror("getsockname error");
          return 1;
        }
        char buffer[1000];
        sprintf(buffer, "%s:%u", inet_ntoa(adr_inet.sin_addr), (unsigned)ntohs(adr_inet.sin_port));
        const char *correct = "0.0.0.0:0";
        printf("got (expected) socket: %s (%s), size %d (%d)\n", buffer, correct, strlen(buffer), strlen(correct));
        assert(strlen(buffer) == strlen(correct));
        assert(strcmp(buffer, correct) == 0);
        puts("success.");
      }
    ''', 'success.')

  def test_getpeername_unconnected_socket(self):
    self.do_run(r'''
      #include <sys/socket.h>
      #include <stdio.h>
      #include <assert.h>
      #include <sys/socket.h>
      #include <netinet/in.h>
      #include <arpa/inet.h>
      #include <string.h>
      int main() {
        int fd;
        int z;
        fd = socket(PF_INET, SOCK_STREAM, IPPROTO_TCP);
        struct sockaddr_in adr_inet;
        socklen_t len_inet = sizeof adr_inet;
        z = getpeername(fd, (struct sockaddr *)&adr_inet, &len_inet);
        if (z != 0) {
          perror("getpeername error");
          return 1;
        }
        puts("unexpected success.");
      }
    ''', 'getpeername error: Socket not connected')

  def test_getaddrinfo(self):
    self.emcc_args = []
    self.do_run(open(path_from_root('tests', 'sockets', 'test_getaddrinfo.c')).read(), 'success')

  def test_getnameinfo(self):
    self.do_run(open(path_from_root('tests', 'sockets', 'test_getnameinfo.c')).read(), 'success')

  def test_gethostbyname(self):
    self.do_run(open(path_from_root('tests', 'sockets', 'test_gethostbyname.c')).read(), 'success')

  def test_getprotobyname(self):
    self.do_run(open(path_from_root('tests', 'sockets', 'test_getprotobyname.c')).read(), 'success')

  def test_link(self):
    self.do_run(r'''
#include <netdb.h>

#include <sys/types.h>
#include <sys/socket.h>

int main () {
    void* thing = gethostbyname("bing.com");
    ssize_t rval = recv (0, thing, 0, 0);
    rval = send (0, thing, 0, 0);
    return 0;
}''', '', force_c=True)

  # This test verifies that function names embedded into the build with --js-library (JS functions imported to asm.js/wasm)
  # are minified when -O3 is used
  def test_js_function_names_are_minified(self):
    def check_size(f, expected_size):
      if not os.path.isfile(f):
        return # Nonexistent file passes in this check
      obtained_size = os.path.getsize(f)
      print('size of generated ' + f + ': ' + str(obtained_size))
      try_delete(f)
      assert obtained_size < expected_size

    run_process([PYTHON, path_from_root('tests', 'gen_many_js_functions.py'), 'library_long.js', 'main_long.c'])
    # TODO: Add support to Wasm to minify imports, and then add Wasm testing ['-s', 'WASM=1'] to this list
    for wasm in [['-s', 'WASM=1'], ['-s', 'WASM=0']]:
      # Currently we rely on Closure for full minification of every appearance of JS function names.
      # TODO: Add minification also for non-Closure users and add [] to this list to test minification without Closure.
      for closure in [['--closure', '1']]:
        args = [PYTHON, EMCC, '-O3', '--js-library', 'library_long.js', 'main_long.c', '-o', 'a.html'] + wasm + closure
        print(' '.join(args))
        run_process(args)

        ret = run_process(NODE_JS + ['a.js'], stdout=PIPE).stdout
        self.assertTextDataIdentical('Sum of numbers from 1 to 1000: 500500 (expected 500500)', ret.strip())

        check_size('a.js', 150000)
        check_size('a.wasm', 80000)

  # Checks that C++ exceptions managing invoke_*() wrappers will not be generated if exceptions are disabled
  def test_no_invoke_functions_are_generated_if_exception_catching_is_disabled(self):
    self.skipTest('Skipping other.test_no_invoke_functions_are_generated_if_exception_catching_is_disabled: Enable after new version of fastcomp has been tagged')
    for args in [[], ['-s', 'WASM=0']]:
      run_process([PYTHON, EMCC, path_from_root('tests', 'hello_world.cpp'), '-s', 'DISABLE_EXCEPTION_CATCHING=1', '-o', 'a.html'] + args)
      output = open('a.js', 'r').read()
      self.assertContained('_main', output) # Smoke test that we actually compiled
      self.assertNotContained('invoke_', output)

  # Verifies that only the minimal needed set of invoke_*() functions will be generated when C++ exceptions are enabled
  def test_no_excessive_invoke_functions_are_generated_when_exceptions_are_enabled(self):
    self.skipTest('Skipping other.test_no_excessive_invoke_functions_are_generated_when_exceptions_are_enabled: Enable after new version of fastcomp has been tagged')
    for args in [[], ['-s', 'WASM=0']]:
      run_process([PYTHON, EMCC, path_from_root('tests', 'invoke_i.cpp'), '-s', 'DISABLE_EXCEPTION_CATCHING=0', '-o', 'a.html'] + args)
      output = open('a.js', 'r').read()
      self.assertContained('invoke_i', output)
      self.assertNotContained('invoke_ii', output)
      self.assertNotContained('invoke_v', output)<|MERGE_RESOLUTION|>--- conflicted
+++ resolved
@@ -7951,26 +7951,6 @@
         if expected_wasm_funcs is not None:
           self.assertEqual(funcs, expected_wasm_funcs)
 
-<<<<<<< HEAD
-=======
-    print('test on hello world')
-    test(path_from_root('tests', 'hello_world.cpp'), [
-      ([],      23, ['abort', 'tempDoublePtr'], ['waka'],                  46505,  24,   16, 59), # noqa
-      (['-O1'], 18, ['abort', 'tempDoublePtr'], ['waka'],                  12630,  16,   14, 31), # noqa
-      (['-O2'], 18, ['abort', 'tempDoublePtr'], ['waka'],                  12616,  16,   14, 31), # noqa
-      (['-O3'],  7, [],                         [],  2690,  10,    2, 21), # noqa; in -O3, -Os and -Oz we metadce
-      (['-Os'],  7, [],                         [],  2690,  10,    2, 21), # noqa
-      (['-Oz'],  7, [],                         [],  2690,  10,    2, 21), # noqa
-      # finally, check what happens when we export nothing. wasm should be almost empty
-      (['-Os', '-s', 'EXPORTED_FUNCTIONS=[]'],
-                 0, [],                         [],     8,   0,    0, 0), # noqa; totally empty!
-      # but we don't metadce with linkable code! other modules may want it
-      (['-O3', '-s', 'MAIN_MODULE=1'],
-              1506, [],                         [], 226057,  30,   75, None), # noqa; don't compare the # of functions in a main module, which changes a lot
-    ]) # noqa
-
-    print('test on a minimal pure computational thing')
->>>>>>> f3fc95b6
     open('minimal.c', 'w').write('''
       #include <emscripten.h>
 
@@ -7994,7 +7974,7 @@
                    0, [],         [],           8,   0,    0,  0), # noqa; totally empty!
         # we don't metadce with linkable code! other modules may want stuff
         (['-O3', '-s', 'MAIN_MODULE=1'],
-                1505, [],         [],      226057,  30,   75, None), # noqa; don't compare the # of functions in a main module, which changes a lot
+                1506, [],         [],      226057,  30,   75, None), # noqa; don't compare the # of functions in a main module, which changes a lot
       ]) # noqa
 
       print('test on a minimal pure computational thing')
