# coding=utf-8
# Copyright 2013 The Emscripten Authors.  All rights reserved.
# Emscripten is available under two separate licenses, the MIT license and the
# University of Illinois/NCSA Open Source License.  Both these licenses can be
# found in the LICENSE file.

# noqa: E241

from functools import wraps
import glob
import gzip
import itertools
import json
import os
import pipes
import re
import select
import shlex
import shutil
import subprocess
import sys
import time
import tempfile
import unittest
import uuid
from pathlib import Path
from subprocess import PIPE, STDOUT

if __name__ == '__main__':
  raise Exception('do not run this file directly; do something like: tests/runner other')

from tools.shared import try_delete, config
from tools.shared import EMCC, EMXX, EMAR, EMRANLIB, PYTHON, FILE_PACKAGER, WINDOWS, EM_BUILD_VERBOSE
from tools.shared import CLANG_CC, CLANG_CXX, LLVM_AR, LLVM_DWARFDUMP, EMCMAKE, EMCONFIGURE
from common import RunnerCore, path_from_root, is_slow_test, ensure_dir, disabled, make_executable
from common import env_modify, no_mac, no_windows, requires_native_clang, with_env_modify
from common import create_file, parameterized, NON_ZERO, node_pthreads, TEST_ROOT, test_file
from common import compiler_for, read_file, read_binary, EMBUILDER, require_v8, require_node
from tools import shared, building, utils, deps_info
import common
import jsrun
import clang_native
from tools import line_endings
from tools import webassembly

scons_path = utils.which('scons')
emmake = shared.bat_suffix(path_from_root('emmake'))
emconfig = shared.bat_suffix(path_from_root('em-config'))
emsize = shared.bat_suffix(path_from_root('emsize'))
emprofile = shared.bat_suffix(path_from_root('emprofile'))
wasm_dis = Path(building.get_binaryen_bin(), 'wasm-dis')
wasm_opt = Path(building.get_binaryen_bin(), 'wasm-opt')


class temp_directory():
  def __init__(self, dirname):
    self.dir = dirname

  def __enter__(self):
    self.directory = tempfile.mkdtemp(prefix='emtest_temp_', dir=self.dir)
    self.prev_cwd = os.getcwd()
    os.chdir(self.directory)
    print('temp_directory: ' + self.directory)
    return self.directory

  def __exit__(self, type, value, traceback):
    os.chdir(self.prev_cwd)


def uses_canonical_tmp(func):
  """Decorator that signals the use of the canonical temp by a test method.

  This decorator takes care of cleaning the directory after the
  test to satisfy the leak detector.
  """
  @wraps(func)
  def decorated(self):
    # Before running the test completely remove the canonical_tmp
    if os.path.exists(self.canonical_temp_dir):
      shutil.rmtree(self.canonical_temp_dir)
    try:
      func(self)
    finally:
      # Make sure the test isn't lying about the fact that it uses
      # canonical_tmp
      self.assertTrue(os.path.exists(self.canonical_temp_dir))
      # Remove the temp dir in a try-finally, as otherwise if the
      # test fails we would not clean it up, and if leak detection
      # is set we will show that error instead of the actual one.
      shutil.rmtree(self.canonical_temp_dir)

  return decorated


def parse_wasm(filename):
  wat = shared.run_process([wasm_dis, filename], stdout=PIPE).stdout
  imports = []
  exports = []
  funcs = []
  for line in wat.splitlines():
    line = line.strip()
    if line.startswith('(import '):
      line = line.strip('()')
      parts = line.split()
      module = parts[1].strip('"')
      name = parts[2].strip('"')
      imports.append('%s.%s' % (module, name))
    if line.startswith('(export '):
      line = line.strip('()')
      name = line.split()[1].strip('"')
      exports.append(name)
    if line.startswith('(func '):
      line = line.strip('()')
      name = line.split()[1].strip('"')
      funcs.append(name)
  return imports, exports, funcs


def with_wasmfs(f):
  def metafunc(self, wasmfs):
    if wasmfs:
      self.set_setting('WASMFS')
      self.emcc_args = self.emcc_args.copy() + ['-DWASMFS']
      f(self)
    else:
      f(self)

  metafunc._parameterize = {'': (False,),
                            'wasmfs': (True,)}

  return metafunc


class other(RunnerCore):
  def assertIsObjectFile(self, filename):
    self.assertTrue(building.is_wasm(filename))

  def assertIsWasmDylib(self, filename):
    self.assertTrue(building.is_wasm_dylib(filename))

  def do_other_test(self, testname, emcc_args=[], **kwargs):
    self.do_run_in_out_file_test('other', testname, emcc_args=emcc_args, **kwargs)

  # Another utility to run a test in this suite. This receives a source file
  # to compile, with optional compiler and execution flags.
  # Output can be checked by seeing if literals are contained, and that a list
  # of regexes match. The return code can also be checked.
  def do_smart_test(self, source, literals=[], engine=None, regexes=[],
                    emcc_args=[], run_args=[], assert_returncode=0):
    self.run_process([compiler_for(source), source] + emcc_args)
    seen = self.run_js('a.out.js', engine=engine, args=run_args, assert_returncode=assert_returncode) + '\n'

    for literal in literals:
      self.assertContained([literal], seen)

    for regex in regexes:
      self.assertTrue(re.search(regex, seen), 'Expected regex "%s" to match on:\n%s' % (regex, seen))

  def run_on_pty(self, cmd):
    master, slave = os.openpty()
    output = []

    try:
      env = os.environ.copy()
      env['TERM'] = 'xterm-color'
      proc = subprocess.Popen(cmd, stdout=slave, stderr=slave, env=env)
      while proc.poll() is None:
        r, w, x = select.select([master], [], [], 1)
        if r:
          output.append(os.read(master, 1024))
      return (proc.returncode, b''.join(output))
    finally:
      os.close(master)
      os.close(slave)

  def test_emcc_v(self):
    for compiler in [EMCC, EMXX]:
      # -v, without input files
      proc = self.run_process([compiler, '-v'], stdout=PIPE, stderr=PIPE)
      self.assertEqual(proc.stdout, '')
      # assert that the emcc message comes first.  We had a bug where the sub-process output
      # from clang would be flushed to stderr first.
      self.assertContained('emcc (Emscripten gcc/clang-like replacement', proc.stderr)
      self.assertTrue(proc.stderr.startswith('emcc (Emscripten gcc/clang-like replacement'))
      self.assertContained('clang version %s' % shared.EXPECTED_LLVM_VERSION, proc.stderr)
      self.assertContained('GNU', proc.stderr)
      self.assertContained('Target: wasm32-unknown-emscripten', proc.stderr)
      self.assertNotContained('this is dangerous', proc.stderr)

  def test_emcc_check(self):
    proc = self.run_process([EMCC, '--check'], stdout=PIPE, stderr=PIPE)
    self.assertEqual(proc.stdout, '')
    self.assertContained('emcc (Emscripten gcc/clang-like replacement', proc.stderr)
    self.assertContained('Running sanity checks', proc.stderr)
    proc = self.run_process([EMCC, '--check'], stdout=PIPE, stderr=PIPE)
    self.assertContained('Running sanity checks', proc.stderr)

  def test_emcc_generate_config(self):
    for compiler in [EMCC, EMXX]:
      config_path = './emscripten_config'
      self.run_process([compiler, '--generate-config', config_path])
      self.assertExists(config_path, 'A config file should have been created at %s' % config_path)
      config_contents = read_file(config_path)
      self.assertContained('EMSCRIPTEN_ROOT', config_contents)
      self.assertContained('LLVM_ROOT', config_contents)
      os.remove(config_path)

  def test_emcc_output_mjs(self):
    self.run_process([EMCC, '-o', 'hello_world.mjs', test_file('hello_world.c')])
    output = read_file('hello_world.mjs')
    self.assertContained('export default Module;', output)
    # TODO(sbc): Test that this is actually runnable.  We currently don't have
    # any tests for EXPORT_ES6 but once we do this should be enabled.
    # self.assertContained('hello, world!', self.run_js('hello_world.mjs'))

  @parameterized({
    '': (True, [],),
    'no_import_meta': (False, ['-s', 'USE_ES6_IMPORT_META=0'],),
  })
  def test_emcc_output_worker_mjs(self, has_import_meta, args):
    os.mkdir('subdir')
    self.run_process([EMCC, '-o', 'subdir/hello_world.mjs', '-pthread', '-O1',
                      test_file('hello_world.c')] + args)
    src = read_file('subdir/hello_world.mjs')
    self.assertContainedIf("new URL('hello_world.wasm', import.meta.url)", src, condition=has_import_meta)
    self.assertContainedIf("new Worker(new URL('hello_world.worker.js', import.meta.url))", src, condition=has_import_meta)
    self.assertContained('export default Module;', src)
    src = read_file('subdir/hello_world.worker.js')
    self.assertContained('import("./hello_world.mjs")', src)

  def test_emcc_output_worker_mjs_single_file(self):
    self.run_process([EMCC, '-o', 'hello_world.mjs', '-pthread',
                      test_file('hello_world.c'), '-s', 'SINGLE_FILE=1'])
    src = read_file('hello_world.mjs')
    self.assertNotContained("new URL('data:", src)
    self.assertContained("new Worker(new URL('hello_world.worker.js', import.meta.url))", src)

  def test_emcc_output_mjs_closure(self):
    self.run_process([EMCC, '-o', 'hello_world.mjs',
                      test_file('hello_world.c'), '--closure=1'])
    src = read_file('hello_world.mjs')
    self.assertContained('new URL("hello_world.wasm", import.meta.url)', src)

  def test_export_es6_implies_modularize(self):
    self.run_process([EMCC, test_file('hello_world.c'), '-s', 'EXPORT_ES6=1'])
    src = read_file('a.out.js')
    self.assertContained('export default Module;', src)

  def test_export_es6_requires_modularize(self):
    err = self.expect_fail([EMCC, test_file('hello_world.c'), '-s', 'EXPORT_ES6=1', '-s', 'MODULARIZE=0'])
    self.assertContained('EXPORT_ES6 requires MODULARIZE to be set', err)

  def test_export_es6_allows_export_in_post_js(self):
    self.run_process([EMCC, test_file('hello_world.c'), '-O3', '-s', 'EXPORT_ES6=1', '--post-js', test_file('export_module.js')])
    src = read_file('a.out.js')
    self.assertContained('export{doNothing};', src)

  def test_emcc_out_file(self):
    # Verify that "-ofile" works in addition to "-o" "file"
    self.run_process([EMCC, '-c', '-ofoo.o', test_file('hello_world.c')])
    self.assertExists('foo.o')
    self.run_process([EMCC, '-ofoo.js', 'foo.o'])
    self.assertExists('foo.js')

  @parameterized({
    'c': [EMCC, '.c'],
    'cxx': [EMXX, '.cpp']})
  def test_emcc_basics(self, compiler, suffix):
    # emcc src.cpp ==> writes a.out.js and a.out.wasm
    self.run_process([compiler, test_file('hello_world' + suffix)])
    self.assertExists('a.out.js')
    self.assertExists('a.out.wasm')
    self.assertContained('hello, world!', self.run_js('a.out.js'))

    # --version
    output = self.run_process([compiler, '--version'], stdout=PIPE, stderr=PIPE)
    output = output.stdout.replace('\r', '')
    self.assertContained('emcc (Emscripten gcc/clang-like replacement', output)
    self.assertContained('''Copyright (C) 2014 the Emscripten authors (see AUTHORS.txt)
This is free and open source software under the MIT license.
There is NO warranty; not even for MERCHANTABILITY or FITNESS FOR A PARTICULAR PURPOSE.
''', output)

    # --help
    output = self.run_process([compiler, '--help'], stdout=PIPE, stderr=PIPE)
    self.assertContained('Display this information', output.stdout)
    self.assertContained('Most clang options will work', output.stdout)

    # -dumpmachine
    output = self.run_process([compiler, '-dumpmachine'], stdout=PIPE, stderr=PIPE)
    self.assertContained('wasm32-unknown-emscripten', output.stdout)

    # -dumpversion
    output = self.run_process([compiler, '-dumpversion'], stdout=PIPE, stderr=PIPE)
    self.assertEqual(shared.EMSCRIPTEN_VERSION, output.stdout.strip())

    # properly report source code errors, and stop there
    self.clear()
    stderr = self.expect_fail([compiler, test_file('hello_world_error' + suffix)])
    self.assertNotContained('IOError', stderr) # no python stack
    self.assertNotContained('Traceback', stderr) # no python stack
    self.assertContained('error: invalid preprocessing directive', stderr)
    self.assertContained(["error: use of undeclared identifier 'cheez", "error: unknown type name 'cheez'"], stderr)
    self.assertContained('errors generated.', stderr.splitlines()[-2])

  @parameterized({
    'c': [EMCC, '.c'],
    'cxx': [EMXX, '.cpp']})
  def test_emcc_2(self, compiler, suffix):
    # emcc src.cpp -c    and   emcc src.cpp -o src.[o|bc] ==> should give a .bc file
    for args in [[], ['-o', 'src.o'], ['-o', 'src.bc'], ['-o', 'src.so']]:
      print('args:', args)
      target = args[1] if len(args) == 2 else 'hello_world.o'
      self.clear()
      self.run_process([compiler, '-c', test_file('hello_world' + suffix)] + args)
      syms = building.llvm_nm(target)
      self.assertIn('main', syms['defs'])
      # wasm backend will also have '__original_main' or such
      self.assertEqual(len(syms['defs']), 2)
      if target == 'js': # make sure emcc can recognize the target as a bitcode file
        shutil.move(target, target + '.bc')
        target += '.bc'
      self.run_process([compiler, target, '-o', target + '.js'])
      self.assertContained('hello, world!', self.run_js(target + '.js'))

  @parameterized({
    'c': [EMCC, '.c'],
    'cxx': [EMXX, '.cpp']})
  def test_emcc_3(self, compiler, suffix):
    # handle singleton archives
    self.run_process([compiler, '-c', test_file('hello_world' + suffix), '-o', 'a.o'])
    self.run_process([LLVM_AR, 'r', 'a.a', 'a.o'], stdout=PIPE, stderr=PIPE)
    self.run_process([compiler, 'a.a'])
    self.assertContained('hello, world!', self.run_js('a.out.js'))

    # emcc [..] -o [path] ==> should work with absolute paths
    for path in [os.path.abspath(Path('../file1.js')), Path('b_dir/file2.js')]:
      print(path)
      os.chdir(self.get_dir())
      self.clear()
      print(os.listdir(os.getcwd()))
      ensure_dir(Path('a_dir/b_dir'))
      os.chdir('a_dir')
      # use single file so we don't have more files to clean up
      self.run_process([compiler, test_file('hello_world' + suffix), '-o', path, '-s', 'SINGLE_FILE'])
      last = os.getcwd()
      os.chdir(os.path.dirname(path))
      self.assertContained('hello, world!', self.run_js(os.path.basename(path)))
      os.chdir(last)
      try_delete(path)

  @is_slow_test
  @parameterized({
    'c': [EMCC],
    'cxx': [EMXX]})
  def test_emcc_4(self, compiler):
    # Optimization: emcc src.cpp -o something.js [-Ox]. -O0 is the same as not specifying any optimization setting
    # link_param are used after compiling first
    for params, opt_level, link_params, closure, has_malloc in [
      (['-o', 'something.js'],                          0, None, 0, 1),
      (['-o', 'something.js', '-O0', '-g'],             0, None, 0, 0),
      (['-o', 'something.js', '-O1'],                   1, None, 0, 0),
      (['-o', 'something.js', '-O1', '-g'],             1, None, 0, 0), # no closure since debug
      (['-o', 'something.js', '-O2'],                   2, None, 0, 1),
      (['-o', 'something.js', '-O2', '-g'],             2, None, 0, 0),
      (['-o', 'something.js', '-Os'],                   2, None, 0, 1),
      (['-o', 'something.js', '-O3'],                   3, None, 0, 1),
      # and, test compiling first
      (['-c', '-o', 'something.o'],        0, [],      0, 0),
      (['-c', '-o', 'something.o', '-O0'], 0, [],      0, 0),
      (['-c', '-o', 'something.o', '-O1'], 1, ['-O1'], 0, 0),
      (['-c', '-o', 'something.o', '-O2'], 2, ['-O2'], 0, 0),
      (['-c', '-o', 'something.o', '-O3'], 3, ['-O3'], 0, 0),
      (['-O1', '-c', '-o', 'something.o'], 1, [],      0, 0),
      # non-wasm
      (['-s', 'WASM=0', '-o', 'something.js'],                          0, None, 0, 1),
      (['-s', 'WASM=0', '-o', 'something.js', '-O0', '-g'],             0, None, 0, 0),
      (['-s', 'WASM=0', '-o', 'something.js', '-O1'],                   1, None, 0, 0),
      (['-s', 'WASM=0', '-o', 'something.js', '-O1', '-g'],             1, None, 0, 0), # no closure since debug
      (['-s', 'WASM=0', '-o', 'something.js', '-O2'],                   2, None, 0, 1),
      (['-s', 'WASM=0', '-o', 'something.js', '-O2', '-g'],             2, None, 0, 0),
      (['-s', 'WASM=0', '-o', 'something.js', '-Os'],                   2, None, 0, 1),
      (['-s', 'WASM=0', '-o', 'something.js', '-O3'],                   3, None, 0, 1),
      # and, test compiling to bitcode first
      (['-flto', '-c', '-o', 'something.o'],        0, [],      0, 0),
      (['-flto', '-c', '-o', 'something.o', '-O0'], 0, [],      0, 0),
      (['-flto', '-c', '-o', 'something.o', '-O1'], 1, ['-O1'], 0, 0),
      (['-flto', '-c', '-o', 'something.o', '-O2'], 2, ['-O2'], 0, 0),
      (['-flto', '-c', '-o', 'something.o', '-O3'], 3, ['-O3'], 0, 0),
      (['-flto', '-O1', '-c', '-o', 'something.o'], 1, [],      0, 0),
    ]:
      print(params, opt_level, link_params, closure, has_malloc)
      self.clear()
      keep_debug = '-g' in params
      args = [compiler, test_file('hello_world_loop' + ('_malloc' if has_malloc else '') + '.cpp')] + params
      print('..', args)
      output = self.run_process(args, stdout=PIPE, stderr=PIPE)
      assert len(output.stdout) == 0, output.stdout
      if link_params is not None:
        self.assertExists('something.o', output.stderr)
        obj_args = [compiler, 'something.o', '-o', 'something.js'] + link_params
        print('....', obj_args)
        output = self.run_process(obj_args, stdout=PIPE, stderr=PIPE)
      self.assertExists('something.js', output.stderr)
      self.assertContained('hello, world!', self.run_js('something.js'))

      # Verify optimization level etc. in the generated code
      # XXX these are quite sensitive, and will need updating when code generation changes
      generated = read_file('something.js')
      main = self.get_func(generated, '_main') if 'function _main' in generated else generated
      assert 'new Uint16Array' in generated and 'new Uint32Array' in generated, 'typed arrays 2 should be used by default'
      assert 'SAFE_HEAP' not in generated, 'safe heap should not be used by default'
      assert ': while(' not in main, 'when relooping we also js-optimize, so there should be no labelled whiles'
      if closure:
        if opt_level == 0:
          assert '._main =' in generated, 'closure compiler should have been run'
        elif opt_level >= 1:
          assert '._main=' in generated, 'closure compiler should have been run (and output should be minified)'
      else:
        # closure has not been run, we can do some additional checks. TODO: figure out how to do these even with closure
        assert '._main = ' not in generated, 'closure compiler should not have been run'
        if keep_debug:
          assert ('assert(INITIAL_MEMORY >= TOTAL_STACK' in generated) == (opt_level == 0), 'assertions should be in opt == 0'
        if 'WASM=0' in params:
          looks_unminified = ' = {}' in generated and ' = []' in generated
          looks_minified = '={}' in generated and '=[]' and ';var' in generated
          assert not (looks_minified and looks_unminified)
          if opt_level == 0 or '-g' in params:
            assert looks_unminified
          elif opt_level >= 2:
            assert looks_minified

  def test_multiple_sources(self):
    # Compiling two sources at a time should work.
    cmd = [EMCC, '-c', test_file('twopart_main.cpp'), test_file('twopart_side.c')]
    self.run_process(cmd)

    # Object files should be generated by default in the current working
    # directory, and not alongside the sources.
    self.assertExists('twopart_main.o')
    self.assertExists('twopart_side.o')
    self.assertNotExists(test_file('twopart_main.o'))
    self.assertNotExists(test_file('twopart_side.o'))

    # But it is an error if '-o' is also specified.
    self.clear()
    err = self.expect_fail(cmd + ['-o', 'out.o'])

    self.assertContained('cannot specify -o with -c/-S/-E/-M and multiple source files', err)
    self.assertNotExists('twopart_main.o')
    self.assertNotExists('twopart_side.o')
    self.assertNotExists(test_file('twopart_main.o'))
    self.assertNotExists(test_file('twopart_side.o'))

  def test_tsearch(self):
    self.do_other_test('test_tsearch.c')

  def test_combining_object_files(self):
    # Compiling two files with -c will generate separate object files
    self.run_process([EMCC, test_file('twopart_main.cpp'), test_file('twopart_side.c'), '-c'])
    self.assertExists('twopart_main.o')
    self.assertExists('twopart_side.o')

    # Linking with just one of them is expected to fail
    err = self.expect_fail([EMCC, 'twopart_main.o'])
    self.assertContained('undefined symbol: theFunc', err)

    # Linking with both should work
    self.run_process([EMCC, 'twopart_main.o', 'twopart_side.o'])
    self.assertContained('side got: hello from main, over', self.run_js('a.out.js'))

    # Combining object files into another object should also work, using the `-r` flag
    self.run_process([EMCC, '-r', 'twopart_main.o', 'twopart_side.o', '-o', 'combined.o'])
    # Warn about legecy support for outputing object file without `-r`, `-c` or `-shared`
    err = self.run_process([EMCC, 'twopart_main.o', 'twopart_side.o', '-o', 'combined2.o'], stderr=PIPE).stderr
    self.assertContained('warning: generating an executable with an object extension (.o)', err)

    # Should be two symbols (and in the wasm backend, also __original_main)
    syms = building.llvm_nm('combined.o')
    self.assertIn('main', syms['defs'])
    self.assertEqual(len(syms['defs']), 3)

    self.run_process([EMCC, 'combined.o', '-o', 'combined.o.js'])
    self.assertContained('side got: hello from main, over', self.run_js('combined.o.js'))

  def test_combining_object_files_from_archive(self):
    # Compiling two files with -c will generate separate object files
    self.run_process([EMCC, test_file('twopart_main.cpp'), test_file('twopart_side.c'), '-c'])
    self.assertExists('twopart_main.o')
    self.assertExists('twopart_side.o')

    # Combining object files into a library archive should work
    self.run_process([EMAR, 'crs', 'combined.a', 'twopart_main.o', 'twopart_side.o'])
    self.assertExists('combined.a')

    # Combining library archive into an object should yield a valid object, using the `-r` flag
    self.run_process([EMXX, '-r', '-o', 'combined.o', '-Wl,--whole-archive', 'combined.a'])
    self.assertIsObjectFile('combined.o')

    # Should be two symbols (and in the wasm backend, also __original_main)
    syms = building.llvm_nm('combined.o')
    self.assertIn('main', syms['defs'])
    self.assertEqual(len(syms['defs']), 3)

    self.run_process([EMXX, 'combined.o', '-o', 'combined.o.js'])
    self.assertContained('side got: hello from main, over', self.run_js('combined.o.js'))

  def test_js_transform(self):
    with open('t.py', 'w') as f:
      f.write('''
import sys
f = open(sys.argv[1], 'a')
f.write('transformed!')
f.close()
''')

    err = self.run_process([EMCC, test_file('hello_world.c'), '-gsource-map', '--js-transform', '%s t.py' % (PYTHON)], stderr=PIPE).stderr
    self.assertContained('disabling source maps because a js transform is being done', err)
    self.assertIn('transformed!', read_file('a.out.js'))

  def test_js_mem_file(self):
    for opts in [0, 1, 2, 3]:
      print('mem init in', opts)
      self.clear()
      self.run_process([EMCC, test_file('hello_world.c'), '-s', 'WASM=0', '-O' + str(opts)])
      if opts >= 2:
        self.assertExists('a.out.js.mem')
      else:
        self.assertNotExists('a.out.js.mem')

  def test_emcc_asm_v_wasm(self):
    for opts in ([], ['-O1'], ['-O2'], ['-O3']):
      print('opts', opts)
      for mode in ([], ['-s', 'WASM=0']):
        self.clear()
        wasm = '=0' not in str(mode)
        print('  mode', mode, 'wasm?', wasm)
        self.run_process([EMCC, test_file('hello_world.c'), '-sENVIRONMENT=node,shell'] + opts + mode)
        self.assertExists('a.out.js')
        if wasm:
          self.assertExists('a.out.wasm')
        for engine in config.JS_ENGINES:
          print('    engine', engine)
          out = self.run_js('a.out.js', engine=engine)
          self.assertContained('hello, world!', out)

  def test_emcc_cflags(self):
    output = self.run_process([EMCC, '--cflags'], stdout=PIPE)
    flags = output.stdout.strip()
    self.assertContained('-target wasm32-unknown-emscripten', flags)
    self.assertContained('--sysroot=', flags)
    output = self.run_process([EMXX, '--cflags'], stdout=PIPE)
    flags = output.stdout.strip()
    self.assertContained('-target wasm32-unknown-emscripten', flags)
    self.assertContained('--sysroot=', flags)
    # check they work
    cmd = [CLANG_CXX, test_file('hello_world.cpp')] + shlex.split(flags.replace('\\', '\\\\')) + ['-c', '-o', 'out.o']
    self.run_process(cmd)
    self.run_process([EMCC, 'out.o'])
    self.assertContained('hello, world!', self.run_js('a.out.js'))

  def test_emcc_print_search_dirs(self):
    result = self.run_process([EMCC, '-print-search-dirs'], stdout=PIPE, stderr=PIPE)
    self.assertContained('programs: =', result.stdout)
    self.assertContained('libraries: =', result.stdout)

  def test_emar_em_config_flag(self):
    # Test that the --em-config flag is accepted but not passed down do llvm-ar.
    # We expand this in case the EM_CONFIG is ~/.emscripten (default)
    conf = os.path.expanduser(config.EM_CONFIG)
    proc = self.run_process([EMAR, '--em-config', conf, '-version'], stdout=PIPE, stderr=PIPE)
    self.assertEqual(proc.stderr, "")
    self.assertContained('LLVM', proc.stdout)

  def test_em_config_missing_arg(self):
    out = self.expect_fail([EMCC, '--em-config'])
    self.assertContained('error: --em-config must be followed by a filename', out)

  def test_emsize(self):
    # test binaryen generated by running:
    #   emcc tests/hello_world.c -Oz --closure 1 -o tests/other/test_emsize.js
    expected = read_file(test_file('other/test_emsize.out'))
    cmd = [emsize, test_file('other/test_emsize.js')]
    for command in [cmd, cmd + ['-format=sysv']]:
      output = self.run_process(cmd, stdout=PIPE).stdout
      self.assertContained(expected, output)

  @is_slow_test
  @parameterized({
    # ('directory to the test', 'output filename', ['extra args to pass to
    # CMake']) Testing all combinations would be too much work and the test
    # would take 10 minutes+ to finish (CMake feature detection is slow), so
    # combine multiple features into one to try to cover as much as possible
    # while still keeping this test in sensible time limit.
    'js':          ('target_js',      'test_cmake.js',         ['-DCMAKE_BUILD_TYPE=Debug']),
    'html':        ('target_html',    'hello_world_gles.html', ['-DCMAKE_BUILD_TYPE=Release']),
    'library':     ('target_library', 'libtest_cmake.a',       ['-DCMAKE_BUILD_TYPE=MinSizeRel']),
    'static_cpp':  ('target_library', 'libtest_cmake.a',       ['-DCMAKE_BUILD_TYPE=RelWithDebInfo', '-DCPP_LIBRARY_TYPE=STATIC']),
    'stdproperty': ('stdproperty',    'helloworld.js',         []),
    'post_build':  ('post_build',     'hello.js',              []),
  })
  def test_cmake(self, test_dir, output_file, cmake_args):
    # Test all supported generators.
    if WINDOWS:
      generators = ['MinGW Makefiles', 'NMake Makefiles']
    else:
      generators = ['Unix Makefiles', 'Ninja', 'Eclipse CDT4 - Ninja']

    configurations = {
      'MinGW Makefiles'     : {'build'   : ['mingw32-make'] }, # noqa
      'NMake Makefiles'     : {'build'   : ['nmake', '/NOLOGO']}, # noqa
      'Unix Makefiles'      : {'build'   : ['make']}, # noqa
      'Ninja'               : {'build'   : ['ninja']}, # noqa
      'Eclipse CDT4 - Ninja': {'build'   : ['ninja']}, # noqa
    }
    for generator in generators:
      conf = configurations[generator]

      if not utils.which(conf['build'][0]):
        # Use simple test if applicable
        print('Skipping %s test for CMake support; build tool found found: %s.' % (generator, conf['build'][0]))
        continue

      cmakelistsdir = test_file('cmake', test_dir)
      with temp_directory(self.get_dir()) as tempdirname:
        # Run Cmake
        cmd = [EMCMAKE, 'cmake'] + cmake_args + ['-G', generator, cmakelistsdir]

        env = os.environ.copy()
        # https://github.com/emscripten-core/emscripten/pull/5145: Check that CMake works even if EMCC_SKIP_SANITY_CHECK=1 is passed.
        if test_dir == 'target_html':
          env['EMCC_SKIP_SANITY_CHECK'] = '1'
        print(str(cmd))
        self.run_process(cmd, env=env, stdout=None if EM_BUILD_VERBOSE >= 2 else PIPE, stderr=None if EM_BUILD_VERBOSE >= 1 else PIPE)

        # Build
        cmd = conf['build']
        if EM_BUILD_VERBOSE >= 3 and 'Ninja' not in generator:
          cmd += ['VERBOSE=1']
        self.run_process(cmd, stdout=None if EM_BUILD_VERBOSE >= 2 else PIPE)
        self.assertExists(tempdirname + '/' + output_file, 'building a cmake-generated Makefile failed to produce an output file %s!' % tempdirname + '/' + output_file)

        # Run through node, if CMake produced a .js file.
        if output_file.endswith('.js'):
          ret = self.run_process(config.NODE_JS + [tempdirname + '/' + output_file], stdout=PIPE).stdout
          self.assertTextDataIdentical(read_file(cmakelistsdir + '/out.txt').strip(), ret.strip())

        if test_dir == 'post_build':
          ret = self.run_process(['ctest'], env=env)

  # Test that the various CMAKE_xxx_COMPILE_FEATURES that are advertised for the Emscripten toolchain match with the actual language features that Clang supports.
  # If we update LLVM version and this test fails, copy over the new advertised features from Clang and place them to cmake/Modules/Platform/Emscripten.cmake.
  @no_windows('Skipped on Windows because CMake does not configure native Clang builds well on Windows.')
  def test_cmake_compile_features(self):
    with temp_directory(self.get_dir()):
      cmd = ['cmake', '-DCMAKE_C_COMPILER=' + CLANG_CC, '-DCMAKE_CXX_COMPILER=' + CLANG_CXX, test_file('cmake/stdproperty')]
      print(str(cmd))
      native_features = self.run_process(cmd, stdout=PIPE).stdout

    with temp_directory(self.get_dir()):
      cmd = [EMCMAKE, 'cmake', test_file('cmake/stdproperty')]
      print(str(cmd))
      emscripten_features = self.run_process(cmd, stdout=PIPE).stdout

    native_features = '\n'.join([x for x in native_features.split('\n') if '***' in x])
    emscripten_features = '\n'.join([x for x in emscripten_features.split('\n') if '***' in x])
    self.assertTextDataIdentical(native_features, emscripten_features)

  # Tests that it's possible to pass C++11 or GNU++11 build modes to CMake by building code that
  # needs C++11 (embind)
  def test_cmake_with_embind_cpp11_mode(self):
    if WINDOWS and not utils.which('ninja'):
      self.skipTest('Skipping cmake test on windows since ninja not found')
    for args in [[], ['-DNO_GNU_EXTENSIONS=1']]:
      self.clear()
      # Use ninja generator here since we assume its always installed on our build/test machines.
      configure = [EMCMAKE, 'cmake', test_file('cmake/cmake_with_emval')] + args
      if WINDOWS:
        configure += ['-G', 'Ninja']
      print(str(configure))
      self.run_process(configure)
      build = ['cmake', '--build', '.']
      print(str(build))
      self.run_process(build)

      out = self.run_process(config.NODE_JS + ['cmake_with_emval.js'], stdout=PIPE).stdout
      if '-DNO_GNU_EXTENSIONS=1' in args:
        self.assertContained('Hello! __STRICT_ANSI__: 1, __cplusplus: 201103', out)
      else:
        self.assertContained('Hello! __STRICT_ANSI__: 0, __cplusplus: 201103', out)

  # Tests that the Emscripten CMake toolchain option
  def test_cmake_bitcode_static_libraries(self):
    # Test that this option produces an error
    err = self.expect_fail([EMCMAKE, 'cmake', test_file('cmake/static_lib'), '-DEMSCRIPTEN_GENERATE_BITCODE_STATIC_LIBRARIES=ON'])
    self.assertContained('EMSCRIPTEN_GENERATE_BITCODE_STATIC_LIBRARIES is not compatible with the', err)

  @parameterized({
    '': ['0'],
    '_suffix': ['1'],
  })
  def test_cmake_static_lib(self, custom):
    # Test that one is able to use custom suffixes for static libraries.
    # (sometimes projects want to emulate stuff, and do weird things like files
    # with ".so" suffix which are in fact either ar archives or bitcode files)
    self.run_process([EMCMAKE, 'cmake', f'-DSET_CUSTOM_SUFFIX_IN_PROJECT={custom}', test_file('cmake/static_lib')])
    self.run_process(['cmake', '--build', '.'])
    if custom == '1':
      self.assertTrue(building.is_ar('myprefix_static_lib.somecustomsuffix'))
    else:
      self.assertTrue(building.is_ar('libstatic_lib.a'))

  # Tests that the CMake variable EMSCRIPTEN_VERSION is properly provided to user CMake scripts
  def test_cmake_emscripten_version(self):
    self.run_process([EMCMAKE, 'cmake', test_file('cmake/emscripten_version')])

  def test_cmake_emscripten_system_processor(self):
    cmake_dir = test_file('cmake/emscripten_system_processor')
    # The default CMAKE_SYSTEM_PROCESSOR is x86.
    out = self.run_process([EMCMAKE, 'cmake', cmake_dir], stdout=PIPE).stdout
    self.assertContained('CMAKE_SYSTEM_PROCESSOR is x86', out)

    # It can be overridden by setting EMSCRIPTEN_SYSTEM_PROCESSOR.
    out = self.run_process(
      [EMCMAKE, 'cmake', cmake_dir, '-DEMSCRIPTEN_SYSTEM_PROCESSOR=arm'], stdout=PIPE).stdout
    self.assertContained('CMAKE_SYSTEM_PROCESSOR is arm', out)

  def test_cmake_find_stuff(self):
    # Ensure that zlib exists in the sysroot
    self.run_process([EMCC, test_file('hello_world.c'), '-sUSE_ZLIB'])
    self.run_process([EMCMAKE, 'cmake', test_file('cmake/find_stuff')])

  def test_cmake_install(self):
    # Build and install a library `foo`
    os.mkdir('build1')
    self.run_process([EMCMAKE, 'cmake', test_file('cmake/install_lib')], cwd='build1')
    self.run_process(['cmake', '--build', 'build1'])
    # newer versions of cmake support --install but we currently have 3.10.2 in CI
    # so we using `--build --target install` instead.
    self.run_process(['cmake', '--build', 'build1', '--target', 'install'])
    # Build an application that uses `find_package` to locate and use the above library.
    os.mkdir('build2')
    self.run_process([EMCMAKE, 'cmake', test_file('cmake/find_package')], cwd='build2')
    self.run_process(['cmake', '--build', 'build2'])
    self.assertContained('foo: 42\n', self.run_js('build2/Bar.js'))

  def test_system_include_paths(self):
    # Verify that all default include paths are within `emscripten/system`

    def verify_includes(stderr):
      self.assertContained('<...> search starts here:', stderr)
      assert stderr.count('End of search list.') == 1, stderr
      start = stderr.index('<...> search starts here:')
      end = stderr.index('End of search list.')
      includes = stderr[start:end]
      includes = [i.strip() for i in includes.splitlines()[1:]]
      cachedir = os.path.normpath(shared.Cache.dirname)
      llvmroot = os.path.normpath(os.path.dirname(config.LLVM_ROOT))
      for i in includes:
        i = os.path.normpath(i)
        # we also allow for the cache include directory and llvm's own builtin includes.
        # all other include paths should be inside the sysroot.
        if i.startswith(cachedir) or i.startswith(llvmroot):
          continue
        self.assertContained(path_from_root('system'), i)

    err = self.run_process([EMCC, test_file('hello_world.c'), '-v'], stderr=PIPE).stderr
    verify_includes(err)
    err = self.run_process([EMXX, test_file('hello_world.cpp'), '-v'], stderr=PIPE).stderr
    verify_includes(err)

  def test_failure_error_code(self):
    for compiler in [EMCC, EMXX]:
      # Test that if one file is missing from the build, then emcc shouldn't succeed, and shouldn't produce an output file.
      self.expect_fail([compiler, test_file('hello_world.c'), 'this_file_is_missing.c', '-o', 'out.js'])
      self.assertFalse(os.path.exists('out.js'))

  def test_use_cxx(self):
    create_file('empty_file', ' ')
    dash_xc = self.run_process([EMCC, '-v', '-xc', 'empty_file'], stderr=PIPE).stderr
    self.assertNotContained('-x c++', dash_xc)
    dash_xcpp = self.run_process([EMCC, '-v', '-xc++', 'empty_file'], stderr=PIPE).stderr
    self.assertContained('-x c++', dash_xcpp)

  def test_cxx11(self):
    for std in ['-std=c++11', '--std=c++11']:
      for compiler in [EMCC, EMXX]:
        self.run_process([compiler, std, test_file('hello_cxx11.cpp')])

  # Regression test for issue #4522: Incorrect CC vs CXX detection
  def test_incorrect_c_detection(self):
    # This auto-detection only works for the compile phase.
    # For linking you need to use `em++` or pass `-x c++`
    create_file('test.c', 'foo\n')
    for compiler in [EMCC, EMXX]:
      self.run_process([compiler, '-c', '--bind', '--embed-file', 'test.c', test_file('hello_world.cpp')])

  def test_odd_suffixes(self):
    for suffix in ['CPP', 'c++', 'C++', 'cxx', 'CXX', 'cc', 'CC']:
      self.clear()
      print(suffix)
      shutil.copyfile(test_file('hello_world.c'), 'test.' + suffix)
      self.run_process([EMCC, self.in_dir('test.' + suffix)])
      self.assertContained('hello, world!', self.run_js('a.out.js'))

    for suffix in ['lo']:
      self.clear()
      print(suffix)
      self.run_process([EMCC, test_file('hello_world.c'), '-shared', '-o', 'binary.' + suffix])
      self.run_process([EMCC, 'binary.' + suffix])
      self.assertContained('hello, world!', self.run_js('a.out.js'))

  def test_preprocessed_input(self):
    # .i and .ii files are assumed to be the output the pre-processor so clang doesn't add include
    # paths.  This means we can only compile and run things that don't contain includes.
    for suffix in ['.i', '.ii']:
      create_file('simple' + suffix, '''
        #ifdef __cplusplus
        extern "C" {
        #endif
        int puts(const char *s);
        #ifdef __cplusplus
        }
        #endif
        int main() { puts("hello"); }
        ''')
      self.do_runf('simple' + suffix, 'hello')

      create_file('with_include' + suffix, '#include <stdio.h>\nint main() { puts("hello"); }')
      err = self.expect_fail([EMCC, 'with_include' + suffix])
      self.assertContained('fatal error: \'stdio.h\' file not found', err)

  def test_wl_linkflags(self):
    # Test path -L and -l via -Wl, arguments and -Wl, response files
    create_file('main.cpp', '''
      extern "C" void printey();
      int main() {
        printey();
        return 0;
      }
    ''')
    create_file('libfile.cpp', '''
      #include <stdio.h>
      extern "C" void printey() {
        printf("hello from lib\\n");
      }
    ''')
    create_file('linkflags.txt', '''
    -L.
    -lfoo
    ''')
    self.run_process([EMXX, '-o', 'libfile.o', '-c', 'libfile.cpp'])
    self.run_process([EMAR, 'cr', 'libfoo.a', 'libfile.o'])
    self.run_process([EMXX, 'main.cpp', '-L.', '-lfoo'])
    self.run_process([EMXX, 'main.cpp', '-Wl,-L.', '-Wl,-lfoo'])
    self.run_process([EMXX, 'main.cpp', '-Wl,@linkflags.txt'])

  def test_l_link(self):
    # Linking with -lLIBNAME and -L/DIRNAME should work, also should work with spaces
    create_file('main.cpp', '''
      extern void printey();
      int main() {
        printey();
        return 0;
      }
    ''')
    create_file('libfile.cpp', '''
      #include <stdio.h>
      void printey() {
        printf("hello from lib\\n");
      }
    ''')

    ensure_dir('libdir')
    libfile = self.in_dir('libdir', 'libfile.so')
    aout = 'a.out.js'

    def build(path, args):
      self.run_process([EMCC, path] + args)

    # Test linking the library built here by emcc
    build('libfile.cpp', ['-c'])
    shutil.move('libfile.o', libfile)
    build('main.cpp', ['-L' + 'libdir', '-lfile'])

    self.assertContained('hello from lib', self.run_js(aout))

    # Also test execution with `-l c` and space-separated library linking syntax
    os.remove(aout)
    build('libfile.cpp', ['-c', '-l', 'c'])
    shutil.move('libfile.o', libfile)
    build('main.cpp', ['-L', 'libdir', '-l', 'file'])

    self.assertContained('hello from lib', self.run_js(aout))

    # Must not leave unneeded linker stubs
    self.assertNotExists('a.out')
    self.assertNotExists('a.exe')

  def test_commons_link(self):
    create_file('a.h', r'''
#if !defined(A_H)
#define A_H
extern int foo[8];
#endif
''')
    create_file('a.c', r'''
#include "a.h"
int foo[8];
''')
    create_file('main.c', r'''
#include <stdio.h>
#include "a.h"

int main() {
    printf("|%d|\n", foo[0]);
    return 0;
}
''')

    self.run_process([EMCC, '-o', 'a.o', '-c', 'a.c'])
    self.run_process([EMAR, 'rv', 'library.a', 'a.o'])
    self.run_process([EMCC, '-o', 'main.o', '-c', 'main.c'])
    self.run_process([EMCC, '-o', 'a.js', 'main.o', 'library.a'])
    self.assertContained('|0|', self.run_js('a.js'))

  @parameterized({
    'expand_symlinks': [[]],
    'no_canonical_prefixes': [['-no-canonical-prefixes']],
  })
  @no_windows('Windows does not support symlinks')
  def test_symlink_points_to_bad_suffix(self, flags):
    """Tests compiling a symlink where foobar.c points to foobar.xxx.

    In this case, we should always successfully compile the code."""
    create_file('foobar.xxx', 'int main(){ return 0; }')
    os.symlink('foobar.xxx', 'foobar.c')
    self.run_process([EMCC, 'foobar.c', '-c', '-o', 'foobar.o'] + flags)

  @no_windows('Windows does not support symlinks')
  def test_symlink_has_bad_suffix(self):
    """Tests that compiling foobar.xxx fails even if it points to foobar.c.
    """
    create_file('foobar.c', 'int main(){ return 0; }')
    os.symlink('foobar.c', 'foobar.xxx')
    err = self.expect_fail([EMCC, 'foobar.xxx', '-o', 'foobar.js'])
    self.assertContained('unknown file type: foobar.xxx', err)

  def test_multiply_defined_libsymbols(self):
    lib_name = 'libA.c'
    a2_name = 'a2.c'
    b2_name = 'b2.c'
    main_name = 'main.c'
    create_file(lib_name, 'int mult() { return 1; }')
    create_file(a2_name, 'void x() {}')
    create_file(b2_name, 'void y() {}')
    create_file(main_name, r'''
      #include <stdio.h>
      int mult();
      int main() {
        printf("result: %d\n", mult());
        return 0;
      }
    ''')

    self.emcc(lib_name, ['-shared'], output_filename='libA.so')

    self.emcc(a2_name, ['-r', '-L.', '-lA'])
    self.emcc(b2_name, ['-r', '-L.', '-lA'])

    self.emcc(main_name, ['-L.', '-lA', a2_name + '.o', b2_name + '.o'], output_filename='a.out.js')

    self.assertContained('result: 1', self.run_js('a.out.js'))

  def test_multiply_defined_libsymbols_2(self):
    a = "int x() { return 55; }"
    a_name = 'a.c'
    create_file(a_name, a)
    b = "int y() { return 2; }"
    b_name = 'b.c'
    create_file(b_name, b)
    c = "int z() { return 5; }"
    c_name = 'c.c'
    create_file(c_name, c)
    main = r'''
      #include <stdio.h>
      int x();
      int y();
      int z();
      int main() {
        printf("result: %d\n", x() + y() + z());
        return 0;
      }
    '''
    main_name = 'main.c'
    create_file(main_name, main)

    self.emcc(a_name, ['-c']) # a.c.o
    self.emcc(b_name, ['-c']) # b.c.o
    self.emcc(c_name, ['-c']) # c.c.o
    lib_name = 'libLIB.a'
    building.emar('cr', lib_name, [a_name + '.o', b_name + '.o']) # libLIB.a with a and b

    # a is in the lib AND in an .o, so should be ignored in the lib. We do still need b from the lib though
    self.emcc(main_name, [a_name + '.o', c_name + '.o', '-L.', '-lLIB'], output_filename='a.out.js')

    self.assertContained('result: 62', self.run_js('a.out.js'))

  def test_link_group(self):
    create_file('lib.c', 'int x() { return 42; }')

    create_file('main.c', r'''
      #include <stdio.h>
      int x();
      int main() {
        printf("result: %d\n", x());
        return 0;
      }
    ''')

    self.emcc('lib.c', ['-c']) # lib.c.o
    lib_name = 'libLIB.a'
    building.emar('cr', lib_name, ['lib.c.o']) # libLIB.a with lib.c.o

    def test(compiler, main_name, lib_args, err_expected):
      print(err_expected)
      output = self.run_process([compiler, main_name, '-o', 'a.out.js'] + lib_args, stderr=PIPE, check=not err_expected)
      if err_expected:
        self.assertContained(err_expected, output.stderr)
      else:
        self.assertNotContained('undefined symbol', output.stderr)
        out_js = 'a.out.js'
        self.assertExists(out_js)
        self.assertContained('result: 42', self.run_js(out_js))

    test(EMCC, 'main.c', ['-Wl,--start-group', lib_name, '-Wl,--end-group'], None)
    test(EMCC, 'main.c', ['-Wl,--start-group', lib_name], None)

    print('embind test with groups')

    create_file('main.cpp', r'''
      #include <stdio.h>
      #include <emscripten/val.h>
      using namespace emscripten;
      extern "C" int x();
      int main() {
        int y = -x();
        y = val::global("Math").call<int>("abs", y);
        printf("result: %d\n", y);
        return 0;
      }
    ''')
    test(EMXX, 'main.cpp', ['-Wl,--start-group', lib_name, '-Wl,--end-group', '--bind'], None)

  def test_whole_archive(self):
    # Verify that -Wl,--whole-archive includes the static constructor from the
    # otherwise unreferenced library.
    self.run_process([EMCC, '-c', '-o', 'main.o', test_file('test_whole_archive/main.c')])
    self.run_process([EMCC, '-c', '-o', 'testlib.o', test_file('test_whole_archive/testlib.c')])
    self.run_process([EMAR, 'crs', 'libtest.a', 'testlib.o'])

    self.run_process([EMCC, '-Wl,--whole-archive', 'libtest.a', '-Wl,--no-whole-archive', 'main.o'])
    self.assertContained('foo is: 42\n', self.run_js('a.out.js'))

    self.run_process([EMCC, '-Wl,-whole-archive', 'libtest.a', '-Wl,-no-whole-archive', 'main.o'])
    self.assertContained('foo is: 42\n', self.run_js('a.out.js'))

    # Verify the --no-whole-archive prevents the inclusion of the ctor
    self.run_process([EMCC, '-Wl,-whole-archive', '-Wl,--no-whole-archive', 'libtest.a', 'main.o'])
    self.assertContained('foo is: 0\n', self.run_js('a.out.js'))

  def test_whole_archive_48156(self):
    # Regression test for http://llvm.org/PR48156
    # TODO: distill this test further and move to lld
    self.run_process([EMXX, '-c', '-o', 'foo.o', '-O1',
                      test_file('test_whole_archive_foo.cpp')])
    self.run_process([EMXX, '-c', '-o', 'main.o', '-O1',
                      test_file('test_whole_archive_main.cpp')])
    self.run_process([EMAR, 'rc', 'libfoo.a', 'foo.o'])
    self.run_process([EMAR, 'rc', 'libmain.a', 'main.o'])
    self.run_process([
        EMXX, test_file('test_whole_archive_init.cpp'),
        '-O1', 'libfoo.a', '-Wl,--whole-archive', 'libmain.a', '-Wl,--no-whole-archive'])
    self.assertContained('Result: 11', self.run_js('a.out.js'))

  def test_link_group_bitcode(self):
    create_file('1.c', r'''
int f(void);
int main() {
  f();
  return 0;
}
''')
    create_file('2.c', r'''
#include <stdio.h>
int f() {
  printf("Hello\n");
  return 0;
}
''')

    self.run_process([EMCC, '-o', '1.o', '-c', '1.c'])
    self.run_process([EMCC, '-o', '2.o', '-c', '2.c'])
    self.run_process([EMAR, 'crs', '2.a', '2.o'])
    self.run_process([EMCC, '-r', '-o', 'out.o', '-Wl,--start-group', '2.a', '1.o', '-Wl,--end-group'])
    self.run_process([EMCC, 'out.o'])
    self.assertContained('Hello', self.run_js('a.out.js'))

  # We deliberately ignore duplicate input files in order to allow
  # "libA.so" on the command line twice. This is not really .so support
  # and the .so files are really object files.
  def test_redundant_link(self):
    create_file('libA.c', 'int mult() { return 1; }')
    create_file('main.c', r'''
      #include <stdio.h>
      int mult();
      int main() {
        printf("result: %d\n", mult());
        return 0;
      }
    ''')
    self.emcc('libA.c', ['-shared'], output_filename='libA.so')
    self.emcc('main.c', ['libA.so', 'libA.so'], output_filename='a.out.js')
    self.assertContained('result: 1', self.run_js('a.out.js'))

  def test_dot_a_all_contents_invalid(self):
    # check that we error if an object file in a .a is not valid bitcode.
    # do not silently ignore native object files, which may have been
    # built by mistake
    create_file('native.c', 'int native() { return 5; }')
    create_file('main.c', 'extern int native(); int main() { return native(); }')
    self.run_process([CLANG_CC, 'native.c', '-target', 'x86_64-linux', '-c', '-o', 'native.o'])
    self.run_process([EMAR, 'crs', 'libfoo.a', 'native.o'])
    stderr = self.expect_fail([EMCC, 'main.c', 'libfoo.a'])
    self.assertContained('unknown file type', stderr)

  def test_export_all(self):
    lib = r'''
      #include <stdio.h>
      void libf1() { printf("libf1\n"); }
      void libf2() { printf("libf2\n"); }
    '''
    create_file('lib.c', lib)

    create_file('main.js', '''
      var Module = {
        onRuntimeInitialized: function() {
          _libf1();
          _libf2();
        }
      };
    ''')

    self.emcc('lib.c', ['-s', 'EXPORT_ALL', '-s', 'LINKABLE', '--pre-js', 'main.js'], output_filename='a.out.js')
    self.assertContained('libf1\nlibf2\n', self.run_js('a.out.js'))

  def test_export_all_and_exported_functions(self):
    # EXPORT_ALL should not export library functions by default.
    # This mans that to export library function you also need to explicitly
    # list them in EXPORTED_FUNCTIONS.
    lib = r'''
      #include <stdio.h>
      #include <emscripten.h>
      EMSCRIPTEN_KEEPALIVE void libfunc() { puts("libfunc\n"); }
    '''
    create_file('lib.c', lib)
    create_file('main.js', '''
      var Module = {
        onRuntimeInitialized: function() {
          _libfunc();
          __get_daylight();
        }
      };
    ''')

    # __get_daylight should not be linked by default, even with EXPORT_ALL
    self.emcc('lib.c', ['-s', 'EXPORT_ALL', '--pre-js', 'main.js'], output_filename='a.out.js')
    err = self.run_js('a.out.js', assert_returncode=NON_ZERO)
    self.assertContained('__get_daylight is not defined', err)

    self.emcc('lib.c', ['-s', 'EXPORTED_FUNCTIONS=__get_daylight', '-s', 'EXPORT_ALL', '--pre-js', 'main.js'], output_filename='a.out.js')
    self.assertContained('libfunc\n', self.run_js('a.out.js'))

  def test_stdin(self):
    def run_test():
      for engine in config.JS_ENGINES:
        if engine == config.V8_ENGINE:
          continue # no stdin support in v8 shell
        engine[0] = os.path.normpath(engine[0])
        print(engine, file=sys.stderr)
        # work around a bug in python's subprocess module
        # (we'd use self.run_js() normally)
        try_delete('out.txt')
        cmd = jsrun.make_command(os.path.normpath('out.js'), engine)
        cmd = shared.shlex_join(cmd)
        if WINDOWS:
          os.system(f'type "in.txt" | {cmd} >out.txt')
        else: # posix
          os.system(f'cat in.txt | {cmd} > out.txt')
        self.assertContained('abcdef\nghijkl\neof', read_file('out.txt'))

    self.emcc(test_file('module/test_stdin.c'), output_filename='out.js')
    create_file('in.txt', 'abcdef\nghijkl')
    run_test()
    self.emcc(test_file('module/test_stdin.c'),
              ['-O2', '--closure=1'], output_filename='out.js')
    run_test()

  def test_ungetc_fscanf(self):
    create_file('main.cpp', r'''
      #include <stdio.h>
      int main(int argc, char const *argv[])
      {
          char str[4] = {0};
          FILE* f = fopen("my_test.input", "r");
          if (f == NULL) {
              printf("cannot open file\n");
              return -1;
          }
          ungetc('x', f);
          ungetc('y', f);
          ungetc('z', f);
          fscanf(f, "%3s", str);
          printf("%s\n", str);
          return 0;
      }
    ''')
    create_file('my_test.input', 'abc')
    self.emcc('main.cpp', ['--embed-file', 'my_test.input'], output_filename='a.out.js')
    self.assertContained('zyx', self.run_process(config.JS_ENGINES[0] + ['a.out.js'], stdout=PIPE, stderr=PIPE).stdout)

  def test_abspaths(self):
    # Includes with absolute paths are generally dangerous, things like -I/usr/.. will get to system local headers, not our portable ones.

    shutil.copyfile(test_file('hello_world.c'), 'main.c')

    for args, expected in [(['-I/usr/something', '-Wwarn-absolute-paths'], True),
                           (['-L/usr/something', '-Wwarn-absolute-paths'], True),
                           (['-I/usr/something'], False),
                           (['-L/usr/something'], False),
                           (['-I/usr/something', '-Wno-warn-absolute-paths'], False),
                           (['-L/usr/something', '-Wno-warn-absolute-paths'], False),
                           (['-Isubdir/something', '-Wwarn-absolute-paths'], False),
                           (['-Lsubdir/something', '-Wwarn-absolute-paths'], False),
                           ([], False)]:
      print(args, expected)
      proc = self.run_process([EMCC, 'main.c'] + args, stderr=PIPE)
      WARNING = 'encountered. If this is to a local system header/library, it may cause problems (local system files make sense for compiling natively on your system, but not necessarily to JavaScript)'
      self.assertContainedIf(WARNING, proc.stderr, expected)

  def test_local_link(self):
    # Linking a local library directly, like /usr/lib/libsomething.so, cannot work of course since it
    # doesn't contain bitcode. However, when we see that we should look for a bitcode file for that
    # library in the -L paths and system/lib
    create_file('main.cpp', '''
      extern void printey();
      int main() {
        printey();
        return 0;
      }
    ''')

    ensure_dir('subdir')
    create_file('subdir/libfile.so.1.2.3', 'this is not llvm bitcode!')

    create_file('libfile.cpp', '''
      #include <stdio.h>
      void printey() {
        printf("hello from lib\\n");
      }
    ''')

    self.run_process([EMXX, 'libfile.cpp', '-shared', '-o', 'libfile.so'], stderr=PIPE)
    err = self.run_process([EMXX, 'main.cpp', Path('subdir/libfile.so.1.2.3'), '-L.'], stderr=PIPE).stderr
    self.assertContained('Mapping to `-lfile` and hoping for the best [-Wmap-unrecognized-libraries]', err)
    self.assertContained('hello from lib', self.run_js('a.out.js'))

  def test_identical_basenames(self):
    # Issue 287: files in different dirs but with the same basename get confused as the same,
    # causing multiply defined symbol errors
    ensure_dir('foo')
    ensure_dir('bar')
    create_file('foo/main.cpp', '''
      extern void printey();
      int main() {
        printey();
        return 0;
      }
    ''')
    create_file('bar/main.cpp', '''
      #include <stdio.h>
      void printey() { printf("hello there\\n"); }
    ''')

    self.run_process([EMXX, Path('foo/main.cpp'), Path('bar/main.cpp')])
    self.assertContained('hello there', self.run_js('a.out.js'))

    # ditto with first creating .o files
    try_delete('a.out.js')
    self.run_process([EMXX, '-c', Path('foo/main.cpp'), '-o', Path('foo/main.o')])
    self.run_process([EMXX, '-c', Path('bar/main.cpp'), '-o', Path('bar/main.o')])
    self.run_process([EMCC, Path('foo/main.o'), Path('bar/main.o')])
    self.assertContained('hello there', self.run_js('a.out.js'))

  def test_main_a(self):
    # if main() is in a .a, we need to pull in that .a

    main_name = 'main.c'
    create_file(main_name, r'''
      #include <stdio.h>
      extern int f();
      int main() {
        printf("result: %d.\n", f());
        return 0;
      }
    ''')

    other_name = 'other.c'
    create_file(other_name, r'''
      #include <stdio.h>
      int f() { return 12346; }
    ''')

    self.run_process([EMCC, main_name, '-c', '-o', main_name + '.o'])
    self.run_process([EMCC, other_name, '-c', '-o', other_name + '.o'])

    self.run_process([EMAR, 'cr', main_name + '.a', main_name + '.o'])

    self.run_process([EMCC, other_name + '.o', main_name + '.a'])

    self.assertContained('result: 12346.', self.run_js('a.out.js'))

  def test_multiple_archives_duplicate_basenames(self):
    create_file('common.c', r'''
      #include <stdio.h>
      void a(void) {
        printf("a\n");
      }
    ''')
    self.run_process([EMCC, 'common.c', '-c', '-o', 'common.o'])
    try_delete('liba.a')
    self.run_process([EMAR, 'rc', 'liba.a', 'common.o'])

    create_file('common.c', r'''
      #include <stdio.h>
      void b(void) {
        printf("b\n");
      }
    ''')
    self.run_process([EMCC, 'common.c', '-c', '-o', 'common.o'])
    try_delete('libb.a')
    self.run_process([EMAR, 'rc', 'libb.a', 'common.o'])

    create_file('main.c', r'''
      void a(void);
      void b(void);
      int main() {
        a();
        b();
      }
    ''')

    self.run_process([EMCC, 'main.c', '-L.', '-la', '-lb'])
    self.assertContained('a\nb\n', self.run_js('a.out.js'))

  def test_archive_duplicate_basenames(self):
    ensure_dir('a')
    create_file('a/common.c', r'''
      #include <stdio.h>
      void a(void) {
        printf("a\n");
      }
    ''')
    self.run_process([EMCC, Path('a/common.c'), '-c', '-o', Path('a/common.o')])

    ensure_dir('b')
    create_file('b/common.c', r'''
      #include <stdio.h>
      void b(void) {
        printf("b...\n");
      }
    ''')
    self.run_process([EMCC, Path('b/common.c'), '-c', '-o', Path('b/common.o')])

    try_delete('liba.a')
    self.run_process([EMAR, 'rc', 'liba.a', Path('a/common.o'), Path('b/common.o')])

    # Verify that archive contains basenames with hashes to avoid duplication
    text = self.run_process([EMAR, 't', 'liba.a'], stdout=PIPE).stdout
    self.assertEqual(text.count('common'), 2)
    for line in text.split('\n'):
      # should not have huge hash names
      self.assertLess(len(line), 20, line)

    create_file('main.c', r'''
      void a(void);
      void b(void);
      int main() {
        a();
        b();
      }
    ''')
    err = self.run_process([EMCC, 'main.c', '-L.', '-la'], stderr=PIPE).stderr
    self.assertNotIn('archive file contains duplicate entries', err)
    self.assertContained('a\nb...\n', self.run_js('a.out.js'))

    # Using llvm-ar directly should cause duplicate basenames
    try_delete('libdup.a')
    self.run_process([LLVM_AR, 'rc', 'libdup.a', Path('a/common.o'), Path('b/common.o')])
    text = self.run_process([EMAR, 't', 'libdup.a'], stdout=PIPE).stdout
    self.assertEqual(text.count('common.o'), 2)

    # With fastcomp we don't support duplicate members so this should generate
    # a warning.  With the wasm backend (lld) this is fully supported.
    cmd = [EMCC, 'main.c', '-L.', '-ldup']
    self.run_process(cmd)
    self.assertContained('a\nb...\n', self.run_js('a.out.js'))

  def test_export_from_archive(self):
    export_name = 'this_is_an_entry_point'
    full_export_name = '_this_is_an_entry_point'

    create_file('export.c', r'''
      #include <stdio.h>
      void this_is_an_entry_point(void) {
        printf("Hello, world!\n");
      }
    ''')
    self.run_process([EMCC, 'export.c', '-c', '-o', 'export.o'])
    self.run_process([EMAR, 'rc', 'libexport.a', 'export.o'])

    create_file('main.c', r'''
      int main() {
        return 0;
      }
    ''')

    # Sanity check: the symbol should not be linked in if not requested.
    self.run_process([EMCC, 'main.c', '-L.', '-lexport'])
    self.assertFalse(self.is_exported_in_wasm(export_name, 'a.out.wasm'))

    # Exporting it causes it to appear in the output.
    self.run_process([EMCC, 'main.c', '-L.', '-lexport', '-s', 'EXPORTED_FUNCTIONS=%s' % full_export_name])
    self.assertTrue(self.is_exported_in_wasm(export_name, 'a.out.wasm'))

  @parameterized({
    'embed': (['--embed-file', 'somefile.txt'],),
    'embed-twice': (['--embed-file', 'somefile.txt', '--embed-file', 'somefile.txt'],),
    'preload': (['--preload-file', 'somefile.txt'],)
  })
  def test_include_file(self, args):
    create_file('somefile.txt', 'hello from a file with lots of data and stuff in it thank you very much')
    create_file('main.cpp', r'''
      #include <stdio.h>
      int main() {
        FILE *f = fopen("somefile.txt", "r");
        char buf[100];
        fread(buf, 1, 20, f);
        buf[20] = 0;
        fclose(f);
        printf("|%s|\n", buf);
        return 0;
      }
    ''')

    self.run_process([EMXX, 'main.cpp'] + args)
    # run in node.js to ensure we verify that file preloading works there
    result = self.run_js('a.out.js', engine=config.NODE_JS)
    self.assertContained('|hello from a file wi|', result)

  def test_embed_file_dup(self):
    ensure_dir(self.in_dir('tst', 'test1'))
    ensure_dir(self.in_dir('tst', 'test2'))

    open(self.in_dir('tst', 'aa.txt'), 'w').write('frist')
    open(self.in_dir('tst', 'test1', 'aa.txt'), 'w').write('sacond')
    open(self.in_dir('tst', 'test2', 'aa.txt'), 'w').write('thard')
    create_file('main.cpp', r'''
      #include <stdio.h>
      #include <string.h>
      void print_file(const char *name) {
        FILE *f = fopen(name, "r");
        char buf[100];
        memset(buf, 0, 100);
        fread(buf, 1, 20, f);
        buf[20] = 0;
        fclose(f);
        printf("|%s|\n", buf);
      }
      int main() {
        print_file("tst/aa.txt");
        print_file("tst/test1/aa.txt");
        print_file("tst/test2/aa.txt");
        return 0;
      }
    ''')

    self.run_process([EMXX, 'main.cpp', '--embed-file', 'tst'])
    self.assertContained('|frist|\n|sacond|\n|thard|\n', self.run_js('a.out.js'))

  def test_exclude_file(self):
    ensure_dir(self.in_dir('tst', 'abc.exe'))
    ensure_dir(self.in_dir('tst', 'abc.txt'))

    open(self.in_dir('tst', 'hello.exe'), 'w').write('hello')
    open(self.in_dir('tst', 'hello.txt'), 'w').write('world')
    open(self.in_dir('tst', 'abc.exe', 'foo'), 'w').write('emscripten')
    open(self.in_dir('tst', 'abc.txt', 'bar'), 'w').write('!!!')
    create_file('main.cpp', r'''
      #include <stdio.h>
      int main() {
        if(fopen("tst/hello.exe", "rb")) printf("Failed\n");
        if(!fopen("tst/hello.txt", "rb")) printf("Failed\n");
        if(fopen("tst/abc.exe/foo", "rb")) printf("Failed\n");
        if(!fopen("tst/abc.txt/bar", "rb")) printf("Failed\n");

        return 0;
      }
    ''')

    self.run_process([EMXX, 'main.cpp', '--embed-file', 'tst', '--exclude-file', '*.exe'])
    self.assertEqual(self.run_js('a.out.js').strip(), '')

  def test_dylink_exceptions_and_assetions(self):
    # Linking side modules using the STL and exceptions should not abort with
    # "function in Table but not functionsInTableMap" when using ASSERTIONS=2

    # A side module that uses the STL enables exceptions.
    create_file('side.cpp', r'''
      #include <vector>
      std::vector<int> v;
      std::vector<int> side(int n) {
          for (int i=0; i<n; i++) v.push_back(i);
          return v;
      }
      ''')
    self.run_process([
      EMXX,
      '-o', 'side.wasm',
      'side.cpp',
      '-s', 'SIDE_MODULE=1',
      '-s', 'DISABLE_EXCEPTION_CATCHING=0',
      '-s', 'ASSERTIONS=2'])

    create_file('main.cpp', r'''
      #include <stdio.h>
      #include <vector>
      std::vector<int> side(int n);
      int main(void) {
          auto v = side(10);
          for (auto i : v) printf("%d", i);
          printf("\n");
          return 0;
      }
      ''')

    self.do_smart_test(
      'main.cpp',
      ['0123456789'],
      emcc_args=[
        '-s', 'EXIT_RUNTIME=1',
        '-s', 'MAIN_MODULE=1',
        '-s', 'DISABLE_EXCEPTION_CATCHING=0',
        '-s', 'ASSERTIONS=2',
        'side.wasm',
      ])

  def test_multidynamic_link(self):
    # Linking the same dynamic library in statically will error, normally, since we statically link
    # it, causing dupe symbols

    def test(link_flags, lib_suffix):
      print(link_flags, lib_suffix)

      self.clear()
      ensure_dir('libdir')

      create_file('main.cpp', r'''
        #include <stdio.h>
        extern void printey();
        extern void printother();
        int main() {
          printf("*");
          printey();
          printf("\n");
          printother();
          printf("\n");
          printf("*");
          return 0;
        }
      ''')

      create_file('libdir/libfile.cpp', '''
        #include <stdio.h>
        void printey() {
          printf("hello from lib");
        }
      ''')

      create_file('libdir/libother.cpp', '''
        #include <stdio.h>
        extern void printey();
        void printother() {
          printf("|");
          printey();
          printf("|");
        }
      ''')

      # Build libfile normally into an .so
      self.run_process([EMXX, Path('libdir/libfile.cpp'), '-shared', '-o', Path('libdir/libfile.so' + lib_suffix)])
      # Build libother and dynamically link it to libfile
      self.run_process([EMXX, '-Llibdir', Path('libdir/libother.cpp')] + link_flags + ['-shared', '-o', Path('libdir/libother.so')])
      # Build the main file, linking in both the libs
      self.run_process([EMXX, '-Llibdir', os.path.join('main.cpp')] + link_flags + ['-lother', '-c'])
      print('...')
      # The normal build system is over. We need to do an additional step to link in the dynamic
      # libraries, since we ignored them before
      self.run_process([EMCC, '-Llibdir', 'main.o'] + link_flags + ['-lother', '-s', 'EXIT_RUNTIME'])

      self.assertContained('*hello from lib\n|hello from lib|\n*', self.run_js('a.out.js'))

    test(['-lfile'], '') # -l, auto detection from library path
    test([self.in_dir('libdir', 'libfile.so.3.1.4.1.5.9')], '.3.1.4.1.5.9') # handle libX.so.1.2.3 as well

  @node_pthreads
  def test_dylink_pthread_static_data(self):
    # Test that a side module uses the same static data region for global objects across all threads

    # A side module with a global object with a constructor.
    # * The global object must have a non-zero initial value to make sure that
    #   the memory is zero-initialized only once (and not once per thread).
    # * The global object must have a constructor to make sure that it is
    #   constructed only once (and not once per thread).
    create_file('side.cpp', r'''
      struct Data {
          Data() : value(42) {}
          int value;
      } data;
      int * get_address() {
          return &data.value;
      }
      ''')
    self.run_process([
      EMCC,
      '-o', 'side.wasm',
      'side.cpp',
      '-pthread', '-Wno-experimental',
      '-s', 'SIDE_MODULE=1'])

    create_file('main.cpp', r'''
      #include <stdio.h>
      #include <thread>
      int * get_address();
      int main(void) {
          *get_address() = 123;
          std::thread([]{
            printf("%d\n", *get_address());
          }).join();
          return 0;
      }
      ''')

    self.do_smart_test(
      'main.cpp',
      ['123'],
      emcc_args=[
        '-pthread', '-Wno-experimental',
        '-s', 'PROXY_TO_PTHREAD',
        '-s', 'EXIT_RUNTIME=1',
        '-s', 'MAIN_MODULE=1',
        'side.wasm',
      ])

  def test_dylink_pthread_warning(self):
    err = self.expect_fail([EMCC, '-Werror', '-sMAIN_MODULE', '-sUSE_PTHREADS', test_file('hello_world.c')])
    self.assertContained('error: -s MAIN_MODULE + pthreads is experimental', err)

  def test_dylink_no_autoload(self):
    create_file('main.c', r'''
      #include <stdio.h>
      int sidey();
      int main() {
        printf("sidey: %d\n", sidey());
        return 0;
      }''')
    create_file('side.c', 'int sidey() { return 42; }')
    self.run_process([EMCC, '-sSIDE_MODULE', 'side.c', '-o', 'libside.wasm'])

    # First show everything working as expected with AUTOLOAD_DYLIBS
    self.run_process([EMCC, '-sMAIN_MODULE=2', 'main.c', 'libside.wasm'])
    output = self.run_js('a.out.js')
    self.assertContained('sidey: 42\n', output)

    # Same again but with NO_AUTOLOAD_DYLIBS.   This time we expect the call to sidey
    # to fail at runtime.
    self.run_process([EMCC, '-sMAIN_MODULE=2', 'main.c', 'libside.wasm', '-sNO_AUTOLOAD_DYLIBS'])
    output = self.run_js('a.out.js', assert_returncode=NON_ZERO)
    self.assertContained("external symbol 'sidey' is missing. perhaps a side module was not linked in?", output)

    # Now with NO_AUTOLOAD_DYLIBS, but with manual loading of libside.wasm using loadDynamicLibrary
    create_file('pre.js', '''
    Module.preRun = function() { loadDynamicLibrary('libside.wasm'); }
    ''')
    self.run_process([EMCC, '-sMAIN_MODULE=2', 'main.c', 'libside.wasm', '-sNO_AUTOLOAD_DYLIBS', '--pre-js=pre.js'])
    output = self.run_js('a.out.js')
    self.assertContained('sidey: 42\n', output)

  def test_js_link(self):
    create_file('main.cpp', '''
      #include <stdio.h>
      int main() {
        printf("hello from main\\n");
        return 0;
      }
    ''')
    create_file('before.js', '''
      var MESSAGE = 'hello from js';
      // Module is initialized with empty object by default, so if there are no keys - nothing was run yet
      if (Object.keys(Module).length) throw 'This code should run before anything else!';
    ''')
    create_file('after.js', '''
      out(MESSAGE);
    ''')

    self.run_process([EMXX, 'main.cpp', '--pre-js', 'before.js', '--post-js', 'after.js', '-s', 'WASM_ASYNC_COMPILATION=0'])
    self.assertContained('hello from main\nhello from js\n', self.run_js('a.out.js'))

  def test_sdl_endianness(self):
    create_file('main.cpp', r'''
      #include <stdio.h>
      #include <SDL/SDL.h>

      int main() {
        printf("%d, %d, %d\n", SDL_BYTEORDER, SDL_LIL_ENDIAN, SDL_BIG_ENDIAN);
        return 0;
      }
    ''')
    self.run_process([EMXX, 'main.cpp'])
    self.assertContained('1234, 1234, 4321\n', self.run_js('a.out.js'))

  def test_sdl2_mixer_wav(self):
    self.emcc(test_file('sdl2_mixer_wav.c'), ['-s', 'USE_SDL_MIXER=2'], output_filename='a.out.js')

  def test_sdl2_linkable(self):
    # Ensure that SDL2 can be built with LINKABLE.  This implies there are no undefined
    # symbols in the library (because LINKABLE includes the entire library).
    self.emcc(test_file('sdl2_misc.c'), ['-sLINKABLE', '-sUSE_SDL=2'], output_filename='a.out.js')

  def test_sdl2_gfx_linkable(self):
    # Same as above but for sdl2_gfx library
    self.emcc(test_file('sdl2_misc.c'), ['-Wl,-fatal-warnings', '-sLINKABLE', '-sUSE_SDL_GFX=2'], output_filename='a.out.js')

  def test_libpng(self):
    shutil.copyfile(test_file('third_party/libpng/pngtest.png'), 'pngtest.png')
    self.emcc(test_file('third_party/libpng/pngtest.c'), ['--embed-file', 'pngtest.png', '-s', 'USE_LIBPNG'], output_filename='a.out.js')
    output = self.run_js('a.out.js')
    self.assertContained('libpng passes test', output)

  def test_giflib(self):
    shutil.copyfile(test_file('third_party/giflib/treescap.gif'), 'treescap.gif')
    self.emcc(test_file('third_party/giflib/giftext.c'), ['--embed-file', 'treescap.gif', '-s', 'USE_GIFLIB'], output_filename='a.out.js')
    self.assertContained('GIF file terminated normally', self.run_js('a.out.js', args=['treescap.gif']))

  def test_libjpeg(self):
    shutil.copyfile(test_file('screenshot.jpg'), 'screenshot.jpg')
    self.emcc(test_file('jpeg_test.c'), ['--embed-file', 'screenshot.jpg', '-s', 'USE_LIBJPEG'], output_filename='a.out.js')
    self.assertContained('Image is 600 by 450 with 3 components', self.run_js('a.out.js', args=['screenshot.jpg']))

  def test_bullet(self):
    self.emcc(test_file('bullet_hello_world.cpp'), ['-s', 'USE_BULLET'], output_filename='a.out.js')
    self.assertContained('BULLET RUNNING', self.run_process(config.JS_ENGINES[0] + ['a.out.js'], stdout=PIPE, stderr=PIPE).stdout)

  def test_vorbis(self):
    # This will also test if ogg compiles, because vorbis depends on ogg
    self.emcc(test_file('vorbis_test.c'), ['-s', 'USE_VORBIS'], output_filename='a.out.js')
    self.assertContained('ALL OK', self.run_process(config.JS_ENGINES[0] + ['a.out.js'], stdout=PIPE, stderr=PIPE).stdout)

  def test_bzip2(self):
    self.emcc(test_file('bzip2_test.c'), ['-s', 'USE_BZIP2=1'], output_filename='a.out.js')
    self.assertContained("usage: unzcrash filename", self.run_process(config.JS_ENGINES[0] + ['a.out.js'], stdout=PIPE, stderr=PIPE).stdout)

  def test_freetype(self):
    # copy the Liberation Sans Bold truetype file located in the
    # <emscripten_root>/tests/freetype to the compilation folder
    shutil.copy2(test_file('freetype/LiberationSansBold.ttf'), os.getcwd())
    # build test program with the font file embed in it
    self.emcc(test_file('freetype_test.c'), ['-s', 'USE_FREETYPE', '--embed-file', 'LiberationSansBold.ttf'], output_filename='a.out.js')
    # the test program will print an ascii representation of a bitmap where the
    # 'w' character has been rendered using the Liberation Sans Bold font
    expectedOutput = '                \n' + \
                     '                \n' + \
                     '                \n' + \
                     '                \n' + \
                     '***    +***+    \n' + \
                     '***+   *****   +\n' + \
                     '+**+   *****   +\n' + \
                     '+***  +**+**+  *\n' + \
                     ' ***+ ***+**+ +*\n' + \
                     ' +**+ *** *** +*\n' + \
                     ' +**++**+ +**+**\n' + \
                     '  ***+**+ +**+**\n' + \
                     '  ******   *****\n' + \
                     '  +****+   +****\n' + \
                     '  +****+   +****\n' + \
                     '   ****     ****'
    self.assertContained(expectedOutput, self.run_process(config.JS_ENGINES[0] + ['a.out.js'], stdout=PIPE, stderr=PIPE).stdout)

  def test_link_memcpy(self):
    # memcpy can show up *after* optimizations, so after our opportunity to link in libc, so it must be special-cased
    create_file('main.cpp', r'''
      #include <stdio.h>

      int main(int argc, char **argv) {
        int num = argc + 10;
        char buf[num], buf2[num];
        for (int i = 0; i < num; i++) {
          buf[i] = i*i+i/3;
        }
        for (int i = 1; i < num; i++) {
          buf[i] += buf[i-1];
        }
        for (int i = 0; i < num; i++) {
          buf2[i] = buf[i];
        }
        for (int i = 1; i < num; i++) {
          buf2[i] += buf2[i-1];
        }
        for (int i = 0; i < num; i++) {
          printf("%d:%d\n", i, buf2[i]);
        }
        return 0;
      }
    ''')
    self.run_process([EMXX, '-O2', 'main.cpp'])
    output = self.run_js('a.out.js')
    self.assertContained('''0:0
1:1
2:6
3:21
4:53
5:111
6:-49
7:98
8:55
9:96
10:-16
''', output)
    self.assertNotContained('warning: library.js memcpy should not be running, it is only for testing!', output)

  def test_undefined_exported_function(self):
    cmd = [EMXX, test_file('hello_world.cpp')]
    self.run_process(cmd)

    # adding a missing symbol to EXPORTED_FUNCTIONS should cause failure
    cmd += ['-s', "EXPORTED_FUNCTIONS=foobar"]
    err = self.expect_fail(cmd)
    self.assertContained('undefined exported symbol: "foobar"', err)

    # setting `-Wno-undefined` should suppress error
    cmd += ['-Wno-undefined']
    self.run_process(cmd)

  @parameterized({
    'warn': ('WARN',),
    'error': ('ERROR',),
    'ignore': (None,)
  })
  def test_undefined_symbols(self, action):
    create_file('main.cpp', r'''
      #include <stdio.h>
      #include <SDL.h>
      #include "SDL/SDL_opengl.h"

      extern "C" {
        void something();
        void elsey();
      }

      int main() {
        // pull in gl proc stuff, avoid warnings on emulation funcs
        printf("%p", SDL_GL_GetProcAddress("glGenTextures"));
        something();
        elsey();
        return 0;
      }
      ''')

    for args in ([], ['-O1'], ['-s', 'MAX_WEBGL_VERSION=2']):
      for value in ([0, 1]):
        try_delete('a.out.js')
        print('checking "%s" %s' % (args, value))
        extra = ['-s', action + '_ON_UNDEFINED_SYMBOLS=%d' % value] if action else []
        proc = self.run_process([EMXX, 'main.cpp'] + extra + args, stderr=PIPE, check=False)
        print(proc.stderr)
        if value or action is None:
          # The default is that we error in undefined symbols
          self.assertContained('error: undefined symbol: something', proc.stderr)
          self.assertContained('error: undefined symbol: elsey', proc.stderr)
          check_success = False
        elif action == 'ERROR' and not value:
          # Error disables, should only warn
          self.assertContained('warning: undefined symbol: something', proc.stderr)
          self.assertContained('warning: undefined symbol: elsey', proc.stderr)
          self.assertNotContained('undefined symbol: emscripten_', proc.stderr)
          check_success = True
        elif action == 'WARN' and not value:
          # Disabled warning should imply disabling errors
          self.assertNotContained('undefined symbol', proc.stderr)
          check_success = True

        if check_success:
          self.assertEqual(proc.returncode, 0)
          self.assertTrue(os.path.exists('a.out.js'))
        else:
          self.assertNotEqual(proc.returncode, 0)
          self.assertFalse(os.path.exists('a.out.js'))

  def test_undefined_data_symbols(self):
    create_file('main.c', r'''
    extern int foo;

    int main() {
      return foo;
    }
    ''')
    output = self.expect_fail([EMCC, 'main.c'])
    self.assertContained('undefined symbol: foo', output)

    # With -Wl,--unresolved-symbols=ignore-all or -Wl,--allow-undefined
    # the linker should ignore any undefined data symbols.
    self.run_process([EMCC, 'main.c', '-Wl,--unresolved-symbols=ignore-all'])
    self.run_process([EMCC, 'main.c', '-Wl,--allow-undefined'])

  def test_GetProcAddress_LEGACY_GL_EMULATION(self):
    # without legacy gl emulation, getting a proc from there should fail
    self.do_other_test('test_GetProcAddress_LEGACY_GL_EMULATION.cpp', args=['0'], emcc_args=['-s', 'LEGACY_GL_EMULATION=0'])
    # with it, it should work
    self.do_other_test('test_GetProcAddress_LEGACY_GL_EMULATION.cpp', args=['1'], emcc_args=['-s', 'LEGACY_GL_EMULATION'])

  def test_prepost(self):
    create_file('main.cpp', '''
      #include <stdio.h>
      int main() {
        printf("hello from main\\n");
        return 0;
      }
      ''')
    create_file('pre.js', '''
      var Module = {
        preRun: function() { out('pre-run') },
        postRun: function() { out('post-run') }
      };
      ''')

    self.run_process([EMXX, 'main.cpp', '--pre-js', 'pre.js', '-s', 'WASM_ASYNC_COMPILATION=0'])
    self.assertContained('pre-run\nhello from main\npost-run\n', self.run_js('a.out.js'))

    # addRunDependency during preRun should prevent main, and post-run from
    # running.
    with open('pre.js', 'a') as f:
      f.write('Module.preRun = function() { out("add-dep"); addRunDependency(); }\n')
    self.run_process([EMXX, 'main.cpp', '--pre-js', 'pre.js', '-s', 'WASM_ASYNC_COMPILATION=0'])
    output = self.run_js('a.out.js')
    self.assertContained('add-dep\n', output)
    self.assertNotContained('hello from main\n', output)
    self.assertNotContained('post-run\n', output)

    # noInitialRun prevents run
    for no_initial_run, run_dep in [(0, 0), (1, 0), (0, 1)]:
      print(no_initial_run, run_dep)
      args = ['-s', 'WASM_ASYNC_COMPILATION=0', '-s', 'EXPORTED_RUNTIME_METHODS=callMain']
      if no_initial_run:
        args += ['-s', 'INVOKE_RUN=0']
      if run_dep:
        create_file('pre.js', 'Module.preRun = function() { addRunDependency("test"); }')
        create_file('post.js', 'removeRunDependency("test");')
        args += ['--pre-js', 'pre.js', '--post-js', 'post.js']

      self.run_process([EMXX, 'main.cpp'] + args)
      output = self.run_js('a.out.js')
      self.assertContainedIf('hello from main', output, not no_initial_run)

      if no_initial_run:
        # Calling main later should still work, filesystem etc. must be set up.
        print('call main later')
        src = read_file('a.out.js')
        src += '\nconsole.log("callMain -> " + Module.callMain());\n'
        create_file('a.out.js', src)
        self.assertContained('hello from main\ncallMain -> 0\n', self.run_js('a.out.js'))

    # Use postInit
    create_file('pre.js', '''
      var Module = {
        preRun: function() { out('pre-run') },
        postRun: function() { out('post-run') },
        preInit: function() { out('pre-init') }
      };
    ''')
    self.run_process([EMXX, 'main.cpp', '--pre-js', 'pre.js'])
    self.assertContained('pre-init\npre-run\nhello from main\npost-run\n', self.run_js('a.out.js'))

  def test_prepost2(self):
    create_file('main.cpp', '''
      #include <stdio.h>
      int main() {
        printf("hello from main\\n");
        return 0;
      }
    ''')
    create_file('pre.js', '''
      var Module = {
        preRun: function() { out('pre-run') },
      };
    ''')
    create_file('pre2.js', '''
      Module.postRun = function() { out('post-run') };
    ''')
    self.run_process([EMXX, 'main.cpp', '--pre-js', 'pre.js', '--pre-js', 'pre2.js'])
    self.assertContained('pre-run\nhello from main\npost-run\n', self.run_js('a.out.js'))

  def test_prepre(self):
    create_file('main.cpp', '''
      #include <stdio.h>
      int main() {
        printf("hello from main\\n");
        return 0;
      }
    ''')
    create_file('pre.js', '''
      var Module = {
        preRun: [function() { out('pre-run') }],
      };
    ''')
    create_file('pre2.js', '''
      Module.preRun.push(function() { out('prepre') });
    ''')
    self.run_process([EMXX, 'main.cpp', '--pre-js', 'pre.js', '--pre-js', 'pre2.js'])
    self.assertContained('prepre\npre-run\nhello from main\n', self.run_js('a.out.js'))

  def test_extern_prepost(self):
    create_file('extern-pre.js', '// I am an external pre.\n')
    create_file('extern-post.js', '// I am an external post.\n')
    self.run_process([EMCC, '-O2', test_file('hello_world.c'), '--extern-pre-js', 'extern-pre.js', '--extern-post-js', 'extern-post.js', '--closure=1'])
    # the files should be included, and externally - not as part of optimized
    # code, so they are the very first and last things, and they are not
    # minified.
    js = read_file('a.out.js')
    pre = js.index('// I am an external pre.')
    post = js.index('// I am an external post.')
    # ignore some slack - newlines and other things. we just care about the
    # big picture here
    SLACK = 50
    self.assertLess(pre, post)
    self.assertLess(pre, SLACK)
    self.assertGreater(post, len(js) - SLACK)
    # make sure the slack is tiny compared to the whole program
    self.assertGreater(len(js), 100 * SLACK)

  def test_js_optimizer(self):
    for input, expected, passes in [
      (test_file('optimizer/test-js-optimizer-minifyGlobals.js'), read_file(test_file('optimizer/test-js-optimizer-minifyGlobals-output.js')),
       ['minifyGlobals']),
      (test_file('optimizer/test-js-optimizer-minifyLocals.js'), read_file(test_file('optimizer/test-js-optimizer-minifyLocals-output.js')),
       ['minifyLocals']),
      (test_file('optimizer/JSDCE.js'), read_file(test_file('optimizer/JSDCE-output.js')),
       ['JSDCE']),
      (test_file('optimizer/JSDCE-hasOwnProperty.js'), read_file(test_file('optimizer/JSDCE-hasOwnProperty-output.js')),
       ['JSDCE']),
      (test_file('optimizer/JSDCE-fors.js'), read_file(test_file('optimizer/JSDCE-fors-output.js')),
       ['JSDCE']),
      (test_file('optimizer/AJSDCE.js'), read_file(test_file('optimizer/AJSDCE-output.js')),
       ['AJSDCE']),
      (test_file('optimizer/emitDCEGraph.js'), read_file(test_file('optimizer/emitDCEGraph-output.js')),
       ['emitDCEGraph', 'noPrint']),
      (test_file('optimizer/emitDCEGraph2.js'), read_file(test_file('optimizer/emitDCEGraph2-output.js')),
       ['emitDCEGraph', 'noPrint']),
      (test_file('optimizer/emitDCEGraph3.js'), read_file(test_file('optimizer/emitDCEGraph3-output.js')),
       ['emitDCEGraph', 'noPrint']),
      (test_file('optimizer/emitDCEGraph4.js'), read_file(test_file('optimizer/emitDCEGraph4-output.js')),
       ['emitDCEGraph', 'noPrint']),
      (test_file('optimizer/emitDCEGraph5.js'), read_file(test_file('optimizer/emitDCEGraph5-output.js')),
       ['emitDCEGraph', 'noPrint']),
      (test_file('optimizer/minimal-runtime-applyDCEGraphRemovals.js'), read_file(test_file('optimizer/minimal-runtime-applyDCEGraphRemovals-output.js')),
       ['applyDCEGraphRemovals']),
      (test_file('optimizer/applyDCEGraphRemovals.js'), read_file(test_file('optimizer/applyDCEGraphRemovals-output.js')),
       ['applyDCEGraphRemovals']),
      (test_file('optimizer/applyImportAndExportNameChanges.js'), read_file(test_file('optimizer/applyImportAndExportNameChanges-output.js')),
       ['applyImportAndExportNameChanges']),
      (test_file('optimizer/applyImportAndExportNameChanges2.js'), read_file(test_file('optimizer/applyImportAndExportNameChanges2-output.js')),
       ['applyImportAndExportNameChanges']),
      (test_file('optimizer/minimal-runtime-emitDCEGraph.js'), read_file(test_file('optimizer/minimal-runtime-emitDCEGraph-output.js')),
       ['emitDCEGraph', 'noPrint']),
      (test_file('optimizer/minimal-runtime-2-emitDCEGraph.js'), read_file(test_file('optimizer/minimal-runtime-2-emitDCEGraph-output.js')),
       ['emitDCEGraph', 'noPrint']),
      (test_file('optimizer/standalone-emitDCEGraph.js'), read_file(test_file('optimizer/standalone-emitDCEGraph-output.js')),
       ['emitDCEGraph', 'noPrint']),
      (test_file('optimizer/emittedJSPreservesParens.js'), read_file(test_file('optimizer/emittedJSPreservesParens-output.js')),
       []),
      (test_file('optimizer/test-growableHeap.js'), read_file(test_file('optimizer/test-growableHeap-output.js')),
       ['growableHeap']),
      (test_file('optimizer/test-unsignPointers.js'), read_file(test_file('optimizer/test-unsignPointers-output.js')),
       ['unsignPointers']),
      (test_file('optimizer/test-asanify.js'), read_file(test_file('optimizer/test-asanify-output.js')),
       ['asanify']),
      (test_file('optimizer/test-safeHeap.js'), read_file(test_file('optimizer/test-safeHeap-output.js')),
       ['safeHeap']),
      (test_file('optimizer/test-LittleEndianHeap.js'), read_file(test_file('optimizer/test-LittleEndianHeap-output.js')),
       ['littleEndianHeap']),
    ]:
      print(input, passes)

      if not isinstance(expected, list):
        expected = [expected]
      expected = [out.replace('\n\n', '\n').replace('\n\n', '\n') for out in expected]

      # test calling optimizer
      output = self.run_process(config.NODE_JS + [path_from_root('tools/acorn-optimizer.js'), input] + passes, stdin=PIPE, stdout=PIPE).stdout

      def check_js(js, expected):
        # print >> sys.stderr, 'chak\n==========================\n', js, '\n===========================\n'
        if 'registerizeHarder' in passes:
          # registerizeHarder is hard to test, as names vary by chance, nondeterminstically FIXME
          def fix(src):
            if type(src) is list:
              return list(map(fix, src))
            src = '\n'.join([line for line in src.split('\n') if 'var ' not in line]) # ignore vars

            def reorder(func):
              def swap(func, stuff):
                # emit EYE_ONE always before EYE_TWO, replacing i1,i2 or i2,i1 etc
                for i in stuff:
                  if i not in func:
                    return func
                indexes = [[i, func.index(i)] for i in stuff]
                indexes.sort(key=lambda x: x[1])
                for j in range(len(indexes)):
                  func = func.replace(indexes[j][0], 'STD_' + str(j))
                return func
              func = swap(func, ['i1', 'i2', 'i3'])
              func = swap(func, ['i1', 'i2'])
              func = swap(func, ['i4', 'i5'])
              return func

            src = 'function '.join(map(reorder, src.split('function ')))
            return src
          js = fix(js)
          expected = fix(expected)
        self.assertIdentical(expected, js.replace('\r\n', '\n').replace('\n\n', '\n').replace('\n\n', '\n'))

      if input not in [ # tests that are native-optimizer only
        test_file('optimizer/asmLastOpts.js'),
        test_file('optimizer/3154.js')
      ]:
        check_js(output, expected)
      else:
        print('(skip non-native)')

  @parameterized({
    'wasm2js': ('wasm2js', ['minifyNames', 'last']),
    'constructor': ('constructor', ['minifyNames'])
  })
  def test_js_optimizer_py(self, name, passes):
    # run the js optimizer python script. this differs from test_js_optimizer
    # which runs the internal js optimizer JS script directly (which the python
    # script calls)
    shutil.copyfile(test_file('optimizer', name + '.js'), name + '.js')
    self.run_process([PYTHON, path_from_root('tools/js_optimizer.py'), name + '.js'] + passes)
    expected = read_file(test_file('optimizer', name + '-output.js'))
    actual = read_file(name + '.js.jsopt.js')
    self.assertIdentical(expected, actual)

  def test_m_mm(self):
    create_file('foo.c', '#include <emscripten.h>')
    for opt in ['M', 'MM']:
      proc = self.run_process([EMCC, 'foo.c', '-' + opt], stdout=PIPE, stderr=PIPE)
      self.assertContained('foo.o: ', proc.stdout)
      self.assertNotContained('error', proc.stderr)

  @uses_canonical_tmp
  def test_emcc_debug_files(self):
    for opts in [0, 1, 2, 3]:
      for debug in [None, '1', '2']:
        print(opts, debug)
        if os.path.exists(self.canonical_temp_dir):
          shutil.rmtree(self.canonical_temp_dir)

        env = os.environ.copy()
        if debug is None:
          env.pop('EMCC_DEBUG', None)
        else:
          env['EMCC_DEBUG'] = debug
        self.run_process([EMXX, test_file('hello_world.cpp'), '-O' + str(opts)], stderr=PIPE, env=env)
        if debug is None:
          self.assertFalse(os.path.exists(self.canonical_temp_dir))
        elif debug == '1':
          self.assertExists(os.path.join(self.canonical_temp_dir, 'emcc-3-original.js'))
        elif debug == '2':
          self.assertExists(os.path.join(self.canonical_temp_dir, 'emcc-3-original.js'))

  def test_debuginfo(self):
    for args, expect_debug in [
        (['-O0'], False),
        (['-O0', '-g'], True),
        (['-O0', '-gsource-map'], True),
        (['-O1'], False),
        (['-O1', '-g'], True),
        (['-O2'], False),
        (['-O2', '-g'], True),
      ]:
      print(args, expect_debug)
      err = self.run_process([EMXX, '-v', test_file('hello_world.cpp')] + args, stdout=PIPE, stderr=PIPE).stderr
      lines = err.splitlines()
      finalize = [l for l in lines if 'wasm-emscripten-finalize' in l][0]
      if expect_debug:
        self.assertIn(' -g ', finalize)
      else:
        self.assertNotIn(' -g ', finalize)

  def test_debuginfo_line_tables_only(self):
    def test(do_compile):
      do_compile([])
      no_size = os.path.getsize('a.out.wasm')
      do_compile(['-gline-tables-only'])
      line_size = os.path.getsize('a.out.wasm')
      do_compile(['-g'])
      full_size = os.path.getsize('a.out.wasm')
      return (no_size, line_size, full_size)

    def compile_to_object(compile_args):
      self.run_process([EMXX, test_file('hello_world.cpp'), '-c', '-o', 'a.out.wasm'] + compile_args)

    no_size, line_size, full_size = test(compile_to_object)
    self.assertLess(no_size, line_size)
    self.assertLess(line_size, full_size)

    def compile_to_executable(compile_args, link_args):
      # compile with the specified args
      self.run_process([EMXX, test_file('hello_world.cpp'), '-c', '-o', 'a.o'] + compile_args)
      # link with debug info
      self.run_process([EMCC, 'a.o'] + link_args)

    def compile_to_debug_executable(compile_args):
      return compile_to_executable(compile_args, ['-g'])

    no_size, line_size, full_size = test(compile_to_debug_executable)
    self.assertLess(no_size, line_size)
    self.assertLess(line_size, full_size)

    def compile_to_release_executable(compile_args):
      return compile_to_executable(compile_args, ['-O1'])

    no_size, line_size, full_size = test(compile_to_release_executable)
    self.assertEqual(no_size, line_size)
    self.assertEqual(line_size, full_size)

    # "-O0 executable" means compiling without optimizations but *also* without
    # -g (so, not a true debug build). the results here may change over time,
    # since we are telling emcc both to try to do as little as possible during
    # link (-O0), but also that debug info is not needed (no -g). if we end up
    # doing post-link changes then we will strip the debug info, but if not then
    # we don't.
    def compile_to_O0_executable(compile_args):
      return compile_to_executable(compile_args, [])

    no_size, line_size, full_size = test(compile_to_O0_executable)
    self.assertEqual(no_size, line_size)
    self.assertEqual(line_size, full_size)

  def test_dwarf(self):
    def compile_with_dwarf(args, output):
      # Test that -g enables dwarf info in object files and linked wasm
      self.run_process([EMXX, test_file('hello_world.cpp'), '-o', output, '-g'] + args)

    def verify(output):
      info = self.run_process([LLVM_DWARFDUMP, '--all', output], stdout=PIPE).stdout
      self.assertIn('DW_TAG_subprogram', info) # Ensure there's a subprogram entry in .debug_info
      self.assertIn('debug_line[0x', info) # Ensure there's a line table

    compile_with_dwarf(['-c'], 'a.o')
    verify('a.o')
    compile_with_dwarf([], 'a.js')
    verify('a.wasm')

  @unittest.skipIf(not scons_path, 'scons not found in PATH')
  @with_env_modify({'EMSCRIPTEN_ROOT': path_from_root()})
  def test_scons(self):
    # this test copies the site_scons directory alongside the test
    shutil.copytree(test_file('scons'), 'test')
    shutil.copytree(path_from_root('tools/scons/site_scons'), Path('test/site_scons'))
    with utils.chdir('test'):
      self.run_process(['scons'])
      output = self.run_js('scons_integration.js', assert_returncode=5)
    self.assertContained('If you see this - the world is all right!', output)

  @unittest.skipIf(not scons_path, 'scons not found in PATH')
  @with_env_modify({'EMSCRIPTEN_TOOLPATH': path_from_root('tools/scons/site_scons'),
                    'EMSCRIPTEN_ROOT': path_from_root()})
  def test_emscons(self):
    # uses the emscons wrapper which requires EMSCRIPTEN_TOOLPATH to find
    # site_scons
    shutil.copytree(test_file('scons'), 'test')
    with utils.chdir('test'):
      self.run_process([path_from_root('emscons'), 'scons'])
      output = self.run_js('scons_integration.js', assert_returncode=5)
    self.assertContained('If you see this - the world is all right!', output)

  def test_embind_fail(self):
    out = self.expect_fail([EMXX, test_file('embind/test_unsigned.cpp')])
    self.assertContained("undefined symbol: _embind_register_function", out)

  def test_embind_asyncify(self):
    create_file('post.js', '''
      addOnPostRun(function() {
        Module.sleep(10);
        out('done');
      });
    ''')
    create_file('main.cpp', r'''
      #include <emscripten.h>
      #include <emscripten/bind.h>
      using namespace emscripten;
      EMSCRIPTEN_BINDINGS(asyncify) {
          function("sleep", &emscripten_sleep);
      }
    ''')
    self.run_process([EMXX, 'main.cpp', '--bind', '-s', 'ASYNCIFY', '--post-js', 'post.js'])
    self.assertContained('done', self.run_js('a.out.js'))

  @is_slow_test
  def test_embind(self):
    environ = os.environ.copy()
    environ['EMCC_CLOSURE_ARGS'] = environ.get('EMCC_CLOSURE_ARGS', '') + " --externs " + pipes.quote(test_file('embind/underscore-externs.js'))
    test_cases = [
        (['--bind']),
        (['--bind', '-O1']),
        (['--bind', '-O2']),
        (['--bind', '-O2', '-s', 'ALLOW_MEMORY_GROWTH', test_file('embind/isMemoryGrowthEnabled=true.cpp')]),
    ]
    without_utf8_args = ['-s', 'EMBIND_STD_STRING_IS_UTF8=0']
    test_cases_without_utf8 = []
    for args in test_cases:
        test_cases_without_utf8.append((args + without_utf8_args))
    test_cases += test_cases_without_utf8
    test_cases.extend([(args[:] + ['-s', 'DYNAMIC_EXECUTION=0']) for args in test_cases])
    # closure compiler doesn't work with DYNAMIC_EXECUTION=0
    test_cases.append((['--bind', '-O2', '--closure=1']))
    for args in test_cases:
      print(args)
      self.clear()

      testFiles = [
        test_file('embind/underscore-1.4.2.js'),
        test_file('embind/imvu_test_adapter.js'),
        test_file('embind/embind.test.js'),
      ]

      self.run_process(
        [EMXX, test_file('embind/embind_test.cpp'),
         '--pre-js', test_file('embind/test.pre.js'),
         '--post-js', test_file('embind/test.post.js'),
         '-s', 'WASM_ASYNC_COMPILATION=0',
         '-s', 'IN_TEST_HARNESS'] + args,
        env=environ)

      if 'DYNAMIC_EXECUTION=0' in args:
        js_binary_str = read_file('a.out.js')
        self.assertNotContained('new Function(', js_binary_str)
        self.assertNotContained('eval(', js_binary_str)

      with open('a.out.js', 'ab') as f:
        for tf in testFiles:
          f.write(read_binary(tf))

      output = self.run_js('a.out.js')
      self.assertNotContained('FAIL', output)

  def test_emconfig(self):
    output = self.run_process([emconfig, 'LLVM_ROOT'], stdout=PIPE).stdout.strip()
    self.assertEqual(output, config.LLVM_ROOT)
    # EMSCRIPTEN_ROOT is kind of special since it should always report the locaton of em-config
    # itself (its not configurable via the config file but driven by the location for arg0)
    output = self.run_process([emconfig, 'EMSCRIPTEN_ROOT'], stdout=PIPE).stdout.strip()
    self.assertEqual(output, os.path.dirname(emconfig))
    invalid = 'Usage: em-config VAR_NAME'
    # Don't accept variables that do not exist
    output = self.expect_fail([emconfig, 'VAR_WHICH_DOES_NOT_EXIST']).strip()
    self.assertEqual(output, invalid)
    # Don't accept no arguments
    output = self.expect_fail([emconfig]).strip()
    self.assertEqual(output, invalid)
    # Don't accept more than one variable
    output = self.expect_fail([emconfig, 'LLVM_ROOT', 'EMCC']).strip()
    self.assertEqual(output, invalid)
    # Don't accept arbitrary python code
    output = self.expect_fail([emconfig, 'sys.argv[1]']).strip()
    self.assertEqual(output, invalid)

  def test_link_s(self):
    # -s OPT=VALUE can conflict with -s as a linker option. We warn and ignore
    create_file('main.cpp', r'''
      extern "C" {
        void something();
      }

      int main() {
        something();
        return 0;
      }
    ''')
    create_file('supp.cpp', r'''
      #include <stdio.h>

      extern "C" {
        void something() {
          printf("yello\n");
        }
      }
    ''')
    self.run_process([EMXX, '-c', 'main.cpp', '-o', 'main.o'])
    self.run_process([EMXX, '-c', 'supp.cpp', '-o', 'supp.o'])

    self.run_process([EMCC, 'main.o', '-s', 'supp.o', '-s', 'SAFE_HEAP'])
    self.assertContained('yello', self.run_js('a.out.js'))
    # Check that valid -s option had an effect'
    self.assertContained('SAFE_HEAP', read_file('a.out.js'))

  def test_conftest_s_flag_passing(self):
    create_file('conftest.c', r'''
      int main() {
        return 0;
      }
    ''')
    # the name "conftest.c" is enough to make us use a configure-like mode,
    # the same as if EMMAKEN_JUST_CONFIGURE=1 were set in the env.
    cmd = [EMCC, '-s', 'ASSERTIONS', 'conftest.c', '-o', 'conftest']
    output = self.run_process(cmd, stderr=PIPE)
    self.assertNotContained('emcc: warning: treating -s as linker option', output.stderr)
    self.assertExists('conftest')

  def test_file_packager(self):
    ensure_dir('subdir')
    create_file('data1.txt', 'data1')

    os.chdir('subdir')
    create_file('data2.txt', 'data2')

    # relative path to below the current dir is invalid
    stderr = self.expect_fail([FILE_PACKAGER, 'test.data', '--preload', '../data1.txt'])
    self.assertContained('below the current directory', stderr)

    # relative path that ends up under us is cool
    proc = self.run_process([FILE_PACKAGER, 'test.data', '--preload', '../subdir/data2.txt'], stderr=PIPE, stdout=PIPE)
    self.assertGreater(len(proc.stdout), 0)
    self.assertNotContained('below the current directory', proc.stderr)

    # direct path leads to the same code being generated - relative path does not make us do anything different
    proc2 = self.run_process([FILE_PACKAGER, 'test.data', '--preload', 'data2.txt'], stderr=PIPE, stdout=PIPE)
    self.assertGreater(len(proc2.stdout), 0)
    self.assertNotContained('below the current directory', proc2.stderr)

    def clean(txt):
      lines = txt.splitlines()
      lines = [l for l in lines if 'PACKAGE_UUID' not in l and 'loadPackage({' not in l]
      return ''.join(lines)

    self.assertTextDataIdentical(clean(proc.stdout), clean(proc2.stdout))

    # verify '--separate-metadata' option produces separate metadata file
    os.chdir('..')

    self.run_process([FILE_PACKAGER, 'test.data', '--preload', 'data1.txt', '--preload', 'subdir/data2.txt', '--js-output=immutable.js', '--separate-metadata'])
    self.assertExists('immutable.js.metadata')
    # verify js output JS file is not touched when the metadata is separated
    orig_timestamp = os.path.getmtime('immutable.js')
    orig_content = read_file('immutable.js')
    # ensure some time passes before running the packager again so that if it does touch the
    # js file it will end up with the different timestamp.
    time.sleep(1.0)
    self.run_process([FILE_PACKAGER, 'test.data', '--preload', 'data1.txt', '--preload', 'subdir/data2.txt', '--js-output=immutable.js', '--separate-metadata'])
    # assert both file content and timestamp are the same as reference copy
    self.assertTextDataIdentical(orig_content, read_file('immutable.js'))
    self.assertEqual(orig_timestamp, os.path.getmtime('immutable.js'))
    # verify the content of metadata file is correct
    metadata = json.loads(read_file('immutable.js.metadata'))
    self.assertEqual(len(metadata['files']), 2)
    assert metadata['files'][0]['start'] == 0 and metadata['files'][0]['end'] == len('data1') and metadata['files'][0]['filename'] == '/data1.txt'
    assert metadata['files'][1]['start'] == len('data1') and metadata['files'][1]['end'] == len('data1') + len('data2') and metadata['files'][1]['filename'] == '/subdir/data2.txt'
    assert metadata['remote_package_size'] == len('data1') + len('data2')

    # can only assert the uuid format is correct, the uuid's value is expected to differ in between invocation
    uuid.UUID(metadata['package_uuid'], version=4)

  def test_file_packager_unicode(self):
    unicode_name = 'unicode…☃'
    try:
      ensure_dir(unicode_name)
    except OSError:
      print("we failed to even create a unicode dir, so on this OS, we can't test this")
      return
    full = os.path.join(unicode_name, 'data.txt')
    create_file(full, 'data')
    proc = self.run_process([FILE_PACKAGER, 'test.data', '--preload', full], stdout=PIPE, stderr=PIPE)
    assert len(proc.stdout), proc.stderr
    assert json.dumps(unicode_name) in proc.stdout, proc.stdout
    print(len(proc.stderr))

  def test_file_packager_directory_with_single_quote(self):
    single_quote_name = "direc'tory"
    ensure_dir(single_quote_name)
    full = os.path.join(single_quote_name, 'data.txt')
    create_file(full, 'data')
    proc = self.run_process([FILE_PACKAGER, 'test.data', '--preload', full], stdout=PIPE, stderr=PIPE)
    assert len(proc.stdout), proc.stderr
    # ensure not invalid JavaScript
    assert "'direc'tory'" not in proc.stdout
    assert json.dumps("direc'tory") in proc.stdout

  def test_file_packager_mention_FORCE_FILESYSTEM(self):
    MESSAGE = 'Remember to build the main file with  -s FORCE_FILESYSTEM=1  so that it includes support for loading this file package'
    create_file('data.txt', 'data1')
    # mention when running standalone
    err = self.run_process([FILE_PACKAGER, 'test.data', '--preload', 'data.txt'], stdout=PIPE, stderr=PIPE).stderr
    self.assertContained(MESSAGE, err)
    # do not mention from emcc
    err = self.run_process([EMCC, test_file('hello_world.c'), '--preload-file', 'data.txt'], stdout=PIPE, stderr=PIPE).stderr
    self.assertEqual(len(err), 0)

  def test_file_packager_returns_error_if_target_equal_to_jsoutput(self):
    MESSAGE = 'error: TARGET should not be the same value of --js-output'
    result = self.run_process([FILE_PACKAGER, 'test.data', '--js-output=test.data'], check=False, stdout=PIPE, stderr=PIPE)
    self.assertEqual(result.returncode, 1)
    self.assertContained(MESSAGE, result.stderr)

  def test_headless(self):
    shutil.copyfile(test_file('screenshot.png'), 'example.png')
    self.run_process([EMCC, test_file('sdl_headless.c'), '-s', 'HEADLESS'])
    output = self.run_js('a.out.js')
    assert '''Init: 0
Font: 0x1
Sum: 0
you should see two lines of text in different colors and a blue rectangle
SDL_Quit called (and ignored)
done.
''' in output, output

  def test_preprocess(self):
    # Pass -Werror to prevent regressions such as https://github.com/emscripten-core/emscripten/pull/9661
    out = self.run_process([EMCC, test_file('hello_world.c'), '-E', '-Werror'], stdout=PIPE).stdout
    self.assertNotExists('a.out.js')
    self.assertNotExists('a.out')
    # Test explicitly that the output contains a line typically written by the preprocessor.
    self.assertContained('# 1 ', out)
    self.assertContained('hello_world.c"', out)
    self.assertContained('printf("hello, world!', out)

  def test_preprocess_multi(self):
    out = self.run_process([EMCC, test_file('hello_world.c'), test_file('hello_world.c'), '-E'], stdout=PIPE).stdout
    self.assertEqual(out.count('printf("hello, world!'), 2)

  def test_syntax_only_valid(self):
    result = self.run_process([EMCC, test_file('hello_world.c'), '-fsyntax-only'], stdout=PIPE, stderr=STDOUT)
    self.assertEqual(result.stdout, '')
    self.assertNotExists('a.out.js')

  def test_syntax_only_invalid(self):
    create_file('src.c', 'int main() {')
    result = self.run_process([EMCC, 'src.c', '-fsyntax-only'], stdout=PIPE, check=False, stderr=STDOUT)
    self.assertNotEqual(result.returncode, 0)
    self.assertContained("src.c:1:13: error: expected '}'", result.stdout)
    self.assertNotExists('a.out.js')

  def test_demangle(self):
    create_file('src.cpp', '''
      #include <stdio.h>
      #include <emscripten.h>
      void two(char c) {
        EM_ASM(out(stackTrace()));
      }
      void one(int x) {
        two(x % 17);
      }
      int main() {
        EM_ASM(out(demangle('__Znwm'))); // check for no aborts
        EM_ASM(out(demangle('_main')));
        EM_ASM(out(demangle('__Z2f2v')));
        EM_ASM(out(demangle('__Z12abcdabcdabcdi')));
        EM_ASM(out(demangle('__ZL12abcdabcdabcdi')));
        EM_ASM(out(demangle('__Z4testcsifdPvPiPc')));
        EM_ASM(out(demangle('__ZN4test5moarrEcslfdPvPiPc')));
        EM_ASM(out(demangle('__ZN4Waka1f12a234123412345pointEv')));
        EM_ASM(out(demangle('__Z3FooIiEvv')));
        EM_ASM(out(demangle('__Z3FooIidEvi')));
        EM_ASM(out(demangle('__ZN3Foo3BarILi5EEEvv')));
        EM_ASM(out(demangle('__ZNK10__cxxabiv120__si_class_type_info16search_below_dstEPNS_19__dynamic_cast_infoEPKvib')));
        EM_ASM(out(demangle('__Z9parsewordRPKciRi')));
        EM_ASM(out(demangle('__Z5multiwahtjmxyz')));
        EM_ASM(out(demangle('__Z1aA32_iPA5_c')));
        EM_ASM(out(demangle('__ZN21FWakaGLXFleeflsMarfooC2EjjjPKvbjj')));
        EM_ASM(out(demangle('__ZN5wakaw2Cm10RasterBaseINS_6watwat9PolocatorEE8merbine1INS4_2OREEEvPKjj'))); // we get this wrong, but at least emit a '?'
        one(17);
        return 0;
      }
    ''')

    # full demangle support

    self.run_process([EMXX, 'src.cpp', '-s', 'DEMANGLE_SUPPORT'])
    output = self.run_js('a.out.js')
    self.assertContained('''operator new(unsigned long)
_main
f2()
abcdabcdabcd(int)
abcdabcdabcd(int)
test(char, short, int, float, double, void*, int*, char*)
test::moarr(char, short, long, float, double, void*, int*, char*)
Waka::f::a23412341234::point()
void Foo<int>()
void Foo<int, double>(int)
void Foo::Bar<5>()
__cxxabiv1::__si_class_type_info::search_below_dst(__cxxabiv1::__dynamic_cast_info*, void const*, int, bool) const
parseword(char const*&, int, int&)
multi(wchar_t, signed char, unsigned char, unsigned short, unsigned int, unsigned long, long long, unsigned long long, ...)
a(int [32], char (*) [5])
FWakaGLXFleeflsMarfoo::FWakaGLXFleeflsMarfoo(unsigned int, unsigned int, unsigned int, void const*, bool, unsigned int, unsigned int)
void wakaw::Cm::RasterBase<wakaw::watwat::Polocator>::merbine1<wakaw::Cm::RasterBase<wakaw::watwat::Polocator>::OR>(unsigned int const*, unsigned int)
''', output)
    # test for multiple functions in one stack trace
    self.run_process([EMXX, 'src.cpp', '-s', 'DEMANGLE_SUPPORT', '-g'])
    output = self.run_js('a.out.js')
    self.assertIn('one(int)', output)
    self.assertIn('two(char)', output)

  def test_demangle_cpp(self):
    create_file('src.cpp', '''
      #include <stdio.h>
      #include <emscripten.h>
      #include <cxxabi.h>
      #include <assert.h>

      int main() {
        char out[256];
        int status = 1;
        size_t length = 255;
        abi::__cxa_demangle("_ZN4Waka1f12a234123412345pointEv", out, &length, &status);
        assert(status == 0);
        printf("%s\\n", out);
        return 0;
      }
    ''')

    self.run_process([EMXX, 'src.cpp'])
    output = self.run_js('a.out.js')
    self.assertContained('Waka::f::a23412341234::point()', output)

  # Test that malloc() -> OOM -> abort() -> stackTrace() -> jsStackTrace() -> demangleAll() -> demangle() -> malloc()
  # cycle will not produce an infinite loop.
  def test_demangle_malloc_infinite_loop_crash(self):
    self.run_process([EMXX, test_file('malloc_demangle_infinite_loop.cpp'), '-g', '-s', 'ABORTING_MALLOC', '-s', 'DEMANGLE_SUPPORT'])
    output = self.run_js('a.out.js', assert_returncode=NON_ZERO)
    if output.count('Cannot enlarge memory arrays') > 5:
      print(output)
    self.assertLess(output.count('Cannot enlarge memory arrays'),  6)

  @require_node
  def test_module_exports_with_closure(self):
    # This test checks that module.export is retained when JavaScript
    # is minified by compiling with --closure 1
    # This is important as if module.export is not present the Module
    # object will not be visible to node.js

    # compile with -O2 --closure 0
    self.run_process([EMCC, test_file('Module-exports/test.c'),
                      '-o', 'test.js', '-O2', '--closure', '0',
                      '--pre-js', test_file('Module-exports/setup.js'),
                      '-s', 'EXPORTED_FUNCTIONS=_bufferTest,_malloc,_free',
                      '-s', 'EXPORTED_RUNTIME_METHODS=ccall,cwrap',
                      '-s', 'WASM_ASYNC_COMPILATION=0'])

    # Check that compilation was successful
    self.assertExists('test.js')
    test_js_closure_0 = read_file('test.js')

    # Check that test.js compiled with --closure 0 contains "module['exports'] = Module;"
    assert ("module['exports'] = Module;" in test_js_closure_0) or ('module["exports"]=Module' in test_js_closure_0) or ('module["exports"] = Module;' in test_js_closure_0)

    # Check that main.js (which requires test.js) completes successfully when run in node.js
    # in order to check that the exports are indeed functioning correctly.
    shutil.copyfile(test_file('Module-exports/main.js'), 'main.js')
    self.assertContained('bufferTest finished', self.run_js('main.js'))

    # Delete test.js again and check it's gone.
    try_delete('test.js')
    self.assertNotExists('test.js')

    # compile with -O2 --closure 1
    self.run_process([EMCC, test_file('Module-exports/test.c'),
                      '-o', 'test.js', '-O2', '--closure=1',
                      '--pre-js', test_file('Module-exports/setup.js'),
                      '-s', 'EXPORTED_FUNCTIONS=_bufferTest,_malloc,_free',
                      '-s', 'EXPORTED_RUNTIME_METHODS=ccall,cwrap',
                      '-s', 'WASM_ASYNC_COMPILATION=0'])

    # Check that compilation was successful
    self.assertExists('test.js')
    test_js_closure_1 = read_file('test.js')

    # Check that test.js compiled with --closure 1 contains "module.exports", we want to verify that
    # "module['exports']" got minified to "module.exports" when compiling with --closure 1
    self.assertContained("module.exports", test_js_closure_1)

    # Check that main.js (which requires test.js) completes successfully when run in node.js
    # in order to check that the exports are indeed functioning correctly.
    self.assertContained('bufferTest finished', self.run_js('main.js'))

  @require_node
  def test_node_catch_exit(self):
    # Test that in node.js exceptions are not caught if NODEJS_EXIT_CATCH=0
    create_file('count.c', '''
      #include <string.h>
      int count(const char *str) {
          return (int)strlen(str);
      }
    ''')

    create_file('index.js', '''
      const count = require('./count.js');

      console.log(xxx); //< here is the ReferenceError
    ''')

    reference_error_text = 'console.log(xxx); //< here is the ReferenceError'

    self.run_process([EMCC, 'count.c', '-o', 'count.js'])

    # Check that the ReferenceError is caught and rethrown and thus the original error line is masked
    self.assertNotContained(reference_error_text,
                            self.run_js('index.js', assert_returncode=NON_ZERO))

    self.run_process([EMCC, 'count.c', '-o', 'count.js', '-s', 'NODEJS_CATCH_EXIT=0'])

    # Check that the ReferenceError is not caught, so we see the error properly
    self.assertContained(reference_error_text,
                         self.run_js('index.js', assert_returncode=NON_ZERO))

  @require_node
  def test_exported_runtime_methods(self):
    # Test with node.js that the EXPORTED_RUNTIME_METHODS setting is
    # considered by libraries
    create_file('count.c', '''
      #include <string.h>
      int count(const char *str) {
          return (int)strlen(str);
      }
    ''')

    create_file('index.js', '''
      const count = require('./count.js');

      console.log(count.FS_writeFile);
    ''')

    reference_error_text = 'undefined'

    self.run_process([EMCC, 'count.c', '-s', 'FORCE_FILESYSTEM', '-s',
                     'EXPORTED_RUNTIME_METHODS=FS_writeFile', '-o', 'count.js'])

    # Check that the Module.FS_writeFile exists
    self.assertNotContained(reference_error_text, self.run_js('index.js'))

    self.run_process([EMCC, 'count.c', '-s', 'FORCE_FILESYSTEM', '-o', 'count.js'])

    # Check that the Module.FS_writeFile is not exported
    out = self.run_js('index.js')
    self.assertContained(reference_error_text, out)

  def test_fs_stream_proto(self):
    open('src.cpp', 'wb').write(br'''
#include <stdio.h>
#include <fcntl.h>
#include <unistd.h>
#include <sys/stat.h>
#include <errno.h>
#include <string.h>

int main()
{
    long file_size = 0;
    int h = open("src.cpp", O_RDONLY, 0666);
    if (0 != h)
    {
        FILE* file = fdopen(h, "rb");
        if (0 != file)
        {
            fseek(file, 0, SEEK_END);
            file_size = ftell(file);
            fseek(file, 0, SEEK_SET);
        }
        else
        {
            printf("fdopen() failed: %s\n", strerror(errno));
            return 10;
        }
        close(h);
        printf("File size: %ld\n", file_size);
    }
    else
    {
        printf("open() failed: %s\n", strerror(errno));
        return 10;
    }
    return 0;
}
    ''')
    self.run_process([EMXX, 'src.cpp', '--embed-file', 'src.cpp', '-sENVIRONMENT=node,shell'])
    for engine in config.JS_ENGINES:
      out = self.run_js('a.out.js', engine=engine)
      self.assertContained('File size: 724', out)

  @require_node
  def test_node_emscripten_num_logical_cores(self):
    # Test with node.js that the emscripten_num_logical_cores method is working
    create_file('src.cpp', r'''
#include <emscripten/threading.h>
#include <stdio.h>
#include <assert.h>

int main() {
  int num = emscripten_num_logical_cores();
  assert(num != 0);
  puts("ok");
}
''')
    self.run_process([EMXX, 'src.cpp', '-s', 'USE_PTHREADS', '-s', 'ENVIRONMENT=node'])
    ret = self.run_process(config.NODE_JS + ['--experimental-wasm-threads', 'a.out.js'], stdout=PIPE).stdout
    self.assertContained('ok', ret)

  def test_proxyfs(self):
    # This test supposes that 3 different programs share the same directory and files.
    # The same JS object is not used for each of them
    # But 'require' function caches JS objects.
    # If we just load same js-file multiple times like following code,
    # these programs (m0,m1,m2) share the same JS object.
    #
    #   var m0 = require('./proxyfs_test.js');
    #   var m1 = require('./proxyfs_test.js');
    #   var m2 = require('./proxyfs_test.js');
    #
    # To separate js-objects for each of them, following 'require' use different js-files.
    #
    #   var m0 = require('./proxyfs_test.js');
    #   var m1 = require('./proxyfs_test1.js');
    #   var m2 = require('./proxyfs_test2.js');
    #
    create_file('proxyfs_test_main.js', r'''
var m0 = require('./proxyfs_test.js');
var m1 = require('./proxyfs_test1.js');
var m2 = require('./proxyfs_test2.js');

var section;
function print(str){
  process.stdout.write(section+":"+str+":");
}

m0.FS.mkdir('/working');
m0.FS.mount(m0.PROXYFS,{root:'/',fs:m1.FS},'/working');
m0.FS.mkdir('/working2');
m0.FS.mount(m0.PROXYFS,{root:'/',fs:m2.FS},'/working2');

section = "child m1 reads and writes local file.";
print("m1 read embed");
m1.ccall('myreade','number',[],[]);
print("m1 write");console.log("");
m1.ccall('mywrite0','number',['number'],[1]);
print("m1 read");
m1.ccall('myread0','number',[],[]);


section = "child m2 reads and writes local file.";
print("m2 read embed");
m2.ccall('myreade','number',[],[]);
print("m2 write");console.log("");
m2.ccall('mywrite0','number',['number'],[2]);
print("m2 read");
m2.ccall('myread0','number',[],[]);

section = "child m1 reads local file.";
print("m1 read");
m1.ccall('myread0','number',[],[]);

section = "parent m0 reads and writes local and children's file.";
print("m0 read embed");
m0.ccall('myreade','number',[],[]);
print("m0 read m1");
m0.ccall('myread1','number',[],[]);
print("m0 read m2");
m0.ccall('myread2','number',[],[]);

section = "m0,m1 and m2 verify local files.";
print("m0 write");console.log("");
m0.ccall('mywrite0','number',['number'],[0]);
print("m0 read");
m0.ccall('myread0','number',[],[]);
print("m1 read");
m1.ccall('myread0','number',[],[]);
print("m2 read");
m2.ccall('myread0','number',[],[]);

print("m0 read embed");
m0.ccall('myreade','number',[],[]);
print("m1 read embed");
m1.ccall('myreade','number',[],[]);
print("m2 read embed");
m2.ccall('myreade','number',[],[]);

section = "parent m0 writes and reads children's files.";
print("m0 write m1");console.log("");
m0.ccall('mywrite1','number',[],[]);
print("m0 read m1");
m0.ccall('myread1','number',[],[]);
print("m0 write m2");console.log("");
m0.ccall('mywrite2','number',[],[]);
print("m0 read m2");
m0.ccall('myread2','number',[],[]);
print("m1 read");
m1.ccall('myread0','number',[],[]);
print("m2 read");
m2.ccall('myread0','number',[],[]);
print("m0 read m0");
m0.ccall('myread0','number',[],[]);

section = "test seek.";
print("file size");
m0.ccall('myreadSeekEnd', 'number', [], []);
''')

    create_file('proxyfs_pre.js', r'''
if (typeof Module === 'undefined') Module = {};
Module["noInitialRun"]=true;
Module["noExitRuntime"]=true;
''')

    create_file('proxyfs_embed.txt', 'test\n')

    create_file('proxyfs_test.c', r'''
#include <stdio.h>
#include <emscripten/emscripten.h>

EMSCRIPTEN_KEEPALIVE int mywrite1() {
  FILE* out = fopen("/working/hoge.txt","w");
  fprintf(out,"test1\n");
  fclose(out);
  return 0;
}

EMSCRIPTEN_KEEPALIVE int myread1() {
  FILE* in = fopen("/working/hoge.txt","r");
  char buf[1024];
  int len;
  if(in==NULL)
    printf("open failed\n");

  while(! feof(in)){
    if(fgets(buf,sizeof(buf),in)==buf){
      printf("%s",buf);
    }
  }
  fclose(in);
  return 0;
}

EMSCRIPTEN_KEEPALIVE int mywrite2() {
  FILE* out = fopen("/working2/hoge.txt","w");
  fprintf(out,"test2\n");
  fclose(out);
  return 0;
}

EMSCRIPTEN_KEEPALIVE int myread2() {
  FILE* in = fopen("/working2/hoge.txt","r");
  char buf[1024];
  int len;
  if(in==NULL)
    printf("open failed\n");

  while(! feof(in)){
    if(fgets(buf,sizeof(buf),in)==buf){
      printf("%s",buf);
    }
  }
  fclose(in);
  return 0;
}

EMSCRIPTEN_KEEPALIVE int mywrite0(int i) {
  FILE* out = fopen("hoge.txt","w");
  fprintf(out,"test0_%d\n",i);
  fclose(out);
  return 0;
}

EMSCRIPTEN_KEEPALIVE int myread0() {
  FILE* in = fopen("hoge.txt","r");
  char buf[1024];
  int len;
  if(in==NULL)
    printf("open failed\n");

  while(! feof(in)){
    if(fgets(buf,sizeof(buf),in)==buf){
      printf("%s",buf);
    }
  }
  fclose(in);
  return 0;
}

EMSCRIPTEN_KEEPALIVE int myreade() {
  FILE* in = fopen("proxyfs_embed.txt","r");
  char buf[1024];
  int len;
  if(in==NULL)
    printf("open failed\n");

  while(! feof(in)){
    if(fgets(buf,sizeof(buf),in)==buf){
      printf("%s",buf);
    }
  }
  fclose(in);
  return 0;
}

EMSCRIPTEN_KEEPALIVE int myreadSeekEnd() {
  FILE* in = fopen("/working2/hoge.txt","r");

  fseek(in, 0L, SEEK_END);
  int fileSize = ftell(in);
  fseek(in, 0L, SEEK_SET);
  printf("%d\n", fileSize);

  fclose(in);
  return 0;
}
''')

    self.run_process([EMCC,
                      '-o', 'proxyfs_test.js', 'proxyfs_test.c',
                      '--embed-file', 'proxyfs_embed.txt', '--pre-js', 'proxyfs_pre.js',
                      '-s', 'EXPORTED_RUNTIME_METHODS=ccall,cwrap,FS,PROXYFS',
                      '-lproxyfs.js',
                      '-s', 'WASM_ASYNC_COMPILATION=0'])
    # Following shutil.copyfile just prevent 'require' of node.js from caching js-object.
    # See https://nodejs.org/api/modules.html
    shutil.copyfile('proxyfs_test.js', 'proxyfs_test1.js')
    shutil.copyfile('proxyfs_test.js', 'proxyfs_test2.js')
    out = self.run_js('proxyfs_test_main.js')
    section = "child m1 reads and writes local file."
    self.assertContained(section + ":m1 read embed:test", out)
    self.assertContained(section + ":m1 write:", out)
    self.assertContained(section + ":m1 read:test0_1", out)
    section = "child m2 reads and writes local file."
    self.assertContained(section + ":m2 read embed:test", out)
    self.assertContained(section + ":m2 write:", out)
    self.assertContained(section + ":m2 read:test0_2", out)
    section = "child m1 reads local file."
    self.assertContained(section + ":m1 read:test0_1", out)
    section = "parent m0 reads and writes local and children's file."
    self.assertContained(section + ":m0 read embed:test", out)
    self.assertContained(section + ":m0 read m1:test0_1", out)
    self.assertContained(section + ":m0 read m2:test0_2", out)
    section = "m0,m1 and m2 verify local files."
    self.assertContained(section + ":m0 write:", out)
    self.assertContained(section + ":m0 read:test0_0", out)
    self.assertContained(section + ":m1 read:test0_1", out)
    self.assertContained(section + ":m2 read:test0_2", out)
    self.assertContained(section + ":m0 read embed:test", out)
    self.assertContained(section + ":m1 read embed:test", out)
    self.assertContained(section + ":m2 read embed:test", out)
    section = "parent m0 writes and reads children's files."
    self.assertContained(section + ":m0 write m1:", out)
    self.assertContained(section + ":m0 read m1:test1", out)
    self.assertContained(section + ":m0 write m2:", out)
    self.assertContained(section + ":m0 read m2:test2", out)
    self.assertContained(section + ":m1 read:test1", out)
    self.assertContained(section + ":m2 read:test2", out)
    self.assertContained(section + ":m0 read m0:test0_0", out)
    section = "test seek."
    self.assertContained(section + ":file size:6", out)

  def test_dependency_file(self):
    # Issue 1732: -MMD (and friends) create dependency files that need to be
    # copied from the temporary directory.

    create_file('test.cpp', r'''
      #include "test.hpp"

      void my_function()
      {
      }
    ''')
    create_file('test.hpp', r'''
      void my_function();
    ''')

    self.run_process([EMXX, '-MMD', '-c', 'test.cpp', '-o', 'test.o'])
    self.assertExists('test.d')
    deps = read_file('test.d')
    # Look for ': ' instead of just ':' to not confuse C:\path\ notation with make "target: deps" rule. Not perfect, but good enough for this test.
    head, tail = deps.split(': ', 2)
    self.assertContained('test.o', head)
    self.assertContained('test.cpp', tail)
    self.assertContained('test.hpp', tail)

  def test_dependency_file_2(self):
    shutil.copyfile(test_file('hello_world.c'), 'a.c')
    self.run_process([EMCC, 'a.c', '-MMD', '-MF', 'test.d', '-c'])
    self.assertContained('a.o: a.c\n', read_file('test.d'))

    shutil.copyfile(test_file('hello_world.c'), 'a.c')
    self.run_process([EMCC, 'a.c', '-MMD', '-MF', 'test2.d', '-c', '-o', 'test.o'])
    self.assertContained('test.o: a.c\n', read_file('test2.d'))

    shutil.copyfile(test_file('hello_world.c'), 'a.c')
    ensure_dir('obj')
    self.run_process([EMCC, 'a.c', '-MMD', '-MF', 'test3.d', '-c', '-o', 'obj/test.o'])
    self.assertContained('obj/test.o: a.c\n', read_file('test3.d'))

  def test_compilation_database(self):
    shutil.copyfile(test_file('hello_world.c'), 'a.c')
    self.run_process([EMCC, 'a.c', '-MJ', 'hello.json', '-c', '-o', 'test.o'])
    self.assertContained('"file": "a.c", "output": "test.o"', read_file('hello.json'))

  def test_js_lib_quoted_key(self):
    create_file('lib.js', r'''
mergeInto(LibraryManager.library, {
   __internal_data:{
    '<' : 0,
    'white space' : 1
  },
  printf__deps: ['__internal_data', 'fprintf']
});
''')

    self.run_process([EMXX, test_file('hello_world.cpp'), '--js-library', 'lib.js'])
    self.assertContained('hello, world!', self.run_js('a.out.js'))

  def test_js_lib_exported(self):
    create_file('lib.js', r'''
mergeInto(LibraryManager.library, {
 jslibfunc: function(x) { return 2 * x }
});
''')
    create_file('src.cpp', r'''
#include <emscripten.h>
#include <stdio.h>
extern "C" int jslibfunc(int x);
int main() {
  printf("c calling: %d\n", jslibfunc(6));
  EM_ASM({
    out('js calling: ' + Module['_jslibfunc'](5) + '.');
  });
}
''')
    self.run_process([EMXX, 'src.cpp', '--js-library', 'lib.js', '-s', 'EXPORTED_FUNCTIONS=_main,_jslibfunc'])
    self.assertContained('c calling: 12\njs calling: 10.', self.run_js('a.out.js'))

  def test_js_lib_using_asm_lib(self):
    create_file('lib.js', r'''
mergeInto(LibraryManager.library, {
  jslibfunc__deps: ['asmlibfunc'],
  jslibfunc: function(x) {
    return 2 * _asmlibfunc(x);
  },

  asmlibfunc__asm: true,
  asmlibfunc__sig: 'ii',
  asmlibfunc: function(x) {
    x = x | 0;
    return x + 1 | 0;
  }
});
''')
    create_file('src.cpp', r'''
#include <stdio.h>
extern "C" int jslibfunc(int x);
int main() {
  printf("c calling: %d\n", jslibfunc(6));
}
''')
    self.run_process([EMXX, 'src.cpp', '--js-library', 'lib.js'])
    self.assertContained('c calling: 14\n', self.run_js('a.out.js'))

  def test_js_internal_deps(self):
    create_file('lib.js', r'''
mergeInto(LibraryManager.library, {
  jslibfunc__deps: ['$callRuntimeCallbacks'],
  jslibfunc: function(x) {
    callRuntimeCallbacks();
  },
});
''')
    create_file('src.cpp', r'''
#include <stdio.h>
extern "C" int jslibfunc();
int main() {
  printf("c calling: %d\n", jslibfunc());
}
''')
    err = self.run_process([EMXX, 'src.cpp', '--js-library', 'lib.js'], stderr=PIPE).stderr
    self.assertContained("warning: user library symbol 'jslibfunc' depends on internal symbol '$callRuntimeCallbacks'", err)

  def test_EMCC_BUILD_DIR(self):
    # EMCC_BUILD_DIR env var contains the dir we were building in, when running the js compiler (e.g. when
    # running a js library). We force the cwd to be src/ for technical reasons, so this lets you find out
    # where you were.
    create_file('lib.js', r'''
printErr('dir was ' + process.env.EMCC_BUILD_DIR);
''')
    err = self.run_process([EMXX, test_file('hello_world.cpp'), '--js-library', 'lib.js'], stderr=PIPE).stderr
    self.assertContained('dir was ' + os.path.realpath(os.path.normpath(self.get_dir())), err)

  def test_float_h(self):
    process = self.run_process([EMCC, test_file('float+.c')], stdout=PIPE, stderr=PIPE)
    assert process.returncode == 0, 'float.h should agree with our system: ' + process.stdout + '\n\n\n' + process.stderr

  def test_output_is_dir(self):
    ensure_dir('out_dir')
    err = self.expect_fail([EMCC, '-c', test_file('hello_world.c'), '-o', 'out_dir/'])
    self.assertContained('error: unable to open output file', err)

  def test_default_obj_ext(self):
    self.run_process([EMCC, '-c', test_file('hello_world.c')])
    self.assertExists('hello_world.o')

    self.run_process([EMCC, '-c', test_file('hello_world.c'), '--default-obj-ext', 'obj'])
    self.assertExists('hello_world.obj')

  def test_doublestart_bug(self):
    create_file('code.cpp', r'''
#include <stdio.h>
#include <emscripten.h>

void main_loop(void) {
    static int cnt = 0;
    if (++cnt >= 10) emscripten_cancel_main_loop();
}

int main(void) {
    printf("This should only appear once.\n");
    emscripten_set_main_loop(main_loop, 10, 0);
    return 0;
}
''')

    create_file('pre.js', r'''
if (!Module['preRun']) Module['preRun'] = [];
Module["preRun"].push(function () {
    addRunDependency('test_run_dependency');
    removeRunDependency('test_run_dependency');
});
''')

    self.run_process([EMXX, 'code.cpp', '--pre-js', 'pre.js'])
    output = self.run_js('a.out.js')

    assert output.count('This should only appear once.') == 1, output

  def test_module_print(self):
    create_file('code.cpp', r'''
#include <stdio.h>
int main(void) {
  printf("123456789\n");
  return 0;
}
''')

    create_file('pre.js', r'''
var Module = { print: function(x) { throw '<{(' + x + ')}>' } };
''')

    self.run_process([EMXX, 'code.cpp', '--pre-js', 'pre.js'])
    output = self.run_js('a.out.js', assert_returncode=NON_ZERO)
    self.assertContained(r'<{(123456789)}>', output)

  def test_precompiled_headers_warnings(self):
    # Check that we don't have any underlying warnings from clang, this can happen if we
    # pass any link flags to when building a pch.
    create_file('header.h', '#define X 5\n')
    self.run_process([EMCC, '-Werror', '-xc++-header', 'header.h'])

  @parameterized({
    'gch': ['gch'],
    'pch': ['pch'],
  })
  def test_precompiled_headers(self, suffix):
    create_file('header.h', '#define X 5\n')
    self.run_process([EMCC, '-xc++-header', 'header.h', '-c'])
    self.assertExists('header.h.gch') # default output is gch
    if suffix != 'gch':
      self.run_process([EMCC, '-xc++-header', 'header.h', '-o', 'header.h.' + suffix])
      self.assertBinaryEqual('header.h.gch', 'header.h.' + suffix)

    create_file('src.cpp', r'''
#include <stdio.h>
int main() {
printf("|%d|\n", X);
return 0;
}
''')
    self.run_process([EMXX, 'src.cpp', '-include', 'header.h'])

    output = self.run_js('a.out.js')
    self.assertContained('|5|', output)

    # also verify that the gch is actually used
    err = self.run_process([EMXX, 'src.cpp', '-include', 'header.h', '-Xclang', '-print-stats'], stderr=PIPE).stderr
    self.assertTextDataContained('*** PCH/Modules Loaded:\nModule: header.h.' + suffix, err)
    # and sanity check it is not mentioned when not
    try_delete('header.h.' + suffix)
    err = self.run_process([EMXX, 'src.cpp', '-include', 'header.h', '-Xclang', '-print-stats'], stderr=PIPE).stderr
    self.assertNotContained('*** PCH/Modules Loaded:\nModule: header.h.' + suffix, err.replace('\r\n', '\n'))

    # with specified target via -o
    try_delete('header.h.' + suffix)
    self.run_process([EMCC, '-xc++-header', 'header.h', '-o', 'my.' + suffix])
    self.assertExists('my.' + suffix)

    # -include-pch flag
    self.run_process([EMCC, '-xc++-header', 'header.h', '-o', 'header.h.' + suffix])
    self.run_process([EMXX, 'src.cpp', '-include-pch', 'header.h.' + suffix])
    output = self.run_js('a.out.js')
    self.assertContained('|5|', output)

  def test_LEGACY_VM_SUPPORT(self):
    # when modern features are lacking, we can polyfill them or at least warn
    create_file('pre.js', 'Math.imul = undefined;')

    def test(expected, opts=[]):
      print(opts)
      result = self.run_process([EMCC, test_file('hello_world.c'), '--pre-js', 'pre.js'] + opts, stderr=PIPE, check=False)
      if result.returncode == 0:
        self.assertContained(expected, self.run_js('a.out.js', assert_returncode=0 if opts else NON_ZERO))
      else:
        self.assertContained(expected, result.stderr)

    # when legacy is needed, we show an error indicating so
    test('build with LEGACY_VM_SUPPORT')
    # legacy + disabling wasm works
    test('hello, world!', ['-s', 'LEGACY_VM_SUPPORT', '-s', 'WASM=0'])

  def test_on_abort(self):
    expected_output = 'Module.onAbort was called'

    def add_on_abort_and_verify(extra=''):
      js = read_file('a.out.js')
      with open('a.out.js', 'w') as f:
        f.write("var Module = { onAbort: function() { console.log('%s') } };\n" % expected_output)
        f.write(extra + '\n')
        f.write(js)
      self.assertContained(expected_output, self.run_js('a.out.js', assert_returncode=NON_ZERO))

    # test direct abort() C call

    create_file('src.c', '''
        #include <stdlib.h>
        int main() {
          abort();
        }
      ''')
    self.run_process([EMCC, 'src.c', '-s', 'WASM_ASYNC_COMPILATION=0'])
    add_on_abort_and_verify()

    # test direct abort() JS call

    create_file('src.c', '''
        #include <emscripten.h>
        int main() {
          EM_ASM({ abort() });
        }
      ''')
    self.run_process([EMCC, 'src.c', '-s', 'WASM_ASYNC_COMPILATION=0'])
    add_on_abort_and_verify()

    # test throwing in an abort handler, and catching that

    create_file('src.c', '''
        #include <emscripten.h>
        int main() {
          EM_ASM({
            try {
              out('first');
              abort();
            } catch (e) {
              out('second');
              abort();
              throw e;
            }
          });
        }
      ''')
    self.run_process([EMCC, 'src.c', '-s', 'WASM_ASYNC_COMPILATION=0'])
    js = read_file('a.out.js')
    with open('a.out.js', 'w') as f:
      f.write("var Module = { onAbort: function() { console.log('%s'); throw 're-throw'; } };\n" % expected_output)
      f.write(js)
    out = self.run_js('a.out.js', assert_returncode=NON_ZERO)
    print(out)
    self.assertContained(expected_output, out)
    self.assertContained('re-throw', out)
    self.assertContained('first', out)
    self.assertContained('second', out)
    self.assertEqual(out.count(expected_output), 2)

    # test an abort during startup
    self.run_process([EMCC, test_file('hello_world.c')])
    os.remove('a.out.wasm') # trigger onAbort by intentionally causing startup to fail
    add_on_abort_and_verify()

  def test_no_exit_runtime(self):
    create_file('code.cpp', r'''
#include <stdio.h>

template<int x>
struct Waste {
  Waste() {
    printf("coming around %d\n", x);
  }
  ~Waste() {
    printf("going away %d\n", x);
  }
};

Waste<1> w1;
Waste<2> w2;
Waste<3> w3;
Waste<4> w4;
Waste<5> w5;

int main(int argc, char **argv) {
  return 0;
}
    ''')

    for wasm in [0, 1]:
      for no_exit in [1, 0]:
        for opts in [[], ['-O1'], ['-O2', '-g2'], ['-O2', '-g2', '-flto']]:
          print(wasm, no_exit, opts)
          cmd = [EMXX] + opts + ['code.cpp', '-s', 'EXIT_RUNTIME=' + str(1 - no_exit), '-s', 'WASM=' + str(wasm)]
          if wasm:
            cmd += ['--profiling-funcs'] # for function names
          self.run_process(cmd)
          output = self.run_js('a.out.js')
          src = read_file('a.out.js')
          if wasm:
            src += '\n' + self.get_wasm_text('a.out.wasm')
          exit = 1 - no_exit
          print('  exit:', exit, 'opts:', opts)
          self.assertContained('coming around', output)
          self.assertContainedIf('going away', output, exit)
          # The wasm backend uses atexit to register destructors when
          # constructors are called  There is currently no way to exclude
          # these destructors from the wasm binary.
          # TODO(sbc): Re-enabled these assertions once the wasm backend
          # is able to eliminate these.
          # assert ('atexit(' in src) == exit, 'atexit should not appear in src when EXIT_RUNTIME=0'
          # assert ('_ZN5WasteILi2EED' in src) == exit, 'destructors should not appear if no exit:\n' + src

  def test_no_exit_runtime_warnings_flush(self):
    # check we warn if there is unflushed info
    create_file('code.c', r'''
#include <stdio.h>
int main(int argc, char **argv) {
  printf("hello\n");
  printf("world"); // no newline, not flushed
#if FLUSH
  printf("\n");
#endif
}
''')
    create_file('code.cpp', r'''
#include <iostream>
int main() {
  using namespace std;
  cout << "hello" << std::endl;
  cout << "world"; // no newline, not flushed
#if FLUSH
  std::cout << std::endl;
#endif
}
''')
    for compiler, src in [(EMCC, 'code.c'), (EMXX, 'code.cpp')]:
      for no_exit in [0, 1]:
        for assertions in [0, 1]:
          for flush in [0, 1]:
            # TODO: also check FILESYSTEM=0 here. it never worked though, buffered output was not emitted at shutdown
            print(src, no_exit, assertions, flush)
            cmd = [compiler, src, '-s', 'EXIT_RUNTIME=%d' % (1 - no_exit), '-s', 'ASSERTIONS=%d' % assertions]
            if flush:
              cmd += ['-DFLUSH']
            self.run_process(cmd)
            output = self.run_js('a.out.js')
            exit = 1 - no_exit
            self.assertContained('hello', output)
            assert ('world' in output) == (exit or flush), 'unflushed content is shown only when exiting the runtime'
            assert (no_exit and assertions and not flush) == ('stdio streams had content in them that was not flushed. you should set EXIT_RUNTIME to 1' in output), 'warning should be shown'

  def test_fs_after_main(self):
    for args in [[], ['-O1']]:
      print(args)
      self.run_process([EMXX, test_file('fs_after_main.cpp')])
      self.assertContained('Test passed.', self.run_js('a.out.js'))

  def test_os_oz(self):
    for opt in ['-O1', '-O2', '-Os', '-Oz', '-O3']:
      print(opt)
      proc = self.run_process([EMXX, '-v', test_file('hello_world.cpp'), opt], stderr=PIPE)
      self.assertContained(opt, proc.stderr)
      self.assertContained('hello, world!', self.run_js('a.out.js'))

  def test_oz_size(self):
    sizes = {}
    for name, args in [
        ('0', []),
        ('1', ['-O1']),
        ('2', ['-O2']),
        ('s', ['-Os']),
        ('z', ['-Oz']),
        ('3', ['-O3']),
      ]:
      print(name, args)
      self.clear()
      self.run_process([EMCC, '-c', path_from_root('system/lib/dlmalloc.c')] + args)
      sizes[name] = os.path.getsize('dlmalloc.o')
    print(sizes)
    opt_min = min(sizes['1'], sizes['2'], sizes['3'], sizes['s'], sizes['z'])
    opt_max = max(sizes['1'], sizes['2'], sizes['3'], sizes['s'], sizes['z'])
    # 'opt builds are all fairly close'
    self.assertLess(opt_min - opt_max, opt_max * 0.1)
    # unopt build is quite larger'
    self.assertGreater(sizes['0'], (1.20 * opt_max))

  @disabled('relies on fastcomp EXIT_RUNTIME=0 optimization not implemented/disabled')
  def test_global_inits(self):
    create_file('inc.h', r'''
#include <stdio.h>

template<int x>
struct Waste {
  int state;
  Waste() : state(10) {}
  void test(int a) {
    printf("%d\n", a + state);
  }
  ~Waste() {
    printf("going away %d\n", x);
  }
};

Waste<3> *getMore();
''')

    create_file('main.cpp', r'''
#include "inc.h"

Waste<1> mw1;
Waste<2> mw2;

int main(int argc, char **argv) {
  printf("argc: %d\n", argc);
  mw1.state += argc;
  mw2.state += argc;
  mw1.test(5);
  mw2.test(6);
  getMore()->test(0);
  return 0;
}
''')

    create_file('side.cpp', r'''
#include "inc.h"

Waste<3> sw3;

Waste<3> *getMore() {
  return &sw3;
}
''')

    for opts, has_global in [
      (['-O2', '-g', '-s', 'EXIT_RUNTIME'], True),
      # no-exit-runtime removes the atexits, and then globalgce can work
      # it's magic to remove the global initializer entirely
      (['-O2', '-g'], False),
      (['-Os', '-g', '-s', 'EXIT_RUNTIME'], True),
      (['-Os', '-g'], False),
      (['-O2', '-g', '-flto', '-s', 'EXIT_RUNTIME'], True),
      (['-O2', '-g', '-flto'], False),
    ]:
      print(opts, has_global)
      self.run_process([EMXX, 'main.cpp', '-c'] + opts)
      self.run_process([EMXX, 'side.cpp', '-c'] + opts)
      self.run_process([EMCC, 'main.o', 'side.o'] + opts)
      self.run_js('a.out.js')
      src = read_file('a.out.js')
      self.assertContained('argc: 1\n16\n17\n10\n', self.run_js('a.out.js'))
      self.assertContainedIf('globalCtors', src, has_global)

  def test_implicit_func(self):
    create_file('src.c', r'''
#include <stdio.h>
int main()
{
    printf("hello %d\n", strnlen("waka", 2)); // Implicit declaration, no header, for strnlen
    int (*my_strnlen)(char*, ...) = strnlen;
    printf("hello %d\n", my_strnlen("shaka", 2));
    return 0;
}
''')

    IMPLICIT_WARNING = "warning: implicit declaration of function 'strnlen' is invalid in C99"
    IMPLICIT_ERROR = "error: implicit declaration of function 'strnlen' is invalid in C99"
    INCOMPATIBLE_WARNINGS = ('warning: incompatible pointer types', 'warning: incompatible function pointer types')

    for opts, expected, compile_expected in [
      ([], None, [IMPLICIT_ERROR]),
      (['-Wno-error=implicit-function-declaration'], ['hello '], [IMPLICIT_WARNING]), # turn error into warning
      (['-Wno-implicit-function-declaration'], ['hello '], []), # turn error into nothing at all (runtime output is incorrect)
    ]:
      print(opts, expected)
      try_delete('a.out.js')
      stderr = self.run_process([EMCC, 'src.c'] + opts, stderr=PIPE, check=False).stderr
      for ce in compile_expected + [INCOMPATIBLE_WARNINGS]:
        self.assertContained(ce, stderr)
      if expected is None:
        self.assertNotExists('a.out.js')
      else:
        output = self.run_js('a.out.js')
        for e in expected:
          self.assertContained(e, output)

  @disabled('upstream llvm produces invalid wasm for sillyfuncast2_noasm.ll')
  def test_incorrect_static_call(self):
    for wasm in [0, 1]:
      for opts in [0, 1]:
        for asserts in [0, 1]:
          extra = []
          if opts != 1 - asserts:
            extra = ['-s', 'ASSERTIONS=' + str(asserts)]
          cmd = [EMCC, test_file('sillyfuncast2_noasm.ll'), '-O' + str(opts), '-s', 'WASM=' + str(wasm)] + extra
          print(opts, asserts, wasm, cmd)
          # Should not need to pipe stdout here but binaryen writes to stdout
          # when it really should write to stderr.
          stderr = self.run_process(cmd, stdout=PIPE, stderr=PIPE, check=False).stderr
          if asserts:
            self.assertContained('unexpected', stderr)
            self.assertContained("to 'doit'", stderr)
          else:
            self.assertNotContained('unexpected', stderr)
            self.assertNotContained("to 'doit'", stderr)

  @requires_native_clang
  def test_bad_triple(self):
    # compile a minimal program, with as few dependencies as possible, as
    # native building on CI may not always work well
    create_file('minimal.cpp', 'int main() { return 0; }')
    self.run_process([CLANG_CXX, 'minimal.cpp', '-target', 'x86_64-linux', '-c', '-emit-llvm', '-o', 'a.bc'] + clang_native.get_clang_native_args(), env=clang_native.get_clang_native_env())
    # wasm backend will hard fail where as fastcomp only warns
    err = self.expect_fail([EMCC, 'a.bc'])
    self.assertContained('machine type must be wasm32', err)

  def test_valid_abspath(self):
    # Test whether abspath warning appears
    abs_include_path = os.path.abspath(self.get_dir())
    err = self.run_process([EMCC, '-I%s' % abs_include_path, '-Wwarn-absolute-paths', test_file('hello_world.c')], stderr=PIPE).stderr
    warning = '-I or -L of an absolute path "-I%s" encountered. If this is to a local system header/library, it may cause problems (local system files make sense for compiling natively on your system, but not necessarily to JavaScript).' % abs_include_path
    self.assertContained(warning, err)

    # Passing an absolute path to a directory inside the emscripten tree is always ok and should not issue a warning.
    abs_include_path = TEST_ROOT
    err = self.run_process([EMCC, '-I%s' % abs_include_path, '-Wwarn-absolute-paths', test_file('hello_world.c')], stderr=PIPE).stderr
    warning = '-I or -L of an absolute path "-I%s" encountered. If this is to a local system header/library, it may cause problems (local system files make sense for compiling natively on your system, but not necessarily to JavaScript).' % abs_include_path
    self.assertNotContained(warning, err)

    # Hide warning for this include path
    err = self.run_process([EMCC, '--valid-abspath', abs_include_path, '-I%s' % abs_include_path, '-Wwarn-absolute-paths', test_file('hello_world.c')], stderr=PIPE).stderr
    self.assertNotContained(warning, err)

  def test_valid_abspath_2(self):
    if WINDOWS:
      abs_include_path = 'C:\\nowhere\\at\\all'
    else:
      abs_include_path = '/nowhere/at/all'
    cmd = [EMCC, test_file('hello_world.c'), '--valid-abspath', abs_include_path, '-I%s' % abs_include_path]
    print(' '.join(cmd))
    self.run_process(cmd)
    self.assertContained('hello, world!', self.run_js('a.out.js'))

  def test_warn_dylibs(self):
    shared_suffixes = ['.so', '.dylib', '.dll']

    for suffix in ['.o', '.bc', '.so', '.dylib', '.js', '.html']:
      print(suffix)
      cmd = [EMCC, test_file('hello_world.c'), '-o', 'out' + suffix]
      if suffix in ['.o', '.bc']:
        cmd.append('-c')
      if suffix in ['.dylib', '.so']:
        cmd.append('-shared')
      err = self.run_process(cmd, stderr=PIPE).stderr
      warning = 'linking a library with `-shared` will emit a static object file'
      self.assertContainedIf(warning, err, suffix in shared_suffixes)

  @parameterized({
    'O2': [['-O2']],
    'O3': [['-O3']],
  })
  def test_symbol_map(self, opts):
    def get_symbols_lines(symbols_file):
      self.assertTrue(os.path.isfile(symbols_file), "Symbols file %s isn't created" % symbols_file)
      # check that the map is correct
      symbols = read_file(symbols_file)
      lines = [line.split(':') for line in symbols.strip().split('\n')]
      return lines

    def get_minified_middle(symbols_file):
      minified_middle = None
      for minified, full in get_symbols_lines(symbols_file):
        # handle both fastcomp and wasm backend notation
        if full == 'middle':
          minified_middle = minified
          break
      return minified_middle

    def guess_symbols_file_type(symbols_file):
      for minified, full in get_symbols_lines(symbols_file):
        # define symbolication file by JS specific entries
        if full in ['FUNCTION_TABLE', 'HEAP32']:
          return 'js'
      return 'wasm'

    UNMINIFIED_HEAP8 = 'var HEAP8 = new '
    UNMINIFIED_MIDDLE = 'function middle'

    for wasm in [0, 1, 2]:
      print(opts, wasm)
      self.clear()
      create_file('src.c', r'''
#include <emscripten.h>

EM_JS(int, run_js, (), {
out(new Error().stack);
return 0;
});

EMSCRIPTEN_KEEPALIVE
void middle() {
if (run_js()) {
  // fake recursion that is never reached, to avoid inlining in binaryen and LLVM
  middle();
}
}

int main() {
EM_ASM({ _middle() });
}
''')
      cmd = [EMCC, 'src.c', '--emit-symbol-map'] + opts
      if wasm != 1:
        cmd.append(f'-sWASM={wasm}')
      self.run_process(cmd)

      minified_middle = get_minified_middle('a.out.js.symbols')
      self.assertNotEqual(minified_middle, None, "Missing minified 'middle' function")
      if wasm:
        # stack traces are standardized enough that we can easily check that the
        # minified name is actually in the output
        stack_trace_reference = 'wasm-function[%s]' % minified_middle
        out = self.run_js('a.out.js')
        self.assertContained(stack_trace_reference, out)
        # make sure there are no symbols in the wasm itself
        wat = self.run_process([wasm_dis, 'a.out.wasm'], stdout=PIPE).stdout
        for func_start in ('(func $middle', '(func $_middle'):
          self.assertNotContained(func_start, wat)

      # Ensure symbols file type according to `-s WASM=` mode
      if wasm == 0:
        self.assertEqual(guess_symbols_file_type('a.out.js.symbols'), 'js', 'Primary symbols file should store JS mappings')
      elif wasm == 1:
        self.assertEqual(guess_symbols_file_type('a.out.js.symbols'), 'wasm', 'Primary symbols file should store Wasm mappings')
      elif wasm == 2:
        # special case when both JS and Wasm targets are created
        minified_middle_2 = get_minified_middle('a.out.wasm.js.symbols')
        self.assertNotEqual(minified_middle_2, None, "Missing minified 'middle' function")
        self.assertEqual(guess_symbols_file_type('a.out.js.symbols'), 'wasm', 'Primary symbols file should store Wasm mappings')
        self.assertEqual(guess_symbols_file_type('a.out.wasm.js.symbols'), 'js', 'Secondary symbols file should store JS mappings')

      # check we don't keep unnecessary debug info with wasm2js when emitting
      # a symbol map
      if wasm == 0 and '-O' in str(opts):
        js = read_file('a.out.js')
        self.assertNotContained(UNMINIFIED_HEAP8, js)
        self.assertNotContained(UNMINIFIED_MIDDLE, js)
        # verify those patterns would exist with more debug info
        self.run_process(cmd + ['--profiling-funcs'])
        js = read_file('a.out.js')
        self.assertContained(UNMINIFIED_HEAP8, js)
        self.assertContained(UNMINIFIED_MIDDLE, js)

  @parameterized({
    '': [[]],
    # bigint support is interesting to test here because it changes which
    # binaryen tools get run, which can affect how debug info is kept around
    'bigint': [['-sWASM_BIGINT']],
  })
  def test_symbol_map_output_size(self, args):
    # build with and without a symbol map and verify that the sizes are the
    # same. using a symbol map should add the map on the side, but not increase
    # the build size.
    # -Oz is used here to run as many optimizations as possible, to check for
    # any difference in how the optimizer operates
    self.run_process([EMCC, test_file('hello_world.c'), '-Oz', '-o', 'test1.js'] + args)
    self.run_process([EMCC, test_file('hello_world.c'), '-Oz', '-o', 'test2.js', '--emit-symbol-map'] + args)
    self.assertEqual(os.path.getsize('test1.js'), os.path.getsize('test2.js'))
    self.assertEqual(os.path.getsize('test1.wasm'), os.path.getsize('test2.wasm'))

  def test_bc_to_bc(self):
    # emcc should 'process' bitcode to bitcode. build systems can request this if
    # e.g. they assume our 'executable' extension is bc, and compile an .o to a .bc
    # (the user would then need to build bc to js of course, but we need to actually
    # emit the bc)
    self.run_process([EMCC, '-c', test_file('hello_world.c')])
    self.assertExists('hello_world.o')
    self.run_process([EMCC, '-r', 'hello_world.o', '-o', 'hello_world.bc'])
    self.assertExists('hello_world.o')
    self.assertExists('hello_world.bc')

  def test_bad_function_pointer_cast(self):
    create_file('src.cpp', r'''
#include <stdio.h>

typedef int (*callback) (int, ...);

int impl(int foo) {
  printf("Hello, world.\n");
  return 0;
}

int main() {
  volatile callback f = (callback) impl;
  f(0); /* This fails with or without additional arguments. */
  return 0;
}
''')

    for opts in [0, 1, 2]:
      for safe in [0, 1]:
        for emulate_casts in [0, 1]:
          for relocatable in [0, 1]:
            for wasm in [0, 1]:
              # wasm2js is not compatible with relocatable mode
              if wasm == 0 and relocatable:
                continue
              cmd = [EMXX, 'src.cpp', '-O' + str(opts)]
              if not wasm:
                cmd += ['-s', 'WASM=0']
              if safe:
                cmd += ['-s', 'SAFE_HEAP']
              if emulate_casts:
                cmd += ['-s', 'EMULATE_FUNCTION_POINTER_CASTS']
              if relocatable:
                cmd += ['-s', 'RELOCATABLE'] # disables asm-optimized safe heap
              print(cmd)
              self.run_process(cmd)
              returncode = 0 if emulate_casts or wasm == 0 else NON_ZERO
              output = self.run_js('a.out.js', assert_returncode=returncode)
              if emulate_casts or wasm == 0:
                # success!
                self.assertContained('Hello, world.', output)
              else:
                # otherwise, the error depends on the mode we are in
                # wasm trap raised by the vm
                self.assertContained('function signature mismatch', output)

  def test_bad_export(self):
    for m in ['', ' ']:
      self.clear()
      cmd = [EMCC, test_file('hello_world.c'), '-s', 'EXPORTED_FUNCTIONS=["' + m + '_main"]']
      print(cmd)
      stderr = self.run_process(cmd, stderr=PIPE, check=False).stderr
      if m:
        self.assertContained('undefined exported symbol: " _main"', stderr)
      else:
        self.assertContained('hello, world!', self.run_js('a.out.js'))

  def test_no_dynamic_execution(self):
    self.run_process([EMCC, test_file('hello_world.c'), '-O1', '-s', 'DYNAMIC_EXECUTION=0'])
    self.assertContained('hello, world!', self.run_js('a.out.js'))
    src = read_file('a.out.js')
    self.assertNotContained('eval(', src)
    self.assertNotContained('eval.', src)
    self.assertNotContained('new Function', src)
    try_delete('a.out.js')

    # Test that --preload-file doesn't add an use of eval().
    create_file('temp.txt', "foo\n")
    self.run_process([EMCC, test_file('hello_world.c'), '-O1',
                      '-s', 'DYNAMIC_EXECUTION=0', '--preload-file', 'temp.txt'])
    src = read_file('a.out.js')
    self.assertNotContained('eval(', src)
    self.assertNotContained('eval.', src)
    self.assertNotContained('new Function', src)
    try_delete('a.out.js')

    # Test that -s DYNAMIC_EXECUTION=1 and -s RELOCATABLE=1 are not allowed together.
    self.expect_fail([EMCC, test_file('hello_world.c'), '-O1',
                      '-s', 'DYNAMIC_EXECUTION=0', '-s', 'RELOCATABLE'])
    try_delete('a.out.js')

    create_file('test.c', r'''
      #include <emscripten/emscripten.h>
      int main() {
        emscripten_run_script("console.log('hello from script');");
        return 0;
      }
      ''')

    # Test that emscripten_run_script() aborts when -s DYNAMIC_EXECUTION=0
    self.run_process([EMCC, 'test.c', '-O1', '-s', 'DYNAMIC_EXECUTION=0'])
    self.assertContained('DYNAMIC_EXECUTION=0 was set, cannot eval', self.run_js('a.out.js', assert_returncode=NON_ZERO))
    try_delete('a.out.js')

    # Test that emscripten_run_script() posts a warning when -s DYNAMIC_EXECUTION=2
    self.run_process([EMCC, 'test.c', '-O1', '-s', 'DYNAMIC_EXECUTION=2'])
    self.assertContained('Warning: DYNAMIC_EXECUTION=2 was set, but calling eval in the following location:', self.run_js('a.out.js'))
    self.assertContained('hello from script', self.run_js('a.out.js'))
    try_delete('a.out.js')

  def test_init_file_at_offset(self):
    create_file('src.cpp', r'''
      #include <stdio.h>
      int main() {
        int data = 0x12345678;
        FILE *f = fopen("test.dat", "wb");
        fseek(f, 100, SEEK_CUR);
        fwrite(&data, 4, 1, f);
        fclose(f);

        int data2;
        f = fopen("test.dat", "rb");
        fread(&data2, 4, 1, f); // should read 0s, not that int we wrote at an offset
        printf("read: %d\n", data2);
        fseek(f, 0, SEEK_END);
        long size = ftell(f); // should be 104, not 4
        fclose(f);
        printf("file size is %ld\n", size);
      }
    ''')
    self.run_process([EMXX, 'src.cpp'])
    self.assertContained('read: 0\nfile size is 104\n', self.run_js('a.out.js'))

  def test_unlink(self):
    self.do_other_test('test_unlink.cpp')

  def test_argv0_node(self):
    create_file('code.cpp', r'''
#include <stdio.h>
int main(int argc, char **argv) {
  printf("I am %s.\n", argv[0]);
  return 0;
}
''')

    self.run_process([EMXX, 'code.cpp'])
    self.assertContained('I am ' + os.path.realpath(self.get_dir()).replace('\\', '/') + '/a.out.js', self.run_js('a.out.js').replace('\\', '/'))

  @parameterized({
    'no_exit_runtime': [True],
    '': [False],
  })
  def test_returncode(self, no_exit):
    create_file('src.cpp', r'''
      #include <stdio.h>
      #include <stdlib.h>
      int main() {
      #if CALL_EXIT
        exit(CODE);
      #else
        return CODE;
      #endif
      }
    ''')
    for code in [0, 123]:
      for call_exit in [0, 1]:
        for async_compile in [0, 1]:
          self.run_process([EMXX, 'src.cpp', '-sENVIRONMENT=node,shell', '-DCODE=%d' % code, '-s', 'EXIT_RUNTIME=%d' % (1 - no_exit), '-DCALL_EXIT=%d' % call_exit, '-s', 'WASM_ASYNC_COMPILATION=%d' % async_compile])
          for engine in config.JS_ENGINES:
            # async compilation can't return a code in d8
            if async_compile and engine == config.V8_ENGINE:
              continue
            print(code, call_exit, async_compile, engine)
            proc = self.run_process(engine + ['a.out.js'], stderr=PIPE, check=False)
            msg = 'but EXIT_RUNTIME is not set, so halting execution but not exiting the runtime or preventing further async execution (build with EXIT_RUNTIME=1, if you want a true shutdown)'
            if no_exit and call_exit:
              self.assertContained(msg, proc.stderr)
            else:
              self.assertNotContained(msg, proc.stderr)
            # we always emit the right exit code, whether we exit the runtime or not
            self.assertEqual(proc.returncode, code)

  def test_emscripten_force_exit_NO_EXIT_RUNTIME(self):
    create_file('src.cpp', r'''
      #include <emscripten.h>
      int main() {
      #if CALL_EXIT
        emscripten_force_exit(0);
      #endif
      }
    ''')
    for no_exit in [0, 1]:
      for call_exit in [0, 1]:
        self.run_process([EMXX, 'src.cpp', '-s', 'EXIT_RUNTIME=%d' % (1 - no_exit), '-DCALL_EXIT=%d' % call_exit])
        print(no_exit, call_exit)
        out = self.run_js('a.out.js')
        assert ('emscripten_force_exit cannot actually shut down the runtime, as the build does not have EXIT_RUNTIME set' in out) == (no_exit and call_exit), out

  def test_mkdir_silly(self):
    create_file('src.cpp', r'''
#include <stdio.h>
#include <dirent.h>
#include <errno.h>
#include <sys/stat.h>
#include <sys/types.h>
#include <unistd.h>

int main(int argc, char **argv) {
  printf("\n");
  for (int i = 1; i < argc; i++) {
    printf("%d:\n", i);
    int ok = mkdir(argv[i], S_IRWXU|S_IRWXG|S_IRWXO);
    printf("  make %s: %d\n", argv[i], ok);
    DIR *dir = opendir(argv[i]);
    printf("  open %s: %d\n", argv[i], dir != NULL);
    if (dir) {
      struct dirent *entry;
      while ((entry = readdir(dir))) {
        printf("  %s, %d\n", entry->d_name, entry->d_type);
      }
    }
  }
}
    ''')
    self.run_process([EMXX, 'src.cpp'])

    # cannot create /, can open
    self.assertContained(r'''
1:
  make /: -1
  open /: 1
  ., 4
  .., 4
  tmp, 4
  home, 4
  dev, 4
  proc, 4
''', self.run_js('a.out.js', args=['/']))
    # cannot create empty name, cannot open
    self.assertContained(r'''
1:
  make : -1
  open : 0
''', self.run_js('a.out.js', args=['']))
    # can create unnormalized path, can open
    self.assertContained(r'''
1:
  make /a//: 0
  open /a//: 1
  ., 4
  .., 4
''', self.run_js('a.out.js', args=['/a//']))
    # can create child unnormalized
    self.assertContained(r'''
1:
  make /a: 0
  open /a: 1
  ., 4
  .., 4
2:
  make /a//b//: 0
  open /a//b//: 1
  ., 4
  .., 4
''', self.run_js('a.out.js', args=['/a', '/a//b//']))

  def test_stat_silly(self):
    create_file('src.cpp', r'''
#include <stdio.h>
#include <errno.h>
#include <sys/stat.h>

int main(int argc, char **argv) {
  for (int i = 1; i < argc; i++) {
    const char *path = argv[i];
    struct stat path_stat;
    if (stat(path, &path_stat) != 0) {
      printf("Failed to stat path: '%s'; errno=%d\n", path, errno);
    } else {
      printf("stat success on '%s'\n", path);
    }
  }
}
    ''')
    self.do_runf('src.cpp', r'''Failed to stat path: '/a'; errno=44
Failed to stat path: ''; errno=44
''', args=['/a', ''])

  def test_symlink_silly(self):
    create_file('src.cpp', r'''
#include <dirent.h>
#include <errno.h>
#include <sys/stat.h>
#include <sys/types.h>
#include <unistd.h>
#include <stdio.h>

int main(int argc, char **argv) {
  if (symlink(argv[1], argv[2]) != 0) {
    printf("Failed to symlink paths: %s, %s; errno=%d\n", argv[1], argv[2], errno);
  } else {
    printf("ok\n");
  }
}
    ''')
    self.run_process([EMXX, 'src.cpp'])

    # cannot symlink nonexistents
    self.assertContained(r'Failed to symlink paths: , abc; errno=44', self.run_js('a.out.js', args=['', 'abc']))
    self.assertContained(r'Failed to symlink paths: , ; errno=44', self.run_js('a.out.js', args=['', '']))
    self.assertContained(r'ok', self.run_js('a.out.js', args=['123', 'abc']))
    self.assertContained(r'Failed to symlink paths: abc, ; errno=44', self.run_js('a.out.js', args=['abc', '']))

  def test_rename_silly(self):
    create_file('src.cpp', r'''
#include <stdio.h>
#include <errno.h>

int main(int argc, char **argv) {
  if (rename(argv[1], argv[2]) != 0) {
    printf("Failed to rename paths: %s, %s; errno=%d\n", argv[1], argv[2], errno);
  } else {
    printf("ok\n");
  }
}
''')
    self.run_process([EMXX, 'src.cpp'])

    # cannot symlink nonexistents
    self.assertContained(r'Failed to rename paths: , abc; errno=44', self.run_js('a.out.js', args=['', 'abc']))
    self.assertContained(r'Failed to rename paths: , ; errno=44', self.run_js('a.out.js', args=['', '']))
    self.assertContained(r'Failed to rename paths: 123, abc; errno=44', self.run_js('a.out.js', args=['123', 'abc']))
    self.assertContained(r'Failed to rename paths: abc, ; errno=44', self.run_js('a.out.js', args=['abc', '']))

  def test_readdir_r_silly(self):
    create_file('src.cpp', r'''
#include <iostream>
#include <cstring>
#include <cerrno>
#include <unistd.h>
#include <fcntl.h>
#include <cstdlib>
#include <dirent.h>
#include <sys/stat.h>
#include <sys/types.h>
using std::endl;
namespace
{
  void check(const bool result)
  {
    if(not result) {
      std::cout << "Check failed!" << endl;
      throw "bad";
    }
  }
  // Do a recursive directory listing of the directory whose path is specified
  // by \a name.
  void ls(const std::string& name, std::size_t indent = 0)
  {
    ::DIR *dir;
    struct ::dirent *entry;
    if(indent == 0) {
      std::cout << name << endl;
      ++indent;
    }
    // Make sure we can open the directory.  This should also catch cases where
    // the empty string is passed in.
    if (not (dir = ::opendir(name.c_str()))) {
      const int error = errno;
      std::cout
        << "Failed to open directory: " << name << "; " << error << endl;
      return;
    }
    // Just checking the sanity.
    if (name.empty()) {
      std::cout
        << "Managed to open a directory whose name was the empty string.."
        << endl;
      check(::closedir(dir) != -1);
      return;
    }
    // Iterate over the entries in the directory.
    while ((entry = ::readdir(dir))) {
      const std::string entryName(entry->d_name);
      if (entryName == "." || entryName == "..") {
        // Skip the dot entries.
        continue;
      }
      const std::string indentStr(indent * 2, ' ');
      if (entryName.empty()) {
        std::cout
          << indentStr << "\"\": Found empty string as a "
          << (entry->d_type == DT_DIR ? "directory" : "file")
          << " entry!" << endl;
        continue;
      } else {
        std::cout << indentStr << entryName
                  << (entry->d_type == DT_DIR ? "/" : "") << endl;
      }
      if (entry->d_type == DT_DIR) {
        // We found a subdirectory; recurse.
        ls(std::string(name + (name == "/" ? "" : "/" ) + entryName),
           indent + 1);
      }
    }
    // Close our handle.
    check(::closedir(dir) != -1);
  }
  void touch(const std::string &path)
  {
    const int fd = ::open(path.c_str(), O_CREAT | O_TRUNC, 0644);
    check(fd != -1);
    check(::close(fd) != -1);
  }
}
int main()
{
  check(::mkdir("dir", 0755) == 0);
  touch("dir/a");
  touch("dir/b");
  touch("dir/c");
  touch("dir/d");
  touch("dir/e");
  std::cout << "Before:" << endl;
  ls("dir");
  std::cout << endl;
  // Attempt to delete entries as we walk the (single) directory.
  ::DIR * const dir = ::opendir("dir");
  check(dir != NULL);
  struct ::dirent *entry;
  while((entry = ::readdir(dir)) != NULL) {
    const std::string name(entry->d_name);
    // Skip "." and "..".
    if(name == "." || name == "..") {
      continue;
    }
    // Unlink it.
    std::cout << "Unlinking " << name << endl;
    check(::unlink(("dir/" + name).c_str()) != -1);
  }
  check(::closedir(dir) != -1);
  std::cout << "After:" << endl;
  ls("dir");
  std::cout << endl;
  return 0;
}
    ''')
    # cannot symlink nonexistents
    self.do_runf('src.cpp', r'''Before:
dir
  a
  b
  c
  d
  e

Unlinking a
Unlinking b
Unlinking c
Unlinking d
Unlinking e
After:
dir
''', args=['', 'abc'])

  def test_emversion(self):
    create_file('src.cpp', r'''
      #include <stdio.h>
      int main() {
        printf("major: %d\n", __EMSCRIPTEN_major__);
        printf("minor: %d\n", __EMSCRIPTEN_minor__);
        printf("tiny: %d\n", __EMSCRIPTEN_tiny__);
      }
    ''')
    self.run_process([EMXX, 'src.cpp'])
    expected = '''\
major: %d
minor: %d
tiny: %d
''' % (shared.EMSCRIPTEN_VERSION_MAJOR, shared.EMSCRIPTEN_VERSION_MINOR, shared.EMSCRIPTEN_VERSION_TINY)
    self.assertContained(expected, self.run_js('a.out.js'))

  def test_libc_files_without_syscalls(self):
    # a program which includes FS due to libc js library support, but has no syscalls,
    # so full FS support would normally be optimized out
    create_file('src.cpp', r'''
#include <sys/time.h>
#include <stddef.h>
int main() {
    return utimes(NULL, NULL);
}''')
    self.run_process([EMXX, 'src.cpp'])

  def test_syscall_without_filesystem(self):
    # a program which includes a non-trivial syscall, but disables the filesystem.
    create_file('src.c', r'''
#include <sys/time.h>
#include <fcntl.h>
int main() {
  return openat(0, "foo", 0);
}''')
    self.run_process([EMCC, 'src.c', '-s', 'NO_FILESYSTEM'])

  def test_dashS(self):
    self.run_process([EMCC, test_file('hello_world.c'), '-S'])
    self.assertExists('hello_world.s')

  def assertIsLLVMAsm(self, filename):
    bitcode = read_file(filename)
    self.assertContained('target triple = "', bitcode)

  def test_dashS_ll_input(self):
    self.run_process([EMCC, test_file('hello_world.c'), '-S', '-emit-llvm'])
    self.assertIsLLVMAsm('hello_world.ll')
    self.run_process([EMCC, 'hello_world.ll', '-S', '-emit-llvm', '-o', 'another.ll'])
    self.assertIsLLVMAsm('another.ll')

  def test_dashS_stdout(self):
    stdout = self.run_process([EMCC, test_file('hello_world.c'), '-S', '-o', '-'], stdout=PIPE).stdout
    self.assertEqual(os.listdir('.'), [])
    self.assertContained('hello_world.c', stdout)

  def test_emit_llvm(self):
    # TODO(https://github.com/emscripten-core/emscripten/issues/9016):
    # We shouldn't need to copy the file here but if we don't then emcc will
    # internally clobber the hello_world.ll in tests.
    self.run_process([EMCC, test_file('hello_world.c'), '-S', '-emit-llvm'])
    self.assertIsLLVMAsm('hello_world.ll')

    self.run_process([EMCC, test_file('hello_world.c'), '-c', '-emit-llvm'])
    self.assertTrue(building.is_bitcode('hello_world.bc'))

  def test_dashE(self):
    create_file('src.cpp', r'''#include <emscripten.h>
__EMSCRIPTEN_major__ __EMSCRIPTEN_minor__ __EMSCRIPTEN_tiny__ EMSCRIPTEN_KEEPALIVE
''')

    def test(args=[]):
      print(args)
      out = self.run_process([EMXX, 'src.cpp', '-E'] + args, stdout=PIPE).stdout
      self.assertContained('%d %d %d __attribute__((used))' % (shared.EMSCRIPTEN_VERSION_MAJOR, shared.EMSCRIPTEN_VERSION_MINOR, shared.EMSCRIPTEN_VERSION_TINY), out)

    test()
    test(['--bind'])

  def test_dashE_respect_dashO(self):
    # issue #3365
    with_dash_o = self.run_process([EMXX, test_file('hello_world.cpp'), '-E', '-o', 'ignored.js'], stdout=PIPE, stderr=PIPE).stdout
    without_dash_o = self.run_process([EMXX, test_file('hello_world.cpp'), '-E'], stdout=PIPE, stderr=PIPE).stdout
    self.assertEqual(len(with_dash_o), 0)
    self.assertNotEqual(len(without_dash_o), 0)

  def test_dashM(self):
    out = self.run_process([EMXX, test_file('hello_world.cpp'), '-M'], stdout=PIPE).stdout
    self.assertContained('hello_world.o:', out) # Verify output is just a dependency rule instead of bitcode or js

  def test_dashM_respect_dashO(self):
    # issue #3365
    with_dash_o = self.run_process([EMXX, test_file('hello_world.cpp'), '-M', '-o', 'ignored.js'], stdout=PIPE).stdout
    without_dash_o = self.run_process([EMXX, test_file('hello_world.cpp'), '-M'], stdout=PIPE).stdout
    self.assertEqual(len(with_dash_o), 0)
    self.assertNotEqual(len(without_dash_o), 0)

  def test_malloc_implicit(self):
    self.do_other_test('test_malloc_implicit.cpp')

  def test_switch64phi(self):
    # issue 2539, fastcomp segfault on phi-i64 interaction
    create_file('src.cpp', r'''
#include <cstdint>
#include <limits>
#include <cstdio>

//============================================================================

namespace
{
  class int_adapter {
  public:
    typedef ::int64_t int_type;

    int_adapter(int_type v = 0)
      : value_(v) {}
    static const int_adapter pos_infinity() {
      return (::std::numeric_limits<int_type>::max)();
    }
    static const int_adapter neg_infinity() {
      return (::std::numeric_limits<int_type>::min)();
    }
    static const int_adapter not_a_number() {
      return (::std::numeric_limits<int_type>::max)()-1;
    }
    static bool is_neg_inf(int_type v) {
      return (v == neg_infinity().as_number());
    }
    static bool is_pos_inf(int_type v) {
      return (v == pos_infinity().as_number());
    }
    static bool is_not_a_number(int_type v) {
      return (v == not_a_number().as_number());
    }

    bool is_infinity() const {
      return (value_ == neg_infinity().as_number() ||
              value_ == pos_infinity().as_number());
    }
    bool is_special() const {
      return(is_infinity() || value_ == not_a_number().as_number());
    }
    bool operator<(const int_adapter& rhs) const {
      if(value_ == not_a_number().as_number()
         || rhs.value_ == not_a_number().as_number()) {
        return false;
      }
      if(value_ < rhs.value_) return true;
      return false;
    }
    int_type as_number() const {
      return value_;
    }

    int_adapter operator-(const int_adapter& rhs) const {
      if(is_special() || rhs.is_special()) {
        if (rhs.is_pos_inf(rhs.as_number())) {
          return int_adapter(1);
        }
        if (rhs.is_neg_inf(rhs.as_number())) {
          return int_adapter();
        }
      }
      return int_adapter();
    }


  private:
    int_type value_;
  };

  class time_iterator {
  public:
    time_iterator(int_adapter t, int_adapter d)
      : current_(t),
        offset_(d)
    {}

    time_iterator& operator--() {
      current_ = int_adapter(current_ - offset_);
      return *this;
    }

    bool operator>=(const int_adapter& t) {
      return not (current_ < t);
    }

  private:
    int_adapter current_;
    int_adapter offset_;
  };

  void iterate_backward(const int_adapter *answers, const int_adapter& td) {
    int_adapter end = answers[0];
    time_iterator titr(end, td);

    std::puts("");
    for (; titr >= answers[0]; --titr) {
    }
  }
}

int main() {
  const int_adapter answer1[] = {};
  iterate_backward(NULL, int_adapter());
  iterate_backward(answer1, int_adapter());
}
    ''')
    self.run_process([EMXX, 'src.cpp', '-O2', '-s', 'SAFE_HEAP'])

  @parameterized({
    'none': [{'EMCC_FORCE_STDLIBS': None}, False],
    # forced libs is ok, they were there anyhow
    'normal': [{'EMCC_FORCE_STDLIBS': 'libc,libc++abi,libc++'}, False],
    # partial list, but ok since we grab them as needed
    'parial': [{'EMCC_FORCE_STDLIBS': 'libc++'}, False],
    # fail! not enough stdlibs
    'partial_only': [{'EMCC_FORCE_STDLIBS': 'libc++,libc,libc++abi', 'EMCC_ONLY_FORCED_STDLIBS': '1'}, True],
    # force all the needed stdlibs, so this works even though we ignore the input file
    'full_only': [{'EMCC_FORCE_STDLIBS': 'libc,libc++abi,libc++,libmalloc', 'EMCC_ONLY_FORCED_STDLIBS': '1'}, False],
  })
  def test_only_force_stdlibs(self, env, fail):
    with env_modify(env):
      err = self.run_process([EMXX, test_file('hello_libcxx.cpp'), '-s', 'WARN_ON_UNDEFINED_SYMBOLS=0'], stderr=PIPE).stderr
      if 'EMCC_ONLY_FORCED_STDLIBS' in env:
        self.assertContained('EMCC_ONLY_FORCED_STDLIBS is deprecated', err)
      if fail:
        output = self.expect_fail(config.NODE_JS + ['a.out.js'], stdout=PIPE)
        self.assertContained('missing function', output)
      else:
        self.assertContained('hello, world!', self.run_js('a.out.js'))

  def test_only_force_stdlibs_2(self):
    create_file('src.cpp', r'''
#include <iostream>
#include <stdexcept>

int main()
{
  try {
    throw std::exception();
    std::cout << "got here" << std::endl;
  }
  catch (const std::exception& ex) {
    std::cout << "Caught exception: " << ex.what() << std::endl;
  }
}
''')
    with env_modify({'EMCC_FORCE_STDLIBS': 'libc,libc++abi,libc++,libmalloc', 'EMCC_ONLY_FORCED_STDLIBS': '1'}):
      self.run_process([EMXX, 'src.cpp', '-s', 'DISABLE_EXCEPTION_CATCHING=0'])
    self.assertContained('Caught exception: std::exception', self.run_js('a.out.js'))

  def test_strftime_zZ(self):
    create_file('src.cpp', r'''
#include <cerrno>
#include <cstring>
#include <ctime>
#include <iostream>

int main()
{
  // Buffer to hold the current hour of the day.  Format is HH + nul
  // character.
  char hour[3];

  // Buffer to hold our ISO 8601 formatted UTC offset for the current
  // timezone.  Format is [+-]hhmm + nul character.
  char utcOffset[6];

  // Buffer to hold the timezone name or abbreviation.  Just make it
  // sufficiently large to hold most timezone names.
  char timezone[128];

  std::tm tm;

  // Get the current timestamp.
  const std::time_t now = std::time(NULL);

  // What time is that here?
  if (::localtime_r(&now, &tm) == NULL) {
    const int error = errno;
    std::cout
      << "Failed to get localtime for timestamp=" << now << "; errno=" << error
      << "; " << std::strerror(error) << std::endl;
    return 1;
  }

  size_t result = 0;

  // Get the formatted hour of the day.
  if ((result = std::strftime(hour, 3, "%H", &tm)) != 2) {
    const int error = errno;
    std::cout
      << "Failed to format hour for timestamp=" << now << "; result="
      << result << "; errno=" << error << "; " << std::strerror(error)
      << std::endl;
    return 1;
  }
  std::cout << "The current hour of the day is: " << hour << std::endl;

  // Get the formatted UTC offset in ISO 8601 format.
  if ((result = std::strftime(utcOffset, 6, "%z", &tm)) != 5) {
    const int error = errno;
    std::cout
      << "Failed to format UTC offset for timestamp=" << now << "; result="
      << result << "; errno=" << error << "; " << std::strerror(error)
      << std::endl;
    return 1;
  }
  std::cout << "The current timezone offset is: " << utcOffset << std::endl;

  // Get the formatted timezone name or abbreviation.  We don't know how long
  // this will be, so just expect some data to be written to the buffer.
  if ((result = std::strftime(timezone, 128, "%Z", &tm)) == 0) {
    const int error = errno;
    std::cout
      << "Failed to format timezone for timestamp=" << now << "; result="
      << result << "; errno=" << error << "; " << std::strerror(error)
      << std::endl;
    return 1;
  }
  std::cout << "The current timezone is: " << timezone << std::endl;

  std::cout << "ok!\n";
}
''')
    self.run_process([EMXX, 'src.cpp'])
    self.assertContained('ok!', self.run_js('a.out.js'))

  def test_strptime_symmetry(self):
    self.do_runf(test_file('strptime_symmetry.cpp'), 'TEST PASSED')

  def test_truncate_from_0(self):
    create_file('src.cpp', r'''
#include <cerrno>
#include <cstring>
#include <iostream>

#include <fcntl.h>
#include <sys/stat.h>
#include <sys/types.h>
#include <unistd.h>

using std::endl;

//============================================================================
// :: Helpers

namespace
{
  // Returns the size of the regular file specified as 'path'.
  ::off_t getSize(const char* const path)
  {
    // Stat the file and make sure that it's the expected size.
    struct ::stat path_stat;
    if (::stat(path, &path_stat) != 0) {
      const int error = errno;
      std::cout
        << "Failed to lstat path: " << path << "; errno=" << error << "; "
        << std::strerror(error) << endl;
      return -1;
    }

    std::cout
      << "Size of file is: " << path_stat.st_size << endl;
    return path_stat.st_size;
  }

  // Causes the regular file specified in 'path' to have a size of 'length'
  // bytes.
  void resize(const char* const path,
              const ::off_t length)
  {
    std::cout
      << "Truncating file=" << path << " to length=" << length << endl;
    if (::truncate(path, length) == -1)
    {
      const int error = errno;
      std::cout
        << "Failed to truncate file=" << path << "; errno=" << error
        << "; " << std::strerror(error) << endl;
    }

    const ::off_t size = getSize(path);
    if (size != length) {
      std::cout
        << "Failed to truncate file=" << path << " to length=" << length
        << "; got size=" << size << endl;
    }
  }

  // Helper to create a file with the given content.
  void createFile(const std::string& path, const std::string& content)
  {
    std::cout
      << "Creating file: " << path << " with content=" << content << endl;

    const int fd = ::open(path.c_str(), O_CREAT | O_WRONLY, 0644);
    if (fd == -1) {
      const int error = errno;
      std::cout
        << "Failed to open file for writing: " << path << "; errno=" << error
        << "; " << std::strerror(error) << endl;
      return;
    }

    if (::write(fd, content.c_str(), content.size()) != content.size()) {
      const int error = errno;
      std::cout
        << "Failed to write content=" << content << " to file=" << path
        << "; errno=" << error << "; " << std::strerror(error) << endl;

      // Fall through to close FD.
    }

    ::close(fd);
  }
}

//============================================================================
// :: Entry Point
int main()
{
  const char* const file = "/tmp/file";
  createFile(file, "This is some content");
  getSize(file);
  resize(file, 32);
  resize(file, 17);
  resize(file, 0);

  // This throws a JS exception.
  resize(file, 32);
  return 0;
}
''')
    self.do_runf('src.cpp', r'''Creating file: /tmp/file with content=This is some content
Size of file is: 20
Truncating file=/tmp/file to length=32
Size of file is: 32
Truncating file=/tmp/file to length=17
Size of file is: 17
Truncating file=/tmp/file to length=0
Size of file is: 0
Truncating file=/tmp/file to length=32
Size of file is: 32
''')

  def test_create_readonly(self):
    create_file('src.cpp', r'''
#include <cerrno>
#include <cstring>
#include <iostream>

#include <fcntl.h>
#include <unistd.h>

using std::endl;

//============================================================================
// :: Helpers

namespace
{
  // Helper to create a read-only file with content.
  void readOnlyFile(const std::string& path, const std::string& content)
  {
    std::cout
      << "Creating file: " << path << " with content of size="
      << content.size() << endl;

    const int fd = ::open(path.c_str(), O_CREAT | O_WRONLY, 0400);
    if (fd == -1) {
      const int error = errno;
      std::cout
        << "Failed to open file for writing: " << path << "; errno=" << error
        << "; " << std::strerror(error) << endl;
      return;
    }

    // Write the content to the file.
    ssize_t result = 0;
    if ((result = ::write(fd, content.data(), content.size()))
        != ssize_t(content.size()))
    {
      const int error = errno;
      std::cout
        << "Failed to write to file=" << path << "; errno=" << error
        << "; " << std::strerror(error) << endl;
      // Fall through to close the file.
    }
    else {
      std::cout
        << "Data written to file=" << path << "; successfully wrote "
        << result << " bytes" << endl;
    }

    ::close(fd);
  }
}

//============================================================================
// :: Entry Point

int main() {
  const char* const file = "/tmp/file";
  unlink(file);
  readOnlyFile(file, "This content should get written because the file "
                     "does not yet exist and so, only the mode of the "
                     "containing directory will influence my ability to "
                     "create and open the file. The mode of the file only "
                     "applies to opening of the stream, not subsequent stream "
                     "operations after stream has opened.\n\n");
  readOnlyFile(file, "This should not get written because the file already "
                     "exists and is read-only.\n\n");
}
''')
    self.do_runf('src.cpp', r'''Creating file: /tmp/file with content of size=292
Data written to file=/tmp/file; successfully wrote 292 bytes
Creating file: /tmp/file with content of size=79
Failed to open file for writing: /tmp/file; errno=2; Permission denied
''')

  def test_embed_file_large(self):
    # If such long files are encoded on one line,
    # they overflow the interpreter's limit
    large_size = int(1500000)
    create_file('large.txt', 'x' * large_size)
    create_file('src.c', r'''
      #include <stdio.h>
      #include <unistd.h>
      int main() {
          FILE* fp = fopen("large.txt", "r");
          if (fp) {
              printf("ok\n");
              fseek(fp, 0L, SEEK_END);
              printf("%ld\n", ftell(fp));
          } else {
              printf("failed to open large file.txt\n");
          }
          return 0;
      }
    ''')
    self.run_process([EMCC, 'src.c', '--embed-file', 'large.txt'])
    for engine in config.JS_ENGINES:
      if engine == config.V8_ENGINE:
        continue # ooms
      print(engine)
      self.assertContained('ok\n' + str(large_size) + '\n', self.run_js('a.out.js', engine=engine))

  def test_force_exit(self):
    create_file('src.c', r'''
#include <emscripten/emscripten.h>

EMSCRIPTEN_KEEPALIVE void callback() {
  EM_ASM({ out('callback pre()') });
  emscripten_force_exit(42);
  EM_ASM({ out('callback post()') });
}

int main() {
  EM_ASM({ setTimeout(function() { out("calling callback()"); _callback() }, 100) });
  emscripten_exit_with_live_runtime();
  return 123;
}
''')
    self.run_process([EMCC, 'src.c'])
    output = self.run_js('a.out.js', assert_returncode=42)
    self.assertContained('callback pre()', output)
    self.assertNotContained('callback post()', output)

  def test_bad_locale(self):
    create_file('src.cpp', r'''
#include <locale.h>
#include <stdio.h>
#include <wctype.h>

int main(const int argc, const char * const * const argv) {
  const char * const locale = (argc > 1 ? argv[1] : "C");
  const char * const actual = setlocale(LC_ALL, locale);
  if(actual == NULL) {
    printf("%s locale not supported\n", locale);
    return 0;
  }
  printf("locale set to %s: %s\n", locale, actual);
}
''')
    self.run_process([EMXX, 'src.cpp'])

    self.assertContained('locale set to C: C;C;C;C;C;C',
                         self.run_js('a.out.js', args=['C']))
    self.assertContained('locale set to waka: waka;waka;waka;waka;waka;waka',
                         self.run_js('a.out.js', args=['waka']))

  def test_browser_language_detection(self):
    # Test HTTP Accept-Language parsing by simulating navigator.languages #8751
    self.run_process([EMCC,
                      test_file('test_browser_language_detection.c')])
    self.assertContained('C.UTF-8', self.run_js('a.out.js'))

    # Accept-Language: fr,fr-FR;q=0.8,en-US;q=0.5,en;q=0.3
    create_file('preamble.js', r'''navigator = {};
      navigator.languages = [ "fr", "fr-FR", "en-US", "en" ];''')
    self.run_process([EMCC, '--pre-js', 'preamble.js',
                      test_file('test_browser_language_detection.c')])
    self.assertContained('fr.UTF-8', self.run_js('a.out.js'))

    # Accept-Language: fr-FR,fr;q=0.8,en-US;q=0.5,en;q=0.3
    create_file('preamble.js', r'''navigator = {};
      navigator.languages = [ "fr-FR", "fr", "en-US", "en" ];''')
    self.emcc_args += ['--pre-js', 'preamble.js']
    self.do_runf(test_file('test_browser_language_detection.c'), 'fr_FR.UTF-8')

  def test_js_main(self):
    # try to add a main() from JS, at runtime. this is not supported (the
    # compiler needs to know at compile time about main).
    create_file('pre_main.js', r'''
      var Module = {
        '_main': function() {
        }
      };
    ''')
    create_file('src.cpp', '')
    self.emcc_args += ['--pre-js', 'pre_main.js']
    self.do_runf('src.cpp', 'compiled without a main, but one is present. if you added it from JS, use Module["onRuntimeInitialized"]', assert_returncode=NON_ZERO)

  def test_locale_wrong(self):
    create_file('src.cpp', r'''
#include <locale>
#include <iostream>
#include <stdexcept>

int main(const int argc, const char * const * const argv) {
  const char * const name = argc > 1 ? argv[1] : "C";

  try {
    const std::locale locale(name);
    std::cout
      << "Constructed locale \"" << name << "\"\n"
      << "This locale is "
      << (locale == std::locale::global(locale) ? "" : "not ")
      << "the global locale.\n"
      << "This locale is " << (locale == std::locale::classic() ? "" : "not ")
      << "the C locale." << std::endl;

  } catch(const std::runtime_error &ex) {
    std::cout
      << "Can't construct locale \"" << name << "\": " << ex.what()
      << std::endl;
    return 1;

  } catch(...) {
    std::cout
      << "FAIL: Unexpected exception constructing locale \"" << name << '\"'
      << std::endl;
    return 127;
  }
}
''')
    self.run_process([EMXX, 'src.cpp', '-s', 'EXIT_RUNTIME', '-s', 'DISABLE_EXCEPTION_CATCHING=0'])
    self.assertContained('''\
Constructed locale "C"
This locale is the global locale.
This locale is the C locale.
''', self.run_js('a.out.js', args=['C']))
    self.assertContained('''\
Constructed locale "waka"
This locale is not the global locale.
This locale is not the C locale.
''', self.run_js('a.out.js', args=['waka']))

  def test_cleanup_os(self):
    # issue 2644
    def test(args, be_clean):
      print(args)
      self.clear()
      shutil.copyfile(test_file('hello_world.c'), 'a.c')
      create_file('b.c', ' ')
      self.run_process([EMCC, 'a.c', 'b.c'] + args)
      clutter = glob.glob('*.o')
      if be_clean:
        assert len(clutter) == 0, 'should not leave clutter ' + str(clutter)
      else:
         assert len(clutter) == 2, 'should leave .o files'
    test(['-o', 'c.so', '-r'], True)
    test(['-o', 'c.js'], True)
    test(['-o', 'c.html'], True)
    test(['-c'], False)

  def test_dash_g_object(self):
    def test(opts):
      print(opts)
      self.run_process([EMCC, '-c', test_file('hello_world.c'), '-o', 'a_.o'] + opts)
      sizes = {'_': os.path.getsize('a_.o')}
      self.run_process([EMCC, '-c', test_file('hello_world.c'), '-g', '-o', 'ag.o'] + opts)
      sizes['g'] = os.path.getsize('ag.o')
      for i in range(5):
        self.run_process([EMCC, '-c', test_file('hello_world.c'), '-g' + str(i), '-o', 'a' + str(i) + '.o'] + opts)
        sizes[i] = os.path.getsize('a' + str(i) + '.o')
      print('  ', sizes)
      assert sizes['_'] == sizes[0] == sizes[1] == sizes[2], 'no debug means no llvm debug info ' + str(sizes)
      assert sizes['g'] == sizes[3] == sizes[4], '-g or -gsource-map means llvm debug info ' + str(sizes)
      assert sizes['_'] < sizes['g'], 'llvm debug info has positive size ' + str(sizes)
    test([])
    test(['-O1'])

  def test_no_filesystem(self):
    FS_MARKER = 'var FS'
    # fopen forces full filesystem support
    self.run_process([EMCC, test_file('hello_world_fopen.c'), '-s', 'ASSERTIONS=0'])
    yes_size = os.path.getsize('a.out.js')
    self.assertContained('hello, world!', self.run_js('a.out.js'))
    self.assertContained(FS_MARKER, read_file('a.out.js'))
    self.run_process([EMCC, test_file('hello_world.c'), '-s', 'ASSERTIONS=0'])
    no_size = os.path.getsize('a.out.js')
    self.assertContained('hello, world!', self.run_js('a.out.js'))
    self.assertNotContained(FS_MARKER, read_file('a.out.js'))
    print('yes fs, no fs:', yes_size, no_size)
    # ~100K of FS code is removed
    self.assertGreater(yes_size - no_size, 90000)
    self.assertLess(no_size, 360000)

  def test_no_filesystem_libcxx(self):
    self.set_setting('FILESYSTEM', 0)
    self.do_runf(test_file('hello_libcxx.cpp'), 'hello, world!')

  @is_slow_test
  def test_no_nuthin(self):
    # check FILESYSTEM is automatically set, and effective

    def test(opts, absolute):
      print('opts, absolute:', opts, absolute)
      sizes = {}

      def do(name, source, moar_opts):
        self.clear()
        # pad the name to a common length so that doesn't effect the size of the
        # output
        padded_name = name + '_' * (20 - len(name))
        self.run_process([EMCC, test_file(source), '-o', padded_name + '.js'] + opts + moar_opts)
        sizes[name] = os.path.getsize(padded_name + '.js')
        if os.path.exists(padded_name + '.wasm'):
          sizes[name] += os.path.getsize(padded_name + '.wasm')
        self.assertContained('hello, world!', self.run_js(padded_name + '.js'))

      do('normal', 'hello_world_fopen.c', [])
      do('no_fs', 'hello_world.c', []) # without fopen, we should auto-detect we do not need full fs support and can do FILESYSTEM=0
      do('no_fs_manual', 'hello_world.c', ['-s', 'FILESYSTEM=0'])
      print('  ', sizes)
      self.assertLess(sizes['no_fs'], sizes['normal'])
      self.assertLess(sizes['no_fs'], absolute)
      # manual can usually remove a tiny bit more
      self.assertLess(sizes['no_fs_manual'], sizes['no_fs'] + 30)

    test(['-s', 'ASSERTIONS=0'], 120000) # we don't care about code size with assertions
    test(['-O1'], 91000)
    test(['-O2'], 46000)
    test(['-O3', '--closure=1'], 17000)
    # js too
    test(['-O3', '--closure=1', '-s', 'WASM=0'], 36000)
    test(['-O3', '--closure', '2', '-s', 'WASM=0'], 33000) # might change now and then

  def test_no_browser(self):
    BROWSER_INIT = 'var Browser'

    self.run_process([EMCC, test_file('hello_world.c')])
    self.assertNotContained(BROWSER_INIT, read_file('a.out.js'))

    # uses emscripten_set_main_loop, which needs Browser
    self.run_process([EMCC, test_file('browser_main_loop.c')])
    self.assertContained(BROWSER_INIT, read_file('a.out.js'))

  def test_EXPORTED_RUNTIME_METHODS(self):
    def test(opts, has, not_has):
      print(opts, has, not_has)
      self.clear()
      # check without assertions, as with assertions we add stubs for the things we remove (which
      # print nice error messages)
      self.run_process([EMCC, test_file('hello_world.c'), '-s', 'ASSERTIONS=0'] + opts)
      self.assertContained('hello, world!', self.run_js('a.out.js'))
      src = read_file('a.out.js')
      self.assertContained(has, src)
      self.assertNotContained(not_has, src)

    test([], 'Module["', 'Module["waka')
    test(['-s', 'EXPORTED_RUNTIME_METHODS=[]'], '', 'Module["addRunDependency')
    test(['-s', 'EXPORTED_RUNTIME_METHODS=addRunDependency'], 'Module["addRunDependency', 'Module["waka')
    test(['-s', 'EXPORTED_RUNTIME_METHODS=[]', '-s', 'EXPORTED_RUNTIME_METHODS=addRunDependency'], 'Module["addRunDependency', 'Module["waka')

  def test_stat_fail_alongtheway(self):
    create_file('src.cpp', r'''
#include <errno.h>
#include <stdio.h>
#include <sys/types.h>
#include <sys/stat.h>
#include <unistd.h>
#include <stdlib.h>
#include <fcntl.h>
#include <string.h>

#define CHECK(expression) \
  if(!(expression)) {                            \
    error = errno;                               \
    printf("FAIL: %s\n", #expression); fail = 1; \
  } else {                                       \
    error = errno;                               \
    printf("pass: %s\n", #expression);           \
  }                                              \

int main() {
  int error;
  int fail = 0;
  CHECK(mkdir("path", 0777) == 0);
  CHECK(close(open("path/file", O_CREAT | O_WRONLY, 0644)) == 0);
  {
    struct stat st;
    CHECK(stat("path", &st) == 0);
    CHECK(st.st_mode = 0777);
  }
  {
    struct stat st;
    CHECK(stat("path/nosuchfile", &st) == -1);
    printf("info: errno=%d %s\n", error, strerror(error));
    CHECK(error == ENOENT);
  }
  {
    struct stat st;
    CHECK(stat("path/file", &st) == 0);
    CHECK(st.st_mode = 0666);
  }
  {
    struct stat st;
    CHECK(stat("path/file/impossible", &st) == -1);
    printf("info: errno=%d %s\n", error, strerror(error));
    CHECK(error == ENOTDIR);
  }
  {
    struct stat st;
    CHECK(lstat("path/file/impossible", &st) == -1);
    printf("info: errno=%d %s\n", error, strerror(error));
    CHECK(error == ENOTDIR);
  }
  return fail;
}
''')
    self.do_runf('src.cpp', r'''pass: mkdir("path", 0777) == 0
pass: close(open("path/file", O_CREAT | O_WRONLY, 0644)) == 0
pass: stat("path", &st) == 0
pass: st.st_mode = 0777
pass: stat("path/nosuchfile", &st) == -1
info: errno=44 No such file or directory
pass: error == ENOENT
pass: stat("path/file", &st) == 0
pass: st.st_mode = 0666
pass: stat("path/file/impossible", &st) == -1
info: errno=54 Not a directory
pass: error == ENOTDIR
pass: lstat("path/file/impossible", &st) == -1
info: errno=54 Not a directory
pass: error == ENOTDIR
''')

  def test_link_with_a_static(self):
    create_file('x.c', r'''
int init_weakref(int a, int b) {
  return a + b;
}
''')
    create_file('y.c', r'''
static int init_weakref(void) { // inlined in -O2, not in -O0 where it shows up in llvm-nm as 't'
  return 150;
}

int testy(void) {
  return init_weakref();
}
''')
    create_file('z.c', r'''
extern int init_weakref(int, int);
extern int testy(void);

int main(void) {
  return testy() + init_weakref(5, 6);
}
''')
    self.run_process([EMCC, '-c', 'x.c', '-o', 'x.o'])
    self.run_process([EMCC, '-c', 'y.c', '-o', 'y.o'])
    self.run_process([EMCC, '-c', 'z.c', '-o', 'z.o'])
    try_delete('libtest.a')
    self.run_process([EMAR, 'rc', 'libtest.a', 'y.o'])
    self.run_process([EMAR, 'rc', 'libtest.a', 'x.o'])
    self.run_process([EMRANLIB, 'libtest.a'])

    for args in [[], ['-O2']]:
      print('args:', args)
      self.run_process([EMCC, 'z.o', 'libtest.a', '-s', 'EXIT_RUNTIME'] + args)
      self.run_js('a.out.js', assert_returncode=161)

  def test_link_with_bad_o_in_a(self):
    # when building a .a, we force-include all the objects inside it. but, some
    # may not be valid bitcode, e.g. if it contains metadata or something else
    # weird. we should just ignore those
    self.run_process([EMCC, '-c', test_file('hello_world.c'), '-o', 'hello_world.o'])
    create_file('bad.obj', 'this is not a good file, it should be ignored!')
    self.run_process([LLVM_AR, 'cr', 'libfoo.a', 'hello_world.o', 'bad.obj'])
    self.run_process([EMCC, 'libfoo.a'])
    self.assertContained('hello, world!', self.run_js('a.out.js'))

  @require_node
  def test_require(self):
    inname = test_file('hello_world.c')
    self.emcc(inname, args=['-s', 'ASSERTIONS=0'], output_filename='a.out.js')
    output = self.run_process(config.NODE_JS + ['-e', 'require("./a.out.js")'], stdout=PIPE, stderr=PIPE)
    assert output.stdout == 'hello, world!\n' and output.stderr == '', 'expected no output, got\n===\nSTDOUT\n%s\n===\nSTDERR\n%s\n===\n' % (output.stdout, output.stderr)

  @require_node
  def test_require_modularize(self):
    self.run_process([EMCC, test_file('hello_world.c'), '-s', 'MODULARIZE', '-s', 'ASSERTIONS=0'])
    src = read_file('a.out.js')
    self.assertContained('module.exports = Module;', src)
    output = self.run_process(config.NODE_JS + ['-e', 'var m = require("./a.out.js"); m();'], stdout=PIPE, stderr=PIPE)
    self.assertFalse(output.stderr)
    self.assertEqual(output.stdout, 'hello, world!\n')
    self.run_process([EMCC, test_file('hello_world.c'), '-s', 'MODULARIZE', '-s', 'EXPORT_NAME="NotModule"', '-s', 'ASSERTIONS=0'])
    src = read_file('a.out.js')
    self.assertContained('module.exports = NotModule;', src)
    output = self.run_process(config.NODE_JS + ['-e', 'var m = require("./a.out.js"); m();'], stdout=PIPE, stderr=PIPE)
    self.assertFalse(output.stderr)
    self.assertEqual(output.stdout, 'hello, world!\n')
    self.run_process([EMCC, test_file('hello_world.c'), '-s', 'MODULARIZE'])
    # We call require() twice to ensure it returns wrapper function each time
    output = self.run_process(config.NODE_JS + ['-e', 'require("./a.out.js")();var m = require("./a.out.js"); m();'], stdout=PIPE, stderr=PIPE)
    self.assertFalse(output.stderr)
    self.assertEqual(output.stdout, 'hello, world!\nhello, world!\n')

  def test_define_modularize(self):
    self.run_process([EMCC, test_file('hello_world.c'), '-s', 'MODULARIZE', '-s', 'ASSERTIONS=0'])
    src = 'var module = 0; ' + read_file('a.out.js')
    create_file('a.out.js', src)
    assert "define([], function() { return Module; });" in src
    output = self.run_process(config.NODE_JS + ['-e', 'var m; (global.define = function(deps, factory) { m = factory(); }).amd = true; require("./a.out.js"); m();'], stdout=PIPE, stderr=PIPE)
    assert output.stdout == 'hello, world!\n' and output.stderr == '', 'expected output, got\n===\nSTDOUT\n%s\n===\nSTDERR\n%s\n===\n' % (output.stdout, output.stderr)
    self.run_process([EMCC, test_file('hello_world.c'), '-s', 'MODULARIZE', '-s', 'EXPORT_NAME="NotModule"', '-s', 'ASSERTIONS=0'])
    src = 'var module = 0; ' + read_file('a.out.js')
    create_file('a.out.js', src)
    assert "define([], function() { return NotModule; });" in src
    output = self.run_process(config.NODE_JS + ['-e', 'var m; (global.define = function(deps, factory) { m = factory(); }).amd = true; require("./a.out.js"); m();'], stdout=PIPE, stderr=PIPE)
    assert output.stdout == 'hello, world!\n' and output.stderr == '', 'expected output, got\n===\nSTDOUT\n%s\n===\nSTDERR\n%s\n===\n' % (output.stdout, output.stderr)

  def test_EXPORT_NAME_with_html(self):
    result = self.run_process([EMCC, test_file('hello_world.c'), '-o', 'a.html', '-s', 'EXPORT_NAME=Other'], stdout=PIPE, check=False, stderr=STDOUT)
    self.assertNotEqual(result.returncode, 0)
    self.assertContained('Customizing EXPORT_NAME requires that the HTML be customized to use that name', result.stdout)

  def test_modularize_sync_compilation(self):
    create_file('post.js', r'''
console.log('before');
var result = Module();
// It should be an object.
console.log(typeof result);
// And it should have the exports that Module has, showing it is Module in fact.
console.log(typeof result._main);
// And it should not be a Promise.
console.log(typeof result.then);
console.log('after');
''')
    self.run_process([EMCC, test_file('hello_world.c'),
                      '-s', 'MODULARIZE',
                      '-s', 'WASM_ASYNC_COMPILATION=0',
                      '--extern-post-js', 'post.js'])
    self.assertContained('''\
before
hello, world!
object
function
undefined
after
''', self.run_js('a.out.js'))

  def test_export_all_3142(self):
    create_file('src.cpp', r'''
typedef unsigned int Bit32u;

struct S_Descriptor {
    Bit32u limit_0_15   :16;
    Bit32u base_0_15    :16;
    Bit32u base_16_23   :8;
};

class Descriptor {
public:
    Descriptor() { saved.fill[0] = saved.fill[1] = 0; }
    union {
        S_Descriptor seg;
        Bit32u fill[2];
    } saved;
};

Descriptor desc;
    ''')
    self.run_process([EMXX, 'src.cpp', '-O2', '-s', 'EXPORT_ALL'])
    self.assertExists('a.out.js')

  def test_emmake_emconfigure(self):
    def check(what, args, fail=True, expect=''):
      args = [what] + args
      print(what, args, fail, expect)
      output = self.run_process(args, stdout=PIPE, stderr=PIPE, check=False)
      assert ('is a helper for' in output.stderr) == fail
      assert ('Typical usage' in output.stderr) == fail
      self.assertContained(expect, output.stdout)
    check(emmake, [])
    check(EMCONFIGURE, [])
    check(emmake, ['--version'])
    check(EMCONFIGURE, ['--version'])
    check(emmake, ['make'], fail=False)
    check(EMCONFIGURE, ['configure'], fail=False)
    check(EMCONFIGURE, ['./configure'], fail=False)
    check(EMCMAKE, ['cmake'], fail=False)

    create_file('test.py', '''
import os
print(os.environ.get('CROSS_COMPILE'))
''')
    check(EMCONFIGURE, [PYTHON, 'test.py'], expect=path_from_root('em'), fail=False)
    check(emmake, [PYTHON, 'test.py'], expect=path_from_root('em'), fail=False)

    create_file('test.py', '''
import os
print(os.environ.get('NM'))
''')
    check(EMCONFIGURE, [PYTHON, 'test.py'], expect=shared.LLVM_NM, fail=False)

  def test_emmake_python(self):
    # simulates a configure/make script that looks for things like CC, AR, etc., and which we should
    # not confuse by setting those vars to something containing `python X` as the script checks for
    # the existence of an executable.
    self.run_process([emmake, PYTHON, test_file('emmake/make.py')])

  def test_sdl2_config(self):
    for args, expected in [
      [['--version'], '2.0.10'],
      [['--cflags'], '-s USE_SDL=2'],
      [['--libs'], '-s USE_SDL=2'],
      [['--cflags', '--libs'], '-s USE_SDL=2'],
    ]:
      print(args, expected)
      out = self.run_process([PYTHON, shared.Cache.get_sysroot_dir('bin', 'sdl2-config')] + args, stdout=PIPE, stderr=PIPE).stdout
      self.assertContained(expected, out)
      print('via emmake')
      out = self.run_process([emmake, 'sdl2-config'] + args, stdout=PIPE, stderr=PIPE).stdout
      self.assertContained(expected, out)

  def test_module_onexit(self):
    create_file('src.cpp', r'''
#include <emscripten.h>
int main() {
  EM_ASM({
    Module['onExit'] = function(status) { out('exiting now, status ' + status) };
  });
  return 14;
}
''')
    self.run_process([EMXX, 'src.cpp', '-s', 'EXIT_RUNTIME'])
    self.assertContained('exiting now, status 14', self.run_js('a.out.js', assert_returncode=14))

  def test_NO_aliasing(self):
    # the NO_ prefix flips boolean options
    self.run_process([EMCC, test_file('hello_world.c'), '-s', 'EXIT_RUNTIME'])
    exit_1 = read_file('a.out.js')
    self.run_process([EMCC, test_file('hello_world.c'), '-s', 'NO_EXIT_RUNTIME=0'])
    no_exit_0 = read_file('a.out.js')
    self.run_process([EMCC, test_file('hello_world.c'), '-s', 'EXIT_RUNTIME=0'])
    exit_0 = read_file('a.out.js')

    assert exit_1 == no_exit_0
    assert exit_1 != exit_0

  def test_underscore_exit(self):
    create_file('src.cpp', r'''
#include <unistd.h>
int main() {
  _exit(0); // should not end up in an infinite loop with non-underscore exit
}
''')
    self.run_process([EMXX, 'src.cpp'])
    self.assertContained('', self.run_js('a.out.js'))

  def test_file_packager_huge(self):
    MESSAGE = 'warning: file packager is creating an asset bundle of 257 MB. this is very large, and browsers might have trouble loading it'
    create_file('huge.dat', 'a' * (1024 * 1024 * 257))
    create_file('tiny.dat', 'a')
    err = self.run_process([FILE_PACKAGER, 'test.data', '--preload', 'tiny.dat'], stdout=PIPE, stderr=PIPE).stderr
    self.assertNotContained(MESSAGE, err)
    err = self.run_process([FILE_PACKAGER, 'test.data', '--preload', 'huge.dat'], stdout=PIPE, stderr=PIPE).stderr
    self.assertContained(MESSAGE, err)
    self.clear()

  @parameterized({
    '': (True,),
    'wasm2js': (False,),
  })
  def test_massive_alloc(self, wasm):
    create_file('main.cpp', r'''
#include <stdio.h>
#include <stdlib.h>

int main() {
  volatile long x = (long)malloc(1024 * 1024 * 1400);
  return x == 0; // can't alloc it, but don't fail catastrophically, expect null
}
    ''')
    cmd = [EMXX, 'main.cpp', '-s', 'ALLOW_MEMORY_GROWTH']
    if not wasm:
      cmd += ['-s', 'WASM=0']
    self.run_process(cmd)
    # just care about message regarding allocating over 1GB of memory
    output = self.run_js('a.out.js')
    if not wasm:
      self.assertContained('Warning: Enlarging memory arrays, this is not fast! 16777216,1473314816\n', output)

  def test_failing_alloc(self):
    for pre_fail, post_fail, opts in [
      ('', '', []),
      ('EM_ASM( Module.temp = _sbrk() );', 'EM_ASM( assert(Module.temp === _sbrk(), "must not adjust brk when an alloc fails!") );', []),
      # also test non-wasm in normal mode
      ('', '', ['-s', 'WASM=0']),
      ('EM_ASM( Module.temp = _sbrk() );', 'EM_ASM( assert(Module.temp === _sbrk(), "must not adjust brk when an alloc fails!") );', ['-s', 'WASM=0']),
    ]:
      for growth in [0, 1]:
        for aborting_args in [[], ['-s', 'ABORTING_MALLOC=0']]:
          create_file('main.cpp', r'''
#include <stdio.h>
#include <stdlib.h>
#include <vector>
#include <assert.h>
#include <emscripten.h>

#define CHUNK_SIZE (10 * 1024 * 1024)

int main() {
  std::vector<void*> allocs;
  bool has = false;
  while (1) {
    printf("trying an allocation\n");
    %s
    void* curr = malloc(CHUNK_SIZE);
    if (!curr) {
      %s
      break;
    }
    has = true;
    printf("allocated another chunk, %%zu so far\n", allocs.size());
    allocs.push_back(curr);
  }
  assert(has);
  printf("an allocation failed!\n");
#ifdef SPLIT
  return 0;
#endif
  while (1) {
    assert(allocs.size() > 0);
    void *curr = allocs.back();
    allocs.pop_back();
    free(curr);
    printf("freed one\n");
    if (malloc(CHUNK_SIZE)) break;
  }
  printf("managed another malloc!\n");
}
''' % (pre_fail, post_fail))
          args = [EMXX, 'main.cpp', '-s', 'EXPORTED_FUNCTIONS=_main,_sbrk'] + opts + aborting_args
          args += ['-s', 'TEST_MEMORY_GROWTH_FAILS'] # In this test, force memory growing to fail
          if growth:
            args += ['-s', 'ALLOW_MEMORY_GROWTH']
          # growth disables aborting by default, but it can be overridden
          aborting = not aborting_args and not growth
          print('test_failing_alloc', args, pre_fail)
          self.run_process(args)
          # growth also disables aborting
          can_manage_another = not aborting
          split = '-DSPLIT' in args
          print('can manage another:', can_manage_another, 'split:', split, 'aborting:', aborting)
          output = self.run_js('a.out.js', assert_returncode=0 if can_manage_another else NON_ZERO)
          if can_manage_another:
            self.assertContained('an allocation failed!\n', output)
            if not split:
              # split memory allocation may fail due to GC objects no longer being allocatable,
              # and we can't expect to recover from that deterministically. So just check we
              # get to the fail.
              # otherwise, we should fail eventually, then free, then succeed
              self.assertContained('managed another malloc!\n', output)
          else:
            # we should see an abort
            self.assertContained('Aborted(Cannot enlarge memory arrays', output)
            if growth:
              # when growth is enabled, the default is to not abort, so just explain that
              self.assertContained('If you want malloc to return NULL (0) instead of this abort, do not link with -s ABORTING_MALLOC=1', output)
            else:
              # when growth is not enabled, suggest 3 possible solutions (start with more memory, allow growth, or don't abort)
              self.assertContained(('higher than the current value 16777216,', 'higher than the current value 33554432,'), output)
              self.assertContained('compile with  -s ALLOW_MEMORY_GROWTH=1 ', output)
              self.assertContained('compile with  -s ABORTING_MALLOC=0 ', output)

  def test_failing_growth_2gb(self):
    create_file('test.cpp', r'''
#include <stdio.h>
#include <stdlib.h>

void* out;
int main() {
  while (1) {
    puts("loop...");
    out = malloc(1024 * 1024);
    if (!out) {
      puts("done");
      return 0;
    }
  }
}
''')

    self.run_process([EMXX, '-O1', 'test.cpp', '-s', 'ALLOW_MEMORY_GROWTH'])
    self.assertContained('done', self.run_js('a.out.js'))

  def test_libcxx_minimal(self):
    create_file('vector.cpp', r'''
#include <vector>
int main(int argc, char** argv) {
  std::vector<void*> v;
  for (int i = 0 ; i < argc; i++) {
    v.push_back(nullptr);
  }
  return v.size();
}
''')

    self.run_process([EMXX, '-O2', 'vector.cpp', '-o', 'vector.js'])
    self.run_process([EMXX, '-O2', test_file('hello_libcxx.cpp'), '-o', 'iostream.js'])

    vector = os.path.getsize('vector.js')
    iostream = os.path.getsize('iostream.js')
    print(vector, iostream)

    self.assertGreater(vector, 1000)
    # we can strip out almost all of libcxx when just using vector
    self.assertLess(2.25 * vector, iostream)

  @parameterized({
    '': (True,),
    # TODO(sbc): make dynamic linking work with wasm2js
    # 'wasm2js': (False,)
  })
  def test_minimal_dynamic(self, wasm):
    library_file = 'library.wasm' if wasm else 'library.js'

    def test(name, main_args, library_args=[], expected='hello from main\nhello from library', assert_returncode=0):
      print(f'testing {name}', main_args, library_args)
      self.clear()
      create_file('library.c', r'''
        #include <stdio.h>
        void library_func() {
        #ifdef USE_PRINTF
          printf("hello from library: %p\n", &library_func);
        #else
          puts("hello from library");
        #endif
        }
      ''')
      # -fno-builtin to prevent printf -> iprintf optimization
      self.run_process([EMCC, 'library.c', '-fno-builtin', '-s', 'SIDE_MODULE', '-O2', '-o', library_file, '-s', 'WASM=' + str(wasm), '-s', 'EXPORT_ALL'] + library_args)
      create_file('main.c', r'''
        #include <dlfcn.h>
        #include <stdio.h>
        int main() {
          puts("hello from main");
          void *lib_handle = dlopen("%s", RTLD_NOW);
          if (!lib_handle) {
            puts("cannot load side module");
            puts(dlerror());
            return 1;
          }
          typedef void (*voidfunc)();
          voidfunc x = (voidfunc)dlsym(lib_handle, "library_func");
          if (!x) puts("cannot find side function");
          else x();
        }
      ''' % library_file)
      self.run_process([EMCC, 'main.c', '--embed-file', library_file, '-O2', '-s', 'WASM=' + str(wasm)] + main_args)
      self.assertContained(expected, self.run_js('a.out.js', assert_returncode=assert_returncode))
      size = os.path.getsize('a.out.js')
      if wasm:
        size += os.path.getsize('a.out.wasm')
      side_size = os.path.getsize(library_file)
      print(f'  sizes {name}: {size}, {side_size}')
      return (size, side_size)

    def percent_diff(x, y):
      small = min(x, y)
      large = max(x, y)
      return float(100 * large) / small - 100

    full = test('full', main_args=['-s', 'MAIN_MODULE'])
    # printf is not used in main, but libc was linked in, so it's there
    printf = test('printf', main_args=['-s', 'MAIN_MODULE'], library_args=['-DUSE_PRINTF'])

    # main module tests

    # dce in main, and it fails since puts is not exported
    test('dce', main_args=['-s', 'MAIN_MODULE=2'], expected=('cannot', 'undefined'), assert_returncode=NON_ZERO)

    # with exporting, it works
    dce = test('dce', main_args=['-s', 'MAIN_MODULE=2', '-s', 'EXPORTED_FUNCTIONS=_main,_puts'])

    # printf is not used in main, and we dce, so we failz
    dce_fail = test('dce_fail', main_args=['-s', 'MAIN_MODULE=2'], library_args=['-DUSE_PRINTF'], expected=('cannot', 'undefined'), assert_returncode=NON_ZERO)

    # exporting printf in main keeps it alive for the library
    test('dce_save', main_args=['-s', 'MAIN_MODULE=2', '-s', 'EXPORTED_FUNCTIONS=_main,_printf,_puts'], library_args=['-DUSE_PRINTF'])

    self.assertLess(percent_diff(full[0], printf[0]), 4)
    self.assertLess(percent_diff(dce[0], dce_fail[0]), 4)
    self.assertLess(dce[0], 0.2 * full[0]) # big effect, 80%+ is gone

    # side module tests

    # mode 2, so dce in side, but library_func is not exported, so it is dce'd
    side_dce_fail = test('side_dce_fail', main_args=['-s', 'MAIN_MODULE'], library_args=['-s', 'SIDE_MODULE=2'], expected='cannot find side function')
    # mode 2, so dce in side, and library_func is not exported
    side_dce_work = test('side_dce_fail', main_args=['-s', 'MAIN_MODULE'], library_args=['-s', 'SIDE_MODULE=2', '-s', 'EXPORTED_FUNCTIONS=_library_func'], expected='hello from library')

    self.assertLess(side_dce_fail[1], 0.95 * side_dce_work[1]) # removing that function saves a chunk

  def test_RUNTIME_LINKED_LIBS(self):
    # Verify that the legacy `-s RUNTIME_LINKED_LIBS` option acts the same as passing a
    # library on the command line directly.
    create_file('side.c', 'int foo() { return 42; }')
    create_file('main.c', '#include <assert.h>\nextern int foo(); int main() { assert(foo() == 42); return 0; }')

    self.run_process([EMCC, '-O2', 'side.c', '-s', 'SIDE_MODULE', '-o', 'side.wasm'])
    self.run_process([EMCC, '-O2', 'main.c', '-s', 'MAIN_MODULE', '-o', 'main.js', 'side.wasm'])
    self.run_js('main.js')

    err = self.run_process([EMCC, '-O2', 'main.c', '-s', 'MAIN_MODULE', '-o', 'main2.js', '-s', 'RUNTIME_LINKED_LIBS=side.wasm'], stderr=PIPE).stderr
    self.assertContained('emcc: warning: RUNTIME_LINKED_LIBS is deprecated', err)
    self.run_js('main2.js')

    self.assertBinaryEqual('main.wasm', 'main2.wasm')

  def test_ld_library_path(self):
    create_file('hello1.c', r'''
#include <stdio.h>

void hello1() {
  printf("Hello1\n");
  return;
}
''')
    create_file('hello2.c', r'''
#include <stdio.h>

void hello2() {
  printf("Hello2\n");
  return;
}
''')
    create_file('hello3.c', r'''
#include <stdio.h>

void hello3() {
  printf ("Hello3\n");
  return;
}
''')
    create_file('hello4.c', r'''
#include <stdio.h>
#include <math.h>

double hello4(double x) {
  printf("Hello4\n");
  return fmod(x, 2.0);
}
''')
    create_file('pre.js', r'''
Module['preRun'].push(function (){
  ENV['LD_LIBRARY_PATH']='/lib:/usr/lib';
});
''')
    create_file('main.c', r'''
#include <stdio.h>
#include <stdlib.h>
#include <string.h>
#include <dlfcn.h>

int main() {
  void *h;
  void (*f)();
  double (*f2)(double);

  h = dlopen("libhello1.wasm", RTLD_NOW);
  f = dlsym(h, "hello1");
  f();
  dlclose(h);

  h = dlopen("libhello2.wasm", RTLD_NOW);
  f = dlsym(h, "hello2");
  f();
  dlclose(h);

  h = dlopen("libhello3.wasm", RTLD_NOW);
  f = dlsym(h, "hello3");
  f();
  dlclose(h);

  h = dlopen("/usr/local/lib/libhello4.wasm", RTLD_NOW);
  f2 = dlsym(h, "hello4");
  double result = f2(5.5);
  dlclose(h);

  if (result == 1.5) {
    printf("Ok\n");
  }
  return 0;
}

''')

    self.run_process([EMCC, '-o', 'libhello1.wasm', 'hello1.c', '-s', 'SIDE_MODULE', '-s', 'EXPORT_ALL'])
    self.run_process([EMCC, '-o', 'libhello2.wasm', 'hello2.c', '-s', 'SIDE_MODULE', '-s', 'EXPORT_ALL'])
    self.run_process([EMCC, '-o', 'libhello3.wasm', 'hello3.c', '-s', 'SIDE_MODULE', '-s', 'EXPORT_ALL'])
    self.run_process([EMCC, '-o', 'libhello4.wasm', 'hello4.c', '-s', 'SIDE_MODULE', '-s', 'EXPORT_ALL'])
    self.run_process([EMCC, '-o', 'main.js', 'main.c', '-s', 'MAIN_MODULE', '-s', 'INITIAL_MEMORY=' + str(32 * 1024 * 1024),
                      '--embed-file', 'libhello1.wasm@/lib/libhello1.wasm',
                      '--embed-file', 'libhello2.wasm@/usr/lib/libhello2.wasm',
                      '--embed-file', 'libhello3.wasm@/libhello3.wasm',
                      '--embed-file', 'libhello4.wasm@/usr/local/lib/libhello4.wasm',
                      '--pre-js', 'pre.js'])
    out = self.run_js('main.js')
    self.assertContained('Hello1', out)
    self.assertContained('Hello2', out)
    self.assertContained('Hello3', out)
    self.assertContained('Hello4', out)
    self.assertContained('Ok', out)

  def test_dlopen_bad_flags(self):
    create_file('main.c', r'''
#include <dlfcn.h>
#include <stdio.h>

int main() {
  void* h = dlopen("lib.so", 0);
  if (h) {
    printf("expected dlopen to fail\n");
    return 1;
  }
  printf("%s\n", dlerror());
  return 0;
}
''')
    self.run_process([EMCC, 'main.c', '-s', 'MAIN_MODULE=2'])
    out = self.run_js('a.out.js')
    self.assertContained('invalid mode for dlopen(): Either RTLD_LAZY or RTLD_NOW is required', out)

  def test_dlopen_rtld_global(self):
    # This test checks RTLD_GLOBAL where a module is loaded
    # before the module providing a global it needs is. in asm.js we use JS
    # to create a redirection function. In wasm we just have wasm, so we
    # need to introspect the wasm module. Browsers may add that eventually,
    # or we could ship a little library that does it.
    create_file('hello1.c', r'''
#include <stdio.h>

extern int hello1_val;
int hello1_val = 3;

void hello1(int i) {
  printf("hello1_val by hello1:%d\n",hello1_val);
  printf("Hello%d\n",i);
}
''')
    create_file('hello2.c', r'''
#include <stdio.h>

extern int hello1_val;
extern void hello1(int);

void hello2(int i) {
  void (*f) (int);
  printf("hello1_val by hello2:%d\n",hello1_val);
  f = hello1;
  f(i);
}
''')
    create_file('main.c', r'''
#include <stdio.h>
#include <stdlib.h>
#include <string.h>
#include <dlfcn.h>

int main(int argc,char** argv) {
  void *h;
  void *h2;
  void (*f) (int);
  h = dlopen("libhello1.wasm", RTLD_NOW|RTLD_GLOBAL);
  h2 = dlopen("libhello2.wasm", RTLD_NOW|RTLD_GLOBAL);
  f = dlsym(h, "hello1");
  f(1);
  f = dlsym(h2, "hello2");
  f(2);
  dlclose(h);
  dlclose(h2);
  return 0;
}
''')

    self.run_process([EMCC, '-o', 'libhello1.wasm', 'hello1.c', '-s', 'SIDE_MODULE', '-s', 'EXPORT_ALL'])
    self.run_process([EMCC, '-o', 'libhello2.wasm', 'hello2.c', '-s', 'SIDE_MODULE', '-s', 'EXPORT_ALL'])
    self.run_process([EMCC, '-o', 'main.js', 'main.c', '-s', 'MAIN_MODULE',
                      '--embed-file', 'libhello1.wasm',
                      '--embed-file', 'libhello2.wasm'])
    out = self.run_js('main.js')
    self.assertContained('Hello1', out)
    self.assertContained('Hello2', out)
    self.assertContained('hello1_val by hello1:3', out)
    self.assertContained('hello1_val by hello2:3', out)

  def test_dlopen_async(self):
    create_file('side.c', 'int foo = 42;\n')
    self.run_process([EMCC, 'side.c', '-o', 'libside.so', '-s', 'SIDE_MODULE'])
    self.set_setting('MAIN_MODULE', 2)
    self.set_setting('EXIT_RUNTIME')
    self.do_other_test('test_dlopen_async.c')

  def test_dlopen_blocking(self):
    create_file('side.c', 'int foo = 42;\n')
    self.run_process([EMCC, 'side.c', '-o', 'libside.so', '-s', 'SIDE_MODULE'])
    self.set_setting('MAIN_MODULE', 2)
    self.set_setting('EXIT_RUNTIME')
    # Under node this should work both with and without ASYNCIFY
    # because we can do synchronous readBinary
    self.do_other_test('test_dlopen_blocking.c')
    self.set_setting('ASYNCIFY')
    self.do_other_test('test_dlopen_blocking.c')

  def test_dlsym_rtld_default(self):
    create_file('side.c', r'''
    int baz() {
      return 99;
    }
    ''')
    self.run_process([EMCC, '-o', 'libside.so', 'side.c', '-sSIDE_MODULE'])
    create_file('main.c', r'''
#include <assert.h>
#include <stdio.h>
#include <stdlib.h>
#include <string.h>
#include <dlfcn.h>
#include <emscripten.h>

EMSCRIPTEN_KEEPALIVE int foo() {
  return 42;
}

EMSCRIPTEN_KEEPALIVE int64_t foo64() {
  return 64;
}

int main(int argc, char** argv) {
  int (*f)();
  f = dlsym(RTLD_DEFAULT, "foo");
  assert(f);
  printf("foo -> %d\n", f());
  assert(f() == 42);

  int64_t (*f64)();
  f64 = dlsym(RTLD_DEFAULT, "foo64");
  assert(f64);
  printf("foo64 -> %lld\n", f64());
  assert(f64() == 64);

  // Missing function
  f = dlsym(RTLD_DEFAULT, "bar");
  printf("bar -> %p\n", f);
  assert(f == NULL);

  // Function from side module that was loaded at startup
  f = dlsym(RTLD_DEFAULT, "baz");
  assert(f);
  printf("baz -> %p\n", f);
  assert(f() == 99);

  // Check that dlopen()'ing libside.so gives that same
  // address for baz.
  void* handle = dlopen("libside.so", RTLD_NOW);
  assert(handle);
  int (*baz)() = dlsym(handle, "baz");
  assert(baz);
  printf("baz -> %p\n", baz);
  assert(baz() == 99);
  assert(baz == f);

  return 0;
}
''')
    self.do_runf('main.c', emcc_args=['-sMAIN_MODULE=2', 'libside.so'])

  def test_dlsym_rtld_default_js_symbol(self):
    create_file('lib.js', '''
      mergeInto(LibraryManager.library, {
       foo__sig: 'ii',
       foo: function(f) { return f + 10; },
       bar: function(f) { return f + 10; },
      });
      ''')
    create_file('main.c', r'''
#include <stdio.h>
#include <utime.h>
#include <sys/types.h>
#include <dlfcn.h>

typedef int (*func_type_t)(int arg);

int main(int argc, char** argv) {
  func_type_t fp = (func_type_t)dlsym(RTLD_DEFAULT, argv[1]);
  if (!fp) {
    printf("dlsym failed: %s\n", dlerror());
    return 1;
  }
  printf("%s -> %d\n", argv[1], fp(10));
  return 0;
}
''')
    self.run_process([EMCC, 'main.c',
                      '--js-library=lib.js',
                      '-sMAIN_MODULE=2',
                      '-sDEFAULT_LIBRARY_FUNCS_TO_INCLUDE=foo,bar',
                      '-sEXPORTED_FUNCTIONS=_main,_foo,_bar'])

    # Fist test the successful use of a JS function with dlsym
    out = self.run_js('a.out.js', args=['foo'])
    self.assertContained('foo -> 20', out)

    # Now test the failure case for when __sig is not present
    out = self.run_js('a.out.js', args=['bar'], assert_returncode=NON_ZERO)
    self.assertContained('Missing signature argument to addFunction: function _bar', out)

  def test_main_module_without_exceptions_message(self):
    # A side module that needs exceptions needs a main module with that
    # support enabled; show a clear message in that case.
    create_file('side.cpp', r'''
      #include <exception>
      #include <stdio.h>

      extern "C" void test_throw() {
        try {
          throw 42;
        } catch(int x) {
          printf("catch %d.\n", x);
          return;
        }
        puts("bad location");
      }
    ''')
    create_file('main.cpp', r'''
      #include <assert.h>
      #include <stdio.h>
      #include <stdlib.h>
      #include <string.h>
      #include <dlfcn.h>

      typedef void (*voidf)();

      int main() {
        void* h = dlopen("libside.wasm", RTLD_NOW);
        assert(h);
        voidf f = (voidf)dlsym(h, "test_throw");
        assert(f);
        f();
        return 0;
      }
      ''')
    self.run_process([EMXX, '-o', 'libside.wasm', 'side.cpp', '-s', 'SIDE_MODULE', '-fexceptions'])

    def build_main(args):
      print(args)
      with env_modify({'EMCC_FORCE_STDLIBS': 'libc++abi'}):
        self.run_process([EMXX, 'main.cpp', '-s', 'MAIN_MODULE',
                          '--embed-file', 'libside.wasm'] + args)

    build_main([])
    out = self.run_js('a.out.js', assert_returncode=NON_ZERO)
    self.assertContained('Exception catching is disabled, this exception cannot be caught.', out)
    self.assertContained('note: in dynamic linking, if a side module wants exceptions, the main module must be built with that support', out)

    build_main(['-fexceptions'])
    out = self.run_js('a.out.js')
    self.assertContained('catch 42', out)

  def test_debug_asmLastOpts(self):
    create_file('src.c', r'''
#include <stdio.h>
struct Dtlink_t {   struct Dtlink_t*   right;  /* right child      */
        union
        { unsigned int  _hash;  /* hash value       */
          struct Dtlink_t* _left;  /* left child       */
        } hl;
};
int treecount(register struct Dtlink_t* e) {
  return e ? treecount(e->hl._left) + treecount(e->right) + 1 : 0;
}
int main() {
  printf("hello, world!\n");
}
''')
    self.run_process([EMCC, 'src.c', '-s', 'EXPORTED_FUNCTIONS=_main,_treecount', '--minify=0', '-gsource-map', '-Oz'])
    self.assertContained('hello, world!', self.run_js('a.out.js'))

  def test_emscripten_print_double(self):
    create_file('src.c', r'''
#include <stdio.h>
#include <assert.h>
#include <emscripten.h>

void test(double d) {
  char buffer[100], buffer2[100];
  unsigned len, len2, len3;
  len = emscripten_print_double(d, NULL, -1);
  len2 = emscripten_print_double(d, buffer, len+1);
  assert(len == len2);
  buffer[len] = 0;
  len3 = snprintf(buffer2, 100, "%g", d);
  printf("|%g : %u : %s : %s : %d|\n", d, len, buffer, buffer2, len3);
}

int main() {
  printf("\n");
  test(0);
  test(1);
  test(-1);
  test(1.234);
  test(-1.234);
  test(1.1234E20);
  test(-1.1234E20);
  test(1.1234E-20);
  test(-1.1234E-20);
  test(1.0/0.0);
  test(-1.0/0.0);
}
''')
    self.run_process([EMCC, 'src.c'])
    out = self.run_js('a.out.js')
    self.assertContained('''
|0 : 1 : 0 : 0 : 1|
|1 : 1 : 1 : 1 : 1|
|-1 : 2 : -1 : -1 : 2|
|1.234 : 5 : 1.234 : 1.234 : 5|
|-1.234 : 6 : -1.234 : -1.234 : 6|
|1.1234e+20 : 21 : 112340000000000000000 : 1.1234e+20 : 10|
|-1.1234e+20 : 22 : -112340000000000000000 : -1.1234e+20 : 11|
|1.1234e-20 : 10 : 1.1234e-20 : 1.1234e-20 : 10|
|-1.1234e-20 : 11 : -1.1234e-20 : -1.1234e-20 : 11|
|inf : 8 : Infinity : inf : 3|
|-inf : 9 : -Infinity : -inf : 4|
''', out)

  def test_emscripten_scan_stack(self):
    create_file('src.cpp', r'''
#include <set>
#include <emscripten.h>
#include <stdio.h>
#include <assert.h>

std::set<int> seenInts;

void scan(void* x, void* y) {
  printf("scan\n");
  int* p = (int*)x;
  int* q = (int*)y;
  // The callback sends us the [low, high) range.
  assert(p < q);
  // The range is of a reasonable size - not all of memory.
  assert(q - p < 100);
  while (p < q) {
    seenInts.insert(*p);
    p++;
  }
}

int main() {
  int x;
  int* y = &x;
  *y = 12345678;
  emscripten_scan_stack(scan);
  assert(seenInts.count(12345678));
  puts("ok");
}
''')
    self.run_process([EMXX, 'src.cpp'])
    self.assertContained('ok', self.run_js('a.out.js'))

  def test_no_warn_exported_jslibfunc(self):
    self.run_process([EMCC, test_file('hello_world.c'),
                      '-s', 'DEFAULT_LIBRARY_FUNCS_TO_INCLUDE=alGetError',
                      '-s', 'EXPORTED_FUNCTIONS=_main,_alGetError'])

    # Same again but with `_alGet` wich does not exist.  This is a regression
    # test for a bug we had where any prefix of a valid function was accepted.
    err = self.expect_fail([EMCC, test_file('hello_world.c'),
                            '-s', 'DEFAULT_LIBRARY_FUNCS_TO_INCLUDE=alGetError',
                            '-s', 'EXPORTED_FUNCTIONS=_main,_alGet'])
    self.assertContained('undefined exported symbol: "_alGet"', err)

  def test_musl_syscalls(self):
    self.run_process([EMCC, test_file('hello_world.c')])
    src = read_file('a.out.js')
    # there should be no musl syscalls in hello world output
    self.assertNotContained('__syscall', src)

  def test_emcc_dev_null(self):
    out = self.run_process([EMCC, '-dM', '-E', '-x', 'c', os.devnull], stdout=PIPE).stdout
    self.assertContained('#define __EMSCRIPTEN__ 1', out) # all our defines should show up

  def test_umask_0(self):
    create_file('src.c', r'''\
#include <sys/stat.h>
#include <stdio.h>
int main() {
  umask(0);
  printf("hello, world!\n");
}
''')
    self.run_process([EMCC, 'src.c'])
    self.assertContained('hello, world!', self.run_js('a.out.js'))

  def test_no_missing_symbols(self): # simple hello world should not show any missing symbols
    self.run_process([EMCC, test_file('hello_world.c')])

    # main() is implemented in C, and even if requested from JS, we should not warn
    create_file('library_foo.js', '''
mergeInto(LibraryManager.library, {
  my_js__deps: ['main'],
  my_js: (function() {
      return function() {
        console.log("hello " + _nonexistingvariable);
      };
  }()),
});
''')
    create_file('test.cpp', '''\
#include <stdio.h>
#include <stdlib.h>

extern "C" {
  extern void my_js();
}

int main() {
  my_js();
  return EXIT_SUCCESS;
}
''')
    self.run_process([EMXX, 'test.cpp', '--js-library', 'library_foo.js'])

    # but we do error on a missing js var
    create_file('library_foo_missing.js', '''
mergeInto(LibraryManager.library, {
  my_js__deps: ['main', 'nonexistingvariable'],
  my_js: (function() {
      return function() {
        console.log("hello " + _nonexistingvariable);
      };
  }()),
});
''')
    err = self.expect_fail([EMXX, 'test.cpp', '--js-library', 'library_foo_missing.js'])
    self.assertContained('undefined symbol: nonexistingvariable', err)

    # and also for missing C code, of course (without the --js-library, it's just a missing C method)
    err = self.expect_fail([EMXX, 'test.cpp'])
    self.assertContained('undefined symbol: my_js', err)

  def test_js_lib_to_system_lib(self):
    # memset is in compiled code, so a js library __deps can't access it. it
    # would need to be in deps_info.json or EXPORTED_FUNCTIONS
    create_file('lib.js', r'''
mergeInto(LibraryManager.library, {
  depper__deps: ['memset'],
  depper: function(ptr) {
    _memset(ptr, 'd'.charCodeAt(0), 10);
  },
});
''')
    create_file('test.cpp', r'''
#include <string.h>
#include <stdio.h>

extern "C" {
extern void depper(char*);
}

int main(int argc, char** argv) {
  char buffer[11];
  buffer[10] = '\0';
  // call by a pointer, to force linking of memset, no llvm intrinsic here
  volatile auto ptr = memset;
  (*ptr)(buffer, 'a', 10);
  depper(buffer);
  puts(buffer);
}
''')

    err = self.expect_fail([EMXX, 'test.cpp', '--js-library', 'lib.js'])
    self.assertContained('_memset may need to be added to EXPORTED_FUNCTIONS if it arrives from a system library', err)

    # without the dep, and with EXPORTED_FUNCTIONS, it works ok
    create_file('lib.js', r'''
mergeInto(LibraryManager.library, {
  depper: function(ptr) {
    _memset(ptr, 'd'.charCodeAt(0), 10);
  },
});
''')
    self.run_process([EMXX, 'test.cpp', '--js-library', 'lib.js', '-s', 'EXPORTED_FUNCTIONS=_main,_memset'])
    self.assertContained('dddddddddd', self.run_js('a.out.js'))

  def test_realpath(self):
    create_file('src.c', r'''
#include <stdlib.h>
#include <stdio.h>
#include <errno.h>

int main(int argc, char **argv) {
  char *t_realpath_buf = realpath("/boot/README.txt", NULL);
  if (!t_realpath_buf) {
    perror("Resolve failed");
    return 1;
  }

  printf("Resolved: %s\n", t_realpath_buf);
  free(t_realpath_buf);
  return 0;
}
''')
    ensure_dir('boot')
    create_file('boot/README.txt', ' ')
    self.run_process([EMCC, 'src.c', '-s', 'SAFE_HEAP', '--embed-file', 'boot'])
    self.assertContained('Resolved: /boot/README.txt', self.run_js('a.out.js'))

  def test_realpath_nodefs(self):
    create_file('src.c', r'''
#include <stdlib.h>
#include <stdio.h>
#include <errno.h>
#include <emscripten.h>

#define TEST_PATH "/working/TEST_NODEFS.txt"

int main(int argc, char **argv) {
  errno = 0;
  EM_ASM({
    FS.mkdir('/working');
    FS.mount(NODEFS, { root: '.' }, '/working');
  });
  char *t_realpath_buf = realpath(TEST_PATH, NULL);
  if (NULL == t_realpath_buf) {
    perror("Resolve failed");
    return 1;
  } else {
    printf("Resolved: %s\n", t_realpath_buf);
    free(t_realpath_buf);
    return 0;
  }
}
''')
    create_file('TEST_NODEFS.txt', ' ')
    self.run_process([EMCC, 'src.c', '-lnodefs.js'])
    self.assertContained('Resolved: /working/TEST_NODEFS.txt', self.run_js('a.out.js'))

  def test_realpath_2(self):
    ensure_dir('Folder')
    create_file('src.c', r'''
#include <stdlib.h>
#include <stdio.h>
#include <errno.h>

int testrealpath(const char* path)    {
  errno = 0;
  char *t_realpath_buf = realpath(path, NULL);
  if (NULL == t_realpath_buf) {
    printf("Resolve failed: \"%s\"\n",path);fflush(stdout);
    return 1;
  } else {
    printf("Resolved: \"%s\" => \"%s\"\n", path, t_realpath_buf);fflush(stdout);
    free(t_realpath_buf);
    return 0;
  }
}

int main(int argc, char **argv)
{
    // files:
    testrealpath("testfile.txt");
    testrealpath("Folder/testfile.txt");
    testrealpath("testnonexistentfile.txt");
    // folders
    testrealpath("Folder");
    testrealpath("/Folder");
    testrealpath("./");
    testrealpath("");
    testrealpath("/");
    return 0;
}
''')
    create_file('testfile.txt', '')
    create_file('Folder/testfile.txt', '')
    self.run_process([EMCC, 'src.c', '--embed-file', 'testfile.txt', '--embed-file', 'Folder'])
    self.assertContained('''Resolved: "testfile.txt" => "/testfile.txt"
Resolved: "Folder/testfile.txt" => "/Folder/testfile.txt"
Resolve failed: "testnonexistentfile.txt"
Resolved: "Folder" => "/Folder"
Resolved: "/Folder" => "/Folder"
Resolved: "./" => "/"
Resolve failed: ""
Resolved: "/" => "/"
''', self.run_js('a.out.js'))

  def test_no_warnings(self):
    # build once before to make sure system libs etc. exist
    self.run_process([EMXX, test_file('hello_libcxx.cpp')])
    # check that there is nothing in stderr for a regular compile
    err = self.run_process([EMXX, test_file('hello_libcxx.cpp')], stderr=PIPE).stderr
    self.assertEqual(err, '')

  def test_dlmalloc_modes(self):
    create_file('src.cpp', r'''
      #include <stdlib.h>
      #include <stdio.h>
      int main() {
        void* c = malloc(1024);
        free(c);
        free(c);
        printf("double-freed\n");
      }
    ''')
    self.run_process([EMXX, 'src.cpp'])
    self.assertContained('double-freed', self.run_js('a.out.js'))
    # in debug mode, the double-free is caught
    self.run_process([EMXX, 'src.cpp', '-s', 'ASSERTIONS=2'])
    seen_error = False
    out = '?'
    try:
      out = self.run_js('a.out.js')
    except Exception:
      seen_error = True
    self.assertTrue(seen_error, out)

  def test_mallocs(self):
    def run(opts):
      print(opts)
      sizes = {}
      for malloc, name in (
        ('dlmalloc', 'dlmalloc'),
        (None, 'default'),
        ('emmalloc', 'emmalloc')
      ):
        print(malloc, name)
        cmd = [EMXX, test_file('hello_libcxx.cpp'), '-o', 'a.out.js'] + opts
        if malloc:
          cmd += ['-s', 'MALLOC="%s"' % malloc]
        print(cmd)
        self.run_process(cmd)
        sizes[name] = os.path.getsize('a.out.wasm')
      print(sizes)
      # dlmalloc is the default
      self.assertEqual(sizes['dlmalloc'], sizes['default'])
      # emmalloc is much smaller
      self.assertLess(sizes['emmalloc'], sizes['dlmalloc'] - 5000)
    run([])
    run(['-O2'])

  def test_emmalloc_2GB(self):
    def test(args, text=None):
      if text:
        stderr = self.expect_fail([EMCC, test_file('hello_world.c'), '-s', 'MALLOC=emmalloc'] + args)
        self.assertContained(text, stderr)
      else:
        self.run_process([EMCC, test_file('hello_world.c'), '-s', 'MALLOC=emmalloc'] + args)

    test(['-s', 'ALLOW_MEMORY_GROWTH'])
    test(['-s', 'ALLOW_MEMORY_GROWTH', '-s', 'MAXIMUM_MEMORY=1GB'])
    test(['-s', 'ALLOW_MEMORY_GROWTH', '-s', 'MAXIMUM_MEMORY=4GB'])

  def test_2GB_plus(self):
    # when the heap size can be over 2GB, we rewrite pointers to be unsigned
    def test(page_diff):
      args = [EMCC, test_file('hello_world.c'), '-O2', '-s', 'ALLOW_MEMORY_GROWTH']
      if page_diff is not None:
        args += ['-s', 'MAXIMUM_MEMORY=%d' % (2**31 + page_diff * 64 * 1024)]
      print(args)
      self.run_process(args)
      return os.path.getsize('a.out.js')

    less = test(-1)
    equal = test(0)
    more = test(1)
    none = test(None)

    # exactly 2GB still doesn't require unsigned pointers, as we can't address
    # the 2GB location in memory
    self.assertEqual(less, equal)
    self.assertLess(equal, more)
    # not specifying maximum memory does not result in unsigned pointers, as the
    # default maximum memory is 2GB.
    self.assertEqual(less, none)

  @parameterized({
    'normal': (['-s', 'WASM_BIGINT=0'], 'testbind.js'),
    'bigint': (['-s', 'WASM_BIGINT'], 'testbind_bigint.js'),
  })
  def test_sixtyfour_bit_return_value(self, args, bind_js):
    # This test checks that the most significant 32 bits of a 64 bit long are correctly made available
    # to native JavaScript applications that wish to interact with compiled code returning 64 bit longs.
    # The MS 32 bits should be available in Runtime.getTempRet0() even when compiled with -O2 --closure 1

    # Compile test.c and wrap it in a native JavaScript binding so we can call our compiled function from JS.
    self.run_process([EMCC, test_file('return64bit/test.c'),
                      '--pre-js', test_file('return64bit/testbindstart.js'),
                      '--pre-js', test_file('return64bit', bind_js),
                      '--post-js', test_file('return64bit/testbindend.js'),
                      '-s', 'DEFAULT_LIBRARY_FUNCS_TO_INCLUDE=$dynCall',
                      '-s', 'EXPORTED_FUNCTIONS=_test_return64', '-o', 'test.js', '-O2',
                      '--closure=1', '-g1', '-s', 'WASM_ASYNC_COMPILATION=0'] + args)

    # Simple test program to load the test.js binding library and call the binding to the
    # C function returning the 64 bit long.
    create_file('testrun.js', '''
      var test = require("./test.js");
      test.runtest();
    ''')

    # Run the test and confirm the output is as expected.
    out = self.run_js('testrun.js', engine=config.NODE_JS + ['--experimental-wasm-bigint'])
    self.assertContained('''\
input = 0xaabbccdd11223344
low = 5678
high = 1234
input = 0xabcdef1912345678
low = 5678
high = 1234
''', out)

  def test_lib_include_flags(self):
    self.run_process([EMCC] + '-l m -l c -I'.split() + [test_file('include_test'), test_file('lib_include_flags.c')])

  def test_dash_s_link_flag(self):
    # -s is also a valid link flag.  We try to distingish between this case and when
    # its used to set a settings based on looking at the argument that follows.

    # Test the case when -s is the last flag
    self.run_process([EMXX, test_file('hello_world.cpp'), '-s'])
    self.assertContained('hello, world!', self.run_js('a.out.js'))

    # Test the case when the following flag is all uppercase but starts with a `-`
    self.run_process([EMXX, test_file('hello_world.cpp'), '-s', '-DFOO'])
    self.assertContained('hello, world!', self.run_js('a.out.js'))

    # Test that case when the following flag is not all uppercase
    self.run_process([EMXX, '-s', test_file('hello_world.cpp')])
    self.assertContained('hello, world!', self.run_js('a.out.js'))

  def test_dash_s_response_file_string(self):
    create_file('response_file.txt', 'MyModule\n')
    create_file('response_file.json', '"MyModule"\n')
    self.run_process([EMXX, test_file('hello_world.cpp'), '-s', 'EXPORT_NAME=@response_file.txt'])
    self.run_process([EMXX, test_file('hello_world.cpp'), '-s', 'EXPORT_NAME=@response_file.json'])

  def test_dash_s_response_file_list(self):
    create_file('response_file.txt', '_main\n_malloc\n')
    create_file('response_file.json', '["_main", "_malloc"]\n')
    self.run_process([EMXX, test_file('hello_world.cpp'), '-s', 'EXPORTED_FUNCTIONS=@response_file.txt'])
    self.run_process([EMXX, test_file('hello_world.cpp'), '-s', 'EXPORTED_FUNCTIONS=@response_file.json'])

  def test_dash_s_response_file_misssing(self):
    err = self.expect_fail([EMXX, test_file('hello_world.cpp'), '-s', 'EXPORTED_FUNCTIONS=@foo'])
    self.assertContained('error: foo: file not found parsing argument: EXPORTED_FUNCTIONS=@foo', err)

  def test_dash_s_unclosed_quote(self):
    # Unclosed quote
    err = self.run_process([EMXX, test_file('hello_world.cpp'), '-s', "TEST_KEY='MISSING_QUOTE"], stderr=PIPE, check=False).stderr
    self.assertNotContained('AssertionError', err) # Do not mention that it is an assertion error
    self.assertContained('unclosed opened quoted string. expected final character to be "\'"', err)

  def test_dash_s_single_quote(self):
    # Only one quote
    err = self.run_process([EMXX, test_file('hello_world.cpp'), '-s', "TEST_KEY='"], stderr=PIPE, check=False).stderr
    self.assertNotContained('AssertionError', err) # Do not mention that it is an assertion error
    self.assertContained('unclosed opened quoted string.', err)

  def test_dash_s_unclosed_list(self):
    # Unclosed list
    err = self.expect_fail([EMXX, test_file('hello_world.cpp'), '-s', "TEST_KEY=[Value1, Value2"])
    self.assertNotContained('AssertionError', err) # Do not mention that it is an assertion error
    self.assertContained('unclosed opened string list. expected final character to be "]"', err)

  def test_dash_s_valid_list(self):
    err = self.expect_fail([EMXX, test_file('hello_world.cpp'), '-s', "TEST_KEY=[Value1, \"Value2\"]"])
    self.assertNotContained('a problem occurred in evaluating the content after a "-s", specifically', err)

  def test_dash_s_wrong_type(self):
    err = self.expect_fail([EMXX, test_file('hello_world.cpp'), '-s', 'EXIT_RUNTIME=[foo,bar]'])
    self.assertContained("error: setting `EXIT_RUNTIME` expects `<class 'int'>` but got `<class 'list'>`", err)

  def test_dash_s_typo(self):
    # with suggestions
    stderr = self.expect_fail([EMCC, test_file('hello_world.c'), '-s', 'DISABLE_EXCEPTION_CATCH'])
    self.assertContained("Attempt to set a non-existent setting: 'DISABLE_EXCEPTION_CATCH'", stderr)
    self.assertContained('did you mean one of DISABLE_EXCEPTION_CATCHING', stderr)
    # no suggestions
    stderr = self.expect_fail([EMCC, test_file('hello_world.c'), '-s', 'CHEEZ'])
    self.assertContained("perhaps a typo in emcc\'s  -s X=Y  notation?", stderr)
    self.assertContained('(see src/settings.js for valid values)', stderr)
    # suggestions do not include renamed legacy settings
    stderr = self.expect_fail([EMCC, test_file('hello_world.c'), '-s', 'ZBINARYEN_ASYNC_COMPILATION'])
    self.assertContained("Attempt to set a non-existent setting: 'ZBINARYEN_ASYNC_COMPILATION'", stderr)
    self.assertNotContained(' BINARYEN_ASYNC_COMPILATION', stderr)

  def test_dash_s_no_space(self):
    self.run_process([EMCC, test_file('hello_world.c'), '-sEXPORT_ALL'])
    err = self.expect_fail([EMXX, test_file('hello_world.cpp'), '-sEXPORTED_FUNCTIONS=foo'])
    self.assertContained('error: undefined exported symbol: "foo"', err)

  def test_zeroinit(self):
    create_file('src.c', r'''
#include <stdio.h>
int buf[1048576];
int main() {
  printf("hello, world! %d\n", buf[123456]);
  return 0;
}
''')
    self.run_process([EMCC, 'src.c', '-O2'])
    size = os.path.getsize('a.out.wasm')
    # size should be much smaller than the size of that zero-initialized buffer
    self.assertLess(size, 123456 / 2)

  def test_canonicalize_nan_warning(self):
    create_file('src.cpp', r'''
#include <stdio.h>

union U {
  int x;
  float y;
} a;


int main() {
  a.x = 0x7FC01234;
  printf("%f\n", a.y);
  printf("0x%x\n", a.x);
  return 0;
}
''')

    self.run_process([EMXX, 'src.cpp', '-O1'])
    out = self.run_js('a.out.js')
    self.assertContained('nan\n', out)
    self.assertContained('0x7fc01234\n', out)

  def test_memory_growth_noasm(self):
    self.run_process([EMCC, test_file('hello_world.c'), '-O2', '-s', 'ALLOW_MEMORY_GROWTH'])
    src = read_file('a.out.js')
    assert 'use asm' not in src

  def test_EM_ASM_i64(self):
    create_file('src.cpp', '''
#include <stdint.h>
#include <emscripten.h>

int main() {
  EM_ASM({
    out('inputs: ' + $0 + ', ' + $1 + '.');
  }, int64_t(0x12345678ABCDEF1FLL));
}
''')
    self.expect_fail([EMXX, 'src.cpp', '-Oz'])

  def test_eval_ctors_non_terminating(self):
    for wasm in (1, 0):
      print('wasm', wasm)
      src = r'''
        struct C {
          C() {
            volatile int y = 0;
            while (y == 0) {}
          }
        };
        C always;
        int main() {}
      '''
      create_file('src.cpp', src)
      self.run_process([EMXX, 'src.cpp', '-O2', '-s', 'EVAL_CTORS', '-profiling-funcs', '-s', 'WASM=%d' % wasm])

  @disabled('EVAL_CTORS is currently disabled')
  def test_eval_ctors(self):
    for wasm in (1, 0):
      print('wasm', wasm)
      print('check no ctors is ok')

      # on by default in -Oz, but user-overridable

      def get_size(args):
        print('get_size', args)
        self.run_process([EMXX, test_file('hello_libcxx.cpp'), '-s', 'WASM=%d' % wasm] + args)
        self.assertContained('hello, world!', self.run_js('a.out.js'))
        if wasm:
          codesize = self.count_wasm_contents('a.out.wasm', 'funcs')
          memsize = self.count_wasm_contents('a.out.wasm', 'memory-data')
        else:
          codesize = os.path.getsize('a.out.js')
          memsize = os.path.getsize('a.out.js.mem')
        return (codesize, memsize)

      def check_size(left, right):
        # can't measure just the mem out of the wasm, so ignore [1] for wasm
        if left[0] == right[0] and left[1] == right[1]:
          return 0
        if left[0] < right[0] and left[1] > right[1]:
          return -1 # smaller code, bigger mem
        if left[0] > right[0] and left[1] < right[1]:
          return 1
        assert False, [left, right]

      o2_size = get_size(['-O2'])
      assert check_size(get_size(['-O2']), o2_size) == 0, 'deterministic'
      assert check_size(get_size(['-O2', '-s', 'EVAL_CTORS']), o2_size) < 0, 'eval_ctors works if user asks for it'
      oz_size = get_size(['-Oz'])
      assert check_size(get_size(['-Oz']), oz_size) == 0, 'deterministic'
      assert check_size(get_size(['-Oz', '-s', 'EVAL_CTORS']), oz_size) == 0, 'eval_ctors is on by default in oz'
      assert check_size(get_size(['-Oz', '-s', 'EVAL_CTORS=0']), oz_size) == 1, 'eval_ctors can be turned off'

      linkable_size = get_size(['-Oz', '-s', 'EVAL_CTORS', '-s', 'LINKABLE'])
      assert check_size(get_size(['-Oz', '-s', 'EVAL_CTORS=0', '-s', 'LINKABLE']), linkable_size) == 1, 'noticeable difference in linkable too'

    def test_eval_ctor_ordering(self):
      # ensure order of execution remains correct, even with a bad ctor
      def test(p1, p2, p3, last, expected):
        src = r'''
          #include <stdio.h>
          #include <stdlib.h>
          volatile int total = 0;
          struct C {
            C(int x) {
              volatile int y = x;
              y++;
              y--;
              if (y == 0xf) {
                printf("you can't eval me ahead of time\n"); // bad ctor
              }
              total <<= 4;
              total += int(y);
            }
          };
          C __attribute__((init_priority(%d))) c1(0x5);
          C __attribute__((init_priority(%d))) c2(0x8);
          C __attribute__((init_priority(%d))) c3(%d);
          int main() {
            printf("total is 0x%%x.\n", total);
          }
        ''' % (p1, p2, p3, last)
        create_file('src.cpp', src)
        self.run_process([EMXX, 'src.cpp', '-O2', '-s', 'EVAL_CTORS', '-profiling-funcs', '-s', 'WASM=%d' % wasm])
        self.assertContained('total is %s.' % hex(expected), self.run_js('a.out.js'))
        shutil.copyfile('a.out.js', 'x' + hex(expected) + '.js')
        if wasm:
          shutil.copyfile('a.out.wasm', 'x' + hex(expected) + '.wasm')
          return self.count_wasm_contents('a.out.wasm', 'funcs')
        else:
          return read_file('a.out.js').count('function _')

      print('no bad ctor')
      first  = test(1000, 2000, 3000, 0xe, 0x58e) # noqa
      second = test(3000, 1000, 2000, 0xe, 0x8e5) # noqa
      third  = test(2000, 3000, 1000, 0xe, 0xe58) # noqa
      print(first, second, third)
      assert first == second and second == third
      print('with bad ctor')
      first  = test(1000, 2000, 3000, 0xf, 0x58f) # noqa; 2 will succeed
      second = test(3000, 1000, 2000, 0xf, 0x8f5) # noqa; 1 will succedd
      third  = test(2000, 3000, 1000, 0xf, 0xf58) # noqa; 0 will succeed
      print(first, second, third)
      assert first < second and second < third, [first, second, third]

  @uses_canonical_tmp
  @with_env_modify({'EMCC_DEBUG': '1'})
  def test_eval_ctors_debug_output(self):
    for wasm in (1, 0):
      print('wasm', wasm)
      create_file('lib.js', r'''
mergeInto(LibraryManager.library, {
  external_thing: function() {}
});
''')
      create_file('src.cpp', r'''
  extern "C" void external_thing();
  struct C {
    C() { external_thing(); } // don't remove this!
  };
  C c;
  int main() {}
      ''')
      err = self.run_process([EMXX, 'src.cpp', '--js-library', 'lib.js', '-Oz', '-s', 'WASM=%d' % wasm], stderr=PIPE).stderr
      # disabled in the wasm backend
      self.assertContained('Ctor evalling in the wasm backend is disabled', err)
      self.assertNotContained('ctor_evaller: not successful', err) # with logging
      # TODO(sbc): Re-enable onece ctor evaluation is working with llvm backend.
      # self.assertContained('external_thing', err) # the failing call should be mentioned

  def test_override_js_execution_environment(self):
    create_file('main.cpp', r'''
      #include <emscripten.h>
      int main() {
        EM_ASM({
          out('environment is WEB? ' + ENVIRONMENT_IS_WEB);
          out('environment is WORKER? ' + ENVIRONMENT_IS_WORKER);
          out('environment is NODE? ' + ENVIRONMENT_IS_NODE);
          out('environment is SHELL? ' + ENVIRONMENT_IS_SHELL);
        });
      }
''')
    # use SINGLE_FILE since we don't want to depend on loading a side .wasm file on the environment in this test;
    # with the wrong env we have very odd failures
    self.run_process([EMXX, 'main.cpp', '-s', 'SINGLE_FILE'])
    src = read_file('a.out.js')
    envs = ['web', 'worker', 'node', 'shell']
    for env in envs:
      for engine in config.JS_ENGINES:
        if engine == config.V8_ENGINE:
          continue # ban v8, weird failures
        actual = 'NODE' if engine == config.NODE_JS else 'SHELL'
        print(env, actual, engine)
        module = {'ENVIRONMENT': env}
        if env != actual:
          # avoid problems with arguments detection, which may cause very odd failures with the wrong environment code
          module['arguments'] = []
        curr = 'var Module = %s;\n' % str(module)
        print('    ' + curr)
        create_file('test.js', curr + src)
        seen = self.run_js('test.js', engine=engine, assert_returncode=NON_ZERO)
        self.assertContained('Module.ENVIRONMENT has been deprecated. To force the environment, use the ENVIRONMENT compile-time option (for example, -s ENVIRONMENT=web or -s ENVIRONMENT=node', seen)

  def test_override_c_environ(self):
    create_file('pre.js', r'''
      var Module = {
        preRun: [function() { ENV.hello = 'world'; ENV.LANG = undefined; }]
      };
    ''')
    create_file('src.cpp', r'''
      #include <stdlib.h>
      #include <stdio.h>
      int main() {
        printf("|%s|\n", getenv("hello"));
        printf("LANG is %s\n", getenv("LANG") ? "set" : "not set");
      }
    ''')
    self.run_process([EMXX, 'src.cpp', '--pre-js', 'pre.js'])
    output = self.run_js('a.out.js')
    self.assertContained('|world|', output)
    self.assertContained('LANG is not set', output)

    create_file('pre.js', r'''
      var Module = {
        preRun: [function(module) { module.ENV.hello = 'world' }]
      };
    ''')
    self.run_process([EMXX, 'src.cpp', '--pre-js', 'pre.js', '-s', 'EXPORTED_RUNTIME_METHODS=ENV'])
    self.assertContained('|world|', self.run_js('a.out.js'))

    self.run_process([EMXX, 'src.cpp', '--pre-js', 'pre.js', '-s', 'EXPORTED_RUNTIME_METHODS=ENV', '-s', 'MODULARIZE'])
    output = self.run_process(config.NODE_JS + ['-e', 'require("./a.out.js")();'], stdout=PIPE, stderr=PIPE)
    self.assertContained('|world|', output.stdout)

  def test_warn_no_filesystem(self):
    error = 'Filesystem support (FS) was not included. The problem is that you are using files from JS, but files were not used from C/C++, so filesystem support was not auto-included. You can force-include filesystem support with  -s FORCE_FILESYSTEM=1'

    self.run_process([EMCC, test_file('hello_world.c')])
    seen = self.run_js('a.out.js')
    self.assertNotContained(error, seen)

    def test(contents):
      create_file('src.cpp', r'''
  #include <stdio.h>
  #include <emscripten.h>
  int main() {
    EM_ASM({ %s });
    printf("hello, world!\n");
    return 0;
  }
  ''' % contents)
      self.run_process([EMXX, 'src.cpp'])
      self.assertContained(error, self.run_js('a.out.js', assert_returncode=NON_ZERO))

    # might appear in handwritten code
    test("FS.init()")
    test("FS.createPreloadedFile('waka waka, just warning check')")
    test("FS.createDataFile('waka waka, just warning check')")
    test("FS.analyzePath('waka waka, just warning check')")
    test("FS.loadFilesFromDB('waka waka, just warning check')")
    # might appear in filesystem code from a separate script tag
    test("Module['FS_createDataFile']('waka waka, just warning check')")
    test("Module['FS_createPreloadedFile']('waka waka, just warning check')")

    # text is in the source when needed, but when forcing FS, it isn't there
    self.run_process([EMXX, 'src.cpp'])
    self.assertContained(error, read_file('a.out.js'))
    self.run_process([EMXX, 'src.cpp', '-s', 'FORCE_FILESYSTEM']) # forcing FS means no need
    self.assertNotContained(error, read_file('a.out.js'))
    self.run_process([EMXX, 'src.cpp', '-s', 'ASSERTIONS=0']) # no assertions, no need
    self.assertNotContained(error, read_file('a.out.js'))
    self.run_process([EMXX, 'src.cpp', '-O2']) # optimized, so no assertions
    self.assertNotContained(error, read_file('a.out.js'))

  def test_warn_module_print_err(self):
    error = 'was not exported. add it to EXPORTED_RUNTIME_METHODS (see the FAQ)'

    def test(contents, expected, args=[], assert_returncode=0):
      create_file('src.cpp', r'''
  #include <emscripten.h>
  int main() {
    EM_ASM({ %s });
    return 0;
  }
  ''' % contents)
      self.run_process([EMXX, 'src.cpp'] + args)
      self.assertContained(expected, self.run_js('a.out.js', assert_returncode=assert_returncode))

    # error shown (when assertions are on)
    test("Module.print('x')", error, assert_returncode=NON_ZERO)
    test("Module['print']('x')", error, assert_returncode=NON_ZERO)
    test("Module.printErr('x')", error, assert_returncode=NON_ZERO)
    test("Module['printErr']('x')", error, assert_returncode=NON_ZERO)

    # when exported, all good
    test("Module['print']('print'); Module['printErr']('err'); ", 'print\nerr', ['-s', 'EXPORTED_RUNTIME_METHODS=print,printErr'])

  def test_warn_unexported_main(self):
    WARNING = 'main() is in the input files, but "_main" is not in EXPORTED_FUNCTIONS, which means it may be eliminated as dead code. Export it if you want main() to run.'

    proc = self.run_process([EMCC, test_file('hello_world.c'), '-s', 'EXPORTED_FUNCTIONS=[]'], stderr=PIPE)
    self.assertContained(WARNING, proc.stderr)

  def test_source_file_with_fixed_language_mode(self):
    create_file('src_tmp_fixed_lang', '''
#include <string>
#include <iostream>

int main() {
  std::cout << "Test_source_fixed_lang_hello" << std::endl;
  return 0;
}
    ''')
    self.run_process([EMXX, '-Wall', '-x', 'c++', 'src_tmp_fixed_lang'])
    self.assertContained('Test_source_fixed_lang_hello', self.run_js('a.out.js'))

    stderr = self.expect_fail([EMXX, '-Wall', 'src_tmp_fixed_lang'])
    self.assertContained('unknown file type: src_tmp_fixed_lang', stderr)

  def test_disable_inlining(self):
    create_file('test.c', r'''
#include <stdio.h>

void foo() {
  printf("foo\n");
}

int main() {
  foo();
  return 0;
}
''')

    # Without the 'INLINING_LIMIT', -O2 inlines foo()
    cmd = [EMCC, '-c', 'test.c', '-O2', '-o', 'test.o', '-s', 'INLINING_LIMIT', '-flto']
    self.run_process(cmd)
    # If foo() had been wrongly inlined above, internalizing foo and running
    # global DCE makes foo DCE'd
    opts = ['-internalize', '-internalize-public-api-list=main', '-globaldce']
    self.run_process([shared.LLVM_OPT] + opts + ['test.o', '-o', 'test2.o'])

    # To this test to be successful, foo() shouldn't have been inlined above and
    # foo() should be in the function list
    output = self.run_process([shared.EM_NM, 'test2.o'], stdout=PIPE).stdout
    self.assertContained('foo', output)

  def test_output_eol(self):
    for params in [[], ['--proxy-to-worker'], ['--proxy-to-worker', '-s', 'WASM=0']]:
      for output_suffix in ['html', 'js']:
        for eol in ['windows', 'linux']:
          files = ['a.js']
          if output_suffix == 'html':
            files += ['a.html']
          cmd = [EMCC, test_file('hello_world.c'), '-o', 'a.' + output_suffix, '--output_eol', eol] + params
          self.run_process(cmd)
          for f in files:
            print(str(cmd) + ' ' + str(params) + ' ' + eol + ' ' + f)
            self.assertExists(f)
            if eol == 'linux':
              expected_ending = '\n'
            else:
              expected_ending = '\r\n'

            ret = line_endings.check_line_endings(f, expect_only=expected_ending)
            assert ret == 0

          for f in files:
            try_delete(f)

  def test_binaryen_names(self):
    sizes = {}
    for args, expect_names in [
        ([], False),
        (['-g'], True),
        (['-O1'], False),
        (['-O2'], False),
        (['-O2', '-g'], True),
        (['-O2', '-g1'], False),
        (['-O2', '-g2'], True),
        (['-O2', '--profiling'], True),
        (['-O2', '--profiling-funcs'], True),
      ]:
      print(args, expect_names)
      try_delete('a.out.js')
      # we use dlmalloc here, as emmalloc has a bunch of asserts that contain the text "malloc" in
      # them, which makes counting harder
      self.run_process([EMXX, test_file('hello_world.cpp')] + args + ['-s', 'MALLOC="dlmalloc"', '-s', 'EXPORTED_FUNCTIONS=_main,_malloc'])
      code = read_binary('a.out.wasm')
      if '-g' in args:
        # With -g we get full dwarf info which means we there are many occurances of malloc
        self.assertGreater(code.count(b'malloc'), 2)
      else:
        if expect_names:
          # name section adds the name of malloc (there is also another one for the export)
          self.assertEqual(code.count(b'malloc'), 2)
        else:
          # should be just malloc for the export
          self.assertEqual(code.count(b'malloc'), 1)
      sizes[str(args)] = os.path.getsize('a.out.wasm')
    print(sizes)
    # when -profiling-funcs, the size increases due to function names
    self.assertLess(sizes["['-O2']"], sizes["['-O2', '--profiling-funcs']"])

  def test_binaryen_warn_mem(self):
    # if user changes INITIAL_MEMORY at runtime, the wasm module may not accept the memory import if
    # it is too big/small
    create_file('pre.js', 'var Module = { INITIAL_MEMORY: 50 * 1024 * 1024 };\n')
    self.run_process([EMXX, test_file('hello_world.cpp'), '-s', 'INITIAL_MEMORY=' + str(16 * 1024 * 1024), '--pre-js', 'pre.js', '-s', 'WASM_ASYNC_COMPILATION=0', '-s', 'IMPORTED_MEMORY'])
    out = self.run_js('a.out.js', assert_returncode=NON_ZERO)
    self.assertContained('LinkError', out)
    self.assertContained('Memory size incompatibility issues may be due to changing INITIAL_MEMORY at runtime to something too large. Use ALLOW_MEMORY_GROWTH to allow any size memory (and also make sure not to set INITIAL_MEMORY at runtime to something smaller than it was at compile time).', out)
    self.assertNotContained('hello, world!', out)
    # and with memory growth, all should be good
    self.run_process([EMXX, test_file('hello_world.cpp'), '-s', 'INITIAL_MEMORY=' + str(16 * 1024 * 1024), '--pre-js', 'pre.js', '-s', 'ALLOW_MEMORY_GROWTH', '-s', 'WASM_ASYNC_COMPILATION=0', '-s', 'IMPORTED_MEMORY'])
    self.assertContained('hello, world!', self.run_js('a.out.js'))

  def test_memory_size(self):
    for args, expect_initial, expect_max in [
        ([], 320, 320),
        (['-s', 'ALLOW_MEMORY_GROWTH'], 320, 32768),
        (['-s', 'ALLOW_MEMORY_GROWTH', '-s', 'MAXIMUM_MEMORY=40MB'], 320, 640),
      ]:
      cmd = [EMCC, test_file('hello_world.c'), '-O2', '-s', 'INITIAL_MEMORY=20MB'] + args
      print(' '.join(cmd))
      self.run_process(cmd)
      wat = self.run_process([wasm_dis, 'a.out.wasm'], stdout=PIPE).stdout
      memories = [l for l in wat.splitlines() if '(memory ' in l]
      self.assertEqual(len(memories), 2)
      line = memories[0]
      parts = line.strip().replace('(', '').replace(')', '').split()
      print(parts)
      self.assertEqual(parts[2], str(expect_initial))
      self.assertEqual(parts[3], str(expect_max))

  def test_invalid_mem(self):
    # A large amount is fine, multiple of 16MB or not
    self.run_process([EMCC, test_file('hello_world.c'), '-s', 'INITIAL_MEMORY=33MB'])
    self.run_process([EMCC, test_file('hello_world.c'), '-s', 'INITIAL_MEMORY=32MB'])

    # A tiny amount is fine in wasm
    self.run_process([EMCC, test_file('hello_world.c'), '-s', 'INITIAL_MEMORY=65536', '-s', 'TOTAL_STACK=1024'])
    # And the program works!
    self.assertContained('hello, world!', self.run_js('a.out.js'))

    # Must be a multiple of 64KB
    ret = self.expect_fail([EMCC, test_file('hello_world.c'), '-s', 'INITIAL_MEMORY=33554433']) # 32MB + 1 byte
    self.assertContained('INITIAL_MEMORY must be a multiple of WebAssembly page size (64KiB)', ret)

    self.run_process([EMCC, test_file('hello_world.c'), '-s', 'MAXIMUM_MEMORY=33MB', '-s', 'ALLOW_MEMORY_GROWTH'])

    ret = self.expect_fail([EMCC, test_file('hello_world.c'), '-s', 'MAXIMUM_MEMORY=34603009', '-s', 'ALLOW_MEMORY_GROWTH']) # 33MB + 1 byte
    self.assertContained('MAXIMUM_MEMORY must be a multiple of WebAssembly page size (64KiB)', ret)

  def test_invalid_memory_max(self):
    err = self.expect_fail([EMCC, '-Werror', test_file('hello_world.c'), '-sMAXIMUM_MEMORY=41943040'])
    self.assertContained('emcc: error: MAXIMUM_MEMORY is only meaningful with ALLOW_MEMORY_GROWTH', err)

  def test_dasho_invalid_dir(self):
    ret = self.expect_fail([EMCC, test_file('hello_world.c'), '-o', Path('NONEXISTING_DIRECTORY/out.js')])
    self.assertContained('specified output file (NONEXISTING_DIRECTORY%sout.js) is in a directory that does not exist' % os.path.sep, ret)

  def test_dasho_is_dir(self):
    ret = self.expect_fail([EMCC, test_file('hello_world.c'), '-o', '.'])
    self.assertContained('emcc: error: cannot write output file `.`: Is a directory', ret)

    ret = self.expect_fail([EMCC, test_file('hello_world.c'), '-o', '.', '--oformat=wasm'])
    self.assertContained('wasm-ld: error: cannot open output file .:', ret)
    # Linux/Mac and Windows's error messages are slightly different
    self.assertContained(['Is a directory', 'is a directory'], ret)

    ret = self.expect_fail([EMCC, test_file('hello_world.c'), '-o', '.', '--oformat=html'])
    self.assertContained('emcc: error: cannot write output file:', ret)
    # Linux/Mac and Windows's error codes and messages are different
    self.assertContained(['Is a directory', 'Permission denied'], ret)

  def test_binaryen_ctors(self):
    # ctor order must be identical to js builds, deterministically
    create_file('src.cpp', r'''
      #include <stdio.h>
      struct A {
        A() { puts("constructing A!"); }
      };
      A a;
      struct B {
        B() { puts("constructing B!"); }
      };
      B b;
      int main() {}
    ''')
    self.run_process([EMXX, 'src.cpp'])
    correct = self.run_js('a.out.js')
    for args in [[], ['-s', 'RELOCATABLE']]:
      print(args)
      self.run_process([EMXX, 'src.cpp', '-o', 'b.out.js'] + args)
      seen = self.run_js('b.out.js')
      assert correct == seen, correct + '\n vs \n' + seen

  # test debug info and debuggability of JS output
  def test_binaryen_debug(self):
    for args, expect_dash_g, expect_emit_text, expect_clean_js, expect_whitespace_js, expect_closured in [
        (['-O0'], False, False, False, True, False),
        (['-O0', '-g1'], False, False, False, True, False),
        (['-O0', '-g2'], True, False, False, True, False), # in -g2+, we emit -g to asm2wasm so function names are saved
        (['-O0', '-g'], True, True, False, True, False),
        (['-O0', '--profiling-funcs'], True, False, False, True, False),
        (['-O1'],        False, False, False, True, False),
        (['-O2'],        False, False, True,  False, False),
        (['-O2', '-g1'], False, False, True,  True, False),
        (['-O2', '-g'],  True,  True,  False, True, False),
        (['-O2', '--closure=1'],         False, False, True, False, True),
        (['-O2', '--closure=1', '-g1'],  False, False, True, True,  True),
      ]:
      print(args, expect_dash_g, expect_emit_text)
      try_delete('a.out.wat')
      cmd = [EMXX, test_file('hello_world.cpp')] + args
      print(' '.join(cmd))
      self.run_process(cmd)
      js = read_file('a.out.js')
      assert expect_clean_js == ('// ' not in js), 'cleaned-up js must not have comments'
      assert expect_whitespace_js == ('{\n  ' in js), 'whitespace-minified js must not have excess spacing'
      assert expect_closured == ('var a;' in js or 'var a,' in js or 'var a=' in js or 'var a ' in js), 'closured js must have tiny variable names'

  @uses_canonical_tmp
  def test_binaryen_ignore_implicit_traps(self):
    sizes = []
    with env_modify({'EMCC_DEBUG': '1'}):
      for args, expect in [
          ([], False),
          (['-s', 'BINARYEN_IGNORE_IMPLICIT_TRAPS'], True),
        ]:
        print(args, expect)
        cmd = [EMXX, test_file('hello_libcxx.cpp'), '-O3'] + args
        print(' '.join(cmd))
        err = self.run_process(cmd, stdout=PIPE, stderr=PIPE).stderr
        self.assertContainedIf('--ignore-implicit-traps ', err, expect)
        sizes.append(os.path.getsize('a.out.wasm'))
    print('sizes:', sizes)
    # sizes must be different, as the flag has an impact
    self.assertEqual(len(set(sizes)), 2)

  def test_binaryen_passes_extra(self):
    def build(args=[]):
      return self.run_process([EMXX, test_file('hello_world.cpp'), '-O3'] + args, stdout=PIPE).stdout

    build()
    base_size = os.path.getsize('a.out.wasm')
    out = build(['-s', 'BINARYEN_EXTRA_PASSES="--metrics"'])
    # and --metrics output appears
    self.assertContained('[funcs]', out)
    # adding --metrics should not affect code size
    self.assertEqual(base_size, os.path.getsize('a.out.wasm'))

  def assertFileContents(self, filename, contents):
    contents = contents.replace('\r', '')

    if common.EMTEST_REBASELINE:
      with open(filename, 'w') as f:
        f.write(contents)
      return

    if not os.path.exists(filename):
      self.fail('Test expectation file not found: ' + filename + '.\n' +
                'Run with EMTEST_REBASELINE to generate.')
    expected_content = read_file(filename)
    message = "Run with EMTEST_REBASELINE=1 to automatically update expectations"
    self.assertTextDataIdentical(expected_content, contents, message,
                                 filename, filename + '.new')

  def run_metadce_test(self, filename, args, expected_exists, expected_not_exists, check_size=True,
                       check_sent=True, check_imports=True, check_exports=True, check_funcs=True):
    size_slack = 0.05

    # in -Os, -Oz, we remove imports wasm doesn't need
    print('Running metadce test: %s:' % filename, args, expected_exists,
          expected_not_exists, check_sent, check_imports, check_exports, check_funcs)
    filename = test_file('other/metadce', filename)

    def clean_arg(arg):
      return arg.replace('-', '')

    def args_to_filename(args):
      result = ''
      for a in args:
        if a == '-s':
          continue
        a = a.replace('-s', '')
        a = a.replace('-', '')
        a = a.replace('=1', '')
        a = a.replace('=[]', '_NONE')
        a = a.replace('=', '_')
        if a:
          result += '_' + a

      return result

    expected_basename = os.path.splitext(filename)[0]
    expected_basename += args_to_filename(args)

    self.run_process([compiler_for(filename), filename, '-g2'] + args)
    # find the imports we send from JS
    js = read_file('a.out.js')
    start = js.find('asmLibraryArg = ')
    end = js.find('}', start) + 1
    start = js.find('{', start)
    relevant = js[start + 2:end - 2]
    relevant = relevant.replace(' ', '').replace('"', '').replace("'", '').split(',')
    sent = [x.split(':')[0].strip() for x in relevant]
    sent = [x for x in sent if x]
    sent.sort()

    for exists in expected_exists:
      self.assertIn(exists, sent)
    for not_exists in expected_not_exists:
      self.assertNotIn(not_exists, sent)

    if check_size:
      size_file = expected_basename + '.size'
      # measure the wasm size without the name section
      self.run_process([wasm_opt, 'a.out.wasm', '--strip-debug', '--all-features', '-o', 'a.out.nodebug.wasm'])
      wasm_size = os.path.getsize('a.out.nodebug.wasm')
      if common.EMTEST_REBASELINE:
        with open(size_file, 'w') as f:
          f.write(f'{wasm_size}\n')

      expected_size = int(read_file(size_file).strip())
      delta = wasm_size - expected_size
      ratio = abs(delta) / float(expected_size)
      print('  seen wasm size: %d (expected: %d) (delta: %d), ratio to expected: %f' % (wasm_size, expected_size, delta, ratio))
      self.assertLess(ratio, size_slack)

    imports, exports, funcs = parse_wasm('a.out.wasm')
    imports.sort()
    exports.sort()
    funcs.sort()

    # filter out _NNN suffixed that can be the result of bitcode linking when
    # internal symbol names collide.
    def strip_numeric_suffixes(funcname):
      parts = funcname.split('_')
      while parts:
        if parts[-1].isdigit():
          parts.pop()
        else:
          break
      return '_'.join(parts)

    funcs = [strip_numeric_suffixes(f) for f in funcs]

    if check_sent:
      sent_file = expected_basename + '.sent'
      sent_data = '\n'.join(sent) + '\n'
      self.assertFileContents(sent_file, sent_data)

    if check_imports:
      filename = expected_basename + '.imports'
      data = '\n'.join(imports) + '\n'
      self.assertFileContents(filename, data)

    if check_exports:
      filename = expected_basename + '.exports'
      data = '\n'.join(exports) + '\n'
      self.assertFileContents(filename, data)

    if check_funcs:
      filename = expected_basename + '.funcs'
      data = '\n'.join(funcs) + '\n'
      self.assertFileContents(filename, data)

  @parameterized({
    'O0': ([],      [], ['waka']), # noqa
    'O1': (['-O1'], [], ['waka']), # noqa
    'O2': (['-O2'], [], ['waka']), # noqa
    # in -O3, -Os and -Oz we metadce, and they shrink it down to the minimal output we want
    'O3': (['-O3'], [], []), # noqa
    'Os': (['-Os'], [], []), # noqa
    'Oz': (['-Oz'], [], []), # noqa
    'Os_mr': (['-Os', '-s', 'MINIMAL_RUNTIME'], [], [], 74), # noqa
  })
  def test_metadce_minimal(self, *args):
    self.run_metadce_test('minimal.c', *args)

  @node_pthreads
  def test_metadce_minimal_pthreads(self):
    self.run_metadce_test('minimal_main.c', ['-Oz', '-sUSE_PTHREADS', '-sPROXY_TO_PTHREAD'], [], [])

  @parameterized({
    'noexcept': (['-O2'],                    [], ['waka']), # noqa
    # exceptions increases code size significantly
    'except':   (['-O2', '-fexceptions'],    [], ['waka']), # noqa
    # exceptions does not pull in demangling by default, which increases code size
    'mangle':   (['-O2', '-fexceptions',
                  '-s', 'DEMANGLE_SUPPORT'], [], ['waka']), # noqa
  })
  def test_metadce_cxx(self, *args):
    # do not check functions in this test as there are a lot of libc++ functions
    # pulled in here, and small LLVM backend changes can affect their size and
    # lead to different inlining decisions which add or remove a function
    self.run_metadce_test('hello_libcxx.cpp', *args, check_funcs=False)

  @parameterized({
    'O0': ([],      [], ['waka']), # noqa
    'O1': (['-O1'], [], ['waka']), # noqa
    'O2': (['-O2'], [], ['waka']), # noqa
    'O3': (['-O3'], [], []), # noqa; in -O3, -Os and -Oz we metadce
    'Os': (['-Os'], [], []), # noqa
    'Oz': (['-Oz'], [], []), # noqa
    # finally, check what happens when we export nothing. wasm should be almost empty
    'export_nothing':
          (['-Os', '-s', 'EXPORTED_FUNCTIONS=[]'],    [], []), # noqa
    # we don't metadce with linkable code! other modules may want stuff
    # TODO(sbc): Investivate why the number of exports is order of magnitude
    # larger for wasm backend.
    'main_module_2': (['-O3', '-s', 'MAIN_MODULE=2'], [], []), # noqa
  })
  def test_metadce_hello(self, *args):
    self.run_metadce_test('hello_world.cpp', *args)

  @parameterized({
    'O3':                 ('mem.c', ['-O3'],
                           [], []),         # noqa
    # argc/argv support code etc. is in the wasm
    'O3_standalone':      ('mem.c', ['-O3', '-s', 'STANDALONE_WASM'],
                           [], []),         # noqa
    # without argc/argv, no support code for them is emitted
    'O3_standalone_narg': ('mem_no_argv.c', ['-O3', '-s', 'STANDALONE_WASM'],
                           [], []),         # noqa
    # without main, no support code for argc/argv is emitted either
    'O3_standalone_lib':  ('mem_no_main.c', ['-O3', '-s', 'STANDALONE_WASM', '--no-entry'],
                           [], []),         # noqa
    # Growth support code is in JS, no significant change in the wasm
    'O3_grow':            ('mem.c', ['-O3', '-s', 'ALLOW_MEMORY_GROWTH'],
                           [], []),         # noqa
    # Growth support code is in the wasm
    'O3_grow_standalone': ('mem.c', ['-O3', '-s', 'ALLOW_MEMORY_GROWTH', '-s', 'STANDALONE_WASM'],
                           [], []),         # noqa
    # without argc/argv, no support code for them is emitted, even with lto
    'O3_standalone_narg_flto':
                          ('mem_no_argv.c', ['-O3', '-s', 'STANDALONE_WASM', '-flto'],
                           [], []),         # noqa
  })
  def test_metadce_mem(self, filename, *args):
    self.run_metadce_test(filename, *args)

  @parameterized({
    'O3':                 ('libcxxabi_message.cpp', ['-O3'],
                           [], []), # noqa
    # argc/argv support code etc. is in the wasm
    'O3_standalone':      ('libcxxabi_message.cpp', ['-O3', '-s', 'STANDALONE_WASM'],
                           [], []), # noqa
  })
  def test_metadce_libcxxabi_message(self, filename, *args):
    self.run_metadce_test(filename, *args)

  # ensures runtime exports work, even with metadce
  @parameterized({
    '': (False,),
    'legacy': (True,)
  })
  def test_exported_runtime_methods_metadce(self, use_legacy_name):
    exports = ['stackSave', 'stackRestore', 'stackAlloc', 'FS']
    setting_name = 'EXPORTED_RUNTIME_METHODS'
    if use_legacy_name:
      setting_name = 'EXTRA_EXPORTED_RUNTIME_METHODS'
    err = self.run_process([EMXX, test_file('hello_world.cpp'), '-Os', '-s', '%s=%s' % (setting_name, ','.join(exports))], stderr=PIPE).stderr
    if use_legacy_name:
      self.assertContained('warning: EXTRA_EXPORTED_RUNTIME_METHODS is deprecated, please use EXPORTED_RUNTIME_METHODS instead [-Wdeprecated]', err)
    js = read_file('a.out.js')
    for export in exports:
      self.assertContained(f'Module["{export}"]', js)

  def test_legalize_js_ffi(self):
    # test disabling of JS FFI legalization
    for (args, js_ffi) in [
        (['-s', 'LEGALIZE_JS_FFI=1', '-s', 'SIDE_MODULE', '-O1', '-s', 'EXPORT_ALL'], True),
        (['-s', 'LEGALIZE_JS_FFI=0', '-s', 'SIDE_MODULE', '-O1', '-s', 'EXPORT_ALL'], False),
        (['-s', 'LEGALIZE_JS_FFI=0', '-s', 'SIDE_MODULE', '-O0', '-s', 'EXPORT_ALL'], False),
        (['-s', 'LEGALIZE_JS_FFI=0', '-s', 'WARN_ON_UNDEFINED_SYMBOLS=0', '-O0'], False),
      ]:
      if 'SIDE_MODULE' in args:
        continue
      print(args)
      try_delete('a.out.wasm')
      try_delete('a.out.wat')
      cmd = [EMCC, test_file('other/ffi.c'), '-g', '-o', 'a.out.wasm'] + args
      print(' '.join(cmd))
      self.run_process(cmd)
      self.run_process([wasm_dis, 'a.out.wasm', '-o', 'a.out.wat'])
      text = read_file('a.out.wat')
      # remove internal comments and extra whitespace
      text = re.sub(r'\(;[^;]+;\)', '', text)
      text = re.sub(r'\$var\$*.', '', text)
      text = re.sub(r'param \$\d+', 'param ', text)
      text = re.sub(r' +', ' ', text)
      # TODO: remove the unecessary ".*" in e_* regexs after binaryen #2510 lands
      e_add_f32 = re.search(r'func \$_?add_f .*\(param f32\) \(param f32\) \(result f32\)', text)
      i_i64_i32 = re.search(r'import .*"_?import_ll" .*\(param i32 i32\) \(result i32\)', text)
      i_f32_f64 = re.search(r'import .*"_?import_f" .*\(param f64\) \(result f64\)', text)
      i_i64_i64 = re.search(r'import .*"_?import_ll" .*\(param i64\) \(result i64\)', text)
      i_f32_f32 = re.search(r'import .*"_?import_f" .*\(param f32\) \(result f32\)', text)
      e_i64_i32 = re.search(r'func \$_?add_ll .*\(param i32\) \(param i32\) \(param i32\) \(param i32\) \(result i32\)', text)
      e_f32_f64 = re.search(r'func \$legalstub\$_?add_f .*\(param f64\) \(param f64\) \(result f64\)', text)
      e_i64_i64 = re.search(r'func \$_?add_ll .*\(param i64\) \(param i64\) \(result i64\)', text)
      assert e_add_f32, 'add_f export missing'
      if js_ffi:
        assert i_i64_i32,     'i64 not converted to i32 in imports'
        assert i_f32_f64,     'f32 not converted to f64 in imports'
        assert not i_i64_i64, 'i64 not converted to i32 in imports'
        assert not i_f32_f32, 'f32 not converted to f64 in imports'
        assert e_i64_i32,     'i64 not converted to i32 in exports'
        assert not e_f32_f64, 'f32 not converted to f64 in exports'
        assert not e_i64_i64, 'i64 not converted to i64 in exports'
      else:
        assert not i_i64_i32, 'i64 converted to i32 in imports'
        assert not i_f32_f64, 'f32 converted to f64 in imports'
        assert i_i64_i64,     'i64 converted to i32 in imports'
        assert i_f32_f32,     'f32 converted to f64 in imports'
        assert not e_i64_i32, 'i64 converted to i32 in exports'
        assert not e_f32_f64, 'f32 converted to f64 in exports'
        assert e_i64_i64,     'i64 converted to i64 in exports'

  def test_no_legalize_js_ffi(self):
    # test minimal JS FFI legalization for invoke and dyncalls
    for (args, js_ffi) in [
        (['-s', 'LEGALIZE_JS_FFI=0', '-s', 'MAIN_MODULE=2', '-O3', '-s', 'DISABLE_EXCEPTION_CATCHING=0'], False),
      ]:
      print(args)
      try_delete('a.out.wasm')
      try_delete('a.out.wat')
      with env_modify({'EMCC_FORCE_STDLIBS': 'libc++'}):
        cmd = [EMXX, test_file('other/noffi.cpp'), '-g', '-o', 'a.out.js'] + args
      print(' '.join(cmd))
      self.run_process(cmd)
      self.run_process([wasm_dis, 'a.out.wasm', '-o', 'a.out.wat'])
      text = read_file('a.out.wat')
      # remove internal comments and extra whitespace
      text = re.sub(r'\(;[^;]+;\)', '', text)
      text = re.sub(r'\$var\$*.', '', text)
      text = re.sub(r'param \$\d+', 'param ', text)
      text = re.sub(r' +', ' ', text)
      # print("text: %s" % text)
      i_legalimport_i64 = re.search(r'\(import.*\$legalimport\$invoke_j.*', text)
      e_legalstub_i32 = re.search(r'\(func.*\$legalstub\$dyn.*\(result i32\)', text)
      assert i_legalimport_i64, 'legal import not generated for invoke call'
      assert e_legalstub_i32, 'legal stub not generated for dyncall'

  def test_export_aliasee(self):
    # build side module
    args = ['-s', 'SIDE_MODULE']
    cmd = [EMCC, test_file('other/alias/side.c'), '-g', '-o', 'side.wasm'] + args
    print(' '.join(cmd))
    self.run_process(cmd)

    # build main module
    args = ['-g', '-s', 'EXPORTED_FUNCTIONS=_main,_foo', '-s', 'MAIN_MODULE=2', '-s', 'EXIT_RUNTIME', '-lnodefs.js']
    cmd = [EMCC, test_file('other/alias/main.c'), '-o', 'main.js'] + args
    print(' '.join(cmd))
    self.run_process(cmd)

    # run the program
    self.assertContained('success', self.run_js('main.js'))

  def test_sysconf_phys_pages(self):
    def run(args, expected):
      cmd = [EMCC, test_file('unistd/sysconf_phys_pages.c')] + args
      print(str(cmd))
      self.run_process(cmd)
      result = self.run_js('a.out.js').strip()
      self.assertEqual(result, f'{expected}, errno: 0')

    run([], 256)
    run(['-s', 'INITIAL_MEMORY=32MB'], 512)
    run(['-s', 'INITIAL_MEMORY=32MB', '-s', 'ALLOW_MEMORY_GROWTH'], (2 * 1024 * 1024 * 1024) // webassembly.WASM_PAGE_SIZE)
    run(['-s', 'INITIAL_MEMORY=32MB', '-s', 'ALLOW_MEMORY_GROWTH', '-s', 'WASM=0'], (2 * 1024 * 1024 * 1024) // webassembly.WASM_PAGE_SIZE)

  def test_wasm_target_and_STANDALONE_WASM(self):
    # STANDALONE_WASM means we never minify imports and exports.
    for opts, potentially_expect_minified_exports_and_imports in (
      ([],                               False),
      (['-s', 'STANDALONE_WASM'],        False),
      (['-O2'],                          False),
      (['-O3'],                          True),
      (['-O3', '-s', 'STANDALONE_WASM'], False),
      (['-Os'],                          True),
    ):
      # targeting .wasm (without .js) means we enable STANDALONE_WASM automatically, and don't minify imports/exports
      for target in ('out.js', 'out.wasm'):
        expect_minified_exports_and_imports = potentially_expect_minified_exports_and_imports and target.endswith('.js')
        standalone = target.endswith('.wasm') or 'STANDALONE_WASM' in opts
        print(opts, potentially_expect_minified_exports_and_imports, target, ' => ', expect_minified_exports_and_imports, standalone)

        self.clear()
        self.run_process([EMXX, test_file('hello_world.cpp'), '-o', target] + opts)
        self.assertExists('out.wasm')
        if target.endswith('.wasm'):
          # only wasm requested
          self.assertNotExists('out.js')
        wat = self.run_process([wasm_dis, 'out.wasm'], stdout=PIPE).stdout
        wat_lines = wat.split('\n')
        exports = [line.strip().split(' ')[1].replace('"', '') for line in wat_lines if "(export " in line]
        imports = [line.strip().split(' ')[2].replace('"', '') for line in wat_lines if "(import " in line]
        exports_and_imports = exports + imports
        print('  exports', exports)
        print('  imports', imports)
        if expect_minified_exports_and_imports:
          assert 'a' in exports_and_imports
        else:
          assert 'a' not in exports_and_imports
        if standalone:
          assert 'fd_write' in exports_and_imports, 'standalone mode preserves import names for WASI APIs'
        # verify the wasm runs with the JS
        if target.endswith('.js'):
          self.assertContained('hello, world!', self.run_js('out.js'))
        # verify a standalone wasm
        if standalone:
          for engine in config.WASM_ENGINES:
            print(engine)
            self.assertContained('hello, world!', self.run_js('out.wasm', engine=engine))

  def test_side_module_naming(self):
    # SIDE_MODULE should work with any arbirary filename
    for opts, target in [([], 'a.out.wasm'),
                         (['-o', 'lib.wasm'], 'lib.wasm'),
                         (['-o', 'lib.so'], 'lib.so'),
                         (['-o', 'foo.bar'], 'foo.bar')]:
      # specified target
      print('building: ' + target)
      self.clear()
      self.run_process([EMCC, test_file('hello_world.c'), '-s', 'SIDE_MODULE', '-Werror'] + opts)
      for x in os.listdir('.'):
        self.assertFalse(x.endswith('.js'))
      self.assertTrue(building.is_wasm_dylib(target))

      create_file('main.c', '')
      self.run_process([EMCC, '-s', 'MAIN_MODULE=2', 'main.c', '-Werror', target])
      self.run_js('a.out.js')

  def test_side_module_missing(self):
    self.run_process([EMCC, test_file('hello_world.c'), '-s', 'SIDE_MODULE', '-o', 'libside1.wasm'])
    self.run_process([EMCC, test_file('hello_world.c'), '-s', 'SIDE_MODULE', '-o', 'libside2.wasm', 'libside1.wasm'])
    # When linking against `libside2.wasm` (which depends on libside1.wasm) that library path is used
    # to locate `libside1.wasm`.  Expect the link to fail with an unmodified library path.
    err = self.expect_fail([EMCC, '-s', 'MAIN_MODULE=2', test_file('hello_world.c'), 'libside2.wasm'])
    self.assertContained('libside2.wasm: shared library dependency not found: `libside1.wasm`', err)

    # But succeed if `.` is added the library path.
    self.run_process([EMCC, '-s', 'MAIN_MODULE=2', test_file('hello_world.c'), '-L.', 'libside2.wasm'])

  def test_side_module_transitive_deps(self):
    # Build three side modules in a dependency chain
    self.run_process([EMCC, test_file('hello_world.c'), '-s', 'SIDE_MODULE', '-o', 'libside1.wasm'])
    self.run_process([EMCC, test_file('hello_world.c'), '-s', 'SIDE_MODULE', '-o', 'libside2.wasm', 'libside1.wasm'])
    self.run_process([EMCC, test_file('hello_world.c'), '-s', 'SIDE_MODULE', '-o', 'libside3.wasm', 'libside2.wasm'])

    # Link should succeed if and only if the end of the chain can be found
    final_link = [EMCC, '-s', 'MAIN_MODULE=2', test_file('hello_world.c'), '-L.', 'libside3.wasm']
    self.run_process(final_link)
    os.remove('libside1.wasm')
    err = self.expect_fail(final_link)
    self.assertContained('error: libside2.wasm: shared library dependency not found: `libside1.wasm`', err)

  def test_side_module_folder_deps(self):
    # Build side modules in a subfolder
    os.mkdir('subdir')
    self.run_process([EMCC, test_file('hello_world.c'), '-s', 'SIDE_MODULE', '-o', 'subdir/libside1.so'])
    self.run_process([EMCC, test_file('hello_world.c'), '-s', 'SIDE_MODULE', '-o', 'subdir/libside2.so', '-L', 'subdir', '-lside1'])
    self.run_process([EMCC, test_file('hello_world.c'), '-s', 'MAIN_MODULE', '-o', 'main.js', '-L', 'subdir', '-lside2'])

  @is_slow_test
  def test_lto(self):
    # test building of non-wasm-object-files libraries, building with them, and running them

    src = test_file('hello_libcxx.cpp')
    # test codegen in lto mode, and compare to normal (wasm object) mode
    for args in [[], ['-O1'], ['-O2'], ['-O3'], ['-Os'], ['-Oz']]:
      print(args)

      print('wasm in object')
      self.run_process([EMXX, src] + args + ['-c', '-o', 'hello_obj.o'])
      self.assertTrue(building.is_wasm('hello_obj.o'))
      self.assertFalse(building.is_bitcode('hello_obj.o'))

      print('bitcode in object')
      self.run_process([EMXX, src] + args + ['-c', '-o', 'hello_bitcode.o', '-flto'])
      self.assertFalse(building.is_wasm('hello_bitcode.o'))
      self.assertTrue(building.is_bitcode('hello_bitcode.o'))

      print('use bitcode object (LTO)')
      self.run_process([EMXX, 'hello_bitcode.o'] + args + ['-flto'])
      self.assertContained('hello, world!', self.run_js('a.out.js'))
      print('use bitcode object (non-LTO)')
      self.run_process([EMXX, 'hello_bitcode.o'] + args)
      self.assertContained('hello, world!', self.run_js('a.out.js'))

      print('use native object (LTO)')
      self.run_process([EMXX, 'hello_obj.o'] + args + ['-flto'])
      self.assertContained('hello, world!', self.run_js('a.out.js'))
      print('use native object (non-LTO)')
      self.run_process([EMXX, 'hello_obj.o'] + args)
      self.assertContained('hello, world!', self.run_js('a.out.js'))

  @parameterized({
    'noexcept': [],
    'except': ['-s', 'DISABLE_EXCEPTION_CATCHING=0']
  })
  def test_lto_libcxx(self, *args):
    self.run_process([EMXX, test_file('hello_libcxx.cpp'), '-flto'] + list(args))

  def test_lto_flags(self):
    for flags, expect_bitcode in [
      ([], False),
      (['-flto'], True),
      (['-flto=thin'], True),
      (['-s', 'WASM_OBJECT_FILES=0'], True),
      (['-s', 'WASM_OBJECT_FILES'], False),
    ]:
      self.run_process([EMXX, test_file('hello_world.cpp')] + flags + ['-c', '-o', 'a.o'])
      seen_bitcode = building.is_bitcode('a.o')
      self.assertEqual(expect_bitcode, seen_bitcode, 'must emit LTO-capable bitcode when flags indicate so (%s)' % str(flags))

  # We have LTO tests covered in 'wasmltoN' targets in test_core.py, but they
  # don't run as a part of Emscripten CI, so we add a separate LTO test here.
  @require_v8
  def test_lto_wasm_exceptions(self):
    self.set_setting('EXCEPTION_DEBUG')
    self.emcc_args += ['-fwasm-exceptions', '-flto']
    self.v8_args.append('--experimental-wasm-eh')
    self.do_run_from_file(test_file('core/test_exceptions.cpp'), test_file('core/test_exceptions_caught.out'))

  def test_wasm_nope(self):
    for opts in [[], ['-O2']]:
      print(opts)
      # check we show a good error message if there is no wasm support
      create_file('pre.js', 'WebAssembly = undefined;\n')
      self.run_process([EMXX, test_file('hello_world.cpp'), '--pre-js', 'pre.js'] + opts)
      out = self.run_js('a.out.js', assert_returncode=NON_ZERO)
      self.assertContained('no native wasm support detected', out)

  @require_node
  def test_jsrun(self):
    print(config.NODE_JS)
    jsrun.WORKING_ENGINES = {}
    # Test that engine check passes
    self.assertTrue(jsrun.check_engine(config.NODE_JS))
    # Run it a second time (cache hit)
    self.assertTrue(jsrun.check_engine(config.NODE_JS))

    # Test that engine check fails
    bogus_engine = ['/fake/inline4']
    self.assertFalse(jsrun.check_engine(bogus_engine))
    self.assertFalse(jsrun.check_engine(bogus_engine))

    # Test the other possible way (list vs string) to express an engine
    if type(config.NODE_JS) is list:
      engine2 = config.NODE_JS[0]
    else:
      engine2 = [config.NODE_JS]
    self.assertTrue(jsrun.check_engine(engine2))

    # Test that self.run_js requires the engine
    self.run_js(test_file('hello_world.js'), config.NODE_JS)
    caught_exit = 0
    try:
      self.run_js(test_file('hello_world.js'), bogus_engine)
    except SystemExit as e:
      caught_exit = e.code
    self.assertEqual(1, caught_exit, 'Did not catch SystemExit with bogus JS engine')

  def test_error_on_missing_libraries(self):
    # -llsomenonexistingfile is an error by default
    err = self.expect_fail([EMXX, test_file('hello_world.cpp'), '-lsomenonexistingfile'])
    self.assertContained('wasm-ld: error: unable to find library -lsomenonexistingfile', err)

  # Tests that if user accidentally attempts to link native object code, we show an error
  def test_native_link_error_message(self):
    self.run_process([CLANG_CC, '-c', test_file('hello_123.c'), '-o', 'hello_123.o'])
    err = self.expect_fail([EMCC, 'hello_123.o', '-o', 'hello_123.js'])
    self.assertContained('unknown file type: hello_123.o', err)

  # Tests that we should give a clear error on INITIAL_MEMORY not being enough for static initialization + stack
  def test_clear_error_on_massive_static_data(self):
    with open('src.cpp', 'w') as f:
      f.write('''
        char muchData[128 * 1024];
        int main() {
          return (int)(long)&muchData;
        }
      ''')
    err = self.expect_fail([EMXX, 'src.cpp', '-s', 'TOTAL_STACK=1KB', '-s', 'INITIAL_MEMORY=64KB'])
    self.assertContained('wasm-ld: error: initial memory too small', err)

  def test_o_level_clamp(self):
    for level in [3, 4, 20]:
      err = self.run_process([EMCC, '-O' + str(level), test_file('hello_world.c')], stderr=PIPE).stderr
      self.assertContainedIf("optimization level '-O" + str(level) + "' is not supported; using '-O3' instead", err, level > 3)

  # Tests that if user specifies multiple -o output directives, then the last one will take precedence
  def test_multiple_o_files(self):
    self.run_process([EMCC, test_file('hello_world.c'), '-o', 'a.js', '-o', 'b.js'])
    assert os.path.isfile('b.js')
    assert not os.path.isfile('a.js')

  # Tests that Emscripten-provided header files can be cleanly included standalone.
  # Also check they can be included in C code (where possible).
  @is_slow_test
  def test_standalone_system_headers(self):
    # Test oldest C standard, and the default C standard
    # This also tests that each header file is self contained and includes
    # everything it needs.
    directories = {'': []}
    for elem in os.listdir(path_from_root('system/include')):
      if elem == 'compat':
        continue
      full = path_from_root('system/include', elem)
      if os.path.isdir(full):
        directories[elem] = os.listdir(full)
      else:
        directories[''].append(elem)

    for directory, headers in directories.items():
      print('dir: ' + directory)
      for header in headers:
        if not header.endswith('.h'):
          continue
        print('header: ' + header)
        # These headers cannot be included in isolation.
        # e.g: error: unknown type name 'EGLDisplay'
        if header in ['eglext.h', 'SDL_config_macosx.h', 'glext.h', 'gl2ext.h']:
          continue
        # These headers are C++ only and cannot be included from C code.
        # But we still want to check they can be included on there own without
        # any errors or warnings.
        cxx_only = header in ['wire.h', 'val.h', 'bind.h', 'webgpu_cpp.h']
        if directory:
          header = f'{directory}/{header}'
        inc = f'#include <{header}>\n__attribute__((weak)) int foo;\n'
        if cxx_only:
          create_file('a.cxx', inc)
          create_file('b.cxx', inc)
          self.run_process([EMXX, '-Werror', '-Wall', '-pedantic', 'a.cxx', 'b.cxx'])
        else:
          create_file('a.c', inc)
          create_file('b.c', inc)
          for std in [[], ['-std=c89']]:
            self.run_process([EMCC] + std + ['-Werror', '-Wall', '-pedantic', 'a.c', 'b.c'])

  @is_slow_test
  def test_single_file(self):
    for (single_file_enabled,
         meminit1_enabled,
         debug_enabled,
         closure_enabled,
         wasm_enabled) in itertools.product([True, False], repeat=5):
      # skip unhelpful option combinations
      if wasm_enabled and meminit1_enabled:
        continue
      if closure_enabled and debug_enabled:
        continue

      expect_wasm = wasm_enabled
      expect_meminit = meminit1_enabled and not wasm_enabled

      cmd = [EMCC, test_file('hello_world.c')]

      if single_file_enabled:
        expect_meminit = False
        expect_wasm = False
        cmd += ['-s', 'SINGLE_FILE']
      if meminit1_enabled:
        cmd += ['--memory-init-file', '1']
      if debug_enabled:
        cmd += ['-g']
      if closure_enabled:
        cmd += ['--closure=1']
      if not wasm_enabled:
        cmd += ['-s', 'WASM=0']

      self.clear()

      def do_test(cmd):
        print(' '.join(cmd))
        self.run_process(cmd)
        print(os.listdir('.'))
        assert expect_meminit == (os.path.exists('a.out.mem') or os.path.exists('a.out.js.mem'))
        assert expect_wasm == os.path.exists('a.out.wasm')
        assert not os.path.exists('a.out.wat')
        self.assertContained('hello, world!', self.run_js('a.out.js'))

      do_test(cmd)

      # additional combinations that are not part of the big product()

      if debug_enabled:
        separate_dwarf_cmd = cmd + ['-gseparate-dwarf']
        if wasm_enabled:
          do_test(separate_dwarf_cmd)
          self.assertExists('a.out.wasm.debug.wasm')
        else:
          self.expect_fail(separate_dwarf_cmd)

  def test_emar_M(self):
    create_file('file1', ' ')
    create_file('file2', ' ')
    self.run_process([EMAR, 'cr', 'file1.a', 'file1'])
    self.run_process([EMAR, 'cr', 'file2.a', 'file2'])
    self.run_process([EMAR, '-M'], input='''create combined.a
addlib file1.a
addlib file2.a
save
end
''')
    result = self.run_process([EMAR, 't', 'combined.a'], stdout=PIPE).stdout
    self.assertContained('file1', result)
    self.assertContained('file2', result)

  def test_emar_duplicate_inputs(self):
    # Verify the we can supply the same intput muliple times without
    # confusing emar.py:
    # See https://github.com/emscripten-core/emscripten/issues/9733
    create_file('file1', ' ')
    self.run_process([EMAR, 'cr', 'file1.a', 'file1', 'file1'])

  def test_emar_response_file(self):
    # Test that special character such as single quotes in filenames survive being
    # sent via response file
    create_file("file'1", ' ')
    create_file("file'2", ' ')
    create_file("hyvää päivää", ' ')
    create_file("snowman freezes covid ☃ 🦠", ' ')
    building.emar('cr', 'libfoo.a', ("file'1", "file'2", "hyvää päivää", "snowman freezes covid ☃ 🦠"))

  def test_archive_empty(self):
    # This test added because we had an issue with the AUTO_ARCHIVE_INDEXES failing on empty
    # archives (which inherently don't have indexes).
    self.run_process([EMAR, 'crS', 'libfoo.a'])
    self.run_process([EMCC, '-Werror', 'libfoo.a', test_file('hello_world.c')])

  def test_archive_no_index(self):
    create_file('foo.c', 'int foo = 1;')
    self.run_process([EMCC, '-c', 'foo.c'])
    self.run_process([EMCC, '-c', test_file('hello_world.c')])
    # The `S` flag means don't add an archive index
    self.run_process([EMAR, 'crS', 'libfoo.a', 'foo.o'])
    # The llvm backend (link GNU ld and lld) doesn't support linking archives with no index.
    # However we have logic that will automatically add indexes (unless running with
    # NO_AUTO_ARCHIVE_INDEXES).
    stderr = self.expect_fail([EMCC, '-s', 'NO_AUTO_ARCHIVE_INDEXES', 'libfoo.a', 'hello_world.o'])
    self.assertContained('libfoo.a: archive has no index; run ranlib to add one', stderr)
    # The default behavior is to add archive indexes automatically.
    self.run_process([EMCC, 'libfoo.a', 'hello_world.o'])

  def test_archive_non_objects(self):
    create_file('file.txt', 'test file')
    self.run_process([EMCC, '-c', test_file('hello_world.c')])
    # No index added.
    # --format=darwin (the default on OSX has a strange issue where it add extra
    # newlines to files: https://bugs.llvm.org/show_bug.cgi?id=42562
    self.run_process([EMAR, 'crS', '--format=gnu', 'libfoo.a', 'file.txt', 'hello_world.o'])
    self.run_process([EMCC, test_file('hello_world.c'), 'libfoo.a'])

  def test_archive_thin(self):
    self.run_process([EMCC, '-c', test_file('hello_world.c')])
    # The `T` flag means "thin"
    self.run_process([EMAR, 'crT', 'libhello.a', 'hello_world.o'])
    self.run_process([EMCC, 'libhello.a'])
    self.assertContained('hello, world!', self.run_js('a.out.js'))

  def test_flag_aliases(self):
    def assert_aliases_match(flag1, flag2, flagarg, extra_args=[]):
      results = {}
      for f in (flag1, flag2):
        self.run_process([EMCC, test_file('hello_world.c'), '-s', f + '=' + flagarg] + extra_args)
        results[f + '.js'] = read_file('a.out.js')
        results[f + '.wasm'] = read_binary('a.out.wasm')
      self.assertEqual(results[flag1 + '.js'], results[flag2 + '.js'], 'js results should be identical')
      self.assertEqual(results[flag1 + '.wasm'], results[flag2 + '.wasm'], 'wasm results should be identical')

    assert_aliases_match('INITIAL_MEMORY', 'TOTAL_MEMORY', '16777216')
    assert_aliases_match('INITIAL_MEMORY', 'TOTAL_MEMORY', '64MB')
    assert_aliases_match('MAXIMUM_MEMORY', 'WASM_MEM_MAX', '16777216', ['-s', 'ALLOW_MEMORY_GROWTH'])
    assert_aliases_match('MAXIMUM_MEMORY', 'BINARYEN_MEM_MAX', '16777216', ['-s', 'ALLOW_MEMORY_GROWTH'])

  def test_IGNORE_CLOSURE_COMPILER_ERRORS(self):
    create_file('pre.js', r'''
      // make closure compiler very very angry
      var dupe = 1;
      var dupe = 2;
      function Node() {
        throw 'Node is a DOM thing too, and use the ' + dupe;
      }
      function Node() {
        throw '(duplicate) Node is a DOM thing too, and also use the ' + dupe;
      }
    ''')

    def test(check, extra=[]):
      cmd = [EMCC, test_file('hello_world.c'), '-O2', '--closure=1', '--pre-js', 'pre.js'] + extra
      proc = self.run_process(cmd, check=check, stderr=PIPE)
      if not check:
        self.assertNotEqual(proc.returncode, 0)
      return proc

    WARNING = 'Variable dupe declared more than once'

    proc = test(check=False)
    self.assertContained(WARNING, proc.stderr)
    proc = test(check=True, extra=['-s', 'IGNORE_CLOSURE_COMPILER_ERRORS'])
    self.assertNotContained(WARNING, proc.stderr)

  def test_full_js_library(self):
    self.run_process([EMCC, test_file('hello_world.c'), '-sSTRICT_JS', '-sINCLUDE_FULL_LIBRARY'])

  def test_full_js_library_undefined(self):
    create_file('main.c', 'void foo(); int main() { foo(); return 0; }')
    err = self.expect_fail([EMCC, 'main.c', '-sSTRICT_JS', '-sINCLUDE_FULL_LIBRARY'])
    self.assertContained('error: undefined symbol: foo', err)

  def test_full_js_library_except(self):
    self.set_setting('INCLUDE_FULL_LIBRARY', 1)
    self.set_setting('DISABLE_EXCEPTION_CATCHING', 0)
    self.do_other_test('test_full_js_library_except.cpp')

  def test_full_js_library_gl_emu(self):
    self.run_process([EMCC, test_file('hello_world.c'), '-sSTRICT_JS', '-sINCLUDE_FULL_LIBRARY', '-sLEGACY_GL_EMULATION'])

  def test_full_js_library_no_exception_throwing(self):
    self.run_process([EMCC, test_file('hello_world.c'), '-sSTRICT_JS', '-sINCLUDE_FULL_LIBRARY', '-sDISABLE_EXCEPTION_THROWING'])

  def test_full_js_library_minimal_runtime(self):
    self.run_process([EMCC, test_file('hello_world.c'), '-sSTRICT_JS', '-sINCLUDE_FULL_LIBRARY', '-sMINIMAL_RUNTIME'])

  def test_closure_full_js_library(self):
    # test for closure errors in the entire JS library
    # We must ignore various types of errors that are expected in this situation, as we
    # are including a lot of JS without corresponding compiled code for it. This still
    # lets us catch all other errors.

    # USE_WEBGPU is specified here to make sure that it's closure-safe.
    # It can be removed if USE_WEBGPU is later included in INCLUDE_FULL_LIBRARY.
    self.run_process([EMCC, test_file('hello_world.c'), '-O1', '--closure=1', '-g1', '-s', 'INCLUDE_FULL_LIBRARY', '-s', 'USE_WEBGPU', '-s', 'ERROR_ON_UNDEFINED_SYMBOLS=0'])

  # Tests --closure-args command line flag
  def test_closure_externs(self):
    self.run_process([EMCC, test_file('hello_world.c'), '--closure=1', '--pre-js', test_file('test_closure_externs_pre_js.js'), '--closure-args', '--externs "' + test_file('test_closure_externs.js') + '"'])

  # Tests that it is possible to enable the Closure compiler via --closure=1 even if any of the input files reside in a path with unicode characters.
  def test_closure_cmdline_utf8_chars(self):
    test = "☃ äö Ć € ' 🦠.c"
    shutil.copyfile(test_file('hello_world.c'), test)
    externs = '💩' + test
    create_file(externs, '')
    self.run_process([EMCC, test, '--closure=1', '--closure-args', '--externs "' + externs + '"'])

  def test_toolchain_profiler(self):
    # Verify some basic functionality of EMPROFILE
    environ = os.environ.copy()
    environ['EMPROFILE'] = '1'

    self.run_process([emprofile, '--reset'])
    err = self.expect_fail([emprofile, '--graph'])
    self.assertContained('No profiler logs were found', err)

    self.run_process([EMCC, test_file('hello_world.c')], env=environ)
    self.assertEqual('hello, world!', self.run_js('a.out.js').strip())

    self.run_process([emprofile, '--graph'])
    self.assertTrue(glob.glob('toolchain_profiler.results*.html'))

  def test_noderawfs(self):
    fopen_write = read_file(test_file('asmfs/fopen_write.cpp'))
    create_file('main.cpp', fopen_write)
    self.run_process([EMXX, 'main.cpp', '-s', 'NODERAWFS'])
    self.assertContained("read 11 bytes. Result: Hello data!", self.run_js('a.out.js'))

    # NODERAWFS should directly write on OS file system
    self.assertEqual("Hello data!", read_file('hello_file.txt'))

  def test_noderawfs_disables_embedding(self):
    expected = '--preload-file and --embed-file cannot be used with NODERAWFS which disables virtual filesystem'
    base = [EMCC, test_file('hello_world.c'), '-s', 'NODERAWFS']
    create_file('somefile', 'foo')
    err = self.expect_fail(base + ['--preload-file', 'somefile'])
    self.assertContained(expected, err)
    err = self.expect_fail(base + ['--embed-file', 'somefile'])
    self.assertContained(expected, err)

  @disabled('https://github.com/nodejs/node/issues/18265')
  def test_node_code_caching(self):
    self.run_process([EMCC, test_file('hello_world.c'),
                      '-s', 'NODE_CODE_CACHING',
                      '-s', 'WASM_ASYNC_COMPILATION=0'])

    def get_cached():
      cached = glob.glob('a.out.wasm.*.cached')
      if not cached:
        return None
      self.assertEqual(len(cached), 1)
      return cached[0]

    # running the program makes it cache the code
    self.assertFalse(get_cached())
    self.assertEqual('hello, world!', self.run_js('a.out.js').strip())
    self.assertTrue(get_cached(), 'should be a cache file')

    # hard to test it actually uses it to speed itself up, but test that it
    # does try to deserialize it at least
    with open(get_cached(), 'w') as f:
      f.write('waka waka')
    ERROR = 'NODE_CODE_CACHING: failed to deserialize, bad cache file?'
    self.assertContained(ERROR, self.run_js('a.out.js'))
    # we cached proper code after showing that error
    self.assertEqual(read_binary(get_cached()).count(b'waka'), 0)
    self.assertNotContained(ERROR, self.run_js('a.out.js'))

  def test_autotools_shared_check(self):
    env = os.environ.copy()
    env['LC_ALL'] = 'C'
    expected = ': supported targets:.* elf'
    out = self.run_process([EMCC, '--help'], stdout=PIPE, env=env).stdout
    assert re.search(expected, out)

  def test_ioctl_window_size(self):
      self.do_other_test('test_ioctl_window_size.cpp')

  def test_fd_closed(self):
    self.do_other_test('test_fd_closed.cpp')

  def test_fflush(self):
    # fflush without the full filesystem won't quite work
    self.do_other_test('test_fflush.cpp')

  def test_fflush_fs(self):
    # fflush with the full filesystem will flush from libc, but not the JS logging, which awaits a newline
    self.do_other_test('test_fflush_fs.cpp', emcc_args=['-s', 'FORCE_FILESYSTEM'])

  def test_fflush_fs_exit(self):
    # on exit, we can send out a newline as no more code will run
    self.do_other_test('test_fflush_fs_exit.cpp', emcc_args=['-s', 'FORCE_FILESYSTEM', '-s', 'EXIT_RUNTIME'])

  def test_extern_weak(self):
    self.do_other_test('test_extern_weak.c')

  @disabled('https://github.com/emscripten-core/emscripten/issues/12819')
  def test_extern_weak_dynamic(self):
    self.do_other_test('test_extern_weak.c', emcc_args=['-s', 'MAIN_MODULE=2'])

  def test_main_module_without_main(self):
    create_file('pre.js', r'''
var Module = {
  onRuntimeInitialized: function() {
    Module._foo();
  }
};
''')
    create_file('src.c', r'''
#include <emscripten.h>
EMSCRIPTEN_KEEPALIVE void foo() {
  EM_ASM({ console.log("bar") });
}
''')
    self.run_process([EMCC, 'src.c', '--pre-js', 'pre.js', '-s', 'MAIN_MODULE=2'])
    self.assertContained('bar', self.run_js('a.out.js'))

  def test_js_optimizer_parse_error(self):
    # check we show a proper understandable error for JS parse problems
    create_file('src.cpp', r'''
#include <emscripten.h>
int main() {
  EM_ASM({
    var x = !<->5.; // wtf
  });
}
''')
    stderr = self.expect_fail([EMXX, 'src.cpp', '-O2'])
    # wasm backend output doesn't have spaces in the EM_ASM function bodies
    self.assertContained(('''
var ASM_CONSTS = [function() { var x = !<->5.; }];
                                        ^
''', '''
  1025: function() {var x = !<->5.;}
                             ^
'''), stderr)

  def test_js_optimizer_chunk_size_determinism(self):
    def build():
      self.run_process([EMCC, test_file('hello_world.c'), '-O3', '-s', 'WASM=0'])
      # FIXME: newline differences can exist, ignore for now
      return read_file('a.out.js').replace('\n', '')

    normal = build()

    with env_modify({
      'EMCC_JSOPT_MIN_CHUNK_SIZE': '1',
      'EMCC_JSOPT_MAX_CHUNK_SIZE': '1'
    }):
      tiny = build()

    with env_modify({
      'EMCC_JSOPT_MIN_CHUNK_SIZE': '4294967296',
      'EMCC_JSOPT_MAX_CHUNK_SIZE': '4294967296'
    }):
      huge = build()

    self.assertIdentical(normal, tiny)
    self.assertIdentical(normal, huge)

  def test_js_optimizer_verbose(self):
    # build at -O3 with wasm2js to use as much as possible of the JS
    # optimization code, and verify it works ok in verbose mode
    self.run_process([EMCC, test_file('hello_world.c'), '-O3', '-s', 'WASM=0',
                      '-s', 'VERBOSE'], stdout=PIPE, stderr=PIPE)

  def test_pthreads_growth_and_unsigned(self):
    create_file('src.cpp', r'''
#include <emscripten.h>

int main() {
  EM_ASM({
    HEAP8.set([1,2,3], $0);
  }, 1024);
}''')
    self.run_process([EMXX, 'src.cpp', '-O2', '--profiling', '-pthread',
                      '-s', 'MAXIMUM_MEMORY=4GB', '-s', 'ALLOW_MEMORY_GROWTH'])
    # growable-heap must not interfere with heap unsigning, and vice versa:
    # we must have both applied, that is
    #   - GROWABLE_HEAP_I8() replaces HEAP8
    #   - $0 gets an >>> 0 unsigning
    self.assertContained('GROWABLE_HEAP_I8().set([ 1, 2, 3 ], $0 >>> 0)',
                         read_file('a.out.js'))

  @parameterized({
    '': ([],), # noqa
    'O3': (['-O3'],), # noqa
    'closure': (['--closure=1'],), # noqa
    'closure_O3': (['--closure=1', '-O3'],), # noqa
  })
  def test_EM_ASM_ES6(self, args):
    create_file('src.cpp', r'''
#include <emscripten.h>
int main() {
  EM_ASM({
    let x = (a, b) => 5; // valid ES6
    async function y() {} // valid ES2017
    out('hello!');
    return x;
  });
}
''')
    self.run_process([EMXX, 'src.cpp'] + args)
    self.assertContained('hello!', self.run_js('a.out.js'))

  def test_check_sourcemapurl(self):
    if not self.is_wasm():
      self.skipTest('only supported with wasm')
    self.run_process([EMCC, test_file('hello_123.c'), '-gsource-map', '-o', 'a.js', '--source-map-base', 'dir/'])
    output = read_binary('a.wasm')
    # has sourceMappingURL section content and points to 'dir/a.wasm.map' file
    source_mapping_url_content = webassembly.toLEB(len('sourceMappingURL')) + b'sourceMappingURL' + webassembly.toLEB(len('dir/a.wasm.map')) + b'dir/a.wasm.map'
    self.assertEqual(output.count(source_mapping_url_content), 1)
    # make sure no DWARF debug info sections remain - they would just waste space
    self.assertNotIn(b'.debug_', output)

  def test_check_source_map_args(self):
    # -gsource-map is needed for source maps; -g is not enough
    self.run_process([EMCC, test_file('hello_world.c'), '-g'])
    self.assertNotExists('a.out.wasm.map')
    self.run_process([EMCC, test_file('hello_world.c'), '-gsource-map'])
    self.assertExists('a.out.wasm.map')
    os.unlink('a.out.wasm.map')
    err = self.run_process([EMCC, test_file('hello_world.c'), '-g4'], stderr=subprocess.PIPE).stderr
    self.assertIn('please replace -g4 with -gsource-map', err)
    self.assertExists('a.out.wasm.map')

  @parameterized({
    'normal': [],
    'profiling': ['--profiling'] # -gsource-map --profiling should still emit a source map; see #8584
  })
  def test_check_sourcemapurl_default(self, *args):
    if not self.is_wasm():
      self.skipTest('only supported with wasm')

    self.run_process([EMCC, test_file('hello_123.c'), '-gsource-map', '-o', 'a.js'] + list(args))
    output = read_binary('a.wasm')
    # has sourceMappingURL section content and points to 'a.wasm.map' file
    source_mapping_url_content = webassembly.toLEB(len('sourceMappingURL')) + b'sourceMappingURL' + webassembly.toLEB(len('a.wasm.map')) + b'a.wasm.map'
    self.assertIn(source_mapping_url_content, output)

  def test_wasm_sourcemap(self):
    # The no_main.c will be read (from relative location) due to speficied "-s"
    shutil.copyfile(test_file('other/wasm_sourcemap/no_main.c'), 'no_main.c')
    wasm_map_cmd = [PYTHON, path_from_root('tools/wasm-sourcemap.py'),
                    '--sources', '--prefix', '=wasm-src://',
                    '--load-prefix', '/emscripten/tests/other/wasm_sourcemap=.',
                    '--dwarfdump-output',
                    test_file('other/wasm_sourcemap/foo.wasm.dump'),
                    '-o', 'a.out.wasm.map',
                    test_file('other/wasm_sourcemap/foo.wasm'),
                    '--basepath=' + os.getcwd()]
    self.run_process(wasm_map_cmd)
    output = read_file('a.out.wasm.map')
    # has "sources" entry with file (includes also `--prefix =wasm-src:///` replacement)
    self.assertIn('wasm-src:///emscripten/tests/other/wasm_sourcemap/no_main.c', output)
    # has "sourcesContent" entry with source code (included with `-s` option)
    self.assertIn('int foo()', output)
    # has some entries
    self.assertRegexpMatches(output, r'"mappings":\s*"[A-Za-z0-9+/]')

  def test_wasm_sourcemap_dead(self):
    wasm_map_cmd = [PYTHON, path_from_root('tools/wasm-sourcemap.py'),
                    '--dwarfdump-output',
                    test_file('other/wasm_sourcemap_dead/t.wasm.dump'),
                    '-o', 'a.out.wasm.map',
                    test_file('other/wasm_sourcemap_dead/t.wasm'),
                    '--basepath=' + os.getcwd()]
    self.run_process(wasm_map_cmd, stdout=PIPE, stderr=PIPE)
    output = read_file('a.out.wasm.map')
    # has only two entries
    self.assertRegexpMatches(output, r'"mappings":\s*"[A-Za-z0-9+/]+,[A-Za-z0-9+/]+"')

  def test_wasm_sourcemap_relative_paths(self):
    def test(infile, source_map_added_dir=''):
      expected_source_map_path = 'a.cpp'
      if source_map_added_dir:
        expected_source_map_path = source_map_added_dir + '/' + expected_source_map_path
      print(infile, expected_source_map_path)
      shutil.copyfile(test_file('hello_123.c'), infile)
      infiles = [
        infile,
        os.path.abspath(infile),
        './' + infile
      ]
      for curr in infiles:
        print('  ', curr)
        self.run_process([EMCC, curr, '-gsource-map'])
        self.assertIn('"%s"' % expected_source_map_path, read_file('a.out.wasm.map'))

    test('a.cpp')

    ensure_dir('inner')
    test('inner/a.cpp', 'inner')

  def test_separate_dwarf(self):
    self.run_process([EMCC, test_file('hello_world.c'), '-g'])
    self.assertExists('a.out.wasm')
    self.assertNotExists('a.out.wasm.debug.wasm')
    self.run_process([EMCC, test_file('hello_world.c'), '-gseparate-dwarf'])
    self.assertExists('a.out.wasm')
    self.assertExists('a.out.wasm.debug.wasm')
    self.assertLess(os.path.getsize('a.out.wasm'), os.path.getsize('a.out.wasm.debug.wasm'))
    # the special section should also exist, that refers to the side debug file
    wasm = read_binary('a.out.wasm')
    self.assertIn(b'external_debug_info', wasm)
    self.assertIn(b'a.out.wasm.debug.wasm', wasm)

    # building to a subdirectory should still leave a relative path, which
    # assumes the debug file is alongside the main one
    os.mkdir('subdir')
    self.run_process([EMCC, test_file('hello_world.c'),
                      '-gseparate-dwarf',
                      '-o', Path('subdir/output.js')])
    wasm = read_binary('subdir/output.wasm')
    self.assertIn(b'output.wasm.debug.wasm', wasm)
    # check both unix-style slashes and the system's slashes, so that we don't
    # assume the encoding of the section in this test
    self.assertNotIn(b'subdir/output.wasm.debug.wasm', wasm)
    self.assertNotIn(bytes(os.path.join('subdir', 'output.wasm.debug.wasm'), 'ascii'), wasm)

  def test_separate_dwarf_with_filename(self):
    self.run_process([EMCC, test_file('hello_world.c'), '-gseparate-dwarf=with_dwarf.wasm'])
    self.assertNotExists('a.out.wasm.debug.wasm')
    self.assertExists('with_dwarf.wasm')
    # the correct notation is to have exactly one '=' and in the right place
    for invalid in ('-gseparate-dwarf=x=', '-gseparate-dwarfy=', '-gseparate-dwarf-hmm'):
      stderr = self.expect_fail([EMCC, test_file('hello_world.c'), invalid])
      self.assertContained('invalid -gseparate-dwarf=FILENAME notation', stderr)

    # building to a subdirectory, but with the debug file in another place,
    # should leave a relative path to the debug wasm
    os.mkdir('subdir')
    self.run_process([EMCC, test_file('hello_world.c'),
                      '-o', Path('subdir/output.js'),
                      '-gseparate-dwarf=with_dwarf2.wasm'])
    self.assertExists('with_dwarf2.wasm')
    wasm = read_binary('subdir/output.wasm')
    self.assertIn(b'../with_dwarf2.wasm', wasm)

  def test_separate_dwarf_with_filename_and_path(self):
    self.run_process([EMCC, test_file('hello_world.c'), '-gseparate-dwarf=with_dwarf.wasm'])
    self.assertIn(b'with_dwarf.wasm', read_binary('a.out.wasm'))
    self.run_process([EMCC, test_file('hello_world.c'), '-gseparate-dwarf=with_dwarf.wasm',
                      '-s', 'SEPARATE_DWARF_URL=http://somewhere.com/hosted.wasm'])
    self.assertIn(b'somewhere.com/hosted.wasm', read_binary('a.out.wasm'))

  @parameterized({
    'O0': (['-O0'],),
    'O1': (['-O1'],),
    'O2': (['-O2'],),
  })
  def test_wasm_producers_section(self, args):
    self.run_process([EMCC, test_file('hello_world.c')] + args)
    data = read_binary('a.out.wasm')
    # if there is no producers section expected by default, verify that, and
    # see that the flag works to add it.
    self.assertNotIn('clang', str(data))
    size = os.path.getsize('a.out.wasm')
    self.run_process([EMCC, test_file('hello_world.c'), '-s', 'EMIT_PRODUCERS_SECTION'] + args)
    self.assertIn(b'clang', read_binary('a.out.wasm'))
    size_with_section = os.path.getsize('a.out.wasm')
    self.assertLess(size, size_with_section)

  def test_js_preprocess(self):
    # Use stderr rather than stdout here because stdout is redirected to the output JS file itself.
    create_file('lib.js', '''
#if MAIN_MODULE == 1
console.error('JSLIB: MAIN_MODULE=1');
#elif MAIN_MODULE == 2
console.error('JSLIB: MAIN_MODULE=2');
#elif EXIT_RUNTIME
console.error('JSLIB: EXIT_RUNTIME');
#else
console.error('JSLIB: none of the above');
#endif
''')

    err = self.run_process([EMCC, test_file('hello_world.c'), '--js-library', 'lib.js'], stderr=PIPE).stderr
    self.assertContained('JSLIB: none of the above', err)
    self.assertEqual(err.count('JSLIB'), 1)

    err = self.run_process([EMCC, test_file('hello_world.c'), '--js-library', 'lib.js', '-s', 'MAIN_MODULE'], stderr=PIPE).stderr
    self.assertContained('JSLIB: MAIN_MODULE=1', err)
    self.assertEqual(err.count('JSLIB'), 1)

    err = self.run_process([EMCC, test_file('hello_world.c'), '--js-library', 'lib.js', '-s', 'MAIN_MODULE=2'], stderr=PIPE).stderr
    self.assertContained('JSLIB: MAIN_MODULE=2', err)
    self.assertEqual(err.count('JSLIB'), 1)

    err = self.run_process([EMCC, test_file('hello_world.c'), '--js-library', 'lib.js', '-s', 'EXIT_RUNTIME'], stderr=PIPE).stderr
    self.assertContained('JSLIB: EXIT_RUNTIME', err)
    self.assertEqual(err.count('JSLIB'), 1)

  def test_html_preprocess(self):
    src_file = test_file('module/test_stdin.c')
    output_file = 'test_stdin.html'
    shell_file = test_file('module/test_html_preprocess.html')

    self.run_process([EMCC, '-o', output_file, src_file, '--shell-file', shell_file, '-s', 'ASSERTIONS=0'], stdout=PIPE, stderr=PIPE)
    output = read_file(output_file)
    self.assertContained("""<style>
/* Disable preprocessing inside style block as syntax is ambiguous with CSS */
#include {background-color: black;}
#if { background-color: red;}
#else {background-color: blue;}
#endif {background-color: green;}
#xxx {background-color: purple;}
</style>
T1:(else) ASSERTIONS != 1
T2:ASSERTIONS != 1
T3:ASSERTIONS < 2
T4:(else) ASSERTIONS <= 1
T5:(else) ASSERTIONS
T6:!ASSERTIONS""", output)

    self.run_process([EMCC, '-o', output_file, src_file, '--shell-file', shell_file, '-s', 'ASSERTIONS'], stdout=PIPE, stderr=PIPE)
    output = read_file(output_file)
    self.assertContained("""<style>
/* Disable preprocessing inside style block as syntax is ambiguous with CSS */
#include {background-color: black;}
#if { background-color: red;}
#else {background-color: blue;}
#endif {background-color: green;}
#xxx {background-color: purple;}
</style>
T1:ASSERTIONS == 1
T2:(else) ASSERTIONS == 1
T3:ASSERTIONS < 2
T4:(else) ASSERTIONS <= 1
T5:ASSERTIONS
T6:(else) !ASSERTIONS""", output)

    self.run_process([EMCC, '-o', output_file, src_file, '--shell-file', shell_file, '-s', 'ASSERTIONS=2'], stdout=PIPE, stderr=PIPE)
    output = read_file(output_file)
    self.assertContained("""<style>
/* Disable preprocessing inside style block as syntax is ambiguous with CSS */
#include {background-color: black;}
#if { background-color: red;}
#else {background-color: blue;}
#endif {background-color: green;}
#xxx {background-color: purple;}
</style>
T1:(else) ASSERTIONS != 1
T2:ASSERTIONS != 1
T3:(else) ASSERTIONS >= 2
T4:ASSERTIONS > 1
T5:ASSERTIONS
T6:(else) !ASSERTIONS""", output)

  # Tests that Emscripten-compiled applications can be run from a relative path with node command line that is different than the current working directory.
  @require_node
  def test_node_js_run_from_different_directory(self):
    ensure_dir('subdir')
    self.run_process([EMCC, test_file('hello_world.c'), '-o', Path('subdir/a.js'), '-O3'])
    ret = self.run_process(config.NODE_JS + [Path('subdir/a.js')], stdout=PIPE).stdout
    self.assertContained('hello, world!', ret)

  # Tests that a pthreads + modularize build can be run in node js
  @require_node
  def test_node_js_pthread_module(self):
    # create module loader script
    moduleLoader = 'moduleLoader.js'
    moduleLoaderContents = '''
const test_module = require("./module");
test_module().then((test_module_instance) => {
  test_module_instance._main();
  process.exit(0);
});
'''
    ensure_dir('subdir')
    create_file(os.path.join('subdir', moduleLoader), moduleLoaderContents)

    # build hello_world.c
    self.run_process([EMCC, test_file('hello_world.c'), '-o', Path('subdir/module.js'), '-s', 'USE_PTHREADS', '-s', 'PTHREAD_POOL_SIZE=2', '-s', 'MODULARIZE', '-s', 'EXPORT_NAME=test_module', '-s', 'ENVIRONMENT=worker,node'])

    # run the module
    ret = self.run_process(config.NODE_JS + ['--experimental-wasm-threads'] + [os.path.join('subdir', moduleLoader)], stdout=PIPE).stdout
    self.assertContained('hello, world!', ret)

  @no_windows('node system() does not seem to work, see https://github.com/emscripten-core/emscripten/pull/10547')
  def test_node_js_system(self):
    self.run_process([EMCC, '-DENV_NODE', test_file('system.c'), '-o', 'a.js', '-O3'])
    ret = self.run_process(config.NODE_JS + ['a.js'], stdout=PIPE).stdout
    self.assertContained('OK', ret)

  def test_is_bitcode(self):
    fname = 'tmp.o'

    with open(fname, 'wb') as f:
      f.write(b'foo')
    self.assertFalse(building.is_bitcode(fname))

    with open(fname, 'wb') as f:
      f.write(b'\xDE\xC0\x17\x0B')
      f.write(16 * b'\x00')
      f.write(b'BC')
    self.assertTrue(building.is_bitcode(fname))

    with open(fname, 'wb') as f:
      f.write(b'BC')
    self.assertTrue(building.is_bitcode(fname))

  def test_is_ar(self):
    fname = 'tmp.a'

    with open(fname, 'wb') as f:
      f.write(b'foo')
    self.assertFalse(building.is_ar(fname))

    with open(fname, 'wb') as f:
      f.write(b'!<arch>\n')
    self.assertTrue(building.is_ar(fname))

  def test_dash_s_list_parsing(self):
    create_file('src.c', r'''
        #include <stdio.h>
        void a() { printf("a\n"); }
        void b() { printf("b\n"); }
        void c() { printf("c\n"); }
        void d() { printf("d\n"); }
      ''')
    create_file('response.json', '''\
[
"_a",
"_b",
"_c",
"_d"
]
''')
    create_file('response.txt', '''\
_a
_b
_c
_d
''')

    for export_arg, expected in [
      # No quotes needed
      ('EXPORTED_FUNCTIONS=[_a,_b,_c,_d]', ''),
      # No quotes with spaces
      ('EXPORTED_FUNCTIONS=[_a, _b, _c, _d]', ''),
      # No brackets needed either
      ('EXPORTED_FUNCTIONS=_a,_b,_c,_d', ''),
      # No brackets with spaced
      ('EXPORTED_FUNCTIONS=_a, _b, _c, _d', ''),
      # extra space at end - should be ignored
      ("EXPORTED_FUNCTIONS=['_a', '_b', '_c', '_d' ]", ''),
      # extra newline in response file - should be ignored
      ("EXPORTED_FUNCTIONS=@response.json", ''),
      # Simple one-per-line response file format
      ("EXPORTED_FUNCTIONS=@response.txt", ''),
      # stray slash
      ("EXPORTED_FUNCTIONS=['_a', '_b', \\'_c', '_d']", '''undefined exported symbol: "\\\\'_c'"'''),
      # stray slash
      ("EXPORTED_FUNCTIONS=['_a', '_b',\\ '_c', '_d']", '''undefined exported symbol: "\\\\ '_c'"'''),
      # stray slash
      ('EXPORTED_FUNCTIONS=["_a", "_b", \\"_c", "_d"]', 'undefined exported symbol: "\\\\"_c""'),
      # stray slash
      ('EXPORTED_FUNCTIONS=["_a", "_b",\\ "_c", "_d"]', 'undefined exported symbol: "\\\\ "_c"'),
      # missing comma
      ('EXPORTED_FUNCTIONS=["_a", "_b" "_c", "_d"]', 'undefined exported symbol: "_b" "_c"'),
    ]:
      print(export_arg)
      proc = self.run_process([EMCC, 'src.c', '-s', export_arg], stdout=PIPE, stderr=PIPE, check=not expected)
      print(proc.stderr)
      if not expected:
        self.assertFalse(proc.stderr)
        js = open('a.out.js').read()
        for sym in ('_a', '_b', '_c', '_d'):
          self.assertContained(f'var {sym} = ', js)
      else:
        self.assertNotEqual(proc.returncode, 0)
        self.assertContained(expected, proc.stderr)

  def test_asyncify_escaping(self):
    proc = self.run_process([EMCC, test_file('hello_world.c'), '-s', 'ASYNCIFY', '-s', "ASYNCIFY_ONLY=[DOS_ReadFile(unsigned short, unsigned char*, unsigned short*, bool)]"], stdout=PIPE, stderr=PIPE)
    self.assertContained('emcc: ASYNCIFY list contains an item without balanced parentheses', proc.stderr)
    self.assertContained('   DOS_ReadFile(unsigned short', proc.stderr)
    self.assertContained('Try using a response file', proc.stderr)

  def test_asyncify_response_file(self):
    create_file('a.txt', r'''[
  "DOS_ReadFile(unsigned short, unsigned char*, unsigned short*, bool)"
]
''')

    create_file('b.txt', 'DOS_ReadFile(unsigned short, unsigned char*, unsigned short*, bool)')
    for file in ('a.txt', 'b.txt'):
      proc = self.run_process([EMCC, test_file('hello_world.c'), '-sASYNCIFY', f'-sASYNCIFY_ONLY=@{file}'], stdout=PIPE, stderr=PIPE)
      # we should parse the response file properly, and then issue a proper warning for the missing function
      self.assertContained(
          'Asyncify onlylist contained a non-matching pattern: DOS_ReadFile(unsigned short, unsigned char*, unsigned short*, bool)',
          proc.stderr)

  def test_asyncify_advise(self):
    src = test_file('other/asyncify_advise.c')

    self.set_setting('ASYNCIFY')
    self.set_setting('ASYNCIFY_ADVISE')
    self.set_setting('ASYNCIFY_IMPORTS', ['async_func'])

    out = self.run_process([EMCC, src, '-o', 'asyncify_advise.js'] + self.get_emcc_args(), stdout=PIPE).stdout
    self.assertContained('[asyncify] main can', out)
    self.assertContained('[asyncify] a can', out)
    self.assertContained('[asyncify] c can', out)
    self.assertContained('[asyncify] e can', out)
    self.assertContained('[asyncify] g can', out)
    self.assertContained('[asyncify] i can', out)

    self.set_setting('ASYNCIFY_REMOVE', ['e'])
    out = self.run_process([EMCC, src, '-o', 'asyncify_advise.js'] + self.get_emcc_args(), stdout=PIPE).stdout
    self.assertContained('[asyncify] main can', out)
    self.assertNotContained('[asyncify] a can', out)
    self.assertNotContained('[asyncify] c can', out)
    self.assertNotContained('[asyncify] e can', out)
    self.assertContained('[asyncify] g can', out)
    self.assertContained('[asyncify] i can', out)

  # Sockets and networking

  def test_inet(self):
    self.do_runf(test_file('sha1.c'), 'SHA1=15dd99a1991e0b3826fede3deffc1feba42278e6')
    src = r'''
      #include <stdio.h>
      #include <arpa/inet.h>

      int main() {
        printf("*%x,%x,%x,%x,%x,%x*\n", htonl(0xa1b2c3d4), htonl(0xfe3572e0), htonl(0x07abcdf0), htons(0xabcd), ntohl(0x43211234), ntohs(0xbeaf));
        in_addr_t i = inet_addr("190.180.10.78");
        printf("%x\n", i);
        return 0;
      }
    '''
    self.do_run(src, '*d4c3b2a1,e07235fe,f0cdab07,cdab,34122143,afbe*\n4e0ab4be\n')

  def test_inet2(self):
    src = r'''
      #include <stdio.h>
      #include <arpa/inet.h>

      int main() {
        struct in_addr x, x2;
        int *y = (int*)&x;
        *y = 0x12345678;
        printf("%s\n", inet_ntoa(x));
        int r = inet_aton(inet_ntoa(x), &x2);
        printf("%s\n", inet_ntoa(x2));
        return 0;
      }
    '''
    self.do_run(src, '120.86.52.18\n120.86.52.18\n')

  def test_inet3(self):
    src = r'''
      #include <stdio.h>
      #include <arpa/inet.h>
      #include <sys/socket.h>
      int main() {
        char dst[64];
        struct in_addr x, x2;
        int *y = (int*)&x;
        *y = 0x12345678;
        printf("%s\n", inet_ntop(AF_INET,&x,dst,sizeof dst));
        int r = inet_aton(inet_ntoa(x), &x2);
        printf("%s\n", inet_ntop(AF_INET,&x2,dst,sizeof dst));
        return 0;
      }
    '''
    self.do_run(src, '120.86.52.18\n120.86.52.18\n')

  def test_inet4(self):
    src = r'''
      #include <stdio.h>
      #include <arpa/inet.h>
      #include <sys/socket.h>

      void test(const char *test_addr, bool first=true){
          char str[40];
          struct in6_addr addr;
          unsigned char *p = (unsigned char*)&addr;
          int ret;
          ret = inet_pton(AF_INET6,test_addr,&addr);
          if(ret == -1) return;
          if(ret == 0) return;
          if(inet_ntop(AF_INET6,&addr,str,sizeof(str)) == NULL ) return;
          printf("%02x%02x:%02x%02x:%02x%02x:%02x%02x:%02x%02x:%02x%02x:%02x%02x:%02x%02x - %s\n",
               p[0],p[1],p[2],p[3],p[4],p[5],p[6],p[7],p[8],p[9],p[10],p[11],p[12],p[13],p[14],p[15],str);
          if (first) test(str, false); // check again, on our output
      }
      int main(){
          test("::");
          test("::1");
          test("::1.2.3.4");
          test("::17.18.19.20");
          test("::ffff:1.2.3.4");
          test("1::ffff");
          test("::255.255.255.255");
          test("0:ff00:1::");
          test("0:ff::");
          test("abcd::");
          test("ffff::a");
          test("ffff::a:b");
          test("ffff::a:b:c");
          test("ffff::a:b:c:d");
          test("ffff::a:b:c:d:e");
          test("::1:2:0:0:0");
          test("0:0:1:2:3::");
          test("ffff:ffff:ffff:ffff:ffff:ffff:ffff:ffff");
          test("1::255.255.255.255");

          //below should fail and not produce results..
          test("1.2.3.4");
          test("");
          test("-");

          printf("ok.\n");
      }
    '''
    self.do_run(src, r'''0000:0000:0000:0000:0000:0000:0000:0000 - ::
0000:0000:0000:0000:0000:0000:0000:0000 - ::
0000:0000:0000:0000:0000:0000:0000:0001 - ::1
0000:0000:0000:0000:0000:0000:0000:0001 - ::1
0000:0000:0000:0000:0000:0000:0102:0304 - ::102:304
0000:0000:0000:0000:0000:0000:0102:0304 - ::102:304
0000:0000:0000:0000:0000:0000:1112:1314 - ::1112:1314
0000:0000:0000:0000:0000:0000:1112:1314 - ::1112:1314
0000:0000:0000:0000:0000:ffff:0102:0304 - ::ffff:1.2.3.4
0000:0000:0000:0000:0000:ffff:0102:0304 - ::ffff:1.2.3.4
0001:0000:0000:0000:0000:0000:0000:ffff - 1::ffff
0001:0000:0000:0000:0000:0000:0000:ffff - 1::ffff
0000:0000:0000:0000:0000:0000:ffff:ffff - ::ffff:ffff
0000:0000:0000:0000:0000:0000:ffff:ffff - ::ffff:ffff
0000:ff00:0001:0000:0000:0000:0000:0000 - 0:ff00:1::
0000:ff00:0001:0000:0000:0000:0000:0000 - 0:ff00:1::
0000:00ff:0000:0000:0000:0000:0000:0000 - 0:ff::
0000:00ff:0000:0000:0000:0000:0000:0000 - 0:ff::
abcd:0000:0000:0000:0000:0000:0000:0000 - abcd::
abcd:0000:0000:0000:0000:0000:0000:0000 - abcd::
ffff:0000:0000:0000:0000:0000:0000:000a - ffff::a
ffff:0000:0000:0000:0000:0000:0000:000a - ffff::a
ffff:0000:0000:0000:0000:0000:000a:000b - ffff::a:b
ffff:0000:0000:0000:0000:0000:000a:000b - ffff::a:b
ffff:0000:0000:0000:0000:000a:000b:000c - ffff::a:b:c
ffff:0000:0000:0000:0000:000a:000b:000c - ffff::a:b:c
ffff:0000:0000:0000:000a:000b:000c:000d - ffff::a:b:c:d
ffff:0000:0000:0000:000a:000b:000c:000d - ffff::a:b:c:d
ffff:0000:0000:000a:000b:000c:000d:000e - ffff::a:b:c:d:e
ffff:0000:0000:000a:000b:000c:000d:000e - ffff::a:b:c:d:e
0000:0000:0000:0001:0002:0000:0000:0000 - ::1:2:0:0:0
0000:0000:0000:0001:0002:0000:0000:0000 - ::1:2:0:0:0
0000:0000:0001:0002:0003:0000:0000:0000 - 0:0:1:2:3::
0000:0000:0001:0002:0003:0000:0000:0000 - 0:0:1:2:3::
ffff:ffff:ffff:ffff:ffff:ffff:ffff:ffff - ffff:ffff:ffff:ffff:ffff:ffff:ffff:ffff
ffff:ffff:ffff:ffff:ffff:ffff:ffff:ffff - ffff:ffff:ffff:ffff:ffff:ffff:ffff:ffff
0001:0000:0000:0000:0000:0000:ffff:ffff - 1::ffff:ffff
0001:0000:0000:0000:0000:0000:ffff:ffff - 1::ffff:ffff
ok.
''')

  def test_getsockname_unconnected_socket(self):
    self.do_run(r'''
      #include <sys/socket.h>
      #include <stdio.h>
      #include <assert.h>
      #include <sys/socket.h>
      #include <netinet/in.h>
      #include <arpa/inet.h>
      #include <string.h>
      int main() {
        int fd;
        int z;
        fd = socket(PF_INET, SOCK_STREAM, IPPROTO_TCP);
        struct sockaddr_in adr_inet;
        socklen_t len_inet = sizeof adr_inet;
        z = getsockname(fd, (struct sockaddr *)&adr_inet, &len_inet);
        if (z != 0) {
          perror("getsockname error");
          return 1;
        }
        char buffer[1000];
        sprintf(buffer, "%s:%u", inet_ntoa(adr_inet.sin_addr), (unsigned)ntohs(adr_inet.sin_port));
        const char *correct = "0.0.0.0:0";
        printf("got (expected) socket: %s (%s), size %lu (%lu)\n", buffer, correct, strlen(buffer), strlen(correct));
        assert(strlen(buffer) == strlen(correct));
        assert(strcmp(buffer, correct) == 0);
        puts("success.");
      }
    ''', 'success.')

  def test_getpeername_unconnected_socket(self):
    self.do_run(r'''
      #include <sys/socket.h>
      #include <stdio.h>
      #include <assert.h>
      #include <sys/socket.h>
      #include <netinet/in.h>
      #include <arpa/inet.h>
      #include <string.h>
      int main() {
        int fd;
        int z;
        fd = socket(PF_INET, SOCK_STREAM, IPPROTO_TCP);
        struct sockaddr_in adr_inet;
        socklen_t len_inet = sizeof adr_inet;
        z = getpeername(fd, (struct sockaddr *)&adr_inet, &len_inet);
        if (z != 0) {
          perror("getpeername error");
          return 1;
        }
        puts("unexpected success.");
      }
    ''', 'getpeername error: Socket not connected', assert_returncode=NON_ZERO)

  def test_getsockname_addrlen(self):
    self.do_runf(test_file('sockets/test_getsockname_addrlen.c'), 'success')

  def test_sin_zero(self):
    self.do_runf(test_file('sockets/test_sin_zero.c'), 'success')

  def test_getaddrinfo(self):
    self.do_runf(test_file('sockets/test_getaddrinfo.c'), 'success')

  def test_getnameinfo(self):
    self.do_runf(test_file('sockets/test_getnameinfo.c'), 'success')

  def test_gethostbyname(self):
    self.do_runf(test_file('sockets/test_gethostbyname.c'), 'success')

  def test_getprotobyname(self):
    self.do_runf(test_file('sockets/test_getprotobyname.c'), 'success')

  def test_socketpair(self):
    self.do_run(r'''
      #include <sys/socket.h>
      #include <stdio.h>
      int main() {
        int fd[2];
        int err;
        err = socketpair(AF_INET, SOCK_STREAM, 0, fd);
        if (err != 0) {
          perror("socketpair error");
          return 1;
        }
        puts("unexpected success.");
      }
    ''', 'socketpair error: Function not implemented', assert_returncode=NON_ZERO)

  def test_link(self):
    self.do_run(r'''
#include <netdb.h>

#include <sys/types.h>
#include <sys/socket.h>

int main () {
    void* thing = gethostbyname("bing.com");
    ssize_t rval = recv (0, thing, 0, 0);
    rval = send (0, thing, 0, 0);
    return 0;
}''', '', force_c=True)

  def test_linking_recv(self):
    self.do_run(r'''
      #include <sys/types.h>
      #include <sys/socket.h>
      int main(void) {
        recv(0, 0, 0, 0);
        return 0;
      }
    ''', '', force_c=True)

  def test_linking_send(self):
    self.do_run(r'''
      #include <sys/types.h>
      #include <sys/socket.h>
      int main(void) {
        send(0, 0, 0, 0);
        return 0;
      }
    ''', '', force_c=True)

  # This test verifies that function names embedded into the build with --js-library (JS functions exported to wasm)
  # are minified when -O3 is used
  def test_js_function_names_are_minified(self):
    def check_size(f, expected_size):
      if not os.path.isfile(f):
        return # Nonexistent file passes in this check
      obtained_size = os.path.getsize(f)
      print('size of generated ' + f + ': ' + str(obtained_size))
      try_delete(f)
      self.assertLess(obtained_size, expected_size)

    self.run_process([PYTHON, test_file('gen_many_js_functions.py'), 'library_long.js', 'main_long.c'])
    for wasm in [[], ['-s', 'WASM=0']]:
      # Currently we rely on Closure for full minification of every appearance of JS function names.
      # TODO: Add minification also for non-Closure users and add [] to this list to test minification without Closure.
      for closure in [['--closure=1']]:
        args = [EMCC, '-O3', '--js-library', 'library_long.js', 'main_long.c', '-o', 'a.html'] + wasm + closure
        print(' '.join(args))
        self.run_process(args)

        ret = self.run_process(config.NODE_JS + ['a.js'], stdout=PIPE).stdout
        self.assertTextDataIdentical('Sum of numbers from 1 to 1000: 500500 (expected 500500)', ret.strip())

        check_size('a.js', 150000)
        check_size('a.wasm', 80000)

  # Checks that C++ exceptions managing invoke_*() wrappers will not be generated if exceptions are disabled
  def test_no_invoke_functions_are_generated_if_exception_catching_is_disabled(self):
    self.skipTest('Skipping other.test_no_invoke_functions_are_generated_if_exception_catching_is_disabled: Enable after new version of fastcomp has been tagged')
    for args in [[], ['-s', 'WASM=0']]:
      self.run_process([EMXX, test_file('hello_world.cpp'), '-s', 'DISABLE_EXCEPTION_CATCHING', '-o', 'a.html'] + args)
      output = read_file('a.js')
      self.assertContained('_main', output) # Smoke test that we actually compiled
      self.assertNotContained('invoke_', output)

  # Verifies that only the minimal needed set of invoke_*() functions will be generated when C++ exceptions are enabled
  def test_no_excessive_invoke_functions_are_generated_when_exceptions_are_enabled(self):
    self.skipTest('Skipping other.test_no_excessive_invoke_functions_are_generated_when_exceptions_are_enabled: Enable after new version of fastcomp has been tagged')
    for args in [[], ['-s', 'WASM=0']]:
      self.run_process([EMXX, test_file('invoke_i.cpp'), '-s', 'DISABLE_EXCEPTION_CATCHING=0', '-o', 'a.html'] + args)
      output = read_file('a.js')
      self.assertContained('invoke_i', output)
      self.assertNotContained('invoke_ii', output)
      self.assertNotContained('invoke_v', output)

  @parameterized({
    'O0': (False, ['-O0']), # noqa
    'O0_emit': (True, ['-O0', '-s', 'EMIT_EMSCRIPTEN_LICENSE']), # noqa
    'O2': (False, ['-O2']), # noqa
    'O2_emit': (True, ['-O2', '-s', 'EMIT_EMSCRIPTEN_LICENSE']), # noqa
    'O2_js_emit': (True, ['-O2', '-s', 'EMIT_EMSCRIPTEN_LICENSE', '-s', 'WASM=0']), # noqa
    'O2_closure': (False, ['-O2', '--closure=1']), # noqa
    'O2_closure_emit': (True, ['-O2', '-s', 'EMIT_EMSCRIPTEN_LICENSE', '--closure=1']), # noqa
    'O2_closure_js_emit': (True, ['-O2', '-s', 'EMIT_EMSCRIPTEN_LICENSE', '--closure=1', '-s', 'WASM=0']), # noqa
  })
  def test_emscripten_license(self, expect_license, args):
    # fastcomp does not support the new license flag
    self.run_process([EMCC, test_file('hello_world.c')] + args)
    js = read_file('a.out.js')
    licenses_found = len(re.findall('Copyright [0-9]* The Emscripten Authors', js))
    if expect_license:
      self.assertNotEqual(licenses_found, 0, 'Unable to find license block in output file!')
      self.assertEqual(licenses_found, 1, 'Found too many license blocks in the output file!')
    else:
      self.assertEqual(licenses_found, 0, 'Found a license block in the output file, but it should not have been there!')

  # This test verifies that the generated exports from wasm module only reference the
  # unminified exported name exactly once.  (need to contain the export name once for unminified
  # access from calling code, and should not have the unminified name exist more than once, that
  # would be wasteful for size)
  def test_function_exports_are_small(self):
    def test(args, closure, opt):
      extra_args = args + opt + closure
      print(extra_args)
      args = [EMCC, test_file('long_function_name_in_export.c'), '-o', 'a.html', '-s', 'ENVIRONMENT=web', '-s', 'DECLARE_ASM_MODULE_EXPORTS=0', '-Werror'] + extra_args
      self.run_process(args)

      output = read_file('a.js')
      try_delete('a.js')
      self.assertNotContained('asm["_thisIsAFunctionExportedFromAsmJsOrWasmWithVeryLongFunction"]', output)

      # TODO: Add stricter testing when Wasm side is also optimized: (currently Wasm does still need
      # to reference exports multiple times)
      if 'WASM=0' in args:
        num_times_export_is_referenced = output.count('thisIsAFunctionExportedFromAsmJsOrWasmWithVeryLongFunction')
        self.assertEqual(num_times_export_is_referenced, 1)

    for closure in [[], ['--closure=1']]:
      for opt in [['-O2'], ['-O3'], ['-Os']]:
        test(['-s', 'WASM=0'], closure, opt)
        test(['-s', 'WASM_ASYNC_COMPILATION=0'], closure, opt)

  # TODO: Debug why the code size is different on Windows and Mac. Also, for
  # some unknown reason (at time of writing), this test is not skipped on the
  # Windows and Mac autorollers, despite the bot being correctly configured to
  # skip this test in all three platforms (Linux, Mac, and Windows).
  # The no_windows/no_mac decorators also solve that problem.
  @no_windows("Code size is slightly different on Windows")
  @no_mac("Code size is slightly different on Mac")
  @parameterized({
    'hello_world_wasm': ('hello_world', False, True),
    'hello_world_wasm2js': ('hello_world', True, True),
    'random_printf_wasm': ('random_printf', False),
    'random_printf_wasm2js': ('random_printf', True),
    'hello_webgl_wasm': ('hello_webgl', False),
    'hello_webgl_wasm2js': ('hello_webgl', True),
    'hello_webgl2_wasm': ('hello_webgl2', False),
    'hello_webgl2_wasm2js': ('hello_webgl2', True),
  })
  def test_minimal_runtime_code_size(self, test_name, js, compare_js_output=False):
    smallest_code_size_args = ['-s', 'MINIMAL_RUNTIME=2',
                               '-s', 'ENVIRONMENT=web',
                               '-s', 'TEXTDECODER=2',
                               '-s', 'ABORTING_MALLOC=0',
                               '-s', 'ALLOW_MEMORY_GROWTH=0',
                               '-s', 'SUPPORT_ERRNO=0',
                               '-s', 'DECLARE_ASM_MODULE_EXPORTS',
                               '-s', 'MALLOC=emmalloc',
                               '-s', 'GL_EMULATE_GLES_VERSION_STRING_FORMAT=0',
                               '-s', 'GL_EXTENSIONS_IN_PREFIXED_FORMAT=0',
                               '-s', 'GL_SUPPORT_AUTOMATIC_ENABLE_EXTENSIONS=0',
                               '-s', 'GL_SUPPORT_SIMPLE_ENABLE_EXTENSIONS=0',
                               '-s', 'GL_TRACK_ERRORS=0',
                               '-s', 'GL_SUPPORT_EXPLICIT_SWAP_CONTROL=0',
                               '-s', 'GL_POOL_TEMP_BUFFERS=0',
                               '-s', 'MIN_CHROME_VERSION=58',
                               '-s', 'GL_WORKAROUND_SAFARI_GETCONTEXT_BUG=0',
                               '-s', 'NO_FILESYSTEM',
                               '--output_eol', 'linux',
                               '-Oz',
                               '--closure=1',
                               '-DNDEBUG',
                               '-ffast-math']

    wasm2js = ['-s', 'WASM=0', '--memory-init-file', '1']

    hello_world_sources = [test_file('small_hello_world.c'),
                           '-s', 'USES_DYNAMIC_ALLOC=0']
    random_printf_sources = [test_file('hello_random_printf.c'),
                             '-s', 'USES_DYNAMIC_ALLOC=0',
                             '-s', 'SINGLE_FILE']
    hello_webgl_sources = [test_file('minimal_webgl/main.cpp'),
                           test_file('minimal_webgl/webgl.c'),
                           '--js-library', test_file('minimal_webgl/library_js.js'),
                           '-s', 'USES_DYNAMIC_ALLOC', '-lwebgl.js',
                           '-s', 'MODULARIZE']
    hello_webgl2_sources = hello_webgl_sources + ['-s', 'MAX_WEBGL_VERSION=2']

    sources = {
      'hello_world': hello_world_sources,
      'random_printf': random_printf_sources,
      'hello_webgl': hello_webgl_sources,
      'hello_webgl2': hello_webgl2_sources}[test_name]

    def print_percent(actual, expected):
      if actual == expected:
        return ''
      return ' ({:+.2f}%)'.format((actual - expected) * 100.0 / expected)

    outputs = ['a.html', 'a.js']

    args = smallest_code_size_args[:]

    if js:
      outputs += ['a.mem']
      args += wasm2js
      test_name += '_wasm2js'
    else:
      outputs += ['a.wasm']
      test_name += '_wasm'

    if 'SINGLE_FILE' in sources:
      outputs = ['a.html']

    results_file = test_file('code_size', test_name + '.json')

    expected_results = {}
    try:
      expected_results = json.loads(read_file(results_file))
    except Exception:
      if not common.EMTEST_REBASELINE:
        raise

    args = [EMCC, '-o', 'a.html'] + args + sources
    print(shared.shlex_join(args))
    self.run_process(args)

    def get_file_gzipped_size(f):
      f_gz = f + '.gz'
      with gzip.open(f_gz, 'wb') as gzf:
        gzf.write(read_binary(f))
      size = os.path.getsize(f_gz)
      try_delete(f_gz)
      return size

    # For certain tests, don't just check the output size but check
    # the full JS output matches the expectations.  That means that
    # any change that touches those core lines of output will need
    # to rebaseline this test.  However:
    # a) such changes deserve extra scrutiny
    # b) such changes should be few and far between
    # c) rebaselining is trivial (just run with EMTEST_REBASELINE=1)
    # Note that we do not compare the full wasm output since that is
    # even more fragile and can change with LLVM updates.
    if compare_js_output:
      js_out = test_file('code_size', test_name + '.js')
      terser = shared.get_npm_cmd('terser')
      # N.b. this requires node in PATH, it does not run against NODE from
      # Emscripten config file. If you have this line fail, make sure 'node' is
      # visible in PATH.
      self.run_process(terser + ['-b', 'beautify=true', 'a.js', '-o', 'pretty.js'])
      self.assertFileContents(js_out, read_file('pretty.js'))

    obtained_results = {}
    total_output_size = 0
    total_expected_size = 0
    total_output_size_gz = 0
    total_expected_size_gz = 0
    for f in outputs:
      f_gz = f + '.gz'
      expected_size = expected_results[f] if f in expected_results else float('inf')
      expected_size_gz = expected_results[f_gz] if f_gz in expected_results else float('inf')
      size = os.path.getsize(f)
      size_gz = get_file_gzipped_size(f)

      obtained_results[f] = size
      obtained_results[f_gz] = size_gz

      if size != expected_size and (f.endswith('.js') or f.endswith('.html')):
        print('Contents of ' + f + ': ')
        print(read_file(f))

      print('size of ' + f + ' == ' + str(size) + ', expected ' + str(expected_size) + ', delta=' + str(size - expected_size) + print_percent(size, expected_size))
      print('size of ' + f_gz + ' == ' + str(size_gz) + ', expected ' + str(expected_size_gz) + ', delta=' + str(size_gz - expected_size_gz) + print_percent(size_gz, expected_size_gz))

      # Hack: Generated .mem initializer files have different sizes on different
      # platforms (Windows gives x, CircleCI Linux gives x-17 bytes, my home
      # Linux gives x+2 bytes..). Likewise asm.js files seem to be affected by
      # the LLVM IR text names, which lead to asm.js names, which leads to
      # difference code size, which leads to different relooper choices,
      # as a result leading to slightly different total code sizes.
      # Also as of July 16, 2020, wasm2js files have different sizes on
      # different platforms (Windows and MacOS improved to give a slightly
      # better thing than Linux does, which didn't change; this just
      # started to happen on CI, not in response to a code update, so it
      # may have been present all along but just noticed now; it only
      # happens in wasm2js, so it may be platform-nondeterminism in closure
      # compiler).
      # TODO: identify what is causing this. meanwhile allow some amount of slop
      if not common.EMTEST_REBASELINE:
        if js:
          slop = 30
        else:
          slop = 20
        if size <= expected_size + slop and size >= expected_size - slop:
          size = expected_size

      # N.B. even though the test code above prints out gzip compressed sizes, regression testing is done against uncompressed sizes
      # this is because optimizing for compressed sizes can be unpredictable and sometimes counterproductive
      total_output_size += size
      total_expected_size += expected_size

      total_output_size_gz += size_gz
      total_expected_size_gz += expected_size_gz

    obtained_results['total'] = total_output_size
    obtained_results['total_gz'] = total_output_size_gz
    print('Total output size=' + str(total_output_size) + ' bytes, expected total size=' + str(total_expected_size) + ', delta=' + str(total_output_size - total_expected_size) + print_percent(total_output_size, total_expected_size))
    print('Total output size gzipped=' + str(total_output_size_gz) + ' bytes, expected total size gzipped=' + str(total_expected_size_gz) + ', delta=' + str(total_output_size_gz - total_expected_size_gz) + print_percent(total_output_size_gz, total_expected_size_gz))

    if common.EMTEST_REBASELINE:
      open(results_file, 'w').write(json.dumps(obtained_results, indent=2) + '\n')
    else:
      if total_output_size > total_expected_size:
        print('Oops, overall generated code size regressed by ' + str(total_output_size - total_expected_size) + ' bytes!')
      if total_output_size < total_expected_size:
        print('Hey amazing, overall generated code size was improved by ' + str(total_expected_size - total_output_size) + ' bytes! Rerun test with other.test_minimal_runtime_code_size with EMTEST_REBASELINE=1 to update the expected sizes!')
      self.assertEqual(total_output_size, total_expected_size)

  # Tests the library_c_preprocessor.js functionality.
  def test_c_preprocessor(self):
    self.run_process([EMXX, test_file('test_c_preprocessor.c'), '--js-library', path_from_root('src/library_c_preprocessor.js'), '-s', 'DEFAULT_LIBRARY_FUNCS_TO_INCLUDE=$remove_cpp_comments_in_shaders,$preprocess_c_code'])
    normal = self.run_js('a.out.js')
    print(str(normal))

  # Test that legacy settings that have been fixed to a specific value and their value can no longer be changed,
  def test_legacy_settings_forbidden_to_change(self):
    stderr = self.expect_fail([EMCC, '-s', 'MEMFS_APPEND_TO_TYPED_ARRAYS=0', test_file('hello_world.c')])
    self.assertContained('MEMFS_APPEND_TO_TYPED_ARRAYS=0 is no longer supported', stderr)

    self.run_process([EMCC, '-s', 'MEMFS_APPEND_TO_TYPED_ARRAYS', test_file('hello_world.c')])
    self.run_process([EMCC, '-s', 'PRECISE_I64_MATH=2', test_file('hello_world.c')])

  def test_jsmath(self):
    self.run_process([EMXX, test_file('other/jsmath.cpp'), '-Os', '-o', 'normal.js', '--closure', '0'])
    normal_js_size = os.path.getsize('normal.js')
    normal_wasm_size = os.path.getsize('normal.wasm')
    self.run_process([EMXX, test_file('other/jsmath.cpp'), '-Os', '-o', 'jsmath.js', '-s', 'JS_MATH', '--closure', '0'])
    jsmath_js_size = os.path.getsize('jsmath.js')
    jsmath_wasm_size = os.path.getsize('jsmath.wasm')
    # js math increases JS size, but decreases wasm, and wins overall
    # it would win more with closure, but no point in making the test slower)
    self.assertLess(normal_js_size, jsmath_js_size)
    self.assertLess(jsmath_wasm_size, normal_wasm_size)
    self.assertLess(jsmath_js_size + jsmath_wasm_size, 0.90 * (normal_js_size + normal_wasm_size))
    # js math has almost identical output, but misses some corner cases, 4 out of 34
    normal = self.run_js('normal.js').splitlines()
    jsmath = self.run_js('jsmath.js').splitlines()
    assert len(normal) == len(jsmath)
    diff = 0
    for i in range(len(normal)):
      if normal[i] != jsmath[i]:
        diff += 1
    self.assertEqual(diff, 4)

  def test_strict_mode_hello_world(self):
    # Verify that strict mode can be used for simple hello world program both
    # via the environment EMCC_STRICT=1 and from the command line `-s STRICT`
    cmd = [EMCC, test_file('hello_world.c'), '-s', 'STRICT']
    self.run_process(cmd)
    with env_modify({'EMCC_STRICT': '1'}):
      self.do_runf(test_file('hello_world.c'), 'hello, world!')

  def test_legacy_settings(self):
    cmd = [EMCC, test_file('hello_world.c'), '-s', 'SPLIT_MEMORY=0']

    # By default warnings are not shown
    stderr = self.run_process(cmd, stderr=PIPE).stderr
    self.assertNotContained('warning', stderr)

    # Adding or -Wlegacy-settings enables the warning
    stderr = self.run_process(cmd + ['-Wlegacy-settings'], stderr=PIPE).stderr
    self.assertContained('warning: use of legacy setting: SPLIT_MEMORY', stderr)
    self.assertContained('[-Wlegacy-settings]', stderr)

  def test_strict_mode_legacy_settings(self):
    cmd = [EMCC, test_file('hello_world.c'), '-s', 'SPLIT_MEMORY=0']
    self.run_process(cmd)

    stderr = self.expect_fail(cmd + ['-s', 'STRICT'])
    self.assertContained('legacy setting used in strict mode: SPLIT_MEMORY', stderr)

    with env_modify({'EMCC_STRICT': '1'}):
      stderr = self.expect_fail(cmd)
      self.assertContained('legacy setting used in strict mode: SPLIT_MEMORY', stderr)

  def test_strict_mode_legacy_settings_runtime(self):
    # Verify that legacy settings are not accessible at runtime under strict
    # mode.
    self.set_setting('RETAIN_COMPILER_SETTINGS')
    src = r'''\
    #include <stdio.h>
    #include <emscripten.h>

    int main() {
      printf("BINARYEN_METHOD: %s\n", (char*)emscripten_get_compiler_setting("BINARYEN_METHOD"));
      return 0;
    }
    '''
    self.do_run(src, 'BINARYEN_METHOD: native-wasm')
    with env_modify({'EMCC_STRICT': '1'}):
      self.do_run(src, 'invalid compiler setting: BINARYEN_METHOD')
    self.set_setting('STRICT')
    self.do_run(src, 'invalid compiler setting: BINARYEN_METHOD')

  def test_renamed_setting(self):
    # Verify that renamed settings are available by either name (when not in
    # strict mode.
    self.set_setting('RETAIN_COMPILER_SETTINGS')
    src = r'''\
    #include <stdio.h>
    #include <emscripten.h>

    int main() {
      printf("%d %d\n",
        emscripten_get_compiler_setting("BINARYEN_ASYNC_COMPILATION"),
        emscripten_get_compiler_setting("WASM_ASYNC_COMPILATION"));
      return 0;
    }
    '''

    # Setting the new name should set both
    self.set_setting('WASM_ASYNC_COMPILATION', 0)
    self.do_run(src, '0 0')
    self.set_setting('WASM_ASYNC_COMPILATION')
    self.do_run(src, '1 1')
    self.clear_setting('WASM_ASYNC_COMPILATION')

    # Setting the old name should set both
    self.set_setting('BINARYEN_ASYNC_COMPILATION', 0)
    self.do_run(src, '0 0')
    self.set_setting('BINARYEN_ASYNC_COMPILATION')
    self.do_run(src, '1 1')

  def test_strict_mode_legacy_settings_library(self):
    create_file('lib.js', r'''
#if SPLIT_MEMORY
#endif
''')
    cmd = [EMCC, test_file('hello_world.c'), '-o', 'out.js', '--js-library', 'lib.js']
    self.run_process(cmd)
    self.assertContained('ReferenceError: SPLIT_MEMORY is not defined', self.expect_fail(cmd + ['-s', 'STRICT']))
    with env_modify({'EMCC_STRICT': '1'}):
      self.assertContained('ReferenceError: SPLIT_MEMORY is not defined', self.expect_fail(cmd))

  def test_strict_mode_link_cxx(self):
    # In strict mode C++ programs fail to link unless run with `em++`.
    self.run_process([EMXX, '-sSTRICT', test_file('hello_libcxx.cpp')])
    err = self.expect_fail([EMCC, '-sSTRICT', test_file('hello_libcxx.cpp')])
    self.assertContained('undefined symbol: std::__2::cout', err)

  def test_strict_mode_override(self):
    create_file('empty.c', '')
    # IGNORE_MISSING_MAIN default to 1 so this works by default
    self.run_process([EMCC, 'empty.c'])
    # strict mode disables it causing a link error
    self.expect_fail([EMCC, '-sSTRICT', 'empty.c'])
    # explicly setting IGNORE_MISSING_MAIN overrides the STRICT setting
    self.run_process([EMCC, '-sSTRICT', '-sIGNORE_MISSING_MAIN', 'empty.c'])

  # Tests the difference between options -s SAFE_HEAP=1 and -s SAFE_HEAP=2.
  def test_safe_heap_2(self):
    self.run_process([EMCC, test_file('safe_heap_2.c'), '-sSAFE_HEAP=1'])
    result = self.run_js('a.out.js', assert_returncode=NON_ZERO)
    self.assertContained('alignment fault', result)

    self.run_process([EMCC, test_file('safe_heap_2.c'), '-sSAFE_HEAP=2'])
    result = self.run_js('a.out.js')
    self.assertContained('0 1 2 3 4', result)

  def test_safe_heap_log(self):
    self.set_setting('SAFE_HEAP')
    self.set_setting('SAFE_HEAP_LOG')
    self.set_setting('EXIT_RUNTIME')
    src = read_file(test_file('hello_world.c'))
    self.do_run(src, 'SAFE_HEAP load: ')

    self.set_setting('WASM', 0)
    self.do_run(src, 'SAFE_HEAP load: ')

  def test_mini_printfs(self):
    def test(code):
      with open('src.c', 'w') as f:
        f.write('''
          #include <stdio.h>
          void* unknown_value;
          int main() {
            %s
          }
        ''' % code)
      self.run_process([EMCC, 'src.c', '-O1'])
      return os.path.getsize('a.out.wasm')

    i = test('printf("%d", *(int*)unknown_value);')
    f = test('printf("%f", *(double*)unknown_value);')
    lf = test('printf("%Lf", *(long double*)unknown_value);')
    both = test('printf("%d", *(int*)unknown_value); printf("%Lf", *(long double*)unknown_value);')
    print(f'int:{i} float:{f} double:{lf}: both{both}')

    # iprintf is much smaller than printf with float support
    self.assertGreater(i, f - 3400)
    self.assertLess(i, f - 3000)
    # __small_printf is somewhat smaller than printf with long double support
    self.assertGreater(f, lf - 900)
    self.assertLess(f, lf - 500)
    # both is a little bigger still
    self.assertGreater(lf, both - 110)
    self.assertLess(lf, both - 50)

  @parameterized({
    'normal': ([], '''\
0.000051 => -5.123719529365189373493194580078e-05
0.000051 => -5.123719300544352718866300544498e-05
0.000051 => -5.123719300544352718866300544498e-05
'''),
    'full_long_double': (['-s', 'PRINTF_LONG_DOUBLE'], '''\
0.000051 => -5.123719529365189373493194580078e-05
0.000051 => -5.123719300544352718866300544498e-05
0.000051 => -5.123719300544352710023893104250e-05
'''),
  })
  def test_long_double_printing(self, args, expected):
    create_file('src.cpp', r'''
#include <stdio.h>

int main(void) {
    float f = 5.123456789e-5;
    double d = 5.123456789e-5;
    long double ld = 5.123456789e-5;
    printf("%f => %.30e\n", f, f  / (f - 1));
    printf("%f => %.30e\n", d, d / (d - 1));
    printf("%Lf => %.30Le\n", ld, ld / (ld - 1));
}
    ''')
    self.run_process([EMXX, 'src.cpp'] + args)
    self.assertContained(expected, self.run_js('a.out.js'))

  # Tests that passing -s MALLOC=none will not include system malloc() to the build.
  def test_malloc_none(self):
    stderr = self.expect_fail([EMCC, test_file('malloc_none.c'), '-s', 'MALLOC=none'])
    self.assertContained('undefined symbol: malloc', stderr)

  @parameterized({
    'c': ['c'],
    'cpp': ['cpp'],
  })
  def test_lsan_leaks(self, ext):
    self.do_smart_test(test_file('other/test_lsan_leaks.' + ext),
                       emcc_args=['-fsanitize=leak', '-s', 'ALLOW_MEMORY_GROWTH'],
                       assert_returncode=NON_ZERO, literals=[
      'Direct leak of 2048 byte(s) in 1 object(s) allocated from',
      'Direct leak of 1337 byte(s) in 1 object(s) allocated from',
      'Direct leak of 42 byte(s) in 1 object(s) allocated from',
    ])

  @parameterized({
    'c': ['c', [
      r'in malloc .*lsan_interceptors\.cpp:\d+:\d+',
      r'(?im)in f (|[/a-z\.]:).*/test_lsan_leaks\.c:6:21$',
      r'(?im)in main (|[/a-z\.]:).*/test_lsan_leaks\.c:10:16$',
      r'(?im)in main (|[/a-z\.]:).*/test_lsan_leaks\.c:12:3$',
      r'(?im)in main (|[/a-z\.]:).*/test_lsan_leaks\.c:13:3$',
    ]],
    'cpp': ['cpp', [
      r'in operator new\[\]\(unsigned long\) .*lsan_interceptors\.cpp:\d+:\d+',
      r'(?im)in f\(\) (|[/a-z\.]:).*/test_lsan_leaks\.cpp:4:21$',
      r'(?im)in main (|[/a-z\.]:).*/test_lsan_leaks\.cpp:8:16$',
      r'(?im)in main (|[/a-z\.]:).*/test_lsan_leaks\.cpp:10:3$',
      r'(?im)in main (|[/a-z\.]:).*/test_lsan_leaks\.cpp:11:3$',
    ]],
  })
  def test_lsan_stack_trace(self, ext, regexes):
    self.do_smart_test(test_file('other/test_lsan_leaks.' + ext),
                       emcc_args=['-fsanitize=leak', '-s', 'ALLOW_MEMORY_GROWTH', '-gsource-map'],
                       assert_returncode=NON_ZERO, literals=[
      'Direct leak of 2048 byte(s) in 1 object(s) allocated from',
      'Direct leak of 1337 byte(s) in 1 object(s) allocated from',
      'Direct leak of 42 byte(s) in 1 object(s) allocated from',
    ], regexes=regexes)

  @parameterized({
    'c': ['c'],
    'cpp': ['cpp'],
  })
  def test_lsan_no_leak(self, ext):
    self.do_smart_test(test_file('other/test_lsan_no_leak.' + ext),
                       emcc_args=['-fsanitize=leak', '-s', 'ALLOW_MEMORY_GROWTH', '-s', 'ASSERTIONS=0'],
                       regexes=[r'^\s*$'])

  def test_lsan_no_stack_trace(self):
    self.do_smart_test(test_file('other/test_lsan_leaks.c'),
                       emcc_args=['-fsanitize=leak', '-s', 'ALLOW_MEMORY_GROWTH', '-DDISABLE_CONTEXT'],
                       assert_returncode=NON_ZERO, literals=[
      'Direct leak of 3427 byte(s) in 3 object(s) allocated from:',
      'SUMMARY: LeakSanitizer: 3427 byte(s) leaked in 3 allocation(s).',
    ])

  def test_asan_null_deref(self):
    self.do_smart_test(test_file('other/test_asan_null_deref.c'),
                       emcc_args=['-fsanitize=address', '-sALLOW_MEMORY_GROWTH=1'],
                       assert_returncode=NON_ZERO, literals=[
      'AddressSanitizer: null-pointer-dereference on address',
    ])

  def test_asan_no_stack_trace(self):
    self.do_smart_test(test_file('other/test_lsan_leaks.c'),
                       emcc_args=['-fsanitize=address', '-sALLOW_MEMORY_GROWTH=1', '-DDISABLE_CONTEXT', '-s', 'EXIT_RUNTIME'],
                       assert_returncode=NON_ZERO, literals=[
      'Direct leak of 3427 byte(s) in 3 object(s) allocated from:',
      'SUMMARY: AddressSanitizer: 3427 byte(s) leaked in 3 allocation(s).',
    ])

  def test_asan_pthread_stubs(self):
    self.do_smart_test(test_file('other/test_asan_pthread_stubs.c'), emcc_args=['-fsanitize=address', '-sALLOW_MEMORY_GROWTH'])

  def test_asan_strncpy(self):
    # Regression test for asan false positives in strncpy:
    # https://github.com/emscripten-core/emscripten/issues/14618
    self.do_smart_test(test_file('other/test_asan_strncpy.c'), emcc_args=['-fsanitize=address', '-sALLOW_MEMORY_GROWTH'])

  @node_pthreads
  def test_proxy_to_pthread_stack(self):
    # Check that the proxied main gets run with TOTAL_STACK setting and not
    # DEFAULT_PTHREAD_STACK_SIZE.
    self.do_smart_test(test_file('other/test_proxy_to_pthread_stack.c'),
                       ['success'],
                       emcc_args=['-s', 'USE_PTHREADS', '-s', 'PROXY_TO_PTHREAD', '-s', 'DEFAULT_PTHREAD_STACK_SIZE=64kb', '-s', 'TOTAL_STACK=128kb', '-s', 'EXIT_RUNTIME'])

  @parameterized({
    'async': ['-s', 'WASM_ASYNC_COMPILATION'],
    'sync': ['-s', 'WASM_ASYNC_COMPILATION=0'],
  })
  def test_offset_converter(self, *args):
    self.do_smart_test(test_file('other/test_offset_converter.c'),
                       emcc_args=['-s', 'USE_OFFSET_CONVERTER', '-gsource-map'] + list(args), literals=['ok'])

  @no_windows('ptys and select are not available on windows')
  def test_build_error_color(self):
    create_file('src.c', 'int main() {')
    returncode, output = self.run_on_pty([EMCC, 'src.c'])
    self.assertNotEqual(returncode, 0)
    self.assertIn(b"\x1b[1msrc.c:1:13: \x1b[0m\x1b[0;1;31merror: \x1b[0m\x1b[1mexpected '}'\x1b[0m", output)
    self.assertIn(b"\x1b[31merror: ", output)

  @parameterized({
    'fno_diagnostics_color': ['-fno-diagnostics-color'],
    'fdiagnostics_color_never': ['-fdiagnostics-color=never'],
  })
  @no_windows('ptys and select are not available on windows')
  def test_pty_no_color(self, flag):
    create_file('src.c', 'int main() {')

    returncode, output = self.run_on_pty([EMCC, flag, 'src.c'])
    self.assertNotEqual(returncode, 0)
    self.assertNotIn(b'\x1b', output)

  def test_sanitizer_color(self):
    create_file('src.c', '''
      #include <emscripten.h>
      int main() {
        int *p = 0, q;
        EM_ASM({ Module.printWithColors = true; });
        q = *p;
      }
    ''')
    self.run_process([EMCC, '-fsanitize=null', 'src.c'])
    output = self.run_js('a.out.js')
    self.assertIn('\x1b[1msrc.c', output)

  def test_main_reads_params(self):
    create_file('no.c', '''
      int main() {
        return 42;
      }
    ''')
    self.run_process([EMCC, 'no.c', '-O3', '-o', 'no.js'])
    no = os.path.getsize('no.js')
    create_file('yes.c', '''
      int main(int argc, char **argv) {
        return argc;
      }
    ''')
    self.run_process([EMCC, 'yes.c', '-O3', '-o', 'yes.js'])
    yes = os.path.getsize('yes.js')
    # not having to set up argc/argv allows us to avoid including a
    # significant amount of JS for string support (which is not needed
    # otherwise in such a trivial program).
    self.assertLess(no, 0.95 * yes)

  def test_INCOMING_MODULE_JS_API(self):
    def test(args):
      self.run_process([EMCC, test_file('hello_world.c'), '-O3', '--closure=1', '-sENVIRONMENT=node,shell'] + args)
      for engine in config.JS_ENGINES:
        self.assertContained('hello, world!', self.run_js('a.out.js', engine=engine))
      # ignore \r which on windows can increase the size
      return len(read_file('a.out.js').replace('\r', ''))
    normal = test([])
    changed = test(['-s', 'INCOMING_MODULE_JS_API=[]'])
    print('sizes', normal, changed)
    # Changing this option to [] should decrease code size.
    self.assertLess(changed, normal)
    # Check an absolute code size as well, with some slack.
    self.assertLess(abs(changed - 5001), 150)

  def test_llvm_includes(self):
    create_file('atomics.c', '#include <stdatomic.h>')
    self.build('atomics.c')

  def test_mmap_and_munmap(self):
    emcc_args = []
    for f in ['data_ro.dat', 'data_rw.dat']:
        create_file(f, 'Test file')
        emcc_args.extend(['--embed-file', f])
    self.do_other_test('test_mmap_and_munmap.cpp', emcc_args)

  def test_mmap_and_munmap_anonymous(self):
    self.do_other_test('test_mmap_and_munmap_anonymous.cpp', emcc_args=['-s', 'NO_FILESYSTEM'])

  def test_mmap_and_munmap_anonymous_asan(self):
    self.do_other_test('test_mmap_and_munmap_anonymous.cpp', emcc_args=['-s', 'NO_FILESYSTEM', '-fsanitize=address', '-s', 'ALLOW_MEMORY_GROWTH'])

  def test_mmap_memorygrowth(self):
    self.do_other_test('test_mmap_memorygrowth.cpp', ['-s', 'ALLOW_MEMORY_GROWTH'])

  def test_files_and_module_assignment(self):
    # a pre-js can set Module to a new object or otherwise undo file preloading/
    # embedding changes to Module.preRun. we show an error to avoid confusion
    create_file('pre.js', 'Module = {};')
    create_file('src.cpp', r'''
      #include <stdio.h>
      int main() {
        printf("file exists: %d\n", !!fopen("src.cpp", "rb"));
      }
    ''')
    self.run_process([EMXX, 'src.cpp', '--pre-js', 'pre.js', '--embed-file', 'src.cpp'])
    result = self.run_js('a.out.js', assert_returncode=NON_ZERO)
    self.assertContained('Module.preRun should exist because file support used it; did a pre-js delete it?', result)

    def test_error(pre):
      create_file('pre.js', pre)
      self.run_process([EMXX, 'src.cpp', '--pre-js', 'pre.js', '--embed-file', 'src.cpp'])
      result = self.run_js('a.out.js', assert_returncode=NON_ZERO)
      self.assertContained('All preRun tasks that exist before user pre-js code should remain after; did you replace Module or modify Module.preRun?', result)

    # error if the user replaces Module or Module.preRun
    test_error('Module = { preRun: [] };')
    test_error('Module.preRun = [];')

  def test_EMSCRIPTEN_and_STRICT(self):
    # __EMSCRIPTEN__ is the proper define; we support EMSCRIPTEN for legacy
    # code, unless STRICT is enabled.
    create_file('src.c', '''
      #ifndef EMSCRIPTEN
      #error "not defined"
      #endif
    ''')
    self.run_process([EMCC, 'src.c', '-c'])
    self.expect_fail([EMCC, 'src.c', '-s', 'STRICT', '-c'])

  def test_exception_settings(self):
    for catching, throwing, opts in itertools.product([0, 1], repeat=3):
      cmd = [EMXX, test_file('other/exceptions_modes_symbols_defined.cpp'), '-s', 'DISABLE_EXCEPTION_THROWING=%d' % (1 - throwing), '-s', 'DISABLE_EXCEPTION_CATCHING=%d' % (1 - catching), '-O%d' % opts]
      print(cmd)
      if not throwing and not catching:
        self.assertContained('DISABLE_EXCEPTION_THROWING was set (likely due to -fno-exceptions), which means no C++ exception throwing support code is linked in, but such support is required', self.expect_fail(cmd))
      elif not throwing and catching:
        self.assertContained('DISABLE_EXCEPTION_THROWING was set (probably from -fno-exceptions) but is not compatible with enabling exception catching (DISABLE_EXCEPTION_CATCHING=0)', self.expect_fail(cmd))
      else:
        self.run_process(cmd)

  def test_fignore_exceptions(self):
    # the new clang flag -fignore-exceptions basically is the same as -s DISABLE_EXCEPTION_CATCHING=1,
    # that is, it allows throwing, but emits no support code for catching.
    self.run_process([EMXX, test_file('other/exceptions_modes_symbols_defined.cpp'), '-s', 'DISABLE_EXCEPTION_CATCHING=0'])
    enable_size = os.path.getsize('a.out.wasm')
    self.run_process([EMXX, test_file('other/exceptions_modes_symbols_defined.cpp'), '-s', 'DISABLE_EXCEPTION_CATCHING'])
    disable_size = os.path.getsize('a.out.wasm')
    self.run_process([EMXX, test_file('other/exceptions_modes_symbols_defined.cpp'), '-s', '-fignore-exceptions'])
    ignore_size = os.path.getsize('a.out.wasm')
    self.assertGreater(enable_size, disable_size)
    self.assertEqual(disable_size, ignore_size)

  @parameterized({
    # exceptions are off by default
    'off':  ([], [], False),
    # enabling exceptions at link and compile works
    'on': (['-fexceptions'], ['-fexceptions'], True),
    # just compile isn't enough as the JS runtime lacks support
    'compile_only': (['-fexceptions'], [], False),
    # just link isn't enough as codegen didn't emit exceptions support
    'link_only': ([], ['-fexceptions'], False),
  })
  def test_f_exception(self, compile_flags, link_flags, expect_caught):
    create_file('src.cpp', r'''
      #include <stdio.h>
      int main () {
        try {
          throw 42;
        } catch (int e) {
          printf("CAUGHT: %d\n", e);
        }
        return 0;
      }
    ''')
    self.run_process([EMXX, 'src.cpp', '-c', '-o', 'src.o'] + compile_flags)
    self.run_process([EMXX, 'src.o'] + link_flags)
    result = self.run_js('a.out.js', assert_returncode=0 if expect_caught else NON_ZERO)
    if not expect_caught:
      self.assertContainedIf('exception catching is disabled, this exception cannot be caught', result, expect_caught)
    self.assertContainedIf('CAUGHT', result, expect_caught)

  def test_exceptions_with_closure_and_without_catching(self):
    # using invokes will require setThrew(), and closure will error if it is not
    # defined. this test checks that we define it even without catching any
    # exceptions (if we did catch exceptions, that would include library code
    # that would use setThrew() anyhow)
    create_file('src.cpp', r'''
      #include <stdio.h>
      #include <emscripten.h>

      struct A {
        ~A() {
          puts("~A");
        }
      };

      int main() {
        // Construct an instance of a class with a destructor, which will cause the
        // use of invokes to ensure its destructor runs.
        A a;
        throw 5;
      }
      ''')
    self.run_process([EMCC, 'src.cpp', '-fexceptions', '--closure=1'])

  def test_assertions_on_internal_api_changes(self):
    create_file('src.c', r'''
      #include <emscripten.h>
      int main(int argc, char **argv) {
        EM_ASM({
          try {
            Module['read'];
            out('it should not be there');
          } catch(e) {
            out('error: ' + e);
          }
        });
      }
    ''')
    self.run_process([EMCC, 'src.c', '-s', 'ASSERTIONS'])
    self.assertContained('Module.read has been replaced with plain read', self.run_js('a.out.js'))

  def test_assertions_on_incoming_module_api_changes(self):
    create_file('pre.js', r'''
      var Module = {
        read: function() {}
      }
    ''')
    self.run_process([EMCC, test_file('hello_world.c'), '-s', 'ASSERTIONS', '--pre-js', 'pre.js'])
    self.assertContained('Module.read option was removed', self.run_js('a.out.js', assert_returncode=NON_ZERO))

  def test_assertions_on_outgoing_module_api_changes(self):
    create_file('src.cpp', r'''
      #include <emscripten.h>
      int main() {
        EM_ASM({
          console.log();
          function check(name) {
            try {
              Module[name];
              console.log("success: " + name);
            } catch(e) {
            }
          }
          check("read");
          // TODO check("setWindowTitle");
          check("wasmBinary");
          check("arguments");
        });
      }
    ''')
    self.run_process([EMXX, 'src.cpp', '-s', 'ASSERTIONS'])
    self.assertContained('''
Aborted(Module.read has been replaced with plain read_ (the initial value can be provided on Module, but after startup the value is only looked for on a local variable of that name))
Aborted(Module.wasmBinary has been replaced with plain wasmBinary (the initial value can be provided on Module, but after startup the value is only looked for on a local variable of that name))
Aborted(Module.arguments has been replaced with plain arguments_ (the initial value can be provided on Module, but after startup the value is only looked for on a local variable of that name))
''', self.run_js('a.out.js'))

  def test_assertions_on_ready_promise(self):
    # check that when assertions are on we give useful error messages for
    # mistakenly thinking the Promise is an instance. I.e., once you could do
    # Module()._main to get an instance and the main function, but after
    # the breaking change in #10697 Module() now returns a promise, and to get
    # the instance you must use .then() to get a callback with the instance.
    create_file('test.js', r'''
      try {
        Module()._main;
      } catch(e) {
        console.log(e);
      }
      try {
        Module().onRuntimeInitialized = 42;
      } catch(e) {
        console.log(e);
      }
    ''')
    self.run_process([EMCC, test_file('hello_world.c'), '-s', 'MODULARIZE', '-s', 'ASSERTIONS', '--extern-post-js', 'test.js'])
    # A return code of 7 is from the unhandled Promise rejection
    out = self.run_js('a.out.js', assert_returncode=7)
    self.assertContained('You are getting _main on the Promise object, instead of the instance. Use .then() to get called back with the instance, see the MODULARIZE docs in src/settings.js', out)
    self.assertContained('You are setting onRuntimeInitialized on the Promise object, instead of the instance. Use .then() to get called back with the instance, see the MODULARIZE docs in src/settings.js', out)

  def test_em_asm_duplicate_strings(self):
    # We had a regression where tow different EM_ASM strings from two diffferent
    # object files were de-duplicated in wasm-emscripten-finalize.  This used to
    # work when we used zero-based index for store the JS strings, but once we
    # switched to absolute addresses the string needs to exist twice in the JS
    # file.
    create_file('foo.c', '''
      #include <emscripten.h>
      void foo() {
        EM_ASM({ console.log('Hello, world!'); });
      }
    ''')
    create_file('main.c', '''
      #include <emscripten.h>

      void foo();

      int main() {
        foo();
        EM_ASM({ console.log('Hello, world!'); });
        return 0;
      }
    ''')
    self.run_process([EMCC, '-c', 'foo.c'])
    self.run_process([EMCC, '-c', 'main.c'])
    self.run_process([EMCC, 'foo.o', 'main.o'])
    self.assertContained('Hello, world!\nHello, world!\n', self.run_js('a.out.js'))

  def test_em_asm_c89(self):
    create_file('src.c', '''
      #include <emscripten/em_asm.h>
      int main() {
        EM_ASM({ console.log('hello'); });
      }\n''')
    self.run_process([EMCC, '-c', 'src.c',
                      '-pedantic', '-Wall', '-Werror',
                      '-Wno-gnu-zero-variadic-macro-arguments'])

  def test_em_asm_strict_c(self):
    create_file('src.c', '''
      #include <emscripten/em_asm.h>
      int main() {
        EM_ASM({ console.log('Hello, world!'); });
      }
    ''')
    result = self.run_process([EMCC, '-std=c11', 'src.c'], stderr=PIPE, check=False)
    self.assertNotEqual(result.returncode, 0)
    self.assertIn('EM_ASM does not work in -std=c* modes, use -std=gnu* modes instead', result.stderr)

  def test_boost_graph(self):
    self.do_smart_test(test_file('test_boost_graph.cpp'),
                       emcc_args=['-s', 'USE_BOOST_HEADERS'])

  def test_setjmp_em_asm(self):
    create_file('src.c', '''
      #include <emscripten.h>
      #include <setjmp.h>

      int main() {
        jmp_buf buf;
        setjmp(buf);
        EM_ASM({
          console.log("hello world");
        });
      }
    ''')
    result = self.run_process([EMCC, 'src.c'], stderr=PIPE, check=False)
    self.assertNotEqual(result.returncode, 0)
    self.assertIn('Cannot use EM_ASM* alongside setjmp/longjmp', result.stderr)
    self.assertIn('Please consider using EM_JS, or move the EM_ASM into another function.', result.stderr)

  def test_missing_stdlibs(self):
    # Certain standard libraries are expected to be useable via -l flags but
    # don't actually exist in our standard library path.  Make sure we don't
    # error out when linking with these flags.
    self.run_process([EMXX, test_file('hello_world.cpp'), '-lm', '-ldl', '-lrt', '-lpthread'])

  def test_supported_linker_flags(self):
    out = self.run_process([EMXX, test_file('hello_world.cpp'), '-Wl,-rpath=foo'], stderr=PIPE).stderr
    self.assertContained('warning: ignoring unsupported linker flag: `-rpath=foo`', out)

    out = self.run_process([EMXX, test_file('hello_world.cpp'), '-Wl,-rpath-link,foo'], stderr=PIPE).stderr
    self.assertContained('warning: ignoring unsupported linker flag: `-rpath-link`', out)

    out = self.run_process([EMXX, test_file('hello_world.cpp'),
                            '-Wl,--no-check-features,-mllvm,--data-sections'], stderr=PIPE).stderr
    self.assertNotContained('warning: ignoring unsupported linker flag', out)

    out = self.run_process([EMXX, test_file('hello_world.cpp'), '-Wl,-allow-shlib-undefined'], stderr=PIPE).stderr
    self.assertContained('warning: ignoring unsupported linker flag: `-allow-shlib-undefined`', out)

    out = self.run_process([EMXX, test_file('hello_world.cpp'), '-Wl,--allow-shlib-undefined'], stderr=PIPE).stderr
    self.assertContained('warning: ignoring unsupported linker flag: `--allow-shlib-undefined`', out)

    out = self.run_process([EMXX, test_file('hello_world.cpp'), '-Wl,-version-script,foo'], stderr=PIPE).stderr
    self.assertContained('warning: ignoring unsupported linker flag: `-version-script`', out)

  def test_supported_linker_flag_skip_next(self):
    # Regression test for a bug where skipping an unsupported linker flag
    # could skip the next unrelated linker flag.
    err = self.expect_fail([EMXX, test_file('hello_world.cpp'), '-Wl,-rpath=foo', '-lbar'])
    self.assertContained('error: unable to find library -lbar', err)

  def test_linker_flags_pass_through(self):
    err = self.expect_fail([EMXX, test_file('hello_world.cpp'), '-Wl,--waka'])
    self.assertContained('wasm-ld: error: unknown argument: --waka', err)

    err = self.expect_fail([EMXX, test_file('hello_world.cpp'), '-Xlinker', '--waka'])
    self.assertContained('wasm-ld: error: unknown argument: --waka', err)

  def test_linker_flags_unused(self):
    err = self.run_process([EMXX, test_file('hello_world.cpp'), '-c', '-lbar'], stderr=PIPE).stderr
    self.assertContained("warning: argument unused during compilation: '-lbar' [-Wunused-command-line-argument]", err)

  def test_linker_input_unused(self):
    self.run_process([EMXX, '-c', test_file('hello_world.cpp')])
    err = self.run_process([EMCC, 'hello_world.o', '-c', '-o', 'out.o'], stderr=PIPE).stderr
    self.assertContained("warning: hello_world.o: linker input file unused because linking not done [-Wunused-command-line-argument", err)
    # In this case the compiler does not produce any output file.
    self.assertNotExists('out.o')

  def test_non_wasm_without_wasm_in_vm(self):
    # Test that our non-wasm output does not depend on wasm support in the vm.
    self.run_process([EMXX, test_file('hello_world.cpp'), '-s', 'WASM=0', '-sENVIRONMENT=node,shell'])
    js = read_file('a.out.js')
    with open('a.out.js', 'w') as f:
      f.write('var WebAssembly = null;\n' + js)
    for engine in config.JS_ENGINES:
      self.assertContained('hello, world!', self.run_js('a.out.js', engine=engine))

  def test_empty_output_extension(self):
    # Default to JS output when no extension is present
    self.run_process([EMXX, test_file('hello_world.cpp'), '-Werror', '-o', 'hello'])
    self.assertContained('hello, world!', self.run_js('hello'))

  def test_backwards_deps_in_archive(self):
    # Test that JS dependencies from deps_info.json work for code linked via
    # static archives using -l<name>
    self.run_process([EMCC, '-c', test_file('sockets/test_gethostbyname.c'), '-o', 'a.o'])
    self.run_process([LLVM_AR, 'cr', 'liba.a', 'a.o'])
    create_file('empty.c', 'static int foo = 0;')
    self.run_process([EMCC, 'empty.c', '-la', '-L.'])
    self.assertContained('success', self.run_js('a.out.js'))

  def test_warning_flags(self):
    self.run_process([EMCC, '-c', '-o', 'hello.o', test_file('hello_world.c')])
    cmd = [EMCC, 'hello.o', '-o', 'a.js', '-g', '--closure=1']

    # warning that is enabled by default
    stderr = self.run_process(cmd, stderr=PIPE).stderr
    self.assertContained('emcc: warning: disabling closure because debug info was requested [-Wemcc]', stderr)

    # -w to suppress warnings
    stderr = self.run_process(cmd + ['-w'], stderr=PIPE).stderr
    self.assertNotContained('warning', stderr)

    # -Wno-invalid-input to suppress just this one warning
    stderr = self.run_process(cmd + ['-Wno-emcc'], stderr=PIPE).stderr
    self.assertNotContained('warning', stderr)

    # with -Werror should fail
    stderr = self.expect_fail(cmd + ['-Werror'])
    self.assertContained('error: disabling closure because debug info was requested [-Wemcc] [-Werror]', stderr)

    # with -Werror + -Wno-error=<type> should only warn
    stderr = self.run_process(cmd + ['-Werror', '-Wno-error=emcc'], stderr=PIPE).stderr
    self.assertContained('emcc: warning: disabling closure because debug info was requested [-Wemcc]', stderr)

    # check that `-Werror=foo` also enales foo
    stderr = self.expect_fail(cmd + ['-Werror=legacy-settings', '-s', 'TOTAL_MEMORY'])
    self.assertContained('error: use of legacy setting: TOTAL_MEMORY (setting renamed to INITIAL_MEMORY) [-Wlegacy-settings] [-Werror]', stderr)

    # check that `-Wno-pthreads-mem` disables USE_PTHREADS + ALLOW_GROWTH_MEMORY warning
    stderr = self.run_process(cmd + ['-Wno-pthreads-mem-growth', '-s', 'USE_PTHREADS', '-s', 'ALLOW_MEMORY_GROWTH'], stderr=PIPE).stderr
    self.assertNotContained('USE_PTHREADS + ALLOW_MEMORY_GROWTH may run non-wasm code slowly, see https://github.com/WebAssembly/design/issues/1271', stderr)

  def test_emranlib(self):
    create_file('foo.c', 'int foo = 1;')
    create_file('bar.c', 'int bar = 2;')
    self.run_process([EMCC, '-c', 'foo.c', 'bar.c'])

    # Create a library with no archive map
    self.run_process([EMAR, 'crS', 'liba.a', 'foo.o', 'bar.o'])
    output = self.run_process([shared.LLVM_NM, '--print-armap', 'liba.a'], stdout=PIPE).stdout
    self.assertNotContained('Archive map', output)

    # Add an archive map
    self.run_process([EMRANLIB, 'liba.a'])
    output = self.run_process([shared.LLVM_NM, '--print-armap', 'liba.a'], stdout=PIPE).stdout
    self.assertContained('Archive map', output)

  def test_pthread_stub(self):
    # Verify that programs containing pthread code can still work even
    # without enabling threads.  This is possible becase we link in
    # libpthread_stub.a
    self.do_other_test('test_pthread_stub.c')

  @node_pthreads
  def test_main_pthread_join_detach(self):
    # Verify that we're unable to join the main thread
    self.set_setting('EXIT_RUNTIME')
    self.do_run_in_out_file_test('other/test_pthread_self_join_detach.c')

  @node_pthreads
  def test_proxy_pthread_join_detach(self):
    # Verify that we're unable to detach or join the proxied main thread
    self.set_setting('PROXY_TO_PTHREAD')
    self.set_setting('EXIT_RUNTIME')
    self.do_run_in_out_file_test('other/test_pthread_self_join_detach.c')

  def test_stdin_preprocess(self):
    create_file('temp.h', '#include <string>')
    outputStdin = self.run_process([EMCC, '-x', 'c++', '-dM', '-E', '-'], input="#include <string>", stdout=PIPE).stdout
    outputFile = self.run_process([EMCC, '-x', 'c++', '-dM', '-E', 'temp.h'], stdout=PIPE).stdout
    self.assertTextDataIdentical(outputStdin, outputFile)

  def test_stdin_compile_only(self):
    # Should fail without -x lang specifier
    src = read_file(test_file('hello_world.cpp'))
    err = self.expect_fail([EMCC, '-c', '-'], input=src)
    self.assertContained('error: -E or -x required when input is from standard input', err)

    self.run_process([EMCC, '-c', '-o', 'out.o', '-x', 'c++', '-'], input=src)
    self.assertExists('out.o')

    # Same again but without an explicit output filename
    self.run_process([EMCC, '-c', '-x', 'c++', '-'], input=src)
    self.assertExists('-.o')

  def test_stdin_compile_and_link(self):
    self.run_process([EMCC, '-x', 'c++', '-'], input=read_file(test_file('hello_world.cpp')))
    self.assertContained('hello, world!', self.run_js('a.out.js'))

  def test_stdout_link(self):
    # linking to stdout `-` doesn't work, we have no way to pass such an output filename
    # through post-link tools such as binaryen.
    err = self.expect_fail([EMXX, '-o', '-', test_file('hello_world.cpp')])
    self.assertContained('invalid output filename: `-`', err)
    self.assertNotExists('-')

    err = self.expect_fail([EMXX, '-o', '-foo', test_file('hello_world.cpp')])
    self.assertContained('invalid output filename: `-foo`', err)
    self.assertNotExists('-foo')

  def test_immutable_after_link(self):
    # some builds are guaranteed to not require any binaryen work after wasm-ld
    def ok(args, filename='hello_world.cpp', expected='hello, world!'):
      print('ok', args, filename)
      args += ['-sERROR_ON_WASM_CHANGES_AFTER_LINK']
      self.run_process([EMCC, test_file(filename)] + args)
      self.assertContained(expected, self.run_js('a.out.js'))

    # -O0 with BigInt support (to avoid the need for legalization)
    required_flags = ['-sWASM_BIGINT']
    ok(required_flags)
    # Same with DWARF
    ok(required_flags + ['-g'])
    # Function pointer calls from JS work too
    ok(required_flags, filename='hello_world_main_loop.cpp')
    # -O1 is ok as we don't run wasm-opt there (but no higher, see below)
    ok(required_flags + ['-O1'])
    # Exception support shouldn't require changes after linking
    ok(required_flags + ['-fexceptions'])
    # Standalone mode should not do anything special to the wasm.
    ok(required_flags + ['-sSTANDALONE_WASM'])

    # other builds fail with a standard message + extra details
    def fail(args, details):
      print('fail', args, details)
      args += ['-sERROR_ON_WASM_CHANGES_AFTER_LINK']
      err = self.expect_fail([EMXX, test_file('hello_world.cpp')] + args)
      self.assertContained('changes to the wasm are required after link, but disallowed by ERROR_ON_WASM_CHANGES_AFTER_LINK', err)
      self.assertContained(details, err)

    # plain -O0
    legalization_message = 'to disable int64 legalization (which requires changes after link) use -s WASM_BIGINT'
    fail([], legalization_message)
    # optimized builds even without legalization
    optimization_message = '-O2+ optimizations always require changes, build with -O0 or -O1 instead'
    fail(required_flags + ['-O2'], optimization_message)
    fail(required_flags + ['-O3'], optimization_message)

  def test_output_to_nowhere(self):
    self.run_process([EMXX, test_file('hello_world.cpp'), '-o', os.devnull, '-c'])

  # Test that passing -s MIN_X_VERSION=-1 on the command line will result in browser X being not supported at all.
  # I.e. -s MIN_X_VERSION=-1 is equal to -s MIN_X_VERSION=Infinity
  def test_drop_support_for_browser(self):
    # Test that -1 means "not supported"
    self.run_process([EMCC, test_file('test_html5_core.c'), '-s', 'MIN_IE_VERSION=-1'])
    self.assertContained('allowsDeferredCalls: true', read_file('a.out.js'))
    self.assertNotContained('allowsDeferredCalls: JSEvents.isInternetExplorer()', read_file('a.out.js'))

  def test_errno_type(self):
    create_file('errno_type.c', '''
#include <errno.h>

// Use of these constants in C preprocessor comparisons should work.
#if EPERM > 0
#define DAV1D_ERR(e) (-(e))
#else
#define DAV1D_ERR(e) (e)
#endif
''')
    self.run_process([EMCC, 'errno_type.c'])

  def test_standalone_syscalls(self):
    self.run_process([EMXX, test_file('other/test_standalone_syscalls.cpp'), '-o', 'test.wasm'])
    expected = read_file(test_file('other/test_standalone_syscalls.out'))
    for engine in config.WASM_ENGINES:
      self.assertContained(expected, self.run_js('test.wasm', engine))

  @requires_native_clang
  def test_wasm2c_reactor(self):
    # test compiling an unsafe library using wasm2c, then using it from a
    # main program. this shows it is easy to use wasm2c as a sandboxing
    # mechanism.

    # first compile the library with emcc, getting a .c and .h
    self.run_process([EMCC,
                      test_file('other/wasm2c/unsafe-library.c'),
                      '-O3', '-o', 'lib.wasm', '-s', 'WASM2C', '--no-entry'])
    # compile the main program natively normally, together with the unsafe
    # library
    self.run_process([CLANG_CC,
                      test_file('other/wasm2c/my-code.c'),
                      'lib.wasm.c', '-O3', '-o', 'program.exe'] +
                     clang_native.get_clang_native_args(),
                     env=clang_native.get_clang_native_env())
    output = self.run_process([os.path.abspath('program.exe')], stdout=PIPE).stdout
    self.assertEqual(output, read_file(test_file('other/wasm2c/output.txt')))

  @requires_native_clang
  def test_wasm2c_multi_lib(self):
    # compile two libraries to object files
    for lib in ['a', 'b']:
      self.run_process([EMCC,
                        test_file('other/wasm2c', f'unsafe-library-{lib}.c'),
                        '-O3', '-o', f'lib{lib}.wasm', '-s', 'WASM2C', '--no-entry'])
      # build with a different WASM_RT_MODULE_PREFIX for each library, so that
      # they do not have colliding symbols
      self.run_process([CLANG_CC, f'lib{lib}.wasm.c', '-O3', '-c',
                        f'-DWASM_RT_MODULE_PREFIX={lib}_'] +
                       clang_native.get_clang_native_args(),
                       env=clang_native.get_clang_native_env())

    # compile the main program with the wasmboxed libraries
    self.run_process([CLANG_CC,
                      test_file('other/wasm2c/my-code-multi.c'),
                      'liba.wasm.o', 'libb.wasm.o',
                      '-O3', '-o', 'program.exe'] +
                     clang_native.get_clang_native_args(),
                     env=clang_native.get_clang_native_env())
    output = self.run_process([os.path.abspath('program.exe')], stdout=PIPE).stdout
    self.assertEqual(output, read_file(test_file('other/wasm2c/output-multi.txt')))

  @parameterized({
    'wasm2js': (['-s', 'WASM=0'], ''),
    'modularize': (['-s', 'MODULARIZE'], 'Module()'),
  })
  def test_promise_polyfill(self, constant_args, extern_post_js):
    def test(args, expect_fail):
      # legacy browsers may lack Promise, which wasm2js depends on. see what
      # happens when we kill the global Promise function.
      create_file('extern-post.js', extern_post_js)
      self.run_process([EMXX, test_file('hello_world.cpp')] + constant_args + args + ['--extern-post-js', 'extern-post.js'])
      js = read_file('a.out.js')
      with open('a.out.js', 'w') as f:
        f.write('Promise = undefined;\n' + js)
      return self.run_js('a.out.js', assert_returncode=NON_ZERO if expect_fail else 0)

    # we fail without legacy support
    self.assertNotContained('hello, world!', test([], expect_fail=True))
    # but work with it
    self.assertContained('hello, world!', test(['-s', 'LEGACY_VM_SUPPORT'], expect_fail=False))

  def test_webgpu_compiletest(self):
    for args in [[], ['-s', 'ASSERTIONS'], ['-s', 'ASSERTIONS', '--closure=1'], ['-s', 'MAIN_MODULE=1']]:
      self.run_process([EMXX, test_file('webgpu_jsvalstore.cpp'), '-s', 'USE_WEBGPU', '-s', 'ASYNCIFY'] + args)

  def test_signature_mismatch(self):
    create_file('a.c', 'void foo(); int main() { foo(); return 0; }')
    create_file('b.c', 'int foo() { return 1; }')
    stderr = self.run_process([EMCC, 'a.c', 'b.c'], stderr=PIPE).stderr
    self.assertContained('function signature mismatch: foo', stderr)
    self.expect_fail([EMCC, '-Wl,--fatal-warnings', 'a.c', 'b.c'])
    self.expect_fail([EMCC, '-s', 'STRICT', 'a.c', 'b.c'])

  def test_lld_report_undefined(self):
    create_file('main.c', 'void foo(); int main() { foo(); return 0; }')
    stderr = self.expect_fail([EMCC, '-s', 'LLD_REPORT_UNDEFINED', 'main.c'])
    self.assertContained('wasm-ld: error:', stderr)
    self.assertContained('main_0.o: undefined symbol: foo', stderr)

  def test_lld_report_undefined_reverse_deps(self):
    self.run_process([EMCC, '-sLLD_REPORT_UNDEFINED', '-sREVERSE_DEPS=all', test_file('hello_world.c')])

  def test_lld_report_undefined_exceptions(self):
    self.run_process([EMXX, '-sLLD_REPORT_UNDEFINED', '-fwasm-exceptions', test_file('hello_libcxx.cpp')])

  def test_lld_report_undefined_main_module(self):
    self.run_process([EMCC, '-sLLD_REPORT_UNDEFINED', '-sMAIN_MODULE=2', test_file('hello_world.c')])

  # Verifies that warning messages that Closure outputs are recorded to console
  def test_closure_warnings(self):
    proc = self.run_process([EMCC, test_file('test_closure_warning.c'), '-O3', '--closure=1', '-s', 'CLOSURE_WARNINGS=quiet'], stderr=PIPE)
    self.assertNotContained('WARNING', proc.stderr)

    proc = self.run_process([EMCC, test_file('test_closure_warning.c'), '-O3', '--closure=1', '-s', 'CLOSURE_WARNINGS=warn'], stderr=PIPE)
    self.assertContained('WARNING - [JSC_REFERENCE_BEFORE_DECLARE] Variable referenced before declaration', proc.stderr)

    self.expect_fail([EMCC, test_file('test_closure_warning.c'), '-O3', '--closure=1', '-s', 'CLOSURE_WARNINGS=error'])

  def test_bitcode_input(self):
    # Verify that bitcode files are accepted as input
    create_file('main.c', 'void foo(); int main() { return 0; }')
    self.run_process([EMCC, '-emit-llvm', '-c', '-o', 'main.bc', 'main.c'])
    self.assertTrue(building.is_bitcode('main.bc'))
    self.run_process([EMCC, '-c', '-o', 'main.o', 'main.bc'])
    self.assertTrue(building.is_wasm('main.o'))

  def test_nostdlib(self):
    # First ensure all the system libs are built
    self.run_process([EMCC, test_file('unistd/close.c')])

    self.assertContained('undefined symbol:', self.expect_fail([EMCC, test_file('unistd/close.c'), '-nostdlib']))
    self.assertContained('undefined symbol:', self.expect_fail([EMCC, test_file('unistd/close.c'), '-nodefaultlibs']))

    # Build again but with explit system libraries
    libs = ['-lc', '-lcompiler_rt', '-lc_rt_wasm']
    self.run_process([EMCC, test_file('unistd/close.c'), '-nostdlib'] + libs)
    self.run_process([EMCC, test_file('unistd/close.c'), '-nodefaultlibs'] + libs)

  def test_argument_match(self):
    # Verify that emcc arguments match precisely.  We had a bug where only the prefix
    # was matched
    self.run_process([EMCC, test_file('hello_world.c'), '--minify=0'])
    err = self.expect_fail([EMCC, test_file('hello_world.c'), '--minifyXX'])
    self.assertContained("error: unsupported option '--minifyXX'", err)

  def test_argument_missing(self):
    err = self.expect_fail([EMCC, test_file('hello_world.c'), '--minify'])
    self.assertContained("error: option '--minify' requires an argument", err)

  def test_argument_missing_file(self):
    err = self.expect_fail([EMCC, test_file('hello_world.c'), '--pre-js', 'foo.js'])
    self.assertContained("emcc: error: '--pre-js': file not found: 'foo.js'", err)

  def test_default_to_cxx(self):
    create_file('foo.h', '#include <string.h>')
    create_file('cxxfoo.h', '#include <string>')

    # The default bahviour is to default to C++, which means the C++ header can be compiled even
    # with emcc.
    self.run_process([EMCC, '-c', 'cxxfoo.h'])

    # But this means that C flags can't be passed (since we are assuming C++)
    err = self.expect_fail([EMCC, '-std=gnu11', '-c', 'foo.h'])
    self.assertContained("'-std=gnu11' not allowed with 'C++'", err)

    # If we disable DEFAULT_TO_CXX the emcc can be used with C-only flags (e.g. -std=gnu11),
    self.run_process([EMCC, '-std=gnu11', '-c', 'foo.h', '-s', 'DEFAULT_TO_CXX=0'])

    # But can't be used to build C++ headers
    err = self.expect_fail([EMCC, '-c', 'cxxfoo.h', '-s', 'DEFAULT_TO_CXX=0'])
    self.assertContained("'string' file not found", err)

    # Check that STRICT also disables DEFAULT_TO_CXX
    err = self.expect_fail([EMCC, '-c', 'cxxfoo.h', '-s', 'STRICT'])
    self.assertContained("'string' file not found", err)

    # Using em++ should alwasy work for C++ headers
    self.run_process([EMXX, '-c', 'cxxfoo.h', '-s', 'DEFAULT_TO_CXX=0'])
    # Or using emcc with `-x c++`
    self.run_process([EMCC, '-c', 'cxxfoo.h', '-s', 'DEFAULT_TO_CXX=0', '-x', 'c++-header'])

  @parameterized({
    '': ([],),
    'minimal': (['-s', 'MINIMAL_RUNTIME', '-s', 'SUPPORT_ERRNO'],),
  })
  def test_support_errno(self, args):
    self.emcc_args += args
    src = test_file('core/test_support_errno.c')
    output = test_file('core/test_support_errno.out')

    self.do_run_from_file(src, output)
    size_default = os.path.getsize('test_support_errno.js')

    # Run the same test again but with SUPPORT_ERRNO disabled.  This time we don't expect errno
    # to be set after the failing syscall.
    self.emcc_args += ['-s', 'SUPPORT_ERRNO=0']
    output = test_file('core/test_support_errno_disabled.out')
    self.do_run_from_file(src, output)

    # Verify the JS output was smaller
    self.assertLess(os.path.getsize('test_support_errno.js'), size_default)

  def test_assembly(self):
    self.run_process([EMCC, '-c', test_file('other/test_asm.s'), '-o', 'foo.o'])
    self.do_other_test('test_asm.c', libraries=['foo.o'])

  def test_assembly_preprocessed(self):
    self.run_process([EMCC, '-c', test_file('other/test_asm_cpp.S'), '-o', 'foo.o'])
    self.do_other_test('test_asm.c', libraries=['foo.o'])

  @parameterized({
    '': (['-DUSE_KEEPALIVE'],),
    'minimal': (['-DUSE_KEEPALIVE', '-s', 'MINIMAL_RUNTIME'],),
    'command_line': (['-s', 'EXPORTED_FUNCTIONS=_g_foo,_main'],),
  })
  def test_export_global_address(self, args):
    self.do_other_test('test_export_global_address.c', emcc_args=args)

  def test_linker_version(self):
    out = self.run_process([EMCC, '-Wl,--version'], stdout=PIPE).stdout
    self.assertContained('LLD ', out)

  # Tests that if a JS library function is missing, the linker will print out which function
  # depended on the missing function.
  def test_chained_js_error_diagnostics(self):
    err = self.expect_fail([EMCC, test_file('test_chained_js_error_diagnostics.c'), '--js-library', test_file('test_chained_js_error_diagnostics.js')])
    self.assertContained("error: undefined symbol: nonexistent_function (referenced by bar__deps: ['nonexistent_function'], referenced by foo__deps: ['bar'], referenced by top-level compiled C/C++ code)", err)
    # Check that we don't recommend LLD_REPORT_UNDEFINED for chained dependencies.
    self.assertNotContained('LLD_REPORT_UNDEFINED', err)

    # Test without chaining.  In this case we don't include the JS library at all resulting in `foo`
    # being undefined in the native code and in this case we recommend LLD_REPORT_UNDEFINED.
    err = self.expect_fail([EMCC, test_file('test_chained_js_error_diagnostics.c')])
    self.assertContained('error: undefined symbol: foo (referenced by top-level compiled C/C++ code)', err)
    self.assertContained('Link with `-s LLD_REPORT_UNDEFINED` to get more information on undefined symbols', err)

  def test_xclang_flag(self):
    create_file('foo.h', ' ')
    self.run_process([EMCC, '-c', '-o', 'out.o', '-Xclang', '-include', '-Xclang', 'foo.h', test_file('hello_world.c')])

  def test_emcc_size_parsing(self):
    create_file('foo.h', ' ')
    err = self.expect_fail([EMCC, '-s', 'TOTAL_MEMORY=X', 'foo.h'])
    self.assertContained('error: invalid byte size `X`.  Valid suffixes are: kb, mb, gb, tb', err)
    err = self.expect_fail([EMCC, '-s', 'TOTAL_MEMORY=11PB', 'foo.h'])
    self.assertContained('error: invalid byte size `11PB`.  Valid suffixes are: kb, mb, gb, tb', err)

  def test_native_call_before_init(self):
    self.set_setting('ASSERTIONS')
    self.set_setting('EXPORTED_FUNCTIONS', ['_foo'])
    self.add_pre_run('console.log("calling foo"); Module["_foo"]();')
    create_file('foo.c', '#include <stdio.h>\nint foo() { puts("foo called"); return 3; }')
    self.build('foo.c')
    err = self.expect_fail(config.NODE_JS + ['foo.js'], stdout=PIPE)
    self.assertContained('native function `foo` called before runtime initialization', err)

  def test_native_call_after_exit(self):
    self.set_setting('ASSERTIONS')
    self.set_setting('EXIT_RUNTIME')
    self.add_on_exit('console.log("calling main again"); Module["_main"]();')
    create_file('foo.c', '#include <stdio.h>\nint main() { puts("foo called"); return 0; }')
    self.build('foo.c')
    err = self.expect_fail(config.NODE_JS + ['foo.js'], stdout=PIPE)
    self.assertContained('native function `main` called after runtime exit', err)

  def test_metadce_wasm2js_i64(self):
    # handling i64 unsigned remainder brings in some i64 support code. metadce
    # must not remove it.
    create_file('src.cpp', r'''
int main(int argc, char **argv) {
  // Intentionally do not print anything, to not bring in more code than we
  // need to test - this only tests that we do not crash, which we would if
  // metadce broke us.
  unsigned long long x = argc;
  // do some i64 math, but return 0
  return (x % (x - 20)) == 42;
}''')
    self.run_process([EMXX, 'src.cpp', '-O3', '-s', 'WASM=0'])
    self.run_js('a.out.js')

  def test_deterministic(self):
    # test some things that may not be nondeterministic
    create_file('src.cpp', r'''
#include <emscripten.h>
#include <stdio.h>
#include <stdlib.h>
#include <time.h>

int main () {
  timespec now;
  clock_gettime(CLOCK_REALTIME, &now);
  printf("C now: %ld %ld\n", now.tv_sec, now.tv_nsec);
  printf("js now: %f\n", emscripten_get_now());
  printf("C randoms: %d %d %d\n", rand(), rand(), rand());
  printf("JS random: %d\n", EM_ASM_INT({ return Math.random() }));
}
''')
    self.run_process([EMXX, 'src.cpp', '-sDETERMINISTIC'])
    one = self.run_js('a.out.js')
    # ensure even if the time resolution is 1 second, that if we see the real
    # time we'll see a difference
    time.sleep(2)
    two = self.run_js('a.out.js')
    self.assertIdentical(one, two)

  def test_err(self):
    self.do_other_test('test_err.cpp')

  def test_shared_flag(self):
    # Test that `-shared` flag causes object file generation but gives a warning
    err = self.run_process([EMCC, '-shared', test_file('hello_world.c'), '-o', 'out.foo'], stderr=PIPE).stderr
    self.assertContained('linking a library with `-shared` will emit a static object', err)
    self.assertIsObjectFile('out.foo')

    # Test that using an exectuable output name overides the `-shared` flag, but produces a warning.
    err = self.run_process([EMCC, '-shared', test_file('hello_world.c'), '-o', 'out.js'],
                           stderr=PIPE).stderr
    self.assertContained('warning: -shared/-r used with executable output suffix', err)
    self.run_js('out.js')

  def test_shared_and_side_module_flag(self):
    # Test that `-shared` and `-s SIDE_MODULE` flag causes wasm dylib generation without a warning.
    err = self.run_process([EMCC, '-shared', '-s', 'SIDE_MODULE=1', test_file('hello_world.c'), '-o', 'out.foo'], stderr=PIPE).stderr
    self.assertNotContained('linking a library with `-shared` will emit a static object', err)
    self.assertIsWasmDylib('out.foo')

    # Test that `-shared` and `-s SIDE_MODULE` flag causes wasm dylib generation without a warning even if given exectuable output name.
    err = self.run_process([EMCC, '-shared', '-s', 'SIDE_MODULE=1', test_file('hello_world.c'), '-o', 'out.wasm'],
                           stderr=PIPE).stderr
    self.assertNotContained('warning: -shared/-r used with executable output suffix', err)
    self.assertIsWasmDylib('out.wasm')

  @no_windows('windows does not support shbang syntax')
  @with_env_modify({'EMMAKEN_JUST_CONFIGURE': '1'})
  def test_autoconf_mode(self):
    self.run_process([EMCC, test_file('hello_world.c')])
    # Test that output name is just `a.out` and that it is directly executable
    output = self.run_process([os.path.abspath('a.out')], stdout=PIPE).stdout
    self.assertContained('hello, world!', output)

  def test_standalone_export_main(self):
    # Tests that explicitly exported `_main` does not fail, even though `_start` is the entry
    # point.
    # We should consider making this a warning since the `_main` export is redundant.
    self.run_process([EMCC, '-sEXPORTED_FUNCTIONS=_main', '-sSTANDALONE_WASM', test_file('core/test_hello_world.c')])

  def test_missing_malloc_export(self):
    # we used to include malloc by default. show a clear error in builds with
    # ASSERTIONS to help with any confusion when the user calls malloc/free
    # directly
    create_file('unincluded_malloc.c', r'''
      #include <emscripten.h>
      int main() {
        EM_ASM({
          try {
            _malloc(1);
          } catch(e) {
            console.log('exception:', e);
          }
          try {
            _free();
          } catch(e) {
            console.log('exception:', e);
          }
        });
      }
    ''')
    self.do_runf('unincluded_malloc.c', (
      "malloc() called but not included in the build - add '_malloc' to EXPORTED_FUNCTIONS",
      "free() called but not included in the build - add '_free' to EXPORTED_FUNCTIONS"))

  def test_missing_malloc_export_indirect(self):
    # we used to include malloc by default. show a clear error in builds with
    # ASSERTIONS to help with any confusion when the user calls a JS API that
    # requires malloc
    create_file('unincluded_malloc.c', r'''
      #include <emscripten.h>
      int main() {
        EM_ASM({
          try {
            allocateUTF8("foo");
          } catch(e) {
            console.log('exception:', e);
          }
        });
      }
    ''')
    self.do_runf('unincluded_malloc.c', 'malloc was not included, but is needed in allocateUTF8. Adding "_malloc" to EXPORTED_FUNCTIONS should fix that. This may be a bug in the compiler, please file an issue.')

  def test_getrusage(self):
    self.do_runf(test_file('other/test_getrusage.c'))

  @with_env_modify({'EMMAKEN_COMPILER': shared.CLANG_CC})
  def test_emmaken_compiler(self):
    stderr = self.run_process([EMCC, '-c', test_file('core/test_hello_world.c')], stderr=PIPE).stderr
    self.assertContained('warning: `EMMAKEN_COMPILER` is deprecated', stderr)

  @no_windows('relies on a shell script')
  def test_compiler_wrapper(self):
    create_file('wrapper.sh', '''\
#!/bin/sh
echo "wrapping compiler call: $@"
exec "$@"
    ''')
    make_executable('wrapper.sh')
    with env_modify({'EM_COMPILER_WRAPPER': './wrapper.sh'}):
      stdout = self.run_process([EMCC, '-c', test_file('core/test_hello_world.c')], stdout=PIPE).stdout
    self.assertContained('wrapping compiler call: ', stdout)
    self.assertExists('test_hello_world.o')

    stdout = self.run_process([EMCC, '-c', test_file('core/test_hello_world.c'), '--compiler-wrapper=./wrapper.sh'], stdout=PIPE).stdout
    self.assertContained('wrapping compiler call: ', stdout)
    self.assertExists('test_hello_world.o')

  def test_llvm_option_dash_o(self):
    # emcc used to interpret -mllvm's option value as the output file if it
    # began with -o
    stderr = self.run_process(
      [EMCC, '-v', '-o', 'llvm_option_dash_o_output', '-mllvm',
       '-opt-bisect-limit=1', test_file('hello_world.c')],
      stderr=PIPE).stderr

    self.assertExists('llvm_option_dash_o_output')
    self.assertNotExists('pt-bisect-limit=1')
    self.assertContained(' -mllvm -opt-bisect-limit=1 ', stderr)

    # Regression test for #12236: the '-mllvm' argument was indexed instead of
    # its value, and the index was out of bounds if the argument was sixth or
    # further on the command line
    self.run_process(
      [EMCC, '-DFOO', '-DBAR', '-DFOOBAR', '-DBARFOO',
       '-o', 'llvm_option_dash_o_output', '-mllvm', '-opt-bisect-limit=1',
       test_file('hello_world.c')])

  def test_SYSCALL_DEBUG(self):
    self.set_setting('SYSCALL_DEBUG')
    self.do_runf(test_file('hello_world.c'), 'syscall! fd_write: [1,')

  def test_LIBRARY_DEBUG(self):
    self.set_setting('LIBRARY_DEBUG')
    self.do_runf(test_file('hello_world.c'), '[library call:_fd_write: 0x1')

  def test_SUPPORT_LONGJMP_executable(self):
    stderr = self.run_process([EMCC, test_file('core/test_longjmp.c'), '-s', 'SUPPORT_LONGJMP=0'], stderr=PIPE, check=False).stderr
    self.assertContained('error: longjmp support was disabled (SUPPORT_LONGJMP=0), but it is required by the code (either set SUPPORT_LONGJMP=1, or remove uses of it in the project)',
                         stderr)

  def test_SUPPORT_LONGJMP_object(self):
    # compile the object *with* support, but link without
    self.run_process([EMCC, test_file('core/test_longjmp.c'), '-c', '-s', 'SUPPORT_LONGJMP', '-o', 'a.o'])
    stderr = self.run_process([EMCC, 'a.o', '-s', 'SUPPORT_LONGJMP=0'], stderr=PIPE, check=False).stderr
    self.assertContained('error: longjmp support was disabled (SUPPORT_LONGJMP=0), but it is required by the code (either set SUPPORT_LONGJMP=1, or remove uses of it in the project)',
                         stderr)

  def test_pthread_MODULARIZE(self):
    stderr = self.run_process([EMCC, test_file('hello_world.c'), '-pthread', '-sMODULARIZE'], stderr=PIPE, check=False).stderr
    self.assertContained('pthreads + MODULARIZE currently require you to set -s EXPORT_NAME=Something (see settings.js) to Something != Module, so that the .worker.js file can work',
                         stderr)

  def test_jslib_clobber_i(self):
    # Regression check for an issue we have where a library clobbering the global `i` variable could
    # prevent processing of further libraries.
    create_file('lib1.js', 'for (var i = 0; i < 100; i++) {}')
    create_file('lib2.js', '''
      mergeInto(LibraryManager.library, {
       foo: function() { }
      });
      ''')
    self.run_process([EMCC, test_file('hello_world.c'),
                      '-s', 'DEFAULT_LIBRARY_FUNCS_TO_INCLUDE=foo',
                      '--js-library=lib1.js',
                      '--js-library=lib2.js'])

  def test_jslib_bad_config(self):
    create_file('lib.js', '''
      mergeInto(LibraryManager.library, {
       foo__sig: 'ii',
      });
      ''')
    err = self.expect_fail([EMCC, test_file('hello_world.c'), '--js-library=lib.js'])
    self.assertContained("error: Missing library element 'foo' for library config 'foo__sig'", err)

  def test_jslib_ifdef(self):
    create_file('lib.js', '''
      #ifdef ASSERTIONS
      var foo;
      #endif
      ''')
    proc = self.run_process([EMCC, test_file('hello_world.c'), '--js-library=lib.js'], stderr=PIPE)
    self.assertContained('warning: use of #ifdef in js library.  Use #if instead.', proc.stderr)

  def test_jslib_mangling(self):
    create_file('lib.js', '''
      mergeInto(LibraryManager.library, {
       $__foo: function() { return 43; },
      });
      ''')
    self.run_process([EMCC, test_file('hello_world.c'), '--js-library=lib.js', '-s', 'DEFAULT_LIBRARY_FUNCS_TO_INCLUDE=$__foo'])

  def test_wasm2js_no_dylink(self):
    for arg in ['-sMAIN_MODULE', '-sSIDE_MODULE', '-sRELOCATABLE']:
      err = self.expect_fail([EMCC, test_file('hello_world.c'), '-sWASM=0', arg])
      self.assertContained('WASM2JS is not compatible with relocatable output', err)

  def test_wasm2js_standalone(self):
    self.run_process([EMCC, test_file('hello_world.c'), '-sSTANDALONE_WASM', '-sWASM=0'])
    self.assertContained('hello, world!', self.run_js('a.out.js'))

  def test_oformat(self):
    self.run_process([EMCC, test_file('hello_world.c'), '--oformat=wasm', '-o', 'out.foo'])
    self.assertTrue(building.is_wasm('out.foo'))
    self.clear()

    self.run_process([EMCC, test_file('hello_world.c'), '--oformat=html', '-o', 'out.foo'])
    self.assertFalse(building.is_wasm('out.foo'))
    self.assertContained('<html ', read_file('out.foo'))
    self.clear()

    self.run_process([EMCC, test_file('hello_world.c'), '--oformat=js', '-o', 'out.foo'])
    self.assertFalse(building.is_wasm('out.foo'))
    self.assertContained('new ExitStatus', read_file('out.foo'))
    self.clear()

    err = self.expect_fail([EMCC, test_file('hello_world.c'), '--oformat=foo'])
    self.assertContained("error: invalid output format: `foo` (must be one of ['object', 'wasm', 'js', 'mjs', 'html', 'bare']", err)

  # Tests that the old format of {{{ makeDynCall('sig') }}}(func, param1) works
  def test_old_makeDynCall_syntax(self):
    err = self.run_process([EMCC, test_file('test_old_dyncall_format.c'), '--js-library', test_file('library_test_old_dyncall_format.js')], stderr=PIPE).stderr
    self.assertContained('syntax for makeDynCall has changed', err)

  def test_post_link(self):
    err = self.run_process([EMCC, test_file('hello_world.c'), '--oformat=bare', '-o', 'bare.wasm'], stderr=PIPE).stderr
    self.assertContained('--oformat=base/--post-link are experimental and subject to change', err)
    err = self.run_process([EMCC, '--post-link', 'bare.wasm'], stderr=PIPE).stderr
    self.assertContained('--oformat=base/--post-link are experimental and subject to change', err)
    err = self.assertContained('hello, world!', self.run_js('a.out.js'))

  def compile_with_wasi_sdk(self, filename, output):
    sysroot = os.environ.get('EMTEST_WASI_SYSROOT')
    if not sysroot:
      self.skipTest('EMTEST_WASI_SYSROOT not found in environment')
    sysroot = os.path.expanduser(sysroot)
    self.run_process([CLANG_CC, '--sysroot=' + sysroot, '--target=wasm32-wasi', filename, '-o', output])

  def test_run_wasi_sdk_output(self):
    self.compile_with_wasi_sdk(test_file('hello_world.c'), 'hello.wasm')
    self.run_process([EMCC, '--post-link', '-sPURE_WASI', 'hello.wasm'])
    self.assertContained('hello, world!', self.run_js('a.out.js'))

  # Test that Closure prints out clear readable error messages when there are errors.
  def test_closure_errors(self):
    err = self.expect_fail([EMCC, test_file('closure_error.c'), '-O2', '--closure=1'])
    lines = err.split('\n')

    def find_substr_index(s):
      for i, line in enumerate(lines):
        if s in line:
          return i
      return -1

    idx1 = find_substr_index('[JSC_UNDEFINED_VARIABLE] variable thisVarDoesNotExist is undeclared')
    idx2 = find_substr_index('[JSC_UNDEFINED_VARIABLE] variable thisVarDoesNotExistEither is undeclared')
    self.assertNotEqual(idx1, -1)
    self.assertNotEqual(idx2, -1)
    # The errors must be present on distinct lines.
    self.assertNotEqual(idx1, idx2)

  # Make sure that --cpuprofiler compiles with --closure 1
  def test_cpuprofiler_closure(self):
    # TODO: Enable '-s', 'CLOSURE_WARNINGS=error' in the following, but that has currently regressed.
    self.run_process([EMCC, test_file('hello_world.c'), '-O2', '--closure=1', '--cpuprofiler'])

  # Make sure that --memoryprofiler compiles with --closure 1
  def test_memoryprofiler_closure(self):
    # TODO: Enable '-s', 'CLOSURE_WARNINGS=error' in the following, but that has currently regressed.
    self.run_process([EMCC, test_file('hello_world.c'), '-O2', '--closure=1', '--memoryprofiler'])

  # Make sure that --threadprofiler compiles with --closure 1
  def test_threadprofiler_closure(self):
    # TODO: Enable '-s', 'CLOSURE_WARNINGS=error' in the following, but that has currently regressed.
    self.run_process([EMCC, test_file('hello_world.c'), '-O2', '-s', 'USE_PTHREADS', '--closure=1', '--threadprofiler'])

  def test_syslog(self):
    self.do_other_test('test_syslog.c')

  @parameterized({
    '': (False,),
    'custom': (True,),
  })
  def test_split_module(self, customLoader):
    self.set_setting('SPLIT_MODULE')
    self.emcc_args += ['-g', '-Wno-experimental']
    self.emcc_args += ['--post-js', test_file('other/test_split_module.post.js')]
    if customLoader:
      self.emcc_args += ['--pre-js', test_file('other/test_load_split_module.pre.js')]
    self.emcc_args += ['-sEXPORTED_FUNCTIONS=_malloc,_free']
    self.do_other_test('test_split_module.c')
    self.assertExists('test_split_module.wasm')
    self.assertExists('test_split_module.wasm.orig')
    self.assertExists('profile.data')

    wasm_split = os.path.join(building.get_binaryen_bin(), 'wasm-split')
    self.run_process([wasm_split, '--enable-mutable-globals', '--export-prefix=%', 'test_split_module.wasm.orig', '-o1', 'primary.wasm', '-o2', 'secondary.wasm', '--profile=profile.data'])

    os.remove('test_split_module.wasm')
    os.rename('primary.wasm', 'test_split_module.wasm')
    os.rename('secondary.wasm', 'test_split_module.deferred.wasm')
    result = self.run_js('test_split_module.js')
    self.assertNotIn('profile', result)
    self.assertContainedIf('Custom handler for loading split module.', result, condition=customLoader)
    self.assertIn('Hello! answer: 42', result)

  def test_split_main_module(self):
    # Set and reasonably large initial table size to avoid test fragility.
    # The actual number of slots needed is closer to 18 but we don't want
    # this test to fail every time that changes.
    initialTableSize = 100

    side_src = test_file('other/lib_hello.c')
    post_js = test_file('other/test_split_module.post.js')

    self.run_process([EMCC, side_src, '-sSIDE_MODULE=1', '-g', '-o', 'libhello.wasm'])

    self.emcc_args += ['-g']
    self.emcc_args += ['-sMAIN_MODULE=2']
    self.emcc_args += ['-sEXPORTED_FUNCTIONS=_printf']
    self.emcc_args += ['-sSPLIT_MODULE=1', '-Wno-experimental']
    self.emcc_args += ['--embed-file', 'libhello.wasm']
    self.emcc_args += ['--post-js', post_js]
    self.emcc_args += [f'-sINITIAL_TABLE={initialTableSize}']

    self.do_other_test('test_split_main_module.c')

    self.assertExists('test_split_main_module.wasm')
    self.assertExists('test_split_main_module.wasm.orig')
    self.assertExists('profile.data')

    wasm_split = os.path.join(building.get_binaryen_bin(), 'wasm-split')
    self.run_process([wasm_split, '-g',
                      'test_split_main_module.wasm.orig',
                      '--export-prefix=%',
                      f'--initial-table={initialTableSize}',
                      '--profile=profile.data',
                      '-o1', 'primary.wasm',
                      '-o2', 'secondary.wasm',
                      '--enable-mutable-globals'])

    os.remove('test_split_main_module.wasm')
    os.rename('primary.wasm', 'test_split_main_module.wasm')
    os.rename('secondary.wasm', 'test_split_main_module.deferred.wasm')
    result = self.run_js('test_split_main_module.js')
    self.assertNotIn('profile', result)
    self.assertIn('Hello from main!', result)
    self.assertIn('Hello from lib!', result)

  def test_gen_struct_info(self):
    # This tests is fragile and will need updating any time any of the refereced
    # structs or defines change.   However its easy to rebaseline with
    # EMTEST_REBASELINE and it prevents regressions or unintended changes
    # to the output json.
    self.run_process([PYTHON, path_from_root('tools/gen_struct_info.py'), '-o', 'out.json'])
    self.assertFileContents(test_file('reference_struct_info.json'), read_file('out.json'))

  def test_gen_struct_info_env(self):
    # gen_struct_info.py builds C code in a very particlar way.  We don't want EMMAKEN_CFLAGS to
    # be injected which could cause it to fail.
    # For example -O2 causes printf -> iprintf which will fail with undefined symbol iprintf.
    with env_modify({'EMMAKEN_CFLAGS': '-O2 BAD_ARG'}):
      self.run_process([PYTHON, path_from_root('tools/gen_struct_info.py'), '-o', 'out.json'])

  def test_relocatable_limited_exports(self):
    # Building with RELOCATABLE should *not* automatically export all sybmols.
    self.run_process([EMCC, test_file('hello_world.c'), '-sRELOCATABLE', '-o', 'out.wasm'])

    # Building with RELOCATABLE + LINKABLE should include and export all of the standard library
    self.run_process([EMCC, test_file('hello_world.c'), '-sRELOCATABLE', '-sLINKABLE', '-o', 'out_linkable.wasm'])

    exports = parse_wasm('out.wasm')[1]
    exports_linkable = parse_wasm('out_linkable.wasm')[1]

    self.assertLess(len(exports), 20)
    self.assertGreater(len(exports_linkable), 1000)
    self.assertIn('sendmsg', exports_linkable)
    self.assertNotIn('sendmsg', exports)

  @is_slow_test
  def test_deps_info(self):
    # Verify that for each symbol listed in deps_info all the reverse
    # dependencies are indeed valid.
    # To do this we compile a tiny test program that depends on the address
    # of each function.  Once compiled the resulting JavaScript code should
    # contain a reference to each of the dependencies.

    # When debugging set this valud to the function that you want to start
    # with.  All symbols prior will be skipped over.
    start_at = None
    assert not start_at or start_at in deps_info.get_deps_info()
    for function, deps in deps_info.get_deps_info().items():
      if start_at:
        if function == start_at:
          start_at = None
        else:
          print(f'skipping {function}')
          continue
      create_file(function + '.c', '''
      void %s();
      int main() {
        return (int)(long)&%s;
      }
      ''' % (function, function))
      # Compile with -O2 so we get JSDCE run to remove any false positives.  This
      # also makes the string quotes consistent which makes the test below simpler.
      # Including -sREVERSE_DEPS=auto explictly (even though its the default) to
      # be clear this is what we are testing (and in case the default ever changes).
      cmd = [EMCC, function + '.c', '-O2', '--minify=0', '--profiling-funcs', '-Wno-incompatible-library-redeclaration', '-sREVERSE_DEPS=auto']
      print(f'compiling test program for: {function}')
      if 'emscripten_get_compiler_setting' in function:
        cmd.append('-sRETAIN_COMPILER_SETTINGS')
      if 'emscripten_pc_get_function' in function:
        cmd.append('-sUSE_OFFSET_CONVERTER')
      if 'embind' in function:
        cmd.append('--bind')
      if 'websocket' in function:
        cmd += ['-sPROXY_POSIX_SOCKETS', '-lwebsocket.js']
      if function == 'Mix_LoadWAV_RW':
        cmd += ['-sUSE_SDL=2']
      if 'thread' in function:
        cmd.append('-sUSE_PTHREADS')
      if 'glGetStringi' in function:
        cmd.append('-sUSE_WEBGL2')
      if 'glMapBufferRange' in function:
        cmd.append('-sFULL_ES3')
      if function == 'wgpuDeviceCreateBuffer':
        cmd.append('-sUSE_WEBGPU')
      # dladdr dlsym etc..
      if function.startswith('dl'):
        cmd.append('-sMAIN_MODULE=2')
      if function.startswith('emscripten_idb') or function.startswith('emscripten_wget_'):
        cmd.append('-sASYNCIFY')
      if function.startswith('emscripten_webgl_'):
        cmd.append('-sOFFSCREENCANVAS_SUPPORT')
      if function.startswith('wgpu'):
        cmd.append('-sUSE_WEBGPU')
      if function.startswith('__cxa_'):
        cmd.append('-fexceptions')
      if function.startswith('glfwGetMonitors'):
        cmd.append('-sUSE_GLFW=3')
      # In WebAssemblyLowerEmscriptenEHSjLj pass in the LLVM backend, function
      # calls that exist in the same function with setjmp are converted to some
      # code sequence that includes emscripten_longjmp. emscripten_longjmp is
      # included in deps_info.py because in non-LTO builds setjmp does not exist
      # anymore in the object files. So the mere indirect reference of setjmp or
      # emscripten_longjmp does not generate calls to its dependencies specified
      # in deps_info.py. Also Emscripten EH has a known restriction that setjmp
      # cannot be called or referenced indirectly anyway.
      if function in ['emscripten_longjmp', 'setjmp']:
        continue
      print(shared.shlex_join(cmd))
      self.run_process(cmd)
      js = read_file('a.out.js')
      for dep in deps:
        direct = '_' + dep + '('
        via_module = '"_%s"](' % dep
        assignment = ' = _' + dep
        print(f'  checking for: {dep}')
        if direct not in js and via_module not in js and assignment not in js:
          self.fail(f'use of declared dependency {dep} not found in JS output for {function}')

  @require_v8
  def test_shell_Oz(self):
    # regression test for -Oz working on non-web, non-node environments that
    # lack TextDecoder
    self.emcc_args += ['-Oz']
    self.do_runf(test_file('hello_world.c'), 'hello, world!')

  def test_runtime_keepalive(self):
    self.uses_es6 = True
    self.set_setting('DEFAULT_LIBRARY_FUNCS_TO_INCLUDE', ['$runtimeKeepalivePush', '$runtimeKeepalivePop', '$callUserCallback'])
    self.set_setting('EXIT_RUNTIME')
    self.do_other_test('test_runtime_keepalive.cpp')

  def test_em_asm_side_module(self):
    err = self.expect_fail([EMCC, '-sSIDE_MODULE', test_file('hello_world_em_asm.c')])
    self.assertContained('EM_ASM is not supported in side modules', err)

  def test_em_js_side_module(self):
    err = self.expect_fail([EMXX, '-sSIDE_MODULE', test_file('core/test_em_js.cpp')])
    self.assertContained('EM_JS is not supported in side modules', err)

  # On Windows maximum command line length is 32767 characters. Create such a long build line by linking together
  # several .o files to test that emcc internally uses response files properly when calling llvmn-nm and wasm-ld.
  @is_slow_test
  def test_windows_long_link_response_file(self):
    decls = ''
    calls = ''
    files = []

    def create_o(name, i):
      nonlocal decls, calls, files
      f = name + '.c'
      create_file(f, 'int %s() { return %d; }' % (name, i))
      files += [f]
      decls += 'int %s();' % name
      calls += 'value += %s();' % name

    count = 1000
    for i in range(count):
      name = 'a' + str(i)
      for j in range(5):
        name += name
      create_o(name, i)

    main = '#include<stdio.h>\n%s int main() { int value = 0; %s printf("%%d\\n", value); }' % (decls, calls)
    open('main.c', 'w').write(main)

    assert(sum(len(f) for f in files) > 32767)

    self.run_process(building.get_command_with_possible_response_file([EMCC, 'main.c'] + files))
    self.assertContained(str(count * (count - 1) // 2), self.run_js('a.out.js'))

  def test_output_name_collision(self):
    # Ensure that the seconday filenames never collide with the primary output filename
    # In this case we explcitly ask for JS to be ceated in a file with the `.wasm` suffix.
    # Even though this doesn't make much sense the `--oformat` flag is designed to overide
    # any implict type that we might infer from the output name.
    self.run_process([EMCC, '-o', 'hello.wasm', '--oformat=js', test_file('hello_world.c')])
    self.assertExists('hello.wasm')
    self.assertExists('hello_.wasm')
    self.assertContained('hello, world!', self.run_js('hello.wasm'))

  def test_EM_PYTHON_MULTIPROCESSING(self):
    with env_modify({'EM_PYTHON_MULTIPROCESSING': '1'}):
      # wasm2js optimizations use multiprocessing to run multiple node
      # invocations
      self.run_process([EMCC, test_file('hello_world.c'), '-sWASM=0', '-O2'])

  def test_main_module_no_undefined(self):
    # Test that ERROR_ON_UNDEFINED_SYMBOLS works with MAIN_MODULE.
    self.run_process([EMCC, '-sMAIN_MODULE', '-sERROR_ON_UNDEFINED_SYMBOLS', test_file('hello_world.c')])
    self.run_js('a.out.js')

  @parameterized({
    'relocatable': ('-sRELOCATABLE',),
    'linkable': ('-sLINKABLE',),
    'main_module': ('-sMAIN_MODULE',),
  })
  def test_check_undefined(self, flag):
    # positive case: no undefined symbols
    self.run_process([EMCC, flag, '-sERROR_ON_UNDEFINED_SYMBOLS', test_file('hello_world.c')])
    self.run_js('a.out.js')

    # negative case: foo is undefined in test_check_undefined.c
    err = self.expect_fail([EMCC, flag, '-sERROR_ON_UNDEFINED_SYMBOLS', test_file('other/test_check_undefined.c')])
    self.assertContained('undefined symbol: foo', err)

  def test_EMMAKEN_NO_SDK(self):
    with env_modify({'EMMAKEN_NO_SDK': '1'}):
      err = self.expect_fail([EMCC, test_file('hello_world.c')])
      self.assertContained("warning: We hope to deprecated EMMAKEN_NO_SDK", err)
      self.assertContained("fatal error: 'stdio.h' file not found", err)

  @parameterized({
    'default': ('', '2147483648'),
    '1GB': ('-sMAXIMUM_MEMORY=1GB', '1073741824'),
    # for 4GB we return 1 wasm page less than 4GB, as 4GB cannot fit in a 32bit
    # integer
    '4GB': ('-sMAXIMUM_MEMORY=4GB', '4294901760'),
  })
  def test_emscripten_get_heap_max(self, arg, expected):
    create_file('get.c', r'''
      #include <emscripten/heap.h>
      #include <stdio.h>
      int main() {
        printf("max: |%zu|\n", emscripten_get_heap_max());
      }
    ''')
    self.run_process([EMCC, 'get.c', '-s', 'ALLOW_MEMORY_GROWTH', arg])
    self.assertContained(f'max: |{expected}|', self.run_js('a.out.js'))

  def test_auto_ptr_cxx17(self):
    # Test that its still possible to use auto_ptr, even in C++17
    self.do_other_test('test_auto_ptr_cxx17.cpp', emcc_args=[
      '-std=c++17',
      '-D_LIBCPP_ENABLE_CXX17_REMOVED_AUTO_PTR',
      '-Wno-deprecated-declarations'])

  def test_special_chars_in_arguments(self):
    # We had some regressions where the windows `.bat` files that run the compiler
    # driver were failing to accept certain special characters such as `(`, `)` and `!`.
    # See https://github.com/emscripten-core/emscripten/issues/14063
    create_file('test(file).c', 'int main() { return 0; }')
    create_file('test!.c', 'int main() { return 0; }')
    self.run_process([EMCC, 'test(file).c'])
    self.run_process([EMCC, 'test!.c'])

  @no_windows('relies on a shell script')
  def test_report_subprocess_signals(self):
    # Test that when subprocess is killed by signal we report the signal name
    create_file('die.sh', '''\
#!/bin/sh
kill -9 $$
    ''')
    make_executable('die.sh')
    with env_modify({'EM_COMPILER_WRAPPER': './die.sh'}):
      err = self.expect_fail([EMCC, test_file('hello_world.c')])
      self.assertContained('failed (received SIGKILL (-9))', err)

  def test_concepts(self):
    self.do_runf(test_file('other', 'test_concepts.cpp'), '', emcc_args=['-std=c++20'])

  def test_link_only_setting_warning(self):
    err = self.run_process([EMCC, '-sALLOW_MEMORY_GROWTH', '-c', test_file('hello_world.c')], stderr=PIPE).stderr
    self.assertContained("warning: linker setting ignored during compilation: 'ALLOW_MEMORY_GROWTH' [-Wunused-command-line-argument]", err)

  def test_link_only_flag_warning(self):
    err = self.run_process([EMCC, '--embed-file', 'file', '-c', test_file('hello_world.c')], stderr=PIPE).stderr
    self.assertContained("warning: linker flag ignored during compilation: '--embed-file' [-Wunused-command-line-argument]", err)

  def test_compile_only_flag_warning(self):
    err = self.run_process([EMCC, '--default-obj-ext', 'foo', test_file('hello_world.c')], stderr=PIPE).stderr
    self.assertContained("warning: compiler flag ignored during linking: '--default-obj-ext' [-Wunused-command-line-argument]", err)

  def test_no_deprecated(self):
    # Test that -Wno-deprecated is passed on to clang driver
    create_file('test.c', '''\
        __attribute__((deprecated)) int foo();
        int main() { return foo(); }
    ''')
    err = self.expect_fail([EMCC, '-c', '-Werror', 'test.c'])
    self.assertContained("error: 'foo' is deprecated", err)
    self.run_process([EMCC, '-c', '-Werror', '-Wno-deprecated', 'test.c'])

  def test_bad_export_name(self):
    err = self.expect_fail([EMCC, '-sEXPORT_NAME=foo bar', test_file('hello_world.c')])
    self.assertContained('error: EXPORT_NAME is not a valid JS identifier: `foo bar`', err)

  def test_offset_convertor_plus_wasm2js(self):
    err = self.expect_fail([EMCC, '-sUSE_OFFSET_CONVERTER', '-s', 'WASM=0', test_file('hello_world.c')])
    self.assertContained('wasm2js is not compatible with USE_OFFSET_CONVERTER', err)

  def test_standard_library_mapping(self):
    # Test the `-l` flags on the command line get mapped the correct libraries variant
    self.run_process([EMBUILDER, 'build', 'libc-mt', 'libcompiler_rt-mt', 'libdlmalloc-mt'])

    libs = ['-lc', '-lc_rt_wasm', '-lcompiler_rt', '-lmalloc']
    err = self.run_process([EMCC, test_file('hello_world.c'), '-pthread', '-nostdlib', '-v'] + libs, stderr=PIPE).stderr

    # Check the the linker was run with `-mt` variants because `-pthread` was passed.
    self.assertContained(' -lc-mt ', err)
    self.assertContained(' -ldlmalloc-mt ', err)
    self.assertContained(' -lcompiler_rt-mt ', err)

  def test_explict_gl_linking(self):
    # Test that libGL can be linked explictly via `-lGL` rather than implictly.
    # Here we use NO_AUTO_NATIVE_LIBRARIES to disable the implictly linking that normally
    # includes the native GL library.
    self.run_process([EMCC, test_file('other/test_explict_gl_linking.c'), '-sNO_AUTO_NATIVE_LIBRARIES', '-lGL'])

  def test_no_main_with_PROXY_TO_PTHREAD(self):
    create_file('lib.cpp', r'''
#include <emscripten.h>
EMSCRIPTEN_KEEPALIVE
void foo() {}
''')
    err = self.expect_fail([EMCC, 'lib.cpp', '-pthread', '-sPROXY_TO_PTHREAD'])
    self.assertContained('emcc: error: PROXY_TO_PTHREAD proxies main() for you, but no main exists', err)

  def test_archive_bad_extension(self):
    # Regression test for https://github.com/emscripten-core/emscripten/issues/14012
    # where llvm_nm_multiple would be confused by archives names like object files.
    create_file('main.c', '''
    #include <sys/socket.h>
    int main() {
       return (int)(long)&accept;
    }
    ''')

    self.run_process([EMCC, '-c', 'main.c'])
    self.run_process([EMAR, 'crs', 'libtest.bc', 'main.o'])
    self.run_process([EMCC, 'libtest.bc', 'libtest.bc'])

  def test_split_dwarf_implicit_compile(self):
    # Verify that the dwo file is generated in the current working directory, even when implicitly
    # compiling (compile+link).
    self.run_process([EMCC, test_file('hello_world.c'), '-g', '-gsplit-dwarf'])
    self.assertExists('hello_world.dwo')

  @parameterized({
    '': [[]],
    'strict': [['-sSTRICT']],
    'no_allow': [['-sALLOW_UNIMPLEMENTED_SYSCALLS=0']],
  })
  def test_unimplemented_syscalls(self, args):
    create_file('main.c', '''
    #include <assert.h>
    #include <errno.h>
    #include <sys/mman.h>

    int main() {
      assert(mincore(0, 0, 0) == -1);
      assert(errno == ENOSYS);
      return 0;
    }
    ''')
    cmd = [EMCC, 'main.c', '-sASSERTIONS'] + args
    if args:
      err = self.expect_fail(cmd)
      self.assertContained('error: undefined symbol: __syscall_mincore', err)
    else:
      self.run_process(cmd)
      err = self.run_js('a.out.js')
      self.assertContained('warning: unsupported syscall: __syscall_mincore', err)

      # Setting ASSERTIONS=0 should avoid the runtime warning
      self.run_process(cmd + ['-sASSERTIONS=0'])
      err = self.run_js('a.out.js')
      self.assertNotContained('warning: unsupported syscall', err)

  @require_v8
  def test_missing_shell_support(self):
    # By default shell support is not included
    self.run_process([EMCC, test_file('hello_world.c')])
    err = self.run_js('a.out.js', assert_returncode=NON_ZERO)
    self.assertContained('shell environment detected but not enabled at build time.', err)

  def test_removed_runtime_function(self):
    create_file('post.js', 'alignMemory(100, 4);')
    self.run_process([EMCC, test_file('hello_world.c'), '--post-js=post.js'])
    err = self.run_js('a.out.js', assert_returncode=NON_ZERO)
    self.assertContained('`alignMemory` is now a library function and not included by default; add it to your library.js __deps or to DEFAULT_LIBRARY_FUNCS_TO_INCLUDE on the command line', err)

  # Tests that it is possible to hook into/override a symbol defined in a system library.
  def test_override_system_js_lib_symbol(self):
    # This test verifies it is possible to override a symbol from WebGL library.

    # When WebGL is implicitly linked in, the implicit linking should happen before any user
    # --js-libraries, so that they can adjust the behavior afterwards.
    self.do_run_in_out_file_test(test_file('test_override_system_js_lib_symbol.c'), emcc_args=['--js-library', test_file('test_override_system_js_lib_symbol.js')])

    # When WebGL is explicitly linked to in strict mode, the linking order on command line should enable overriding.
    self.emcc_args += ['-sAUTO_JS_LIBRARIES=0', '-lwebgl.js', '--js-library', test_file('test_override_system_js_lib_symbol.js')]
    self.do_run_in_out_file_test(test_file('test_override_system_js_lib_symbol.c'))

  @node_pthreads
  def test_pthread_lsan_no_leak(self):
    self.set_setting('USE_PTHREADS')
    self.set_setting('PROXY_TO_PTHREAD')
    self.set_setting('EXIT_RUNTIME')
    self.set_setting('INITIAL_MEMORY', '256MB')
    self.emcc_args += ['-gsource-map']
    self.do_run_in_out_file_test(test_file('pthread/test_pthread_lsan_no_leak.cpp'), emcc_args=['-fsanitize=leak'])
    self.do_run_in_out_file_test(test_file('pthread/test_pthread_lsan_no_leak.cpp'), emcc_args=['-fsanitize=address'])

  @node_pthreads
  def test_pthread_lsan_leak(self):
    self.set_setting('USE_PTHREADS')
    self.set_setting('PROXY_TO_PTHREAD')
    self.set_setting('EXIT_RUNTIME')
    self.set_setting('INITIAL_MEMORY', '256MB')
    self.add_pre_run("Module['LSAN_OPTIONS'] = 'exitcode=0'")
    self.emcc_args += ['-gsource-map']
    expected = [
      'Direct leak of 3432 byte(s) in 1 object(s) allocated from',
      'test_pthread_lsan_leak.cpp:18:17',
      'Direct leak of 2048 byte(s) in 1 object(s) allocated from',
      'test_pthread_lsan_leak.cpp:36:10',
      'Direct leak of 1337 byte(s) in 1 object(s) allocated from',
      'test_pthread_lsan_leak.cpp:30:16',
      'Direct leak of 1234 byte(s) in 1 object(s) allocated from',
      'test_pthread_lsan_leak.cpp:20:13',
      'Direct leak of 420 byte(s) in 1 object(s) allocated from',
      'test_pthread_lsan_leak.cpp:31:13',
      'Direct leak of 42 byte(s) in 1 object(s) allocated from',
      'test_pthread_lsan_leak.cpp:13:21',
      'test_pthread_lsan_leak.cpp:35:3',
      '8513 byte(s) leaked in 6 allocation(s).',
    ]
    self.do_runf(test_file('pthread/test_pthread_lsan_leak.cpp'), expected, assert_all=True, emcc_args=['-fsanitize=leak'])
    self.do_runf(test_file('pthread/test_pthread_lsan_leak.cpp'), expected, assert_all=True, emcc_args=['-fsanitize=address'])

  @node_pthreads
  def test_pthread_js_exception(self):
    # Ensure that JS exceptions propagate back to the main main thread and cause node
    # to exit with an error.
    self.set_setting('USE_PTHREADS')
    self.set_setting('PROXY_TO_PTHREAD')
    self.set_setting('EXIT_RUNTIME')
    self.build(test_file('other', 'test_pthread_js_exception.c'))
    err = self.run_js('test_pthread_js_exception.js', assert_returncode=NON_ZERO)
    self.assertContained('missing is not defined', err)

  def test_config_closure_compiler(self):
    self.run_process([EMCC, test_file('hello_world.c'), '--closure=1'])
    with env_modify({'EM_CLOSURE_COMPILER': sys.executable}):
      err = self.expect_fail([EMCC, test_file('hello_world.c'), '--closure=1'])
    self.assertContained('closure compiler', err)
    self.assertContained(sys.executable, err)
    self.assertContained('not execute properly!', err)

  def test_node_unhandled_rejection(self):
    create_file('pre.js', '''
    async function foo() {
      var a = missing;
    }
    async function doReject() {
      return foo();
    }
    ''')
    create_file('main.c', '''
    #include <emscripten.h>

    int main() {
      EM_ASM(setTimeout(doReject, 0));
      emscripten_exit_with_live_runtime();
      __builtin_trap();
    }
    ''')

    # With NODEJS_CATCH_REJECTION we expect the unhandled rejection to cause a non-zero
    # exit code and log the stack trace correctly.
    self.run_process([EMCC, '--pre-js=pre.js', '-sNODEJS_CATCH_REJECTION=1', 'main.c'])
    output = self.run_js('a.out.js', assert_returncode=NON_ZERO)
    self.assertContained('ReferenceError: missing is not defined', output)
    self.assertContained('at foo (', output)

    version = self.run_process(config.NODE_JS + ['--version'], stdout=PIPE).stdout.strip()
    version = [int(v) for v in version.replace('v', '').replace('-pre', '').split('.')]
    if version[0] >= 15:
      self.skipTest('old behaviour of node JS cannot be tested on node v15 or above')

    # Without NODEJS_CATCH_REJECTION we expect node to log the unhandled rejection
    # but return 0.
    self.node_args = [a for a in self.node_args if '--unhandled-rejections' not in a]
    self.run_process([EMCC, '--pre-js=pre.js', '-sNODEJS_CATCH_REJECTION=0', 'main.c'])
    output = self.run_js('a.out.js')
    self.assertContained('ReferenceError: missing is not defined', output)
    self.assertContained('at foo (', output)

  @node_pthreads
  def test_default_pthread_stack_size(self):
    self.do_runf(test_file('other', 'test_default_pthread_stack_size.c'))
    self.emcc_args.append('-sUSE_PTHREADS')
    self.do_runf(test_file('other', 'test_default_pthread_stack_size.c'))

  def test_emscripten_set_immediate(self):
    self.do_runf(test_file('emscripten_set_immediate.c'))

  def test_emscripten_set_immediate_loop(self):
    self.do_runf(test_file('emscripten_set_immediate_loop.c'))

  @node_pthreads
  def test_pthread_trap(self):
    # TODO(https://github.com/emscripten-core/emscripten/issues/15161):
    # Make this work without PROXY_TO_PTHREAD
    self.set_setting('PROXY_TO_PTHREAD')
    self.set_setting('USE_PTHREADS')
    self.set_setting('EXIT_RUNTIME')
    self.emcc_args += ['--profiling-funcs']
    output = self.do_runf(test_file('pthread/test_pthread_trap.c'), assert_returncode=NON_ZERO)
    self.assertContained("pthread sent an error!", output)
    self.assertContained("at thread_main", output)

  @node_pthreads
  def test_emscripten_set_interval(self):
    self.do_runf(test_file('emscripten_set_interval.c'), args=['-s', 'USE_PTHREADS', '-s', 'PROXY_TO_PTHREAD'])

  # Test emscripten_console_log(), emscripten_console_warn() and emscripten_console_error()
  def test_emscripten_console_log(self):
    self.do_runf(test_file('emscripten_console_log.c'), emcc_args=['--pre-js', test_file('emscripten_console_log_pre.js')])

  # Tests emscripten_unwind_to_js_event_loop() behavior
  def test_emscripten_unwind_to_js_event_loop(self, *args):
    self.do_runf(test_file('test_emscripten_unwind_to_js_event_loop.c'))

  @node_pthreads
  def test_emscripten_set_timeout(self):
    self.do_runf(test_file('emscripten_set_timeout.c'), args=['-s', 'USE_PTHREADS', '-s', 'PROXY_TO_PTHREAD'])

  @node_pthreads
  def test_emscripten_set_timeout_loop(self):
    self.do_runf(test_file('emscripten_set_timeout_loop.c'), args=['-s', 'USE_PTHREADS', '-s', 'PROXY_TO_PTHREAD'])

  # Verify that we are able to successfully compile a script when the Windows 7
  # and Python workaround env. vars are enabled.
  # See https://bugs.python.org/issue34780
  @with_env_modify({'EM_WORKAROUND_PYTHON_BUG_34780': '1',
                    'EM_WORKAROUND_WIN7_BAD_ERRORLEVEL_BUG': '1'})
  def test_windows_batch_script_workaround(self):
    self.run_process([EMCC, test_file('hello_world.c')])
    self.assertExists('a.out.js')

  @node_pthreads
  def test_pthread_out_err(self):
    self.set_setting('USE_PTHREADS')
    self.set_setting('PROXY_TO_PTHREAD')
    self.set_setting('EXIT_RUNTIME')
    self.do_other_test('test_pthread_out_err.c')

  # unistd tests

  def test_unistd_confstr(self):
    self.do_run_in_out_file_test('unistd/confstr.c')

  def test_unistd_ttyname(self):
    self.do_runf(test_file('unistd/ttyname.c'), 'success')

  def test_unistd_pathconf(self):
    self.do_run_in_out_file_test('unistd/pathconf.c')

  def test_unistd_swab(self):
    self.do_run_in_out_file_test('unistd/swab.c')

  def test_unistd_isatty(self):
    self.do_runf(test_file('unistd/isatty.c'), 'success')

  def test_unistd_login(self):
    self.do_run_in_out_file_test('unistd/login.c')

  def test_unistd_sleep(self):
    self.do_run_in_out_file_test('unistd/sleep.c')

  def test_unistd_fstatfs(self):
    self.do_run_in_out_file_test('unistd/fstatfs.c')

  # WASMFS tests

  @with_wasmfs
  def test_unistd_dup(self):
    self.set_setting('WASMFS')
    self.do_run_in_out_file_test('wasmfs/wasmfs_dup.c')

  @with_wasmfs
  def test_unistd_open(self):
    self.set_setting('WASMFS')
    self.do_run_in_out_file_test('wasmfs/wasmfs_open.c')

  @with_wasmfs
  def test_unistd_fstat(self):
    self.set_setting('WASMFS')
    self.do_run_in_out_file_test('wasmfs/wasmfs_fstat.c')

  @with_wasmfs
  def test_unistd_create(self):
    self.set_setting('WASMFS')
    self.do_run_in_out_file_test('wasmfs/wasmfs_create.c')

  @with_wasmfs
  def test_unistd_seek(self):
    self.do_run_in_out_file_test('wasmfs/wasmfs_seek.c')

  @with_wasmfs
  def test_unistd_mkdir(self):
    self.do_run_in_out_file_test('wasmfs/wasmfs_mkdir.c')

<<<<<<< HEAD
  # TODO: Merge with test in test_browser when relative paths are supported.
  @with_wasmfs
  def test_preload_file(self):
    create_file('somefile.txt', 'load me right before running the code please')
    create_file('.somefile.txt', 'load me right before running the code please')
    create_file('some@file.txt', 'load me right before running the code please')

    absolute_src_path = os.path.abspath('somefile.txt')

    def make_main(path):
      print('make main at', path)
      path = path.replace('\\', '\\\\').replace('"', '\\"') # Escape tricky path name for use inside a C string.
      create_file('main.cpp', r'''
        #include <assert.h>
        #include <stdio.h>
        #include <string.h>
        #include <emscripten.h>
        int main() {
          FILE *f = fopen("%s", "r");
          char buf[100];
          fread(buf, 1, 20, f);
          buf[20] = 0;
          fclose(f);
          printf("|%%s|\n", buf);
          return 0;
        }
        ''' % path)

    test_cases = [
      # (source preload-file string, file on target FS to load)
      ("somefile.txt", "somefile.txt"),
      (".somefile.txt@somefile.txt", "somefile.txt"),
      ("./somefile.txt", "somefile.txt"),
      ("somefile.txt@file.txt", "file.txt"),
      ("./somefile.txt@file.txt", "file.txt"),
      ("./somefile.txt@./file.txt", "file.txt"),
      ("somefile.txt@/file.txt", "file.txt"),
      ("somefile.txt@/", "somefile.txt"),
      (absolute_src_path + "@file.txt", "file.txt"),
      (absolute_src_path + "@/file.txt", "file.txt"),
      (absolute_src_path + "@/", "somefile.txt"),
      ("somefile.txt@/directory/file.txt", "/directory/file.txt"),
      ("somefile.txt@/directory/file.txt", "directory/file.txt"),
      (absolute_src_path + "@/directory/file.txt", "directory/file.txt"),
      ("some@@file.txt@other.txt", "other.txt"),
      ("some@@file.txt@some@@otherfile.txt", "some@otherfile.txt")]

    for srcpath, dstpath in test_cases:
      print('Testing', srcpath, dstpath)
      make_main(dstpath)
      self.run_process([EMXX, 'main.cpp', '--preload-file', srcpath])
      result = self.run_js('a.out.js', engine=config.NODE_JS)
      self.assertContained('|load me right before|', result)
=======
  @disabled('Running with initial >2GB heaps is not currently supported on the CI version of Node')
  def test_hello_world_above_2gb(self):
    self.run_process([EMCC, test_file('hello_world.c'), '-sGLOBAL_BASE=2147483648', '-sINITIAL_MEMORY=3GB'])
    self.assertContained('hello, world!', self.run_js('a.out.js'))
>>>>>>> 0fb2eee8
<|MERGE_RESOLUTION|>--- conflicted
+++ resolved
@@ -11187,7 +11187,6 @@
   def test_unistd_mkdir(self):
     self.do_run_in_out_file_test('wasmfs/wasmfs_mkdir.c')
 
-<<<<<<< HEAD
   # TODO: Merge with test in test_browser when relative paths are supported.
   @with_wasmfs
   def test_preload_file(self):
@@ -11241,9 +11240,8 @@
       self.run_process([EMXX, 'main.cpp', '--preload-file', srcpath])
       result = self.run_js('a.out.js', engine=config.NODE_JS)
       self.assertContained('|load me right before|', result)
-=======
+
   @disabled('Running with initial >2GB heaps is not currently supported on the CI version of Node')
   def test_hello_world_above_2gb(self):
     self.run_process([EMCC, test_file('hello_world.c'), '-sGLOBAL_BASE=2147483648', '-sINITIAL_MEMORY=3GB'])
-    self.assertContained('hello, world!', self.run_js('a.out.js'))
->>>>>>> 0fb2eee8
+    self.assertContained('hello, world!', self.run_js('a.out.js'))