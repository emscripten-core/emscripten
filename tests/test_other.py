# coding=utf-8
# Copyright 2013 The Emscripten Authors.  All rights reserved.
# Emscripten is available under two separate licenses, the MIT license and the
# University of Illinois/NCSA Open Source License.  Both these licenses can be
# found in the LICENSE file.

# noqa: E241

from __future__ import print_function
import difflib
import filecmp
import glob
import itertools
import json
import os
import pipes
import re
import shlex
import shutil
import struct
import sys
import time
import tempfile
import unittest
import uuid

if __name__ == '__main__':
  raise Exception('do not run this file directly; do something like: tests/runner.py other')

from tools.shared import Building, PIPE, run_js, run_process, STDOUT, try_delete, listify
from tools.shared import EMCC, EMXX, EMAR, EMRANLIB, PYTHON, FILE_PACKAGER, WINDOWS, MACOS, LLVM_ROOT, EMCONFIG, EM_BUILD_VERBOSE
from tools.shared import CLANG, CLANG_CC, CLANG_CPP, LLVM_AR
from tools.shared import COMPILER_ENGINE, NODE_JS, SPIDERMONKEY_ENGINE, JS_ENGINES, V8_ENGINE
from tools.shared import WebAssembly
from runner import RunnerCore, path_from_root, get_zlib_library, no_wasm_backend
from runner import needs_dlfcn, env_modify, no_windows, chdir, with_env_modify, create_test_file
from tools import jsrun, shared
import tools.line_endings
import tools.js_optimizer
import tools.tempfiles
import tools.duplicate_function_eliminator

scons_path = Building.which('scons')


class temp_directory(object):
  def __init__(self, dirname):
    self.dir = dirname

  def __enter__(self):
    self.directory = tempfile.mkdtemp(prefix='emtest_temp_', dir=self.dir)
    self.prev_cwd = os.getcwd()
    os.chdir(self.directory)
    print('temp_directory: ' + self.directory)
    return self.directory

  def __exit__(self, type, value, traceback):
    os.chdir(self.prev_cwd)


def uses_canonical_tmp(func):
  """Decorator that signals the use of the canonical temp by a test method.

  This decorator takes care of cleaning the directory after the
  test to satisfy the leak detector.
  """
  def decorated(self):
    # Before running the test completely remove the canonical_tmp
    if os.path.exists(self.canonical_temp_dir):
      shutil.rmtree(self.canonical_temp_dir)
    try:
      func(self)
    finally:
      # Make sure the test isn't lying about the fact that it uses
      # canonical_tmp
      self.assertTrue(os.path.exists(self.canonical_temp_dir))
      # Remove the temp dir in a try-finally, as otherwise if the
      # test fails we would not clean it up, and if leak detection
      # is set we will show that error instead of the actual one.
      shutil.rmtree(self.canonical_temp_dir)

  return decorated


def is_python3_version_supported():
  """Retuns True if the installed python3 version is supported by emscripten.

  Note: Emscripten requires python3.5 or above since python3.4 and below do not
  support circular dependencies."""
  python3 = Building.which('python3')
  if not python3:
    return False
  output = run_process([python3, '--version'], stdout=PIPE).stdout
  # strip out 'rc1' etc., we don't care about release candidates
  if 'rc' in output:
    output = output.split('rc')[0]
  version = [int(x) for x in output.split(' ')[1].split('.')]
  return version >= [3, 5, 0]


def encode_leb(number):
  # TODO(sbc): handle larger numbers
  assert(number < 255)
  # pack the integer then take only the first (little end) byte
  return struct.pack('<i', number)[:1]


def get_fastcomp_src_dir():
  """Locate fastcomp source tree by searching realtive to LLVM_ROOT."""
  d = LLVM_ROOT
  key_file = 'readme-emscripten-fastcomp.txt'
  while d != os.path.dirname(d):
    d = os.path.abspath(d)
    # when the build directory lives below the source directory
    if os.path.exists(os.path.join(d, key_file)):
      return d
    # when the build directory lives alongside the source directory
    elif os.path.exists(os.path.join(d, 'src', key_file)):
      return os.path.join(d, 'src')
    else:
      d = os.path.dirname(d)
  return None


class other(RunnerCore):
  # Utility to run a simple test in this suite. This receives a directory which
  # should contain a test.cpp and test.out files, compiles the cpp, and runs it
  # to verify the output, with optional compile and run arguments.
  # TODO: use in more places
  def do_other_test(self, dirname, emcc_args=[], run_args=[]):
    shutil.copyfile(path_from_root('tests', dirname, 'test.cpp'), 'test.cpp')
    run_process([PYTHON, EMCC, 'test.cpp'] + emcc_args)
    expected = open(path_from_root('tests', dirname, 'test.out')).read()
    seen = run_js('a.out.js', args=run_args, stderr=PIPE, full_output=True) + '\n'
    self.assertContained(expected, seen)

  def test_emcc_v(self):
    for compiler in [EMCC, EMXX]:
      # -v, without input files
      proc = run_process([PYTHON, compiler, '-v'], stdout=PIPE, stderr=PIPE)
      self.assertContained('clang version %s' % shared.expected_llvm_version(), proc.stderr)
      self.assertContained('GNU', proc.stderr)
      self.assertNotContained('this is dangerous', proc.stdout)
      self.assertNotContained('this is dangerous', proc.stderr)

  def test_emcc_generate_config(self):
    for compiler in [EMCC, EMXX]:
      config_path = './emscripten_config'
      run_process([PYTHON, compiler, '--generate-config', config_path])
      assert os.path.exists(config_path), 'A config file should have been created at %s' % config_path
      config_contents = open(config_path).read()
      self.assertContained('EMSCRIPTEN_ROOT', config_contents)
      self.assertContained('LLVM_ROOT', config_contents)
      os.remove(config_path)

  def test_emcc_output_mjs(self):
    run_process([PYTHON, EMCC, '-o', 'hello_world.mjs', path_from_root('tests', 'hello_world.c')])
    with open('hello_world.mjs') as f:
      output = f.read()
    self.assertContained('export default Module;', output)
    # TODO(sbc): Test that this is actually runnable.  We currently don't have
    # any tests for EXPORT_ES6 but once we do this should be enabled.
    # self.assertContained('hello, world!', run_js('hello_world.mjs'))

  def test_emcc_1(self):
    for compiler, suffix in [(EMCC, '.c'), (EMXX, '.cpp')]:
      # --version
      output = run_process([PYTHON, compiler, '--version'], stdout=PIPE, stderr=PIPE)
      output = output.stdout.replace('\r', '')
      self.assertContained('emcc (Emscripten gcc/clang-like replacement)', output)
      self.assertContained('''Copyright (C) 2014 the Emscripten authors (see AUTHORS.txt)
This is free and open source software under the MIT license.
There is NO warranty; not even for MERCHANTABILITY or FITNESS FOR A PARTICULAR PURPOSE.
''', output)

      # --help
      output = run_process([PYTHON, compiler, '--help'], stdout=PIPE, stderr=PIPE)
      self.assertContained('Display this information', output.stdout)
      self.assertContained('Most clang options will work', output.stdout)

      # -dumpmachine
      output = run_process([PYTHON, compiler, '-dumpmachine'], stdout=PIPE, stderr=PIPE)
      self.assertContained(shared.get_llvm_target(), output.stdout)

      # -dumpversion
      output = run_process([PYTHON, compiler, '-dumpversion'], stdout=PIPE, stderr=PIPE)
      self.assertEqual(shared.EMSCRIPTEN_VERSION + os.linesep, output.stdout, 'results should be identical')

      # emcc src.cpp ==> writes a.out.js and a.out.wasm
      self.clear()
      run_process([PYTHON, compiler, path_from_root('tests', 'hello_world' + suffix)])
      assert os.path.exists('a.out.js')
      assert os.path.exists('a.out.wasm')
      self.assertContained('hello, world!', run_js('a.out.js'))

      # properly report source code errors, and stop there
      self.clear()
      assert not os.path.exists('a.out.js')
      process = run_process([PYTHON, compiler, path_from_root('tests', 'hello_world_error' + suffix)], stdout=PIPE, stderr=PIPE, check=False)
      assert not os.path.exists('a.out.js'), 'compilation failed, so no output file is expected'
      assert len(process.stdout) == 0, process.stdout
      assert process.returncode is not 0, 'Failed compilation must return a nonzero error code!'
      self.assertNotContained('IOError', process.stderr) # no python stack
      self.assertNotContained('Traceback', process.stderr) # no python stack
      self.assertContained('error: invalid preprocessing directive', process.stderr)
      self.assertContained(["error: use of undeclared identifier 'cheez", "error: unknown type name 'cheez'"], process.stderr)
      self.assertContained('errors generated', process.stderr)
      assert 'compiler frontend failed to generate LLVM bitcode, halting' in process.stderr.split('errors generated.')[1]

  def test_emcc_2(self):
    for compiler in [EMCC, EMXX]:
      suffix = '.c' if compiler == EMCC else '.cpp'

      # emcc src.cpp -c    and   emcc src.cpp -o src.[o|bc] ==> should give a .bc file
      #      regression check: -o js should create "js", with bitcode content
      for args in [['-c'], ['-o', 'src.o'], ['-o', 'src.bc'], ['-o', 'src.so'], ['-o', 'js'], ['-O1', '-c', '-o', '/dev/null'], ['-O1', '-o', '/dev/null']]:
        print('-c stuff', args)
        if '/dev/null' in args and WINDOWS:
          print('skip because windows')
          continue
        target = args[1] if len(args) == 2 else 'hello_world.o'
        self.clear()
        run_process([PYTHON, compiler, path_from_root('tests', 'hello_world' + suffix)] + args)
        if args[-1] == '/dev/null':
          print('(no output)')
          continue
        syms = Building.llvm_nm(target)
        assert 'main' in syms.defs
        if self.is_wasm_backend():
          # wasm backend will also have '__original_main' or such
          assert len(syms.defs) == 2
        else:
          assert len(syms.defs) == 1
        if target == 'js': # make sure emcc can recognize the target as a bitcode file
          shutil.move(target, target + '.bc')
          target += '.bc'
        run_process([PYTHON, compiler, target, '-o', target + '.js'])
        self.assertContained('hello, world!', run_js(target + '.js'))

  def test_emcc_3(self):
    for compiler in [EMCC, EMXX]:
      suffix = '.c' if compiler == EMCC else '.cpp'
      os.chdir(self.get_dir())
      self.clear()

      # handle singleton archives
      run_process([PYTHON, compiler, path_from_root('tests', 'hello_world' + suffix), '-o', 'a.bc'])
      run_process([LLVM_AR, 'r', 'a.a', 'a.bc'], stdout=PIPE, stderr=PIPE)
      run_process([PYTHON, compiler, 'a.a'])
      self.assertContained('hello, world!', run_js('a.out.js'))

      if not self.is_wasm_backend():
        # emcc src.ll ==> generates .js
        self.clear()
        run_process([PYTHON, compiler, path_from_root('tests', 'hello_world.ll')])
        self.assertContained('hello, world!', run_js('a.out.js'))

      # emcc [..] -o [path] ==> should work with absolute paths
      for path in [os.path.abspath(os.path.join('..', 'file1.js')), os.path.join('b_dir', 'file2.js')]:
        print(path)
        os.chdir(self.get_dir())
        self.clear()
        print(os.listdir(os.getcwd()))
        os.makedirs('a_dir')
        os.chdir('a_dir')
        os.makedirs('b_dir')
        # use single file so we don't have more files to clean up
        run_process([PYTHON, compiler, path_from_root('tests', 'hello_world' + suffix), '-o', path, '-s', 'SINGLE_FILE=1'])
        last = os.getcwd()
        os.chdir(os.path.dirname(path))
        self.assertContained('hello, world!', run_js(os.path.basename(path)))
        os.chdir(last)
        try_delete(path)

  def test_emcc_4(self):
    for compiler in [EMCC, EMXX]:
      # Optimization: emcc src.cpp -o something.js [-Ox]. -O0 is the same as not specifying any optimization setting
      for params, opt_level, bc_params, closure, has_malloc in [ # bc params are used after compiling to bitcode
        (['-o', 'something.js'],                          0, None, 0, 1),
        (['-o', 'something.js', '-O0'],                   0, None, 0, 0),
        (['-o', 'something.js', '-O1'],                   1, None, 0, 0),
        (['-o', 'something.js', '-O1', '-g'],             1, None, 0, 0), # no closure since debug
        (['-o', 'something.js', '-O2'],                   2, None, 0, 1),
        (['-o', 'something.js', '-O2', '-g'],             2, None, 0, 0),
        (['-o', 'something.js', '-Os'],                   2, None, 0, 1),
        (['-o', 'something.js', '-O3'],                   3, None, 0, 1),
        # and, test compiling to bitcode first
        (['-o', 'something.bc'], 0, [],      0, 0),
        (['-o', 'something.bc', '-O0'], 0, [], 0, 0),
        (['-o', 'something.bc', '-O1'], 1, ['-O1'], 0, 0),
        (['-o', 'something.bc', '-O2'], 2, ['-O2'], 0, 0),
        (['-o', 'something.bc', '-O3'], 3, ['-O3'], 0, 0),
        (['-O1', '-o', 'something.bc'], 1, [], 0, 0),
        # non-wasm
        (['-s', 'WASM=0', '-o', 'something.js'],                          0, None, 0, 1),
        (['-s', 'WASM=0', '-o', 'something.js', '-O0'],                   0, None, 0, 0),
        (['-s', 'WASM=0', '-o', 'something.js', '-O1'],                   1, None, 0, 0),
        (['-s', 'WASM=0', '-o', 'something.js', '-O1', '-g'],             1, None, 0, 0), # no closure since debug
        (['-s', 'WASM=0', '-o', 'something.js', '-O2'],                   2, None, 0, 1),
        (['-s', 'WASM=0', '-o', 'something.js', '-O2', '-g'],             2, None, 0, 0),
        (['-s', 'WASM=0', '-o', 'something.js', '-Os'],                   2, None, 0, 1),
        (['-s', 'WASM=0', '-o', 'something.js', '-O3'],                   3, None, 0, 1),
        # and, test compiling to bitcode first
        (['-s', 'WASM=0', '-o', 'something.bc'],        0, ['-s', 'WASM=0'],        0, 0),
        (['-s', 'WASM=0', '-o', 'something.bc', '-O0'], 0, ['-s', 'WASM=0'],        0, 0),
        (['-s', 'WASM=0', '-o', 'something.bc', '-O1'], 1, ['-s', 'WASM=0', '-O1'], 0, 0),
        (['-s', 'WASM=0', '-o', 'something.bc', '-O2'], 2, ['-s', 'WASM=0', '-O2'], 0, 0),
        (['-s', 'WASM=0', '-o', 'something.bc', '-O3'], 3, ['-s', 'WASM=0', '-O3'], 0, 0),
        (['-s', 'WASM=0', '-O1', '-o', 'something.bc'], 1, ['-s', 'WASM=0'],        0, 0),
      ]:
        if 'WASM=0' in params and self.is_wasm_backend():
          continue
        print(params, opt_level, bc_params, closure, has_malloc)
        self.clear()
        keep_debug = '-g' in params
        args = [PYTHON, compiler, path_from_root('tests', 'hello_world_loop' + ('_malloc' if has_malloc else '') + '.cpp')] + params
        print('..', args)
        output = run_process(args, stdout=PIPE, stderr=PIPE)
        assert len(output.stdout) == 0, output.stdout
        if bc_params is not None:
          assert os.path.exists('something.bc'), output.stderr
          bc_args = [PYTHON, compiler, 'something.bc', '-o', 'something.js'] + bc_params
          print('....', bc_args)
          output = run_process(bc_args, stdout=PIPE, stderr=PIPE)
        assert os.path.exists('something.js'), output.stderr
        self.assertContained('hello, world!', run_js('something.js'))

        # Verify optimization level etc. in the generated code
        # XXX these are quite sensitive, and will need updating when code generation changes
        generated = open('something.js').read()
        main = self.get_func(generated, '_main') if 'function _main' in generated else generated
        assert 'new Uint16Array' in generated and 'new Uint32Array' in generated, 'typed arrays 2 should be used by default'
        assert 'SAFE_HEAP' not in generated, 'safe heap should not be used by default'
        assert ': while(' not in main, 'when relooping we also js-optimize, so there should be no labelled whiles'
        if closure:
          if opt_level == 0:
            assert '._main =' in generated, 'closure compiler should have been run'
          elif opt_level >= 1:
            assert '._main=' in generated, 'closure compiler should have been run (and output should be minified)'
        else:
          # closure has not been run, we can do some additional checks. TODO: figure out how to do these even with closure
          assert '._main = ' not in generated, 'closure compiler should not have been run'
          if keep_debug:
            assert ('switch (label)' in generated or 'switch (label | 0)' in generated) == (opt_level <= 0), 'relooping should be in opt >= 1'
            assert ('assert(STACKTOP < STACK_MAX' in generated) == (opt_level == 0), 'assertions should be in opt == 0'
          if 'WASM=0' in params:
            if opt_level >= 2 and '-g' in params:
              assert re.search('HEAP8\[\$?\w+ ?\+ ?\(+\$?\w+ ?', generated) or re.search('HEAP8\[HEAP32\[', generated) or re.search('[i$]\d+ & ~\(1 << [i$]\d+\)', generated), 'eliminator should create compound expressions, and fewer one-time vars' # also in -O1, but easier to test in -O2
            if opt_level == 0 or '-g' in params:
              assert 'function _main() {' in generated or 'function _main(){' in generated, 'Should be unminified'
            elif opt_level >= 2:
              assert ('function _main(){' in generated or '"use asm";var a=' in generated), 'Should be whitespace-minified'

  @no_wasm_backend('tests for asmjs optimzer')
  def test_emcc_5(self):
    for compiler in [EMCC, EMXX]:
      # asm.js optimization levels
      for params, test, text in [
        (['-O2'], lambda generated: 'function addRunDependency' in generated, 'shell has unminified utilities'),
        (['-O2', '--closure', '1'], lambda generated: 'function addRunDependency' not in generated and ';function' in generated, 'closure minifies the shell, removes whitespace'),
        (['-O2', '--closure', '1', '-g1'], lambda generated: 'function addRunDependency' not in generated and ';function' not in generated, 'closure minifies the shell, -g1 makes it keep whitespace'),
        (['-O2'], lambda generated: 'var b=0' in generated and 'function _main' not in generated, 'registerize/minify is run by default in -O2'),
        (['-O2', '--minify', '0'], lambda generated: 'var b = 0' in generated and 'function _main' not in generated, 'minify is cancelled, but not registerize'),
        (['-O2', '--js-opts', '0'], lambda generated: 'var b=0' not in generated and 'var b = 0' not in generated and 'function _main' in generated, 'js opts are cancelled'),
        (['-O2', '-g'], lambda generated: 'var b=0' not in generated and 'var b = 0' not in generated and 'function _main' in generated, 'registerize/minify is cancelled by -g'),
        (['-O2', '-g0'], lambda generated: 'var b=0' in generated and 'function _main' not in generated, 'registerize/minify is run by default in -O2 -g0'),
        (['-O2', '-g1'], lambda generated: 'var b = 0' in generated and 'function _main' not in generated, 'compress is cancelled by -g1'),
        (['-O2', '-g2'], lambda generated: ('var b = 0' in generated or 'var i1 = 0' in generated) and 'function _main' in generated, 'minify is cancelled by -g2'),
        (['-O2', '-g3'], lambda generated: 'var b=0' not in generated and 'var b = 0' not in generated and 'function _main' in generated, 'registerize is cancelled by -g3'),
        (['-O2', '--profiling'], lambda generated: ('var b = 0' in generated or 'var i1 = 0' in generated) and 'function _main' in generated, 'similar to -g2'),
        (['-O2', '-profiling'], lambda generated: ('var b = 0' in generated or 'var i1 = 0' in generated) and 'function _main' in generated, 'similar to -g2'),
        (['-O2', '--profiling-funcs'], lambda generated: 'var b=0' in generated and '"use asm";var a=' in generated and 'function _main' in generated, 'very minified, but retain function names'),
        (['-O2', '-profiling-funcs'], lambda generated: 'var b=0' in generated and '"use asm";var a=' in generated and 'function _main' in generated, 'very minified, but retain function names'),
        (['-O2'], lambda generated: 'var b=0' in generated and '"use asm";var a=' in generated and 'function _main' not in generated, 'very minified, no function names'),
        # (['-O2', '-g4'], lambda generated: 'var b=0' not in generated and 'var b = 0' not in generated and 'function _main' in generated, 'same as -g3 for now'),
        (['-s', 'INLINING_LIMIT=0'], lambda generated: 'function _dump' in generated, 'no inlining without opts'),
        ([], lambda generated: 'Module["_dump"]' not in generated, 'dump is not exported by default'),
        (['-s', 'EXPORTED_FUNCTIONS=["_main", "_dump"]'], lambda generated: 'asm["_dump"];' in generated, 'dump is now exported'),
        (['--llvm-opts', '1'], lambda generated: '_puts(' in generated, 'llvm opts requested'),
        ([], lambda generated: '// Sometimes an existing Module' in generated, 'without opts, comments in shell code'),
        (['-O2'], lambda generated: '// Sometimes an existing Module' not in generated, 'with opts, no comments in shell code'),
        (['-O2', '-g2'], lambda generated: '// Sometimes an existing Module' not in generated, 'with -g2, no comments in shell code'),
        (['-O2', '-g3'], lambda generated: '// Sometimes an existing Module' in generated, 'with -g3, yes comments in shell code'),
      ]:
        print(params, text)
        self.clear()
        run_process([PYTHON, compiler, path_from_root('tests', 'hello_world_loop.cpp'), '-o', 'a.out.js', '-s', 'WASM=0'] + params)
        self.assertContained('hello, world!', run_js('a.out.js'))
        assert test(open('a.out.js').read()), text

  def test_emcc_6(self):
    for compiler in [EMCC, EMXX]:
      # Compiling two source files into a final JS.
      for args, target in [([], 'a.out.js'), (['-o', 'combined.js'], 'combined.js')]:
        self.clear()
        run_process([PYTHON, compiler, path_from_root('tests', 'twopart_main.cpp'), path_from_root('tests', 'twopart_side.cpp')] + args)
        self.assertContained('side got: hello from main, over', run_js(target))

        # Compiling two files with -c will generate separate .bc files
        self.clear()
        expect_error = '-o' in args # specifying -o and -c is an error
        proc = run_process([PYTHON, compiler, path_from_root('tests', 'twopart_main.cpp'), path_from_root('tests', 'twopart_side.cpp'), '-c'] + args,
                           stderr=PIPE, check=False)
        if expect_error:
          self.assertContained('fatal error', proc.stderr)
          self.assertNotEqual(proc.returncode, 0)
          continue

        self.assertEqual(proc.returncode, 0)

        assert not os.path.exists(target), 'We should only have created bitcode here: ' + proc.stderr

        # Compiling one of them alone is expected to fail
        proc = run_process([PYTHON, compiler, 'twopart_main.o', '-O1', '-g', '-s', 'WARN_ON_UNDEFINED_SYMBOLS=0'] + args, stdout=PIPE, stderr=PIPE)
        self.assertContained('missing function', run_js(target, stderr=STDOUT, assert_returncode=None))
        try_delete(target)

        # Combining those object files into js should work
        proc = run_process([PYTHON, compiler, 'twopart_main.o', 'twopart_side.o'] + args, stdout=PIPE, stderr=PIPE)
        assert os.path.exists(target), proc.stdout + '\n' + proc.stderr
        self.assertContained('side got: hello from main, over', run_js(target))

        # Combining object files into another object should also work
        try_delete(target)
        assert not os.path.exists(target)
        proc = run_process([PYTHON, compiler, 'twopart_main.o', 'twopart_side.o', '-o', 'combined.o'] + args, stdout=PIPE, stderr=PIPE)
        syms = Building.llvm_nm('combined.o')
        assert len(syms.defs) in (2, 3) and 'main' in syms.defs, 'Should be two functions (and in the wasm backend, also __original_main)'
        proc = run_process([PYTHON, compiler, 'combined.o', '-o', 'combined.o.js'], stdout=PIPE, stderr=PIPE)
        assert len(proc.stdout) == 0, proc.stdout
        assert os.path.exists('combined.o.js'), 'Expected %s to exist' % ('combined.o.js')
        self.assertContained('side got: hello from main, over', run_js('combined.o.js'))

  def test_emcc_7(self):
    for compiler in [EMCC, EMXX]:
      suffix = '.c' if compiler == EMCC else '.cpp'

      # --js-transform <transform>
      self.clear()
      trans = 't.py'
      with open(trans, 'w') as f:
        f.write('''
import sys
f = open(sys.argv[1], 'a')
f.write('transformed!')
f.close()
''')

      run_process([PYTHON, compiler, path_from_root('tests', 'hello_world' + suffix), '--js-transform', '%s t.py' % (PYTHON)])
      self.assertIn('transformed!', open('a.out.js').read())

      if self.is_wasm_backend():
        # The remainder of this test requires asmjs support
        return

      for opts in [0, 1, 2, 3]:
        print('mem init in', opts)
        self.clear()
        run_process([PYTHON, compiler, path_from_root('tests', 'hello_world.c'), '-s', 'WASM=0', '-O' + str(opts)])
        if opts >= 2:
          self.assertTrue(os.path.exists('a.out.js.mem'))
        else:
          self.assertFalse(os.path.exists('a.out.js.mem'))

  @no_wasm_backend('testing asm vs wasm behavior')
  def test_emcc_asm_v_wasm(self):
    for opts in ([], ['-O1'], ['-O2'], ['-O3']):
      print('opts', opts)
      for mode in ([], ['-s', 'WASM=0'], ['-s', 'BINARYEN=0'], ['-s', 'WASM=1'], ['-s', 'BINARYEN=1']):
        self.clear()
        wasm = '=0' not in str(mode)
        print('  mode', mode, 'wasm?', wasm)
        run_process([PYTHON, EMCC, path_from_root('tests', 'hello_world.c')] + opts + mode)
        assert os.path.exists('a.out.js')
        assert os.path.exists('a.out.wasm') == wasm
        for engine in JS_ENGINES:
          print('    engine', engine)
          out = run_js('a.out.js', engine=engine, stderr=PIPE, full_output=True)
          self.assertContained('hello, world!', out)
          if not wasm and engine == SPIDERMONKEY_ENGINE:
            self.validate_asmjs(out)
        if not wasm:
          src = open('a.out.js').read()
          if opts == []:
            assert 'almost asm' in src
          else:
            assert 'use asm' in src

  # Test that if multiple processes attempt to access or build stuff to the
  # cache on demand, that exactly one of the processes will, and the other
  # processes will block to wait until that process finishes.
  def test_emcc_multiprocess_cache_access(self):
    create_test_file('test.c', r'''
      #include <stdio.h>
      int main() {
        printf("hello, world!\n");
        return 0;
      }
      ''')
    cache_dir_name = self.in_dir('emscripten_cache')
    tasks = []
    num_times_libc_was_built = 0
    for i in range(3):
      p = run_process([PYTHON, EMCC, 'test.c', '--cache', cache_dir_name, '-o', '%d.js' % i], stderr=STDOUT, stdout=PIPE)
      tasks += [p]
    for p in tasks:
      print('stdout:\n', p.stdout)
      if 'generating system library: libc' in p.stdout:
        num_times_libc_was_built += 1
    # The cache directory must exist after the build
    self.assertTrue(os.path.exists(cache_dir_name))
    # The cache directory must contain a built libc
    if self.is_wasm_backend():
      self.assertTrue(os.path.exists(os.path.join(cache_dir_name, 'wasm_o', 'libc.a')))
    else:
      self.assertTrue(os.path.exists(os.path.join(cache_dir_name, 'asmjs', 'libc.bc')))
    # Exactly one child process should have triggered libc build!
    self.assertEqual(num_times_libc_was_built, 1)

  def test_emcc_cache_flag(self):
    cache_dir_name = self.in_dir('emscripten_cache')
    self.assertFalse(os.path.exists(cache_dir_name))
    create_test_file('test.c', r'''
      #include <stdio.h>
      int main() {
        printf("hello, world!\n");
        return 0;
      }
      ''')
    run_process([PYTHON, EMCC, 'test.c', '--cache', cache_dir_name], stderr=PIPE)
    # The cache directory must exist after the build
    self.assertTrue(os.path.exists(cache_dir_name))
    # The cache directory must contain a built libc'
    if self.is_wasm_backend():
      self.assertTrue(os.path.exists(os.path.join(cache_dir_name, 'wasm_o', 'libc.a')))
    else:
      self.assertTrue(os.path.exists(os.path.join(cache_dir_name, 'asmjs', 'libc.bc')))

  @uses_canonical_tmp
  def test_emcc_cflags(self):
    # see we print them out
    # --cflags needs to set EMCC_DEBUG=1, which needs to create canonical temp directory.
    output = run_process([PYTHON, EMCC, '--cflags'], stdout=PIPE, stderr=PIPE)
    flags = output.stdout.strip()
    self.assertContained(' '.join(Building.doublequote_spaces(shared.COMPILER_OPTS)), flags)
    # check they work
    cmd = [CLANG, path_from_root('tests', 'hello_world.cpp')] + shlex.split(flags.replace('\\', '\\\\')) + ['-c', '-emit-llvm', '-o', 'a.bc']
    run_process(cmd)
    run_process([PYTHON, EMCC, 'a.bc'])
    self.assertContained('hello, world!', run_js('a.out.js'))

  def test_emar_em_config_flag(self):
    # We expand this in case the EM_CONFIG is ~/.emscripten (default)
    config = os.path.expanduser(shared.EM_CONFIG)
    # We pass -version twice to work around the newargs > 2 check in emar
    output = run_process([PYTHON, EMAR, '--em-config', config, '-version', '-version'], stdout=PIPE, stderr=PIPE)
    assert output.stdout
    assert not output.stderr
    self.assertContained('LLVM', output.stdout)

  @no_wasm_backend("see https://bugs.llvm.org/show_bug.cgi?id=40470")
  def test_cmake(self):
    # Test all supported generators.
    if WINDOWS:
      generators = ['MinGW Makefiles', 'NMake Makefiles']
    else:
      generators = ['Unix Makefiles', 'Ninja', 'Eclipse CDT4 - Ninja']

    def nmake_detect_error(configuration):
      if Building.which(configuration['build'][0]):
        return None
      else:
        return 'Skipping NMake test for CMake support, since nmake was not found in PATH. Run this test in Visual Studio command prompt to easily access nmake.'

    def check_makefile(dirname):
      assert os.path.exists(dirname + '/Makefile'), 'CMake call did not produce a Makefile!'

    configurations = {'MinGW Makefiles'     : {'prebuild': check_makefile, # noqa
                                               'build'   : ['mingw32-make'], # noqa
                      },
                      'NMake Makefiles'     : {'detect'  : nmake_detect_error, # noqa
                                               'prebuild': check_makefile, # noqa
                                               'build'   : ['nmake', '/NOLOGO'], # noqa
                      },
                      'Unix Makefiles'      : {'prebuild': check_makefile, # noqa
                                               'build'   : ['make'], # noqa
                      },
                      'Ninja'               : {'build'   : ['ninja'], # noqa
                      },
                      'Eclipse CDT4 - Ninja': {'build'   : ['ninja'], # noqa
                      }
    }

    if WINDOWS:
      emconfigure = path_from_root('emconfigure.bat')
    else:
      emconfigure = path_from_root('emconfigure')

    for generator in generators:
      conf = configurations[generator]

      make = conf['build']
      detector = conf.get('detect')
      prebuild = conf.get('prebuild')

      if detector:
        error = detector(conf)
      elif len(make) == 1 and not Building.which(make[0]):
        # Use simple test if applicable
        error = 'Skipping %s test for CMake support, since it could not be detected.' % generator
      else:
        error = None

      if error:
        print(error)
        continue

      # ('directory to the test', 'output filename', ['extra args to pass to
      # CMake']) Testing all combinations would be too much work and the test
      # would take 10 minutes+ to finish (CMake feature detection is slow), so
      # combine multiple features into one to try to cover as much as possible
      # while still keeping this test in sensible time limit.
      cases = [
        ('target_js',      'test_cmake.js',         ['-DCMAKE_BUILD_TYPE=Debug']),
        ('target_html',    'hello_world_gles.html', ['-DCMAKE_BUILD_TYPE=Release',        '-DBUILD_SHARED_LIBS=OFF']),
        ('target_library', 'libtest_cmake.a',       ['-DCMAKE_BUILD_TYPE=MinSizeRel',     '-DBUILD_SHARED_LIBS=OFF']),
        ('target_library', 'libtest_cmake.a',       ['-DCMAKE_BUILD_TYPE=RelWithDebInfo', '-DCPP_LIBRARY_TYPE=STATIC']),
        ('target_library', 'libtest_cmake.so',      ['-DCMAKE_BUILD_TYPE=Release',        '-DBUILD_SHARED_LIBS=ON']),
        ('target_library', 'libtest_cmake.so',      ['-DCMAKE_BUILD_TYPE=Release',        '-DBUILD_SHARED_LIBS=ON', '-DCPP_LIBRARY_TYPE=SHARED']),
        ('stdproperty',    'helloworld.js',         [])
      ]
      for test_dir, output_file, cmake_args in cases:
        cmakelistsdir = path_from_root('tests', 'cmake', test_dir)
        with temp_directory(self.get_dir()) as tempdirname:
          # Run Cmake
          cmd = [emconfigure, 'cmake'] + cmake_args + ['-G', generator, cmakelistsdir]

          env = os.environ.copy()
          # https://github.com/emscripten-core/emscripten/pull/5145: Check that CMake works even if EMCC_SKIP_SANITY_CHECK=1 is passed.
          if test_dir == 'target_html':
            env['EMCC_SKIP_SANITY_CHECK'] = '1'
          print(str(cmd))
          ret = run_process(cmd, env=env, stdout=None if EM_BUILD_VERBOSE >= 2 else PIPE, stderr=None if EM_BUILD_VERBOSE >= 1 else PIPE)
          if ret.stderr is not None and len(ret.stderr.strip()):
            print(ret.stderr) # If there were any errors, print them directly to console for diagnostics.
          if ret.stderr is not None and 'error' in ret.stderr.lower():
            print('Failed command: ' + ' '.join(cmd))
            print('Result:\n' + ret.stderr)
            self.fail('cmake call failed!')

          if prebuild:
            prebuild(tempdirname)

          # Build
          cmd = make
          if EM_BUILD_VERBOSE >= 3 and 'Ninja' not in generator:
            cmd += ['VERBOSE=1']
          ret = run_process(cmd, stdout=None if EM_BUILD_VERBOSE >= 2 else PIPE)
          if ret.stderr is not None and len(ret.stderr.strip()):
            print(ret.stderr) # If there were any errors, print them directly to console for diagnostics.
          if ret.stdout is not None and 'error' in ret.stdout.lower() and '0 error(s)' not in ret.stdout.lower():
            print('Failed command: ' + ' '.join(cmd))
            print('Result:\n' + ret.stdout)
            self.fail('make failed!')
          assert os.path.exists(tempdirname + '/' + output_file), 'Building a cmake-generated Makefile failed to produce an output file %s!' % tempdirname + '/' + output_file

          # Run through node, if CMake produced a .js file.
          if output_file.endswith('.js'):
            ret = run_process(NODE_JS + [tempdirname + '/' + output_file], stdout=PIPE).stdout
            self.assertTextDataIdentical(open(cmakelistsdir + '/out.txt').read().strip(), ret.strip())

  # Test that the various CMAKE_xxx_COMPILE_FEATURES that are advertised for the Emscripten toolchain match with the actual language features that Clang supports.
  # If we update LLVM version and this test fails, copy over the new advertised features from Clang and place them to cmake/Modules/Platform/Emscripten.cmake.
  @no_windows('Skipped on Windows because CMake does not configure native Clang builds well on Windows.')
  def test_cmake_compile_features(self):
    with temp_directory(self.get_dir()):
      cmd = ['cmake', '-DCMAKE_C_COMPILER=' + CLANG_CC, '-DCMAKE_CXX_COMPILER=' + CLANG_CPP, path_from_root('tests', 'cmake', 'stdproperty')]
      print(str(cmd))
      native_features = run_process(cmd, stdout=PIPE).stdout

    if WINDOWS:
      emconfigure = path_from_root('emcmake.bat')
    else:
      emconfigure = path_from_root('emcmake')

    with temp_directory(self.get_dir()):
      cmd = [emconfigure, 'cmake', path_from_root('tests', 'cmake', 'stdproperty')]
      print(str(cmd))
      emscripten_features = run_process(cmd, stdout=PIPE).stdout

    native_features = '\n'.join([x for x in native_features.split('\n') if '***' in x])
    emscripten_features = '\n'.join([x for x in emscripten_features.split('\n') if '***' in x])
    self.assertTextDataIdentical(native_features, emscripten_features)

  # Tests that it's possible to pass C++11 or GNU++11 build modes to CMake by building code that needs C++11 (embind)
  def test_cmake_with_embind_cpp11_mode(self):
    for args in [[], ['-DNO_GNU_EXTENSIONS=1']]:
      with temp_directory(self.get_dir()) as tempdirname:
        configure = [path_from_root('emcmake.bat' if WINDOWS else 'emcmake'), 'cmake', path_from_root('tests', 'cmake', 'cmake_with_emval')] + args
        print(str(configure))
        run_process(configure)
        build = ['cmake', '--build', '.']
        print(str(build))
        run_process(build)

        ret = run_process(NODE_JS + [os.path.join(tempdirname, 'cpp_with_emscripten_val.js')], stdout=PIPE).stdout.strip()
        if '-DNO_GNU_EXTENSIONS=1' in args:
          self.assertTextDataIdentical('Hello! __STRICT_ANSI__: 1, __cplusplus: 201103', ret)
        else:
          self.assertTextDataIdentical('Hello! __STRICT_ANSI__: 0, __cplusplus: 201103', ret)

  # Tests that the Emscripten CMake toolchain option
  # -DEMSCRIPTEN_GENERATE_BITCODE_STATIC_LIBRARIES=ON works.
  def test_cmake_bitcode_static_libraries(self):
    if WINDOWS:
      emcmake = path_from_root('emcmake.bat')
    else:
      emcmake = path_from_root('emcmake')

    # Test that building static libraries by default generates UNIX archives (.a, with the emar tool)
    self.clear()
    run_process([emcmake, 'cmake', path_from_root('tests', 'cmake', 'static_lib')])
    run_process([Building.which('cmake'), '--build', '.'])
    assert Building.is_ar('libstatic_lib.a')
    run_process([PYTHON, EMAR, 'x', 'libstatic_lib.a'])
    found = False # hashing makes the object name random
    for x in os.listdir('.'):
      if x.endswith('.o'):
        found = True
        if self.is_wasm_backend():
          assert Building.is_wasm(x)
        else:
          assert Building.is_bitcode(x)
    assert found

    # Test that passing the -DEMSCRIPTEN_GENERATE_BITCODE_STATIC_LIBRARIES=ON
    # directive causes CMake to generate LLVM bitcode files as static libraries
    # (.bc)
    self.clear()
    run_process([emcmake, 'cmake', '-DEMSCRIPTEN_GENERATE_BITCODE_STATIC_LIBRARIES=ON', path_from_root('tests', 'cmake', 'static_lib')])
    run_process([Building.which('cmake'), '--build', '.'])
    if self.is_wasm_backend():
      assert Building.is_wasm('libstatic_lib.bc')
    else:
      assert Building.is_bitcode('libstatic_lib.bc')
    assert not Building.is_ar('libstatic_lib.bc')

    # Test that one is able to fake custom suffixes for static libraries.
    # (sometimes projects want to emulate stuff, and do weird things like files
    # with ".so" suffix which are in fact either ar archives or bitcode files)
    self.clear()
    run_process([emcmake, 'cmake', '-DSET_FAKE_SUFFIX_IN_PROJECT=1', path_from_root('tests', 'cmake', 'static_lib')])
    run_process([Building.which('cmake'), '--build', '.'])
    assert Building.is_ar('myprefix_static_lib.somecustomsuffix')

  # Tests that the CMake variable EMSCRIPTEN_VERSION is properly provided to user CMake scripts
  def test_cmake_emscripten_version(self):
    if WINDOWS:
      emcmake = path_from_root('emcmake.bat')
    else:
      emcmake = path_from_root('emcmake')

    run_process([emcmake, 'cmake', path_from_root('tests', 'cmake', 'emscripten_version')])

  def test_failure_error_code(self):
    for compiler in [EMCC, EMXX]:
      # Test that if one file is missing from the build, then emcc shouldn't succeed, and shouldn't produce an output file.
      proc = run_process([PYTHON, compiler, path_from_root('tests', 'hello_world.c'), 'this_file_is_missing.c', '-o', 'out.js'], stderr=PIPE, check=False)
      self.assertNotEqual(proc.returncode, 0)
      self.assertFalse(os.path.exists('out.js'))

  def test_use_cxx(self):
    create_test_file('empty_file', ' ')
    dash_xc = run_process([PYTHON, EMCC, '-v', '-xc', 'empty_file'], stderr=PIPE).stderr
    self.assertNotContained('-std=c++03', dash_xc)
    dash_xcpp = run_process([PYTHON, EMCC, '-v', '-xc++', 'empty_file'], stderr=PIPE).stderr
    self.assertContained('-std=c++03', dash_xcpp)

  def test_cxx03(self):
    for compiler in [EMCC, EMXX]:
      run_process([PYTHON, compiler, path_from_root('tests', 'hello_cxx03.cpp')])

  def test_cxx11(self):
    for std in ['-std=c++11', '--std=c++11']:
      for compiler in [EMCC, EMXX]:
        run_process([PYTHON, compiler, std, path_from_root('tests', 'hello_cxx11.cpp')])

  # Regression test for issue #4522: Incorrect CC vs CXX detection
  def test_incorrect_c_detection(self):
    create_test_file('test.c', 'foo\n')
    for compiler in [EMCC, EMXX]:
      run_process([PYTHON, compiler, '--bind', '--embed-file', 'test.c', path_from_root('tests', 'hello_world.cpp')])

  def test_odd_suffixes(self):
    for suffix in ['CPP', 'c++', 'C++', 'cxx', 'CXX', 'cc', 'CC', 'i', 'ii']:
      if self.is_wasm_backend() and suffix == 'ii':
        # wasm backend treats .i and .ii specially and considers them already
        # pre-processed.  Because if this is strips all the -D command line
        # flags, including the __EMSCRIPTEN__ define, which makes this fail
        # to compile since libcxx/__config depends in __EMSCRIPTEN__.
        continue
      self.clear()
      print(suffix)
      shutil.copyfile(path_from_root('tests', 'hello_world.c'), 'test.' + suffix)
      run_process([PYTHON, EMCC, self.in_dir('test.' + suffix)])
      self.assertContained('hello, world!', run_js('a.out.js'))

    for suffix in ['lo']:
      self.clear()
      print(suffix)
      run_process([PYTHON, EMCC, path_from_root('tests', 'hello_world.c'), '-o', 'binary.' + suffix])
      run_process([PYTHON, EMCC, 'binary.' + suffix])
      self.assertContained('hello, world!', run_js('a.out.js'))

  def test_ubsan(self):
    create_test_file('test.cpp', r'''
      #include <vector>
      #include <stdio.h>

      class Test {
      public:
        std::vector<int> vector;
      };

      Test globalInstance;

      int main() {
        printf("hello, world!\n");
        return 0;
      }
    ''')

    run_process([PYTHON, EMCC, 'test.cpp', '-fsanitize=undefined'])
    self.assertContained('hello, world!', run_js('a.out.js'))

  def test_ubsan_add_overflow(self):
    create_test_file('test.cpp', r'''
      #include <stdio.h>

      int main(int argc, char **argv) {
        printf("hello, world!\n");
        fflush(stdout);
        int k = 0x7fffffff;
        k += argc;
        return k;
      }
    ''')

    run_process([PYTHON, EMCC, 'test.cpp', '-fsanitize=undefined'])
    output = run_js('a.out.js', assert_returncode=1, stderr=STDOUT)
    self.assertContained('hello, world!', output)
    self.assertContained('Undefined behavior! ubsan_handle_add_overflow:', output)

  @no_wasm_backend()
  def test_asm_minify(self):
    def test(args):
      run_process([PYTHON, EMCC, path_from_root('tests', 'hello_world_loop_malloc.cpp'), '-s', 'WASM=0'] + args)
      self.assertContained('hello, world!', run_js('a.out.js'))
      return open('a.out.js').read()

    src = test([])
    assert 'function _malloc' in src

    src = test(['-O2', '-s', 'ASM_JS=1'])
    normal_size = len(src)
    print('normal', normal_size)
    assert 'function _malloc' not in src

    src = test(['-O2', '-s', 'ASM_JS=1', '--minify', '0'])
    unminified_size = len(src)
    print('unminified', unminified_size)
    assert unminified_size > normal_size
    assert 'function _malloc' not in src

    src = test(['-O2', '-s', 'ASM_JS=1', '-g'])
    debug_size = len(src)
    print('debug', debug_size)
    assert debug_size > unminified_size
    assert 'function _malloc' in src

  @no_wasm_backend('test asm only function pointer handling')
  def test_dangerous_func_cast(self):
    src = r'''
      #include <stdio.h>
      typedef void (*voidfunc)();
      int my_func() {
        printf("my func\n");
        return 10;
      }
      int main(int argc, char **argv) {
        voidfunc fps[10];
        for (int i = 0; i < 10; i++)
          fps[i] = (i == argc) ? (void (*)())my_func : NULL;
        fps[2 * (argc-1) + 1]();
        return 0;
      }
    '''
    create_test_file('src.c', src)

    def test(args, expected):
      print(args, expected)
      run_process([PYTHON, EMCC, 'src.c'] + args, stderr=PIPE)
      self.assertContained(expected, run_js('a.out.js', stderr=PIPE, full_output=True, assert_returncode=None))
      if self.is_wasm_backend():
        return
      print('in asm.js')
      run_process([PYTHON, EMCC, 'src.c', '-s', 'WASM=0'] + args, stderr=PIPE)
      self.assertContained(expected, run_js('a.out.js', stderr=PIPE, full_output=True, assert_returncode=None))
      # TODO: emulation function support in wasm is imperfect
      print('with emulated function pointers in asm.js')
      run_process([PYTHON, EMCC, '-s', 'WASM=0', 'src.c', '-s', 'ASSERTIONS=1'] + args + ['-s', 'EMULATED_FUNCTION_POINTERS=1'], stderr=PIPE)
      out = run_js('a.out.js', stderr=PIPE, full_output=True, assert_returncode=None)
      self.assertContained(expected, out)

    # fastcomp. all asm, so it can't just work with wrong sigs. but,
    # ASSERTIONS=2 gives much better info to debug
    # Case 1: No useful info, but does mention ASSERTIONS
    test(['-O1'], 'ASSERTIONS')
    # Case 2: Some useful text
    test(['-O1', '-s', 'ASSERTIONS=1'], [
        "Invalid function pointer called with signature 'v'. Perhaps this is an invalid value",
        'Build with ASSERTIONS=2 for more info'
    ])
    # Case 3: actually useful identity of the bad pointer, with comparisons to
    # what it would be in other types/tables
    test(['-O1', '-s', 'ASSERTIONS=2'], [
        "Invalid function pointer '0' called with signature 'v'. Perhaps this is an invalid value",
        'This pointer might make sense in another type signature:',
        "Invalid function pointer '1' called with signature 'v'. Perhaps this is an invalid value",
        "i: asm['_my_func']"
    ])
    # Case 4: emulate so it works
    test(['-O1', '-s', 'EMULATE_FUNCTION_POINTER_CASTS=1'], 'my func\n')

  def test_emulate_function_pointer_casts_assertions_2(self):
    # check empty tables work with assertions 2 in this mode (#6554)
    run_process([PYTHON, EMCC, path_from_root('tests', 'hello_world.c'), '-s', 'EMULATED_FUNCTION_POINTERS=1', '-s', 'ASSERTIONS=2'])

  def test_l_link(self):
    # Linking with -lLIBNAME and -L/DIRNAME should work, also should work with spaces

    def build(path, args):
      run_process([PYTHON, EMCC, self.in_dir(*path)] + args)

    create_test_file('main.cpp', '''
      extern void printey();
      int main() {
        printey();
        return 0;
      }
    ''')

    try:
      os.makedirs('libdir')
    except:
      pass

    create_test_file(os.path.join('libdir', 'libfile.cpp'), '''
      #include <stdio.h>
      void printey() {
        printf("hello from lib\\n");
      }
    ''')

    libfile = self.in_dir('libdir', 'libfile.so')
    aout = 'a.out.js'

    # Test linking the library built here by emcc
    build(['libdir', 'libfile.cpp'], ['-c'])
    shutil.move('libfile.o', libfile)
    build(['main.cpp'], ['-L' + 'libdir', '-lfile'])

    self.assertContained('hello from lib', run_js(aout))

    # Also test execution with `-l c` and space-separated library linking syntax
    os.remove(aout)
    build(['libdir', 'libfile.cpp'], ['-c', '-l', 'c'])
    shutil.move('libfile.o', libfile)
    build(['main.cpp'], ['-L', 'libdir', '-l', 'file'])

    self.assertContained('hello from lib', run_js(aout))

    assert not os.path.exists('a.out') and not os.path.exists('a.exe'), 'Must not leave unneeded linker stubs'

  def test_commons_link(self):
    create_test_file('a.h', r'''
#if !defined(A_H)
#define A_H
extern int foo[8];
#endif
''')
    create_test_file('a.c', r'''
#include "a.h"
int foo[8];
''')
    create_test_file('main.c', r'''
#include <stdio.h>
#include "a.h"

int main() {
    printf("|%d|\n", foo[0]);
    return 0;
}
''')

    run_process([PYTHON, EMCC, '-o', 'a.o', 'a.c'])
    run_process([PYTHON, EMAR, 'rv', 'library.a', 'a.o'])
    run_process([PYTHON, EMCC, '-o', 'main.o', 'main.c'])
    run_process([PYTHON, EMCC, '-o', 'a.js', 'main.o', 'library.a'])
    self.assertContained('|0|', run_js('a.js'))

  @no_wasm_backend('outlining is an asmjs only feature')
  def test_outline(self):
    if WINDOWS and not Building.which('mingw32-make'):
      self.skipTest('Skipping other.test_outline: This test requires "mingw32-make" tool in PATH on Windows to drive a Makefile build of zlib')

    def test(name, src, libs, expected, expected_ranges, args=[], suffix='cpp'):
      print(name)

      def measure_funcs(filename):
        i = 0
        start = -1
        curr = None
        ret = {}
        for line in open(filename):
          i += 1
          if line.startswith('function '):
            start = i
            curr = line
          elif line.startswith('}') and curr:
            size = i - start
            ret[curr] = size
            curr = None
        return ret

      for debug, outlining_limits in [
        ([], (1000,)),
        (['-g1'], (1000,)),
        (['-g2'], (1000,)),
        (['-g'], (100, 250, 500, 1000, 2000, 5000, 0))
      ]:
        for outlining_limit in outlining_limits:
          print('\n', Building.COMPILER_TEST_OPTS, debug, outlining_limit, '\n')
          # TODO: test without -g3, tell all sorts
          run_process([PYTHON, EMCC, src] + libs + ['-o', 'test.js', '-O2', '-s', 'WASM=0'] + debug + ['-s', 'OUTLINING_LIMIT=%d' % outlining_limit] + args)
          shutil.copyfile('test.js', '%d_test.js' % outlining_limit)
          for engine in JS_ENGINES:
            if engine == V8_ENGINE:
              continue # ban v8, weird failures
            out = run_js('test.js', engine=engine, stderr=PIPE, full_output=True)
            self.assertContained(expected, out)
            if engine == SPIDERMONKEY_ENGINE:
              self.validate_asmjs(out)
          if debug == ['-g']:
            low = expected_ranges[outlining_limit][0]
            seen = max(measure_funcs('test.js').values())
            high = expected_ranges[outlining_limit][1]
            print(Building.COMPILER_TEST_OPTS, outlining_limit, '   ', low, '<=', seen, '<=', high)
            self.assertLess(low, seen)
            self.assertLess(seen, high)

    for test_opts, expected_ranges in [
      ([], {
         100: (150, 500),  # noqa
         250: (150, 800),  # noqa
         500: (150, 900),  # noqa
        1000: (200, 1000), # noqa
        2000: (250, 2000), # noqa
        5000: (500, 5000), # noqa
           0: (1000, 5000) # noqa
      }),
      (['-O2'], {
         100: (0, 1600), # noqa
         250: (0, 1600), # noqa
         500: (0, 1600), # noqa
        1000: (0, 1600), # noqa
        2000: (0, 2000), # noqa
        5000: (0, 5000), # noqa
           0: (0, 5000)  # noqa
      }),
    ]:
      Building.COMPILER_TEST_OPTS = test_opts
      test('zlib', path_from_root('tests', 'zlib', 'example.c'),
           get_zlib_library(self),
           open(path_from_root('tests', 'zlib', 'ref.txt')).read(),
           expected_ranges,
           args=['-I' + path_from_root('tests', 'zlib')], suffix='c')

  @no_wasm_backend('outlining is an asmjs only feature')
  def test_outline_stack(self):
    create_test_file('src.c', r'''
#include <stdio.h>
#include <stdlib.h>

void *p = NULL;

void foo() {
  int * x = alloca(1);
};

int main() {
  printf("Hello, world!\n");
  for (int i=0; i<100000; i++) {
    free(p);
    foo();
  }
}
''')
    for limit in [0, 1000, 2500, 5000]:
      print(limit)
      run_process([PYTHON, EMCC, 'src.c', '-s', 'ASSERTIONS=2', '-s', 'OUTLINING_LIMIT=%d' % limit, '-s', 'TOTAL_STACK=10000'])
      self.assertContained('Hello, world!', run_js('a.out.js'))

  @no_windows('Windows does not support symlinks')
  def test_symlink(self):
    create_test_file('foobar.xxx', 'int main(){ return 0; }')
    os.symlink('foobar.xxx', 'foobar.c')
    run_process([PYTHON, EMCC, 'foobar.c', '-o', 'foobar.bc'])
    try_delete('foobar.bc')
    try_delete('foobar.xxx')
    try_delete('foobar.c')

    create_test_file('foobar.c', 'int main(){ return 0; }')
    os.symlink('foobar.c', 'foobar.xxx')
    run_process([PYTHON, EMCC, 'foobar.xxx', '-o', 'foobar.bc'])

  def test_multiply_defined_libsymbols(self):
    lib = "int mult() { return 1; }"
    lib_name = 'libA.c'
    create_test_file(lib_name, lib)
    a2 = "void x() {}"
    a2_name = 'a2.c'
    create_test_file(a2_name, a2)
    b2 = "void y() {}"
    b2_name = 'b2.c'
    create_test_file(b2_name, b2)
    main = r'''
      #include <stdio.h>
      int mult();
      int main() {
        printf("result: %d\n", mult());
        return 0;
      }
    '''
    main_name = 'main.c'
    create_test_file(main_name, main)

    Building.emcc(lib_name, output_filename='libA.so')

    Building.emcc(a2_name, ['-L.', '-lA'])
    Building.emcc(b2_name, ['-L.', '-lA'])

    Building.emcc(main_name, ['-L.', '-lA', a2_name + '.o', b2_name + '.o'], output_filename='a.out.js')

    self.assertContained('result: 1', run_js('a.out.js'))

  def test_multiply_defined_libsymbols_2(self):
    a = "int x() { return 55; }"
    a_name = 'a.c'
    create_test_file(a_name, a)
    b = "int y() { return 2; }"
    b_name = 'b.c'
    create_test_file(b_name, b)
    c = "int z() { return 5; }"
    c_name = 'c.c'
    create_test_file(c_name, c)
    main = r'''
      #include <stdio.h>
      int x();
      int y();
      int z();
      int main() {
        printf("result: %d\n", x() + y() + z());
        return 0;
      }
    '''
    main_name = 'main.c'
    create_test_file(main_name, main)

    Building.emcc(a_name) # a.c.o
    Building.emcc(b_name) # b.c.o
    Building.emcc(c_name) # c.c.o
    lib_name = 'libLIB.a'
    Building.emar('cr', lib_name, [a_name + '.o', b_name + '.o']) # libLIB.a with a and b

    # a is in the lib AND in an .o, so should be ignored in the lib. We do still need b from the lib though
    Building.emcc(main_name, [a_name + '.o', c_name + '.o', '-L.', '-lLIB'], output_filename='a.out.js')

    self.assertContained('result: 62', run_js('a.out.js'))

  @no_wasm_backend('not relevent with lld')
  def test_link_group(self):
    lib_src_name = 'lib.c'
    create_test_file(lib_src_name, 'int x() { return 42; }')

    main_name = 'main.c'
    create_test_file(main_name, r'''
      #include <stdio.h>
      int x();
      int main() {
        printf("result: %d\n", x());
        return 0;
      }
    ''')

    Building.emcc(lib_src_name) # lib.c.o
    lib_name = 'libLIB.a'
    Building.emar('cr', lib_name, [lib_src_name + '.o']) # libLIB.a with lib.c.o

    def test(lib_args, err_expected):
      print(err_expected)
      output = run_process([PYTHON, EMCC, main_name, '-o', 'a.out.js'] + lib_args, stdout=PIPE, stderr=PIPE, check=not err_expected)
      if err_expected:
        self.assertContained(err_expected, output.stderr)
      else:
        self.assertNotContained('undefined symbol', output.stderr)
        out_js = 'a.out.js'
        assert os.path.exists(out_js), output.stdout + '\n' + output.stderr
        self.assertContained('result: 42', run_js(out_js))

    test(['-Wl,--start-group', lib_name, '-Wl,--start-group'], 'Nested --start-group, missing --end-group?')
    test(['-Wl,--end-group', lib_name, '-Wl,--start-group'], '--end-group without --start-group')
    test(['-Wl,--start-group', lib_name, '-Wl,--end-group'], None)
    test(['-Wl,--start-group', lib_name], None)

    print('embind test with groups')

    main_name = 'main.cpp'
    create_test_file(main_name, r'''
      #include <stdio.h>
      #include <emscripten/val.h>
      using namespace emscripten;
      extern "C" int x();
      int main() {
        int y = -x();
        y = val::global("Math").call<int>("abs", y);
        printf("result: %d\n", y);
        return 0;
      }
    ''')
    test(['-Wl,--start-group', lib_name, '-Wl,--end-group', '--bind'], None)

  def test_whole_archive(self):
    # Verify that -Wl,--whole-archive includes the static constructor from the
    # otherwise unreferenced library.
    run_process([PYTHON, EMCC, '-c', '-o', 'main.o', path_from_root('tests', 'test_whole_archive', 'main.c')])
    run_process([PYTHON, EMCC, '-c', '-o', 'testlib.o', path_from_root('tests', 'test_whole_archive', 'testlib.c')])
    run_process([PYTHON, EMAR, 'crs', 'libtest.a', 'testlib.o'])

    run_process([PYTHON, EMCC, '-Wl,--whole-archive', 'libtest.a', '-Wl,--no-whole-archive', 'main.o'])
    self.assertContained('foo is: 42\n', run_js('a.out.js'))

    run_process([PYTHON, EMCC, '-Wl,-whole-archive', 'libtest.a', '-Wl,-no-whole-archive', 'main.o'])
    self.assertContained('foo is: 42\n', run_js('a.out.js'))

    # Verify the --no-whole-archive prevents the inclusion of the ctor
    run_process([PYTHON, EMCC, '-Wl,-whole-archive', '-Wl,--no-whole-archive', 'libtest.a', 'main.o'])
    self.assertContained('foo is: 0\n', run_js('a.out.js'))

  def test_link_group_bitcode(self):
    create_test_file('1.c', r'''
int f(void);
int main() {
  f();
  return 0;
}
''')
    create_test_file('2.c', r'''
#include <stdio.h>
int f() {
  printf("Hello\n");
  return 0;
}
''')

    run_process([PYTHON, EMCC, '-o', '1.o', '1.c'])
    run_process([PYTHON, EMCC, '-o', '2.o', '2.c'])
    run_process([PYTHON, EMAR, 'crs', '2.a', '2.o'])
    run_process([PYTHON, EMCC, '-o', 'out.bc', '-Wl,--start-group', '2.a', '1.o', '-Wl,--end-group'])
    run_process([PYTHON, EMCC, 'out.bc'])
    self.assertContained('Hello', run_js('a.out.js'))

  @no_wasm_backend('lld resolves circular lib dependencies')
  def test_circular_libs(self):
    def tmp_source(name, code):
      with open(name, 'w') as f:
        f.write(code)

    tmp_source('a.c', 'int z(); int x() { return z(); }')
    tmp_source('b.c', 'int x(); int y() { return x(); } int z() { return 42; }')
    tmp_source('c.c', 'int q() { return 0; }')
    tmp_source('main.c', r'''
      #include <stdio.h>
      int y();
      int main() {
        printf("result: %d\n", y());
        return 0;
      }
    ''')

    Building.emcc('a.c') # a.c.o
    Building.emcc('b.c') # b.c.o
    Building.emcc('c.c')
    Building.emar('cr', 'libA.a', ['a.c.o', 'c.c.o'])
    Building.emar('cr', 'libB.a', ['b.c.o', 'c.c.o'])

    args = ['main.c', '-o', 'a.out.js']
    libs_list = ['libA.a', 'libB.a']

    # 'libA.a' does not satisfy any symbols from main, so it will not be included,
    # and there will be an undefined symbol.
    proc = run_process([PYTHON, EMCC] + args + libs_list, stdout=PIPE, stderr=STDOUT, check=False)
    if proc.returncode == 0:
      print(proc.stdout)
    self.assertNotEqual(proc.returncode, 0)
    self.assertContained('error: undefined symbol: x', proc.stdout)

    # -Wl,--start-group and -Wl,--end-group around the libs will cause a rescan
    # of 'libA.a' after 'libB.a' adds undefined symbol "x", so a.c.o will now be
    # included (and the link will succeed).
    libs = ['-Wl,--start-group'] + libs_list + ['-Wl,--end-group']
    output = run_process([PYTHON, EMCC] + args + libs, stdout=PIPE, stderr=PIPE)
    out_js = 'a.out.js'
    assert os.path.exists(out_js), output.stdout + '\n' + output.stderr
    self.assertContained('result: 42', run_js(out_js))

    # -( and -) should also work.
    args = ['main.c', '-o', 'a2.out.js']
    libs = ['-Wl,-('] + libs_list + ['-Wl,-)']
    output = run_process([PYTHON, EMCC] + args + libs, stdout=PIPE, stderr=PIPE)
    out_js = 'a2.out.js'
    assert os.path.exists(out_js), output.stdout + '\n' + output.stderr
    self.assertContained('result: 42', run_js(out_js))

  @needs_dlfcn
  def test_redundant_link(self):
    lib = "int mult() { return 1; }"
    lib_name = 'libA.c'
    create_test_file(lib_name, lib)
    main = r'''
      #include <stdio.h>
      int mult();
      int main() {
        printf("result: %d\n", mult());
        return 0;
      }
    '''
    main_name = 'main.c'
    create_test_file(main_name, main)

    Building.emcc(lib_name, output_filename='libA.so')

    Building.emcc(main_name, ['libA.so'] * 2, output_filename='a.out.js')

    self.assertContained('result: 1', run_js('a.out.js'))

  @no_wasm_backend('archive contents handling differ with lld')
  def test_dot_a_all_contents_invalid(self):
    # check that we warn if an object file in a .a is not valid bitcode.
    # do not silently ignore native object files, which may have been
    # built by mistake
    create_test_file('side.cpp', r'''int side() { return 5; }''')
    create_test_file('main.cpp', r'''extern int side(); int main() { return side(); }''')
    run_process([CLANG, 'side.cpp', '-c', '-o', 'native.o'])
    run_process([PYTHON, EMAR, 'crs', 'foo.a', 'native.o'])
    proc = run_process([PYTHON, EMCC, 'main.cpp', 'foo.a', '-s', 'ERROR_ON_UNDEFINED_SYMBOLS=0'], stderr=PIPE)
    self.assertContained('is not a valid object file for emscripten, cannot link', proc.stderr)

  def test_export_all(self):
    lib = r'''
      #include <stdio.h>
      void libf1() { printf("libf1\n"); }
      void libf2() { printf("libf2\n"); }
    '''
    lib_name = 'lib.c'
    create_test_file(lib_name, lib)

    create_test_file('main.js', '''
      var Module = {
        onRuntimeInitialized: function() {
          _libf1();
          _libf2();
        }
      };
    ''')

    Building.emcc(lib_name, ['-s', 'EXPORT_ALL=1', '-s', 'LINKABLE=1', '--pre-js', 'main.js'], output_filename='a.out.js')

    self.assertContained('libf1\nlibf2\n', run_js('a.out.js'))

  def test_stdin(self):
    def _test():
      for engine in JS_ENGINES:
        if engine == V8_ENGINE:
          continue # no stdin support in v8 shell
        engine[0] = os.path.normpath(engine[0])
        print(engine, file=sys.stderr)
        # work around a bug in python's subprocess module
        # (we'd use run_js() normally)
        try_delete('out.txt')
        jscommand = shared.make_js_command(os.path.normpath(exe), engine)
        if WINDOWS:
          os.system('type "in.txt" | {} >out.txt'.format(' '.join(Building.doublequote_spaces(jscommand))))
        else: # posix
          os.system('cat in.txt | {} > out.txt'.format(' '.join(Building.doublequote_spaces(jscommand))))
        self.assertContained('abcdef\nghijkl\neof', open('out.txt').read())

    Building.emcc(path_from_root('tests', 'module', 'test_stdin.c'), output_filename='a.out.js')
    create_test_file('in.txt', 'abcdef\nghijkl')
    exe = 'a.out.js'
    _test()
    Building.emcc(path_from_root('tests', 'module', 'test_stdin.c'),
                  ['-O2', '--closure', '1'],
                  output_filename='a.out.js')
    _test()

  def test_ungetc_fscanf(self):
    create_test_file('main.cpp', r'''
      #include <stdio.h>
      int main(int argc, char const *argv[])
      {
          char str[4] = {0};
          FILE* f = fopen("my_test.input", "r");
          if (f == NULL) {
              printf("cannot open file\n");
              return -1;
          }
          ungetc('x', f);
          ungetc('y', f);
          ungetc('z', f);
          fscanf(f, "%3s", str);
          printf("%s\n", str);
          return 0;
      }
    ''')
    create_test_file('my_test.input', 'abc')
    Building.emcc('main.cpp', ['--embed-file', 'my_test.input'], output_filename='a.out.js')
    self.assertContained('zyx', run_process(JS_ENGINES[0] + ['a.out.js'], stdout=PIPE, stderr=PIPE).stdout)

  def test_abspaths(self):
    # Includes with absolute paths are generally dangerous, things like -I/usr/.. will get to system local headers, not our portable ones.

    shutil.copyfile(path_from_root('tests', 'hello_world.c'), 'main.c')

    for args, expected in [(['-I/usr/something', '-Wwarn-absolute-paths'], True),
                           (['-L/usr/something', '-Wwarn-absolute-paths'], True),
                           (['-I/usr/something'], False),
                           (['-L/usr/something'], False),
                           (['-I/usr/something', '-Wno-warn-absolute-paths'], False),
                           (['-L/usr/something', '-Wno-warn-absolute-paths'], False),
                           (['-Isubdir/something', '-Wwarn-absolute-paths'], False),
                           (['-Lsubdir/something', '-Wwarn-absolute-paths'], False),
                           ([], False)]:
      print(args, expected)
      proc = run_process([PYTHON, EMCC, 'main.c'] + args, stderr=PIPE)
      assert ('encountered. If this is to a local system header/library, it may cause problems (local system files make sense for compiling natively on your system, but not necessarily to JavaScript)' in proc.stderr) == expected, proc.stderr
      if not expected:
        assert proc.stderr == '', proc.stderr

  def test_local_link(self):
    # Linking a local library directly, like /usr/lib/libsomething.so, cannot work of course since it
    # doesn't contain bitcode. However, when we see that we should look for a bitcode file for that
    # library in the -L paths and system/lib
    create_test_file('main.cpp', '''
      extern void printey();
      int main() {
        printey();
        return 0;
      }
    ''')

    os.makedirs('subdir')
    open(os.path.join('subdir', 'libfile.so'), 'w').write('this is not llvm bitcode!')

    create_test_file('libfile.cpp', '''
      #include <stdio.h>
      void printey() {
        printf("hello from lib\\n");
      }
    ''')

    run_process([PYTHON, EMCC, 'libfile.cpp', '-o', 'libfile.so'], stderr=PIPE)
    run_process([PYTHON, EMCC, 'main.cpp', os.path.join('subdir', 'libfile.so'), '-L.'])
    self.assertContained('hello from lib', run_js('a.out.js'))

  def test_identical_basenames(self):
    # Issue 287: files in different dirs but with the same basename get confused as the same,
    # causing multiply defined symbol errors
    os.mkdir('foo')
    os.mkdir('bar')
    open(os.path.join('foo', 'main.cpp'), 'w').write('''
      extern void printey();
      int main() {
        printey();
        return 0;
      }
    ''')
    open(os.path.join('bar', 'main.cpp'), 'w').write('''
      #include <stdio.h>
      void printey() { printf("hello there\\n"); }
    ''')

    run_process([PYTHON, EMCC, os.path.join('foo', 'main.cpp'), os.path.join('bar', 'main.cpp')])
    self.assertContained('hello there', run_js('a.out.js'))

    # ditto with first creating .o files
    try_delete('a.out.js')
    run_process([PYTHON, EMCC, os.path.join('foo', 'main.cpp'), '-o', os.path.join('foo', 'main.o')])
    run_process([PYTHON, EMCC, os.path.join('bar', 'main.cpp'), '-o', os.path.join('bar', 'main.o')])
    run_process([PYTHON, EMCC, os.path.join('foo', 'main.o'), os.path.join('bar', 'main.o')])
    self.assertContained('hello there', run_js('a.out.js'))

  def test_main_a(self):
    # if main() is in a .a, we need to pull in that .a

    main_name = 'main.c'
    create_test_file(main_name, r'''
      #include <stdio.h>
      extern int f();
      int main() {
        printf("result: %d.\n", f());
        return 0;
      }
    ''')

    other_name = 'other.c'
    create_test_file(other_name, r'''
      #include <stdio.h>
      int f() { return 12346; }
    ''')

    run_process([PYTHON, EMCC, main_name, '-c', '-o', main_name + '.bc'])
    run_process([PYTHON, EMCC, other_name, '-c', '-o', other_name + '.bc'])

    run_process([PYTHON, EMAR, 'cr', main_name + '.a', main_name + '.bc'])

    run_process([PYTHON, EMCC, other_name + '.bc', main_name + '.a'])

    self.assertContained('result: 12346.', run_js('a.out.js'))

  def test_dup_o_in_a(self):
    create_test_file('common.c', r'''
      #include <stdio.h>
      void a(void) {
        printf("a\n");
      }
    ''')
    run_process([PYTHON, EMCC, 'common.c', '-c', '-o', 'common.o'])
    run_process([PYTHON, EMAR, 'rc', 'liba.a', 'common.o'])

    create_test_file('common.c', r'''
      #include <stdio.h>
      void b(void) {
        printf("b\n");
      }
    ''')
    run_process([PYTHON, EMCC, 'common.c', '-c', '-o', 'common.o'])
    run_process([PYTHON, EMAR, 'rc', 'libb.a', 'common.o'])

    create_test_file('main.c', r'''
      void a(void);
      void b(void);
      int main() {
        a();
        b();
      }
    ''')
    run_process([PYTHON, EMCC, 'main.c', '-L.', '-la', '-lb'])

    self.assertContained('a\nb\n', run_js('a.out.js'))

  @no_wasm_backend('warning do not exist under lld')
  def test_dup_o_in_one_a(self):
    create_test_file('common.c', r'''
      #include <stdio.h>
      void a(void) {
        printf("a\n");
      }
    ''')
    run_process([PYTHON, EMCC, 'common.c', '-c', '-o', 'common.o'])

    os.mkdir('libdir')
    open(os.path.join('libdir', 'common.c'), 'w').write(r'''
      #include <stdio.h>
      void b(void) {
        printf("b...\n");
      }
    ''')
    run_process([PYTHON, EMCC, os.path.join('libdir', 'common.c'), '-c', '-o', os.path.join('libdir', 'common.o')])

    run_process([PYTHON, EMAR, 'rc', 'liba.a', 'common.o', os.path.join('libdir', 'common.o')])

    create_test_file('main.c', r'''
      void a(void);
      void b(void);
      int main() {
        a();
        b();
      }
    ''')
    err = run_process([PYTHON, EMCC, 'main.c', '-L.', '-la'], stderr=PIPE).stderr
    self.assertNotIn('loading from archive', err)
    self.assertNotIn('liba.a', err)
    self.assertNotIn('which has duplicate entries', err)
    self.assertNotIn('duplicate: common.o', err)
    self.assertContained('a\nb...\n', run_js('a.out.js'))

    text = run_process([PYTHON, EMAR, 't', 'liba.a'], stdout=PIPE).stdout
    self.assertNotIn('common.o', text)
    assert text.count('common_') == 2, text
    for line in text.split('\n'):
      assert len(line) < 20, line # should not have huge hash names

    # make the hashing fail: 'q' is just a quick append, no replacement, so hashing is not done, and dupes are easy
    run_process([PYTHON, EMAR, 'q', 'liba.a', 'common.o', os.path.join('libdir', 'common.o')])
    err = run_process([PYTHON, EMCC, 'main.c', '-L.', '-la'], stderr=PIPE).stderr
    self.assertIn('loading from archive', err)
    self.assertIn('liba.a', err)
    self.assertIn('which has duplicate entries', err)
    self.assertIn('duplicate: common.o', err)
    assert err.count('duplicate: ') == 1, err # others are not duplicates - the hashing keeps them separate

  def test_export_in_a(self):
    export_name = 'this_is_an_entry_point'
    full_export_name = '_' + export_name

    # The wasm backend exports symbols without the leading '_'
    if self.is_wasm_backend():
      expect_export = export_name
    else:
      expect_export = full_export_name

    create_test_file('export.c', r'''
      #include <stdio.h>
      void %s(void) {
        printf("Hello, world!\n");
      }
    ''' % export_name)
    run_process([PYTHON, EMCC, 'export.c', '-c', '-o', 'export.o'])
    run_process([PYTHON, EMAR, 'rc', 'libexport.a', 'export.o'])

    create_test_file('main.c', r'''
      int main() {
        return 0;
      }
    ''')

    # Sanity check: the symbol should not be linked in if not requested.
    run_process([PYTHON, EMCC, 'main.c', '-L.', '-lexport'])
    self.assertFalse(self.is_exported_in_wasm(expect_export, 'a.out.wasm'))

    # Sanity check: exporting without a definition does not cause it to appear.
    # Note: exporting main prevents emcc from warning that it generated no code.
    run_process([PYTHON, EMCC, 'main.c', '-s', 'ERROR_ON_UNDEFINED_SYMBOLS=0', '-s', "EXPORTED_FUNCTIONS=['_main', '%s']" % full_export_name])
    self.assertFalse(self.is_exported_in_wasm(expect_export, 'a.out.wasm'))

    # Actual test: defining symbol in library and exporting it causes it to appear in the output.
    run_process([PYTHON, EMCC, 'main.c', '-L.', '-lexport', '-s', "EXPORTED_FUNCTIONS=['%s']" % full_export_name])
    self.assertTrue(self.is_exported_in_wasm(expect_export, 'a.out.wasm'))

  def test_embed_file(self):
    create_test_file('somefile.txt', 'hello from a file with lots of data and stuff in it thank you very much')
    create_test_file('main.cpp', r'''
      #include <stdio.h>
      int main() {
        FILE *f = fopen("somefile.txt", "r");
        char buf[100];
        fread(buf, 1, 20, f);
        buf[20] = 0;
        fclose(f);
        printf("|%s|\n", buf);
        return 0;
      }
    ''')

    run_process([PYTHON, EMCC, 'main.cpp', '--embed-file', 'somefile.txt'])
    self.assertContained('|hello from a file wi|', run_js('a.out.js'))

    # preload twice, should not err
    run_process([PYTHON, EMCC, 'main.cpp', '--embed-file', 'somefile.txt', '--embed-file', 'somefile.txt'])
    self.assertContained('|hello from a file wi|', run_js('a.out.js'))

  def test_embed_file_dup(self):
    try_delete('tst')
    os.mkdir('tst')
    os.mkdir(self.in_dir('tst', 'test1'))
    os.mkdir(self.in_dir('tst', 'test2'))

    open(self.in_dir('tst', 'aa.txt'), 'w').write('''frist''')
    open(self.in_dir('tst', 'test1', 'aa.txt'), 'w').write('''sacond''')
    open(self.in_dir('tst', 'test2', 'aa.txt'), 'w').write('''thard''')
    create_test_file('main.cpp', r'''
      #include <stdio.h>
      #include <string.h>
      void print_file(const char *name) {
        FILE *f = fopen(name, "r");
        char buf[100];
        memset(buf, 0, 100);
        fread(buf, 1, 20, f);
        buf[20] = 0;
        fclose(f);
        printf("|%s|\n", buf);
      }
      int main() {
        print_file("tst/aa.txt");
        print_file("tst/test1/aa.txt");
        print_file("tst/test2/aa.txt");
        return 0;
      }
    ''')

    run_process([PYTHON, EMCC, 'main.cpp', '--embed-file', 'tst'])
    self.assertContained('|frist|\n|sacond|\n|thard|\n', run_js('a.out.js'))

  def test_exclude_file(self):
    try_delete('tst')
    os.mkdir('tst')
    os.mkdir(self.in_dir('tst', 'abc.exe'))
    os.mkdir(self.in_dir('tst', 'abc.txt'))

    open(self.in_dir('tst', 'hello.exe'), 'w').write('''hello''')
    open(self.in_dir('tst', 'hello.txt'), 'w').write('''world''')
    open(self.in_dir('tst', 'abc.exe', 'foo'), 'w').write('''emscripten''')
    open(self.in_dir('tst', 'abc.txt', 'bar'), 'w').write('''!!!''')
    create_test_file('main.cpp', r'''
      #include <stdio.h>
      int main() {
        if(fopen("tst/hello.exe", "rb")) printf("Failed\n");
        if(!fopen("tst/hello.txt", "rb")) printf("Failed\n");
        if(fopen("tst/abc.exe/foo", "rb")) printf("Failed\n");
        if(!fopen("tst/abc.txt/bar", "rb")) printf("Failed\n");

        return 0;
      }
    ''')

    run_process([PYTHON, EMCC, 'main.cpp', '--embed-file', 'tst', '--exclude-file', '*.exe'])
    output = run_js('a.out.js')
    assert output == '' or output == ' \n'

  def test_multidynamic_link(self):
    # Linking the same dynamic library in statically will error, normally, since we statically link it, causing dupe symbols

    def test(link_cmd, lib_suffix=''):
      print(link_cmd, lib_suffix)

      self.clear()
      os.mkdir('libdir')

      create_test_file('main.cpp', r'''
        #include <stdio.h>
        extern void printey();
        extern void printother();
        int main() {
          printf("*");
          printey();
          printf("\n");
          printother();
          printf("\n");
          printf("*");
          return 0;
        }
      ''')

      open(os.path.join('libdir', 'libfile.cpp'), 'w').write('''
        #include <stdio.h>
        void printey() {
          printf("hello from lib");
        }
      ''')

      open(os.path.join('libdir', 'libother.cpp'), 'w').write('''
        #include <stdio.h>
        extern void printey();
        void printother() {
          printf("|");
          printey();
          printf("|");
        }
      ''')

      compiler = [PYTHON, EMCC]

      # Build libfile normally into an .so
      run_process(compiler + [os.path.join('libdir', 'libfile.cpp'), '-o', os.path.join('libdir', 'libfile.so' + lib_suffix)])
      # Build libother and dynamically link it to libfile
      run_process(compiler + [os.path.join('libdir', 'libother.cpp')] + link_cmd + ['-o', os.path.join('libdir', 'libother.so')])
      # Build the main file, linking in both the libs
      run_process(compiler + [os.path.join('main.cpp')] + link_cmd + ['-lother', '-c'])
      print('...')
      # The normal build system is over. We need to do an additional step to link in the dynamic libraries, since we ignored them before
      run_process([PYTHON, EMCC, 'main.o'] + link_cmd + ['-lother', '-s', 'EXIT_RUNTIME=1'])

      self.assertContained('*hello from lib\n|hello from lib|\n*', run_js('a.out.js'))

    test(['-L' + 'libdir', '-lfile']) # -l, auto detection from library path
    test(['-L' + 'libdir', self.in_dir('libdir', 'libfile.so.3.1.4.1.5.9')], '.3.1.4.1.5.9') # handle libX.so.1.2.3 as well

  def test_js_link(self):
    create_test_file('main.cpp', '''
      #include <stdio.h>
      int main() {
        printf("hello from main\\n");
        return 0;
      }
    ''')
    create_test_file('before.js', '''
      var MESSAGE = 'hello from js';
      // Module is initialized with empty object by default, so if there are no keys - nothing was run yet
      if (Object.keys(Module).length) throw 'This code should run before anything else!';
    ''')
    create_test_file('after.js', '''
      out(MESSAGE);
    ''')

    run_process([PYTHON, EMCC, 'main.cpp', '--pre-js', 'before.js', '--post-js', 'after.js', '-s', 'BINARYEN_ASYNC_COMPILATION=0'])
    self.assertContained('hello from main\nhello from js\n', run_js('a.out.js'))

  def test_sdl_endianness(self):
    create_test_file('main.cpp', r'''
      #include <stdio.h>
      #include <SDL/SDL.h>

      int main() {
        printf("%d, %d, %d\n", SDL_BYTEORDER, SDL_LIL_ENDIAN, SDL_BIG_ENDIAN);
        return 0;
      }
    ''')
    run_process([PYTHON, EMCC, 'main.cpp'])
    self.assertContained('1234, 1234, 4321\n', run_js('a.out.js'))

  def test_libpng(self):
    shutil.copyfile(path_from_root('tests', 'pngtest.png'), 'pngtest.png')
    Building.emcc(path_from_root('tests', 'pngtest.c'), ['--embed-file', 'pngtest.png', '-s', 'USE_ZLIB=1', '-s', 'USE_LIBPNG=1'], output_filename='a.out.js')
    self.assertContained('TESTS PASSED', run_process(JS_ENGINES[0] + ['a.out.js'], stdout=PIPE, stderr=PIPE).stdout)

  def test_bullet(self):
    Building.emcc(path_from_root('tests', 'bullet_hello_world.cpp'), ['-s', 'USE_BULLET=1'], output_filename='a.out.js')
    self.assertContained('BULLET RUNNING', run_process(JS_ENGINES[0] + ['a.out.js'], stdout=PIPE, stderr=PIPE).stdout)

  def test_vorbis(self):
    # This will also test if ogg compiles, because vorbis depends on ogg
    Building.emcc(path_from_root('tests', 'vorbis_test.c'), ['-s', 'USE_VORBIS=1'], output_filename='a.out.js')
    self.assertContained('ALL OK', run_process(JS_ENGINES[0] + ['a.out.js'], stdout=PIPE, stderr=PIPE).stdout)

  def test_freetype(self):
    # copy the Liberation Sans Bold truetype file located in the
    # <emscripten_root>/tests/freetype to the compilation folder
    shutil.copy2(path_from_root('tests/freetype', 'LiberationSansBold.ttf'), os.getcwd())
    # build test program with the font file embed in it
    Building.emcc(path_from_root('tests', 'freetype_test.c'), ['-s', 'USE_FREETYPE=1', '--embed-file', 'LiberationSansBold.ttf'], output_filename='a.out.js')
    # the test program will print an ascii representation of a bitmap where the
    # 'w' character has been rendered using the Liberation Sans Bold font
    expectedOutput = '***   +***+   **\n' + \
                     '***+  +***+  +**\n' + \
                     '***+  *****  +**\n' + \
                     '+**+ +**+**+ +**\n' + \
                     '+*** +**+**+ ***\n' + \
                     ' *** +** **+ ***\n' + \
                     ' ***+**+ +**+**+\n' + \
                     ' +**+**+ +**+**+\n' + \
                     ' +*****  +*****+\n' + \
                     '  *****   ***** \n' + \
                     '  ****+   +***+ \n' + \
                     '  +***+   +***+ \n'
    self.assertContained(expectedOutput, run_process(JS_ENGINES[0] + ['a.out.js'], stdout=PIPE, stderr=PIPE).stdout)

  def test_link_memcpy(self):
    # memcpy can show up *after* optimizations, so after our opportunity to link in libc, so it must be special-cased
    create_test_file('main.cpp', r'''
      #include <stdio.h>

      int main(int argc, char **argv) {
        int num = argc + 10;
        char buf[num], buf2[num];
        for (int i = 0; i < num; i++) {
          buf[i] = i*i+i/3;
        }
        for (int i = 1; i < num; i++) {
          buf[i] += buf[i-1];
        }
        for (int i = 0; i < num; i++) {
          buf2[i] = buf[i];
        }
        for (int i = 1; i < num; i++) {
          buf2[i] += buf2[i-1];
        }
        for (int i = 0; i < num; i++) {
          printf("%d:%d\n", i, buf2[i]);
        }
        return 0;
      }
    ''')
    run_process([PYTHON, EMCC, '-O2', 'main.cpp'])
    output = run_js('a.out.js', full_output=True, stderr=PIPE)
    self.assertContained('''0:0
1:1
2:6
3:21
4:53
5:111
6:-49
7:98
8:55
9:96
10:-16
''', output)
    self.assertNotContained('warning: library.js memcpy should not be running, it is only for testing!', output)

  def test_undefined_function(self):
    cmd = [PYTHON, EMCC, path_from_root('tests', 'hello_world.cpp')]
    run_process(cmd)

    # adding a missing symbol to EXPORTED_FUNCTIONS should cause failure
    cmd += ['-s', "EXPORTED_FUNCTIONS=['foobar']"]
    proc = run_process(cmd, stderr=PIPE, check=False)
    self.assertNotEqual(proc.returncode, 0)
    self.assertContained('undefined exported function: "foobar"', proc.stderr)

    # setting ERROR_ON_UNDEFINED_SYMBOLS=0 suppresses error
    cmd += ['-s', 'ERROR_ON_UNDEFINED_SYMBOLS=0']
    proc = run_process(cmd)

  def test_undefined_symbols(self):
    create_test_file('main.cpp', r'''
      #include <stdio.h>
      #include <SDL.h>
      #include "SDL/SDL_opengl.h"

      extern "C" {
        void something();
        void elsey();
      }

      int main() {
        printf("%p", SDL_GL_GetProcAddress("glGenTextures")); // pull in gl proc stuff, avoid warnings on emulation funcs
        something();
        elsey();
        return 0;
      }
      ''')

    for args in ([], ['-O2']):
      for action in ('WARN', 'ERROR', None):
        for value in ([0, 1]):
          try_delete('a.out.js')
          print('checking "%s" %s=%s' % (args, action, value))
          extra = ['-s', action + '_ON_UNDEFINED_SYMBOLS=%d' % value] if action else []
          proc = run_process([PYTHON, EMCC, 'main.cpp'] + extra + args, stderr=PIPE, check=False)
          print(proc.stderr)
          if value or action is None:
            # The default is that we error in undefined symbols
            self.assertContained('error: undefined symbol: something', proc.stderr)
            self.assertContained('error: undefined symbol: elsey', proc.stderr)
            check_success = False
          elif action == 'ERROR' and not value:
            # Error disables, should only warn
            self.assertContained('warning: undefined symbol: something', proc.stderr)
            self.assertContained('warning: undefined symbol: elsey', proc.stderr)
            self.assertNotContained('undefined symbol: emscripten_', proc.stderr)
            check_success = True
          elif action == 'WARN' and not value:
            # Disabled warning should imply disabling errors
            self.assertNotContained('undefined symbol', proc.stderr)
            check_success = True

          if check_success:
            self.assertEqual(proc.returncode, 0)
            self.assertTrue(os.path.exists('a.out.js'))
          else:
            self.assertNotEqual(proc.returncode, 0)
            self.assertFalse(os.path.exists('a.out.js'))

  def test_GetProcAddress_LEGACY_GL_EMULATION(self):
    # without legacy gl emulation, getting a proc from there should fail
    self.do_other_test(os.path.join('other', 'GetProcAddress_LEGACY_GL_EMULATION'), run_args=['0'], emcc_args=['-s', 'LEGACY_GL_EMULATION=0'])
    # with it, it should work
    self.do_other_test(os.path.join('other', 'GetProcAddress_LEGACY_GL_EMULATION'), run_args=['1'], emcc_args=['-s', 'LEGACY_GL_EMULATION=1'])

  @no_wasm_backend('linker detects out-of-memory')
  def test_toobig(self):
    # very large [N x i8], we should not oom in the compiler
    create_test_file('main.cpp', r'''
      #include <stdio.h>

      #define BYTES (50 * 1024 * 1024)

      int main(int argc, char **argv) {
        if (argc == 100) {
          static char buf[BYTES];
          static char buf2[BYTES];
          for (int i = 0; i < BYTES; i++) {
            buf[i] = i*i;
            buf2[i] = i/3;
          }
          for (int i = 0; i < BYTES; i++) {
            buf[i] = buf2[i/2];
            buf2[i] = buf[i/3];
          }
          printf("%d\n", buf[10] + buf2[20]);
        }
        return 0;
      }
      ''')
    run_process([PYTHON, EMCC, 'main.cpp'])
    assert os.path.exists('a.out.js')

  def test_prepost(self):
    create_test_file('main.cpp', '''
      #include <stdio.h>
      int main() {
        printf("hello from main\\n");
        return 0;
      }
      ''')
    create_test_file('pre.js', '''
      var Module = {
        preRun: function() { out('pre-run') },
        postRun: function() { out('post-run') }
      };
      ''')

    run_process([PYTHON, EMCC, 'main.cpp', '--pre-js', 'pre.js', '-s', 'BINARYEN_ASYNC_COMPILATION=0'])
    self.assertContained('pre-run\nhello from main\npost-run\n', run_js('a.out.js'))

    # addRunDependency during preRun should prevent main, and post-run from
    # running.
    with open('pre.js', 'a') as f:
      f.write('Module.preRun = function() { out("add-dep"); addRunDependency(); }\n')
    run_process([PYTHON, EMCC, 'main.cpp', '--pre-js', 'pre.js', '-s', 'BINARYEN_ASYNC_COMPILATION=0'])
    output = run_js('a.out.js')
    self.assertContained('add-dep\n', output)
    self.assertNotContained('hello from main\n', output)
    self.assertNotContained('post-run\n', output)

    # noInitialRun prevents run
    for no_initial_run, run_dep in [(0, 0), (1, 0), (0, 1)]:
      print(no_initial_run, run_dep)
      args = ['-s', 'BINARYEN_ASYNC_COMPILATION=0']
      if no_initial_run:
        args += ['-s', 'INVOKE_RUN=0']
      if run_dep:
        create_test_file('pre.js', 'Module.preRun = function() { addRunDependency("test"); }')
        create_test_file('post.js', 'removeRunDependency("test");')
        args += ['--pre-js', 'pre.js', '--post-js', 'post.js']

      run_process([PYTHON, EMCC, 'main.cpp'] + args)
      output = run_js('a.out.js')
      if no_initial_run:
        self.assertNotContained('hello from main', output)
      else:
        self.assertContained('hello from main', output)

      if no_initial_run:
        # Calling main later should still work, filesystem etc. must be set up.
        print('call main later')
        src = open('a.out.js').read()
        src += '\nModule.callMain();\n'
        create_test_file('a.out.js', src)
        self.assertContained('hello from main', run_js('a.out.js'))

    # Use postInit
    create_test_file('pre.js', '''
      var Module = {
        preRun: function() { out('pre-run') },
        postRun: function() { out('post-run') },
        preInit: function() { out('pre-init') }
      };
    ''')
    run_process([PYTHON, EMCC, 'main.cpp', '--pre-js', 'pre.js'])
    self.assertContained('pre-init\npre-run\nhello from main\npost-run\n', run_js('a.out.js'))

  def test_prepost2(self):
    create_test_file('main.cpp', '''
      #include <stdio.h>
      int main() {
        printf("hello from main\\n");
        return 0;
      }
    ''')
    create_test_file('pre.js', '''
      var Module = {
        preRun: function() { out('pre-run') },
      };
    ''')
    create_test_file('pre2.js', '''
      Module.postRun = function() { out('post-run') };
    ''')
    run_process([PYTHON, EMCC, 'main.cpp', '--pre-js', 'pre.js', '--pre-js', 'pre2.js'])
    self.assertContained('pre-run\nhello from main\npost-run\n', run_js('a.out.js'))

  def test_prepre(self):
    create_test_file('main.cpp', '''
      #include <stdio.h>
      int main() {
        printf("hello from main\\n");
        return 0;
      }
    ''')
    create_test_file('pre.js', '''
      var Module = {
        preRun: [function() { out('pre-run') }],
      };
    ''')
    create_test_file('pre2.js', '''
      Module.preRun.push(function() { out('prepre') });
    ''')
    run_process([PYTHON, EMCC, 'main.cpp', '--pre-js', 'pre.js', '--pre-js', 'pre2.js'])
    self.assertContained('prepre\npre-run\nhello from main\n', run_js('a.out.js'))

  @no_wasm_backend('depends on bc output')
  def test_save_bc(self):
    for save in [0, 1]:
      self.clear()
      run_process([PYTHON, EMCC, path_from_root('tests', 'hello_world_loop_malloc.cpp')] + ([] if not save else ['--save-bc', 'my_bitcode.bc']))
      assert 'hello, world!' in run_js('a.out.js')
      assert os.path.exists('my_bitcode.bc') == save
      if save:
        try_delete('a.out.js')
        Building.llvm_dis('my_bitcode.bc', 'my_ll.ll')
        with env_modify({'EMCC_LEAVE_INPUTS_RAW': '1'}):
          run_process([PYTHON, EMCC, 'my_ll.ll', '-o', 'two.js'])
          assert 'hello, world!' in run_js('two.js')

  def test_js_optimizer(self):
    ACORN_PASSES = ['JSDCE', 'AJSDCE', 'applyImportAndExportNameChanges', 'emitDCEGraph', 'applyDCEGraphRemovals']
    for input, expected, passes in [

      (path_from_root('tests', 'optimizer', 'eliminateDeadGlobals.js'), open(path_from_root('tests', 'optimizer', 'eliminateDeadGlobals-output.js')).read(),
       ['eliminateDeadGlobals']),
      (path_from_root('tests', 'optimizer', 'test-js-optimizer.js'), open(path_from_root('tests', 'optimizer', 'test-js-optimizer-output.js')).read(),
       ['hoistMultiples', 'removeAssignsToUndefined', 'simplifyExpressions']),
      (path_from_root('tests', 'optimizer', 'test-js-optimizer-asm.js'), open(path_from_root('tests', 'optimizer', 'test-js-optimizer-asm-output.js')).read(),
       ['asm', 'simplifyExpressions']),
      (path_from_root('tests', 'optimizer', 'test-js-optimizer-si.js'), open(path_from_root('tests', 'optimizer', 'test-js-optimizer-si-output.js')).read(),
       ['simplifyIfs']),
      (path_from_root('tests', 'optimizer', 'test-js-optimizer-regs.js'), open(path_from_root('tests', 'optimizer', 'test-js-optimizer-regs-output.js')).read(),
       ['registerize']),
      (path_from_root('tests', 'optimizer', 'eliminator-test.js'), open(path_from_root('tests', 'optimizer', 'eliminator-test-output.js')).read(),
       ['eliminate']),
      (path_from_root('tests', 'optimizer', 'safe-eliminator-test.js'), open(path_from_root('tests', 'optimizer', 'safe-eliminator-test-output.js')).read(),
       ['eliminateMemSafe']),
      (path_from_root('tests', 'optimizer', 'asm-eliminator-test.js'), open(path_from_root('tests', 'optimizer', 'asm-eliminator-test-output.js')).read(),
       ['asm', 'eliminate']),
      (path_from_root('tests', 'optimizer', 'test-js-optimizer-asm-regs.js'), open(path_from_root('tests', 'optimizer', 'test-js-optimizer-asm-regs-output.js')).read(),
       ['asm', 'registerize']),
      (path_from_root('tests', 'optimizer', 'test-js-optimizer-asm-regs-harder.js'), [open(path_from_root('tests', 'optimizer', 'test-js-optimizer-asm-regs-harder-output.js')).read(), open(path_from_root('tests', 'optimizer', 'test-js-optimizer-asm-regs-harder-output2.js')).read(), open(path_from_root('tests', 'optimizer', 'test-js-optimizer-asm-regs-harder-output3.js')).read()],
       ['asm', 'registerizeHarder']),
      (path_from_root('tests', 'optimizer', 'test-js-optimizer-asm-regs-min.js'), open(path_from_root('tests', 'optimizer', 'test-js-optimizer-asm-regs-min-output.js')).read(),
       ['asm', 'registerize', 'minifyLocals']),
      (path_from_root('tests', 'optimizer', 'test-js-optimizer-asm-pre.js'), [open(path_from_root('tests', 'optimizer', 'test-js-optimizer-asm-pre-output.js')).read(), open(path_from_root('tests', 'optimizer', 'test-js-optimizer-asm-pre-output2.js')).read()],
       ['asm', 'simplifyExpressions']),
      (path_from_root('tests', 'optimizer', 'test-js-optimizer-asm-pre-f32.js'), open(path_from_root('tests', 'optimizer', 'test-js-optimizer-asm-pre-output-f32.js')).read(),
       ['asm', 'asmPreciseF32', 'simplifyExpressions', 'optimizeFrounds']),
      (path_from_root('tests', 'optimizer', 'test-js-optimizer-asm-pre-f32.js'), open(path_from_root('tests', 'optimizer', 'test-js-optimizer-asm-pre-output-f32-nosimp.js')).read(),
       ['asm', 'asmPreciseF32', 'optimizeFrounds']),
      (path_from_root('tests', 'optimizer', 'test-reduce-dead-float-return.js'), open(path_from_root('tests', 'optimizer', 'test-reduce-dead-float-return-output.js')).read(),
       ['asm', 'optimizeFrounds', 'registerizeHarder']),
      (path_from_root('tests', 'optimizer', 'test-no-reduce-dead-float-return-to-nothing.js'), open(path_from_root('tests', 'optimizer', 'test-no-reduce-dead-float-return-to-nothing-output.js')).read(),
       ['asm', 'registerizeHarder']),
      (path_from_root('tests', 'optimizer', 'test-js-optimizer-asm-last.js'), [open(path_from_root('tests', 'optimizer', 'test-js-optimizer-asm-lastOpts-output.js')).read(), open(path_from_root('tests', 'optimizer', 'test-js-optimizer-asm-lastOpts-output2.js')).read(), open(path_from_root('tests', 'optimizer', 'test-js-optimizer-asm-lastOpts-output3.js')).read()],
       ['asm', 'asmLastOpts']),
      (path_from_root('tests', 'optimizer', 'asmLastOpts.js'), open(path_from_root('tests', 'optimizer', 'asmLastOpts-output.js')).read(),
       ['asm', 'asmLastOpts']),
      (path_from_root('tests', 'optimizer', 'test-js-optimizer-asm-last.js'), [open(path_from_root('tests', 'optimizer', 'test-js-optimizer-asm-last-output.js')).read(), open(path_from_root('tests', 'optimizer', 'test-js-optimizer-asm-last-output2.js')).read(), open(path_from_root('tests', 'optimizer', 'test-js-optimizer-asm-last-output3.js')).read()],
       ['asm', 'asmLastOpts', 'last']),
      (path_from_root('tests', 'optimizer', 'test-js-optimizer-asm-relocate.js'), open(path_from_root('tests', 'optimizer', 'test-js-optimizer-asm-relocate-output.js')).read(),
       ['asm', 'relocate']),
      (path_from_root('tests', 'optimizer', 'test-js-optimizer-asm-outline1.js'), open(path_from_root('tests', 'optimizer', 'test-js-optimizer-asm-outline1-output.js')).read(),
       ['asm', 'outline']),
      (path_from_root('tests', 'optimizer', 'test-js-optimizer-asm-outline2.js'), open(path_from_root('tests', 'optimizer', 'test-js-optimizer-asm-outline2-output.js')).read(),
       ['asm', 'outline']),
      (path_from_root('tests', 'optimizer', 'test-js-optimizer-asm-outline3.js'), open(path_from_root('tests', 'optimizer', 'test-js-optimizer-asm-outline3-output.js')).read(),
       ['asm', 'outline']),
      (path_from_root('tests', 'optimizer', 'test-js-optimizer-asm-outline4.js'), open(path_from_root('tests', 'optimizer', 'test-js-optimizer-asm-outline4-output.js')).read(),
       ['asm', 'outline']),
      (path_from_root('tests', 'optimizer', 'test-js-optimizer-asm-minlast.js'), open(path_from_root('tests', 'optimizer', 'test-js-optimizer-asm-minlast-output.js')).read(),
       ['asm', 'minifyWhitespace', 'asmLastOpts', 'last']),
      (path_from_root('tests', 'optimizer', 'test-js-optimizer-shiftsAggressive.js'), open(path_from_root('tests', 'optimizer', 'test-js-optimizer-shiftsAggressive-output.js')).read(),
       ['asm', 'aggressiveVariableElimination']),
      (path_from_root('tests', 'optimizer', 'test-js-optimizer-localCSE.js'), open(path_from_root('tests', 'optimizer', 'test-js-optimizer-localCSE-output.js')).read(),
       ['asm', 'localCSE']),
      (path_from_root('tests', 'optimizer', 'test-js-optimizer-ensureLabelSet.js'), open(path_from_root('tests', 'optimizer', 'test-js-optimizer-ensureLabelSet-output.js')).read(),
       ['asm', 'ensureLabelSet']),
      (path_from_root('tests', 'optimizer', '3154.js'), open(path_from_root('tests', 'optimizer', '3154-output.js')).read(),
       ['asm', 'eliminate', 'registerize', 'asmLastOpts', 'last']),
      (path_from_root('tests', 'optimizer', 'simd.js'), open(path_from_root('tests', 'optimizer', 'simd-output.js')).read(),
       ['asm', 'eliminate']), # eliminate, just enough to trigger asm normalization/denormalization
      (path_from_root('tests', 'optimizer', 'simd.js'), open(path_from_root('tests', 'optimizer', 'simd-output-memSafe.js')).read(),
       ['asm', 'eliminateMemSafe']),
      (path_from_root('tests', 'optimizer', 'safeLabelSetting.js'), open(path_from_root('tests', 'optimizer', 'safeLabelSetting-output.js')).read(),
       ['asm', 'safeLabelSetting']), # eliminate, just enough to trigger asm normalization/denormalization
      (path_from_root('tests', 'optimizer', 'null_if.js'), [open(path_from_root('tests', 'optimizer', 'null_if-output.js')).read(), open(path_from_root('tests', 'optimizer', 'null_if-output2.js')).read()],
       ['asm', 'registerizeHarder', 'asmLastOpts', 'minifyWhitespace']), # issue 3520
      (path_from_root('tests', 'optimizer', 'null_else.js'), [open(path_from_root('tests', 'optimizer', 'null_else-output.js')).read(), open(path_from_root('tests', 'optimizer', 'null_else-output2.js')).read()],
       ['asm', 'registerizeHarder', 'asmLastOpts', 'minifyWhitespace']), # issue 3549
      (path_from_root('tests', 'optimizer', 'test-js-optimizer-splitMemory.js'), open(path_from_root('tests', 'optimizer', 'test-js-optimizer-splitMemory-output.js')).read(),
       ['splitMemory']),
      (path_from_root('tests', 'optimizer', 'JSDCE.js'), open(path_from_root('tests', 'optimizer', 'JSDCE-output.js')).read(),
       ['JSDCE']),
      (path_from_root('tests', 'optimizer', 'JSDCE-hasOwnProperty.js'), open(path_from_root('tests', 'optimizer', 'JSDCE-hasOwnProperty-output.js')).read(),
       ['JSDCE']),
      (path_from_root('tests', 'optimizer', 'JSDCE-fors.js'), open(path_from_root('tests', 'optimizer', 'JSDCE-fors-output.js')).read(),
       ['JSDCE']),
      (path_from_root('tests', 'optimizer', 'AJSDCE.js'), open(path_from_root('tests', 'optimizer', 'AJSDCE-output.js')).read(),
       ['AJSDCE']),
      (path_from_root('tests', 'optimizer', 'emitDCEGraph.js'), open(path_from_root('tests', 'optimizer', 'emitDCEGraph-output.js')).read(),
       ['emitDCEGraph', 'noPrint']),
      (path_from_root('tests', 'optimizer', 'emitDCEGraph2.js'), open(path_from_root('tests', 'optimizer', 'emitDCEGraph2-output.js')).read(),
       ['emitDCEGraph', 'noPrint']),
      (path_from_root('tests', 'optimizer', 'emitDCEGraph3.js'), open(path_from_root('tests', 'optimizer', 'emitDCEGraph3-output.js')).read(),
       ['emitDCEGraph', 'noPrint']),
      (path_from_root('tests', 'optimizer', 'emitDCEGraph4.js'), open(path_from_root('tests', 'optimizer', 'emitDCEGraph4-output.js')).read(),
       ['emitDCEGraph', 'noPrint']),
      (path_from_root('tests', 'optimizer', 'emitDCEGraph5.js'), open(path_from_root('tests', 'optimizer', 'emitDCEGraph5-output.js')).read(),
       ['emitDCEGraph', 'noPrint']),
      (path_from_root('tests', 'optimizer', 'applyDCEGraphRemovals.js'), open(path_from_root('tests', 'optimizer', 'applyDCEGraphRemovals-output.js')).read(),
       ['applyDCEGraphRemovals']),
      (path_from_root('tests', 'optimizer', 'applyImportAndExportNameChanges.js'), open(path_from_root('tests', 'optimizer', 'applyImportAndExportNameChanges-output.js')).read(),
       ['applyImportAndExportNameChanges']),
      (path_from_root('tests', 'optimizer', 'applyImportAndExportNameChanges2.js'), open(path_from_root('tests', 'optimizer', 'applyImportAndExportNameChanges2-output.js')).read(),
       ['applyImportAndExportNameChanges']),
      (path_from_root('tests', 'optimizer', 'detectSign-modulus-emterpretify.js'), open(path_from_root('tests', 'optimizer', 'detectSign-modulus-emterpretify-output.js')).read(),
       ['noPrintMetadata', 'emterpretify', 'noEmitAst']),
<<<<<<< HEAD
      (path_from_root('tests', 'optimizer', 'emittedJSPreservesParens.js'), open(path_from_root('tests', 'optimizer', 'emittedJSPreservesParens-output.js')).read(),
       ['asm']),
=======
      (path_from_root('tests', 'optimizer', 'minimal-runtime-emitDCEGraph.js'), open(path_from_root('tests', 'optimizer', 'minimal-runtime-emitDCEGraph-output.js')).read(),
       ['emitDCEGraph', 'noPrint']),
>>>>>>> 609fb835
    ]:
      print(input, passes)

      if not isinstance(expected, list):
        expected = [expected]
      expected = [out.replace('\n\n', '\n').replace('\n\n', '\n') for out in expected]

      acorn = any([p for p in passes if p in ACORN_PASSES])

      # test calling optimizer
      if not acorn:
        print('  js')
        output = run_process(NODE_JS + [path_from_root('tools', 'js-optimizer.js'), input] + passes, stdin=PIPE, stdout=PIPE).stdout
      else:
        print('  acorn')
        output = run_process(NODE_JS + [path_from_root('tools', 'acorn-optimizer.js'), input] + passes, stdin=PIPE, stdout=PIPE).stdout

      def check_js(js, expected):
        # print >> sys.stderr, 'chak\n==========================\n', js, '\n===========================\n'
        if 'registerizeHarder' in passes:
          # registerizeHarder is hard to test, as names vary by chance, nondeterminstically FIXME
          def fix(src):
            if type(src) is list:
              return list(map(fix, src))
            src = '\n'.join([line for line in src.split('\n') if 'var ' not in line]) # ignore vars

            def reorder(func):
              def swap(func, stuff):
                # emit EYE_ONE always before EYE_TWO, replacing i1,i2 or i2,i1 etc
                for i in stuff:
                  if i not in func:
                    return func
                indexes = [[i, func.index(i)] for i in stuff]
                indexes.sort(key=lambda x: x[1])
                for j in range(len(indexes)):
                  func = func.replace(indexes[j][0], 'STD_' + str(j))
                return func
              func = swap(func, ['i1', 'i2', 'i3'])
              func = swap(func, ['i1', 'i2'])
              func = swap(func, ['i4', 'i5'])
              return func

            src = 'function '.join(map(reorder, src.split('function ')))
            return src
          js = fix(js)
          expected = fix(expected)
        self.assertIdentical(expected, js.replace('\r\n', '\n').replace('\n\n', '\n').replace('\n\n', '\n'))

      if input not in [ # blacklist of tests that are native-optimizer only
        path_from_root('tests', 'optimizer', 'asmLastOpts.js'),
        path_from_root('tests', 'optimizer', '3154.js')
      ]:
        check_js(output, expected)
      else:
        print('(skip non-native)')

      if tools.js_optimizer.use_native(passes) and tools.js_optimizer.get_native_optimizer():
        # test calling native
        def check_json():
          run_process(listify(NODE_JS) + [path_from_root('tools', 'js-optimizer.js'), output_temp, 'receiveJSON'], stdin=PIPE, stdout=open(output_temp + '.js', 'w'))
          output = open(output_temp + '.js').read()
          check_js(output, expected)

        self.clear()
        input_temp = 'temp.js'
        output_temp = 'output.js'
        shutil.copyfile(input, input_temp)
        run_process(listify(NODE_JS) + [path_from_root('tools', 'js-optimizer.js'), input_temp, 'emitJSON'], stdin=PIPE, stdout=open(input_temp + '.js', 'w'))
        original = open(input).read()
        if '// EXTRA_INFO:' in original:
          json = open(input_temp + '.js').read()
          json += '\n' + original[original.find('// EXTRA_INFO:'):]
          create_test_file(input_temp + '.js', json)

        # last is only relevant when we emit JS
        if 'last' not in passes and \
           'null_if' not in input and 'null_else' not in input:  # null-* tests are js optimizer or native, not a mixture (they mix badly)
          print('  native (receiveJSON)')
          output = run_process([tools.js_optimizer.get_native_optimizer(), input_temp + '.js'] + passes + ['receiveJSON', 'emitJSON'], stdin=PIPE, stdout=open(output_temp, 'w')).stdout
          check_json()

          print('  native (parsing JS)')
          output = run_process([tools.js_optimizer.get_native_optimizer(), input] + passes + ['emitJSON'], stdin=PIPE, stdout=open(output_temp, 'w')).stdout
          check_json()

        print('  native (emitting JS)')
        output = run_process([tools.js_optimizer.get_native_optimizer(), input] + passes, stdin=PIPE, stdout=PIPE).stdout
        check_js(output, expected)

  def test_m_mm(self):
    create_test_file('foo.c', '''#include <emscripten.h>''')
    for opt in ['M', 'MM']:
      proc = run_process([PYTHON, EMCC, 'foo.c', '-' + opt], stdout=PIPE, stderr=PIPE)
      assert 'foo.o: ' in proc.stdout, '-%s failed to produce the right output: %s' % (opt, proc.stdout)
      assert 'error' not in proc.stderr, 'Unexpected stderr: ' + proc.stderr

  @uses_canonical_tmp
  def test_emcc_debug_files(self):
    for opts in [0, 1, 2, 3]:
      for debug in [None, '1', '2']:
        print(opts, debug)
        if os.path.exists(self.canonical_temp_dir):
          shutil.rmtree(self.canonical_temp_dir)

        env = os.environ.copy()
        if debug is None:
          env.pop('EMCC_DEBUG', None)
        else:
          env['EMCC_DEBUG'] = debug
        run_process([PYTHON, EMCC, path_from_root('tests', 'hello_world.cpp'), '-O' + str(opts)], stderr=PIPE, env=env)
        if debug is None:
          self.assertFalse(os.path.exists(self.canonical_temp_dir))
        elif debug == '1':
          if self.is_wasm_backend():
            assert os.path.exists(os.path.join(self.canonical_temp_dir, 'emcc-0-original.js'))
          else:
            assert os.path.exists(os.path.join(self.canonical_temp_dir, 'emcc-0-linktime.bc'))
            assert os.path.exists(os.path.join(self.canonical_temp_dir, 'emcc-1-original.js'))
        elif debug == '2':
          if self.is_wasm_backend():
            assert os.path.exists(os.path.join(self.canonical_temp_dir, 'emcc-0-original.js'))
          else:
            assert os.path.exists(os.path.join(self.canonical_temp_dir, 'emcc-0-basebc.bc'))
            assert os.path.exists(os.path.join(self.canonical_temp_dir, 'emcc-1-linktime.bc'))
            assert os.path.exists(os.path.join(self.canonical_temp_dir, 'emcc-2-original.js'))

  @uses_canonical_tmp
  def test_debuginfo(self):
    with env_modify({'EMCC_DEBUG': '1'}):
      for args, expect_debug in [
          (['-O0'], False),
          (['-O0', '-g'], True),
          (['-O0', '-g4'], True),
          (['-O1'], False),
          (['-O1', '-g'], True),
          (['-O2'], False),
          (['-O2', '-g'], True),
        ]:
        print(args, expect_debug)
        err = run_process([PYTHON, EMCC, path_from_root('tests', 'hello_world.cpp')] + args, stdout=PIPE, stderr=PIPE).stderr
        lines = err.splitlines()
        if self.is_wasm_backend():
          finalize = [l for l in lines if 'wasm-emscripten-finalize' in l][0]
          if expect_debug:
            self.assertIn(' -g ', finalize)
          else:
            self.assertNotIn(' -g ', finalize)
        else:
          if expect_debug:
            self.assertNotIn('strip-debug', err)
          else:
            self.assertIn('strip-debug', err)

  @unittest.skipIf(not scons_path, 'scons not found in PATH')
  @with_env_modify({'EMSCRIPTEN_ROOT': path_from_root()})
  def test_scons(self):
    # this test copies the site_scons directory alongside the test
    shutil.copytree(path_from_root('tests', 'scons'), 'test')
    shutil.copytree(path_from_root('tools', 'scons', 'site_scons'), os.path.join('test', 'site_scons'))
    with chdir('test'):
      run_process(['scons'])
      output = run_js('scons_integration.js', assert_returncode=5)
    self.assertContained('If you see this - the world is all right!', output)

  @unittest.skipIf(not scons_path, 'scons not found in PATH')
  @with_env_modify({'EMSCRIPTEN_TOOLPATH': path_from_root('tools', 'scons', 'site_scons'),
                    'EMSCRIPTEN_ROOT': path_from_root()})
  def test_emscons(self):
    # uses the emscons wrapper which requires EMSCRIPTEN_TOOLPATH to find
    # site_scons
    shutil.copytree(path_from_root('tests', 'scons'), 'test')
    with chdir('test'):
      run_process([path_from_root('emscons'), 'scons'])
      output = run_js('scons_integration.js', assert_returncode=5)
    self.assertContained('If you see this - the world is all right!', output)

  def test_embind(self):
    environ = os.environ.copy()
    environ['EMCC_CLOSURE_ARGS'] = environ.get('EMCC_CLOSURE_ARGS', '') + " --externs " + pipes.quote(path_from_root('tests', 'embind', 'underscore-externs.js'))
    test_cases = [
        ([], True), # without --bind, we fail
        (['--bind'], False),
        (['--bind', '-O1'], False),
        (['--bind', '-O2'], False),
        (['--bind', '-O2', '-s', 'ALLOW_MEMORY_GROWTH=1', path_from_root('tests', 'embind', 'isMemoryGrowthEnabled=true.cpp')], False),
    ]
    without_utf8_args = ['-s', 'EMBIND_STD_STRING_IS_UTF8=0']
    test_cases_without_utf8 = []
    for args, fail in test_cases:
        test_cases_without_utf8.append((args + without_utf8_args, fail))
    test_cases += test_cases_without_utf8
    test_cases.extend([(args[:] + ['-s', 'DYNAMIC_EXECUTION=0'], status) for args, status in test_cases])
    test_cases.append((['--bind', '-O2', '--closure', '1'], False)) # closure compiler doesn't work with DYNAMIC_EXECUTION=0
    test_cases = [(args + ['-s', 'IN_TEST_HARNESS=1'], status) for args, status in test_cases]

    for args, fail in test_cases:
      print(args, fail)
      self.clear()
      try_delete('a.out.js')

      testFiles = [
        path_from_root('tests', 'embind', 'underscore-1.4.2.js'),
        path_from_root('tests', 'embind', 'imvu_test_adapter.js'),
        path_from_root('tests', 'embind', 'embind.test.js'),
      ]

      proc = run_process(
        [PYTHON, EMCC, path_from_root('tests', 'embind', 'embind_test.cpp'),
         '--pre-js', path_from_root('tests', 'embind', 'test.pre.js'),
         '--post-js', path_from_root('tests', 'embind', 'test.post.js'),
         '-s', 'BINARYEN_ASYNC_COMPILATION=0'] + args,
        stderr=PIPE if fail else None,
        check=not fail,
        env=environ)

      if fail:
        self.assertNotEqual(proc.returncode, 0)
      else:
        if 'DYNAMIC_EXECUTION=0' in args:
          with open('a.out.js') as js_binary_file:
            js_binary_str = js_binary_file.read()
            self.assertNotIn('new Function(', js_binary_str, 'Found "new Function(" with DYNAMIC_EXECUTION=0')
            self.assertNotIn('eval(', js_binary_str, 'Found "eval(" with DYNAMIC_EXECUTION=0')

        with open('a.out.js', 'ab') as f:
          for tf in testFiles:
            f.write(open(tf, 'rb').read())

        output = run_js('a.out.js', stdout=PIPE, stderr=PIPE, full_output=True, assert_returncode=0, engine=NODE_JS)
        assert "FAIL" not in output, output

  @no_wasm_backend('cannot nativize a wasm object file (...yet?)')
  @no_windows('test_llvm_nativizer does not work on Windows')
  def test_llvm_nativizer(self):
    if MACOS:
      self.skipTest('test_llvm_nativizer does not work on macOS')
    if Building.which('as') is None:
      self.skipTest('no gnu as, cannot run nativizer')

    # avoid impure_ptr problems etc.
    create_test_file('somefile.binary', 'waka waka############################')
    create_test_file('test.file', 'ay file..............,,,,,,,,,,,,,,')
    create_test_file('stdin', 'inter-active')
    run_process([PYTHON, EMCC, path_from_root('tests', 'files.cpp'), '-c'])
    run_process([PYTHON, path_from_root('tools', 'nativize_llvm.py'), 'files.o'])
    proc = run_process([os.path.abspath('files.o.run')], stdin=open('stdin'), stdout=PIPE, stderr=PIPE)
    self.assertContained('''\
size: 37
data: 119,97,107,97,32,119,97,107,97,35,35,35,35,35,35,35,35,35,35,35,35,35,35,35,35,35,35,35,35,35,35,35,35,35,35,35,35
loop: 119 97 107 97 32 119 97 107 97 35 35 35 35 35 35 35 35 35 35 35 35 35 35 35 35 35 35 35 35 35 35 35 35 35 35 35 35 ''' + '''
input:inter-active
texto
$
5 : 10,30,20,11,88
other=ay file...
seeked= file.
''', proc.stdout)
    self.assertContained('texte\n', proc.stderr)

  def test_emconfig(self):
    output = run_process([PYTHON, EMCONFIG, 'LLVM_ROOT'], stdout=PIPE, stderr=PIPE).stdout.strip()
    self.assertEqual(output, LLVM_ROOT)
    invalid = 'Usage: em-config VAR_NAME'
    # Don't accept variables that do not exist
    output = run_process([PYTHON, EMCONFIG, 'VAR_WHICH_DOES_NOT_EXIST'], stdout=PIPE, stderr=PIPE, check=False).stdout.strip()
    self.assertEqual(output, invalid)
    # Don't accept no arguments
    output = run_process([PYTHON, EMCONFIG], stdout=PIPE, stderr=PIPE, check=False).stdout.strip()
    self.assertEqual(output, invalid)
    # Don't accept more than one variable
    output = run_process([PYTHON, EMCONFIG, 'LLVM_ROOT', 'EMCC'], stdout=PIPE, stderr=PIPE, check=False).stdout.strip()
    self.assertEqual(output, invalid)
    # Don't accept arbitrary python code
    output = run_process([PYTHON, EMCONFIG, 'sys.argv[1]'], stdout=PIPE, stderr=PIPE, check=False).stdout.strip()
    self.assertEqual(output, invalid)

  def test_link_s(self):
    # -s OPT=VALUE can conflict with -s as a linker option. We warn and ignore
    create_test_file('main.cpp', r'''
      extern "C" {
        void something();
      }

      int main() {
        something();
        return 0;
      }
    ''')
    create_test_file('supp.cpp', r'''
      #include <stdio.h>

      extern "C" {
        void something() {
          printf("yello\n");
        }
      }
    ''')
    run_process([PYTHON, EMCC, 'main.cpp', '-o', 'main.o'])
    run_process([PYTHON, EMCC, 'supp.cpp', '-o', 'supp.o'])

    run_process([PYTHON, EMCC, 'main.o', '-s', 'supp.o', '-s', 'SAFE_HEAP=1'])
    self.assertContained('yello', run_js('a.out.js'))
    code = open('a.out.js').read()
    assert 'SAFE_HEAP' in code, 'valid -s option had an effect'

  def test_conftest_s_flag_passing(self):
    create_test_file('conftest.c', r'''
      int main() {
        return 0;
      }
    ''')
    with env_modify({'EMMAKEN_JUST_CONFIGURE': '1'}):
      cmd = [PYTHON, EMCC, '-s', 'ASSERTIONS=1', 'conftest.c', '-o', 'conftest']
    output = run_process(cmd, stderr=PIPE)
    self.assertNotContained('emcc: warning: treating -s as linker option', output.stderr)
    assert os.path.exists('conftest')

  def test_file_packager(self):
    os.mkdir('subdir')
    create_test_file('data1.txt', 'data1')

    os.chdir('subdir')
    create_test_file('data2.txt', 'data2')

    # relative path to below the current dir is invalid
    proc = run_process([PYTHON, FILE_PACKAGER, 'test.data', '--preload', '../data1.txt'], stderr=PIPE, stdout=PIPE, check=False)
    self.assertNotEqual(proc.returncode, 0)
    self.assertEqual(len(proc.stdout), 0)
    self.assertContained('below the current directory', proc.stderr)

    # relative path that ends up under us is cool
    proc = run_process([PYTHON, FILE_PACKAGER, 'test.data', '--preload', '../subdir/data2.txt'], stderr=PIPE, stdout=PIPE)
    self.assertGreater(len(proc.stdout), 0)
    self.assertNotContained('below the current directory', proc.stderr)

    # direct path leads to the same code being generated - relative path does not make us do anything different
    proc2 = run_process([PYTHON, FILE_PACKAGER, 'test.data', '--preload', 'data2.txt'], stderr=PIPE, stdout=PIPE)
    self.assertGreater(len(proc2.stdout), 0)
    self.assertNotContained('below the current directory', proc2.stderr)

    def clean(txt):
      return [line for line in txt.split('\n') if 'PACKAGE_UUID' not in line and 'loadPackage({' not in line]

    assert clean(proc.stdout) == clean(proc2.stdout)

    # verify '--separate-metadata' option produces separate metadata file
    os.chdir('..')

    run_process([PYTHON, FILE_PACKAGER, 'test.data', '--preload', 'data1.txt', '--preload', 'subdir/data2.txt', '--js-output=immutable.js', '--separate-metadata'])
    assert os.path.isfile('immutable.js.metadata')
    # verify js output file is immutable when metadata is separated
    shutil.copy2('immutable.js', 'immutable.js.copy') # copy with timestamp preserved
    run_process([PYTHON, FILE_PACKAGER, 'test.data', '--preload', 'data1.txt', '--preload', 'subdir/data2.txt', '--js-output=immutable.js', '--separate-metadata'])
    assert filecmp.cmp('immutable.js.copy', 'immutable.js')
    # assert both file content and timestamp are the same as reference copy
    self.assertEqual(str(os.path.getmtime('immutable.js.copy')), str(os.path.getmtime('immutable.js')))
    # verify the content of metadata file is correct
    with open('immutable.js.metadata') as f:
      metadata = json.load(f)
    self.assertEqual(len(metadata['files']), 2)
    assert metadata['files'][0]['start'] == 0 and metadata['files'][0]['end'] == len('data1') and metadata['files'][0]['filename'] == '/data1.txt'
    assert metadata['files'][1]['start'] == len('data1') and metadata['files'][1]['end'] == len('data1') + len('data2') and metadata['files'][1]['filename'] == '/subdir/data2.txt'
    assert metadata['remote_package_size'] == len('data1') + len('data2')

    # can only assert the uuid format is correct, the uuid's value is expected to differ in between invocation
    uuid.UUID(metadata['package_uuid'], version=4)

  def test_file_packager_unicode(self):
    unicode_name = 'unicode…☃'
    if not os.path.exists(unicode_name):
      try:
        os.mkdir(unicode_name)
      except:
        print("we failed to even create a unicode dir, so on this OS, we can't test this")
        return
    full = os.path.join(unicode_name, 'data.txt')
    create_test_file(full, 'data')
    proc = run_process([PYTHON, FILE_PACKAGER, 'test.data', '--preload', full], stdout=PIPE, stderr=PIPE)
    assert len(proc.stdout), proc.stderr
    assert unicode_name in proc.stdout, proc.stdout
    print(len(proc.stderr))

  def test_file_packager_mention_FORCE_FILESYSTEM(self):
    MESSAGE = 'Remember to build the main file with  -s FORCE_FILESYSTEM=1  so that it includes support for loading this file package'
    create_test_file('data.txt', 'data1')
    # mention when running standalone
    err = run_process([PYTHON, FILE_PACKAGER, 'test.data', '--preload', 'data.txt'], stdout=PIPE, stderr=PIPE).stderr
    self.assertContained(MESSAGE, err)
    # do not mention from emcc
    err = run_process([PYTHON, EMCC, path_from_root('tests', 'hello_world.c'), '--preload-file', 'data.txt'], stdout=PIPE, stderr=PIPE).stderr
    assert len(err) == 0, err

  def test_headless(self):
    shutil.copyfile(path_from_root('tests', 'screenshot.png'), 'example.png')
    run_process([PYTHON, EMCC, path_from_root('tests', 'sdl_headless.c'), '-s', 'HEADLESS=1'])
    output = run_js('a.out.js', stderr=PIPE)
    assert '''Init: 0
Font: 0x1
Sum: 0
you should see two lines of text in different colors and a blue rectangle
SDL_Quit called (and ignored)
done.
''' in output, output

  def test_preprocess(self):
    self.clear()

    out = run_process([PYTHON, EMCC, path_from_root('tests', 'hello_world.c'), '-E'], stdout=PIPE).stdout
    assert not os.path.exists('a.out.js')
    # Test explicitly that the output contains a line typically written by the preprocessor.
    # Clang outputs on Windows lines like "#line 1", on Unix '# 1 '.
    # TODO: This is one more of those platform-specific discrepancies, investigate more if this ever becomes an issue,
    # ideally we would have emcc output identical data on all platforms.
    assert '''#line 1 ''' in out or '''# 1 ''' in out
    assert '''hello_world.c"''' in out
    assert '''printf("hello, world!''' in out

  def test_demangle(self):
    create_test_file('src.cpp', '''
      #include <stdio.h>
      #include <emscripten.h>
      void two(char c) {
        EM_ASM(out(stackTrace()));
      }
      void one(int x) {
        two(x % 17);
      }
      int main() {
        EM_ASM(out(demangle('__Znwm'))); // check for no aborts
        EM_ASM(out(demangle('_main')));
        EM_ASM(out(demangle('__Z2f2v')));
        EM_ASM(out(demangle('__Z12abcdabcdabcdi')));
        EM_ASM(out(demangle('__ZL12abcdabcdabcdi')));
        EM_ASM(out(demangle('__Z4testcsifdPvPiPc')));
        EM_ASM(out(demangle('__ZN4test5moarrEcslfdPvPiPc')));
        EM_ASM(out(demangle('__ZN4Waka1f12a234123412345pointEv')));
        EM_ASM(out(demangle('__Z3FooIiEvv')));
        EM_ASM(out(demangle('__Z3FooIidEvi')));
        EM_ASM(out(demangle('__ZN3Foo3BarILi5EEEvv')));
        EM_ASM(out(demangle('__ZNK10__cxxabiv120__si_class_type_info16search_below_dstEPNS_19__dynamic_cast_infoEPKvib')));
        EM_ASM(out(demangle('__Z9parsewordRPKciRi')));
        EM_ASM(out(demangle('__Z5multiwahtjmxyz')));
        EM_ASM(out(demangle('__Z1aA32_iPA5_c')));
        EM_ASM(out(demangle('__ZN21FWakaGLXFleeflsMarfooC2EjjjPKvbjj')));
        EM_ASM(out(demangle('__ZN5wakaw2Cm10RasterBaseINS_6watwat9PolocatorEE8merbine1INS4_2OREEEvPKjj'))); // we get this wrong, but at least emit a '?'
        one(17);
        return 0;
      }
    ''')

    # full demangle support

    run_process([PYTHON, EMCC, 'src.cpp', '-s', 'DEMANGLE_SUPPORT=1'])
    output = run_js('a.out.js')
    self.assertContained('''operator new(unsigned long)
_main
f2()
abcdabcdabcd(int)
abcdabcdabcd(int)
test(char, short, int, float, double, void*, int*, char*)
test::moarr(char, short, long, float, double, void*, int*, char*)
Waka::f::a23412341234::point()
void Foo<int>()
void Foo<int, double>(int)
void Foo::Bar<5>()
__cxxabiv1::__si_class_type_info::search_below_dst(__cxxabiv1::__dynamic_cast_info*, void const*, int, bool) const
parseword(char const*&, int, int&)
multi(wchar_t, signed char, unsigned char, unsigned short, unsigned int, unsigned long, long long, unsigned long long, ...)
a(int [32], char (*) [5])
FWakaGLXFleeflsMarfoo::FWakaGLXFleeflsMarfoo(unsigned int, unsigned int, unsigned int, void const*, bool, unsigned int, unsigned int)
void wakaw::Cm::RasterBase<wakaw::watwat::Polocator>::merbine1<wakaw::Cm::RasterBase<wakaw::watwat::Polocator>::OR>(unsigned int const*, unsigned int)
''', output)
    # test for multiple functions in one stack trace
    run_process([PYTHON, EMCC, 'src.cpp', '-s', 'DEMANGLE_SUPPORT=1', '-g'])
    output = run_js('a.out.js')
    self.assertIn('one(int)', output)
    self.assertIn('two(char)', output)

  def test_demangle_cpp(self):
    create_test_file('src.cpp', '''
      #include <stdio.h>
      #include <emscripten.h>
      #include <cxxabi.h>
      #include <assert.h>

      int main() {
        char out[256];
        int status = 1;
        size_t length = 255;
        abi::__cxa_demangle("_ZN4Waka1f12a234123412345pointEv", out, &length, &status);
        assert(status == 0);
        printf("%s\\n", out);
        return 0;
      }
    ''')

    run_process([PYTHON, EMCC, 'src.cpp'])
    output = run_js('a.out.js')
    self.assertContained('Waka::f::a23412341234::point()', output)

  def test_module_exports_with_closure(self):
    # This test checks that module.export is retained when JavaScript is minified by compiling with --closure 1
    # This is important as if module.export is not present the Module object will not be visible to node.js
    # Run with ./runner.py other.test_module_exports_with_closure

    # First make sure test.js isn't present.
    self.clear()

    # compile with -O2 --closure 0
    run_process([PYTHON, EMCC, path_from_root('tests', 'Module-exports', 'test.c'), '-o', 'test.js', '-O2', '--closure', '0', '--pre-js', path_from_root('tests', 'Module-exports', 'setup.js'), '-s', 'EXPORTED_FUNCTIONS=["_bufferTest"]', '-s', 'EXTRA_EXPORTED_RUNTIME_METHODS=["ccall", "cwrap"]', '-s', 'BINARYEN_ASYNC_COMPILATION=0'], stdout=PIPE, stderr=PIPE)

    # Check that compilation was successful
    assert os.path.exists('test.js')
    test_js_closure_0 = open('test.js').read()

    # Check that test.js compiled with --closure 0 contains "module['exports'] = Module;"
    assert ("module['exports'] = Module;" in test_js_closure_0) or ('module["exports"]=Module' in test_js_closure_0) or ('module["exports"] = Module;' in test_js_closure_0)

    # Check that main.js (which requires test.js) completes successfully when run in node.js
    # in order to check that the exports are indeed functioning correctly.
    shutil.copyfile(path_from_root('tests', 'Module-exports', 'main.js'), 'main.js')
    if NODE_JS in JS_ENGINES:
      self.assertContained('bufferTest finished', run_js('main.js', engine=NODE_JS))

    # Delete test.js again and check it's gone.
    try_delete(path_from_root('tests', 'Module-exports', 'test.js'))
    assert not os.path.exists(path_from_root('tests', 'Module-exports', 'test.js'))

    # compile with -O2 --closure 1
    run_process([PYTHON, EMCC, path_from_root('tests', 'Module-exports', 'test.c'), '-o', path_from_root('tests', 'Module-exports', 'test.js'), '-O2', '--closure', '1', '--pre-js', path_from_root('tests', 'Module-exports', 'setup.js'), '-s', 'EXPORTED_FUNCTIONS=["_bufferTest"]', '-s', 'BINARYEN_ASYNC_COMPILATION=0'], stdout=PIPE, stderr=PIPE)

    # Check that compilation was successful
    assert os.path.exists(path_from_root('tests', 'Module-exports', 'test.js'))
    test_js_closure_1 = open(path_from_root('tests', 'Module-exports', 'test.js')).read()

    # Check that test.js compiled with --closure 1 contains "module.exports", we want to verify that
    # "module['exports']" got minified to "module.exports" when compiling with --closure 1
    assert "module.exports" in test_js_closure_1

    # Check that main.js (which requires test.js) completes successfully when run in node.js
    # in order to check that the exports are indeed functioning correctly.
    if NODE_JS in JS_ENGINES:
      self.assertContained('bufferTest finished', run_js('main.js', engine=NODE_JS))

    # Tidy up files that might have been created by this test.
    try_delete(path_from_root('tests', 'Module-exports', 'test.js'))
    try_delete(path_from_root('tests', 'Module-exports', 'test.js.map'))
    try_delete(path_from_root('tests', 'Module-exports', 'test.js.mem'))

  def test_node_catch_exit(self):
    # Test that in node.js exceptions are not caught if NODEJS_EXIT_CATCH=0
    if NODE_JS not in JS_ENGINES:
      return

    create_test_file('count.c', '''
      #include <string.h>
      int count(const char *str) {
          return (int)strlen(str);
      }
    ''')

    create_test_file('index.js', '''
      const count = require('./count.js');

      console.log(xxx); //< here is the ReferenceError
    ''')

    reference_error_text = 'console.log(xxx); //< here is the ReferenceError'

    run_process([PYTHON, EMCC, 'count.c', '-o', 'count.js'])

    # Check that the ReferenceError is caught and rethrown and thus the original error line is masked
    self.assertNotContained(reference_error_text,
                            run_js('index.js', engine=NODE_JS, stderr=STDOUT, assert_returncode=None))

    run_process([PYTHON, EMCC, 'count.c', '-o', 'count.js', '-s', 'NODEJS_CATCH_EXIT=0'])

    # Check that the ReferenceError is not caught, so we see the error properly
    self.assertContained(reference_error_text,
                         run_js('index.js', engine=NODE_JS, stderr=STDOUT, assert_returncode=None))

  def test_extra_exported_methods(self):
    # Test with node.js that the EXTRA_EXPORTED_RUNTIME_METHODS setting is considered by libraries
    if NODE_JS not in JS_ENGINES:
      self.skipTest("node engine required for this test")

    create_test_file('count.c', '''
      #include <string.h>
      int count(const char *str) {
          return (int)strlen(str);
      }
    ''')

    create_test_file('index.js', '''
      const count = require('./count.js');

      console.log(count.FS_writeFile);
    ''')

    reference_error_text = 'undefined'

    run_process([PYTHON, EMCC, 'count.c', '-s', 'FORCE_FILESYSTEM=1', '-s',
                 'EXTRA_EXPORTED_RUNTIME_METHODS=["FS_writeFile"]', '-o', 'count.js'])

    # Check that the Module.FS_writeFile exists
    self.assertNotContained(reference_error_text,
                            run_js('index.js', engine=NODE_JS, stderr=STDOUT, assert_returncode=None))

    run_process([PYTHON, EMCC, 'count.c', '-s', 'FORCE_FILESYSTEM=1', '-o', 'count.js'])

    # Check that the Module.FS_writeFile is not exported
    self.assertContained(reference_error_text,
                         run_js('index.js', engine=NODE_JS, stderr=STDOUT, assert_returncode=None))

  def test_fs_stream_proto(self):
    open('src.cpp', 'wb').write(br'''
#include <stdio.h>
#include <fcntl.h>
#include <unistd.h>
#include <sys/stat.h>
#include <errno.h>
#include <string.h>

int main()
{
    long file_size = 0;
    int h = open("src.cpp", O_RDONLY, 0666);
    if (0 != h)
    {
        FILE* file = fdopen(h, "rb");
        if (0 != file)
        {
            fseek(file, 0, SEEK_END);
            file_size = ftell(file);
            fseek(file, 0, SEEK_SET);
        }
        else
        {
            printf("fdopen() failed: %s\n", strerror(errno));
            return 10;
        }
        close(h);
        printf("File size: %ld\n", file_size);
    }
    else
    {
        printf("open() failed: %s\n", strerror(errno));
        return 10;
    }
    return 0;
}
    ''')
    run_process([PYTHON, EMCC, 'src.cpp', '--embed-file', 'src.cpp'])
    for engine in JS_ENGINES:
      out = run_js('a.out.js', engine=engine, stderr=PIPE, full_output=True)
      self.assertContained('File size: 724', out)

  @no_wasm_backend('uses MAIN_MODULE')
  def test_proxyfs(self):
    # This test supposes that 3 different programs share the same directory and files.
    # The same JS object is not used for each of them
    # But 'require' function caches JS objects.
    # If we just load same js-file multiple times like following code,
    # these programs (m0,m1,m2) share the same JS object.
    #
    #   var m0 = require('./proxyfs_test.js');
    #   var m1 = require('./proxyfs_test.js');
    #   var m2 = require('./proxyfs_test.js');
    #
    # To separate js-objects for each of them, following 'require' use different js-files.
    #
    #   var m0 = require('./proxyfs_test.js');
    #   var m1 = require('./proxyfs_test1.js');
    #   var m2 = require('./proxyfs_test2.js');
    #
    create_test_file('proxyfs_test_main.js', r'''
var m0 = require('./proxyfs_test.js');
var m1 = require('./proxyfs_test1.js');
var m2 = require('./proxyfs_test2.js');

var section;
function print(str){
  process.stdout.write(section+":"+str+":");
}

m0.FS.mkdir('/working');
m0.FS.mount(m0.PROXYFS,{root:'/',fs:m1.FS},'/working');
m0.FS.mkdir('/working2');
m0.FS.mount(m0.PROXYFS,{root:'/',fs:m2.FS},'/working2');

section = "child m1 reads and writes local file.";
print("m1 read embed");
m1.ccall('myreade','number',[],[]);
print("m1 write");console.log("");
m1.ccall('mywrite0','number',['number'],[1]);
print("m1 read");
m1.ccall('myread0','number',[],[]);


section = "child m2 reads and writes local file.";
print("m2 read embed");
m2.ccall('myreade','number',[],[]);
print("m2 write");console.log("");
m2.ccall('mywrite0','number',['number'],[2]);
print("m2 read");
m2.ccall('myread0','number',[],[]);

section = "child m1 reads local file.";
print("m1 read");
m1.ccall('myread0','number',[],[]);

section = "parent m0 reads and writes local and children's file.";
print("m0 read embed");
m0.ccall('myreade','number',[],[]);
print("m0 read m1");
m0.ccall('myread1','number',[],[]);
print("m0 read m2");
m0.ccall('myread2','number',[],[]);

section = "m0,m1 and m2 verify local files.";
print("m0 write");console.log("");
m0.ccall('mywrite0','number',['number'],[0]);
print("m0 read");
m0.ccall('myread0','number',[],[]);
print("m1 read");
m1.ccall('myread0','number',[],[]);
print("m2 read");
m2.ccall('myread0','number',[],[]);

print("m0 read embed");
m0.ccall('myreade','number',[],[]);
print("m1 read embed");
m1.ccall('myreade','number',[],[]);
print("m2 read embed");
m2.ccall('myreade','number',[],[]);

section = "parent m0 writes and reads children's files.";
print("m0 write m1");console.log("");
m0.ccall('mywrite1','number',[],[]);
print("m0 read m1");
m0.ccall('myread1','number',[],[]);
print("m0 write m2");console.log("");
m0.ccall('mywrite2','number',[],[]);
print("m0 read m2");
m0.ccall('myread2','number',[],[]);
print("m1 read");
m1.ccall('myread0','number',[],[]);
print("m2 read");
m2.ccall('myread0','number',[],[]);
print("m0 read m0");
m0.ccall('myread0','number',[],[]);
''')

    create_test_file('proxyfs_pre.js', r'''
if (typeof Module === 'undefined') Module = {};
Module["noInitialRun"]=true;
Module["noExitRuntime"]=true;
''')

    create_test_file('proxyfs_embed.txt', r'''test
''')

    create_test_file('proxyfs_test.c', r'''
#include <stdio.h>

int
mywrite1(){
  FILE* out = fopen("/working/hoge.txt","w");
  fprintf(out,"test1\n");
  fclose(out);
  return 0;
}

int
myread1(){
  FILE* in = fopen("/working/hoge.txt","r");
  char buf[1024];
  int len;
  if(in==NULL)
    printf("open failed\n");

  while(! feof(in)){
    if(fgets(buf,sizeof(buf),in)==buf){
      printf("%s",buf);
    }
  }
  fclose(in);
  return 0;
}
int
mywrite2(){
  FILE* out = fopen("/working2/hoge.txt","w");
  fprintf(out,"test2\n");
  fclose(out);
  return 0;
}

int
myread2(){
  {
    FILE* in = fopen("/working2/hoge.txt","r");
    char buf[1024];
    int len;
    if(in==NULL)
      printf("open failed\n");

    while(! feof(in)){
      if(fgets(buf,sizeof(buf),in)==buf){
        printf("%s",buf);
      }
    }
    fclose(in);
  }
  return 0;
}

int
mywrite0(int i){
  FILE* out = fopen("hoge.txt","w");
  fprintf(out,"test0_%d\n",i);
  fclose(out);
  return 0;
}

int
myread0(){
  {
    FILE* in = fopen("hoge.txt","r");
    char buf[1024];
    int len;
    if(in==NULL)
      printf("open failed\n");

    while(! feof(in)){
      if(fgets(buf,sizeof(buf),in)==buf){
        printf("%s",buf);
      }
    }
    fclose(in);
  }
  return 0;
}

int
myreade(){
  {
    FILE* in = fopen("proxyfs_embed.txt","r");
    char buf[1024];
    int len;
    if(in==NULL)
      printf("open failed\n");

    while(! feof(in)){
      if(fgets(buf,sizeof(buf),in)==buf){
        printf("%s",buf);
      }
    }
    fclose(in);
  }
  return 0;
}
''')

    run_process([PYTHON, EMCC,
                 '-o', 'proxyfs_test.js', 'proxyfs_test.c',
                 '--embed-file', 'proxyfs_embed.txt', '--pre-js', 'proxyfs_pre.js',
                 '-s', 'EXTRA_EXPORTED_RUNTIME_METHODS=["ccall", "cwrap"]',
                 '-s', 'BINARYEN_ASYNC_COMPILATION=0',
                 '-s', 'MAIN_MODULE=1',
                 '-s', 'EXPORT_ALL=1'])
    # Following shutil.copyfile just prevent 'require' of node.js from caching js-object.
    # See https://nodejs.org/api/modules.html
    shutil.copyfile('proxyfs_test.js', 'proxyfs_test1.js')
    shutil.copyfile('proxyfs_test.js', 'proxyfs_test2.js')
    out = run_js('proxyfs_test_main.js')
    section = "child m1 reads and writes local file."
    self.assertContained(section + ":m1 read embed:test", out)
    self.assertContained(section + ":m1 write:", out)
    self.assertContained(section + ":m1 read:test0_1", out)
    section = "child m2 reads and writes local file."
    self.assertContained(section + ":m2 read embed:test", out)
    self.assertContained(section + ":m2 write:", out)
    self.assertContained(section + ":m2 read:test0_2", out)
    section = "child m1 reads local file."
    self.assertContained(section + ":m1 read:test0_1", out)
    section = "parent m0 reads and writes local and children's file."
    self.assertContained(section + ":m0 read embed:test", out)
    self.assertContained(section + ":m0 read m1:test0_1", out)
    self.assertContained(section + ":m0 read m2:test0_2", out)
    section = "m0,m1 and m2 verify local files."
    self.assertContained(section + ":m0 write:", out)
    self.assertContained(section + ":m0 read:test0_0", out)
    self.assertContained(section + ":m1 read:test0_1", out)
    self.assertContained(section + ":m2 read:test0_2", out)
    self.assertContained(section + ":m0 read embed:test", out)
    self.assertContained(section + ":m1 read embed:test", out)
    self.assertContained(section + ":m2 read embed:test", out)
    section = "parent m0 writes and reads children's files."
    self.assertContained(section + ":m0 write m1:", out)
    self.assertContained(section + ":m0 read m1:test1", out)
    self.assertContained(section + ":m0 write m2:", out)
    self.assertContained(section + ":m0 read m2:test2", out)
    self.assertContained(section + ":m1 read:test1", out)
    self.assertContained(section + ":m2 read:test2", out)
    self.assertContained(section + ":m0 read m0:test0_0", out)

  def check_simd(self, expected_simds, expected_out):
    if SPIDERMONKEY_ENGINE in JS_ENGINES:
      out = run_js('a.out.js', engine=SPIDERMONKEY_ENGINE, stderr=PIPE, full_output=True)
      self.validate_asmjs(out)
    else:
      out = run_js('a.out.js')
    self.assertContained(expected_out, out)

    src = open('a.out.js').read()
    asm = src[src.find('// EMSCRIPTEN_START_FUNCS'):src.find('// EMSCRIPTEN_END_FUNCS')]
    simds = asm.count('SIMD_')
    assert simds >= expected_simds, 'expecting to see at least %d SIMD* uses, but seeing %d' % (expected_simds, simds)

  @unittest.skip("autovectorization of this stopped in LLVM 6.0")
  def test_autovectorize_linpack(self):
    # TODO: investigate when SIMD arrives in wasm
    run_process([PYTHON, EMCC, path_from_root('tests', 'linpack.c'), '-O2', '-s', 'SIMD=1', '-DSP', '-s', 'PRECISE_F32=1', '--profiling', '-s', 'WASM=0'])
    self.check_simd(30, 'Unrolled Single  Precision')

  def test_dependency_file(self):
    # Issue 1732: -MMD (and friends) create dependency files that need to be
    # copied from the temporary directory.

    create_test_file('test.cpp', r'''
      #include "test.hpp"

      void my_function()
      {
      }
    ''')
    create_test_file('test.hpp', r'''
      void my_function();
    ''')

    run_process([PYTHON, EMCC, '-MMD', '-c', 'test.cpp', '-o', 'test.o'])

    assert os.path.exists('test.d'), 'No dependency file generated'
    deps = open('test.d').read()
    # Look for ': ' instead of just ':' to not confuse C:\path\ notation with make "target: deps" rule. Not perfect, but good enough for this test.
    head, tail = deps.split(': ', 2)
    assert 'test.o' in head, 'Invalid dependency target'
    assert 'test.cpp' in tail and 'test.hpp' in tail, 'Invalid dependencies generated'

  def test_dependency_file_2(self):
    self.clear()
    shutil.copyfile(path_from_root('tests', 'hello_world.c'), 'a.c')
    run_process([PYTHON, EMCC, 'a.c', '-MMD', '-MF', 'test.d', '-c'])
    self.assertContained(open('test.d').read(), 'a.o: a.c\n')

    self.clear()
    shutil.copyfile(path_from_root('tests', 'hello_world.c'), 'a.c')
    run_process([PYTHON, EMCC, 'a.c', '-MMD', '-MF', 'test.d', '-c', '-o', 'test.o'])
    self.assertContained(open('test.d').read(), 'test.o: a.c\n')

    self.clear()
    shutil.copyfile(path_from_root('tests', 'hello_world.c'), 'a.c')
    os.mkdir('obj')
    run_process([PYTHON, EMCC, 'a.c', '-MMD', '-MF', 'test.d', '-c', '-o', 'obj/test.o'])
    self.assertContained(open('test.d').read(), 'obj/test.o: a.c\n')

  def test_quoted_js_lib_key(self):
    create_test_file('lib.js', r'''
mergeInto(LibraryManager.library, {
   __internal_data:{
    '<' : 0,
    'white space' : 1
  },
  printf__deps: ['__internal_data', 'fprintf']
});
''')

    run_process([PYTHON, EMCC, path_from_root('tests', 'hello_world.cpp'), '--js-library', 'lib.js'])
    self.assertContained('hello, world!', run_js('a.out.js'))

  def test_exported_js_lib(self):
    create_test_file('lib.js', r'''
mergeInto(LibraryManager.library, {
 jslibfunc: function(x) { return 2 * x }
});
''')
    create_test_file('src.cpp', r'''
#include <emscripten.h>
extern "C" int jslibfunc(int x);
int main() {
  printf("c calling: %d\n", jslibfunc(6));
  EM_ASM({
    out('js calling: ' + Module['_jslibfunc'](5) + '.');
  });
}
''')
    run_process([PYTHON, EMCC, 'src.cpp', '--js-library', 'lib.js', '-s', 'EXPORTED_FUNCTIONS=["_main", "_jslibfunc"]'])
    self.assertContained('c calling: 12\njs calling: 10.', run_js('a.out.js'))

  def test_js_lib_using_asm_lib(self):
    create_test_file('lib.js', r'''
mergeInto(LibraryManager.library, {
  jslibfunc__deps: ['asmlibfunc'],
  jslibfunc: function(x) {
    return 2 * _asmlibfunc(x);
  },

  asmlibfunc__asm: true,
  asmlibfunc__sig: 'ii',
  asmlibfunc: function(x) {
    x = x | 0;
    return x + 1 | 0;
  }
});
''')
    create_test_file('src.cpp', r'''
#include <stdio.h>
extern "C" int jslibfunc(int x);
int main() {
  printf("c calling: %d\n", jslibfunc(6));
}
''')
    run_process([PYTHON, EMCC, 'src.cpp', '--js-library', 'lib.js'])
    self.assertContained('c calling: 14\n', run_js('a.out.js'))

  def test_EMCC_BUILD_DIR(self):
    # EMCC_BUILD_DIR env var contains the dir we were building in, when running the js compiler (e.g. when
    # running a js library). We force the cwd to be src/ for technical reasons, so this lets you find out
    # where you were.
    create_test_file('lib.js', r'''
printErr('dir was ' + process.env.EMCC_BUILD_DIR);
''')
    err = run_process([PYTHON, EMCC, path_from_root('tests', 'hello_world.cpp'), '--js-library', 'lib.js'], stderr=PIPE).stderr
    self.assertContained('dir was ' + os.path.realpath(os.path.normpath(self.get_dir())), err)

  def test_float_h(self):
    process = run_process([PYTHON, EMCC, path_from_root('tests', 'float+.c')], stdout=PIPE, stderr=PIPE)
    assert process.returncode is 0, 'float.h should agree with our system: ' + process.stdout + '\n\n\n' + process.stderr

  def test_default_obj_ext(self):
    outdir = 'out_dir' + '/'

    self.clear()
    os.mkdir(outdir)
    err = run_process([PYTHON, EMCC, '-c', path_from_root('tests', 'hello_world.c'), '-o', outdir], stderr=PIPE).stderr
    assert not err, err
    assert os.path.isfile(outdir + 'hello_world.o')

    self.clear()
    os.mkdir(outdir)
    err = run_process([PYTHON, EMCC, '-c', path_from_root('tests', 'hello_world.c'), '-o', outdir, '--default-obj-ext', 'obj'], stderr=PIPE).stderr
    assert not err, err
    assert os.path.isfile(outdir + 'hello_world.obj')

  def test_doublestart_bug(self):
    create_test_file('code.cpp', r'''
#include <stdio.h>
#include <emscripten.h>

void main_loop(void) {
    static int cnt = 0;
    if (++cnt >= 10) emscripten_cancel_main_loop();
}

int main(void) {
    printf("This should only appear once.\n");
    emscripten_set_main_loop(main_loop, 10, 0);
    return 0;
}
''')

    create_test_file('pre.js', r'''
if (!Module['preRun']) Module['preRun'] = [];
Module["preRun"].push(function () {
    addRunDependency('test_run_dependency');
    removeRunDependency('test_run_dependency');
});
''')

    run_process([PYTHON, EMCC, 'code.cpp', '--pre-js', 'pre.js'])
    output = run_js('a.out.js', engine=NODE_JS)

    assert output.count('This should only appear once.') == 1, output

  def test_module_print(self):
    create_test_file('code.cpp', r'''
#include <stdio.h>
int main(void) {
  printf("123456789\n");
  return 0;
}
''')

    create_test_file('pre.js', r'''
var Module = { print: function(x) { throw '<{(' + x + ')}>' } };
''')

    run_process([PYTHON, EMCC, 'code.cpp', '--pre-js', 'pre.js'])
    output = run_js('a.out.js', stderr=PIPE, full_output=True, engine=NODE_JS, assert_returncode=None)
    assert r'<{(123456789)}>' in output, output

  def test_precompiled_headers(self):
    for suffix in ['gch', 'pch']:
      print(suffix)
      self.clear()

      create_test_file('header.h', '#define X 5\n')
      run_process([PYTHON, EMCC, '-xc++-header', 'header.h', '-c'])
      assert os.path.exists('header.h.gch') # default output is gch
      if suffix != 'gch':
        run_process([PYTHON, EMCC, '-xc++-header', 'header.h', '-o', 'header.h.' + suffix])
        assert open('header.h.gch', 'rb').read() == open('header.h.' + suffix, 'rb').read()

      create_test_file('src.cpp', r'''
#include <stdio.h>
int main() {
  printf("|%d|\n", X);
  return 0;
}
''')
      run_process([PYTHON, EMCC, 'src.cpp', '-include', 'header.h'])

      output = run_js('a.out.js', stderr=PIPE, full_output=True, engine=NODE_JS)
      assert '|5|' in output, output

      # also verify that the gch is actually used
      err = run_process([PYTHON, EMCC, 'src.cpp', '-include', 'header.h', '-Xclang', '-print-stats'], stderr=PIPE).stderr
      self.assertTextDataContained('*** PCH/Modules Loaded:\nModule: header.h.' + suffix, err)
      # and sanity check it is not mentioned when not
      try_delete('header.h.' + suffix)
      err = run_process([PYTHON, EMCC, 'src.cpp', '-include', 'header.h', '-Xclang', '-print-stats'], stderr=PIPE).stderr
      assert '*** PCH/Modules Loaded:\nModule: header.h.' + suffix not in err.replace('\r\n', '\n'), err

      # with specified target via -o
      try_delete('header.h.' + suffix)
      run_process([PYTHON, EMCC, '-xc++-header', 'header.h', '-o', 'my.' + suffix])
      assert os.path.exists('my.' + suffix)

      # -include-pch flag
      run_process([PYTHON, EMCC, '-xc++-header', 'header.h', '-o', 'header.h.' + suffix])
      run_process([PYTHON, EMCC, 'src.cpp', '-include-pch', 'header.h.' + suffix])
      output = run_js('a.out.js')
      assert '|5|' in output, output

  @no_wasm_backend()
  def test_warn_unaligned(self):
    create_test_file('src.cpp', r'''
#include <stdio.h>
struct packey {
  char x;
  int y;
  double z;
} __attribute__((__packed__));
int main() {
  volatile packey p;
  p.x = 0;
  p.y = 1;
  p.z = 2;
  return 0;
}
''')
    output = run_process([PYTHON, EMCC, 'src.cpp', '-s', 'WASM=0', '-s', 'WARN_UNALIGNED=1'], stderr=PIPE)
    output = run_process([PYTHON, EMCC, 'src.cpp', '-s', 'WASM=0', '-s', 'WARN_UNALIGNED=1', '-g'], stderr=PIPE)
    assert 'emcc: warning: unaligned store' in output.stderr, output.stderr
    assert 'emcc: warning: unaligned store' in output.stderr, output.stderr
    assert '@line 11 "src.cpp"' in output.stderr, output.stderr

  def test_LEGACY_VM_SUPPORT(self):
    # when modern features are lacking, we can polyfill them or at least warn
    create_test_file('pre.js', 'Math.imul = undefined;')

    def test(expected, opts=[]):
      print(opts)
      result = run_process([PYTHON, EMCC, path_from_root('tests', 'hello_world.c'), '--pre-js', 'pre.js'] + opts, stderr=PIPE, check=False)
      if result.returncode == 0:
        self.assertContained(expected, run_js('a.out.js', stderr=PIPE, full_output=True, engine=NODE_JS, assert_returncode=None))
      else:
        self.assertContained(expected, result.stderr)

    # when legacy is needed, we show an error indicating so
    test('build with LEGACY_VM_SUPPORT')
    # wasm is on by default, and does not mix with legacy, so we show an error
    test('LEGACY_VM_SUPPORT is only supported for asm.js, and not wasm. Build with -s WASM=0', ['-s', 'LEGACY_VM_SUPPORT=1'])
    # legacy + disabling wasm works
    if self.is_wasm_backend():
      return
    test('hello, world!', ['-s', 'LEGACY_VM_SUPPORT=1', '-s', 'WASM=0'])

  def test_on_abort(self):
    expected_output = 'Module.onAbort was called'

    def add_on_abort_and_verify(extra=''):
      with open('a.out.js') as f:
        js = f.read()
      with open('a.out.js', 'w') as f:
        f.write("var Module = { onAbort: function() { console.log('%s') } };\n" % expected_output)
        f.write(extra + '\n')
        f.write(js)
      self.assertContained(expected_output, run_js('a.out.js', assert_returncode=None))

    # test direct abort() C call

    create_test_file('src.c', '''
        #include <stdlib.h>
        int main() {
          abort();
        }
      ''')
    run_process([PYTHON, EMCC, 'src.c', '-s', 'BINARYEN_ASYNC_COMPILATION=0'])
    add_on_abort_and_verify()

    # test direct abort() JS call

    create_test_file('src.c', '''
        #include <emscripten.h>
        int main() {
          EM_ASM({ abort() });
        }
      ''')
    run_process([PYTHON, EMCC, 'src.c', '-s', 'BINARYEN_ASYNC_COMPILATION=0'])
    add_on_abort_and_verify()

    # test throwing in an abort handler, and catching that

    create_test_file('src.c', '''
        #include <emscripten.h>
        int main() {
          EM_ASM({
            try {
              out('first');
              abort();
            } catch (e) {
              out('second');
              abort();
              throw e;
            }
          });
        }
      ''')
    run_process([PYTHON, EMCC, 'src.c', '-s', 'BINARYEN_ASYNC_COMPILATION=0'])
    with open('a.out.js') as f:
      js = f.read()
    with open('a.out.js', 'w') as f:
      f.write("var Module = { onAbort: function() { console.log('%s'); throw 're-throw'; } };\n" % expected_output)
      f.write(js)
    out = run_js('a.out.js', stderr=STDOUT, assert_returncode=None)
    print(out)
    self.assertContained(expected_output, out)
    self.assertContained('re-throw', out)
    self.assertContained('first', out)
    self.assertContained('second', out)
    self.assertEqual(out.count(expected_output), 2)

    # test an abort during startup
    run_process([PYTHON, EMCC, path_from_root('tests', 'hello_world.c')])
    os.remove('a.out.wasm') # trigger onAbort by intentionally causing startup to fail
    add_on_abort_and_verify()

  def test_no_exit_runtime(self):
    create_test_file('code.cpp', r'''
#include <stdio.h>

template<int x>
struct Waste {
  Waste() {
    printf("coming around %d\n", x);
  }
  ~Waste() {
    printf("going away %d\n", x);
  }
};

Waste<1> w1;
Waste<2> w2;
Waste<3> w3;
Waste<4> w4;
Waste<5> w5;

int main(int argc, char **argv) {
  return 0;
}
    ''')

    for wasm in [0, 1]:
      for no_exit in [1, 0]:
        for opts in [[], ['-O1'], ['-O2', '-g2'], ['-O2', '-g2', '--llvm-lto', '1']]:
          if self.is_wasm_backend() and not wasm:
            continue
          print(wasm, no_exit, opts)
          cmd = [PYTHON, EMCC] + opts + ['code.cpp', '-s', 'EXIT_RUNTIME=' + str(1 - no_exit), '-s', 'WASM=' + str(wasm)]
          if wasm:
            cmd += ['--profiling-funcs'] # for function names
          run_process(cmd)
          output = run_js('a.out.js', stderr=PIPE, full_output=True, engine=NODE_JS)
          src = open('a.out.js').read()
          if wasm:
            src += '\n' + self.get_wasm_text('a.out.wasm')
          exit = 1 - no_exit
          print('  exit:', exit, 'opts:', opts)
          self.assertContained('coming around', output)
          if exit:
            self.assertContained('going away', output)
          else:
            self.assertNotContained('going away', output)
          if not self.is_wasm_backend():
            # The wasm backend uses atexit to register destructors when
            # constructors are called  There is currently no way to exclude
            # these destructors from the wasm binary.
            assert ('atexit(' in src) == exit, 'atexit should not appear in src when EXIT_RUNTIME=0'
            assert ('_ZN5WasteILi2EED' in src) == exit, 'destructors should not appear if no exit:\n' + src

  def test_no_exit_runtime_warnings_flush(self):
    # check we warn if there is unflushed info
    create_test_file('code.c', r'''
#include <stdio.h>
int main(int argc, char **argv) {
  printf("hello\n");
  printf("world"); // no newline, not flushed
#if FLUSH
  printf("\n");
#endif
}
''')
    create_test_file('code.cpp', r'''
#include <iostream>
int main() {
  using namespace std;
  cout << "hello" << std::endl;
  cout << "world"; // no newline, not flushed
#if FLUSH
  std::cout << std::endl;
#endif
}
''')
    for src in ['code.c', 'code.cpp']:
      for no_exit in [0, 1]:
        for assertions in [0, 1]:
          for flush in [0, 1]:
            # TODO: also check FILESYSTEM=0 here. it never worked though, buffered output was not emitted at shutdown
            print(src, no_exit, assertions, flush)
            cmd = [PYTHON, EMCC, src, '-s', 'EXIT_RUNTIME=%d' % (1 - no_exit), '-s', 'ASSERTIONS=%d' % assertions]
            if flush:
              cmd += ['-DFLUSH']
            run_process(cmd)
            output = run_js('a.out.js', stderr=PIPE, full_output=True)
            exit = 1 - no_exit
            assert 'hello' in output, output
            assert ('world' in output) == (exit or flush), 'unflushed content is shown only when exiting the runtime'
            assert (no_exit and assertions and not flush) == ('stdio streams had content in them that was not flushed. you should set EXIT_RUNTIME to 1' in output), 'warning should be shown'

  def test_fs_after_main(self):
    for args in [[], ['-O1']]:
      print(args)
      run_process([PYTHON, EMCC, path_from_root('tests', 'fs_after_main.cpp')])
      self.assertContained('Test passed.', run_js('a.out.js', engine=NODE_JS))

  @no_wasm_backend('tests internal compiler command')
  @uses_canonical_tmp
  def test_os_oz(self):
    with env_modify({'EMCC_DEBUG': '1'}):
      for args, expect in [
          (['-O1'], '-O1'),
          (['-O2'], '-O3'),
          (['-Os'], '-Os'),
          (['-Oz'], '-Oz'),
          (['-O3'], '-O3'),
        ]:
        print(args, expect)
        err = run_process([PYTHON, EMCC, path_from_root('tests', 'hello_world.cpp')] + args, stdout=PIPE, stderr=PIPE).stderr
        self.assertContained(expect, err)
        self.assertContained('hello, world!', run_js('a.out.js'))

  def test_oz_size(self):
    sizes = {}
    for name, args in [
        ('0', ['-o', 'dlmalloc.o']),
        ('1', ['-o', 'dlmalloc.o', '-O1']),
        ('2', ['-o', 'dlmalloc.o', '-O2']),
        ('s', ['-o', 'dlmalloc.o', '-Os']),
        ('z', ['-o', 'dlmalloc.o', '-Oz']),
        ('3', ['-o', 'dlmalloc.o', '-O3']),
        ('0c', ['-c']),
        ('1c', ['-c', '-O1']),
        ('2c', ['-c', '-O2']),
        ('sc', ['-c', '-Os']),
        ('zc', ['-c', '-Oz']),
        ('3c', ['-c', '-O3']),
      ]:
      print(name, args)
      self.clear()
      run_process([PYTHON, EMCC, path_from_root('system', 'lib', 'dlmalloc.c')] + args, stdout=PIPE, stderr=PIPE)
      sizes[name] = os.path.getsize('dlmalloc.o')
    print(sizes)
    # -c should not affect code size
    for name in ['0', '1', '2', '3', 's', 'z']:
      assert sizes[name] == sizes[name + 'c']
    opt_min = min(sizes['1'], sizes['2'], sizes['3'], sizes['s'], sizes['z'])
    opt_max = max(sizes['1'], sizes['2'], sizes['3'], sizes['s'], sizes['z'])
    assert opt_min - opt_max <= opt_max * 0.1, 'opt builds are all fairly close'
    assert sizes['0'] > (1.20 * opt_max), 'unopt build is quite larger'

  @no_wasm_backend('relies on ctor evaluation and dtor elimination')
  def test_global_inits(self):
    create_test_file('inc.h', r'''
#include <stdio.h>

template<int x>
struct Waste {
  int state;
  Waste() : state(10) {}
  void test(int a) {
    printf("%d\n", a + state);
  }
  ~Waste() {
    printf("going away %d\n", x);
  }
};

Waste<3> *getMore();
''')

    create_test_file('main.cpp', r'''
#include "inc.h"

Waste<1> mw1;
Waste<2> mw2;

int main(int argc, char **argv) {
  printf("argc: %d\n", argc);
  mw1.state += argc;
  mw2.state += argc;
  mw1.test(5);
  mw2.test(6);
  getMore()->test(0);
  return 0;
}
''')

    create_test_file('side.cpp', r'''
#include "inc.h"

Waste<3> sw3;

Waste<3> *getMore() {
  return &sw3;
}
''')

    for opts, has_global in [
      (['-O2', '-g', '-s', 'EXIT_RUNTIME=1'], True),
      # no-exit-runtime removes the atexits, and then globalgce can work
      # it's magic to remove the global initializer entirely
      (['-O2', '-g'], False),
      (['-Os', '-g', '-s', 'EXIT_RUNTIME=1'], True),
      (['-Os', '-g'], False),
      (['-O2', '-g', '--llvm-lto', '1', '-s', 'EXIT_RUNTIME=1'], True),
      (['-O2', '-g', '--llvm-lto', '1'], False),
    ]:
      print(opts, has_global)
      run_process([PYTHON, EMCC, 'main.cpp', '-c'] + opts)
      run_process([PYTHON, EMCC, 'side.cpp', '-c'] + opts)
      run_process([PYTHON, EMCC, 'main.o', 'side.o'] + opts)
      run_js('a.out.js', stderr=PIPE, full_output=True, engine=NODE_JS)
      src = open('a.out.js').read()
      self.assertContained('argc: 1\n16\n17\n10\n', run_js('a.out.js'))
      if has_global:
        self.assertContained('globalCtors', src)
      else:
        self.assertNotContained('globalCtors', src)

  # Tests that when there are only 0 or 1 global initializers, that a grouped global initializer function will not be generated
  # (that would just consume excess code size)
  def test_no_global_inits(self):
    create_test_file('one_global_initializer.cpp', r'''
#include <emscripten.h>
#include <stdio.h>
double t = emscripten_get_now();
int main() { printf("t:%d\n", (int)(t>0)); }
''')
    run_process([PYTHON, EMCC, 'one_global_initializer.cpp'])
    # Above file has one global initializer, should not generate a redundant grouped globalCtors function
    self.assertNotContained('globalCtors', open('a.out.js').read())
    self.assertContained('t:1', run_js('a.out.js'))

    create_test_file('zero_global_initializers.cpp', r'''
#include <stdio.h>
int main() { printf("t:1\n"); }
''')
    run_process([PYTHON, EMCC, 'zero_global_initializers.cpp'])
    # Above file should have zero global initializers, should not generate any global initializer functions
    self.assertNotContained('__GLOBAL__sub_', open('a.out.js').read())
    self.assertContained('t:1', run_js('a.out.js'))

  @no_wasm_backend('https://bugs.llvm.org/show_bug.cgi?id=40472')
  def test_implicit_func(self):
    create_test_file('src.c', r'''
#include <stdio.h>
int main()
{
    printf("hello %d\n", strnlen("waka", 2)); // Implicit declaration, no header, for strnlen
    int (*my_strnlen)(char*, ...) = strnlen;
    printf("hello %d\n", my_strnlen("shaka", 2));
    return 0;
}
''')

    IMPLICIT_WARNING = '''warning: implicit declaration of function 'strnlen' is invalid in C99'''
    IMPLICIT_ERROR = '''error: implicit declaration of function 'strnlen' is invalid in C99'''

    for opts, expected, compile_expected in [
      ([], None, [IMPLICIT_ERROR]),
      (['-Wno-error=implicit-function-declaration'], ['hello '], [IMPLICIT_WARNING]), # turn error into warning
      (['-Wno-implicit-function-declaration'], ['hello '], []), # turn error into nothing at all (runtime output is incorrect)
    ]:
      print(opts, expected)
      try_delete('a.out.js')
      stderr = run_process([PYTHON, EMCC, 'src.c'] + opts, stderr=PIPE, check=False).stderr
      for ce in compile_expected + ['''warning: incompatible pointer types''']:
        self.assertContained(ce, stderr)
      if expected is None:
        assert not os.path.exists('a.out.js')
      else:
        output = run_js('a.out.js', stderr=PIPE, full_output=True)
        for e in expected:
          self.assertContained(e, output)

  @no_wasm_backend('uses prebuilt .ll file')
  def test_incorrect_static_call(self):
    for wasm in [0, 1]:
      for opts in [0, 1]:
        for asserts in [0, 1]:
          extra = []
          if opts != 1 - asserts:
            extra = ['-s', 'ASSERTIONS=' + str(asserts)]
          cmd = [PYTHON, EMCC, path_from_root('tests', 'sillyfuncast2_noasm.ll'), '-O' + str(opts), '-s', 'WASM=' + str(wasm)] + extra
          print(opts, asserts, wasm, cmd)
          stderr = run_process(cmd, stdout=PIPE, stderr=PIPE, check=False).stderr
          assert ('unexpected' in stderr) == asserts, stderr
          assert ("to 'doit'" in stderr) == asserts, stderr

  @no_wasm_backend('fastcomp specific')
  def test_llvm_lit(self):
    grep_path = Building.which('grep')
    if not grep_path:
      self.skipTest('This test needs the "grep" tool in PATH. If you are using emsdk on Windows, you can obtain it via installing and activating the gnu package.')
    llvm_src = get_fastcomp_src_dir()
    if not llvm_src:
      self.skipTest('llvm source tree not found')
    LLVM_LIT = os.path.join(LLVM_ROOT, 'llvm-lit.py')
    if not os.path.exists(LLVM_LIT):
      LLVM_LIT = os.path.join(LLVM_ROOT, 'llvm-lit')
      if not os.path.exists(LLVM_LIT):
        self.skipTest('llvm-lit not found; fastcomp directory is most likely prebuilt')
    cmd = [PYTHON, LLVM_LIT, '-v', os.path.join(llvm_src, 'test', 'CodeGen', 'JS')]
    print(cmd)
    run_process(cmd)

  def test_bad_triple(self):
    # compile a minimal program, with as few dependencies as possible, as
    # native building on CI may not always work well
    create_test_file('minimal.cpp', 'int main() { return 0; }')
    run_process([CLANG, 'minimal.cpp', '-c', '-emit-llvm', '-o', 'a.bc'] + shared.get_clang_native_args(), env=shared.get_clang_native_env())
    err = run_process([PYTHON, EMCC, 'a.bc'], stdout=PIPE, stderr=PIPE, check=False).stderr
    if self.is_wasm_backend():
      self.assertContained('machine type must be wasm32', err)
    else:
      assert 'warning' in err or 'WARNING' in err, err
      assert 'incorrect target triple' in err or 'different target triples' in err, err

  def test_valid_abspath(self):
    # Test whether abspath warning appears
    abs_include_path = os.path.abspath(self.get_dir())
    err = run_process([PYTHON, EMCC, '-I%s' % abs_include_path, '-Wwarn-absolute-paths', path_from_root('tests', 'hello_world.c')], stdout=PIPE, stderr=PIPE).stderr
    warning = '-I or -L of an absolute path "-I%s" encountered. If this is to a local system header/library, it may cause problems (local system files make sense for compiling natively on your system, but not necessarily to JavaScript).' % abs_include_path
    assert(warning in err)

    # Passing an absolute path to a directory inside the emscripten tree is always ok and should not issue a warning.
    abs_include_path = path_from_root('tests')
    err = run_process([PYTHON, EMCC, '-I%s' % abs_include_path, '-Wwarn-absolute-paths', path_from_root('tests', 'hello_world.c')], stdout=PIPE, stderr=PIPE).stderr
    warning = '-I or -L of an absolute path "-I%s" encountered. If this is to a local system header/library, it may cause problems (local system files make sense for compiling natively on your system, but not necessarily to JavaScript).' % abs_include_path
    assert(warning not in err)

    # Hide warning for this include path
    err = run_process([PYTHON, EMCC, '--valid-abspath', abs_include_path, '-I%s' % abs_include_path, '-Wwarn-absolute-paths', path_from_root('tests', 'hello_world.c')], stdout=PIPE, stderr=PIPE).stderr
    assert(warning not in err)

  def test_valid_abspath_2(self):
    if WINDOWS:
      abs_include_path = 'C:\\nowhere\\at\\all'
    else:
      abs_include_path = '/nowhere/at/all'
    cmd = [PYTHON, EMCC, path_from_root('tests', 'hello_world.c'), '--valid-abspath', abs_include_path, '-I%s' % abs_include_path]
    print(' '.join(cmd))
    run_process(cmd)
    self.assertContained('hello, world!', run_js('a.out.js'))

  def test_warn_dylibs(self):
    shared_suffixes = ['.so', '.dylib', '.dll']

    for suffix in ['.o', '.a', '.bc', '.so', '.lib', '.dylib', '.js', '.html']:
      err = run_process([PYTHON, EMCC, path_from_root('tests', 'hello_world.c'), '-o', 'out' + suffix], stdout=PIPE, stderr=PIPE).stderr
      warning = 'When Emscripten compiles to a typical native suffix for shared libraries (.so, .dylib, .dll) then it emits an LLVM bitcode file. You should then compile that to an emscripten SIDE_MODULE (using that flag) with suffix .wasm (for wasm) or .js (for asm.js).'
      if suffix in shared_suffixes:
        self.assertContained(warning, err)
      else:
        self.assertNotContained(warning, err)

  @no_wasm_backend('uses SIDE_MODULE')
  def test_side_module_without_proper_target(self):
    # SIDE_MODULE is only meaningful when compiling to wasm (or js+wasm)
    # otherwise, we are just linking bitcode, and should show an error
    for wasm in [0, 1]:
      print(wasm)
      process = run_process([PYTHON, EMCC, path_from_root('tests', 'hello_world.cpp'), '-s', 'SIDE_MODULE=1', '-o', 'a.so', '-s', 'WASM=%d' % wasm], stdout=PIPE, stderr=PIPE, check=False)
      self.assertContained('SIDE_MODULE must only be used when compiling to an executable shared library, and not when emitting LLVM bitcode', process.stderr)
      assert process.returncode is not 0

  @no_wasm_backend()
  def test_simplify_ifs(self):
    def test(src, nums):
      create_test_file('src.c', src)
      for opts, ifs in [
        [['-g2'], nums[0]],
        [['--profiling'], nums[1]],
        [['--profiling', '-g2'], nums[2]]
      ]:
        print(opts, ifs)
        if type(ifs) == int:
          ifs = [ifs]
        try_delete('a.out.js')
        run_process([PYTHON, EMCC, 'src.c', '-O2', '-s', 'WASM=0'] + opts, stdout=PIPE)
        src = open('a.out.js').read()
        main = src[src.find('function _main'):src.find('\n}', src.find('function _main'))]
        actual_ifs = main.count('if (')
        assert actual_ifs in ifs, main + ' : ' + str([ifs, actual_ifs])

    test(r'''
      #include <stdio.h>
      #include <string.h>
      int main(int argc, char **argv) {
        if (argc > 5 && strlen(argv[0]) > 1 && strlen(argv[1]) > 2) printf("halp");
        return 0;
      }
    ''', [3, 1, 1])

    test(r'''
      #include <stdio.h>
      #include <string.h>
      int main(int argc, char **argv) {
        while (argc % 3 == 0) {
          if (argc > 5 && strlen(argv[0]) > 1 && strlen(argv[1]) > 2) {
            printf("halp");
            argc++;
          } else {
            while (argc > 0) {
              printf("%d\n", argc--);
            }
          }
        }
        return 0;
      }
    ''', [8, [5, 7], [5, 7]])

    test(r'''
      #include <stdio.h>
      #include <string.h>
      int main(int argc, char **argv) {
        while (argc % 17 == 0) argc *= 2;
        if (argc > 5 && strlen(argv[0]) > 10 && strlen(argv[1]) > 20) {
          printf("halp");
          argc++;
        } else {
          printf("%d\n", argc--);
        }
        while (argc % 17 == 0) argc *= 2;
        return argc;
      }
    ''', [6, 3, 3])

    test(r'''
      #include <stdio.h>
      #include <stdlib.h>

      int main(int argc, char *argv[]) {
        if (getenv("A") && getenv("B")) {
            printf("hello world\n");
        } else {
            printf("goodnight moon\n");
        }
        printf("and that's that\n");
        return 0;
      }
    ''', [[3, 2], 1, 1])

    test(r'''
      #include <stdio.h>
      #include <stdlib.h>

      int main(int argc, char *argv[]) {
        if (getenv("A") || getenv("B")) {
            printf("hello world\n");
        }
        printf("and that's that\n");
        return 0;
      }
    ''', [[3, 2], 1, 1])

  @no_wasm_backend('relies on --emit-symbol-map')
  def test_symbol_map(self):
    for gen_map in [0, 1]:
      for wasm in [0, 1]:
        print(gen_map, wasm)
        self.clear()
        cmd = [PYTHON, EMCC, path_from_root('tests', 'hello_world.c'), '-O2']
        if gen_map:
          cmd += ['--emit-symbol-map']
        if not wasm:
          if self.is_wasm_backend():
            continue
          cmd += ['-s', 'WASM=0']
        print(cmd)
        run_process(cmd)
        if gen_map:
          self.assertTrue(os.path.exists('a.out.js.symbols'))
          symbols = open('a.out.js.symbols').read()
          self.assertContained(':_main', symbols)
        else:
          self.assertFalse(os.path.exists('a.out.js.symbols'))

  def test_bc_to_bc(self):
    # emcc should 'process' bitcode to bitcode. build systems can request this if
    # e.g. they assume our 'executable' extension is bc, and compile an .o to a .bc
    # (the user would then need to build bc to js of course, but we need to actually
    # emit the bc)
    run_process([PYTHON, EMCC, '-c', path_from_root('tests', 'hello_world.c')])
    assert os.path.exists('hello_world.o')
    run_process([PYTHON, EMCC, 'hello_world.o', '-o', 'hello_world.bc'])
    assert os.path.exists('hello_world.o')
    assert os.path.exists('hello_world.bc')

  def test_bad_function_pointer_cast(self):
    create_test_file('src.cpp', r'''
#include <stdio.h>

typedef int (*callback) (int, ...);

int impl(int foo) {
  printf("Hello, world.\n");
  return 0;
}

int main() {
  volatile callback f = (callback) impl;
  f(0); /* This fails with or without additional arguments. */
  return 0;
}
''')

    for opts in [0, 1, 2]:
      for safe in [0, 1]:
        for emulate_casts in [0, 1]:
          for emulate_fps in [0, 1]:
            for relocate in [0, 1]:
              for wasm in [0, 1]:
                if self.is_wasm_backend() and not wasm:
                  continue
                cmd = [PYTHON, EMCC, 'src.cpp', '-O' + str(opts), '-s', 'SAFE_HEAP=' + str(safe), '-s', 'WASM=' + str(wasm)]
                if emulate_casts:
                  cmd += ['-s', 'EMULATE_FUNCTION_POINTER_CASTS=1']
                if emulate_fps:
                  cmd += ['-s', 'EMULATED_FUNCTION_POINTERS=1']
                if relocate:
                  cmd += ['-s', 'RELOCATABLE=1'] # disables asm-optimized safe heap
                print(cmd)
                run_process(cmd)
                output = run_js('a.out.js', stderr=PIPE, full_output=True, assert_returncode=None)
                if emulate_casts:
                  # success!
                  self.assertContained('Hello, world.', output)
                else:
                  # otherwise, the error depends on the mode we are in
                  if self.is_wasm_backend() or (wasm and (relocate or emulate_fps)):
                    # wasm trap raised by the vm
                    self.assertContained('function signature mismatch', output)
                  elif opts == 0 and safe and not wasm:
                    # non-wasm safe mode checks asm.js function table masks
                    self.assertContained('Function table mask error', output)
                  elif opts == 0:
                    # informative error message (assertions are enabled in -O0)
                    self.assertContained('Invalid function pointer called', output)
                  else:
                    # non-informative error
                    self.assertContained(('abort(', 'exception'), output)

  @no_wasm_backend()
  def test_aliased_func_pointers(self):
    create_test_file('src.cpp', r'''
#include <stdio.h>

int impl1(int foo) { return foo; }
float impla(float foo) { return foo; }
int impl2(int foo) { return foo+1; }
float implb(float foo) { return foo+1; }
int impl3(int foo) { return foo+2; }
float implc(float foo) { return foo+2; }

int main(int argc, char **argv) {
  volatile void *f = (void*)impl1;
  if (argc == 50) f = (void*)impla;
  if (argc == 51) f = (void*)impl2;
  if (argc == 52) f = (void*)implb;
  if (argc == 53) f = (void*)impl3;
  if (argc == 54) f = (void*)implc;
  return (int)f;
}
''')

    print('aliasing')

    sizes_ii = {}
    sizes_dd = {}

    for alias in [None, 0, 1]:
      cmd = [PYTHON, EMCC, 'src.cpp', '-O1', '-s', 'WASM=0']
      if alias is not None:
        cmd += ['-s', 'ALIASING_FUNCTION_POINTERS=' + str(alias)]
      else:
        alias = -1
      print(cmd)
      run_process(cmd)
      src = open('a.out.js').read().split('\n')
      for line in src:
        if line.strip().startswith('var FUNCTION_TABLE_ii = '):
          sizes_ii[alias] = line.count(',')
        if line.strip().startswith('var FUNCTION_TABLE_dd = '):
          sizes_dd[alias] = line.count(',')

    print('ii', sizes_ii)
    print('dd', sizes_dd)

    for sizes in [sizes_ii, sizes_dd]:
      assert sizes[-1] == sizes[1] # default is to alias
      assert sizes[1] < sizes[0] # without aliasing, we have more unique values and fat tables

  def test_bad_export(self):
    for m in ['', ' ']:
      self.clear()
      cmd = [PYTHON, EMCC, path_from_root('tests', 'hello_world.c'), '-s', 'EXPORTED_FUNCTIONS=["' + m + '_main"]']
      print(cmd)
      stderr = run_process(cmd, stderr=PIPE, check=False).stderr
      if m:
        self.assertContained('undefined exported function: " _main"', stderr)
      else:
        self.assertContained('hello, world!', run_js('a.out.js'))

  def test_no_dynamic_execution(self):
    run_process([PYTHON, EMCC, path_from_root('tests', 'hello_world.c'), '-O1', '-s', 'DYNAMIC_EXECUTION=0'])
    self.assertContained('hello, world!', run_js('a.out.js'))
    src = open('a.out.js').read()
    assert 'eval(' not in src
    assert 'eval.' not in src
    assert 'new Function' not in src
    try_delete('a.out.js')

    # Test that --preload-file doesn't add an use of eval().
    create_test_file('temp.txt', "foo\n")
    run_process([PYTHON, EMCC, path_from_root('tests', 'hello_world.c'), '-O1',
                 '-s', 'DYNAMIC_EXECUTION=0', '--preload-file', 'temp.txt'])
    src = open('a.out.js').read()
    assert 'eval(' not in src
    assert 'eval.' not in src
    assert 'new Function' not in src
    try_delete('a.out.js')

    # Test that -s DYNAMIC_EXECUTION=0 and --closure 1 are not allowed together.
    proc = run_process([PYTHON, EMCC, path_from_root('tests', 'hello_world.c'), '-O1',
                        '-s', 'DYNAMIC_EXECUTION=0', '--closure', '1'],
                       check=False, stderr=PIPE)
    assert proc.returncode != 0
    try_delete('a.out.js')

    # Test that -s DYNAMIC_EXECUTION=1 and -s RELOCATABLE=1 are not allowed together.
    proc = run_process([PYTHON, EMCC, path_from_root('tests', 'hello_world.c'), '-O1',
                        '-s', 'DYNAMIC_EXECUTION=0', '-s', 'RELOCATABLE=1'],
                       check=False, stderr=PIPE)
    assert proc.returncode != 0
    try_delete('a.out.js')

    create_test_file('test.c', r'''
      #include <emscripten/emscripten.h>
      int main() {
        emscripten_run_script("console.log('hello from script');");
        return 0;
      }
      ''')

    # Test that emscripten_run_script() aborts when -s DYNAMIC_EXECUTION=0
    run_process([PYTHON, EMCC, 'test.c', '-O1', '-s', 'DYNAMIC_EXECUTION=0'])
    self.assertContained('DYNAMIC_EXECUTION=0 was set, cannot eval', run_js('a.out.js', assert_returncode=None, full_output=True, stderr=PIPE))
    try_delete('a.out.js')

    # Test that emscripten_run_script() posts a warning when -s DYNAMIC_EXECUTION=2
    run_process([PYTHON, EMCC, 'test.c', '-O1', '-s', 'DYNAMIC_EXECUTION=2'])
    self.assertContained('Warning: DYNAMIC_EXECUTION=2 was set, but calling eval in the following location:', run_js('a.out.js', assert_returncode=None, full_output=True, stderr=PIPE))
    self.assertContained('hello from script', run_js('a.out.js', assert_returncode=None, full_output=True, stderr=PIPE))
    try_delete('a.out.js')

  def test_init_file_at_offset(self):
    create_test_file('src.cpp', r'''
      #include <stdio.h>
      int main() {
        int data = 0x12345678;
        FILE *f = fopen("test.dat", "wb");
        fseek(f, 100, SEEK_CUR);
        fwrite(&data, 4, 1, f);
        fclose(f);

        int data2;
        f = fopen("test.dat", "rb");
        fread(&data2, 4, 1, f); // should read 0s, not that int we wrote at an offset
        printf("read: %d\n", data2);
        fseek(f, 0, SEEK_END);
        long size = ftell(f); // should be 104, not 4
        fclose(f);
        printf("file size is %ld\n", size);
      }
    ''')
    run_process([PYTHON, EMCC, 'src.cpp'])
    self.assertContained('read: 0\nfile size is 104\n', run_js('a.out.js'))

  def test_unlink(self):
    self.do_other_test(os.path.join('other', 'unlink'))

  def test_argv0_node(self):
    create_test_file('code.cpp', r'''
#include <stdio.h>
int main(int argc, char **argv) {
  printf("I am %s.\n", argv[0]);
  return 0;
}
''')

    run_process([PYTHON, EMCC, 'code.cpp'])
    self.assertContained('I am ' + os.path.realpath(self.get_dir()).replace('\\', '/') + '/a.out.js', run_js('a.out.js', engine=NODE_JS).replace('\\', '/'))

  def test_returncode(self):
    create_test_file('src.cpp', r'''
      #include <stdio.h>
      #include <stdlib.h>
      int main() {
      #if CALL_EXIT
        exit(CODE);
      #else
        return CODE;
      #endif
      }
    ''')
    for code in [0, 123]:
      for no_exit in [0, 1]:
        for call_exit in [0, 1]:
          for async in [0, 1]:
            run_process([PYTHON, EMCC, 'src.cpp', '-DCODE=%d' % code, '-s', 'EXIT_RUNTIME=%d' % (1 - no_exit), '-DCALL_EXIT=%d' % call_exit, '-s', 'BINARYEN_ASYNC_COMPILATION=%d' % async])
            for engine in JS_ENGINES:
              # async compilation can't return a code in d8
              if async and engine == V8_ENGINE:
                continue
              print(code, no_exit, call_exit, async, engine)
              process = run_process(engine + ['a.out.js'], stdout=PIPE, stderr=PIPE, check=False)
              # we always emit the right exit code, whether we exit the runtime or not
              assert process.returncode == code, [process.returncode, process.stdout, process.stderr]
              assert not process.stdout, process.stdout
              if not call_exit:
                assert not process.stderr, process.stderr
              assert ('but EXIT_RUNTIME is not set, so halting execution but not exiting the runtime or preventing further async execution (build with EXIT_RUNTIME=1, if you want a true shutdown)' in process.stderr) == (no_exit and call_exit), process.stderr

  def test_emscripten_force_exit_NO_EXIT_RUNTIME(self):
    create_test_file('src.cpp', r'''
      #include <emscripten.h>
      int main() {
      #if CALL_EXIT
        emscripten_force_exit(0);
      #endif
      }
    ''')
    for no_exit in [0, 1]:
      for call_exit in [0, 1]:
        run_process([PYTHON, EMCC, 'src.cpp', '-s', 'EXIT_RUNTIME=%d' % (1 - no_exit), '-DCALL_EXIT=%d' % call_exit])
        print(no_exit, call_exit)
        out = run_js('a.out.js', stdout=PIPE, stderr=PIPE, full_output=True)
        assert ('emscripten_force_exit cannot actually shut down the runtime, as the build does not have EXIT_RUNTIME set' in out) == (no_exit and call_exit), out

  def test_mkdir_silly(self):
    create_test_file('src.cpp', r'''
#include <stdio.h>
#include <dirent.h>
#include <errno.h>
#include <sys/stat.h>
#include <sys/types.h>
#include <unistd.h>

int main(int argc, char **argv) {
  printf("\n");
  for (int i = 1; i < argc; i++) {
    printf("%d:\n", i);
    int ok = mkdir(argv[i], S_IRWXU|S_IRWXG|S_IRWXO);
    printf("  make %s: %d\n", argv[i], ok);
    DIR *dir = opendir(argv[i]);
    printf("  open %s: %d\n", argv[i], dir != NULL);
    if (dir) {
      struct dirent *entry;
      while ((entry = readdir(dir))) {
        printf("  %s, %d\n", entry->d_name, entry->d_type);
      }
    }
  }
}
    ''')
    run_process([PYTHON, EMCC, 'src.cpp'])

    # cannot create /, can open
    self.assertContained(r'''
1:
  make /: -1
  open /: 1
  proc, 4
  dev, 4
  home, 4
  tmp, 4
  .., 4
  ., 4
''', run_js('a.out.js', args=['/']))
    # cannot create empty name, cannot open
    self.assertContained(r'''
1:
  make : -1
  open : 0
''', run_js('a.out.js', args=['']))
    # can create unnormalized path, can open
    self.assertContained(r'''
1:
  make /a//: 0
  open /a//: 1
  .., 4
  ., 4
''', run_js('a.out.js', args=['/a//']))
    # can create child unnormalized
    self.assertContained(r'''
1:
  make /a: 0
  open /a: 1
  .., 4
  ., 4
2:
  make /a//b//: 0
  open /a//b//: 1
  .., 4
  ., 4
''', run_js('a.out.js', args=['/a', '/a//b//']))

  def test_stat_silly(self):
    create_test_file('src.cpp', r'''
#include <stdio.h>
#include <errno.h>
#include <sys/stat.h>

int main(int argc, char **argv) {
  for (int i = 1; i < argc; i++) {
    const char *path = argv[i];
    struct stat path_stat;
    if (stat(path, &path_stat) != 0) {
      printf("Failed to stat path: %s; errno=%d\n", path, errno);
    } else {
      printf("ok on %s\n", path);
    }
  }
}
    ''')
    run_process([PYTHON, EMCC, 'src.cpp'])

    # cannot stat ""
    self.assertContained(r'''Failed to stat path: /a; errno=2
Failed to stat path: ; errno=2
''', run_js('a.out.js', args=['/a', '']))

  def test_symlink_silly(self):
    create_test_file('src.cpp', r'''
#include <dirent.h>
#include <errno.h>
#include <sys/stat.h>
#include <sys/types.h>
#include <unistd.h>
#include <stdio.h>

int main(int argc, char **argv) {
  if (symlink(argv[1], argv[2]) != 0) {
    printf("Failed to symlink paths: %s, %s; errno=%d\n", argv[1], argv[2], errno);
  } else {
    printf("ok\n");
  }
}
    ''')
    run_process([PYTHON, EMCC, 'src.cpp'])

    # cannot symlink nonexistents
    self.assertContained(r'''Failed to symlink paths: , abc; errno=2''', run_js('a.out.js', args=['', 'abc']))
    self.assertContained(r'''Failed to symlink paths: , ; errno=2''', run_js('a.out.js', args=['', '']))
    self.assertContained(r'''ok''', run_js('a.out.js', args=['123', 'abc']))
    self.assertContained(r'''Failed to symlink paths: abc, ; errno=2''', run_js('a.out.js', args=['abc', '']))

  def test_rename_silly(self):
    create_test_file('src.cpp', r'''
#include <stdio.h>
#include <errno.h>

int main(int argc, char **argv) {
  if (rename(argv[1], argv[2]) != 0) {
    printf("Failed to rename paths: %s, %s; errno=%d\n", argv[1], argv[2], errno);
  } else {
    printf("ok\n");
  }
}
    ''')
    run_process([PYTHON, EMCC, 'src.cpp'])

    # cannot symlink nonexistents
    self.assertContained(r'''Failed to rename paths: , abc; errno=2''', run_js('a.out.js', args=['', 'abc']))
    self.assertContained(r'''Failed to rename paths: , ; errno=2''', run_js('a.out.js', args=['', '']))
    self.assertContained(r'''Failed to rename paths: 123, abc; errno=2''', run_js('a.out.js', args=['123', 'abc']))
    self.assertContained(r'''Failed to rename paths: abc, ; errno=2''', run_js('a.out.js', args=['abc', '']))

  def test_readdir_r_silly(self):
    create_test_file('src.cpp', r'''
#include <iostream>
#include <cstring>
#include <cerrno>
#include <unistd.h>
#include <fcntl.h>
#include <cstdlib>
#include <dirent.h>
#include <sys/stat.h>
#include <sys/types.h>
using std::endl;
namespace
{
  void check(const bool result)
  {
    if(not result) {
      std::cout << "Check failed!" << endl;
      throw "bad";
    }
  }
  // Do a recursive directory listing of the directory whose path is specified
  // by \a name.
  void ls(const std::string& name, std::size_t indent = 0)
  {
    ::DIR *dir;
    struct ::dirent *entry;
    if(indent == 0) {
      std::cout << name << endl;
      ++indent;
    }
    // Make sure we can open the directory.  This should also catch cases where
    // the empty string is passed in.
    if (not (dir = ::opendir(name.c_str()))) {
      const int error = errno;
      std::cout
        << "Failed to open directory: " << name << "; " << error << endl;
      return;
    }
    // Just checking the sanity.
    if (name.empty()) {
      std::cout
        << "Managed to open a directory whose name was the empty string.."
        << endl;
      check(::closedir(dir) != -1);
      return;
    }
    // Iterate over the entries in the directory.
    while ((entry = ::readdir(dir))) {
      const std::string entryName(entry->d_name);
      if (entryName == "." || entryName == "..") {
        // Skip the dot entries.
        continue;
      }
      const std::string indentStr(indent * 2, ' ');
      if (entryName.empty()) {
        std::cout
          << indentStr << "\"\": Found empty string as a "
          << (entry->d_type == DT_DIR ? "directory" : "file")
          << " entry!" << endl;
        continue;
      } else {
        std::cout << indentStr << entryName
                  << (entry->d_type == DT_DIR ? "/" : "") << endl;
      }
      if (entry->d_type == DT_DIR) {
        // We found a subdirectory; recurse.
        ls(std::string(name + (name == "/" ? "" : "/" ) + entryName),
           indent + 1);
      }
    }
    // Close our handle.
    check(::closedir(dir) != -1);
  }
  void touch(const std::string &path)
  {
    const int fd = ::open(path.c_str(), O_CREAT | O_TRUNC, 0644);
    check(fd != -1);
    check(::close(fd) != -1);
  }
}
int main()
{
  check(::mkdir("dir", 0755) == 0);
  touch("dir/a");
  touch("dir/b");
  touch("dir/c");
  touch("dir/d");
  touch("dir/e");
  std::cout << "Before:" << endl;
  ls("dir");
  std::cout << endl;
  // Attempt to delete entries as we walk the (single) directory.
  ::DIR * const dir = ::opendir("dir");
  check(dir != NULL);
  struct ::dirent *entry;
  while((entry = ::readdir(dir)) != NULL) {
    const std::string name(entry->d_name);
    // Skip "." and "..".
    if(name == "." || name == "..") {
      continue;
    }
    // Unlink it.
    std::cout << "Unlinking " << name << endl;
    check(::unlink(("dir/" + name).c_str()) != -1);
  }
  check(::closedir(dir) != -1);
  std::cout << "After:" << endl;
  ls("dir");
  std::cout << endl;
  return 0;
}
    ''')
    run_process([PYTHON, EMCC, 'src.cpp'])

    # cannot symlink nonexistents
    self.assertContained(r'''Before:
dir
  e
  d
  c
  b
  a

Unlinking e
Unlinking d
Unlinking c
Unlinking b
Unlinking a
After:
dir
''', run_js('a.out.js', args=['', 'abc']))

  def test_emversion(self):
    create_test_file('src.cpp', r'''
      #include <stdio.h>
      int main() {
        printf("major: %d\n", __EMSCRIPTEN_major__);
        printf("minor: %d\n", __EMSCRIPTEN_minor__);
        printf("tiny: %d\n", __EMSCRIPTEN_tiny__);
      }
    ''')
    run_process([PYTHON, EMCC, 'src.cpp'])
    self.assertContained(r'''major: %d
minor: %d
tiny: %d
''' % (shared.EMSCRIPTEN_VERSION_MAJOR, shared.EMSCRIPTEN_VERSION_MINOR, shared.EMSCRIPTEN_VERSION_TINY), run_js('a.out.js'))

  def test_dashE(self):
    create_test_file('src.cpp', r'''#include <emscripten.h>
__EMSCRIPTEN_major__ __EMSCRIPTEN_minor__ __EMSCRIPTEN_tiny__ EMSCRIPTEN_KEEPALIVE
''')

    def test(args=[]):
      print(args)
      out = run_process([PYTHON, EMCC, 'src.cpp', '-E'] + args, stdout=PIPE).stdout
      self.assertContained('%d %d %d __attribute__((used))' % (shared.EMSCRIPTEN_VERSION_MAJOR, shared.EMSCRIPTEN_VERSION_MINOR, shared.EMSCRIPTEN_VERSION_TINY), out)

    test()
    test(['--bind'])

  def test_dashE_consistent(self): # issue #3365
    normal = run_process([PYTHON, EMXX, '-v', '-Wwarn-absolute-paths', path_from_root('tests', 'hello_world.cpp'), '-c'], stdout=PIPE, stderr=PIPE).stderr
    dash_e = run_process([PYTHON, EMXX, '-v', '-Wwarn-absolute-paths', path_from_root('tests', 'hello_world.cpp'), '-E'], stdout=PIPE, stderr=PIPE).stderr

    diff = [a.rstrip() + '\n' for a in difflib.unified_diff(normal.split('\n'), dash_e.split('\n'), fromfile='normal', tofile='dash_e')]
    left_std = [x for x in diff if x.startswith('-') and '-std=' in x]
    right_std = [x for x in diff if x.startswith('+') and '-std=' in x]
    assert len(left_std) == len(right_std) == 1, '\n\n'.join(diff)
    bad = [x for x in diff if '-Wwarn-absolute-paths' in x]
    assert len(bad) == 0, '\n\n'.join(diff)

  def test_dashE_respect_dashO(self): # issue #3365
    null_file = 'NUL' if WINDOWS else '/dev/null'
    with_dash_o = run_process([PYTHON, EMXX, path_from_root('tests', 'hello_world.cpp'), '-E', '-o', null_file], stdout=PIPE, stderr=PIPE).stdout
    if WINDOWS:
      assert not os.path.isfile(null_file)
    without_dash_o = run_process([PYTHON, EMXX, path_from_root('tests', 'hello_world.cpp'), '-E'], stdout=PIPE, stderr=PIPE).stdout
    assert len(with_dash_o) == 0
    assert len(without_dash_o) != 0

  def test_dashM(self):
    out = run_process([PYTHON, EMXX, path_from_root('tests', 'hello_world.cpp'), '-M'], stdout=PIPE).stdout
    self.assertContained('hello_world.o:', out) # Verify output is just a dependency rule instead of bitcode or js

  def test_dashM_consistent(self):
    normal = run_process([PYTHON, EMXX, '-v', '-Wwarn-absolute-paths', path_from_root('tests', 'hello_world.cpp'), '-c'], stdout=PIPE, stderr=PIPE).stderr
    dash_m = run_process([PYTHON, EMXX, '-v', '-Wwarn-absolute-paths', path_from_root('tests', 'hello_world.cpp'), '-M'], stdout=PIPE, stderr=PIPE).stderr

    diff = [a.rstrip() + '\n' for a in difflib.unified_diff(normal.split('\n'), dash_m.split('\n'), fromfile='normal', tofile='dash_m')]
    left_std = [x for x in diff if x.startswith('-') and '-std=' in x]
    right_std = [x for x in diff if x.startswith('+') and '-std=' in x]
    assert len(left_std) == len(right_std) == 1, '\n\n'.join(diff)
    bad = [x for x in diff if '-Wwarn-absolute-paths' in x]
    assert len(bad) == 0, '\n\n'.join(diff)

  def test_dashM_respect_dashO(self):
    null_file = 'NUL' if WINDOWS else '/dev/null'
    with_dash_o = run_process([PYTHON, EMXX, path_from_root('tests', 'hello_world.cpp'), '-M', '-o', null_file], stdout=PIPE, stderr=PIPE).stdout
    if WINDOWS:
      assert not os.path.isfile(null_file)
    without_dash_o = run_process([PYTHON, EMXX, path_from_root('tests', 'hello_world.cpp'), '-M'], stdout=PIPE, stderr=PIPE).stdout
    assert len(with_dash_o) == 0
    assert len(without_dash_o) != 0

  def test_malloc_implicit(self):
    self.do_other_test(os.path.join('other', 'malloc_implicit'))

  def test_switch64phi(self):
    # issue 2539, fastcomp segfault on phi-i64 interaction
    create_test_file('src.cpp', r'''
#include <cstdint>
#include <limits>
#include <cstdio>

//============================================================================

namespace
{
  class int_adapter {
  public:
    typedef ::int64_t int_type;

    int_adapter(int_type v = 0)
      : value_(v)
    {}
    static const int_adapter pos_infinity()
    {
      return (::std::numeric_limits<int_type>::max)();
    }
    static const int_adapter neg_infinity()
    {
      return (::std::numeric_limits<int_type>::min)();
    }
    static const int_adapter not_a_number()
    {
      return (::std::numeric_limits<int_type>::max)()-1;
    }
    static bool is_neg_inf(int_type v)
    {
      return (v == neg_infinity().as_number());
    }
    static bool is_pos_inf(int_type v)
    {
      return (v == pos_infinity().as_number());
    }
    static bool is_not_a_number(int_type v)
    {
      return (v == not_a_number().as_number());
    }

    bool is_infinity() const
    {
      return (value_ == neg_infinity().as_number() ||
              value_ == pos_infinity().as_number());
    }
    bool is_special() const
    {
      return(is_infinity() || value_ == not_a_number().as_number());
    }
    bool operator<(const int_adapter& rhs) const
    {
      if(value_ == not_a_number().as_number()
         || rhs.value_ == not_a_number().as_number()) {
        return false;
      }
      if(value_ < rhs.value_) return true;
      return false;
    }
    int_type as_number() const
    {
      return value_;
    }

    int_adapter operator-(const int_adapter& rhs)const
    {
      if(is_special() || rhs.is_special())
      {
        if (rhs.is_pos_inf(rhs.as_number()))
        {
          return int_adapter(1);
        }
        if (rhs.is_neg_inf(rhs.as_number()))
        {
          return int_adapter();
        }
      }
      return int_adapter();
    }


  private:
    int_type value_;
  };

  class time_iterator {
  public:
    time_iterator(int_adapter t, int_adapter d)
      : current_(t),
        offset_(d)
    {}

    time_iterator& operator--()
    {
      current_ = int_adapter(current_ - offset_);
      return *this;
    }

    bool operator>=(const int_adapter& t)
    {
      return not (current_ < t);
    }

  private:
    int_adapter current_;
    int_adapter offset_;
  };

  void iterate_backward(const int_adapter *answers, const int_adapter& td)
  {
    int_adapter end = answers[0];
    time_iterator titr(end, td);

    std::puts("");
    for (; titr >= answers[0]; --titr) {
    }
  }
}

int
main()
{
  const int_adapter answer1[] = {};
  iterate_backward(NULL, int_adapter());
  iterate_backward(answer1, int_adapter());
}
    ''')
    run_process([PYTHON, EMCC, 'src.cpp', '-O2', '-s', 'SAFE_HEAP=1'])

  def test_only_force_stdlibs(self):
    def test(name, fail=False):
      print(name)
      run_process([PYTHON, EMXX, path_from_root('tests', 'hello_libcxx.cpp'), '-s', 'WARN_ON_UNDEFINED_SYMBOLS=0'])
      if fail:
        proc = run_process(NODE_JS + ['a.out.js'], stdout=PIPE, stderr=PIPE, check=False)
        self.assertNotEqual(proc.returncode, 0)
      else:
        self.assertContained('hello, world!', run_js('a.out.js', stderr=PIPE))

    with env_modify({'EMCC_FORCE_STDLIBS': None}):
      test('normal') # normally is ok

    with env_modify({'EMCC_FORCE_STDLIBS': 'libc,libc++abi,libc++'}):
      test('forced libs is ok, they were there anyhow')

    with env_modify({'EMCC_FORCE_STDLIBS': 'libc'}):
      test('partial list, but ok since we grab them as needed')

    with env_modify({'EMCC_FORCE_STDLIBS': 'libc', 'EMCC_ONLY_FORCED_STDLIBS': '1'}):
      test('fail! not enough stdlibs', fail=True)

    with env_modify({'EMCC_FORCE_STDLIBS': 'libc,libc++abi,libc++,libpthreads_stub', 'EMCC_ONLY_FORCED_STDLIBS': '1'}):
      test('force all the needed stdlibs, so this works even though we ignore the input file')

  def test_only_force_stdlibs_2(self):
    create_test_file('src.cpp', r'''
#include <iostream>
#include <stdexcept>

int main()
{
  try {
    throw std::exception();
    std::cout << "got here" << std::endl;
  }
  catch (const std::exception& ex) {
    std::cout << "Caught exception: " << ex.what() << std::endl;
  }
}
''')
    with env_modify({'EMCC_FORCE_STDLIBS': 'libc,libc++abi,libc++,libdlmalloc,libpthreads_stub', 'EMCC_ONLY_FORCED_STDLIBS': '1'}):
      run_process([PYTHON, EMXX, 'src.cpp', '-s', 'DISABLE_EXCEPTION_CATCHING=0'])
    self.assertContained('Caught exception: std::exception', run_js('a.out.js', stderr=PIPE))

  def test_strftime_zZ(self):
    create_test_file('src.cpp', r'''
#include <cerrno>
#include <cstring>
#include <ctime>
#include <iostream>

int main()
{
  // Buffer to hold the current hour of the day.  Format is HH + nul
  // character.
  char hour[3];

  // Buffer to hold our ISO 8601 formatted UTC offset for the current
  // timezone.  Format is [+-]hhmm + nul character.
  char utcOffset[6];

  // Buffer to hold the timezone name or abbreviation.  Just make it
  // sufficiently large to hold most timezone names.
  char timezone[128];

  std::tm tm;

  // Get the current timestamp.
  const std::time_t now = std::time(NULL);

  // What time is that here?
  if (::localtime_r(&now, &tm) == NULL) {
    const int error = errno;
    std::cout
      << "Failed to get localtime for timestamp=" << now << "; errno=" << error
      << "; " << std::strerror(error) << std::endl;
    return 1;
  }

  size_t result = 0;

  // Get the formatted hour of the day.
  if ((result = std::strftime(hour, 3, "%H", &tm)) != 2) {
    const int error = errno;
    std::cout
      << "Failed to format hour for timestamp=" << now << "; result="
      << result << "; errno=" << error << "; " << std::strerror(error)
      << std::endl;
    return 1;
  }
  std::cout << "The current hour of the day is: " << hour << std::endl;

  // Get the formatted UTC offset in ISO 8601 format.
  if ((result = std::strftime(utcOffset, 6, "%z", &tm)) != 5) {
    const int error = errno;
    std::cout
      << "Failed to format UTC offset for timestamp=" << now << "; result="
      << result << "; errno=" << error << "; " << std::strerror(error)
      << std::endl;
    return 1;
  }
  std::cout << "The current timezone offset is: " << utcOffset << std::endl;

  // Get the formatted timezone name or abbreviation.  We don't know how long
  // this will be, so just expect some data to be written to the buffer.
  if ((result = std::strftime(timezone, 128, "%Z", &tm)) == 0) {
    const int error = errno;
    std::cout
      << "Failed to format timezone for timestamp=" << now << "; result="
      << result << "; errno=" << error << "; " << std::strerror(error)
      << std::endl;
    return 1;
  }
  std::cout << "The current timezone is: " << timezone << std::endl;

  std::cout << "ok!\n";
}
''')
    run_process([PYTHON, EMCC, 'src.cpp'])
    self.assertContained('ok!', run_js('a.out.js'))

  def test_strptime_symmetry(self):
    Building.emcc(path_from_root('tests', 'strptime_symmetry.cpp'), output_filename='a.out.js')
    self.assertContained('TEST PASSED', run_js('a.out.js'))

  def test_truncate_from_0(self):
    create_test_file('src.cpp', r'''
#include <cerrno>
#include <cstring>
#include <iostream>

#include <fcntl.h>
#include <sys/stat.h>
#include <sys/types.h>
#include <unistd.h>

using std::endl;

//============================================================================
// :: Helpers

namespace
{
  // Returns the size of the regular file specified as 'path'.
  ::off_t getSize(const char* const path)
  {
    // Stat the file and make sure that it's the expected size.
    struct ::stat path_stat;
    if (::stat(path, &path_stat) != 0) {
      const int error = errno;
      std::cout
        << "Failed to lstat path: " << path << "; errno=" << error << "; "
        << std::strerror(error) << endl;
      return -1;
    }

    std::cout
      << "Size of file is: " << path_stat.st_size << endl;
    return path_stat.st_size;
  }

  // Causes the regular file specified in 'path' to have a size of 'length'
  // bytes.
  void resize(const char* const path,
              const ::off_t length)
  {
    std::cout
      << "Truncating file=" << path << " to length=" << length << endl;
    if (::truncate(path, length) == -1)
    {
      const int error = errno;
      std::cout
        << "Failed to truncate file=" << path << "; errno=" << error
        << "; " << std::strerror(error) << endl;
    }

    const ::off_t size = getSize(path);
    if (size != length) {
      std::cout
        << "Failed to truncate file=" << path << " to length=" << length
        << "; got size=" << size << endl;
    }
  }

  // Helper to create a file with the given content.
  void createFile(const std::string& path, const std::string& content)
  {
    std::cout
      << "Creating file: " << path << " with content=" << content << endl;

    const int fd = ::open(path.c_str(), O_CREAT | O_WRONLY, 0644);
    if (fd == -1) {
      const int error = errno;
      std::cout
        << "Failed to open file for writing: " << path << "; errno=" << error
        << "; " << std::strerror(error) << endl;
      return;
    }

    if (::write(fd, content.c_str(), content.size()) != content.size()) {
      const int error = errno;
      std::cout
        << "Failed to write content=" << content << " to file=" << path
        << "; errno=" << error << "; " << std::strerror(error) << endl;

      // Fall through to close FD.
    }

    ::close(fd);
  }
}

//============================================================================
// :: Entry Point
int main()
{
  const char* const file = "/tmp/file";
  createFile(file, "This is some content");
  getSize(file);
  resize(file, 32);
  resize(file, 17);
  resize(file, 0);

  // This throws a JS exception.
  resize(file, 32);
  return 0;
}
''')
    run_process([PYTHON, EMCC, 'src.cpp'])
    self.assertContained(r'''Creating file: /tmp/file with content=This is some content
Size of file is: 20
Truncating file=/tmp/file to length=32
Size of file is: 32
Truncating file=/tmp/file to length=17
Size of file is: 17
Truncating file=/tmp/file to length=0
Size of file is: 0
Truncating file=/tmp/file to length=32
Size of file is: 32
''', run_js('a.out.js'))

  def test_emcc_s_typo(self):
    # with suggestions
    proc = run_process([PYTHON, EMCC, path_from_root('tests', 'hello_world.c'), '-s', 'DISABLE_EXCEPTION_CATCH=1'], stderr=PIPE, check=False)
    self.assertNotEqual(proc.returncode, 0)
    self.assertContained('Assigning a non-existent settings attribute "DISABLE_EXCEPTION_CATCH"', proc.stderr)
    self.assertContained('did you mean one of DISABLE_EXCEPTION_CATCHING?', proc.stderr)
    # no suggestions
    proc = run_process([PYTHON, EMCC, path_from_root('tests', 'hello_world.c'), '-s', 'CHEEZ=1'], stderr=PIPE, check=False)
    self.assertNotEqual(proc.returncode, 0)
    self.assertContained("perhaps a typo in emcc\'s  -s X=Y  notation?", proc.stderr)
    self.assertContained('(see src/settings.js for valid values)', proc.stderr)

  def test_create_readonly(self):
    create_test_file('src.cpp', r'''
#include <cerrno>
#include <cstring>
#include <iostream>

#include <fcntl.h>
#include <unistd.h>

using std::endl;

//============================================================================
// :: Helpers

namespace
{
  // Helper to create a read-only file with content.
  void readOnlyFile(const std::string& path, const std::string& content)
  {
    std::cout
      << "Creating file: " << path << " with content of size="
      << content.size() << endl;

    const int fd = ::open(path.c_str(), O_CREAT | O_WRONLY, 0400);
    if (fd == -1) {
      const int error = errno;
      std::cout
        << "Failed to open file for writing: " << path << "; errno=" << error
        << "; " << std::strerror(error) << endl;
      return;
    }

    // Write the content to the file.
    ssize_t result = 0;
    if ((result = ::write(fd, content.data(), content.size()))
        != ssize_t(content.size()))
    {
      const int error = errno;
      std::cout
        << "Failed to write to file=" << path << "; errno=" << error
        << "; " << std::strerror(error) << endl;
      // Fall through to close the file.
    }
    else {
      std::cout
        << "Data written to file=" << path << "; successfully wrote "
        << result << " bytes" << endl;
    }

    ::close(fd);
  }
}

//============================================================================
// :: Entry Point

int main()
{
  const char* const file = "/tmp/file";
  unlink(file);
  readOnlyFile(file, "This content should get written because the file "
                     "does not yet exist and so, only the mode of the "
                     "containing directory will influence my ability to "
                     "create and open the file. The mode of the file only "
                     "applies to opening of the stream, not subsequent stream "
                     "operations after stream has opened.\n\n");
  readOnlyFile(file, "This should not get written because the file already "
                     "exists and is read-only.\n\n");
}
''')
    run_process([PYTHON, EMCC, 'src.cpp'])
    self.assertContained(r'''Creating file: /tmp/file with content of size=292
Data written to file=/tmp/file; successfully wrote 292 bytes
Creating file: /tmp/file with content of size=79
Failed to open file for writing: /tmp/file; errno=13; Permission denied
''', run_js('a.out.js'))

  def test_embed_file_large(self):
    # If such long files are encoded on one line,
    # they overflow the interpreter's limit
    large_size = int(1500000)
    create_test_file('large.txt', 'x' * large_size)
    create_test_file('src.cpp', r'''
      #include <stdio.h>
      #include <unistd.h>
      int main()
      {
          FILE* fp = fopen("large.txt", "r");
          if (fp) {
              printf("ok\n");
              fseek(fp, 0L, SEEK_END);
              printf("%ld\n", ftell(fp));
          } else {
              printf("failed to open large file.txt\n");
          }
          return 0;
      }
    ''')
    run_process([PYTHON, EMCC, 'src.cpp', '--embed-file', 'large.txt'])
    for engine in JS_ENGINES:
      if engine == V8_ENGINE:
        continue # ooms
      print(engine)
      self.assertContained('ok\n' + str(large_size) + '\n', run_js('a.out.js', engine=engine))

  def test_force_exit(self):
    create_test_file('src.cpp', r'''
#include <emscripten/emscripten.h>

namespace
{
  extern "C"
  EMSCRIPTEN_KEEPALIVE
  void callback()
  {
    EM_ASM({ out('callback pre()') });
    ::emscripten_force_exit(42);
    EM_ASM({ out('callback post()') });
    }
}

int
main()
{
  EM_ASM({ setTimeout(function() { out("calling callback()"); _callback() }, 100) });
  ::emscripten_exit_with_live_runtime();
  return 123;
}
    ''')
    run_process([PYTHON, EMCC, 'src.cpp'])
    output = run_js('a.out.js', engine=NODE_JS, assert_returncode=42)
    assert 'callback pre()' in output
    assert 'callback post()' not in output

  def test_bad_locale(self):
    create_test_file('src.cpp', r'''

#include <locale.h>
#include <stdio.h>
#include <wctype.h>

int
main(const int argc, const char * const * const argv)
{
  const char * const locale = (argc > 1 ? argv[1] : "C");
  const char * const actual = setlocale(LC_ALL, locale);
  if(actual == NULL) {
    printf("%s locale not supported\n",
           locale);
    return 0;
  }
  printf("locale set to %s: %s\n", locale, actual);
}

    ''')
    run_process([PYTHON, EMCC, 'src.cpp'])

    self.assertContained('locale set to C: C;C;C;C;C;C',
                         run_js('a.out.js', args=['C']))
    self.assertContained('locale set to waka: waka;waka;waka;waka;waka;waka',
                         run_js('a.out.js', args=['waka']))

  def test_js_main(self):
    # try to add a main() from JS, at runtime. this is not supported (the
    # compiler needs to know at compile time about main).
    create_test_file('pre_main.js', r'''
      var Module = {
        '_main': function() {
        }
      };
    ''')
    create_test_file('src.cpp', '')
    run_process([PYTHON, EMCC, 'src.cpp', '--pre-js', 'pre_main.js'])
    self.assertContained('compiled without a main, but one is present. if you added it from JS, use Module["onRuntimeInitialized"]',
                         run_js('a.out.js', assert_returncode=None, stderr=PIPE))

  def test_js_malloc(self):
    create_test_file('src.cpp', r'''
#include <stdio.h>
#include <emscripten.h>

int main() {
  EM_ASM({
    for (var i = 0; i < 1000; i++) {
      var ptr = Module._malloc(1024 * 1024); // only done in JS, but still must not leak
      Module._free(ptr);
    }
  });
  printf("ok.\n");
}
    ''')
    run_process([PYTHON, EMCC, 'src.cpp'])
    self.assertContained('ok.', run_js('a.out.js', args=['C']))

  def test_locale_wrong(self):
    create_test_file('src.cpp', r'''
#include <locale>
#include <iostream>
#include <stdexcept>

int
main(const int argc, const char * const * const argv)
{
  const char * const name = argc > 1 ? argv[1] : "C";

  try {
    const std::locale locale(name);
    std::cout
      << "Constructed locale \"" << name << "\"\n"
      << "This locale is "
      << (locale == std::locale::global(locale) ? "" : "not ")
      << "the global locale.\n"
      << "This locale is " << (locale == std::locale::classic() ? "" : "not ")
      << "the C locale." << std::endl;

  } catch(const std::runtime_error &ex) {
    std::cout
      << "Can't construct locale \"" << name << "\": " << ex.what()
      << std::endl;
    return 1;

  } catch(...) {
    std::cout
      << "FAIL: Unexpected exception constructing locale \"" << name << '\"'
      << std::endl;
    return 127;
  }
}
    ''')
    run_process([PYTHON, EMCC, 'src.cpp', '-s', 'EXIT_RUNTIME=1', '-s', 'DISABLE_EXCEPTION_CATCHING=0'])
    self.assertContained('Constructed locale "C"\nThis locale is the global locale.\nThis locale is the C locale.', run_js('a.out.js', args=['C']))
    self.assertContained('''Can't construct locale "waka": collate_byname<char>::collate_byname failed to construct for waka''', run_js('a.out.js', args=['waka'], assert_returncode=1))

  def test_cleanup_os(self):
    # issue 2644
    def test(args, be_clean):
      print(args)
      self.clear()
      shutil.copyfile(path_from_root('tests', 'hello_world.c'), 'a.c')
      create_test_file('b.c', ' ')
      run_process([PYTHON, EMCC, 'a.c', 'b.c'] + args)
      clutter = glob.glob('*.o')
      if be_clean:
        assert len(clutter) == 0, 'should not leave clutter ' + str(clutter)
      else:
         assert len(clutter) == 2, 'should leave .o files'
    test(['-o', 'c.bc'], True)
    test(['-o', 'c.js'], True)
    test(['-o', 'c.html'], True)
    test(['-c'], False)

  @no_wasm_backend()
  def test_js_dash_g(self):
    create_test_file('src.c', '''
      #include <stdio.h>
      #include <assert.h>

      void checker(int x) {
        x += 20;
        assert(x < 15); // this is line 7!
      }

      int main() {
        checker(10);
        return 0;
      }
    ''')

    def check(has):
      print(has)
      lines = open('a.out.js').readlines()
      lines = [line for line in lines if '___assert_fail(' in line or '___assert_func(' in line]
      found_line_num = any(('//@line 7 "' in line) for line in lines)
      found_filename = any(('src.c"\n' in line) for line in lines)
      assert found_line_num == has, 'Must have debug info with the line number'
      assert found_filename == has, 'Must have debug info with the filename'

    run_process([PYTHON, EMCC, '-s', 'WASM=0', 'src.c', '-g'])
    check(True)
    run_process([PYTHON, EMCC, '-s', 'WASM=0', 'src.c'])
    check(False)
    run_process([PYTHON, EMCC, '-s', 'WASM=0', 'src.c', '-g0'])
    check(False)
    run_process([PYTHON, EMCC, '-s', 'WASM=0', 'src.c', '-g0', '-g']) # later one overrides
    check(True)
    run_process([PYTHON, EMCC, '-s', 'WASM=0', 'src.c', '-g', '-g0']) # later one overrides
    check(False)

  def test_dash_g_bc(self):
    def test(opts):
      print(opts)
      run_process([PYTHON, EMCC, path_from_root('tests', 'hello_world.c'), '-o', 'a_.bc'] + opts)
      sizes = {'_': os.path.getsize('a_.bc')}
      run_process([PYTHON, EMCC, path_from_root('tests', 'hello_world.c'), '-g', '-o', 'ag.bc'] + opts)
      sizes['g'] = os.path.getsize('ag.bc')
      for i in range(0, 5):
        run_process([PYTHON, EMCC, path_from_root('tests', 'hello_world.c'), '-g' + str(i), '-o', 'a' + str(i) + '.bc'] + opts)
        sizes[i] = os.path.getsize('a' + str(i) + '.bc')
      print('  ', sizes)
      assert sizes['_'] == sizes[0] == sizes[1] == sizes[2] == sizes[3], 'no debug or <4 debug, means no llvm debug info ' + str(sizes)
      assert sizes['g'] == sizes[4], '-g or -g4 means llvm debug info ' + str(sizes)
      assert sizes['_'] < sizes['g'], 'llvm debug info has positive size ' + str(sizes)
    test([])
    test(['-O1'])

  def test_no_filesystem(self):
    FS_MARKER = 'var FS'
    # fopen forces full filesystem support
    run_process([PYTHON, EMCC, path_from_root('tests', 'hello_world_fopen.c')])
    yes_size = os.path.getsize('a.out.js')
    self.assertContained('hello, world!', run_js('a.out.js'))
    self.assertContained(FS_MARKER, open('a.out.js').read())
    run_process([PYTHON, EMCC, path_from_root('tests', 'hello_world.c')])
    no_size = os.path.getsize('a.out.js')
    self.assertContained('hello, world!', run_js('a.out.js'))
    self.assertNotContained(FS_MARKER, open('a.out.js').read())
    print('yes fs, no fs:', yes_size, no_size)
    # 100K of FS code is removed
    self.assertGreater(yes_size - no_size, 100000)
    self.assertLess(no_size, 360000)

  def test_no_nuthin(self):
    # check FILESYSTEM is automatically set, and effective

    def test(opts, absolute):
      print('opts, absolute:', opts, absolute)
      sizes = {}

      def do(name, source, moar_opts):
        self.clear()
        # pad the name to a common length so that doesn't effect the size of the
        # output
        padded_name = name + '_' * (20 - len(name))
        run_process([PYTHON, EMCC, path_from_root('tests', source), '-o', padded_name + '.js'] + opts + moar_opts)
        sizes[name] = os.path.getsize(padded_name + '.js')
        if os.path.exists(padded_name + '.wasm'):
          sizes[name] += os.path.getsize(padded_name + '.wasm')
        self.assertContained('hello, world!', run_js(padded_name + '.js'))

      do('normal', 'hello_world_fopen.c', [])
      do('no_fs', 'hello_world.c', []) # without fopen, we should auto-detect we do not need full fs support and can do FILESYSTEM=0
      do('no_fs_manual', 'hello_world.c', ['-s', 'FILESYSTEM=0'])
      print('  ', sizes)
      self.assertLess(sizes['no_fs'], sizes['normal'])
      self.assertLess(sizes['no_fs'], absolute)
      # manual can usually remove a tiny bit more
      self.assertLess(sizes['no_fs_manual'], sizes['no_fs'] + 30)

    test(['-s', 'ASSERTIONS=0'], 120000) # we don't care about code size with assertions
    test(['-O1'], 91000)
    test(['-O2'], 46000)
    test(['-O3', '--closure', '1'], 17000)
    # asm.js too
    if not self.is_wasm_backend():
      test(['-O3', '--closure', '1', '-s', 'WASM=0'], 36000)
      test(['-O3', '--closure', '2', '-s', 'WASM=0'], 33000) # might change now and then

  def test_no_browser(self):
    BROWSER_INIT = 'var Browser'

    run_process([PYTHON, EMCC, path_from_root('tests', 'hello_world.c')])
    self.assertNotContained(BROWSER_INIT, open('a.out.js').read())

    run_process([PYTHON, EMCC, path_from_root('tests', 'browser_main_loop.c')]) # uses emscripten_set_main_loop, which needs Browser
    self.assertContained(BROWSER_INIT, open('a.out.js').read())

  def test_EXPORTED_RUNTIME_METHODS(self):
    def test(opts, has, not_has):
      print(opts, has, not_has)
      self.clear()
      # check without assertions, as with assertions we add stubs for the things we remove (which
      # print nice error messages)
      run_process([PYTHON, EMCC, path_from_root('tests', 'hello_world.c'), '-s', 'ASSERTIONS=0'] + opts)
      self.assertContained('hello, world!', run_js('a.out.js'))
      src = open('a.out.js').read()
      self.assertContained(has, src)
      self.assertNotContained(not_has, src)

    test([], 'Module["', 'Module["waka')
    test(['-s', 'EXPORTED_RUNTIME_METHODS=[]'], '', 'Module["addRunDependency')
    test(['-s', 'EXPORTED_RUNTIME_METHODS=["addRunDependency"]'], 'Module["addRunDependency', 'Module["waka')
    test(['-s', 'EXPORTED_RUNTIME_METHODS=[]', '-s', 'EXTRA_EXPORTED_RUNTIME_METHODS=["addRunDependency"]'], 'Module["addRunDependency', 'Module["waka')

  def test_stat_fail_alongtheway(self):
    create_test_file('src.cpp', r'''
#include <errno.h>
#include <stdio.h>
#include <sys/types.h>
#include <sys/stat.h>
#include <unistd.h>
#include <stdlib.h>
#include <fcntl.h>
#include <string.h>

#define CHECK(expression) \
  if(!(expression)) {                            \
    error = errno;                               \
    printf("FAIL: %s\n", #expression); fail = 1; \
  } else {                                       \
    error = errno;                               \
    printf("pass: %s\n", #expression);           \
  }                                              \

int
main()
{
  int error;
  int fail = 0;
  CHECK(mkdir("path", 0777) == 0);
  CHECK(close(open("path/file", O_CREAT | O_WRONLY, 0644)) == 0);
  {
    struct stat st;
    CHECK(stat("path", &st) == 0);
    CHECK(st.st_mode = 0777);
  }
  {
    struct stat st;
    CHECK(stat("path/nosuchfile", &st) == -1);
    printf("info: errno=%d %s\n", error, strerror(error));
    CHECK(error == ENOENT);
  }
  {
    struct stat st;
    CHECK(stat("path/file", &st) == 0);
    CHECK(st.st_mode = 0666);
  }
  {
    struct stat st;
    CHECK(stat("path/file/impossible", &st) == -1);
    printf("info: errno=%d %s\n", error, strerror(error));
    CHECK(error == ENOTDIR);
  }
  {
    struct stat st;
    CHECK(lstat("path/file/impossible", &st) == -1);
    printf("info: errno=%d %s\n", error, strerror(error));
    CHECK(error == ENOTDIR);
  }
  return fail;
}
''')
    run_process([PYTHON, EMCC, 'src.cpp'])
    self.assertContained(r'''pass: mkdir("path", 0777) == 0
pass: close(open("path/file", O_CREAT | O_WRONLY, 0644)) == 0
pass: stat("path", &st) == 0
pass: st.st_mode = 0777
pass: stat("path/nosuchfile", &st) == -1
info: errno=2 No such file or directory
pass: error == ENOENT
pass: stat("path/file", &st) == 0
pass: st.st_mode = 0666
pass: stat("path/file/impossible", &st) == -1
info: errno=20 Not a directory
pass: error == ENOTDIR
pass: lstat("path/file/impossible", &st) == -1
info: errno=20 Not a directory
pass: error == ENOTDIR
''', run_js('a.out.js'))

  @no_wasm_backend("uses EMTERPRETIFY")
  @unittest.skipIf(SPIDERMONKEY_ENGINE not in JS_ENGINES, 'requires SpiderMonkey')
  def test_emterpreter(self):
    def do_emcc_test(source, args, output, emcc_args=[]):
      print()
      print('emcc', source[:40], '\n' in source)
      try_delete('a.out.js')
      if '\n' in source:
        create_test_file('src.cpp', source)
        source = 'src.cpp'
      else:
        source = path_from_root('tests', source)
      run_process([PYTHON, EMCC, source, '-O2', '-s', 'EMTERPRETIFY=1', '-g2', '-s', 'WASM=0'] + emcc_args)
      self.assertTextDataContained(output, run_js('a.out.js', args=args))
      out = run_js('a.out.js', engine=SPIDERMONKEY_ENGINE, args=args, stderr=PIPE, full_output=True)
      self.assertTextDataContained(output, out)
      self.validate_asmjs(out)
      # -g2 enables these
      src = open('a.out.js').read()
      assert 'function emterpret' in src, 'emterpreter should exist'
      # and removing calls to the emterpreter break, so it was being used
      out1 = run_js('a.out.js', args=args)
      assert output in out1
      create_test_file('a.out.js', src.replace('function emterpret', 'function do_not_find_me'))
      out2 = run_js('a.out.js', args=args, stderr=PIPE, assert_returncode=None)
      assert output not in out2, out2
      assert out1 != out2

    def do_test(source, args, output):
      print()
      print('emcc', source.replace('\n', '.')[:40], '\n' in source)
      self.clear()
      if '\n' in source:
        create_test_file('src.cpp', source)
        source = 'src.cpp'
      else:
        source = path_from_root('tests', source)
      run_process([PYTHON, EMCC, source, '-O2', '--profiling', '-s', 'FINALIZE_ASM_JS=0', '-s', 'GLOBAL_BASE=2048', '-s', 'ALLOW_MEMORY_GROWTH=0', '-s', 'WASM=0'])
      run_process([PYTHON, path_from_root('tools', 'emterpretify.py'), 'a.out.js', 'em.out.js', 'ASYNC=0'])
      self.assertTextDataContained(output, run_js('a.out.js', args=args))
      self.assertTextDataContained(output, run_js('em.out.js', args=args))
      out = run_js('em.out.js', engine=SPIDERMONKEY_ENGINE, args=args, stderr=PIPE, full_output=True)
      self.assertTextDataContained(output, out)

    # generate default shell for js test
    def make_default(args=[]):
      run_process([PYTHON, EMCC, path_from_root('tests', 'hello_world.c'), '-O2', '--profiling', '-s', 'FINALIZE_ASM_JS=0', '-s', 'GLOBAL_BASE=2048', '-s', 'WASM=0'] + args)
      default = open('a.out.js').read()
      start = default.index('function _main(')
      end = default.index('}', start)
      default = default[:start] + '{{{MAIN}}}' + default[end + 1:]
      default_mem = open('a.out.js.mem', 'rb').read()
      return default, default_mem
    default, default_mem = make_default()
    default_float, default_float_mem = make_default(['-s', 'PRECISE_F32=1'])

    def do_js_test(name, source, args, output, floaty=False):
      print()
      print('js', name)
      self.clear()
      if '\n' not in source:
        source = open(source).read()
      the_default = default if not floaty else default_float
      the_default_mem = default_mem if not floaty else default_float_mem
      source = the_default.replace('{{{MAIN}}}', source)
      create_test_file('a.out.js', source)
      open('a.out.js.mem', 'wb').write(the_default_mem)
      run_process([PYTHON, path_from_root('tools', 'emterpretify.py'), 'a.out.js', 'em.out.js', 'ASYNC=0'])
      sm_no_warn = [x for x in SPIDERMONKEY_ENGINE if x != '-w']
      self.assertTextDataContained(output, run_js('a.out.js', engine=sm_no_warn, args=args)) # run in spidermonkey for print()
      self.assertTextDataContained(output, run_js('em.out.js', engine=sm_no_warn, args=args))

    do_emcc_test('hello_world.c', [], 'hello, world!')

    do_test('hello_world.c', [], 'hello, world!')
    do_test('hello_world_loop.cpp', [], 'hello, world!')
    do_test('fannkuch.cpp', ['5'], 'Pfannkuchen(5) = 7.')

    print('profiling')

    do_emcc_test('fannkuch.cpp', ['5'], 'Pfannkuchen(5) = 7.', ['-g2'])
    normal = open('a.out.js').read()
    shutil.copyfile('a.out.js', 'last.js')
    do_emcc_test('fannkuch.cpp', ['5'], 'Pfannkuchen(5) = 7.', ['-g2', '--profiling'])
    profiling = open('a.out.js').read()
    assert len(profiling) > len(normal) + 250, [len(profiling), len(normal)] # should be much larger

    print('blacklisting')

    do_emcc_test('fannkuch.cpp', ['5'], 'Pfannkuchen(5) = 7.', [])
    src = open('a.out.js').read()
    assert 'emterpret' in self.get_func(src, '_main'), 'main is emterpreted'
    assert 'function _atoi(' not in src, 'atoi is emterpreted and does not even have a trampoline, since only other emterpreted can reach it'

    do_emcc_test('fannkuch.cpp', ['5'], 'Pfannkuchen(5) = 7.', ['-s', 'EMTERPRETIFY_BLACKLIST=["_main"]']) # blacklist main
    src = open('a.out.js').read()
    assert 'emterpret' not in self.get_func(src, '_main'), 'main is NOT emterpreted, it was  blacklisted'
    assert 'emterpret' in self.get_func(src, '_atoi'), 'atoi is emterpreted'

    do_emcc_test('fannkuch.cpp', ['5'], 'Pfannkuchen(5) = 7.', ['-s', 'EMTERPRETIFY_BLACKLIST=["_main", "_atoi"]']) # blacklist main and atoi
    src = open('a.out.js').read()
    assert 'emterpret' not in self.get_func(src, '_main'), 'main is NOT emterpreted, it was  blacklisted'
    assert 'emterpret' not in self.get_func(src, '_atoi'), 'atoi is NOT emterpreted either'

    create_test_file('blacklist.txt', '["_main", "_atoi"]')
    do_emcc_test('fannkuch.cpp', ['5'], 'Pfannkuchen(5) = 7.', ['-s', 'EMTERPRETIFY_BLACKLIST=@blacklist.txt']) # blacklist main and atoi with a @response file
    src = open('a.out.js').read()
    assert 'emterpret' not in self.get_func(src, '_main'), 'main is NOT emterpreted, it was  blacklisted'
    assert 'emterpret' not in self.get_func(src, '_atoi'), 'atoi is NOT emterpreted either'

    print('whitelisting')

    do_emcc_test('fannkuch.cpp', ['5'], 'Pfannkuchen(5) = 7.', ['-s', 'EMTERPRETIFY_WHITELIST=[]'])
    src = open('a.out.js').read()
    assert 'emterpret' in self.get_func(src, '_main'), 'main is emterpreted'
    assert 'function _atoi(' not in src, 'atoi is emterpreted and does not even have a trampoline, since only other emterpreted can reach it'

    do_emcc_test('fannkuch.cpp', ['5'], 'Pfannkuchen(5) = 7.', ['-s', 'EMTERPRETIFY_WHITELIST=["_main"]'])
    src = open('a.out.js').read()
    assert 'emterpret' in self.get_func(src, '_main')
    assert 'emterpret' not in self.get_func(src, '_atoi'), 'atoi is not in whitelist, so it is not emterpreted'

    do_emcc_test('fannkuch.cpp', ['5'], 'Pfannkuchen(5) = 7.', ['-s', 'EMTERPRETIFY_WHITELIST=["_main", "_atoi"]'])
    src = open('a.out.js').read()
    assert 'emterpret' in self.get_func(src, '_main')
    assert 'function _atoi(' not in src, 'atoi is emterpreted and does not even have a trampoline, since only other emterpreted can reach it'

    create_test_file('whitelist.txt', '["_main"]')
    do_emcc_test('fannkuch.cpp', ['5'], 'Pfannkuchen(5) = 7.', ['-s', 'EMTERPRETIFY_WHITELIST=@whitelist.txt'])
    src = open('a.out.js').read()
    assert 'emterpret' in self.get_func(src, '_main')
    assert 'emterpret' not in self.get_func(src, '_atoi'), 'atoi is not in whitelist, so it is not emterpreted'

    do_test(r'''
#include <stdio.h>

int main() {
  volatile float f;
  volatile float *ff = &f;
  *ff = -10;
  printf("hello, world! %d\n", (int)f);
  return 0;
}
''', [], 'hello, world! -10')

    do_test(r'''
#include <stdio.h>

int main() {
  volatile float f;
  volatile float *ff = &f;
  *ff = -10;
  printf("hello, world! %.2f\n", f);
  return 0;
}
''', [], 'hello, world! -10.00')

    do_js_test('float', r'''
function _main() {
  var f = f0;
  f = f0 + f0;
  print(f);
}
''', [], '0\n', floaty=True)

    do_js_test('conditionals', r'''
function _main() {
 var i8 = 0;
 var d10 = +d10, d11 = +d11, d7 = +d7, d5 = +d5, d6 = +d6, d9 = +d9;
 d11 = +1;
 d7 = +2;
 d5 = +3;
 d6 = +4;
 d10 = d11 < d7 ? d11 : d7;
 print(d10);
 d9 = d5 < d6 ? d5 : d6;
 print(d9);
 HEAPF64[tempDoublePtr >> 3] = d10;
 i8 = STACKTOP;
 HEAP32[i8 >> 2] = HEAP32[tempDoublePtr >> 2];
 HEAP32[i8 + 4 >> 2] = HEAP32[tempDoublePtr + 4 >> 2];
 print(HEAP32[i8 >> 2]);
 print(HEAP32[i8 + 4 >> 2]);
}
''', [], '1\n3\n0\n1072693248\n')

    do_js_test('bigswitch', r'''
function _main() {
 var i2 = 0, i3 = 0, i4 = 0, i6 = 0, i8 = 0, i9 = 0, i10 = 0, i11 = 0, i12 = 0, i13 = 0, i14 = 0, i15 = 0, i16 = 0, i5 = 0, i7 = 0, i1 = 0;
 print(4278);
 i6 = 0;
 L1 : while (1) {
  i11 = -1;
  switch ((i11 | 0)) {
  case 0:
   {
    i6 = 67;
    break;
   }
  default:
   {}
  }
  print(i6);
  break;
 }
 print(i6);
}
''', [], '4278\n0\n0\n')

    do_js_test('big int compare', r'''
function _main() {
  print ((0 > 4294963001) | 0);
}
''', [], '0\n')

    do_js_test('effectless expressions, with a subeffect', r'''
function _main() {
  (print (123) | 0) != 0;
  print (456) | 0;
  0 != (print (789) | 0);
  0 | (print (159) | 0);
}
''', [], '123\n456\n789\n159\n')

    do_js_test('effectless unary', r'''
function _main() {
  !(0 != 0);
  !(print (123) | 0);
}
''', [], '123\n')

    do_js_test('flexible mod', r'''
function _main() {
  print(1 % 16);
}
''', [], '1\n')

    # codegen log tests

    def do_log_test(source, expected, func):
      print('log test', source, expected)
      with env_modify({'EMCC_LOG_EMTERPRETER_CODE': '1'}):
        err = run_process([PYTHON, EMCC, source, '-O3', '-s', 'EMTERPRETIFY=1'], stderr=PIPE).stderr
      lines = err.split('\n')
      lines = [line for line in lines if 'raw bytecode for ' + func in line]
      assert len(lines) == 1, '\n\n'.join(lines)
      err = lines[0]
      parts = err.split('insts: ')
      pre, post = parts[:2]
      assert func in pre, pre
      post = post.split('\n')[0]
      seen = int(post)
      print('  seen', seen, ', expected ', expected, type(seen), type(expected))
      assert expected == seen or (type(expected) in [list, tuple] and seen in expected), ['expect', expected, 'but see', seen]

    do_log_test(path_from_root('tests', 'primes.cpp'), list(range(88, 101)), '_main')
    do_log_test(path_from_root('tests', 'fannkuch.cpp'), list(range(226, 241)), '__Z15fannkuch_workerPv')

  @no_wasm_backend('uses emterpreter')
  def test_emterpreter_advise(self):
    out = run_process([PYTHON, EMCC, path_from_root('tests', 'emterpreter_advise.cpp'), '-s', 'EMTERPRETIFY=1', '-s', 'EMTERPRETIFY_ASYNC=1', '-s', 'EMTERPRETIFY_ADVISE=1'], stdout=PIPE).stdout
    self.assertContained('-s EMTERPRETIFY_WHITELIST=\'["__Z6middlev", "__Z7sleeperv", "__Z8recurserv", "_main"]\'', out)

    out = run_process([PYTHON, EMCC, path_from_root('tests', 'emterpreter_advise_funcptr.cpp'), '-s', 'EMTERPRETIFY=1', '-s', 'EMTERPRETIFY_ASYNC=1', '-s', 'EMTERPRETIFY_ADVISE=1'], stdout=PIPE).stdout
    self.assertContained('-s EMTERPRETIFY_WHITELIST=\'["__Z4posti", "__Z5post2i", "__Z6middlev", "__Z7sleeperv", "__Z8recurserv", "_main"]\'', out)

    out = run_process([PYTHON, EMCC, path_from_root('tests', 'emterpreter_advise_synclist.c'), '-s', 'EMTERPRETIFY=1', '-s', 'EMTERPRETIFY_ASYNC=1', '-s', 'EMTERPRETIFY_ADVISE=1', '-s', 'EMTERPRETIFY_SYNCLIST=["_j","_k"]'], stdout=PIPE).stdout
    self.assertContained('-s EMTERPRETIFY_WHITELIST=\'["_a", "_b", "_e", "_f", "_main"]\'', out)

    # The same EMTERPRETIFY_WHITELIST should be in core.test_coroutine_emterpretify_async
    out = run_process([PYTHON, EMCC, path_from_root('tests', 'test_coroutines.cpp'), '-s', 'EMTERPRETIFY=1', '-s', 'EMTERPRETIFY_ASYNC=1', '-s', 'EMTERPRETIFY_ADVISE=1'], stdout=PIPE).stdout
    self.assertContained('-s EMTERPRETIFY_WHITELIST=\'["_f", "_fib", "_g"]\'', out)

  @no_wasm_backend('uses emterpreter')
  def test_emterpreter_async_assertions(self):
    # emterpretify-async mode with assertions adds checks on each call out of the emterpreter;
    # make sure we handle all possible types there
    for t, out in [
      ('int',    '18.00'),
      ('float',  '18.51'),
      ('double', '18.51'),
    ]:
      print(t, out)
      create_test_file('src.c', r'''
        #include <stdio.h>
        #include <emscripten.h>

        #define TYPE %s

        TYPE marfoosh(TYPE input) {
          return input * 1.5;
        }

        TYPE fleefl(TYPE input) {
          return marfoosh(input);
        }

        int main(void) {
          printf("result: %%.2f\n", (double)fleefl((TYPE)12.34));
        }
      ''' % t)
      run_process([PYTHON, EMCC, 'src.c', '-s', 'EMTERPRETIFY=1', '-s', 'EMTERPRETIFY_ASYNC=1', '-s', 'EMTERPRETIFY_WHITELIST=["_fleefl"]', '-s', 'PRECISE_F32=1'])
      self.assertContained('result: ' + out, run_js('a.out.js'))

  @no_wasm_backend('uses emterpreter')
  def test_emterpreter_async_whitelist_wildcard(self):
    # using wildcard to match homonymous functions that the linker
    # unpredictably renamed
    create_test_file('src1.c', r'''
      #include <stdio.h>
      extern void call_other_module();
      static void homonymous() {
          printf("result: 1\n");
      }
      int main() {
          homonymous();
          call_other_module();
      }
      ''')
    create_test_file('src2.c', r'''
      #include <emscripten.h>
      static void homonymous() {
          emscripten_sleep(1);
          printf("result: 2\n");
      }
      void call_other_module() {
          homonymous();
      }
      ''')
    run_process([PYTHON, EMCC, 'src1.c', 'src2.c', '-s', 'EMTERPRETIFY=1', '-s', 'EMTERPRETIFY_ASYNC=1', '-s', 'EMTERPRETIFY_WHITELIST=["_main", "_call_other_module", "_homonymous*"]'])
    self.assertContained('result: 1\nresult: 2', run_js('a.out.js'))

  @no_wasm_backend('uses EMTERPRETIFY')
  def test_call_nonemterpreted_during_sleep(self):
    create_test_file('src.c', r'''
#include <stdio.h>
#include <emscripten.h>

EMSCRIPTEN_KEEPALIVE void emterpreted_yielder() {
  int counter = 0;
  while (1) {
    printf("emterpreted_yielder() sleeping...\n");
    emscripten_sleep_with_yield(10);
    counter++;
    if (counter == 3) {
      printf("Success\n");
      break;
    }
  }
}

EMSCRIPTEN_KEEPALIVE void not_emterpreted() {
  printf("Entering not_emterpreted()\n");
}

int main() {
  EM_ASM({
    setTimeout(function () {
      console.log("calling not_emterpreted()");
      Module["_not_emterpreted"]();
    }, 0);
    console.log("calling emterpreted_yielder()");
#ifdef BAD_EM_ASM
    Module['_emterpreted_yielder']();
#endif
  });
#ifndef BAD_EM_ASM
  emterpreted_yielder();
#endif
}
    ''')
    run_process([PYTHON, EMCC, 'src.c', '-s', 'EMTERPRETIFY=1', '-s', 'EMTERPRETIFY_ASYNC=1', '-s', 'EMTERPRETIFY_BLACKLIST=["_not_emterpreted"]'])
    self.assertContained('Success', run_js('a.out.js'))

    print('check calling of emterpreted as well')
    run_process([PYTHON, EMCC, 'src.c', '-s', 'EMTERPRETIFY=1', '-s', 'EMTERPRETIFY_ASYNC=1'])
    self.assertContained('Success', run_js('a.out.js'))

    print('check for invalid EM_ASM usage')
    run_process([PYTHON, EMCC, 'src.c', '-s', 'EMTERPRETIFY=1', '-s', 'EMTERPRETIFY_ASYNC=1', '-s', 'EMTERPRETIFY_BLACKLIST=["_not_emterpreted"]', '-DBAD_EM_ASM'])
    self.assertContained('cannot have an EM_ASM on the stack when emterpreter pauses/resumes', run_js('a.out.js', stderr=STDOUT, assert_returncode=None))

  def test_link_with_a_static(self):
    for args in [[], ['-O2']]:
      print(args)
      self.clear()
      create_test_file('x.c', r'''
int init_weakref(int a, int b) {
    return a + b;
}
''')
      create_test_file('y.c', r'''
static int init_weakref(void) { // inlined in -O2, not in -O0 where it shows up in llvm-nm as 't'
    return 150;
}

int testy(void) {
    return init_weakref();
}
''')
      create_test_file('z.c', r'''
extern int init_weakref(int, int);
extern int testy(void);

int main(void) {
    return testy() + init_weakref(5, 6);
}
''')
      run_process([PYTHON, EMCC, 'x.c', '-o', 'x.o'])
      run_process([PYTHON, EMCC, 'y.c', '-o', 'y.o'])
      run_process([PYTHON, EMCC, 'z.c', '-o', 'z.o'])
      run_process([PYTHON, EMAR, 'rc', 'libtest.a', 'y.o'])
      run_process([PYTHON, EMAR, 'rc', 'libtest.a', 'x.o'])
      run_process([PYTHON, EMRANLIB, 'libtest.a'])
      run_process([PYTHON, EMCC, 'z.o', 'libtest.a', '-s', 'EXIT_RUNTIME=1'] + args)
      run_js('a.out.js', assert_returncode=161)

  def test_link_with_bad_o_in_a(self):
    # when building a .a, we force-include all the objects inside it. but, some
    # may not be valid bitcode, e.g. if it contains metadata or something else
    # weird. we should just ignore those
    run_process([PYTHON, EMCC, path_from_root('tests', 'hello_world.c'), '-o', 'a.bc'])
    create_test_file('bad.bc', 'this is not a good file, it should be ignored!')
    run_process([LLVM_AR, 'r', 'a.a', 'a.bc', 'bad.bc'])
    run_process([PYTHON, EMCC, 'a.a'])
    self.assertContained('hello, world!', run_js('a.out.js'))

  def test_require(self):
    inname = path_from_root('tests', 'hello_world.c')
    Building.emcc(inname, args=['-s', 'ASSERTIONS=0'], output_filename='a.out.js')
    output = run_process(NODE_JS + ['-e', 'require("./a.out.js")'], stdout=PIPE, stderr=PIPE)
    assert output.stdout == 'hello, world!\n' and output.stderr == '', 'expected no output, got\n===\nSTDOUT\n%s\n===\nSTDERR\n%s\n===\n' % (output.stdout, output.stderr)

  def test_require_modularize(self):
    run_process([PYTHON, EMCC, path_from_root('tests', 'hello_world.c'), '-s', 'MODULARIZE=1', '-s', 'ASSERTIONS=0'])
    src = open('a.out.js').read()
    assert "module.exports = Module;" in src
    output = run_process(NODE_JS + ['-e', 'var m = require("./a.out.js"); m();'], stdout=PIPE, stderr=PIPE)
    assert output.stdout == 'hello, world!\n' and output.stderr == '', 'expected output, got\n===\nSTDOUT\n%s\n===\nSTDERR\n%s\n===\n' % (output.stdout, output.stderr)
    run_process([PYTHON, EMCC, path_from_root('tests', 'hello_world.c'), '-s', 'MODULARIZE=1', '-s', 'EXPORT_NAME="NotModule"', '-s', 'ASSERTIONS=0'])
    src = open('a.out.js').read()
    assert "module.exports = NotModule;" in src
    output = run_process(NODE_JS + ['-e', 'var m = require("./a.out.js"); m();'], stdout=PIPE, stderr=PIPE)
    assert output.stdout == 'hello, world!\n' and output.stderr == '', 'expected output, got\n===\nSTDOUT\n%s\n===\nSTDERR\n%s\n===\n' % (output.stdout, output.stderr)
    run_process([PYTHON, EMCC, path_from_root('tests', 'hello_world.c'), '-s', 'MODULARIZE=1'])
    # We call require() twice to ensure it returns wrapper function each time
    output = run_process(NODE_JS + ['-e', 'require("./a.out.js")();var m = require("./a.out.js"); m();'], stdout=PIPE, stderr=PIPE)
    assert output.stdout == 'hello, world!\nhello, world!\n', 'expected output, got\n===\nSTDOUT\n%s\n===\nSTDERR\n%s\n===\n' % (output.stdout, output.stderr)

  def test_define_modularize(self):
    run_process([PYTHON, EMCC, path_from_root('tests', 'hello_world.c'), '-s', 'MODULARIZE=1', '-s', 'ASSERTIONS=0'])
    with open('a.out.js') as f:
      src = 'var module = 0; ' + f.read()
    create_test_file('a.out.js', src)
    assert "define([], function() { return Module; });" in src
    output = run_process(NODE_JS + ['-e', 'var m; (global.define = function(deps, factory) { m = factory(); }).amd = true; require("./a.out.js"); m();'], stdout=PIPE, stderr=PIPE)
    assert output.stdout == 'hello, world!\n' and output.stderr == '', 'expected output, got\n===\nSTDOUT\n%s\n===\nSTDERR\n%s\n===\n' % (output.stdout, output.stderr)
    run_process([PYTHON, EMCC, path_from_root('tests', 'hello_world.c'), '-s', 'MODULARIZE=1', '-s', 'EXPORT_NAME="NotModule"', '-s', 'ASSERTIONS=0'])
    with open('a.out.js') as f:
      src = 'var module = 0; ' + f.read()
    create_test_file('a.out.js', src)
    assert "define([], function() { return NotModule; });" in src
    output = run_process(NODE_JS + ['-e', 'var m; (global.define = function(deps, factory) { m = factory(); }).amd = true; require("./a.out.js"); m();'], stdout=PIPE, stderr=PIPE)
    assert output.stdout == 'hello, world!\n' and output.stderr == '', 'expected output, got\n===\nSTDOUT\n%s\n===\nSTDERR\n%s\n===\n' % (output.stdout, output.stderr)

  @no_wasm_backend('tests asmjs optimizer')
  @uses_canonical_tmp
  def test_native_optimizer(self):
    def test(args, expected):
      print(args, expected)
      with env_modify({'EMCC_DEBUG': '1', 'EMCC_NATIVE_OPTIMIZER': '1'}):
        err = run_process([PYTHON, EMCC, path_from_root('tests', 'hello_world.c'), '-O2', '-s', 'WASM=0'] + args, stderr=PIPE).stderr
      assert err.count('js optimizer using native') == expected, [err, expected]
      self.assertContained('hello, world!', run_js('a.out.js'))

    test([], 1)
    test(['-s', 'OUTLINING_LIMIT=100000'], 2) # 2, because we run them before and after outline, which is non-native

  def test_emconfigure_js_o(self):
    # issue 2994
    for i in [0, 1, 2]:
      with env_modify({'EMCONFIGURE_JS': str(i)}):
        for f in ['hello_world.c', 'files.cpp']:
          print(i, f)
          self.clear()
          run_process([PYTHON, path_from_root('emconfigure'), PYTHON, EMCC, '-c', '-o', 'a.o', path_from_root('tests', f)], check=False, stderr=PIPE)
          run_process([PYTHON, EMCC, 'a.o'], check=False, stderr=PIPE)
          if f == 'hello_world.c':
            if i == 0:
              assert not os.path.exists('a.out.js') # native .o, not bitcode!
            else:
              assert 'hello, world!' in run_js('a.out.js')
          else:
            # file access, need 2 to force js
            if i == 0 or i == 1:
              assert not os.path.exists('a.out.js') # native .o, not bitcode!
            else:
              assert os.path.exists('a.out.js')

  @no_wasm_backend('tests fastcomp specific passes')
  @uses_canonical_tmp
  def test_emcc_c_multi(self):
    def test(args, llvm_opts=None):
      print(args)
      lib = r'''
        int mult() { return 1; }
      '''

      lib_name = 'libA.c'
      create_test_file(lib_name, lib)
      main = r'''
        #include <stdio.h>
        int mult();
        int main() {
          printf("result: %d\n", mult());
          return 0;
        }
      '''
      main_name = 'main.c'
      create_test_file(main_name, main)

      with env_modify({'EMCC_DEBUG': '1'}):
        err = run_process([PYTHON, EMCC, '-c', main_name, lib_name] + args, stderr=PIPE).stderr

      VECTORIZE = '-disable-loop-vectorization'

      if args:
        assert err.count(VECTORIZE) == 2, err # specified twice, once per file
        # corresponding to exactly once per invocation of optimizer
        assert err.count(os.path.sep + 'opt') == 2, err
      else:
        assert err.count(VECTORIZE) == 0, err # no optimizations

      run_process([PYTHON, EMCC, main_name.replace('.c', '.o'), lib_name.replace('.c', '.o')])

      self.assertContained('result: 1', run_js('a.out.js'))

    test([])
    test(['-O2'], '-O3')
    test(['-Oz'], '-Oz')
    test(['-Os'], '-Os')

  def test_export_all_3142(self):
    create_test_file('src.cpp', r'''
typedef unsigned int Bit32u;

struct S_Descriptor {
    Bit32u limit_0_15   :16;
    Bit32u base_0_15    :16;
    Bit32u base_16_23   :8;
};

class Descriptor
{
public:
    Descriptor() { saved.fill[0]=saved.fill[1]=0; }
    union {
        S_Descriptor seg;
        Bit32u fill[2];
    } saved;
};

Descriptor desc;
    ''')
    try_delete('a.out.js')
    run_process([PYTHON, EMCC, 'src.cpp', '-O2', '-s', 'EXPORT_ALL=1'])
    assert os.path.exists('a.out.js')

  @no_wasm_backend('tests PRECISE_F32=1')
  def test_f0(self):
    run_process([PYTHON, EMCC, path_from_root('tests', 'fasta.cpp'), '-O2', '-s', 'PRECISE_F32=1', '-profiling', '-s', 'WASM=0'])
    src = open('a.out.js').read()
    assert ' = f0;' in src or ' = f0,' in src

  @no_wasm_backend('depends on merging asmjs')
  def test_merge_pair(self):
    def test(filename, full):
      print('----', filename, full)
      run_process([PYTHON, EMCC, path_from_root('tests', filename), '-O1', '-profiling', '-o', 'left.js', '-s', 'WASM=0'])
      src = open('left.js').read()
      create_test_file('right.js', src.replace('function _main() {', 'function _main() { out("replaced"); '))

      self.assertContained('hello, world!', run_js('left.js'))
      self.assertContained('hello, world!', run_js('right.js'))
      self.assertNotContained('replaced', run_js('left.js'))
      self.assertContained('replaced', run_js('right.js'))

      n = src.count('function _')

      def has(i):
        run_process([PYTHON, path_from_root('tools', 'merge_pair.py'), 'left.js', 'right.js', str(i), 'out.js'])
        return 'replaced' in run_js('out.js')

      assert not has(0), 'same as left'
      assert has(n), 'same as right'
      assert has(n + 5), 'same as right, big number is still ok'

      if full:
        change = -1
        for i in range(n):
          if has(i):
            change = i
            break
        assert change > 0 and change <= n

    test('hello_world.cpp', True)
    test('hello_libcxx.cpp', False)

  def test_emmake_emconfigure(self):
    def check(what, args, fail=True, expect=''):
      args = [PYTHON, path_from_root(what)] + args
      print(what, args, fail, expect)
      output = run_process(args, stdout=PIPE, stderr=PIPE, check=False)
      assert ('is a helper for' in output.stderr) == fail
      assert ('Typical usage' in output.stderr) == fail
      self.assertContained(expect, output.stdout)
    check('emmake', [])
    check('emconfigure', [])
    check('emmake', ['--version'])
    check('emconfigure', ['--version'])
    check('emmake', ['make'], fail=False)
    check('emconfigure', ['configure'], fail=False)
    check('emconfigure', ['./configure'], fail=False)
    check('emconfigure', ['cmake'], fail=False)

    create_test_file('test.py', '''
import os
print(os.environ.get('CROSS_COMPILE'))
''')
    check('emconfigure', [PYTHON, 'test.py'], expect=path_from_root('em'))
    check('emmake', [PYTHON, 'test.py'], expect=path_from_root('em'))

    create_test_file('test.py', '''
import os
print(os.environ.get('NM'))
''')
    check('emconfigure', [PYTHON, 'test.py'], expect=shared.LLVM_NM)

  def test_emmake_python(self):
    # simulates a configure/make script that looks for things like CC, AR, etc., and which we should
    # not confuse by setting those vars to something containing `python X` as the script checks for
    # the existence of an executable.
    result = run_process([PYTHON, path_from_root('emmake.py'), PYTHON, path_from_root('tests', 'emmake', 'make.py')], stdout=PIPE, stderr=PIPE)
    print(result.stdout, result.stderr)

  def test_sdl2_config(self):
    for args, expected in [
      [['--version'], '2.0.0'],
      [['--cflags'], '-s USE_SDL=2'],
      [['--libs'], '-s USE_SDL=2'],
      [['--cflags', '--libs'], '-s USE_SDL=2'],
    ]:
      print(args, expected)
      out = run_process([PYTHON, path_from_root('system', 'bin', 'sdl2-config')] + args, stdout=PIPE, stderr=PIPE).stdout
      assert expected in out, out
      print('via emmake')
      out = run_process([PYTHON, path_from_root('emmake'), 'sdl2-config'] + args, stdout=PIPE, stderr=PIPE).stdout
      assert expected in out, out

  def test_module_onexit(self):
    create_test_file('src.cpp', r'''
#include <emscripten.h>
int main() {
  EM_ASM({
    Module['onExit'] = function(status) { out('exiting now, status ' + status) };
  });
  return 14;
}
''')
    try_delete('a.out.js')
    run_process([PYTHON, EMCC, 'src.cpp', '-s', 'EXIT_RUNTIME=1'])
    self.assertContained('exiting now, status 14', run_js('a.out.js', assert_returncode=14))

  def test_NO_aliasing(self):
    # the NO_ prefix flips boolean options
    run_process([PYTHON, EMCC, path_from_root('tests', 'hello_world.c'), '-s', 'EXIT_RUNTIME=1'])
    exit_1 = open('a.out.js').read()
    run_process([PYTHON, EMCC, path_from_root('tests', 'hello_world.c'), '-s', 'NO_EXIT_RUNTIME=0'])
    no_exit_0 = open('a.out.js').read()
    run_process([PYTHON, EMCC, path_from_root('tests', 'hello_world.c'), '-s', 'EXIT_RUNTIME=0'])
    exit_0 = open('a.out.js').read()

    assert exit_1 == no_exit_0
    assert exit_1 != exit_0

  def test_underscore_exit(self):
    create_test_file('src.cpp', r'''
#include <unistd.h>
int main() {
  _exit(0); // should not end up in an infinite loop with non-underscore exit
}
''')
    run_process([PYTHON, EMCC, 'src.cpp'])
    self.assertContained('', run_js('a.out.js', assert_returncode=0))

  def test_file_packager_huge(self):
    MESSAGE = 'warning: file packager is creating an asset bundle of 257 MB. this is very large, and browsers might have trouble loading it'
    create_test_file('huge.dat', 'a' * (1024 * 1024 * 257))
    create_test_file('tiny.dat', 'a')
    err = run_process([PYTHON, FILE_PACKAGER, 'test.data', '--preload', 'tiny.dat'], stdout=PIPE, stderr=PIPE).stderr
    self.assertNotContained(MESSAGE, err)
    err = run_process([PYTHON, FILE_PACKAGER, 'test.data', '--preload', 'huge.dat'], stdout=PIPE, stderr=PIPE).stderr
    self.assertContained(MESSAGE, err)
    self.clear()

  @unittest.skipIf(SPIDERMONKEY_ENGINE not in JS_ENGINES, 'cannot run without spidermonkey, node cannnot alloc huge arrays')
  def test_massive_alloc(self):
    create_test_file('main.cpp', r'''
#include <stdio.h>
#include <stdlib.h>

int main() {
  volatile int x = (int)malloc(1024 * 1024 * 1400);
  return x == 0; // can't alloc it, but don't fail catastrophically, expect null
}
    ''')
    run_process([PYTHON, EMCC, 'main.cpp', '-s', 'ALLOW_MEMORY_GROWTH=1', '-s', 'WASM=0'])
    # just care about message regarding allocating over 1GB of memory
    output = run_js('a.out.js', stderr=PIPE, full_output=True, engine=SPIDERMONKEY_ENGINE)
    self.assertContained('''Warning: Enlarging memory arrays, this is not fast! 16777216,1543503872\n''', output)
    print('wasm')
    run_process([PYTHON, EMCC, 'main.cpp', '-s', 'ALLOW_MEMORY_GROWTH=1'])
    # no message about growth, just check return code
    run_js('a.out.js', stderr=PIPE, full_output=True, engine=SPIDERMONKEY_ENGINE)

  def test_failing_alloc(self):
    for pre_fail, post_fail, opts in [
      ('', '', []),
      ('EM_ASM( Module.temp = HEAP32[DYNAMICTOP_PTR>>2] );', 'EM_ASM( assert(Module.temp === HEAP32[DYNAMICTOP_PTR>>2], "must not adjust DYNAMICTOP when an alloc fails!") );', []),
      # also test non-wasm in normal mode
      ('', '', ['-s', 'WASM=0']),
      ('EM_ASM( Module.temp = HEAP32[DYNAMICTOP_PTR>>2] );', 'EM_ASM( assert(Module.temp === HEAP32[DYNAMICTOP_PTR>>2], "must not adjust DYNAMICTOP when an alloc fails!") );', ['-s', 'WASM=0']),
    ]:
      for growth in [0, 1]:
        for aborting in [0, 1]:
          create_test_file('main.cpp', r'''
#include <stdio.h>
#include <stdlib.h>
#include <vector>
#include <assert.h>
#include <emscripten.h>

#define CHUNK_SIZE (10 * 1024 * 1024)

int main() {
  std::vector<void*> allocs;
  bool has = false;
  while (1) {
    printf("trying an allocation\n");
    %s
    void* curr = malloc(CHUNK_SIZE);
    if (!curr) {
      %s
      break;
    }
    has = true;
    printf("allocated another chunk, %%zu so far\n", allocs.size());
    allocs.push_back(curr);
  }
  assert(has);
  printf("an allocation failed!\n");
#ifdef SPLIT
  return 0;
#endif
  while (1) {
    assert(allocs.size() > 0);
    void *curr = allocs.back();
    allocs.pop_back();
    free(curr);
    printf("freed one\n");
    if (malloc(CHUNK_SIZE)) break;
  }
  printf("managed another malloc!\n");
}
''' % (pre_fail, post_fail))
          args = [PYTHON, EMCC, 'main.cpp'] + opts
          args += ['-s', 'TEST_MEMORY_GROWTH_FAILS=1'] # In this test, force memory growing to fail
          if growth:
            args += ['-s', 'ALLOW_MEMORY_GROWTH=1']
          if not aborting:
            args += ['-s', 'ABORTING_MALLOC=0']
          print('test_failing_alloc', args, pre_fail)
          run_process(args)
          # growth also disables aborting
          can_manage_another = (not aborting) or growth
          split = '-DSPLIT' in args
          print('can manage another:', can_manage_another, 'split:', split)
          output = run_js('a.out.js', stderr=PIPE, full_output=True, assert_returncode=0 if can_manage_another else None)
          if can_manage_another:
            self.assertContained('''an allocation failed!\n''', output)
            if not split:
              # split memory allocation may fail due to GC objects no longer being allocatable,
              # and we can't expect to recover from that deterministically. So just check we
              # get to the fail.
              # otherwise, we should fail eventually, then free, then succeed
              self.assertContained('''managed another malloc!\n''', output)
          else:
            # we should see an abort
            self.assertContained('''abort("Cannot enlarge memory arrays''', output)
            self.assertContained(('''higher than the current value 16777216,''', '''higher than the current value 33554432,'''), output)
            self.assertContained('''compile with  -s ALLOW_MEMORY_GROWTH=1 ''', output)
            self.assertContained('''compile with  -s ABORTING_MALLOC=0 ''', output)

  def test_libcxx_minimal(self):
    create_test_file('vector.cpp', r'''
#include <vector>
int main(int argc, char** argv) {
  std::vector<void*> v;
  for (int i = 0 ; i < argc; i++) {
    v.push_back(nullptr);
  }
  return v.size();
}
''')

    run_process([PYTHON, EMCC, '-O2', 'vector.cpp', '-o', 'vector.js'])
    run_process([PYTHON, EMCC, '-O2', path_from_root('tests', 'hello_libcxx.cpp'), '-o', 'iostream.js'])

    vector = os.path.getsize('vector.js')
    iostream = os.path.getsize('iostream.js')
    print(vector, iostream)

    self.assertGreater(vector, 1000)
    # we can strip out almost all of libcxx when just using vector
    self.assertLess(2.25 * vector, iostream)

  @no_wasm_backend('relies on EMULATED_FUNCTION_POINTERS')
  def test_emulated_function_pointers(self):
    create_test_file('src.c', r'''
      #include <emscripten.h>
      typedef void (*fp)();
      int main(int argc, char **argv) {
        volatile fp f = 0;
        EM_ASM({
          if (typeof FUNCTION_TABLE_v !== 'undefined') {
            out('function table: ' + FUNCTION_TABLE_v);
          } else {
            out('no visible function tables');
          }
        });
        if (f) f();
        return 0;
      }
      ''')

    def test(args, expected):
      print(args, expected)
      run_process([PYTHON, EMCC, 'src.c', '-s', 'WASM=0'] + args, stderr=PIPE)
      self.assertContained(expected, run_js('a.out.js'))

    for opts in [0, 1, 2, 3]:
      test(['-O' + str(opts)], 'no visible function tables')
      test(['-O' + str(opts), '-s', 'EMULATED_FUNCTION_POINTERS=1'], 'function table: ')

  @no_wasm_backend('relies on EMULATED_FUNCTION_POINTERS')
  def test_emulated_function_pointers_2(self):
    create_test_file('src.c', r'''
      #include <emscripten.h>
      typedef void (*fp)();
      void one() { EM_ASM( out('one') ); }
      void two() { EM_ASM( out('two') ); }
      void test() {
        volatile fp f = one;
        f();
        f = two;
        f();
      }
      int main(int argc, char **argv) {
        test();
        // swap them!
        EM_ASM_INT({
          var one = $0;
          var two = $1;
          if (typeof FUNCTION_TABLE_v === 'undefined') {
            out('no');
            return;
          }
          var temp = FUNCTION_TABLE_v[one];
          FUNCTION_TABLE_v[one] = FUNCTION_TABLE_v[two];
          FUNCTION_TABLE_v[two] = temp;
        }, (int)&one, (int)&two);
        test();
        return 0;
      }
      ''')

    flipped = 'one\ntwo\ntwo\none\n'
    unchanged = 'one\ntwo\none\ntwo\n'
    no_table = 'one\ntwo\nno\none\ntwo\n'

    def test(args, expected):
      print(args, expected.replace('\n', ' '))
      run_process([PYTHON, EMCC, 'src.c', '-s', 'WASM=0'] + args)
      self.assertContained(expected, run_js('a.out.js'))

    for opts in [0, 1, 2]:
      test(['-O' + str(opts)], no_table)
      test(['-O' + str(opts), '-s', 'EMULATED_FUNCTION_POINTERS=1'], flipped)
      test(['-O' + str(opts), '-s', 'EMULATED_FUNCTION_POINTERS=2'], flipped)
      test(['-O' + str(opts), '-s', 'EMULATED_FUNCTION_POINTERS=1', '-s', 'RELOCATABLE=1'], flipped)
      test(['-O' + str(opts), '-s', 'EMULATED_FUNCTION_POINTERS=2', '-s', 'RELOCATABLE=1'], unchanged) # with both of those, we optimize and you cannot flip them
      test(['-O' + str(opts), '-s', 'MAIN_MODULE=1'], unchanged) # default for modules is optimized
      test(['-O' + str(opts), '-s', 'MAIN_MODULE=1', '-s', 'EMULATED_FUNCTION_POINTERS=2'], unchanged)
      test(['-O' + str(opts), '-s', 'MAIN_MODULE=1', '-s', 'EMULATED_FUNCTION_POINTERS=1'], flipped) # but you can disable that

  @no_wasm_backend('uses SIDE_MODULE')
  def test_minimal_dynamic(self):
    for wasm in (1, 0):
      print('wasm?', wasm)
      library_file = 'library.wasm' if wasm else 'library.js'

      def test(main_args=[], library_args=[], expected='hello from main\nhello from library'):
        print('testing', main_args, library_args)
        self.clear()
        create_test_file('library.c', r'''
          #include <stdio.h>
          void library_func() {
          #ifdef USE_PRINTF
            printf("hello from library: %p\n", &library_func);
          #else
            puts("hello from library");
          #endif
          }
        ''')
        run_process([PYTHON, EMCC, 'library.c', '-s', 'SIDE_MODULE=1', '-O2', '-o', library_file, '-s', 'WASM=' + str(wasm), '-s', 'EXPORT_ALL=1'] + library_args)
        create_test_file('main.c', r'''
          #include <dlfcn.h>
          #include <stdio.h>
          int main() {
            puts("hello from main");
            void *lib_handle = dlopen("%s", 0);
            if (!lib_handle) {
              puts("cannot load side module");
              return 1;
            }
            typedef void (*voidfunc)();
            voidfunc x = (voidfunc)dlsym(lib_handle, "library_func");
            if (!x) puts("cannot find side function");
            else x();
          }
        ''' % library_file)
        run_process([PYTHON, EMCC, 'main.c', '-s', 'MAIN_MODULE=1', '--embed-file', library_file, '-O2', '-s', 'WASM=' + str(wasm)] + main_args)
        self.assertContained(expected, run_js('a.out.js', assert_returncode=None, stderr=STDOUT))
        size = os.path.getsize('a.out.js')
        if wasm:
          size += os.path.getsize('a.out.wasm')
        side_size = os.path.getsize(library_file)
        print('  sizes:', size, side_size)
        return (size, side_size)

      def percent_diff(x, y):
        small = min(x, y)
        large = max(x, y)
        return float(100 * large) / small - 100

      # main module tests

      full = test()
      # printf is not used in main, but libc was linked in, so it's there
      printf = test(library_args=['-DUSE_PRINTF'])
      # dce in main, and it fails since puts is not exported
      dce = test(main_args=['-s', 'MAIN_MODULE=2'], expected=('cannot', 'undefined'))
      # with exporting, it works
      dce = test(main_args=['-s', 'MAIN_MODULE=2', '-s', 'EXPORTED_FUNCTIONS=["_main", "_puts"]'])
      # printf is not used in main, and we dce, so we failz
      dce_fail = test(main_args=['-s', 'MAIN_MODULE=2'], library_args=['-DUSE_PRINTF'], expected=('cannot', 'undefined'))
      # exporting printf in main keeps it alive for the library
      dce_save = test(main_args=['-s', 'MAIN_MODULE=2', '-s', 'EXPORTED_FUNCTIONS=["_main", "_printf", "_puts"]'], library_args=['-DUSE_PRINTF'])

      assert percent_diff(full[0], printf[0]) < 4
      assert percent_diff(dce[0], dce_fail[0]) < 4
      assert dce[0] < 0.2 * full[0] # big effect, 80%+ is gone
      assert dce_save[0] > 1.1 * dce[0] # save exported all of printf

      # side module tests

      # mode 2, so dce in side, but library_func is not exported, so it is dce'd
      side_dce_fail = test(library_args=['-s', 'SIDE_MODULE=2'], expected='cannot find side function')
      # mode 2, so dce in side, and library_func is not exported
      side_dce_work = test(library_args=['-s', 'SIDE_MODULE=2', '-s', 'EXPORTED_FUNCTIONS=["_library_func"]'], expected='hello from library')

      assert side_dce_fail[1] < 0.95 * side_dce_work[1] # removing that function saves a chunk

  @no_wasm_backend('uses SIDE_MODULE')
  def test_ld_library_path(self):
    create_test_file('hello1.c', r'''
#include <stdio.h>

void
hello1 ()
{
  printf ("Hello1\n");
  return;
}

''')
    create_test_file('hello2.c', r'''
#include <stdio.h>

void
hello2 ()
{
  printf ("Hello2\n");
  return;
}

''')
    create_test_file('hello3.c', r'''
#include <stdio.h>

void
hello3 ()
{
  printf ("Hello3\n");
  return;
}

''')
    create_test_file('hello4.c', r'''
#include <stdio.h>
#include <math.h>

double
hello4 (double x)
{
  printf ("Hello4\n");
  return fmod(x, 2.0);
}

''')
    create_test_file('pre.js', r'''
Module['preRun'].push(function (){
  ENV['LD_LIBRARY_PATH']='/lib:/usr/lib';
});
''')
    create_test_file('main.c', r'''
#include <stdio.h>
#include <stdlib.h>
#include <string.h>
#include <dlfcn.h>

int
main()
{
  void *h;
  void (*f) ();
  double (*f2) (double);

  h = dlopen ("libhello1.wasm", RTLD_NOW);
  f = dlsym (h, "hello1");
  f();
  dlclose (h);
  h = dlopen ("libhello2.wasm", RTLD_NOW);
  f = dlsym (h, "hello2");
  f();
  dlclose (h);
  h = dlopen ("libhello3.wasm", RTLD_NOW);
  f = dlsym (h, "hello3");
  f();
  dlclose (h);
  h = dlopen ("/usr/local/lib/libhello4.wasm", RTLD_NOW);
  f2 = dlsym (h, "hello4");
  double result = f2(5.5);
  dlclose (h);

  if (result == 1.5) {
    printf("Ok\n");
  }
  return 0;
}

''')

    run_process([PYTHON, EMCC, '-o', 'libhello1.wasm', 'hello1.c', '-s', 'SIDE_MODULE=1', '-s', 'EXPORT_ALL=1'])
    run_process([PYTHON, EMCC, '-o', 'libhello2.wasm', 'hello2.c', '-s', 'SIDE_MODULE=1', '-s', 'EXPORT_ALL=1'])
    run_process([PYTHON, EMCC, '-o', 'libhello3.wasm', 'hello3.c', '-s', 'SIDE_MODULE=1', '-s', 'EXPORT_ALL=1'])
    run_process([PYTHON, EMCC, '-o', 'libhello4.wasm', 'hello4.c', '-s', 'SIDE_MODULE=1', '-s', 'EXPORT_ALL=1'])
    run_process([PYTHON, EMCC, '-o', 'main.js', 'main.c', '-s', 'MAIN_MODULE=1', '-s', 'TOTAL_MEMORY=' + str(32 * 1024 * 1024),
                 '--embed-file', 'libhello1.wasm@/lib/libhello1.wasm',
                 '--embed-file', 'libhello2.wasm@/usr/lib/libhello2.wasm',
                 '--embed-file', 'libhello3.wasm@/libhello3.wasm',
                 '--embed-file', 'libhello4.wasm@/usr/local/lib/libhello4.wasm',
                 '--pre-js', 'pre.js'])
    out = run_js('main.js')
    self.assertContained('Hello1', out)
    self.assertContained('Hello2', out)
    self.assertContained('Hello3', out)
    self.assertContained('Hello4', out)
    self.assertContained('Ok', out)

  @no_wasm_backend('uses SIDE_MODULE')
  def test_dlopen_rtld_global(self):
    # TODO: wasm support. this test checks RTLD_GLOBAL where a module is loaded
    #       before the module providing a global it needs is. in asm.js we use JS
    #       to create a redirection function. In wasm we just have wasm, so we
    #       need to introspect the wasm module. Browsers may add that eventually,
    #       or we could ship a little library that does it.
    create_test_file('hello1.c', r'''
#include <stdio.h>

extern int hello1_val;
int hello1_val=3;

void
hello1 (int i)
{
  printf ("hello1_val by hello1:%d\n",hello1_val);
  printf ("Hello%d\n",i);
}
''')
    create_test_file('hello2.c', r'''
#include <stdio.h>

extern int hello1_val;
extern void hello1 (int);

void
hello2 (int i)
{
  void (*f) (int);
  printf ("hello1_val by hello2:%d\n",hello1_val);
  f = hello1;
  f(i);
}
''')
    create_test_file('main.c', r'''
#include <stdio.h>
#include <stdlib.h>
#include <string.h>
#include <dlfcn.h>

int
main(int argc,char** argv)
{
  void *h;
  void *h2;
  void (*f) (int);
  h = dlopen ("libhello1.js", RTLD_NOW|RTLD_GLOBAL);
  h2 = dlopen ("libhello2.js", RTLD_NOW|RTLD_GLOBAL);
  f = dlsym (h, "hello1");
  f(1);
  f = dlsym (h2, "hello2");
  f(2);
  dlclose (h);
  dlclose (h2);
  return 0;
}
''')

    run_process([PYTHON, EMCC, '-o', 'libhello1.js', 'hello1.c', '-s', 'SIDE_MODULE=1', '-s', 'WASM=0', '-s', 'EXPORT_ALL=1'])
    run_process([PYTHON, EMCC, '-o', 'libhello2.js', 'hello2.c', '-s', 'SIDE_MODULE=1', '-s', 'WASM=0', '-s', 'EXPORT_ALL=1'])
    run_process([PYTHON, EMCC, '-o', 'main.js', 'main.c', '-s', 'MAIN_MODULE=1', '-s', 'WASM=0',
                 '--embed-file', 'libhello1.js',
                 '--embed-file', 'libhello2.js'])
    out = run_js('main.js')
    self.assertContained('Hello1', out)
    self.assertContained('Hello2', out)
    self.assertContained('hello1_val by hello1:3', out)
    self.assertContained('hello1_val by hello2:3', out)

  def test_debug_asmLastOpts(self):
    create_test_file('src.c', r'''
#include <stdio.h>
struct Dtlink_t
{   struct Dtlink_t*   right;  /* right child      */
        union
        { unsigned int  _hash;  /* hash value       */
          struct Dtlink_t* _left;  /* left child       */
        } hl;
};
int treecount(register struct Dtlink_t* e)
{
  return e ? treecount(e->hl._left) + treecount(e->right) + 1 : 0;
}
int main() {
  printf("hello, world!\n");
}
''')
    run_process([PYTHON, EMCC, 'src.c', '-s', 'EXPORTED_FUNCTIONS=["_main", "_treecount"]', '--minify', '0', '-g4', '-Oz'])
    self.assertContained('hello, world!', run_js('a.out.js'))

  @no_wasm_backend('MEM_INIT_METHOD not supported under wasm')
  def test_meminit_crc(self):
    create_test_file('src.c', r'''
#include <stdio.h>
int main() { printf("Mary had a little lamb.\n"); }
''')

    run_process([PYTHON, EMCC, 'src.c', '--memory-init-file', '0', '-s', 'MEM_INIT_METHOD=2', '-s', 'ASSERTIONS=1', '-s', 'WASM=0'])
    with open('a.out.js') as f:
      d = f.read()
    return
    self.assertContained('Mary had', d)
    d = d.replace('Mary had', 'Paul had')
    create_test_file('a.out.js', d)
    out = run_js('a.out.js', assert_returncode=None, stderr=STDOUT)
    self.assertContained('Assertion failed: memory initializer checksum', out)

  def test_emscripten_print_double(self):
    create_test_file('src.c', r'''
#include <stdio.h>
#include <assert.h>
#include <emscripten.h>

void test(double d) {
  char buffer[100], buffer2[100];
  unsigned len, len2, len3;
  len = emscripten_print_double(d, NULL, -1);
  len2 = emscripten_print_double(d, buffer, len+1);
  assert(len == len2);
  buffer[len] = 0;
  len3 = snprintf(buffer2, 100, "%g", d);
  printf("|%g : %u : %s : %s : %d|\n", d, len, buffer, buffer2, len3);
}
int main() {
  printf("\n");
  test(0);
  test(1);
  test(-1);
  test(1.234);
  test(-1.234);
  test(1.1234E20);
  test(-1.1234E20);
  test(1.1234E-20);
  test(-1.1234E-20);
  test(1.0/0.0);
  test(-1.0/0.0);
}
''')
    run_process([PYTHON, EMCC, 'src.c'])
    out = run_js('a.out.js')
    self.assertContained('''
|0 : 1 : 0 : 0 : 1|
|1 : 1 : 1 : 1 : 1|
|-1 : 2 : -1 : -1 : 2|
|1.234 : 5 : 1.234 : 1.234 : 5|
|-1.234 : 6 : -1.234 : -1.234 : 6|
|1.1234e+20 : 21 : 112340000000000000000 : 1.1234e+20 : 10|
|-1.1234e+20 : 22 : -112340000000000000000 : -1.1234e+20 : 11|
|1.1234e-20 : 10 : 1.1234e-20 : 1.1234e-20 : 10|
|-1.1234e-20 : 11 : -1.1234e-20 : -1.1234e-20 : 11|
|inf : 8 : Infinity : inf : 3|
|-inf : 9 : -Infinity : -inf : 4|
''', out)

  def test_no_warn_exported_jslibfunc(self):
    err = run_process([PYTHON, EMCC, path_from_root('tests', 'hello_world.c'), '-s', 'DEFAULT_LIBRARY_FUNCS_TO_INCLUDE=["alGetError"]', '-s', 'EXPORTED_FUNCTIONS=["_main", "_alGetError"]'], stdout=PIPE, stderr=PIPE).stderr
    self.assertNotContained('''function requested to be exported, but not implemented: "_alGetError"''', err)

  @no_wasm_backend()
  def test_almost_asm_warning(self):
    warning = "[-Walmost-asm]"
    for args, expected in [
      (['-O1', '-s', 'ALLOW_MEMORY_GROWTH=1'], True),  # default
      # suppress almost-asm warning manually
      (['-O1', '-s', 'ALLOW_MEMORY_GROWTH=1', '-Wno-almost-asm'], False),
      # last warning flag should "win"
      (['-O1', '-s', 'ALLOW_MEMORY_GROWTH=1', '-Wno-almost-asm', '-Walmost-asm'], True)
    ]:
      print(args, expected)
      err = run_process([PYTHON, EMCC, path_from_root('tests', 'hello_world.c'), '-s', 'WASM=0'] + args, stderr=PIPE).stderr
      assert (warning in err) == expected, err
      if not expected:
        assert err == '', err

  def test_static_syscalls(self):
    run_process([PYTHON, EMCC, path_from_root('tests', 'hello_world.c')])
    src = open('a.out.js').read()
    matches = re.findall('''function ___syscall(\d+)\(''', src)
    print('seen syscalls:', matches)
    assert set(matches) == set(['6', '54', '140', '146']) # close, ioctl, llseek, writev

  @no_windows('posix-only')
  def test_emcc_dev_null(self):
    out = run_process([PYTHON, EMCC, '-dM', '-E', '-x', 'c', '/dev/null'], stdout=PIPE).stdout
    self.assertContained('#define __EMSCRIPTEN__ 1', out) # all our defines should show up

  def test_umask_0(self):
    create_test_file('src.c', r'''
#include <sys/stat.h>
#include <stdio.h>
int main() {
  umask(0);
  printf("hello, world!\n");
}''')
    run_process([PYTHON, EMCC, 'src.c'])
    self.assertContained('hello, world!', run_js('a.out.js'))

  def test_no_missing_symbols(self): # simple hello world should not show any missing symbols
    run_process([PYTHON, EMCC, path_from_root('tests', 'hello_world.c')])

    # main() is implemented in C, and even if requested from JS, we should not warn
    create_test_file('library_foo.js', '''
mergeInto(LibraryManager.library, {
  my_js__deps: ['main'],
  my_js: (function() {
      return function() {
        console.log("hello " + _nonexistingvariable);
      };
  }()),
});
''')
    create_test_file('test.cpp', '''
#include <stdio.h>
#include <stdlib.h>

extern "C" {
  extern void my_js();
}

int main() {
  my_js();
  return EXIT_SUCCESS;
}
''')
    run_process([PYTHON, EMCC, 'test.cpp', '--js-library', 'library_foo.js'])

    # but we do error on a missing js var
    create_test_file('library_foo_missing.js', '''
mergeInto(LibraryManager.library, {
  my_js__deps: ['main', 'nonexistingvariable'],
  my_js: (function() {
      return function() {
        console.log("hello " + _nonexistingvariable);
      };
  }()),
});
''')
    err = run_process([PYTHON, EMCC, 'test.cpp', '--js-library', 'library_foo_missing.js'], stderr=PIPE, check=False).stderr
    self.assertContained('undefined symbol: nonexistingvariable', err)

    # and also for missing C code, of course (without the --js-library, it's just a missing C method)
    err = run_process([PYTHON, EMCC, 'test.cpp'], stderr=PIPE, check=False).stderr
    self.assertContained('undefined symbol: my_js', err)

  def test_realpath(self):
    create_test_file('src.c', r'''
#include <stdlib.h>
#include <stdio.h>
#include <errno.h>

#define TEST_PATH "/boot/README.txt"

int
main(int argc, char **argv)
{
  errno = 0;
  char *t_realpath_buf = realpath(TEST_PATH, NULL);
  if (NULL == t_realpath_buf) {
    perror("Resolve failed");
    return 1;
  } else {
    printf("Resolved: %s\n", t_realpath_buf);
    free(t_realpath_buf);
    return 0;
  }
}
''')
    if not os.path.exists('boot'):
      os.mkdir('boot')
    open(os.path.join('boot', 'README.txt'), 'w').write(' ')
    run_process([PYTHON, EMCC, 'src.c', '--embed-file', 'boot'])
    self.assertContained('Resolved: /boot/README.txt', run_js('a.out.js'))

  def test_realpath_nodefs(self):
    create_test_file('src.c', r'''
#include <stdlib.h>
#include <stdio.h>
#include <errno.h>
#include <emscripten.h>

#define TEST_PATH "/working/TEST_NODEFS.txt"

int
main(int argc, char **argv)
{
  errno = 0;
  EM_ASM({
    FS.mkdir('/working');
    FS.mount(NODEFS, { root: '.' }, '/working');
  });
  char *t_realpath_buf = realpath(TEST_PATH, NULL);
  if (NULL == t_realpath_buf) {
    perror("Resolve failed");
    return 1;
  } else {
    printf("Resolved: %s\n", t_realpath_buf);
    free(t_realpath_buf);
    return 0;
  }
}
''')
    create_test_file('TEST_NODEFS.txt', ' ')
    run_process([PYTHON, EMCC, 'src.c'])
    self.assertContained('Resolved: /working/TEST_NODEFS.txt', run_js('a.out.js'))

  def test_realpath_2(self):
    os.mkdir('Folder')
    create_test_file('src.c', r'''
#include <stdlib.h>
#include <stdio.h>
#include <errno.h>

int testrealpath(const char* path)    {
  errno = 0;
  char *t_realpath_buf = realpath(path, NULL);
  if (NULL == t_realpath_buf) {
    printf("Resolve failed: \"%s\"\n",path);fflush(stdout);
    return 1;
  } else {
    printf("Resolved: \"%s\" => \"%s\"\n", path, t_realpath_buf);fflush(stdout);
    free(t_realpath_buf);
    return 0;
  }
}

int main(int argc, char **argv)
{
    // files:
    testrealpath("testfile.txt");
    testrealpath("Folder/testfile.txt");
    testrealpath("testnonexistentfile.txt");
    // folders
    testrealpath("Folder");
    testrealpath("/Folder");
    testrealpath("./");
    testrealpath("");
    testrealpath("/");
    return 0;
}
''')
    create_test_file('testfile.txt', '')
    open(os.path.join('Folder', 'testfile.txt'), 'w').write('')
    run_process([PYTHON, EMCC, 'src.c', '--embed-file', 'testfile.txt', '--embed-file', 'Folder'])
    self.assertContained('''Resolved: "testfile.txt" => "/testfile.txt"
Resolved: "Folder/testfile.txt" => "/Folder/testfile.txt"
Resolve failed: "testnonexistentfile.txt"
Resolved: "Folder" => "/Folder"
Resolved: "/Folder" => "/Folder"
Resolved: "./" => "/"
Resolve failed: ""
Resolved: "/" => "/"
''', run_js('a.out.js'))

  @no_wasm_backend('https://bugs.llvm.org/show_bug.cgi?id=40412 and https://bugs.llvm.org/show_bug.cgi?id=40470')
  def test_no_warnings(self):
    # build once before to make sure system libs etc. exist
    run_process([PYTHON, EMCC, path_from_root('tests', 'hello_libcxx.cpp')])
    # check that there is nothing in stderr for a regular compile
    err = run_process([PYTHON, EMCC, path_from_root('tests', 'hello_libcxx.cpp')], stderr=PIPE).stderr
    assert err == '', err

  @no_wasm_backend("uses EMTERPRETIFY")
  def test_emterpreter_file_suggestion(self):
    for linkable in [0, 1]:
      for to_file in [0, 1]:
        self.clear()
        cmd = [PYTHON, EMCC, '-s', 'EMTERPRETIFY=1', path_from_root('tests', 'hello_libcxx.cpp'), '-s', 'LINKABLE=' + str(linkable), '-O1', '-s', 'USE_ZLIB=1']
        if to_file:
          cmd += ['-s', 'EMTERPRETIFY_FILE="code.dat"']
        print(cmd)
        stderr = run_process(cmd, stderr=PIPE).stderr
        need_warning = linkable and not to_file
        assert ('''warning: emterpreter bytecode is fairly large''' in stderr) == need_warning, stderr
        assert ('''It is recommended to use  -s EMTERPRETIFY_FILE=..''' in stderr) == need_warning, stderr

  @no_wasm_backend('needs LTO with WASM_OBJECT_FILES')
  def test_llvm_lto(self):
    sizes = {}
    lto_levels = [0, 1, 2, 3]
    for lto in lto_levels:
      cmd = [PYTHON, EMCC, path_from_root('tests', 'hello_libcxx.cpp'), '-O2', '--llvm-lto', str(lto)]
      print(cmd)
      run_process(cmd)
      self.assertContained('hello, world!', run_js('a.out.js'))
      sizes[lto] = os.path.getsize('a.out.wasm')
    print(sizes)

    # LTO sizes should be distinct
    for i in lto_levels:
      assert sizes[i] not in set(sizes).difference(set([sizes[i]]))

    # LTO should reduce code size
    # Skip mode 2 because it has historically increased code size, but not always
    assert sizes[1] < sizes[0]
    assert sizes[3] < sizes[0]

  def test_dlmalloc_modes(self):
    create_test_file('src.cpp', r'''
      #include <stdlib.h>
      #include <stdio.h>
      int main() {
        void* c = malloc(1024);
        free(c);
        free(c);
        printf("double-freed\n");
      }
    ''')
    run_process([PYTHON, EMCC, 'src.cpp'])
    self.assertContained('double-freed', run_js('a.out.js'))
    # in debug mode, the double-free is caught
    run_process([PYTHON, EMCC, 'src.cpp', '-g'])
    seen_error = False
    out = '?'
    try:
      out = run_js('a.out.js')
    except:
      seen_error = True
    assert seen_error, out

  def test_mallocs(self):
    for opts in [[], ['-O2']]:
      print(opts)
      sizes = {}
      for malloc, name in (
        ('dlmalloc', 'dlmalloc'),
        (None, 'default'),
        ('emmalloc', 'emmalloc')
      ):
        print(malloc, name)
        cmd = [PYTHON, EMCC, path_from_root('tests', 'hello_libcxx.cpp'), '-o', 'a.out.js'] + opts
        if malloc:
          cmd += ['-s', 'MALLOC="%s"' % malloc]
        print(cmd)
        run_process(cmd)
        sizes[name] = os.path.getsize('a.out.wasm')
      print(sizes)
      # dlmalloc is the default
      self.assertEqual(sizes['dlmalloc'], sizes['default'])
      # emmalloc is much smaller
      self.assertLess(sizes['emmalloc'], sizes['dlmalloc'] - 5000)

  def test_sixtyfour_bit_return_value(self):
    # This test checks that the most significant 32 bits of a 64 bit long are correctly made available
    # to native JavaScript applications that wish to interact with compiled code returning 64 bit longs.
    # The MS 32 bits should be available in Runtime.getTempRet0() even when compiled with -O2 --closure 1

    # Compile test.c and wrap it in a native JavaScript binding so we can call our compiled function from JS.
    run_process([PYTHON, EMCC, path_from_root('tests', 'return64bit', 'test.c'),
                 '--pre-js', path_from_root('tests', 'return64bit', 'testbindstart.js'),
                 '--pre-js', path_from_root('tests', 'return64bit', 'testbind.js'),
                 '--post-js', path_from_root('tests', 'return64bit', 'testbindend.js'),
                 '-s', 'EXPORTED_FUNCTIONS=["_test_return64"]', '-o', 'test.js', '-O2',
                 '--closure', '1', '-g1', '-s', 'BINARYEN_ASYNC_COMPILATION=0'])

    # Simple test program to load the test.js binding library and call the binding to the
    # C function returning the 64 bit long.
    create_test_file('testrun.js', '''
      var test = require("./test.js");
      test.runtest();
    ''')

    # Run the test and confirm the output is as expected.
    out = run_js('testrun.js', full_output=True)
    assert "low = 5678" in out
    assert "high = 1234" in out

  def test_lib_include_flags(self):
    run_process([PYTHON, EMCC] + '-l m -l c -I'.split() + [path_from_root('tests', 'include_test'), path_from_root('tests', 'lib_include_flags.c')])

  def test_dash_s(self):
    run_process([PYTHON, EMCC, path_from_root('tests', 'hello_world.cpp'), '-s', '-std=c++03'])
    self.assertContained('hello, world!', run_js('a.out.js'))

  def test_dash_s_response_file_string(self):
    create_test_file('response_file', '"MyModule"\n')
    response_file = os.path.join(os.getcwd(), "response_file")
    run_process([PYTHON, EMCC, path_from_root('tests', 'hello_world.cpp'), '-s', 'EXPORT_NAME=@%s' % response_file])

  def test_dash_s_response_file_list(self):
    create_test_file('response_file', '["_main", "_malloc"]\n')
    response_file = os.path.join(os.getcwd(), "response_file")
    run_process([PYTHON, EMCC, path_from_root('tests', 'hello_world.cpp'), '-s', 'EXPORTED_FUNCTIONS=@%s' % response_file, '-std=c++03'])

  def test_dash_s_unclosed_quote(self):
    # Unclosed quote
    err = run_process([PYTHON, EMCC, path_from_root('tests', 'hello_world.cpp'), "-s", "TEST_KEY='MISSING_QUOTE"], stderr=PIPE, check=False).stderr
    self.assertNotContained('AssertionError', err) # Do not mention that it is an assertion error
    self.assertContained('unclosed opened quoted string. expected final character to be "\'"', err)

  def test_dash_s_single_quote(self):
    # Only one quote
    err = run_process([PYTHON, EMCC, path_from_root('tests', 'hello_world.cpp'), "-s", "TEST_KEY='"], stderr=PIPE, check=False).stderr
    self.assertNotContained('AssertionError', err) # Do not mention that it is an assertion error
    self.assertContained('unclosed opened quoted string.', err)

  def test_dash_s_unclosed_list(self):
    # Unclosed list
    err = run_process([PYTHON, EMCC, path_from_root('tests', 'hello_world.cpp'), "-s", "TEST_KEY=[Value1, Value2"], stderr=PIPE, check=False).stderr
    self.assertNotContained('AssertionError', err) # Do not mention that it is an assertion error
    self.assertContained('unclosed opened string list. expected final character to be "]"', err)

  def test_dash_s_valid_list(self):
    err = run_process([PYTHON, EMCC, path_from_root('tests', 'hello_world.cpp'), "-s", "TEST_KEY=[Value1, \"Value2\"]"], stderr=PIPE, check=False).stderr
    self.assertNotContained('a problem occured in evaluating the content after a "-s", specifically', err)

  def test_python_2_3(self):
    # check emcc/em++ can be called by any python
    def trim_py_suffix(filename):
      '''remove .py from EMCC(=emcc.py)'''
      return filename[:-3] if filename.endswith('.py') else filename

    for python in ('python', 'python2', 'python3'):
      if python == 'python3':
        has = is_python3_version_supported()
      else:
        has = Building.which(python) is not None
      print(python, has)
      if has:
        print('  checking emcc...')
        run_process([python, trim_py_suffix(EMCC), '--version'], stdout=PIPE)
        print('  checking em++...')
        run_process([python, trim_py_suffix(EMXX), '--version'], stdout=PIPE)
        print('  checking emcc.py...')
        run_process([python, EMCC, '--version'], stdout=PIPE)
        print('  checking em++.py...')
        run_process([python, EMXX, '--version'], stdout=PIPE)

  def test_zeroinit(self):
    create_test_file('src.c', r'''
#include <stdio.h>
int buf[1048576];
int main() {
  printf("hello, world! %d\n", buf[123456]);
  return 0;
}
''')
    run_process([PYTHON, EMCC, 'src.c', '-O2', '-g'])
    size = os.path.getsize('a.out.wasm')
    # size should be much smaller than the size of that zero-initialized buffer
    assert size < (123456 / 2), size

  @no_wasm_backend()
  def test_separate_asm_warning(self):
    # Test that -s PRECISE_F32=2 raises a warning that --separate-asm is implied.
    stderr = run_process([PYTHON, EMCC, path_from_root('tests', 'hello_world.c'), '-s', 'WASM=0', '-s', 'PRECISE_F32=2', '-o', 'a.html'], stderr=PIPE).stderr
    self.assertContained('forcing separate asm output', stderr)

    # Test that -s PRECISE_F32=2 --separate-asm should not post a warning.
    stderr = run_process([PYTHON, EMCC, path_from_root('tests', 'hello_world.c'), '-s', 'WASM=0', '-s', 'PRECISE_F32=2', '-o', 'a.html', '--separate-asm'], stderr=PIPE).stderr
    self.assertNotContained('forcing separate asm output', stderr)

    # Test that -s PRECISE_F32=1 should not post a warning.
    stderr = run_process([PYTHON, EMCC, path_from_root('tests', 'hello_world.c'), '-s', 'WASM=0', '-s', 'PRECISE_F32=1', '-o', 'a.html'], stderr=PIPE).stderr
    self.assertNotContained('forcing separate asm output', stderr)

    # Manually doing separate asm should show a warning, if not targeting html
    warning = '--separate-asm works best when compiling to HTML'
    stderr = run_process([PYTHON, EMCC, path_from_root('tests', 'hello_world.c'), '-s', 'WASM=0', '--separate-asm'], stderr=PIPE).stderr
    self.assertContained(warning, stderr)
    stderr = run_process([PYTHON, EMCC, path_from_root('tests', 'hello_world.c'), '-s', 'WASM=0', '--separate-asm', '-o', 'a.html'], stderr=PIPE).stderr
    self.assertNotContained(warning, stderr)

    # test that the warning can be suppressed
    stderr = run_process([PYTHON, EMCC, path_from_root('tests', 'hello_world.c'), '-s', 'WASM=0', '--separate-asm', '-Wno-separate-asm'], stderr=PIPE).stderr
    self.assertNotContained(warning, stderr)

  def test_canonicalize_nan_warning(self):
    create_test_file('src.cpp', r'''
#include <stdio.h>

union U {
  int x;
  float y;
} a;


int main() {
  a.x = 0x7FC01234;
  printf("%f\n", a.y);
  printf("0x%x\n", a.x);
  return 0;
}
''')

    stderr = run_process([PYTHON, EMCC, 'src.cpp', '-O1'], stderr=PIPE).stderr
    if not self.is_wasm_backend():
      self.assertContained("emcc: warning: cannot represent a NaN literal", stderr)
      stderr = run_process([PYTHON, EMCC, 'src.cpp', '-O1', '-g'], stderr=PIPE).stderr
      self.assertContained("emcc: warning: cannot represent a NaN literal", stderr)
      self.assertContained('//@line 12 "src.cpp"', stderr)
    else:
      out = run_js('a.out.js')
      self.assertContained('nan\n', out)
      self.assertContained('0x7fc01234\n', out)

  @no_wasm_backend()
  def test_only_my_code(self):
    run_process([PYTHON, EMCC, '-O1', path_from_root('tests', 'hello_world.c'), '--separate-asm', '-s', 'WASM=0'])
    count = open('a.out.asm.js').read().count('function ')
    assert count > 29, count # libc brings in a bunch of stuff

    def test(filename, opts, expected_funcs, expected_vars):
      print(filename, opts)
      run_process([PYTHON, EMCC, path_from_root('tests', filename), '--separate-asm', '-s', 'WARN_ON_UNDEFINED_SYMBOLS=0', '-s', 'ONLY_MY_CODE=1', '-s', 'WASM=0'] + opts)
      module = open('a.out.asm.js').read()
      create_test_file('asm.js', 'var Module = {};\n' + module)
      funcs = module.count('function ')
      vars_ = module.count('var ')
      self.assertEqual(funcs, expected_funcs)
      self.assertEqual(vars_, expected_vars)
      if SPIDERMONKEY_ENGINE in JS_ENGINES:
        out = run_js('asm.js', engine=SPIDERMONKEY_ENGINE, stderr=STDOUT)
        self.validate_asmjs(out)
      else:
        print('(skipping asm.js validation check)')

    test('hello_123.c', ['-O1'], 1, 2)
    test('fasta.cpp', ['-O3', '-g2'], 2, 3)

  @no_wasm_backend('tests our python linking logic')
  def test_link_response_file_does_not_force_absolute_paths(self):
    with_space = 'with space'
    if not os.path.exists(with_space):
      os.makedirs(with_space)

    create_test_file(os.path.join(with_space, 'main.cpp'), '''
      int main() {
        return 0;
      }
    ''')

    Building.emcc(os.path.join(with_space, 'main.cpp'), ['-g'])

    with chdir(with_space):
      link_args = Building.link(['main.cpp.o'], 'all.bc', just_calculate=True)

    time.sleep(0.2) # Wait for Windows FS to release access to the directory
    shutil.rmtree(with_space)

    # We want only the relative path to be in the linker args, it should not be converted to an absolute path.
    if hasattr(self, 'assertCountEqual'):
      self.assertCountEqual(link_args, ['main.cpp.o'])
    else:
      # Python 2 compatibility
      self.assertItemsEqual(link_args, ['main.cpp.o'])

  def test_memory_growth_noasm(self):
    run_process([PYTHON, EMCC, path_from_root('tests', 'hello_world.c'), '-O2', '-s', 'ALLOW_MEMORY_GROWTH=1'])
    src = open('a.out.js').read()
    assert 'use asm' not in src

  def test_EM_ASM_i64(self):
    create_test_file('src.cpp', '''
#include <stdint.h>
#include <emscripten.h>

int main() {
  EM_ASM({
    out('inputs: ' + $0 + ', ' + $1 + '.');
  }, int64_t(0x12345678ABCDEF1FLL));
}
''')
    proc = run_process([PYTHON, EMCC, 'src.cpp', '-Oz'], stderr=PIPE, check=False)
    self.assertNotEqual(proc.returncode, 0)
    if not self.is_wasm_backend():
      self.assertContained('EM_ASM should not receive i64s as inputs, they are not valid in JS', proc.stderr)

  def test_eval_ctors_non_terminating(self):
    for wasm in (1, 0):
      if self.is_wasm_backend() and not wasm:
        continue
      print('wasm', wasm)
      src = r'''
        struct C {
          C() {
            volatile int y = 0;
            while (y == 0) {}
          }
        };
        C always;
        int main() {}
      '''
      create_test_file('src.cpp', src)
      run_process([PYTHON, EMCC, 'src.cpp', '-O2', '-s', 'EVAL_CTORS=1', '-profiling-funcs', '-s', 'WASM=%d' % wasm])

  @no_wasm_backend('EVAL_CTORS is monolithic with the wasm backend')
  def test_eval_ctors(self):
    for wasm in (1, 0):
      if self.is_wasm_backend() and not wasm:
        continue
      print('wasm', wasm)
      print('check no ctors is ok')

      # on by default in -Oz, but user-overridable

      def get_size(args):
        print('get_size', args)
        run_process([PYTHON, EMCC, path_from_root('tests', 'hello_libcxx.cpp'), '-s', 'WASM=%d' % wasm] + args)
        self.assertContained('hello, world!', run_js('a.out.js'))
        if wasm:
          codesize = self.count_wasm_contents('a.out.wasm', 'funcs')
          memsize = self.count_wasm_contents('a.out.wasm', 'memory-data')
        else:
          codesize = os.path.getsize('a.out.js')
          memsize = os.path.getsize('a.out.js.mem')
        return (codesize, memsize)

      def check_size(left, right):
        # can't measure just the mem out of the wasm, so ignore [1] for wasm
        if left[0] == right[0] and left[1] == right[1]:
          return 0
        if left[0] < right[0] and left[1] > right[1]:
          return -1 # smaller code, bigger mem
        if left[0] > right[0] and left[1] < right[1]:
          return 1
        assert False, [left, right]

      o2_size = get_size(['-O2'])
      assert check_size(get_size(['-O2']), o2_size) == 0, 'deterministic'
      assert check_size(get_size(['-O2', '-s', 'EVAL_CTORS=1']), o2_size) < 0, 'eval_ctors works if user asks for it'
      oz_size = get_size(['-Oz'])
      assert check_size(get_size(['-Oz']), oz_size) == 0, 'deterministic'
      assert check_size(get_size(['-Oz', '-s', 'EVAL_CTORS=1']), oz_size) == 0, 'eval_ctors is on by default in oz'
      assert check_size(get_size(['-Oz', '-s', 'EVAL_CTORS=0']), oz_size) == 1, 'eval_ctors can be turned off'

      linkable_size = get_size(['-Oz', '-s', 'EVAL_CTORS=1', '-s', 'LINKABLE=1'])
      assert check_size(get_size(['-Oz', '-s', 'EVAL_CTORS=0', '-s', 'LINKABLE=1']), linkable_size) == 1, 'noticeable difference in linkable too'

    def test_eval_ctor_ordering(self):
      # ensure order of execution remains correct, even with a bad ctor
      def test(p1, p2, p3, last, expected):
        src = r'''
          #include <stdio.h>
          #include <stdlib.h>
          volatile int total = 0;
          struct C {
            C(int x) {
              volatile int y = x;
              y++;
              y--;
              if (y == 0xf) {
                printf("you can't eval me ahead of time\n"); // bad ctor
              }
              total <<= 4;
              total += int(y);
            }
          };
          C __attribute__((init_priority(%d))) c1(0x5);
          C __attribute__((init_priority(%d))) c2(0x8);
          C __attribute__((init_priority(%d))) c3(%d);
          int main() {
            printf("total is 0x%%x.\n", total);
          }
        ''' % (p1, p2, p3, last)
        create_test_file('src.cpp', src)
        run_process([PYTHON, EMCC, 'src.cpp', '-O2', '-s', 'EVAL_CTORS=1', '-profiling-funcs', '-s', 'WASM=%d' % wasm])
        self.assertContained('total is %s.' % hex(expected), run_js('a.out.js'))
        shutil.copyfile('a.out.js', 'x' + hex(expected) + '.js')
        if wasm:
          shutil.copyfile('a.out.wasm', 'x' + hex(expected) + '.wasm')
          return self.count_wasm_contents('a.out.wasm', 'funcs')
        else:
          return open('a.out.js').read().count('function _')

      print('no bad ctor')
      first  = test(1000, 2000, 3000, 0xe, 0x58e) # noqa
      second = test(3000, 1000, 2000, 0xe, 0x8e5) # noqa
      third  = test(2000, 3000, 1000, 0xe, 0xe58) # noqa
      print(first, second, third)
      assert first == second and second == third
      print('with bad ctor')
      first  = test(1000, 2000, 3000, 0xf, 0x58f) # noqa; 2 will succeed
      second = test(3000, 1000, 2000, 0xf, 0x8f5) # noqa; 1 will succedd
      third  = test(2000, 3000, 1000, 0xf, 0xf58) # noqa; 0 will succeed
      print(first, second, third)
      assert first < second and second < third, [first, second, third]

  @uses_canonical_tmp
  @with_env_modify({'EMCC_DEBUG': '1'})
  def test_eval_ctors_debug_output(self):
    for wasm in (1, 0):
      if self.is_wasm_backend() and not wasm:
        continue
      print('wasm', wasm)
      create_test_file('src.cpp', r'''
  #include <stdio.h>
  struct C {
    C() { printf("constructing!\n"); } // don't remove this!
  };
  C c;
  int main() {}
      ''')
      err = run_process([PYTHON, EMCC, 'src.cpp', '-Oz', '-s', 'WASM=%d' % wasm], stderr=PIPE).stderr
      self.assertContained('__syscall54', err) # the failing call should be mentioned
      if not wasm: # js will show a stack trace
        self.assertContained('ctorEval.js', err) # with a stack trace
      self.assertContained('ctor_evaller: not successful', err) # with logging

  def test_override_environment(self):
    create_test_file('main.cpp', r'''
      #include <emscripten.h>
      int main() {
        EM_ASM({
          out('environment is WEB? ' + ENVIRONMENT_IS_WEB);
          out('environment is WORKER? ' + ENVIRONMENT_IS_WORKER);
          out('environment is NODE? ' + ENVIRONMENT_IS_NODE);
          out('environment is SHELL? ' + ENVIRONMENT_IS_SHELL);
        });
      }
''')
    # use SINGLE_FILE since we don't want to depend on loading a side .wasm file on the environment in this test;
    # with the wrong env we have very odd failures
    run_process([PYTHON, EMCC, 'main.cpp', '-s', 'SINGLE_FILE=1'])
    src = open('a.out.js').read()
    envs = ['web', 'worker', 'node', 'shell']
    for env in envs:
      for engine in JS_ENGINES:
        if engine == V8_ENGINE:
          continue # ban v8, weird failures
        actual = 'NODE' if engine == NODE_JS else 'SHELL'
        print(env, actual, engine)
        module = {'ENVIRONMENT': env}
        if env != actual:
          # avoid problems with arguments detection, which may cause very odd failures with the wrong environment code
          module['arguments'] = []
        curr = 'var Module = %s;\n' % str(module)
        print('    ' + curr)
        create_test_file('test.js', curr + src)
        seen = run_js('test.js', engine=engine, stderr=PIPE, full_output=True, assert_returncode=None)
        self.assertContained('Module.ENVIRONMENT has been deprecated. To force the environment, use the ENVIRONMENT compile-time option (for example, -s ENVIRONMENT=web or -s ENVIRONMENT=node', seen)

  def test_warn_no_filesystem(self):
    WARNING = 'Filesystem support (FS) was not included. The problem is that you are using files from JS, but files were not used from C/C++, so filesystem support was not auto-included. You can force-include filesystem support with  -s FORCE_FILESYSTEM=1'

    run_process([PYTHON, EMCC, path_from_root('tests', 'hello_world.c')])
    seen = run_js('a.out.js', stderr=PIPE)
    assert WARNING not in seen

    def test(contents):
      create_test_file('src.cpp', r'''
  #include <stdio.h>
  #include <emscripten.h>
  int main() {
    EM_ASM({ %s });
    printf("hello, world!\n");
    return 0;
  }
  ''' % contents)
      run_process([PYTHON, EMCC, 'src.cpp'])
      self.assertContained(WARNING, run_js('a.out.js', stderr=PIPE, assert_returncode=None))

    # might appear in handwritten code
    test("FS.init()")
    test("FS.createPreloadedFile('waka waka, just warning check')")
    test("FS.createDataFile('waka waka, just warning check')")
    test("FS.analyzePath('waka waka, just warning check')")
    test("FS.loadFilesFromDB('waka waka, just warning check')")
    # might appear in filesystem code from a separate script tag
    test("Module['FS_createDataFile']('waka waka, just warning check')")
    test("Module['FS_createPreloadedFile']('waka waka, just warning check')")

    # text is in the source when needed, but when forcing FS, it isn't there
    run_process([PYTHON, EMCC, 'src.cpp'])
    self.assertContained(WARNING, open('a.out.js').read())
    run_process([PYTHON, EMCC, 'src.cpp', '-s', 'FORCE_FILESYSTEM=1']) # forcing FS means no need
    self.assertNotContained(WARNING, open('a.out.js').read())
    run_process([PYTHON, EMCC, 'src.cpp', '-s', 'ASSERTIONS=0']) # no assertions, no need
    self.assertNotContained(WARNING, open('a.out.js').read())
    run_process([PYTHON, EMCC, 'src.cpp', '-O2']) # optimized, so no assertions
    self.assertNotContained(WARNING, open('a.out.js').read())

  def test_warn_module_print_err(self):
    ERROR = 'was not exported. add it to EXTRA_EXPORTED_RUNTIME_METHODS (see the FAQ)'

    def test(contents, expected, args=[]):
      create_test_file('src.cpp', r'''
  #include <emscripten.h>
  int main() {
    EM_ASM({ %s });
    return 0;
  }
  ''' % contents)
      run_process([PYTHON, EMCC, 'src.cpp'] + args)
      self.assertContained(expected, run_js('a.out.js', stderr=STDOUT, assert_returncode=None))

    # error shown (when assertions are on)
    test("Module.print('x')", ERROR)
    test("Module['print']('x')", ERROR)
    test("Module.printErr('x')", ERROR)
    test("Module['printErr']('x')", ERROR)

    # when exported, all good
    test("Module['print']('print'); Module['printErr']('err'); ", 'print\nerr', ['-s', 'EXTRA_EXPORTED_RUNTIME_METHODS=["print", "printErr"]'])

  def test_arc4random(self):
    create_test_file('src.c', r'''
#include <stdlib.h>
#include <stdio.h>

int main() {
  printf("%d\n", arc4random());
  printf("%d\n", arc4random());
}
    ''')
    run_process([PYTHON, EMCC, 'src.c', '-Wno-implicit-function-declaration'])

    self.assertContained('0\n740882966\n', run_js('a.out.js'))

  ############################################################
  # Function eliminator tests
  ############################################################
  def normalize_line_endings(self, input):
    return input.replace('\r\n', '\n').replace('\n\n', '\n').replace('\n\n', '\n')

  def get_file_contents(self, file):
    file_contents = ""
    with open(file) as fout:
      file_contents = "".join(fout.readlines())

    file_contents = self.normalize_line_endings(file_contents)

    return file_contents

  def function_eliminator_test_helper(self, input_file, expected_output_file, use_hash_info=False):
    input_file = path_from_root('tests', 'optimizer', input_file)
    expected_output_file = path_from_root('tests', 'optimizer', expected_output_file)
    command = [path_from_root('tools', 'eliminate-duplicate-functions.js'), input_file, '--no-minimize-whitespace', '--use-asm-ast']

    if use_hash_info:
      command.append('--use-hash-info')

    proc = run_process(NODE_JS + command, stdin=PIPE, stderr=PIPE, stdout=PIPE)
    assert proc.stderr == '', proc.stderr
    expected_output = self.get_file_contents(expected_output_file)
    output = self.normalize_line_endings(proc.stdout)

    self.assertIdentical(expected_output, output)

  def test_function_eliminator_simple(self):
    self.function_eliminator_test_helper('test-function-eliminator-simple.js',
                                         'test-function-eliminator-simple-output.js')

  def test_function_eliminator_replace_function_call(self):
    self.function_eliminator_test_helper('test-function-eliminator-replace-function-call.js',
                                         'test-function-eliminator-replace-function-call-output.js')

  def test_function_eliminator_replace_function_call_two_passes(self):
    self.function_eliminator_test_helper('test-function-eliminator-replace-function-call-output.js',
                                         'test-function-eliminator-replace-function-call-two-passes-output.js')

  def test_function_eliminator_replace_array_value(self):
    output_file = 'output.js'

    try:
      shared.safe_copy(path_from_root('tests', 'optimizer', 'test-function-eliminator-replace-array-value.js'), output_file)

      tools.duplicate_function_eliminator.run(output_file)

      output_file_contents = self.get_file_contents(output_file)

      expected_file_contents = self.get_file_contents(path_from_root('tests', 'optimizer', 'test-function-eliminator-replace-array-value-output.js'))

      self.assertIdentical(output_file_contents, expected_file_contents)
    finally:
      tools.tempfiles.try_delete(output_file)

  def test_function_eliminator_replace_object_value_assignment(self):
    self.function_eliminator_test_helper('test-function-eliminator-replace-object-value-assignment.js',
                                         'test-function-eliminator-replace-object-value-assignment-output.js')

  def test_function_eliminator_variable_clash(self):
    self.function_eliminator_test_helper('test-function-eliminator-variable-clash.js',
                                         'test-function-eliminator-variable-clash-output.js')

  def test_function_eliminator_replace_variable_value(self):
    self.function_eliminator_test_helper('test-function-eliminator-replace-variable-value.js',
                                         'test-function-eliminator-replace-variable-value-output.js')

  def test_function_eliminator_double_parsed_correctly(self):
    # This is a test that makes sure that when we perform final optimization on
    # the JS file, doubles are preserved (and not converted to ints).
    output_file = 'output.js'

    try:
      shared.safe_copy(path_from_root('tests', 'optimizer', 'test-function-eliminator-double-parsed-correctly.js'), output_file)

      # Run duplicate function elimination
      tools.duplicate_function_eliminator.run(output_file)

      # Run last opts
      shutil.move(tools.js_optimizer.run(output_file, ['last', 'asm']), output_file)
      output_file_contents = self.get_file_contents(output_file)

      # Compare
      expected_file_contents = self.get_file_contents(path_from_root('tests', 'optimizer', 'test-function-eliminator-double-parsed-correctly-output.js'))
      self.assertIdentical(expected_file_contents, output_file_contents)
    finally:
      tools.tempfiles.try_delete(output_file)

  # Now do the same, but using a pre-generated equivalent function hash info that
  # comes in handy for parallel processing
  def test_function_eliminator_simple_with_hash_info(self):
    self.function_eliminator_test_helper('test-function-eliminator-simple-with-hash-info.js',
                                         'test-function-eliminator-simple-output.js',
                                         use_hash_info=True)

  def test_function_eliminator_replace_function_call_with_hash_info(self):
    self.function_eliminator_test_helper('test-function-eliminator-replace-function-call-with-hash-info.js',
                                         'test-function-eliminator-replace-function-call-output.js',
                                         use_hash_info=True)

  def test_function_eliminator_replace_function_call_two_passes_with_hash_info(self):
    self.function_eliminator_test_helper('test-function-eliminator-replace-function-call-output-with-hash-info.js',
                                         'test-function-eliminator-replace-function-call-two-passes-output.js',
                                         use_hash_info=True)

  def test_function_eliminator_replace_object_value_assignment_with_hash_info(self):
    self.function_eliminator_test_helper('test-function-eliminator-replace-object-value-assignment-with-hash-info.js',
                                         'test-function-eliminator-replace-object-value-assignment-output.js',
                                         use_hash_info=True)

  def test_function_eliminator_variable_clash_with_hash_info(self):
    self.function_eliminator_test_helper('test-function-eliminator-variable-clash-with-hash-info.js',
                                         'test-function-eliminator-variable-clash-output.js',
                                         use_hash_info=True)

  def test_function_eliminator_replace_variable_value_with_hash_info(self):
    self.function_eliminator_test_helper('test-function-eliminator-replace-variable-value-with-hash-info.js',
                                         'test-function-eliminator-replace-variable-value-output.js',
                                         use_hash_info=True)

  @no_wasm_backend('uses CYBERDWARF')
  def test_cyberdwarf_pointers(self):
    run_process([PYTHON, EMCC, path_from_root('tests', 'debugger', 'test_pointers.cpp'), '-Oz', '-s', 'CYBERDWARF=1',
                 '-std=c++11', '--pre-js', path_from_root('tests', 'debugger', 'test_preamble.js'), '-o', 'test_pointers.js'])
    run_js('test_pointers.js', engine=NODE_JS)

  @no_wasm_backend('uses CYBERDWARF')
  def test_cyberdwarf_union(self):
    run_process([PYTHON, EMCC, path_from_root('tests', 'debugger', 'test_union.cpp'), '-Oz', '-s', 'CYBERDWARF=1',
                 '-std=c++11', '--pre-js', path_from_root('tests', 'debugger', 'test_preamble.js'), '-o', 'test_union.js'])
    run_js('test_union.js', engine=NODE_JS)

  def test_source_file_with_fixed_language_mode(self):
    create_test_file('src_tmp_fixed_lang', '''
#include <string>
#include <iostream>

int main() {
  std::cout << "Test_source_fixed_lang_hello" << std::endl;
  return 0;
}
    ''')
    stderr = run_process([PYTHON, EMCC, '-Wall', '-std=c++14', '-x', 'c++', 'src_tmp_fixed_lang'], stderr=PIPE).stderr
    self.assertNotContained("Input file has an unknown suffix, don't know what to do with it!", stderr)
    self.assertNotContained("Unknown file suffix when compiling to LLVM bitcode", stderr)
    self.assertContained("Test_source_fixed_lang_hello", run_js('a.out.js'))

    stderr = run_process([PYTHON, EMCC, '-Wall', '-std=c++14', 'src_tmp_fixed_lang'], stderr=PIPE, check=False).stderr
    self.assertContained("Input file has an unknown suffix, don't know what to do with it!", stderr)

  @no_wasm_backend('assumes object files are bitcode')
  def test_disable_inlining(self):
    create_test_file('test.c', r'''
#include <stdio.h>

void foo() {
  printf("foo\n");
}

int main() {
  foo();
  return 0;
}
''')
    # Without the 'INLINING_LIMIT=1', -O2 inlines foo()
    run_process([PYTHON, EMCC, 'test.c', '-O2', '-o', 'test.bc', '-s', 'INLINING_LIMIT=1'])
    # If foo() had been wrongly inlined above, internalizing foo and running
    # global DCE makes foo DCE'd
    Building.llvm_opt('test.bc', ['-internalize', '-internalize-public-api-list=main', '-globaldce'], 'test2.bc')

    # To this test to be successful, foo() shouldn't have been inlined above and
    # foo() should be in the function list
    syms = Building.llvm_nm('test2.bc', include_internal=True)
    assert 'foo' in syms.defs, 'foo() should not be inlined'

  @no_wasm_backend()
  def test_output_eol(self):
    # --separate-asm only makes sense without wasm (no asm.js with wasm)
    for params in [[], ['--separate-asm', '-s', 'WASM=0'], ['--proxy-to-worker'], ['--proxy-to-worker', '--separate-asm', '-s', 'WASM=0']]:
      for output_suffix in ['html', 'js']:
        for eol in ['windows', 'linux']:
          files = ['a.js']
          if '--separate-asm' in params:
            files += ['a.asm.js']
          if output_suffix == 'html':
            files += ['a.html']
          cmd = [PYTHON, EMCC, path_from_root('tests', 'hello_world.c'), '-o', 'a.' + output_suffix, '--output_eol', eol] + params
          run_process(cmd)
          for f in files:
            print(str(cmd) + ' ' + str(params) + ' ' + eol + ' ' + f)
            assert os.path.isfile(f)
            if eol == 'linux':
              expected_ending = '\n'
            else:
              expected_ending = '\r\n'

            ret = tools.line_endings.check_line_endings(f, expect_only=expected_ending)
            assert ret == 0

          for f in files:
            try_delete(f)

  @no_wasm_backend('asm2wasm specific')
  @uses_canonical_tmp
  def test_binaryen_opts(self):
    with env_modify({'EMCC_DEBUG': '1'}):
      for args, expect_js_opts, expect_wasm_opts, expect_only_wasm in [
          ([], False, False, True),
          (['-O0'], False, False, True),
          (['-O1'], False, True, True),
          (['-O2'], False, True, True),
          (['-O2', '--js-opts', '1'], True, True, False), # user asked
          (['-O2', '-s', 'EMTERPRETIFY=1'], True, True, False), # option forced
          (['-O2', '-s', 'EMTERPRETIFY=1', '-s', 'ALLOW_MEMORY_GROWTH=1'], True, True, False), # option forced, and also check growth does not interfere
          (['-O2', '-s', 'EVAL_CTORS=1'], False, True, True), # ctor evaller turned off since only-wasm
          (['-O2', '-s', 'OUTLINING_LIMIT=1000'], True, True, False), # option forced
          (['-O2', '-s', 'OUTLINING_LIMIT=1000', '-s', 'ALLOW_MEMORY_GROWTH=1'], True, True, False), # option forced, and also check growth does not interfere
          (['-O3'], False, True, True),
          (['-Os'], False, True, True),
          (['-Oz'], False, True, True), # ctor evaller turned off since only-wasm
        ]:
        try_delete('a.out.js')
        try_delete('a.out.wast')
        cmd = [PYTHON, EMCC, path_from_root('tests', 'core', 'test_i64.c')] + args
        print(args, 'js opts:', expect_js_opts, 'only-wasm:', expect_only_wasm, '   ', ' '.join(cmd))
        err = run_process(cmd, stdout=PIPE, stderr=PIPE).stderr
        assert expect_js_opts == ('applying js optimization passes:' in err), err
        if not self.is_wasm_backend():
          assert expect_only_wasm == ('-emscripten-only-wasm' in err and '--wasm-only' in err), err # check both flag to fastcomp and to asm2wasm
        wast = run_process([os.path.join(Building.get_binaryen_bin(), 'wasm-dis'), 'a.out.wasm'], stdout=PIPE).stdout
        # i64s
        i64s = wast.count('(i64.')
        print('    seen i64s:', i64s)
        assert expect_only_wasm == (i64s > 30), 'i64 opts can be emitted in only-wasm mode, but not normally' # note we emit a few i64s even without wasm-only, when we replace udivmoddi (around 15 such)
        selects = wast.count('(select')
        print('    seen selects:', selects)
        if expect_wasm_opts:
          # when optimizing we should create selects
          self.assertGreater(selects, 15)
        else:
          # when not optimizing for size we should not
          self.assertEqual(selects, 0)
        # asm2wasm opt line
        asm2wasm_line = [line for line in err.split('\n') if 'asm2wasm' in line]
        asm2wasm_line = '' if not asm2wasm_line else asm2wasm_line[0]
        if '-O0' in args or '-O' not in str(args):
          assert '-O' not in asm2wasm_line, 'no opts should be passed to asm2wasm: ' + asm2wasm_line
        else:
          opts_str = args[0]
          assert opts_str.startswith('-O')
          assert opts_str in asm2wasm_line, 'expected opts: ' + asm2wasm_line

  @no_wasm_backend()
  @uses_canonical_tmp
  def test_binaryen_and_precise_f32(self):
    with env_modify({'EMCC_DEBUG': '1'}):
      for args, expect in [
          ([], True),
          (['-s', 'PRECISE_F32=0'], True), # disabled, but no asm.js, so we definitely want f32
          (['-s', 'PRECISE_F32=1'], True),
          (['-s', 'PRECISE_F32=2'], True),
        ]:
        print(args, expect)
        try_delete('a.out.js')
        err = run_process([PYTHON, EMCC, path_from_root('tests', 'hello_world.cpp'), '-s', 'BINARYEN=1'] + args, stdout=PIPE, stderr=PIPE).stderr
        assert expect == (' -emscripten-precise-f32' in err), err
        self.assertContained('hello, world!', run_js('a.out.js'))

  def test_binaryen_names(self):
    sizes = {}
    for args, expect_names in [
        ([], False),
        (['-g'], True),
        (['-O1'], False),
        (['-O2'], False),
        (['-O2', '-g'], True),
        (['-O2', '-g1'], False),
        (['-O2', '-g2'], True),
        (['-O2', '--profiling'], True),
        (['-O2', '--profiling-funcs'], True),
      ]:
      print(args, expect_names)
      try_delete('a.out.js')
      # we use dlmalloc here, as emmalloc has a bunch of asserts that contain the text "malloc" in them, which makes counting harder
      run_process([PYTHON, EMCC, path_from_root('tests', 'hello_world.cpp')] + args + ['-s', 'MALLOC="dlmalloc"'])
      code = open('a.out.wasm', 'rb').read()
      if expect_names:
        # name section adds the name of malloc (there is also another one for the export)
        self.assertEqual(code.count(b'malloc'), 2)
      else:
        # should be just one name, for the export
        self.assertEqual(code.count(b'malloc'), 1)
      sizes[str(args)] = os.path.getsize('a.out.wasm')
    print(sizes)
    self.assertLess(sizes["['-O2']"], sizes["['-O2', '--profiling-funcs']"], 'when -profiling-funcs, the size increases due to function names')

  @unittest.skipIf(SPIDERMONKEY_ENGINE not in JS_ENGINES, 'cannot run without spidermonkey')
  def test_binaryen_warn_mem(self):
    # if user changes TOTAL_MEMORY at runtime, the wasm module may not accept the memory import if it is too big/small
    create_test_file('pre.js', 'var Module = { TOTAL_MEMORY: 50 * 1024 * 1024 };\n')
    run_process([PYTHON, EMCC, path_from_root('tests', 'hello_world.cpp'), '-s', 'TOTAL_MEMORY=' + str(16 * 1024 * 1024), '--pre-js', 'pre.js', '-s', 'BINARYEN_ASYNC_COMPILATION=0'])
    out = run_js('a.out.js', engine=SPIDERMONKEY_ENGINE, full_output=True, stderr=PIPE, assert_returncode=None)
    self.assertContained('imported Memory with incompatible size', out)
    self.assertContained('Memory size incompatibility issues may be due to changing TOTAL_MEMORY at runtime to something too large. Use ALLOW_MEMORY_GROWTH to allow any size memory (and also make sure not to set TOTAL_MEMORY at runtime to something smaller than it was at compile time).', out)
    self.assertNotContained('hello, world!', out)
    # and with memory growth, all should be good
    run_process([PYTHON, EMCC, path_from_root('tests', 'hello_world.cpp'), '-s', 'TOTAL_MEMORY=' + str(16 * 1024 * 1024), '--pre-js', 'pre.js', '-s', 'ALLOW_MEMORY_GROWTH=1', '-s', 'BINARYEN_ASYNC_COMPILATION=0'])
    self.assertContained('hello, world!', run_js('a.out.js', engine=SPIDERMONKEY_ENGINE))

  @no_wasm_backend()
  def test_binaryen_asmjs_outputs(self):
    # Test that an .asm.js file is outputted exactly when it is requested.
    for args, output_asmjs in [
      ([], False),
      (['-s', 'MAIN_MODULE=2'], False),
    ]:
      with temp_directory(self.get_dir()) as temp_dir:
        cmd = [PYTHON, EMCC, path_from_root('tests', 'hello_world.c'), '-o', os.path.join(temp_dir, 'a.js')] + args
        print(' '.join(cmd))
        run_process(cmd)
        assert os.path.exists(os.path.join(temp_dir, 'a.asm.js')) == output_asmjs
        assert not os.path.exists(os.path.join(temp_dir, 'a.temp.asm.js'))

    # Test that outputting to .wasm does not nuke an existing .asm.js file, if
    # user wants to manually dual-deploy both to same directory.
    with temp_directory(self.get_dir()) as temp_dir:
      cmd = [PYTHON, EMCC, path_from_root('tests', 'hello_world.c'), '-s', 'WASM=0', '-o', os.path.join(temp_dir, 'a.js'), '--separate-asm']
      print(' '.join(cmd))
      run_process(cmd)
      assert os.path.exists(os.path.join(temp_dir, 'a.asm.js'))

      cmd = [PYTHON, EMCC, path_from_root('tests', 'hello_world.c'), '-o', os.path.join(temp_dir, 'a.js')]
      print(' '.join(cmd))
      run_process(cmd)
      assert os.path.exists(os.path.join(temp_dir, 'a.asm.js'))
      assert os.path.exists(os.path.join(temp_dir, 'a.wasm'))

      assert not os.path.exists(os.path.join(temp_dir, 'a.temp.asm.js'))

  def test_binaryen_mem(self):
    for args, expect_initial, expect_max in [
        (['-s', 'TOTAL_MEMORY=20971520'], 320, 320),
        (['-s', 'TOTAL_MEMORY=20971520', '-s', 'ALLOW_MEMORY_GROWTH=1'], 320, None),
        (['-s', 'TOTAL_MEMORY=20971520',                                '-s', 'WASM_MEM_MAX=41943040'], 320, 640),
        (['-s', 'TOTAL_MEMORY=20971520', '-s', 'ALLOW_MEMORY_GROWTH=1', '-s', 'WASM_MEM_MAX=41943040'], 320, 640),
      ]:
      cmd = [PYTHON, EMCC, path_from_root('tests', 'hello_world.c'), '-s', 'WASM=1', '-O2'] + args
      print(' '.join(cmd))
      run_process(cmd)
      wast = run_process([os.path.join(Building.get_binaryen_bin(), 'wasm-dis'), 'a.out.wasm'], stdout=PIPE).stdout
      for line in wast:
        if '(import "env" "memory" (memory ' in line:
          parts = line.strip().replace('(', '').replace(')', '').split(' ')
          print(parts)
          self.assertEqual(parts[5], str(expect_initial))
          if not expect_max:
            self.assertEqual(len(parts), 6)
          else:
            self.assertEqual(parts[6], str(expect_max))

  def test_invalid_mem(self):
    # A large amount is fine, multiple of 16MB or not
    run_process([PYTHON, EMCC, path_from_root('tests', 'hello_world.c'), '-s', 'TOTAL_MEMORY=33MB'])
    run_process([PYTHON, EMCC, path_from_root('tests', 'hello_world.c'), '-s', 'TOTAL_MEMORY=32MB'])

    # But not in asm.js
    if not self.is_wasm_backend():
      ret = run_process([PYTHON, EMCC, '-s', 'WASM=0', path_from_root('tests', 'hello_world.c'), '-s', 'TOTAL_MEMORY=33MB'], stderr=PIPE, check=False).stderr
      assert 'TOTAL_MEMORY must be a multiple of 16MB' in ret, ret

    # A tiny amount is fine in wasm
    run_process([PYTHON, EMCC, path_from_root('tests', 'hello_world.c'), '-s', 'TOTAL_MEMORY=65536', '-s', 'TOTAL_STACK=1024'])
    # And the program works!
    self.assertContained('hello, world!', run_js('a.out.js'))

    # But not in asm.js
    if not self.is_wasm_backend():
      ret = run_process([PYTHON, EMCC, path_from_root('tests', 'hello_world.c'), '-s', 'TOTAL_MEMORY=65536', '-s', 'WASM=0'], stderr=PIPE, check=False).stderr
      assert 'TOTAL_MEMORY must be at least 16MB' in ret, ret

    # Must be a multiple of 64KB
    ret = run_process([PYTHON, EMCC, path_from_root('tests', 'hello_world.c'), '-s', 'TOTAL_MEMORY=32MB+1'], stderr=PIPE, check=False).stderr
    assert 'TOTAL_MEMORY must be a multiple of 64KB' in ret, ret

    ret = run_process([PYTHON, EMCC, path_from_root('tests', 'hello_world.c'), '-s', 'WASM_MEM_MAX=33MB'], stderr=PIPE, check=False).stderr
    assert 'WASM_MEM_MAX must be a multiple of 64KB' not in ret, ret

    ret = run_process([PYTHON, EMCC, path_from_root('tests', 'hello_world.c'), '-s', 'WASM_MEM_MAX=33MB+1'], stderr=PIPE, check=False).stderr
    assert 'WASM_MEM_MAX must be a multiple of 64KB' in ret, ret

  @unittest.skipIf(SPIDERMONKEY_ENGINE not in JS_ENGINES, 'cannot run without spidermonkey')
  def test_binaryen_ctors(self):
    # ctor order must be identical to js builds, deterministically
    create_test_file('src.cpp', r'''
      #include <stdio.h>
      struct A {
        A() { puts("constructing A!"); }
      };
      A a;
      struct B {
        B() { puts("constructing B!"); }
      };
      B b;
      int main() {}
    ''')
    run_process([PYTHON, EMCC, 'src.cpp'])
    correct = run_js('a.out.js', engine=SPIDERMONKEY_ENGINE)
    for args in [[], ['-s', 'RELOCATABLE=1'], ['-s', 'MAIN_MODULE=1']]:
      print(args)
      run_process([PYTHON, EMCC, 'src.cpp', '-s', 'WASM=1', '-o', 'b.out.js'] + args)
      seen = run_js('b.out.js', engine=SPIDERMONKEY_ENGINE)
      assert correct == seen, correct + '\n vs \n' + seen

  # test debug info and debuggability of JS output
  @uses_canonical_tmp
  def test_binaryen_debug(self):
    with env_modify({'EMCC_DEBUG': '1'}):
      for args, expect_dash_g, expect_emit_text, expect_clean_js, expect_whitespace_js, expect_closured in [
          (['-O0'], False, False, False, True, False),
          (['-O0', '-g1'], False, False, False, True, False),
          (['-O0', '-g2'], True, False, False, True, False), # in -g2+, we emit -g to asm2wasm so function names are saved
          (['-O0', '-g'], True, True, False, True, False),
          (['-O0', '--profiling-funcs'], True, False, False, True, False),
          (['-O1'],        False, False, False, True, False),
          (['-O2'],        False, False, True,  False, False),
          (['-O2', '-g1'], False, False, True,  True, False),
          (['-O2', '-g'],  True,  True,  False, True, False),
          (['-O2', '--closure', '1'],         False, False, True, False, True),
          (['-O2', '--closure', '1', '-g1'],  False, False, True, True,  True),
          (['-O2', '--js-opts', '1'], False, False, True,  False, False),
        ]:
        print(args, expect_dash_g, expect_emit_text)
        try_delete('a.out.wast')
        cmd = [PYTHON, EMCC, path_from_root('tests', 'hello_world.cpp'), '-s', 'WASM=1'] + args
        print(' '.join(cmd))
        err = run_process(cmd, stdout=PIPE, stderr=PIPE).stderr
        if not self.is_wasm_backend():
          asm2wasm_line = [x for x in err.split('\n') if 'asm2wasm' in x][0]
          asm2wasm_line = asm2wasm_line.strip() + ' ' # ensure it ends with a space, for simpler searches below
          print('|' + asm2wasm_line + '|')
          assert expect_dash_g == (' -g ' in asm2wasm_line)
          assert expect_emit_text == (' -S ' in asm2wasm_line)
          if expect_emit_text:
            text = open('a.out.wast').read()
            assert ';;' in text, 'must see debug info comment'
            assert 'hello_world.cpp:12' in text, 'must be file:line info'
        js = open('a.out.js').read()
        assert expect_clean_js == ('// ' not in js), 'cleaned-up js must not have comments'
        assert expect_whitespace_js == ('{\n  ' in js), 'whitespace-minified js must not have excess spacing'
        assert expect_closured == ('var a;' in js or 'var a,' in js or 'var a=' in js or 'var a ' in js), 'closured js must have tiny variable names'

  @no_wasm_backend()
  @uses_canonical_tmp
  def test_binaryen_ignore_implicit_traps(self):
    sizes = []
    with env_modify({'EMCC_DEBUG': '1'}):
      for args, expect in [
          ([], False),
          (['-s', 'BINARYEN_IGNORE_IMPLICIT_TRAPS=1'], True),
        ]:
        print(args, expect)
        cmd = [PYTHON, EMCC, path_from_root('tests', 'hello_libcxx.cpp'), '-s', 'WASM=1', '-O3'] + args
        print(' '.join(cmd))
        err = run_process(cmd, stdout=PIPE, stderr=PIPE).stderr
        asm2wasm_line = [x for x in err.split('\n') if 'asm2wasm' in x][0]
        asm2wasm_line = asm2wasm_line.strip() + ' ' # ensure it ends with a space, for simpler searches below
        print('|' + asm2wasm_line + '|')
        assert expect == (' --ignore-implicit-traps ' in asm2wasm_line)
        sizes.append(os.path.getsize('a.out.wasm'))
    print('sizes:', sizes)

  def run_metadce_tests(self, filename, expectations):
    size_slack = 0.05

    # in -Os, -Oz, we remove imports wasm doesn't need
    for args, expected_sent, expected_exists, expected_not_exists, expected_size, expected_imports, expected_exports, expected_funcs in expectations:
      print('Running metadce test:', args, expected_sent, expected_exists, expected_not_exists, expected_size, expected_imports, expected_exports, expected_funcs)
      run_process([PYTHON, EMCC, filename, '-g2'] + args)
      # find the imports we send from JS
      js = open('a.out.js').read()
      start = js.find('asmLibraryArg = ')
      end = js.find('}', start) + 1
      start = js.find('{', start)
      relevant = js[start + 2:end - 2]
      relevant = relevant.replace(' ', '').replace('"', '').replace("'", '').split(',')
      sent = [x.split(':')[0].strip() for x in relevant]
      sent = [x for x in sent if x]
      sent.sort()
      print('   sent: ' + str(sent))
      for exists in expected_exists:
        self.assertIn(exists, sent)
      for not_exists in expected_not_exists:
        self.assertNotIn(not_exists, sent)
      self.assertEqual(len(sent), expected_sent)
      wasm_size = os.path.getsize('a.out.wasm')
      if expected_size is not None:
        ratio = abs(wasm_size - expected_size) / float(expected_size)
        print('  seen wasm size: %d (expected: %d), ratio to expected: %f' % (wasm_size, expected_size, ratio))
      self.assertLess(ratio, size_slack)
      wast = run_process([os.path.join(Building.get_binaryen_bin(), 'wasm-dis'), 'a.out.wasm'], stdout=PIPE).stdout
      imports = wast.count('(import ')
      exports = wast.count('(export ')
      funcs = wast.count('\n (func ')
      self.assertEqual(imports, expected_imports)
      self.assertEqual(exports, expected_exports)
      if expected_funcs is not None:
        self.assertEqual(funcs, expected_funcs)

  def test_binaryen_metadce_minimal(self):
    create_test_file('minimal.c', '''
      #include <emscripten.h>

      EMSCRIPTEN_KEEPALIVE
      int add(int x, int y) {
        return x + y;
      }
      ''')

    if self.is_wasm_backend():
      self.run_metadce_tests('minimal.c', [
        ([],      11, [], ['waka'],  9336,  5, 13, 16), # noqa
        (['-O1'],  9, [], ['waka'],  8095,  2, 12, 10), # noqa
        (['-O2'],  9, [], ['waka'],  8077,  2, 12, 10), # noqa
        # in -O3, -Os and -Oz we metadce, and they shrink it down to the minimal output we want
        (['-O3'],  0, [], [],          61,  0,  1,  1), # noqa
        (['-Os'],  0, [], [],          61,  0,  1,  1), # noqa
        (['-Oz'],  0, [], [],           8,  0,  0,  0), # noqa
      ])
    else:
      self.run_metadce_tests('minimal.c', [
        ([],      20, ['abort'], ['waka'], 22712, 20, 14, 27), # noqa
        (['-O1'], 10, ['abort'], ['waka'], 10450,  7, 11, 11), # noqa
        (['-O2'], 10, ['abort'], ['waka'], 10440,  7, 11, 11), # noqa
        # in -O3, -Os and -Oz we metadce, and they shrink it down to the minimal output we want
        (['-O3'],  0, [],        [],          55,  0,  1, 1), # noqa
        (['-Os'],  0, [],        [],          55,  0,  1, 1), # noqa
        (['-Oz'],  0, [],        [],          55,  0,  1, 1), # noqa
      ])

  def test_binaryen_metadce_cxx(self):
    # test on libc++: see effects of emulated function pointers
    if self.is_wasm_backend():
      self.run_metadce_tests(path_from_root('tests', 'hello_libcxx.cpp'), [
        (['-O2'], 32, [], ['waka'], 226582,  20,  32, 565), # noqa
        (['-O2', '-s', 'EMULATED_FUNCTION_POINTERS=1'],
                  32, [], ['waka'], 226582,  20,  32, 565), # noqa
      ]) # noqa
    else:
      self.run_metadce_tests(path_from_root('tests', 'hello_libcxx.cpp'), [
        (['-O2'], 34, ['abort'], ['waka'], 196709,  28,   37, 660), # noqa
        (['-O2', '-s', 'EMULATED_FUNCTION_POINTERS=1'],
                  34, ['abort'], ['waka'], 196709,  28,   18, 621), # noqa
      ]) # noqa

  def test_binaryen_metadce_hello(self):
    if self.is_wasm_backend():
      self.run_metadce_tests(path_from_root('tests', 'hello_world.cpp'), [
        ([],      16, [], ['waka'], 29296, 10,  15, 67), # noqa
        (['-O1'], 14, [], ['waka'], 10668,  8,  14, 29), # noqa
        (['-O2'], 14, [], ['waka'], 10490,  8,  14, 24), # noqa
        (['-O3'],  5, [], [],        2453,  7,   3, 14), # noqa; in -O3, -Os and -Oz we metadce
        (['-Os'],  5, [], [],        2408,  7,   3, 15), # noqa
        (['-Oz'],  5, [], [],        2367,  7,   2, 14), # noqa
        # finally, check what happens when we export nothing. wasm should be almost empty
        (['-Os', '-s', 'EXPORTED_FUNCTIONS=[]'],
                   0, [], [],          61,  0,   1,  1), # noqa
      ]) # noqa
    else:
      self.run_metadce_tests(path_from_root('tests', 'hello_world.cpp'), [
        ([],      20, ['abort'], ['waka'], 46505,  20,   15, 58), # noqa
        (['-O1'], 15, ['abort'], ['waka'], 12630,  14,   13, 30), # noqa
        (['-O2'], 15, ['abort'], ['waka'], 12616,  14,   13, 30), # noqa
        (['-O3'],  6, [],        [],        2690,   9,    2, 21), # noqa; in -O3, -Os and -Oz we metadce
        (['-Os'],  6, [],        [],        2690,   9,    2, 21), # noqa
        (['-Oz'],  6, [],        [],        2690,   9,    2, 21), # noqa
        # finally, check what happens when we export nothing. wasm should be almost empty
        (['-Os', '-s', 'EXPORTED_FUNCTIONS=[]'],
                   0, [],        [],           8,   0,    0,  0), # noqa; totally empty!
        # we don't metadce with linkable code! other modules may want stuff
        (['-O3', '-s', 'MAIN_MODULE=1'],
                1533, [],        [],      226057,  28,   85, None), # noqa; don't compare the # of functions in a main module, which changes a lot
      ]) # noqa

  # ensures runtime exports work, even with metadce
  def test_extra_runtime_exports(self):
    exports = ['stackSave', 'stackRestore', 'stackAlloc']
    run_process([PYTHON, EMCC, path_from_root('tests', 'hello_world.cpp'), '-s', 'WASM=1', '-Os', '-s', 'EXTRA_EXPORTED_RUNTIME_METHODS=%s' % str(exports)])
    js = open('a.out.js').read()
    for export in exports:
      assert ('Module["%s"]' % export) in js, export

  def test_legalize_js_ffi(self):
    # test disabling of JS FFI legalization
    wasm_dis = os.path.join(Building.get_binaryen_bin(), 'wasm-dis')
    for (args, js_ffi) in [
        (['-s', 'LEGALIZE_JS_FFI=1', '-s', 'SIDE_MODULE=1', '-O2', '-s', 'EXPORT_ALL=1'], True),
        (['-s', 'LEGALIZE_JS_FFI=0', '-s', 'SIDE_MODULE=1', '-O2', '-s', 'EXPORT_ALL=1'], False),
        (['-s', 'LEGALIZE_JS_FFI=0', '-s', 'SIDE_MODULE=1', '-O0', '-s', 'EXPORT_ALL=1'], False),
        (['-s', 'LEGALIZE_JS_FFI=0', '-s', 'WARN_ON_UNDEFINED_SYMBOLS=0', '-O0'], False),
      ]:
      if self.is_wasm_backend() and 'SIDE_MODULE=1' in args:
        continue
      print(args)
      try_delete('a.out.wasm')
      try_delete('a.out.wast')
      cmd = [PYTHON, EMCC, path_from_root('tests', 'other', 'ffi.c'), '-g', '-o', 'a.out.js'] + args
      print(' '.join(cmd))
      run_process(cmd)
      run_process([wasm_dis, 'a.out.wasm', '-o', 'a.out.wast'])
      text = open('a.out.wast').read()
      # remove internal comments and extra whitespace
      text = re.sub(r'\(;[^;]+;\)', '', text)
      text = re.sub(r'\$var\$*.', '', text)
      text = re.sub(r'param \$\d+', 'param ', text)
      text = re.sub(r' +', ' ', text)
      # print("text: %s" % text)
      e_add_f32 = re.search('func \$_?add_f \(type \$\d+\) \(param f32\) \(param f32\) \(result f32\)', text)
      i_i64_i32 = re.search('import .*"_?import_ll" .*\(param i32 i32\) \(result i32\)', text)
      i_f32_f64 = re.search('import .*"_?import_f" .*\(param f64\) \(result f64\)', text)
      i_i64_i64 = re.search('import .*"_?import_ll" .*\(param i64\) \(result i64\)', text)
      i_f32_f32 = re.search('import .*"_?import_f" .*\(param f32\) \(result f32\)', text)
      e_i64_i32 = re.search('func \$_?add_ll \(type \$\d+\) \(param i32\) \(param i32\) \(param i32\) \(param i32\) \(result i32\)', text)
      e_f32_f64 = re.search('func \$legalstub\$_?add_f \(type \$\d+\) \(param f64\) \(param f64\) \(result f64\)', text)
      e_i64_i64 = re.search('func \$_?add_ll \(type \$\d+\) \(param i64\) \(param i64\) \(result i64\)', text)
      assert e_add_f32, 'add_f export missing'
      if js_ffi:
        assert i_i64_i32,     'i64 not converted to i32 in imports'
        assert i_f32_f64,     'f32 not converted to f64 in imports'
        assert not i_i64_i64, 'i64 not converted to i32 in imports'
        assert not i_f32_f32, 'f32 not converted to f64 in imports'
        assert e_i64_i32,     'i64 not converted to i32 in exports'
        assert e_f32_f64,     'f32 not converted to f64 in exports'
        assert not e_i64_i64, 'i64 not converted to i64 in exports'
      else:
        assert not i_i64_i32, 'i64 converted to i32 in imports'
        assert not i_f32_f64, 'f32 converted to f64 in imports'
        assert i_i64_i64,     'i64 converted to i32 in imports'
        assert i_f32_f32,     'f32 converted to f64 in imports'
        assert not e_i64_i32, 'i64 converted to i32 in exports'
        assert not e_f32_f64, 'f32 converted to f64 in exports'
        assert e_i64_i64,     'i64 converted to i64 in exports'

  def test_sysconf_phys_pages(self):
    for args, expected in [
        ([], 1024),
        (['-s', 'TOTAL_MEMORY=32MB'], 2048),
        (['-s', 'TOTAL_MEMORY=32MB', '-s', 'ALLOW_MEMORY_GROWTH=1'], (2 * 1024 * 1024 * 1024 - 65536) // 16384),
        (['-s', 'TOTAL_MEMORY=32MB', '-s', 'ALLOW_MEMORY_GROWTH=1', '-s', 'WASM=0'], (2 * 1024 * 1024 * 1024 - 16777216) // 16384),
        (['-s', 'TOTAL_MEMORY=32MB', '-s', 'BINARYEN=1'], 2048),
        (['-s', 'TOTAL_MEMORY=32MB', '-s', 'ALLOW_MEMORY_GROWTH=1', '-s', 'BINARYEN=1'], (2 * 1024 * 1024 * 1024 - 65536) // 16384),
        (['-s', 'TOTAL_MEMORY=32MB', '-s', 'ALLOW_MEMORY_GROWTH=1', '-s', 'BINARYEN=1', '-s', 'WASM_MEM_MAX=128MB'], 2048 * 4)
      ]:
      if self.is_wasm_backend():
        if 'WASM=0' in args:
          continue
      cmd = [PYTHON, EMCC, path_from_root('tests', 'unistd', 'sysconf_phys_pages.c')] + args
      print(str(cmd))
      run_process(cmd)
      result = run_js('a.out.js').strip()
      print(result)
      assert result == str(expected) + ', errno: 0', expected

  def test_wasm_targets(self):
    for opts, potentially_expect_minified_exports_and_imports in (
      ([], False),
      (['-O2'], False),
      (['-O3'], True),
      (['-Os'], True),
    ):
      for target in ('out.js', 'out.wasm'):
        expect_minified_exports_and_imports = potentially_expect_minified_exports_and_imports and target.endswith('.js')
        print (opts, potentially_expect_minified_exports_and_imports, target, ' => ', expect_minified_exports_and_imports)

        self.clear()
        run_process([PYTHON, EMCC, path_from_root('tests', 'hello_world.cpp'), '-o', target] + opts)
        assert os.path.exists('out.wasm')
        if target.endswith('.wasm'):
          assert not os.path.exists('out.js'), 'only wasm requested'
        wast = run_process([os.path.join(Building.get_binaryen_bin(), 'wasm-dis'), 'out.wasm'], stdout=PIPE).stdout
        wast_lines = wast.split('\n')
        exports = [line.strip().split(' ')[1].replace('"', '') for line in wast_lines if "(export " in line]
        imports = [line.strip().split(' ')[2].replace('"', '') for line in wast_lines if "(import " in line]
        exports_and_imports = exports + imports
        print(exports)
        print(imports)
        if expect_minified_exports_and_imports:
          assert 'a' in exports_and_imports
        else:
          assert 'a' not in exports_and_imports
        assert 'memory' in exports_and_imports, 'some things are not minified anyhow'

  @no_wasm_backend('uses SIDE_MODULE')
  def test_wasm_targets_side_module(self):
    # side modules do allow a wasm target
    for opts, target in [([], 'a.out.wasm'), (['-o', 'lib.wasm'], 'lib.wasm')]:
      # specified target
      print('building: ' + target)
      self.clear()
      run_process([PYTHON, EMCC, path_from_root('tests', 'hello_world.cpp'), '-s', 'SIDE_MODULE=1'] + opts)
      for x in os.listdir('.'):
        assert not x.endswith('.js'), 'we should not emit js when making a wasm side module: ' + x
      self.assertIn(b'dylink', open(target, 'rb').read())

  def test_wasm_backend_lto(self):
    if not self.is_wasm_backend():
      self.skipTest('not using wasm backend')
    # test codegen in lto mode, and compare to normal (wasm object) mode
    for args in [[], ['-O1'], ['-O2'], ['-O3'], ['-Os'], ['-Oz']]:
      print(args)
      print('wasm in object')
      run_process([PYTHON, EMCC, path_from_root('tests', 'hello_libcxx.cpp')] + args + ['-c', '-o', 'a.o'])
      assert Building.is_wasm('a.o') and not Building.is_bitcode('a.o')
      print('bitcode in object')
      run_process([PYTHON, EMCC, path_from_root('tests', 'hello_libcxx.cpp')] + args + ['-c', '-o', 'a.o', '-s', 'WASM_OBJECT_FILES=0'])
      assert not Building.is_wasm('a.o') and Building.is_bitcode('a.o')
      print('build bitcode object')
      run_process([PYTHON, EMCC, 'a.o'] + args + ['-s', 'WASM_OBJECT_FILES=0'])
      self.assertContained('hello, world!', run_js('a.out.js'))
      print('build with bitcode')
      run_process([PYTHON, EMCC, path_from_root('tests', 'hello_libcxx.cpp')] + args + ['-s', 'WASM_OBJECT_FILES=0'])
      self.assertContained('hello, world!', run_js('a.out.js'))

  def test_wasm_nope(self):
    for opts in [[], ['-O2']]:
      print(opts)
      # check we show a good error message if there is no wasm support
      create_test_file('pre.js', 'WebAssembly = undefined;\n')
      run_process([PYTHON, EMCC, path_from_root('tests', 'hello_world.cpp'), '--pre-js', 'pre.js'] + opts)
      out = run_js('a.out.js', stderr=STDOUT, assert_returncode=None)
      if opts == []:
        self.assertContained('No WebAssembly support found. Build with -s WASM=0 to target JavaScript instead.', out)
      else:
        self.assertContained('no native wasm support detected', out)

  def test_check_engine(self):
    compiler_engine = COMPILER_ENGINE
    bogus_engine = ['/fake/inline4']
    print(compiler_engine)
    jsrun.WORKING_ENGINES = {}
    # Test that engine check passes
    assert jsrun.check_engine(COMPILER_ENGINE)
    # Run it a second time (cache hit)
    assert jsrun.check_engine(COMPILER_ENGINE)
    # Test that engine check fails
    assert not jsrun.check_engine(bogus_engine)
    assert not jsrun.check_engine(bogus_engine)

    # Test the other possible way (list vs string) to express an engine
    if type(compiler_engine) is list:
      engine2 = compiler_engine[0]
    else:
      engine2 = [compiler_engine]
    assert jsrun.check_engine(engine2)

    # Test that run_js requires the engine
    jsrun.run_js(path_from_root('src', 'hello_world.js'), compiler_engine)
    caught_exit = 0
    try:
      jsrun.run_js(path_from_root('src', 'hello_world.js'), bogus_engine)
    except SystemExit as e:
      caught_exit = e.code
    self.assertEqual(1, caught_exit, 'Did not catch SystemExit with bogus JS engine')

  def test_error_on_missing_libraries(self):
    env = os.environ.copy()
    if 'EMCC_STRICT' in env:
      del env['EMCC_STRICT']

    # -llsomenonexistingfile is an error in strict mode
    proc = run_process([PYTHON, EMCC, path_from_root('tests', 'hello_world.cpp'), '-lsomenonexistingfile', '-s', 'STRICT=1'], stdout=PIPE, stderr=PIPE, env=env, check=False)
    self.assertNotEqual(proc.returncode, 0)

    # -llsomenonexistingfile is not an error if -s ERROR_ON_MISSING_LIBRARIES=0 is passed
    run_process([PYTHON, EMCC, path_from_root('tests', 'hello_world.cpp'), '-lsomenonexistingfile', '-s', 'ERROR_ON_MISSING_LIBRARIES=0'], stdout=PIPE, stderr=PIPE, env=env)

    # -s ERROR_ON_MISSING_LIBRARIES=0 should override -s STRICT=1
    run_process([PYTHON, EMCC, path_from_root('tests', 'hello_world.cpp'), '-lsomenonexistingfile', '-s', 'STRICT=1', '-s', 'ERROR_ON_MISSING_LIBRARIES=0'], stdout=PIPE, stderr=PIPE, env=env)

    # -llsomenonexistingfile is not yet an error in non-strict mode
    # TODO: TEMPORARY: When -s ERROR_ON_MISSING_LIBRARIES=1 becomes the default, change the following line to expect failure instead of 0.
    run_process([PYTHON, EMCC, path_from_root('tests', 'hello_world.cpp'), '-lsomenonexistingfile', '-s', 'STRICT=0'], stdout=PIPE, stderr=PIPE, env=env)

  # Tests that if user accidentally attempts to link native object code, we show an error
  def test_native_link_error_message(self):
    run_process([CLANG, '-c', path_from_root('tests', 'hello_world.cpp'), '-o', 'hello_world.o'])
    err = run_process([PYTHON, EMCC, 'hello_world.o', '-o', 'hello_world.js'], stdout=PIPE, stderr=PIPE, check=False).stderr
    self.assertContained('hello_world.o is not a valid input', err)

  def test_o_level_clamp(self):
    for level in [3, 4, 20]:
      err = run_process([PYTHON, EMCC, '-O' + str(level), path_from_root('tests', 'hello_world.c')], stdout=PIPE, stderr=PIPE).stderr
      assert os.path.exists('a.out.js'), '-O' + str(level) + ' should produce output'
      if level > 3:
        self.assertContained("optimization level '-O" + str(level) + "' is not supported; using '-O3' instead", err)

  # Tests that if user specifies multiple -o output directives, then the last one will take precedence
  def test_multiple_o_files(self):
    run_process([PYTHON, EMCC, path_from_root('tests', 'hello_world.c'), '-o', 'a.js', '-o', 'b.js'])
    assert os.path.isfile('b.js')
    assert not os.path.isfile('a.js')

  # Tests that Emscripten-provided header files can be cleanly included in C code
  def test_include_system_header_in_c(self):
    for std in [[], ['-std=c89']]: # Test oldest C standard, and the default C standard
      for directory, headers in [
        ('emscripten', ['dom_pk_codes.h', 'em_asm.h', 'emscripten.h', 'fetch.h', 'html5.h', 'key_codes.h', 'threading.h', 'trace.h', 'vector.h', 'vr.h']), # This directory has also bind.h, val.h and wire.h, which require C++11
        ('AL', ['al.h', 'alc.h']),
        ('EGL', ['egl.h', 'eglplatform.h']),
        ('GL', ['freeglut_std.h', 'gl.h', 'glew.h', 'glfw.h', 'glu.h', 'glut.h']),
        ('GLES', ['gl.h', 'glplatform.h']),
        ('GLES2', ['gl2.h', 'gl2platform.h']),
        ('GLES3', ['gl3.h', 'gl3platform.h', 'gl31.h', 'gl32.h']),
        ('GLFW', ['glfw3.h']),
        ('KHR', ['khrplatform.h'])]:
        for h in headers:
          inc = '#include <' + directory + '/' + h + '>'
          print(inc)
          create_test_file('a.c', inc)
          create_test_file('b.c', inc)
          run_process([PYTHON, EMCC] + std + ['a.c', 'b.c'])

  def test_single_file(self):
    for (single_file_enabled,
         meminit1_enabled,
         debug_enabled,
         emterpreter_enabled,
         emterpreter_file_enabled,
         closure_enabled,
         wasm_enabled) in itertools.product([True, False], repeat=7):
      # skip unhelpful option combinations
      if emterpreter_file_enabled and not emterpreter_enabled:
        continue

      expect_wasm = wasm_enabled
      expect_emterpretify_file = emterpreter_file_enabled
      expect_meminit = meminit1_enabled and not wasm_enabled
      expect_success = not (emterpreter_file_enabled and single_file_enabled)
      expect_wast = debug_enabled and wasm_enabled and not self.is_wasm_backend()

      if self.is_wasm_backend() and (emterpreter_enabled or not wasm_enabled):
        continue

      # currently, the emterpreter always fails with JS output since we do not preload the emterpreter file, which in non-HTML we would need to do manually
      should_run_js = expect_success and not emterpreter_enabled

      cmd = [PYTHON, EMCC, path_from_root('tests', 'hello_world.c')]

      if single_file_enabled:
        expect_emterpretify_file = False
        expect_meminit = False
        expect_wasm = False
        cmd += ['-s', 'SINGLE_FILE=1']
      if meminit1_enabled:
        cmd += ['--memory-init-file', '1']
      if debug_enabled:
        cmd += ['-g']
      if emterpreter_enabled:
        cmd += ['-s', 'EMTERPRETIFY=1']
      if emterpreter_file_enabled:
        cmd += ['-s', "EMTERPRETIFY_FILE='a.out.dat'"]
      if closure_enabled:
        cmd += ['--closure', '1']
      if not wasm_enabled:
        cmd += ['-s', 'WASM=0']

      print(' '.join(cmd))
      self.clear()
      proc = run_process(cmd, stdout=PIPE, stderr=STDOUT, check=False)
      print(os.listdir('.'))
      if expect_success and proc.returncode != 0:
        print(proc.stdout)
      assert expect_success == (proc.returncode == 0)
      if proc.returncode == 0:
        assert expect_emterpretify_file == os.path.exists('a.out.dat')
        assert expect_meminit == (os.path.exists('a.out.mem') or os.path.exists('a.out.js.mem'))
        assert expect_wasm == os.path.exists('a.out.wasm')
        assert expect_wast == os.path.exists('a.out.wast')
      if should_run_js:
        self.assertContained('hello, world!', run_js('a.out.js'))

  def test_emar_M(self):
    create_test_file('file1', ' ')
    create_test_file('file2', ' ')
    run_process([PYTHON, EMAR, 'cr', 'file1.a', 'file1'])
    run_process([PYTHON, EMAR, 'cr', 'file2.a', 'file2'])
    run_process([PYTHON, EMAR, '-M'], input='''create combined.a
addlib file1.a
addlib file2.a
save
end
''')
    result = run_process([PYTHON, EMAR, 't', 'combined.a'], stdout=PIPE).stdout
    self.assertContained('file1', result)
    self.assertContained('file2', result)

  def test_flag_aliases(self):
    def assert_aliases_match(flag1, flag2, flagarg, extra_args):
      results = {}
      for f in (flag1, flag2):
        outfile = 'aliases.js'
        run_process([PYTHON, EMCC, path_from_root('tests', 'hello_world.c'), '-s', f + '=' + flagarg, '-o', outfile] + extra_args)
        with open(outfile) as out:
          results[f] = out.read()
      self.assertEqual(results[flag1], results[flag2], 'results should be identical')

    assert_aliases_match('WASM_MEM_MAX', 'BINARYEN_MEM_MAX', '16777216', ['-s', 'WASM=1'])

  def test_IGNORE_CLOSURE_COMPILER_ERRORS(self):
    create_test_file('pre.js', r'''
      // make closure compiler very very angry
      var dupe = 1;
      var dupe = 2;
      function Node() {
        throw 'Node is a DOM thing too, and use the ' + dupe;
      }
      function Node() {
        throw '(duplicate) Node is a DOM thing too, and also use the ' + dupe;
      }
    ''')

    def test(check, extra=[]):
      cmd = [PYTHON, EMCC, path_from_root('tests', 'hello_world.c'), '-O2', '--closure', '1', '--pre-js', 'pre.js'] + extra
      proc = run_process(cmd, check=check, stderr=PIPE)
      if not check:
        self.assertNotEqual(proc.returncode, 0)
      return proc

    proc = test(check=False)
    self.assertContained('ERROR - Variable dupe declared more than once', proc.stderr)
    proc = test(check=True, extra=['-s', 'IGNORE_CLOSURE_COMPILER_ERRORS=1'])
    self.assertEqual(proc.stderr, '')

  def test_toolchain_profiler(self):
    environ = os.environ.copy()
    environ['EM_PROFILE_TOOLCHAIN'] = '1'
    # replaced subprocess functions should not cause errors
    run_process([PYTHON, EMCC, path_from_root('tests', 'hello_world.c')], env=environ)

  def test_noderawfs(self):
    fopen_write = open(path_from_root('tests', 'asmfs', 'fopen_write.cpp')).read()
    create_test_file('main.cpp', fopen_write)
    run_process([PYTHON, EMCC, 'main.cpp', '-s', 'NODERAWFS=1'])
    self.assertContained("read 11 bytes. Result: Hello data!", run_js('a.out.js'))

    # NODERAWFS should directly write on OS file system
    self.assertEqual("Hello data!", open('hello_file.txt').read())

  def test_noderawfs_disables_embedding(self):
    expected = '--preload-file and --embed-file cannot be used with NODERAWFS which disables virtual filesystem'
    base = [PYTHON, EMCC, path_from_root('tests', 'hello_world.c'), '-s', 'NODERAWFS=1']
    err = run_process(base + ['--preload-files', 'somefile'], stderr=PIPE, check=False).stderr
    assert expected in err
    err = run_process(base + ['--embed-files', 'somefile'], stderr=PIPE, check=False).stderr
    assert expected in err

  def test_autotools_shared_check(self):
    env = os.environ.copy()
    env['LC_ALL'] = 'C'
    expected = ': supported targets:.* elf'
    for python in [PYTHON, 'python', 'python2', 'python3']:
      if not Building.which(python):
        continue
      if python == 'python3' and not is_python3_version_supported():
        continue
      print(python)
      out = run_process([python, EMCC, '--help'], stdout=PIPE, env=env).stdout
      assert re.search(expected, out)

  def test_ioctl_window_size(self):
      self.do_other_test(os.path.join('other', 'ioctl', 'window_size'))

  def test_fd_closed(self):
    self.do_other_test(os.path.join('other', 'fd_closed'))

  def test_fflush(self):
    # fflush without the full filesystem won't quite work
    self.do_other_test(os.path.join('other', 'fflush'))

  def test_fflush_fs(self):
    # fflush with the full filesystem will flush from libc, but not the JS logging, which awaits a newline
    self.do_other_test(os.path.join('other', 'fflush_fs'), emcc_args=['-s', 'FORCE_FILESYSTEM=1'])

  def test_fflush_fs_exit(self):
    # on exit, we can send out a newline as no more code will run
    self.do_other_test(os.path.join('other', 'fflush_fs_exit'), emcc_args=['-s', 'FORCE_FILESYSTEM=1', '-s', 'EXIT_RUNTIME=1'])

  def test_extern_weak(self):
    self.do_other_test(os.path.join('other', 'extern_weak'), emcc_args=['-s', 'ERROR_ON_UNDEFINED_SYMBOLS=0'])
    if not self.is_wasm_backend(): # TODO: wasm backend main module
      self.do_other_test(os.path.join('other', 'extern_weak'), emcc_args=['-s', 'MAIN_MODULE=1', '-DLINKABLE'])

  @no_wasm_backend('tests js optimizer')
  def test_js_optimizer_parse_error(self):
    # check we show a proper understandable error for JS parse problems
    create_test_file('src.cpp', r'''
#include <emscripten.h>
int main() {
  EM_ASM({
    var x = !<->5.; // wtf
  });
}
''')
    output = run_process([PYTHON, EMCC, 'src.cpp', '-O2'], stdout=PIPE, stderr=PIPE, check=False)
    # wasm backend output doesn't have spaces in the EM_ASM function bodies
    self.assertContained(('''
var ASM_CONSTS = [function() { var x = !<->5.; }];
                                        ^
''', '''
var ASM_CONSTS = [function() {var x = !<->5.;}];
                                       ^
'''), output.stderr)

  def test_EM_ASM_ES6(self):
    # check we show a proper understandable error for JS parse problems
    create_test_file('src.cpp', r'''
#include <emscripten.h>
int main() {
  EM_ASM({
    var x = (a, b) => 5; // valid ES6!
    out('hello!');
  });
}
''')
    run_process([PYTHON, EMCC, 'src.cpp', '-O2'])
    self.assertContained('hello!', run_js('a.out.js'))

  def test_check_sourcemapurl(self):
    if not self.is_wasm():
      self.skipTest('only supported with wasm')
    run_process([PYTHON, EMCC, path_from_root('tests', 'hello_123.c'), '-g4', '-o', 'a.js', '--source-map-base', 'dir/'])
    output = open('a.wasm', 'rb').read()
    # has sourceMappingURL section content and points to 'dir/a.wasm.map' file
    source_mapping_url_content = encode_leb(len('sourceMappingURL')) + b'sourceMappingURL' + encode_leb(len('dir/a.wasm.map')) + b'dir/a.wasm.map'
    self.assertIn(source_mapping_url_content, output)

  def test_check_sourcemapurl_default(self):
    if not self.is_wasm():
      self.skipTest('only supported with wasm')
    run_process([PYTHON, EMCC, path_from_root('tests', 'hello_123.c'), '-g4', '-o', 'a.js'])
    output = open('a.wasm', 'rb').read()
    # has sourceMappingURL section content and points to 'a.wasm.map' file
    source_mapping_url_content = encode_leb(len('sourceMappingURL')) + b'sourceMappingURL' + encode_leb(len('a.wasm.map')) + b'a.wasm.map'
    self.assertIn(source_mapping_url_content, output)

  def test_wasm_sourcemap(self):
    # The no_main.c will be read (from relative location) due to speficied "-s"
    shutil.copyfile(path_from_root('tests', 'other', 'wasm_sourcemap', 'no_main.c'), 'no_main.c')
    wasm_map_cmd = [PYTHON, path_from_root('tools', 'wasm-sourcemap.py'),
                    '--sources', '--prefix', '=wasm-src://',
                    '--load-prefix', '/emscripten/tests/other/wasm_sourcemap=.',
                    '--dwarfdump-output',
                    path_from_root('tests', 'other', 'wasm_sourcemap', 'foo.wasm.dump'),
                    '-o', 'a.out.wasm.map',
                    path_from_root('tests', 'other', 'wasm_sourcemap', 'foo.wasm')]
    run_process(wasm_map_cmd)
    output = open('a.out.wasm.map').read()
    # has "sources" entry with file (includes also `--prefix =wasm-src:///` replacement)
    self.assertIn('wasm-src:///emscripten/tests/other/wasm_sourcemap/no_main.c', output)
    # has "sourcesContent" entry with source code (included with `-s` option)
    self.assertIn('int foo()', output)
    # has some entries
    self.assertRegexpMatches(output, r'"mappings":\s*"[A-Za-z0-9+/]')

  def test_wasm_sourcemap_dead(self):
    wasm_map_cmd = [PYTHON, path_from_root('tools', 'wasm-sourcemap.py'),
                    '--dwarfdump-output',
                    path_from_root('tests', 'other', 'wasm_sourcemap_dead', 't.wasm.dump'),
                    '-o', 'a.out.wasm.map',
                    path_from_root('tests', 'other', 'wasm_sourcemap_dead', 't.wasm')]
    run_process(wasm_map_cmd, stdout=PIPE, stderr=PIPE)
    output = open('a.out.wasm.map').read()
    # has only two entries
    self.assertRegexpMatches(output, r'"mappings":\s*"[A-Za-z0-9+/]+,[A-Za-z0-9+/]+"')

  def test_wasm_producers_section(self):
    # no producers section by default
    run_process([PYTHON, EMCC, path_from_root('tests', 'hello_world.c')])
    with open('a.out.wasm', 'rb') as f:
      self.assertNotIn('clang', str(f.read()))
    size = os.path.getsize('a.out.wasm')
    if self.is_wasm_backend():
      run_process([PYTHON, EMCC, path_from_root('tests', 'hello_world.c'), '-s', 'EMIT_PRODUCERS_SECTION=1'])
      with open('a.out.wasm', 'rb') as f:
        self.assertIn('clang', str(f.read()))
      size_with_section = os.path.getsize('a.out.wasm')
      self.assertLess(size, size_with_section)

  def test_html_preprocess(self):
    test_file = path_from_root('tests', 'module', 'test_stdin.c')
    output_file = path_from_root('tests', 'module', 'test_stdin.html')
    shell_file = path_from_root('tests', 'module', 'test_html_preprocess.html')

    run_process([PYTHON, EMCC, '-o', output_file, test_file, '--shell-file', shell_file, '-s', 'ASSERTIONS=0'], stdout=PIPE, stderr=PIPE)
    output = open(output_file).read()
    self.assertContained("""T1:(else) ASSERTIONS != 1
T2:ASSERTIONS != 1
T3:ASSERTIONS < 2
T4:(else) ASSERTIONS <= 1
T5:(else) ASSERTIONS
T6:!ASSERTIONS""", output)

    run_process([PYTHON, EMCC, '-o', output_file, test_file, '--shell-file', shell_file, '-s', 'ASSERTIONS=1'], stdout=PIPE, stderr=PIPE)
    output = open(output_file).read()
    self.assertContained("""T1:ASSERTIONS == 1
T2:(else) ASSERTIONS == 1
T3:ASSERTIONS < 2
T4:(else) ASSERTIONS <= 1
T5:ASSERTIONS
T6:(else) !ASSERTIONS""", output)

    run_process([PYTHON, EMCC, '-o', output_file, test_file, '--shell-file', shell_file, '-s', 'ASSERTIONS=2'], stdout=PIPE, stderr=PIPE)
    output = open(output_file).read()
    self.assertContained("""T1:(else) ASSERTIONS != 1
T2:ASSERTIONS != 1
T3:(else) ASSERTIONS >= 2
T4:ASSERTIONS > 1
T5:ASSERTIONS
T6:(else) !ASSERTIONS""", output)

  # Tests that Emscripten-compiled applications can be run from a relative path with node command line that is different than the current working directory.
  def test_node_js_run_from_different_directory(self):
    if not os.path.exists('subdir'):
      os.mkdir('subdir')
    run_process([PYTHON, EMCC, path_from_root('tests', 'hello_world.c'), '-o', os.path.join('subdir', 'a.js'), '-O3'])
    ret = run_process(NODE_JS + [os.path.join('subdir', 'a.js')], stdout=PIPE).stdout
    self.assertContained('hello, world!', ret)

  def test_is_bitcode(self):
    fname = 'tmp.o'

    with open(fname, 'wb') as f:
      f.write(b'foo')
    self.assertFalse(Building.is_bitcode(fname))

    with open(fname, 'wb') as f:
      f.write(b'\xDE\xC0\x17\x0B')
      f.write(16 * b'\x00')
      f.write(b'BC')
    self.assertTrue(Building.is_bitcode(fname))

    with open(fname, 'wb') as f:
      f.write(b'BC')
    self.assertTrue(Building.is_bitcode(fname))

  def test_is_ar(self):
    fname = 'tmp.a'

    with open(fname, 'wb') as f:
      f.write(b'foo')
    self.assertFalse(Building.is_ar(fname))

    with open(fname, 'wb') as f:
      f.write(b'!<arch>\n')
    self.assertTrue(Building.is_ar(fname))

  def test_emcc_parsing(self):
    create_test_file('src.c', r'''
        #include <stdio.h>
        void a() { printf("a\n"); }
        void b() { printf("b\n"); }
        void c() { printf("c\n"); }
        void d() { printf("d\n"); }
      ''')
    create_test_file('response', r'''[
"_a",
"_b",
"_c",
"_d"
]
''')

    for export_arg, expected in [
      # extra space at end - should be ignored
      ("EXPORTED_FUNCTIONS=['_a', '_b', '_c', '_d' ]", ''),
      # extra newline in response file - should be ignored
      ("EXPORTED_FUNCTIONS=@response", ''),
      # stray slash
      ("EXPORTED_FUNCTIONS=['_a', '_b', \\'_c', '_d']", '''undefined exported function: "\\\\'_c'"'''),
      # stray slash
      ("EXPORTED_FUNCTIONS=['_a', '_b',\ '_c', '_d']", '''undefined exported function: "\\\\ '_c'"'''),
      # stray slash
      ('EXPORTED_FUNCTIONS=["_a", "_b", \\"_c", "_d"]', 'undefined exported function: "\\\\"_c""'),
      # stray slash
      ('EXPORTED_FUNCTIONS=["_a", "_b",\ "_c", "_d"]', 'undefined exported function: "\\\\ "_c"'),
      # missing comma
      ('EXPORTED_FUNCTIONS=["_a", "_b" "_c", "_d"]', 'undefined exported function: "_b" "_c"'),
    ]:
      print(export_arg)
      proc = run_process([PYTHON, EMCC, 'src.c', '-s', export_arg], stdout=PIPE, stderr=PIPE, check=not expected)
      print(proc.stderr)
      if not expected:
        assert not proc.stderr
      else:
        self.assertNotEqual(proc.returncode, 0)
        self.assertContained(expected, proc.stderr)

  # Sockets and networking

  def test_inet(self):
    self.do_run(open(path_from_root('tests', 'sha1.c')).read(), 'SHA1=15dd99a1991e0b3826fede3deffc1feba42278e6')
    src = r'''
      #include <stdio.h>
      #include <arpa/inet.h>

      int main() {
        printf("*%x,%x,%x,%x,%x,%x*\n", htonl(0xa1b2c3d4), htonl(0xfe3572e0), htonl(0x07abcdf0), htons(0xabcd), ntohl(0x43211234), ntohs(0xbeaf));
        in_addr_t i = inet_addr("190.180.10.78");
        printf("%x\n", i);
        return 0;
      }
    '''
    self.do_run(src, '*d4c3b2a1,e07235fe,f0cdab07,cdab,34122143,afbe*\n4e0ab4be\n')

  def test_inet2(self):
    src = r'''
      #include <stdio.h>
      #include <arpa/inet.h>

      int main() {
        struct in_addr x, x2;
        int *y = (int*)&x;
        *y = 0x12345678;
        printf("%s\n", inet_ntoa(x));
        int r = inet_aton(inet_ntoa(x), &x2);
        printf("%s\n", inet_ntoa(x2));
        return 0;
      }
    '''
    self.do_run(src, '120.86.52.18\n120.86.52.18\n')

  def test_inet3(self):
    src = r'''
      #include <stdio.h>
      #include <arpa/inet.h>
      #include <sys/socket.h>
      int main() {
        char dst[64];
        struct in_addr x, x2;
        int *y = (int*)&x;
        *y = 0x12345678;
        printf("%s\n", inet_ntop(AF_INET,&x,dst,sizeof dst));
        int r = inet_aton(inet_ntoa(x), &x2);
        printf("%s\n", inet_ntop(AF_INET,&x2,dst,sizeof dst));
        return 0;
      }
    '''
    self.do_run(src, '120.86.52.18\n120.86.52.18\n')

  def test_inet4(self):
    src = r'''
      #include <stdio.h>
      #include <arpa/inet.h>
      #include <sys/socket.h>

      void test(const char *test_addr, bool first=true){
          char str[40];
          struct in6_addr addr;
          unsigned char *p = (unsigned char*)&addr;
          int ret;
          ret = inet_pton(AF_INET6,test_addr,&addr);
          if(ret == -1) return;
          if(ret == 0) return;
          if(inet_ntop(AF_INET6,&addr,str,sizeof(str)) == NULL ) return;
          printf("%02x%02x:%02x%02x:%02x%02x:%02x%02x:%02x%02x:%02x%02x:%02x%02x:%02x%02x - %s\n",
               p[0],p[1],p[2],p[3],p[4],p[5],p[6],p[7],p[8],p[9],p[10],p[11],p[12],p[13],p[14],p[15],str);
          if (first) test(str, false); // check again, on our output
      }
      int main(){
          test("::");
          test("::1");
          test("::1.2.3.4");
          test("::17.18.19.20");
          test("::ffff:1.2.3.4");
          test("1::ffff");
          test("::255.255.255.255");
          test("0:ff00:1::");
          test("0:ff::");
          test("abcd::");
          test("ffff::a");
          test("ffff::a:b");
          test("ffff::a:b:c");
          test("ffff::a:b:c:d");
          test("ffff::a:b:c:d:e");
          test("::1:2:0:0:0");
          test("0:0:1:2:3::");
          test("ffff:ffff:ffff:ffff:ffff:ffff:ffff:ffff");
          test("1::255.255.255.255");

          //below should fail and not produce results..
          test("1.2.3.4");
          test("");
          test("-");

          printf("ok.\n");
      }
    '''
    self.do_run(src, r'''0000:0000:0000:0000:0000:0000:0000:0000 - ::
0000:0000:0000:0000:0000:0000:0000:0000 - ::
0000:0000:0000:0000:0000:0000:0000:0001 - ::1
0000:0000:0000:0000:0000:0000:0000:0001 - ::1
0000:0000:0000:0000:0000:0000:0102:0304 - ::102:304
0000:0000:0000:0000:0000:0000:0102:0304 - ::102:304
0000:0000:0000:0000:0000:0000:1112:1314 - ::1112:1314
0000:0000:0000:0000:0000:0000:1112:1314 - ::1112:1314
0000:0000:0000:0000:0000:ffff:0102:0304 - ::ffff:1.2.3.4
0000:0000:0000:0000:0000:ffff:0102:0304 - ::ffff:1.2.3.4
0001:0000:0000:0000:0000:0000:0000:ffff - 1::ffff
0001:0000:0000:0000:0000:0000:0000:ffff - 1::ffff
0000:0000:0000:0000:0000:0000:ffff:ffff - ::ffff:ffff
0000:0000:0000:0000:0000:0000:ffff:ffff - ::ffff:ffff
0000:ff00:0001:0000:0000:0000:0000:0000 - 0:ff00:1::
0000:ff00:0001:0000:0000:0000:0000:0000 - 0:ff00:1::
0000:00ff:0000:0000:0000:0000:0000:0000 - 0:ff::
0000:00ff:0000:0000:0000:0000:0000:0000 - 0:ff::
abcd:0000:0000:0000:0000:0000:0000:0000 - abcd::
abcd:0000:0000:0000:0000:0000:0000:0000 - abcd::
ffff:0000:0000:0000:0000:0000:0000:000a - ffff::a
ffff:0000:0000:0000:0000:0000:0000:000a - ffff::a
ffff:0000:0000:0000:0000:0000:000a:000b - ffff::a:b
ffff:0000:0000:0000:0000:0000:000a:000b - ffff::a:b
ffff:0000:0000:0000:0000:000a:000b:000c - ffff::a:b:c
ffff:0000:0000:0000:0000:000a:000b:000c - ffff::a:b:c
ffff:0000:0000:0000:000a:000b:000c:000d - ffff::a:b:c:d
ffff:0000:0000:0000:000a:000b:000c:000d - ffff::a:b:c:d
ffff:0000:0000:000a:000b:000c:000d:000e - ffff::a:b:c:d:e
ffff:0000:0000:000a:000b:000c:000d:000e - ffff::a:b:c:d:e
0000:0000:0000:0001:0002:0000:0000:0000 - ::1:2:0:0:0
0000:0000:0000:0001:0002:0000:0000:0000 - ::1:2:0:0:0
0000:0000:0001:0002:0003:0000:0000:0000 - 0:0:1:2:3::
0000:0000:0001:0002:0003:0000:0000:0000 - 0:0:1:2:3::
ffff:ffff:ffff:ffff:ffff:ffff:ffff:ffff - ffff:ffff:ffff:ffff:ffff:ffff:ffff:ffff
ffff:ffff:ffff:ffff:ffff:ffff:ffff:ffff - ffff:ffff:ffff:ffff:ffff:ffff:ffff:ffff
0001:0000:0000:0000:0000:0000:ffff:ffff - 1::ffff:ffff
0001:0000:0000:0000:0000:0000:ffff:ffff - 1::ffff:ffff
ok.
''')

  def test_getsockname_unconnected_socket(self):
    self.do_run(r'''
      #include <sys/socket.h>
      #include <stdio.h>
      #include <assert.h>
      #include <sys/socket.h>
      #include <netinet/in.h>
      #include <arpa/inet.h>
      #include <string.h>
      int main() {
        int fd;
        int z;
        fd = socket(PF_INET, SOCK_STREAM, IPPROTO_TCP);
        struct sockaddr_in adr_inet;
        socklen_t len_inet = sizeof adr_inet;
        z = getsockname(fd, (struct sockaddr *)&adr_inet, &len_inet);
        if (z != 0) {
          perror("getsockname error");
          return 1;
        }
        char buffer[1000];
        sprintf(buffer, "%s:%u", inet_ntoa(adr_inet.sin_addr), (unsigned)ntohs(adr_inet.sin_port));
        const char *correct = "0.0.0.0:0";
        printf("got (expected) socket: %s (%s), size %d (%d)\n", buffer, correct, strlen(buffer), strlen(correct));
        assert(strlen(buffer) == strlen(correct));
        assert(strcmp(buffer, correct) == 0);
        puts("success.");
      }
    ''', 'success.')

  def test_getpeername_unconnected_socket(self):
    self.do_run(r'''
      #include <sys/socket.h>
      #include <stdio.h>
      #include <assert.h>
      #include <sys/socket.h>
      #include <netinet/in.h>
      #include <arpa/inet.h>
      #include <string.h>
      int main() {
        int fd;
        int z;
        fd = socket(PF_INET, SOCK_STREAM, IPPROTO_TCP);
        struct sockaddr_in adr_inet;
        socklen_t len_inet = sizeof adr_inet;
        z = getpeername(fd, (struct sockaddr *)&adr_inet, &len_inet);
        if (z != 0) {
          perror("getpeername error");
          return 1;
        }
        puts("unexpected success.");
      }
    ''', 'getpeername error: Socket not connected')

  def test_getaddrinfo(self):
    self.emcc_args = []
    self.do_run(open(path_from_root('tests', 'sockets', 'test_getaddrinfo.c')).read(), 'success')

  def test_getnameinfo(self):
    self.do_run(open(path_from_root('tests', 'sockets', 'test_getnameinfo.c')).read(), 'success')

  def test_gethostbyname(self):
    self.do_run(open(path_from_root('tests', 'sockets', 'test_gethostbyname.c')).read(), 'success')

  def test_getprotobyname(self):
    self.do_run(open(path_from_root('tests', 'sockets', 'test_getprotobyname.c')).read(), 'success')

  def test_link(self):
    self.do_run(r'''
#include <netdb.h>

#include <sys/types.h>
#include <sys/socket.h>

int main () {
    void* thing = gethostbyname("bing.com");
    ssize_t rval = recv (0, thing, 0, 0);
    rval = send (0, thing, 0, 0);
    return 0;
}''', '', force_c=True)

  # This test verifies that function names embedded into the build with --js-library (JS functions imported to asm.js/wasm)
  # are minified when -O3 is used
  def test_js_function_names_are_minified(self):
    def check_size(f, expected_size):
      if not os.path.isfile(f):
        return # Nonexistent file passes in this check
      obtained_size = os.path.getsize(f)
      print('size of generated ' + f + ': ' + str(obtained_size))
      try_delete(f)
      assert obtained_size < expected_size

    run_process([PYTHON, path_from_root('tests', 'gen_many_js_functions.py'), 'library_long.js', 'main_long.c'])
    for wasm in [['-s', 'WASM=1'], ['-s', 'WASM=0']]:
      # Currently we rely on Closure for full minification of every appearance of JS function names.
      # TODO: Add minification also for non-Closure users and add [] to this list to test minification without Closure.
      for closure in [['--closure', '1']]:
        args = [PYTHON, EMCC, '-O3', '--js-library', 'library_long.js', 'main_long.c', '-o', 'a.html'] + wasm + closure
        print(' '.join(args))
        run_process(args)

        ret = run_process(NODE_JS + ['a.js'], stdout=PIPE).stdout
        self.assertTextDataIdentical('Sum of numbers from 1 to 1000: 500500 (expected 500500)', ret.strip())

        check_size('a.js', 150000)
        check_size('a.wasm', 80000)

  # Checks that C++ exceptions managing invoke_*() wrappers will not be generated if exceptions are disabled
  def test_no_invoke_functions_are_generated_if_exception_catching_is_disabled(self):
    self.skipTest('Skipping other.test_no_invoke_functions_are_generated_if_exception_catching_is_disabled: Enable after new version of fastcomp has been tagged')
    for args in [[], ['-s', 'WASM=0']]:
      run_process([PYTHON, EMCC, path_from_root('tests', 'hello_world.cpp'), '-s', 'DISABLE_EXCEPTION_CATCHING=1', '-o', 'a.html'] + args)
      output = open('a.js').read()
      self.assertContained('_main', output) # Smoke test that we actually compiled
      self.assertNotContained('invoke_', output)

  # Verifies that only the minimal needed set of invoke_*() functions will be generated when C++ exceptions are enabled
  def test_no_excessive_invoke_functions_are_generated_when_exceptions_are_enabled(self):
    self.skipTest('Skipping other.test_no_excessive_invoke_functions_are_generated_when_exceptions_are_enabled: Enable after new version of fastcomp has been tagged')
    for args in [[], ['-s', 'WASM=0']]:
      run_process([PYTHON, EMCC, path_from_root('tests', 'invoke_i.cpp'), '-s', 'DISABLE_EXCEPTION_CATCHING=0', '-o', 'a.html'] + args)
      output = open('a.js').read()
      self.assertContained('invoke_i', output)
      self.assertNotContained('invoke_ii', output)
      self.assertNotContained('invoke_v', output)

  def test_add_emscripten_metadata(self):
    run_process([PYTHON, EMCC, path_from_root('tests', 'hello_world.c'),
                 '-s', 'EMIT_EMSCRIPTEN_METADATA',
                 '-o', 'hello_world.js'])
    wasm = open('hello_world.wasm', 'rb').read()
    # emscripten_metadata should be in the wasm data
    offset = 8 # skip magic + header
    for _ in range(100):
      section = wasm[offset:offset + 1]
      self.assertEqual(section, b'\0', 'No emscripten_metadata section found before standard wasm sections')
      offset += 1
      (section_size, offset) = WebAssembly.delebify(wasm, offset)
      end_offset = offset + section_size
      (name_len, offset) = WebAssembly.delebify(wasm, offset)
      name = wasm[offset:offset + name_len]
      if name == b'emscripten_metadata':
        break
      offset = end_offset
    else:
      self.assertFalse("No emscripten_metadata section found in first 100 custom sections")

    # make sure wasm executes correctly
    ret = run_process(NODE_JS + ['hello_world.js'], stdout=PIPE).stdout
    self.assertTextDataIdentical('hello, world!\n', ret)

  def test_add_emscripten_metadata_not_emitted(self):
    run_process([PYTHON, EMCC, path_from_root('tests', 'hello_world.c'),
                 '-o', 'hello_world.js'])
    wasm = open('hello_world.wasm', 'rb').read()
    # emscripten_metadata should be in the wasm data
    offset = 8 # skip magic + header
    for _ in range(100):
      if offset >= len(wasm):
        break
      section = wasm[offset:offset + 1]
      offset += 1
      (section_size, offset) = WebAssembly.delebify(wasm, offset)
      end_offset = offset + section_size
      # if this is a custom section
      if section == b'\0':
        (name_len, offset) = WebAssembly.delebify(wasm, offset)
        name = wasm[offset:offset + name_len]
        self.assertNotEqual(name, b'emscripten_metadata')
      offset = end_offset
    else:
      self.assertFalse("wasm file had too many sections")

  # This test verifies that the generated exports from asm.js/wasm module only reference the unminified exported name exactly once.
  # (need to contain the export name once for unminified access from calling code, and should not have the unminified name exist more than once, that would be wasteful for size)
  def test_function_exports_are_small(self):
    def test(wasm, closure, opt):
      args = [PYTHON, EMCC, path_from_root('tests', 'long_function_name_in_export.c'), '-o', 'a.html', '-s', 'ENVIRONMENT=web', '-s', 'DECLARE_ASM_MODULE_EXPORTS=0'] + wasm + opt + closure
      run_process(args)

      output = open('a.js', 'r').read()
      try_delete('a.js')
      self.assertNotContained('asm["_thisIsAFunctionExportedFromAsmJsOrWasmWithVeryLongFunctionNameThatWouldBeGreatToOnlyHaveThisLongNameReferredAtMostOnceInOutput"]', output)

      # TODO: Add stricter testing when Wasm side is also optimized: (currently Wasm does still need to reference exports multiple times)
      if 'WASM=1' not in wasm:
        num_times_export_is_referenced = output.count('thisIsAFunctionExportedFromAsmJsOrWasmWithVeryLongFunctionNameThatWouldBeGreatToOnlyHaveThisLongNameReferredAtMostOnceInOutput')
        self.assertEqual(num_times_export_is_referenced, 1)

    if not self.is_wasm_backend():
      for closure in [[], ['--closure', '1']]:
        for opt in [['-O2'], ['-O3'], ['-Os']]:
          test(['-s', 'WASM=0'], closure, opt)
          test(['-s', 'WASM=1', '-s', 'BINARYEN_ASYNC_COMPILATION=0'], closure, opt)

  @no_wasm_backend('tests asmjs, sizes sensitive to fastcomp')
  def test_minimal_runtime_code_size(self):
    smallest_code_size_args = ['-s', 'MINIMAL_RUNTIME=2',
                               '-s', 'AGGRESSIVE_VARIABLE_ELIMINATION=1',
                               '-s', 'ENVIRONMENT=web',
                               '-s', 'TEXTDECODER=2',
                               '-s', 'ABORTING_MALLOC=0',
                               '-s', 'ALLOW_MEMORY_GROWTH=0',
                               '-s', 'SUPPORT_ERRNO=0',
                               '-s', 'DECLARE_ASM_MODULE_EXPORTS=1',
                               '-s', 'MALLOC=emmalloc',
                               '-s', 'GL_EMULATE_GLES_VERSION_STRING_FORMAT=0',
                               '-s', 'GL_EXTENSIONS_IN_PREFIXED_FORMAT=0',
                               '-s', 'GL_SUPPORT_AUTOMATIC_ENABLE_EXTENSIONS=0',
                               '-s', 'GL_TRACK_ERRORS=0',
                               '-s', 'GL_SUPPORT_EXPLICIT_SWAP_CONTROL=0',
                               '-s', 'GL_POOL_TEMP_BUFFERS=0',
                               '-s', 'FAST_UNROLLED_MEMCPY_AND_MEMSET=0',
                               '--output_eol', 'linux']

    asmjs = ['-s', 'WASM=0', '--separate-asm', '-s', 'ELIMINATE_DUPLICATE_FUNCTIONS=1', '--memory-init-file', '1']
    opts = ['-O3', '--closure', '1', '-DNDEBUG', '-ffast-math']

    hello_world_sources = [path_from_root('tests', 'small_hello_world.c'), '-s', 'RUNTIME_FUNCS_TO_IMPORT=[]', '-s', 'USES_DYNAMIC_ALLOC=0', '-s', 'ASM_PRIMITIVE_VARS=[STACKTOP]']
    hello_webgl_sources = [path_from_root('tests', 'minimal_webgl', 'main.cpp'), path_from_root('tests', 'minimal_webgl', 'webgl.c'), '--js-library', path_from_root('tests', 'minimal_webgl', 'library_js.js'), '-s', 'RUNTIME_FUNCS_TO_IMPORT=[]', '-s', 'USES_DYNAMIC_ALLOC=2', '-lGL']
    hello_webgl2_sources = hello_webgl_sources + ['-s', 'USE_WEBGL2=1']

    test_cases = [
      (asmjs + opts, hello_world_sources, {'a.html': 665, 'a.js': 289, 'a.asm.js': 113, 'a.mem': 6}),
      (opts, hello_world_sources, {'a.html': 623, 'a.js': 624, 'a.wasm': 86}),
      (asmjs + opts, hello_webgl_sources, {'a.html': 665, 'a.js': 4949, 'a.asm.js': 10975, 'a.mem': 321}),
      (opts, hello_webgl_sources, {'a.html': 623, 'a.js': 5015, 'a.wasm': 8978}),
      (opts, hello_webgl2_sources, {'a.html': 623, 'a.js': 6150, 'a.wasm': 8978}) # Compare how WebGL2 sizes stack up with WebGL 1
    ]

    success = True

    def print_percent(actual, expected):
      if actual == expected:
        return ''
      return ' ({:+.2f}%)'.format((actual - expected) * 100.0 / expected)

    for case in test_cases:
      print('\n-----------------------------\n' + str(case))
      flags, sources, files = case
      args = [PYTHON, EMCC, '-o', 'a.html'] + sources + smallest_code_size_args + flags
      print('\n' + ' '.join(args))
      run_process(args)
      print('\n')

      total_output_size = 0
      total_expected_size = 0
      for f in files:
        expected_size = files[f]
        size = os.path.getsize(f)
        print('size of ' + f + ' == ' + str(size) + ', expected ' + str(expected_size) + ', delta=' + str(size - expected_size) + print_percent(size, expected_size))

        # Hack: Generated .mem initializer files have different sizes on different platforms (Windows gives x, CircleCI Linux gives x-17 bytes, my home Linux gives x+2 bytes..)
        # TODO: identify what is causing this (until that, expected .mem initializer file sizes are conservative estimates that do not contribute to total size)
        mem_slop = 20
        if f.endswith('.mem') or f.endswith('.wasm') and size <= expected_size + mem_slop and size >= expected_size - mem_slop:
          size = expected_size

        total_output_size += size
        total_expected_size += expected_size

      print('Total output size=' + str(total_output_size) + ' bytes, expected total size=' + str(total_expected_size) + ', delta=' + str(total_output_size - total_expected_size) + print_percent(total_output_size, total_expected_size))
      if total_output_size > total_expected_size:
        print('Oops, overall generated code size regressed by ' + str(total_output_size - total_expected_size) + ' bytes!')
      if total_output_size < total_expected_size:
        print('Hey amazing, overall generated code size was improved by ' + str(total_expected_size - total_output_size) + ' bytes! Please update test other.test_minimal_runtime_code_size with the new updated size!')
      if total_output_size != total_expected_size:
        success = False
    assert success<|MERGE_RESOLUTION|>--- conflicted
+++ resolved
@@ -2222,13 +2222,10 @@
        ['applyImportAndExportNameChanges']),
       (path_from_root('tests', 'optimizer', 'detectSign-modulus-emterpretify.js'), open(path_from_root('tests', 'optimizer', 'detectSign-modulus-emterpretify-output.js')).read(),
        ['noPrintMetadata', 'emterpretify', 'noEmitAst']),
-<<<<<<< HEAD
+      (path_from_root('tests', 'optimizer', 'minimal-runtime-emitDCEGraph.js'), open(path_from_root('tests', 'optimizer', 'minimal-runtime-emitDCEGraph-output.js')).read(),
+       ['emitDCEGraph', 'noPrint']),
       (path_from_root('tests', 'optimizer', 'emittedJSPreservesParens.js'), open(path_from_root('tests', 'optimizer', 'emittedJSPreservesParens-output.js')).read(),
        ['asm']),
-=======
-      (path_from_root('tests', 'optimizer', 'minimal-runtime-emitDCEGraph.js'), open(path_from_root('tests', 'optimizer', 'minimal-runtime-emitDCEGraph-output.js')).read(),
-       ['emitDCEGraph', 'noPrint']),
->>>>>>> 609fb835
     ]:
       print(input, passes)
 
