--- conflicted
+++ resolved
@@ -8161,11 +8161,7 @@
     # don't compare the # of functions in a main module, which changes a lot
     # TODO(sbc): Investivate why the number of exports is order of magnitude
     # larger for wasm backend.
-<<<<<<< HEAD
-    'main_module_1': (['-O3', '-s', 'MAIN_MODULE=1'], 1612, [], [], 517336, None, 1495, None), # noqa
-=======
-    'main_module_1': (['-O3', '-s', 'MAIN_MODULE=1'], 1610, [], [], 517336, None, 1493, None), # noqa
->>>>>>> cc4a0b98
+    'main_module_1': (['-O3', '-s', 'MAIN_MODULE=1'], 1608, [], [], 517336, None, 1495, None), # noqa
     'main_module_2': (['-O3', '-s', 'MAIN_MODULE=2'],   10, [], [],  10770,   12,   10, None), # noqa
   })
   @no_fastcomp()
@@ -8185,13 +8181,8 @@
                       0, [],        [],           8,   0,    0,  0), # noqa; totally empty!
     # we don't metadce with linkable code! other modules may want stuff
     # don't compare the # of functions in a main module, which changes a lot
-<<<<<<< HEAD
     'main_module_1': (['-O3', '-s', 'MAIN_MODULE=1'], 1576, [], [], 226403, None, 97, None), # noqa
     'main_module_2': (['-O3', '-s', 'MAIN_MODULE=2'],    9, [], [],  10017,   13,  9,   20), # noqa
-=======
-    'main_module_1': (['-O3', '-s', 'MAIN_MODULE=1'], 1584, [], [], 226403, None, 97, None), # noqa
-    'main_module_2': (['-O3', '-s', 'MAIN_MODULE=2'],   12, [], [],  10571,   16,  9,   20), # noqa
->>>>>>> cc4a0b98
   })
   @no_wasm_backend()
   def test_binaryen_metadce_hello_fastcomp(self, *args):
