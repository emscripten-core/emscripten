--- conflicted
+++ resolved
@@ -9977,12 +9977,8 @@
       }
     ''')
     run_process([EMCC, path_from_root('tests', 'hello_world.c'), '-s', 'MODULARIZE', '-s', 'ASSERTIONS', '--extern-post-js', 'test.js'])
-<<<<<<< HEAD
     # A return code of 7 is from the unhandled Promise rejection
-    out = run_js('a.out.js', assert_returncode=7)
-=======
-    out = self.run_js('a.out.js')
->>>>>>> 87cbfbfa
+    out = self.run_js('a.out.js', assert_returncode=7)
     self.assertContained('You are getting _main on the Promise object, instead of the instance. Use .then() to get called back with the instance, see the MODULARIZE docs in src/settings.js', out)
     self.assertContained('You are setting onRuntimeInitialized on the Promise object, instead of the instance. Use .then() to get called back with the instance, see the MODULARIZE docs in src/settings.js', out)
 
