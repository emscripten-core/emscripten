--- conflicted
+++ resolved
@@ -1864,11 +1864,8 @@
       'asanify',
       'safeHeap',
       'minifyLocals',
-<<<<<<< HEAD
       'minifyGlobals',
-=======
       'littleEndianHeap'
->>>>>>> 3670f506
     ]
     for input, expected, passes in [
       (path_from_root('tests', 'optimizer', 'test-js-optimizer-minifyGlobals.js'), open(path_from_root('tests', 'optimizer', 'test-js-optimizer-minifyGlobals-output.js')).read(),
