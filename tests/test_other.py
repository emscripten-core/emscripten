# coding=utf-8
# Copyright 2013 The Emscripten Authors.  All rights reserved.
# Emscripten is available under two separate licenses, the MIT license and the
# University of Illinois/NCSA Open Source License.  Both these licenses can be
# found in the LICENSE file.

# noqa: E241

from __future__ import print_function
from functools import wraps
import filecmp
import glob
import itertools
import json
import os
import pipes
import re
import select
import shlex
import shutil
import struct
import subprocess
import sys
import time
import tempfile
import unittest
import uuid

if __name__ == '__main__':
  raise Exception('do not run this file directly; do something like: tests/runner.py other')

from tools.shared import Building, PIPE, run_js, run_process, STDOUT, try_delete, listify
from tools.shared import EMCC, EMXX, EMAR, EMRANLIB, PYTHON, FILE_PACKAGER, WINDOWS, LLVM_ROOT, EMCONFIG, EM_BUILD_VERBOSE
from tools.shared import CLANG, CLANG_CC, CLANG_CPP, LLVM_AR
from tools.shared import NODE_JS, SPIDERMONKEY_ENGINE, JS_ENGINES, V8_ENGINE
from tools.shared import WebAssembly
from runner import RunnerCore, path_from_root, no_wasm_backend, no_fastcomp, is_slow_test
from runner import needs_dlfcn, env_modify, no_windows, chdir, with_env_modify, create_test_file, parameterized
from tools import jsrun, shared
import tools.line_endings
import tools.js_optimizer
import tools.tempfiles
import tools.duplicate_function_eliminator

scons_path = Building.which('scons')


class temp_directory(object):
  def __init__(self, dirname):
    self.dir = dirname

  def __enter__(self):
    self.directory = tempfile.mkdtemp(prefix='emtest_temp_', dir=self.dir)
    self.prev_cwd = os.getcwd()
    os.chdir(self.directory)
    print('temp_directory: ' + self.directory)
    return self.directory

  def __exit__(self, type, value, traceback):
    os.chdir(self.prev_cwd)


def uses_canonical_tmp(func):
  """Decorator that signals the use of the canonical temp by a test method.

  This decorator takes care of cleaning the directory after the
  test to satisfy the leak detector.
  """
  @wraps(func)
  def decorated(self):
    # Before running the test completely remove the canonical_tmp
    if os.path.exists(self.canonical_temp_dir):
      shutil.rmtree(self.canonical_temp_dir)
    try:
      func(self)
    finally:
      # Make sure the test isn't lying about the fact that it uses
      # canonical_tmp
      self.assertTrue(os.path.exists(self.canonical_temp_dir))
      # Remove the temp dir in a try-finally, as otherwise if the
      # test fails we would not clean it up, and if leak detection
      # is set we will show that error instead of the actual one.
      shutil.rmtree(self.canonical_temp_dir)

  return decorated


def is_python3_version_supported():
  """Retuns True if the installed python3 version is supported by emscripten.

  Note: Emscripten requires python3.5 or above since python3.4 and below do not
  support circular dependencies."""
  try:
    print('is_python3_version_supported')
    python3 = Building.which('python3')
    print('  python3 =', python3)
    output = run_process([python3, '--version'], stdout=PIPE).stdout
    print('  output =', output, output.split())
    output = output.split()[1]
    # ignore final component which can contains non-integers (e.g 'rc1')
    version = [int(x) for x in output.split('.')[:2]]
    return version >= [3, 5]
  except Exception:
    # If anything goes wrong (no python3, unexpected output format), then we do
    # not support this python3
    return False


def encode_leb(number):
  # TODO(sbc): handle larger numbers
  assert(number < 255)
  # pack the integer then take only the first (little end) byte
  return struct.pack('<i', number)[:1]


def get_fastcomp_src_dir():
  """Locate fastcomp source tree by searching realtive to LLVM_ROOT."""
  d = LLVM_ROOT
  key_file = 'readme-emscripten-fastcomp.txt'
  while d != os.path.dirname(d):
    d = os.path.abspath(d)
    # when the build directory lives below the source directory
    if os.path.exists(os.path.join(d, key_file)):
      return d
    # when the build directory lives alongside the source directory
    elif os.path.exists(os.path.join(d, 'src', key_file)):
      return os.path.join(d, 'src')
    else:
      d = os.path.dirname(d)
  return None


def parse_wasm(filename):
  wast = run_process([os.path.join(Building.get_binaryen_bin(), 'wasm-dis'), filename], stdout=PIPE).stdout
  imports = []
  exports = []
  funcs = []
  for line in wast.splitlines():
    line = line.strip()
    if line.startswith('(import '):
      line = line.strip('()')
      name = line.split()[2].strip('"')
      imports.append(name)
    if line.startswith('(export '):
      line = line.strip('()')
      name = line.split()[1].strip('"')
      exports.append(name)
    if line.startswith('(func '):
      line = line.strip('()')
      name = line.split()[1].strip('"')
      funcs.append(name)
  return imports, exports, funcs


class other(RunnerCore):
  # Utility to run a simple test in this suite. This receives a directory which
  # should contain a test.cpp and test.out files, compiles the cpp, and runs it
  # to verify the output, with optional compile and run arguments.
  # TODO: use in more places
  def do_other_test(self, dirname, emcc_args=[], run_args=[]):
    shutil.copyfile(path_from_root('tests', dirname, 'test.cpp'), 'test.cpp')
    run_process([PYTHON, EMCC, 'test.cpp'] + emcc_args)
    expected = open(path_from_root('tests', dirname, 'test.out')).read()
    seen = run_js('a.out.js', args=run_args, stderr=PIPE, full_output=True) + '\n'
    self.assertContained(expected, seen)

  # Another utility to run a test in this suite. This receives a source file
  # to compile, with optional compiler and execution flags.
  # Output can be checked by seeing if literals are contained, and that a list
  # of regexes match. The return code can also be checked.
  def do_smart_test(self, source, literals=[], regexes=[],
                    emcc_args=[], run_args=[], assert_returncode=0):
    run_process([PYTHON, EMCC, source] + emcc_args)
    seen = run_js('a.out.js', args=run_args, stderr=PIPE, full_output=True,
                  assert_returncode=assert_returncode) + '\n'

    for literal in literals:
      self.assertContained([literal], seen)

    for regex in regexes:
      self.assertTrue(re.search(regex, seen), 'Expected regex "%s" to match on:\n%s' % (regex, seen))

  def run_on_pty(self, cmd):
    master, slave = os.openpty()
    output = []

    try:
      env = os.environ.copy()
      env['TERM'] = 'xterm-color'
      proc = subprocess.Popen(cmd, stdout=slave, stderr=slave, env=env)
      while proc.poll() is None:
        r, w, x = select.select([master], [], [], 1)
        if r:
          output.append(os.read(master, 1024))
      return (proc.returncode, b''.join(output))
    finally:
      os.close(master)
      os.close(slave)

  def test_emcc_v(self):
    for compiler in [EMCC, EMXX]:
      # -v, without input files
      proc = run_process([PYTHON, compiler, '-v'], stdout=PIPE, stderr=PIPE)
      self.assertContained('clang version %s' % shared.expected_llvm_version(), proc.stderr)
      self.assertContained('GNU', proc.stderr)
      self.assertNotContained('this is dangerous', proc.stdout)
      self.assertNotContained('this is dangerous', proc.stderr)

  def test_emcc_generate_config(self):
    for compiler in [EMCC, EMXX]:
      config_path = './emscripten_config'
      run_process([PYTHON, compiler, '--generate-config', config_path])
      self.assertExists(config_path, 'A config file should have been created at %s' % config_path)
      config_contents = open(config_path).read()
      self.assertContained('EMSCRIPTEN_ROOT', config_contents)
      self.assertContained('LLVM_ROOT', config_contents)
      os.remove(config_path)

  def test_emcc_output_mjs(self):
    run_process([PYTHON, EMCC, '-o', 'hello_world.mjs', path_from_root('tests', 'hello_world.c')])
    with open('hello_world.mjs') as f:
      output = f.read()
    self.assertContained('export default Module;', output)
    # TODO(sbc): Test that this is actually runnable.  We currently don't have
    # any tests for EXPORT_ES6 but once we do this should be enabled.
    # self.assertContained('hello, world!', run_js('hello_world.mjs'))

  def test_emcc_out_file(self):
    # Verify that "-ofile" works in addition to "-o" "file"
    run_process([PYTHON, EMCC, '-c', '-ofoo.o', path_from_root('tests', 'hello_world.c')])
    assert os.path.exists('foo.o')
    run_process([PYTHON, EMCC, '-ofoo.js', 'foo.o'])
    assert os.path.exists('foo.js')

  def test_emcc_basics(self):
    for compiler, suffix in [(EMCC, '.c'), (EMXX, '.cpp')]:
      # --version
      output = run_process([PYTHON, compiler, '--version'], stdout=PIPE, stderr=PIPE)
      output = output.stdout.replace('\r', '')
      self.assertContained('emcc (Emscripten gcc/clang-like replacement)', output)
      self.assertContained('''Copyright (C) 2014 the Emscripten authors (see AUTHORS.txt)
This is free and open source software under the MIT license.
There is NO warranty; not even for MERCHANTABILITY or FITNESS FOR A PARTICULAR PURPOSE.
''', output)

      # --help
      output = run_process([PYTHON, compiler, '--help'], stdout=PIPE, stderr=PIPE)
      self.assertContained('Display this information', output.stdout)
      self.assertContained('Most clang options will work', output.stdout)

      # -dumpmachine
      output = run_process([PYTHON, compiler, '-dumpmachine'], stdout=PIPE, stderr=PIPE)
      self.assertContained(shared.get_llvm_target(), output.stdout)

      # -dumpversion
      output = run_process([PYTHON, compiler, '-dumpversion'], stdout=PIPE, stderr=PIPE)
      self.assertEqual(shared.EMSCRIPTEN_VERSION, output.stdout.strip(), 'results should be identical')

      # emcc src.cpp ==> writes a.out.js and a.out.wasm
      self.clear()
      run_process([PYTHON, compiler, path_from_root('tests', 'hello_world' + suffix)])
      self.assertExists('a.out.js')
      self.assertExists('a.out.wasm')
      self.assertContained('hello, world!', run_js('a.out.js'))

      # properly report source code errors, and stop there
      self.clear()
      stderr = self.expect_fail([PYTHON, compiler, path_from_root('tests', 'hello_world_error' + suffix)])
      self.assertNotContained('IOError', stderr) # no python stack
      self.assertNotContained('Traceback', stderr) # no python stack
      self.assertContained('error: invalid preprocessing directive', stderr)
      self.assertContained(["error: use of undeclared identifier 'cheez", "error: unknown type name 'cheez'"], stderr)
      self.assertContained('errors generated.', stderr.splitlines()[-2])

  def test_emcc_2(self):
    for compiler in [EMCC, EMXX]:
      suffix = '.c' if compiler == EMCC else '.cpp'

      # emcc src.cpp -c    and   emcc src.cpp -o src.[o|bc] ==> should give a .bc file
      #      regression check: -o js should create "js", with bitcode content
      for args in [['-c'], ['-o', 'src.o'], ['-o', 'src.bc'], ['-o', 'src.so'], ['-o', 'js'], ['-O1', '-c', '-o', '/dev/null'], ['-O1', '-o', '/dev/null']]:
        print('-c stuff', args)
        if '/dev/null' in args and WINDOWS:
          print('skip because windows')
          continue
        target = args[1] if len(args) == 2 else 'hello_world.o'
        self.clear()
        run_process([PYTHON, compiler, path_from_root('tests', 'hello_world' + suffix)] + args)
        if args[-1] == '/dev/null':
          print('(no output)')
          continue
        syms = Building.llvm_nm(target)
        assert 'main' in syms.defs
        if self.is_wasm_backend():
          # wasm backend will also have '__original_main' or such
          assert len(syms.defs) == 2
        else:
          assert len(syms.defs) == 1
        if target == 'js': # make sure emcc can recognize the target as a bitcode file
          shutil.move(target, target + '.bc')
          target += '.bc'
        run_process([PYTHON, compiler, target, '-o', target + '.js'])
        self.assertContained('hello, world!', run_js(target + '.js'))

  def test_emcc_3(self):
    for compiler in [EMCC, EMXX]:
      suffix = '.c' if compiler == EMCC else '.cpp'
      os.chdir(self.get_dir())
      self.clear()

      # handle singleton archives
      run_process([PYTHON, compiler, path_from_root('tests', 'hello_world' + suffix), '-o', 'a.bc'])
      run_process([LLVM_AR, 'r', 'a.a', 'a.bc'], stdout=PIPE, stderr=PIPE)
      run_process([PYTHON, compiler, 'a.a'])
      self.assertContained('hello, world!', run_js('a.out.js'))

      if not self.is_wasm_backend():
        # emcc src.ll ==> generates .js
        self.clear()
        run_process([PYTHON, compiler, path_from_root('tests', 'hello_world.ll')])
        self.assertContained('hello, world!', run_js('a.out.js'))

      # emcc [..] -o [path] ==> should work with absolute paths
      for path in [os.path.abspath(os.path.join('..', 'file1.js')), os.path.join('b_dir', 'file2.js')]:
        print(path)
        os.chdir(self.get_dir())
        self.clear()
        print(os.listdir(os.getcwd()))
        os.makedirs('a_dir')
        os.chdir('a_dir')
        os.makedirs('b_dir')
        # use single file so we don't have more files to clean up
        run_process([PYTHON, compiler, path_from_root('tests', 'hello_world' + suffix), '-o', path, '-s', 'SINGLE_FILE=1'])
        last = os.getcwd()
        os.chdir(os.path.dirname(path))
        self.assertContained('hello, world!', run_js(os.path.basename(path)))
        os.chdir(last)
        try_delete(path)

  def test_emcc_4(self):
    for compiler in [EMCC, EMXX]:
      # Optimization: emcc src.cpp -o something.js [-Ox]. -O0 is the same as not specifying any optimization setting
      for params, opt_level, bc_params, closure, has_malloc in [ # bc params are used after compiling to bitcode
        (['-o', 'something.js'],                          0, None, 0, 1),
        (['-o', 'something.js', '-O0'],                   0, None, 0, 0),
        (['-o', 'something.js', '-O1'],                   1, None, 0, 0),
        (['-o', 'something.js', '-O1', '-g'],             1, None, 0, 0), # no closure since debug
        (['-o', 'something.js', '-O2'],                   2, None, 0, 1),
        (['-o', 'something.js', '-O2', '-g'],             2, None, 0, 0),
        (['-o', 'something.js', '-Os'],                   2, None, 0, 1),
        (['-o', 'something.js', '-O3'],                   3, None, 0, 1),
        # and, test compiling to bitcode first
        (['-o', 'something.bc'], 0, [],      0, 0),
        (['-o', 'something.bc', '-O0'], 0, [], 0, 0),
        (['-o', 'something.bc', '-O1'], 1, ['-O1'], 0, 0),
        (['-o', 'something.bc', '-O2'], 2, ['-O2'], 0, 0),
        (['-o', 'something.bc', '-O3'], 3, ['-O3'], 0, 0),
        (['-O1', '-o', 'something.bc'], 1, [], 0, 0),
        # non-wasm
        (['-s', 'WASM=0', '-o', 'something.js'],                          0, None, 0, 1),
        (['-s', 'WASM=0', '-o', 'something.js', '-O0'],                   0, None, 0, 0),
        (['-s', 'WASM=0', '-o', 'something.js', '-O1'],                   1, None, 0, 0),
        (['-s', 'WASM=0', '-o', 'something.js', '-O1', '-g'],             1, None, 0, 0), # no closure since debug
        (['-s', 'WASM=0', '-o', 'something.js', '-O2'],                   2, None, 0, 1),
        (['-s', 'WASM=0', '-o', 'something.js', '-O2', '-g'],             2, None, 0, 0),
        (['-s', 'WASM=0', '-o', 'something.js', '-Os'],                   2, None, 0, 1),
        (['-s', 'WASM=0', '-o', 'something.js', '-O3'],                   3, None, 0, 1),
        # and, test compiling to bitcode first
        (['-s', 'WASM=0', '-o', 'something.bc'],        0, ['-s', 'WASM=0'],        0, 0),
        (['-s', 'WASM=0', '-o', 'something.bc', '-O0'], 0, ['-s', 'WASM=0'],        0, 0),
        (['-s', 'WASM=0', '-o', 'something.bc', '-O1'], 1, ['-s', 'WASM=0', '-O1'], 0, 0),
        (['-s', 'WASM=0', '-o', 'something.bc', '-O2'], 2, ['-s', 'WASM=0', '-O2'], 0, 0),
        (['-s', 'WASM=0', '-o', 'something.bc', '-O3'], 3, ['-s', 'WASM=0', '-O3'], 0, 0),
        (['-s', 'WASM=0', '-O1', '-o', 'something.bc'], 1, ['-s', 'WASM=0'],        0, 0),
      ]:
        if 'WASM=0' in params and self.is_wasm_backend():
          continue
        print(params, opt_level, bc_params, closure, has_malloc)
        self.clear()
        keep_debug = '-g' in params
        args = [PYTHON, compiler, path_from_root('tests', 'hello_world_loop' + ('_malloc' if has_malloc else '') + '.cpp')] + params
        print('..', args)
        output = run_process(args, stdout=PIPE, stderr=PIPE)
        assert len(output.stdout) == 0, output.stdout
        if bc_params is not None:
          self.assertExists('something.bc', output.stderr)
          bc_args = [PYTHON, compiler, 'something.bc', '-o', 'something.js'] + bc_params
          print('....', bc_args)
          output = run_process(bc_args, stdout=PIPE, stderr=PIPE)
        self.assertExists('something.js', output.stderr)
        self.assertContained('hello, world!', run_js('something.js'))

        # Verify optimization level etc. in the generated code
        # XXX these are quite sensitive, and will need updating when code generation changes
        generated = open('something.js').read()
        main = self.get_func(generated, '_main') if 'function _main' in generated else generated
        assert 'new Uint16Array' in generated and 'new Uint32Array' in generated, 'typed arrays 2 should be used by default'
        assert 'SAFE_HEAP' not in generated, 'safe heap should not be used by default'
        assert ': while(' not in main, 'when relooping we also js-optimize, so there should be no labelled whiles'
        if closure:
          if opt_level == 0:
            assert '._main =' in generated, 'closure compiler should have been run'
          elif opt_level >= 1:
            assert '._main=' in generated, 'closure compiler should have been run (and output should be minified)'
        else:
          # closure has not been run, we can do some additional checks. TODO: figure out how to do these even with closure
          assert '._main = ' not in generated, 'closure compiler should not have been run'
          if keep_debug:
            assert ('switch (label)' in generated or 'switch (label | 0)' in generated) == (opt_level <= 0), 'relooping should be in opt >= 1'
            assert ('assert(STACKTOP < STACK_MAX' in generated) == (opt_level == 0), 'assertions should be in opt == 0'
          if 'WASM=0' in params:
            if opt_level >= 2 and '-g' in params:
              assert re.search(r'HEAP8\[\$?\w+ ?\+ ?\(+\$?\w+ ?', generated) or re.search(r'HEAP8\[HEAP32\[', generated) or re.search(r'[i$]\d+ & ~\(1 << [i$]\d+\)', generated), 'eliminator should create compound expressions, and fewer one-time vars' # also in -O1, but easier to test in -O2
            looks_unminified = ' = {}' in generated and ' = []' in generated
            looks_minified = '={}' in generated and '=[]' and ';var' in generated
            assert not (looks_minified and looks_unminified)
            if opt_level == 0 or '-g' in params:
              assert looks_unminified
            elif opt_level >= 2:
              assert looks_minified

  @no_wasm_backend('tests for asmjs optimzer')
  def test_emcc_5(self):
    for compiler in [EMCC, EMXX]:
      # asm.js optimization levels
      for params, test, text in [
        (['-O2'], lambda generated: 'function addRunDependency' in generated, 'shell has unminified utilities'),
        (['-O2', '--closure', '1'], lambda generated: 'function addRunDependency' not in generated and ';function' in generated, 'closure minifies the shell, removes whitespace'),
        (['-O2', '--closure', '1', '-g1'], lambda generated: 'function addRunDependency' not in generated and ';function' not in generated, 'closure minifies the shell, -g1 makes it keep whitespace'),
        (['-O2'], lambda generated: 'var b=0' in generated and 'function _main' not in generated, 'registerize/minify is run by default in -O2'),
        (['-O2', '--minify', '0'], lambda generated: 'var b = 0' in generated and 'function _main' not in generated, 'minify is cancelled, but not registerize'),
        (['-O2', '--js-opts', '0'], lambda generated: 'var b=0' not in generated and 'var b = 0' not in generated and 'function _main' in generated, 'js opts are cancelled'),
        (['-O2', '-g'], lambda generated: 'var b=0' not in generated and 'var b = 0' not in generated and 'function _main' in generated, 'registerize/minify is cancelled by -g'),
        (['-O2', '-g0'], lambda generated: 'var b=0' in generated and 'function _main' not in generated, 'registerize/minify is run by default in -O2 -g0'),
        (['-O2', '-g1'], lambda generated: 'var b = 0' in generated and 'function _main' not in generated, 'compress is cancelled by -g1'),
        (['-O2', '-g2'], lambda generated: ('var b = 0' in generated or 'var i1 = 0' in generated) and 'function _main' in generated, 'minify is cancelled by -g2'),
        (['-O2', '-g3'], lambda generated: 'var b=0' not in generated and 'var b = 0' not in generated and 'function _main' in generated, 'registerize is cancelled by -g3'),
        (['-O2', '--profiling'], lambda generated: ('var b = 0' in generated or 'var i1 = 0' in generated) and 'function _main' in generated, 'similar to -g2'),
        (['-O2', '-profiling'], lambda generated: ('var b = 0' in generated or 'var i1 = 0' in generated) and 'function _main' in generated, 'similar to -g2'),
        (['-O2', '--profiling-funcs'], lambda generated: 'var b=0' in generated and '"use asm";var a=' in generated and 'function _main' in generated, 'very minified, but retain function names'),
        (['-O2', '-profiling-funcs'], lambda generated: 'var b=0' in generated and '"use asm";var a=' in generated and 'function _main' in generated, 'very minified, but retain function names'),
        (['-O2'], lambda generated: 'var b=0' in generated and '"use asm";var a=' in generated and 'function _main' not in generated, 'very minified, no function names'),
        # (['-O2', '-g4'], lambda generated: 'var b=0' not in generated and 'var b = 0' not in generated and 'function _main' in generated, 'same as -g3 for now'),
        (['-s', 'INLINING_LIMIT=0'], lambda generated: 'function _dump' in generated, 'no inlining without opts'),
        ([], lambda generated: 'Module["_dump"]' not in generated, 'dump is not exported by default'),
        (['-s', 'EXPORTED_FUNCTIONS=["_main", "_dump"]'], lambda generated: 'asm["_dump"];' in generated, 'dump is now exported'),
        (['--llvm-opts', '1'], lambda generated: '_puts(' in generated, 'llvm opts requested'),
        ([], lambda generated: '// Sometimes an existing Module' in generated, 'without opts, comments in shell code'),
        (['-O2'], lambda generated: '// Sometimes an existing Module' not in generated, 'with opts, no comments in shell code'),
        (['-O2', '-g2'], lambda generated: '// Sometimes an existing Module' not in generated, 'with -g2, no comments in shell code'),
        (['-O2', '-g3'], lambda generated: '// Sometimes an existing Module' in generated, 'with -g3, yes comments in shell code'),
      ]:
        print(params, text)
        self.clear()
        run_process([PYTHON, compiler, path_from_root('tests', 'hello_world_loop.cpp'), '-o', 'a.out.js', '-s', 'WASM=0'] + params)
        self.assertContained('hello, world!', run_js('a.out.js'))
        assert test(open('a.out.js').read()), text

  def test_multiple_sources(self):
    # Compiling two sources at a time should work.
    cmd = [PYTHON, EMCC, '-c', path_from_root('tests', 'twopart_main.cpp'), path_from_root('tests', 'twopart_side.cpp')]
    run_process(cmd)

    # Object files should be generated by default in the current working
    # directory, and not alongside the sources.
    self.assertExists('twopart_main.o')
    self.assertExists('twopart_side.o')
    self.assertNotExists(path_from_root('tests', 'twopart_main.o'))
    self.assertNotExists(path_from_root('tests', 'twopart_side.o'))

    # But it is an error if '-o' is also specified.
    self.clear()
    err = self.expect_fail(cmd + ['-o', 'out.o'])

    self.assertContained('cannot specify -o with -c/-S and multiple source files', err)
    self.assertNotExists('twopart_main.o')
    self.assertNotExists('twopart_side.o')
    self.assertNotExists(path_from_root('tests', 'twopart_main.o'))
    self.assertNotExists(path_from_root('tests', 'twopart_side.o'))

  def test_combining_object_files(self):
    # Compiling two source files into a final JS.
    run_process([PYTHON, EMCC, path_from_root('tests', 'twopart_main.cpp'), path_from_root('tests', 'twopart_side.cpp')])
    self.assertContained('side got: hello from main, over', run_js('a.out.js'))

    # Compiling two files with -c will generate separate object files
    self.clear()
    run_process([PYTHON, EMCC, path_from_root('tests', 'twopart_main.cpp'), path_from_root('tests', 'twopart_side.cpp'), '-c'])
    self.assertExists('twopart_main.o')
    self.assertExists('twopart_side.o')

    # Compiling one of them alone is expected to fail
    err = self.expect_fail([PYTHON, EMCC, 'twopart_main.o'])
    self.assertContained('undefined symbol: _Z7theFuncPKc', err)

    # Combining both object files into js should work
    run_process([PYTHON, EMCC, 'twopart_main.o', 'twopart_side.o'])
    self.assertContained('side got: hello from main, over', run_js('a.out.js'))

    # Combining object files into another object should also work
    try_delete('a.out.js')
    run_process([PYTHON, EMCC, 'twopart_main.o', 'twopart_side.o', '-o', 'combined.o'])
    syms = Building.llvm_nm('combined.o')
    assert len(syms.defs) in (2, 3) and 'main' in syms.defs, 'Should be two functions (and in the wasm backend, also __original_main)'
    run_process([PYTHON, EMCC, 'combined.o', '-o', 'combined.o.js'])
    self.assertExists('combined.o.js')
    self.assertContained('side got: hello from main, over', run_js('combined.o.js'))

  def test_js_transform(self):
    with open('t.py', 'w') as f:
      f.write('''
import sys
f = open(sys.argv[1], 'a')
f.write('transformed!')
f.close()
''')

    run_process([PYTHON, EMCC, path_from_root('tests', 'hello_world.c'), '--js-transform', '%s t.py' % (PYTHON)])
    self.assertIn('transformed!', open('a.out.js').read())

  @no_wasm_backend("wasm backend alwasy embedds memory")
  def test_js_mem_file(self):
    for opts in [0, 1, 2, 3]:
      print('mem init in', opts)
      self.clear()
      run_process([PYTHON, EMCC, path_from_root('tests', 'hello_world.c'), '-s', 'WASM=0', '-O' + str(opts)])
      if opts >= 2:
        self.assertExists('a.out.js.mem')
      else:
        self.assertNotExists('a.out.js.mem')

  def test_emcc_asm_v_wasm(self):
    for opts in ([], ['-O1'], ['-O2'], ['-O3']):
      print('opts', opts)
      for mode in ([], ['-s', 'WASM=0']):
        self.clear()
        wasm = '=0' not in str(mode)
        print('  mode', mode, 'wasm?', wasm)
        run_process([PYTHON, EMCC, path_from_root('tests', 'hello_world.c')] + opts + mode)
        self.assertExists('a.out.js')
        if wasm:
          self.assertExists('a.out.wasm')
        for engine in JS_ENGINES:
          print('    engine', engine)
          out = run_js('a.out.js', engine=engine, stderr=PIPE, full_output=True)
          self.assertContained('hello, world!', out)
          if not wasm and engine == SPIDERMONKEY_ENGINE:
            self.validate_asmjs(out)
        if not wasm and not self.is_wasm_backend():
          src = open('a.out.js').read()
          if opts == []:
            assert 'almost asm' in src
          else:
            assert 'use asm' in src

  def test_emcc_cflags(self):
    output = run_process([PYTHON, EMCC, '--cflags'], stdout=PIPE)
    flags = output.stdout.strip()
    self.assertContained(' '.join(Building.doublequote_spaces(shared.emsdk_cflags())), flags)
    # check they work
    cmd = [CLANG, path_from_root('tests', 'hello_world.cpp')] + shlex.split(flags.replace('\\', '\\\\')) + ['-c', '-emit-llvm', '-o', 'a.bc']
    run_process(cmd)
    run_process([PYTHON, EMCC, 'a.bc'])
    self.assertContained('hello, world!', run_js('a.out.js'))

  def test_emcc_print_search_dirs(self):
    result = run_process([PYTHON, EMCC, '-print-search-dirs'], stdout=PIPE, stderr=PIPE)
    self.assertContained(['programs: =', 'libraries: ='], result.stdout, check_all=True)

  def test_emar_em_config_flag(self):
    # Test that the --em-config flag is accepted but not passed down do llvm-ar.
    # We expand this in case the EM_CONFIG is ~/.emscripten (default)
    config = os.path.expanduser(shared.EM_CONFIG)
    proc = run_process([PYTHON, EMAR, '--em-config', config, '-version'], stdout=PIPE, stderr=PIPE)
    self.assertEqual(proc.stderr, "")
    self.assertContained('LLVM', proc.stdout)

  def test_cmake(self):
    # Test all supported generators.
    if WINDOWS:
      generators = ['MinGW Makefiles', 'NMake Makefiles']
    else:
      generators = ['Unix Makefiles', 'Ninja', 'Eclipse CDT4 - Ninja']

    def nmake_detect_error(configuration):
      if Building.which(configuration['build'][0]):
        return None
      else:
        return 'Skipping NMake test for CMake support, since nmake was not found in PATH. Run this test in Visual Studio command prompt to easily access nmake.'

    def check_makefile(dirname):
      self.assertExists(dirname + '/Makefile', 'CMake call did not produce a Makefile!')

    configurations = {'MinGW Makefiles'     : {'prebuild': check_makefile, # noqa
                                               'build'   : ['mingw32-make'], # noqa
                      },
                      'NMake Makefiles'     : {'detect'  : nmake_detect_error, # noqa
                                               'prebuild': check_makefile, # noqa
                                               'build'   : ['nmake', '/NOLOGO'], # noqa
                      },
                      'Unix Makefiles'      : {'prebuild': check_makefile, # noqa
                                               'build'   : ['make'], # noqa
                      },
                      'Ninja'               : {'build'   : ['ninja'], # noqa
                      },
                      'Eclipse CDT4 - Ninja': {'build'   : ['ninja'], # noqa
                      }
    }

    if WINDOWS:
      emconfigure = path_from_root('emconfigure.bat')
    else:
      emconfigure = path_from_root('emconfigure')

    for generator in generators:
      conf = configurations[generator]

      make = conf['build']
      detector = conf.get('detect')
      prebuild = conf.get('prebuild')

      if detector:
        error = detector(conf)
      elif len(make) == 1 and not Building.which(make[0]):
        # Use simple test if applicable
        error = 'Skipping %s test for CMake support, since it could not be detected.' % generator
      else:
        error = None

      if error:
        print(error)
        continue

      # ('directory to the test', 'output filename', ['extra args to pass to
      # CMake']) Testing all combinations would be too much work and the test
      # would take 10 minutes+ to finish (CMake feature detection is slow), so
      # combine multiple features into one to try to cover as much as possible
      # while still keeping this test in sensible time limit.
      cases = [
        ('target_js',      'test_cmake.js',         ['-DCMAKE_BUILD_TYPE=Debug']),
        ('target_html',    'hello_world_gles.html', ['-DCMAKE_BUILD_TYPE=Release']),
        ('target_library', 'libtest_cmake.a',       ['-DCMAKE_BUILD_TYPE=MinSizeRel']),
        ('target_library', 'libtest_cmake.a',       ['-DCMAKE_BUILD_TYPE=RelWithDebInfo', '-DCPP_LIBRARY_TYPE=STATIC']),
        ('stdproperty',    'helloworld.js',         [])
      ]
      for test_dir, output_file, cmake_args in cases:
        cmakelistsdir = path_from_root('tests', 'cmake', test_dir)
        with temp_directory(self.get_dir()) as tempdirname:
          # Run Cmake
          cmd = [emconfigure, 'cmake'] + cmake_args + ['-G', generator, cmakelistsdir]

          env = os.environ.copy()
          # https://github.com/emscripten-core/emscripten/pull/5145: Check that CMake works even if EMCC_SKIP_SANITY_CHECK=1 is passed.
          if test_dir == 'target_html':
            env['EMCC_SKIP_SANITY_CHECK'] = '1'
          print(str(cmd))
          ret = run_process(cmd, env=env, stdout=None if EM_BUILD_VERBOSE >= 2 else PIPE, stderr=None if EM_BUILD_VERBOSE >= 1 else PIPE)
          if ret.stderr is not None and len(ret.stderr.strip()):
            print(ret.stderr) # If there were any errors, print them directly to console for diagnostics.
          if ret.stderr is not None and 'error' in ret.stderr.lower():
            print('Failed command: ' + ' '.join(cmd))
            print('Result:\n' + ret.stderr)
            self.fail('cmake call failed!')

          if prebuild:
            prebuild(tempdirname)

          # Build
          cmd = make
          if EM_BUILD_VERBOSE >= 3 and 'Ninja' not in generator:
            cmd += ['VERBOSE=1']
          ret = run_process(cmd, stdout=None if EM_BUILD_VERBOSE >= 2 else PIPE)
          if ret.stderr is not None and len(ret.stderr.strip()):
            print(ret.stderr) # If there were any errors, print them directly to console for diagnostics.
          if ret.stdout is not None and 'error' in ret.stdout.lower() and '0 error(s)' not in ret.stdout.lower():
            print('Failed command: ' + ' '.join(cmd))
            print('Result:\n' + ret.stdout)
            self.fail('make failed!')
          self.assertExists(tempdirname + '/' + output_file, 'Building a cmake-generated Makefile failed to produce an output file %s!' % tempdirname + '/' + output_file)

          # Run through node, if CMake produced a .js file.
          if output_file.endswith('.js'):
            ret = run_process(NODE_JS + [tempdirname + '/' + output_file], stdout=PIPE).stdout
            self.assertTextDataIdentical(open(cmakelistsdir + '/out.txt').read().strip(), ret.strip())

  # Test that the various CMAKE_xxx_COMPILE_FEATURES that are advertised for the Emscripten toolchain match with the actual language features that Clang supports.
  # If we update LLVM version and this test fails, copy over the new advertised features from Clang and place them to cmake/Modules/Platform/Emscripten.cmake.
  @no_windows('Skipped on Windows because CMake does not configure native Clang builds well on Windows.')
  def test_cmake_compile_features(self):
    with temp_directory(self.get_dir()):
      cmd = ['cmake', '-DCMAKE_C_COMPILER=' + CLANG_CC, '-DCMAKE_CXX_COMPILER=' + CLANG_CPP, path_from_root('tests', 'cmake', 'stdproperty')]
      print(str(cmd))
      native_features = run_process(cmd, stdout=PIPE).stdout

    if WINDOWS:
      emconfigure = path_from_root('emcmake.bat')
    else:
      emconfigure = path_from_root('emcmake')

    with temp_directory(self.get_dir()):
      cmd = [emconfigure, 'cmake', path_from_root('tests', 'cmake', 'stdproperty')]
      print(str(cmd))
      emscripten_features = run_process(cmd, stdout=PIPE).stdout

    native_features = '\n'.join([x for x in native_features.split('\n') if '***' in x])
    emscripten_features = '\n'.join([x for x in emscripten_features.split('\n') if '***' in x])
    self.assertTextDataIdentical(native_features, emscripten_features)

  # Tests that it's possible to pass C++11 or GNU++11 build modes to CMake by building code that needs C++11 (embind)
  def test_cmake_with_embind_cpp11_mode(self):
    for args in [[], ['-DNO_GNU_EXTENSIONS=1']]:
      with temp_directory(self.get_dir()) as tempdirname:
        configure = [path_from_root('emcmake.bat' if WINDOWS else 'emcmake'), 'cmake', path_from_root('tests', 'cmake', 'cmake_with_emval')] + args
        print(str(configure))
        run_process(configure)
        build = ['cmake', '--build', '.']
        print(str(build))
        run_process(build)

        ret = run_process(NODE_JS + [os.path.join(tempdirname, 'cpp_with_emscripten_val.js')], stdout=PIPE).stdout.strip()
        if '-DNO_GNU_EXTENSIONS=1' in args:
          self.assertTextDataIdentical('Hello! __STRICT_ANSI__: 1, __cplusplus: 201103', ret)
        else:
          self.assertTextDataIdentical('Hello! __STRICT_ANSI__: 0, __cplusplus: 201103', ret)

  # Tests that the Emscripten CMake toolchain option
  # -DEMSCRIPTEN_GENERATE_BITCODE_STATIC_LIBRARIES=ON works.
  def test_cmake_bitcode_static_libraries(self):
    if WINDOWS:
      emcmake = path_from_root('emcmake.bat')
    else:
      emcmake = path_from_root('emcmake')

    # Test that building static libraries by default generates UNIX archives (.a, with the emar tool)
    self.clear()
    run_process([emcmake, 'cmake', path_from_root('tests', 'cmake', 'static_lib')])
    run_process([Building.which('cmake'), '--build', '.'])
    assert Building.is_ar('libstatic_lib.a')
    run_process([PYTHON, EMAR, 'x', 'libstatic_lib.a'])
    found = False # hashing makes the object name random
    for x in os.listdir('.'):
      if x.endswith('.o'):
        found = True
        if self.is_wasm_backend():
          assert Building.is_wasm(x)
        else:
          assert Building.is_bitcode(x)
    assert found

    # Test that passing the -DEMSCRIPTEN_GENERATE_BITCODE_STATIC_LIBRARIES=ON
    # directive causes CMake to generate LLVM bitcode files as static libraries
    # (.bc)
    self.clear()
    run_process([emcmake, 'cmake', '-DEMSCRIPTEN_GENERATE_BITCODE_STATIC_LIBRARIES=ON', path_from_root('tests', 'cmake', 'static_lib')])
    run_process([Building.which('cmake'), '--build', '.'])
    if self.is_wasm_backend():
      assert Building.is_wasm('libstatic_lib.bc')
    else:
      assert Building.is_bitcode('libstatic_lib.bc')
    assert not Building.is_ar('libstatic_lib.bc')

    # Test that one is able to fake custom suffixes for static libraries.
    # (sometimes projects want to emulate stuff, and do weird things like files
    # with ".so" suffix which are in fact either ar archives or bitcode files)
    self.clear()
    run_process([emcmake, 'cmake', '-DSET_FAKE_SUFFIX_IN_PROJECT=1', path_from_root('tests', 'cmake', 'static_lib')])
    run_process([Building.which('cmake'), '--build', '.'])
    assert Building.is_ar('myprefix_static_lib.somecustomsuffix')

  # Tests that the CMake variable EMSCRIPTEN_VERSION is properly provided to user CMake scripts
  def test_cmake_emscripten_version(self):
    if WINDOWS:
      emcmake = path_from_root('emcmake.bat')
    else:
      emcmake = path_from_root('emcmake')

    run_process([emcmake, 'cmake', path_from_root('tests', 'cmake', 'emscripten_version')])

  def test_system_include_paths(self):
    # Verify that all default include paths are within `emscripten/system`

    def verify_includes(stderr):
      self.assertContained('<...> search starts here:', stderr)
      assert stderr.count('End of search list.') == 1, stderr
      start = stderr.index('<...> search starts here:')
      end = stderr.index('End of search list.')
      includes = stderr[start:end]
      includes = [i.strip() for i in includes.splitlines()[1:-1]]
      for i in includes:
        self.assertContained(path_from_root('system'), i)

    err = run_process([PYTHON, EMCC, path_from_root('tests', 'hello_world.c'), '-v'], stderr=PIPE).stderr
    verify_includes(err)
    err = run_process([PYTHON, EMXX, path_from_root('tests', 'hello_world.cpp'), '-v'], stderr=PIPE).stderr
    verify_includes(err)

  def test_failure_error_code(self):
    for compiler in [EMCC, EMXX]:
      # Test that if one file is missing from the build, then emcc shouldn't succeed, and shouldn't produce an output file.
      self.expect_fail([PYTHON, compiler, path_from_root('tests', 'hello_world.c'), 'this_file_is_missing.c', '-o', 'out.js'])
      self.assertFalse(os.path.exists('out.js'))

  def test_use_cxx(self):
    create_test_file('empty_file', ' ')
    dash_xc = run_process([PYTHON, EMCC, '-v', '-xc', 'empty_file'], stderr=PIPE).stderr
    self.assertNotContained('-std=c++03', dash_xc)
    dash_xcpp = run_process([PYTHON, EMCC, '-v', '-xc++', 'empty_file'], stderr=PIPE).stderr
    self.assertContained('-std=c++03', dash_xcpp)

  def test_cxx03(self):
    for compiler in [EMCC, EMXX]:
      run_process([PYTHON, compiler, path_from_root('tests', 'hello_cxx03.cpp')])

  def test_cxx11(self):
    for std in ['-std=c++11', '--std=c++11']:
      for compiler in [EMCC, EMXX]:
        run_process([PYTHON, compiler, std, path_from_root('tests', 'hello_cxx11.cpp')])

  # Regression test for issue #4522: Incorrect CC vs CXX detection
  def test_incorrect_c_detection(self):
    create_test_file('test.c', 'foo\n')
    for compiler in [EMCC, EMXX]:
      run_process([PYTHON, compiler, '--bind', '--embed-file', 'test.c', path_from_root('tests', 'hello_world.cpp')])

  def test_odd_suffixes(self):
    for suffix in ['CPP', 'c++', 'C++', 'cxx', 'CXX', 'cc', 'CC', 'i', 'ii']:
      if self.is_wasm_backend() and suffix == 'ii':
        # wasm backend treats .i and .ii specially and considers them already
        # pre-processed.  Because if this is strips all the -D command line
        # flags, including the __EMSCRIPTEN__ define, which makes this fail
        # to compile since libcxx/__config depends in __EMSCRIPTEN__.
        continue
      self.clear()
      print(suffix)
      shutil.copyfile(path_from_root('tests', 'hello_world.c'), 'test.' + suffix)
      run_process([PYTHON, EMCC, self.in_dir('test.' + suffix)])
      self.assertContained('hello, world!', run_js('a.out.js'))

    for suffix in ['lo']:
      self.clear()
      print(suffix)
      run_process([PYTHON, EMCC, path_from_root('tests', 'hello_world.c'), '-o', 'binary.' + suffix])
      run_process([PYTHON, EMCC, 'binary.' + suffix])
      self.assertContained('hello, world!', run_js('a.out.js'))

  @no_wasm_backend('asm.js minification')
  def test_asm_minify(self):
    def test(args):
      run_process([PYTHON, EMCC, path_from_root('tests', 'hello_world_loop_malloc.cpp'), '-s', 'WASM=0'] + args)
      self.assertContained('hello, world!', run_js('a.out.js'))
      return open('a.out.js').read()

    src = test([])
    assert 'function _malloc' in src

    src = test(['-O2', '-s', 'ASM_JS=1'])
    normal_size = len(src)
    print('normal', normal_size)
    assert 'function _malloc' not in src

    src = test(['-O2', '-s', 'ASM_JS=1', '--minify', '0'])
    unminified_size = len(src)
    print('unminified', unminified_size)
    assert unminified_size > normal_size
    assert 'function _malloc' not in src

    src = test(['-O2', '-s', 'ASM_JS=1', '-g'])
    debug_size = len(src)
    print('debug', debug_size)
    assert debug_size > unminified_size
    assert 'function _malloc' in src

  @no_wasm_backend('tests fastcomp extra assertions for function pointer errors - do we need these?')
  def test_dangerous_func_cast(self):
    src = r'''
      #include <stdio.h>
      typedef void (*voidfunc)();
      int my_func() {
        printf("my func\n");
        return 10;
      }
      int main(int argc, char **argv) {
        voidfunc fps[10];
        for (int i = 0; i < 10; i++)
          fps[i] = (i == argc) ? (void (*)())my_func : NULL;
        fps[2 * (argc-1) + 1]();
        return 0;
      }
    '''
    create_test_file('src.c', src)

    def test(args, expected):
      print(args, expected)
      run_process([PYTHON, EMCC, 'src.c'] + args, stderr=PIPE)
      self.assertContained(expected, run_js('a.out.js', stderr=PIPE, full_output=True, assert_returncode=None))
      if self.is_wasm_backend():
        return
      print('in asm.js')
      run_process([PYTHON, EMCC, 'src.c', '-s', 'WASM=0'] + args, stderr=PIPE)
      self.assertContained(expected, run_js('a.out.js', stderr=PIPE, full_output=True, assert_returncode=None))
      # TODO: emulation function support in wasm is imperfect
      print('with emulated function pointers in asm.js')
      run_process([PYTHON, EMCC, '-s', 'WASM=0', 'src.c', '-s', 'ASSERTIONS=1'] + args + ['-s', 'EMULATED_FUNCTION_POINTERS=1'], stderr=PIPE)
      out = run_js('a.out.js', stderr=PIPE, full_output=True, assert_returncode=None)
      self.assertContained(expected, out)

    # fastcomp. all asm, so it can't just work with wrong sigs. but,
    # ASSERTIONS=2 gives much better info to debug
    # Case 1: No useful info, but does mention ASSERTIONS
    test(['-O1'], 'ASSERTIONS')
    # Case 2: Some useful text
    test(['-O1', '-s', 'ASSERTIONS=1'], [
        'Invalid function pointer',
        "called with signature 'v'. Perhaps this is an invalid value",
        'Build with ASSERTIONS=2 for more info'
    ])
    # Case 3: actually useful identity of the bad pointer, with comparisons to
    # what it would be in other types/tables
    test(['-O1', '-s', 'ASSERTIONS=2'], [
        'Invalid function pointer',
        "called with signature 'v'. Perhaps this is an invalid value",
        'This pointer might make sense in another type signature:',
        'Invalid function pointer',
        "called with signature 'v'. Perhaps this is an invalid value",
        "i: asm['_my_func']"
    ])
    # Case 4: emulate so it works
    test(['-O1', '-s', 'EMULATE_FUNCTION_POINTER_CASTS=1'], 'my func\n')

  @no_wasm_backend('uses EMULATED_FUNCTION_POINTERS')
  def test_emulate_function_pointer_casts_assertions_2(self):
    # check empty tables work with assertions 2 in this mode (#6554)
    run_process([PYTHON, EMCC, path_from_root('tests', 'hello_world.c'), '-s', 'EMULATED_FUNCTION_POINTERS=1', '-s', 'ASSERTIONS=2'])

  def test_wl_linkflags(self):
    # Test path -L and -l via -Wl, arguments and -Wl, response files
    create_test_file('main.cpp', '''
      extern "C" void printey();
      int main() {
        printey();
        return 0;
      }
    ''')
    create_test_file('libfile.cpp', '''
      #include <stdio.h>
      extern "C" void printey() {
        printf("hello from lib\\n");
      }
    ''')
    create_test_file('linkflags.txt', '''
    -L.
    -lfoo
    ''')
    run_process([PYTHON, EMCC, '-o', 'libfile.o', 'libfile.cpp'])
    run_process([PYTHON, EMAR, 'cr', 'libfoo.a', 'libfile.o'])
    run_process([PYTHON, EMCC, 'main.cpp', '-L.', '-lfoo'])
    run_process([PYTHON, EMCC, 'main.cpp', '-Wl,-L.', '-Wl,-lfoo'])
    run_process([PYTHON, EMCC, 'main.cpp', '-Wl,@linkflags.txt'])

  def test_l_link(self):
    # Linking with -lLIBNAME and -L/DIRNAME should work, also should work with spaces
    create_test_file('main.cpp', '''
      extern void printey();
      int main() {
        printey();
        return 0;
      }
    ''')
    create_test_file('libfile.cpp', '''
      #include <stdio.h>
      void printey() {
        printf("hello from lib\\n");
      }
    ''')

    try:
      os.makedirs('libdir')
    except OSError:
      pass

    libfile = self.in_dir('libdir', 'libfile.so')
    aout = 'a.out.js'

    def build(path, args):
      run_process([PYTHON, EMCC, path] + args)

    # Test linking the library built here by emcc
    build('libfile.cpp', ['-c'])
    shutil.move('libfile.o', libfile)
    build('main.cpp', ['-L' + 'libdir', '-lfile'])

    self.assertContained('hello from lib', run_js(aout))

    # Also test execution with `-l c` and space-separated library linking syntax
    os.remove(aout)
    build('libfile.cpp', ['-c', '-l', 'c'])
    shutil.move('libfile.o', libfile)
    build('main.cpp', ['-L', 'libdir', '-l', 'file'])

    self.assertContained('hello from lib', run_js(aout))

    assert not os.path.exists('a.out') and not os.path.exists('a.exe'), 'Must not leave unneeded linker stubs'

  def test_commons_link(self):
    create_test_file('a.h', r'''
#if !defined(A_H)
#define A_H
extern int foo[8];
#endif
''')
    create_test_file('a.c', r'''
#include "a.h"
int foo[8];
''')
    create_test_file('main.c', r'''
#include <stdio.h>
#include "a.h"

int main() {
    printf("|%d|\n", foo[0]);
    return 0;
}
''')

    run_process([PYTHON, EMCC, '-o', 'a.o', 'a.c'])
    run_process([PYTHON, EMAR, 'rv', 'library.a', 'a.o'])
    run_process([PYTHON, EMCC, '-o', 'main.o', 'main.c'])
    run_process([PYTHON, EMCC, '-o', 'a.js', 'main.o', 'library.a'])
    self.assertContained('|0|', run_js('a.js'))

  @parameterized({
    'expand_symlinks': [[]],
    'no-canonical-prefixes': [['-no-canonical-prefixes']],
  })
  @no_windows('Windows does not support symlinks')
  def test_symlink_points_to_bad_suffix(self, flags):
    """Tests compiling a symlink where foobar.c points to foobar.xxx.

    In this case, we should always successfully compile the code."""
    create_test_file('foobar.xxx', 'int main(){ return 0; }')
    os.symlink('foobar.xxx', 'foobar.c')
    run_process([PYTHON, EMCC, 'foobar.c', '-o', 'foobar.bc'] + flags)

  @parameterized({
    'expand_symlinks': ([], True),
    'no-canonical-prefixes': (['-no-canonical-prefixes'], False),
  })
  @no_windows('Windows does not support symlinks')
  def test_symlink_has_bad_suffix(self, flags, expect_success):
    """Tests compiling a symlink where foobar.xxx points to foobar.c.

    In this case, setting -no-canonical-prefixes will result in a build failure
    due to the inappropriate file suffix on foobar.xxx."""
    create_test_file('foobar.c', 'int main(){ return 0; }')
    os.symlink('foobar.c', 'foobar.xxx')
    proc = run_process([PYTHON, EMCC, 'foobar.xxx', '-o', 'foobar.bc'] + flags, check=expect_success, stderr=PIPE)
    if not expect_success:
      self.assertNotEqual(proc.returncode, 0)
      self.assertContained("unknown suffix", proc.stderr)

  def test_multiply_defined_libsymbols(self):
    lib_name = 'libA.c'
    a2_name = 'a2.c'
    b2_name = 'b2.c'
    main_name = 'main.c'
    create_test_file(lib_name, 'int mult() { return 1; }')
    create_test_file(a2_name, 'void x() {}')
    create_test_file(b2_name, 'void y() {}')
    create_test_file(main_name, r'''
      #include <stdio.h>
      int mult();
      int main() {
        printf("result: %d\n", mult());
        return 0;
      }
    ''')

    Building.emcc(lib_name, output_filename='libA.so')

    Building.emcc(a2_name, ['-L.', '-lA'])
    Building.emcc(b2_name, ['-L.', '-lA'])

    Building.emcc(main_name, ['-L.', '-lA', a2_name + '.o', b2_name + '.o'], output_filename='a.out.js')

    self.assertContained('result: 1', run_js('a.out.js'))

  def test_multiply_defined_libsymbols_2(self):
    a = "int x() { return 55; }"
    a_name = 'a.c'
    create_test_file(a_name, a)
    b = "int y() { return 2; }"
    b_name = 'b.c'
    create_test_file(b_name, b)
    c = "int z() { return 5; }"
    c_name = 'c.c'
    create_test_file(c_name, c)
    main = r'''
      #include <stdio.h>
      int x();
      int y();
      int z();
      int main() {
        printf("result: %d\n", x() + y() + z());
        return 0;
      }
    '''
    main_name = 'main.c'
    create_test_file(main_name, main)

    Building.emcc(a_name) # a.c.o
    Building.emcc(b_name) # b.c.o
    Building.emcc(c_name) # c.c.o
    lib_name = 'libLIB.a'
    Building.emar('cr', lib_name, [a_name + '.o', b_name + '.o']) # libLIB.a with a and b

    # a is in the lib AND in an .o, so should be ignored in the lib. We do still need b from the lib though
    Building.emcc(main_name, [a_name + '.o', c_name + '.o', '-L.', '-lLIB'], output_filename='a.out.js')

    self.assertContained('result: 62', run_js('a.out.js'))

  @no_wasm_backend('not relevent with lld')
  def test_link_group(self):
    lib_src_name = 'lib.c'
    create_test_file(lib_src_name, 'int x() { return 42; }')

    main_name = 'main.c'
    create_test_file(main_name, r'''
      #include <stdio.h>
      int x();
      int main() {
        printf("result: %d\n", x());
        return 0;
      }
    ''')

    Building.emcc(lib_src_name) # lib.c.o
    lib_name = 'libLIB.a'
    Building.emar('cr', lib_name, [lib_src_name + '.o']) # libLIB.a with lib.c.o

    def test(lib_args, err_expected):
      print(err_expected)
      output = run_process([PYTHON, EMCC, main_name, '-o', 'a.out.js'] + lib_args, stdout=PIPE, stderr=PIPE, check=not err_expected)
      if err_expected:
        self.assertContained(err_expected, output.stderr)
      else:
        self.assertNotContained('undefined symbol', output.stderr)
        out_js = 'a.out.js'
        self.assertExists(out_js, output.stdout + '\n' + output.stderr)
        self.assertContained('result: 42', run_js(out_js))

    test(['-Wl,--start-group', lib_name, '-Wl,--start-group'], 'Nested --start-group, missing --end-group?')
    test(['-Wl,--end-group', lib_name, '-Wl,--start-group'], '--end-group without --start-group')
    test(['-Wl,--start-group', lib_name, '-Wl,--end-group'], None)
    test(['-Wl,--start-group', lib_name], None)

    print('embind test with groups')

    main_name = 'main.cpp'
    create_test_file(main_name, r'''
      #include <stdio.h>
      #include <emscripten/val.h>
      using namespace emscripten;
      extern "C" int x();
      int main() {
        int y = -x();
        y = val::global("Math").call<int>("abs", y);
        printf("result: %d\n", y);
        return 0;
      }
    ''')
    test(['-Wl,--start-group', lib_name, '-Wl,--end-group', '--bind'], None)

  def test_whole_archive(self):
    # Verify that -Wl,--whole-archive includes the static constructor from the
    # otherwise unreferenced library.
    run_process([PYTHON, EMCC, '-c', '-o', 'main.o', path_from_root('tests', 'test_whole_archive', 'main.c')])
    run_process([PYTHON, EMCC, '-c', '-o', 'testlib.o', path_from_root('tests', 'test_whole_archive', 'testlib.c')])
    run_process([PYTHON, EMAR, 'crs', 'libtest.a', 'testlib.o'])

    run_process([PYTHON, EMCC, '-Wl,--whole-archive', 'libtest.a', '-Wl,--no-whole-archive', 'main.o'])
    self.assertContained('foo is: 42\n', run_js('a.out.js'))

    run_process([PYTHON, EMCC, '-Wl,-whole-archive', 'libtest.a', '-Wl,-no-whole-archive', 'main.o'])
    self.assertContained('foo is: 42\n', run_js('a.out.js'))

    # Verify the --no-whole-archive prevents the inclusion of the ctor
    run_process([PYTHON, EMCC, '-Wl,-whole-archive', '-Wl,--no-whole-archive', 'libtest.a', 'main.o'])
    self.assertContained('foo is: 0\n', run_js('a.out.js'))

  def test_link_group_bitcode(self):
    create_test_file('1.c', r'''
int f(void);
int main() {
  f();
  return 0;
}
''')
    create_test_file('2.c', r'''
#include <stdio.h>
int f() {
  printf("Hello\n");
  return 0;
}
''')

    run_process([PYTHON, EMCC, '-o', '1.o', '1.c'])
    run_process([PYTHON, EMCC, '-o', '2.o', '2.c'])
    run_process([PYTHON, EMAR, 'crs', '2.a', '2.o'])
    run_process([PYTHON, EMCC, '-o', 'out.bc', '-Wl,--start-group', '2.a', '1.o', '-Wl,--end-group'])
    run_process([PYTHON, EMCC, 'out.bc'])
    self.assertContained('Hello', run_js('a.out.js'))

  @no_wasm_backend('lld resolves circular lib dependencies')
  def test_circular_libs(self):
    def tmp_source(name, code):
      with open(name, 'w') as f:
        f.write(code)

    tmp_source('a.c', 'int z(); int x() { return z(); }')
    tmp_source('b.c', 'int x(); int y() { return x(); } int z() { return 42; }')
    tmp_source('c.c', 'int q() { return 0; }')
    tmp_source('main.c', r'''
      #include <stdio.h>
      int y();
      int main() {
        printf("result: %d\n", y());
        return 0;
      }
    ''')

    Building.emcc('a.c') # a.c.o
    Building.emcc('b.c') # b.c.o
    Building.emcc('c.c')
    Building.emar('cr', 'libA.a', ['a.c.o', 'c.c.o'])
    Building.emar('cr', 'libB.a', ['b.c.o', 'c.c.o'])

    args = ['main.c', '-o', 'a.out.js']
    libs_list = ['libA.a', 'libB.a']

    # 'libA.a' does not satisfy any symbols from main, so it will not be included,
    # and there will be an undefined symbol.
    err = self.expect_fail([PYTHON, EMCC] + args + libs_list)
    self.assertContained('error: undefined symbol: x', err)

    # -Wl,--start-group and -Wl,--end-group around the libs will cause a rescan
    # of 'libA.a' after 'libB.a' adds undefined symbol "x", so a.c.o will now be
    # included (and the link will succeed).
    libs = ['-Wl,--start-group'] + libs_list + ['-Wl,--end-group']
    run_process([PYTHON, EMCC] + args + libs)
    self.assertContained('result: 42', run_js('a.out.js'))

    # -( and -) should also work.
    args = ['main.c', '-o', 'a2.out.js']
    libs = ['-Wl,-('] + libs_list + ['-Wl,-)']
    run_process([PYTHON, EMCC] + args + libs)
    self.assertContained('result: 42', run_js('a2.out.js'))

  # The fastcomp path will deliberately ignore duplicate input files in order
  # to allow "libA.so" on the command line twice. The is not really .so support
  # and the .so files are really bitcode.
  @no_wasm_backend('tests legacy .so linking behviour')
  @needs_dlfcn
  def test_redundant_link(self):
    lib = "int mult() { return 1; }"
    lib_name = 'libA.c'
    create_test_file(lib_name, lib)
    main = r'''
      #include <stdio.h>
      int mult();
      int main() {
        printf("result: %d\n", mult());
        return 0;
      }
    '''
    main_name = 'main.c'
    create_test_file(main_name, main)

    Building.emcc(lib_name, output_filename='libA.so')

    Building.emcc(main_name, ['libA.so', 'libA.so'], output_filename='a.out.js')

    self.assertContained('result: 1', run_js('a.out.js'))

  @no_wasm_backend('archive contents handling differ with lld')
  def test_dot_a_all_contents_invalid(self):
    # check that we warn if an object file in a .a is not valid bitcode.
    # do not silently ignore native object files, which may have been
    # built by mistake
    create_test_file('side.cpp', r'''int side() { return 5; }''')
    create_test_file('main.cpp', r'''extern int side(); int main() { return side(); }''')
    run_process([CLANG, 'side.cpp', '-c', '-o', 'native.o'])
    run_process([PYTHON, EMAR, 'crs', 'foo.a', 'native.o'])
    proc = run_process([PYTHON, EMCC, 'main.cpp', 'foo.a', '-s', 'ERROR_ON_UNDEFINED_SYMBOLS=0'], stderr=PIPE)
    self.assertContained('is not a valid object file for emscripten, cannot link', proc.stderr)

  def test_export_all(self):
    lib = r'''
      #include <stdio.h>
      void libf1() { printf("libf1\n"); }
      void libf2() { printf("libf2\n"); }
    '''
    create_test_file('lib.c', lib)

    create_test_file('main.js', '''
      var Module = {
        onRuntimeInitialized: function() {
          _libf1();
          _libf2();
        }
      };
    ''')

    Building.emcc('lib.c', ['-s', 'EXPORT_ALL', '-s', 'LINKABLE', '--pre-js', 'main.js'], output_filename='a.out.js')
    self.assertContained('libf1\nlibf2\n', run_js('a.out.js'))

  def test_export_all_and_exported_functions(self):
    # EXPORT_ALL should not export library functions by default.
    # This mans that to export library function you also need to explicitly
    # list them in EXPORTED_FUNCTIONS.
    lib = r'''
      #include <stdio.h>
      #include <emscripten.h>
      EMSCRIPTEN_KEEPALIVE void libfunc() { puts("libfunc\n"); }
    '''
    create_test_file('lib.c', lib)
    create_test_file('main.js', '''
      var Module = {
        onRuntimeInitialized: function() {
          _libfunc();
          __get_daylight();
        }
      };
    ''')

    # __get_daylight should not be linked by default, even with EXPORT_ALL
    Building.emcc('lib.c', ['-s', 'EXPORT_ALL', '--pre-js', 'main.js'], output_filename='a.out.js')
    err = run_js('a.out.js', stderr=PIPE, full_output=True, assert_returncode=None)
    self.assertContained('__get_daylight is not defined', err)

    Building.emcc('lib.c', ['-s', "EXPORTED_FUNCTIONS=['__get_daylight']", '-s', 'EXPORT_ALL', '--pre-js', 'main.js'], output_filename='a.out.js')
    self.assertContained('libfunc\n', run_js('a.out.js'))

  def test_stdin(self):
    def make_js_command(filename, engine):
      if engine is None:
        engine = tools.shared.JS_ENGINES[0]
      return jsrun.make_command(filename, engine)

    def run_test():
      for engine in JS_ENGINES:
        if engine == V8_ENGINE:
          continue # no stdin support in v8 shell
        engine[0] = os.path.normpath(engine[0])
        print(engine, file=sys.stderr)
        # work around a bug in python's subprocess module
        # (we'd use run_js() normally)
        try_delete('out.txt')
        jscommand = make_js_command(os.path.normpath(exe), engine)
        if WINDOWS:
          os.system('type "in.txt" | {} >out.txt'.format(' '.join(Building.doublequote_spaces(jscommand))))
        else: # posix
          os.system('cat in.txt | {} > out.txt'.format(' '.join(Building.doublequote_spaces(jscommand))))
        self.assertContained('abcdef\nghijkl\neof', open('out.txt').read())

    Building.emcc(path_from_root('tests', 'module', 'test_stdin.c'), output_filename='a.out.js')
    create_test_file('in.txt', 'abcdef\nghijkl')
    exe = 'a.out.js'
    run_test()
    Building.emcc(path_from_root('tests', 'module', 'test_stdin.c'),
                  ['-O2', '--closure', '1'],
                  output_filename='a.out.js')
    run_test()

  def test_ungetc_fscanf(self):
    create_test_file('main.cpp', r'''
      #include <stdio.h>
      int main(int argc, char const *argv[])
      {
          char str[4] = {0};
          FILE* f = fopen("my_test.input", "r");
          if (f == NULL) {
              printf("cannot open file\n");
              return -1;
          }
          ungetc('x', f);
          ungetc('y', f);
          ungetc('z', f);
          fscanf(f, "%3s", str);
          printf("%s\n", str);
          return 0;
      }
    ''')
    create_test_file('my_test.input', 'abc')
    Building.emcc('main.cpp', ['--embed-file', 'my_test.input'], output_filename='a.out.js')
    self.assertContained('zyx', run_process(JS_ENGINES[0] + ['a.out.js'], stdout=PIPE, stderr=PIPE).stdout)

  def test_abspaths(self):
    # Includes with absolute paths are generally dangerous, things like -I/usr/.. will get to system local headers, not our portable ones.

    shutil.copyfile(path_from_root('tests', 'hello_world.c'), 'main.c')

    for args, expected in [(['-I/usr/something', '-Wwarn-absolute-paths'], True),
                           (['-L/usr/something', '-Wwarn-absolute-paths'], True),
                           (['-I/usr/something'], False),
                           (['-L/usr/something'], False),
                           (['-I/usr/something', '-Wno-warn-absolute-paths'], False),
                           (['-L/usr/something', '-Wno-warn-absolute-paths'], False),
                           (['-Isubdir/something', '-Wwarn-absolute-paths'], False),
                           (['-Lsubdir/something', '-Wwarn-absolute-paths'], False),
                           ([], False)]:
      print(args, expected)
      proc = run_process([PYTHON, EMCC, 'main.c'] + args, stderr=PIPE)
      WARNING = 'encountered. If this is to a local system header/library, it may cause problems (local system files make sense for compiling natively on your system, but not necessarily to JavaScript)'
      self.assertContainedIf(WARNING, proc.stderr, expected)

  def test_local_link(self):
    # Linking a local library directly, like /usr/lib/libsomething.so, cannot work of course since it
    # doesn't contain bitcode. However, when we see that we should look for a bitcode file for that
    # library in the -L paths and system/lib
    create_test_file('main.cpp', '''
      extern void printey();
      int main() {
        printey();
        return 0;
      }
    ''')

    os.makedirs('subdir')
    open(os.path.join('subdir', 'libfile.so'), 'w').write('this is not llvm bitcode!')

    create_test_file('libfile.cpp', '''
      #include <stdio.h>
      void printey() {
        printf("hello from lib\\n");
      }
    ''')

    run_process([PYTHON, EMCC, 'libfile.cpp', '-o', 'libfile.so'], stderr=PIPE)
    run_process([PYTHON, EMCC, 'main.cpp', os.path.join('subdir', 'libfile.so'), '-L.'])
    self.assertContained('hello from lib', run_js('a.out.js'))

  def test_identical_basenames(self):
    # Issue 287: files in different dirs but with the same basename get confused as the same,
    # causing multiply defined symbol errors
    os.mkdir('foo')
    os.mkdir('bar')
    open(os.path.join('foo', 'main.cpp'), 'w').write('''
      extern void printey();
      int main() {
        printey();
        return 0;
      }
    ''')
    open(os.path.join('bar', 'main.cpp'), 'w').write('''
      #include <stdio.h>
      void printey() { printf("hello there\\n"); }
    ''')

    run_process([PYTHON, EMCC, os.path.join('foo', 'main.cpp'), os.path.join('bar', 'main.cpp')])
    self.assertContained('hello there', run_js('a.out.js'))

    # ditto with first creating .o files
    try_delete('a.out.js')
    run_process([PYTHON, EMCC, os.path.join('foo', 'main.cpp'), '-o', os.path.join('foo', 'main.o')])
    run_process([PYTHON, EMCC, os.path.join('bar', 'main.cpp'), '-o', os.path.join('bar', 'main.o')])
    run_process([PYTHON, EMCC, os.path.join('foo', 'main.o'), os.path.join('bar', 'main.o')])
    self.assertContained('hello there', run_js('a.out.js'))

  def test_main_a(self):
    # if main() is in a .a, we need to pull in that .a

    main_name = 'main.c'
    create_test_file(main_name, r'''
      #include <stdio.h>
      extern int f();
      int main() {
        printf("result: %d.\n", f());
        return 0;
      }
    ''')

    other_name = 'other.c'
    create_test_file(other_name, r'''
      #include <stdio.h>
      int f() { return 12346; }
    ''')

    run_process([PYTHON, EMCC, main_name, '-c', '-o', main_name + '.bc'])
    run_process([PYTHON, EMCC, other_name, '-c', '-o', other_name + '.bc'])

    run_process([PYTHON, EMAR, 'cr', main_name + '.a', main_name + '.bc'])

    run_process([PYTHON, EMCC, other_name + '.bc', main_name + '.a'])

    self.assertContained('result: 12346.', run_js('a.out.js'))

  def test_multiple_archives_duplicate_basenames(self):
    create_test_file('common.c', r'''
      #include <stdio.h>
      void a(void) {
        printf("a\n");
      }
    ''')
    run_process([PYTHON, EMCC, 'common.c', '-c', '-o', 'common.o'])
    try_delete('liba.a')
    run_process([PYTHON, EMAR, 'rc', 'liba.a', 'common.o'])

    create_test_file('common.c', r'''
      #include <stdio.h>
      void b(void) {
        printf("b\n");
      }
    ''')
    run_process([PYTHON, EMCC, 'common.c', '-c', '-o', 'common.o'])
    try_delete('libb.a')
    run_process([PYTHON, EMAR, 'rc', 'libb.a', 'common.o'])

    create_test_file('main.c', r'''
      void a(void);
      void b(void);
      int main() {
        a();
        b();
      }
    ''')

    run_process([PYTHON, EMCC, 'main.c', '-L.', '-la', '-lb'])
    self.assertContained('a\nb\n', run_js('a.out.js'))

  def test_archive_duplicate_basenames(self):
    os.mkdir('a')
    create_test_file(os.path.join('a', 'common.c'), r'''
      #include <stdio.h>
      void a(void) {
        printf("a\n");
      }
    ''')
    run_process([PYTHON, EMCC, os.path.join('a', 'common.c'), '-c', '-o', os.path.join('a', 'common.o')])

    os.mkdir('b')
    create_test_file(os.path.join('b', 'common.c'), r'''
      #include <stdio.h>
      void b(void) {
        printf("b...\n");
      }
    ''')
    run_process([PYTHON, EMCC, os.path.join('b', 'common.c'), '-c', '-o', os.path.join('b', 'common.o')])

    try_delete('liba.a')
    run_process([PYTHON, EMAR, 'rc', 'liba.a', os.path.join('a', 'common.o'), os.path.join('b', 'common.o')])

    # Verify that archive contains basenames with hashes to avoid duplication
    text = run_process([PYTHON, EMAR, 't', 'liba.a'], stdout=PIPE).stdout
    self.assertEqual(text.count('common.o'), 1)
    self.assertContained('common_', text)
    for line in text.split('\n'):
      # should not have huge hash names
      self.assertLess(len(line), 20, line)

    create_test_file('main.c', r'''
      void a(void);
      void b(void);
      int main() {
        a();
        b();
      }
    ''')
    err = run_process([PYTHON, EMCC, 'main.c', '-L.', '-la'], stderr=PIPE).stderr
    self.assertNotIn('archive file contains duplicate entries', err)
    self.assertContained('a\nb...\n', run_js('a.out.js'))

    # Using llvm-ar directly should cause duplicate basenames
    try_delete('libdup.a')
    run_process([LLVM_AR, 'rc', 'libdup.a', os.path.join('a', 'common.o'), os.path.join('b', 'common.o')])
    text = run_process([PYTHON, EMAR, 't', 'libdup.a'], stdout=PIPE).stdout
    assert text.count('common.o') == 2, text

    # With fastcomp we don't support duplicate members so this should generate
    # a warning.  With the wasm backend (lld) this is fully supported.
    cmd = [PYTHON, EMCC, 'main.c', '-L.', '-ldup']
    if self.is_wasm_backend():
      run_process(cmd)
      self.assertContained('a\nb...\n', run_js('a.out.js'))
    else:
      err = self.expect_fail(cmd)
      self.assertIn('libdup.a: archive file contains duplicate entries', err)
      self.assertIn('error: undefined symbol: a', err)
      # others are not duplicates - the hashing keeps them separate
      self.assertEqual(err.count('duplicate: '), 1)
      self.assertContained('a\nb...\n', run_js('a.out.js'))

  def test_export_from_archive(self):
    export_name = 'this_is_an_entry_point'
    full_export_name = '_' + export_name

    # The wasm backend exports symbols without the leading '_'
    if self.is_wasm_backend():
      expect_export = export_name
    else:
      expect_export = full_export_name

    create_test_file('export.c', r'''
      #include <stdio.h>
      void %s(void) {
        printf("Hello, world!\n");
      }
    ''' % export_name)
    run_process([PYTHON, EMCC, 'export.c', '-c', '-o', 'export.o'])
    run_process([PYTHON, EMAR, 'rc', 'libexport.a', 'export.o'])

    create_test_file('main.c', r'''
      int main() {
        return 0;
      }
    ''')

    # Sanity check: the symbol should not be linked in if not requested.
    run_process([PYTHON, EMCC, 'main.c', '-L.', '-lexport'])
    self.assertFalse(self.is_exported_in_wasm(expect_export, 'a.out.wasm'))

    # Sanity check: exporting without a definition does not cause it to appear.
    # Note: exporting main prevents emcc from warning that it generated no code.
    run_process([PYTHON, EMCC, 'main.c', '-s', 'ERROR_ON_UNDEFINED_SYMBOLS=0', '-s', "EXPORTED_FUNCTIONS=['_main', '%s']" % full_export_name])
    self.assertFalse(self.is_exported_in_wasm(expect_export, 'a.out.wasm'))

    # Actual test: defining symbol in library and exporting it causes it to appear in the output.
    run_process([PYTHON, EMCC, 'main.c', '-L.', '-lexport', '-s', "EXPORTED_FUNCTIONS=['%s']" % full_export_name])
    self.assertTrue(self.is_exported_in_wasm(expect_export, 'a.out.wasm'))

  def test_embed_file(self):
    create_test_file('somefile.txt', 'hello from a file with lots of data and stuff in it thank you very much')
    create_test_file('main.cpp', r'''
      #include <stdio.h>
      int main() {
        FILE *f = fopen("somefile.txt", "r");
        char buf[100];
        fread(buf, 1, 20, f);
        buf[20] = 0;
        fclose(f);
        printf("|%s|\n", buf);
        return 0;
      }
    ''')

    run_process([PYTHON, EMCC, 'main.cpp', '--embed-file', 'somefile.txt'])
    self.assertContained('|hello from a file wi|', run_js('a.out.js'))

    # preload twice, should not err
    run_process([PYTHON, EMCC, 'main.cpp', '--embed-file', 'somefile.txt', '--embed-file', 'somefile.txt'])
    self.assertContained('|hello from a file wi|', run_js('a.out.js'))

  def test_embed_file_dup(self):
    try_delete('tst')
    os.mkdir('tst')
    os.mkdir(self.in_dir('tst', 'test1'))
    os.mkdir(self.in_dir('tst', 'test2'))

    open(self.in_dir('tst', 'aa.txt'), 'w').write('''frist''')
    open(self.in_dir('tst', 'test1', 'aa.txt'), 'w').write('''sacond''')
    open(self.in_dir('tst', 'test2', 'aa.txt'), 'w').write('''thard''')
    create_test_file('main.cpp', r'''
      #include <stdio.h>
      #include <string.h>
      void print_file(const char *name) {
        FILE *f = fopen(name, "r");
        char buf[100];
        memset(buf, 0, 100);
        fread(buf, 1, 20, f);
        buf[20] = 0;
        fclose(f);
        printf("|%s|\n", buf);
      }
      int main() {
        print_file("tst/aa.txt");
        print_file("tst/test1/aa.txt");
        print_file("tst/test2/aa.txt");
        return 0;
      }
    ''')

    run_process([PYTHON, EMCC, 'main.cpp', '--embed-file', 'tst'])
    self.assertContained('|frist|\n|sacond|\n|thard|\n', run_js('a.out.js'))

  def test_exclude_file(self):
    try_delete('tst')
    os.mkdir('tst')
    os.mkdir(self.in_dir('tst', 'abc.exe'))
    os.mkdir(self.in_dir('tst', 'abc.txt'))

    open(self.in_dir('tst', 'hello.exe'), 'w').write('''hello''')
    open(self.in_dir('tst', 'hello.txt'), 'w').write('''world''')
    open(self.in_dir('tst', 'abc.exe', 'foo'), 'w').write('''emscripten''')
    open(self.in_dir('tst', 'abc.txt', 'bar'), 'w').write('''!!!''')
    create_test_file('main.cpp', r'''
      #include <stdio.h>
      int main() {
        if(fopen("tst/hello.exe", "rb")) printf("Failed\n");
        if(!fopen("tst/hello.txt", "rb")) printf("Failed\n");
        if(fopen("tst/abc.exe/foo", "rb")) printf("Failed\n");
        if(!fopen("tst/abc.txt/bar", "rb")) printf("Failed\n");

        return 0;
      }
    ''')

    run_process([PYTHON, EMCC, 'main.cpp', '--embed-file', 'tst', '--exclude-file', '*.exe'])
    output = run_js('a.out.js')
    assert output == '' or output == ' \n'

  def test_multidynamic_link(self):
    # Linking the same dynamic library in statically will error, normally, since we statically link it, causing dupe symbols

    def test(link_cmd, lib_suffix=''):
      print(link_cmd, lib_suffix)

      self.clear()
      os.mkdir('libdir')

      create_test_file('main.cpp', r'''
        #include <stdio.h>
        extern void printey();
        extern void printother();
        int main() {
          printf("*");
          printey();
          printf("\n");
          printother();
          printf("\n");
          printf("*");
          return 0;
        }
      ''')

      open(os.path.join('libdir', 'libfile.cpp'), 'w').write('''
        #include <stdio.h>
        void printey() {
          printf("hello from lib");
        }
      ''')

      open(os.path.join('libdir', 'libother.cpp'), 'w').write('''
        #include <stdio.h>
        extern void printey();
        void printother() {
          printf("|");
          printey();
          printf("|");
        }
      ''')

      compiler = [PYTHON, EMCC]

      # Build libfile normally into an .so
      run_process(compiler + [os.path.join('libdir', 'libfile.cpp'), '-o', os.path.join('libdir', 'libfile.so' + lib_suffix)])
      # Build libother and dynamically link it to libfile
      run_process(compiler + [os.path.join('libdir', 'libother.cpp')] + link_cmd + ['-o', os.path.join('libdir', 'libother.so')])
      # Build the main file, linking in both the libs
      run_process(compiler + [os.path.join('main.cpp')] + link_cmd + ['-lother', '-c'])
      print('...')
      # The normal build system is over. We need to do an additional step to link in the dynamic libraries, since we ignored them before
      run_process([PYTHON, EMCC, 'main.o'] + link_cmd + ['-lother', '-s', 'EXIT_RUNTIME=1'])

      self.assertContained('*hello from lib\n|hello from lib|\n*', run_js('a.out.js'))

    test(['-L' + 'libdir', '-lfile']) # -l, auto detection from library path
    test(['-L' + 'libdir', self.in_dir('libdir', 'libfile.so.3.1.4.1.5.9')], '.3.1.4.1.5.9') # handle libX.so.1.2.3 as well

  def test_js_link(self):
    create_test_file('main.cpp', '''
      #include <stdio.h>
      int main() {
        printf("hello from main\\n");
        return 0;
      }
    ''')
    create_test_file('before.js', '''
      var MESSAGE = 'hello from js';
      // Module is initialized with empty object by default, so if there are no keys - nothing was run yet
      if (Object.keys(Module).length) throw 'This code should run before anything else!';
    ''')
    create_test_file('after.js', '''
      out(MESSAGE);
    ''')

    run_process([PYTHON, EMCC, 'main.cpp', '--pre-js', 'before.js', '--post-js', 'after.js', '-s', 'WASM_ASYNC_COMPILATION=0'])
    self.assertContained('hello from main\nhello from js\n', run_js('a.out.js'))

  def test_sdl_endianness(self):
    create_test_file('main.cpp', r'''
      #include <stdio.h>
      #include <SDL/SDL.h>

      int main() {
        printf("%d, %d, %d\n", SDL_BYTEORDER, SDL_LIL_ENDIAN, SDL_BIG_ENDIAN);
        return 0;
      }
    ''')
    run_process([PYTHON, EMCC, 'main.cpp'])
    self.assertContained('1234, 1234, 4321\n', run_js('a.out.js'))

  def test_libpng(self):
    shutil.copyfile(path_from_root('tests', 'pngtest.png'), 'pngtest.png')
    Building.emcc(path_from_root('tests', 'pngtest.c'), ['--embed-file', 'pngtest.png', '-s', 'USE_ZLIB=1', '-s', 'USE_LIBPNG=1'], output_filename='a.out.js')
    self.assertContained('TESTS PASSED', run_process(JS_ENGINES[0] + ['a.out.js'], stdout=PIPE, stderr=PIPE).stdout)

  def test_libjpeg(self):
    shutil.copyfile(path_from_root('tests', 'screenshot.jpg'), 'screenshot.jpg')
    Building.emcc(path_from_root('tests', 'jpeg_test.c'), ['--embed-file', 'screenshot.jpg', '-s', 'USE_LIBJPEG=1'], output_filename='a.out.js')
    self.assertContained('Image is 600 by 450 with 3 components', run_process(JS_ENGINES[0] + ['a.out.js', 'screenshot.jpg'], stdout=PIPE, stderr=PIPE).stdout)

  def test_bullet(self):
    Building.emcc(path_from_root('tests', 'bullet_hello_world.cpp'), ['-s', 'USE_BULLET=1'], output_filename='a.out.js')
    self.assertContained('BULLET RUNNING', run_process(JS_ENGINES[0] + ['a.out.js'], stdout=PIPE, stderr=PIPE).stdout)

  def test_vorbis(self):
    # This will also test if ogg compiles, because vorbis depends on ogg
    Building.emcc(path_from_root('tests', 'vorbis_test.c'), ['-s', 'USE_VORBIS=1'], output_filename='a.out.js')
    self.assertContained('ALL OK', run_process(JS_ENGINES[0] + ['a.out.js'], stdout=PIPE, stderr=PIPE).stdout)

  def test_bzip2(self):
    Building.emcc(path_from_root('tests', 'bzip2_test.c'), ['-s', 'USE_BZIP2=1'], output_filename='a.out.js')
    self.assertContained("usage: unzcrash filename", run_process(JS_ENGINES[0] + ['a.out.js'], stdout=PIPE, stderr=PIPE).stdout)

  def test_freetype(self):
    # copy the Liberation Sans Bold truetype file located in the
    # <emscripten_root>/tests/freetype to the compilation folder
    shutil.copy2(path_from_root('tests/freetype', 'LiberationSansBold.ttf'), os.getcwd())
    # build test program with the font file embed in it
    Building.emcc(path_from_root('tests', 'freetype_test.c'), ['-s', 'USE_FREETYPE=1', '--embed-file', 'LiberationSansBold.ttf'], output_filename='a.out.js')
    # the test program will print an ascii representation of a bitmap where the
    # 'w' character has been rendered using the Liberation Sans Bold font
    expectedOutput = '***   +***+   **\n' + \
                     '***+  +***+  +**\n' + \
                     '***+  *****  +**\n' + \
                     '+**+ +**+**+ +**\n' + \
                     '+*** +**+**+ ***\n' + \
                     ' *** +** **+ ***\n' + \
                     ' ***+**+ +**+**+\n' + \
                     ' +**+**+ +**+**+\n' + \
                     ' +*****  +*****+\n' + \
                     '  *****   ***** \n' + \
                     '  ****+   +***+ \n' + \
                     '  +***+   +***+ \n'
    self.assertContained(expectedOutput, run_process(JS_ENGINES[0] + ['a.out.js'], stdout=PIPE, stderr=PIPE).stdout)

  def test_link_memcpy(self):
    # memcpy can show up *after* optimizations, so after our opportunity to link in libc, so it must be special-cased
    create_test_file('main.cpp', r'''
      #include <stdio.h>

      int main(int argc, char **argv) {
        int num = argc + 10;
        char buf[num], buf2[num];
        for (int i = 0; i < num; i++) {
          buf[i] = i*i+i/3;
        }
        for (int i = 1; i < num; i++) {
          buf[i] += buf[i-1];
        }
        for (int i = 0; i < num; i++) {
          buf2[i] = buf[i];
        }
        for (int i = 1; i < num; i++) {
          buf2[i] += buf2[i-1];
        }
        for (int i = 0; i < num; i++) {
          printf("%d:%d\n", i, buf2[i]);
        }
        return 0;
      }
    ''')
    run_process([PYTHON, EMCC, '-O2', 'main.cpp'])
    output = run_js('a.out.js', full_output=True, stderr=PIPE)
    self.assertContained('''0:0
1:1
2:6
3:21
4:53
5:111
6:-49
7:98
8:55
9:96
10:-16
''', output)
    self.assertNotContained('warning: library.js memcpy should not be running, it is only for testing!', output)

  def test_undefined_function(self):
    cmd = [PYTHON, EMCC, path_from_root('tests', 'hello_world.cpp')]
    run_process(cmd)

    # adding a missing symbol to EXPORTED_FUNCTIONS should cause failure
    cmd += ['-s', "EXPORTED_FUNCTIONS=['foobar']"]
    err = self.expect_fail(cmd)
    self.assertContained('undefined exported function: "foobar"', err)

    # setting ERROR_ON_UNDEFINED_SYMBOLS=0 suppresses error
    cmd += ['-s', 'ERROR_ON_UNDEFINED_SYMBOLS=0']
    run_process(cmd)

  def test_undefined_symbols(self):
    create_test_file('main.cpp', r'''
      #include <stdio.h>
      #include <SDL.h>
      #include "SDL/SDL_opengl.h"

      extern "C" {
        void something();
        void elsey();
      }

      int main() {
        printf("%p", SDL_GL_GetProcAddress("glGenTextures")); // pull in gl proc stuff, avoid warnings on emulation funcs
        something();
        elsey();
        return 0;
      }
      ''')

    for args in ([], ['-O2']):
      for action in ('WARN', 'ERROR', None):
        for value in ([0, 1]):
          try_delete('a.out.js')
          print('checking "%s" %s=%s' % (args, action, value))
          extra = ['-s', action + '_ON_UNDEFINED_SYMBOLS=%d' % value] if action else []
          proc = run_process([PYTHON, EMCC, 'main.cpp'] + extra + args, stderr=PIPE, check=False)
          print(proc.stderr)
          if value or action is None:
            # The default is that we error in undefined symbols
            self.assertContained('error: undefined symbol: something', proc.stderr)
            self.assertContained('error: undefined symbol: elsey', proc.stderr)
            check_success = False
          elif action == 'ERROR' and not value:
            # Error disables, should only warn
            self.assertContained('warning: undefined symbol: something', proc.stderr)
            self.assertContained('warning: undefined symbol: elsey', proc.stderr)
            self.assertNotContained('undefined symbol: emscripten_', proc.stderr)
            check_success = True
          elif action == 'WARN' and not value:
            # Disabled warning should imply disabling errors
            self.assertNotContained('undefined symbol', proc.stderr)
            check_success = True

          if check_success:
            self.assertEqual(proc.returncode, 0)
            self.assertTrue(os.path.exists('a.out.js'))
          else:
            self.assertNotEqual(proc.returncode, 0)
            self.assertFalse(os.path.exists('a.out.js'))

  def test_GetProcAddress_LEGACY_GL_EMULATION(self):
    # without legacy gl emulation, getting a proc from there should fail
    self.do_other_test(os.path.join('other', 'GetProcAddress_LEGACY_GL_EMULATION'), run_args=['0'], emcc_args=['-s', 'LEGACY_GL_EMULATION=0'])
    # with it, it should work
    self.do_other_test(os.path.join('other', 'GetProcAddress_LEGACY_GL_EMULATION'), run_args=['1'], emcc_args=['-s', 'LEGACY_GL_EMULATION=1'])

  def test_prepost(self):
    create_test_file('main.cpp', '''
      #include <stdio.h>
      int main() {
        printf("hello from main\\n");
        return 0;
      }
      ''')
    create_test_file('pre.js', '''
      var Module = {
        preRun: function() { out('pre-run') },
        postRun: function() { out('post-run') }
      };
      ''')

    run_process([PYTHON, EMCC, 'main.cpp', '--pre-js', 'pre.js', '-s', 'WASM_ASYNC_COMPILATION=0'])
    self.assertContained('pre-run\nhello from main\npost-run\n', run_js('a.out.js'))

    # addRunDependency during preRun should prevent main, and post-run from
    # running.
    with open('pre.js', 'a') as f:
      f.write('Module.preRun = function() { out("add-dep"); addRunDependency(); }\n')
    run_process([PYTHON, EMCC, 'main.cpp', '--pre-js', 'pre.js', '-s', 'WASM_ASYNC_COMPILATION=0'])
    output = run_js('a.out.js')
    self.assertContained('add-dep\n', output)
    self.assertNotContained('hello from main\n', output)
    self.assertNotContained('post-run\n', output)

    # noInitialRun prevents run
    for no_initial_run, run_dep in [(0, 0), (1, 0), (0, 1)]:
      print(no_initial_run, run_dep)
      args = ['-s', 'WASM_ASYNC_COMPILATION=0', '-s', 'EXTRA_EXPORTED_RUNTIME_METHODS=["callMain"]']
      if no_initial_run:
        args += ['-s', 'INVOKE_RUN=0']
      if run_dep:
        create_test_file('pre.js', 'Module.preRun = function() { addRunDependency("test"); }')
        create_test_file('post.js', 'removeRunDependency("test");')
        args += ['--pre-js', 'pre.js', '--post-js', 'post.js']

      run_process([PYTHON, EMCC, 'main.cpp'] + args)
      output = run_js('a.out.js')
      self.assertContainedIf('hello from main', output, not no_initial_run)

      if no_initial_run:
        # Calling main later should still work, filesystem etc. must be set up.
        print('call main later')
        src = open('a.out.js').read()
        src += '\nModule.callMain();\n'
        create_test_file('a.out.js', src)
        self.assertContained('hello from main', run_js('a.out.js'))

    # Use postInit
    create_test_file('pre.js', '''
      var Module = {
        preRun: function() { out('pre-run') },
        postRun: function() { out('post-run') },
        preInit: function() { out('pre-init') }
      };
    ''')
    run_process([PYTHON, EMCC, 'main.cpp', '--pre-js', 'pre.js'])
    self.assertContained('pre-init\npre-run\nhello from main\npost-run\n', run_js('a.out.js'))

  def test_prepost2(self):
    create_test_file('main.cpp', '''
      #include <stdio.h>
      int main() {
        printf("hello from main\\n");
        return 0;
      }
    ''')
    create_test_file('pre.js', '''
      var Module = {
        preRun: function() { out('pre-run') },
      };
    ''')
    create_test_file('pre2.js', '''
      Module.postRun = function() { out('post-run') };
    ''')
    run_process([PYTHON, EMCC, 'main.cpp', '--pre-js', 'pre.js', '--pre-js', 'pre2.js'])
    self.assertContained('pre-run\nhello from main\npost-run\n', run_js('a.out.js'))

  def test_prepre(self):
    create_test_file('main.cpp', '''
      #include <stdio.h>
      int main() {
        printf("hello from main\\n");
        return 0;
      }
    ''')
    create_test_file('pre.js', '''
      var Module = {
        preRun: [function() { out('pre-run') }],
      };
    ''')
    create_test_file('pre2.js', '''
      Module.preRun.push(function() { out('prepre') });
    ''')
    run_process([PYTHON, EMCC, 'main.cpp', '--pre-js', 'pre.js', '--pre-js', 'pre2.js'])
    self.assertContained('prepre\npre-run\nhello from main\n', run_js('a.out.js'))

  @no_wasm_backend('depends on bc output')
  def test_save_bc(self):
    for save in [0, 1]:
      self.clear()
      cmd = [PYTHON, EMCC, path_from_root('tests', 'hello_world_loop_malloc.cpp')]
      if save:
        cmd += ['--save-bc', 'my_bitcode.bc']
      run_process(cmd)
      assert 'hello, world!' in run_js('a.out.js')
      if save:
        self.assertExists('my_bitcode.bc')
      else:
        self.assertNotExists('my_bitcode.bc')
      if save:
        try_delete('a.out.js')
        Building.llvm_dis('my_bitcode.bc', 'my_ll.ll')
        with env_modify({'EMCC_LEAVE_INPUTS_RAW': '1'}):
          run_process([PYTHON, EMCC, 'my_ll.ll', '-o', 'two.js'])
          assert 'hello, world!' in run_js('two.js')

  def test_js_optimizer(self):
    ACORN_PASSES = ['JSDCE', 'AJSDCE', 'applyImportAndExportNameChanges', 'emitDCEGraph', 'applyDCEGraphRemovals']
    for input, expected, passes in [

      (path_from_root('tests', 'optimizer', 'eliminateDeadGlobals.js'), open(path_from_root('tests', 'optimizer', 'eliminateDeadGlobals-output.js')).read(),
       ['eliminateDeadGlobals']),
      (path_from_root('tests', 'optimizer', 'test-js-optimizer.js'), open(path_from_root('tests', 'optimizer', 'test-js-optimizer-output.js')).read(),
       ['hoistMultiples', 'removeAssignsToUndefined', 'simplifyExpressions']),
      (path_from_root('tests', 'optimizer', 'test-js-optimizer-asm.js'), open(path_from_root('tests', 'optimizer', 'test-js-optimizer-asm-output.js')).read(),
       ['asm', 'simplifyExpressions']),
      (path_from_root('tests', 'optimizer', 'test-js-optimizer-si.js'), open(path_from_root('tests', 'optimizer', 'test-js-optimizer-si-output.js')).read(),
       ['simplifyIfs']),
      (path_from_root('tests', 'optimizer', 'test-js-optimizer-regs.js'), open(path_from_root('tests', 'optimizer', 'test-js-optimizer-regs-output.js')).read(),
       ['registerize']),
      (path_from_root('tests', 'optimizer', 'eliminator-test.js'), open(path_from_root('tests', 'optimizer', 'eliminator-test-output.js')).read(),
       ['eliminate']),
      (path_from_root('tests', 'optimizer', 'safe-eliminator-test.js'), open(path_from_root('tests', 'optimizer', 'safe-eliminator-test-output.js')).read(),
       ['eliminateMemSafe']),
      (path_from_root('tests', 'optimizer', 'asm-eliminator-test.js'), open(path_from_root('tests', 'optimizer', 'asm-eliminator-test-output.js')).read(),
       ['asm', 'eliminate']),
      (path_from_root('tests', 'optimizer', 'test-js-optimizer-asm-regs.js'), open(path_from_root('tests', 'optimizer', 'test-js-optimizer-asm-regs-output.js')).read(),
       ['asm', 'registerize']),
      (path_from_root('tests', 'optimizer', 'test-js-optimizer-asm-regs-harder.js'), [open(path_from_root('tests', 'optimizer', 'test-js-optimizer-asm-regs-harder-output.js')).read(), open(path_from_root('tests', 'optimizer', 'test-js-optimizer-asm-regs-harder-output2.js')).read(), open(path_from_root('tests', 'optimizer', 'test-js-optimizer-asm-regs-harder-output3.js')).read()],
       ['asm', 'registerizeHarder']),
      (path_from_root('tests', 'optimizer', 'test-js-optimizer-asm-regs-min.js'), open(path_from_root('tests', 'optimizer', 'test-js-optimizer-asm-regs-min-output.js')).read(),
       ['asm', 'registerize', 'minifyLocals']),
      (path_from_root('tests', 'optimizer', 'test-js-optimizer-asm-pre.js'), [open(path_from_root('tests', 'optimizer', 'test-js-optimizer-asm-pre-output.js')).read(), open(path_from_root('tests', 'optimizer', 'test-js-optimizer-asm-pre-output2.js')).read()],
       ['asm', 'simplifyExpressions']),
      (path_from_root('tests', 'optimizer', 'test-js-optimizer-asm-pre-f32.js'), open(path_from_root('tests', 'optimizer', 'test-js-optimizer-asm-pre-output-f32.js')).read(),
       ['asm', 'asmPreciseF32', 'simplifyExpressions', 'optimizeFrounds']),
      (path_from_root('tests', 'optimizer', 'test-js-optimizer-asm-pre-f32.js'), open(path_from_root('tests', 'optimizer', 'test-js-optimizer-asm-pre-output-f32-nosimp.js')).read(),
       ['asm', 'asmPreciseF32', 'optimizeFrounds']),
      (path_from_root('tests', 'optimizer', 'test-reduce-dead-float-return.js'), open(path_from_root('tests', 'optimizer', 'test-reduce-dead-float-return-output.js')).read(),
       ['asm', 'optimizeFrounds', 'registerizeHarder']),
      (path_from_root('tests', 'optimizer', 'test-no-reduce-dead-float-return-to-nothing.js'), open(path_from_root('tests', 'optimizer', 'test-no-reduce-dead-float-return-to-nothing-output.js')).read(),
       ['asm', 'registerizeHarder']),
      (path_from_root('tests', 'optimizer', 'test-js-optimizer-asm-last.js'), [open(path_from_root('tests', 'optimizer', 'test-js-optimizer-asm-lastOpts-output.js')).read(), open(path_from_root('tests', 'optimizer', 'test-js-optimizer-asm-lastOpts-output2.js')).read(), open(path_from_root('tests', 'optimizer', 'test-js-optimizer-asm-lastOpts-output3.js')).read()],
       ['asm', 'asmLastOpts']),
      (path_from_root('tests', 'optimizer', 'asmLastOpts.js'), open(path_from_root('tests', 'optimizer', 'asmLastOpts-output.js')).read(),
       ['asm', 'asmLastOpts']),
      (path_from_root('tests', 'optimizer', 'test-js-optimizer-asm-last.js'), [open(path_from_root('tests', 'optimizer', 'test-js-optimizer-asm-last-output.js')).read(), open(path_from_root('tests', 'optimizer', 'test-js-optimizer-asm-last-output2.js')).read(), open(path_from_root('tests', 'optimizer', 'test-js-optimizer-asm-last-output3.js')).read()],
       ['asm', 'asmLastOpts', 'last']),
      (path_from_root('tests', 'optimizer', 'test-js-optimizer-asm-relocate.js'), open(path_from_root('tests', 'optimizer', 'test-js-optimizer-asm-relocate-output.js')).read(),
       ['asm', 'relocate']),
      (path_from_root('tests', 'optimizer', 'test-js-optimizer-asm-minlast.js'), open(path_from_root('tests', 'optimizer', 'test-js-optimizer-asm-minlast-output.js')).read(),
       ['asm', 'minifyWhitespace', 'asmLastOpts', 'last']),
      (path_from_root('tests', 'optimizer', 'test-js-optimizer-shiftsAggressive.js'), open(path_from_root('tests', 'optimizer', 'test-js-optimizer-shiftsAggressive-output.js')).read(),
       ['asm', 'aggressiveVariableElimination']),
      (path_from_root('tests', 'optimizer', 'test-js-optimizer-localCSE.js'), open(path_from_root('tests', 'optimizer', 'test-js-optimizer-localCSE-output.js')).read(),
       ['asm', 'localCSE']),
      (path_from_root('tests', 'optimizer', 'test-js-optimizer-ensureLabelSet.js'), open(path_from_root('tests', 'optimizer', 'test-js-optimizer-ensureLabelSet-output.js')).read(),
       ['asm', 'ensureLabelSet']),
      (path_from_root('tests', 'optimizer', '3154.js'), open(path_from_root('tests', 'optimizer', '3154-output.js')).read(),
       ['asm', 'eliminate', 'registerize', 'asmLastOpts', 'last']),
      (path_from_root('tests', 'optimizer', 'simd.js'), open(path_from_root('tests', 'optimizer', 'simd-output.js')).read(),
       ['asm', 'eliminate']), # eliminate, just enough to trigger asm normalization/denormalization
      (path_from_root('tests', 'optimizer', 'simd.js'), open(path_from_root('tests', 'optimizer', 'simd-output-memSafe.js')).read(),
       ['asm', 'eliminateMemSafe']),
      (path_from_root('tests', 'optimizer', 'safeLabelSetting.js'), open(path_from_root('tests', 'optimizer', 'safeLabelSetting-output.js')).read(),
       ['asm', 'safeLabelSetting']), # eliminate, just enough to trigger asm normalization/denormalization
      (path_from_root('tests', 'optimizer', 'null_if.js'), [open(path_from_root('tests', 'optimizer', 'null_if-output.js')).read(), open(path_from_root('tests', 'optimizer', 'null_if-output2.js')).read()],
       ['asm', 'registerizeHarder', 'asmLastOpts', 'minifyWhitespace']), # issue 3520
      (path_from_root('tests', 'optimizer', 'null_else.js'), [open(path_from_root('tests', 'optimizer', 'null_else-output.js')).read(), open(path_from_root('tests', 'optimizer', 'null_else-output2.js')).read()],
       ['asm', 'registerizeHarder', 'asmLastOpts', 'minifyWhitespace']), # issue 3549
      (path_from_root('tests', 'optimizer', 'test-js-optimizer-splitMemory.js'), open(path_from_root('tests', 'optimizer', 'test-js-optimizer-splitMemory-output.js')).read(),
       ['splitMemory']),
      (path_from_root('tests', 'optimizer', 'JSDCE.js'), open(path_from_root('tests', 'optimizer', 'JSDCE-output.js')).read(),
       ['JSDCE']),
      (path_from_root('tests', 'optimizer', 'JSDCE-hasOwnProperty.js'), open(path_from_root('tests', 'optimizer', 'JSDCE-hasOwnProperty-output.js')).read(),
       ['JSDCE']),
      (path_from_root('tests', 'optimizer', 'JSDCE-fors.js'), open(path_from_root('tests', 'optimizer', 'JSDCE-fors-output.js')).read(),
       ['JSDCE']),
      (path_from_root('tests', 'optimizer', 'AJSDCE.js'), open(path_from_root('tests', 'optimizer', 'AJSDCE-output.js')).read(),
       ['AJSDCE']),
      (path_from_root('tests', 'optimizer', 'emitDCEGraph.js'), open(path_from_root('tests', 'optimizer', 'emitDCEGraph-output.js')).read(),
       ['emitDCEGraph', 'noPrint']),
      (path_from_root('tests', 'optimizer', 'emitDCEGraph2.js'), open(path_from_root('tests', 'optimizer', 'emitDCEGraph2-output.js')).read(),
       ['emitDCEGraph', 'noPrint']),
      (path_from_root('tests', 'optimizer', 'emitDCEGraph3.js'), open(path_from_root('tests', 'optimizer', 'emitDCEGraph3-output.js')).read(),
       ['emitDCEGraph', 'noPrint']),
      (path_from_root('tests', 'optimizer', 'emitDCEGraph4.js'), open(path_from_root('tests', 'optimizer', 'emitDCEGraph4-output.js')).read(),
       ['emitDCEGraph', 'noPrint']),
      (path_from_root('tests', 'optimizer', 'emitDCEGraph5.js'), open(path_from_root('tests', 'optimizer', 'emitDCEGraph5-output.js')).read(),
       ['emitDCEGraph', 'noPrint']),
      (path_from_root('tests', 'optimizer', 'applyDCEGraphRemovals.js'), open(path_from_root('tests', 'optimizer', 'applyDCEGraphRemovals-output.js')).read(),
       ['applyDCEGraphRemovals']),
      (path_from_root('tests', 'optimizer', 'applyImportAndExportNameChanges.js'), open(path_from_root('tests', 'optimizer', 'applyImportAndExportNameChanges-output.js')).read(),
       ['applyImportAndExportNameChanges']),
      (path_from_root('tests', 'optimizer', 'applyImportAndExportNameChanges2.js'), open(path_from_root('tests', 'optimizer', 'applyImportAndExportNameChanges2-output.js')).read(),
       ['applyImportAndExportNameChanges']),
      (path_from_root('tests', 'optimizer', 'detectSign-modulus-emterpretify.js'), open(path_from_root('tests', 'optimizer', 'detectSign-modulus-emterpretify-output.js')).read(),
       ['noPrintMetadata', 'emterpretify', 'noEmitAst']),
      (path_from_root('tests', 'optimizer', 'minimal-runtime-emitDCEGraph.js'), open(path_from_root('tests', 'optimizer', 'minimal-runtime-emitDCEGraph-output.js')).read(),
       ['emitDCEGraph', 'noPrint']),
      (path_from_root('tests', 'optimizer', 'emittedJSPreservesParens.js'), open(path_from_root('tests', 'optimizer', 'emittedJSPreservesParens-output.js')).read(),
       ['asm']),
    ]:
      print(input, passes)

      if not isinstance(expected, list):
        expected = [expected]
      expected = [out.replace('\n\n', '\n').replace('\n\n', '\n') for out in expected]

      acorn = any([p for p in passes if p in ACORN_PASSES])

      # test calling optimizer
      if not acorn:
        print('  js')
        output = run_process(NODE_JS + [path_from_root('tools', 'js-optimizer.js'), input] + passes, stdin=PIPE, stdout=PIPE).stdout
      else:
        print('  acorn')
        output = run_process(NODE_JS + [path_from_root('tools', 'acorn-optimizer.js'), input] + passes, stdin=PIPE, stdout=PIPE).stdout

      def check_js(js, expected):
        # print >> sys.stderr, 'chak\n==========================\n', js, '\n===========================\n'
        if 'registerizeHarder' in passes:
          # registerizeHarder is hard to test, as names vary by chance, nondeterminstically FIXME
          def fix(src):
            if type(src) is list:
              return list(map(fix, src))
            src = '\n'.join([line for line in src.split('\n') if 'var ' not in line]) # ignore vars

            def reorder(func):
              def swap(func, stuff):
                # emit EYE_ONE always before EYE_TWO, replacing i1,i2 or i2,i1 etc
                for i in stuff:
                  if i not in func:
                    return func
                indexes = [[i, func.index(i)] for i in stuff]
                indexes.sort(key=lambda x: x[1])
                for j in range(len(indexes)):
                  func = func.replace(indexes[j][0], 'STD_' + str(j))
                return func
              func = swap(func, ['i1', 'i2', 'i3'])
              func = swap(func, ['i1', 'i2'])
              func = swap(func, ['i4', 'i5'])
              return func

            src = 'function '.join(map(reorder, src.split('function ')))
            return src
          js = fix(js)
          expected = fix(expected)
        self.assertIdentical(expected, js.replace('\r\n', '\n').replace('\n\n', '\n').replace('\n\n', '\n'))

      if input not in [ # blacklist of tests that are native-optimizer only
        path_from_root('tests', 'optimizer', 'asmLastOpts.js'),
        path_from_root('tests', 'optimizer', '3154.js')
      ]:
        check_js(output, expected)
      else:
        print('(skip non-native)')

      if not self.is_wasm_backend() and tools.js_optimizer.use_native(passes) and tools.js_optimizer.get_native_optimizer():
        # test calling native
        def check_json():
          run_process(listify(NODE_JS) + [path_from_root('tools', 'js-optimizer.js'), output_temp, 'receiveJSON'], stdin=PIPE, stdout=open(output_temp + '.js', 'w'))
          output = open(output_temp + '.js').read()
          check_js(output, expected)

        self.clear()
        input_temp = 'temp.js'
        output_temp = 'output.js'
        shutil.copyfile(input, input_temp)
        run_process(listify(NODE_JS) + [path_from_root('tools', 'js-optimizer.js'), input_temp, 'emitJSON'], stdin=PIPE, stdout=open(input_temp + '.js', 'w'))
        original = open(input).read()
        if '// EXTRA_INFO:' in original:
          json = open(input_temp + '.js').read()
          json += '\n' + original[original.find('// EXTRA_INFO:'):]
          create_test_file(input_temp + '.js', json)

        # last is only relevant when we emit JS
        if 'last' not in passes and \
           'null_if' not in input and 'null_else' not in input:  # null-* tests are js optimizer or native, not a mixture (they mix badly)
          print('  native (receiveJSON)')
          output = run_process([tools.js_optimizer.get_native_optimizer(), input_temp + '.js'] + passes + ['receiveJSON', 'emitJSON'], stdin=PIPE, stdout=open(output_temp, 'w')).stdout
          check_json()

          print('  native (parsing JS)')
          output = run_process([tools.js_optimizer.get_native_optimizer(), input] + passes + ['emitJSON'], stdin=PIPE, stdout=open(output_temp, 'w')).stdout
          check_json()

        print('  native (emitting JS)')
        output = run_process([tools.js_optimizer.get_native_optimizer(), input] + passes, stdin=PIPE, stdout=PIPE).stdout
        check_js(output, expected)

  def test_m_mm(self):
    create_test_file('foo.c', '''#include <emscripten.h>''')
    for opt in ['M', 'MM']:
      proc = run_process([PYTHON, EMCC, 'foo.c', '-' + opt], stdout=PIPE, stderr=PIPE)
      assert 'foo.o: ' in proc.stdout, '-%s failed to produce the right output: %s' % (opt, proc.stdout)
      assert 'error' not in proc.stderr, 'Unexpected stderr: ' + proc.stderr

  @uses_canonical_tmp
  def test_emcc_debug_files(self):
    for opts in [0, 1, 2, 3]:
      for debug in [None, '1', '2']:
        print(opts, debug)
        if os.path.exists(self.canonical_temp_dir):
          shutil.rmtree(self.canonical_temp_dir)

        env = os.environ.copy()
        if debug is None:
          env.pop('EMCC_DEBUG', None)
        else:
          env['EMCC_DEBUG'] = debug
        run_process([PYTHON, EMCC, path_from_root('tests', 'hello_world.cpp'), '-O' + str(opts)], stderr=PIPE, env=env)
        if debug is None:
          self.assertFalse(os.path.exists(self.canonical_temp_dir))
        elif debug == '1':
          if self.is_wasm_backend():
            self.assertExists(os.path.join(self.canonical_temp_dir, 'emcc-0-original.js'))
          else:
            self.assertExists(os.path.join(self.canonical_temp_dir, 'emcc-0-linktime.bc'))
            self.assertExists(os.path.join(self.canonical_temp_dir, 'emcc-1-original.js'))
        elif debug == '2':
          if self.is_wasm_backend():
            self.assertExists(os.path.join(self.canonical_temp_dir, 'emcc-0-original.js'))
          else:
            self.assertExists(os.path.join(self.canonical_temp_dir, 'emcc-0-basebc.bc'))
            self.assertExists(os.path.join(self.canonical_temp_dir, 'emcc-1-linktime.bc'))
            self.assertExists(os.path.join(self.canonical_temp_dir, 'emcc-2-original.js'))

  def test_debuginfo(self):
    for args, expect_debug in [
        (['-O0'], False),
        (['-O0', '-g'], True),
        (['-O0', '-g4'], True),
        (['-O1'], False),
        (['-O1', '-g'], True),
        (['-O2'], False),
        (['-O2', '-g'], True),
      ]:
      print(args, expect_debug)
      err = run_process([PYTHON, EMCC, '-v', path_from_root('tests', 'hello_world.cpp')] + args, stdout=PIPE, stderr=PIPE).stderr
      lines = err.splitlines()
      if self.is_wasm_backend():
        finalize = [l for l in lines if 'wasm-emscripten-finalize' in l][0]
        if expect_debug:
          self.assertIn(' -g ', finalize)
        else:
          self.assertNotIn(' -g ', finalize)
      else:
        if expect_debug:
          self.assertNotIn('strip-debug', err)
        else:
          self.assertIn('strip-debug', err)

  @unittest.skipIf(not scons_path, 'scons not found in PATH')
  @with_env_modify({'EMSCRIPTEN_ROOT': path_from_root()})
  def test_scons(self):
    # this test copies the site_scons directory alongside the test
    shutil.copytree(path_from_root('tests', 'scons'), 'test')
    shutil.copytree(path_from_root('tools', 'scons', 'site_scons'), os.path.join('test', 'site_scons'))
    with chdir('test'):
      run_process(['scons'])
      output = run_js('scons_integration.js', assert_returncode=5)
    self.assertContained('If you see this - the world is all right!', output)

  @unittest.skipIf(not scons_path, 'scons not found in PATH')
  @with_env_modify({'EMSCRIPTEN_TOOLPATH': path_from_root('tools', 'scons', 'site_scons'),
                    'EMSCRIPTEN_ROOT': path_from_root()})
  def test_emscons(self):
    # uses the emscons wrapper which requires EMSCRIPTEN_TOOLPATH to find
    # site_scons
    shutil.copytree(path_from_root('tests', 'scons'), 'test')
    with chdir('test'):
      run_process([path_from_root('emscons'), 'scons'])
      output = run_js('scons_integration.js', assert_returncode=5)
    self.assertContained('If you see this - the world is all right!', output)

  def test_embind(self):
    environ = os.environ.copy()
    environ['EMCC_CLOSURE_ARGS'] = environ.get('EMCC_CLOSURE_ARGS', '') + " --externs " + pipes.quote(path_from_root('tests', 'embind', 'underscore-externs.js'))
    test_cases = [
        ([], True), # without --bind, we fail
        (['--bind'], False),
        (['--bind', '-O1'], False),
        (['--bind', '-O2'], False),
        (['--bind', '-O2', '-s', 'ALLOW_MEMORY_GROWTH=1', path_from_root('tests', 'embind', 'isMemoryGrowthEnabled=true.cpp')], False),
    ]
    without_utf8_args = ['-s', 'EMBIND_STD_STRING_IS_UTF8=0']
    test_cases_without_utf8 = []
    for args, fail in test_cases:
        test_cases_without_utf8.append((args + without_utf8_args, fail))
    test_cases += test_cases_without_utf8
    test_cases.extend([(args[:] + ['-s', 'DYNAMIC_EXECUTION=0'], status) for args, status in test_cases])
    test_cases.append((['--bind', '-O2', '--closure', '1'], False)) # closure compiler doesn't work with DYNAMIC_EXECUTION=0
    test_cases = [(args + ['-s', 'IN_TEST_HARNESS=1'], status) for args, status in test_cases]

    for args, fail in test_cases:
      print(args, fail)
      self.clear()
      try_delete('a.out.js')

      testFiles = [
        path_from_root('tests', 'embind', 'underscore-1.4.2.js'),
        path_from_root('tests', 'embind', 'imvu_test_adapter.js'),
        path_from_root('tests', 'embind', 'embind.test.js'),
      ]

      proc = run_process(
        [PYTHON, EMCC, path_from_root('tests', 'embind', 'embind_test.cpp'),
         '--pre-js', path_from_root('tests', 'embind', 'test.pre.js'),
         '--post-js', path_from_root('tests', 'embind', 'test.post.js'),
         '-s', 'WASM_ASYNC_COMPILATION=0'] + args,
        stderr=PIPE if fail else None,
        check=not fail,
        env=environ)

      if fail:
        self.assertNotEqual(proc.returncode, 0)
      else:
        if 'DYNAMIC_EXECUTION=0' in args:
          with open('a.out.js') as js_binary_file:
            js_binary_str = js_binary_file.read()
            self.assertNotIn('new Function(', js_binary_str, 'Found "new Function(" with DYNAMIC_EXECUTION=0')
            self.assertNotIn('eval(', js_binary_str, 'Found "eval(" with DYNAMIC_EXECUTION=0')

        with open('a.out.js', 'ab') as f:
          for tf in testFiles:
            f.write(open(tf, 'rb').read())

        output = run_js('a.out.js', stdout=PIPE, stderr=PIPE, full_output=True, engine=NODE_JS)
        assert "FAIL" not in output, output

  def test_emconfig(self):
    output = run_process([PYTHON, EMCONFIG, 'LLVM_ROOT'], stdout=PIPE).stdout.strip()
    self.assertEqual(output, LLVM_ROOT)
    invalid = 'Usage: em-config VAR_NAME'
    # Don't accept variables that do not exist
    output = self.expect_fail([PYTHON, EMCONFIG, 'VAR_WHICH_DOES_NOT_EXIST']).strip()
    self.assertEqual(output, invalid)
    # Don't accept no arguments
    output = self.expect_fail([PYTHON, EMCONFIG]).strip()
    self.assertEqual(output, invalid)
    # Don't accept more than one variable
    output = self.expect_fail([PYTHON, EMCONFIG, 'LLVM_ROOT', 'EMCC']).strip()
    self.assertEqual(output, invalid)
    # Don't accept arbitrary python code
    output = self.expect_fail([PYTHON, EMCONFIG, 'sys.argv[1]']).strip()
    self.assertEqual(output, invalid)

  def test_link_s(self):
    # -s OPT=VALUE can conflict with -s as a linker option. We warn and ignore
    create_test_file('main.cpp', r'''
      extern "C" {
        void something();
      }

      int main() {
        something();
        return 0;
      }
    ''')
    create_test_file('supp.cpp', r'''
      #include <stdio.h>

      extern "C" {
        void something() {
          printf("yello\n");
        }
      }
    ''')
    run_process([PYTHON, EMCC, 'main.cpp', '-o', 'main.o'])
    run_process([PYTHON, EMCC, 'supp.cpp', '-o', 'supp.o'])

    run_process([PYTHON, EMCC, 'main.o', '-s', 'supp.o', '-s', 'SAFE_HEAP=1'])
    self.assertContained('yello', run_js('a.out.js'))
    # Check that valid -s option had an effect'
    self.assertContained('SAFE_HEAP', open('a.out.js').read())

  def test_conftest_s_flag_passing(self):
    create_test_file('conftest.c', r'''
      int main() {
        return 0;
      }
    ''')
    with env_modify({'EMMAKEN_JUST_CONFIGURE': '1'}):
      cmd = [PYTHON, EMCC, '-s', 'ASSERTIONS=1', 'conftest.c', '-o', 'conftest']
    output = run_process(cmd, stderr=PIPE)
    self.assertNotContained('emcc: warning: treating -s as linker option', output.stderr)
    self.assertExists('conftest')

  def test_file_packager(self):
    os.mkdir('subdir')
    create_test_file('data1.txt', 'data1')

    os.chdir('subdir')
    create_test_file('data2.txt', 'data2')

    # relative path to below the current dir is invalid
    stderr = self.expect_fail([PYTHON, FILE_PACKAGER, 'test.data', '--preload', '../data1.txt'])
    self.assertContained('below the current directory', stderr)

    # relative path that ends up under us is cool
    proc = run_process([PYTHON, FILE_PACKAGER, 'test.data', '--preload', '../subdir/data2.txt'], stderr=PIPE, stdout=PIPE)
    self.assertGreater(len(proc.stdout), 0)
    self.assertNotContained('below the current directory', proc.stderr)

    # direct path leads to the same code being generated - relative path does not make us do anything different
    proc2 = run_process([PYTHON, FILE_PACKAGER, 'test.data', '--preload', 'data2.txt'], stderr=PIPE, stdout=PIPE)
    self.assertGreater(len(proc2.stdout), 0)
    self.assertNotContained('below the current directory', proc2.stderr)

    def clean(txt):
      return [line for line in txt.split('\n') if 'PACKAGE_UUID' not in line and 'loadPackage({' not in line]

    assert clean(proc.stdout) == clean(proc2.stdout)

    # verify '--separate-metadata' option produces separate metadata file
    os.chdir('..')

    run_process([PYTHON, FILE_PACKAGER, 'test.data', '--preload', 'data1.txt', '--preload', 'subdir/data2.txt', '--js-output=immutable.js', '--separate-metadata'])
    assert os.path.isfile('immutable.js.metadata')
    # verify js output file is immutable when metadata is separated
    shutil.copy2('immutable.js', 'immutable.js.copy') # copy with timestamp preserved
    run_process([PYTHON, FILE_PACKAGER, 'test.data', '--preload', 'data1.txt', '--preload', 'subdir/data2.txt', '--js-output=immutable.js', '--separate-metadata'])
    assert filecmp.cmp('immutable.js.copy', 'immutable.js')
    # assert both file content and timestamp are the same as reference copy
    self.assertEqual(str(os.path.getmtime('immutable.js.copy')), str(os.path.getmtime('immutable.js')))
    # verify the content of metadata file is correct
    with open('immutable.js.metadata') as f:
      metadata = json.load(f)
    self.assertEqual(len(metadata['files']), 2)
    assert metadata['files'][0]['start'] == 0 and metadata['files'][0]['end'] == len('data1') and metadata['files'][0]['filename'] == '/data1.txt'
    assert metadata['files'][1]['start'] == len('data1') and metadata['files'][1]['end'] == len('data1') + len('data2') and metadata['files'][1]['filename'] == '/subdir/data2.txt'
    assert metadata['remote_package_size'] == len('data1') + len('data2')

    # can only assert the uuid format is correct, the uuid's value is expected to differ in between invocation
    uuid.UUID(metadata['package_uuid'], version=4)

  def test_file_packager_unicode(self):
    unicode_name = 'unicode…☃'
    if not os.path.exists(unicode_name):
      try:
        os.mkdir(unicode_name)
      except OSError:
        print("we failed to even create a unicode dir, so on this OS, we can't test this")
        return
    full = os.path.join(unicode_name, 'data.txt')
    create_test_file(full, 'data')
    proc = run_process([PYTHON, FILE_PACKAGER, 'test.data', '--preload', full], stdout=PIPE, stderr=PIPE)
    assert len(proc.stdout), proc.stderr
    assert unicode_name in proc.stdout, proc.stdout
    print(len(proc.stderr))

  def test_file_packager_mention_FORCE_FILESYSTEM(self):
    MESSAGE = 'Remember to build the main file with  -s FORCE_FILESYSTEM=1  so that it includes support for loading this file package'
    create_test_file('data.txt', 'data1')
    # mention when running standalone
    err = run_process([PYTHON, FILE_PACKAGER, 'test.data', '--preload', 'data.txt'], stdout=PIPE, stderr=PIPE).stderr
    self.assertContained(MESSAGE, err)
    # do not mention from emcc
    err = run_process([PYTHON, EMCC, path_from_root('tests', 'hello_world.c'), '--preload-file', 'data.txt'], stdout=PIPE, stderr=PIPE).stderr
    assert len(err) == 0, err

  def test_headless(self):
    shutil.copyfile(path_from_root('tests', 'screenshot.png'), 'example.png')
    run_process([PYTHON, EMCC, path_from_root('tests', 'sdl_headless.c'), '-s', 'HEADLESS=1'])
    output = run_js('a.out.js', stderr=PIPE)
    assert '''Init: 0
Font: 0x1
Sum: 0
you should see two lines of text in different colors and a blue rectangle
SDL_Quit called (and ignored)
done.
''' in output, output

  def test_preprocess(self):
    self.clear()

    out = run_process([PYTHON, EMCC, path_from_root('tests', 'hello_world.c'), '-E'], stdout=PIPE).stdout
    assert not os.path.exists('a.out.js')
    # Test explicitly that the output contains a line typically written by the preprocessor.
    # Clang outputs on Windows lines like "#line 1", on Unix '# 1 '.
    # TODO: This is one more of those platform-specific discrepancies, investigate more if this ever becomes an issue,
    # ideally we would have emcc output identical data on all platforms.
    assert '''#line 1 ''' in out or '''# 1 ''' in out
    assert '''hello_world.c"''' in out
    assert '''printf("hello, world!''' in out

  def test_syntax_only_valid(self):
    result = run_process([PYTHON, EMCC, path_from_root('tests', 'hello_world.c'), '-fsyntax-only'], stdout=PIPE, stderr=STDOUT)
    self.assertEqual(result.stdout, '')
    self.assertNotExists('a.out.js')

  def test_syntax_only_invalid(self):
    create_test_file('src.c', 'int main() {')
    result = run_process([PYTHON, EMCC, 'src.c', '-fsyntax-only'], stdout=PIPE, check=False, stderr=STDOUT)
    self.assertNotEqual(result.returncode, 0)
    self.assertContained("src.c:1:13: error: expected '}'", result.stdout)
    self.assertNotExists('a.out.js')

  def test_demangle(self):
    create_test_file('src.cpp', '''
      #include <stdio.h>
      #include <emscripten.h>
      void two(char c) {
        EM_ASM(out(stackTrace()));
      }
      void one(int x) {
        two(x % 17);
      }
      int main() {
        EM_ASM(out(demangle('__Znwm'))); // check for no aborts
        EM_ASM(out(demangle('_main')));
        EM_ASM(out(demangle('__Z2f2v')));
        EM_ASM(out(demangle('__Z12abcdabcdabcdi')));
        EM_ASM(out(demangle('__ZL12abcdabcdabcdi')));
        EM_ASM(out(demangle('__Z4testcsifdPvPiPc')));
        EM_ASM(out(demangle('__ZN4test5moarrEcslfdPvPiPc')));
        EM_ASM(out(demangle('__ZN4Waka1f12a234123412345pointEv')));
        EM_ASM(out(demangle('__Z3FooIiEvv')));
        EM_ASM(out(demangle('__Z3FooIidEvi')));
        EM_ASM(out(demangle('__ZN3Foo3BarILi5EEEvv')));
        EM_ASM(out(demangle('__ZNK10__cxxabiv120__si_class_type_info16search_below_dstEPNS_19__dynamic_cast_infoEPKvib')));
        EM_ASM(out(demangle('__Z9parsewordRPKciRi')));
        EM_ASM(out(demangle('__Z5multiwahtjmxyz')));
        EM_ASM(out(demangle('__Z1aA32_iPA5_c')));
        EM_ASM(out(demangle('__ZN21FWakaGLXFleeflsMarfooC2EjjjPKvbjj')));
        EM_ASM(out(demangle('__ZN5wakaw2Cm10RasterBaseINS_6watwat9PolocatorEE8merbine1INS4_2OREEEvPKjj'))); // we get this wrong, but at least emit a '?'
        one(17);
        return 0;
      }
    ''')

    # full demangle support

    run_process([PYTHON, EMCC, 'src.cpp', '-s', 'DEMANGLE_SUPPORT=1'])
    output = run_js('a.out.js')
    self.assertContained('''operator new(unsigned long)
_main
f2()
abcdabcdabcd(int)
abcdabcdabcd(int)
test(char, short, int, float, double, void*, int*, char*)
test::moarr(char, short, long, float, double, void*, int*, char*)
Waka::f::a23412341234::point()
void Foo<int>()
void Foo<int, double>(int)
void Foo::Bar<5>()
__cxxabiv1::__si_class_type_info::search_below_dst(__cxxabiv1::__dynamic_cast_info*, void const*, int, bool) const
parseword(char const*&, int, int&)
multi(wchar_t, signed char, unsigned char, unsigned short, unsigned int, unsigned long, long long, unsigned long long, ...)
a(int [32], char (*) [5])
FWakaGLXFleeflsMarfoo::FWakaGLXFleeflsMarfoo(unsigned int, unsigned int, unsigned int, void const*, bool, unsigned int, unsigned int)
void wakaw::Cm::RasterBase<wakaw::watwat::Polocator>::merbine1<wakaw::Cm::RasterBase<wakaw::watwat::Polocator>::OR>(unsigned int const*, unsigned int)
''', output)
    # test for multiple functions in one stack trace
    run_process([PYTHON, EMCC, 'src.cpp', '-s', 'DEMANGLE_SUPPORT=1', '-g'])
    output = run_js('a.out.js')
    self.assertIn('one(int)', output)
    self.assertIn('two(char)', output)

  def test_demangle_cpp(self):
    create_test_file('src.cpp', '''
      #include <stdio.h>
      #include <emscripten.h>
      #include <cxxabi.h>
      #include <assert.h>

      int main() {
        char out[256];
        int status = 1;
        size_t length = 255;
        abi::__cxa_demangle("_ZN4Waka1f12a234123412345pointEv", out, &length, &status);
        assert(status == 0);
        printf("%s\\n", out);
        return 0;
      }
    ''')

    run_process([PYTHON, EMCC, 'src.cpp'])
    output = run_js('a.out.js')
    self.assertContained('Waka::f::a23412341234::point()', output)

  def test_module_exports_with_closure(self):
    # This test checks that module.export is retained when JavaScript is minified by compiling with --closure 1
    # This is important as if module.export is not present the Module object will not be visible to node.js
    # Run with ./runner.py other.test_module_exports_with_closure

    # First make sure test.js isn't present.
    self.clear()

    # compile with -O2 --closure 0
    run_process([PYTHON, EMCC, path_from_root('tests', 'Module-exports', 'test.c'),
                 '-o', 'test.js', '-O2', '--closure', '0',
                 '--pre-js', path_from_root('tests', 'Module-exports', 'setup.js'),
                 '-s', 'EXPORTED_FUNCTIONS=["_bufferTest"]',
                 '-s', 'EXTRA_EXPORTED_RUNTIME_METHODS=["ccall", "cwrap"]',
                 '-s', 'WASM_ASYNC_COMPILATION=0'])

    # Check that compilation was successful
    self.assertExists('test.js')
    test_js_closure_0 = open('test.js').read()

    # Check that test.js compiled with --closure 0 contains "module['exports'] = Module;"
    assert ("module['exports'] = Module;" in test_js_closure_0) or ('module["exports"]=Module' in test_js_closure_0) or ('module["exports"] = Module;' in test_js_closure_0)

    # Check that main.js (which requires test.js) completes successfully when run in node.js
    # in order to check that the exports are indeed functioning correctly.
    shutil.copyfile(path_from_root('tests', 'Module-exports', 'main.js'), 'main.js')
    if NODE_JS in JS_ENGINES:
      self.assertContained('bufferTest finished', run_js('main.js', engine=NODE_JS))

    # Delete test.js again and check it's gone.
    try_delete('test.js')
    self.assertNotExists('test.js')

    # compile with -O2 --closure 1
    run_process([PYTHON, EMCC, path_from_root('tests', 'Module-exports', 'test.c'),
                 '-o', 'test.js', '-O2', '--closure', '1',
                 '--pre-js', path_from_root('tests', 'Module-exports', 'setup.js'),
                 '-s', 'EXPORTED_FUNCTIONS=["_bufferTest"]',
                 '-s', 'EXTRA_EXPORTED_RUNTIME_METHODS=["ccall", "cwrap"]',
                 '-s', 'WASM_ASYNC_COMPILATION=0'])

    # Check that compilation was successful
    self.assertExists('test.js')
    test_js_closure_1 = open('test.js').read()

    # Check that test.js compiled with --closure 1 contains "module.exports", we want to verify that
    # "module['exports']" got minified to "module.exports" when compiling with --closure 1
    assert "module.exports" in test_js_closure_1

    # Check that main.js (which requires test.js) completes successfully when run in node.js
    # in order to check that the exports are indeed functioning correctly.
    if NODE_JS in JS_ENGINES:
      self.assertContained('bufferTest finished', run_js('main.js', engine=NODE_JS))

  def test_node_catch_exit(self):
    # Test that in node.js exceptions are not caught if NODEJS_EXIT_CATCH=0
    if NODE_JS not in JS_ENGINES:
      return

    create_test_file('count.c', '''
      #include <string.h>
      int count(const char *str) {
          return (int)strlen(str);
      }
    ''')

    create_test_file('index.js', '''
      const count = require('./count.js');

      console.log(xxx); //< here is the ReferenceError
    ''')

    reference_error_text = 'console.log(xxx); //< here is the ReferenceError'

    run_process([PYTHON, EMCC, 'count.c', '-o', 'count.js'])

    # Check that the ReferenceError is caught and rethrown and thus the original error line is masked
    self.assertNotContained(reference_error_text,
                            run_js('index.js', engine=NODE_JS, stderr=STDOUT, assert_returncode=None))

    run_process([PYTHON, EMCC, 'count.c', '-o', 'count.js', '-s', 'NODEJS_CATCH_EXIT=0'])

    # Check that the ReferenceError is not caught, so we see the error properly
    self.assertContained(reference_error_text,
                         run_js('index.js', engine=NODE_JS, stderr=STDOUT, assert_returncode=None))

  def test_extra_exported_methods(self):
    # Test with node.js that the EXTRA_EXPORTED_RUNTIME_METHODS setting is considered by libraries
    if NODE_JS not in JS_ENGINES:
      self.skipTest("node engine required for this test")

    create_test_file('count.c', '''
      #include <string.h>
      int count(const char *str) {
          return (int)strlen(str);
      }
    ''')

    create_test_file('index.js', '''
      const count = require('./count.js');

      console.log(count.FS_writeFile);
    ''')

    reference_error_text = 'undefined'

    run_process([PYTHON, EMCC, 'count.c', '-s', 'FORCE_FILESYSTEM=1', '-s',
                 'EXTRA_EXPORTED_RUNTIME_METHODS=["FS_writeFile"]', '-o', 'count.js'])

    # Check that the Module.FS_writeFile exists
    self.assertNotContained(reference_error_text,
                            run_js('index.js', engine=NODE_JS, stderr=STDOUT, assert_returncode=None))

    run_process([PYTHON, EMCC, 'count.c', '-s', 'FORCE_FILESYSTEM=1', '-o', 'count.js'])

    # Check that the Module.FS_writeFile is not exported
    self.assertContained(reference_error_text,
                         run_js('index.js', engine=NODE_JS, stderr=STDOUT, assert_returncode=None))

  def test_fs_stream_proto(self):
    open('src.cpp', 'wb').write(br'''
#include <stdio.h>
#include <fcntl.h>
#include <unistd.h>
#include <sys/stat.h>
#include <errno.h>
#include <string.h>

int main()
{
    long file_size = 0;
    int h = open("src.cpp", O_RDONLY, 0666);
    if (0 != h)
    {
        FILE* file = fdopen(h, "rb");
        if (0 != file)
        {
            fseek(file, 0, SEEK_END);
            file_size = ftell(file);
            fseek(file, 0, SEEK_SET);
        }
        else
        {
            printf("fdopen() failed: %s\n", strerror(errno));
            return 10;
        }
        close(h);
        printf("File size: %ld\n", file_size);
    }
    else
    {
        printf("open() failed: %s\n", strerror(errno));
        return 10;
    }
    return 0;
}
    ''')
    run_process([PYTHON, EMCC, 'src.cpp', '--embed-file', 'src.cpp'])
    for engine in JS_ENGINES:
      out = run_js('a.out.js', engine=engine, stderr=PIPE, full_output=True)
      self.assertContained('File size: 724', out)

  def test_proxyfs(self):
    # This test supposes that 3 different programs share the same directory and files.
    # The same JS object is not used for each of them
    # But 'require' function caches JS objects.
    # If we just load same js-file multiple times like following code,
    # these programs (m0,m1,m2) share the same JS object.
    #
    #   var m0 = require('./proxyfs_test.js');
    #   var m1 = require('./proxyfs_test.js');
    #   var m2 = require('./proxyfs_test.js');
    #
    # To separate js-objects for each of them, following 'require' use different js-files.
    #
    #   var m0 = require('./proxyfs_test.js');
    #   var m1 = require('./proxyfs_test1.js');
    #   var m2 = require('./proxyfs_test2.js');
    #
    create_test_file('proxyfs_test_main.js', r'''
var m0 = require('./proxyfs_test.js');
var m1 = require('./proxyfs_test1.js');
var m2 = require('./proxyfs_test2.js');

var section;
function print(str){
  process.stdout.write(section+":"+str+":");
}

m0.FS.mkdir('/working');
m0.FS.mount(m0.PROXYFS,{root:'/',fs:m1.FS},'/working');
m0.FS.mkdir('/working2');
m0.FS.mount(m0.PROXYFS,{root:'/',fs:m2.FS},'/working2');

section = "child m1 reads and writes local file.";
print("m1 read embed");
m1.ccall('myreade','number',[],[]);
print("m1 write");console.log("");
m1.ccall('mywrite0','number',['number'],[1]);
print("m1 read");
m1.ccall('myread0','number',[],[]);


section = "child m2 reads and writes local file.";
print("m2 read embed");
m2.ccall('myreade','number',[],[]);
print("m2 write");console.log("");
m2.ccall('mywrite0','number',['number'],[2]);
print("m2 read");
m2.ccall('myread0','number',[],[]);

section = "child m1 reads local file.";
print("m1 read");
m1.ccall('myread0','number',[],[]);

section = "parent m0 reads and writes local and children's file.";
print("m0 read embed");
m0.ccall('myreade','number',[],[]);
print("m0 read m1");
m0.ccall('myread1','number',[],[]);
print("m0 read m2");
m0.ccall('myread2','number',[],[]);

section = "m0,m1 and m2 verify local files.";
print("m0 write");console.log("");
m0.ccall('mywrite0','number',['number'],[0]);
print("m0 read");
m0.ccall('myread0','number',[],[]);
print("m1 read");
m1.ccall('myread0','number',[],[]);
print("m2 read");
m2.ccall('myread0','number',[],[]);

print("m0 read embed");
m0.ccall('myreade','number',[],[]);
print("m1 read embed");
m1.ccall('myreade','number',[],[]);
print("m2 read embed");
m2.ccall('myreade','number',[],[]);

section = "parent m0 writes and reads children's files.";
print("m0 write m1");console.log("");
m0.ccall('mywrite1','number',[],[]);
print("m0 read m1");
m0.ccall('myread1','number',[],[]);
print("m0 write m2");console.log("");
m0.ccall('mywrite2','number',[],[]);
print("m0 read m2");
m0.ccall('myread2','number',[],[]);
print("m1 read");
m1.ccall('myread0','number',[],[]);
print("m2 read");
m2.ccall('myread0','number',[],[]);
print("m0 read m0");
m0.ccall('myread0','number',[],[]);
''')

    create_test_file('proxyfs_pre.js', r'''
if (typeof Module === 'undefined') Module = {};
Module["noInitialRun"]=true;
noExitRuntime=true;
''')

    create_test_file('proxyfs_embed.txt', r'''test
''')

    create_test_file('proxyfs_test.c', r'''
#include <stdio.h>

int
mywrite1(){
  FILE* out = fopen("/working/hoge.txt","w");
  fprintf(out,"test1\n");
  fclose(out);
  return 0;
}

int
myread1(){
  FILE* in = fopen("/working/hoge.txt","r");
  char buf[1024];
  int len;
  if(in==NULL)
    printf("open failed\n");

  while(! feof(in)){
    if(fgets(buf,sizeof(buf),in)==buf){
      printf("%s",buf);
    }
  }
  fclose(in);
  return 0;
}
int
mywrite2(){
  FILE* out = fopen("/working2/hoge.txt","w");
  fprintf(out,"test2\n");
  fclose(out);
  return 0;
}

int
myread2(){
  {
    FILE* in = fopen("/working2/hoge.txt","r");
    char buf[1024];
    int len;
    if(in==NULL)
      printf("open failed\n");

    while(! feof(in)){
      if(fgets(buf,sizeof(buf),in)==buf){
        printf("%s",buf);
      }
    }
    fclose(in);
  }
  return 0;
}

int
mywrite0(int i){
  FILE* out = fopen("hoge.txt","w");
  fprintf(out,"test0_%d\n",i);
  fclose(out);
  return 0;
}

int
myread0(){
  {
    FILE* in = fopen("hoge.txt","r");
    char buf[1024];
    int len;
    if(in==NULL)
      printf("open failed\n");

    while(! feof(in)){
      if(fgets(buf,sizeof(buf),in)==buf){
        printf("%s",buf);
      }
    }
    fclose(in);
  }
  return 0;
}

int
myreade(){
  {
    FILE* in = fopen("proxyfs_embed.txt","r");
    char buf[1024];
    int len;
    if(in==NULL)
      printf("open failed\n");

    while(! feof(in)){
      if(fgets(buf,sizeof(buf),in)==buf){
        printf("%s",buf);
      }
    }
    fclose(in);
  }
  return 0;
}
''')

    run_process([PYTHON, EMCC,
                 '-o', 'proxyfs_test.js', 'proxyfs_test.c',
                 '--embed-file', 'proxyfs_embed.txt', '--pre-js', 'proxyfs_pre.js',
                 '-s', 'EXTRA_EXPORTED_RUNTIME_METHODS=["ccall", "cwrap"]',
                 '-s', 'WASM_ASYNC_COMPILATION=0',
                 '-s', 'MAIN_MODULE=1',
                 '-s', 'EXPORT_ALL=1'])
    # Following shutil.copyfile just prevent 'require' of node.js from caching js-object.
    # See https://nodejs.org/api/modules.html
    shutil.copyfile('proxyfs_test.js', 'proxyfs_test1.js')
    shutil.copyfile('proxyfs_test.js', 'proxyfs_test2.js')
    out = run_js('proxyfs_test_main.js')
    section = "child m1 reads and writes local file."
    self.assertContained(section + ":m1 read embed:test", out)
    self.assertContained(section + ":m1 write:", out)
    self.assertContained(section + ":m1 read:test0_1", out)
    section = "child m2 reads and writes local file."
    self.assertContained(section + ":m2 read embed:test", out)
    self.assertContained(section + ":m2 write:", out)
    self.assertContained(section + ":m2 read:test0_2", out)
    section = "child m1 reads local file."
    self.assertContained(section + ":m1 read:test0_1", out)
    section = "parent m0 reads and writes local and children's file."
    self.assertContained(section + ":m0 read embed:test", out)
    self.assertContained(section + ":m0 read m1:test0_1", out)
    self.assertContained(section + ":m0 read m2:test0_2", out)
    section = "m0,m1 and m2 verify local files."
    self.assertContained(section + ":m0 write:", out)
    self.assertContained(section + ":m0 read:test0_0", out)
    self.assertContained(section + ":m1 read:test0_1", out)
    self.assertContained(section + ":m2 read:test0_2", out)
    self.assertContained(section + ":m0 read embed:test", out)
    self.assertContained(section + ":m1 read embed:test", out)
    self.assertContained(section + ":m2 read embed:test", out)
    section = "parent m0 writes and reads children's files."
    self.assertContained(section + ":m0 write m1:", out)
    self.assertContained(section + ":m0 read m1:test1", out)
    self.assertContained(section + ":m0 write m2:", out)
    self.assertContained(section + ":m0 read m2:test2", out)
    self.assertContained(section + ":m1 read:test1", out)
    self.assertContained(section + ":m2 read:test2", out)
    self.assertContained(section + ":m0 read m0:test0_0", out)

  def check_simd(self, expected_simds, expected_out):
    if SPIDERMONKEY_ENGINE in JS_ENGINES:
      out = run_js('a.out.js', engine=SPIDERMONKEY_ENGINE, stderr=PIPE, full_output=True)
      self.validate_asmjs(out)
    else:
      out = run_js('a.out.js')
    self.assertContained(expected_out, out)

    src = open('a.out.js').read()
    asm = src[src.find('// EMSCRIPTEN_START_FUNCS'):src.find('// EMSCRIPTEN_END_FUNCS')]
    simds = asm.count('SIMD_')
    assert simds >= expected_simds, 'expecting to see at least %d SIMD* uses, but seeing %d' % (expected_simds, simds)

  @unittest.skip("autovectorization of this stopped in LLVM 6.0")
  def test_autovectorize_linpack(self):
    # TODO: investigate when SIMD arrives in wasm
    run_process([PYTHON, EMCC, path_from_root('tests', 'linpack.c'), '-O2', '-s', 'SIMD=1', '-DSP', '-s', 'PRECISE_F32=1', '--profiling', '-s', 'WASM=0'])
    self.check_simd(30, 'Unrolled Single  Precision')

  def test_dependency_file(self):
    # Issue 1732: -MMD (and friends) create dependency files that need to be
    # copied from the temporary directory.

    create_test_file('test.cpp', r'''
      #include "test.hpp"

      void my_function()
      {
      }
    ''')
    create_test_file('test.hpp', r'''
      void my_function();
    ''')

    run_process([PYTHON, EMCC, '-MMD', '-c', 'test.cpp', '-o', 'test.o'])

    self.assertExists('test.d')
    deps = open('test.d').read()
    # Look for ': ' instead of just ':' to not confuse C:\path\ notation with make "target: deps" rule. Not perfect, but good enough for this test.
    head, tail = deps.split(': ', 2)
    assert 'test.o' in head, 'Invalid dependency target'
    assert 'test.cpp' in tail and 'test.hpp' in tail, 'Invalid dependencies generated'

  def test_dependency_file_2(self):
    self.clear()
    shutil.copyfile(path_from_root('tests', 'hello_world.c'), 'a.c')
    run_process([PYTHON, EMCC, 'a.c', '-MMD', '-MF', 'test.d', '-c'])
    self.assertContained(open('test.d').read(), 'a.o: a.c\n')

    self.clear()
    shutil.copyfile(path_from_root('tests', 'hello_world.c'), 'a.c')
    run_process([PYTHON, EMCC, 'a.c', '-MMD', '-MF', 'test.d', '-c', '-o', 'test.o'])
    self.assertContained(open('test.d').read(), 'test.o: a.c\n')

    self.clear()
    shutil.copyfile(path_from_root('tests', 'hello_world.c'), 'a.c')
    os.mkdir('obj')
    run_process([PYTHON, EMCC, 'a.c', '-MMD', '-MF', 'test.d', '-c', '-o', 'obj/test.o'])
    self.assertContained(open('test.d').read(), 'obj/test.o: a.c\n')

  def test_js_lib_quoted_key(self):
    create_test_file('lib.js', r'''
mergeInto(LibraryManager.library, {
   __internal_data:{
    '<' : 0,
    'white space' : 1
  },
  printf__deps: ['__internal_data', 'fprintf']
});
''')

    run_process([PYTHON, EMCC, path_from_root('tests', 'hello_world.cpp'), '--js-library', 'lib.js'])
    self.assertContained('hello, world!', run_js('a.out.js'))

  def test_js_lib_exported(self):
    create_test_file('lib.js', r'''
mergeInto(LibraryManager.library, {
 jslibfunc: function(x) { return 2 * x }
});
''')
    create_test_file('src.cpp', r'''
#include <emscripten.h>
#include <stdio.h>
extern "C" int jslibfunc(int x);
int main() {
  printf("c calling: %d\n", jslibfunc(6));
  EM_ASM({
    out('js calling: ' + Module['_jslibfunc'](5) + '.');
  });
}
''')
    run_process([PYTHON, EMCC, 'src.cpp', '--js-library', 'lib.js', '-s', 'EXPORTED_FUNCTIONS=["_main", "_jslibfunc"]'])
    self.assertContained('c calling: 12\njs calling: 10.', run_js('a.out.js'))

  def test_js_lib_primitive_dep(self):
    # Verify that primitive dependencies aren't generated in the output JS.

    create_test_file('lib.js', r'''
mergeInto(LibraryManager.library, {
  foo__deps: ['Int8Array', 'NonPrimitive'],
  foo: function() {},
});
''')
    create_test_file('main.c', r'''
void foo(void);

int main(int argc, char** argv) {
  foo();
  return 0;
}
''')
    run_process([PYTHON, EMCC, '-O0', 'main.c', '--js-library', 'lib.js', '-s', 'WARN_ON_UNDEFINED_SYMBOLS=0'])
    generated = open('a.out.js').read()
    self.assertContained('missing function: NonPrimitive', generated)
    self.assertNotContained('missing function: Int8Array', generated)

  def test_js_lib_using_asm_lib(self):
    create_test_file('lib.js', r'''
mergeInto(LibraryManager.library, {
  jslibfunc__deps: ['asmlibfunc'],
  jslibfunc: function(x) {
    return 2 * _asmlibfunc(x);
  },

  asmlibfunc__asm: true,
  asmlibfunc__sig: 'ii',
  asmlibfunc: function(x) {
    x = x | 0;
    return x + 1 | 0;
  }
});
''')
    create_test_file('src.cpp', r'''
#include <stdio.h>
extern "C" int jslibfunc(int x);
int main() {
  printf("c calling: %d\n", jslibfunc(6));
}
''')
    run_process([PYTHON, EMCC, 'src.cpp', '--js-library', 'lib.js'])
    self.assertContained('c calling: 14\n', run_js('a.out.js'))

  def test_EMCC_BUILD_DIR(self):
    # EMCC_BUILD_DIR env var contains the dir we were building in, when running the js compiler (e.g. when
    # running a js library). We force the cwd to be src/ for technical reasons, so this lets you find out
    # where you were.
    create_test_file('lib.js', r'''
printErr('dir was ' + process.env.EMCC_BUILD_DIR);
''')
    err = run_process([PYTHON, EMCC, path_from_root('tests', 'hello_world.cpp'), '--js-library', 'lib.js'], stderr=PIPE).stderr
    self.assertContained('dir was ' + os.path.realpath(os.path.normpath(self.get_dir())), err)

  def test_float_h(self):
    process = run_process([PYTHON, EMCC, path_from_root('tests', 'float+.c')], stdout=PIPE, stderr=PIPE)
    assert process.returncode == 0, 'float.h should agree with our system: ' + process.stdout + '\n\n\n' + process.stderr

  def test_output_is_dir(self):
    outdir = 'out_dir/'
    os.mkdir(outdir)
    err = self.expect_fail([PYTHON, EMCC, '-c', path_from_root('tests', 'hello_world.c'), '-o', outdir])
    self.assertContained('error: unable to open output file', err)

  def test_default_obj_ext(self):
    run_process([PYTHON, EMCC, '-c', path_from_root('tests', 'hello_world.c')])
    self.assertExists('hello_world.o')

    run_process([PYTHON, EMCC, '-c', path_from_root('tests', 'hello_world.c'), '--default-obj-ext', 'obj'])
    self.assertExists('hello_world.obj')

  def test_doublestart_bug(self):
    create_test_file('code.cpp', r'''
#include <stdio.h>
#include <emscripten.h>

void main_loop(void) {
    static int cnt = 0;
    if (++cnt >= 10) emscripten_cancel_main_loop();
}

int main(void) {
    printf("This should only appear once.\n");
    emscripten_set_main_loop(main_loop, 10, 0);
    return 0;
}
''')

    create_test_file('pre.js', r'''
if (!Module['preRun']) Module['preRun'] = [];
Module["preRun"].push(function () {
    addRunDependency('test_run_dependency');
    removeRunDependency('test_run_dependency');
});
''')

    run_process([PYTHON, EMCC, 'code.cpp', '--pre-js', 'pre.js'])
    output = run_js('a.out.js', engine=NODE_JS)

    assert output.count('This should only appear once.') == 1, output

  def test_module_print(self):
    create_test_file('code.cpp', r'''
#include <stdio.h>
int main(void) {
  printf("123456789\n");
  return 0;
}
''')

    create_test_file('pre.js', r'''
var Module = { print: function(x) { throw '<{(' + x + ')}>' } };
''')

    run_process([PYTHON, EMCC, 'code.cpp', '--pre-js', 'pre.js'])
    output = run_js('a.out.js', stderr=PIPE, full_output=True, engine=NODE_JS, assert_returncode=None)
    assert r'<{(123456789)}>' in output, output

  def test_precompiled_headers(self):
    for suffix in ['gch', 'pch']:
      print(suffix)
      self.clear()

      create_test_file('header.h', '#define X 5\n')
      run_process([PYTHON, EMCC, '-xc++-header', 'header.h', '-c'])
      self.assertExists('header.h.gch') # default output is gch
      if suffix != 'gch':
        run_process([PYTHON, EMCC, '-xc++-header', 'header.h', '-o', 'header.h.' + suffix])
        assert open('header.h.gch', 'rb').read() == open('header.h.' + suffix, 'rb').read()

      create_test_file('src.cpp', r'''
#include <stdio.h>
int main() {
  printf("|%d|\n", X);
  return 0;
}
''')
      run_process([PYTHON, EMCC, 'src.cpp', '-include', 'header.h'])

      output = run_js('a.out.js', stderr=PIPE, full_output=True, engine=NODE_JS)
      assert '|5|' in output, output

      # also verify that the gch is actually used
      err = run_process([PYTHON, EMCC, 'src.cpp', '-include', 'header.h', '-Xclang', '-print-stats'], stderr=PIPE).stderr
      self.assertTextDataContained('*** PCH/Modules Loaded:\nModule: header.h.' + suffix, err)
      # and sanity check it is not mentioned when not
      try_delete('header.h.' + suffix)
      err = run_process([PYTHON, EMCC, 'src.cpp', '-include', 'header.h', '-Xclang', '-print-stats'], stderr=PIPE).stderr
      assert '*** PCH/Modules Loaded:\nModule: header.h.' + suffix not in err.replace('\r\n', '\n'), err

      # with specified target via -o
      try_delete('header.h.' + suffix)
      run_process([PYTHON, EMCC, '-xc++-header', 'header.h', '-o', 'my.' + suffix])
      self.assertExists('my.' + suffix)

      # -include-pch flag
      run_process([PYTHON, EMCC, '-xc++-header', 'header.h', '-o', 'header.h.' + suffix])
      run_process([PYTHON, EMCC, 'src.cpp', '-include-pch', 'header.h.' + suffix])
      output = run_js('a.out.js')
      assert '|5|' in output, output

  @no_wasm_backend('tests extra fastcomp warnings on unaligned loads/stores, which matter a lot more in asm.js')
  def test_warn_unaligned(self):
    create_test_file('src.cpp', r'''
#include <stdio.h>
struct packey {
  char x;
  int y;
  double z;
} __attribute__((__packed__));
int main() {
  volatile packey p;
  p.x = 0;
  p.y = 1;
  p.z = 2;
  return 0;
}
''')
    output = run_process([PYTHON, EMCC, 'src.cpp', '-s', 'WASM=0', '-s', 'WARN_UNALIGNED=1'], stderr=PIPE)
    output = run_process([PYTHON, EMCC, 'src.cpp', '-s', 'WASM=0', '-s', 'WARN_UNALIGNED=1', '-g'], stderr=PIPE)
    assert 'emcc: warning: unaligned store' in output.stderr, output.stderr
    assert 'emcc: warning: unaligned store' in output.stderr, output.stderr
    assert '@line 11 "src.cpp"' in output.stderr, output.stderr

  def test_LEGACY_VM_SUPPORT(self):
    # when modern features are lacking, we can polyfill them or at least warn
    create_test_file('pre.js', 'Math.imul = undefined;')

    def test(expected, opts=[]):
      print(opts)
      result = run_process([PYTHON, EMCC, path_from_root('tests', 'hello_world.c'), '--pre-js', 'pre.js'] + opts, stderr=PIPE, check=False)
      if result.returncode == 0:
        self.assertContained(expected, run_js('a.out.js', stderr=PIPE, full_output=True, engine=NODE_JS, assert_returncode=None))
      else:
        self.assertContained(expected, result.stderr)

    # when legacy is needed, we show an error indicating so
    test('build with LEGACY_VM_SUPPORT')
    # wasm is on by default, and does not mix with legacy, so we show an error
    test('LEGACY_VM_SUPPORT is only supported for asm.js, and not wasm. Build with -s WASM=0', ['-s', 'LEGACY_VM_SUPPORT=1'])
    # legacy + disabling wasm works
    if self.is_wasm_backend():
      return
    test('hello, world!', ['-s', 'LEGACY_VM_SUPPORT=1', '-s', 'WASM=0'])

  def test_on_abort(self):
    expected_output = 'Module.onAbort was called'

    def add_on_abort_and_verify(extra=''):
      with open('a.out.js') as f:
        js = f.read()
      with open('a.out.js', 'w') as f:
        f.write("var Module = { onAbort: function() { console.log('%s') } };\n" % expected_output)
        f.write(extra + '\n')
        f.write(js)
      self.assertContained(expected_output, run_js('a.out.js', assert_returncode=None))

    # test direct abort() C call

    create_test_file('src.c', '''
        #include <stdlib.h>
        int main() {
          abort();
        }
      ''')
    run_process([PYTHON, EMCC, 'src.c', '-s', 'WASM_ASYNC_COMPILATION=0'])
    add_on_abort_and_verify()

    # test direct abort() JS call

    create_test_file('src.c', '''
        #include <emscripten.h>
        int main() {
          EM_ASM({ abort() });
        }
      ''')
    run_process([PYTHON, EMCC, 'src.c', '-s', 'WASM_ASYNC_COMPILATION=0'])
    add_on_abort_and_verify()

    # test throwing in an abort handler, and catching that

    create_test_file('src.c', '''
        #include <emscripten.h>
        int main() {
          EM_ASM({
            try {
              out('first');
              abort();
            } catch (e) {
              out('second');
              abort();
              throw e;
            }
          });
        }
      ''')
    run_process([PYTHON, EMCC, 'src.c', '-s', 'WASM_ASYNC_COMPILATION=0'])
    with open('a.out.js') as f:
      js = f.read()
    with open('a.out.js', 'w') as f:
      f.write("var Module = { onAbort: function() { console.log('%s'); throw 're-throw'; } };\n" % expected_output)
      f.write(js)
    out = run_js('a.out.js', stderr=STDOUT, assert_returncode=None)
    print(out)
    self.assertContained(expected_output, out)
    self.assertContained('re-throw', out)
    self.assertContained('first', out)
    self.assertContained('second', out)
    self.assertEqual(out.count(expected_output), 2)

    # test an abort during startup
    run_process([PYTHON, EMCC, path_from_root('tests', 'hello_world.c')])
    os.remove('a.out.wasm') # trigger onAbort by intentionally causing startup to fail
    add_on_abort_and_verify()

  def test_no_exit_runtime(self):
    create_test_file('code.cpp', r'''
#include <stdio.h>

template<int x>
struct Waste {
  Waste() {
    printf("coming around %d\n", x);
  }
  ~Waste() {
    printf("going away %d\n", x);
  }
};

Waste<1> w1;
Waste<2> w2;
Waste<3> w3;
Waste<4> w4;
Waste<5> w5;

int main(int argc, char **argv) {
  return 0;
}
    ''')

    for wasm in [0, 1]:
      for no_exit in [1, 0]:
        for opts in [[], ['-O1'], ['-O2', '-g2'], ['-O2', '-g2', '--llvm-lto', '1']]:
          if self.is_wasm_backend() and not wasm:
            continue
          print(wasm, no_exit, opts)
          cmd = [PYTHON, EMCC] + opts + ['code.cpp', '-s', 'EXIT_RUNTIME=' + str(1 - no_exit), '-s', 'WASM=' + str(wasm)]
          if wasm:
            cmd += ['--profiling-funcs'] # for function names
          run_process(cmd)
          output = run_js('a.out.js', stderr=PIPE, full_output=True, engine=NODE_JS)
          src = open('a.out.js').read()
          if wasm:
            src += '\n' + self.get_wasm_text('a.out.wasm')
          exit = 1 - no_exit
          print('  exit:', exit, 'opts:', opts)
          self.assertContained('coming around', output)
          self.assertContainedIf('going away', output, exit)
          if not self.is_wasm_backend():
            # The wasm backend uses atexit to register destructors when
            # constructors are called  There is currently no way to exclude
            # these destructors from the wasm binary.
            assert ('atexit(' in src) == exit, 'atexit should not appear in src when EXIT_RUNTIME=0'
            assert ('_ZN5WasteILi2EED' in src) == exit, 'destructors should not appear if no exit:\n' + src

  def test_no_exit_runtime_warnings_flush(self):
    # check we warn if there is unflushed info
    create_test_file('code.c', r'''
#include <stdio.h>
int main(int argc, char **argv) {
  printf("hello\n");
  printf("world"); // no newline, not flushed
#if FLUSH
  printf("\n");
#endif
}
''')
    create_test_file('code.cpp', r'''
#include <iostream>
int main() {
  using namespace std;
  cout << "hello" << std::endl;
  cout << "world"; // no newline, not flushed
#if FLUSH
  std::cout << std::endl;
#endif
}
''')
    for src in ['code.c', 'code.cpp']:
      for no_exit in [0, 1]:
        for assertions in [0, 1]:
          for flush in [0, 1]:
            # TODO: also check FILESYSTEM=0 here. it never worked though, buffered output was not emitted at shutdown
            print(src, no_exit, assertions, flush)
            cmd = [PYTHON, EMCC, src, '-s', 'EXIT_RUNTIME=%d' % (1 - no_exit), '-s', 'ASSERTIONS=%d' % assertions]
            if flush:
              cmd += ['-DFLUSH']
            run_process(cmd)
            output = run_js('a.out.js', stderr=PIPE, full_output=True)
            exit = 1 - no_exit
            assert 'hello' in output, output
            assert ('world' in output) == (exit or flush), 'unflushed content is shown only when exiting the runtime'
            assert (no_exit and assertions and not flush) == ('stdio streams had content in them that was not flushed. you should set EXIT_RUNTIME to 1' in output), 'warning should be shown'

  def test_fs_after_main(self):
    for args in [[], ['-O1']]:
      print(args)
      run_process([PYTHON, EMCC, path_from_root('tests', 'fs_after_main.cpp')])
      self.assertContained('Test passed.', run_js('a.out.js', engine=NODE_JS))

  @no_wasm_backend('tests fastcomp compiler flags')
  def test_os_oz(self):
    for arg, expect in [
        ('-O1', '-O1'),
        ('-O2', '-O3'),
        ('-Os', '-Os'),
        ('-Oz', '-Oz'),
        ('-O3', '-O3'),
      ]:
      print(arg, expect)
      proc = run_process([PYTHON, EMCC, '-v', path_from_root('tests', 'hello_world.cpp'), arg], stderr=PIPE)
      self.assertContained(expect, proc.stderr)
      self.assertContained('hello, world!', run_js('a.out.js'))

  def test_oz_size(self):
    sizes = {}
    for name, args in [
        ('0', []),
        ('1', ['-O1']),
        ('2', ['-O2']),
        ('s', ['-Os']),
        ('z', ['-Oz']),
        ('3', ['-O3']),
      ]:
      print(name, args)
      self.clear()
      run_process([PYTHON, EMCC, '-c', path_from_root('system', 'lib', 'dlmalloc.c')] + args)
      sizes[name] = os.path.getsize('dlmalloc.o')
    print(sizes)
    opt_min = min(sizes['1'], sizes['2'], sizes['3'], sizes['s'], sizes['z'])
    opt_max = max(sizes['1'], sizes['2'], sizes['3'], sizes['s'], sizes['z'])
    # 'opt builds are all fairly close'
    self.assertLess(opt_min - opt_max, opt_max * 0.1)
    # unopt build is quite larger'
    self.assertGreater(sizes['0'], (1.20 * opt_max))

  @no_wasm_backend('relies on ctor evaluation and dtor elimination')
  def test_global_inits(self):
    create_test_file('inc.h', r'''
#include <stdio.h>

template<int x>
struct Waste {
  int state;
  Waste() : state(10) {}
  void test(int a) {
    printf("%d\n", a + state);
  }
  ~Waste() {
    printf("going away %d\n", x);
  }
};

Waste<3> *getMore();
''')

    create_test_file('main.cpp', r'''
#include "inc.h"

Waste<1> mw1;
Waste<2> mw2;

int main(int argc, char **argv) {
  printf("argc: %d\n", argc);
  mw1.state += argc;
  mw2.state += argc;
  mw1.test(5);
  mw2.test(6);
  getMore()->test(0);
  return 0;
}
''')

    create_test_file('side.cpp', r'''
#include "inc.h"

Waste<3> sw3;

Waste<3> *getMore() {
  return &sw3;
}
''')

    for opts, has_global in [
      (['-O2', '-g', '-s', 'EXIT_RUNTIME=1'], True),
      # no-exit-runtime removes the atexits, and then globalgce can work
      # it's magic to remove the global initializer entirely
      (['-O2', '-g'], False),
      (['-Os', '-g', '-s', 'EXIT_RUNTIME=1'], True),
      (['-Os', '-g'], False),
      (['-O2', '-g', '--llvm-lto', '1', '-s', 'EXIT_RUNTIME=1'], True),
      (['-O2', '-g', '--llvm-lto', '1'], False),
    ]:
      print(opts, has_global)
      run_process([PYTHON, EMCC, 'main.cpp', '-c'] + opts)
      run_process([PYTHON, EMCC, 'side.cpp', '-c'] + opts)
      run_process([PYTHON, EMCC, 'main.o', 'side.o'] + opts)
      run_js('a.out.js', stderr=PIPE, full_output=True, engine=NODE_JS)
      src = open('a.out.js').read()
      self.assertContained('argc: 1\n16\n17\n10\n', run_js('a.out.js'))
      self.assertContainedIf('globalCtors', src, has_global)

  # Tests that when there are only 0 or 1 global initializers, that a grouped global initializer function will not be generated
  # (that would just consume excess code size)
  def test_no_global_inits(self):
    create_test_file('one_global_initializer.cpp', r'''
#include <emscripten.h>
#include <stdio.h>
double t = emscripten_get_now();
int main() { printf("t:%d\n", (int)(t>0)); }
''')
    run_process([PYTHON, EMCC, 'one_global_initializer.cpp'])
    # Above file has one global initializer, should not generate a redundant grouped globalCtors function
    self.assertNotContained('globalCtors', open('a.out.js').read())
    self.assertContained('t:1', run_js('a.out.js'))

    create_test_file('zero_global_initializers.cpp', r'''
#include <stdio.h>
int main() { printf("t:1\n"); }
''')
    run_process([PYTHON, EMCC, 'zero_global_initializers.cpp'])
    # Above file should have zero global initializers, should not generate any global initializer functions
    self.assertNotContained('__GLOBAL__sub_', open('a.out.js').read())
    self.assertContained('t:1', run_js('a.out.js'))

  def test_implicit_func(self):
    create_test_file('src.c', r'''
#include <stdio.h>
int main()
{
    printf("hello %d\n", strnlen("waka", 2)); // Implicit declaration, no header, for strnlen
    int (*my_strnlen)(char*, ...) = strnlen;
    printf("hello %d\n", my_strnlen("shaka", 2));
    return 0;
}
''')

    IMPLICIT_WARNING = '''warning: implicit declaration of function 'strnlen' is invalid in C99'''
    IMPLICIT_ERROR = '''error: implicit declaration of function 'strnlen' is invalid in C99'''

    for opts, expected, compile_expected in [
      ([], None, [IMPLICIT_ERROR]),
      (['-Wno-error=implicit-function-declaration'], ['hello '], [IMPLICIT_WARNING]), # turn error into warning
      (['-Wno-implicit-function-declaration'], ['hello '], []), # turn error into nothing at all (runtime output is incorrect)
    ]:
      print(opts, expected)
      try_delete('a.out.js')
      stderr = run_process([PYTHON, EMCC, 'src.c'] + opts, stderr=PIPE, check=False).stderr
      for ce in compile_expected + ['''warning: incompatible pointer types''']:
        self.assertContained(ce, stderr)
      if expected is None:
        assert not os.path.exists('a.out.js')
      else:
        output = run_js('a.out.js', stderr=PIPE, full_output=True)
        for e in expected:
          self.assertContained(e, output)

  @no_wasm_backend('uses prebuilt .ll file')
  def test_incorrect_static_call(self):
    for wasm in [0, 1]:
      for opts in [0, 1]:
        for asserts in [0, 1]:
          extra = []
          if opts != 1 - asserts:
            extra = ['-s', 'ASSERTIONS=' + str(asserts)]
          cmd = [PYTHON, EMCC, path_from_root('tests', 'sillyfuncast2_noasm.ll'), '-O' + str(opts), '-s', 'WASM=' + str(wasm)] + extra
          print(opts, asserts, wasm, cmd)
          # Should not need to pipe stdout here but binaryen writes to stdout
          # when it really should write to stderr.
          stderr = run_process(cmd, stdout=PIPE, stderr=PIPE, check=False).stderr
          assert ('unexpected' in stderr) == asserts, stderr
          assert ("to 'doit'" in stderr) == asserts, stderr

  @no_wasm_backend('fastcomp specific')
  def test_llvm_lit(self):
    grep_path = Building.which('grep')
    if not grep_path:
      self.skipTest('This test needs the "grep" tool in PATH. If you are using emsdk on Windows, you can obtain it via installing and activating the gnu package.')
    llvm_src = get_fastcomp_src_dir()
    if not llvm_src:
      self.skipTest('llvm source tree not found')
    LLVM_LIT = os.path.join(LLVM_ROOT, 'llvm-lit.py')
    if not os.path.exists(LLVM_LIT):
      LLVM_LIT = os.path.join(LLVM_ROOT, 'llvm-lit')
      if not os.path.exists(LLVM_LIT):
        self.skipTest('llvm-lit not found; fastcomp directory is most likely prebuilt')
    cmd = [PYTHON, LLVM_LIT, '-v', os.path.join(llvm_src, 'test', 'CodeGen', 'JS')]
    print(cmd)
    run_process(cmd)

  def test_bad_triple(self):
    # compile a minimal program, with as few dependencies as possible, as
    # native building on CI may not always work well
    create_test_file('minimal.cpp', 'int main() { return 0; }')
    try:
      vs_env = shared.get_clang_native_env()
    except Exception:
      self.skipTest('Native clang env not found')
    run_process([CLANG, 'minimal.cpp', '-target', 'x86_64-linux', '-c', '-emit-llvm', '-o', 'a.bc'] + shared.get_clang_native_args(), env=vs_env)
    err = run_process([PYTHON, EMCC, 'a.bc'], stdout=PIPE, stderr=PIPE, check=False).stderr
    if self.is_wasm_backend():
      self.assertContained('machine type must be wasm32', err)
    else:
      assert 'warning' in err or 'WARNING' in err, err
      assert 'incorrect target triple' in err or 'different target triples' in err, err

  def test_valid_abspath(self):
    # Test whether abspath warning appears
    abs_include_path = os.path.abspath(self.get_dir())
    err = run_process([PYTHON, EMCC, '-I%s' % abs_include_path, '-Wwarn-absolute-paths', path_from_root('tests', 'hello_world.c')], stdout=PIPE, stderr=PIPE).stderr
    warning = '-I or -L of an absolute path "-I%s" encountered. If this is to a local system header/library, it may cause problems (local system files make sense for compiling natively on your system, but not necessarily to JavaScript).' % abs_include_path
    assert(warning in err)

    # Passing an absolute path to a directory inside the emscripten tree is always ok and should not issue a warning.
    abs_include_path = path_from_root('tests')
    err = run_process([PYTHON, EMCC, '-I%s' % abs_include_path, '-Wwarn-absolute-paths', path_from_root('tests', 'hello_world.c')], stdout=PIPE, stderr=PIPE).stderr
    warning = '-I or -L of an absolute path "-I%s" encountered. If this is to a local system header/library, it may cause problems (local system files make sense for compiling natively on your system, but not necessarily to JavaScript).' % abs_include_path
    assert(warning not in err)

    # Hide warning for this include path
    err = run_process([PYTHON, EMCC, '--valid-abspath', abs_include_path, '-I%s' % abs_include_path, '-Wwarn-absolute-paths', path_from_root('tests', 'hello_world.c')], stdout=PIPE, stderr=PIPE).stderr
    assert(warning not in err)

  def test_valid_abspath_2(self):
    if WINDOWS:
      abs_include_path = 'C:\\nowhere\\at\\all'
    else:
      abs_include_path = '/nowhere/at/all'
    cmd = [PYTHON, EMCC, path_from_root('tests', 'hello_world.c'), '--valid-abspath', abs_include_path, '-I%s' % abs_include_path]
    print(' '.join(cmd))
    run_process(cmd)
    self.assertContained('hello, world!', run_js('a.out.js'))

  def test_warn_dylibs(self):
    shared_suffixes = ['.so', '.dylib', '.dll']

    for suffix in ['.o', '.a', '.bc', '.so', '.lib', '.dylib', '.js', '.html']:
      print(suffix)
      err = run_process([PYTHON, EMCC, path_from_root('tests', 'hello_world.c'), '-o', 'out' + suffix], stderr=PIPE).stderr
      warning = 'When Emscripten compiles to a typical native suffix for shared libraries (.so, .dylib, .dll) then it emits an object file. You should then compile that to an emscripten SIDE_MODULE (using that flag) with suffix .wasm (for wasm) or .js (for asm.js).'
      self.assertContainedIf(warning, err, suffix in shared_suffixes)

  def test_side_module_without_proper_target(self):
    # SIDE_MODULE is only meaningful when compiling to wasm (or js+wasm)
    # otherwise, we are just linking bitcode, and should show an error
    for wasm in [0, 1]:
      if self.is_wasm_backend() and not wasm:
        continue
      print(wasm)
      stderr = self.expect_fail([PYTHON, EMCC, path_from_root('tests', 'hello_world.cpp'), '-s', 'SIDE_MODULE=1', '-o', 'a.so', '-s', 'WASM=%d' % wasm])
      self.assertContained('SIDE_MODULE must only be used when compiling to an executable shared library, and not when emitting an object file', stderr)

  @no_wasm_backend('asm.js optimizations')
  def test_simplify_ifs(self):
    def test(src, nums):
      create_test_file('src.c', src)
      for opts, ifs in [
        [['-g2'], nums[0]],
        [['--profiling'], nums[1]],
        [['--profiling', '-g2'], nums[2]]
      ]:
        print(opts, ifs)
        if type(ifs) == int:
          ifs = [ifs]
        try_delete('a.out.js')
        run_process([PYTHON, EMCC, 'src.c', '-O2', '-s', 'WASM=0'] + opts, stdout=PIPE)
        src = open('a.out.js').read()
        main = src[src.find('function _main'):src.find('\n}', src.find('function _main'))]
        actual_ifs = main.count('if (')
        assert actual_ifs in ifs, main + ' : ' + str([ifs, actual_ifs])

    test(r'''
      #include <stdio.h>
      #include <string.h>
      int main(int argc, char **argv) {
        if (argc > 5 && strlen(argv[0]) > 1 && strlen(argv[1]) > 2) printf("halp");
        return 0;
      }
    ''', [3, 1, 1])

    test(r'''
      #include <stdio.h>
      #include <string.h>
      int main(int argc, char **argv) {
        while (argc % 3 == 0) {
          if (argc > 5 && strlen(argv[0]) > 1 && strlen(argv[1]) > 2) {
            printf("halp");
            argc++;
          } else {
            while (argc > 0) {
              printf("%d\n", argc--);
            }
          }
        }
        return 0;
      }
    ''', [8, [5, 7], [5, 7]])

    test(r'''
      #include <stdio.h>
      #include <string.h>
      int main(int argc, char **argv) {
        while (argc % 17 == 0) argc *= 2;
        if (argc > 5 && strlen(argv[0]) > 10 && strlen(argv[1]) > 20) {
          printf("halp");
          argc++;
        } else {
          printf("%d\n", argc--);
        }
        while (argc % 17 == 0) argc *= 2;
        return argc;
      }
    ''', [6, 3, 3])

    test(r'''
      #include <stdio.h>
      #include <stdlib.h>

      int main(int argc, char *argv[]) {
        if (getenv("A") && getenv("B")) {
            printf("hello world\n");
        } else {
            printf("goodnight moon\n");
        }
        printf("and that's that\n");
        return 0;
      }
    ''', [[3, 2], 1, 1])

    test(r'''
      #include <stdio.h>
      #include <stdlib.h>

      int main(int argc, char *argv[]) {
        if (getenv("A") || getenv("B")) {
            printf("hello world\n");
        }
        printf("and that's that\n");
        return 0;
      }
    ''', [[3, 2], 1, 1])

  def test_symbol_map(self):
    for opts in [['-O2'], ['-O3']]:
      for wasm in [0, 1]:
        print(opts, wasm)
        self.clear()
        create_test_file('src.c', r'''
#include <emscripten.h>

EM_JS(int, run_js, (), {
out(new Error().stack);
return 0;
});

EMSCRIPTEN_KEEPALIVE
void middle() {
  if (run_js()) {
    // fake recursion that is never reached, to avoid inlining in binaryen and LLVM
    middle();
  }
}

int main() {
EM_ASM({ _middle() });
}
''')
        cmd = [PYTHON, EMCC, 'src.c', '--emit-symbol-map'] + opts
        if not wasm:
          cmd += ['-s', 'WASM=0']
        run_process(cmd)
        # check that the map is correct
        with open('a.out.js.symbols') as f:
          symbols = f.read()
        lines = [line.split(':') for line in symbols.strip().split('\n')]
        minified_middle = None
        for minified, full in lines:
          # handle both fastcomp and wasm backend notation
          if full == '_middle' or full == 'middle':
            minified_middle = minified
            break
        self.assertNotEqual(minified_middle, None)
        if wasm:
          # stack traces are standardized enough that we can easily check that the
          # minified name is actually in the output
          stack_trace_reference = 'wasm-function[%s]' % minified_middle
          out = run_js('a.out.js', stderr=PIPE, full_output=True, assert_returncode=None)
          self.assertContained(stack_trace_reference, out)
          # make sure there are no symbols in the wasm itself
          wast = run_process([os.path.join(Building.get_binaryen_bin(), 'wasm-dis'), 'a.out.wasm'], stdout=PIPE).stdout
          for func_start in ('(func $middle', '(func $_middle'):
            self.assertNotContained(func_start, wast)

  def test_bc_to_bc(self):
    # emcc should 'process' bitcode to bitcode. build systems can request this if
    # e.g. they assume our 'executable' extension is bc, and compile an .o to a .bc
    # (the user would then need to build bc to js of course, but we need to actually
    # emit the bc)
    run_process([PYTHON, EMCC, '-c', path_from_root('tests', 'hello_world.c')])
    self.assertExists('hello_world.o')
    run_process([PYTHON, EMCC, 'hello_world.o', '-o', 'hello_world.bc'])
    self.assertExists('hello_world.o')
    self.assertExists('hello_world.bc')

  def test_bad_function_pointer_cast(self):
    create_test_file('src.cpp', r'''
#include <stdio.h>

typedef int (*callback) (int, ...);

int impl(int foo) {
  printf("Hello, world.\n");
  return 0;
}

int main() {
  volatile callback f = (callback) impl;
  f(0); /* This fails with or without additional arguments. */
  return 0;
}
''')

    for opts in [0, 1, 2]:
      for safe in [0, 1]:
        for emulate_casts in [0, 1]:
          for emulate_fps in [0, 1]:
            for relocatable in [0, 1]:
              for wasm in [0, 1]:
                if self.is_wasm_backend() and (not wasm or emulate_fps):
                  continue
                if emulate_casts and self.is_wasm_backend() and relocatable:
                  # TODO('https://github.com/emscripten-core/emscripten/issues/8507')
                  continue
                cmd = [PYTHON, EMCC, 'src.cpp', '-O' + str(opts)]
                if not wasm:
                  cmd += ['-s', 'WASM=0']
                if safe:
                  cmd += ['-s', 'SAFE_HEAP']
                if emulate_casts:
                  cmd += ['-s', 'EMULATE_FUNCTION_POINTER_CASTS']
                if emulate_fps:
                  cmd += ['-s', 'EMULATED_FUNCTION_POINTERS']
                if relocatable:
                  cmd += ['-s', 'RELOCATABLE'] # disables asm-optimized safe heap
                print(cmd)
                run_process(cmd)
                output = run_js('a.out.js', stderr=PIPE, full_output=True, assert_returncode=None)
                if emulate_casts:
                  # success!
                  self.assertContained('Hello, world.', output)
                else:
                  # otherwise, the error depends on the mode we are in
                  if self.is_wasm_backend() or (wasm and (relocatable or emulate_fps)):
                    # wasm trap raised by the vm
                    self.assertContained('function signature mismatch', output)
                  elif opts == 0 and safe and not wasm:
                    # non-wasm safe mode checks asm.js function table masks
                    self.assertContained('Function table mask error', output)
                  elif opts == 0:
                    # informative error message (assertions are enabled in -O0)
                    self.assertContained('Invalid function pointer', output)
                  else:
                    # non-informative error
                    self.assertContained(('abort(', 'exception'), output)

  @no_wasm_backend('asm.js function table feature')
  def test_aliased_func_pointers(self):
    create_test_file('src.cpp', r'''
#include <stdio.h>

int impl1(int foo) { return foo; }
float impla(float foo) { return foo; }
int impl2(int foo) { return foo+1; }
float implb(float foo) { return foo+1; }
int impl3(int foo) { return foo+2; }
float implc(float foo) { return foo+2; }

int main(int argc, char **argv) {
  volatile void *f = (void*)impl1;
  if (argc == 50) f = (void*)impla;
  if (argc == 51) f = (void*)impl2;
  if (argc == 52) f = (void*)implb;
  if (argc == 53) f = (void*)impl3;
  if (argc == 54) f = (void*)implc;
  return (int)f;
}
''')

    print('aliasing')

    sizes_ii = {}
    sizes_dd = {}

    for alias in [None, 0, 1]:
      cmd = [PYTHON, EMCC, 'src.cpp', '-O1', '-s', 'WASM=0']
      if alias is not None:
        cmd += ['-s', 'ALIASING_FUNCTION_POINTERS=' + str(alias)]
      else:
        alias = -1
      print(cmd)
      run_process(cmd)
      src = open('a.out.js').read().split('\n')
      for line in src:
        if line.strip().startswith('var FUNCTION_TABLE_ii = '):
          sizes_ii[alias] = line.count(',')
        if line.strip().startswith('var FUNCTION_TABLE_dd = '):
          sizes_dd[alias] = line.count(',')

    print('ii', sizes_ii)
    print('dd', sizes_dd)

    for sizes in [sizes_ii, sizes_dd]:
      assert sizes[-1] == sizes[1] # default is to alias
      assert sizes[1] < sizes[0] # without aliasing, we have more unique values and fat tables

  def test_bad_export(self):
    for m in ['', ' ']:
      self.clear()
      cmd = [PYTHON, EMCC, path_from_root('tests', 'hello_world.c'), '-s', 'EXPORTED_FUNCTIONS=["' + m + '_main"]']
      print(cmd)
      stderr = run_process(cmd, stderr=PIPE, check=False).stderr
      if m:
        self.assertContained('undefined exported function: " _main"', stderr)
      else:
        self.assertContained('hello, world!', run_js('a.out.js'))

  def test_no_dynamic_execution(self):
    run_process([PYTHON, EMCC, path_from_root('tests', 'hello_world.c'), '-O1', '-s', 'DYNAMIC_EXECUTION=0'])
    self.assertContained('hello, world!', run_js('a.out.js'))
    src = open('a.out.js').read()
    assert 'eval(' not in src
    assert 'eval.' not in src
    assert 'new Function' not in src
    try_delete('a.out.js')

    # Test that --preload-file doesn't add an use of eval().
    create_test_file('temp.txt', "foo\n")
    run_process([PYTHON, EMCC, path_from_root('tests', 'hello_world.c'), '-O1',
                 '-s', 'DYNAMIC_EXECUTION=0', '--preload-file', 'temp.txt'])
    src = open('a.out.js').read()
    assert 'eval(' not in src
    assert 'eval.' not in src
    assert 'new Function' not in src
    try_delete('a.out.js')

    # Test that -s DYNAMIC_EXECUTION=0 and --closure 1 are not allowed together.
    self.expect_fail([PYTHON, EMCC, path_from_root('tests', 'hello_world.c'), '-O1',
                      '-s', 'DYNAMIC_EXECUTION=0', '--closure', '1'])
    try_delete('a.out.js')

    # Test that -s DYNAMIC_EXECUTION=1 and -s RELOCATABLE=1 are not allowed together.
    self.expect_fail([PYTHON, EMCC, path_from_root('tests', 'hello_world.c'), '-O1',
                      '-s', 'DYNAMIC_EXECUTION=0', '-s', 'RELOCATABLE=1'])
    try_delete('a.out.js')

    create_test_file('test.c', r'''
      #include <emscripten/emscripten.h>
      int main() {
        emscripten_run_script("console.log('hello from script');");
        return 0;
      }
      ''')

    # Test that emscripten_run_script() aborts when -s DYNAMIC_EXECUTION=0
    run_process([PYTHON, EMCC, 'test.c', '-O1', '-s', 'DYNAMIC_EXECUTION=0'])
    self.assertContained('DYNAMIC_EXECUTION=0 was set, cannot eval', run_js('a.out.js', assert_returncode=None, full_output=True, stderr=PIPE))
    try_delete('a.out.js')

    # Test that emscripten_run_script() posts a warning when -s DYNAMIC_EXECUTION=2
    run_process([PYTHON, EMCC, 'test.c', '-O1', '-s', 'DYNAMIC_EXECUTION=2'])
    self.assertContained('Warning: DYNAMIC_EXECUTION=2 was set, but calling eval in the following location:', run_js('a.out.js', assert_returncode=None, full_output=True, stderr=PIPE))
    self.assertContained('hello from script', run_js('a.out.js', assert_returncode=None, full_output=True, stderr=PIPE))
    try_delete('a.out.js')

  def test_init_file_at_offset(self):
    create_test_file('src.cpp', r'''
      #include <stdio.h>
      int main() {
        int data = 0x12345678;
        FILE *f = fopen("test.dat", "wb");
        fseek(f, 100, SEEK_CUR);
        fwrite(&data, 4, 1, f);
        fclose(f);

        int data2;
        f = fopen("test.dat", "rb");
        fread(&data2, 4, 1, f); // should read 0s, not that int we wrote at an offset
        printf("read: %d\n", data2);
        fseek(f, 0, SEEK_END);
        long size = ftell(f); // should be 104, not 4
        fclose(f);
        printf("file size is %ld\n", size);
      }
    ''')
    run_process([PYTHON, EMCC, 'src.cpp'])
    self.assertContained('read: 0\nfile size is 104\n', run_js('a.out.js'))

  def test_unlink(self):
    self.do_other_test(os.path.join('other', 'unlink'))

  def test_argv0_node(self):
    create_test_file('code.cpp', r'''
#include <stdio.h>
int main(int argc, char **argv) {
  printf("I am %s.\n", argv[0]);
  return 0;
}
''')

    run_process([PYTHON, EMCC, 'code.cpp'])
    self.assertContained('I am ' + os.path.realpath(self.get_dir()).replace('\\', '/') + '/a.out.js', run_js('a.out.js', engine=NODE_JS).replace('\\', '/'))

  def test_returncode(self):
    create_test_file('src.cpp', r'''
      #include <stdio.h>
      #include <stdlib.h>
      int main() {
      #if CALL_EXIT
        exit(CODE);
      #else
        return CODE;
      #endif
      }
    ''')
    for code in [0, 123]:
      for no_exit in [0, 1]:
        for call_exit in [0, 1]:
          for async_compile in [0, 1]:
            run_process([PYTHON, EMCC, 'src.cpp', '-DCODE=%d' % code, '-s', 'EXIT_RUNTIME=%d' % (1 - no_exit), '-DCALL_EXIT=%d' % call_exit, '-s', 'WASM_ASYNC_COMPILATION=%d' % async_compile])
            for engine in JS_ENGINES:
              # async compilation can't return a code in d8
              if async_compile and engine == V8_ENGINE:
                continue
              print(code, no_exit, call_exit, async_compile, engine)
              proc = run_process(engine + ['a.out.js'], stderr=PIPE, check=False)
              # we always emit the right exit code, whether we exit the runtime or not
              self.assertEqual(proc.returncode, code)
              msg = 'but EXIT_RUNTIME is not set, so halting execution but not exiting the runtime or preventing further async execution (build with EXIT_RUNTIME=1, if you want a true shutdown)'
              if no_exit and call_exit:
                self.assertContained(msg, proc.stderr)
              else:
                self.assertNotContained(msg, proc.stderr)

  def test_emscripten_force_exit_NO_EXIT_RUNTIME(self):
    create_test_file('src.cpp', r'''
      #include <emscripten.h>
      int main() {
      #if CALL_EXIT
        emscripten_force_exit(0);
      #endif
      }
    ''')
    for no_exit in [0, 1]:
      for call_exit in [0, 1]:
        run_process([PYTHON, EMCC, 'src.cpp', '-s', 'EXIT_RUNTIME=%d' % (1 - no_exit), '-DCALL_EXIT=%d' % call_exit])
        print(no_exit, call_exit)
        out = run_js('a.out.js', stdout=PIPE, stderr=PIPE, full_output=True)
        assert ('emscripten_force_exit cannot actually shut down the runtime, as the build does not have EXIT_RUNTIME set' in out) == (no_exit and call_exit), out

  def test_mkdir_silly(self):
    create_test_file('src.cpp', r'''
#include <stdio.h>
#include <dirent.h>
#include <errno.h>
#include <sys/stat.h>
#include <sys/types.h>
#include <unistd.h>

int main(int argc, char **argv) {
  printf("\n");
  for (int i = 1; i < argc; i++) {
    printf("%d:\n", i);
    int ok = mkdir(argv[i], S_IRWXU|S_IRWXG|S_IRWXO);
    printf("  make %s: %d\n", argv[i], ok);
    DIR *dir = opendir(argv[i]);
    printf("  open %s: %d\n", argv[i], dir != NULL);
    if (dir) {
      struct dirent *entry;
      while ((entry = readdir(dir))) {
        printf("  %s, %d\n", entry->d_name, entry->d_type);
      }
    }
  }
}
    ''')
    run_process([PYTHON, EMCC, 'src.cpp'])

    # cannot create /, can open
    self.assertContained(r'''
1:
  make /: -1
  open /: 1
  ., 4
  .., 4
  tmp, 4
  home, 4
  dev, 4
  proc, 4
''', run_js('a.out.js', args=['/']))
    # cannot create empty name, cannot open
    self.assertContained(r'''
1:
  make : -1
  open : 0
''', run_js('a.out.js', args=['']))
    # can create unnormalized path, can open
    self.assertContained(r'''
1:
  make /a//: 0
  open /a//: 1
  ., 4
  .., 4
''', run_js('a.out.js', args=['/a//']))
    # can create child unnormalized
    self.assertContained(r'''
1:
  make /a: 0
  open /a: 1
  ., 4
  .., 4
2:
  make /a//b//: 0
  open /a//b//: 1
  ., 4
  .., 4
''', run_js('a.out.js', args=['/a', '/a//b//']))

  def test_stat_silly(self):
    create_test_file('src.cpp', r'''
#include <stdio.h>
#include <errno.h>
#include <sys/stat.h>

int main(int argc, char **argv) {
  for (int i = 1; i < argc; i++) {
    const char *path = argv[i];
    struct stat path_stat;
    if (stat(path, &path_stat) != 0) {
      printf("Failed to stat path: %s; errno=%d\n", path, errno);
    } else {
      printf("ok on %s\n", path);
    }
  }
}
    ''')
    run_process([PYTHON, EMCC, 'src.cpp'])

    # cannot stat ""
    self.assertContained(r'''Failed to stat path: /a; errno=44
Failed to stat path: ; errno=44
''', run_js('a.out.js', args=['/a', '']))

  def test_symlink_silly(self):
    create_test_file('src.cpp', r'''
#include <dirent.h>
#include <errno.h>
#include <sys/stat.h>
#include <sys/types.h>
#include <unistd.h>
#include <stdio.h>

int main(int argc, char **argv) {
  if (symlink(argv[1], argv[2]) != 0) {
    printf("Failed to symlink paths: %s, %s; errno=%d\n", argv[1], argv[2], errno);
  } else {
    printf("ok\n");
  }
}
    ''')
    run_process([PYTHON, EMCC, 'src.cpp'])

    # cannot symlink nonexistents
    self.assertContained(r'''Failed to symlink paths: , abc; errno=44''', run_js('a.out.js', args=['', 'abc']))
    self.assertContained(r'''Failed to symlink paths: , ; errno=44''', run_js('a.out.js', args=['', '']))
    self.assertContained(r'''ok''', run_js('a.out.js', args=['123', 'abc']))
    self.assertContained(r'''Failed to symlink paths: abc, ; errno=44''', run_js('a.out.js', args=['abc', '']))

  def test_rename_silly(self):
    create_test_file('src.cpp', r'''
#include <stdio.h>
#include <errno.h>

int main(int argc, char **argv) {
  if (rename(argv[1], argv[2]) != 0) {
    printf("Failed to rename paths: %s, %s; errno=%d\n", argv[1], argv[2], errno);
  } else {
    printf("ok\n");
  }
}
    ''')
    run_process([PYTHON, EMCC, 'src.cpp'])

    # cannot symlink nonexistents
    self.assertContained(r'''Failed to rename paths: , abc; errno=44''', run_js('a.out.js', args=['', 'abc']))
    self.assertContained(r'''Failed to rename paths: , ; errno=44''', run_js('a.out.js', args=['', '']))
    self.assertContained(r'''Failed to rename paths: 123, abc; errno=44''', run_js('a.out.js', args=['123', 'abc']))
    self.assertContained(r'''Failed to rename paths: abc, ; errno=44''', run_js('a.out.js', args=['abc', '']))

  def test_readdir_r_silly(self):
    create_test_file('src.cpp', r'''
#include <iostream>
#include <cstring>
#include <cerrno>
#include <unistd.h>
#include <fcntl.h>
#include <cstdlib>
#include <dirent.h>
#include <sys/stat.h>
#include <sys/types.h>
using std::endl;
namespace
{
  void check(const bool result)
  {
    if(not result) {
      std::cout << "Check failed!" << endl;
      throw "bad";
    }
  }
  // Do a recursive directory listing of the directory whose path is specified
  // by \a name.
  void ls(const std::string& name, std::size_t indent = 0)
  {
    ::DIR *dir;
    struct ::dirent *entry;
    if(indent == 0) {
      std::cout << name << endl;
      ++indent;
    }
    // Make sure we can open the directory.  This should also catch cases where
    // the empty string is passed in.
    if (not (dir = ::opendir(name.c_str()))) {
      const int error = errno;
      std::cout
        << "Failed to open directory: " << name << "; " << error << endl;
      return;
    }
    // Just checking the sanity.
    if (name.empty()) {
      std::cout
        << "Managed to open a directory whose name was the empty string.."
        << endl;
      check(::closedir(dir) != -1);
      return;
    }
    // Iterate over the entries in the directory.
    while ((entry = ::readdir(dir))) {
      const std::string entryName(entry->d_name);
      if (entryName == "." || entryName == "..") {
        // Skip the dot entries.
        continue;
      }
      const std::string indentStr(indent * 2, ' ');
      if (entryName.empty()) {
        std::cout
          << indentStr << "\"\": Found empty string as a "
          << (entry->d_type == DT_DIR ? "directory" : "file")
          << " entry!" << endl;
        continue;
      } else {
        std::cout << indentStr << entryName
                  << (entry->d_type == DT_DIR ? "/" : "") << endl;
      }
      if (entry->d_type == DT_DIR) {
        // We found a subdirectory; recurse.
        ls(std::string(name + (name == "/" ? "" : "/" ) + entryName),
           indent + 1);
      }
    }
    // Close our handle.
    check(::closedir(dir) != -1);
  }
  void touch(const std::string &path)
  {
    const int fd = ::open(path.c_str(), O_CREAT | O_TRUNC, 0644);
    check(fd != -1);
    check(::close(fd) != -1);
  }
}
int main()
{
  check(::mkdir("dir", 0755) == 0);
  touch("dir/a");
  touch("dir/b");
  touch("dir/c");
  touch("dir/d");
  touch("dir/e");
  std::cout << "Before:" << endl;
  ls("dir");
  std::cout << endl;
  // Attempt to delete entries as we walk the (single) directory.
  ::DIR * const dir = ::opendir("dir");
  check(dir != NULL);
  struct ::dirent *entry;
  while((entry = ::readdir(dir)) != NULL) {
    const std::string name(entry->d_name);
    // Skip "." and "..".
    if(name == "." || name == "..") {
      continue;
    }
    // Unlink it.
    std::cout << "Unlinking " << name << endl;
    check(::unlink(("dir/" + name).c_str()) != -1);
  }
  check(::closedir(dir) != -1);
  std::cout << "After:" << endl;
  ls("dir");
  std::cout << endl;
  return 0;
}
    ''')
    run_process([PYTHON, EMCC, 'src.cpp'])

    # cannot symlink nonexistents
    self.assertContained(r'''Before:
dir
  a
  b
  c
  d
  e

Unlinking a
Unlinking b
Unlinking c
Unlinking d
Unlinking e
After:
dir
''', run_js('a.out.js', args=['', 'abc']))

  def test_emversion(self):
    create_test_file('src.cpp', r'''
      #include <stdio.h>
      int main() {
        printf("major: %d\n", __EMSCRIPTEN_major__);
        printf("minor: %d\n", __EMSCRIPTEN_minor__);
        printf("tiny: %d\n", __EMSCRIPTEN_tiny__);
      }
    ''')
    run_process([PYTHON, EMCC, 'src.cpp'])
    self.assertContained(r'''major: %d
minor: %d
tiny: %d
''' % (shared.EMSCRIPTEN_VERSION_MAJOR, shared.EMSCRIPTEN_VERSION_MINOR, shared.EMSCRIPTEN_VERSION_TINY), run_js('a.out.js'))

  def test_libc_files_without_syscalls(self):
    # a program which includes FS due to libc js library support, but has no syscalls,
    # so full FS support would normally be optimized out
    create_test_file('src.cpp', r'''
#include <sys/time.h>
#include <stddef.h>
int main() {
    return utimes(NULL, NULL);
}''')
    run_process([PYTHON, EMCC, 'src.cpp'])

  def test_syscall_without_filesystem(self):
    # a program which includes a non-trivial syscall, but disables the filesystem.
    create_test_file('src.c', r'''
#include <sys/time.h>
#include <stddef.h>
extern int __syscall295(int);
int main() {
  return __syscall295(0);
}''')
    run_process([PYTHON, EMCC, 'src.c', '-s', 'NO_FILESYSTEM=1'])

  def test_dashS(self):
    run_process([PYTHON, EMCC, path_from_root('tests', 'hello_world.c'), '-S'])
    self.assertExists('hello_world.s')

  def test_dashS_stdout(self):
    stdout = run_process([PYTHON, EMCC, path_from_root('tests', 'hello_world.c'), '-S', '-o', '-'], stdout=PIPE).stdout
    self.assertEqual(os.listdir('.'), [])
    self.assertContained('hello_world.c', stdout)

  def test_emit_llvm(self):
    # TODO(https://github.com/emscripten-core/emscripten/issues/9016):
    # We shouldn't need to copy the file here but if we don't then emcc will
    # internally clobber the hello_world.ll in tests.
    shutil.copyfile(path_from_root('tests', 'hello_world.c'), 'hello_world.c')
    run_process([PYTHON, EMCC, 'hello_world.c', '-S', '-emit-llvm'])
    self.assertExists('hello_world.ll')
    bitcode = open('hello_world.ll').read()
    self.assertContained('target triple = "', bitcode)

    run_process([PYTHON, EMCC, path_from_root('tests', 'hello_world.c'), '-c', '-emit-llvm'])
    self.assertTrue(Building.is_bitcode('hello_world.bc'))

  def test_dashE(self):
    create_test_file('src.cpp', r'''#include <emscripten.h>
__EMSCRIPTEN_major__ __EMSCRIPTEN_minor__ __EMSCRIPTEN_tiny__ EMSCRIPTEN_KEEPALIVE
''')

    def test(args=[]):
      print(args)
      out = run_process([PYTHON, EMCC, 'src.cpp', '-E'] + args, stdout=PIPE).stdout
      self.assertContained('%d %d %d __attribute__((used))' % (shared.EMSCRIPTEN_VERSION_MAJOR, shared.EMSCRIPTEN_VERSION_MINOR, shared.EMSCRIPTEN_VERSION_TINY), out)

    test()
    test(['--bind'])

  def test_dashE_respect_dashO(self):
    # issue #3365
    null_file = 'NUL' if WINDOWS else '/dev/null'
    with_dash_o = run_process([PYTHON, EMXX, path_from_root('tests', 'hello_world.cpp'), '-E', '-o', null_file], stdout=PIPE, stderr=PIPE).stdout
    if WINDOWS:
      self.assertNotExists(null_file)
    without_dash_o = run_process([PYTHON, EMXX, path_from_root('tests', 'hello_world.cpp'), '-E'], stdout=PIPE, stderr=PIPE).stdout
    self.assertEqual(len(with_dash_o), 0)
    self.assertNotEqual(len(without_dash_o), 0)

  def test_dashM(self):
    out = run_process([PYTHON, EMXX, path_from_root('tests', 'hello_world.cpp'), '-M'], stdout=PIPE).stdout
    self.assertContained('hello_world.o:', out) # Verify output is just a dependency rule instead of bitcode or js

  def test_dashM_respect_dashO(self):
    null_file = 'NUL' if WINDOWS else '/dev/null'
    with_dash_o = run_process([PYTHON, EMXX, path_from_root('tests', 'hello_world.cpp'), '-M', '-o', null_file], stdout=PIPE).stdout
    if WINDOWS:
      self.assertNotExists(null_file)
    without_dash_o = run_process([PYTHON, EMXX, path_from_root('tests', 'hello_world.cpp'), '-M'], stdout=PIPE).stdout
    self.assertEqual(len(with_dash_o), 0)
    self.assertNotEqual(len(without_dash_o), 0)

  def test_malloc_implicit(self):
    self.do_other_test(os.path.join('other', 'malloc_implicit'))

  def test_switch64phi(self):
    # issue 2539, fastcomp segfault on phi-i64 interaction
    create_test_file('src.cpp', r'''
#include <cstdint>
#include <limits>
#include <cstdio>

//============================================================================

namespace
{
  class int_adapter {
  public:
    typedef ::int64_t int_type;

    int_adapter(int_type v = 0)
      : value_(v)
    {}
    static const int_adapter pos_infinity()
    {
      return (::std::numeric_limits<int_type>::max)();
    }
    static const int_adapter neg_infinity()
    {
      return (::std::numeric_limits<int_type>::min)();
    }
    static const int_adapter not_a_number()
    {
      return (::std::numeric_limits<int_type>::max)()-1;
    }
    static bool is_neg_inf(int_type v)
    {
      return (v == neg_infinity().as_number());
    }
    static bool is_pos_inf(int_type v)
    {
      return (v == pos_infinity().as_number());
    }
    static bool is_not_a_number(int_type v)
    {
      return (v == not_a_number().as_number());
    }

    bool is_infinity() const
    {
      return (value_ == neg_infinity().as_number() ||
              value_ == pos_infinity().as_number());
    }
    bool is_special() const
    {
      return(is_infinity() || value_ == not_a_number().as_number());
    }
    bool operator<(const int_adapter& rhs) const
    {
      if(value_ == not_a_number().as_number()
         || rhs.value_ == not_a_number().as_number()) {
        return false;
      }
      if(value_ < rhs.value_) return true;
      return false;
    }
    int_type as_number() const
    {
      return value_;
    }

    int_adapter operator-(const int_adapter& rhs)const
    {
      if(is_special() || rhs.is_special())
      {
        if (rhs.is_pos_inf(rhs.as_number()))
        {
          return int_adapter(1);
        }
        if (rhs.is_neg_inf(rhs.as_number()))
        {
          return int_adapter();
        }
      }
      return int_adapter();
    }


  private:
    int_type value_;
  };

  class time_iterator {
  public:
    time_iterator(int_adapter t, int_adapter d)
      : current_(t),
        offset_(d)
    {}

    time_iterator& operator--()
    {
      current_ = int_adapter(current_ - offset_);
      return *this;
    }

    bool operator>=(const int_adapter& t)
    {
      return not (current_ < t);
    }

  private:
    int_adapter current_;
    int_adapter offset_;
  };

  void iterate_backward(const int_adapter *answers, const int_adapter& td)
  {
    int_adapter end = answers[0];
    time_iterator titr(end, td);

    std::puts("");
    for (; titr >= answers[0]; --titr) {
    }
  }
}

int
main()
{
  const int_adapter answer1[] = {};
  iterate_backward(NULL, int_adapter());
  iterate_backward(answer1, int_adapter());
}
    ''')
    run_process([PYTHON, EMCC, 'src.cpp', '-O2', '-s', 'SAFE_HEAP=1'])

  def test_only_force_stdlibs(self):
    def test(name, fail=False):
      print(name)
      run_process([PYTHON, EMXX, path_from_root('tests', 'hello_libcxx.cpp'), '-s', 'WARN_ON_UNDEFINED_SYMBOLS=0'])
      if fail:
        proc = run_process(NODE_JS + ['a.out.js'], stdout=PIPE, stderr=PIPE, check=False)
        self.assertNotEqual(proc.returncode, 0)
      else:
        self.assertContained('hello, world!', run_js('a.out.js', stderr=PIPE))

    with env_modify({'EMCC_FORCE_STDLIBS': None}):
      test('normal') # normally is ok

    with env_modify({'EMCC_FORCE_STDLIBS': 'libc,libc++abi,libc++'}):
      test('forced libs is ok, they were there anyhow')

    with env_modify({'EMCC_FORCE_STDLIBS': 'libc'}):
      test('partial list, but ok since we grab them as needed')

    with env_modify({'EMCC_FORCE_STDLIBS': 'libc++', 'EMCC_ONLY_FORCED_STDLIBS': '1'}):
      test('fail! not enough stdlibs', fail=True)

    with env_modify({'EMCC_FORCE_STDLIBS': 'libc,libc++abi,libc++,libpthread', 'EMCC_ONLY_FORCED_STDLIBS': '1'}):
      test('force all the needed stdlibs, so this works even though we ignore the input file')

  def test_only_force_stdlibs_2(self):
    create_test_file('src.cpp', r'''
#include <iostream>
#include <stdexcept>

int main()
{
  try {
    throw std::exception();
    std::cout << "got here" << std::endl;
  }
  catch (const std::exception& ex) {
    std::cout << "Caught exception: " << ex.what() << std::endl;
  }
}
''')
    with env_modify({'EMCC_FORCE_STDLIBS': 'libc,libc++abi,libc++,libmalloc,libpthread', 'EMCC_ONLY_FORCED_STDLIBS': '1'}):
      run_process([PYTHON, EMXX, 'src.cpp', '-s', 'DISABLE_EXCEPTION_CATCHING=0'])
    self.assertContained('Caught exception: std::exception', run_js('a.out.js', stderr=PIPE))

  def test_strftime_zZ(self):
    create_test_file('src.cpp', r'''
#include <cerrno>
#include <cstring>
#include <ctime>
#include <iostream>

int main()
{
  // Buffer to hold the current hour of the day.  Format is HH + nul
  // character.
  char hour[3];

  // Buffer to hold our ISO 8601 formatted UTC offset for the current
  // timezone.  Format is [+-]hhmm + nul character.
  char utcOffset[6];

  // Buffer to hold the timezone name or abbreviation.  Just make it
  // sufficiently large to hold most timezone names.
  char timezone[128];

  std::tm tm;

  // Get the current timestamp.
  const std::time_t now = std::time(NULL);

  // What time is that here?
  if (::localtime_r(&now, &tm) == NULL) {
    const int error = errno;
    std::cout
      << "Failed to get localtime for timestamp=" << now << "; errno=" << error
      << "; " << std::strerror(error) << std::endl;
    return 1;
  }

  size_t result = 0;

  // Get the formatted hour of the day.
  if ((result = std::strftime(hour, 3, "%H", &tm)) != 2) {
    const int error = errno;
    std::cout
      << "Failed to format hour for timestamp=" << now << "; result="
      << result << "; errno=" << error << "; " << std::strerror(error)
      << std::endl;
    return 1;
  }
  std::cout << "The current hour of the day is: " << hour << std::endl;

  // Get the formatted UTC offset in ISO 8601 format.
  if ((result = std::strftime(utcOffset, 6, "%z", &tm)) != 5) {
    const int error = errno;
    std::cout
      << "Failed to format UTC offset for timestamp=" << now << "; result="
      << result << "; errno=" << error << "; " << std::strerror(error)
      << std::endl;
    return 1;
  }
  std::cout << "The current timezone offset is: " << utcOffset << std::endl;

  // Get the formatted timezone name or abbreviation.  We don't know how long
  // this will be, so just expect some data to be written to the buffer.
  if ((result = std::strftime(timezone, 128, "%Z", &tm)) == 0) {
    const int error = errno;
    std::cout
      << "Failed to format timezone for timestamp=" << now << "; result="
      << result << "; errno=" << error << "; " << std::strerror(error)
      << std::endl;
    return 1;
  }
  std::cout << "The current timezone is: " << timezone << std::endl;

  std::cout << "ok!\n";
}
''')
    run_process([PYTHON, EMCC, 'src.cpp'])
    self.assertContained('ok!', run_js('a.out.js'))

  def test_strptime_symmetry(self):
    Building.emcc(path_from_root('tests', 'strptime_symmetry.cpp'), output_filename='a.out.js')
    self.assertContained('TEST PASSED', run_js('a.out.js'))

  def test_truncate_from_0(self):
    create_test_file('src.cpp', r'''
#include <cerrno>
#include <cstring>
#include <iostream>

#include <fcntl.h>
#include <sys/stat.h>
#include <sys/types.h>
#include <unistd.h>

using std::endl;

//============================================================================
// :: Helpers

namespace
{
  // Returns the size of the regular file specified as 'path'.
  ::off_t getSize(const char* const path)
  {
    // Stat the file and make sure that it's the expected size.
    struct ::stat path_stat;
    if (::stat(path, &path_stat) != 0) {
      const int error = errno;
      std::cout
        << "Failed to lstat path: " << path << "; errno=" << error << "; "
        << std::strerror(error) << endl;
      return -1;
    }

    std::cout
      << "Size of file is: " << path_stat.st_size << endl;
    return path_stat.st_size;
  }

  // Causes the regular file specified in 'path' to have a size of 'length'
  // bytes.
  void resize(const char* const path,
              const ::off_t length)
  {
    std::cout
      << "Truncating file=" << path << " to length=" << length << endl;
    if (::truncate(path, length) == -1)
    {
      const int error = errno;
      std::cout
        << "Failed to truncate file=" << path << "; errno=" << error
        << "; " << std::strerror(error) << endl;
    }

    const ::off_t size = getSize(path);
    if (size != length) {
      std::cout
        << "Failed to truncate file=" << path << " to length=" << length
        << "; got size=" << size << endl;
    }
  }

  // Helper to create a file with the given content.
  void createFile(const std::string& path, const std::string& content)
  {
    std::cout
      << "Creating file: " << path << " with content=" << content << endl;

    const int fd = ::open(path.c_str(), O_CREAT | O_WRONLY, 0644);
    if (fd == -1) {
      const int error = errno;
      std::cout
        << "Failed to open file for writing: " << path << "; errno=" << error
        << "; " << std::strerror(error) << endl;
      return;
    }

    if (::write(fd, content.c_str(), content.size()) != content.size()) {
      const int error = errno;
      std::cout
        << "Failed to write content=" << content << " to file=" << path
        << "; errno=" << error << "; " << std::strerror(error) << endl;

      // Fall through to close FD.
    }

    ::close(fd);
  }
}

//============================================================================
// :: Entry Point
int main()
{
  const char* const file = "/tmp/file";
  createFile(file, "This is some content");
  getSize(file);
  resize(file, 32);
  resize(file, 17);
  resize(file, 0);

  // This throws a JS exception.
  resize(file, 32);
  return 0;
}
''')
    run_process([PYTHON, EMCC, 'src.cpp'])
    self.assertContained(r'''Creating file: /tmp/file with content=This is some content
Size of file is: 20
Truncating file=/tmp/file to length=32
Size of file is: 32
Truncating file=/tmp/file to length=17
Size of file is: 17
Truncating file=/tmp/file to length=0
Size of file is: 0
Truncating file=/tmp/file to length=32
Size of file is: 32
''', run_js('a.out.js'))

  def test_emcc_s_typo(self):
    # with suggestions
    stderr = self.expect_fail([PYTHON, EMCC, path_from_root('tests', 'hello_world.c'), '-s', 'DISABLE_EXCEPTION_CATCH=1'])
    self.assertContained('Assigning a non-existent settings attribute "DISABLE_EXCEPTION_CATCH"', stderr)
    self.assertContained('did you mean one of DISABLE_EXCEPTION_CATCHING', stderr)
    # no suggestions
    stderr = self.expect_fail([PYTHON, EMCC, path_from_root('tests', 'hello_world.c'), '-s', 'CHEEZ=1'])
    self.assertContained("perhaps a typo in emcc\'s  -s X=Y  notation?", stderr)
    self.assertContained('(see src/settings.js for valid values)', stderr)

  def test_create_readonly(self):
    create_test_file('src.cpp', r'''
#include <cerrno>
#include <cstring>
#include <iostream>

#include <fcntl.h>
#include <unistd.h>

using std::endl;

//============================================================================
// :: Helpers

namespace
{
  // Helper to create a read-only file with content.
  void readOnlyFile(const std::string& path, const std::string& content)
  {
    std::cout
      << "Creating file: " << path << " with content of size="
      << content.size() << endl;

    const int fd = ::open(path.c_str(), O_CREAT | O_WRONLY, 0400);
    if (fd == -1) {
      const int error = errno;
      std::cout
        << "Failed to open file for writing: " << path << "; errno=" << error
        << "; " << std::strerror(error) << endl;
      return;
    }

    // Write the content to the file.
    ssize_t result = 0;
    if ((result = ::write(fd, content.data(), content.size()))
        != ssize_t(content.size()))
    {
      const int error = errno;
      std::cout
        << "Failed to write to file=" << path << "; errno=" << error
        << "; " << std::strerror(error) << endl;
      // Fall through to close the file.
    }
    else {
      std::cout
        << "Data written to file=" << path << "; successfully wrote "
        << result << " bytes" << endl;
    }

    ::close(fd);
  }
}

//============================================================================
// :: Entry Point

int main()
{
  const char* const file = "/tmp/file";
  unlink(file);
  readOnlyFile(file, "This content should get written because the file "
                     "does not yet exist and so, only the mode of the "
                     "containing directory will influence my ability to "
                     "create and open the file. The mode of the file only "
                     "applies to opening of the stream, not subsequent stream "
                     "operations after stream has opened.\n\n");
  readOnlyFile(file, "This should not get written because the file already "
                     "exists and is read-only.\n\n");
}
''')
    run_process([PYTHON, EMCC, 'src.cpp'])
    self.assertContained(r'''Creating file: /tmp/file with content of size=292
Data written to file=/tmp/file; successfully wrote 292 bytes
Creating file: /tmp/file with content of size=79
Failed to open file for writing: /tmp/file; errno=2; Permission denied
''', run_js('a.out.js'))

  def test_embed_file_large(self):
    # If such long files are encoded on one line,
    # they overflow the interpreter's limit
    large_size = int(1500000)
    create_test_file('large.txt', 'x' * large_size)
    create_test_file('src.cpp', r'''
      #include <stdio.h>
      #include <unistd.h>
      int main()
      {
          FILE* fp = fopen("large.txt", "r");
          if (fp) {
              printf("ok\n");
              fseek(fp, 0L, SEEK_END);
              printf("%ld\n", ftell(fp));
          } else {
              printf("failed to open large file.txt\n");
          }
          return 0;
      }
    ''')
    run_process([PYTHON, EMCC, 'src.cpp', '--embed-file', 'large.txt'])
    for engine in JS_ENGINES:
      if engine == V8_ENGINE:
        continue # ooms
      print(engine)
      self.assertContained('ok\n' + str(large_size) + '\n', run_js('a.out.js', engine=engine))

  def test_force_exit(self):
    create_test_file('src.cpp', r'''
#include <emscripten/emscripten.h>

namespace
{
  extern "C"
  EMSCRIPTEN_KEEPALIVE
  void callback()
  {
    EM_ASM({ out('callback pre()') });
    ::emscripten_force_exit(42);
    EM_ASM({ out('callback post()') });
    }
}

int
main()
{
  EM_ASM({ setTimeout(function() { out("calling callback()"); _callback() }, 100) });
  ::emscripten_exit_with_live_runtime();
  return 123;
}
    ''')
    run_process([PYTHON, EMCC, 'src.cpp'])
    output = run_js('a.out.js', engine=NODE_JS, assert_returncode=42)
    assert 'callback pre()' in output
    assert 'callback post()' not in output

  def test_bad_locale(self):
    create_test_file('src.cpp', r'''

#include <locale.h>
#include <stdio.h>
#include <wctype.h>

int
main(const int argc, const char * const * const argv)
{
  const char * const locale = (argc > 1 ? argv[1] : "C");
  const char * const actual = setlocale(LC_ALL, locale);
  if(actual == NULL) {
    printf("%s locale not supported\n",
           locale);
    return 0;
  }
  printf("locale set to %s: %s\n", locale, actual);
}

    ''')
    run_process([PYTHON, EMCC, 'src.cpp'])

    self.assertContained('locale set to C: C;C;C;C;C;C',
                         run_js('a.out.js', args=['C']))
    self.assertContained('locale set to waka: waka;waka;waka;waka;waka;waka',
                         run_js('a.out.js', args=['waka']))

  def test_browser_language_detection(self):
    # Test HTTP Accept-Language parsing by simulating navigator.languages #8751
    run_process([PYTHON, EMCC,
                 path_from_root('tests', 'test_browser_language_detection.c')])
    self.assertContained('C.UTF-8', run_js('a.out.js'))

    # Accept-Language: fr,fr-FR;q=0.8,en-US;q=0.5,en;q=0.3
    create_test_file('preamble.js', r'''navigator = {};
      navigator.languages = [ "fr", "fr-FR", "en-US", "en" ];''')
    run_process([PYTHON, EMCC, '--pre-js', 'preamble.js',
                 path_from_root('tests', 'test_browser_language_detection.c')])
    self.assertContained('fr.UTF-8', run_js('a.out.js'))

    # Accept-Language: fr-FR,fr;q=0.8,en-US;q=0.5,en;q=0.3
    create_test_file('preamble.js', r'''navigator = {};
      navigator.languages = [ "fr-FR", "fr", "en-US", "en" ];''')
    run_process([PYTHON, EMCC, '--pre-js', 'preamble.js',
                 path_from_root('tests', 'test_browser_language_detection.c')])
    self.assertContained('fr_FR.UTF-8', run_js('a.out.js'))

  def test_js_main(self):
    # try to add a main() from JS, at runtime. this is not supported (the
    # compiler needs to know at compile time about main).
    create_test_file('pre_main.js', r'''
      var Module = {
        '_main': function() {
        }
      };
    ''')
    create_test_file('src.cpp', '')
    run_process([PYTHON, EMCC, 'src.cpp', '--pre-js', 'pre_main.js'])
    self.assertContained('compiled without a main, but one is present. if you added it from JS, use Module["onRuntimeInitialized"]',
                         run_js('a.out.js', assert_returncode=None, stderr=PIPE))

  def test_js_malloc(self):
    create_test_file('src.cpp', r'''
#include <stdio.h>
#include <emscripten.h>

int main() {
  EM_ASM({
    for (var i = 0; i < 1000; i++) {
      var ptr = Module._malloc(1024 * 1024); // only done in JS, but still must not leak
      Module._free(ptr);
    }
  });
  printf("ok.\n");
}
    ''')
    run_process([PYTHON, EMCC, 'src.cpp'])
    self.assertContained('ok.', run_js('a.out.js', args=['C']))

  def test_locale_wrong(self):
    create_test_file('src.cpp', r'''
#include <locale>
#include <iostream>
#include <stdexcept>

int
main(const int argc, const char * const * const argv)
{
  const char * const name = argc > 1 ? argv[1] : "C";

  try {
    const std::locale locale(name);
    std::cout
      << "Constructed locale \"" << name << "\"\n"
      << "This locale is "
      << (locale == std::locale::global(locale) ? "" : "not ")
      << "the global locale.\n"
      << "This locale is " << (locale == std::locale::classic() ? "" : "not ")
      << "the C locale." << std::endl;

  } catch(const std::runtime_error &ex) {
    std::cout
      << "Can't construct locale \"" << name << "\": " << ex.what()
      << std::endl;
    return 1;

  } catch(...) {
    std::cout
      << "FAIL: Unexpected exception constructing locale \"" << name << '\"'
      << std::endl;
    return 127;
  }
}
    ''')
    run_process([PYTHON, EMCC, 'src.cpp', '-s', 'EXIT_RUNTIME=1', '-s', 'DISABLE_EXCEPTION_CATCHING=0'])
    self.assertContained('Constructed locale "C"\nThis locale is the global locale.\nThis locale is the C locale.', run_js('a.out.js', args=['C']))
    self.assertContained('''Can't construct locale "waka": collate_byname<char>::collate_byname failed to construct for waka''', run_js('a.out.js', args=['waka'], assert_returncode=1))

  def test_cleanup_os(self):
    # issue 2644
    def test(args, be_clean):
      print(args)
      self.clear()
      shutil.copyfile(path_from_root('tests', 'hello_world.c'), 'a.c')
      create_test_file('b.c', ' ')
      run_process([PYTHON, EMCC, 'a.c', 'b.c'] + args)
      clutter = glob.glob('*.o')
      if be_clean:
        assert len(clutter) == 0, 'should not leave clutter ' + str(clutter)
      else:
         assert len(clutter) == 2, 'should leave .o files'
    test(['-o', 'c.bc'], True)
    test(['-o', 'c.js'], True)
    test(['-o', 'c.html'], True)
    test(['-c'], False)

  @no_wasm_backend('asm.js debug info')
  def test_js_dash_g(self):
    create_test_file('src.c', '''
      #include <stdio.h>
      #include <assert.h>

      void checker(int x) {
        x += 20;
        assert(x < 15); // this is line 7!
      }

      int main() {
        checker(10);
        return 0;
      }
    ''')

    def check(has):
      print(has)
      lines = open('a.out.js').readlines()
      lines = [line for line in lines if '___assert_fail(' in line or '___assert_func(' in line]
      found_line_num = any(('//@line 7 "' in line) for line in lines)
      found_filename = any(('src.c"\n' in line) for line in lines)
      assert found_line_num == has, 'Must have debug info with the line number'
      assert found_filename == has, 'Must have debug info with the filename'

    run_process([PYTHON, EMCC, '-s', 'WASM=0', 'src.c', '-g'])
    check(True)
    run_process([PYTHON, EMCC, '-s', 'WASM=0', 'src.c'])
    check(False)
    run_process([PYTHON, EMCC, '-s', 'WASM=0', 'src.c', '-g0'])
    check(False)
    run_process([PYTHON, EMCC, '-s', 'WASM=0', 'src.c', '-g0', '-g']) # later one overrides
    check(True)
    run_process([PYTHON, EMCC, '-s', 'WASM=0', 'src.c', '-g', '-g0']) # later one overrides
    check(False)

  def test_dash_g_bc(self):
    def test(opts):
      print(opts)
      run_process([PYTHON, EMCC, path_from_root('tests', 'hello_world.c'), '-o', 'a_.bc'] + opts)
      sizes = {'_': os.path.getsize('a_.bc')}
      run_process([PYTHON, EMCC, path_from_root('tests', 'hello_world.c'), '-g', '-o', 'ag.bc'] + opts)
      sizes['g'] = os.path.getsize('ag.bc')
      for i in range(0, 5):
        run_process([PYTHON, EMCC, path_from_root('tests', 'hello_world.c'), '-g' + str(i), '-o', 'a' + str(i) + '.bc'] + opts)
        sizes[i] = os.path.getsize('a' + str(i) + '.bc')
      print('  ', sizes)
      assert sizes['_'] == sizes[0] == sizes[1] == sizes[2] == sizes[3], 'no debug or <4 debug, means no llvm debug info ' + str(sizes)
      assert sizes['g'] == sizes[4], '-g or -g4 means llvm debug info ' + str(sizes)
      assert sizes['_'] < sizes['g'], 'llvm debug info has positive size ' + str(sizes)
    test([])
    test(['-O1'])

  def test_no_filesystem(self):
    FS_MARKER = 'var FS'
    # fopen forces full filesystem support
    run_process([PYTHON, EMCC, path_from_root('tests', 'hello_world_fopen.c'), '-s', 'ASSERTIONS=0'])
    yes_size = os.path.getsize('a.out.js')
    self.assertContained('hello, world!', run_js('a.out.js'))
    self.assertContained(FS_MARKER, open('a.out.js').read())
    run_process([PYTHON, EMCC, path_from_root('tests', 'hello_world.c'), '-s', 'ASSERTIONS=0'])
    no_size = os.path.getsize('a.out.js')
    self.assertContained('hello, world!', run_js('a.out.js'))
    self.assertNotContained(FS_MARKER, open('a.out.js').read())
    print('yes fs, no fs:', yes_size, no_size)
    # 100K of FS code is removed
    self.assertGreater(yes_size - no_size, 100000)
    self.assertLess(no_size, 360000)

  def test_no_filesystem_libcxx(self):
    run_process([PYTHON, EMCC, path_from_root('tests', 'hello_libcxx.cpp'), '-s', 'FILESYSTEM=0'])
    self.assertContained('hello, world!', run_js('a.out.js'))

  def test_no_nuthin(self):
    # check FILESYSTEM is automatically set, and effective

    def test(opts, absolute):
      print('opts, absolute:', opts, absolute)
      sizes = {}

      def do(name, source, moar_opts):
        self.clear()
        # pad the name to a common length so that doesn't effect the size of the
        # output
        padded_name = name + '_' * (20 - len(name))
        run_process([PYTHON, EMCC, path_from_root('tests', source), '-o', padded_name + '.js'] + opts + moar_opts)
        sizes[name] = os.path.getsize(padded_name + '.js')
        if os.path.exists(padded_name + '.wasm'):
          sizes[name] += os.path.getsize(padded_name + '.wasm')
        self.assertContained('hello, world!', run_js(padded_name + '.js'))

      do('normal', 'hello_world_fopen.c', [])
      do('no_fs', 'hello_world.c', []) # without fopen, we should auto-detect we do not need full fs support and can do FILESYSTEM=0
      do('no_fs_manual', 'hello_world.c', ['-s', 'FILESYSTEM=0'])
      print('  ', sizes)
      self.assertLess(sizes['no_fs'], sizes['normal'])
      self.assertLess(sizes['no_fs'], absolute)
      # manual can usually remove a tiny bit more
      self.assertLess(sizes['no_fs_manual'], sizes['no_fs'] + 30)

    test(['-s', 'ASSERTIONS=0'], 120000) # we don't care about code size with assertions
    test(['-O1'], 91000)
    test(['-O2'], 46000)
    test(['-O3', '--closure', '1'], 17000)
    # asm.js too
    if not self.is_wasm_backend():
      test(['-O3', '--closure', '1', '-s', 'WASM=0'], 36000)
      test(['-O3', '--closure', '2', '-s', 'WASM=0'], 33000) # might change now and then

  def test_no_browser(self):
    BROWSER_INIT = 'var Browser'

    run_process([PYTHON, EMCC, path_from_root('tests', 'hello_world.c')])
    self.assertNotContained(BROWSER_INIT, open('a.out.js').read())

    run_process([PYTHON, EMCC, path_from_root('tests', 'browser_main_loop.c')]) # uses emscripten_set_main_loop, which needs Browser
    self.assertContained(BROWSER_INIT, open('a.out.js').read())

  def test_EXPORTED_RUNTIME_METHODS(self):
    def test(opts, has, not_has):
      print(opts, has, not_has)
      self.clear()
      # check without assertions, as with assertions we add stubs for the things we remove (which
      # print nice error messages)
      run_process([PYTHON, EMCC, path_from_root('tests', 'hello_world.c'), '-s', 'ASSERTIONS=0'] + opts)
      self.assertContained('hello, world!', run_js('a.out.js'))
      src = open('a.out.js').read()
      self.assertContained(has, src)
      self.assertNotContained(not_has, src)

    test([], 'Module["', 'Module["waka')
    test(['-s', 'EXPORTED_RUNTIME_METHODS=[]'], '', 'Module["addRunDependency')
    test(['-s', 'EXPORTED_RUNTIME_METHODS=["addRunDependency"]'], 'Module["addRunDependency', 'Module["waka')
    test(['-s', 'EXPORTED_RUNTIME_METHODS=[]', '-s', 'EXTRA_EXPORTED_RUNTIME_METHODS=["addRunDependency"]'], 'Module["addRunDependency', 'Module["waka')

  def test_stat_fail_alongtheway(self):
    create_test_file('src.cpp', r'''
#include <errno.h>
#include <stdio.h>
#include <sys/types.h>
#include <sys/stat.h>
#include <unistd.h>
#include <stdlib.h>
#include <fcntl.h>
#include <string.h>

#define CHECK(expression) \
  if(!(expression)) {                            \
    error = errno;                               \
    printf("FAIL: %s\n", #expression); fail = 1; \
  } else {                                       \
    error = errno;                               \
    printf("pass: %s\n", #expression);           \
  }                                              \

int
main()
{
  int error;
  int fail = 0;
  CHECK(mkdir("path", 0777) == 0);
  CHECK(close(open("path/file", O_CREAT | O_WRONLY, 0644)) == 0);
  {
    struct stat st;
    CHECK(stat("path", &st) == 0);
    CHECK(st.st_mode = 0777);
  }
  {
    struct stat st;
    CHECK(stat("path/nosuchfile", &st) == -1);
    printf("info: errno=%d %s\n", error, strerror(error));
    CHECK(error == ENOENT);
  }
  {
    struct stat st;
    CHECK(stat("path/file", &st) == 0);
    CHECK(st.st_mode = 0666);
  }
  {
    struct stat st;
    CHECK(stat("path/file/impossible", &st) == -1);
    printf("info: errno=%d %s\n", error, strerror(error));
    CHECK(error == ENOTDIR);
  }
  {
    struct stat st;
    CHECK(lstat("path/file/impossible", &st) == -1);
    printf("info: errno=%d %s\n", error, strerror(error));
    CHECK(error == ENOTDIR);
  }
  return fail;
}
''')
    run_process([PYTHON, EMCC, 'src.cpp'])
    self.assertContained(r'''pass: mkdir("path", 0777) == 0
pass: close(open("path/file", O_CREAT | O_WRONLY, 0644)) == 0
pass: stat("path", &st) == 0
pass: st.st_mode = 0777
pass: stat("path/nosuchfile", &st) == -1
info: errno=44 No such file or directory
pass: error == ENOENT
pass: stat("path/file", &st) == 0
pass: st.st_mode = 0666
pass: stat("path/file/impossible", &st) == -1
info: errno=54 Not a directory
pass: error == ENOTDIR
pass: lstat("path/file/impossible", &st) == -1
info: errno=54 Not a directory
pass: error == ENOTDIR
''', run_js('a.out.js'))

  @no_wasm_backend("uses EMTERPRETIFY")
  @unittest.skipIf(SPIDERMONKEY_ENGINE not in JS_ENGINES, 'requires SpiderMonkey')
  def test_emterpreter(self):
    def do_emcc_test(source, args, output, emcc_args=[]):
      print()
      print('emcc', source[:40], '\n' in source)
      try_delete('a.out.js')
      if '\n' in source:
        create_test_file('src.cpp', source)
        source = 'src.cpp'
      else:
        source = path_from_root('tests', source)
      run_process([PYTHON, EMCC, source, '-O2', '-s', 'EMTERPRETIFY=1', '-g2', '-s', 'WASM=0'] + emcc_args)
      self.assertTextDataContained(output, run_js('a.out.js', args=args))
      out = run_js('a.out.js', engine=SPIDERMONKEY_ENGINE, args=args, stderr=PIPE, full_output=True)
      self.assertTextDataContained(output, out)
      self.validate_asmjs(out)
      # -g2 enables these
      src = open('a.out.js').read()
      assert 'function emterpret' in src, 'emterpreter should exist'
      # and removing calls to the emterpreter break, so it was being used
      out1 = run_js('a.out.js', args=args)
      assert output in out1
      create_test_file('a.out.js', src.replace('function emterpret', 'function do_not_find_me'))
      out2 = run_js('a.out.js', args=args, stderr=PIPE, assert_returncode=None)
      assert output not in out2, out2
      assert out1 != out2

    def do_test(source, args, output):
      print()
      print('emcc', source.replace('\n', '.')[:40], '\n' in source)
      self.clear()
      if '\n' in source:
        create_test_file('src.cpp', source)
        source = 'src.cpp'
      else:
        source = path_from_root('tests', source)
      run_process([PYTHON, EMCC, source, '-O2', '--profiling', '-s', 'FINALIZE_ASM_JS=0', '-s', 'GLOBAL_BASE=2048', '-s', 'ALLOW_MEMORY_GROWTH=0', '-s', 'WASM=0'])
      run_process([PYTHON, path_from_root('tools', 'emterpretify.py'), 'a.out.js', 'em.out.js', 'ASYNC=0'])
      self.assertTextDataContained(output, run_js('a.out.js', args=args))
      self.assertTextDataContained(output, run_js('em.out.js', args=args))
      out = run_js('em.out.js', engine=SPIDERMONKEY_ENGINE, args=args, stderr=PIPE, full_output=True)
      self.assertTextDataContained(output, out)

    # generate default shell for js test
    def make_default(args=[]):
      run_process([PYTHON, EMCC, path_from_root('tests', 'hello_world.c'), '-O2', '--profiling', '-s', 'FINALIZE_ASM_JS=0', '-s', 'GLOBAL_BASE=2048', '-s', 'WASM=0'] + args)
      default = open('a.out.js').read()
      start = default.index('function _main(')
      end = default.index('}', start)
      default = default[:start] + '{{{MAIN}}}' + default[end + 1:]
      default_mem = open('a.out.js.mem', 'rb').read()
      return default, default_mem
    default, default_mem = make_default()
    default_float, default_float_mem = make_default(['-s', 'PRECISE_F32=1'])

    def do_js_test(name, source, args, output, floaty=False):
      print()
      print('js', name)
      self.clear()
      if '\n' not in source:
        source = open(source).read()
      the_default = default if not floaty else default_float
      the_default_mem = default_mem if not floaty else default_float_mem
      source = the_default.replace('{{{MAIN}}}', source)
      create_test_file('a.out.js', source)
      open('a.out.js.mem', 'wb').write(the_default_mem)
      run_process([PYTHON, path_from_root('tools', 'emterpretify.py'), 'a.out.js', 'em.out.js', 'ASYNC=0'])
      sm_no_warn = [x for x in SPIDERMONKEY_ENGINE if x != '-w']
      self.assertTextDataContained(output, run_js('a.out.js', engine=sm_no_warn, args=args)) # run in spidermonkey for print()
      self.assertTextDataContained(output, run_js('em.out.js', engine=sm_no_warn, args=args))

    do_emcc_test('hello_world.c', [], 'hello, world!')

    do_test('hello_world.c', [], 'hello, world!')
    do_test('hello_world_loop.cpp', [], 'hello, world!')
    do_test('fannkuch.cpp', ['5'], 'Pfannkuchen(5) = 7.')

    print('profiling')

    do_emcc_test('fannkuch.cpp', ['5'], 'Pfannkuchen(5) = 7.', ['-g2'])
    normal = open('a.out.js').read()
    shutil.copyfile('a.out.js', 'last.js')
    do_emcc_test('fannkuch.cpp', ['5'], 'Pfannkuchen(5) = 7.', ['-g2', '--profiling'])
    profiling = open('a.out.js').read()
    assert len(profiling) > len(normal) + 250, [len(profiling), len(normal)] # should be much larger

    print('blacklisting')

    do_emcc_test('fannkuch.cpp', ['5'], 'Pfannkuchen(5) = 7.', [])
    src = open('a.out.js').read()
    assert 'emterpret' in self.get_func(src, '_main'), 'main is emterpreted'
    assert 'function _atoi(' not in src, 'atoi is emterpreted and does not even have a trampoline, since only other emterpreted can reach it'

    do_emcc_test('fannkuch.cpp', ['5'], 'Pfannkuchen(5) = 7.', ['-s', 'EMTERPRETIFY_BLACKLIST=["_main"]']) # blacklist main
    src = open('a.out.js').read()
    assert 'emterpret' not in self.get_func(src, '_main'), 'main is NOT emterpreted, it was  blacklisted'
    assert 'emterpret' in self.get_func(src, '_atoi'), 'atoi is emterpreted'

    do_emcc_test('fannkuch.cpp', ['5'], 'Pfannkuchen(5) = 7.', ['-s', 'EMTERPRETIFY_BLACKLIST=["_main", "_atoi"]']) # blacklist main and atoi
    src = open('a.out.js').read()
    assert 'emterpret' not in self.get_func(src, '_main'), 'main is NOT emterpreted, it was  blacklisted'
    assert 'emterpret' not in self.get_func(src, '_atoi'), 'atoi is NOT emterpreted either'

    create_test_file('blacklist.txt', '["_main", "_atoi"]')
    do_emcc_test('fannkuch.cpp', ['5'], 'Pfannkuchen(5) = 7.', ['-s', 'EMTERPRETIFY_BLACKLIST=@blacklist.txt']) # blacklist main and atoi with a @response file
    src = open('a.out.js').read()
    assert 'emterpret' not in self.get_func(src, '_main'), 'main is NOT emterpreted, it was  blacklisted'
    assert 'emterpret' not in self.get_func(src, '_atoi'), 'atoi is NOT emterpreted either'

    print('whitelisting')

    do_emcc_test('fannkuch.cpp', ['5'], 'Pfannkuchen(5) = 7.', ['-s', 'EMTERPRETIFY_WHITELIST=[]'])
    src = open('a.out.js').read()
    assert 'emterpret' in self.get_func(src, '_main'), 'main is emterpreted'
    assert 'function _atoi(' not in src, 'atoi is emterpreted and does not even have a trampoline, since only other emterpreted can reach it'

    do_emcc_test('fannkuch.cpp', ['5'], 'Pfannkuchen(5) = 7.', ['-s', 'EMTERPRETIFY_WHITELIST=["_main"]'])
    src = open('a.out.js').read()
    assert 'emterpret' in self.get_func(src, '_main')
    assert 'emterpret' not in self.get_func(src, '_atoi'), 'atoi is not in whitelist, so it is not emterpreted'

    do_emcc_test('fannkuch.cpp', ['5'], 'Pfannkuchen(5) = 7.', ['-s', 'EMTERPRETIFY_WHITELIST=["_main", "_atoi"]'])
    src = open('a.out.js').read()
    assert 'emterpret' in self.get_func(src, '_main')
    assert 'function _atoi(' not in src, 'atoi is emterpreted and does not even have a trampoline, since only other emterpreted can reach it'

    create_test_file('whitelist.txt', '["_main"]')
    do_emcc_test('fannkuch.cpp', ['5'], 'Pfannkuchen(5) = 7.', ['-s', 'EMTERPRETIFY_WHITELIST=@whitelist.txt'])
    src = open('a.out.js').read()
    assert 'emterpret' in self.get_func(src, '_main')
    assert 'emterpret' not in self.get_func(src, '_atoi'), 'atoi is not in whitelist, so it is not emterpreted'

    do_test(r'''
#include <stdio.h>

int main() {
  volatile float f;
  volatile float *ff = &f;
  *ff = -10;
  printf("hello, world! %d\n", (int)f);
  return 0;
}
''', [], 'hello, world! -10')

    do_test(r'''
#include <stdio.h>

int main() {
  volatile float f;
  volatile float *ff = &f;
  *ff = -10;
  printf("hello, world! %.2f\n", f);
  return 0;
}
''', [], 'hello, world! -10.00')

    do_js_test('float', r'''
function _main() {
  var f = f0;
  f = f0 + f0;
  print(f);
}
''', [], '0\n', floaty=True)

    do_js_test('conditionals', r'''
function _main() {
 var i8 = 0;
 var d10 = +d10, d11 = +d11, d7 = +d7, d5 = +d5, d6 = +d6, d9 = +d9;
 d11 = +1;
 d7 = +2;
 d5 = +3;
 d6 = +4;
 d10 = d11 < d7 ? d11 : d7;
 print(d10);
 d9 = d5 < d6 ? d5 : d6;
 print(d9);
 HEAPF64[tempDoublePtr >> 3] = d10;
 i8 = STACKTOP;
 HEAP32[i8 >> 2] = HEAP32[tempDoublePtr >> 2];
 HEAP32[i8 + 4 >> 2] = HEAP32[tempDoublePtr + 4 >> 2];
 print(HEAP32[i8 >> 2]);
 print(HEAP32[i8 + 4 >> 2]);
}
''', [], '1\n3\n0\n1072693248\n')

    do_js_test('bigswitch', r'''
function _main() {
 var i2 = 0, i3 = 0, i4 = 0, i6 = 0, i8 = 0, i9 = 0, i10 = 0, i11 = 0, i12 = 0, i13 = 0, i14 = 0, i15 = 0, i16 = 0, i5 = 0, i7 = 0, i1 = 0;
 print(4278);
 i6 = 0;
 L1 : while (1) {
  i11 = -1;
  switch ((i11 | 0)) {
  case 0:
   {
    i6 = 67;
    break;
   }
  default:
   {}
  }
  print(i6);
  break;
 }
 print(i6);
}
''', [], '4278\n0\n0\n')

    do_js_test('big int compare', r'''
function _main() {
  print ((0 > 4294963001) | 0);
}
''', [], '0\n')

    do_js_test('effectless expressions, with a subeffect', r'''
function _main() {
  (print (123) | 0) != 0;
  print (456) | 0;
  0 != (print (789) | 0);
  0 | (print (159) | 0);
}
''', [], '123\n456\n789\n159\n')

    do_js_test('effectless unary', r'''
function _main() {
  !(0 != 0);
  !(print (123) | 0);
}
''', [], '123\n')

    do_js_test('flexible mod', r'''
function _main() {
  print(1 % 16);
}
''', [], '1\n')

  @no_wasm_backend("uses emterpreter")
  def test_emterpreter_logging(self):
    # codegen log tests

    def do_log_test(source, expected, func):
      print('log test', source, expected)
      with env_modify({'EMCC_LOG_EMTERPRETER_CODE': '1'}):
        err = run_process([PYTHON, EMCC, source, '-O3', '-s', 'EMTERPRETIFY=1'], stderr=PIPE).stderr
      lines = err.split('\n')
      lines = [line for line in lines if 'raw bytecode for ' + func in line]
      assert len(lines) == 1, '\n\n'.join(lines)
      err = lines[0]
      parts = err.split('insts: ')
      pre, post = parts[:2]
      assert func in pre, pre
      post = post.split('\n')[0]
      seen = int(post)
      print('  seen', seen, ', expected ', expected, type(seen), type(expected))
      assert expected == seen or (type(expected) in [list, tuple] and seen in expected), ['expect', expected, 'but see', seen]

    do_log_test(path_from_root('tests', 'primes.cpp'), list(range(88, 101)), '_main')
    do_log_test(path_from_root('tests', 'fannkuch.cpp'), list(range(226, 241)), '__Z15fannkuch_workerPv')

  @no_wasm_backend('uses emterpreter')
  def test_emterpreter_advise(self):
    out = run_process([PYTHON, EMCC, path_from_root('tests', 'emterpreter_advise.cpp'), '-s', 'EMTERPRETIFY=1', '-s', 'EMTERPRETIFY_ASYNC=1', '-s', 'EMTERPRETIFY_ADVISE=1'], stdout=PIPE).stdout
    self.assertContained('-s EMTERPRETIFY_WHITELIST=\'["__Z6middlev", "__Z7sleeperv", "__Z8recurserv", "_main"]\'', out)

    out = run_process([PYTHON, EMCC, path_from_root('tests', 'emterpreter_advise_funcptr.cpp'), '-s', 'EMTERPRETIFY=1', '-s', 'EMTERPRETIFY_ASYNC=1', '-s', 'EMTERPRETIFY_ADVISE=1'], stdout=PIPE).stdout
    self.assertContained('-s EMTERPRETIFY_WHITELIST=\'["__Z4posti", "__Z5post2i", "__Z6middlev", "__Z7sleeperv", "__Z8recurserv", "_main"]\'', out)

    out = run_process([PYTHON, EMCC, path_from_root('tests', 'emterpreter_advise_synclist.c'), '-s', 'EMTERPRETIFY=1', '-s', 'EMTERPRETIFY_ASYNC=1', '-s', 'EMTERPRETIFY_ADVISE=1', '-s', 'EMTERPRETIFY_SYNCLIST=["_j","_k"]'], stdout=PIPE).stdout
    self.assertContained('-s EMTERPRETIFY_WHITELIST=\'["_a", "_b", "_e", "_f", "_main"]\'', out)

    # The same EMTERPRETIFY_WHITELIST should be in core.test_coroutine_emterpretify_async
    out = run_process([PYTHON, EMCC, path_from_root('tests', 'test_coroutines.cpp'), '-s', 'EMTERPRETIFY=1', '-s', 'EMTERPRETIFY_ASYNC=1', '-s', 'EMTERPRETIFY_ADVISE=1'], stdout=PIPE).stdout
    self.assertContained('-s EMTERPRETIFY_WHITELIST=\'["_f", "_fib", "_g"]\'', out)

  @no_wasm_backend('uses emterpreter')
  def test_emterpreter_async_assertions(self):
    # emterpretify-async mode with assertions adds checks on each call out of the emterpreter;
    # make sure we handle all possible types there
    for t, out in [
      ('int',    '18.00'),
      ('float',  '18.51'),
      ('double', '18.51'),
    ]:
      print(t, out)
      create_test_file('src.c', r'''
        #include <stdio.h>
        #include <emscripten.h>

        #define TYPE %s

        TYPE marfoosh(TYPE input) {
          return input * 1.5;
        }

        TYPE fleefl(TYPE input) {
          return marfoosh(input);
        }

        int main(void) {
          printf("result: %%.2f\n", (double)fleefl((TYPE)12.34));
        }
      ''' % t)
      run_process([PYTHON, EMCC, 'src.c', '-s', 'EMTERPRETIFY=1', '-s', 'EMTERPRETIFY_ASYNC=1', '-s', 'EMTERPRETIFY_WHITELIST=["_fleefl"]', '-s', 'PRECISE_F32=1'])
      self.assertContained('result: ' + out, run_js('a.out.js'))

  @no_wasm_backend('uses emterpreter')
  def test_emterpreter_async_whitelist_wildcard(self):
    # using wildcard to match homonymous functions that the linker
    # unpredictably renamed
    create_test_file('src1.c', r'''
      #include <stdio.h>
      extern void call_other_module();
      static void homonymous() {
          printf("result: 1\n");
      }
      int main() {
          homonymous();
          call_other_module();
      }
      ''')
    create_test_file('src2.c', r'''
      #include <emscripten.h>
      #include <stdio.h>
      static void homonymous() {
          emscripten_sleep(1);
          printf("result: 2\n");
      }
      void call_other_module() {
          homonymous();
      }
      ''')
    run_process([PYTHON, EMCC, 'src1.c', 'src2.c', '-s', 'EMTERPRETIFY=1', '-s', 'EMTERPRETIFY_ASYNC=1', '-s', 'EMTERPRETIFY_WHITELIST=["_main", "_call_other_module", "_homonymous*"]'])
    self.assertContained('result: 1\nresult: 2', run_js('a.out.js'))

  @no_wasm_backend('uses EMTERPRETIFY')
  def test_call_nonemterpreted_during_sleep(self):
    create_test_file('src.c', r'''
#include <stdio.h>
#include <emscripten.h>

EMSCRIPTEN_KEEPALIVE void emterpreted_yielder() {
  int counter = 0;
  while (1) {
    printf("emterpreted_yielder() sleeping...\n");
    emscripten_sleep_with_yield(10);
    counter++;
    if (counter == 3) {
      printf("Success\n");
      break;
    }
  }
}

EMSCRIPTEN_KEEPALIVE void not_emterpreted() {
  printf("Entering not_emterpreted()\n");
}

int main() {
  EM_ASM({
    setTimeout(function () {
      console.log("calling not_emterpreted()");
      Module["_not_emterpreted"]();
    }, 0);
    console.log("calling emterpreted_yielder()");
#ifdef BAD_EM_ASM
    Module['_emterpreted_yielder']();
#endif
  });
#ifndef BAD_EM_ASM
  emterpreted_yielder();
#endif
}
    ''')
    run_process([PYTHON, EMCC, 'src.c', '-s', 'EMTERPRETIFY=1', '-s', 'EMTERPRETIFY_ASYNC=1', '-s', 'EMTERPRETIFY_BLACKLIST=["_not_emterpreted"]'])
    self.assertContained('Success', run_js('a.out.js'))

    print('check calling of emterpreted as well')
    run_process([PYTHON, EMCC, 'src.c', '-s', 'EMTERPRETIFY=1', '-s', 'EMTERPRETIFY_ASYNC=1'])
    self.assertContained('Success', run_js('a.out.js'))

    print('check for invalid EM_ASM usage')
    run_process([PYTHON, EMCC, 'src.c', '-s', 'EMTERPRETIFY=1', '-s', 'EMTERPRETIFY_ASYNC=1', '-s', 'EMTERPRETIFY_BLACKLIST=["_not_emterpreted"]', '-DBAD_EM_ASM'])
    self.assertContained('cannot have an EM_ASM on the stack when emterpreter pauses/resumes', run_js('a.out.js', stderr=STDOUT, assert_returncode=None))

  def test_link_with_a_static(self):
    create_test_file('x.c', r'''
int init_weakref(int a, int b) {
  return a + b;
}
''')
    create_test_file('y.c', r'''
static int init_weakref(void) { // inlined in -O2, not in -O0 where it shows up in llvm-nm as 't'
  return 150;
}

int testy(void) {
  return init_weakref();
}
''')
    create_test_file('z.c', r'''
extern int init_weakref(int, int);
extern int testy(void);

int main(void) {
  return testy() + init_weakref(5, 6);
}
''')
    run_process([PYTHON, EMCC, 'x.c', '-o', 'x.o'])
    run_process([PYTHON, EMCC, 'y.c', '-o', 'y.o'])
    run_process([PYTHON, EMCC, 'z.c', '-o', 'z.o'])
    try_delete('libtest.a')
    run_process([PYTHON, EMAR, 'rc', 'libtest.a', 'y.o'])
    run_process([PYTHON, EMAR, 'rc', 'libtest.a', 'x.o'])
    run_process([PYTHON, EMRANLIB, 'libtest.a'])

    for args in [[], ['-O2']]:
      print('args:', args)
      run_process([PYTHON, EMCC, 'z.o', 'libtest.a', '-s', 'EXIT_RUNTIME=1'] + args)
      run_js('a.out.js', assert_returncode=161)

  def test_link_with_bad_o_in_a(self):
    # when building a .a, we force-include all the objects inside it. but, some
    # may not be valid bitcode, e.g. if it contains metadata or something else
    # weird. we should just ignore those
    run_process([PYTHON, EMCC, path_from_root('tests', 'hello_world.c'), '-o', 'a.bc'])
    create_test_file('bad.bc', 'this is not a good file, it should be ignored!')
    run_process([LLVM_AR, 'r', 'a.a', 'a.bc', 'bad.bc'])
    run_process([PYTHON, EMCC, 'a.a'])
    self.assertContained('hello, world!', run_js('a.out.js'))

  def test_require(self):
    inname = path_from_root('tests', 'hello_world.c')
    Building.emcc(inname, args=['-s', 'ASSERTIONS=0'], output_filename='a.out.js')
    output = run_process(NODE_JS + ['-e', 'require("./a.out.js")'], stdout=PIPE, stderr=PIPE)
    assert output.stdout == 'hello, world!\n' and output.stderr == '', 'expected no output, got\n===\nSTDOUT\n%s\n===\nSTDERR\n%s\n===\n' % (output.stdout, output.stderr)

  def test_require_modularize(self):
    run_process([PYTHON, EMCC, path_from_root('tests', 'hello_world.c'), '-s', 'MODULARIZE=1', '-s', 'ASSERTIONS=0'])
    src = open('a.out.js').read()
    self.assertContained('module.exports = Module;', src)
    output = run_process(NODE_JS + ['-e', 'var m = require("./a.out.js"); m();'], stdout=PIPE, stderr=PIPE)
    self.assertFalse(output.stderr)
    self.assertEqual(output.stdout, 'hello, world!\n')
    run_process([PYTHON, EMCC, path_from_root('tests', 'hello_world.c'), '-s', 'MODULARIZE=1', '-s', 'EXPORT_NAME="NotModule"', '-s', 'ASSERTIONS=0'])
    src = open('a.out.js').read()
    self.assertContained('module.exports = NotModule;', src)
    output = run_process(NODE_JS + ['-e', 'var m = require("./a.out.js"); m();'], stdout=PIPE, stderr=PIPE)
    self.assertFalse(output.stderr)
    self.assertEqual(output.stdout, 'hello, world!\n')
    run_process([PYTHON, EMCC, path_from_root('tests', 'hello_world.c'), '-s', 'MODULARIZE=1'])
    # We call require() twice to ensure it returns wrapper function each time
    output = run_process(NODE_JS + ['-e', 'require("./a.out.js")();var m = require("./a.out.js"); m();'], stdout=PIPE, stderr=PIPE)
    self.assertFalse(output.stderr)
    self.assertEqual(output.stdout, 'hello, world!\nhello, world!\n')

  def test_define_modularize(self):
    run_process([PYTHON, EMCC, path_from_root('tests', 'hello_world.c'), '-s', 'MODULARIZE=1', '-s', 'ASSERTIONS=0'])
    with open('a.out.js') as f:
      src = 'var module = 0; ' + f.read()
    create_test_file('a.out.js', src)
    assert "define([], function() { return Module; });" in src
    output = run_process(NODE_JS + ['-e', 'var m; (global.define = function(deps, factory) { m = factory(); }).amd = true; require("./a.out.js"); m();'], stdout=PIPE, stderr=PIPE)
    assert output.stdout == 'hello, world!\n' and output.stderr == '', 'expected output, got\n===\nSTDOUT\n%s\n===\nSTDERR\n%s\n===\n' % (output.stdout, output.stderr)
    run_process([PYTHON, EMCC, path_from_root('tests', 'hello_world.c'), '-s', 'MODULARIZE=1', '-s', 'EXPORT_NAME="NotModule"', '-s', 'ASSERTIONS=0'])
    with open('a.out.js') as f:
      src = 'var module = 0; ' + f.read()
    create_test_file('a.out.js', src)
    assert "define([], function() { return NotModule; });" in src
    output = run_process(NODE_JS + ['-e', 'var m; (global.define = function(deps, factory) { m = factory(); }).amd = true; require("./a.out.js"); m();'], stdout=PIPE, stderr=PIPE)
    assert output.stdout == 'hello, world!\n' and output.stderr == '', 'expected output, got\n===\nSTDOUT\n%s\n===\nSTDERR\n%s\n===\n' % (output.stdout, output.stderr)

  @no_wasm_backend('tests fastcomp specific passes')
  def test_emcc_c_multi(self):
    def test(args, llvm_opts=None):
      print(args)
      lib = r'''
        int mult() { return 1; }
      '''

      lib_name = 'libA.c'
      create_test_file(lib_name, lib)
      main = r'''
        #include <stdio.h>
        int mult();
        int main() {
          printf("result: %d\n", mult());
          return 0;
        }
      '''
      main_name = 'main.c'
      create_test_file(main_name, main)

      err = run_process([PYTHON, EMCC, '-v', '-c', main_name, lib_name] + args, stderr=PIPE).stderr

      VECTORIZE = '-disable-loop-vectorization'

      if args:
        assert err.count(VECTORIZE) == 2, err # specified twice, once per file
        # corresponding to exactly once per invocation of optimizer
        assert err.count(os.path.sep + 'opt') == 2, err
      else:
        assert err.count(VECTORIZE) == 0, err # no optimizations

      run_process([PYTHON, EMCC, main_name.replace('.c', '.o'), lib_name.replace('.c', '.o')])

      self.assertContained('result: 1', run_js('a.out.js'))

    test([])
    test(['-O2'], '-O3')
    test(['-Oz'], '-Oz')
    test(['-Os'], '-Os')

  def test_export_all_3142(self):
    create_test_file('src.cpp', r'''
typedef unsigned int Bit32u;

struct S_Descriptor {
    Bit32u limit_0_15   :16;
    Bit32u base_0_15    :16;
    Bit32u base_16_23   :8;
};

class Descriptor
{
public:
    Descriptor() { saved.fill[0]=saved.fill[1]=0; }
    union {
        S_Descriptor seg;
        Bit32u fill[2];
    } saved;
};

Descriptor desc;
    ''')
    try_delete('a.out.js')
    run_process([PYTHON, EMCC, 'src.cpp', '-O2', '-s', 'EXPORT_ALL'])
    self.assertExists('a.out.js')

  @no_wasm_backend('tests PRECISE_F32=1')
  def test_f0(self):
    run_process([PYTHON, EMCC, path_from_root('tests', 'fasta.cpp'), '-O2', '-s', 'PRECISE_F32=1', '-profiling', '-s', 'WASM=0'])
    src = open('a.out.js').read()
    assert ' = f0;' in src or ' = f0,' in src

  @no_wasm_backend('depends on merging asmjs')
  def test_merge_pair(self):
    def test(filename, full):
      print('----', filename, full)
      run_process([PYTHON, EMCC, path_from_root('tests', filename), '-O1', '-profiling', '-o', 'left.js', '-s', 'WASM=0'])
      src = open('left.js').read()
      create_test_file('right.js', src.replace('function _main() {', 'function _main() { out("replaced"); '))

      self.assertContained('hello, world!', run_js('left.js'))
      self.assertContained('hello, world!', run_js('right.js'))
      self.assertNotContained('replaced', run_js('left.js'))
      self.assertContained('replaced', run_js('right.js'))

      n = src.count('function _')

      def has(i):
        run_process([PYTHON, path_from_root('tools', 'merge_pair.py'), 'left.js', 'right.js', str(i), 'out.js'])
        return 'replaced' in run_js('out.js')

      assert not has(0), 'same as left'
      assert has(n), 'same as right'
      assert has(n + 5), 'same as right, big number is still ok'

      if full:
        change = -1
        for i in range(n):
          if has(i):
            change = i
            break
        assert change > 0 and change <= n

    test('hello_world.cpp', True)
    test('hello_libcxx.cpp', False)

  def test_emmake_emconfigure(self):
    def check(what, args, fail=True, expect=''):
      args = [PYTHON, path_from_root(what)] + args
      print(what, args, fail, expect)
      output = run_process(args, stdout=PIPE, stderr=PIPE, check=False)
      assert ('is a helper for' in output.stderr) == fail
      assert ('Typical usage' in output.stderr) == fail
      self.assertContained(expect, output.stdout)
    check('emmake', [])
    check('emconfigure', [])
    check('emmake', ['--version'])
    check('emconfigure', ['--version'])
    check('emmake', ['make'], fail=False)
    check('emconfigure', ['configure'], fail=False)
    check('emconfigure', ['./configure'], fail=False)
    check('emconfigure', ['cmake'], fail=False)

    create_test_file('test.py', '''
import os
print(os.environ.get('CROSS_COMPILE'))
''')
    check('emconfigure', [PYTHON, 'test.py'], expect=path_from_root('em'), fail=False)
    check('emmake', [PYTHON, 'test.py'], expect=path_from_root('em'), fail=False)

    create_test_file('test.py', '''
import os
print(os.environ.get('NM'))
''')
    check('emconfigure', [PYTHON, 'test.py'], expect=shared.LLVM_NM, fail=False)

  @no_windows('This test is broken, https://github.com/emscripten-core/emscripten/issues/8872')
  def test_emmake_python(self):
    # simulates a configure/make script that looks for things like CC, AR, etc., and which we should
    # not confuse by setting those vars to something containing `python X` as the script checks for
    # the existence of an executable.
    result = run_process([PYTHON, path_from_root('emmake.py'), PYTHON, path_from_root('tests', 'emmake', 'make.py')], stdout=PIPE, stderr=PIPE)
    print(result.stdout, result.stderr)

  def test_sdl2_config(self):
    for args, expected in [
      [['--version'], '2.0.0'],
      [['--cflags'], '-s USE_SDL=2'],
      [['--libs'], '-s USE_SDL=2'],
      [['--cflags', '--libs'], '-s USE_SDL=2'],
    ]:
      print(args, expected)
      out = run_process([PYTHON, path_from_root('system', 'bin', 'sdl2-config')] + args, stdout=PIPE, stderr=PIPE).stdout
      assert expected in out, out
      print('via emmake')
      out = run_process([PYTHON, path_from_root('emmake'), 'sdl2-config'] + args, stdout=PIPE, stderr=PIPE).stdout
      assert expected in out, out

  def test_module_onexit(self):
    create_test_file('src.cpp', r'''
#include <emscripten.h>
int main() {
  EM_ASM({
    Module['onExit'] = function(status) { out('exiting now, status ' + status) };
  });
  return 14;
}
''')
    try_delete('a.out.js')
    run_process([PYTHON, EMCC, 'src.cpp', '-s', 'EXIT_RUNTIME=1'])
    self.assertContained('exiting now, status 14', run_js('a.out.js', assert_returncode=14))

  def test_NO_aliasing(self):
    # the NO_ prefix flips boolean options
    run_process([PYTHON, EMCC, path_from_root('tests', 'hello_world.c'), '-s', 'EXIT_RUNTIME=1'])
    exit_1 = open('a.out.js').read()
    run_process([PYTHON, EMCC, path_from_root('tests', 'hello_world.c'), '-s', 'NO_EXIT_RUNTIME=0'])
    no_exit_0 = open('a.out.js').read()
    run_process([PYTHON, EMCC, path_from_root('tests', 'hello_world.c'), '-s', 'EXIT_RUNTIME=0'])
    exit_0 = open('a.out.js').read()

    assert exit_1 == no_exit_0
    assert exit_1 != exit_0

  def test_underscore_exit(self):
    create_test_file('src.cpp', r'''
#include <unistd.h>
int main() {
  _exit(0); // should not end up in an infinite loop with non-underscore exit
}
''')
    run_process([PYTHON, EMCC, 'src.cpp'])
    self.assertContained('', run_js('a.out.js', assert_returncode=0))

  def test_file_packager_huge(self):
    MESSAGE = 'warning: file packager is creating an asset bundle of 257 MB. this is very large, and browsers might have trouble loading it'
    create_test_file('huge.dat', 'a' * (1024 * 1024 * 257))
    create_test_file('tiny.dat', 'a')
    err = run_process([PYTHON, FILE_PACKAGER, 'test.data', '--preload', 'tiny.dat'], stdout=PIPE, stderr=PIPE).stderr
    self.assertNotContained(MESSAGE, err)
    err = run_process([PYTHON, FILE_PACKAGER, 'test.data', '--preload', 'huge.dat'], stdout=PIPE, stderr=PIPE).stderr
    self.assertContained(MESSAGE, err)
    self.clear()

  def test_massive_alloc(self):
    create_test_file('main.cpp', r'''
#include <stdio.h>
#include <stdlib.h>

int main() {
  volatile int x = (int)malloc(1024 * 1024 * 1400);
  return x == 0; // can't alloc it, but don't fail catastrophically, expect null
}
    ''')
    run_process([PYTHON, EMCC, 'main.cpp', '-s', 'ALLOW_MEMORY_GROWTH=1', '-s', 'WASM=0'])
    # just care about message regarding allocating over 1GB of memory
    output = run_js('a.out.js', stderr=PIPE, full_output=True)
    self.assertContained('''Warning: Enlarging memory arrays, this is not fast! 16777216,1543503872\n''', output)
    print('wasm')
    run_process([PYTHON, EMCC, 'main.cpp', '-s', 'ALLOW_MEMORY_GROWTH=1'])
    # no message about growth, just check return code
    run_js('a.out.js', stderr=PIPE, full_output=True)

  def test_failing_alloc(self):
    for pre_fail, post_fail, opts in [
      ('', '', []),
      ('EM_ASM( Module.temp = HEAP32[DYNAMICTOP_PTR>>2] );', 'EM_ASM( assert(Module.temp === HEAP32[DYNAMICTOP_PTR>>2], "must not adjust DYNAMICTOP when an alloc fails!") );', []),
      # also test non-wasm in normal mode
      ('', '', ['-s', 'WASM=0']),
      ('EM_ASM( Module.temp = HEAP32[DYNAMICTOP_PTR>>2] );', 'EM_ASM( assert(Module.temp === HEAP32[DYNAMICTOP_PTR>>2], "must not adjust DYNAMICTOP when an alloc fails!") );', ['-s', 'WASM=0']),
    ]:
      for growth in [0, 1]:
        for aborting in [0, 1]:
          create_test_file('main.cpp', r'''
#include <stdio.h>
#include <stdlib.h>
#include <vector>
#include <assert.h>
#include <emscripten.h>

#define CHUNK_SIZE (10 * 1024 * 1024)

int main() {
  std::vector<void*> allocs;
  bool has = false;
  while (1) {
    printf("trying an allocation\n");
    %s
    void* curr = malloc(CHUNK_SIZE);
    if (!curr) {
      %s
      break;
    }
    has = true;
    printf("allocated another chunk, %%zu so far\n", allocs.size());
    allocs.push_back(curr);
  }
  assert(has);
  printf("an allocation failed!\n");
#ifdef SPLIT
  return 0;
#endif
  while (1) {
    assert(allocs.size() > 0);
    void *curr = allocs.back();
    allocs.pop_back();
    free(curr);
    printf("freed one\n");
    if (malloc(CHUNK_SIZE)) break;
  }
  printf("managed another malloc!\n");
}
''' % (pre_fail, post_fail))
          args = [PYTHON, EMCC, 'main.cpp'] + opts
          args += ['-s', 'TEST_MEMORY_GROWTH_FAILS=1'] # In this test, force memory growing to fail
          if growth:
            args += ['-s', 'ALLOW_MEMORY_GROWTH=1']
          if not aborting:
            args += ['-s', 'ABORTING_MALLOC=0']
          print('test_failing_alloc', args, pre_fail)
          run_process(args)
          # growth also disables aborting
          can_manage_another = (not aborting) or growth
          split = '-DSPLIT' in args
          print('can manage another:', can_manage_another, 'split:', split)
          output = run_js('a.out.js', stderr=PIPE, full_output=True, assert_returncode=0 if can_manage_another else None)
          if can_manage_another:
            self.assertContained('''an allocation failed!\n''', output)
            if not split:
              # split memory allocation may fail due to GC objects no longer being allocatable,
              # and we can't expect to recover from that deterministically. So just check we
              # get to the fail.
              # otherwise, we should fail eventually, then free, then succeed
              self.assertContained('''managed another malloc!\n''', output)
          else:
            # we should see an abort
            self.assertContained('''abort(Cannot enlarge memory arrays''', output)
            self.assertContained(('''higher than the current value 16777216,''', '''higher than the current value 33554432,'''), output)
            self.assertContained('''compile with  -s ALLOW_MEMORY_GROWTH=1 ''', output)
            self.assertContained('''compile with  -s ABORTING_MALLOC=0 ''', output)

  def test_libcxx_minimal(self):
    create_test_file('vector.cpp', r'''
#include <vector>
int main(int argc, char** argv) {
  std::vector<void*> v;
  for (int i = 0 ; i < argc; i++) {
    v.push_back(nullptr);
  }
  return v.size();
}
''')

    run_process([PYTHON, EMCC, '-O2', 'vector.cpp', '-o', 'vector.js'])
    run_process([PYTHON, EMCC, '-O2', path_from_root('tests', 'hello_libcxx.cpp'), '-o', 'iostream.js'])

    vector = os.path.getsize('vector.js')
    iostream = os.path.getsize('iostream.js')
    print(vector, iostream)

    self.assertGreater(vector, 1000)
    # we can strip out almost all of libcxx when just using vector
    self.assertLess(2.25 * vector, iostream)

  @no_wasm_backend('relies on EMULATED_FUNCTION_POINTERS')
  def test_emulated_function_pointers(self):
    create_test_file('src.c', r'''
      #include <emscripten.h>
      typedef void (*fp)();
      int main(int argc, char **argv) {
        volatile fp f = 0;
        EM_ASM({
          if (typeof FUNCTION_TABLE_v !== 'undefined') {
            out('function table: ' + FUNCTION_TABLE_v);
          } else {
            out('no visible function tables');
          }
        });
        if (f) f();
        return 0;
      }
      ''')

    def test(args, expected):
      print(args, expected)
      run_process([PYTHON, EMCC, 'src.c', '-s', 'WASM=0'] + args, stderr=PIPE)
      self.assertContained(expected, run_js('a.out.js'))

    for opts in [0, 1, 2, 3]:
      test(['-O' + str(opts)], 'no visible function tables')
      test(['-O' + str(opts), '-s', 'EMULATED_FUNCTION_POINTERS=1'], 'function table: ')

  @no_wasm_backend('relies on EMULATED_FUNCTION_POINTERS')
  def test_emulated_function_pointers_2(self):
    create_test_file('src.c', r'''
      #include <emscripten.h>
      typedef void (*fp)();
      static void one() { EM_ASM( out('one') ); }
      static void two() { EM_ASM( out('two') ); }
      void test() {
        volatile fp f = one;
        f();
        f = two;
        f();
      }
      int main(int argc, char **argv) {
        test();
        // swap them!
        EM_ASM_INT({
          var one = $0;
          var two = $1;
          if (typeof FUNCTION_TABLE_v === 'undefined') {
            out('no');
            return;
          }
          var temp = FUNCTION_TABLE_v[one];
          FUNCTION_TABLE_v[one] = FUNCTION_TABLE_v[two];
          FUNCTION_TABLE_v[two] = temp;
        }, (int)&one, (int)&two);
        test();
        return 0;
      }
      ''')

    flipped = 'one\ntwo\ntwo\none\n'
    unchanged = 'one\ntwo\none\ntwo\n'
    no_table = 'one\ntwo\nno\none\ntwo\n'

    def test(args, expected):
      print(args, expected.replace('\n', ' '))
      run_process([PYTHON, EMCC, 'src.c', '-s', 'WASM=0'] + args)
      self.assertContained(expected, run_js('a.out.js'))

    for opts in [0, 1, 2]:
      test(['-O' + str(opts)], no_table)
      test(['-O' + str(opts), '-s', 'EMULATED_FUNCTION_POINTERS=1'], flipped)
      test(['-O' + str(opts), '-s', 'EMULATED_FUNCTION_POINTERS=2'], flipped)
      test(['-O' + str(opts), '-s', 'EMULATED_FUNCTION_POINTERS=1', '-s', 'RELOCATABLE=1'], flipped)
      test(['-O' + str(opts), '-s', 'EMULATED_FUNCTION_POINTERS=2', '-s', 'RELOCATABLE=1'], unchanged) # with both of those, we optimize and you cannot flip them
      test(['-O' + str(opts), '-s', 'MAIN_MODULE=1'], unchanged) # default for modules is optimized
      test(['-O' + str(opts), '-s', 'MAIN_MODULE=1', '-s', 'EMULATED_FUNCTION_POINTERS=2'], unchanged)
      test(['-O' + str(opts), '-s', 'MAIN_MODULE=1', '-s', 'EMULATED_FUNCTION_POINTERS=1'], flipped) # but you can disable that

  def test_minimal_dynamic(self):
    def run(wasm):
      print('wasm?', wasm)
      library_file = 'library.wasm' if wasm else 'library.js'

      def test(main_args, library_args=[], expected='hello from main\nhello from library'):
        print('testing', main_args, library_args)
        self.clear()
        create_test_file('library.c', r'''
          #include <stdio.h>
          void library_func() {
          #ifdef USE_PRINTF
            printf("hello from library: %p\n", &library_func);
          #else
            puts("hello from library");
          #endif
          }
        ''')
        # -fno-builtin to prevent printf -> iprintf optimization
        run_process([PYTHON, EMCC, 'library.c', '-fno-builtin', '-s', 'SIDE_MODULE=1', '-O2', '-o', library_file, '-s', 'WASM=' + str(wasm), '-s', 'EXPORT_ALL'] + library_args)
        create_test_file('main.c', r'''
          #include <dlfcn.h>
          #include <stdio.h>
          int main() {
            puts("hello from main");
            void *lib_handle = dlopen("%s", 0);
            if (!lib_handle) {
              puts("cannot load side module");
              return 1;
            }
            typedef void (*voidfunc)();
            voidfunc x = (voidfunc)dlsym(lib_handle, "library_func");
            if (!x) puts("cannot find side function");
            else x();
          }
        ''' % library_file)
        run_process([PYTHON, EMCC, 'main.c', '--embed-file', library_file, '-O2', '-s', 'WASM=' + str(wasm)] + main_args)
        self.assertContained(expected, run_js('a.out.js', assert_returncode=None, stderr=STDOUT))
        size = os.path.getsize('a.out.js')
        if wasm:
          size += os.path.getsize('a.out.wasm')
        side_size = os.path.getsize(library_file)
        print('  sizes:', size, side_size)
        return (size, side_size)

      def percent_diff(x, y):
        small = min(x, y)
        large = max(x, y)
        return float(100 * large) / small - 100

      full = test(main_args=['-s', 'MAIN_MODULE=1'])
      # printf is not used in main, but libc was linked in, so it's there
      printf = test(main_args=['-s', 'MAIN_MODULE=1'], library_args=['-DUSE_PRINTF'])

      # main module tests

      # dce in main, and it fails since puts is not exported
      dce = test(main_args=['-s', 'MAIN_MODULE=2'], expected=('cannot', 'undefined'))

      # with exporting, it works
      dce = test(main_args=['-s', 'MAIN_MODULE=2', '-s', 'EXPORTED_FUNCTIONS=["_main", "_puts"]'])

      # printf is not used in main, and we dce, so we failz
      dce_fail = test(main_args=['-s', 'MAIN_MODULE=2'], library_args=['-DUSE_PRINTF'], expected=('cannot', 'undefined'))

      # exporting printf in main keeps it alive for the library
      dce_save = test(main_args=['-s', 'MAIN_MODULE=2', '-s', 'EXPORTED_FUNCTIONS=["_main", "_printf", "_puts"]'], library_args=['-DUSE_PRINTF'])

      self.assertLess(percent_diff(full[0], printf[0]), 4)
      self.assertLess(percent_diff(dce[0], dce_fail[0]), 4)
      self.assertLess(dce[0], 0.2 * full[0]) # big effect, 80%+ is gone
      self.assertGreater(dce_save[0], 1.05 * dce[0]) # save exported all of printf

      # side module tests

      # mode 2, so dce in side, but library_func is not exported, so it is dce'd
      side_dce_fail = test(main_args=['-s', 'MAIN_MODULE=1'], library_args=['-s', 'SIDE_MODULE=2'], expected='cannot find side function')
      # mode 2, so dce in side, and library_func is not exported
      side_dce_work = test(main_args=['-s', 'MAIN_MODULE=1'], library_args=['-s', 'SIDE_MODULE=2', '-s', 'EXPORTED_FUNCTIONS=["_library_func"]'], expected='hello from library')

      self.assertLess(side_dce_fail[1], 0.95 * side_dce_work[1]) # removing that function saves a chunk

    run(wasm=1)
    if not self.is_wasm_backend():
      run(wasm=0)

  def test_ld_library_path(self):
    create_test_file('hello1.c', r'''
#include <stdio.h>

void
hello1 ()
{
  printf ("Hello1\n");
  return;
}

''')
    create_test_file('hello2.c', r'''
#include <stdio.h>

void
hello2 ()
{
  printf ("Hello2\n");
  return;
}

''')
    create_test_file('hello3.c', r'''
#include <stdio.h>

void
hello3 ()
{
  printf ("Hello3\n");
  return;
}

''')
    create_test_file('hello4.c', r'''
#include <stdio.h>
#include <math.h>

double
hello4 (double x)
{
  printf ("Hello4\n");
  return fmod(x, 2.0);
}

''')
    create_test_file('pre.js', r'''
Module['preRun'].push(function (){
  ENV['LD_LIBRARY_PATH']='/lib:/usr/lib';
});
''')
    create_test_file('main.c', r'''
#include <stdio.h>
#include <stdlib.h>
#include <string.h>
#include <dlfcn.h>

int
main()
{
  void *h;
  void (*f) ();
  double (*f2) (double);

  h = dlopen ("libhello1.wasm", RTLD_NOW);
  f = dlsym (h, "hello1");
  f();
  dlclose (h);
  h = dlopen ("libhello2.wasm", RTLD_NOW);
  f = dlsym (h, "hello2");
  f();
  dlclose (h);
  h = dlopen ("libhello3.wasm", RTLD_NOW);
  f = dlsym (h, "hello3");
  f();
  dlclose (h);
  h = dlopen ("/usr/local/lib/libhello4.wasm", RTLD_NOW);
  f2 = dlsym (h, "hello4");
  double result = f2(5.5);
  dlclose (h);

  if (result == 1.5) {
    printf("Ok\n");
  }
  return 0;
}

''')

    run_process([PYTHON, EMCC, '-o', 'libhello1.wasm', 'hello1.c', '-s', 'SIDE_MODULE=1', '-s', 'EXPORT_ALL=1'])
    run_process([PYTHON, EMCC, '-o', 'libhello2.wasm', 'hello2.c', '-s', 'SIDE_MODULE=1', '-s', 'EXPORT_ALL=1'])
    run_process([PYTHON, EMCC, '-o', 'libhello3.wasm', 'hello3.c', '-s', 'SIDE_MODULE=1', '-s', 'EXPORT_ALL=1'])
    run_process([PYTHON, EMCC, '-o', 'libhello4.wasm', 'hello4.c', '-s', 'SIDE_MODULE=1', '-s', 'EXPORT_ALL=1'])
    run_process([PYTHON, EMCC, '-o', 'main.js', 'main.c', '-s', 'MAIN_MODULE=1', '-s', 'TOTAL_MEMORY=' + str(32 * 1024 * 1024),
                 '--embed-file', 'libhello1.wasm@/lib/libhello1.wasm',
                 '--embed-file', 'libhello2.wasm@/usr/lib/libhello2.wasm',
                 '--embed-file', 'libhello3.wasm@/libhello3.wasm',
                 '--embed-file', 'libhello4.wasm@/usr/local/lib/libhello4.wasm',
                 '--pre-js', 'pre.js'])
    out = run_js('main.js')
    self.assertContained('Hello1', out)
    self.assertContained('Hello2', out)
    self.assertContained('Hello3', out)
    self.assertContained('Hello4', out)
    self.assertContained('Ok', out)

  def test_dlopen_rtld_global(self):
    # TODO: wasm support. this test checks RTLD_GLOBAL where a module is loaded
    #       before the module providing a global it needs is. in asm.js we use JS
    #       to create a redirection function. In wasm we just have wasm, so we
    #       need to introspect the wasm module. Browsers may add that eventually,
    #       or we could ship a little library that does it.
    create_test_file('hello1.c', r'''
#include <stdio.h>

extern int hello1_val;
int hello1_val=3;

void
hello1 (int i)
{
  printf ("hello1_val by hello1:%d\n",hello1_val);
  printf ("Hello%d\n",i);
}
''')
    create_test_file('hello2.c', r'''
#include <stdio.h>

extern int hello1_val;
extern void hello1 (int);

void
hello2 (int i)
{
  void (*f) (int);
  printf ("hello1_val by hello2:%d\n",hello1_val);
  f = hello1;
  f(i);
}
''')
    create_test_file('main.c', r'''
#include <stdio.h>
#include <stdlib.h>
#include <string.h>
#include <dlfcn.h>

int
main(int argc,char** argv)
{
  void *h;
  void *h2;
  void (*f) (int);
  h = dlopen ("libhello1.wasm", RTLD_NOW|RTLD_GLOBAL);
  h2 = dlopen ("libhello2.wasm", RTLD_NOW|RTLD_GLOBAL);
  f = dlsym (h, "hello1");
  f(1);
  f = dlsym (h2, "hello2");
  f(2);
  dlclose (h);
  dlclose (h2);
  return 0;
}
''')

    run_process([PYTHON, EMCC, '-o', 'libhello1.js', 'hello1.c', '-s', 'SIDE_MODULE=1', '-s', 'EXPORT_ALL=1'])
    run_process([PYTHON, EMCC, '-o', 'libhello2.js', 'hello2.c', '-s', 'SIDE_MODULE=1', '-s', 'EXPORT_ALL=1'])
    run_process([PYTHON, EMCC, '-o', 'main.js', 'main.c', '-s', 'MAIN_MODULE=1',
                 '--embed-file', 'libhello1.wasm',
                 '--embed-file', 'libhello2.wasm'])
    out = run_js('main.js')
    self.assertContained('Hello1', out)
    self.assertContained('Hello2', out)
    self.assertContained('hello1_val by hello1:3', out)
    self.assertContained('hello1_val by hello2:3', out)

  def test_debug_asmLastOpts(self):
    create_test_file('src.c', r'''
#include <stdio.h>
struct Dtlink_t
{   struct Dtlink_t*   right;  /* right child      */
        union
        { unsigned int  _hash;  /* hash value       */
          struct Dtlink_t* _left;  /* left child       */
        } hl;
};
int treecount(register struct Dtlink_t* e)
{
  return e ? treecount(e->hl._left) + treecount(e->right) + 1 : 0;
}
int main() {
  printf("hello, world!\n");
}
''')
    run_process([PYTHON, EMCC, 'src.c', '-s', 'EXPORTED_FUNCTIONS=["_main", "_treecount"]', '--minify', '0', '-g4', '-Oz'])
    self.assertContained('hello, world!', run_js('a.out.js'))

  @no_wasm_backend('MEM_INIT_METHOD not supported under wasm')
  def test_meminit_crc(self):
    create_test_file('src.c', r'''
#include <stdio.h>
int main() { printf("Mary had a little lamb.\n"); }
''')

    run_process([PYTHON, EMCC, 'src.c', '--memory-init-file', '0', '-s', 'MEM_INIT_METHOD=2', '-s', 'ASSERTIONS=1', '-s', 'WASM=0'])
    with open('a.out.js') as f:
      d = f.read()
    return
    self.assertContained('Mary had', d)
    d = d.replace('Mary had', 'Paul had')
    create_test_file('a.out.js', d)
    out = run_js('a.out.js', assert_returncode=None, stderr=STDOUT)
    self.assertContained('Assertion failed: memory initializer checksum', out)

  def test_emscripten_print_double(self):
    create_test_file('src.c', r'''
#include <stdio.h>
#include <assert.h>
#include <emscripten.h>

void test(double d) {
  char buffer[100], buffer2[100];
  unsigned len, len2, len3;
  len = emscripten_print_double(d, NULL, -1);
  len2 = emscripten_print_double(d, buffer, len+1);
  assert(len == len2);
  buffer[len] = 0;
  len3 = snprintf(buffer2, 100, "%g", d);
  printf("|%g : %u : %s : %s : %d|\n", d, len, buffer, buffer2, len3);
}
int main() {
  printf("\n");
  test(0);
  test(1);
  test(-1);
  test(1.234);
  test(-1.234);
  test(1.1234E20);
  test(-1.1234E20);
  test(1.1234E-20);
  test(-1.1234E-20);
  test(1.0/0.0);
  test(-1.0/0.0);
}
''')
    run_process([PYTHON, EMCC, 'src.c'])
    out = run_js('a.out.js')
    self.assertContained('''
|0 : 1 : 0 : 0 : 1|
|1 : 1 : 1 : 1 : 1|
|-1 : 2 : -1 : -1 : 2|
|1.234 : 5 : 1.234 : 1.234 : 5|
|-1.234 : 6 : -1.234 : -1.234 : 6|
|1.1234e+20 : 21 : 112340000000000000000 : 1.1234e+20 : 10|
|-1.1234e+20 : 22 : -112340000000000000000 : -1.1234e+20 : 11|
|1.1234e-20 : 10 : 1.1234e-20 : 1.1234e-20 : 10|
|-1.1234e-20 : 11 : -1.1234e-20 : -1.1234e-20 : 11|
|inf : 8 : Infinity : inf : 3|
|-inf : 9 : -Infinity : -inf : 4|
''', out)

  def test_emscripten_scan_stack(self):
    create_test_file('src.cpp', r'''
#include <set>
#include <emscripten.h>
#include <stdio.h>

std::set<int> seenInts;

void scan(void* x, void* y) {
  printf("scan\n");
  int* p = (int*)x;
  int* q = (int*)y;
  // The callback sends us the [low, high) range.
  assert(p < q);
  // The range is of a reasonable size - not all of memory.
  assert(q - p < 100);
  while (p < q) {
    seenInts.insert(*p);
    p++;
  }
}

int main() {
  int x;
  int* y = &x;
  *y = 12345678;
  emscripten_scan_stack(scan);
  assert(seenInts.count(12345678));
  puts("ok");
}
''')
    run_process([PYTHON, EMCC, 'src.cpp'])
    self.assertContained('ok', run_js('a.out.js'))

  def test_no_warn_exported_jslibfunc(self):
    err = run_process([PYTHON, EMCC, path_from_root('tests', 'hello_world.c'), '-s', 'DEFAULT_LIBRARY_FUNCS_TO_INCLUDE=["alGetError"]', '-s', 'EXPORTED_FUNCTIONS=["_main", "_alGetError"]'], stdout=PIPE, stderr=PIPE).stderr
    self.assertNotContained('''function requested to be exported, but not implemented: "_alGetError"''', err)

  @no_wasm_backend()
  def test_almost_asm_warning(self):
    warning = "[-Walmost-asm]"
    for args, expected in [
      (['-O1', '-s', 'ALLOW_MEMORY_GROWTH=1'], True),  # default
      # suppress almost-asm warning manually
      (['-O1', '-s', 'ALLOW_MEMORY_GROWTH=1', '-Wno-almost-asm'], False),
      # last warning flag should "win"
      (['-O1', '-s', 'ALLOW_MEMORY_GROWTH=1', '-Wno-almost-asm', '-Walmost-asm'], True)
    ]:
      print(args, expected)
      err = run_process([PYTHON, EMCC, path_from_root('tests', 'hello_world.c'), '-s', 'WASM=0'] + args, stderr=PIPE).stderr
      assert (warning in err) == expected, err
      if not expected:
        assert err == '', err

  def test_musl_syscalls(self):
    run_process([PYTHON, EMCC, path_from_root('tests', 'hello_world.c')])
    src = open('a.out.js').read()
    matches = re.findall(r'''function ___syscall(\d+)\(''', src)
    # there should be no musl syscalls in hello world output
    self.assertEqual(matches, [])

  @no_windows('posix-only')
  def test_emcc_dev_null(self):
    out = run_process([PYTHON, EMCC, '-dM', '-E', '-x', 'c', '/dev/null'], stdout=PIPE).stdout
    self.assertContained('#define __EMSCRIPTEN__ 1', out) # all our defines should show up

  def test_umask_0(self):
    create_test_file('src.c', r'''
#include <sys/stat.h>
#include <stdio.h>
int main() {
  umask(0);
  printf("hello, world!\n");
}''')
    run_process([PYTHON, EMCC, 'src.c'])
    self.assertContained('hello, world!', run_js('a.out.js'))

  def test_no_missing_symbols(self): # simple hello world should not show any missing symbols
    run_process([PYTHON, EMCC, path_from_root('tests', 'hello_world.c')])

    # main() is implemented in C, and even if requested from JS, we should not warn
    create_test_file('library_foo.js', '''
mergeInto(LibraryManager.library, {
  my_js__deps: ['main'],
  my_js: (function() {
      return function() {
        console.log("hello " + _nonexistingvariable);
      };
  }()),
});
''')
    create_test_file('test.cpp', '''
#include <stdio.h>
#include <stdlib.h>

extern "C" {
  extern void my_js();
}

int main() {
  my_js();
  return EXIT_SUCCESS;
}
''')
    run_process([PYTHON, EMCC, 'test.cpp', '--js-library', 'library_foo.js'])

    # but we do error on a missing js var
    create_test_file('library_foo_missing.js', '''
mergeInto(LibraryManager.library, {
  my_js__deps: ['main', 'nonexistingvariable'],
  my_js: (function() {
      return function() {
        console.log("hello " + _nonexistingvariable);
      };
  }()),
});
''')
    err = self.expect_fail([PYTHON, EMCC, 'test.cpp', '--js-library', 'library_foo_missing.js'])
    self.assertContained('undefined symbol: nonexistingvariable', err)

    # and also for missing C code, of course (without the --js-library, it's just a missing C method)
    err = self.expect_fail([PYTHON, EMCC, 'test.cpp'])
    self.assertContained('undefined symbol: my_js', err)

  def test_realpath(self):
    create_test_file('src.c', r'''
#include <stdlib.h>
#include <stdio.h>
#include <errno.h>

#define TEST_PATH "/boot/README.txt"

int
main(int argc, char **argv)
{
  errno = 0;
  char *t_realpath_buf = realpath(TEST_PATH, NULL);
  if (NULL == t_realpath_buf) {
    perror("Resolve failed");
    return 1;
  } else {
    printf("Resolved: %s\n", t_realpath_buf);
    free(t_realpath_buf);
    return 0;
  }
}
''')
    if not os.path.exists('boot'):
      os.mkdir('boot')
    open(os.path.join('boot', 'README.txt'), 'w').write(' ')
    run_process([PYTHON, EMCC, 'src.c', '--embed-file', 'boot'])
    self.assertContained('Resolved: /boot/README.txt', run_js('a.out.js'))

  def test_realpath_nodefs(self):
    create_test_file('src.c', r'''
#include <stdlib.h>
#include <stdio.h>
#include <errno.h>
#include <emscripten.h>

#define TEST_PATH "/working/TEST_NODEFS.txt"

int
main(int argc, char **argv)
{
  errno = 0;
  EM_ASM({
    FS.mkdir('/working');
    FS.mount(NODEFS, { root: '.' }, '/working');
  });
  char *t_realpath_buf = realpath(TEST_PATH, NULL);
  if (NULL == t_realpath_buf) {
    perror("Resolve failed");
    return 1;
  } else {
    printf("Resolved: %s\n", t_realpath_buf);
    free(t_realpath_buf);
    return 0;
  }
}
''')
    create_test_file('TEST_NODEFS.txt', ' ')
    run_process([PYTHON, EMCC, 'src.c'])
    self.assertContained('Resolved: /working/TEST_NODEFS.txt', run_js('a.out.js'))

  def test_realpath_2(self):
    os.mkdir('Folder')
    create_test_file('src.c', r'''
#include <stdlib.h>
#include <stdio.h>
#include <errno.h>

int testrealpath(const char* path)    {
  errno = 0;
  char *t_realpath_buf = realpath(path, NULL);
  if (NULL == t_realpath_buf) {
    printf("Resolve failed: \"%s\"\n",path);fflush(stdout);
    return 1;
  } else {
    printf("Resolved: \"%s\" => \"%s\"\n", path, t_realpath_buf);fflush(stdout);
    free(t_realpath_buf);
    return 0;
  }
}

int main(int argc, char **argv)
{
    // files:
    testrealpath("testfile.txt");
    testrealpath("Folder/testfile.txt");
    testrealpath("testnonexistentfile.txt");
    // folders
    testrealpath("Folder");
    testrealpath("/Folder");
    testrealpath("./");
    testrealpath("");
    testrealpath("/");
    return 0;
}
''')
    create_test_file('testfile.txt', '')
    open(os.path.join('Folder', 'testfile.txt'), 'w').write('')
    run_process([PYTHON, EMCC, 'src.c', '--embed-file', 'testfile.txt', '--embed-file', 'Folder'])
    self.assertContained('''Resolved: "testfile.txt" => "/testfile.txt"
Resolved: "Folder/testfile.txt" => "/Folder/testfile.txt"
Resolve failed: "testnonexistentfile.txt"
Resolved: "Folder" => "/Folder"
Resolved: "/Folder" => "/Folder"
Resolved: "./" => "/"
Resolve failed: ""
Resolved: "/" => "/"
''', run_js('a.out.js'))

  def test_no_warnings(self):
    # build once before to make sure system libs etc. exist
    run_process([PYTHON, EMCC, path_from_root('tests', 'hello_libcxx.cpp')])
    # check that there is nothing in stderr for a regular compile
    err = run_process([PYTHON, EMCC, path_from_root('tests', 'hello_libcxx.cpp')], stderr=PIPE).stderr
    assert err == '', err

  @no_wasm_backend("uses EMTERPRETIFY")
  def test_emterpreter_file_suggestion(self):
    for linkable in [0, 1]:
      for to_file in [0, 1]:
        self.clear()
        cmd = [PYTHON, EMCC, '-s', 'EMTERPRETIFY=1', path_from_root('tests', 'hello_libcxx.cpp'), '-s', 'LINKABLE=' + str(linkable), '-O1', '-s', 'USE_ZLIB=1']
        if to_file:
          cmd += ['-s', 'EMTERPRETIFY_FILE="code.dat"']
        print(cmd)
        stderr = run_process(cmd, stderr=PIPE).stderr
        need_warning = linkable and not to_file
        assert ('''warning: emterpreter bytecode is fairly large''' in stderr) == need_warning, stderr
        assert ('''It is recommended to use  -s EMTERPRETIFY_FILE=..''' in stderr) == need_warning, stderr

  def test_llvm_lto(self):
    sizes = {}
    # wasm backend doesn't have the fancy lto modes 2 and 3
    lto_levels = [0, 1, 2, 3] if not self.is_wasm_backend() else [0, 1]
    for lto in lto_levels:
      cmd = [PYTHON, EMCC, path_from_root('tests', 'hello_libcxx.cpp'), '-O2', '--llvm-lto', str(lto)]
      if self.is_wasm_backend():
        cmd += ['-s', 'WASM_OBJECT_FILES=0']
      print(cmd)
      run_process(cmd)
      self.assertContained('hello, world!', run_js('a.out.js'))
      sizes[lto] = os.path.getsize('a.out.wasm')
    print(sizes)

    # LTO sizes should be distinct
    for i in lto_levels:
      assert sizes[i] not in set(sizes).difference(set([sizes[i]]))

    # LTO should reduce code size
    # Skip mode 2 because it has historically increased code size, but not always
    assert sizes[1] < sizes[0]
    if not self.is_wasm_backend():
      assert sizes[3] < sizes[0]

  def test_dlmalloc_modes(self):
    create_test_file('src.cpp', r'''
      #include <stdlib.h>
      #include <stdio.h>
      int main() {
        void* c = malloc(1024);
        free(c);
        free(c);
        printf("double-freed\n");
      }
    ''')
    run_process([PYTHON, EMCC, 'src.cpp'])
    self.assertContained('double-freed', run_js('a.out.js'))
    # in debug mode, the double-free is caught
    run_process([PYTHON, EMCC, 'src.cpp', '-g'])
    seen_error = False
    out = '?'
    try:
      out = run_js('a.out.js')
    except Exception:
      seen_error = True
    assert seen_error, out

  def test_mallocs(self):
    for opts in [[], ['-O2']]:
      print(opts)
      sizes = {}
      for malloc, name in (
        ('dlmalloc', 'dlmalloc'),
        (None, 'default'),
        ('emmalloc', 'emmalloc')
      ):
        print(malloc, name)
        cmd = [PYTHON, EMCC, path_from_root('tests', 'hello_libcxx.cpp'), '-o', 'a.out.js'] + opts
        if malloc:
          cmd += ['-s', 'MALLOC="%s"' % malloc]
        print(cmd)
        run_process(cmd)
        sizes[name] = os.path.getsize('a.out.wasm')
      print(sizes)
      # dlmalloc is the default
      self.assertEqual(sizes['dlmalloc'], sizes['default'])
      # emmalloc is much smaller
      self.assertLess(sizes['emmalloc'], sizes['dlmalloc'] - 5000)

  def test_sixtyfour_bit_return_value(self):
    # This test checks that the most significant 32 bits of a 64 bit long are correctly made available
    # to native JavaScript applications that wish to interact with compiled code returning 64 bit longs.
    # The MS 32 bits should be available in Runtime.getTempRet0() even when compiled with -O2 --closure 1

    # Compile test.c and wrap it in a native JavaScript binding so we can call our compiled function from JS.
    run_process([PYTHON, EMCC, path_from_root('tests', 'return64bit', 'test.c'),
                 '--pre-js', path_from_root('tests', 'return64bit', 'testbindstart.js'),
                 '--pre-js', path_from_root('tests', 'return64bit', 'testbind.js'),
                 '--post-js', path_from_root('tests', 'return64bit', 'testbindend.js'),
                 '-s', 'EXPORTED_FUNCTIONS=["_test_return64"]', '-o', 'test.js', '-O2',
                 '--closure', '1', '-g1', '-s', 'WASM_ASYNC_COMPILATION=0'])

    # Simple test program to load the test.js binding library and call the binding to the
    # C function returning the 64 bit long.
    create_test_file('testrun.js', '''
      var test = require("./test.js");
      test.runtest();
    ''')

    # Run the test and confirm the output is as expected.
    out = run_js('testrun.js', full_output=True)
    assert "low = 5678" in out
    assert "high = 1234" in out

  def test_lib_include_flags(self):
    run_process([PYTHON, EMCC] + '-l m -l c -I'.split() + [path_from_root('tests', 'include_test'), path_from_root('tests', 'lib_include_flags.c')])

  def test_dash_s(self):
    run_process([PYTHON, EMCC, path_from_root('tests', 'hello_world.cpp'), '-s', '-std=c++03'])
    self.assertContained('hello, world!', run_js('a.out.js'))

  def test_dash_s_response_file_string(self):
    create_test_file('response_file', '"MyModule"\n')
    response_file = os.path.join(os.getcwd(), "response_file")
    run_process([PYTHON, EMCC, path_from_root('tests', 'hello_world.cpp'), '-s', 'EXPORT_NAME=@%s' % response_file])

  def test_dash_s_response_file_list(self):
    create_test_file('response_file', '["_main", "_malloc"]\n')
    response_file = os.path.join(os.getcwd(), "response_file")
    run_process([PYTHON, EMCC, path_from_root('tests', 'hello_world.cpp'), '-s', 'EXPORTED_FUNCTIONS=@%s' % response_file, '-std=c++03'])

  def test_dash_s_unclosed_quote(self):
    # Unclosed quote
    err = run_process([PYTHON, EMCC, path_from_root('tests', 'hello_world.cpp'), "-s", "TEST_KEY='MISSING_QUOTE"], stderr=PIPE, check=False).stderr
    self.assertNotContained('AssertionError', err) # Do not mention that it is an assertion error
    self.assertContained('unclosed opened quoted string. expected final character to be "\'"', err)

  def test_dash_s_single_quote(self):
    # Only one quote
    err = run_process([PYTHON, EMCC, path_from_root('tests', 'hello_world.cpp'), "-s", "TEST_KEY='"], stderr=PIPE, check=False).stderr
    self.assertNotContained('AssertionError', err) # Do not mention that it is an assertion error
    self.assertContained('unclosed opened quoted string.', err)

  def test_dash_s_unclosed_list(self):
    # Unclosed list
    err = self.expect_fail([PYTHON, EMCC, path_from_root('tests', 'hello_world.cpp'), "-s", "TEST_KEY=[Value1, Value2"])
    self.assertNotContained('AssertionError', err) # Do not mention that it is an assertion error
    self.assertContained('unclosed opened string list. expected final character to be "]"', err)

  def test_dash_s_valid_list(self):
    err = self.expect_fail([PYTHON, EMCC, path_from_root('tests', 'hello_world.cpp'), "-s", "TEST_KEY=[Value1, \"Value2\"]"])
    self.assertNotContained('a problem occured in evaluating the content after a "-s", specifically', err)

  def test_python_2_3(self):
    # check emcc/em++ can be called by any python
    def trim_py_suffix(filename):
      '''remove .py from EMCC(=emcc.py)'''
      return filename[:-3] if filename.endswith('.py') else filename

    for python in ('python', 'python2', 'python3'):
      if python == 'python3':
        has = is_python3_version_supported()
      else:
        has = Building.which(python) is not None
      print(python, has)
      if has:
        print('  checking emcc...')
        run_process([python, trim_py_suffix(EMCC), '--version'], stdout=PIPE)
        print('  checking em++...')
        run_process([python, trim_py_suffix(EMXX), '--version'], stdout=PIPE)
        print('  checking emcc.py...')
        run_process([python, EMCC, '--version'], stdout=PIPE)
        print('  checking em++.py...')
        run_process([python, EMXX, '--version'], stdout=PIPE)

  def test_zeroinit(self):
    create_test_file('src.c', r'''
#include <stdio.h>
int buf[1048576];
int main() {
  printf("hello, world! %d\n", buf[123456]);
  return 0;
}
''')
    run_process([PYTHON, EMCC, 'src.c', '-O2', '-g'])
    size = os.path.getsize('a.out.wasm')
    # size should be much smaller than the size of that zero-initialized buffer
    self.assertLess(size, 123456 / 2)

  @no_wasm_backend('asm.js')
  def test_separate_asm_warning(self):
    # Test that -s PRECISE_F32=2 raises a warning that --separate-asm is implied.
    stderr = run_process([PYTHON, EMCC, path_from_root('tests', 'hello_world.c'), '-s', 'WASM=0', '-s', 'PRECISE_F32=2', '-o', 'a.html'], stderr=PIPE).stderr
    self.assertContained('forcing separate asm output', stderr)

    # Test that -s PRECISE_F32=2 --separate-asm should not post a warning.
    stderr = run_process([PYTHON, EMCC, path_from_root('tests', 'hello_world.c'), '-s', 'WASM=0', '-s', 'PRECISE_F32=2', '-o', 'a.html', '--separate-asm'], stderr=PIPE).stderr
    self.assertNotContained('forcing separate asm output', stderr)

    # Test that -s PRECISE_F32=1 should not post a warning.
    stderr = run_process([PYTHON, EMCC, path_from_root('tests', 'hello_world.c'), '-s', 'WASM=0', '-s', 'PRECISE_F32=1', '-o', 'a.html'], stderr=PIPE).stderr
    self.assertNotContained('forcing separate asm output', stderr)

    # Manually doing separate asm should show a warning, if not targeting html
    warning = '--separate-asm works best when compiling to HTML'
    stderr = run_process([PYTHON, EMCC, path_from_root('tests', 'hello_world.c'), '-s', 'WASM=0', '--separate-asm'], stderr=PIPE).stderr
    self.assertContained(warning, stderr)
    stderr = run_process([PYTHON, EMCC, path_from_root('tests', 'hello_world.c'), '-s', 'WASM=0', '--separate-asm', '-o', 'a.html'], stderr=PIPE).stderr
    self.assertNotContained(warning, stderr)

    # test that the warning can be suppressed
    stderr = run_process([PYTHON, EMCC, path_from_root('tests', 'hello_world.c'), '-s', 'WASM=0', '--separate-asm', '-Wno-separate-asm'], stderr=PIPE).stderr
    self.assertNotContained(warning, stderr)

  def test_canonicalize_nan_warning(self):
    create_test_file('src.cpp', r'''
#include <stdio.h>

union U {
  int x;
  float y;
} a;


int main() {
  a.x = 0x7FC01234;
  printf("%f\n", a.y);
  printf("0x%x\n", a.x);
  return 0;
}
''')

    stderr = run_process([PYTHON, EMCC, 'src.cpp', '-O1'], stderr=PIPE).stderr
    if not self.is_wasm_backend():
      self.assertContained("emcc: warning: cannot represent a NaN literal", stderr)
      stderr = run_process([PYTHON, EMCC, 'src.cpp', '-O1', '-g'], stderr=PIPE).stderr
      self.assertContained("emcc: warning: cannot represent a NaN literal", stderr)
      self.assertContained('//@line 12 "src.cpp"', stderr)
    else:
      out = run_js('a.out.js')
      self.assertContained('nan\n', out)
      self.assertContained('0x7fc01234\n', out)

  @no_wasm_backend('tests our python linking logic')
  def test_link_response_file_does_not_force_absolute_paths(self):
    with_space = 'with space'
    if not os.path.exists(with_space):
      os.makedirs(with_space)

    create_test_file(os.path.join(with_space, 'main.cpp'), '''
      int main() {
        return 0;
      }
    ''')

    Building.emcc(os.path.join(with_space, 'main.cpp'), ['-g'])

    with chdir(with_space):
      link_args = Building.link(['main.cpp.o'], 'all.bc', just_calculate=True)

    time.sleep(0.2) # Wait for Windows FS to release access to the directory
    shutil.rmtree(with_space)

    # We want only the relative path to be in the linker args, it should not be converted to an absolute path.
    if hasattr(self, 'assertCountEqual'):
      self.assertCountEqual(link_args, ['main.cpp.o'])
    else:
      # Python 2 compatibility
      self.assertItemsEqual(link_args, ['main.cpp.o'])

  def test_memory_growth_noasm(self):
    run_process([PYTHON, EMCC, path_from_root('tests', 'hello_world.c'), '-O2', '-s', 'ALLOW_MEMORY_GROWTH=1'])
    src = open('a.out.js').read()
    assert 'use asm' not in src

  def test_EM_ASM_i64(self):
    create_test_file('src.cpp', '''
#include <stdint.h>
#include <emscripten.h>

int main() {
  EM_ASM({
    out('inputs: ' + $0 + ', ' + $1 + '.');
  }, int64_t(0x12345678ABCDEF1FLL));
}
''')
    stderr = self.expect_fail([PYTHON, EMCC, 'src.cpp', '-Oz'])
    if not self.is_wasm_backend():
      self.assertContained('EM_ASM should not receive i64s as inputs, they are not valid in JS', stderr)

  def test_eval_ctors_non_terminating(self):
    for wasm in (1, 0):
      if self.is_wasm_backend() and not wasm:
        continue
      print('wasm', wasm)
      src = r'''
        struct C {
          C() {
            volatile int y = 0;
            while (y == 0) {}
          }
        };
        C always;
        int main() {}
      '''
      create_test_file('src.cpp', src)
      run_process([PYTHON, EMCC, 'src.cpp', '-O2', '-s', 'EVAL_CTORS=1', '-profiling-funcs', '-s', 'WASM=%d' % wasm])

  @no_wasm_backend('EVAL_CTORS is monolithic with the wasm backend')
  def test_eval_ctors(self):
    for wasm in (1, 0):
      if self.is_wasm_backend() and not wasm:
        continue
      print('wasm', wasm)
      print('check no ctors is ok')

      # on by default in -Oz, but user-overridable

      def get_size(args):
        print('get_size', args)
        run_process([PYTHON, EMCC, path_from_root('tests', 'hello_libcxx.cpp'), '-s', 'WASM=%d' % wasm] + args)
        self.assertContained('hello, world!', run_js('a.out.js'))
        if wasm:
          codesize = self.count_wasm_contents('a.out.wasm', 'funcs')
          memsize = self.count_wasm_contents('a.out.wasm', 'memory-data')
        else:
          codesize = os.path.getsize('a.out.js')
          memsize = os.path.getsize('a.out.js.mem')
        return (codesize, memsize)

      def check_size(left, right):
        # can't measure just the mem out of the wasm, so ignore [1] for wasm
        if left[0] == right[0] and left[1] == right[1]:
          return 0
        if left[0] < right[0] and left[1] > right[1]:
          return -1 # smaller code, bigger mem
        if left[0] > right[0] and left[1] < right[1]:
          return 1
        assert False, [left, right]

      o2_size = get_size(['-O2'])
      assert check_size(get_size(['-O2']), o2_size) == 0, 'deterministic'
      assert check_size(get_size(['-O2', '-s', 'EVAL_CTORS=1']), o2_size) < 0, 'eval_ctors works if user asks for it'
      oz_size = get_size(['-Oz'])
      assert check_size(get_size(['-Oz']), oz_size) == 0, 'deterministic'
      assert check_size(get_size(['-Oz', '-s', 'EVAL_CTORS=1']), oz_size) == 0, 'eval_ctors is on by default in oz'
      assert check_size(get_size(['-Oz', '-s', 'EVAL_CTORS=0']), oz_size) == 1, 'eval_ctors can be turned off'

      linkable_size = get_size(['-Oz', '-s', 'EVAL_CTORS=1', '-s', 'LINKABLE=1'])
      assert check_size(get_size(['-Oz', '-s', 'EVAL_CTORS=0', '-s', 'LINKABLE=1']), linkable_size) == 1, 'noticeable difference in linkable too'

    def test_eval_ctor_ordering(self):
      # ensure order of execution remains correct, even with a bad ctor
      def test(p1, p2, p3, last, expected):
        src = r'''
          #include <stdio.h>
          #include <stdlib.h>
          volatile int total = 0;
          struct C {
            C(int x) {
              volatile int y = x;
              y++;
              y--;
              if (y == 0xf) {
                printf("you can't eval me ahead of time\n"); // bad ctor
              }
              total <<= 4;
              total += int(y);
            }
          };
          C __attribute__((init_priority(%d))) c1(0x5);
          C __attribute__((init_priority(%d))) c2(0x8);
          C __attribute__((init_priority(%d))) c3(%d);
          int main() {
            printf("total is 0x%%x.\n", total);
          }
        ''' % (p1, p2, p3, last)
        create_test_file('src.cpp', src)
        run_process([PYTHON, EMCC, 'src.cpp', '-O2', '-s', 'EVAL_CTORS=1', '-profiling-funcs', '-s', 'WASM=%d' % wasm])
        self.assertContained('total is %s.' % hex(expected), run_js('a.out.js'))
        shutil.copyfile('a.out.js', 'x' + hex(expected) + '.js')
        if wasm:
          shutil.copyfile('a.out.wasm', 'x' + hex(expected) + '.wasm')
          return self.count_wasm_contents('a.out.wasm', 'funcs')
        else:
          return open('a.out.js').read().count('function _')

      print('no bad ctor')
      first  = test(1000, 2000, 3000, 0xe, 0x58e) # noqa
      second = test(3000, 1000, 2000, 0xe, 0x8e5) # noqa
      third  = test(2000, 3000, 1000, 0xe, 0xe58) # noqa
      print(first, second, third)
      assert first == second and second == third
      print('with bad ctor')
      first  = test(1000, 2000, 3000, 0xf, 0x58f) # noqa; 2 will succeed
      second = test(3000, 1000, 2000, 0xf, 0x8f5) # noqa; 1 will succedd
      third  = test(2000, 3000, 1000, 0xf, 0xf58) # noqa; 0 will succeed
      print(first, second, third)
      assert first < second and second < third, [first, second, third]

  @no_wasm_backend('ctor evaller disabled, see https://github.com/emscripten-core/emscripten/issues/9527')
  @uses_canonical_tmp
  @with_env_modify({'EMCC_DEBUG': '1'})
  def test_eval_ctors_debug_output(self):
    for wasm in (1, 0):
      print('wasm', wasm)
      create_test_file('lib.js', r'''
mergeInto(LibraryManager.library, {
  external_thing: function() {}
});
''')
      create_test_file('src.cpp', r'''
  extern "C" void external_thing();
  struct C {
    C() { external_thing(); } // don't remove this!
  };
  C c;
  int main() {}
      ''')
      err = run_process([PYTHON, EMCC, 'src.cpp', '--js-library', 'lib.js', '-Oz', '-s', 'WASM=%d' % wasm], stderr=PIPE).stderr
      self.assertContained('external_thing', err) # the failing call should be mentioned
      if not wasm and not self.is_wasm_backend(): # asm.js will show a stack trace
        self.assertContained('ctorEval.js', err) # with a stack trace
      self.assertContained('ctor_evaller: not successful', err) # with logging

  def test_override_js_execution_environment(self):
    create_test_file('main.cpp', r'''
      #include <emscripten.h>
      int main() {
        EM_ASM({
          out('environment is WEB? ' + ENVIRONMENT_IS_WEB);
          out('environment is WORKER? ' + ENVIRONMENT_IS_WORKER);
          out('environment is NODE? ' + ENVIRONMENT_IS_NODE);
          out('environment is SHELL? ' + ENVIRONMENT_IS_SHELL);
        });
      }
''')
    # use SINGLE_FILE since we don't want to depend on loading a side .wasm file on the environment in this test;
    # with the wrong env we have very odd failures
    run_process([PYTHON, EMCC, 'main.cpp', '-s', 'SINGLE_FILE=1'])
    src = open('a.out.js').read()
    envs = ['web', 'worker', 'node', 'shell']
    for env in envs:
      for engine in JS_ENGINES:
        if engine == V8_ENGINE:
          continue # ban v8, weird failures
        actual = 'NODE' if engine == NODE_JS else 'SHELL'
        print(env, actual, engine)
        module = {'ENVIRONMENT': env}
        if env != actual:
          # avoid problems with arguments detection, which may cause very odd failures with the wrong environment code
          module['arguments'] = []
        curr = 'var Module = %s;\n' % str(module)
        print('    ' + curr)
        create_test_file('test.js', curr + src)
        seen = run_js('test.js', engine=engine, stderr=PIPE, full_output=True, assert_returncode=None)
        self.assertContained('Module.ENVIRONMENT has been deprecated. To force the environment, use the ENVIRONMENT compile-time option (for example, -s ENVIRONMENT=web or -s ENVIRONMENT=node', seen)

  def test_override_c_environ(self):
    create_test_file('pre.js', r'''
      var Module = {
        preRun: [function() { ENV.hello = 'world' }]
      };
    ''')
    create_test_file('src.cpp', r'''
      #include <stdlib.h>
      #include <stdio.h>
      extern char **environ;
      int main() {
        printf("|%s|\n", getenv("hello"));
      }
    ''')
    run_process([PYTHON, EMCC, 'src.cpp', '--pre-js', 'pre.js'])
    self.assertContained('|world|', run_js('a.out.js'))

  def test_warn_no_filesystem(self):
    WARNING = 'Filesystem support (FS) was not included. The problem is that you are using files from JS, but files were not used from C/C++, so filesystem support was not auto-included. You can force-include filesystem support with  -s FORCE_FILESYSTEM=1'

    run_process([PYTHON, EMCC, path_from_root('tests', 'hello_world.c')])
    seen = run_js('a.out.js', stderr=PIPE)
    assert WARNING not in seen

    def test(contents):
      create_test_file('src.cpp', r'''
  #include <stdio.h>
  #include <emscripten.h>
  int main() {
    EM_ASM({ %s });
    printf("hello, world!\n");
    return 0;
  }
  ''' % contents)
      run_process([PYTHON, EMCC, 'src.cpp'])
      self.assertContained(WARNING, run_js('a.out.js', stderr=PIPE, assert_returncode=None))

    # might appear in handwritten code
    test("FS.init()")
    test("FS.createPreloadedFile('waka waka, just warning check')")
    test("FS.createDataFile('waka waka, just warning check')")
    test("FS.analyzePath('waka waka, just warning check')")
    test("FS.loadFilesFromDB('waka waka, just warning check')")
    # might appear in filesystem code from a separate script tag
    test("Module['FS_createDataFile']('waka waka, just warning check')")
    test("Module['FS_createPreloadedFile']('waka waka, just warning check')")

    # text is in the source when needed, but when forcing FS, it isn't there
    run_process([PYTHON, EMCC, 'src.cpp'])
    self.assertContained(WARNING, open('a.out.js').read())
    run_process([PYTHON, EMCC, 'src.cpp', '-s', 'FORCE_FILESYSTEM=1']) # forcing FS means no need
    self.assertNotContained(WARNING, open('a.out.js').read())
    run_process([PYTHON, EMCC, 'src.cpp', '-s', 'ASSERTIONS=0']) # no assertions, no need
    self.assertNotContained(WARNING, open('a.out.js').read())
    run_process([PYTHON, EMCC, 'src.cpp', '-O2']) # optimized, so no assertions
    self.assertNotContained(WARNING, open('a.out.js').read())

  def test_warn_module_print_err(self):
    ERROR = 'was not exported. add it to EXTRA_EXPORTED_RUNTIME_METHODS (see the FAQ)'

    def test(contents, expected, args=[]):
      create_test_file('src.cpp', r'''
  #include <emscripten.h>
  int main() {
    EM_ASM({ %s });
    return 0;
  }
  ''' % contents)
      run_process([PYTHON, EMCC, 'src.cpp'] + args)
      self.assertContained(expected, run_js('a.out.js', stderr=STDOUT, assert_returncode=None))

    # error shown (when assertions are on)
    test("Module.print('x')", ERROR)
    test("Module['print']('x')", ERROR)
    test("Module.printErr('x')", ERROR)
    test("Module['printErr']('x')", ERROR)

    # when exported, all good
    test("Module['print']('print'); Module['printErr']('err'); ", 'print\nerr', ['-s', 'EXTRA_EXPORTED_RUNTIME_METHODS=["print", "printErr"]'])

  def test_warn_unexported_main(self):
    WARNING = 'main() is in the input files, but "_main" is not in EXPORTED_FUNCTIONS, which means it may be eliminated as dead code. Export it if you want main() to run.'

    proc = run_process([PYTHON, EMCC, path_from_root('tests', 'hello_world.c'), '-s', 'EXPORTED_FUNCTIONS=[]'], stderr=PIPE)
    self.assertContained(WARNING, proc.stderr)

  def test_arc4random(self):
    create_test_file('src.c', r'''
#include <stdlib.h>
#include <stdio.h>

int main() {
  printf("%d\n", arc4random());
  printf("%d\n", arc4random());
}
    ''')
    run_process([PYTHON, EMCC, 'src.c', '-Wno-implicit-function-declaration'])

    self.assertContained('0\n740882966\n', run_js('a.out.js'))

  ############################################################
  # Function eliminator tests
  ############################################################
  def normalize_line_endings(self, input):
    return input.replace('\r\n', '\n').replace('\n\n', '\n').replace('\n\n', '\n')

  def get_file_contents(self, file):
    file_contents = ""
    with open(file) as fout:
      file_contents = "".join(fout.readlines())

    file_contents = self.normalize_line_endings(file_contents)

    return file_contents

  def function_eliminator_test_helper(self, input_file, expected_output_file, use_hash_info=False):
    input_file = path_from_root('tests', 'optimizer', input_file)
    expected_output_file = path_from_root('tests', 'optimizer', expected_output_file)
    command = [path_from_root('tools', 'eliminate-duplicate-functions.js'), input_file, '--no-minimize-whitespace', '--use-asm-ast']

    if use_hash_info:
      command.append('--use-hash-info')

    proc = run_process(NODE_JS + command, stdin=PIPE, stderr=PIPE, stdout=PIPE)
    assert proc.stderr == '', proc.stderr
    expected_output = self.get_file_contents(expected_output_file)
    output = self.normalize_line_endings(proc.stdout)

    self.assertIdentical(expected_output, output)

  def test_function_eliminator_simple(self):
    self.function_eliminator_test_helper('test-function-eliminator-simple.js',
                                         'test-function-eliminator-simple-output.js')

  def test_function_eliminator_replace_function_call(self):
    self.function_eliminator_test_helper('test-function-eliminator-replace-function-call.js',
                                         'test-function-eliminator-replace-function-call-output.js')

  def test_function_eliminator_replace_function_call_two_passes(self):
    self.function_eliminator_test_helper('test-function-eliminator-replace-function-call-output.js',
                                         'test-function-eliminator-replace-function-call-two-passes-output.js')

  def test_function_eliminator_replace_array_value(self):
    output_file = 'output.js'

    try:
      shared.safe_copy(path_from_root('tests', 'optimizer', 'test-function-eliminator-replace-array-value.js'), output_file)

      tools.duplicate_function_eliminator.run(output_file)

      output_file_contents = self.get_file_contents(output_file)

      expected_file_contents = self.get_file_contents(path_from_root('tests', 'optimizer', 'test-function-eliminator-replace-array-value-output.js'))

      self.assertIdentical(output_file_contents, expected_file_contents)
    finally:
      tools.tempfiles.try_delete(output_file)

  def test_function_eliminator_replace_object_value_assignment(self):
    self.function_eliminator_test_helper('test-function-eliminator-replace-object-value-assignment.js',
                                         'test-function-eliminator-replace-object-value-assignment-output.js')

  def test_function_eliminator_variable_clash(self):
    self.function_eliminator_test_helper('test-function-eliminator-variable-clash.js',
                                         'test-function-eliminator-variable-clash-output.js')

  def test_function_eliminator_replace_variable_value(self):
    self.function_eliminator_test_helper('test-function-eliminator-replace-variable-value.js',
                                         'test-function-eliminator-replace-variable-value-output.js')

  @no_wasm_backend('tests native asm.js optimizer, which is never build for wasm backend')
  def test_function_eliminator_double_parsed_correctly(self):
    # This is a test that makes sure that when we perform final optimization on
    # the JS file, doubles are preserved (and not converted to ints).
    output_file = 'output.js'

    try:
      shared.safe_copy(path_from_root('tests', 'optimizer', 'test-function-eliminator-double-parsed-correctly.js'), output_file)

      # Run duplicate function elimination
      tools.duplicate_function_eliminator.run(output_file)

      # Run last opts
      shutil.move(tools.js_optimizer.run(output_file, ['last', 'asm']), output_file)
      output_file_contents = self.get_file_contents(output_file)

      # Compare
      expected_file_contents = self.get_file_contents(path_from_root('tests', 'optimizer', 'test-function-eliminator-double-parsed-correctly-output.js'))
      self.assertIdentical(expected_file_contents, output_file_contents)
    finally:
      tools.tempfiles.try_delete(output_file)

  # Now do the same, but using a pre-generated equivalent function hash info that
  # comes in handy for parallel processing
  def test_function_eliminator_simple_with_hash_info(self):
    self.function_eliminator_test_helper('test-function-eliminator-simple-with-hash-info.js',
                                         'test-function-eliminator-simple-output.js',
                                         use_hash_info=True)

  def test_function_eliminator_replace_function_call_with_hash_info(self):
    self.function_eliminator_test_helper('test-function-eliminator-replace-function-call-with-hash-info.js',
                                         'test-function-eliminator-replace-function-call-output.js',
                                         use_hash_info=True)

  def test_function_eliminator_replace_function_call_two_passes_with_hash_info(self):
    self.function_eliminator_test_helper('test-function-eliminator-replace-function-call-output-with-hash-info.js',
                                         'test-function-eliminator-replace-function-call-two-passes-output.js',
                                         use_hash_info=True)

  def test_function_eliminator_replace_object_value_assignment_with_hash_info(self):
    self.function_eliminator_test_helper('test-function-eliminator-replace-object-value-assignment-with-hash-info.js',
                                         'test-function-eliminator-replace-object-value-assignment-output.js',
                                         use_hash_info=True)

  def test_function_eliminator_variable_clash_with_hash_info(self):
    self.function_eliminator_test_helper('test-function-eliminator-variable-clash-with-hash-info.js',
                                         'test-function-eliminator-variable-clash-output.js',
                                         use_hash_info=True)

  def test_function_eliminator_replace_variable_value_with_hash_info(self):
    self.function_eliminator_test_helper('test-function-eliminator-replace-variable-value-with-hash-info.js',
                                         'test-function-eliminator-replace-variable-value-output.js',
                                         use_hash_info=True)

  @no_wasm_backend('uses CYBERDWARF')
  def test_cyberdwarf_pointers(self):
    run_process([PYTHON, EMCC, path_from_root('tests', 'debugger', 'test_pointers.cpp'), '-Oz', '-s', 'CYBERDWARF=1',
                 '-std=c++11', '--pre-js', path_from_root('tests', 'debugger', 'test_preamble.js'), '-o', 'test_pointers.js'])
    run_js('test_pointers.js', engine=NODE_JS)

  @no_wasm_backend('uses CYBERDWARF')
  def test_cyberdwarf_union(self):
    run_process([PYTHON, EMCC, path_from_root('tests', 'debugger', 'test_union.cpp'), '-Oz', '-s', 'CYBERDWARF=1',
                 '-std=c++11', '--pre-js', path_from_root('tests', 'debugger', 'test_preamble.js'), '-o', 'test_union.js'])
    run_js('test_union.js', engine=NODE_JS)

  def test_source_file_with_fixed_language_mode(self):
    create_test_file('src_tmp_fixed_lang', '''
#include <string>
#include <iostream>

int main() {
  std::cout << "Test_source_fixed_lang_hello" << std::endl;
  return 0;
}
    ''')
    run_process([PYTHON, EMCC, '-Wall', '-std=c++14', '-x', 'c++', 'src_tmp_fixed_lang'])
    self.assertContained("Test_source_fixed_lang_hello", run_js('a.out.js'))

    stderr = self.expect_fail([PYTHON, EMCC, '-Wall', '-std=c++14', 'src_tmp_fixed_lang'])
    self.assertContained("Input file has an unknown suffix, don't know what to do with it!", stderr)

  def test_disable_inlining(self):
    create_test_file('test.c', r'''
#include <stdio.h>

void foo() {
  printf("foo\n");
}

int main() {
  foo();
  return 0;
}
''')
    # Without the 'INLINING_LIMIT=1', -O2 inlines foo()
    cmd = [PYTHON, EMCC, 'test.c', '-O2', '-o', 'test.bc', '-s', 'INLINING_LIMIT=1']
    if self.is_wasm_backend():
      cmd += ['-s', 'WASM_OBJECT_FILES=0']
    run_process(cmd)
    # If foo() had been wrongly inlined above, internalizing foo and running
    # global DCE makes foo DCE'd
    Building.llvm_opt('test.bc', ['-internalize', '-internalize-public-api-list=main', '-globaldce'], 'test2.bc')

    # To this test to be successful, foo() shouldn't have been inlined above and
    # foo() should be in the function list
    syms = Building.llvm_nm('test2.bc', include_internal=True)
    assert 'foo' in syms.defs, 'foo() should not be inlined'

  @no_wasm_backend('--separate-asm')
  def test_output_eol(self):
    # --separate-asm only makes sense without wasm (no asm.js with wasm)
    for params in [[], ['--separate-asm', '-s', 'WASM=0'], ['--proxy-to-worker'], ['--proxy-to-worker', '--separate-asm', '-s', 'WASM=0']]:
      for output_suffix in ['html', 'js']:
        for eol in ['windows', 'linux']:
          files = ['a.js']
          if '--separate-asm' in params:
            files += ['a.asm.js']
          if output_suffix == 'html':
            files += ['a.html']
          cmd = [PYTHON, EMCC, path_from_root('tests', 'hello_world.c'), '-o', 'a.' + output_suffix, '--output_eol', eol] + params
          run_process(cmd)
          for f in files:
            print(str(cmd) + ' ' + str(params) + ' ' + eol + ' ' + f)
            assert os.path.isfile(f)
            if eol == 'linux':
              expected_ending = '\n'
            else:
              expected_ending = '\r\n'

            ret = tools.line_endings.check_line_endings(f, expect_only=expected_ending)
            assert ret == 0

          for f in files:
            try_delete(f)

  @no_wasm_backend('asm2wasm specific')
  @uses_canonical_tmp
  def test_binaryen_opts(self):
    with env_modify({'EMCC_DEBUG': '1'}):
      for args, expect_js_opts, expect_wasm_opts, expect_only_wasm in [
          ([], False, False, True),
          (['-O0'], False, False, True),
          (['-O1'], False, True, True),
          (['-O2'], False, True, True),
          (['-O2', '--js-opts', '1'], True, True, False), # user asked
          (['-O2', '-s', 'EMTERPRETIFY=1'], True, True, False), # option forced
          (['-O2', '-s', 'EMTERPRETIFY=1', '-s', 'ALLOW_MEMORY_GROWTH=1'], True, True, False), # option forced, and also check growth does not interfere
          (['-O2', '-s', 'EVAL_CTORS=1'], False, True, True), # ctor evaller turned off since only-wasm
          (['-O3'], False, True, True),
          (['-Os'], False, True, True),
          (['-Oz'], False, True, True), # ctor evaller turned off since only-wasm
        ]:
        try_delete('a.out.js')
        try_delete('a.out.wast')
        cmd = [PYTHON, EMCC, path_from_root('tests', 'core', 'test_i64.c')] + args
        print(args, 'js opts:', expect_js_opts, 'only-wasm:', expect_only_wasm, '   ', ' '.join(cmd))
        err = run_process(cmd, stdout=PIPE, stderr=PIPE).stderr
        assert expect_js_opts == ('applying js optimization passes:' in err), err
        if not self.is_wasm_backend():
          assert expect_only_wasm == ('-emscripten-only-wasm' in err and '--wasm-only' in err), err # check both flag to fastcomp and to asm2wasm
        wast = run_process([os.path.join(Building.get_binaryen_bin(), 'wasm-dis'), 'a.out.wasm'], stdout=PIPE).stdout
        # i64s
        i64s = wast.count('(i64.')
        print('    seen i64s:', i64s)
        assert expect_only_wasm == (i64s > 30), 'i64 opts can be emitted in only-wasm mode, but not normally' # note we emit a few i64s even without wasm-only, when we replace udivmoddi (around 15 such)
        selects = wast.count('(select')
        print('    seen selects:', selects)
        if expect_wasm_opts:
          # when optimizing we should create selects
          self.assertGreater(selects, 15)
        else:
          # when not optimizing for size we should not
          self.assertEqual(selects, 0)
        # asm2wasm opt line
        asm2wasm_line = [line for line in err.split('\n') if 'asm2wasm' in line]
        asm2wasm_line = '' if not asm2wasm_line else asm2wasm_line[0]
        if '-O0' in args or '-O' not in str(args):
          assert '-O' not in asm2wasm_line, 'no opts should be passed to asm2wasm: ' + asm2wasm_line
        else:
          opts_str = args[0]
          assert opts_str.startswith('-O')
          assert opts_str in asm2wasm_line, 'expected opts: ' + asm2wasm_line

  @no_wasm_backend('fastcomp specific')
  def test_binaryen_and_precise_f32(self):
    for args, expect in [
        ([], True),
        (['-s', 'PRECISE_F32=0'], True), # disabled, but no asm.js, so we definitely want f32
        (['-s', 'PRECISE_F32=1'], True),
        (['-s', 'PRECISE_F32=2'], True),
      ]:
      print(args, expect)
      try_delete('a.out.js')
      err = run_process([PYTHON, EMCC, '-v', path_from_root('tests', 'hello_world.cpp'), '-s', 'BINARYEN=1'] + args, stderr=PIPE).stderr
      assert expect == (' -emscripten-precise-f32' in err), err
      self.assertContained('hello, world!', run_js('a.out.js'))

  def test_binaryen_names(self):
    sizes = {}
    for args, expect_names in [
        ([], False),
        (['-g'], True),
        (['-O1'], False),
        (['-O2'], False),
        (['-O2', '-g'], True),
        (['-O2', '-g1'], False),
        (['-O2', '-g2'], True),
        (['-O2', '--profiling'], True),
        (['-O2', '--profiling-funcs'], True),
      ]:
      print(args, expect_names)
      try_delete('a.out.js')
      # we use dlmalloc here, as emmalloc has a bunch of asserts that contain the text "malloc" in them, which makes counting harder
      run_process([PYTHON, EMCC, path_from_root('tests', 'hello_world.cpp')] + args + ['-s', 'MALLOC="dlmalloc"'])
      code = open('a.out.wasm', 'rb').read()
      if expect_names:
        # name section adds the name of malloc (there is also another one for the export)
        self.assertEqual(code.count(b'malloc'), 2)
      else:
        # should be just malloc for the export
        self.assertEqual(code.count(b'malloc'), 1)
      sizes[str(args)] = os.path.getsize('a.out.wasm')
    print(sizes)
    self.assertLess(sizes["['-O2']"], sizes["['-O2', '--profiling-funcs']"], 'when -profiling-funcs, the size increases due to function names')

  def test_binaryen_warn_mem(self):
    # if user changes TOTAL_MEMORY at runtime, the wasm module may not accept the memory import if it is too big/small
    create_test_file('pre.js', 'var Module = { TOTAL_MEMORY: 50 * 1024 * 1024 };\n')
    run_process([PYTHON, EMCC, path_from_root('tests', 'hello_world.cpp'), '-s', 'TOTAL_MEMORY=' + str(16 * 1024 * 1024), '--pre-js', 'pre.js', '-s', 'WASM_ASYNC_COMPILATION=0'])
    out = run_js('a.out.js', full_output=True, stderr=PIPE, assert_returncode=None)
    self.assertContained('LinkError', out)
    self.assertContained('Memory size incompatibility issues may be due to changing TOTAL_MEMORY at runtime to something too large. Use ALLOW_MEMORY_GROWTH to allow any size memory (and also make sure not to set TOTAL_MEMORY at runtime to something smaller than it was at compile time).', out)
    self.assertNotContained('hello, world!', out)
    # and with memory growth, all should be good
    run_process([PYTHON, EMCC, path_from_root('tests', 'hello_world.cpp'), '-s', 'TOTAL_MEMORY=' + str(16 * 1024 * 1024), '--pre-js', 'pre.js', '-s', 'ALLOW_MEMORY_GROWTH=1', '-s', 'WASM_ASYNC_COMPILATION=0'])
    self.assertContained('hello, world!', run_js('a.out.js'))

  @no_wasm_backend('asm.js specific')
  def test_binaryen_asmjs_outputs(self):
    # Test that an .asm.js file is outputted exactly when it is requested.
    for args, output_asmjs in [
      ([], False),
      (['-s', 'MAIN_MODULE=2'], False),
    ]:
      with temp_directory(self.get_dir()) as temp_dir:
        cmd = [PYTHON, EMCC, path_from_root('tests', 'hello_world.c'), '-o', os.path.join(temp_dir, 'a.js')] + args
        print(' '.join(cmd))
        run_process(cmd)
        if output_asmjs:
          self.assertExists(os.path.join(temp_dir, 'a.asm.js'))
        self.assertNotExists(os.path.join(temp_dir, 'a.temp.asm.js'))

    # Test that outputting to .wasm does not nuke an existing .asm.js file, if
    # user wants to manually dual-deploy both to same directory.
    with temp_directory(self.get_dir()) as temp_dir:
      cmd = [PYTHON, EMCC, path_from_root('tests', 'hello_world.c'), '-s', 'WASM=0', '-o', os.path.join(temp_dir, 'a.js'), '--separate-asm']
      print(' '.join(cmd))
      run_process(cmd)
      self.assertExists(os.path.join(temp_dir, 'a.asm.js'))

      cmd = [PYTHON, EMCC, path_from_root('tests', 'hello_world.c'), '-o', os.path.join(temp_dir, 'a.js')]
      print(' '.join(cmd))
      run_process(cmd)
      self.assertExists(os.path.join(temp_dir, 'a.asm.js'))
      self.assertExists(os.path.join(temp_dir, 'a.wasm'))

      assert not os.path.exists(os.path.join(temp_dir, 'a.temp.asm.js'))

  def test_binaryen_mem(self):
    for args, expect_initial, expect_max in [
        (['-s', 'TOTAL_MEMORY=20971520'], 320, 320),
        (['-s', 'TOTAL_MEMORY=20971520', '-s', 'ALLOW_MEMORY_GROWTH=1'], 320, None),
        (['-s', 'TOTAL_MEMORY=20971520',                                '-s', 'WASM_MEM_MAX=41943040'], 320, 640),
        (['-s', 'TOTAL_MEMORY=20971520', '-s', 'ALLOW_MEMORY_GROWTH=1', '-s', 'WASM_MEM_MAX=41943040'], 320, 640),
      ]:
      cmd = [PYTHON, EMCC, path_from_root('tests', 'hello_world.c'), '-s', 'WASM=1', '-O2'] + args
      print(' '.join(cmd))
      run_process(cmd)
      wast = run_process([os.path.join(Building.get_binaryen_bin(), 'wasm-dis'), 'a.out.wasm'], stdout=PIPE).stdout
      for line in wast:
        if '(import "env" "memory" (memory ' in line:
          parts = line.strip().replace('(', '').replace(')', '').split(' ')
          print(parts)
          self.assertEqual(parts[5], str(expect_initial))
          if not expect_max:
            self.assertEqual(len(parts), 6)
          else:
            self.assertEqual(parts[6], str(expect_max))

  def test_invalid_mem(self):
    # A large amount is fine, multiple of 16MB or not
    run_process([PYTHON, EMCC, path_from_root('tests', 'hello_world.c'), '-s', 'TOTAL_MEMORY=33MB'])
    run_process([PYTHON, EMCC, path_from_root('tests', 'hello_world.c'), '-s', 'TOTAL_MEMORY=32MB'])

    # But not in asm.js
    if not self.is_wasm_backend():
      ret = self.expect_fail([PYTHON, EMCC, '-s', 'WASM=0', path_from_root('tests', 'hello_world.c'), '-s', 'TOTAL_MEMORY=33MB'])
      self.assertContained('TOTAL_MEMORY must be a multiple of 16MB', ret)

    # A tiny amount is fine in wasm
    run_process([PYTHON, EMCC, path_from_root('tests', 'hello_world.c'), '-s', 'TOTAL_MEMORY=65536', '-s', 'TOTAL_STACK=1024'])
    # And the program works!
    self.assertContained('hello, world!', run_js('a.out.js'))

    # But not in asm.js
    if not self.is_wasm_backend():
      ret = self.expect_fail([PYTHON, EMCC, path_from_root('tests', 'hello_world.c'), '-s', 'TOTAL_MEMORY=65536', '-s', 'WASM=0'])
      self.assertContained('TOTAL_MEMORY must be at least 16MB', ret)

    # Must be a multiple of 64KB
    ret = self.expect_fail([PYTHON, EMCC, path_from_root('tests', 'hello_world.c'), '-s', 'TOTAL_MEMORY=33554433']) # 32MB + 1 byte
    self.assertContained('TOTAL_MEMORY must be a multiple of 64KB', ret)

    run_process([PYTHON, EMCC, path_from_root('tests', 'hello_world.c'), '-s', 'WASM_MEM_MAX=33MB'])

    ret = self.expect_fail([PYTHON, EMCC, path_from_root('tests', 'hello_world.c'), '-s', 'WASM_MEM_MAX=34603009']) # 33MB + 1 byte
    self.assertContained('WASM_MEM_MAX must be a multiple of 64KB', ret)

  def test_invalid_output_dir(self):
    ret = self.expect_fail([PYTHON, EMCC, path_from_root('tests', 'hello_world.c'), '-o', os.path.join('NONEXISTING_DIRECTORY', 'out.js')])
    self.assertContained('specified output file (NONEXISTING_DIRECTORY%sout.js) is in a directory that does not exist' % os.path.sep, ret)

  def test_binaryen_ctors(self):
    # ctor order must be identical to js builds, deterministically
    create_test_file('src.cpp', r'''
      #include <stdio.h>
      struct A {
        A() { puts("constructing A!"); }
      };
      A a;
      struct B {
        B() { puts("constructing B!"); }
      };
      B b;
      int main() {}
    ''')
    run_process([PYTHON, EMCC, 'src.cpp'])
    correct = run_js('a.out.js')
    for args in [[], ['-s', 'RELOCATABLE=1']]:
      print(args)
      run_process([PYTHON, EMCC, 'src.cpp', '-s', 'WASM=1', '-o', 'b.out.js'] + args)
      seen = run_js('b.out.js')
      assert correct == seen, correct + '\n vs \n' + seen

  # test debug info and debuggability of JS output
  @uses_canonical_tmp
  def test_binaryen_debug(self):
    with env_modify({'EMCC_DEBUG': '1'}):
      for args, expect_dash_g, expect_emit_text, expect_clean_js, expect_whitespace_js, expect_closured in [
          (['-O0'], False, False, False, True, False),
          (['-O0', '-g1'], False, False, False, True, False),
          (['-O0', '-g2'], True, False, False, True, False), # in -g2+, we emit -g to asm2wasm so function names are saved
          (['-O0', '-g'], True, True, False, True, False),
          (['-O0', '--profiling-funcs'], True, False, False, True, False),
          (['-O1'],        False, False, False, True, False),
          (['-O2'],        False, False, True,  False, False),
          (['-O2', '-g1'], False, False, True,  True, False),
          (['-O2', '-g'],  True,  True,  False, True, False),
          (['-O2', '--closure', '1'],         False, False, True, False, True),
          (['-O2', '--closure', '1', '-g1'],  False, False, True, True,  True),
          (['-O2', '--js-opts', '1'], False, False, True,  False, False),
        ]:
        print(args, expect_dash_g, expect_emit_text)
        try_delete('a.out.wast')
        cmd = [PYTHON, EMCC, path_from_root('tests', 'hello_world.cpp'), '-s', 'WASM=1'] + args
        print(' '.join(cmd))
        err = run_process(cmd, stdout=PIPE, stderr=PIPE).stderr
        if not self.is_wasm_backend():
          asm2wasm_line = [x for x in err.split('\n') if 'asm2wasm' in x][0]
          asm2wasm_line = asm2wasm_line.strip() + ' ' # ensure it ends with a space, for simpler searches below
          print('|' + asm2wasm_line + '|')
          assert expect_dash_g == (' -g ' in asm2wasm_line)
          assert expect_emit_text == (' -S ' in asm2wasm_line)
          if expect_emit_text:
            text = open('a.out.wast').read()
            assert ';;' in text, 'must see debug info comment'
            assert 'hello_world.cpp:12' in text, 'must be file:line info'
        js = open('a.out.js').read()
        assert expect_clean_js == ('// ' not in js), 'cleaned-up js must not have comments'
        assert expect_whitespace_js == ('{\n  ' in js), 'whitespace-minified js must not have excess spacing'
        assert expect_closured == ('var a;' in js or 'var a,' in js or 'var a=' in js or 'var a ' in js), 'closured js must have tiny variable names'

  @uses_canonical_tmp
  def test_binaryen_ignore_implicit_traps(self):
    sizes = []
    with env_modify({'EMCC_DEBUG': '1'}):
      for args, expect in [
          ([], False),
          (['-s', 'BINARYEN_IGNORE_IMPLICIT_TRAPS=1'], True),
        ]:
        print(args, expect)
        cmd = [PYTHON, EMCC, path_from_root('tests', 'hello_libcxx.cpp'), '-s', 'WASM=1', '-O3'] + args
        print(' '.join(cmd))
        err = run_process(cmd, stdout=PIPE, stderr=PIPE).stderr
        self.assertContainedIf('--ignore-implicit-traps ', err, expect)
        sizes.append(os.path.getsize('a.out.wasm'))
    print('sizes:', sizes)
    # sizes must be different, as the flag has an impact
    self.assertEqual(len(set(sizes)), 2)

  @no_fastcomp('BINARYEN_PASSES is used to optimize only in the wasm backend (fastcomp uses flags to asm2wasm)')
  def test_binaryen_passes(self):
    def build(args=[]):
      return run_process([PYTHON, EMCC, path_from_root('tests', 'hello_world.cpp'), '-s', 'WASM=1', '-O3'] + args, stdout=PIPE).stdout

    build()
    base_size = os.path.getsize('a.out.wasm')
    build(['-s', 'BINARYEN_PASSES="--metrics"'])
    replace_size = os.path.getsize('a.out.wasm')
    # replacing the default -O3 etc. increases code size
    self.assertLess(base_size, replace_size)
    out = build(['-s', 'BINARYEN_EXTRA_PASSES="--metrics"'])
    add_size = os.path.getsize('a.out.wasm')
    # adding --metrics does not affect code size
    self.assertEqual(base_size, add_size)
    # and --metrics output appears
    self.assertContained('[funcs]', out)

  def assertFileContents(self, filename, contents):
    if os.environ.get('EMTEST_REBASELINE'):
      with open(filename, 'w') as f:
        f.write(contents)
      return

    expected_content = open(filename).read()
    self.assertTextDataIdentical(expected_content, contents,
                                 "Run with EMTEST_REBASELINE=1 to automatically update expectations")

  def run_metadce_test(self, filename, args, expected_sent, expected_exists,
                       expected_not_exists, expected_size, expected_imports,
                       expected_exports, expected_funcs):
    size_slack = 0.05

    # in -Os, -Oz, we remove imports wasm doesn't need
    print('Running metadce test: %s:' % filename, args, expected_sent, expected_exists, expected_not_exists, expected_size, expected_imports, expected_exports, expected_funcs)
    filename = path_from_root('tests', 'other', 'metadce', filename)

    def clean_arg(arg):
      return arg.replace('-', '')

    def args_to_filename(args):
      result = ''
      for a in args:
        if a == '-s':
          continue
        a = a.replace('-', '')
        a = a.replace('=1', '')
        a = a.replace('=[]', '_NONE')
        a = a.replace('=', '_')
        if a:
          result += '_' + a

      return result

    expected_basename = os.path.splitext(filename)[0]
    if not self.is_wasm_backend():
      expected_basename += '_fastcomp'
    expected_basename += args_to_filename(args)

    run_process([PYTHON, EMCC, filename, '-g2'] + args)
    # find the imports we send from JS
    js = open('a.out.js').read()
    start = js.find('asmLibraryArg = ')
    end = js.find('}', start) + 1
    start = js.find('{', start)
    relevant = js[start + 2:end - 2]
    relevant = relevant.replace(' ', '').replace('"', '').replace("'", '').split(',')
    sent = [x.split(':')[0].strip() for x in relevant]
    sent = [x for x in sent if x]
    sent.sort()

    if expected_sent is not None:
      sent_file = expected_basename + '.sent'
      sent_data = '\n'.join(sent) + '\n'
      self.assertFileContents(sent_file, sent_data)
      self.assertEqual(len(sent), expected_sent)

    for exists in expected_exists:
      self.assertIn(exists, sent)
    for not_exists in expected_not_exists:
      self.assertNotIn(not_exists, sent)

    wasm_size = os.path.getsize('a.out.wasm')
    if expected_size is not None:
      ratio = abs(wasm_size - expected_size) / float(expected_size)
      print('  seen wasm size: %d (expected: %d), ratio to expected: %f' % (wasm_size, expected_size, ratio))
    self.assertLess(ratio, size_slack)
    imports, exports, funcs = parse_wasm('a.out.wasm')
    imports.sort()
    exports.sort()
    funcs.sort()

    # filter out _NNN suffixed that can be the result of bitcode linking when
    # internal symbol names collide.
    def strip_numeric_suffixes(funcname):
      parts = funcname.split('_')
      while parts:
        if parts[-1].isdigit():
          parts.pop()
        else:
          break
      return '_'.join(parts)

    funcs = [strip_numeric_suffixes(f) for f in funcs]

    if expected_imports is not None:
      filename = expected_basename + '.imports'
      data = '\n'.join(imports) + '\n'
      self.assertFileContents(filename, data)
      self.assertEqual(len(imports), expected_imports)

    if expected_exports is not None:
      filename = expected_basename + '.exports'
      data = '\n'.join(exports) + '\n'
      self.assertFileContents(filename, data)
      self.assertEqual(len(exports), expected_exports)

    if expected_funcs is not None:
      filename = expected_basename + '.funcs'
      data = '\n'.join(funcs) + '\n'
      self.assertFileContents(filename, data)
      self.assertEqual(len(funcs), expected_funcs)

  @parameterized({
    'O0': ([],       6, [], ['waka'],  9211,  5, 12, 18), # noqa
    'O1': (['-O1'],  4, [], ['waka'],  7886,  2, 11, 12), # noqa
    'O2': (['-O2'],  4, [], ['waka'],  7871,  2, 11, 11), # noqa
    # in -O3, -Os and -Oz we metadce, and they shrink it down to the minimal output we want
    'O3': (['-O3'],  2, [], [],          85,  0,  2,  2), # noqa
    'Os': (['-Os'],  2, [], [],          85,  0,  2,  2), # noqa
    'Oz': (['-Oz'],  2, [], [],          85,  0,  2,  2), # noqa
  })
  @no_fastcomp()
  def test_binaryen_metadce_minimal(self, *args):
    self.run_metadce_test('minimal.c', *args)

  @parameterized({
    'O0': ([],      25, ['abort'], ['waka'], 22712, 16, 15, 29), # noqa
    'O1': (['-O1'], 16, ['abort'], ['waka'], 10450,  4, 11, 12), # noqa
    'O2': (['-O2'], 16, ['abort'], ['waka'], 10440,  4, 11, 12), # noqa
    # in -O3, -Os and -Oz we metadce, and they shrink it down to the minimal output we want
    'O3': (['-O3'],  4, [],        [],          55,  0,  1, 1), # noqa
    'Os': (['-Os'],  4, [],        [],          55,  0,  1, 1), # noqa
    'Oz': (['-Oz'],  4, [],        [],          55,  0,  1, 1), # noqa
  })
  @no_wasm_backend()
  def test_binaryen_metadce_minimal_fastcomp(self, *args):
    self.run_metadce_test('minimal.c', *args)

  @no_fastcomp()
  def test_binaryen_metadce_cxx(self):
    # test on libc++: see effects of emulated function pointers
    self.run_metadce_test('hello_libcxx.cpp', ['-O2'], 19, [], ['waka'], 226582, 17, 33, None) # noqa

  @parameterized({
    'normal': (['-O2'], 40, ['abort'], ['waka'], 186423, 23, 37, 541), # noqa
    'emulated_function_pointers':
              (['-O2', '-s', 'EMULATED_FUNCTION_POINTERS=1'],
                        40, ['abort'], ['waka'], 188310, 23, 38, 521), # noqa
  })
  @no_wasm_backend()
  def test_binaryen_metadce_cxx_fastcomp(self, *args):
    # test on libc++: see effects of emulated function pointers
    self.run_metadce_test('hello_libcxx.cpp', *args)

  @parameterized({
    'O0': ([],       9, [], ['waka'], 22185,  8,  17, 57), # noqa
    'O1': (['-O1'],  7, [], ['waka'], 10415,  6,  14, 31), # noqa
    'O2': (['-O2'],  7, [], ['waka'], 10183,  6,  14, 24), # noqa
    'O3': (['-O3'],  4, [], [],        1957,  4,   2, 12), # noqa; in -O3, -Os and -Oz we metadce
    'Os': (['-Os'],  4, [], [],        1963,  4,   2, 12), # noqa
    'Oz': (['-Oz'],  4, [], [],        1929,  4,   2, 12), # noqa
    # finally, check what happens when we export nothing. wasm should be almost empty
    'export_nothing':
          (['-Os', '-s', 'EXPORTED_FUNCTIONS=[]'],
                     2, [], [],          61,  0,   1,  1), # noqa
    # we don't metadce with linkable code! other modules may want stuff
    # don't compare the # of functions in a main module, which changes a lot
    # TODO(sbc): Investivate why the number of exports is order of magnitude
    # larger for wasm backend.
    'main_module_1': (['-O3', '-s', 'MAIN_MODULE=1'],  175, [], [], 517336, None, 1518, None), # noqa
    'main_module_2': (['-O3', '-s', 'MAIN_MODULE=2'],   12, [], [],  10770,   12,   10, None), # noqa
  })
  @no_fastcomp()
  def test_binaryen_metadce_hello(self, *args):
    self.run_metadce_test('hello_world.cpp', *args)

  @parameterized({
    'O0': ([],      27, ['abort'], ['waka'], 42701,  18,   17, 56), # noqa
    'O1': (['-O1'], 19, ['abort'], ['waka'], 13199,   9,   14, 32), # noqa
    'O2': (['-O2'], 19, ['abort'], ['waka'], 12425,   9,   14, 27), # noqa
    'O3': (['-O3'],  7, [],        [],        2045,   6,    2, 14), # noqa; in -O3, -Os and -Oz we metadce
    'Os': (['-Os'],  7, [],        [],        2064,   6,    2, 15), # noqa
    'Oz': (['-Oz'],  7, [],        [],        2045,   6,    2, 14), # noqa
    # finally, check what happens when we export nothing. wasm should be almost empty
    'export_nothing':
           (['-Os', '-s', 'EXPORTED_FUNCTIONS=[]'],
                      4, [],        [],           8,   0,    0,  0), # noqa; totally empty!
    # we don't metadce with linkable code! other modules may want stuff
    # don't compare the # of functions in a main module, which changes a lot
<<<<<<< HEAD
    'main_module_1': (['-O3', '-s', 'MAIN_MODULE=1'], 1607, [], [], 226403, None, 107, None), # noqa
=======
    'main_module_1': (['-O3', '-s', 'MAIN_MODULE=1'], 1610, [], [], 226403, None, 107, None), # noqa
>>>>>>> 9f883dc1
    'main_module_2': (['-O3', '-s', 'MAIN_MODULE=2'],   13, [], [],  10017,   13,   9,   20), # noqa
  })
  @no_wasm_backend()
  def test_binaryen_metadce_hello_fastcomp(self, *args):
    self.run_metadce_test('hello_world.cpp', *args)

  # ensures runtime exports work, even with metadce
  def test_extra_runtime_exports(self):
    exports = ['stackSave', 'stackRestore', 'stackAlloc']
    run_process([PYTHON, EMCC, path_from_root('tests', 'hello_world.cpp'), '-s', 'WASM=1', '-Os', '-s', 'EXTRA_EXPORTED_RUNTIME_METHODS=%s' % str(exports)])
    js = open('a.out.js').read()
    for export in exports:
      assert ('Module["%s"]' % export) in js, export

  def test_legalize_js_ffi(self):
    # test disabling of JS FFI legalization
    wasm_dis = os.path.join(Building.get_binaryen_bin(), 'wasm-dis')
    for (args, js_ffi) in [
        (['-s', 'LEGALIZE_JS_FFI=1', '-s', 'SIDE_MODULE=1', '-O1', '-s', 'EXPORT_ALL=1'], True),
        (['-s', 'LEGALIZE_JS_FFI=0', '-s', 'SIDE_MODULE=1', '-O1', '-s', 'EXPORT_ALL=1'], False),
        (['-s', 'LEGALIZE_JS_FFI=0', '-s', 'SIDE_MODULE=1', '-O0', '-s', 'EXPORT_ALL=1'], False),
        (['-s', 'LEGALIZE_JS_FFI=0', '-s', 'WARN_ON_UNDEFINED_SYMBOLS=0', '-O0'], False),
      ]:
      if self.is_wasm_backend() and 'SIDE_MODULE=1' in args:
        continue
      print(args)
      try_delete('a.out.wasm')
      try_delete('a.out.wast')
      cmd = [PYTHON, EMCC, path_from_root('tests', 'other', 'ffi.c'), '-g', '-o', 'a.out.js'] + args
      print(' '.join(cmd))
      run_process(cmd)
      run_process([wasm_dis, 'a.out.wasm', '-o', 'a.out.wast'])
      text = open('a.out.wast').read()
      # remove internal comments and extra whitespace
      text = re.sub(r'\(;[^;]+;\)', '', text)
      text = re.sub(r'\$var\$*.', '', text)
      text = re.sub(r'param \$\d+', 'param ', text)
      text = re.sub(r' +', ' ', text)
      # print("text: %s" % text)
      e_add_f32 = re.search(r'func \$_?add_f \(type \$\d+\) \(param f32\) \(param f32\) \(result f32\)', text)
      i_i64_i32 = re.search(r'import .*"_?import_ll" .*\(param i32 i32\) \(result i32\)', text)
      i_f32_f64 = re.search(r'import .*"_?import_f" .*\(param f64\) \(result f64\)', text)
      i_i64_i64 = re.search(r'import .*"_?import_ll" .*\(param i64\) \(result i64\)', text)
      i_f32_f32 = re.search(r'import .*"_?import_f" .*\(param f32\) \(result f32\)', text)
      e_i64_i32 = re.search(r'func \$_?add_ll \(type \$\d+\) \(param i32\) \(param i32\) \(param i32\) \(param i32\) \(result i32\)', text)
      e_f32_f64 = re.search(r'func \$legalstub\$_?add_f \(type \$\d+\) \(param f64\) \(param f64\) \(result f64\)', text)
      e_i64_i64 = re.search(r'func \$_?add_ll \(type \$\d+\) \(param i64\) \(param i64\) \(result i64\)', text)
      assert e_add_f32, 'add_f export missing'
      if js_ffi:
        assert i_i64_i32,     'i64 not converted to i32 in imports'
        assert i_f32_f64,     'f32 not converted to f64 in imports'
        assert not i_i64_i64, 'i64 not converted to i32 in imports'
        assert not i_f32_f32, 'f32 not converted to f64 in imports'
        assert e_i64_i32,     'i64 not converted to i32 in exports'
        assert not e_f32_f64, 'f32 not converted to f64 in exports'
        assert not e_i64_i64, 'i64 not converted to i64 in exports'
      else:
        assert not i_i64_i32, 'i64 converted to i32 in imports'
        assert not i_f32_f64, 'f32 converted to f64 in imports'
        assert i_i64_i64,     'i64 converted to i32 in imports'
        assert i_f32_f32,     'f32 converted to f64 in imports'
        assert not e_i64_i32, 'i64 converted to i32 in exports'
        assert not e_f32_f64, 'f32 converted to f64 in exports'
        assert e_i64_i64,     'i64 converted to i64 in exports'

  def test_no_legalize_js_ffi(self):
    # test minimal JS FFI legalization for invoke and dyncalls
    if self.is_wasm_backend():
      self.skipTest('not testing legalize with main module and wasm backend')
    wasm_dis = os.path.join(Building.get_binaryen_bin(), 'wasm-dis')
    for (args, js_ffi) in [
        (['-s', 'LEGALIZE_JS_FFI=0', '-s', 'MAIN_MODULE=2', '-O3', '-s', 'DISABLE_EXCEPTION_CATCHING=0'], False),
      ]:
      print(args)
      try_delete('a.out.wasm')
      try_delete('a.out.wast')
      with env_modify({'EMCC_FORCE_STDLIBS': 'libc++'}):
        cmd = [PYTHON, EMCC, path_from_root('tests', 'other', 'noffi.cpp'), '-g', '-o', 'a.out.js'] + args
      print(' '.join(cmd))
      run_process(cmd)
      run_process([wasm_dis, 'a.out.wasm', '-o', 'a.out.wast'])
      text = open('a.out.wast').read()
      # remove internal comments and extra whitespace
      text = re.sub(r'\(;[^;]+;\)', '', text)
      text = re.sub(r'\$var\$*.', '', text)
      text = re.sub(r'param \$\d+', 'param ', text)
      text = re.sub(r' +', ' ', text)
      # print("text: %s" % text)
      i_legalimport_i64 = re.search(r'\(import.*\$legalimport\$invoke_j.*', text)
      e_legalstub_i32 = re.search(r'\(func.*\$legalstub\$dyn.*\(type \$\d+\).*\(result i32\)', text)
      assert i_legalimport_i64, 'legal import not generated for invoke call'
      assert e_legalstub_i32, 'legal stub not generated for dyncall'

  def test_export_aliasee(self):
    # build side module
    args = ['-s', 'SIDE_MODULE=1']
    cmd = [PYTHON, EMCC, path_from_root('tests', 'other', 'alias', 'side.c'), '-g', '-o', 'side.wasm'] + args
    print(' '.join(cmd))
    run_process(cmd)

    # build main module
    args = ['-s', 'EXPORTED_FUNCTIONS=["_main", "_foo"]', '-s', 'MAIN_MODULE=2', '-s', 'EXIT_RUNTIME=1']
    cmd = [PYTHON, EMCC, path_from_root('tests', 'other', 'alias', 'main.c'), '-o', 'main.js'] + args
    print(' '.join(cmd))
    run_process(cmd)

    # run the program
    self.assertContained('success', run_js('main.js'))

  def test_sysconf_phys_pages(self):
    def run(args, expected):
      if self.is_wasm_backend() and 'WASM=0' in args:
        return
      cmd = [PYTHON, EMCC, path_from_root('tests', 'unistd', 'sysconf_phys_pages.c')] + args
      print(str(cmd))
      run_process(cmd)
      result = run_js('a.out.js').strip()
      self.assertEqual(result,  str(expected) + ', errno: 0')

    run([], 1024)
    run(['-s', 'TOTAL_MEMORY=32MB'], 2048)
    run(['-s', 'TOTAL_MEMORY=32MB', '-s', 'ALLOW_MEMORY_GROWTH=1'], (2 * 1024 * 1024 * 1024 - 65536) // 16384)
    run(['-s', 'TOTAL_MEMORY=32MB', '-s', 'ALLOW_MEMORY_GROWTH=1', '-s', 'WASM=0'], (2 * 1024 * 1024 * 1024 - 16777216) // 16384)
    run(['-s', 'TOTAL_MEMORY=32MB', '-s', 'BINARYEN=1'], 2048)
    run(['-s', 'TOTAL_MEMORY=32MB', '-s', 'ALLOW_MEMORY_GROWTH=1', '-s', 'BINARYEN=1'], (2 * 1024 * 1024 * 1024 - 65536) // 16384)
    run(['-s', 'TOTAL_MEMORY=32MB', '-s', 'ALLOW_MEMORY_GROWTH=1', '-s', 'BINARYEN=1', '-s', 'WASM_MEM_MAX=128MB'], 2048 * 4)

  def test_wasm_target_and_STANDALONE_WASM(self):
    # STANDALONE_WASM means we never minify imports and exports.
    for opts, potentially_expect_minified_exports_and_imports in (
      ([],                               False),
      (['-s', 'STANDALONE_WASM'],        False),
      (['-O2'],                          False),
      (['-O3'],                          True),
      (['-O3', '-s', 'STANDALONE_WASM'], False),
      (['-Os'],                          True),
    ):
      if 'STANDALONE_WASM' in opts and not self.is_wasm_backend():
        continue
      # targeting .wasm (without .js) means we enable STANDALONE_WASM automatically, and don't minify imports/exports
      for target in ('out.js', 'out.wasm'):
        expect_minified_exports_and_imports = potentially_expect_minified_exports_and_imports and target.endswith('.js')
        standalone = target.endswith('.wasm') or 'STANDALONE_WASM' in opts
        print(opts, potentially_expect_minified_exports_and_imports, target, ' => ', expect_minified_exports_and_imports, standalone)

        self.clear()
        run_process([PYTHON, EMCC, path_from_root('tests', 'hello_world.cpp'), '-o', target] + opts)
        self.assertExists('out.wasm')
        if target.endswith('.wasm'):
          assert not os.path.exists('out.js'), 'only wasm requested'
        wast = run_process([os.path.join(Building.get_binaryen_bin(), 'wasm-dis'), 'out.wasm'], stdout=PIPE).stdout
        wast_lines = wast.split('\n')
        exports = [line.strip().split(' ')[1].replace('"', '') for line in wast_lines if "(export " in line]
        imports = [line.strip().split(' ')[2].replace('"', '') for line in wast_lines if "(import " in line]
        exports_and_imports = exports + imports
        print('  exports', exports)
        print('  imports', imports)
        if expect_minified_exports_and_imports:
          assert 'a' in exports_and_imports
        else:
          assert 'a' not in exports_and_imports
        assert 'memory' in exports_and_imports or 'fd_write' in exports_and_imports, 'some things are not minified anyhow'
        # verify the wasm runs with the JS
        if target.endswith('.js'):
          self.assertContained('hello, world!', run_js('out.js'))
        # verify a standalone wasm
        if standalone:
          for engine in shared.WASM_ENGINES:
            print(engine)
            self.assertContained('hello, world!', run_js('out.wasm', engine=engine))

  def test_wasm_targets_side_module(self):
    # side modules do allow a wasm target
    for opts, target in [([], 'a.out.wasm'), (['-o', 'lib.wasm'], 'lib.wasm')]:
      # specified target
      print('building: ' + target)
      self.clear()
      run_process([PYTHON, EMCC, path_from_root('tests', 'hello_world.cpp'), '-s', 'SIDE_MODULE=1'] + opts)
      for x in os.listdir('.'):
        assert not x.endswith('.js'), 'we should not emit js when making a wasm side module: ' + x
      self.assertIn(b'dylink', open(target, 'rb').read())

  @no_fastcomp('uses upstream specific option: WASM_OBJECT_FILES')
  def test_wasm_backend_lto(self):
    # test building of non-wasm-object-files libraries, building with them, and running them

    src = path_from_root('tests', 'hello_libcxx.cpp')
    # test codegen in lto mode, and compare to normal (wasm object) mode
    for args in [[], ['-O1'], ['-O2'], ['-O3'], ['-Os'], ['-Oz']]:
      print(args)

      print('wasm in object')
      run_process([PYTHON, EMXX, src] + args + ['-c', '-o', 'hello_obj.o'])
      self.assertTrue(shared.Building.is_wasm('hello_obj.o'))
      self.assertFalse(shared.Building.is_bitcode('hello_obj.o'))

      print('bitcode in object')
      run_process([PYTHON, EMXX, src] + args + ['-c', '-o', 'hello_bitcode.o', '-s', 'WASM_OBJECT_FILES=0'])
      self.assertFalse(shared.Building.is_wasm('hello_bitcode.o'))
      self.assertTrue(shared.Building.is_bitcode('hello_bitcode.o'))

      print('use bitcode object (LTO)')
      run_process([PYTHON, EMXX, 'hello_bitcode.o'] + args + ['-s', 'WASM_OBJECT_FILES=0'])
      self.assertContained('hello, world!', run_js('a.out.js'))
      print('use bitcode object (non-LTO)')
      run_process([PYTHON, EMXX, 'hello_bitcode.o'] + args + ['-s', 'WASM_OBJECT_FILES=1'])
      self.assertContained('hello, world!', run_js('a.out.js'))

      print('use native object (LTO)')
      run_process([PYTHON, EMXX, 'hello_obj.o'] + args + ['-s', 'WASM_OBJECT_FILES=0'])
      self.assertContained('hello, world!', run_js('a.out.js'))
      print('use native object (non-LTO)')
      run_process([PYTHON, EMXX, 'hello_obj.o'] + args + ['-s', 'WASM_OBJECT_FILES=1'])
      self.assertContained('hello, world!', run_js('a.out.js'))

  @parameterized({
    'except': [],
    'noexcept': ['-s', 'DISABLE_EXCEPTION_CATCHING=0']
  })
  @no_fastcomp('uses upstream specific option: WASM_OBJECT_FILES')
  def test_wasm_backend_lto_libcxx(self, *args):
    run_process([PYTHON, EMXX, path_from_root('tests', 'hello_libcxx.cpp')] + ['-s', 'WASM_OBJECT_FILES=0'] + list(args))

  @no_fastcomp('wasm backend lto specific')
  def test_lto_flags(self):
    for flags, expect_bitcode in [
      ([], False),
      (['-s', 'WASM_OBJECT_FILES=0'], True),
      (['-flto'], True),
    ]:
      run_process([PYTHON, EMCC, path_from_root('tests', 'hello_world.cpp')] + flags + ['-c', '-o', 'a.o'])
      seen_bitcode = Building.is_bitcode('a.o')
      self.assertEqual(expect_bitcode, seen_bitcode, 'must emit LTO-capable bitcode when flags indicate so (%s)' % str(flags))

  def test_wasm_nope(self):
    for opts in [[], ['-O2']]:
      print(opts)
      # check we show a good error message if there is no wasm support
      create_test_file('pre.js', 'WebAssembly = undefined;\n')
      run_process([PYTHON, EMCC, path_from_root('tests', 'hello_world.cpp'), '--pre-js', 'pre.js'] + opts)
      out = run_js('a.out.js', stderr=STDOUT, assert_returncode=None)
      if opts == []:
        self.assertContained('No WebAssembly support found. Build with -s WASM=0 to target JavaScript instead.', out)
      else:
        self.assertContained('no native wasm support detected', out)

  def test_jsrun(self):
    print(NODE_JS)
    jsrun.WORKING_ENGINES = {}
    # Test that engine check passes
    self.assertTrue(jsrun.check_engine(NODE_JS))
    # Run it a second time (cache hit)
    self.assertTrue(jsrun.check_engine(NODE_JS))

    # Test that engine check fails
    bogus_engine = ['/fake/inline4']
    self.assertFalse(jsrun.check_engine(bogus_engine))
    self.assertFalse(jsrun.check_engine(bogus_engine))

    # Test the other possible way (list vs string) to express an engine
    if type(NODE_JS) is list:
      engine2 = NODE_JS[0]
    else:
      engine2 = [NODE_JS]
    self.assertTrue(jsrun.check_engine(engine2))

    # Test that run_js requires the engine
    jsrun.run_js(path_from_root('src', 'hello_world.js'), NODE_JS)
    caught_exit = 0
    try:
      jsrun.run_js(path_from_root('src', 'hello_world.js'), bogus_engine)
    except SystemExit as e:
      caught_exit = e.code
    self.assertEqual(1, caught_exit, 'Did not catch SystemExit with bogus JS engine')

  def test_error_on_missing_libraries(self):
    # -llsomenonexistingfile is an error by default
    err = self.expect_fail([PYTHON, EMCC, path_from_root('tests', 'hello_world.cpp'), '-lsomenonexistingfile'])
    if self.is_wasm_backend():
      self.assertContained('wasm-ld: error: unable to find library -lsomenonexistingfile', err)
    else:
      self.assertContained('emcc: cannot find library "somenonexistingfile"', err)

  # Tests that if user accidentally attempts to link native object code, we show an error
  def test_native_link_error_message(self):
    run_process([CLANG_CC, '-c', path_from_root('tests', 'hello_123.c'), '-o', 'hello_123.o'])
    err = self.expect_fail([PYTHON, EMCC, 'hello_123.o', '-o', 'hello_123.js'])
    self.assertContained('hello_123.o is not a valid input', err)

  # Tests that we should give a clear error on TOTAL_MEMORY not being enough for static initialization + stack
  def test_clear_error_on_massive_static_data(self):
    with open('src.cpp', 'w') as f:
      f.write('''
        char muchData[128 * 1024];
        int main() {
          return (int)&muchData;
        }
      ''')
    err = self.expect_fail([PYTHON, EMCC, 'src.cpp', '-s', 'TOTAL_STACK=1KB', '-s', 'TOTAL_MEMORY=64KB'])
    if self.is_wasm_backend():
      self.assertContained('wasm-ld: error: initial memory too small', err)
    else:
      self.assertContained('Memory is not large enough for static data (134016) plus the stack (1024), please increase TOTAL_MEMORY (65536)', err)

  def test_o_level_clamp(self):
    for level in [3, 4, 20]:
      err = run_process([PYTHON, EMCC, '-O' + str(level), path_from_root('tests', 'hello_world.c')], stderr=PIPE).stderr
      self.assertContainedIf("optimization level '-O" + str(level) + "' is not supported; using '-O3' instead", err, level > 3)

  # Tests that if user specifies multiple -o output directives, then the last one will take precedence
  def test_multiple_o_files(self):
    run_process([PYTHON, EMCC, path_from_root('tests', 'hello_world.c'), '-o', 'a.js', '-o', 'b.js'])
    assert os.path.isfile('b.js')
    assert not os.path.isfile('a.js')

  # Tests that Emscripten-provided header files can be cleanly included in C code
  def test_include_system_header_in_c(self):
    for std in [[], ['-std=c89']]: # Test oldest C standard, and the default C standard
      for directory, headers in [
        ('emscripten', ['dom_pk_codes.h', 'em_asm.h', 'emscripten.h', 'fetch.h', 'html5.h', 'key_codes.h', 'threading.h', 'trace.h', 'vector.h', 'vr.h']), # This directory has also bind.h, val.h and wire.h, which require C++11
        ('AL', ['al.h', 'alc.h']),
        ('EGL', ['egl.h', 'eglplatform.h']),
        ('GL', ['freeglut_std.h', 'gl.h', 'glew.h', 'glfw.h', 'glu.h', 'glut.h']),
        ('GLES', ['gl.h', 'glplatform.h']),
        ('GLES2', ['gl2.h', 'gl2platform.h']),
        ('GLES3', ['gl3.h', 'gl3platform.h', 'gl31.h', 'gl32.h']),
        ('GLFW', ['glfw3.h']),
        ('KHR', ['khrplatform.h'])]:
        for h in headers:
          inc = '#include <' + directory + '/' + h + '>'
          print(inc)
          create_test_file('a.c', inc)
          create_test_file('b.c', inc)
          run_process([PYTHON, EMCC] + std + ['a.c', 'b.c'])

  @is_slow_test
  def test_single_file(self):
    for (single_file_enabled,
         meminit1_enabled,
         debug_enabled,
         emterpreter_enabled,
         emterpreter_file_enabled,
         closure_enabled,
         wasm_enabled) in itertools.product([True, False], repeat=7):
      # skip unhelpful option combinations
      if emterpreter_file_enabled and not emterpreter_enabled:
        continue

      expect_wasm = wasm_enabled
      expect_emterpretify_file = emterpreter_file_enabled
      expect_meminit = meminit1_enabled and not wasm_enabled
      expect_success = not (emterpreter_file_enabled and single_file_enabled)
      expect_wast = debug_enabled and wasm_enabled and not self.is_wasm_backend()

      if self.is_wasm_backend() and emterpreter_enabled:
        continue

      # currently, the emterpreter always fails with JS output since we do not preload the emterpreter file, which in non-HTML we would need to do manually
      should_run_js = expect_success and not emterpreter_enabled

      cmd = [PYTHON, EMCC, path_from_root('tests', 'hello_world.c')]

      if single_file_enabled:
        expect_emterpretify_file = False
        expect_meminit = False
        expect_wasm = False
        cmd += ['-s', 'SINGLE_FILE=1']
      if meminit1_enabled:
        cmd += ['--memory-init-file', '1']
      if debug_enabled:
        cmd += ['-g']
      if emterpreter_enabled:
        cmd += ['-s', 'EMTERPRETIFY=1']
      if emterpreter_file_enabled:
        cmd += ['-s', "EMTERPRETIFY_FILE='a.out.dat'"]
      if closure_enabled:
        cmd += ['--closure', '1']
      if not wasm_enabled:
        cmd += ['-s', 'WASM=0']

      print(' '.join(cmd))
      self.clear()
      if not expect_success:
        self.expect_fail(cmd)
        continue

      run_process(cmd)
      print(os.listdir('.'))
      assert expect_emterpretify_file == os.path.exists('a.out.dat')
      assert expect_meminit == (os.path.exists('a.out.mem') or os.path.exists('a.out.js.mem'))
      assert expect_wasm == os.path.exists('a.out.wasm')
      assert expect_wast == os.path.exists('a.out.wast')
      if should_run_js:
        self.assertContained('hello, world!', run_js('a.out.js'))

  def test_emar_M(self):
    create_test_file('file1', ' ')
    create_test_file('file2', ' ')
    run_process([PYTHON, EMAR, 'cr', 'file1.a', 'file1'])
    run_process([PYTHON, EMAR, 'cr', 'file2.a', 'file2'])
    run_process([PYTHON, EMAR, '-M'], input='''create combined.a
addlib file1.a
addlib file2.a
save
end
''')
    result = run_process([PYTHON, EMAR, 't', 'combined.a'], stdout=PIPE).stdout
    self.assertContained('file1', result)
    self.assertContained('file2', result)

  def test_flag_aliases(self):
    def assert_aliases_match(flag1, flag2, flagarg, extra_args):
      results = {}
      for f in (flag1, flag2):
        outfile = 'aliases.js'
        run_process([PYTHON, EMCC, path_from_root('tests', 'hello_world.c'), '-s', f + '=' + flagarg, '-o', outfile] + extra_args)
        with open(outfile) as out:
          results[f] = out.read()
      self.assertEqual(results[flag1], results[flag2], 'results should be identical')

    assert_aliases_match('WASM_MEM_MAX', 'BINARYEN_MEM_MAX', '16777216', ['-s', 'WASM=1'])

  def test_IGNORE_CLOSURE_COMPILER_ERRORS(self):
    create_test_file('pre.js', r'''
      // make closure compiler very very angry
      var dupe = 1;
      var dupe = 2;
      function Node() {
        throw 'Node is a DOM thing too, and use the ' + dupe;
      }
      function Node() {
        throw '(duplicate) Node is a DOM thing too, and also use the ' + dupe;
      }
    ''')

    def test(check, extra=[]):
      cmd = [PYTHON, EMCC, path_from_root('tests', 'hello_world.c'), '-O2', '--closure', '1', '--pre-js', 'pre.js'] + extra
      proc = run_process(cmd, check=check, stderr=PIPE)
      if not check:
        self.assertNotEqual(proc.returncode, 0)
      return proc

    WARNING = 'Variable dupe declared more than once'

    proc = test(check=False)
    self.assertContained(WARNING, proc.stderr)
    proc = test(check=True, extra=['-s', 'IGNORE_CLOSURE_COMPILER_ERRORS=1'])
    self.assertNotContained(WARNING, proc.stderr)

  def test_closure_full_js_library(self):
    # test for closure errors in the entire JS library
    # We must ignore various types of errors that are expected in this situation, as we
    # are including a lot of JS without corresponding compiled code for it. This still
    # lets us catch all other errors.
    with env_modify({'EMCC_CLOSURE_ARGS': '--jscomp_off undefinedVars'}):
      run_process([PYTHON, EMCC, path_from_root('tests', 'hello_world.c'), '-O2', '--closure', '1', '-g1', '-s', 'INCLUDE_FULL_LIBRARY=1', '-s', 'ERROR_ON_UNDEFINED_SYMBOLS=0'])

  # Tests --closure-args command line flag
  def test_closure_externs(self):
    run_process([PYTHON, EMCC, path_from_root('tests', 'hello_world.c'), '--closure', '1', '--pre-js', path_from_root('tests', 'test_closure_externs_pre_js.js'), '--closure-args', '--externs "' + path_from_root('tests', 'test_closure_externs.js') + '"'])

  def test_toolchain_profiler(self):
    environ = os.environ.copy()
    environ['EM_PROFILE_TOOLCHAIN'] = '1'
    # replaced subprocess functions should not cause errors
    run_process([PYTHON, EMCC, path_from_root('tests', 'hello_world.c')], env=environ)

  def test_noderawfs(self):
    fopen_write = open(path_from_root('tests', 'asmfs', 'fopen_write.cpp')).read()
    create_test_file('main.cpp', fopen_write)
    run_process([PYTHON, EMCC, 'main.cpp', '-s', 'NODERAWFS=1'])
    self.assertContained("read 11 bytes. Result: Hello data!", run_js('a.out.js'))

    # NODERAWFS should directly write on OS file system
    self.assertEqual("Hello data!", open('hello_file.txt').read())

  def test_noderawfs_disables_embedding(self):
    expected = '--preload-file and --embed-file cannot be used with NODERAWFS which disables virtual filesystem'
    base = [PYTHON, EMCC, path_from_root('tests', 'hello_world.c'), '-s', 'NODERAWFS=1']
    err = self.expect_fail(base + ['--preload-files', 'somefile'])
    assert expected in err
    err = self.expect_fail(base + ['--embed-files', 'somefile'])
    assert expected in err

  def test_autotools_shared_check(self):
    env = os.environ.copy()
    env['LC_ALL'] = 'C'
    expected = ': supported targets:.* elf'
    for python in [PYTHON, 'python', 'python2', 'python3']:
      if not Building.which(python):
        continue
      if python == 'python3' and not is_python3_version_supported():
        continue
      print(python)
      out = run_process([python, EMCC, '--help'], stdout=PIPE, env=env).stdout
      assert re.search(expected, out)

  def test_ioctl_window_size(self):
      self.do_other_test(os.path.join('other', 'ioctl', 'window_size'))

  def test_fd_closed(self):
    self.do_other_test(os.path.join('other', 'fd_closed'))

  def test_fflush(self):
    # fflush without the full filesystem won't quite work
    self.do_other_test(os.path.join('other', 'fflush'))

  def test_fflush_fs(self):
    # fflush with the full filesystem will flush from libc, but not the JS logging, which awaits a newline
    self.do_other_test(os.path.join('other', 'fflush_fs'), emcc_args=['-s', 'FORCE_FILESYSTEM=1'])

  def test_fflush_fs_exit(self):
    # on exit, we can send out a newline as no more code will run
    self.do_other_test(os.path.join('other', 'fflush_fs_exit'), emcc_args=['-s', 'FORCE_FILESYSTEM=1', '-s', 'EXIT_RUNTIME=1'])

  def test_extern_weak(self):
    self.do_other_test(os.path.join('other', 'extern_weak'), emcc_args=['-s', 'ERROR_ON_UNDEFINED_SYMBOLS=0'])
    if not self.is_wasm_backend(): # TODO: wasm backend main module
      self.do_other_test(os.path.join('other', 'extern_weak'), emcc_args=['-s', 'MAIN_MODULE=1', '-DLINKABLE'])

  def test_main_module_without_main(self):
    create_test_file('pre.js', r'''
var Module = {
  onRuntimeInitialized: function() {
    Module._foo();
  }
};
''')
    create_test_file('src.c', r'''
#include <emscripten.h>
EMSCRIPTEN_KEEPALIVE void foo() {
  EM_ASM({ console.log("bar") });
}
''')
    run_process([PYTHON, EMCC, 'src.c', '--pre-js', 'pre.js', '-s', 'MAIN_MODULE=2'])
    self.assertContained('bar', run_js('a.out.js'))

  def test_js_optimizer_parse_error(self):
    # check we show a proper understandable error for JS parse problems
    create_test_file('src.cpp', r'''
#include <emscripten.h>
int main() {
  EM_ASM({
    var x = !<->5.; // wtf
  });
}
''')
    stderr = self.expect_fail([PYTHON, EMCC, 'src.cpp', '-O2'])
    # wasm backend output doesn't have spaces in the EM_ASM function bodies
    self.assertContained(('''
var ASM_CONSTS = [function() { var x = !<->5.; }];
                                        ^
''', '''
var ASM_CONSTS = [function() {var x = !<->5.;}];
                                       ^
'''), stderr)

  def test_EM_ASM_ES6(self):
    # check we show a proper understandable error for JS parse problems
    create_test_file('src.cpp', r'''
#include <emscripten.h>
int main() {
  EM_ASM({
    var x = (a, b) => 5; // valid ES6!
    out('hello!');
  });
}
''')
    run_process([PYTHON, EMCC, 'src.cpp', '-O2'])
    self.assertContained('hello!', run_js('a.out.js'))

  def test_check_sourcemapurl(self):
    if not self.is_wasm():
      self.skipTest('only supported with wasm')
    run_process([PYTHON, EMCC, path_from_root('tests', 'hello_123.c'), '-g4', '-o', 'a.js', '--source-map-base', 'dir/'])
    output = open('a.wasm', 'rb').read()
    # has sourceMappingURL section content and points to 'dir/a.wasm.map' file
    source_mapping_url_content = encode_leb(len('sourceMappingURL')) + b'sourceMappingURL' + encode_leb(len('dir/a.wasm.map')) + b'dir/a.wasm.map'
    self.assertIn(source_mapping_url_content, output)

  @parameterized({
    'normal': [],
    'profiling': ['--profiling'] # -g4 --profiling should still emit a source map; see #8584
  })
  def test_check_sourcemapurl_default(self, *args):
    print(args)
    if not self.is_wasm():
      self.skipTest('only supported with wasm')

    try_delete('a.wasm.map')
    run_process([PYTHON, EMCC, path_from_root('tests', 'hello_123.c'), '-g4', '-o', 'a.js'] + list(args))
    output = open('a.wasm', 'rb').read()
    # has sourceMappingURL section content and points to 'a.wasm.map' file
    source_mapping_url_content = encode_leb(len('sourceMappingURL')) + b'sourceMappingURL' + encode_leb(len('a.wasm.map')) + b'a.wasm.map'
    self.assertIn(source_mapping_url_content, output)

  def test_wasm_sourcemap(self):
    # The no_main.c will be read (from relative location) due to speficied "-s"
    shutil.copyfile(path_from_root('tests', 'other', 'wasm_sourcemap', 'no_main.c'), 'no_main.c')
    wasm_map_cmd = [PYTHON, path_from_root('tools', 'wasm-sourcemap.py'),
                    '--sources', '--prefix', '=wasm-src://',
                    '--load-prefix', '/emscripten/tests/other/wasm_sourcemap=.',
                    '--dwarfdump-output',
                    path_from_root('tests', 'other', 'wasm_sourcemap', 'foo.wasm.dump'),
                    '-o', 'a.out.wasm.map',
                    path_from_root('tests', 'other', 'wasm_sourcemap', 'foo.wasm')]
    run_process(wasm_map_cmd)
    output = open('a.out.wasm.map').read()
    # has "sources" entry with file (includes also `--prefix =wasm-src:///` replacement)
    self.assertIn('wasm-src:///emscripten/tests/other/wasm_sourcemap/no_main.c', output)
    # has "sourcesContent" entry with source code (included with `-s` option)
    self.assertIn('int foo()', output)
    # has some entries
    self.assertRegexpMatches(output, r'"mappings":\s*"[A-Za-z0-9+/]')

  def test_wasm_sourcemap_dead(self):
    wasm_map_cmd = [PYTHON, path_from_root('tools', 'wasm-sourcemap.py'),
                    '--dwarfdump-output',
                    path_from_root('tests', 'other', 'wasm_sourcemap_dead', 't.wasm.dump'),
                    '-o', 'a.out.wasm.map',
                    path_from_root('tests', 'other', 'wasm_sourcemap_dead', 't.wasm')]
    run_process(wasm_map_cmd, stdout=PIPE, stderr=PIPE)
    output = open('a.out.wasm.map').read()
    # has only two entries
    self.assertRegexpMatches(output, r'"mappings":\s*"[A-Za-z0-9+/]+,[A-Za-z0-9+/]+"')

  def test_wasm_producers_section(self):
    # no producers section by default
    run_process([PYTHON, EMCC, path_from_root('tests', 'hello_world.c')])
    with open('a.out.wasm', 'rb') as f:
      self.assertNotIn('clang', str(f.read()))
    size = os.path.getsize('a.out.wasm')
    if self.is_wasm_backend():
      run_process([PYTHON, EMCC, path_from_root('tests', 'hello_world.c'), '-s', 'EMIT_PRODUCERS_SECTION=1'])
      with open('a.out.wasm', 'rb') as f:
        self.assertIn('clang', str(f.read()))
      size_with_section = os.path.getsize('a.out.wasm')
      self.assertLess(size, size_with_section)

  def test_html_preprocess(self):
    test_file = path_from_root('tests', 'module', 'test_stdin.c')
    output_file = 'test_stdin.html'
    shell_file = path_from_root('tests', 'module', 'test_html_preprocess.html')

    run_process([PYTHON, EMCC, '-o', output_file, test_file, '--shell-file', shell_file, '-s', 'ASSERTIONS=0'], stdout=PIPE, stderr=PIPE)
    output = open(output_file).read()
    self.assertContained("""<style>
/* Disable preprocessing inside style block as syntax is ambiguous with CSS */
#include {background-color: black;}
#if { background-color: red;}
#else {background-color: blue;}
#endif {background-color: green;}
#xxx {background-color: purple;}
</style>
T1:(else) ASSERTIONS != 1
T2:ASSERTIONS != 1
T3:ASSERTIONS < 2
T4:(else) ASSERTIONS <= 1
T5:(else) ASSERTIONS
T6:!ASSERTIONS""", output)

    run_process([PYTHON, EMCC, '-o', output_file, test_file, '--shell-file', shell_file, '-s', 'ASSERTIONS=1'], stdout=PIPE, stderr=PIPE)
    output = open(output_file).read()
    self.assertContained("""<style>
/* Disable preprocessing inside style block as syntax is ambiguous with CSS */
#include {background-color: black;}
#if { background-color: red;}
#else {background-color: blue;}
#endif {background-color: green;}
#xxx {background-color: purple;}
</style>
T1:ASSERTIONS == 1
T2:(else) ASSERTIONS == 1
T3:ASSERTIONS < 2
T4:(else) ASSERTIONS <= 1
T5:ASSERTIONS
T6:(else) !ASSERTIONS""", output)

    run_process([PYTHON, EMCC, '-o', output_file, test_file, '--shell-file', shell_file, '-s', 'ASSERTIONS=2'], stdout=PIPE, stderr=PIPE)
    output = open(output_file).read()
    self.assertContained("""<style>
/* Disable preprocessing inside style block as syntax is ambiguous with CSS */
#include {background-color: black;}
#if { background-color: red;}
#else {background-color: blue;}
#endif {background-color: green;}
#xxx {background-color: purple;}
</style>
T1:(else) ASSERTIONS != 1
T2:ASSERTIONS != 1
T3:(else) ASSERTIONS >= 2
T4:ASSERTIONS > 1
T5:ASSERTIONS
T6:(else) !ASSERTIONS""", output)

  # Tests that Emscripten-compiled applications can be run from a relative path with node command line that is different than the current working directory.
  def test_node_js_run_from_different_directory(self):
    if not os.path.exists('subdir'):
      os.mkdir('subdir')
    run_process([PYTHON, EMCC, path_from_root('tests', 'hello_world.c'), '-o', os.path.join('subdir', 'a.js'), '-O3'])
    ret = run_process(NODE_JS + [os.path.join('subdir', 'a.js')], stdout=PIPE).stdout
    self.assertContained('hello, world!', ret)

  def test_is_bitcode(self):
    fname = 'tmp.o'

    with open(fname, 'wb') as f:
      f.write(b'foo')
    self.assertFalse(Building.is_bitcode(fname))

    with open(fname, 'wb') as f:
      f.write(b'\xDE\xC0\x17\x0B')
      f.write(16 * b'\x00')
      f.write(b'BC')
    self.assertTrue(Building.is_bitcode(fname))

    with open(fname, 'wb') as f:
      f.write(b'BC')
    self.assertTrue(Building.is_bitcode(fname))

  def test_is_ar(self):
    fname = 'tmp.a'

    with open(fname, 'wb') as f:
      f.write(b'foo')
    self.assertFalse(Building.is_ar(fname))

    with open(fname, 'wb') as f:
      f.write(b'!<arch>\n')
    self.assertTrue(Building.is_ar(fname))

  def test_emcc_parsing(self):
    create_test_file('src.c', r'''
        #include <stdio.h>
        void a() { printf("a\n"); }
        void b() { printf("b\n"); }
        void c() { printf("c\n"); }
        void d() { printf("d\n"); }
      ''')
    create_test_file('response', r'''[
"_a",
"_b",
"_c",
"_d"
]
''')

    for export_arg, expected in [
      # extra space at end - should be ignored
      ("EXPORTED_FUNCTIONS=['_a', '_b', '_c', '_d' ]", ''),
      # extra newline in response file - should be ignored
      ("EXPORTED_FUNCTIONS=@response", ''),
      # stray slash
      ("EXPORTED_FUNCTIONS=['_a', '_b', \\'_c', '_d']", '''undefined exported function: "\\\\'_c'"'''),
      # stray slash
      ("EXPORTED_FUNCTIONS=['_a', '_b',\\ '_c', '_d']", '''undefined exported function: "\\\\ '_c'"'''),
      # stray slash
      ('EXPORTED_FUNCTIONS=["_a", "_b", \\"_c", "_d"]', 'undefined exported function: "\\\\"_c""'),
      # stray slash
      ('EXPORTED_FUNCTIONS=["_a", "_b",\\ "_c", "_d"]', 'undefined exported function: "\\\\ "_c"'),
      # missing comma
      ('EXPORTED_FUNCTIONS=["_a", "_b" "_c", "_d"]', 'undefined exported function: "_b" "_c"'),
    ]:
      print(export_arg)
      proc = run_process([PYTHON, EMCC, 'src.c', '-s', export_arg], stdout=PIPE, stderr=PIPE, check=not expected)
      print(proc.stderr)
      if not expected:
        assert not proc.stderr
      else:
        self.assertNotEqual(proc.returncode, 0)
        self.assertContained(expected, proc.stderr)

  @no_fastcomp('uses new ASYNCIFY')
  def test_asyncify_escaping(self):
    proc = run_process([PYTHON, EMCC, path_from_root('tests', 'hello_world.c'), '-s', 'ASYNCIFY=1', '-s', "ASYNCIFY_WHITELIST=[DOS_ReadFile(unsigned short, unsigned char*, unsigned short*, bool)]"], stdout=PIPE, stderr=PIPE)
    self.assertContained('emcc: ASYNCIFY list contains an item without balanced parentheses', proc.stderr)
    self.assertContained('   DOS_ReadFile(unsigned short', proc.stderr)
    self.assertContained('Try to quote the entire argument', proc.stderr)

  @no_fastcomp('uses new ASYNCIFY')
  def test_asyncify_response_file(self):
    return self.skipTest(' TODO remove the support for multiple binaryen versions warning output ("function name" vs "pattern" etc).')
    create_test_file('a.txt', r'''[
  "DOS_ReadFile(unsigned short, unsigned char*, unsigned short*, bool)"
]
''')
    proc = run_process([PYTHON, EMCC, path_from_root('tests', 'hello_world.c'), '-s', 'ASYNCIFY=1', '-s', "ASYNCIFY_WHITELIST=@a.txt"], stdout=PIPE, stderr=PIPE)
    # we should parse the response file properly, and then issue a proper warning for the missing function
    self.assertContained(
        'Asyncify whitelist contained a non-matching pattern: DOS_ReadFile(unsigned short, unsigned char*, unsigned short*, bool)',
        proc.stderr)

  # Sockets and networking

  def test_inet(self):
    self.do_run(open(path_from_root('tests', 'sha1.c')).read(), 'SHA1=15dd99a1991e0b3826fede3deffc1feba42278e6')
    src = r'''
      #include <stdio.h>
      #include <arpa/inet.h>

      int main() {
        printf("*%x,%x,%x,%x,%x,%x*\n", htonl(0xa1b2c3d4), htonl(0xfe3572e0), htonl(0x07abcdf0), htons(0xabcd), ntohl(0x43211234), ntohs(0xbeaf));
        in_addr_t i = inet_addr("190.180.10.78");
        printf("%x\n", i);
        return 0;
      }
    '''
    self.do_run(src, '*d4c3b2a1,e07235fe,f0cdab07,cdab,34122143,afbe*\n4e0ab4be\n')

  def test_inet2(self):
    src = r'''
      #include <stdio.h>
      #include <arpa/inet.h>

      int main() {
        struct in_addr x, x2;
        int *y = (int*)&x;
        *y = 0x12345678;
        printf("%s\n", inet_ntoa(x));
        int r = inet_aton(inet_ntoa(x), &x2);
        printf("%s\n", inet_ntoa(x2));
        return 0;
      }
    '''
    self.do_run(src, '120.86.52.18\n120.86.52.18\n')

  def test_inet3(self):
    src = r'''
      #include <stdio.h>
      #include <arpa/inet.h>
      #include <sys/socket.h>
      int main() {
        char dst[64];
        struct in_addr x, x2;
        int *y = (int*)&x;
        *y = 0x12345678;
        printf("%s\n", inet_ntop(AF_INET,&x,dst,sizeof dst));
        int r = inet_aton(inet_ntoa(x), &x2);
        printf("%s\n", inet_ntop(AF_INET,&x2,dst,sizeof dst));
        return 0;
      }
    '''
    self.do_run(src, '120.86.52.18\n120.86.52.18\n')

  def test_inet4(self):
    src = r'''
      #include <stdio.h>
      #include <arpa/inet.h>
      #include <sys/socket.h>

      void test(const char *test_addr, bool first=true){
          char str[40];
          struct in6_addr addr;
          unsigned char *p = (unsigned char*)&addr;
          int ret;
          ret = inet_pton(AF_INET6,test_addr,&addr);
          if(ret == -1) return;
          if(ret == 0) return;
          if(inet_ntop(AF_INET6,&addr,str,sizeof(str)) == NULL ) return;
          printf("%02x%02x:%02x%02x:%02x%02x:%02x%02x:%02x%02x:%02x%02x:%02x%02x:%02x%02x - %s\n",
               p[0],p[1],p[2],p[3],p[4],p[5],p[6],p[7],p[8],p[9],p[10],p[11],p[12],p[13],p[14],p[15],str);
          if (first) test(str, false); // check again, on our output
      }
      int main(){
          test("::");
          test("::1");
          test("::1.2.3.4");
          test("::17.18.19.20");
          test("::ffff:1.2.3.4");
          test("1::ffff");
          test("::255.255.255.255");
          test("0:ff00:1::");
          test("0:ff::");
          test("abcd::");
          test("ffff::a");
          test("ffff::a:b");
          test("ffff::a:b:c");
          test("ffff::a:b:c:d");
          test("ffff::a:b:c:d:e");
          test("::1:2:0:0:0");
          test("0:0:1:2:3::");
          test("ffff:ffff:ffff:ffff:ffff:ffff:ffff:ffff");
          test("1::255.255.255.255");

          //below should fail and not produce results..
          test("1.2.3.4");
          test("");
          test("-");

          printf("ok.\n");
      }
    '''
    self.do_run(src, r'''0000:0000:0000:0000:0000:0000:0000:0000 - ::
0000:0000:0000:0000:0000:0000:0000:0000 - ::
0000:0000:0000:0000:0000:0000:0000:0001 - ::1
0000:0000:0000:0000:0000:0000:0000:0001 - ::1
0000:0000:0000:0000:0000:0000:0102:0304 - ::102:304
0000:0000:0000:0000:0000:0000:0102:0304 - ::102:304
0000:0000:0000:0000:0000:0000:1112:1314 - ::1112:1314
0000:0000:0000:0000:0000:0000:1112:1314 - ::1112:1314
0000:0000:0000:0000:0000:ffff:0102:0304 - ::ffff:1.2.3.4
0000:0000:0000:0000:0000:ffff:0102:0304 - ::ffff:1.2.3.4
0001:0000:0000:0000:0000:0000:0000:ffff - 1::ffff
0001:0000:0000:0000:0000:0000:0000:ffff - 1::ffff
0000:0000:0000:0000:0000:0000:ffff:ffff - ::ffff:ffff
0000:0000:0000:0000:0000:0000:ffff:ffff - ::ffff:ffff
0000:ff00:0001:0000:0000:0000:0000:0000 - 0:ff00:1::
0000:ff00:0001:0000:0000:0000:0000:0000 - 0:ff00:1::
0000:00ff:0000:0000:0000:0000:0000:0000 - 0:ff::
0000:00ff:0000:0000:0000:0000:0000:0000 - 0:ff::
abcd:0000:0000:0000:0000:0000:0000:0000 - abcd::
abcd:0000:0000:0000:0000:0000:0000:0000 - abcd::
ffff:0000:0000:0000:0000:0000:0000:000a - ffff::a
ffff:0000:0000:0000:0000:0000:0000:000a - ffff::a
ffff:0000:0000:0000:0000:0000:000a:000b - ffff::a:b
ffff:0000:0000:0000:0000:0000:000a:000b - ffff::a:b
ffff:0000:0000:0000:0000:000a:000b:000c - ffff::a:b:c
ffff:0000:0000:0000:0000:000a:000b:000c - ffff::a:b:c
ffff:0000:0000:0000:000a:000b:000c:000d - ffff::a:b:c:d
ffff:0000:0000:0000:000a:000b:000c:000d - ffff::a:b:c:d
ffff:0000:0000:000a:000b:000c:000d:000e - ffff::a:b:c:d:e
ffff:0000:0000:000a:000b:000c:000d:000e - ffff::a:b:c:d:e
0000:0000:0000:0001:0002:0000:0000:0000 - ::1:2:0:0:0
0000:0000:0000:0001:0002:0000:0000:0000 - ::1:2:0:0:0
0000:0000:0001:0002:0003:0000:0000:0000 - 0:0:1:2:3::
0000:0000:0001:0002:0003:0000:0000:0000 - 0:0:1:2:3::
ffff:ffff:ffff:ffff:ffff:ffff:ffff:ffff - ffff:ffff:ffff:ffff:ffff:ffff:ffff:ffff
ffff:ffff:ffff:ffff:ffff:ffff:ffff:ffff - ffff:ffff:ffff:ffff:ffff:ffff:ffff:ffff
0001:0000:0000:0000:0000:0000:ffff:ffff - 1::ffff:ffff
0001:0000:0000:0000:0000:0000:ffff:ffff - 1::ffff:ffff
ok.
''')

  def test_getsockname_unconnected_socket(self):
    self.do_run(r'''
      #include <sys/socket.h>
      #include <stdio.h>
      #include <assert.h>
      #include <sys/socket.h>
      #include <netinet/in.h>
      #include <arpa/inet.h>
      #include <string.h>
      int main() {
        int fd;
        int z;
        fd = socket(PF_INET, SOCK_STREAM, IPPROTO_TCP);
        struct sockaddr_in adr_inet;
        socklen_t len_inet = sizeof adr_inet;
        z = getsockname(fd, (struct sockaddr *)&adr_inet, &len_inet);
        if (z != 0) {
          perror("getsockname error");
          return 1;
        }
        char buffer[1000];
        sprintf(buffer, "%s:%u", inet_ntoa(adr_inet.sin_addr), (unsigned)ntohs(adr_inet.sin_port));
        const char *correct = "0.0.0.0:0";
        printf("got (expected) socket: %s (%s), size %d (%d)\n", buffer, correct, strlen(buffer), strlen(correct));
        assert(strlen(buffer) == strlen(correct));
        assert(strcmp(buffer, correct) == 0);
        puts("success.");
      }
    ''', 'success.')

  def test_getpeername_unconnected_socket(self):
    self.do_run(r'''
      #include <sys/socket.h>
      #include <stdio.h>
      #include <assert.h>
      #include <sys/socket.h>
      #include <netinet/in.h>
      #include <arpa/inet.h>
      #include <string.h>
      int main() {
        int fd;
        int z;
        fd = socket(PF_INET, SOCK_STREAM, IPPROTO_TCP);
        struct sockaddr_in adr_inet;
        socklen_t len_inet = sizeof adr_inet;
        z = getpeername(fd, (struct sockaddr *)&adr_inet, &len_inet);
        if (z != 0) {
          perror("getpeername error");
          return 1;
        }
        puts("unexpected success.");
      }
    ''', 'getpeername error: Socket not connected', assert_returncode=None)

  def test_getaddrinfo(self):
    self.do_run(open(path_from_root('tests', 'sockets', 'test_getaddrinfo.c')).read(), 'success')

  def test_getnameinfo(self):
    self.do_run(open(path_from_root('tests', 'sockets', 'test_getnameinfo.c')).read(), 'success')

  def test_gethostbyname(self):
    self.do_run(open(path_from_root('tests', 'sockets', 'test_gethostbyname.c')).read(), 'success')

  def test_getprotobyname(self):
    self.do_run(open(path_from_root('tests', 'sockets', 'test_getprotobyname.c')).read(), 'success')

  def test_link(self):
    self.do_run(r'''
#include <netdb.h>

#include <sys/types.h>
#include <sys/socket.h>

int main () {
    void* thing = gethostbyname("bing.com");
    ssize_t rval = recv (0, thing, 0, 0);
    rval = send (0, thing, 0, 0);
    return 0;
}''', '', force_c=True)

  # This test verifies that function names embedded into the build with --js-library (JS functions imported to asm.js/wasm)
  # are minified when -O3 is used
  def test_js_function_names_are_minified(self):
    def check_size(f, expected_size):
      if not os.path.isfile(f):
        return # Nonexistent file passes in this check
      obtained_size = os.path.getsize(f)
      print('size of generated ' + f + ': ' + str(obtained_size))
      try_delete(f)
      assert obtained_size < expected_size

    run_process([PYTHON, path_from_root('tests', 'gen_many_js_functions.py'), 'library_long.js', 'main_long.c'])
    for wasm in [['-s', 'WASM=1'], ['-s', 'WASM=0']]:
      if self.is_wasm_backend() and 'WASM=0' in wasm:
        continue
      # Currently we rely on Closure for full minification of every appearance of JS function names.
      # TODO: Add minification also for non-Closure users and add [] to this list to test minification without Closure.
      for closure in [['--closure', '1']]:
        args = [PYTHON, EMCC, '-O3', '--js-library', 'library_long.js', 'main_long.c', '-o', 'a.html'] + wasm + closure
        print(' '.join(args))
        run_process(args)

        ret = run_process(NODE_JS + ['a.js'], stdout=PIPE).stdout
        self.assertTextDataIdentical('Sum of numbers from 1 to 1000: 500500 (expected 500500)', ret.strip())

        check_size('a.js', 150000)
        check_size('a.wasm', 80000)

  # Checks that C++ exceptions managing invoke_*() wrappers will not be generated if exceptions are disabled
  def test_no_invoke_functions_are_generated_if_exception_catching_is_disabled(self):
    self.skipTest('Skipping other.test_no_invoke_functions_are_generated_if_exception_catching_is_disabled: Enable after new version of fastcomp has been tagged')
    for args in [[], ['-s', 'WASM=0']]:
      run_process([PYTHON, EMCC, path_from_root('tests', 'hello_world.cpp'), '-s', 'DISABLE_EXCEPTION_CATCHING=1', '-o', 'a.html'] + args)
      output = open('a.js').read()
      self.assertContained('_main', output) # Smoke test that we actually compiled
      self.assertNotContained('invoke_', output)

  # Verifies that only the minimal needed set of invoke_*() functions will be generated when C++ exceptions are enabled
  def test_no_excessive_invoke_functions_are_generated_when_exceptions_are_enabled(self):
    self.skipTest('Skipping other.test_no_excessive_invoke_functions_are_generated_when_exceptions_are_enabled: Enable after new version of fastcomp has been tagged')
    for args in [[], ['-s', 'WASM=0']]:
      run_process([PYTHON, EMCC, path_from_root('tests', 'invoke_i.cpp'), '-s', 'DISABLE_EXCEPTION_CATCHING=0', '-o', 'a.html'] + args)
      output = open('a.js').read()
      self.assertContained('invoke_i', output)
      self.assertNotContained('invoke_ii', output)
      self.assertNotContained('invoke_v', output)

  def test_add_emscripten_metadata(self):
    run_process([PYTHON, EMCC, path_from_root('tests', 'hello_world.c'),
                 '-s', 'EMIT_EMSCRIPTEN_METADATA',
                 '-o', 'hello_world.js'])
    wasm = open('hello_world.wasm', 'rb').read()
    # emscripten_metadata should be in the wasm data
    offset = 8 # skip magic + header
    for _ in range(100):
      section = wasm[offset:offset + 1]
      self.assertEqual(section, b'\0', 'No emscripten_metadata section found before standard wasm sections')
      offset += 1
      (section_size, offset) = WebAssembly.delebify(wasm, offset)
      end_offset = offset + section_size
      (name_len, offset) = WebAssembly.delebify(wasm, offset)
      name = wasm[offset:offset + name_len]
      if name == b'emscripten_metadata':
        break
      offset = end_offset
    else:
      self.assertFalse("No emscripten_metadata section found in first 100 custom sections")

    # make sure wasm executes correctly
    ret = run_process(NODE_JS + ['hello_world.js'], stdout=PIPE).stdout
    self.assertTextDataIdentical('hello, world!\n', ret)

  def test_add_emscripten_metadata_not_emitted(self):
    run_process([PYTHON, EMCC, path_from_root('tests', 'hello_world.c'),
                 '-o', 'hello_world.js'])
    wasm = open('hello_world.wasm', 'rb').read()
    # emscripten_metadata should be in the wasm data
    offset = 8 # skip magic + header
    for _ in range(100):
      if offset >= len(wasm):
        break
      section = wasm[offset:offset + 1]
      offset += 1
      (section_size, offset) = WebAssembly.delebify(wasm, offset)
      end_offset = offset + section_size
      # if this is a custom section
      if section == b'\0':
        (name_len, offset) = WebAssembly.delebify(wasm, offset)
        name = wasm[offset:offset + name_len]
        self.assertNotEqual(name, b'emscripten_metadata')
      offset = end_offset
    else:
      self.assertFalse("wasm file had too many sections")

  # This test verifies that the generated exports from asm.js/wasm module only reference the unminified exported name exactly once.
  # (need to contain the export name once for unminified access from calling code, and should not have the unminified name exist more than once, that would be wasteful for size)
  def test_function_exports_are_small(self):
    def test(wasm, closure, opt):
      args = [PYTHON, EMCC, path_from_root('tests', 'long_function_name_in_export.c'), '-o', 'a.html', '-s', 'ENVIRONMENT=web', '-s', 'DECLARE_ASM_MODULE_EXPORTS=0'] + wasm + opt + closure
      run_process(args)

      output = open('a.js', 'r').read()
      try_delete('a.js')
      self.assertNotContained('asm["_thisIsAFunctionExportedFromAsmJsOrWasmWithVeryLongFunctionNameThatWouldBeGreatToOnlyHaveThisLongNameReferredAtMostOnceInOutput"]', output)

      # TODO: Add stricter testing when Wasm side is also optimized: (currently Wasm does still need to reference exports multiple times)
      if 'WASM=1' not in wasm:
        num_times_export_is_referenced = output.count('thisIsAFunctionExportedFromAsmJsOrWasmWithVeryLongFunctionNameThatWouldBeGreatToOnlyHaveThisLongNameReferredAtMostOnceInOutput')
        self.assertEqual(num_times_export_is_referenced, 1)

    if not self.is_wasm_backend():
      for closure in [[], ['--closure', '1']]:
        for opt in [['-O2'], ['-O3'], ['-Os']]:
          test(['-s', 'WASM=0'], closure, opt)
          test(['-s', 'WASM=1', '-s', 'WASM_ASYNC_COMPILATION=0'], closure, opt)

  @no_wasm_backend('tests asmjs, sizes sensitive to fastcomp')
  def test_minimal_runtime_code_size(self):
    smallest_code_size_args = ['-s', 'MINIMAL_RUNTIME=2',
                               '-s', 'AGGRESSIVE_VARIABLE_ELIMINATION=1',
                               '-s', 'ENVIRONMENT=web',
                               '-s', 'TEXTDECODER=2',
                               '-s', 'ABORTING_MALLOC=0',
                               '-s', 'ALLOW_MEMORY_GROWTH=0',
                               '-s', 'SUPPORT_ERRNO=0',
                               '-s', 'DECLARE_ASM_MODULE_EXPORTS=1',
                               '-s', 'MALLOC=emmalloc',
                               '-s', 'GL_EMULATE_GLES_VERSION_STRING_FORMAT=0',
                               '-s', 'GL_EXTENSIONS_IN_PREFIXED_FORMAT=0',
                               '-s', 'GL_SUPPORT_AUTOMATIC_ENABLE_EXTENSIONS=0',
                               '-s', 'GL_TRACK_ERRORS=0',
                               '-s', 'GL_SUPPORT_EXPLICIT_SWAP_CONTROL=0',
                               '-s', 'GL_POOL_TEMP_BUFFERS=0',
                               '-s', 'FAST_UNROLLED_MEMCPY_AND_MEMSET=0',
                               '--output_eol', 'linux']

    asmjs = ['-s', 'WASM=0', '--separate-asm', '-s', 'ELIMINATE_DUPLICATE_FUNCTIONS=1', '--memory-init-file', '1']
    opts = ['-O3', '--closure', '1', '-DNDEBUG', '-ffast-math']

    hello_world_sources = [path_from_root('tests', 'small_hello_world.c'),
                           '-s', 'RUNTIME_FUNCS_TO_IMPORT=[]',
                           '-s', 'USES_DYNAMIC_ALLOC=0',
                           '-s', 'ASM_PRIMITIVE_VARS=[STACKTOP]']
    hello_webgl_sources = [path_from_root('tests', 'minimal_webgl', 'main.cpp'),
                           path_from_root('tests', 'minimal_webgl', 'webgl.c'),
                           '--js-library', path_from_root('tests', 'minimal_webgl', 'library_js.js'),
                           '-s', 'RUNTIME_FUNCS_TO_IMPORT=[]',
                           '-s', 'USES_DYNAMIC_ALLOC=2', '-lGL',
                           '-s', 'MODULARIZE=1']
    hello_webgl2_sources = hello_webgl_sources + ['-s', 'USE_WEBGL2=1']

    test_cases = [
      (asmjs + opts, hello_world_sources, {'a.html': 981, 'a.js': 289, 'a.asm.js': 113, 'a.mem': 6}),
      (opts, hello_world_sources, {'a.html': 968, 'a.js': 604, 'a.wasm': 86}),
      (asmjs + opts, hello_webgl_sources, {'a.html': 881, 'a.js': 5035, 'a.asm.js': 11094, 'a.mem': 321}),
      (opts, hello_webgl_sources, {'a.html': 857, 'a.js': 5083, 'a.wasm': 8841}),
      (opts, hello_webgl2_sources, {'a.html': 857, 'a.js': 6192, 'a.wasm': 8841}) # Compare how WebGL2 sizes stack up with WebGL 1
    ]

    success = True

    def print_percent(actual, expected):
      if actual == expected:
        return ''
      return ' ({:+.2f}%)'.format((actual - expected) * 100.0 / expected)

    for case in test_cases:
      print('\n-----------------------------\n' + str(case))
      flags, sources, files = case
      args = [PYTHON, EMCC, '-o', 'a.html'] + sources + smallest_code_size_args + flags
      print('\n' + ' '.join(args))
      run_process(args)
      print('\n')

      total_output_size = 0
      total_expected_size = 0
      for f in files:
        expected_size = files[f]
        size = os.path.getsize(f)
        print('size of ' + f + ' == ' + str(size) + ', expected ' + str(expected_size) + ', delta=' + str(size - expected_size) + print_percent(size, expected_size))

        # Hack: Generated .mem initializer files have different sizes on different
        # platforms (Windows gives x, CircleCI Linux gives x-17 bytes, my home
        # Linux gives x+2 bytes..). Likewise asm.js files seem to be affected by
        # the LLVM IR text names, which lead to asm.js names, which leads to
        # difference code size, which leads to different relooper choices,
        # as a result leading to slightly different total code sizes.
        # TODO: identify what is causing this. meanwhile allow some amount of slop
        mem_slop = 20
        if size <= expected_size + mem_slop and size >= expected_size - mem_slop:
          size = expected_size

        total_output_size += size
        total_expected_size += expected_size

      print('Total output size=' + str(total_output_size) + ' bytes, expected total size=' + str(total_expected_size) + ', delta=' + str(total_output_size - total_expected_size) + print_percent(total_output_size, total_expected_size))
      if total_output_size > total_expected_size:
        print('Oops, overall generated code size regressed by ' + str(total_output_size - total_expected_size) + ' bytes!')
      if total_output_size < total_expected_size:
        print('Hey amazing, overall generated code size was improved by ' + str(total_expected_size - total_output_size) + ' bytes! Please update test other.test_minimal_runtime_code_size with the new updated size!')
      if total_output_size != total_expected_size:
        success = False
    assert success

  # Test that legacy settings that have been fixed to a specific value and their value can no longer be changed,
  def test_legacy_settings_forbidden_to_change(self):
    stderr = self.expect_fail([PYTHON, EMCC, '-s', 'MEMFS_APPEND_TO_TYPED_ARRAYS=0', path_from_root('tests', 'hello_world.c')])
    self.assertContained('MEMFS_APPEND_TO_TYPED_ARRAYS=0 is no longer supported', stderr)

    run_process([PYTHON, EMCC, '-s', 'MEMFS_APPEND_TO_TYPED_ARRAYS=1', path_from_root('tests', 'hello_world.c')])
    run_process([PYTHON, EMCC, '-s', 'PRECISE_I64_MATH=2', path_from_root('tests', 'hello_world.c')])

  def test_strict_mode_hello_world(self):
    # Verify that strict mode can be used for simple hello world program both
    # via the environment EMCC_STRICT=1 and from the command line `-s STRICT`
    cmd = [PYTHON, EMCC, path_from_root('tests', 'hello_world.c'), '-s', 'STRICT=1']
    run_process(cmd)
    with env_modify({'EMCC_STRICT': '1'}):
      self.do_run(open(path_from_root('tests', 'hello_world.c')).read(), 'hello, world!')

  def test_strict_mode_legacy_settings(self):
    cmd = [PYTHON, EMCC, path_from_root('tests', 'hello_world.c'), '-s', 'SPLIT_MEMORY=0']
    run_process(cmd)

    stderr = self.expect_fail(cmd + ['-s', 'STRICT=1'])
    self.assertContained('legacy setting used in strict mode: SPLIT_MEMORY', stderr)

    with env_modify({'EMCC_STRICT': '1'}):
      stderr = self.expect_fail(cmd)
      self.assertContained('legacy setting used in strict mode: SPLIT_MEMORY', stderr)

  def test_strict_mode_legacy_settings_runtime(self):
    # Verify that legacy settings are not accessible at runtime under strict
    # mode.
    self.set_setting('RETAIN_COMPILER_SETTINGS', 1)
    src = r'''\
    #include <stdio.h>
    #include <emscripten.h>

    int main() {
      printf("BINARYEN_METHOD: %s\n", (char*)emscripten_get_compiler_setting("BINARYEN_METHOD"));
      return 0;
    }
    '''
    self.do_run(src, 'BINARYEN_METHOD: native-wasm')
    with env_modify({'EMCC_STRICT': '1'}):
      self.do_run(src, 'invalid compiler setting: BINARYEN_METHOD')
    self.set_setting('STRICT', 1)
    self.do_run(src, 'invalid compiler setting: BINARYEN_METHOD')

  def test_strict_mode_renamed_setting(self):
    # Verify that renamed settings are available by either name (when not in
    # strict mode.
    self.set_setting('RETAIN_COMPILER_SETTINGS', 1)
    src = r'''\
    #include <stdio.h>
    #include <emscripten.h>

    int main() {
      printf("%d %d\n",
        emscripten_get_compiler_setting("BINARYEN_ASYNC_COMPILATION"),
        emscripten_get_compiler_setting("WASM_ASYNC_COMPILATION"));
      return 0;
    }
    '''

    # Setting the new name should set both
    self.set_setting('WASM_ASYNC_COMPILATION', 0)
    self.do_run(src, '0 0')
    self.set_setting('WASM_ASYNC_COMPILATION', 1)
    self.do_run(src, '1 1')
    self.clear_setting('WASM_ASYNC_COMPILATION')

    # Setting the old name should set both
    self.set_setting('BINARYEN_ASYNC_COMPILATION', 0)
    self.do_run(src, '0 0')
    self.set_setting('BINARYEN_ASYNC_COMPILATION', 1)
    self.do_run(src, '1 1')

  def test_strict_mode_legacy_settings_library(self):
    create_test_file('lib.js', r'''
#if SPLIT_MEMORY
#endif
''')
    cmd = [PYTHON, EMCC, path_from_root('tests', 'hello_world.c'), '-o', 'out.js', '--js-library', 'lib.js']
    run_process(cmd)
    self.assertContained('ReferenceError: SPLIT_MEMORY is not defined', self.expect_fail(cmd + ['-s', 'STRICT=1']))
    with env_modify({'EMCC_STRICT': '1'}):
      self.assertContained('ReferenceError: SPLIT_MEMORY is not defined', self.expect_fail(cmd))

  def test_safe_heap_log(self):
    self.set_setting('SAFE_HEAP')
    self.set_setting('SAFE_HEAP_LOG')
    self.set_setting('EXIT_RUNTIME')
    src = open(path_from_root('tests', 'hello_world.c')).read()
    self.do_run(src, 'SAFE_HEAP load: ')

    if not self.is_wasm_backend():
      self.set_setting('WASM', 0)
      self.do_run(src, 'SAFE_HEAP load: ')

  @no_fastcomp('iprintf/__small_printf are wasm-backend-only features')
  def test_mini_printfs(self):
    def test(code):
      with open('src.c', 'w') as f:
        f.write('''
          #include <stdio.h>
          int main() {
            volatile void* unknown_value;
            %s
          }
        ''' % code)
      run_process([PYTHON, EMCC, 'src.c', '-O1'])
      return os.path.getsize('a.out.wasm')

    i = test('printf("%d", *(int*)unknown_value);')
    f = test('printf("%f", *(double*)unknown_value);')
    lf = test('printf("%Lf", *(long double*)unknown_value);')
    both = test('printf("%d", *(int*)unknown_value); printf("%Lf", *(long double*)unknown_value);')
    print(i, f, lf, both)

    # iprintf is much smaller than printf with float support
    assert f - 3400 <= i <= f - 3000
    # __small_printf is somewhat smaller than printf with long double support
    assert lf - 900 <= f <= lf - 500
    # both is a little bigger still
    assert both - 100 <= lf <= both - 50

  # Tests that passing -s MALLOC=none will not include system malloc() to the build.
  def test_malloc_none(self):
    stderr = self.expect_fail([PYTHON, EMCC, path_from_root('tests', 'malloc_none.c'), '-s', 'MALLOC=none'])
    self.assertContained('undefined symbol: malloc', stderr)

  @parameterized({
    'c': ['c'],
    'cpp': ['cpp'],
  })
  @no_fastcomp('lsan not supported on fastcomp')
  def test_lsan_leaks(self, ext):
    self.do_smart_test(path_from_root('tests', 'other', 'test_lsan_leaks.' + ext),
                       emcc_args=['-fsanitize=leak', '-s', 'ALLOW_MEMORY_GROWTH=1'],
                       assert_returncode=None, literals=[
      'Direct leak of 2048 byte(s) in 1 object(s) allocated from',
      'Direct leak of 1337 byte(s) in 1 object(s) allocated from',
      'Direct leak of 42 byte(s) in 1 object(s) allocated from',
    ])

  @parameterized({
    'c': ['c', [
      r'in malloc.*a\.out\.wasm\+0x',
      r'(?im)in f (/|[a-z]:).*/test_lsan_leaks\.c:6:21$',
      r'(?im)in main (/|[a-z]:).*/test_lsan_leaks\.c:10:16$',
      r'(?im)in main (/|[a-z]:).*/test_lsan_leaks\.c:12:3$',
      r'(?im)in main (/|[a-z]:).*/test_lsan_leaks\.c:13:3$',
    ]],
    'cpp': ['cpp', [
      r'in operator new\[\]\(unsigned long\).*a\.out\.wasm\+0x',
      r'(?im)in f\(\) (/|[a-z]:).*/test_lsan_leaks\.cpp:4:21$',
      r'(?im)in main (/|[a-z]:).*/test_lsan_leaks\.cpp:8:16$',
      r'(?im)in main (/|[a-z]:).*/test_lsan_leaks\.cpp:10:3$',
      r'(?im)in main (/|[a-z]:).*/test_lsan_leaks\.cpp:11:3$',
    ]],
  })
  @no_fastcomp('lsan not supported on fastcomp')
  def test_lsan_stack_trace(self, ext, regexes):
    self.do_smart_test(path_from_root('tests', 'other', 'test_lsan_leaks.' + ext),
                       emcc_args=['-fsanitize=leak', '-s', 'ALLOW_MEMORY_GROWTH=1', '-g4'],
                       assert_returncode=None, literals=[
      'Direct leak of 2048 byte(s) in 1 object(s) allocated from',
      'Direct leak of 1337 byte(s) in 1 object(s) allocated from',
      'Direct leak of 42 byte(s) in 1 object(s) allocated from',
    ], regexes=regexes)

  @parameterized({
    'c': ['c'],
    'cpp': ['cpp'],
  })
  @no_fastcomp('lsan not supported on fastcomp')
  def test_lsan_no_leak(self, ext):
    self.do_smart_test(path_from_root('tests', 'other', 'test_lsan_no_leak.' + ext),
                       emcc_args=['-fsanitize=leak', '-s', 'ALLOW_MEMORY_GROWTH=1', '-s', 'ASSERTIONS=0'],
                       regexes=[r'^\s*$'])

  @no_fastcomp('lsan not supported on fastcomp')
  def test_lsan_no_stack_trace(self):
    self.do_smart_test(path_from_root('tests', 'other', 'test_lsan_leaks.c'),
                       emcc_args=['-fsanitize=leak', '-s', 'ALLOW_MEMORY_GROWTH=1', '-DDISABLE_CONTEXT'],
                       assert_returncode=None, literals=[
      'Direct leak of 3427 byte(s) in 3 object(s) allocated from:',
      'SUMMARY: LeakSanitizer: 3427 byte(s) leaked in 3 allocation(s).',
    ])

  @no_fastcomp('asan is not supported on fastcomp')
  def test_asan_null_deref(self):
    self.do_smart_test(path_from_root('tests', 'other', 'test_asan_null_deref.c'),
                       emcc_args=['-fsanitize=address', '-s', 'ALLOW_MEMORY_GROWTH=1'],
                       assert_returncode=None, literals=[
      'AddressSanitizer: null-pointer-dereference on address',
    ])

  @no_fastcomp('asan is not supported on fastcomp')
  def test_asan_no_stack_trace(self):
    self.do_smart_test(path_from_root('tests', 'other', 'test_lsan_leaks.c'),
                       emcc_args=['-fsanitize=address', '-s', 'ALLOW_MEMORY_GROWTH=1', '-DDISABLE_CONTEXT', '-s', 'EXIT_RUNTIME'],
                       assert_returncode=None, literals=[
      'Direct leak of 3427 byte(s) in 3 object(s) allocated from:',
      'SUMMARY: AddressSanitizer: 3427 byte(s) leaked in 3 allocation(s).',
    ])

  @parameterized({
    'async': ['-s', 'WASM_ASYNC_COMPILATION=1'],
    'sync': ['-s', 'WASM_ASYNC_COMPILATION=0'],
  })
  @no_fastcomp('offset converter is not supported on fastcomp')
  def test_offset_converter(self, *args):
    self.do_smart_test(path_from_root('tests', 'other', 'test_offset_converter.c'),
                       emcc_args=['-s', 'USE_OFFSET_CONVERTER', '-g4'] + list(args), literals=['ok'])

  @no_windows('ptys and select are not available on windows')
  @no_fastcomp('fastcomp clang detects colors differently')
  def test_build_error_color(self):
    create_test_file('src.c', 'int main() {')
    returncode, output = self.run_on_pty([PYTHON, EMCC, 'src.c'])
    self.assertNotEqual(returncode, 0)
    self.assertIn(b"\x1b[1msrc.c:1:13: \x1b[0m\x1b[0;1;31merror: \x1b[0m\x1b[1mexpected '}'\x1b[0m", output)
    self.assertIn(b"shared:ERROR: \x1b[31m", output)

  @parameterized({
    'fno_diagnostics_color': ['-fno-diagnostics-color'],
    'fdiagnostics_color_never': ['-fdiagnostics-color=never'],
  })
  @no_windows('ptys and select are not available on windows')
  def test_pty_no_color(self, flag):
    with open('src.c', 'w') as f:
      f.write('int main() {')

    returncode, output = self.run_on_pty([PYTHON, EMCC, flag, 'src.c'])
    self.assertNotEqual(returncode, 0)
    self.assertNotIn(b'\x1b', output)

  @no_fastcomp('sanitizers are not supported on fastcomp')
  def test_sanitizer_color(self):
    create_test_file('src.c', '''
      #include <emscripten.h>
      int main() {
        int *p = 0, q;
        EM_ASM({ Module.printWithColors = true; });
        q = *p;
      }
    ''')
    run_process([PYTHON, EMCC, '-fsanitize=null', 'src.c'])
    output = run_js('a.out.js', stderr=PIPE, full_output=True)
    self.assertIn('\x1b[1msrc.c', output)

  @no_fastcomp('main param optimizations are upstream-only')
  def test_main_reads_params(self):
    create_test_file('no.c', '''
      int main() {
        return 42;
      }
    ''')
    run_process([PYTHON, EMCC, 'no.c', '-O3', '-o', 'no.js'])
    no = os.path.getsize('no.js')
    create_test_file('yes.c', '''
      int main(int argc, char **argv) {
        return argc;
      }
    ''')
    run_process([PYTHON, EMCC, 'yes.c', '-O3', '-o', 'yes.js'])
    yes = os.path.getsize('yes.js')
    # not having to set up argc/argv allows us to avoid including a
    # significant amount of JS for string support (which is not needed
    # otherwise in such a trivial program).
    self.assertLess(no, 0.95 * yes)

  @no_fastcomp('not optimized in fastcomp')
  def test_INCOMING_MODULE_JS_API(self):
    def test(args):
      run_process([PYTHON, EMCC, path_from_root('tests', 'hello_world.c'), '-O3', '--closure', '1'] + args)
      for engine in JS_ENGINES:
        self.assertContained('hello, world!', run_js('a.out.js', engine=engine))
      with open('a.out.js') as f:
        # ignore \r which on windows can increase the size
        return len(f.read().replace('\r', ''))
    normal = test([])
    changed = test(['-s', 'INCOMING_MODULE_JS_API=[]'])
    print('sizes', normal, changed)
    # Changing this option to [] should decrease code size.
    self.assertLess(changed, normal)
    # Check an absolute code size as well, with some slack.
    self.assertLess(abs(changed - 5795), 150)

  def test_llvm_includes(self):
    self.build('#include <stdatomic.h>', self.get_dir(), 'atomics.c')

  def test_mmap_and_munmap(self):
    emcc_args = []
    for f in ['data_ro.dat', 'data_rw.dat']:
        create_test_file(f, 'Test file')
        emcc_args.extend(['--embed-file', f])
    self.do_other_test('mmap_and_munmap', emcc_args)

  def test_mmap_memorygrowth(self):
    self.do_other_test('mmap_memorygrowth', ['-s', 'ALLOW_MEMORY_GROWTH=1'])

  @no_fastcomp('fastcomp defines this in the backend itself, so it is always on there')
  def test_EMSCRIPTEN_and_STRICT(self):
    # __EMSCRIPTEN__ is the proper define; we support EMSCRIPTEN for legacy
    # code, unless STRICT is enabled.
    create_test_file('src.c', '''
      #ifndef EMSCRIPTEN
      #error "not defined"
      #endif
    ''')
    run_process([PYTHON, EMCC, 'src.c', '-c'])
    self.expect_fail([PYTHON, EMCC, 'src.c', '-s', 'STRICT', '-c'])

  def test_exception_settings(self):
    for catching, throwing, opts in itertools.product([0, 1], repeat=3):
      cmd = [PYTHON, EMCC, path_from_root('tests', 'other', 'exceptions_modes_symbols_defined.cpp'), '-s', 'DISABLE_EXCEPTION_THROWING=%d' % (1 - throwing), '-s', 'DISABLE_EXCEPTION_CATCHING=%d' % (1 - catching), '-O%d' % opts]
      print(cmd)
      if not throwing and not catching:
        self.assertContained('DISABLE_EXCEPTION_THROWING was set (likely due to -fno-exceptions), which means no C++ exception throwing support code is linked in, but such support is required', self.expect_fail(cmd))
      elif not throwing and catching:
        self.assertContained('DISABLE_EXCEPTION_THROWING was set (probably from -fno-exceptions) but is not compatible with enabling exception catching (DISABLE_EXCEPTION_CATCHING=0)', self.expect_fail(cmd))
      else:
        run_process(cmd)

  def test_assertions_on_internal_api_changes(self):
    create_test_file('src.c', r'''
      #include <emscripten.h>
      int main(int argc, char **argv) {
        EM_ASM({
          try {
            Module['read'];
            out('it should not be there');
          } catch(e) {
            out('error: ' + e);
          }
        });
      }
    ''')
    run_process([PYTHON, EMCC, 'src.c', '-s', 'ASSERTIONS'])
    self.assertContained('Module.read has been replaced with plain read', run_js('a.out.js'))

  def test_assertions_on_incoming_module_api_changes(self):
    create_test_file('pre.js', r'''
      var Module = {
        read: function() {}
      }
    ''')
    run_process([PYTHON, EMCC, path_from_root('tests', 'hello_world.c'), '-s', 'ASSERTIONS', '--pre-js', 'pre.js'])
    self.assertContained('Module.read option was removed', run_js('a.out.js', assert_returncode=None, stderr=PIPE))

  def test_assertions_on_outgoing_module_api_changes(self):
    create_test_file('src.cpp', r'''
      #include <emscripten.h>
      int main() {
        EM_ASM({
          console.log();
          function check(name) {
            try {
              Module[name];
              console.log("success: " + name);
            } catch(e) {
            }
          }
          check("read");
          // TODO check("setWindowTitle");
          check("wasmBinary");
          check("arguments");
        });
      }
    ''')
    run_process([PYTHON, EMCC, 'src.cpp', '-s', 'ASSERTIONS'])
    self.assertContained('''
Module.read has been replaced with plain read_
Module.wasmBinary has been replaced with plain wasmBinary
Module.arguments has been replaced with plain arguments_
''', run_js('a.out.js', assert_returncode=None, stderr=PIPE))

  def test_em_asm_strict_c(self):
    create_test_file('src.c', '''
      #include <emscripten/em_asm.h>
      int main() {
        EM_ASM({ console.log('Hello, world!'); });
      }
    ''')
    result = run_process([PYTHON, EMCC, '-std=c11', 'src.c'], stderr=PIPE, check=False)
    self.assertNotEqual(result.returncode, 0)
    self.assertIn('EM_ASM does not work in -std=c* modes, use -std=gnu* modes instead', result.stderr)

  def test_boost_graph(self):
    self.do_smart_test(path_from_root('tests', 'test_boost_graph.cpp'),
                       emcc_args=['-s', 'USE_BOOST_HEADERS=1'],
                       assert_returncode=0)

  @no_fastcomp('EM_ASM and setjmp works fine on fastcomp')
  def test_setjmp_em_asm(self):
    create_test_file('src.c', '''
      #include <emscripten.h>
      #include <setjmp.h>

      int main() {
        jmp_buf buf;
        setjmp(buf);
        EM_ASM({
          console.log("hello world");
        });
      }
    ''')
    result = run_process([PYTHON, EMCC, 'src.c'], stderr=PIPE, check=False)
    self.assertNotEqual(result.returncode, 0)
    self.assertIn('Cannot use EM_ASM* alongside setjmp/longjmp', result.stderr)
    self.assertIn('Please consider using EM_JS, or move the EM_ASM into another function.', result.stderr)

  def test_missing_stdlibs(self):
    # Certain standard libraries are expected to be useable via -l flags but
    # don't actually exist in our standard library path.  Make sure we don't
    # error out when linking with these flags.
    run_process([PYTHON, EMCC, path_from_root('tests', 'hello_world.cpp'), '-lm', '-ldl', '-lrt', '-lpthread'])

  @no_fastcomp('lld-specific')
  def test_supported_linker_flags(self):
    out = run_process([PYTHON, EMCC, path_from_root('tests', 'hello_world.cpp'), '-Wl,waka'], stderr=PIPE).stderr
    self.assertContained('WARNING: ignoring unsupported linker flag: `waka', out)
    out = run_process([PYTHON, EMCC, path_from_root('tests', 'hello_world.cpp'),
                       '-Wl,--no-check-features,--no-threads,-mllvm,-debug,--trace,--trace-symbol=main'], stderr=PIPE).stderr
    self.assertNotContained('WARNING: ignoring unsupported linker flag', out)

  def test_non_wasm_without_wasm_in_vm(self):
    # Test that our non-wasm output does not depend on wasm support in the vm.
    run_process([PYTHON, EMCC, path_from_root('tests', 'hello_world.cpp'), '-s', 'WASM=0'])
    with open('a.out.js') as f:
      js = f.read()
    with open('a.out.js', 'w') as f:
      f.write('var WebAssembly = null;\n' + js)
    for engine in JS_ENGINES:
      self.assertContained('hello, world!', run_js('a.out.js', engine=engine))

  def test_link_to_object(self):
    # Emscripten supports compiling to an object file when the output has an
    # object extension.
    run_process([PYTHON, EMCC, path_from_root('tests', 'hello_world.cpp'), '-c', '-o', 'hello1.o'])
    run_process([PYTHON, EMCC, path_from_root('tests', 'hello_world.cpp'), '-o', 'hello2.o'])
    content1 = open('hello1.o', 'rb').read()
    content2 = open('hello2.o', 'rb').read()
    self.assertEqual(content1, content2)

    # We allow support linking object files together into other object files
    run_process([PYTHON, EMCC, 'hello1.o', '-o', 'hello3.o'])
    content3 = open('hello2.o', 'rb').read()
    self.assertEqual(content1, content3)

  def test_backwards_deps_in_archive(self):
    # Test that JS dependencies from deps_info.json work for code linked via
    # static archives using -l<name>
    run_process([PYTHON, EMCC, path_from_root('tests', 'sockets', 'test_gethostbyname.c'), '-o', 'a.o'])
    run_process([LLVM_AR, 'cr', 'liba.a', 'a.o'])
    create_test_file('empty.c', 'static int foo = 0;')
    run_process([PYTHON, EMCC, 'empty.c', '-la', '-L.'])
    self.assertContained('success', run_js('a.out.js'))<|MERGE_RESOLUTION|>--- conflicted
+++ resolved
@@ -8108,11 +8108,7 @@
                       4, [],        [],           8,   0,    0,  0), # noqa; totally empty!
     # we don't metadce with linkable code! other modules may want stuff
     # don't compare the # of functions in a main module, which changes a lot
-<<<<<<< HEAD
-    'main_module_1': (['-O3', '-s', 'MAIN_MODULE=1'], 1607, [], [], 226403, None, 107, None), # noqa
-=======
-    'main_module_1': (['-O3', '-s', 'MAIN_MODULE=1'], 1610, [], [], 226403, None, 107, None), # noqa
->>>>>>> 9f883dc1
+    'main_module_1': (['-O3', '-s', 'MAIN_MODULE=1'], 1611, [], [], 226403, None, 107, None), # noqa
     'main_module_2': (['-O3', '-s', 'MAIN_MODULE=2'],   13, [], [],  10017,   13,   9,   20), # noqa
   })
   @no_wasm_backend()
