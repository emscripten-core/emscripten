--- conflicted
+++ resolved
@@ -1163,11 +1163,7 @@
     # built by mistake
     create_file('native.c', 'int native() { return 5; }')
     create_file('main.c', 'extern int native(); int main() { return native(); }')
-<<<<<<< HEAD
-    self.run_process([CLANG_CC, 'native.c',  '-c', '-o', 'native.o'] +
-=======
     self.run_process([CLANG_CC, 'native.c', '-c', '-o', 'native.o'] +
->>>>>>> 29bbed02
                      clang_native.get_clang_native_args())
     self.run_process([EMAR, 'crs', 'libfoo.a', 'native.o'])
     stderr = self.expect_fail([EMCC, 'main.c', 'libfoo.a'])
