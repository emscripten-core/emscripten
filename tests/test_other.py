--- conflicted
+++ resolved
@@ -7924,21 +7924,12 @@
 
       print('test on hello world')
       test(path_from_root('tests', 'hello_world.cpp'), [
-<<<<<<< HEAD
-        ([],      17, ['assert'], ['waka'], 33171, 10,  15, 67), # noqa
-        (['-O1'], 15, ['assert'], ['waka'], 14720,  8,  14, 29), # noqa
-        (['-O2'], 15, ['assert'], ['waka'], 14569,  8,  14, 24), # noqa
-        (['-O3'],  5, [],         [],        3395,  7,   3, 14), # noqa; in -O3, -Os and -Oz we metadce
-        (['-Os'],  5, [],         [],        3350,  7,   3, 15), # noqa
-        (['-Oz'],  5, [],         [],        3309,  7,   2, 14), # noqa
-=======
         ([],      16, [], ['waka'], 33171, 10,  15, 70), # noqa
         (['-O1'], 14, [], ['waka'], 14720,  8,  14, 29), # noqa
         (['-O2'], 14, [], ['waka'], 14569,  8,  14, 24), # noqa
         (['-O3'],  5, [], [],        3395,  7,   3, 14), # noqa; in -O3, -Os and -Oz we metadce
         (['-Os'],  5, [], [],        3350,  7,   3, 15), # noqa
         (['-Oz'],  5, [], [],        3309,  7,   2, 14), # noqa
->>>>>>> f28c1d25
         # finally, check what happens when we export nothing. wasm should be almost empty
         (['-Os', '-s', 'EXPORTED_FUNCTIONS=[]'],
                    0, [], [],          61,  0,   1,  1), # noqa
@@ -7946,15 +7937,9 @@
 
       print('test on a minimal pure computational thing')
       test('minimal.c', [
-<<<<<<< HEAD
-        ([],      12, ['assert'], ['waka'], 14567,  5, 13, 16), # noqa
-        (['-O1'], 10, ['assert'], ['waka'], 11255,  2, 12, 10), # noqa
-        (['-O2'], 10, ['assert'], ['waka'], 11255,  2, 12, 10), # noqa
-=======
         ([],      16, [], ['waka'], 14567,  9, 15, 24), # noqa
         (['-O1'],  9, [], ['waka'], 11255,  2, 12, 10), # noqa
         (['-O2'],  9, [], ['waka'], 11255,  2, 12, 10), # noqa
->>>>>>> f28c1d25
         # in -O3, -Os and -Oz we metadce, and they shrink it down to the minimal output we want
         (['-O3'],  0, [], [],        None,  0,  1,  1), # noqa FIXME see https://github.com/WebAssembly/binaryen/pull/1875
         (['-Os'],  0, [], [],        None,  0,  1,  1), # noqa FIXME see https://github.com/WebAssembly/binaryen/pull/1875
@@ -7963,15 +7948,9 @@
 
       print('test on libc++: see effects of emulated function pointers')
       test(path_from_root('tests', 'hello_libcxx.cpp'), [
-<<<<<<< HEAD
-        (['-O2'], 40, ['assert'], ['waka'], 348370,  27,  223, 580), # noqa
-        (['-O2', '-s', 'EMULATED_FUNCTION_POINTERS=1'],
-                  40, ['assert'], ['waka'], 348249,  27,  223, 580), # noqa
-=======
         (['-O2'], 39, [], ['waka'], 348370,  27,  224, 728), # noqa
         (['-O2', '-s', 'EMULATED_FUNCTION_POINTERS=1'],
                   39, [], ['waka'], 348249,  27,  224, 728), # noqa
->>>>>>> f28c1d25
       ], size_slack) # noqa
 
   # ensures runtime exports work, even with metadce
