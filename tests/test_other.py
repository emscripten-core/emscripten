# coding=utf-8

import multiprocessing, os, pipes, re, shutil, subprocess, sys
import glob
import tools.shared
from tools.shared import *
from runner import RunnerCore, path_from_root, get_zlib_library, get_bullet_library
import tools.line_endings

# Runs an emcc task (used from another process in test test_emcc_multiprocess_cache_access, needs to be at top level for it to be pickleable).
def multiprocess_task(c_file, cache_dir_name):
  output = subprocess.check_output([PYTHON, EMCC, c_file, '--cache', cache_dir_name], stderr=subprocess.STDOUT)
  if len(output.strip()) > 0:
    print '------'
    print output
    print '------'
  sys.exit(1 if 'generating system library: libc.bc' in output else 0)

class temp_directory(object):
  def __enter__(self):
    self.directory = tempfile.mkdtemp(prefix='emsripten_temp_', dir=TEMP_DIR)
    self.prev_cwd = os.getcwd()
    return self.directory

  def __exit__(self, type, value, traceback):
      os.chdir(self.prev_cwd) # On Windows, we can't have CWD in the directory we're deleting
      try_delete(self.directory)

class clean_write_access_to_canonical_temp_dir(object):
  def clean_emcc_files_in_temp_dir(self):
    for x in os.listdir(CANONICAL_TEMP_DIR):
      if x.startswith('emcc-') or x.startswith('a.out'):
        os.unlink(os.path.join(CANONICAL_TEMP_DIR, x))

  def __enter__(self):
    self.CANONICAL_TEMP_DIR_exists = os.path.exists(CANONICAL_TEMP_DIR)
    if not self.CANONICAL_TEMP_DIR_exists:
      os.makedirs(CANONICAL_TEMP_DIR)
    else:
      # Delete earlier files in the canonical temp directory so that
      # previous leftover files don't have a possibility of confusing
      # the test result e.g. on failure of the actual task
      self.clean_emcc_files_in_temp_dir()

  def __exit__(self, type, value, traceback):
    if not self.CANONICAL_TEMP_DIR_exists:
      try_delete(CANONICAL_TEMP_DIR)
      pass
    else:
      self.clean_emcc_files_in_temp_dir()

class other(RunnerCore):
  def test_emcc(self):
    for compiler in [EMCC, EMXX]:
      shortcompiler = os.path.basename(compiler)
      suffix = '.c' if compiler == EMCC else '.cpp'

      # --version
      output = Popen([PYTHON, compiler, '--version'], stdout=PIPE, stderr=PIPE).communicate()
      output = output[0].replace('\r', '')
      self.assertContained('''emcc (Emscripten gcc/clang-like replacement)''', output)
      self.assertContained('''Copyright (C) 2014 the Emscripten authors (see AUTHORS.txt)
This is free and open source software under the MIT license.
There is NO warranty; not even for MERCHANTABILITY or FITNESS FOR A PARTICULAR PURPOSE.
''', output)

      # -v, without input files
      output = Popen([PYTHON, compiler, '-v'], stdout=PIPE, stderr=PIPE).communicate()
      self.assertContained('''clang version %s.0 ''' % expected_llvm_version(), output[1].replace('\r', ''), output[1].replace('\r', ''))
      self.assertContained('''GNU''', output[0])
      self.assertNotContained('this is dangerous', output[0])
      self.assertNotContained('this is dangerous', output[1])

      # --help
      output = Popen([PYTHON, compiler, '--help'], stdout=PIPE, stderr=PIPE).communicate()
      self.assertContained('Display this information', output[0])
      self.assertContained('Most clang options will work', output[0])

      # -dumpmachine
      output = Popen([PYTHON, compiler, '-dumpmachine'], stdout=PIPE, stderr=PIPE).communicate()
      self.assertContained(get_llvm_target(), output[0])

      # emcc src.cpp ==> writes a.out.js
      self.clear()
      output = Popen([PYTHON, compiler, path_from_root('tests', 'hello_world' + suffix)], stdout=PIPE, stderr=PIPE).communicate()
      assert len(output[0]) == 0, output[0]
      assert os.path.exists('a.out.js'), '\n'.join(output)
      self.assertContained('hello, world!', run_js('a.out.js'))

      # properly report source code errors, and stop there
      self.clear()
      assert not os.path.exists('a.out.js')
      process = Popen([PYTHON, compiler, path_from_root('tests', 'hello_world_error' + suffix)], stdout=PIPE, stderr=PIPE)
      output = process.communicate()
      assert not os.path.exists('a.out.js'), 'compilation failed, so no output file is expected'
      assert len(output[0]) == 0, output[0]
      assert process.returncode is not 0, 'Failed compilation must return a nonzero error code!'
      self.assertNotContained('IOError', output[1]) # no python stack
      self.assertNotContained('Traceback', output[1]) # no python stack
      self.assertContained('error: invalid preprocessing directive', output[1])
      self.assertContained(["error: use of undeclared identifier 'cheez", "error: unknown type name 'cheez'"], output[1])
      self.assertContained('errors generated', output[1])
      assert 'compiler frontend failed to generate LLVM bitcode, halting' in output[1].split('errors generated.')[1]

      # emcc src.cpp -c    and   emcc src.cpp -o src.[o|bc] ==> should give a .bc file
      #      regression check: -o js should create "js", with bitcode content
      for args in [['-c'], ['-o', 'src.o'], ['-o', 'src.bc'], ['-o', 'src.so'], ['-o', 'js'], ['-O1', '-c', '-o', '/dev/null'], ['-O1', '-o', '/dev/null']]:
        print '-c stuff', args
        if '/dev/null' in args and WINDOWS:
          print 'skip because windows'
          continue
        target = args[1] if len(args) == 2 else 'hello_world.o'
        self.clear()
        proc = Popen([PYTHON, compiler, path_from_root('tests', 'hello_world' + suffix)] + args, stdout=PIPE, stderr=PIPE)
        proc.communicate()
        assert proc.returncode == 0, [proc.returncode, args]
        if args[-1] == '/dev/null':
          print '(no output)'
          continue
        syms = Building.llvm_nm(target)
        assert len(syms.defs) == 1 and 'main' in syms.defs, 'Failed to generate valid bitcode'
        if target == 'js': # make sure emcc can recognize the target as a bitcode file
          shutil.move(target, target + '.bc')
          target += '.bc'
        output = Popen([PYTHON, compiler, target, '-o', target + '.js'], stdout = PIPE, stderr = PIPE).communicate()
        assert len(output[0]) == 0, output[0]
        assert os.path.exists(target + '.js'), 'Expected %s to exist since args are %s : %s' % (target + '.js', str(args), '\n'.join(output))
        self.assertContained('hello, world!', run_js(target + '.js'))

      # handle singleton archives
      self.clear()
      Popen([PYTHON, compiler, path_from_root('tests', 'hello_world' + suffix), '-o', 'a.bc'], stdout=PIPE, stderr=PIPE).communicate()
      Popen([LLVM_AR, 'r', 'a.a', 'a.bc'], stdout=PIPE, stderr=PIPE).communicate()
      assert os.path.exists('a.a')
      output = Popen([PYTHON, compiler, 'a.a']).communicate()
      assert os.path.exists('a.out.js'), output
      self.assertContained('hello, world!', run_js('a.out.js'))

      # emcc src.ll ==> generates .js
      self.clear()
      output = Popen([PYTHON, compiler, path_from_root('tests', 'hello_world.ll')], stdout=PIPE, stderr=PIPE).communicate()
      assert len(output[0]) == 0, output[0]
      assert os.path.exists('a.out.js'), '\n'.join(output)
      self.assertContained('hello, world!', run_js('a.out.js'))

      # emcc [..] -o [path] ==> should work with absolute paths
      try:
        for path in [os.path.abspath(os.path.join('..', 'file1.js')), os.path.join('b_dir', 'file2.js')]:
          print path
          self.clear(in_curr=True)
          os.chdir(self.get_dir())
          if not os.path.exists('a_dir'): os.mkdir('a_dir')
          os.chdir('a_dir')
          if not os.path.exists('b_dir'): os.mkdir('b_dir')
          output = Popen([PYTHON, compiler, path_from_root('tests', 'hello_world.ll'), '-o', path], stdout=PIPE, stderr=PIPE).communicate()
          print output
          assert os.path.exists(path), path + ' does not exist; ' + '\n'.join(output)
          last = os.getcwd()
          os.chdir(os.path.dirname(path))
          self.assertContained('hello, world!', run_js(os.path.basename(path)))
          os.chdir(last)
          try_delete(path)
      finally:
        os.chdir(self.get_dir())
      self.clear()

      # Optimization: emcc src.cpp -o something.js [-Ox]. -O0 is the same as not specifying any optimization setting
      for params, opt_level, bc_params, closure, has_malloc in [ # bc params are used after compiling to bitcode
        (['-o', 'something.js'],                          0, None, 0, 1),
        (['-o', 'something.js', '-O0'],                   0, None, 0, 0),
        (['-o', 'something.js', '-O1'],                   1, None, 0, 0),
        (['-o', 'something.js', '-O1', '-g'],             1, None, 0, 0), # no closure since debug
        (['-o', 'something.js', '-O2'],                   2, None, 0, 1),
        (['-o', 'something.js', '-O2', '-g'],             2, None, 0, 0),
        (['-o', 'something.js', '-Os'],                   2, None, 0, 1),
        (['-o', 'something.js', '-O3'],                   3, None, 0, 1),
        # and, test compiling to bitcode first
        (['-o', 'something.bc'], 0, [],      0, 0),
        (['-o', 'something.bc', '-O0'], 0, [], 0, 0),
        (['-o', 'something.bc', '-O1'], 1, ['-O1'], 0, 0),
        (['-o', 'something.bc', '-O2'], 2, ['-O2'], 0, 0),
        (['-o', 'something.bc', '-O3'], 3, ['-O3'], 0, 0),
        (['-O1', '-o', 'something.bc'], 1, [], 0, 0),
      ]:
        print params, opt_level, bc_params, closure, has_malloc
        self.clear()
        keep_debug = '-g' in params
        args = [PYTHON, compiler, path_from_root('tests', 'hello_world_loop' + ('_malloc' if has_malloc else '') + '.cpp')] + params
        print '..', args
        output = Popen(args,
                       stdout=PIPE, stderr=PIPE).communicate()
        assert len(output[0]) == 0, output[0]
        if bc_params is not None:
          assert os.path.exists('something.bc'), output[1]
          bc_args = [PYTHON, compiler, 'something.bc', '-o', 'something.js'] + bc_params
          print '....', bc_args
          output = Popen(bc_args, stdout=PIPE, stderr=PIPE).communicate()
        assert os.path.exists('something.js'), output[1]
        self.assertContained('hello, world!', run_js('something.js'))

        # Verify optimization level etc. in the generated code
        # XXX these are quite sensitive, and will need updating when code generation changes
        generated = open('something.js').read()
        main = self.get_func(generated, '_main') if 'function _main' in generated else generated
        assert 'new Uint16Array' in generated and 'new Uint32Array' in generated, 'typed arrays 2 should be used by default'
        assert 'SAFE_HEAP' not in generated, 'safe heap should not be used by default'
        assert ': while(' not in main, 'when relooping we also js-optimize, so there should be no labelled whiles'
        if closure:
          if opt_level == 0: assert '._main =' in generated, 'closure compiler should have been run'
          elif opt_level >= 1: assert '._main=' in generated, 'closure compiler should have been run (and output should be minified)'
        else:
          # closure has not been run, we can do some additional checks. TODO: figure out how to do these even with closure
          assert '._main = ' not in generated, 'closure compiler should not have been run'
          if keep_debug:
            assert ('switch (label)' in generated or 'switch (label | 0)' in generated) == (opt_level <= 0), 'relooping should be in opt >= 1'
            assert ('assert(STACKTOP < STACK_MAX' in generated) == (opt_level == 0), 'assertions should be in opt == 0'
            assert '$i' in generated or '$storemerge' in generated or '$original' in generated, 'micro opts should always be on'
          if opt_level >= 2 and '-g' in params:
            assert re.search('HEAP8\[\$?\w+ ?\+ ?\(+\$?\w+ ?', generated) or re.search('HEAP8\[HEAP32\[', generated) or re.search('[i$]\d+ & ~\(1 << [i$]\d+\)', generated), 'eliminator should create compound expressions, and fewer one-time vars' # also in -O1, but easier to test in -O2
          if opt_level == 0 or '-g' in params: assert 'function _main() {' in generated or 'function _main(){' in generated, 'Should be unminified'
          elif opt_level >= 2: assert ('function _main(){' in generated or '"use asm";var a=' in generated), 'Should be whitespace-minified'

      # emcc -s INLINING_LIMIT=0 src.cpp ==> should pass -s to emscripten.py.
      for params, test, text in [
        (['-O2'], lambda generated: 'function intArrayToString' in generated, 'shell has unminified utilities'),
        (['-O2', '--closure', '1'], lambda generated: 'function intArrayToString' not in generated and ';function' in generated, 'closure minifies the shell, removes whitespace'),
        (['-O2', '--closure', '1', '-g1'], lambda generated: 'function intArrayToString' not in generated and ';function' not in generated, 'closure minifies the shell, -g1 makes it keep whitespace'),
        (['-O2'], lambda generated: 'var b=0' in generated and not 'function _main' in generated, 'registerize/minify is run by default in -O2'),
        (['-O2', '--minify', '0'], lambda generated: 'var b = 0' in generated and not 'function _main' in generated, 'minify is cancelled, but not registerize'),
        (['-O2', '--js-opts', '0'], lambda generated: 'var b=0' not in generated and 'var b = 0' not in generated and 'function _main' in generated, 'js opts are cancelled'),
        (['-O2', '-g'], lambda generated: 'var b=0' not in generated and 'var b = 0' not in generated and 'function _main' in generated, 'registerize/minify is cancelled by -g'),
        (['-O2', '-g0'], lambda generated: 'var b=0'   in generated and not 'function _main' in generated, 'registerize/minify is run by default in -O2 -g0'),
        (['-O2', '-g1'], lambda generated: 'var b = 0' in generated and not 'function _main' in generated, 'compress is cancelled by -g1'),
        (['-O2', '-g2'], lambda generated: ('var b = 0' in generated or 'var i1 = 0' in generated) and 'function _main' in generated, 'minify is cancelled by -g2'),
        (['-O2', '-g3'], lambda generated: 'var b=0' not in generated and 'var b = 0' not in generated and 'function _main' in generated, 'registerize is cancelled by -g3'),
        (['-O2', '--profiling'], lambda generated: ('var b = 0' in generated or 'var i1 = 0' in generated) and 'function _main' in generated, 'similar to -g2'),
        (['-O2', '-profiling'],  lambda generated: ('var b = 0' in generated or 'var i1 = 0' in generated) and 'function _main' in generated, 'similar to -g2'),
        (['-O2', '--profiling-funcs'], lambda generated: 'var b=0' in generated and '"use asm";var a=' in generated and 'function _main' in generated, 'very minified, but retain function names'),
        (['-O2', '-profiling-funcs'],  lambda generated: 'var b=0' in generated and '"use asm";var a=' in generated and 'function _main' in generated, 'very minified, but retain function names'),
        (['-O2'],                      lambda generated: 'var b=0' in generated and '"use asm";var a=' in generated and 'function _main' not in generated, 'very minified, no function names'),
        #(['-O2', '-g4'], lambda generated: 'var b=0' not in generated and 'var b = 0' not in generated and 'function _main' in generated, 'same as -g3 for now'),
        (['-s', 'INLINING_LIMIT=0'], lambda generated: 'function _dump' in generated, 'no inlining without opts'),
        ([], lambda generated: 'Module["_dump"]' not in generated, 'dump is not exported by default'),
        (['-s', 'EXPORTED_FUNCTIONS=["_main", "_dump"]'], lambda generated: 'Module["_dump"]' in generated, 'dump is now exported'),
        (['--llvm-opts', '1'], lambda generated: '_puts(' in generated, 'llvm opts requested'),
        ([], lambda generated: '// The Module object' in generated, 'without opts, comments in shell code'),
        (['-O2'], lambda generated: '// The Module object' not in generated, 'with opts, no comments in shell code'),
        (['-O2', '-g2'], lambda generated: '// The Module object' not in generated, 'with -g2, no comments in shell code'),
        (['-O2', '-g3'], lambda generated: '// The Module object' in generated, 'with -g3, yes comments in shell code'),
      ]:
        print params, text
        self.clear()
        output = Popen([PYTHON, compiler, path_from_root('tests', 'hello_world_loop.cpp'), '-o', 'a.out.js'] + params, stdout=PIPE, stderr=PIPE).communicate()
        assert len(output[0]) == 0, output[0]
        assert os.path.exists('a.out.js'), '\n'.join(output)
        self.assertContained('hello, world!', run_js('a.out.js'))
        assert test(open('a.out.js').read()), text

      # Compiling two source files into a final JS.
      for args, target in [([], 'a.out.js'), (['-o', 'combined.js'], 'combined.js')]:
        self.clear()
        output = Popen([PYTHON, compiler, path_from_root('tests', 'twopart_main.cpp'), path_from_root('tests', 'twopart_side.cpp')] + args,
                       stdout=PIPE, stderr=PIPE).communicate()
        assert len(output[0]) == 0, output[0]
        assert os.path.exists(target), '\n'.join(output)
        self.assertContained('side got: hello from main, over', run_js(target))

        # Compiling two files with -c will generate separate .bc files
        self.clear()
        output = Popen([PYTHON, compiler, path_from_root('tests', 'twopart_main.cpp'), path_from_root('tests', 'twopart_side.cpp'), '-c'] + args,
                       stdout=PIPE, stderr=PIPE).communicate()
        if '-o' in args:
          # specifying -o and -c is an error
          assert 'fatal error' in output[1], output[1]
          continue

        assert os.path.exists('twopart_main.o'), '\n'.join(output)
        assert os.path.exists('twopart_side.o'), '\n'.join(output)
        assert not os.path.exists(target), 'We should only have created bitcode here: ' + '\n'.join(output)

        # Compiling one of them alone is expected to fail
        output = Popen([PYTHON, compiler, 'twopart_main.o', '-O1', '-g'] + args, stdout=PIPE, stderr=PIPE).communicate()
        assert os.path.exists(target), '\n'.join(output)
        #print '\n'.join(output)
        self.assertContained('missing function', run_js(target, stderr=STDOUT, assert_returncode=None))
        try_delete(target)

        # Combining those bc files into js should work
        output = Popen([PYTHON, compiler, 'twopart_main.o', 'twopart_side.o'] + args, stdout=PIPE, stderr=PIPE).communicate()
        assert os.path.exists(target), '\n'.join(output)
        self.assertContained('side got: hello from main, over', run_js(target))

        # Combining bc files into another bc should also work
        try_delete(target)
        assert not os.path.exists(target)
        output = Popen([PYTHON, compiler, 'twopart_main.o', 'twopart_side.o', '-o', 'combined.bc'] + args, stdout=PIPE, stderr=PIPE).communicate()
        syms = Building.llvm_nm('combined.bc')
        assert len(syms.defs) == 2 and 'main' in syms.defs, 'Failed to generate valid bitcode'
        output = Popen([PYTHON, compiler, 'combined.bc', '-o', 'combined.bc.js'], stdout = PIPE, stderr = PIPE).communicate()
        assert len(output[0]) == 0, output[0]
        assert os.path.exists('combined.bc.js'), 'Expected %s to exist' % ('combined.bc.js')
        self.assertContained('side got: hello from main, over', run_js('combined.bc.js'))

      # --js-transform <transform>
      self.clear()
      trans = os.path.join(self.get_dir(), 't.py')
      trans_file = open(trans, 'w')
      trans_file.write('''
import sys
f = open(sys.argv[1], 'w')
f.write('transformed!')
f.close()
''')
      trans_file.close()
      output = Popen([PYTHON, compiler, path_from_root('tests', 'hello_world' + suffix), '--js-transform', '%s t.py' % (PYTHON)], stdout=PIPE, stderr=PIPE).communicate()
      assert open('a.out.js').read() == 'transformed!', 'Transformed output must be as expected'

      for opts in [0, 1, 2, 3]:
        print 'mem init in', opts
        self.clear()
        output = Popen([PYTHON, compiler, path_from_root('tests', 'hello_world.c'), '-O' + str(opts)], stdout=PIPE, stderr=PIPE).communicate()
        assert os.path.exists('a.out.js.mem') == (opts >= 2), 'mem file should exist in -O2+'

    # TODO: Add in files test a clear example of using disablePermissions, and link to it from the wiki
    # TODO: test normal project linking, static and dynamic: get_library should not need to be told what to link!
    # TODO: deprecate llvm optimizations, dlmalloc, etc. in emscripten.py.

  def test_emcc_nonfastcomp_fails(self):
    open(os.path.join(self.get_dir(), 'test.c'), 'w').write(r'''
      int main() {
        return 0;
      }
    ''')
    def check_errors(command):
      process = Popen(command, stdout=PIPE, stderr=PIPE)
      stdout, stderr = process.communicate()
      self.assertIn('Non-fastcomp compiler is no longer available', stderr)
      self.assertEqual(process.returncode, 1)
    def check_success(command):
      process = Popen(command, stdout=PIPE, stderr=PIPE)
      stdout, stderr = process.communicate()
      self.assertEqual(stderr, '')
      self.assertEqual(process.returncode, 0)
    try:
      old_fastcomp = os.environ.get('EMCC_FAST_COMPILER')
      os.environ['EMCC_FAST_COMPILER'] = '0'
      check_success([PYTHON, EMCC, '--version'])
      check_success([PYTHON, EMCC, '--help'])
      check_errors([PYTHON, EMCC, '-v'])
      check_errors([PYTHON, EMCC, os.path.join(self.get_dir(), 'test.c')])
    finally:
      if old_fastcomp is None:
        del os.environ['EMCC_FAST_COMPILER']
      else:
        os.environ['EMCC_FAST_COMPILER'] = old_fastcomp
    self.assertFalse(os.path.exists('a.out.js'))

  # Test that if multiple processes attempt to access or build stuff to the cache on demand, that exactly one of the processes
  # will, and the other processes will block to wait until that process finishes.
  def test_emcc_multiprocess_cache_access(self):
    tempdirname = tempfile.mkdtemp(prefix='emscripten_test_emcache_', dir=TEMP_DIR)
    prev_cwd = os.getcwd()
    try:
      os.chdir(tempdirname)
      c_file = os.path.join(tempdirname, 'test.c')
      open(c_file, 'w').write(r'''
        #include <stdio.h>
        int main() {
          printf("hello, world!\n");
          return 0;
        }
        ''')
      cache_dir_name = os.path.join(tempdirname, 'emscripten_cache')
      tasks = []
      num_times_libc_was_built = 0
      for i in range(3):
        p = multiprocessing.Process(target=multiprocess_task, args=(c_file,cache_dir_name,))
        p.start()
        tasks += [p]
      for p in tasks:
        p.join()
        num_times_libc_was_built += p.exitcode
      assert os.path.exists(cache_dir_name), 'The cache directory %s must exist after the build' % cache_dir_name
      assert os.path.exists(os.path.join(cache_dir_name, 'asmjs', 'libc.bc')), 'The cache directory must contain a built libc'
      assert num_times_libc_was_built == 1, 'Exactly one child process should have triggered libc build! (instead %d processes did)' % num_times_libc_was_built
    finally:
      os.chdir(prev_cwd) # On Windows, we can't have CWD in the directory we're deleting
      try_delete(tempdirname)

  def test_emcc_cache_flag(self):
    tempdirname = tempfile.mkdtemp(prefix='emscripten_test_emcache_', dir=TEMP_DIR)
    try:
      os.chdir(tempdirname)
      c_file = os.path.join(tempdirname, 'test.c')
      cache_dir_name = os.path.join(tempdirname, 'emscripten_cache')
      assert os.path.exists(cache_dir_name) == False, 'The cache directory %s must not already exist' % cache_dir_name
      open(c_file, 'w').write(r'''
        #include <stdio.h>
        int main() {
          printf("hello, world!\n");
          return 0;
        }
        ''')
      subprocess.check_call([PYTHON, EMCC, c_file, '--cache', cache_dir_name])
      assert os.path.exists(cache_dir_name), 'The cache directory %s must exist after the build' % cache_dir_name
      assert os.path.exists(os.path.join(cache_dir_name, 'asmjs', 'libc.bc')), 'The cache directory must contain a built libc'
    finally:
      os.chdir(path_from_root('tests')) # Move away from the directory we are about to remove.
      shutil.rmtree(tempdirname)

  def test_emcc_cflags(self):
    # see we print them out
    with clean_write_access_to_canonical_temp_dir(): # --cflags needs to set EMCC_DEBUG=1, which needs to create canonical temp directory.
      output = Popen([PYTHON, EMCC, '--cflags'], stdout=PIPE, stderr=PIPE).communicate()
    flags = output[0].strip()
    self.assertContained(' '.join(Building.doublequote_spaces(COMPILER_OPTS)), flags)
    # check they work
    cmd = [CLANG, path_from_root('tests', 'hello_world.cpp')] + shlex.split(flags.replace('\\', '\\\\')) + ['-c', '-emit-llvm', '-o', 'a.bc']
    subprocess.check_call(cmd)
    subprocess.check_call([PYTHON, EMCC, 'a.bc'])
    self.assertContained('hello, world!', run_js(self.in_dir('a.out.js')))

  def test_emar_em_config_flag(self):
    # We expand this in case the EM_CONFIG is ~/.emscripten (default)
    config = os.path.expanduser(EM_CONFIG)
    # We pass -version twice to work around the newargs > 2 check in emar
    (out, err) = Popen([PYTHON, EMAR, '--em-config', config, '-version', '-version'], stdout=PIPE, stderr=PIPE).communicate()
    assert out
    assert not err
    self.assertContained('LLVM', out)

  def test_cmake(self):
    # Test all supported generators.
    if WINDOWS:
      generators = ['MinGW Makefiles', 'NMake Makefiles']
    else:
      generators = ['Unix Makefiles', 'Ninja', 'Eclipse CDT4 - Ninja']

    def nmake_detect_error(configuration):
      if Building.which(configuration['build'][0]):
        return None
      else:
        return 'Skipping NMake test for CMake support, since nmake was not found in PATH. Run this test in Visual Studio command prompt to easily access nmake.'

    def check_makefile(configuration, dirname):
      assert os.path.exists(dirname + '/Makefile'), 'CMake call did not produce a Makefile!'

    configurations = { 'MinGW Makefiles'     : { 'prebuild': check_makefile,
                                                 'build'   : ['mingw32-make'],

                       },
                       'NMake Makefiles'     : { 'detect'  : nmake_detect_error,
                                                 'prebuild': check_makefile,
                                                 'build'   : ['nmake', '/NOLOGO'],
                       },
                       'Unix Makefiles'      : { 'prebuild': check_makefile,
                                                 'build'   : ['make'],
                       },
                       'Ninja'               : { 'build'   : ['ninja'],
                       },
                       'Eclipse CDT4 - Ninja': { 'build'   : ['ninja'],
                       }
    }

    if os.name == 'nt':
      emconfigure = path_from_root('emconfigure.bat')
    else:
      emconfigure = path_from_root('emconfigure')

    for generator in generators:
      conf = configurations[generator]

      make = conf['build']

      try:
        detector = conf['detect']
      except KeyError:
        detector = None

      if detector:
        error = detector(conf)
      elif len(make) == 1 and not Building.which(make[0]):
        # Use simple test if applicable
        error = 'Skipping %s test for CMake support, since it could not be detected.' % generator
      else:
        error = None

      if error:
        logging.warning(error)
        continue

      try:
        prebuild = conf['prebuild']
      except KeyError:
        prebuild = None

      try:
        postbuild = conf['postbuild']
      except KeyError:
        postbuild = None

      # ('directory to the test', 'output filename', ['extra args to pass to CMake'])
      # Testing all combinations would be too much work and the test would take 10 minutes+ to finish (CMake feature detection is slow),
      # so combine multiple features into one to try to cover as much as possible while still keeping this test in sensible time limit.
      cases = [
        ('target_js',      'test_cmake.js',         ['-DCMAKE_BUILD_TYPE=Debug']),
        ('target_html',    'hello_world_gles.html', ['-DCMAKE_BUILD_TYPE=Release',        '-DBUILD_SHARED_LIBS=OFF']),
        ('target_library', 'libtest_cmake.a',       ['-DCMAKE_BUILD_TYPE=MinSizeRel',     '-DBUILD_SHARED_LIBS=OFF']),
        ('target_library', 'libtest_cmake.a',       ['-DCMAKE_BUILD_TYPE=RelWithDebInfo', '-DCPP_LIBRARY_TYPE=STATIC']),
        ('target_library', 'libtest_cmake.so',      ['-DCMAKE_BUILD_TYPE=Release',        '-DBUILD_SHARED_LIBS=ON']),
        ('target_library', 'libtest_cmake.so',      ['-DCMAKE_BUILD_TYPE=Release',        '-DBUILD_SHARED_LIBS=ON', '-DCPP_LIBRARY_TYPE=SHARED']),
        ('stdproperty',    'helloworld.js',         [])
      ]
      for test_dir, output_file, cmake_args in cases:
        cmakelistsdir = path_from_root('tests', 'cmake', test_dir)
        # Create a temp workspace folder
        tempdirname = tempfile.mkdtemp(prefix='emscripten_test_' + self.__class__.__name__ + '_', dir=TEMP_DIR)
        try:
          os.chdir(tempdirname)

          # Run Cmake
          cmd = [emconfigure, 'cmake'] + cmake_args + ['-G', generator, cmakelistsdir]

          env = os.environ.copy()
          # https://github.com/kripken/emscripten/pull/5145: Check that CMake works even if EMCC_SKIP_SANITY_CHECK=1 is passed.
          if test_dir == 'target_html':
            env['EMCC_SKIP_SANITY_CHECK'] = '1'
          print str(cmd)
          ret = Popen(cmd, env=env, stdout=None if EM_BUILD_VERBOSE_LEVEL >= 2 else PIPE, stderr=None if EM_BUILD_VERBOSE_LEVEL >= 1 else PIPE).communicate()
          if len(ret) > 1 and ret[1] != None and len(ret[1].strip()) > 0:
            logging.error(ret[1]) # If there were any errors, print them directly to console for diagnostics.
          if len(ret) > 1 and ret[1] != None and 'error' in ret[1].lower():
            logging.error('Failed command: ' + ' '.join(cmd))
            logging.error('Result:\n' + ret[1])
            raise Exception('cmake call failed!')

          if prebuild:
            prebuild(configuration, tempdirname)

          # Build
          cmd = make
          if EM_BUILD_VERBOSE_LEVEL >= 3 and 'Ninja' not in generator:
            cmd += ['VERBOSE=1']
          ret = Popen(cmd, stdout=None if EM_BUILD_VERBOSE_LEVEL >= 2 else PIPE).communicate()
          if len(ret) > 1 and ret[1] != None and len(ret[1].strip()) > 0:
            logging.error(ret[1]) # If there were any errors, print them directly to console for diagnostics.
          if len(ret) > 0 and ret[0] != None and 'error' in ret[0].lower() and not '0 error(s)' in ret[0].lower():
            logging.error('Failed command: ' + ' '.join(cmd))
            logging.error('Result:\n' + ret[0])
            raise Exception('make failed!')
          assert os.path.exists(tempdirname + '/' + output_file), 'Building a cmake-generated Makefile failed to produce an output file %s!' % tempdirname + '/' + output_file

          if postbuild:
            postbuild(configuration, tempdirname)

          # Run through node, if CMake produced a .js file.
          if output_file.endswith('.js'):
            ret = Popen(NODE_JS + [tempdirname + '/' + output_file], stdout=PIPE).communicate()[0]
            self.assertTextDataIdentical(open(cmakelistsdir + '/out.txt', 'r').read().strip(), ret.strip())
        finally:
          os.chdir(path_from_root('tests')) # Move away from the directory we are about to remove.
          #there is a race condition under windows here causing an exception in shutil.rmtree because the directory is not empty yet
          try:
            shutil.rmtree(tempdirname)
          except:
            time.sleep(0.1)
            shutil.rmtree(tempdirname)

  # Test that the various CMAKE_xxx_COMPILE_FEATURES that are advertised for the Emscripten toolchain match with the actual language features that Clang supports.
  # If we update LLVM version and this test fails, copy over the new advertised features from Clang and place them to cmake/Modules/Platform/Emscripten.cmake.
  def test_cmake_compile_features(self):
    if WINDOWS: return self.skip('Skipped on Windows because CMake does not configure native Clang builds well on Windows.')

    tempdirname_native = tempfile.mkdtemp(prefix='emscripten_test_' + self.__class__.__name__ + '_', dir=TEMP_DIR)
    tempdirname_emscripten = tempfile.mkdtemp(prefix='emscripten_test_' + self.__class__.__name__ + '_', dir=TEMP_DIR)
    try:
      os.chdir(tempdirname_native)
      cmd = ['cmake', '-DCMAKE_C_COMPILER=' + CLANG_CC, '-DCMAKE_CXX_COMPILER=' + CLANG_CPP, path_from_root('tests', 'cmake', 'stdproperty')]
      print str(cmd)
      native_features = Popen(cmd, stdout=PIPE).communicate()[0]
    finally:
      os.chdir(tempdirname_emscripten)
      try:
        shutil.rmtree(tempdirname_native)
      except:
        pass

    if os.name == 'nt': emconfigure = path_from_root('emcmake.bat')
    else: emconfigure = path_from_root('emcmake')

    try:
      os.chdir(tempdirname_emscripten)
      cmd = [emconfigure, 'cmake', path_from_root('tests', 'cmake', 'stdproperty')]
      print str(cmd)
      emscripten_features = Popen(cmd, stdout=PIPE).communicate()[0]
    finally:
      os.chdir(path_from_root('tests'))
      try:
        shutil.rmtree(tempdirname_emscripten)
      except:
        pass

    native_features = '\n'.join(filter(lambda x: '***' in x, native_features.split('\n')))
    emscripten_features = '\n'.join(filter(lambda x: '***' in x, emscripten_features.split('\n')))
    self.assertTextDataIdentical(native_features, emscripten_features)

  # Tests that it's possible to pass C++11 or GNU++11 build modes to CMake by building code that needs C++11 (embind)
  def test_cmake_with_embind_cpp11_mode(self):
    cwd = os.getcwd()

    for args in [[], ['-DNO_GNU_EXTENSIONS=1']]:
      tempdirname = tempfile.mkdtemp(prefix='emscripten_test_' + self.__class__.__name__ + '_', dir=TEMP_DIR)
      try:
        os.chdir(tempdirname)

        configure = [path_from_root('emcmake.bat' if WINDOWS else 'emcmake'), 'cmake', path_from_root('tests', 'cmake', 'cmake_with_emval')] + args
        print str(configure)
        subprocess.check_call(configure)
        build = ['cmake', '--build', '.']
        print str(build)
        subprocess.check_call(build)

        ret = Popen(NODE_JS + [os.path.join(tempdirname, 'cpp_with_emscripten_val.js')], stdout=PIPE).communicate()[0].strip()
        if '-DNO_GNU_EXTENSIONS=1' in args:
          self.assertTextDataIdentical('Hello! __STRICT_ANSI__: 1, __cplusplus: 201103', ret)
        else:
          self.assertTextDataIdentical('Hello! __STRICT_ANSI__: 0, __cplusplus: 201103', ret)
      finally:
        os.chdir(cwd)

        # Clean up for EM_TESTRUNNER_DETECT_TEMPFILE_LEAKS mode to be able to detect no leaks
        try:
          shutil.rmtree(tempdirname)
        except:
          time.sleep(0.1)
          shutil.rmtree(tempdirname)

  # Tests that the Emscripten CMake toolchain option -DEMSCRIPTEN_GENERATE_BITCODE_STATIC_LIBRARIES=ON works.
  def test_cmake_bitcode_static_libraries(self):
    if os.name == 'nt': emcmake = path_from_root('emcmake.bat')
    else: emcmake = path_from_root('emcmake')

    # Test that building static libraries by default generates UNIX archives (.a, with the emar tool)
    tempdirname = tempfile.mkdtemp(prefix='emscripten_test_' + self.__class__.__name__ + '_', dir=TEMP_DIR)
    os.chdir(tempdirname)
    subprocess.check_call([emcmake, 'cmake', path_from_root('tests', 'cmake', 'static_lib')])
    subprocess.check_call([Building.which('cmake'), '--build', '.'])
    assert tools.shared.Building.is_ar(os.path.join(tempdirname, 'libstatic_lib.a'))
    assert tools.shared.Building.is_bitcode(os.path.join(tempdirname, 'libstatic_lib.a'))
    os.chdir(path_from_root('tests'))
    shutil.rmtree(tempdirname)

    # Test that passing the -DEMSCRIPTEN_GENERATE_BITCODE_STATIC_LIBRARIES=ON directive causes CMake to generate LLVM bitcode files as static libraries (.bc)
    tempdirname = tempfile.mkdtemp(prefix='emscripten_test_' + self.__class__.__name__ + '_', dir=TEMP_DIR)
    os.chdir(tempdirname)
    subprocess.check_call([emcmake, 'cmake', '-DEMSCRIPTEN_GENERATE_BITCODE_STATIC_LIBRARIES=ON', path_from_root('tests', 'cmake', 'static_lib')])
    subprocess.check_call([Building.which('cmake'), '--build', '.'])
    assert tools.shared.Building.is_bitcode(os.path.join(tempdirname, 'libstatic_lib.bc'))
    assert not tools.shared.Building.is_ar(os.path.join(tempdirname, 'libstatic_lib.bc'))
    os.chdir(path_from_root('tests'))
    shutil.rmtree(tempdirname)

    # Test that one is able to fake custom suffixes for static libraries.
    # (sometimes projects want to emulate stuff, and do weird things like files with ".so" suffix which are in fact either ar archives or bitcode files)
    tempdirname = tempfile.mkdtemp(prefix='emscripten_test_' + self.__class__.__name__ + '_', dir=TEMP_DIR)
    os.chdir(tempdirname)
    subprocess.check_call([emcmake, 'cmake', '-DSET_FAKE_SUFFIX_IN_PROJECT=1', path_from_root('tests', 'cmake', 'static_lib')])
    subprocess.check_call([Building.which('cmake'), '--build', '.'])
    assert tools.shared.Building.is_bitcode(os.path.join(tempdirname, 'myprefix_static_lib.somecustomsuffix'))
    assert tools.shared.Building.is_ar(os.path.join(tempdirname, 'myprefix_static_lib.somecustomsuffix'))
    os.chdir(path_from_root('tests'))
    shutil.rmtree(tempdirname)

  def test_failure_error_code(self):
    for compiler in [EMCC, EMXX]:
      # Test that if one file is missing from the build, then emcc shouldn't succeed, and shouldn't try to produce an output file.
      process = Popen([PYTHON, compiler, path_from_root('tests', 'hello_world.c'), 'this_file_is_missing.c', '-o', 'this_output_file_should_never_exist.js'], stdout=PIPE, stderr=PIPE)
      process.communicate()
      assert process.returncode is not 0, 'Trying to compile a nonexisting file should return with a nonzero error code!'
      assert os.path.exists('this_output_file_should_never_exist.js') == False, 'Emcc should not produce an output file when build fails!'

  def test_use_cxx(self):
    open('empty_file', 'w').write(' ')
    try:
      dash_xc = Popen([PYTHON, EMCC, '-v', '-xc', 'empty_file'], stdout=PIPE, stderr=PIPE).communicate()[1]
      self.assertNotContained('-std=c++03', dash_xc)
      dash_xcpp = Popen([PYTHON, EMCC, '-v', '-xc++', 'empty_file'], stdout=PIPE, stderr=PIPE).communicate()[1]
      self.assertContained('-std=c++03', dash_xcpp)
    finally:
      try_delete('empty_file')

  def test_cxx03(self):
    for compiler in [EMCC, EMXX]:
      process = Popen([PYTHON, compiler, path_from_root('tests', 'hello_cxx03.cpp')], stdout=PIPE, stderr=PIPE)
      process.communicate()
      assert process.returncode is 0, 'By default, emscripten should build using -std=c++03!'

  def test_cxx11(self):
    for std in ['-std=c++11', '--std=c++11']:
      for compiler in [EMCC, EMXX]:
        process = Popen([PYTHON, compiler, std, path_from_root('tests', 'hello_cxx11.cpp')], stdout=PIPE, stderr=PIPE)
        process.communicate()
        assert process.returncode is 0, 'User should be able to specify custom -std= on the command line!'

  # Regression test for issue #4522: Incorrect CC vs CXX detection
  def test_incorrect_c_detection(self):
    for compiler in [EMCC, EMXX]:
      process = Popen([PYTHON, compiler, "--bind", "--embed-file", path_from_root('tests', 'hello_world.c'), path_from_root('tests', 'hello_world.cpp')], stdout=PIPE, stderr=PIPE)
      process.communicate()
      assert process.returncode is 0, 'Emscripten should not use the embed file for CC/CXX detection'

  def test_odd_suffixes(self):
    for suffix in ['CPP', 'c++', 'C++', 'cxx', 'CXX', 'cc', 'CC', 'i', 'ii']:
      self.clear()
      print suffix
      shutil.copyfile(path_from_root('tests', 'hello_world.c'), 'test.' + suffix)
      Popen([PYTHON, EMCC, os.path.join(self.get_dir(), 'test.' + suffix)]).communicate()
      self.assertContained('hello, world!', run_js(os.path.join(self.get_dir(), 'a.out.js')))

    for suffix in ['lo']:
      self.clear()
      print suffix
      Popen([PYTHON, EMCC, path_from_root('tests', 'hello_world.c'), '-o', 'binary.' + suffix]).communicate()
      Popen([PYTHON, EMCC, 'binary.' + suffix]).communicate()
      self.assertContained('hello, world!', run_js(os.path.join(self.get_dir(), 'a.out.js')))

  def test_catch_undef(self):
    open(os.path.join(self.get_dir(), 'test.cpp'), 'w').write(r'''
      #include <vector>
      #include <stdio.h>

      class Test {
      public:
        std::vector<int> vector;
      };

      Test globalInstance;

      int main() {
        printf("hello, world!\n");
        return 0;
      }
    ''')
    Popen([PYTHON, EMCC, os.path.join(self.get_dir(), 'test.cpp'), '-fsanitize=undefined']).communicate()
    self.assertContained('hello, world!', run_js(os.path.join(self.get_dir(), 'a.out.js')))

  # TODO: test only worked in non-fastcomp
  def test_unaligned_memory(self):
    return self.skip('non-fastcomp is deprecated and fails in 3.5')
    open(os.path.join(self.get_dir(), 'test.cpp'), 'w').write(r'''
      #include <stdio.h>
      #include <stdarg.h>

      typedef unsigned char   Bit8u;
      typedef unsigned short  Bit16u;
      typedef unsigned int    Bit32u;

      int main()
      {
        va_list argp;
        va_arg(argp, char *); // check for compilation error, #1705

        Bit8u data[4] = {0x01,0x23,0x45,0x67};

        printf("data: %x\n", *(Bit32u*)data);
        printf("data[0,1] 16bit: %x\n", *(Bit16u*)data);
        printf("data[1,2] 16bit: %x\n", *(Bit16u*)(data+1));
      }
    ''')
    Popen([PYTHON, EMCC, os.path.join(self.get_dir(), 'test.cpp'), '-s', 'UNALIGNED_MEMORY=1']).communicate()
    self.assertContained('data: 67452301\ndata[0,1] 16bit: 2301\ndata[1,2] 16bit: 4523', run_js(os.path.join(self.get_dir(), 'a.out.js')))

  # TODO: test only worked in non-fastcomp
  def test_unaligned_memory_2(self):
    return self.skip('non-fastcomp is deprecated and fails in 3.5')
    open(os.path.join(self.get_dir(), 'test.cpp'), 'w').write(r'''
      #include <string>
      #include <stdio.h>

      int main( int argc, char ** argv )
      {
          std::string testString( "Hello, World!" );

          printf( "testString = %s\n", testString.c_str() );
          return 0;
      }
      ''')
    Popen([PYTHON, EMCC, os.path.join(self.get_dir(), 'test.cpp'), '-s', 'UNALIGNED_MEMORY=1']).communicate()
    self.assertContained('testString = Hello, World!', run_js(os.path.join(self.get_dir(), 'a.out.js')))

  def test_asm_minify(self):
    def test(args):
      Popen([PYTHON, EMCC, path_from_root('tests', 'hello_world_loop_malloc.cpp')] + args).communicate()
      self.assertContained('hello, world!', run_js(self.in_dir('a.out.js')))
      return open(self.in_dir('a.out.js')).read()

    src = test([])
    assert 'function _malloc' in src

    src = test(['-O2', '-s', 'ASM_JS=1'])
    normal_size = len(src)
    print 'normal', normal_size
    assert 'function _malloc' not in src

    src = test(['-O2', '-s', 'ASM_JS=1', '--minify', '0'])
    unminified_size = len(src)
    print 'unminified', unminified_size
    assert unminified_size > normal_size
    assert 'function _malloc' not in src

    src = test(['-O2', '-s', 'ASM_JS=1', '-g'])
    debug_size = len(src)
    print 'debug', debug_size
    assert debug_size > unminified_size
    assert 'function _malloc' in src

  def test_dangerous_func_cast(self):
    src = r'''
      #include <stdio.h>
      typedef void (*voidfunc)();
      int my_func() {
        printf("my func\n");
        return 10;
      }
      int main(int argc, char **argv) {
        voidfunc fps[10];
        for (int i = 0; i < 10; i++) fps[i] = (i == argc) ? (void (*)())my_func : NULL;
        fps[2*(argc-1) + 1]();
        return 0;
      }
    '''
    open('src.c', 'w').write(src)
    def test(args, expected, moar_expected=None):
      print args, expected, moar_expected
      out, err = Popen([PYTHON, EMCC, 'src.c'] + args, stderr=PIPE).communicate()
      self.assertContained(expected, run_js(self.in_dir('a.out.js'), stderr=PIPE, full_output=True, assert_returncode=None))
      print 'with emulated function pointers'
      Popen([PYTHON, EMCC, 'src.c'] + args + ['-s', 'EMULATED_FUNCTION_POINTERS=1'], stderr=PIPE).communicate()
      out = run_js(self.in_dir('a.out.js'), stderr=PIPE, full_output=True, assert_returncode=None)
      self.assertContained(expected, out)
      if moar_expected: self.assertContained(moar_expected, out)

    # fastcomp. all asm, so it can't just work with wrong sigs. but, ASSERTIONS=2 gives much better info to debug
    test(['-O1'], 'If this abort() is unexpected, build with -s ASSERTIONS=1 which can give more information.') # no useful info, but does mention ASSERTIONS
    test(['-O1', '-s', 'ASSERTIONS=1'], '''Invalid function pointer called with signature 'v'. Perhaps this is an invalid value (e.g. caused by calling a virtual method on a NULL pointer)? Or calling a function with an incorrect type, which will fail? (it is worth building your source files with -Werror (warnings are errors), as warnings can indicate undefined behavior which can cause this)
Build with ASSERTIONS=2 for more info.
''') # some useful text
    test(['-O1', '-s', 'ASSERTIONS=2'], ('''Invalid function pointer '0' called with signature 'v'. Perhaps this is an invalid value (e.g. caused by calling a virtual method on a NULL pointer)? Or calling a function with an incorrect type, which will fail? (it is worth building your source files with -Werror (warnings are errors), as warnings can indicate undefined behavior which can cause this)
This pointer might make sense in another type signature:''', '''Invalid function pointer '1' called with signature 'v'. Perhaps this is an invalid value (e.g. caused by calling a virtual method on a NULL pointer)? Or calling a function with an incorrect type, which will fail? (it is worth building your source files with -Werror (warnings are errors), as warnings can indicate undefined behavior which can cause this)'''), "i: asm['_my_func']") # actually useful identity of the bad pointer, with comparisons to what it would be in other types/tables
    test(['-O1', '-s', 'EMULATE_FUNCTION_POINTER_CASTS=1'], '''my func\n''') # emulate so it works

  def test_l_link(self):
    # Linking with -lLIBNAME and -L/DIRNAME should work, also should work with spaces

    def build(path, args):
        check_execute([PYTHON, EMCC, self.in_dir(*path)] + args)

    open(self.in_dir('main.cpp'), 'w').write('''
      extern void printey();
      int main() {
        printey();
        return 0;
      }
    ''')

    try:
      os.makedirs(self.in_dir('libdir'))
    except:
      pass

    open(self.in_dir('libdir', 'libfile.cpp'), 'w').write('''
      #include <stdio.h>
      void printey() {
        printf("hello from lib\\n");
      }
    ''')

    libfile = self.in_dir('libdir', 'libfile.so')
    aout = self.in_dir('a.out.js')

    # Test linking the library built here by emcc
    build(['libdir', 'libfile.cpp'], ['-c'])
    shutil.move(self.in_dir('libfile.o'), libfile)
    build(['main.cpp'], ['-L' + self.in_dir('libdir'), '-lfile'])

    self.assertContained('hello from lib', run_js(aout))

    # Also test execution with `-l c` and space-separated library linking syntax
    os.remove(aout)
    build(['libdir', 'libfile.cpp'], ['-c', '-l', 'c'])
    shutil.move(self.in_dir('libfile.o'), libfile)
    build(['main.cpp'], ['-L', self.in_dir('libdir'), '-l', 'file'])

    self.assertContained('hello from lib', run_js(aout))

    assert not os.path.exists('a.out') and not os.path.exists('a.exe'), 'Must not leave unneeded linker stubs'

  def test_commons_link(self):
    open('a.h', 'w').write(r'''
#if !defined(A_H)
#define A_H
extern int foo[8];
#endif
''')
    open('a.c', 'w').write(r'''
#include "a.h"
int foo[8];
''')
    open('main.c', 'w').write(r'''
#include <stdio.h>
#include "a.h"

int main() {
    printf("|%d|\n", foo[0]);
    return 0;
}
''')

    subprocess.check_call([PYTHON, EMCC, '-o', 'a.o', 'a.c'])
    subprocess.check_call([PYTHON, EMAR, 'rv', 'library.a', 'a.o'])
    subprocess.check_call([PYTHON, EMCC, '-o', 'main.o', 'main.c'])
    subprocess.check_call([PYTHON, EMCC, '-o', 'a.js', 'main.o', 'library.a', '-s', 'ERROR_ON_UNDEFINED_SYMBOLS=1'])
    self.assertContained('|0|', run_js('a.js'))

  def test_outline(self):
    if WINDOWS and not Building.which('mingw32-make'):
      return self.skip('Skipping other.test_outline: This test requires "mingw32-make" tool in PATH on Windows to drive a Makefile build of zlib')

    def test(name, src, libs, expected, expected_ranges, args=[], suffix='cpp'):
      print name

      def measure_funcs(filename):
        i = 0
        start = -1
        curr = None
        ret = {}
        for line in open(filename):
          i += 1
          if line.startswith('function '):
            start = i
            curr = line
          elif line.startswith('}') and curr:
            size = i - start
            ret[curr] = size
            curr = None
        return ret

      for debug, outlining_limits in [
        ([], (1000,)),
        (['-g1'], (1000,)),
        (['-g2'], (1000,)),
        (['-g'], (100, 250, 500, 1000, 2000, 5000, 0))
      ]:
        for outlining_limit in outlining_limits:
          print '\n', Building.COMPILER_TEST_OPTS, debug, outlining_limit, '\n'
          # TODO: test without -g3, tell all sorts
          Popen([PYTHON, EMCC, src] + libs + ['-o', 'test.js', '-O2'] + debug + ['-s', 'OUTLINING_LIMIT=%d' % outlining_limit] + args).communicate()
          assert os.path.exists('test.js')
          shutil.copyfile('test.js', '%d_test.js' % outlining_limit)
          for engine in JS_ENGINES:
            if engine == V8_ENGINE: continue # ban v8, weird failures
            out = run_js('test.js', engine=engine, stderr=PIPE, full_output=True)
            self.assertContained(expected, out)
            if engine == SPIDERMONKEY_ENGINE: self.validate_asmjs(out)
          if debug == ['-g']:
            low = expected_ranges[outlining_limit][0]
            seen = max(measure_funcs('test.js').values())
            high = expected_ranges[outlining_limit][1]
            print Building.COMPILER_TEST_OPTS, outlining_limit, '   ', low, '<=', seen, '<=', high
            assert low <= seen <= high

    for test_opts, expected_ranges in [
      ([], {
         100: (150, 500),
         250: (150, 800),
         500: (150, 900),
        1000: (200, 1000),
        2000: (250, 2000),
        5000: (500, 5000),
           0: (1000, 5000)
      }),
      (['-O2'], {
         100: (0, 1600),
         250: (0, 1600),
         500: (0, 1600),
        1000: (0, 1600),
        2000: (0, 2000),
        5000: (0, 5000),
           0: (0, 5000)
      }),
    ]:
      Building.COMPILER_TEST_OPTS = test_opts
      test('zlib', path_from_root('tests', 'zlib', 'example.c'),
                   get_zlib_library(self),
                   open(path_from_root('tests', 'zlib', 'ref.txt'), 'r').read(),
                   expected_ranges,
                   args=['-I' + path_from_root('tests', 'zlib')], suffix='c')

  def test_outline_stack(self):
    open('src.c', 'w').write(r'''
#include <stdio.h>
#include <stdlib.h>

void *p = NULL;

void foo() {
  int * x = alloca(1);
};

int main() {
  printf("Hello, world!\n");
  for (int i=0; i<100000; i++) {
    free(p);
    foo();
  }
}
''')
    for limit in [0, 1000, 2500, 5000]:
      print limit
      subprocess.check_call([PYTHON, EMCC, 'src.c', '-s', 'ASSERTIONS=2', '-s', 'OUTLINING_LIMIT=%d' % limit, '-s', 'TOTAL_STACK=10000'])
      assert 'Hello, world!' in run_js('a.out.js')

  def test_symlink(self):
    self.clear()
    if os.name == 'nt':
      return self.skip('Windows FS does not need to be tested for symlinks support, since it does not have them.')
    open(os.path.join(self.get_dir(), 'foobar.xxx'), 'w').write('int main(){ return 0; }')
    os.symlink(os.path.join(self.get_dir(), 'foobar.xxx'), os.path.join(self.get_dir(), 'foobar.c'))
    Popen([PYTHON, EMCC, os.path.join(self.get_dir(), 'foobar.c'), '-o', os.path.join(self.get_dir(), 'foobar')]).communicate()
    assert os.path.exists(os.path.join(self.get_dir(), 'foobar'))
    try_delete(os.path.join(self.get_dir(), 'foobar'))
    try_delete(os.path.join(self.get_dir(), 'foobar.xxx'))
    try_delete(os.path.join(self.get_dir(), 'foobar.c'))

    open(os.path.join(self.get_dir(), 'foobar.c'), 'w').write('int main(){ return 0; }')
    os.symlink(os.path.join(self.get_dir(), 'foobar.c'), os.path.join(self.get_dir(), 'foobar.xxx'))
    Popen([PYTHON, EMCC, os.path.join(self.get_dir(), 'foobar.xxx'), '-o', os.path.join(self.get_dir(), 'foobar')]).communicate()
    assert os.path.exists(os.path.join(self.get_dir(), 'foobar'))
    try_delete(os.path.join(self.get_dir(), 'foobar'))
    try_delete(os.path.join(self.get_dir(), 'foobar.xxx'))
    try_delete(os.path.join(self.get_dir(), 'foobar.c'))

  def test_multiply_defined_libsymbols(self):
    lib = "int mult() { return 1; }"
    lib_name = os.path.join(self.get_dir(), 'libA.c')
    open(lib_name, 'w').write(lib)
    a2 = "void x() {}"
    a2_name = os.path.join(self.get_dir(), 'a2.c')
    open(a2_name, 'w').write(a2)
    b2 = "void y() {}"
    b2_name = os.path.join(self.get_dir(), 'b2.c')
    open(b2_name, 'w').write(b2)
    main = r'''
      #include <stdio.h>
      int mult();
      int main() {
        printf("result: %d\n", mult());
        return 0;
      }
    '''
    main_name = os.path.join(self.get_dir(), 'main.c')
    open(main_name, 'w').write(main)

    Building.emcc(lib_name, output_filename='libA.so')

    Building.emcc(a2_name, ['-L.', '-lA'])
    Building.emcc(b2_name, ['-L.', '-lA'])

    Building.emcc(main_name, ['-L.', '-lA', a2_name+'.o', b2_name+'.o'], output_filename='a.out.js')

    self.assertContained('result: 1', run_js(os.path.join(self.get_dir(), 'a.out.js')))

  def test_multiply_defined_libsymbols_2(self):
    a = "int x() { return 55; }"
    a_name = os.path.join(self.get_dir(), 'a.c')
    open(a_name, 'w').write(a)
    b = "int y() { return 2; }"
    b_name = os.path.join(self.get_dir(), 'b.c')
    open(b_name, 'w').write(b)
    c = "int z() { return 5; }"
    c_name = os.path.join(self.get_dir(), 'c.c')
    open(c_name, 'w').write(c)
    main = r'''
      #include <stdio.h>
      int x();
      int y();
      int z();
      int main() {
        printf("result: %d\n", x() + y() + z());
        return 0;
      }
    '''
    main_name = os.path.join(self.get_dir(), 'main.c')
    open(main_name, 'w').write(main)

    Building.emcc(a_name) # a.c.o
    Building.emcc(b_name) # b.c.o
    Building.emcc(c_name) # c.c.o
    lib_name = os.path.join(self.get_dir(), 'libLIB.a')
    Building.emar('cr', lib_name, [a_name + '.o', b_name + '.o']) # libLIB.a with a and b

    # a is in the lib AND in an .o, so should be ignored in the lib. We do still need b from the lib though
    Building.emcc(main_name, [a_name+'.o', c_name + '.o', '-L.', '-lLIB'], output_filename='a.out.js')

    self.assertContained('result: 62', run_js(os.path.join(self.get_dir(), 'a.out.js')))

  def test_link_group(self):
    lib_src_name = os.path.join(self.get_dir(), 'lib.c')
    open(lib_src_name, 'w').write('int x() { return 42; }')

    main_name = os.path.join(self.get_dir(), 'main.c')
    open(main_name, 'w').write(r'''
      #include <stdio.h>
      int x();
      int main() {
        printf("result: %d\n", x());
        return 0;
      }
    ''')

    Building.emcc(lib_src_name) # lib.c.o
    lib_name = os.path.join(self.get_dir(), 'libLIB.a')
    Building.emar('cr', lib_name, [lib_src_name + '.o']) # libLIB.a with lib.c.o

    def test(lib_args, err_expected):
      print err_expected
      output = Popen([PYTHON, EMCC, main_name, '-o', 'a.out.js'] + lib_args, stdout=PIPE, stderr=PIPE).communicate()
      #print output[1]
      if err_expected:
        self.assertContained(err_expected, output[1])
      else:
        self.assertNotContained('unresolved symbol', output[1])
        out_js = os.path.join(self.get_dir(), 'a.out.js')
        assert os.path.exists(out_js), '\n'.join(output)
        self.assertContained('result: 42', run_js(out_js))

    test(['-Wl,--start-group', lib_name], '--start-group without matching --end-group')
    test(['-Wl,--start-group', lib_name, '-Wl,--start-group'], 'Nested --start-group, missing --end-group?')
    test(['-Wl,--end-group', lib_name, '-Wl,--start-group'], '--end-group without --start-group')
    test(['-Wl,--start-group', lib_name, '-Wl,--end-group'], None)

    print 'embind test with groups'

    main_name = os.path.join(self.get_dir(), 'main.cpp')
    open(main_name, 'w').write(r'''
      #include <stdio.h>
      #include <emscripten/val.h>
      using namespace emscripten;
      extern "C" int x();
      int main() {
        int y = -x();
        y = val::global("Math").call<int>("abs", y);
        printf("result: %d\n", y);
        return 0;
      }
    ''')
    test(['-Wl,--start-group', lib_name, '-Wl,--end-group', '--bind'], None)

  def test_link_group_bitcode(self):
    one = open('1.c', 'w').write(r'''
int f(void);
int main() {
  f();
  return 0;
}
    ''')
    two = open('2.c', 'w').write(r'''
#include <stdio.h>
int f() {
  printf("Hello\n");
  return 0;
}
    ''')

    Popen([PYTHON, EMCC, '-o', '1.o', '1.c']).communicate()
    Popen([PYTHON, EMCC, '-o', '2.o', '2.c']).communicate()
    Popen([PYTHON, EMAR, 'crs', '2.a', '2.o']).communicate()
    Popen([PYTHON, EMCC, '-o', 'out.bc', '-Wl,--start-group', '2.a', '1.o', '-Wl,--end-group']).communicate()
    Popen([PYTHON, EMCC, 'out.bc']).communicate()
    self.assertContained('Hello', run_js('a.out.js'))

  def test_circular_libs(self):
    def tmp_source(name, code):
      file_name = os.path.join(self.get_dir(), name)
      open(file_name, 'w').write(code)
      return file_name

    a = tmp_source('a.c', 'int z(); int x() { return z(); }')
    b = tmp_source('b.c', 'int x(); int y() { return x(); } int z() { return 42; }')
    c = tmp_source('c.c', 'int q() { return 0; }')
    main = tmp_source('main.c', r'''
      #include <stdio.h>
      int y();
      int main() {
        printf("result: %d\n", y());
        return 0;
      }
    ''')

    Building.emcc(a) # a.c.o
    Building.emcc(b) # b.c.o
    Building.emcc(c) # c.c.o
    lib_a = os.path.join(self.get_dir(), 'libA.a')
    Building.emar('cr', lib_a, [a + '.o', c + '.o']) # libA.a with a.c.o,c.c.o
    lib_b = os.path.join(self.get_dir(), 'libB.a')
    Building.emar('cr', lib_b, [b + '.o', c + '.o']) # libB.a with b.c.o,c.c.o

    args = ['-s', 'ERROR_ON_UNDEFINED_SYMBOLS=1', main, '-o', 'a.out.js']
    libs_list = [lib_a, lib_b]

    # lib_a does not satisfy any symbols from main, so it will not be included,
    # and there will be an unresolved symbol.
    output = Popen([PYTHON, EMCC] + args + libs_list, stdout=PIPE, stderr=PIPE).communicate()
    self.assertContained('error: unresolved symbol: x', output[1])

    # -Wl,--start-group and -Wl,--end-group around the libs will cause a rescan
    # of lib_a after lib_b adds undefined symbol "x", so a.c.o will now be
    # included (and the link will succeed).
    libs = ['-Wl,--start-group'] + libs_list + ['-Wl,--end-group']
    output = Popen([PYTHON, EMCC] + args + libs, stdout=PIPE, stderr=PIPE).communicate()
    out_js = os.path.join(self.get_dir(), 'a.out.js')
    assert os.path.exists(out_js), '\n'.join(output)
    self.assertContained('result: 42', run_js(out_js))

    # -( and -) should also work.
    args = ['-s', 'ERROR_ON_UNDEFINED_SYMBOLS=1', main, '-o', 'a2.out.js']
    libs = ['-Wl,-('] + libs_list + ['-Wl,-)']
    output = Popen([PYTHON, EMCC] + args + libs, stdout=PIPE, stderr=PIPE).communicate()
    out_js = os.path.join(self.get_dir(), 'a2.out.js')
    assert os.path.exists(out_js), '\n'.join(output)
    self.assertContained('result: 42', run_js(out_js))

  def test_redundant_link(self):
    lib = "int mult() { return 1; }"
    lib_name = os.path.join(self.get_dir(), 'libA.c')
    open(lib_name, 'w').write(lib)
    main = r'''
      #include <stdio.h>
      int mult();
      int main() {
        printf("result: %d\n", mult());
        return 0;
      }
    '''
    main_name = os.path.join(self.get_dir(), 'main.c')
    open(main_name, 'w').write(main)

    Building.emcc(lib_name, output_filename='libA.so')

    Building.emcc(main_name, ['libA.so']*2, output_filename='a.out.js')

    self.assertContained('result: 1', run_js(os.path.join(self.get_dir(), 'a.out.js')))

  def test_export_all(self):
    lib = r'''
      #include <stdio.h>
      void libf1() { printf("libf1\n"); }
      void libf2() { printf("libf2\n"); }
    '''
    lib_name = os.path.join(self.get_dir(), 'lib.c')
    open(lib_name, 'w').write(lib)

    open('main.js', 'w').write('''
      _libf1();
      _libf2();
    ''')

    Building.emcc(lib_name, ['-s', 'EXPORT_ALL=1', '-s', 'LINKABLE=1', '--post-js', 'main.js'], output_filename='a.out.js')

    self.assertContained('libf1\nlibf2\n', run_js(os.path.join(self.get_dir(), 'a.out.js')))

  def test_stdin(self):
    def _test():
      for engine in JS_ENGINES:
        if engine == V8_ENGINE: continue # no stdin support in v8 shell
        engine[0] = os.path.normpath(engine[0])
        print >> sys.stderr, engine
        # work around a bug in python's subprocess module
        # (we'd use run_js() normally)
        try_delete('out.txt')
        if os.name == 'nt': # windows
          os.system('type "in.txt" | {} >out.txt'.format(' '.join(Building.doublequote_spaces(make_js_command(os.path.normpath(exe), engine)))))
        else: # posix
          os.system('cat in.txt | {} > out.txt'.format(' '.join(Building.doublequote_spaces(make_js_command(exe, engine)))))
        self.assertContained('abcdef\nghijkl\neof', open('out.txt').read())

    Building.emcc(path_from_root('tests', 'module', 'test_stdin.c'), output_filename='a.out.js')
    open('in.txt', 'w').write('abcdef\nghijkl')
    exe = os.path.join(self.get_dir(), 'a.out.js')
    _test()
    Building.emcc(path_from_root('tests', 'module', 'test_stdin.c'),
                  ['-O2', '--closure', '1'],
                  output_filename='a.out.js')
    _test()

  def test_ungetc_fscanf(self):
    open('main.cpp', 'w').write(r'''
      #include <stdio.h>
      int main(int argc, char const *argv[])
      {
          char str[4] = {0};
          FILE* f = fopen("my_test.input", "r");
          if (f == NULL) {
              printf("cannot open file\n");
              return -1;
          }
          ungetc('x', f);
          ungetc('y', f);
          ungetc('z', f);
          fscanf(f, "%3s", str);
          printf("%s\n", str);
          return 0;
      }
    ''')
    open('my_test.input', 'w').write('abc')
    Building.emcc('main.cpp', ['--embed-file', 'my_test.input'], output_filename='a.out.js')
    self.assertContained('zyx', Popen(JS_ENGINES[0] + ['a.out.js'], stdout=PIPE, stderr=PIPE).communicate()[0])

  def test_abspaths(self):
    # Includes with absolute paths are generally dangerous, things like -I/usr/.. will get to system local headers, not our portable ones.

    shutil.copyfile(path_from_root('tests', 'hello_world.c'), 'main.c')

    for args, expected in [(['-I/usr/something', '-Wwarn-absolute-paths'], True),
                           (['-L/usr/something', '-Wwarn-absolute-paths'], True),
                           (['-I/usr/something'], False),
                           (['-L/usr/something'], False),
                           (['-I/usr/something', '-Wno-warn-absolute-paths'], False),
                           (['-L/usr/something', '-Wno-warn-absolute-paths'], False),
                           (['-Isubdir/something', '-Wwarn-absolute-paths'], False),
                           (['-Lsubdir/something', '-Wwarn-absolute-paths'], False),
                           ([], False)]:
      print args, expected
      proc = Popen([PYTHON, EMCC, 'main.c'] + args, stderr=PIPE)
      err = proc.communicate()[1]
      assert proc.returncode is 0
      assert ('encountered. If this is to a local system header/library, it may cause problems (local system files make sense for compiling natively on your system, but not necessarily to JavaScript)' in err) == expected, err
      if not expected:
        assert err == '', err

  def test_local_link(self):
    # Linking a local library directly, like /usr/lib/libsomething.so, cannot work of course since it
    # doesn't contain bitcode. However, when we see that we should look for a bitcode file for that
    # library in the -L paths and system/lib
    open(os.path.join(self.get_dir(), 'main.cpp'), 'w').write('''
      extern void printey();
      int main() {
        printey();
        return 0;
      }
    ''')

    try:
      os.makedirs(os.path.join(self.get_dir(), 'subdir'));
    except:
      pass
    open(os.path.join(self.get_dir(), 'subdir', 'libfile.so'), 'w').write('this is not llvm bitcode!')

    open(os.path.join(self.get_dir(), 'libfile.cpp'), 'w').write('''
      #include <stdio.h>
      void printey() {
        printf("hello from lib\\n");
      }
    ''')

    Popen([PYTHON, EMCC, os.path.join(self.get_dir(), 'libfile.cpp'), '-o', 'libfile.so']).communicate()
    Popen([PYTHON, EMCC, os.path.join(self.get_dir(), 'main.cpp'), os.path.join(self.get_dir(), 'subdir', 'libfile.so'), '-L.'], stderr=PIPE).communicate()
    self.assertContained('hello from lib', run_js(os.path.join(self.get_dir(), 'a.out.js')))

  def test_runtimelink_multi(self):
    return self.skip('BUILD_AS_SHARED_LIB=2 is deprecated')
    if Settings.ASM_JS: return self.skip('asm does not support runtime linking yet')

    if SPIDERMONKEY_ENGINE not in JS_ENGINES: return self.skip('cannot run without spidermonkey due to node limitations')

    open('testa.h', 'w').write(r'''
      #ifndef _TESTA_H_
      #define _TESTA_H_

      class TestA {
        public:
          TestA();
      };

      #endif
    ''')
    open('testb.h', 'w').write(r'''
      #ifndef _TESTB_H_
      #define _TESTB_H_

      class TestB {
        public:
          TestB();
      };

      #endif
    ''')
    open('testa.cpp', 'w').write(r'''
      #include <stdio.h>
      #include <testa.h>

      TestA::TestA() {
        printf("TestA\n");
      }
    ''')
    open('testb.cpp', 'w').write(r'''
      #include <stdio.h>
      #include <testb.h>
      #include <testa.h>
      /*
      */
      TestB::TestB() {
        printf("TestB\n");
        TestA* testa = new TestA();
      }
    ''')
    open('main.cpp', 'w').write(r'''
      #include <stdio.h>
      #include <testa.h>
      #include <testb.h>

      /*
      */
      int main(int argc, char** argv) {
        printf("Main\n");
        TestA* testa = new TestA();
        TestB* testb = new TestB();
      }
    ''')

    Popen([PYTHON, EMCC, 'testa.cpp', '-o', 'liba.js', '-s', 'BUILD_AS_SHARED_LIB=2', '-s', 'LINKABLE=1', '-I.']).communicate()
    Popen([PYTHON, EMCC, 'testb.cpp', '-o', 'libb.js', '-s', 'BUILD_AS_SHARED_LIB=2', '-s', 'LINKABLE=1', '-I.']).communicate()
    Popen([PYTHON, EMCC, 'main.cpp', '-o', 'main.js', '-s', 'RUNTIME_LINKED_LIBS=["liba.js", "libb.js"]', '-I.', '-s', 'LINKABLE=1']).communicate()

    Popen([PYTHON, EMCC, 'main.cpp', 'testa.cpp', 'testb.cpp', '-o', 'full.js', '-I.']).communicate()

    self.assertContained('TestA\nTestB\nTestA\n', run_js('main.js', engine=SPIDERMONKEY_ENGINE))

  def test_identical_basenames(self):
    # Issue 287: files in different dirs but with the same basename get confused as the same,
    # causing multiply defined symbol errors
    try:
      os.makedirs(os.path.join(self.get_dir(), 'foo'));
    except:
      pass
    try:
      os.makedirs(os.path.join(self.get_dir(), 'bar'));
    except:
      pass
    open(os.path.join(self.get_dir(), 'foo', 'main.cpp'), 'w').write('''
      extern void printey();
      int main() {
        printey();
        return 0;
      }
    ''')
    open(os.path.join(self.get_dir(), 'bar', 'main.cpp'), 'w').write('''
      #include <stdio.h>
      void printey() { printf("hello there\\n"); }
    ''')

    Popen([PYTHON, EMCC, os.path.join(self.get_dir(), 'foo', 'main.cpp'), os.path.join(self.get_dir(), 'bar', 'main.cpp')]).communicate()
    self.assertContained('hello there', run_js(os.path.join(self.get_dir(), 'a.out.js')))

    # ditto with first creating .o files
    try_delete(os.path.join(self.get_dir(), 'a.out.js'))
    Popen([PYTHON, EMCC, os.path.join(self.get_dir(), 'foo', 'main.cpp'), '-o', os.path.join(self.get_dir(), 'foo', 'main.o')]).communicate()
    Popen([PYTHON, EMCC, os.path.join(self.get_dir(), 'bar', 'main.cpp'), '-o', os.path.join(self.get_dir(), 'bar', 'main.o')]).communicate()
    Popen([PYTHON, EMCC, os.path.join(self.get_dir(), 'foo', 'main.o'), os.path.join(self.get_dir(), 'bar', 'main.o')]).communicate()
    self.assertContained('hello there', run_js(os.path.join(self.get_dir(), 'a.out.js')))

  def test_main_a(self):
    # if main() is in a .a, we need to pull in that .a

    main_name = os.path.join(self.get_dir(), 'main.c')
    open(main_name, 'w').write(r'''
      #include <stdio.h>
      extern int f();
      int main() {
        printf("result: %d.\n", f());
        return 0;
      }
    ''')

    other_name = os.path.join(self.get_dir(), 'other.c')
    open(other_name, 'w').write(r'''
      #include <stdio.h>
      int f() { return 12346; }
    ''')

    Popen([PYTHON, EMCC, main_name, '-c', '-o', main_name+'.bc']).communicate()
    Popen([PYTHON, EMCC, other_name, '-c', '-o', other_name+'.bc']).communicate()

    Popen([PYTHON, EMAR, 'cr', main_name+'.a', main_name+'.bc']).communicate()

    Popen([PYTHON, EMCC, other_name+'.bc', main_name+'.a']).communicate()

    self.assertContained('result: 12346.', run_js(os.path.join(self.get_dir(), 'a.out.js')))

  def test_dup_o_in_a(self):
    open('common.c', 'w').write(r'''
      #include <stdio.h>
      void a(void) {
        printf("a\n");
      }
    ''')
    Popen([PYTHON, EMCC, 'common.c', '-c', '-o', 'common.o']).communicate()
    Popen([PYTHON, EMAR, 'rc', 'liba.a', 'common.o']).communicate()

    open('common.c', 'w').write(r'''
      #include <stdio.h>
      void b(void) {
        printf("b\n");
      }
    ''')
    Popen([PYTHON, EMCC, 'common.c', '-c', '-o', 'common.o']).communicate()
    Popen([PYTHON, EMAR, 'rc', 'libb.a', 'common.o']).communicate()

    open('main.c', 'w').write(r'''
      void a(void);
      void b(void);
      int main() {
        a();
        b();
      }
    ''')
    Popen([PYTHON, EMCC, 'main.c', '-L.', '-la', '-lb']).communicate()

    self.assertContained('a\nb\n', run_js(os.path.join(self.get_dir(), 'a.out.js')))

  def test_dup_o_in_one_a(self):
    open('common.c', 'w').write(r'''
      #include <stdio.h>
      void a(void) {
        printf("a\n");
      }
    ''')
    Popen([PYTHON, EMCC, 'common.c', '-c', '-o', 'common.o']).communicate()

    try:
      os.makedirs(os.path.join(self.get_dir(), 'libdir'));
    except:
      pass
    open(os.path.join('libdir', 'common.c'), 'w').write(r'''
      #include <stdio.h>
      void b(void) {
        printf("b...\n");
      }
    ''')
    Popen([PYTHON, EMCC, os.path.join('libdir', 'common.c'), '-c', '-o', os.path.join('libdir', 'common.o')]).communicate()

    Popen([PYTHON, EMAR, 'rc', 'liba.a', 'common.o', os.path.join('libdir', 'common.o')]).communicate()

    open('main.c', 'w').write(r'''
      void a(void);
      void b(void);
      int main() {
        a();
        b();
      }
    ''')
    out, err = Popen([PYTHON, EMCC, 'main.c', '-L.', '-la'], stderr=PIPE).communicate()
    assert 'loading from archive' not in err, err
    assert 'which has duplicate entries' not in err, err
    assert 'duplicate: common.o' not in err, err
    self.assertContained('a\nb...\n', run_js('a.out.js'))

    text = Popen([PYTHON, EMAR, 't', 'liba.a'], stdout=PIPE).communicate()[0]
    assert 'common.o' not in text, text
    assert text.count('common_') == 2, text
    for line in text.split('\n'):
      assert len(line) < 20, line # should not have huge hash names

    # make the hashing fail: 'q' is just a quick append, no replacement, so hashing is not done, and dupes are easy
    Popen([PYTHON, EMAR, 'q', 'liba.a', 'common.o', os.path.join('libdir', 'common.o')]).communicate()
    out, err = Popen([PYTHON, EMCC, 'main.c', '-L.', '-la'], stderr=PIPE).communicate()
    assert 'loading from archive' in err, err
    assert 'which has duplicate entries' in err, err
    assert 'duplicate: common.o' in err, err
    assert err.count('duplicate: ') == 1, err # others are not duplicates - the hashing keeps them separate

  def test_export_in_a(self):
    export_name = 'this_is_an_entry_point'

    open('export.c', 'w').write(r'''
      #include <stdio.h>
      void %s(void) {
        printf("Hello, world!\n");
      }
    ''' % export_name)
    Popen([PYTHON, EMCC, 'export.c', '-c', '-o', 'export.o']).communicate()
    Popen([PYTHON, EMAR, 'rc', 'libexport.a', 'export.o']).communicate()

    open('main.c', 'w').write(r'''
      int main() {
        return 0;
      }
    ''')

    definition = 'function _%s(' % export_name

    # Sanity check: the symbol should not be linked in if not requested.
    Popen([PYTHON, EMCC, 'main.c', '-L.', '-lexport']).communicate()
    self.assertNotContained(definition, open(os.path.join(self.get_dir(), 'a.out.js')).read())

    # Sanity check: exporting without a definition does not cause it to appear.
    # Note: exporting main prevents emcc from warning that it generated no code.
    Popen([PYTHON, EMCC, 'main.c', '-s', '''EXPORTED_FUNCTIONS=['_main', '_%s']''' % export_name]).communicate()
    self.assertNotContained(definition, open(os.path.join(self.get_dir(), 'a.out.js')).read())

    # Actual test: defining symbol in library and exporting it causes it to appear in the output.
    Popen([PYTHON, EMCC, 'main.c', '-L.', '-lexport', '-s', '''EXPORTED_FUNCTIONS=['_%s']''' % export_name]).communicate()
    self.assertContained(definition, open(os.path.join(self.get_dir(), 'a.out.js')).read())

  def test_embed_file(self):
    open(os.path.join(self.get_dir(), 'somefile.txt'), 'w').write('''hello from a file with lots of data and stuff in it thank you very much''')
    open(os.path.join(self.get_dir(), 'main.cpp'), 'w').write(r'''
      #include <stdio.h>
      int main() {
        FILE *f = fopen("somefile.txt", "r");
        char buf[100];
        fread(buf, 1, 20, f);
        buf[20] = 0;
        fclose(f);
        printf("|%s|\n", buf);
        return 0;
      }
    ''')

    Popen([PYTHON, EMCC, os.path.join(self.get_dir(), 'main.cpp'), '--embed-file', 'somefile.txt']).communicate()
    self.assertContained('|hello from a file wi|', run_js(os.path.join(self.get_dir(), 'a.out.js')))

    # preload twice, should not err
    Popen([PYTHON, EMCC, os.path.join(self.get_dir(), 'main.cpp'), '--embed-file', 'somefile.txt', '--embed-file', 'somefile.txt']).communicate()
    self.assertContained('|hello from a file wi|', run_js(os.path.join(self.get_dir(), 'a.out.js')))

  def test_embed_file_dup(self):
    try_delete(os.path.join(self.get_dir(), 'tst'))
    os.mkdir(os.path.join(self.get_dir(), 'tst'))
    os.mkdir(os.path.join(self.get_dir(), 'tst', 'test1'))
    os.mkdir(os.path.join(self.get_dir(), 'tst', 'test2'))

    open(os.path.join(self.get_dir(), 'tst', 'aa.txt'), 'w').write('''frist''')
    open(os.path.join(self.get_dir(), 'tst', 'test1', 'aa.txt'), 'w').write('''sacond''')
    open(os.path.join(self.get_dir(), 'tst', 'test2', 'aa.txt'), 'w').write('''thard''')
    open(os.path.join(self.get_dir(), 'main.cpp'), 'w').write(r'''
      #include <stdio.h>
      #include <string.h>
      void print_file(const char *name) {
        FILE *f = fopen(name, "r");
        char buf[100];
        memset(buf, 0, 100);
        fread(buf, 1, 20, f);
        buf[20] = 0;
        fclose(f);
        printf("|%s|\n", buf);
      }
      int main() {
        print_file("tst/aa.txt");
        print_file("tst/test1/aa.txt");
        print_file("tst/test2/aa.txt");
        return 0;
      }
    ''')

    Popen([PYTHON, EMCC, os.path.join(self.get_dir(), 'main.cpp'), '--embed-file', 'tst']).communicate()
    self.assertContained('|frist|\n|sacond|\n|thard|\n', run_js(os.path.join(self.get_dir(), 'a.out.js')))

  def test_exclude_file(self):
    try_delete(os.path.join(self.get_dir(), 'tst'))
    os.mkdir(os.path.join(self.get_dir(), 'tst'))
    os.mkdir(os.path.join(self.get_dir(), 'tst', 'abc.exe'))
    os.mkdir(os.path.join(self.get_dir(), 'tst', 'abc.txt'))

    open(os.path.join(self.get_dir(), 'tst', 'hello.exe'), 'w').write('''hello''')
    open(os.path.join(self.get_dir(), 'tst', 'hello.txt'), 'w').write('''world''')
    open(os.path.join(self.get_dir(), 'tst', 'abc.exe', 'foo'), 'w').write('''emscripten''')
    open(os.path.join(self.get_dir(), 'tst', 'abc.txt', 'bar'), 'w').write('''!!!''')
    open(os.path.join(self.get_dir(), 'main.cpp'), 'w').write(r'''
      #include <stdio.h>
      int main() {
        if(fopen("tst/hello.exe", "rb")) printf("Failed\n");
        if(!fopen("tst/hello.txt", "rb")) printf("Failed\n");
        if(fopen("tst/abc.exe/foo", "rb")) printf("Failed\n");
        if(!fopen("tst/abc.txt/bar", "rb")) printf("Failed\n");

        return 0;
      }
    ''')

    Popen([PYTHON, EMCC, os.path.join(self.get_dir(), 'main.cpp'), '--embed-file', 'tst', '--exclude-file', '*.exe']).communicate()
    output = run_js(os.path.join(self.get_dir(), 'a.out.js'))
    assert output == '' or output == ' \n'

  def test_multidynamic_link(self):
    # Linking the same dynamic library in statically will error, normally, since we statically link it, causing dupe symbols

    def test(link_cmd, lib_suffix=''):
      print link_cmd, lib_suffix

      self.clear()

      open(os.path.join(self.get_dir(), 'main.cpp'), 'w').write(r'''
        #include <stdio.h>
        extern void printey();
        extern void printother();
        int main() {
          printf("*");
          printey();
          printf("\n");
          printother();
          printf("\n");
          printf("*");
          return 0;
        }
      ''')

      try:
        os.makedirs(os.path.join(self.get_dir(), 'libdir'));
      except:
        pass

      open(os.path.join(self.get_dir(), 'libdir', 'libfile.cpp'), 'w').write('''
        #include <stdio.h>
        void printey() {
          printf("hello from lib");
        }
      ''')

      open(os.path.join(self.get_dir(), 'libdir', 'libother.cpp'), 'w').write('''
        #include <stdio.h>
        extern void printey();
        void printother() {
          printf("|");
          printey();
          printf("|");
        }
      ''')

      compiler = [PYTHON, EMCC]

      # Build libfile normally into an .so
      Popen(compiler + [os.path.join(self.get_dir(), 'libdir', 'libfile.cpp'), '-o', os.path.join(self.get_dir(), 'libdir', 'libfile.so' + lib_suffix)]).communicate()
      # Build libother and dynamically link it to libfile
      Popen(compiler + [os.path.join(self.get_dir(), 'libdir', 'libother.cpp')] + link_cmd + ['-o', os.path.join(self.get_dir(), 'libdir', 'libother.so')]).communicate()
      # Build the main file, linking in both the libs
      Popen(compiler + [os.path.join(self.get_dir(), 'main.cpp')] + link_cmd + ['-lother', '-c']).communicate()
      print '...'
      # The normal build system is over. We need to do an additional step to link in the dynamic libraries, since we ignored them before
      Popen([PYTHON, EMCC, os.path.join(self.get_dir(), 'main.o')] + link_cmd + ['-lother']).communicate()

      self.assertContained('*hello from lib\n|hello from lib|\n*', run_js(os.path.join(self.get_dir(), 'a.out.js')))

    test(['-L' + os.path.join(self.get_dir(), 'libdir'), '-lfile']) # -l, auto detection from library path
    test(['-L' + os.path.join(self.get_dir(), 'libdir'), os.path.join(self.get_dir(), 'libdir', 'libfile.so.3.1.4.1.5.9')], '.3.1.4.1.5.9') # handle libX.so.1.2.3 as well

  def test_js_link(self):
    open(os.path.join(self.get_dir(), 'main.cpp'), 'w').write('''
      #include <stdio.h>
      int main() {
        printf("hello from main\\n");
        return 0;
      }
    ''')
    open(os.path.join(self.get_dir(), 'before.js'), 'w').write('''
      var MESSAGE = 'hello from js';
      if (typeof Module != 'undefined') throw 'This code should run before anything else!';
    ''')
    open(os.path.join(self.get_dir(), 'after.js'), 'w').write('''
      Module.print(MESSAGE);
    ''')

    Popen([PYTHON, EMCC, os.path.join(self.get_dir(), 'main.cpp'), '--pre-js', 'before.js', '--post-js', 'after.js', '-s', 'NO_EXIT_RUNTIME=1']).communicate()
    self.assertContained('hello from main\nhello from js\n', run_js(os.path.join(self.get_dir(), 'a.out.js')))

  def test_sdl_endianness(self):
    open(os.path.join(self.get_dir(), 'main.cpp'), 'w').write(r'''
      #include <stdio.h>
      #include <SDL/SDL.h>

      int main() {
        printf("%d, %d, %d\n", SDL_BYTEORDER, SDL_LIL_ENDIAN, SDL_BIG_ENDIAN);
        return 0;
      }
    ''')
    Popen([PYTHON, EMCC, os.path.join(self.get_dir(), 'main.cpp')]).communicate()
    self.assertContained('1234, 1234, 4321\n', run_js(os.path.join(self.get_dir(), 'a.out.js')))

  def test_libpng(self):
    shutil.copyfile(path_from_root('tests', 'pngtest.png'), 'pngtest.png')
    Building.emcc(path_from_root('tests','pngtest.c'), ['--embed-file', 'pngtest.png', '-s', 'USE_ZLIB=1', '-s', 'USE_LIBPNG=1'], output_filename='a.out.js')
    self.assertContained('TESTS PASSED', Popen(JS_ENGINES[0] + ['a.out.js'], stdout=PIPE, stderr=PIPE).communicate()[0])

  def test_bullet(self):
    Building.emcc(path_from_root('tests','bullet_hello_world.cpp'), ['-s', 'USE_BULLET=1'], output_filename='a.out.js')
    self.assertContained('BULLET RUNNING', Popen(JS_ENGINES[0] + ['a.out.js'], stdout=PIPE, stderr=PIPE).communicate()[0])

  def test_vorbis(self):
    #This will also test if ogg compiles, because vorbis depends on ogg
    Building.emcc(path_from_root('tests','vorbis_test.c'), ['-s', 'USE_VORBIS=1'], output_filename='a.out.js')
    self.assertContained('ALL OK', Popen(JS_ENGINES[0] + ['a.out.js'], stdout=PIPE, stderr=PIPE).communicate()[0])

  def test_freetype(self):
    # copy the Liberation Sans Bold truetype file located in the <emscripten_root>/tests/freetype to the compilation folder
    shutil.copy2(path_from_root('tests/freetype','LiberationSansBold.ttf'), os.getcwd())
    # build test program with the font file embed in it
    Building.emcc(path_from_root('tests','freetype_test.c'), ['-s', 'USE_FREETYPE=1', '--embed-file', 'LiberationSansBold.ttf'], output_filename='a.out.js')
    # the test program will print an ascii representation of a bitmap where the 'w' character has been rendered using the Liberation Sans Bold font
    expectedOutput = '***   +***+   **\n' + \
                     '***+  +***+  +**\n' + \
                     '***+  *****  +**\n' + \
                     '+**+ +**+**+ +**\n' + \
                     '+*** +**+**+ ***\n' + \
                     ' *** +** **+ ***\n' + \
                     ' ***+**+ +**+**+\n' + \
                     ' +**+**+ +**+**+\n' + \
                     ' +*****  +*****+\n' + \
                     '  *****   ***** \n' + \
                     '  ****+   +***+ \n' + \
                     '  +***+   +***+ \n'
    self.assertContained(expectedOutput, Popen(JS_ENGINES[0] + ['a.out.js'], stdout=PIPE, stderr=PIPE).communicate()[0])

  def test_link_memcpy(self):
    # memcpy can show up *after* optimizations, so after our opportunity to link in libc, so it must be special-cased
    open(os.path.join(self.get_dir(), 'main.cpp'), 'w').write(r'''
      #include <stdio.h>

      int main(int argc, char **argv) {
        int num = argc + 10;
        char buf[num], buf2[num];
        for (int i = 0; i < num; i++) {
          buf[i] = i*i+i/3;
        }
        for (int i = 1; i < num; i++) {
          buf[i] += buf[i-1];
        }
        for (int i = 0; i < num; i++) {
          buf2[i] = buf[i];
        }
        for (int i = 1; i < num; i++) {
          buf2[i] += buf2[i-1];
        }
        for (int i = 0; i < num; i++) {
          printf("%d:%d\n", i, buf2[i]);
        }
        return 0;
      }
    ''')
    Popen([PYTHON, EMCC, '-O2', os.path.join(self.get_dir(), 'main.cpp')]).communicate()
    output = run_js(os.path.join(self.get_dir(), 'a.out.js'), full_output=True, stderr=PIPE)
    self.assertContained('''0:0
1:1
2:6
3:21
4:53
5:111
6:-49
7:98
8:55
9:96
10:-16
''', output)
    self.assertNotContained('warning: library.js memcpy should not be running, it is only for testing!', output)

  def test_warn_undefined(self):
    open(os.path.join(self.get_dir(), 'main.cpp'), 'w').write(r'''
      #include <stdio.h>
      #include <SDL.h>
      #include "SDL/SDL_opengl.h"

      extern "C" {
        void something();
        void elsey();
      }

      int main() {
        printf("%p", SDL_GL_GetProcAddress("glGenTextures")); // pull in gl proc stuff, avoid warnings on emulation funcs
        something();
        elsey();
        return 0;
      }
    ''')

    def clear(): try_delete('a.out.js')

    for args in [[], ['-O2']]:
      for action in ['WARN', 'ERROR', None]:
        for value in ([0, 1] if action else [0]):
          clear()
          print 'warn', args, action, value
          extra = ['-s', action + '_ON_UNDEFINED_SYMBOLS=%d' % value] if action else []
          output = Popen([PYTHON, EMCC, os.path.join(self.get_dir(), 'main.cpp')] + extra + args, stderr=PIPE).communicate()
          if action == None or (action == 'WARN' and value):
            self.assertContained('unresolved symbol: something', output[1])
            self.assertContained('unresolved symbol: elsey', output[1])
            assert os.path.exists('a.out.js')
            self.assertNotContained('unresolved symbol: emscripten_', output[1])
          elif action == 'ERROR' and value:
            self.assertContained('unresolved symbol: something', output[1])
            self.assertContained('unresolved symbol: elsey', output[1])
            self.assertNotContained('warning', output[1])
            assert not os.path.exists('a.out.js')
          elif action == 'WARN' and not value:
            self.assertNotContained('unresolved symbol', output[1])
            assert os.path.exists('a.out.js')

  def test_toobig(self):
    # very large [N x i8], we should not oom in the compiler
    self.clear()
    open(os.path.join(self.get_dir(), 'main.cpp'), 'w').write(r'''
      #include <stdio.h>

      #define BYTES 100*1024*1024

      int main(int argc, char **argv) {
        if (argc == 100) {
          static char buf[BYTES];
          static char buf2[BYTES];
          for (int i = 0; i < BYTES; i++) {
            buf[i] = i*i;
            buf2[i] = i/3;
          }
          for (int i = 0; i < BYTES; i++) {
            buf[i] = buf2[i/2];
            buf2[i] = buf[i/3];
          }
          printf("%d\n", buf[10] + buf2[20]);
        }
        return 0;
      }
    ''')
    output = Popen([PYTHON, EMCC, os.path.join(self.get_dir(), 'main.cpp')], stderr=PIPE).communicate()[1]
    print output
    assert os.path.exists('a.out.js')

  def test_prepost(self):
    open(os.path.join(self.get_dir(), 'main.cpp'), 'w').write('''
      #include <stdio.h>
      int main() {
        printf("hello from main\\n");
        return 0;
      }
    ''')
    open(os.path.join(self.get_dir(), 'pre.js'), 'w').write('''
      var Module = {
        preRun: function() { Module.print('pre-run') },
        postRun: function() { Module.print('post-run') }
      };
    ''')

    Popen([PYTHON, EMCC, os.path.join(self.get_dir(), 'main.cpp'), '--pre-js', 'pre.js', '-s', 'NO_EXIT_RUNTIME=1']).communicate()
    self.assertContained('pre-run\nhello from main\npost-run\n', run_js(os.path.join(self.get_dir(), 'a.out.js')))

    # never run, so no preRun or postRun
    src = open(os.path.join(self.get_dir(), 'a.out.js')).read().replace('// {{PRE_RUN_ADDITIONS}}', 'addRunDependency()')
    open(os.path.join(self.get_dir(), 'a.out.js'), 'w').write(src)
    self.assertNotContained('pre-run\nhello from main\npost-run\n', run_js(os.path.join(self.get_dir(), 'a.out.js')))

    # noInitialRun prevents run
    for no_initial_run, run_dep in [(0, 0), (1, 0), (0, 1)]:
      print no_initial_run, run_dep
      Popen([PYTHON, EMCC, os.path.join(self.get_dir(), 'main.cpp'), '-s', 'NO_EXIT_RUNTIME=1']).communicate()
      src = 'var Module = { noInitialRun: %d };\n' % no_initial_run + open(os.path.join(self.get_dir(), 'a.out.js')).read()
      if run_dep:
        src = src.replace('// {{PRE_RUN_ADDITIONS}}', '// {{PRE_RUN_ADDITIONS}}\naddRunDependency("test");') \
                 .replace('// {{POST_RUN_ADDITIONS}}', '// {{POST_RUN_ADDITIONS}}\nremoveRunDependency("test");')
      open(os.path.join(self.get_dir(), 'a.out.js'), 'w').write(src)
      assert ('hello from main' in run_js(os.path.join(self.get_dir(), 'a.out.js'))) != no_initial_run, 'only run if no noInitialRun'

      if no_initial_run:
        # Calling main later should still work, filesystem etc. must be set up.
        print 'call main later'
        src = open(os.path.join(self.get_dir(), 'a.out.js')).read() + '\nModule.callMain();\n';
        open(os.path.join(self.get_dir(), 'a.out.js'), 'w').write(src)
        assert 'hello from main' in run_js(os.path.join(self.get_dir(), 'a.out.js')), 'main should print when called manually'

    # Use postInit
    open(os.path.join(self.get_dir(), 'pre.js'), 'w').write('''
      var Module = {
        preRun: function() { Module.print('pre-run') },
        postRun: function() { Module.print('post-run') },
        preInit: function() { Module.print('pre-init') }
      };
    ''')
    Popen([PYTHON, EMCC, os.path.join(self.get_dir(), 'main.cpp'), '--pre-js', 'pre.js', '-s', 'NO_EXIT_RUNTIME=1']).communicate()
    self.assertContained('pre-init\npre-run\nhello from main\npost-run\n', run_js(os.path.join(self.get_dir(), 'a.out.js')))

  def test_prepost2(self):
    open(os.path.join(self.get_dir(), 'main.cpp'), 'w').write('''
      #include <stdio.h>
      int main() {
        printf("hello from main\\n");
        return 0;
      }
    ''')
    open(os.path.join(self.get_dir(), 'pre.js'), 'w').write('''
      var Module = {
        preRun: function() { Module.print('pre-run') },
      };
    ''')
    open(os.path.join(self.get_dir(), 'pre2.js'), 'w').write('''
      Module.postRun = function() { Module.print('post-run') };
    ''')
    Popen([PYTHON, EMCC, os.path.join(self.get_dir(), 'main.cpp'), '--pre-js', 'pre.js', '--pre-js', 'pre2.js', '-s', 'NO_EXIT_RUNTIME=1']).communicate()
    self.assertContained('pre-run\nhello from main\npost-run\n', run_js(os.path.join(self.get_dir(), 'a.out.js')))

  def test_prepre(self):
    open(os.path.join(self.get_dir(), 'main.cpp'), 'w').write('''
      #include <stdio.h>
      int main() {
        printf("hello from main\\n");
        return 0;
      }
    ''')
    open(os.path.join(self.get_dir(), 'pre.js'), 'w').write('''
      var Module = {
        preRun: [function() { Module.print('pre-run') }],
      };
    ''')
    open(os.path.join(self.get_dir(), 'pre2.js'), 'w').write('''
      Module.preRun.push(function() { Module.print('prepre') });
    ''')
    Popen([PYTHON, EMCC, os.path.join(self.get_dir(), 'main.cpp'), '--pre-js', 'pre.js', '--pre-js', 'pre2.js']).communicate()
    self.assertContained('prepre\npre-run\nhello from main\n', run_js(os.path.join(self.get_dir(), 'a.out.js')))

  def test_save_bc(self):
    for save in [0, 1]:
      self.clear()
      Popen([PYTHON, EMCC, path_from_root('tests', 'hello_world_loop_malloc.cpp')] + ([] if not save else ['--save-bc', self.in_dir('my_bitcode.bc')])).communicate()
      assert 'hello, world!' in run_js(self.in_dir('a.out.js'))
      assert os.path.exists(self.in_dir('my_bitcode.bc')) == save
      if save:
        try_delete('a.out.js')
        Building.llvm_dis(self.in_dir('my_bitcode.bc'), self.in_dir('my_ll.ll'))
        try:
          os.environ['EMCC_LEAVE_INPUTS_RAW'] = '1'
          Popen([PYTHON, EMCC, 'my_ll.ll', '-o', 'two.js']).communicate()
          assert 'hello, world!' in run_js(self.in_dir('two.js'))
        finally:
          del os.environ['EMCC_LEAVE_INPUTS_RAW']

  def test_fix_closure(self):
    input = path_from_root('tests', 'test-fix-closure.js')
    expected = path_from_root('tests', 'test-fix-closure.out.js')
    Popen([PYTHON, path_from_root('tools', 'fix_closure.py'), input, 'out.js']).communicate(input)
    output = open('out.js').read()
    assert '0,zzz_Q_39fa,0' in output
    assert 'function(a,c)' not in output # should be uninlined, so it gets a name
    assert run_js(input) == run_js('out.js')

  def test_js_optimizer(self):
    for input, expected, passes in [
      (path_from_root('tests', 'optimizer', 'eliminateDeadGlobals.js'), open(path_from_root('tests', 'optimizer', 'eliminateDeadGlobals-output.js')).read(),
       ['eliminateDeadGlobals']),
      (path_from_root('tests', 'optimizer', 'test-js-optimizer.js'), open(path_from_root('tests', 'optimizer', 'test-js-optimizer-output.js')).read(),
       ['hoistMultiples', 'removeAssignsToUndefined', 'simplifyExpressions']),
      (path_from_root('tests', 'optimizer', 'test-js-optimizer-asm.js'), open(path_from_root('tests', 'optimizer', 'test-js-optimizer-asm-output.js')).read(),
       ['asm', 'simplifyExpressions']),
      (path_from_root('tests', 'optimizer', 'test-js-optimizer-si.js'), open(path_from_root('tests', 'optimizer', 'test-js-optimizer-si-output.js')).read(),
       ['simplifyIfs']),
      (path_from_root('tests', 'optimizer', 'test-js-optimizer-regs.js'), open(path_from_root('tests', 'optimizer', 'test-js-optimizer-regs-output.js')).read(),
       ['registerize']),
      (path_from_root('tests', 'optimizer', 'eliminator-test.js'), open(path_from_root('tests', 'optimizer', 'eliminator-test-output.js')).read(),
       ['eliminate']),
      (path_from_root('tests', 'optimizer', 'safe-eliminator-test.js'), open(path_from_root('tests', 'optimizer', 'safe-eliminator-test-output.js')).read(),
       ['eliminateMemSafe']),
      (path_from_root('tests', 'optimizer', 'asm-eliminator-test.js'), open(path_from_root('tests', 'optimizer', 'asm-eliminator-test-output.js')).read(),
       ['asm', 'eliminate']),
      (path_from_root('tests', 'optimizer', 'test-js-optimizer-asm-regs.js'), open(path_from_root('tests', 'optimizer', 'test-js-optimizer-asm-regs-output.js')).read(),
       ['asm', 'registerize']),
      (path_from_root('tests', 'optimizer', 'test-js-optimizer-asm-regs-harder.js'), [open(path_from_root('tests', 'optimizer', 'test-js-optimizer-asm-regs-harder-output.js')).read(), open(path_from_root('tests', 'optimizer', 'test-js-optimizer-asm-regs-harder-output2.js')).read(), open(path_from_root('tests', 'optimizer', 'test-js-optimizer-asm-regs-harder-output3.js')).read()],
       ['asm', 'registerizeHarder']),
      (path_from_root('tests', 'optimizer', 'test-js-optimizer-asm-regs-min.js'), open(path_from_root('tests', 'optimizer', 'test-js-optimizer-asm-regs-min-output.js')).read(),
       ['asm', 'registerize', 'minifyLocals']),
      (path_from_root('tests', 'optimizer', 'test-js-optimizer-asm-pre.js'), [open(path_from_root('tests', 'optimizer', 'test-js-optimizer-asm-pre-output.js')).read(), open(path_from_root('tests', 'optimizer', 'test-js-optimizer-asm-pre-output2.js')).read()],
       ['asm', 'simplifyExpressions']),
      (path_from_root('tests', 'optimizer', 'test-js-optimizer-asm-pre-f32.js'), open(path_from_root('tests', 'optimizer', 'test-js-optimizer-asm-pre-output-f32.js')).read(),
       ['asm', 'asmPreciseF32', 'simplifyExpressions', 'optimizeFrounds']),
      (path_from_root('tests', 'optimizer', 'test-js-optimizer-asm-pre-f32.js'), open(path_from_root('tests', 'optimizer', 'test-js-optimizer-asm-pre-output-f32-nosimp.js')).read(),
       ['asm', 'asmPreciseF32', 'optimizeFrounds']),
      (path_from_root('tests', 'optimizer', 'test-reduce-dead-float-return.js'), open(path_from_root('tests', 'optimizer', 'test-reduce-dead-float-return-output.js')).read(),
       ['asm', 'optimizeFrounds', 'registerizeHarder']),
      (path_from_root('tests', 'optimizer', 'test-no-reduce-dead-float-return-to-nothing.js'), open(path_from_root('tests', 'optimizer', 'test-no-reduce-dead-float-return-to-nothing-output.js')).read(),
       ['asm', 'registerizeHarder']),
      (path_from_root('tests', 'optimizer', 'test-js-optimizer-asm-last.js'), [open(path_from_root('tests', 'optimizer', 'test-js-optimizer-asm-lastOpts-output.js')).read(), open(path_from_root('tests', 'optimizer', 'test-js-optimizer-asm-lastOpts-output2.js')).read(), open(path_from_root('tests', 'optimizer', 'test-js-optimizer-asm-lastOpts-output3.js')).read()],
       ['asm', 'asmLastOpts']),
      (path_from_root('tests', 'optimizer', 'asmLastOpts.js'), open(path_from_root('tests', 'optimizer', 'asmLastOpts-output.js')).read(),
       ['asm', 'asmLastOpts']),
      (path_from_root('tests', 'optimizer', 'test-js-optimizer-asm-last.js'), [open(path_from_root('tests', 'optimizer', 'test-js-optimizer-asm-last-output.js')).read(), open(path_from_root('tests', 'optimizer', 'test-js-optimizer-asm-last-output2.js')).read(), open(path_from_root('tests', 'optimizer', 'test-js-optimizer-asm-last-output3.js')).read()],
       ['asm', 'asmLastOpts', 'last']),
      (path_from_root('tests', 'optimizer', 'test-js-optimizer-asm-relocate.js'), open(path_from_root('tests', 'optimizer', 'test-js-optimizer-asm-relocate-output.js')).read(),
       ['asm', 'relocate']),
      (path_from_root('tests', 'optimizer', 'test-js-optimizer-asm-outline1.js'), open(path_from_root('tests', 'optimizer', 'test-js-optimizer-asm-outline1-output.js')).read(),
       ['asm', 'outline']),
      (path_from_root('tests', 'optimizer', 'test-js-optimizer-asm-outline2.js'), open(path_from_root('tests', 'optimizer', 'test-js-optimizer-asm-outline2-output.js')).read(),
       ['asm', 'outline']),
      (path_from_root('tests', 'optimizer', 'test-js-optimizer-asm-outline3.js'), open(path_from_root('tests', 'optimizer', 'test-js-optimizer-asm-outline3-output.js')).read(),
       ['asm', 'outline']),
      (path_from_root('tests', 'optimizer', 'test-js-optimizer-asm-outline4.js'), open(path_from_root('tests', 'optimizer', 'test-js-optimizer-asm-outline4-output.js')).read(),
       ['asm', 'outline']),
      (path_from_root('tests', 'optimizer', 'test-js-optimizer-asm-minlast.js'), open(path_from_root('tests', 'optimizer', 'test-js-optimizer-asm-minlast-output.js')).read(),
       ['asm', 'minifyWhitespace', 'asmLastOpts', 'last']),
      (path_from_root('tests', 'optimizer', 'test-js-optimizer-shiftsAggressive.js'), open(path_from_root('tests', 'optimizer', 'test-js-optimizer-shiftsAggressive-output.js')).read(),
       ['asm', 'aggressiveVariableElimination']),
      (path_from_root('tests', 'optimizer', 'test-js-optimizer-localCSE.js'), open(path_from_root('tests', 'optimizer', 'test-js-optimizer-localCSE-output.js')).read(),
       ['asm', 'localCSE']),
      (path_from_root('tests', 'optimizer', 'test-js-optimizer-ensureLabelSet.js'), open(path_from_root('tests', 'optimizer', 'test-js-optimizer-ensureLabelSet-output.js')).read(),
       ['asm', 'ensureLabelSet']),
      (path_from_root('tests', 'optimizer', '3154.js'), open(path_from_root('tests', 'optimizer', '3154-output.js')).read(),
       ['asm', 'eliminate', 'registerize', 'asmLastOpts', 'last']),
      (path_from_root('tests', 'optimizer', 'simd.js'), open(path_from_root('tests', 'optimizer', 'simd-output.js')).read(),
       ['asm', 'eliminate']), # eliminate, just enough to trigger asm normalization/denormalization
      (path_from_root('tests', 'optimizer', 'simd.js'), open(path_from_root('tests', 'optimizer', 'simd-output-memSafe.js')).read(),
       ['asm', 'eliminateMemSafe']),
      (path_from_root('tests', 'optimizer', 'safeLabelSetting.js'), open(path_from_root('tests', 'optimizer', 'safeLabelSetting-output.js')).read(),
       ['asm', 'safeLabelSetting']), # eliminate, just enough to trigger asm normalization/denormalization
      (path_from_root('tests', 'optimizer', 'null_if.js'), [open(path_from_root('tests', 'optimizer', 'null_if-output.js')).read(), open(path_from_root('tests', 'optimizer', 'null_if-output2.js')).read()],
       ['asm', 'registerizeHarder', 'asmLastOpts', 'minifyWhitespace']), # issue 3520
      (path_from_root('tests', 'optimizer', 'null_else.js'), [open(path_from_root('tests', 'optimizer', 'null_else-output.js')).read(), open(path_from_root('tests', 'optimizer', 'null_else-output2.js')).read()],
       ['asm', 'registerizeHarder', 'asmLastOpts', 'minifyWhitespace']), # issue 3549
      (path_from_root('tests', 'optimizer', 'test-js-optimizer-splitMemory.js'), open(path_from_root('tests', 'optimizer', 'test-js-optimizer-splitMemory-output.js')).read(),
       ['splitMemory']),
      (path_from_root('tests', 'optimizer', 'JSDCE.js'), open(path_from_root('tests', 'optimizer', 'JSDCE-output.js')).read(),
       ['JSDCE']),
      (path_from_root('tests', 'optimizer', 'JSDCE-uglifyjsNodeTypes.js'), open(path_from_root('tests', 'optimizer', 'JSDCE-uglifyjsNodeTypes-output.js')).read(),
       ['JSDCE']),
      (path_from_root('tests', 'optimizer', 'JSDCE-hasOwnProperty.js'), open(path_from_root('tests', 'optimizer', 'JSDCE-hasOwnProperty-output.js')).read(),
       ['JSDCE']),
    ]:
      print input, passes

      if type(expected) == str: expected = [expected]
      expected = map(lambda out: out.replace('\n\n', '\n').replace('\n\n', '\n'), expected)

      # test calling js optimizer
      print '  js'
      output = Popen(NODE_JS + [path_from_root('tools', 'js-optimizer.js'), input] + passes, stdin=PIPE, stdout=PIPE).communicate()[0]

      def check_js(js, expected):
        #print >> sys.stderr, 'chak\n==========================\n', js, '\n===========================\n'
        if 'registerizeHarder' in passes:
          # registerizeHarder is hard to test, as names vary by chance, nondeterminstically FIXME
          def fix(src):
            if type(src) is list:
              return map(fix, src)
            src = '\n'.join(filter(lambda line: 'var ' not in line, src.split('\n'))) # ignore vars
            def reorder(func):
              def swap(func, stuff):
                # emit EYE_ONE always before EYE_TWO, replacing i1,i2 or i2,i1 etc
                for i in stuff:
                  if i not in func: return func
                indexes = map(lambda i: [i, func.index(i)], stuff)
                indexes.sort(lambda x, y: x[1] - y[1])
                for j in range(len(indexes)):
                  func = func.replace(indexes[j][0], 'STD_' + str(j))
                return func
              func = swap(func, ['i1', 'i2', 'i3'])
              func = swap(func, ['i1', 'i2'])
              func = swap(func, ['i4', 'i5'])
              return func
            src = 'function '.join(map(reorder, src.split('function ')))
            return src
          js = fix(js)
          expected = fix(expected)
        self.assertIdentical(expected, js.replace('\r\n', '\n').replace('\n\n', '\n').replace('\n\n', '\n'))

      if input not in [ # blacklist of tests that are native-optimizer only
        path_from_root('tests', 'optimizer', 'asmLastOpts.js'),
        path_from_root('tests', 'optimizer', '3154.js')
      ]:
        check_js(output, expected)
      else:
        print '(skip non-native)'

      if js_optimizer.use_native(passes) and js_optimizer.get_native_optimizer():
        # test calling native
        def check_json():
          Popen(listify(NODE_JS) + [path_from_root('tools', 'js-optimizer.js'), output_temp, 'receiveJSON'], stdin=PIPE, stdout=open(output_temp + '.js', 'w')).communicate()
          output = open(output_temp + '.js').read()
          check_js(output, expected)

        self.clear()
        input_temp = 'temp.js'
        output_temp = 'output.js'
        shutil.copyfile(input, input_temp)
        Popen(listify(NODE_JS) + [path_from_root('tools', 'js-optimizer.js'), input_temp, 'emitJSON'], stdin=PIPE, stdout=open(input_temp + '.js', 'w')).communicate()
        original = open(input).read()
        if '// EXTRA_INFO:' in original:
          json = open(input_temp + '.js').read()
          json += '\n' + original[original.find('// EXTRA_INFO:'):]
          open(input_temp + '.js', 'w').write(json)

        # last is only relevant when we emit JS
        if 'last' not in passes and \
           'null_if' not in input and 'null_else' not in input:  # null-* tests are js optimizer or native, not a mixture (they mix badly)
          print '  native (receiveJSON)'
          output = Popen([js_optimizer.get_native_optimizer(), input_temp + '.js'] + passes + ['receiveJSON', 'emitJSON'], stdin=PIPE, stdout=open(output_temp, 'w')).communicate()[0]
          check_json()

          print '  native (parsing JS)'
          output = Popen([js_optimizer.get_native_optimizer(), input] + passes + ['emitJSON'], stdin=PIPE, stdout=open(output_temp, 'w')).communicate()[0]
          check_json()

        print '  native (emitting JS)'
        output = Popen([js_optimizer.get_native_optimizer(), input] + passes, stdin=PIPE, stdout=PIPE).communicate()[0]
        check_js(output, expected)

  def test_m_mm(self):
    open(os.path.join(self.get_dir(), 'foo.c'), 'w').write('''#include <emscripten.h>''')
    for opt in ['M', 'MM']:
      output, err = Popen([PYTHON, EMCC, os.path.join(self.get_dir(), 'foo.c'), '-' + opt], stdout=PIPE, stderr=PIPE).communicate()
      assert 'foo.o: ' in output, '-%s failed to produce the right output: %s' % (opt, output)
      assert 'error' not in err, 'Unexpected stderr: ' + err

  def test_emcc_debug_files(self):
    if os.environ.get('EMCC_DEBUG'): return self.skip('cannot run in debug mode')

    for opts in [0, 1, 2, 3]:
      for debug in [None, '1', '2']:
        print opts, debug
        try:
          if debug: os.environ['EMCC_DEBUG'] = debug
          with clean_write_access_to_canonical_temp_dir():
            check_execute([PYTHON, EMCC, path_from_root('tests', 'hello_world.cpp'), '-O'+ str(opts)], stderr=PIPE)
            if debug is None:
              for x in os.listdir(CANONICAL_TEMP_DIR):
                if x.startswith('emcc-'):
                  assert 0
            elif debug == '1':
              assert os.path.exists(os.path.join(CANONICAL_TEMP_DIR, 'emcc-0-linktime.bc'))
              assert os.path.exists(os.path.join(CANONICAL_TEMP_DIR, 'emcc-1-original.js'))
            elif debug == '2':
              assert os.path.exists(os.path.join(CANONICAL_TEMP_DIR, 'emcc-0-basebc.bc'))
              assert os.path.exists(os.path.join(CANONICAL_TEMP_DIR, 'emcc-1-linktime.bc'))
              assert os.path.exists(os.path.join(CANONICAL_TEMP_DIR, 'emcc-2-original.js'))
        finally:
          if debug: del os.environ['EMCC_DEBUG']

  def test_debuginfo(self):
    if os.environ.get('EMCC_DEBUG'): return self.skip('cannot run in debug mode')

    try:
      os.environ['EMCC_DEBUG'] = '1'
      for args, expect_llvm, expect_js in [
          (['-O0'], False, True),
          (['-O0', '-g'], True, True),
          (['-O0', '-g4'], True, True),
          (['-O1'], False, True),
          (['-O1', '-g'], True, True),
          (['-O2'], False, False),
          (['-O2', '-g'], False, True), # drop llvm debug info as js opts kill it anyway
          (['-O2', '-g4'], True, True), # drop llvm debug info as js opts kill it anyway
        ]:
        print args, expect_llvm, expect_js
        with clean_write_access_to_canonical_temp_dir():
          output, err = Popen([PYTHON, EMCC, path_from_root('tests', 'hello_world.cpp')] + args, stdout=PIPE, stderr=PIPE).communicate()
        assert expect_llvm == ('strip-debug' not in err)
        assert expect_js == ('registerize' not in err)
    finally:
      del os.environ['EMCC_DEBUG']

  def test_scons(self): # also incidentally tests c++11 integration in llvm 3.1
    scons_path = Building.which('scons')
    if not scons_path:
      return self.skip('Skipping other.test_scons: The tool "scons" was not found in PATH!')
    try_delete(os.path.join(self.get_dir(), 'test'))
    shutil.copytree(path_from_root('tests', 'scons'), os.path.join(self.get_dir(), 'test'))
    shutil.copytree(path_from_root('tools', 'scons', 'site_scons'), os.path.join(self.get_dir(), 'test', 'site_scons'))
    os.chdir(os.path.join(self.get_dir(), 'test'))
    Popen(['scons']).communicate()
    output = run_js('scons_integration.js', assert_returncode=5)
    assert 'If you see this - the world is all right!' in output

  def test_embind(self):
    environ = os.environ.copy()
    environ['EMCC_CLOSURE_ARGS'] = environ.get('EMCC_CLOSURE_ARGS', '') + " --externs " + pipes.quote(path_from_root('tests', 'embind', 'underscore-externs.js'))
    test_cases = [
        ([], True), # without --bind, we fail
        (['--bind'], False),
        (['--bind', '-O1'], False),
        (['--bind', '-O2'], False),
        (['--bind', '-O2', '-s', 'ALLOW_MEMORY_GROWTH=1', path_from_root('tests', 'embind', 'isMemoryGrowthEnabled=true.cpp')], False),
    ]
    test_cases.extend([ (args[:] + ['-s', 'NO_DYNAMIC_EXECUTION=1'], status) for args, status in test_cases])
    test_cases.append((['--bind', '-O2', '--closure', '1'], False)) # closure compiler doesn't work with NO_DYNAMIC_EXECUTION=1
    test_cases = [(args + ['-s', 'IN_TEST_HARNESS=1'], status) for args, status in test_cases]

    for args, fail in test_cases:
      print args, fail
      self.clear()
      try_delete(self.in_dir('a.out.js'))

      testFiles = [
        path_from_root('tests', 'embind', 'underscore-1.4.2.js'),
        path_from_root('tests', 'embind', 'imvu_test_adapter.js'),
        path_from_root('tests', 'embind', 'embind.test.js'),
      ]

      Popen(
        [ PYTHON,
          EMCC,
          path_from_root('tests', 'embind', 'embind_test.cpp'),
          '--pre-js', path_from_root('tests', 'embind', 'test.pre.js'),
          '--post-js', path_from_root('tests', 'embind', 'test.post.js'),
        ] + args,
        stderr=PIPE if fail else None,
        env=environ).communicate()

      assert os.path.exists(self.in_dir('a.out.js')) == (not fail)
      if not fail:
        with open(self.in_dir('a.out.js'), 'ab') as f:
          for tf in testFiles:
            f.write(open(tf, 'rb').read())

        output = run_js(self.in_dir('a.out.js'), stdout=PIPE, stderr=PIPE, full_output=True, assert_returncode=0, engine=NODE_JS)
        assert "FAIL" not in output, output

  def test_llvm_nativizer(self):
    if WINDOWS: return self.skip('test_llvm_nativizer does not work on Windows: https://github.com/kripken/emscripten/issues/702')
    if OSX: return self.skip('test_llvm_nativizer does not work on OS X: https://github.com/kripken/emscripten/issues/709')
    try:
      Popen(['as', '--version'], stdout=PIPE, stderr=PIPE).communicate()
    except:
      return self.skip('no gnu as, cannot run nativizer')

    # avoid impure_ptr problems etc.
    shutil.copyfile(path_from_root('tests', 'files.cpp'), os.path.join(self.get_dir(), 'files.cpp'))
    open(os.path.join(self.get_dir(), 'somefile.binary'), 'w').write('''waka waka############################''')
    open(os.path.join(self.get_dir(), 'test.file'), 'w').write('''ay file..............,,,,,,,,,,,,,,''')
    open(os.path.join(self.get_dir(), 'stdin'), 'w').write('''inter-active''')
    subprocess.check_call([PYTHON, EMCC, os.path.join(self.get_dir(), 'files.cpp'), '-c'])
    nativize_llvm = Popen([PYTHON, path_from_root('tools', 'nativize_llvm.py'), os.path.join(self.get_dir(), 'files.o')], stdout=PIPE)
    out = nativize_llvm.communicate(input)
    assert nativize_llvm.returncode == 0, out
    output = Popen([os.path.join(self.get_dir(), 'files.o.run')], stdin=open(os.path.join(self.get_dir(), 'stdin')), stdout=PIPE, stderr=PIPE).communicate()
    self.assertContained('''size: 37
data: 119,97,107,97,32,119,97,107,97,35,35,35,35,35,35,35,35,35,35,35,35,35,35,35,35,35,35,35,35,35,35,35,35,35,35,35,35
loop: 119 97 107 97 32 119 97 107 97 35 35 35 35 35 35 35 35 35 35 35 35 35 35 35 35 35 35 35 35 35 35 35 35 35 35 35 35 ''' + '''
input:inter-active
texto
$
5 : 10,30,20,11,88
other=ay file...
seeked= file.
''', output[0])
    self.assertContained('texte\n', output[1])

  def test_emconfig(self):
    output = Popen([PYTHON, EMCONFIG, 'LLVM_ROOT'], stdout=PIPE, stderr=PIPE).communicate()[0].strip()
    try:
      assert output == LLVM_ROOT
    except:
      print >> sys.stderr, 'Assertion failed: python %s LLVM_ROOT returned "%s" instead of expected "%s"!' % (EMCONFIG, output, LLVM_ROOT)
      raise
    invalid = 'Usage: em-config VAR_NAME'
    # Don't accept variables that do not exist
    output = Popen([PYTHON, EMCONFIG, 'VAR_WHICH_DOES_NOT_EXIST'], stdout=PIPE, stderr=PIPE).communicate()[0].strip()
    assert output == invalid
    # Don't accept no arguments
    output = Popen([PYTHON, EMCONFIG], stdout=PIPE, stderr=PIPE).communicate()[0].strip()
    assert output == invalid
    # Don't accept more than one variable
    output = Popen([PYTHON, EMCONFIG, 'LLVM_ROOT', 'EMCC'], stdout=PIPE, stderr=PIPE).communicate()[0].strip()
    assert output == invalid
    # Don't accept arbitrary python code
    output = Popen([PYTHON, EMCONFIG, 'sys.argv[1]'], stdout=PIPE, stderr=PIPE).communicate()[0].strip()
    assert output == invalid

  def test_link_s(self):
    # -s OPT=VALUE can conflict with -s as a linker option. We warn and ignore
    open(os.path.join(self.get_dir(), 'main.cpp'), 'w').write(r'''
      extern "C" {
        void something();
      }

      int main() {
        something();
        return 0;
      }
    ''')
    open(os.path.join(self.get_dir(), 'supp.cpp'), 'w').write(r'''
      #include <stdio.h>

      extern "C" {
        void something() {
          printf("yello\n");
        }
      }
    ''')
    Popen([PYTHON, EMCC, os.path.join(self.get_dir(), 'main.cpp'), '-o', 'main.o']).communicate()
    Popen([PYTHON, EMCC, os.path.join(self.get_dir(), 'supp.cpp'), '-o', 'supp.o']).communicate()

    output = Popen([PYTHON, EMCC, os.path.join(self.get_dir(), 'main.o'), '-s', os.path.join(self.get_dir(), 'supp.o'), '-s', 'SAFE_HEAP=1'], stderr=PIPE).communicate()
    output = run_js('a.out.js')
    assert 'yello' in output, 'code works'
    code = open('a.out.js').read()
    assert 'SAFE_HEAP' in code, 'valid -s option had an effect'

  def test_conftest_s_flag_passing(self):
    open(os.path.join(self.get_dir(), 'conftest.c'), 'w').write(r'''
      int main() {
        return 0;
      }
    ''')
    os.environ["EMMAKEN_JUST_CONFIGURE"] = "1"
    cmd = [PYTHON, EMCC, '-s', 'ASSERTIONS=1', os.path.join(self.get_dir(), 'conftest.c'), '-o', 'conftest']
    output = Popen(cmd, stderr=PIPE).communicate()
    del os.environ["EMMAKEN_JUST_CONFIGURE"]
    self.assertNotContained('emcc: warning: treating -s as linker option', output[1])
    assert os.path.exists('conftest')

  def test_file_packager(self):
    try:
      os.mkdir('subdir')
    except:
      pass
    open('data1.txt', 'w').write('data1')
    os.chdir('subdir')
    open('data2.txt', 'w').write('data2')
    # relative path to below the current dir is invalid
    out, err = Popen([PYTHON, FILE_PACKAGER, 'test.data', '--preload', '../data1.txt'], stdout=PIPE, stderr=PIPE).communicate()
    assert len(out) == 0
    assert 'below the current directory' in err
    # relative path that ends up under us is cool
    out, err = Popen([PYTHON, FILE_PACKAGER, 'test.data', '--preload', '../subdir/data2.txt'], stdout=PIPE, stderr=PIPE).communicate()
    assert len(out) > 0
    assert 'below the current directory' not in err
    # direct path leads to the same code being generated - relative path does not make us do anything different
    out2, err2 = Popen([PYTHON, FILE_PACKAGER, 'test.data', '--preload', 'data2.txt'], stdout=PIPE, stderr=PIPE).communicate()
    assert len(out2) > 0
    assert 'below the current directory' not in err2
    def clean(txt):
      return filter(lambda line: 'PACKAGE_UUID' not in line and 'loadPackage({' not in line, txt.split('\n'))
    out = clean(out)
    out2 = clean(out2)
    assert out == out2
    # verify '--separate-metadata' option produces separate metadata file
    os.chdir('..')
    Popen([PYTHON, FILE_PACKAGER, 'test.data', '--preload', 'data1.txt', '--preload', 'subdir/data2.txt', '--js-output=immutable.js', '--separate-metadata']).communicate()
    assert os.path.isfile('immutable.js.metadata')
    # verify js output file is immutable when metadata is separated
    shutil.copy2('immutable.js', 'immutable.js.copy') # copy with timestamp preserved
    Popen([PYTHON, FILE_PACKAGER, 'test.data', '--preload', 'data1.txt', '--preload', 'subdir/data2.txt', '--js-output=immutable.js', '--separate-metadata']).communicate()
    import filecmp
    assert filecmp.cmp('immutable.js.copy', 'immutable.js')
    assert str(os.path.getmtime('immutable.js.copy')) == str(os.path.getmtime('immutable.js')) # assert both file content and timestamp are the same as reference copy
    # verify the content of metadata file is correct
    f = open('immutable.js.metadata', 'r')
    import json
    metadata = json.load(f)
    f.close
    assert len(metadata['files']) == 2
    assert metadata['files'][0]['start'] == 0 and metadata['files'][0]['end'] == len('data1') and metadata['files'][0]['filename'] == '/data1.txt'
    assert metadata['files'][1]['start'] == len('data1') and metadata['files'][1]['end'] == len('data1') + len('data2') and metadata['files'][1]['filename'] == '/subdir/data2.txt'
    assert metadata['remote_package_size'] == len('data1') + len('data2')
    import uuid
    try:
      uuid = uuid.UUID(metadata['package_uuid'], version = 4) # can only assert the uuid format is correct, the uuid's value is expected to differ in between invocation
    except ValueError:
      assert False

  def test_file_packager_unicode(self):
    unicode_name = 'unicode…☃'
    if not os.path.exists(unicode_name):
      try:
        os.mkdir(unicode_name)
      except:
        print "we failed to even create a unicode dir, so on this OS, we can't test this"
        return
    full = os.path.join(unicode_name, 'data.txt')
    open(full, 'w').write('data')
    proc = Popen([PYTHON, FILE_PACKAGER, 'test.data', '--preload', full], stdout=PIPE, stderr=PIPE)
    out, err = proc.communicate()
    assert proc.returncode == 0, err
    assert len(out) > 0, err
    assert len(err) == 0, err
    assert unicode_name in out, out
    print len(err)

  def test_crunch(self):
    try:
      print 'Crunch is located at ' + CRUNCH
    except:
      return self.skip('Skipped: Crunch is not present on the current system. Please install it (manually or via emsdk) and make sure it is activated in the Emscripten configuration file.')
    # crunch should not be run if a .crn exists that is more recent than the .dds
    shutil.copyfile(path_from_root('tests', 'ship.dds'), 'ship.dds')
    time.sleep(0.1)
    Popen([PYTHON, FILE_PACKAGER, 'test.data', '--crunch=32', '--preload', 'ship.dds'], stdout=open('pre.js', 'w')).communicate()
    assert os.stat('test.data').st_size < 0.25*os.stat('ship.dds').st_size, 'Compressed should be much smaller than dds'
    crunch_time = os.stat('ship.crn').st_mtime
    dds_time = os.stat('ship.dds').st_mtime
    assert crunch_time >= dds_time, 'Crunch is more recent'
    # run again, should not recrunch!
    time.sleep(0.1)
    Popen([PYTHON, FILE_PACKAGER, 'test.data', '--crunch=32', '--preload', 'ship.dds'], stdout=open('pre.js', 'w')).communicate()
    if 'linux' in sys.platform: # OS time reporting in other OSes (OS X) seems flaky here
      assert crunch_time == os.stat('ship.crn').st_mtime, 'Crunch is unchanged ' + str([crunch_time, os.stat('ship.crn').st_mtime])
    # update dds, so should recrunch
    time.sleep(0.1)
    os.utime('ship.dds', None)
    Popen([PYTHON, FILE_PACKAGER, 'test.data', '--crunch=32', '--preload', 'ship.dds'], stdout=open('pre.js', 'w')).communicate()
    assert crunch_time < os.stat('ship.crn').st_mtime, 'Crunch was changed'

  def test_headless(self):
    if SPIDERMONKEY_ENGINE not in JS_ENGINES: return self.skip('cannot run without spidermonkey due to node limitations (Uint8ClampedArray etc.)')

    shutil.copyfile(path_from_root('tests', 'screenshot.png'), os.path.join(self.get_dir(), 'example.png'))
    Popen([PYTHON, EMCC, path_from_root('tests', 'sdl_headless.c'), '-s', 'HEADLESS=1']).communicate()
    output = run_js('a.out.js', engine=SPIDERMONKEY_ENGINE, stderr=PIPE)
    assert '''Init: 0
Font: 0x1
Sum: 0
you should see two lines of text in different colors and a blue rectangle
SDL_Quit called (and ignored)
done.
''' in output, output

  def test_preprocess(self):
    self.clear()

    out, err = Popen([PYTHON, EMCC, path_from_root('tests', 'hello_world.c'), '-E'], stdout=PIPE).communicate()
    assert not os.path.exists('a.out.js')
    # Test explicitly that the output contains a line typically written by the preprocessor.
    # Clang outputs on Windows lines like "#line 1", on Unix '# 1 '.
    # TODO: This is one more of those platform-specific discrepancies, investigate more if this ever becomes an issue,
    # ideally we would have emcc output identical data on all platforms.
    assert '''#line 1 ''' in out or '''# 1 ''' in out
    assert '''hello_world.c"''' in out
    assert '''printf("hello, world!''' in out

  def test_demangle(self):
    open('src.cpp', 'w').write('''
      #include <stdio.h>
      #include <emscripten.h>
      void two(char c) {
        EM_ASM(Module.print(stackTrace()));
      }
      void one(int x) {
        two(x % 17);
      }
      int main() {
        EM_ASM(Module.print(demangle('__Znwj'))); // check for no aborts
        EM_ASM(Module.print(demangle('_main')));
        EM_ASM(Module.print(demangle('__Z2f2v')));
        EM_ASM(Module.print(demangle('__Z12abcdabcdabcdi')));
        EM_ASM(Module.print(demangle('__ZL12abcdabcdabcdi')));
        EM_ASM(Module.print(demangle('__Z4testcsifdPvPiPc')));
        EM_ASM(Module.print(demangle('__ZN4test5moarrEcslfdPvPiPc')));
        EM_ASM(Module.print(demangle('__ZN4Waka1f12a234123412345pointEv')));
        EM_ASM(Module.print(demangle('__Z3FooIiEvv')));
        EM_ASM(Module.print(demangle('__Z3FooIidEvi')));
        EM_ASM(Module.print(demangle('__ZN3Foo3BarILi5EEEvv')));
        EM_ASM(Module.print(demangle('__ZNK10__cxxabiv120__si_class_type_info16search_below_dstEPNS_19__dynamic_cast_infoEPKvib')));
        EM_ASM(Module.print(demangle('__Z9parsewordRPKciRi')));
        EM_ASM(Module.print(demangle('__Z5multiwahtjmxyz')));
        EM_ASM(Module.print(demangle('__Z1aA32_iPA5_c')));
        EM_ASM(Module.print(demangle('__ZN21FWakaGLXFleeflsMarfooC2EjjjPKvbjj')));
        EM_ASM(Module.print(demangle('__ZN5wakaw2Cm10RasterBaseINS_6watwat9PolocatorEE8merbine1INS4_2OREEEvPKjj'))); // we get this wrong, but at least emit a '?'
        one(17);
        return 0;
      }
    ''')

    # full demangle support

    Popen([PYTHON, EMCC, 'src.cpp', '-s', 'DEMANGLE_SUPPORT=1']).communicate()
    output = run_js('a.out.js')
    self.assertContained('''operator new(unsigned int)
_main
f2()
abcdabcdabcd(int)
abcdabcdabcd(int)
test(char, short, int, float, double, void*, int*, char*)
test::moarr(char, short, long, float, double, void*, int*, char*)
Waka::f::a23412341234::point()
void Foo<int>()
void Foo<int, double>(int)
void Foo::Bar<5>()
__cxxabiv1::__si_class_type_info::search_below_dst(__cxxabiv1::__dynamic_cast_info*, void const*, int, bool) const
parseword(char const*&, int, int&)
multi(wchar_t, signed char, unsigned char, unsigned short, unsigned int, unsigned long, long long, unsigned long long, ...)
a(int [32], char (*) [5])
FWakaGLXFleeflsMarfoo::FWakaGLXFleeflsMarfoo(unsigned int, unsigned int, unsigned int, void const*, bool, unsigned int, unsigned int)
void wakaw::Cm::RasterBase<wakaw::watwat::Polocator>::merbine1<wakaw::Cm::RasterBase<wakaw::watwat::Polocator>::OR>(unsigned int const*, unsigned int)
''', output)
    # test for multiple functions in one stack trace
    assert 'one(int)' in output
    assert 'two(char)' in output

  def test_demangle_cpp(self):
    open('src.cpp', 'w').write('''
      #include <stdio.h>
      #include <emscripten.h>
      #include <cxxabi.h>
      #include <assert.h>

      int main() {
        char out[256];
        int status = 1;
        size_t length = 255;
        abi::__cxa_demangle("_ZN4Waka1f12a234123412345pointEv", out, &length, &status);
        assert(status == 0);
        printf("%s\\n", out);
        return 0;
      }
    ''')

    Popen([PYTHON, EMCC, 'src.cpp']).communicate()
    output = run_js('a.out.js')
    self.assertContained('Waka::f::a23412341234::point()', output)

  def test_module_exports_with_closure(self):
    # This test checks that module.export is retained when JavaScript is minified by compiling with --closure 1
    # This is important as if module.export is not present the Module object will not be visible to node.js
    # Run with ./runner.py other.test_module_exports_with_closure

    # First make sure test.js isn't present.
    self.clear()

    # compile with -O2 --closure 0
    Popen([PYTHON, EMCC, path_from_root('tests', 'Module-exports', 'test.c'), '-o', 'test.js', '-O2', '--closure', '0', '--pre-js', path_from_root('tests', 'Module-exports', 'setup.js'), '-s', 'EXPORTED_FUNCTIONS=["_bufferTest"]'], stdout=PIPE, stderr=PIPE).communicate()

    # Check that compilation was successful
    assert os.path.exists('test.js')
    test_js_closure_0 = open('test.js').read()

    # Check that test.js compiled with --closure 0 contains "module['exports'] = Module;"
    assert ("module['exports'] = Module;" in test_js_closure_0) or ('module["exports"]=Module' in test_js_closure_0)

    # Check that main.js (which requires test.js) completes successfully when run in node.js
    # in order to check that the exports are indeed functioning correctly.
    shutil.copyfile(path_from_root('tests', 'Module-exports', 'main.js'), 'main.js')
    if NODE_JS in JS_ENGINES:
      self.assertContained('bufferTest finished', run_js('main.js', engine=NODE_JS))

    # Delete test.js again and check it's gone.
    try_delete(path_from_root('tests', 'Module-exports', 'test.js'))
    assert not os.path.exists(path_from_root('tests', 'Module-exports', 'test.js'))

    # compile with -O2 --closure 1
    Popen([PYTHON, EMCC, path_from_root('tests', 'Module-exports', 'test.c'), '-o', path_from_root('tests', 'Module-exports', 'test.js'), '-O2', '--closure', '1', '--pre-js', path_from_root('tests', 'Module-exports', 'setup.js'), '-s', 'EXPORTED_FUNCTIONS=["_bufferTest"]'], stdout=PIPE, stderr=PIPE).communicate()

    # Check that compilation was successful
    assert os.path.exists(path_from_root('tests', 'Module-exports', 'test.js'))
    test_js_closure_1 = open(path_from_root('tests', 'Module-exports', 'test.js')).read()

    # Check that test.js compiled with --closure 1 contains "module.exports", we want to verify that
    # "module['exports']" got minified to "module.exports" when compiling with --closure 1
    assert "module.exports" in test_js_closure_1

    # Check that main.js (which requires test.js) completes successfully when run in node.js
    # in order to check that the exports are indeed functioning correctly.
    if NODE_JS in JS_ENGINES:
      self.assertContained('bufferTest finished', run_js('main.js', engine=NODE_JS))

    # Tidy up files that might have been created by this test.
    try_delete(path_from_root('tests', 'Module-exports', 'test.js'))
    try_delete(path_from_root('tests', 'Module-exports', 'test.js.map'))
    try_delete(path_from_root('tests', 'Module-exports', 'test.js.mem'))

  def test_node_catch_exit(self):
    # Test that in node.js exceptions are not caught if NODEJS_EXIT_CATCH=0
    if NODE_JS not in JS_ENGINES:
      return

    open(os.path.join(self.get_dir(), 'count.c'), 'w').write('''
      #include <string.h>
      int count(const char *str) {
          return (int)strlen(str);
      }
    ''')

    open(os.path.join(self.get_dir(), 'index.js'), 'w').write('''
      const count = require('./count.js');

      console.log(xxx); //< here is the ReferenceError
    ''')

    reference_error_text = 'console.log(xxx); //< here is the ReferenceError';

    subprocess.check_call([PYTHON, EMCC, os.path.join(self.get_dir(), 'count.c'), '-o', 'count.js'])

    # Check that the ReferenceError is caught and rethrown and thus the original error line is masked
    self.assertNotContained(reference_error_text,
                            run_js ('index.js', engine=NODE_JS, stderr=STDOUT, assert_returncode=None))

    subprocess.check_call([PYTHON, EMCC, os.path.join(self.get_dir(), 'count.c'), '-o', 'count.js', '-s', 'NODEJS_CATCH_EXIT=0'])

    # Check that the ReferenceError is not caught, so we see the error properly
    self.assertContained(reference_error_text,
                         run_js ('index.js', engine=NODE_JS, stderr=STDOUT, assert_returncode=None))

  def test_extra_exported_methods(self):
    # Test with node.js that the EXTRA_EXPORTED_RUNTIME_METHODS setting is considered by libraries
    if NODE_JS not in JS_ENGINES:
      return self.skip("node engine required for this test")

    open(os.path.join(self.get_dir(), 'count.c'), 'w').write('''
      #include <string.h>
      int count(const char *str) {
          return (int)strlen(str);
      }
    ''')

    open(os.path.join(self.get_dir(), 'index.js'), 'w').write('''
      const count = require('./count.js');

      console.log(count.FS_writeFile);
    ''')

    reference_error_text = 'undefined';

    subprocess.check_call([PYTHON, EMCC, os.path.join(self.get_dir(), 'count.c'), '-s', 'FORCE_FILESYSTEM=1', '-s', 'EXTRA_EXPORTED_RUNTIME_METHODS=["FS_writeFile"]','-o', 'count.js'])

    # Check that the Module.FS_writeFile exists
    self.assertNotContained(reference_error_text,
                            run_js ('index.js', engine=NODE_JS, stderr=STDOUT, assert_returncode=None))

    subprocess.check_call([PYTHON, EMCC, os.path.join(self.get_dir(), 'count.c'), '-s', 'FORCE_FILESYSTEM=1', '-o', 'count.js'])

    # Check that the Module.FS_writeFile is not exported
    self.assertContained(reference_error_text,
                         run_js ('index.js', engine=NODE_JS, stderr=STDOUT, assert_returncode=None))

  def test_fs_stream_proto(self):
    open('src.cpp', 'wb').write(r'''
#include <stdio.h>
#include <fcntl.h>
#include <unistd.h>
#include <sys/stat.h>
#include <errno.h>
#include <string.h>

int main()
{
    long file_size = 0;
    int h = open("src.cpp", O_RDONLY, 0666);
    if (0 != h)
    {
        FILE* file = fdopen(h, "rb");
        if (0 != file)
        {
            fseek(file, 0, SEEK_END);
            file_size = ftell(file);
            fseek(file, 0, SEEK_SET);
        }
        else
        {
            printf("fdopen() failed: %s\n", strerror(errno));
            return 10;
        }
        close(h);
        printf("File size: %ld\n", file_size);
    }
    else
    {
        printf("open() failed: %s\n", strerror(errno));
        return 10;
    }
    return 0;
}
    ''')
    Popen([PYTHON, EMCC, 'src.cpp', '--embed-file', 'src.cpp']).communicate()
    for engine in JS_ENGINES:
      out = run_js('a.out.js', engine=engine, stderr=PIPE, full_output=True)
      self.assertContained('File size: 724', out)

  def test_proxyfs(self):
    # This test supposes that 3 different programs share the same directory and files.
    # The same JS object is not used for each of them
    # But 'require' function caches JS objects.
    # If we just load same js-file multiple times like following code,
    # these programs (m0,m1,m2) share the same JS object.
    #
    #   var m0 = require('./proxyfs_test.js');
    #   var m1 = require('./proxyfs_test.js');
    #   var m2 = require('./proxyfs_test.js');
    #
    # To separate js-objects for each of them, following 'require' use different js-files.
    #
    #   var m0 = require('./proxyfs_test.js');
    #   var m1 = require('./proxyfs_test1.js');
    #   var m2 = require('./proxyfs_test2.js');
    #
    open('proxyfs_test_main.js', 'w').write(r'''
var m0 = require('./proxyfs_test.js');
var m1 = require('./proxyfs_test1.js');
var m2 = require('./proxyfs_test2.js');

var section;
function print(str){
  process.stdout.write(section+":"+str+":");
}

m0.FS.mkdir('/working');
m0.FS.mount(m0.PROXYFS,{root:'/',fs:m1.FS},'/working');
m0.FS.mkdir('/working2');
m0.FS.mount(m0.PROXYFS,{root:'/',fs:m2.FS},'/working2');

section = "child m1 reads and writes local file.";
print("m1 read embed");
m1.ccall('myreade','number',[],[]);
print("m1 write");console.log("");
m1.ccall('mywrite0','number',['number'],[1]);
print("m1 read");
m1.ccall('myread0','number',[],[]);


section = "child m2 reads and writes local file.";
print("m2 read embed");
m2.ccall('myreade','number',[],[]);
print("m2 write");console.log("");
m2.ccall('mywrite0','number',['number'],[2]);
print("m2 read");
m2.ccall('myread0','number',[],[]);

section = "child m1 reads local file.";
print("m1 read");
m1.ccall('myread0','number',[],[]);

section = "parent m0 reads and writes local and children's file.";
print("m0 read embed");
m0.ccall('myreade','number',[],[]);
print("m0 read m1");
m0.ccall('myread1','number',[],[]);
print("m0 read m2");
m0.ccall('myread2','number',[],[]);

section = "m0,m1 and m2 verify local files.";
print("m0 write");console.log("");
m0.ccall('mywrite0','number',['number'],[0]);
print("m0 read");
m0.ccall('myread0','number',[],[]);
print("m1 read");
m1.ccall('myread0','number',[],[]);
print("m2 read");
m2.ccall('myread0','number',[],[]);

print("m0 read embed");
m0.ccall('myreade','number',[],[]);
print("m1 read embed");
m1.ccall('myreade','number',[],[]);
print("m2 read embed");
m2.ccall('myreade','number',[],[]);

section = "parent m0 writes and reads children's files.";
print("m0 write m1");console.log("");
m0.ccall('mywrite1','number',[],[]);
print("m0 read m1");
m0.ccall('myread1','number',[],[]);
print("m0 write m2");console.log("");
m0.ccall('mywrite2','number',[],[]);
print("m0 read m2");
m0.ccall('myread2','number',[],[]);
print("m1 read");
m1.ccall('myread0','number',[],[]);
print("m2 read");
m2.ccall('myread0','number',[],[]);
print("m0 read m0");
m0.ccall('myread0','number',[],[]);
''')

    open('proxyfs_pre.js', 'w').write(r'''
if (typeof Module === 'undefined') Module = {};
Module["noInitialRun"]=true;
Module["noExitRuntime"]=true;
''')

    open('proxyfs_embed.txt', 'w').write(r'''test
''')

    open('proxyfs_test.c', 'w').write(r'''
#include <stdio.h>

int
mywrite1(){
  FILE* out = fopen("/working/hoge.txt","w");
  fprintf(out,"test1\n");
  fclose(out);
  return 0;
}

int
myread1(){
  FILE* in = fopen("/working/hoge.txt","r");
  char buf[1024];
  int len;
  if(in==NULL)
    printf("open failed\n");

  while(! feof(in)){
    if(fgets(buf,sizeof(buf),in)==buf){
      printf("%s",buf);
    }
  }
  fclose(in);
  return 0;
}
int
mywrite2(){
  FILE* out = fopen("/working2/hoge.txt","w");
  fprintf(out,"test2\n");
  fclose(out);
  return 0;
}

int
myread2(){
  {
    FILE* in = fopen("/working2/hoge.txt","r");
    char buf[1024];
    int len;
    if(in==NULL)
      printf("open failed\n");

    while(! feof(in)){
      if(fgets(buf,sizeof(buf),in)==buf){
        printf("%s",buf);
      }
    }
    fclose(in);
  }
  return 0;
}

int
mywrite0(int i){
  FILE* out = fopen("hoge.txt","w");
  fprintf(out,"test0_%d\n",i);
  fclose(out);
  return 0;
}

int
myread0(){
  {
    FILE* in = fopen("hoge.txt","r");
    char buf[1024];
    int len;
    if(in==NULL)
      printf("open failed\n");

    while(! feof(in)){
      if(fgets(buf,sizeof(buf),in)==buf){
        printf("%s",buf);
      }
    }
    fclose(in);
  }
  return 0;
}

int
myreade(){
  {
    FILE* in = fopen("proxyfs_embed.txt","r");
    char buf[1024];
    int len;
    if(in==NULL)
      printf("open failed\n");

    while(! feof(in)){
      if(fgets(buf,sizeof(buf),in)==buf){
        printf("%s",buf);
      }
    }
    fclose(in);
  }
  return 0;
}
''')

    Popen([PYTHON, EMCC,
           '-o', 'proxyfs_test.js', 'proxyfs_test.c',
           '--embed-file', 'proxyfs_embed.txt', '--pre-js', 'proxyfs_pre.js',
           '-s', 'MAIN_MODULE=1']).communicate()
    # Following shutil.copyfile just prevent 'require' of node.js from caching js-object.
    # See https://nodejs.org/api/modules.html
    shutil.copyfile('proxyfs_test.js', 'proxyfs_test1.js')
    shutil.copyfile('proxyfs_test.js', 'proxyfs_test2.js')
    out = run_js('proxyfs_test_main.js')
    section="child m1 reads and writes local file."
    self.assertContained(section+":m1 read embed:test", out)
    self.assertContained(section+":m1 write:", out)
    self.assertContained(section+":m1 read:test0_1", out)
    section="child m2 reads and writes local file."
    self.assertContained(section+":m2 read embed:test", out)
    self.assertContained(section+":m2 write:", out)
    self.assertContained(section+":m2 read:test0_2", out)
    section="child m1 reads local file."
    self.assertContained(section+":m1 read:test0_1", out)
    section="parent m0 reads and writes local and children's file."
    self.assertContained(section+":m0 read embed:test", out)
    self.assertContained(section+":m0 read m1:test0_1", out)
    self.assertContained(section+":m0 read m2:test0_2", out)
    section="m0,m1 and m2 verify local files."
    self.assertContained(section+":m0 write:", out)
    self.assertContained(section+":m0 read:test0_0", out)
    self.assertContained(section+":m1 read:test0_1", out)
    self.assertContained(section+":m2 read:test0_2", out)
    self.assertContained(section+":m0 read embed:test", out)
    self.assertContained(section+":m1 read embed:test", out)
    self.assertContained(section+":m2 read embed:test", out)
    section="parent m0 writes and reads children's files."
    self.assertContained(section+":m0 write m1:", out)
    self.assertContained(section+":m0 read m1:test1", out)
    self.assertContained(section+":m0 write m2:", out)
    self.assertContained(section+":m0 read m2:test2", out)
    self.assertContained(section+":m1 read:test1", out)
    self.assertContained(section+":m2 read:test2", out)
    self.assertContained(section+":m0 read m0:test0_0", out)

  def check_simd(self, expected_simds, expected_out):
    if SPIDERMONKEY_ENGINE in JS_ENGINES:
      out = run_js('a.out.js', engine=SPIDERMONKEY_ENGINE, stderr=PIPE, full_output=True)
      self.validate_asmjs(out)
    else:
      out = run_js('a.out.js')
    self.assertContained(expected_out, out)

    src = open('a.out.js').read()
    asm = src[src.find('// EMSCRIPTEN_START_FUNCS'):src.find('// EMSCRIPTEN_END_FUNCS')]
    simds = asm.count('SIMD_')
    assert simds >= expected_simds, 'expecting to see at least %d SIMD* uses, but seeing %d' % (expected_simds, simds)

  def test_autovectorize_linpack(self):
    Popen([PYTHON, EMCC, path_from_root('tests', 'linpack.c'), '-O2', '-s', 'SIMD=1', '-DSP', '-s', 'PRECISE_F32=1', '--profiling']).communicate()
    self.check_simd(30, 'Unrolled Single  Precision')

  def test_autovectorize_bullet(self):
    Building.emcc(path_from_root('tests','bullet_hello_world.cpp'), ['-O2', '-s', 'SIMD=1', '-s', 'INLINING_LIMIT=1', '--llvm-lto', '2', '-s', 'USE_BULLET=1', '-profiling'], output_filename='a.out.js')
    self.check_simd(100, 'BULLET RUNNING')

  def test_dependency_file(self):
    # Issue 1732: -MMD (and friends) create dependency files that need to be
    # copied from the temporary directory.

    open(os.path.join(self.get_dir(), 'test.cpp'), 'w').write(r'''
      #include "test.hpp"

      void my_function()
      {
      }
    ''')
    open(os.path.join(self.get_dir(), 'test.hpp'), 'w').write(r'''
      void my_function();
    ''')

    Popen([PYTHON, EMCC, '-MMD', '-c', os.path.join(self.get_dir(), 'test.cpp'), '-o',
      os.path.join(self.get_dir(), 'test.o')]).communicate()

    assert os.path.exists(os.path.join(self.get_dir(), 'test.d')), 'No dependency file generated'
    deps = open(os.path.join(self.get_dir(), 'test.d')).read()
    # Look for ': ' instead of just ':' to not confuse C:\path\ notation with make "target: deps" rule. Not perfect, but good enough for this test.
    head, tail = deps.split(': ', 2)
    assert 'test.o' in head, 'Invalid dependency target'
    assert 'test.cpp' in tail and 'test.hpp' in tail, 'Invalid dependencies generated'

  def test_dependency_file_2(self):
    self.clear()
    shutil.copyfile(path_from_root('tests', 'hello_world.c'), 'a.c')
    Popen([PYTHON, EMCC, 'a.c', '-MMD', '-MF', 'test.d', '-c']).communicate()
    self.assertContained(open('test.d').read(), 'a.o: a.c\n')

    self.clear()
    shutil.copyfile(path_from_root('tests', 'hello_world.c'), 'a.c')
    Popen([PYTHON, EMCC, 'a.c', '-MMD', '-MF', 'test.d', '-c', '-o', 'test.o']).communicate()
    self.assertContained(open('test.d').read(), 'test.o: a.c\n')

    self.clear()
    shutil.copyfile(path_from_root('tests', 'hello_world.c'), 'a.c')
    os.mkdir('obj')
    Popen([PYTHON, EMCC, 'a.c', '-MMD', '-MF', 'test.d', '-c', '-o', 'obj/test.o']).communicate()
    self.assertContained(open('test.d').read(), 'obj/test.o: a.c\n')

  def test_quoted_js_lib_key(self):
    open('lib.js', 'w').write(r'''
mergeInto(LibraryManager.library, {
   __internal_data:{
    '<' : 0,
    'white space' : 1
  },
  printf__deps: ['__internal_data', 'fprintf']
});
''')

    Popen([PYTHON, EMCC, path_from_root('tests', 'hello_world.cpp'), '--js-library', 'lib.js']).communicate()
    self.assertContained('hello, world!', run_js(os.path.join(self.get_dir(), 'a.out.js')))

  def test_exported_js_lib(self):
    open('lib.js', 'w').write(r'''
mergeInto(LibraryManager.library, {
 jslibfunc: function(x) { return 2*x }
});
''')
    open('src.cpp', 'w').write(r'''
#include <emscripten.h>
extern "C" int jslibfunc(int x);
int main() {
  printf("c calling: %d\n", jslibfunc(6));
  EM_ASM({
    Module.print('js calling: ' + Module['_jslibfunc'](5) + '.');
  });
}
''')
    subprocess.check_call([PYTHON, EMCC, 'src.cpp', '--js-library', 'lib.js', '-s', 'EXPORTED_FUNCTIONS=["_main", "_jslibfunc"]'])
    self.assertContained('c calling: 12\njs calling: 10.', run_js('a.out.js'))

  def test_js_lib_using_asm_lib(self):
    open('lib.js', 'w').write(r'''
mergeInto(LibraryManager.library, {
  jslibfunc__deps: ['asmlibfunc'],
  jslibfunc: function(x) {
    return 2 * _asmlibfunc(x);
  },

  asmlibfunc__asm: true,
  asmlibfunc__sig: 'ii',
  asmlibfunc: function(x) {
    return x + 1;
  }
});
''')
    open('src.cpp', 'w').write(r'''
#include <stdio.h>
extern "C" int jslibfunc(int x);
int main() {
  printf("c calling: %d\n", jslibfunc(6));
}
''')
    subprocess.check_call([PYTHON, EMCC, 'src.cpp', '--js-library', 'lib.js'])
    self.assertContained('c calling: 14\n', run_js('a.out.js'))

  def test_EMCC_BUILD_DIR(self):
    # EMCC_BUILD_DIR env var contains the dir we were building in, when running the js compiler (e.g. when
    # running a js library). We force the cwd to be src/ for technical reasons, so this lets you find out
    # where you were.
    open('lib.js', 'w').write(r'''
printErr('dir was ' + process.env.EMCC_BUILD_DIR);
''')
    out, err = Popen([PYTHON, EMCC, path_from_root('tests', 'hello_world.cpp'), '--js-library', 'lib.js'], stderr=PIPE).communicate()
    self.assertContained('dir was ' + os.path.realpath(os.path.normpath(self.get_dir())), err)

  def test_float_h(self):
    process = Popen([PYTHON, EMCC, path_from_root('tests', 'float+.c')], stdout=PIPE, stderr=PIPE)
    out, err = process.communicate()
    assert process.returncode is 0, 'float.h should agree with our system: ' + out + '\n\n\n' + err

  def test_default_obj_ext(self):
    outdir = os.path.join(self.get_dir(), 'out_dir') + '/'

    self.clear()
    os.mkdir(outdir)
    process = Popen([PYTHON, EMCC, '-c', path_from_root('tests', 'hello_world.c'), '-o', outdir], stderr=PIPE)
    out, err = process.communicate()
    assert not err, err
    assert os.path.isfile(outdir + 'hello_world.o')

    self.clear()
    os.mkdir(outdir)
    process = Popen([PYTHON, EMCC, '-c', path_from_root('tests', 'hello_world.c'), '-o', outdir, '--default-obj-ext', 'obj'], stderr=PIPE)
    out, err = process.communicate()
    assert not err, err
    assert os.path.isfile(outdir + 'hello_world.obj')

  def test_doublestart_bug(self):
    open('code.cpp', 'w').write(r'''
#include <stdio.h>
#include <emscripten.h>

void main_loop(void) {
    static int cnt = 0;
    if (++cnt >= 10) emscripten_cancel_main_loop();
}

int main(void) {
    printf("This should only appear once.\n");
    emscripten_set_main_loop(main_loop, 10, 0);
    return 0;
}
''')

    open('pre.js', 'w').write(r'''
if (typeof Module === 'undefined') Module = eval('(function() { try { return Module || {} } catch(e) { return {} } })()');
if (!Module['preRun']) Module['preRun'] = [];
Module["preRun"].push(function () {
    Module['addRunDependency']('test_run_dependency');
    Module['removeRunDependency']('test_run_dependency');
});
''')

    Popen([PYTHON, EMCC, 'code.cpp', '--pre-js', 'pre.js']).communicate()
    output = run_js(os.path.join(self.get_dir(), 'a.out.js'), engine=NODE_JS)

    assert output.count('This should only appear once.') == 1, '\n'+output

  def test_module_print(self):
    open('code.cpp', 'w').write(r'''
#include <stdio.h>
int main(void) {
  printf("123456789\n");
  return 0;
}
''')

    open('pre.js', 'w').write(r'''
var Module = { print: function(x) { throw '<{(' + x + ')}>' } };
''')

    Popen([PYTHON, EMCC, 'code.cpp', '--pre-js', 'pre.js']).communicate()
    output = run_js(os.path.join(self.get_dir(), 'a.out.js'), stderr=PIPE, full_output=True, engine=NODE_JS, assert_returncode=None)
    assert r'<{(123456789)}>' in output, output

  def test_precompiled_headers(self):
    for suffix in ['gch', 'pch']:
      print suffix
      self.clear()

      open('header.h', 'w').write('#define X 5\n')
      Popen([PYTHON, EMCC, '-xc++-header', 'header.h', '-c']).communicate()
      assert os.path.exists('header.h.gch') # default output is gch
      if suffix != 'gch':
        Popen([PYTHON, EMCC, '-xc++-header', 'header.h', '-o', 'header.h.' + suffix]).communicate()
        assert open('header.h.gch').read() == open('header.h.' + suffix).read()

      open('src.cpp', 'w').write(r'''
#include <stdio.h>
int main() {
  printf("|%d|\n", X);
  return 0;
}
''')
      Popen([PYTHON, EMCC, 'src.cpp', '-include', 'header.h']).communicate()

      output = run_js(self.in_dir('a.out.js'), stderr=PIPE, full_output=True, engine=NODE_JS)
      assert '|5|' in output, output

      # also verify that the gch is actually used
      err = Popen([PYTHON, EMCC, 'src.cpp', '-include', 'header.h', '-Xclang', '-print-stats'], stderr=PIPE).communicate()
      self.assertTextDataContained('*** PCH/Modules Loaded:\nModule: header.h.' + suffix, err[1])
      # and sanity check it is not mentioned when not
      try_delete('header.h.' + suffix)
      err = Popen([PYTHON, EMCC, 'src.cpp', '-include', 'header.h', '-Xclang', '-print-stats'], stderr=PIPE).communicate()
      assert '*** PCH/Modules Loaded:\nModule: header.h.' + suffix not in err[1].replace('\r\n', '\n'), err[1]

      # with specified target via -o
      try_delete('header.h.' + suffix)
      Popen([PYTHON, EMCC, '-xc++-header', 'header.h', '-o', 'my.' + suffix]).communicate()
      assert os.path.exists('my.' + suffix)

      # -include-pch flag
      Popen([PYTHON, EMCC, '-xc++-header', 'header.h', '-o', 'header.h.' + suffix]).communicate()
      check_execute([PYTHON, EMCC, 'src.cpp', '-include-pch', 'header.h.' + suffix])
      output = run_js('a.out.js')
      assert '|5|' in output, output

  def test_warn_unaligned(self):
    open('src.cpp', 'w').write(r'''
#include <stdio.h>
struct packey {
  char x;
  int y;
  double z;
} __attribute__((__packed__));
int main() {
  volatile packey p;
  p.x = 0;
  p.y = 1;
  p.z = 2;
  return 0;
}
''')
    output = Popen([PYTHON, EMCC, 'src.cpp', '-s', 'WARN_UNALIGNED=1'], stderr=PIPE).communicate()
    assert 'emcc: warning: unaligned store' in output[1], output[1]
    output = Popen([PYTHON, EMCC, 'src.cpp', '-s', 'WARN_UNALIGNED=1', '-g'], stderr=PIPE).communicate()
    assert 'emcc: warning: unaligned store' in output[1], output[1]
    assert '@line 11 "src.cpp"' in output[1], output[1]

  def test_on_abort(self):
    expected_output = 'Module.onAbort was called'

    def add_on_abort_and_verify():
      with open('a.out.js') as f:
        js = f.read()
      with open('a.out.js', 'w') as f:
        f.write("var Module = { onAbort: function() { console.log('%s') } };\n" % expected_output)
        f.write(js)
      self.assertContained(expected_output, run_js('a.out.js', assert_returncode=None))

    # test direct abort() C call

    with open('src.c', 'w') as f:
      f.write('''
        #include <stdlib.h>
        int main() {
          abort();
        }
      ''')
    subprocess.check_call([PYTHON, EMCC, 'src.c'])
    add_on_abort_and_verify()

    # test direct abort() JS call

    with open('src.c', 'w') as f:
      f.write('''
        #include <emscripten.h>
        int main() {
          EM_ASM({ abort() });
        }
      ''')
    subprocess.check_call([PYTHON, EMCC, 'src.c'])
    add_on_abort_and_verify()

    # test throwing in an abort handler, and catching that

    with open('src.c', 'w') as f:
      f.write('''
        #include <emscripten.h>
        int main() {
          EM_ASM({
            try {
              Module.print('first');
              abort();
            } catch (e) {
              Module.print('second');
              abort();
              throw e;
            }
          });
        }
      ''')
    subprocess.check_call([PYTHON, EMCC, 'src.c'])
    with open('a.out.js') as f:
      js = f.read()
    with open('a.out.js', 'w') as f:
      f.write("var Module = { onAbort: function() { console.log('%s'); throw 're-throw'; } };\n" % expected_output)
      f.write(js)
    out = run_js('a.out.js', stderr=subprocess.STDOUT, assert_returncode=None)
    print out
    self.assertContained(expected_output, out)
    self.assertContained('re-throw', out)
    self.assertContained('first', out)
    self.assertContained('second', out)
    self.assertEqual(out.count(expected_output), 2)

    # test an abort during startup

    subprocess.check_call([PYTHON, EMCC, path_from_root('tests', 'hello_world.c'), '-s', 'WASM=1', '-s', 'BINARYEN_METHOD="interpret-binary"'])
    os.remove('a.out.wasm') # trigger onAbort by intentionally causing startup to fail
    add_on_abort_and_verify()

  def test_no_exit_runtime(self):
    open('code.cpp', 'w').write(r'''
#include <stdio.h>

template<int x>
struct Waste {
  Waste() {
    printf("coming around %d\n", x);
  }
  ~Waste() {
    printf("going away %d\n", x);
  }
};

Waste<1> w1;
Waste<2> w2;
Waste<3> w3;
Waste<4> w4;
Waste<5> w5;

int main(int argc, char **argv) {
  return 0;
}
''')

    for no_exit in [0, 1]:
      for opts in [[], ['-O1'], ['-O2', '-g2'], ['-O2', '-g2', '--llvm-lto', '1']]:
        print no_exit, opts
        Popen([PYTHON, EMCC] + opts + ['code.cpp', '-s', 'NO_EXIT_RUNTIME=' + str(no_exit)]).communicate()
        output = run_js(os.path.join(self.get_dir(), 'a.out.js'), stderr=PIPE, full_output=True, engine=NODE_JS)
        src = open('a.out.js').read()
        exit = 1-no_exit
        assert 'coming around' in output
        assert ('going away' in output) == exit, 'destructors should not run if no exit'
        assert ('_ZN5WasteILi2EED' in src) == exit, 'destructors should not appear if no exit'
        assert ('atexit(' in src) == exit, 'atexit should not appear or be called'

  def test_os_oz(self):
    if os.environ.get('EMCC_DEBUG'): return self.skip('cannot run in debug mode')
    try:
      os.environ['EMCC_DEBUG'] = '1'
      for args, expect in [
          (['-O1'], 'LLVM opts: -O1'),
          (['-O2'], 'LLVM opts: -O3'),
          (['-Os'], 'LLVM opts: -Os'),
          (['-Oz'], 'LLVM opts: -Oz'),
          (['-O3'], 'LLVM opts: -O3'),
        ]:
        print args, expect
        with clean_write_access_to_canonical_temp_dir():
          output, err = Popen([PYTHON, EMCC, path_from_root('tests', 'hello_world.cpp')] + args, stdout=PIPE, stderr=PIPE).communicate()
        self.assertContained(expect, err)
        if '-O3' in args or '-Oz' in args or '-Os' in args:
          self.assertContained('registerizeHarder', err)
        else:
          self.assertNotContained('registerizeHarder', err)
        self.assertContained('hello, world!', run_js('a.out.js'))
    finally:
      del os.environ['EMCC_DEBUG']

  def test_oz_size(self):
    sizes = {}
    for name, args in [
        ('0', ['-o', 'dlmalloc.o']),
        ('1', ['-o', 'dlmalloc.o', '-O1']),
        ('2', ['-o', 'dlmalloc.o', '-O2']),
        ('s', ['-o', 'dlmalloc.o', '-Os']),
        ('z', ['-o', 'dlmalloc.o', '-Oz']),
        ('3', ['-o', 'dlmalloc.o', '-O3']),
        ('0c', ['-c']),
        ('1c', ['-c', '-O1']),
        ('2c', ['-c', '-O2']),
        ('sc', ['-c', '-Os']),
        ('zc', ['-c', '-Oz']),
        ('3c', ['-c', '-O3']),
      ]:
      print name, args
      self.clear()
      Popen([PYTHON, EMCC, path_from_root('system', 'lib', 'dlmalloc.c')] + args, stdout=PIPE, stderr=PIPE).communicate()
      sizes[name] = os.stat('dlmalloc.o').st_size
    print sizes
    # -c should not affect code size
    for name in ['0', '1', '2', '3', 's', 'z']:
      assert sizes[name] == sizes[name + 'c']
    opt_min = min(sizes['1'], sizes['2'], sizes['3'], sizes['s'], sizes['z'])
    opt_max = max(sizes['1'], sizes['2'], sizes['3'], sizes['s'], sizes['z'])
    assert opt_min - opt_max <= opt_max*0.1, 'opt builds are all fairly close'
    assert sizes['0'] > 1.20*opt_max, 'unopt build is quite larger'

  def test_global_inits(self):
    open('inc.h', 'w').write(r'''
#include <stdio.h>

template<int x>
struct Waste {
  int state;
  Waste() : state(10) {}
  void test(int a) {
    printf("%d\n", a + state);
  }
  ~Waste() {
    printf("going away %d\n", x);
  }
};

Waste<3> *getMore();

''')
    open('main.cpp', 'w').write(r'''
#include "inc.h"

Waste<1> mw1;
Waste<2> mw2;

int main(int argc, char **argv) {
  printf("argc: %d\n", argc);
  mw1.state += argc;
  mw2.state += argc;
  mw1.test(5);
  mw2.test(6);
  getMore()->test(0);
  return 0;
}
''')

    open('side.cpp', 'w').write(r'''
#include "inc.h"

Waste<3> sw3;

Waste<3> *getMore() {
  return &sw3;
}
''')

    for opts, has_global in [
      (['-O2', '-g'], True),
      (['-O2', '-g', '-s', 'NO_EXIT_RUNTIME=1'], False), # no-exit-runtime removes the atexits, and then globalgce can work it's magic to remove the global initializer entirely
      (['-Os', '-g'], True),
      (['-Os', '-g', '-s', 'NO_EXIT_RUNTIME=1'], False),
      (['-O2', '-g', '--llvm-lto', '1'], True),
      (['-O2', '-g', '-s', 'NO_EXIT_RUNTIME=1', '--llvm-lto', '1'], False),
    ]:
      print opts, has_global
      Popen([PYTHON, EMCC, 'main.cpp', '-c'] + opts).communicate()
      Popen([PYTHON, EMCC, 'side.cpp', '-c'] + opts).communicate()
      Popen([PYTHON, EMCC, 'main.o', 'side.o'] + opts).communicate()
      output = run_js(os.path.join(self.get_dir(), 'a.out.js'), stderr=PIPE, full_output=True, engine=NODE_JS)
      src = open('a.out.js').read()
      self.assertContained('argc: 1\n16\n17\n10\n', run_js('a.out.js'))
      assert ('_GLOBAL_' in src) == has_global

  def test_implicit_func(self):
    open('src.c', 'w').write(r'''
#include <stdio.h>
int main()
{
    printf("hello %d\n", strnlen("waka", 2)); // Implicit declaration, no header, for strnlen
    int (*my_strnlen)(char*, ...) = strnlen;
    printf("hello %d\n", my_strnlen("shaka", 2));
    return 0;
}
''')

    IMPLICIT_WARNING = '''warning: implicit declaration of function 'strnlen' is invalid in C99'''
    IMPLICIT_ERROR = '''error: implicit declaration of function 'strnlen' is invalid in C99'''

    for opts, expected, compile_expected in [
      ([], None, [IMPLICIT_ERROR]),
      (['-Wno-error=implicit-function-declaration'], ['hello '], [IMPLICIT_WARNING]), # turn error into warning
      (['-Wno-implicit-function-declaration'], ['hello '], []), # turn error into nothing at all (runtime output is incorrect)
    ]:
      print opts, expected
      try_delete('a.out.js')
      stdout, stderr = Popen([PYTHON, EMCC, 'src.c'] + opts, stderr=PIPE).communicate()
      for ce in compile_expected + ['''warning: incompatible pointer types''']:
        self.assertContained(ce, stderr)
      if expected is None:
        assert not os.path.exists('a.out.js')
      else:
        output = run_js(os.path.join(self.get_dir(), 'a.out.js'), stderr=PIPE, full_output=True)
        for e in expected:
          self.assertContained(e, output)

  def test_incorrect_static_call(self):
    for opts in [0, 1]:
      for asserts in [0, 1]:
        extra = []
        if opts != 1-asserts: extra = ['-s', 'ASSERTIONS=' + str(asserts)]
        cmd = [PYTHON, EMCC, path_from_root('tests', 'sillyfuncast2_noasm.ll'), '-O' + str(opts)] + extra
        print cmd
        stdout, stderr = Popen(cmd, stderr=PIPE).communicate()
        assert ('''unexpected number of arguments 3 in call to 'doit', should be 2''' in stderr) == asserts, stderr
        assert ('''unexpected return type i32 in call to 'doit', should be void''' in stderr) == asserts, stderr
        assert ('''unexpected argument type float at index 1 in call to 'doit', should be i32''' in stderr) == asserts, stderr

  def test_llvm_lit(self):
    grep_path = Building.which('grep')
    if not grep_path:
      return self.skip('Skipping other.test_llvm_lit: This test needs the "grep" tool in PATH. If you are using emsdk on Windows, you can obtain it via installing and activating the gnu package.')
    llvm_src = get_fastcomp_src_dir()
    LLVM_LIT = os.path.join(LLVM_ROOT, 'llvm-lit.py')
    if not os.path.exists(LLVM_LIT):
      LLVM_LIT = os.path.join(LLVM_ROOT, 'llvm-lit')
      if not os.path.exists(LLVM_LIT):
        raise Exception('cannot find llvm-lit tool')
    cmd = [PYTHON, LLVM_LIT, '-v', os.path.join(llvm_src, 'test', 'CodeGen', 'JS')]
    print cmd
    p = Popen(cmd)
    p.communicate()
    assert p.returncode == 0, 'LLVM tests must pass with exit code 0'

  def test_odin_validation(self):
    if not SPIDERMONKEY_ENGINE or SPIDERMONKEY_ENGINE not in JS_ENGINES: return self.skip('this test tests asm.js validation in SpiderMonkey')
    Popen([PYTHON, EMCC, path_from_root('tests', 'hello_world.c'), '-O1'], stdout=PIPE, stderr=PIPE).communicate()
    output = run_js('a.out.js', stderr=PIPE, full_output=True, engine=SPIDERMONKEY_ENGINE)
    assert 'asm.js' in output, 'spidermonkey should mention asm.js compilation: ' + output

  def test_bad_triple(self):
    Popen([CLANG, path_from_root('tests', 'hello_world.c'), '-c', '-emit-llvm', '-o', 'a.bc'] + get_clang_native_args(), env=get_clang_native_env(), stdout=PIPE, stderr=PIPE).communicate()
    out, err = Popen([PYTHON, EMCC, 'a.bc'], stdout=PIPE, stderr=PIPE).communicate()
    assert 'warning' in err or 'WARNING' in err, err
    assert 'incorrect target triple' in err or 'different target triples' in err, err

  def test_valid_abspath(self):
    # Test whether abspath warning appears
    abs_include_path = os.path.abspath(self.get_dir())
    process = Popen([PYTHON, EMCC, '-I%s' % abs_include_path, '-Wwarn-absolute-paths', path_from_root('tests', 'hello_world.c')], stdout=PIPE, stderr=PIPE)
    out, err = process.communicate()
    warning = '-I or -L of an absolute path "-I%s" encountered. If this is to a local system header/library, it may cause problems (local system files make sense for compiling natively on your system, but not necessarily to JavaScript).' % abs_include_path
    assert(warning in err)

    # Passing an absolute path to a directory inside the emscripten tree is always ok and should not issue a warning.
    abs_include_path = path_from_root('tests')
    process = Popen([PYTHON, EMCC, '-I%s' % abs_include_path, '-Wwarn-absolute-paths', path_from_root('tests', 'hello_world.c')], stdout=PIPE, stderr=PIPE)
    out, err = process.communicate()
    warning = '-I or -L of an absolute path "-I%s" encountered. If this is to a local system header/library, it may cause problems (local system files make sense for compiling natively on your system, but not necessarily to JavaScript).' % abs_include_path
    assert(warning not in err)

    # Hide warning for this include path
    process = Popen([PYTHON, EMCC, '--valid-abspath', abs_include_path,'-I%s' % abs_include_path, '-Wwarn-absolute-paths', path_from_root('tests', 'hello_world.c')], stdout=PIPE, stderr=PIPE)
    out, err = process.communicate()
    assert(warning not in err)

  def test_warn_dylibs(self):
    shared_suffixes = ['.so', '.dylib', '.dll']

    for suffix in ['.o', '.a', '.bc', '.so', '.lib', '.dylib', '.js', '.html']:
      process = Popen([PYTHON, EMCC, path_from_root('tests', 'hello_world.c'), '-o', 'out' + suffix], stdout=PIPE, stderr=PIPE)
      out, err = process.communicate()
      warning = 'Dynamic libraries (.so, .dylib, .dll) are currently not supported by Emscripten'
      if suffix in shared_suffixes:
        assert(warning in err)
      else:
        assert(warning not in err)

  def test_simplify_ifs(self):
    def test(src, nums):
      open('src.c', 'w').write(src)
      for opts, ifs in [
        [['-g2'], nums[0]],
        [['-profiling'], nums[1]], # Test that for compatibility support, both forms '-profiling' and '--profiling' are accepted. (https://github.com/kripken/emscripten/issues/2679)
        [['--profiling'], nums[1]],
        [['--profiling', '-g2'], nums[2]]
      ]:
        print opts, ifs
        if type(ifs) == int: ifs = [ifs]
        try_delete('a.out.js')
        Popen([PYTHON, EMCC, 'src.c', '-O2'] + opts, stdout=PIPE).communicate()
        src = open('a.out.js').read()
        main = src[src.find('function _main'):src.find('\n}', src.find('function _main'))]
        actual_ifs = main.count('if (')
        assert actual_ifs in ifs, main + ' : ' + str([ifs, actual_ifs])
        #print main

    test(r'''
      #include <stdio.h>
      #include <string.h>
      int main(int argc, char **argv) {
        if (argc > 5 && strlen(argv[0]) > 1 && strlen(argv[1]) > 2) printf("halp");
        return 0;
      }
    ''', [3, 1, 1])

    test(r'''
      #include <stdio.h>
      #include <string.h>
      int main(int argc, char **argv) {
        while (argc % 3 == 0) {
          if (argc > 5 && strlen(argv[0]) > 1 && strlen(argv[1]) > 2) {
            printf("halp");
            argc++;
          } else {
            while (argc > 0) {
              printf("%d\n", argc--);
            }
          }
        }
        return 0;
      }
    ''', [8, [5,7], [5,7]])

    test(r'''
      #include <stdio.h>
      #include <string.h>
      int main(int argc, char **argv) {
        while (argc % 17 == 0) argc *= 2;
        if (argc > 5 && strlen(argv[0]) > 10 && strlen(argv[1]) > 20) {
          printf("halp");
          argc++;
        } else {
          printf("%d\n", argc--);
        }
        while (argc % 17 == 0) argc *= 2;
        return argc;
      }
    ''', [6, 3, 3])

    test(r'''
      #include <stdio.h>
      #include <stdlib.h>

      int main(int argc, char *argv[]) {
        if (getenv("A") && getenv("B")) {
            printf("hello world\n");
        } else {
            printf("goodnight moon\n");
        }
        printf("and that's that\n");
        return 0;
      }
    ''', [[3,2], 1, 1])

    test(r'''
      #include <stdio.h>
      #include <stdlib.h>

      int main(int argc, char *argv[]) {
        if (getenv("A") || getenv("B")) {
            printf("hello world\n");
        }
        printf("and that's that\n");
        return 0;
      }
    ''', [[3,2], 1, 1])

  def test_symbol_map(self):
    for m in [0, 1]:
      for wasm in [0, 1]:
        print m, wasm
        self.clear()
        cmd = [PYTHON, EMCC, path_from_root('tests', 'hello_world.c'), '-O2']
        if m: cmd += ['--emit-symbol-map']
        if wasm: cmd += ['-s', 'WASM=1']
        print cmd
        stdout, stderr = Popen(cmd, stderr=PIPE).communicate()
        assert (os.path.exists('a.out.js.symbols') == m), stderr
        if m:
          symbols = open('a.out.js.symbols').read()
          assert ':_main' in symbols

  def test_bc_to_bc(self):
    # emcc should 'process' bitcode to bitcode. build systems can request this if
    # e.g. they assume our 'executable' extension is bc, and compile an .o to a .bc
    # (the user would then need to build bc to js of course, but we need to actually
    # emit the bc)
    cmd = Popen([PYTHON, EMCC, '-c', path_from_root('tests', 'hello_world.c')]).communicate()
    assert os.path.exists('hello_world.o')
    cmd = Popen([PYTHON, EMCC, 'hello_world.o', '-o', 'hello_world.bc']).communicate()
    assert os.path.exists('hello_world.o')
    assert os.path.exists('hello_world.bc')

  def test_bad_function_pointer_cast(self):
    open('src.cpp', 'w').write(r'''
#include <stdio.h>

typedef int (*callback) (int, ...);

int impl(int foo) {
  printf("Hello, world.\n");
  return 0;
}

int main() {
  volatile callback f = (callback) impl;
  f(0); /* This fails with or without additional arguments. */
  return 0;
}
''')

    for opts in [0, 1, 2]:
      for safe in [0, 1]:
        for emulate_casts in [0, 1]:
          for emulate_fps in [0, 1]:
            for relocate in [0, 1]:
              cmd = [PYTHON, EMCC, 'src.cpp', '-O' + str(opts), '-s', 'SAFE_HEAP=' + str(safe)]
              if emulate_casts:
                cmd += ['-s', 'EMULATE_FUNCTION_POINTER_CASTS=1']
              if emulate_fps:
                cmd += ['-s', 'EMULATED_FUNCTION_POINTERS=1']
              if relocate:
                cmd += ['-s', 'RELOCATABLE=1'] # disables asm-optimized safe heap
              print cmd
              Popen(cmd).communicate()
              output = run_js('a.out.js', stderr=PIPE, full_output=True, assert_returncode=None)
              if emulate_casts:
                assert 'Hello, world.' in output, output
              elif safe:
                assert 'Function table mask error' in output, output
              else:
                if opts == 0:
                  assert 'Invalid function pointer called' in output, output
                else:
                  assert 'abort()' in output, output

  def test_aliased_func_pointers(self):
    open('src.cpp', 'w').write(r'''
#include <stdio.h>

int impl1(int foo) { return foo; }
float impla(float foo) { return foo; }
int impl2(int foo) { return foo+1; }
float implb(float foo) { return foo+1; }
int impl3(int foo) { return foo+2; }
float implc(float foo) { return foo+2; }

int main(int argc, char **argv) {
  volatile void *f = (void*)impl1;
  if (argc == 50) f = (void*)impla;
  if (argc == 51) f = (void*)impl2;
  if (argc == 52) f = (void*)implb;
  if (argc == 53) f = (void*)impl3;
  if (argc == 54) f = (void*)implc;
  return (int)f;
}
''')

    print 'aliasing'

    sizes_ii = {}
    sizes_dd = {}

    for alias in [None, 0, 1]:
      cmd = [PYTHON, EMCC, 'src.cpp', '-O1']
      if alias is not None:
        cmd += ['-s', 'ALIASING_FUNCTION_POINTERS=' + str(alias)]
      else:
        alias = -1
      print cmd
      Popen(cmd).communicate()
      src = open('a.out.js').read().split('\n')
      for line in src:
        if line.strip().startswith('var FUNCTION_TABLE_ii = '):
          sizes_ii[alias] = line.count(',')
        if line.strip().startswith('var FUNCTION_TABLE_dd = '):
          sizes_dd[alias] = line.count(',')

    print 'ii', sizes_ii
    print 'dd', sizes_dd

    for sizes in [sizes_ii, sizes_dd]:
      assert sizes[-1] == sizes[1] # default is to alias
      assert sizes[1] < sizes[0] # without aliasing, we have more unique values and fat tables

  def test_bad_export(self):
    for m in ['', ' ']:
      self.clear()
      cmd = [PYTHON, EMCC, path_from_root('tests', 'hello_world.c'), '-s', 'EXPORTED_FUNCTIONS=["' + m + '_main"]']
      print cmd
      stdout, stderr = Popen(cmd, stderr=PIPE).communicate()
      if m:
        assert 'function requested to be exported, but not implemented: " _main"' in stderr, stderr
      else:
        self.assertContained('hello, world!', run_js('a.out.js'))

  def test_no_dynamic_execution(self):
    cmd = [PYTHON, EMCC, path_from_root('tests', 'hello_world.c'), '-O1', '-s', 'NO_DYNAMIC_EXECUTION=1']
    stdout, stderr = Popen(cmd, stderr=PIPE).communicate()
    self.assertContained('hello, world!', run_js('a.out.js'))
    src = open('a.out.js').read()
    assert 'eval(' not in src
    assert 'eval.' not in src
    assert 'new Function' not in src
    try_delete('a.out.js')

    # Test that --preload-file doesn't add an use of eval().
    cmd = [PYTHON, EMCC, path_from_root('tests', 'hello_world.c'), '-O1', '-s', 'NO_DYNAMIC_EXECUTION=1', '--preload-file', 'temp.txt']
    stdout, stderr = Popen(cmd, stderr=PIPE).communicate()
    self.assertContained('hello, world!', run_js('a.out.js'))
    src = open('a.out.js').read()
    assert 'eval(' not in src
    assert 'eval.' not in src
    assert 'new Function' not in src
    try_delete('a.out.js')

    # Test that -s NO_DYNAMIC_EXECUTION=1 and --closure 1 are not allowed together.
    cmd = [PYTHON, EMCC, path_from_root('tests', 'hello_world.c'), '-O1', '-s', 'NO_DYNAMIC_EXECUTION=1', '--closure', '1']
    proc = Popen(cmd, stderr=PIPE)
    proc.communicate()
    assert proc.returncode != 0
    try_delete('a.out.js')

    # Test that -s NO_DYNAMIC_EXECUTION=1 and -s RELOCATABLE=1 are not allowed together.
    cmd = [PYTHON, EMCC, path_from_root('tests', 'hello_world.c'), '-O1', '-s', 'NO_DYNAMIC_EXECUTION=1', '-s', 'RELOCATABLE=1']
    proc = Popen(cmd, stderr=PIPE)
    proc.communicate()
    assert proc.returncode != 0
    try_delete('a.out.js')

    open('test.c', 'w').write(r'''
      #include <emscripten/emscripten.h>
      int main() {
        emscripten_run_script("console.log('hello from script');");
        return 0;
      }
      ''')

    # Test that emscripten_run_script() aborts when -s NO_DYNAMIC_EXECUTION=1
    Popen([PYTHON, EMCC, 'test.c', '-O1', '-s', 'NO_DYNAMIC_EXECUTION=1']).communicate()
    self.assertContained('NO_DYNAMIC_EXECUTION=1 was set, cannot eval', run_js(os.path.join(self.get_dir(), 'a.out.js'), assert_returncode=None, full_output=True, stderr=PIPE))
    try_delete('a.out.js')

    # Test that emscripten_run_script() posts a warning when -s NO_DYNAMIC_EXECUTION=2
    Popen([PYTHON, EMCC, 'test.c', '-O1', '-s', 'NO_DYNAMIC_EXECUTION=2']).communicate()
    self.assertContained('Warning: NO_DYNAMIC_EXECUTION=2 was set, but calling eval in the following location:', run_js(os.path.join(self.get_dir(), 'a.out.js'), assert_returncode=None, full_output=True, stderr=PIPE))
    self.assertContained('hello from script', run_js(os.path.join(self.get_dir(), 'a.out.js'), assert_returncode=None, full_output=True, stderr=PIPE))
    try_delete('a.out.js')

  def test_init_file_at_offset(self):
    open('src.cpp', 'w').write(r'''
      #include <stdio.h>
      int main() {
        int data = 0x12345678;
        FILE *f = fopen("test.dat", "wb");
        fseek(f, 100, SEEK_CUR);
        fwrite(&data, 4, 1, f);
        fclose(f);

        int data2;
        f = fopen("test.dat", "rb");
        fread(&data2, 4, 1, f); // should read 0s, not that int we wrote at an offset
        printf("read: %d\n", data2);
        fseek(f, 0, SEEK_END);
        long size = ftell(f); // should be 104, not 4
        fclose(f);
        printf("file size is %d\n", size);
      }
    ''')
    Popen([PYTHON, EMCC, 'src.cpp']).communicate()
    self.assertContained('read: 0\nfile size is 104\n', run_js('a.out.js'))

  def test_argv0_node(self):
    open('code.cpp', 'w').write(r'''
#include <stdio.h>
int main(int argc, char **argv) {
  printf("I am %s.\n", argv[0]);
  return 0;
}
''')

    Popen([PYTHON, EMCC, 'code.cpp']).communicate()
    self.assertContained('I am ' + os.path.realpath(self.get_dir()).replace('\\', '/') + '/a.out.js', run_js('a.out.js', engine=NODE_JS).replace('\\', '/'))

  def test_returncode(self):
    open('src.cpp', 'w').write(r'''
      #include <stdio.h>
      int main() {
        return 123;
      }
    ''')
    Popen([PYTHON, EMCC, 'src.cpp']).communicate()
    for engine in JS_ENGINES:
      print engine
      process = Popen(engine + ['a.out.js'], stdout=PIPE, stderr=PIPE)
      output = process.communicate()
      assert process.returncode == 123, process.returncode

  def test_mkdir_silly(self):
    open('src.cpp', 'w').write(r'''
#include <stdio.h>
#include <dirent.h>
#include <errno.h>
#include <sys/stat.h>
#include <sys/types.h>
#include <unistd.h>

int main(int argc, char **argv) {
  printf("\n");
  for (int i = 1; i < argc; i++) {
    printf("%d:\n", i);
    int ok = mkdir(argv[i], S_IRWXU|S_IRWXG|S_IRWXO);
    printf("  make %s: %d\n", argv[i], ok);
    DIR *dir = opendir(argv[i]);
    printf("  open %s: %d\n", argv[i], dir != NULL);
    if (dir) {
      struct dirent *entry;
      while ((entry = readdir(dir))) {
        printf("  %s, %d\n", entry->d_name, entry->d_type);
      }
    }
  }
}
    ''')
    Popen([PYTHON, EMCC, 'src.cpp']).communicate()

    # cannot create /, can open
    self.assertContained(r'''
1:
  make /: -1
  open /: 1
  proc, 4
  dev, 4
  home, 4
  tmp, 4
  .., 4
  ., 4
''', run_js('a.out.js', args=['/']))
    # cannot create empty name, cannot open
    self.assertContained(r'''
1:
  make : -1
  open : 0
''', run_js('a.out.js', args=['']))
    # can create unnormalized path, can open
    self.assertContained(r'''
1:
  make /a//: 0
  open /a//: 1
  .., 4
  ., 4
''', run_js('a.out.js', args=['/a//']))
    # can create child unnormalized
    self.assertContained(r'''
1:
  make /a: 0
  open /a: 1
  .., 4
  ., 4
2:
  make /a//b//: 0
  open /a//b//: 1
  .., 4
  ., 4
''', run_js('a.out.js', args=['/a', '/a//b//']))

  def test_stat_silly(self):
    open('src.cpp', 'w').write(r'''
#include <stdio.h>
#include <errno.h>
#include <sys/stat.h>

int main(int argc, char **argv) {
  for (int i = 1; i < argc; i++) {
    const char *path = argv[i];
    struct stat path_stat;
    if (stat(path, &path_stat) != 0) {
      printf("Failed to stat path: %s; errno=%d\n", path, errno);
    } else {
      printf("ok on %s\n", path);
    }
  }
}
    ''')
    Popen([PYTHON, EMCC, 'src.cpp']).communicate()

    # cannot stat ""
    self.assertContained(r'''Failed to stat path: /a; errno=2
Failed to stat path: ; errno=2
''', run_js('a.out.js', args=['/a', '']))

  def test_symlink_silly(self):
    open('src.cpp', 'w').write(r'''
#include <dirent.h>
#include <errno.h>
#include <sys/stat.h>
#include <sys/types.h>
#include <unistd.h>
#include <stdio.h>

int main(int argc, char **argv) {
  if (symlink(argv[1], argv[2]) != 0) {
    printf("Failed to symlink paths: %s, %s; errno=%d\n", argv[1], argv[2], errno);
  } else {
    printf("ok\n");
  }
}
    ''')
    Popen([PYTHON, EMCC, 'src.cpp']).communicate()

    # cannot symlink nonexistents
    self.assertContained(r'''Failed to symlink paths: , abc; errno=2''', run_js('a.out.js', args=['', 'abc']))
    self.assertContained(r'''Failed to symlink paths: , ; errno=2''', run_js('a.out.js', args=['', '']))
    self.assertContained(r'''ok''', run_js('a.out.js', args=['123', 'abc']))
    self.assertContained(r'''Failed to symlink paths: abc, ; errno=2''', run_js('a.out.js', args=['abc', '']))

  def test_rename_silly(self):
    open('src.cpp', 'w').write(r'''
#include <stdio.h>
#include <errno.h>

int main(int argc, char **argv) {
  if (rename(argv[1], argv[2]) != 0) {
    printf("Failed to rename paths: %s, %s; errno=%d\n", argv[1], argv[2], errno);
  } else {
    printf("ok\n");
  }
}
    ''')
    Popen([PYTHON, EMCC, 'src.cpp']).communicate()

    # cannot symlink nonexistents
    self.assertContained(r'''Failed to rename paths: , abc; errno=2''', run_js('a.out.js', args=['', 'abc']))
    self.assertContained(r'''Failed to rename paths: , ; errno=2''', run_js('a.out.js', args=['', '']))
    self.assertContained(r'''Failed to rename paths: 123, abc; errno=2''', run_js('a.out.js', args=['123', 'abc']))
    self.assertContained(r'''Failed to rename paths: abc, ; errno=2''', run_js('a.out.js', args=['abc', '']))

  def test_readdir_r_silly(self):
    open('src.cpp', 'w').write(r'''
#include <iostream>
#include <cstring>
#include <cerrno>
#include <unistd.h>
#include <fcntl.h>
#include <cstdlib>
#include <dirent.h>
#include <sys/stat.h>
#include <sys/types.h>
using std::endl;
namespace
{
  void check(const bool result)
  {
    if(not result) {
      std::cout << "Check failed!" << endl;
      throw "bad";
    }
  }
  // Do a recursive directory listing of the directory whose path is specified
  // by \a name.
  void ls(const std::string& name, std::size_t indent = 0)
  {
    ::DIR *dir;
    struct ::dirent *entry;
    if(indent == 0) {
      std::cout << name << endl;
      ++indent;
    }
    // Make sure we can open the directory.  This should also catch cases where
    // the empty string is passed in.
    if (not (dir = ::opendir(name.c_str()))) {
      const int error = errno;
      std::cout
        << "Failed to open directory: " << name << "; " << error << endl;
      return;
    }
    // Just checking the sanity.
    if (name.empty()) {
      std::cout
        << "Managed to open a directory whose name was the empty string.."
        << endl;
      check(::closedir(dir) != -1);
      return;
    }
    // Iterate over the entries in the directory.
    while ((entry = ::readdir(dir))) {
      const std::string entryName(entry->d_name);
      if (entryName == "." || entryName == "..") {
        // Skip the dot entries.
        continue;
      }
      const std::string indentStr(indent * 2, ' ');
      if (entryName.empty()) {
        std::cout
          << indentStr << "\"\": Found empty string as a "
          << (entry->d_type == DT_DIR ? "directory" : "file")
          << " entry!" << endl;
        continue;
      } else {
        std::cout << indentStr << entryName
                  << (entry->d_type == DT_DIR ? "/" : "") << endl;
      }
      if (entry->d_type == DT_DIR) {
        // We found a subdirectory; recurse.
        ls(std::string(name + (name == "/" ? "" : "/" ) + entryName),
           indent + 1);
      }
    }
    // Close our handle.
    check(::closedir(dir) != -1);
  }
  void touch(const std::string &path)
  {
    const int fd = ::open(path.c_str(), O_CREAT | O_TRUNC, 0644);
    check(fd != -1);
    check(::close(fd) != -1);
  }
}
int main()
{
  check(::mkdir("dir", 0755) == 0);
  touch("dir/a");
  touch("dir/b");
  touch("dir/c");
  touch("dir/d");
  touch("dir/e");
  std::cout << "Before:" << endl;
  ls("dir");
  std::cout << endl;
  // Attempt to delete entries as we walk the (single) directory.
  ::DIR * const dir = ::opendir("dir");
  check(dir != NULL);
  struct ::dirent *entry;
  while((entry = ::readdir(dir)) != NULL) {
    const std::string name(entry->d_name);
    // Skip "." and "..".
    if(name == "." || name == "..") {
      continue;
    }
    // Unlink it.
    std::cout << "Unlinking " << name << endl;
    check(::unlink(("dir/" + name).c_str()) != -1);
  }
  check(::closedir(dir) != -1);
  std::cout << "After:" << endl;
  ls("dir");
  std::cout << endl;
  return 0;
}
    ''')
    Popen([PYTHON, EMCC, 'src.cpp']).communicate()

    # cannot symlink nonexistents
    self.assertContained(r'''Before:
dir
  e
  d
  c
  b
  a

Unlinking e
Unlinking d
Unlinking c
Unlinking b
Unlinking a
After:
dir
''', run_js('a.out.js', args=['', 'abc']))

  def test_emversion(self):
    open('src.cpp', 'w').write(r'''
      #include <stdio.h>
      int main() {
        printf("major: %d\n", __EMSCRIPTEN_major__);
        printf("minor: %d\n", __EMSCRIPTEN_minor__);
        printf("tiny: %d\n", __EMSCRIPTEN_tiny__);
      }
    ''')
    Popen([PYTHON, EMCC, 'src.cpp']).communicate()
    self.assertContained(r'''major: %d
minor: %d
tiny: %d
''' % (EMSCRIPTEN_VERSION_MAJOR, EMSCRIPTEN_VERSION_MINOR, EMSCRIPTEN_VERSION_TINY), run_js('a.out.js'))

  def test_dashE(self):
    open('src.cpp', 'w').write(r'''#include <emscripten.h>
EMSCRIPTEN_KEEPALIVE __EMSCRIPTEN_major__ __EMSCRIPTEN_minor__ __EMSCRIPTEN_tiny__ EMSCRIPTEN_KEEPALIVE
''')
    def test(args=[]):
      print args
      out = Popen([PYTHON, EMCC, 'src.cpp', '-E'] + args, stdout=PIPE).communicate()[0]
      self.assertContained(r'''__attribute__((used)) %d %d %d __attribute__((used))''' % (EMSCRIPTEN_VERSION_MAJOR, EMSCRIPTEN_VERSION_MINOR, EMSCRIPTEN_VERSION_TINY), out)
    test()
    test(['--bind'])

  def test_dashE_consistent(self): # issue #3365
    normal = Popen([PYTHON, EMXX, '-v', '-Wwarn-absolute-paths', path_from_root('tests', 'hello_world.cpp'), '-c'], stdout=PIPE, stderr=PIPE).communicate()[1]
    dash_e = Popen([PYTHON, EMXX, '-v', '-Wwarn-absolute-paths', path_from_root('tests', 'hello_world.cpp'), '-E'], stdout=PIPE, stderr=PIPE).communicate()[1]

    import difflib
    diff = [a.rstrip()+'\n' for a in difflib.unified_diff(normal.split('\n'), dash_e.split('\n'), fromfile='normal', tofile='dash_e')]
    left_std = filter(lambda x: x.startswith('-') and '-std=' in x, diff)
    right_std = filter(lambda x: x.startswith('+') and '-std=' in x, diff)
    assert len(left_std) == len(right_std) == 1, '\n\n'.join(diff)
    bad = filter(lambda x: '-Wwarn-absolute-paths' in x, diff)
    assert len(bad) == 0, '\n\n'.join(diff)

  def test_dashE_respect_dashO(self): # issue #3365
    with_dash_o = Popen([PYTHON, EMXX, path_from_root('tests', 'hello_world.cpp'), '-E', '-o', '/dev/null'], stdout=PIPE, stderr=PIPE).communicate()[0]
    without_dash_o = Popen([PYTHON, EMXX, path_from_root('tests', 'hello_world.cpp'), '-E'], stdout=PIPE, stderr=PIPE).communicate()[0]
    assert len(with_dash_o) == 0
    assert len(without_dash_o) != 0

  def test_dashM(self):
    out = Popen([PYTHON, EMXX, path_from_root('tests', 'hello_world.cpp'), '-M'], stdout=PIPE).communicate()[0]
    self.assertContained('hello_world.o:', out) # Verify output is just a dependency rule instead of bitcode or js

  def test_dashM_consistent(self):
    normal = Popen([PYTHON, EMXX, '-v', '-Wwarn-absolute-paths', path_from_root('tests', 'hello_world.cpp'), '-c'], stdout=PIPE, stderr=PIPE).communicate()[1]
    dash_m = Popen([PYTHON, EMXX, '-v', '-Wwarn-absolute-paths', path_from_root('tests', 'hello_world.cpp'), '-M'], stdout=PIPE, stderr=PIPE).communicate()[1]

    import difflib
    diff = [a.rstrip()+'\n' for a in difflib.unified_diff(normal.split('\n'), dash_m.split('\n'), fromfile='normal', tofile='dash_m')]
    left_std = filter(lambda x: x.startswith('-') and '-std=' in x, diff)
    right_std = filter(lambda x: x.startswith('+') and '-std=' in x, diff)
    assert len(left_std) == len(right_std) == 1, '\n\n'.join(diff)
    bad = filter(lambda x: '-Wwarn-absolute-paths' in x, diff)
    assert len(bad) == 0, '\n\n'.join(diff)

  def test_dashM_respect_dashO(self):
    with_dash_o = Popen([PYTHON, EMXX, path_from_root('tests', 'hello_world.cpp'), '-M', '-o', '/dev/null'], stdout=PIPE, stderr=PIPE).communicate()[0]
    without_dash_o = Popen([PYTHON, EMXX, path_from_root('tests', 'hello_world.cpp'), '-M'], stdout=PIPE, stderr=PIPE).communicate()[0]
    assert len(with_dash_o) == 0
    assert len(without_dash_o) != 0

  def test_malloc_implicit(self):
    open('src.cpp', 'w').write(r'''
#include <stdlib.h>
#include <stdio.h>
#include <assert.h>
int main() {
  const char *home = getenv("HOME");
  for(unsigned int i = 0; i < 5; ++i) {
    const char *curr = getenv("HOME");
    assert(curr == home);
  }
  printf("ok\n");
}
    ''')
    Popen([PYTHON, EMCC, 'src.cpp']).communicate()
    self.assertContained('ok', run_js('a.out.js'))

  def test_switch64phi(self):
    # issue 2539, fastcomp segfault on phi-i64 interaction
    self.clear()
    open('src.cpp', 'w').write(r'''
#include <cstdint>
#include <limits>
#include <cstdio>

//============================================================================

namespace
{
  class int_adapter {
  public:
    typedef ::int64_t int_type;

    int_adapter(int_type v = 0)
      : value_(v)
    {}
    static const int_adapter pos_infinity()
    {
      return (::std::numeric_limits<int_type>::max)();
    }
    static const int_adapter neg_infinity()
    {
      return (::std::numeric_limits<int_type>::min)();
    }
    static const int_adapter not_a_number()
    {
      return (::std::numeric_limits<int_type>::max)()-1;
    }
    static bool is_neg_inf(int_type v)
    {
      return (v == neg_infinity().as_number());
    }
    static bool is_pos_inf(int_type v)
    {
      return (v == pos_infinity().as_number());
    }
    static bool is_not_a_number(int_type v)
    {
      return (v == not_a_number().as_number());
    }

    bool is_infinity() const
    {
      return (value_ == neg_infinity().as_number() ||
              value_ == pos_infinity().as_number());
    }
    bool is_special() const
    {
      return(is_infinity() || value_ == not_a_number().as_number());
    }
    bool operator<(const int_adapter& rhs) const
    {
      if(value_ == not_a_number().as_number()
         || rhs.value_ == not_a_number().as_number()) {
        return false;
      }
      if(value_ < rhs.value_) return true;
      return false;
    }
    int_type as_number() const
    {
      return value_;
    }

    int_adapter operator-(const int_adapter& rhs)const
    {
      if(is_special() || rhs.is_special())
      {
        if (rhs.is_pos_inf(rhs.as_number()))
        {
          return int_adapter(1);
        }
        if (rhs.is_neg_inf(rhs.as_number()))
        {
          return int_adapter();
        }
      }
      return int_adapter();
    }


  private:
    int_type value_;
  };

  class time_iterator {
  public:
    time_iterator(int_adapter t, int_adapter d)
      : current_(t),
        offset_(d)
    {}

    time_iterator& operator--()
    {
      current_ = int_adapter(current_ - offset_);
      return *this;
    }

    bool operator>=(const int_adapter& t)
    {
      return not (current_ < t);
    }

  private:
    int_adapter current_;
    int_adapter offset_;
  };

  void iterate_backward(const int_adapter *answers, const int_adapter& td)
  {
    int_adapter end = answers[0];
    time_iterator titr(end, td);

    std::puts("");
    for (; titr >= answers[0]; --titr) {
    }
  }
}

int
main()
{
  const int_adapter answer1[] = {};
  iterate_backward(NULL, int_adapter());
  iterate_backward(answer1, int_adapter());
}
    ''')
    Popen([PYTHON, EMCC, 'src.cpp', '-O2', '-s', 'SAFE_HEAP=1']).communicate()
    assert os.path.exists('a.out.js') # build should succeed
    self.assertContained(('trap!', 'segmentation fault loading 4 bytes from address 0'), run_js('a.out.js', assert_returncode=None, stderr=PIPE)) # program should segfault

  def test_only_force_stdlibs(self):
    def test(name):
      print name
      Popen([PYTHON, EMXX, path_from_root('tests', 'hello_libcxx.cpp')], stderr=PIPE).communicate()
      self.assertContained('hello, world!', run_js('a.out.js', stderr=PIPE))

    test('normal') # normally is ok

    try:
      os.environ['EMCC_FORCE_STDLIBS'] = 'libc,libcxxabi,libcxx'
      test('forced libs is ok, they were there anyhow')
    finally:
      del os.environ['EMCC_FORCE_STDLIBS']

    try:
      os.environ['EMCC_FORCE_STDLIBS'] = 'libc'
      test('partial list, but ok since we grab them as needed')
    finally:
      del os.environ['EMCC_FORCE_STDLIBS']

    try:
      os.environ['EMCC_FORCE_STDLIBS'] = 'libc'
      os.environ['EMCC_ONLY_FORCED_STDLIBS'] = '1'
      ok = False
      test('fail! not enough stdlibs')
    except:
      ok = True
    finally:
      del os.environ['EMCC_FORCE_STDLIBS']
      del os.environ['EMCC_ONLY_FORCED_STDLIBS']
    assert ok

    try:
      os.environ['EMCC_FORCE_STDLIBS'] = 'libc,libcxxabi,libcxx'
      os.environ['EMCC_ONLY_FORCED_STDLIBS'] = '1'
      test('force all the needed stdlibs, so this works even though we ignore the input file')
    finally:
      del os.environ['EMCC_FORCE_STDLIBS']
      del os.environ['EMCC_ONLY_FORCED_STDLIBS']

  def test_only_force_stdlibs_2(self):
    open('src.cpp', 'w').write(r'''
#include <iostream>
#include <stdexcept>

int main()
{
  try {
    throw std::exception();
    std::cout << "got here" << std::endl;
  }
  catch (const std::exception& ex) {
    std::cout << "Caught exception: " << ex.what() << std::endl;
  }
}
''')
    try:
      os.environ['EMCC_FORCE_STDLIBS'] = 'libc,libcxxabi,libcxx'
      os.environ['EMCC_ONLY_FORCED_STDLIBS'] = '1'
      Popen([PYTHON, EMXX, 'src.cpp']).communicate()
      self.assertContained('Caught exception: std::exception', run_js('a.out.js', stderr=PIPE))
    finally:
      del os.environ['EMCC_FORCE_STDLIBS']
      del os.environ['EMCC_ONLY_FORCED_STDLIBS']

  def test_strftime_zZ(self):
    open('src.cpp', 'w').write(r'''
#include <cerrno>
#include <cstring>
#include <ctime>
#include <iostream>

int main()
{
  // Buffer to hold the current hour of the day.  Format is HH + nul
  // character.
  char hour[3];

  // Buffer to hold our ISO 8601 formatted UTC offset for the current
  // timezone.  Format is [+-]hhmm + nul character.
  char utcOffset[6];

  // Buffer to hold the timezone name or abbreviation.  Just make it
  // sufficiently large to hold most timezone names.
  char timezone[128];

  std::tm tm;

  // Get the current timestamp.
  const std::time_t now = std::time(NULL);

  // What time is that here?
  if (::localtime_r(&now, &tm) == NULL) {
    const int error = errno;
    std::cout
      << "Failed to get localtime for timestamp=" << now << "; errno=" << error
      << "; " << std::strerror(error) << std::endl;
    return 1;
  }

  size_t result = 0;

  // Get the formatted hour of the day.
  if ((result = std::strftime(hour, 3, "%H", &tm)) != 2) {
    const int error = errno;
    std::cout
      << "Failed to format hour for timestamp=" << now << "; result="
      << result << "; errno=" << error << "; " << std::strerror(error)
      << std::endl;
    return 1;
  }
  std::cout << "The current hour of the day is: " << hour << std::endl;

  // Get the formatted UTC offset in ISO 8601 format.
  if ((result = std::strftime(utcOffset, 6, "%z", &tm)) != 5) {
    const int error = errno;
    std::cout
      << "Failed to format UTC offset for timestamp=" << now << "; result="
      << result << "; errno=" << error << "; " << std::strerror(error)
      << std::endl;
    return 1;
  }
  std::cout << "The current timezone offset is: " << utcOffset << std::endl;

  // Get the formatted timezone name or abbreviation.  We don't know how long
  // this will be, so just expect some data to be written to the buffer.
  if ((result = std::strftime(timezone, 128, "%Z", &tm)) == 0) {
    const int error = errno;
    std::cout
      << "Failed to format timezone for timestamp=" << now << "; result="
      << result << "; errno=" << error << "; " << std::strerror(error)
      << std::endl;
    return 1;
  }
  std::cout << "The current timezone is: " << timezone << std::endl;

  std::cout << "ok!\n";
}
''')
    Popen([PYTHON, EMCC, 'src.cpp']).communicate()
    self.assertContained('ok!', run_js('a.out.js'))

  def test_truncate_from_0(self):
    open('src.cpp', 'w').write(r'''
#include <cerrno>
#include <cstring>
#include <iostream>

#include <fcntl.h>
#include <sys/stat.h>
#include <sys/types.h>
#include <unistd.h>

using std::endl;

//============================================================================
// :: Helpers

namespace
{
  // Returns the size of the regular file specified as 'path'.
  ::off_t getSize(const char* const path)
  {
    // Stat the file and make sure that it's the expected size.
    struct ::stat path_stat;
    if (::stat(path, &path_stat) != 0) {
      const int error = errno;
      std::cout
        << "Failed to lstat path: " << path << "; errno=" << error << "; "
        << std::strerror(error) << endl;
      return -1;
    }

    std::cout
      << "Size of file is: " << path_stat.st_size << endl;
    return path_stat.st_size;
  }

  // Causes the regular file specified in 'path' to have a size of 'length'
  // bytes.
  void resize(const char* const path,
              const ::off_t length)
  {
    std::cout
      << "Truncating file=" << path << " to length=" << length << endl;
    if (::truncate(path, length) == -1)
    {
      const int error = errno;
      std::cout
        << "Failed to truncate file=" << path << "; errno=" << error
        << "; " << std::strerror(error) << endl;
    }

    const ::off_t size = getSize(path);
    if (size != length) {
      std::cout
        << "Failed to truncate file=" << path << " to length=" << length
        << "; got size=" << size << endl;
    }
  }

  // Helper to create a file with the given content.
  void createFile(const std::string& path, const std::string& content)
  {
    std::cout
      << "Creating file: " << path << " with content=" << content << endl;

    const int fd = ::open(path.c_str(), O_CREAT | O_WRONLY, 0644);
    if (fd == -1) {
      const int error = errno;
      std::cout
        << "Failed to open file for writing: " << path << "; errno=" << error
        << "; " << std::strerror(error) << endl;
      return;
    }

    if (::write(fd, content.c_str(), content.size()) != content.size()) {
      const int error = errno;
      std::cout
        << "Failed to write content=" << content << " to file=" << path
        << "; errno=" << error << "; " << std::strerror(error) << endl;

      // Fall through to close FD.
    }

    ::close(fd);
  }
}

//============================================================================
// :: Entry Point
int main()
{
  const char* const file = "/tmp/file";
  createFile(file, "This is some content");
  getSize(file);
  resize(file, 32);
  resize(file, 17);
  resize(file, 0);

  // This throws a JS exception.
  resize(file, 32);
  return 0;
}
''')
    Popen([PYTHON, EMCC, 'src.cpp']).communicate()
    self.assertContained(r'''Creating file: /tmp/file with content=This is some content
Size of file is: 20
Truncating file=/tmp/file to length=32
Size of file is: 32
Truncating file=/tmp/file to length=17
Size of file is: 17
Truncating file=/tmp/file to length=0
Size of file is: 0
Truncating file=/tmp/file to length=32
Size of file is: 32
''', run_js('a.out.js'))

  def test_emcc_s_typo(self):
    # with suggestions
    out, err = Popen([PYTHON, EMCC, path_from_root('tests', 'hello_world.c'), '-s', 'DISABLE_EXCEPTION_CATCH=1'], stderr=PIPE).communicate()
    self.assertContained(r'''Assigning a non-existent settings attribute "DISABLE_EXCEPTION_CATCH"''', err)
    self.assertContained(r'''did you mean one of DISABLE_EXCEPTION_CATCHING?''', err)
    # no suggestions
    out, err = Popen([PYTHON, EMCC, path_from_root('tests', 'hello_world.c'), '-s', 'CHEEZ=1'], stderr=PIPE).communicate()
    self.assertContained(r'''perhaps a typo in emcc's  -s X=Y  notation?''', err)
    self.assertContained(r'''(see src/settings.js for valid values)''', err)

  def test_create_readonly(self):
    open('src.cpp', 'w').write(r'''
#include <cerrno>
#include <cstring>
#include <iostream>

#include <fcntl.h>
#include <unistd.h>

using std::endl;

//============================================================================
// :: Helpers

namespace
{
  // Helper to create a read-only file with content.
  void readOnlyFile(const std::string& path, const std::string& content)
  {
    std::cout
      << "Creating file: " << path << " with content of size="
      << content.size() << endl;

    const int fd = ::open(path.c_str(), O_CREAT | O_WRONLY, 0400);
    if (fd == -1) {
      const int error = errno;
      std::cout
        << "Failed to open file for writing: " << path << "; errno=" << error
        << "; " << std::strerror(error) << endl;
      return;
    }

    // Write the content to the file.
    ssize_t result = 0;
    if ((result = ::write(fd, content.data(), content.size()))
        != ssize_t(content.size()))
    {
      const int error = errno;
      std::cout
        << "Failed to write to file=" << path << "; errno=" << error
        << "; " << std::strerror(error) << endl;
      // Fall through to close the file.
    }
    else {
      std::cout
        << "Data written to file=" << path << "; successfully wrote "
        << result << " bytes" << endl;
    }

    ::close(fd);
  }
}

//============================================================================
// :: Entry Point

int main()
{
  const char* const file = "/tmp/file";
  unlink(file);
  readOnlyFile(file, "This content should get written because the file "
                     "does not yet exist and so, only the mode of the "
                     "containing directory will influence my ability to "
                     "create and open the file. The mode of the file only "
                     "applies to opening of the stream, not subsequent stream "
                     "operations after stream has opened.\n\n");
  readOnlyFile(file, "This should not get written because the file already "
                     "exists and is read-only.\n\n");
}
''')
    Popen([PYTHON, EMCC, 'src.cpp']).communicate()
    self.assertContained(r'''Creating file: /tmp/file with content of size=292
Data written to file=/tmp/file; successfully wrote 292 bytes
Creating file: /tmp/file with content of size=79
Failed to open file for writing: /tmp/file; errno=13; Permission denied
''', run_js('a.out.js'))

  def test_embed_file_large(self):
    # If such long files are encoded on one line,
    # they overflow the interpreter's limit
    large_size = int(1500000)
    open('large.txt', 'w').write('x' * large_size)
    open('src.cpp', 'w').write(r'''
      #include <stdio.h>
      #include <unistd.h>
      int main()
      {
          FILE* fp = fopen("large.txt", "r");
          if (fp) {
              printf("ok\n");
              fseek(fp, 0L, SEEK_END);
              printf("%ld\n", ftell(fp));
          } else {
              printf("failed to open large file.txt\n");
          }
          return 0;
      }
    ''')
    Popen([PYTHON, EMCC, 'src.cpp', '--embed-file', 'large.txt']).communicate()
    for engine in JS_ENGINES:
      if engine == V8_ENGINE: continue # ooms
      print engine
      self.assertContained('ok\n' + str(large_size) + '\n', run_js('a.out.js', engine=engine))

  def test_force_exit(self):
    open('src.cpp', 'w').write(r'''
#include <emscripten/emscripten.h>

namespace
{
  extern "C"
  EMSCRIPTEN_KEEPALIVE
  void callback()
  {
    EM_ASM({ Module.print('callback pre()') });
    ::emscripten_force_exit(42);
    EM_ASM({ Module.print('callback post()') });
    }
}

int
main()
{
  EM_ASM({ setTimeout(function() { Module.print("calling callback()"); _callback() }, 100) });
  ::emscripten_exit_with_live_runtime();
  return 123;
}
    ''')
    Popen([PYTHON, EMCC, 'src.cpp']).communicate()
    output = run_js('a.out.js', engine=NODE_JS, assert_returncode=42)
    assert 'callback pre()' in output
    assert 'callback post()' not in output

  def test_bad_locale(self):
    open('src.cpp', 'w').write(r'''

#include <locale.h>
#include <stdio.h>
#include <wctype.h>

int
main(const int argc, const char * const * const argv)
{
  const char * const locale = (argc > 1 ? argv[1] : "C");
  const char * const actual = setlocale(LC_ALL, locale);
  if(actual == NULL) {
    printf("%s locale not supported\n",
           locale);
    return 0;
  }
  printf("locale set to %s: %s\n", locale, actual);
}

    ''')
    Popen([PYTHON, EMCC, 'src.cpp']).communicate()

    self.assertContained('locale set to C: C;C;C;C;C;C',
                         run_js('a.out.js', args=['C']))
    self.assertContained('locale set to waka: waka;waka;waka;waka;waka;waka',
                         run_js('a.out.js', args=['waka']))

  def test_js_malloc(self):
    open('src.cpp', 'w').write(r'''
#include <stdio.h>
#include <emscripten.h>

int main() {
  EM_ASM({
    for (var i = 0; i < 1000; i++) {
      var ptr = Module._malloc(1024*1024); // only done in JS, but still must not leak
      Module._free(ptr);
    }
  });
  printf("ok.\n");
}
    ''')
    Popen([PYTHON, EMCC, 'src.cpp']).communicate()
    self.assertContained('ok.', run_js('a.out.js', args=['C']))

  def test_locale_wrong(self):
    open('src.cpp', 'w').write(r'''
#include <locale>
#include <iostream>
#include <stdexcept>

int
main(const int argc, const char * const * const argv)
{
  const char * const name = argc > 1 ? argv[1] : "C";

  try {
    const std::locale locale(name);
    std::cout
      << "Constructed locale \"" << name << "\"\n"
      << "This locale is "
      << (locale == std::locale::global(locale) ? "" : "not ")
      << "the global locale.\n"
      << "This locale is " << (locale == std::locale::classic() ? "" : "not ")
      << "the C locale." << std::endl;

  } catch(const std::runtime_error &ex) {
    std::cout
      << "Can't construct locale \"" << name << "\": " << ex.what()
      << std::endl;
    return 1;

  } catch(...) {
    std::cout
      << "FAIL: Unexpected exception constructing locale \"" << name << '\"'
      << std::endl;
    return 127;
  }
}
    ''')
    Popen([PYTHON, EMCC, 'src.cpp']).communicate()
    self.assertContained('Constructed locale "C"\nThis locale is the global locale.\nThis locale is the C locale.', run_js('a.out.js', args=['C']))
    self.assertContained('''Can't construct locale "waka": collate_byname<char>::collate_byname failed to construct for waka''', run_js('a.out.js', args=['waka'], assert_returncode=1))

  def test_cleanup_os(self):
    # issue 2644
    def test(args, be_clean):
      print args
      self.clear()
      shutil.copyfile(path_from_root('tests', 'hello_world.c'), 'a.c')
      open('b.c', 'w').write(' ')
      Popen([PYTHON, EMCC, 'a.c', 'b.c'] + args).communicate()
      clutter = glob.glob('*.o')
      if be_clean: assert len(clutter) == 0, 'should not leave clutter ' + str(clutter)
      else: assert len(clutter) == 2, 'should leave .o files'
    test(['-o', 'c.bc'], True)
    test(['-o', 'c.js'], True)
    test(['-o', 'c.html'], True)
    test(['-c'], False)

  def test_dash_g(self):
    open('src.c', 'w').write('''
      #include <stdio.h>
      #include <assert.h>

      void checker(int x) {
        x += 20;
        assert(x < 15); // this is line 7!
      }

      int main() {
        checker(10);
        return 0;
      }
    ''')

    def check(has):
      print has
      lines = open('a.out.js', 'r').readlines()
      lines = filter(lambda line: '___assert_fail(' in line or '___assert_func(' in line, lines)
      found_line_num = any(('//@line 7 "' in line) for line in lines)
      found_filename = any(('src.c"\n' in line) for line in lines)
      assert found_line_num == has, 'Must have debug info with the line number'
      assert found_filename == has, 'Must have debug info with the filename'

    Popen([PYTHON, EMCC, 'src.c', '-g']).communicate()
    check(True)
    Popen([PYTHON, EMCC, 'src.c']).communicate()
    check(False)
    Popen([PYTHON, EMCC, 'src.c', '-g0']).communicate()
    check(False)
    Popen([PYTHON, EMCC, 'src.c', '-g0', '-g']).communicate() # later one overrides
    check(True)
    Popen([PYTHON, EMCC, 'src.c', '-g', '-g0']).communicate() # later one overrides
    check(False)

  def test_dash_g_bc(self):
    def test(opts):
      print opts
      def get_size(name):
        return os.stat(name).st_size
      Popen([PYTHON, EMCC, path_from_root('tests', 'hello_world.c'), '-o', 'a_.bc'] + opts).communicate()
      sizes = { '_': get_size('a_.bc') }
      Popen([PYTHON, EMCC, path_from_root('tests', 'hello_world.c'), '-g', '-o', 'ag.bc'] + opts).communicate()
      sizes['g'] = get_size('ag.bc')
      for i in range(0, 5):
        Popen([PYTHON, EMCC, path_from_root('tests', 'hello_world.c'), '-g' + str(i), '-o', 'a' + str(i) + '.bc'] + opts).communicate()
        sizes[i] = get_size('a' + str(i) + '.bc')
      print '  ', sizes
      assert sizes['_'] == sizes[0] == sizes[1] == sizes[2] == sizes[3], 'no debug or <4 debug, means no llvm debug info ' + str(sizes)
      assert sizes['g'] == sizes[4], '-g or -g4 means llvm debug info ' + str(sizes)
      assert sizes['_'] < sizes['g'], 'llvm debug info has positive size ' + str(sizes)
    test([])
    test(['-O1'])

  def test_no_filesystem(self):
    FS_MARKER = 'var FS'
    # fopen forces full filesystem support
    check_execute([PYTHON, EMCC, path_from_root('tests', 'hello_world_fopen.c'), '-s', 'ERROR_ON_UNDEFINED_SYMBOLS=1'])
    yes_size = os.stat('a.out.js').st_size
    self.assertContained('hello, world!', run_js('a.out.js'))
    assert FS_MARKER in open('a.out.js').read()
    check_execute([PYTHON, EMCC, path_from_root('tests', 'hello_world.c'), '-s', 'ERROR_ON_UNDEFINED_SYMBOLS=1'])
    no_size = os.stat('a.out.js').st_size
    self.assertContained('hello, world!', run_js('a.out.js'))
    assert FS_MARKER not in open('a.out.js').read()
    print 'yes fs, no fs:', yes_size, no_size
    assert yes_size - no_size > 100000 # 100K of FS code is removed
    assert no_size < 360000

  def test_no_nuthin(self):
    print 'part one: check NO_FILESYSTEM is automatically set, and effective'
    def test(opts, ratio, absolute):
      print 'opts, ratio, absolute:', opts, ratio, absolute
      def get_size(name):
        return os.stat(name).st_size
      sizes = {}
      def do(name, source, moar_opts):
        self.clear()
        Popen([PYTHON, EMCC, path_from_root('tests', source), '-o', name + '.js'] + opts + moar_opts).communicate()
        sizes[name] = get_size(name + '.js')
        self.assertContained('hello, world!', run_js(name + '.js'))
      do('normal', 'hello_world_fopen.c', [])
      do('no_fs', 'hello_world.c', []) # without fopen, we should auto-detect we do not need full fs support and can do NO_FILESYSTEM
      do('no_fs_manual', 'hello_world.c', ['-s', 'NO_FILESYSTEM=1'])
      do('no_nuthin', 'hello_world.c', ['-s', 'EXPORTED_RUNTIME_METHODS=[]'])
      print '  ', sizes
      assert sizes['no_fs'] < sizes['normal']
      assert sizes['no_nuthin'] < sizes['no_fs']
      assert sizes['no_nuthin'] < ratio*sizes['normal']
      assert sizes['no_nuthin'] < absolute, str(sizes['no_nuthin']) + ' >= ' + str(absolute)
      if '--closure' in opts: # no EXPORTED_RUNTIME_METHODS makes closure much more effective
        assert sizes['no_nuthin'] < 0.975*sizes['no_fs']
      assert sizes['no_fs_manual'] < sizes['no_fs'] # manual can remove a tiny bit more
    test([], 0.75, 360000)
    test(['-O1'], 0.66, 210000)
    test(['-O2'], 0.50, 70000)
    test(['-O3', '--closure', '1'], 0.60, 50000)
    test(['-O3', '--closure', '2'], 0.60, 41000) # might change now and then

    print 'part two: focus on EXPORTED_RUNTIME_METHODS effects, on hello_world_em_asm'
    def test(opts, ratio, absolute):
      print 'opts, ratio, absolute:', opts, ratio, absolute
      def get_size(name):
        return os.stat(name).st_size
      sizes = {}
      def do(name, moar_opts):
        self.clear()
        Popen([PYTHON, EMCC, path_from_root('tests', 'hello_world_em_asm.c'), '-o', name + '.js'] + opts + moar_opts).communicate()
        sizes[name] = get_size(name + '.js')
        self.assertContained('hello, world!', run_js(name + '.js'))
      do('normal', [])
      do('no_nuthin', ['-s', 'EXPORTED_RUNTIME_METHODS=[]'])
      print '  ', sizes
      assert sizes['no_nuthin'] < sizes['normal']
      assert sizes['no_nuthin'] < ratio*sizes['normal']
      assert sizes['no_nuthin'] < absolute
      if '--closure' in opts: # no EXPORTED_RUNTIME_METHODS makes closure much more effective
        assert sizes['no_nuthin'] < 0.975*sizes['normal']
    test([], 1, 220000)
    test(['-O1'], 1, 215000)
    test(['-O2'], 0.99, 75000)
    test(['-O3', '--closure', '1'], 0.975, 50000)
    test(['-O3', '--closure', '2'], 0.975, 41000) # might change now and then

  def test_no_browser(self):
    BROWSER_INIT = 'var Browser'

    check_execute([PYTHON, EMCC, path_from_root('tests', 'hello_world.c')])
    assert BROWSER_INIT not in open('a.out.js').read()

    check_execute([PYTHON, EMCC, path_from_root('tests', 'browser_main_loop.c')]) # uses emscripten_set_main_loop, which needs Browser
    assert BROWSER_INIT in open('a.out.js').read()

  def test_EXPORTED_RUNTIME_METHODS(self):
    def test(opts, has, not_has):
      print opts, has, not_has
      self.clear()
      Popen([PYTHON, EMCC, path_from_root('tests', 'hello_world.c')] + opts).communicate()
      self.assertContained('hello, world!', run_js('a.out.js'))
      src = open('a.out.js').read()
      self.assertContained(has, src)
      self.assertNotContained(not_has, src)

    test([], 'Module["intArray', 'Module["waka')
    test(['-s', 'EXPORTED_RUNTIME_METHODS=[]'], 'Module["print', 'Module["intArray')
    test(['-s', 'EXPORTED_RUNTIME_METHODS=["intArrayToString"]'], 'Module["intArray', 'Module["waka')
    test(['-s', 'EXPORTED_RUNTIME_METHODS=[]', '-s', 'EXTRA_EXPORTED_RUNTIME_METHODS=["intArrayToString"]'], 'Module["intArray', 'Module["waka')

  def test_stat_fail_alongtheway(self):
    open('src.cpp', 'w').write(r'''
#include <errno.h>
#include <stdio.h>
#include <sys/types.h>
#include <sys/stat.h>
#include <unistd.h>
#include <stdlib.h>
#include <fcntl.h>
#include <string.h>

#define CHECK(expression) \
  if(!(expression)) {                            \
    error = errno;                               \
    printf("FAIL: %s\n", #expression); fail = 1; \
  } else {                                       \
    error = errno;                               \
    printf("pass: %s\n", #expression);           \
  }                                              \

int
main()
{
  int error;
  int fail = 0;
  CHECK(mkdir("path", 0777) == 0);
  CHECK(close(open("path/file", O_CREAT | O_WRONLY, 0644)) == 0);
  {
    struct stat st;
    CHECK(stat("path", &st) == 0);
    CHECK(st.st_mode = 0777);
  }
  {
    struct stat st;
    CHECK(stat("path/nosuchfile", &st) == -1);
    printf("info: errno=%d %s\n", error, strerror(error));
    CHECK(error == ENOENT);
  }
  {
    struct stat st;
    CHECK(stat("path/file", &st) == 0);
    CHECK(st.st_mode = 0666);
  }
  {
    struct stat st;
    CHECK(stat("path/file/impossible", &st) == -1);
    printf("info: errno=%d %s\n", error, strerror(error));
    CHECK(error == ENOTDIR);
  }
  {
    struct stat st;
    CHECK(lstat("path/file/impossible", &st) == -1);
    printf("info: errno=%d %s\n", error, strerror(error));
    CHECK(error == ENOTDIR);
  }
  return fail;
}
''')
    Popen([PYTHON, EMCC, 'src.cpp']).communicate()
    self.assertContained(r'''pass: mkdir("path", 0777) == 0
pass: close(open("path/file", O_CREAT | O_WRONLY, 0644)) == 0
pass: stat("path", &st) == 0
pass: st.st_mode = 0777
pass: stat("path/nosuchfile", &st) == -1
info: errno=2 No such file or directory
pass: error == ENOENT
pass: stat("path/file", &st) == 0
pass: st.st_mode = 0666
pass: stat("path/file/impossible", &st) == -1
info: errno=20 Not a directory
pass: error == ENOTDIR
pass: lstat("path/file/impossible", &st) == -1
info: errno=20 Not a directory
pass: error == ENOTDIR
''', run_js('a.out.js'))


  def test_emterpreter(self):
    if SPIDERMONKEY_ENGINE not in JS_ENGINES: return self.skip('test_emterpreter requires SpiderMonkey to run.')

    def do_emcc_test(source, args, output, emcc_args=[]):
      print
      print 'emcc', source[:40], '\n' in source
      try_delete('a.out.js')
      if '\n' in source:
        open('src.cpp', 'w').write(source)
        source = 'src.cpp'
      else:
        source = path_from_root('tests', source)
      Popen([PYTHON, EMCC, source, '-O2', '-s', 'EMTERPRETIFY=1', '-g2'] + emcc_args).communicate()
      self.assertTextDataContained(output, run_js('a.out.js', args=args))
      out = run_js('a.out.js', engine=SPIDERMONKEY_ENGINE, args=args, stderr=PIPE, full_output=True)
      self.assertTextDataContained(output, out)
      self.validate_asmjs(out)
      # -g2 enables these
      src = open('a.out.js').read()
      assert 'function emterpret' in src, 'emterpreter should exist'
      # and removing calls to the emterpreter break, so it was being used
      out1 = run_js('a.out.js', args=args)
      assert output in out1
      open('a.out.js', 'w').write(src.replace('function emterpret', 'function do_not_find_me'))
      out2 = run_js('a.out.js', args=args, stderr=PIPE, assert_returncode=None)
      assert output not in out2, out2
      assert out1 != out2

    def do_test(source, args, output):
      print
      print 'emcc', source.replace('\n', '.')[:40], '\n' in source
      self.clear()
      if '\n' in source:
        open('src.cpp', 'w').write(source)
        source = 'src.cpp'
      else:
        source = path_from_root('tests', source)
      Popen([PYTHON, EMCC, source, '-O2', '--profiling', '-s', 'FINALIZE_ASM_JS=0', '-s', 'GLOBAL_BASE=2048', '-s', 'ALLOW_MEMORY_GROWTH=0']).communicate()
      Popen([PYTHON, path_from_root('tools', 'emterpretify.py'), 'a.out.js', 'em.out.js', 'ASYNC=0']).communicate()
      self.assertTextDataContained(output, run_js('a.out.js', args=args))
      self.assertTextDataContained(output, run_js('em.out.js', args=args))
      out = run_js('em.out.js', engine=SPIDERMONKEY_ENGINE, args=args, stderr=PIPE, full_output=True)
      self.assertTextDataContained(output, out)
      self.validate_asmjs(out)

    # generate default shell for js test
    def make_default(args=[]):
      Popen([PYTHON, EMCC, path_from_root('tests', 'hello_world.c'), '-O2', '--profiling', '-s', 'FINALIZE_ASM_JS=0', '-s', 'GLOBAL_BASE=2048'] + args).communicate()
      default = open('a.out.js').read()
      start = default.index('function _main(')
      end = default.index('}', start)
      default = default[:start] + '{{{MAIN}}}' + default[end+1:]
      default_mem = open('a.out.js.mem', 'rb').read()
      return default, default_mem
    default, default_mem = make_default()
    default_float, default_float_mem = make_default(['-s', 'PRECISE_F32=1'])

    def do_js_test(name, source, args, output, floaty=False):
      print
      print 'js', name
      self.clear()
      if '\n' not in source:
        source = open(source).read()
      the_default = default if not floaty else default_float
      the_default_mem = default_mem if not floaty else default_float_mem
      source = the_default.replace('{{{MAIN}}}', source)
      open('a.out.js', 'w').write(source)
      open('a.out.js.mem', 'wb').write(the_default_mem)
      Popen([PYTHON, path_from_root('tools', 'emterpretify.py'), 'a.out.js', 'em.out.js', 'ASYNC=0']).communicate()
      sm_no_warn = filter(lambda x: x != '-w', SPIDERMONKEY_ENGINE)
      self.assertTextDataContained(output, run_js('a.out.js', engine=sm_no_warn, args=args)) # run in spidermonkey for print()
      self.assertTextDataContained(output, run_js('em.out.js', engine=sm_no_warn, args=args))

    do_emcc_test('hello_world.c', [], 'hello, world!')

    do_test('hello_world.c', [], 'hello, world!')
    do_test('hello_world_loop.cpp', [], 'hello, world!')
    do_test('fannkuch.cpp', ['5'], 'Pfannkuchen(5) = 7.')

    print 'profiling'

    do_emcc_test('fannkuch.cpp', ['5'], 'Pfannkuchen(5) = 7.', ['-g2'])
    normal = open('a.out.js').read()
    shutil.copyfile('a.out.js', 'last.js')
    do_emcc_test('fannkuch.cpp', ['5'], 'Pfannkuchen(5) = 7.', ['-g2', '--profiling'])
    profiling = open('a.out.js').read()
    assert len(profiling) > len(normal) + 250, [len(profiling), len(normal)] # should be much larger

    print 'blacklisting'

    do_emcc_test('fannkuch.cpp', ['5'], 'Pfannkuchen(5) = 7.', [])
    src = open('a.out.js').read()
    assert 'emterpret' in self.get_func(src, '_main'), 'main is emterpreted'
    assert 'function _atoi(' not in src, 'atoi is emterpreted and does not even have a trampoline, since only other emterpreted can reach it'

    do_emcc_test('fannkuch.cpp', ['5'], 'Pfannkuchen(5) = 7.', ['-s', 'EMTERPRETIFY_BLACKLIST=["_main"]']) # blacklist main
    src = open('a.out.js').read()
    assert 'emterpret' not in self.get_func(src, '_main'), 'main is NOT emterpreted, it was  blacklisted'
    assert 'emterpret' in self.get_func(src, '_atoi'), 'atoi is emterpreted'

    do_emcc_test('fannkuch.cpp', ['5'], 'Pfannkuchen(5) = 7.', ['-s', 'EMTERPRETIFY_BLACKLIST=["_main", "_atoi"]']) # blacklist main and atoi
    src = open('a.out.js').read()
    assert 'emterpret' not in self.get_func(src, '_main'), 'main is NOT emterpreted, it was  blacklisted'
    assert 'emterpret' not in self.get_func(src, '_atoi'), 'atoi is NOT emterpreted either'

    open('blacklist.txt', 'w').write('["_main", "_atoi"]')
    do_emcc_test('fannkuch.cpp', ['5'], 'Pfannkuchen(5) = 7.', ['-s', 'EMTERPRETIFY_BLACKLIST=@blacklist.txt']) # blacklist main and atoi with a @response file
    src = open('a.out.js').read()
    assert 'emterpret' not in self.get_func(src, '_main'), 'main is NOT emterpreted, it was  blacklisted'
    assert 'emterpret' not in self.get_func(src, '_atoi'), 'atoi is NOT emterpreted either'

    print 'whitelisting'

    do_emcc_test('fannkuch.cpp', ['5'], 'Pfannkuchen(5) = 7.', ['-s', 'EMTERPRETIFY_WHITELIST=[]'])
    src = open('a.out.js').read()
    assert 'emterpret' in self.get_func(src, '_main'), 'main is emterpreted'
    assert 'function _atoi(' not in src, 'atoi is emterpreted and does not even have a trampoline, since only other emterpreted can reach it'

    do_emcc_test('fannkuch.cpp', ['5'], 'Pfannkuchen(5) = 7.', ['-s', 'EMTERPRETIFY_WHITELIST=["_main"]'])
    src = open('a.out.js').read()
    assert 'emterpret' in self.get_func(src, '_main')
    assert 'emterpret' not in self.get_func(src, '_atoi'), 'atoi is not in whitelist, so it is not emterpreted'

    do_emcc_test('fannkuch.cpp', ['5'], 'Pfannkuchen(5) = 7.', ['-s', 'EMTERPRETIFY_WHITELIST=["_main", "_atoi"]'])
    src = open('a.out.js').read()
    assert 'emterpret' in self.get_func(src, '_main')
    assert 'function _atoi(' not in src, 'atoi is emterpreted and does not even have a trampoline, since only other emterpreted can reach it'

    open('whitelist.txt', 'w').write('["_main"]')
    do_emcc_test('fannkuch.cpp', ['5'], 'Pfannkuchen(5) = 7.', ['-s', 'EMTERPRETIFY_WHITELIST=@whitelist.txt'])
    src = open('a.out.js').read()
    assert 'emterpret' in self.get_func(src, '_main')
    assert 'emterpret' not in self.get_func(src, '_atoi'), 'atoi is not in whitelist, so it is not emterpreted'

    do_test(r'''
#include <stdio.h>

int main() {
  volatile float f;
  volatile float *ff = &f;
  *ff = -10;
  printf("hello, world! %d\n", (int)f);
  return 0;
}
''', [], 'hello, world! -10')

    do_test(r'''
#include <stdio.h>

int main() {
  volatile float f;
  volatile float *ff = &f;
  *ff = -10;
  printf("hello, world! %.2f\n", f);
  return 0;
}
''', [], 'hello, world! -10.00')

    do_js_test('float', r'''
function _main() {
  var f = f0;
  f = f0 + f0;
  print(f);
}
''', [], '0\n', floaty=True)

    do_js_test('conditionals', r'''
function _main() {
 var i8 = 0;
 var d10 = +d10, d11 = +d11, d7 = +d7, d5 = +d5, d6 = +d6, d9 = +d9;
 d11 = +1;
 d7 = +2;
 d5 = +3;
 d6 = +4;
 d10 = d11 < d7 ? d11 : d7;
 print(d10);
 d9 = d5 < d6 ? d5 : d6;
 print(d9);
 HEAPF64[tempDoublePtr >> 3] = d10;
 i8 = STACKTOP;
 HEAP32[i8 >> 2] = HEAP32[tempDoublePtr >> 2];
 HEAP32[i8 + 4 >> 2] = HEAP32[tempDoublePtr + 4 >> 2];
 print(HEAP32[i8 >> 2]);
 print(HEAP32[i8 + 4 >> 2]);
}
''', [], '1\n3\n0\n1072693248\n')

    do_js_test('bigswitch', r'''
function _main() {
 var i2 = 0, i3 = 0, i4 = 0, i6 = 0, i8 = 0, i9 = 0, i10 = 0, i11 = 0, i12 = 0, i13 = 0, i14 = 0, i15 = 0, i16 = 0, i5 = 0, i7 = 0, i1 = 0;
 print(4278);
 i6 = 0;
 L1 : while (1) {
  i11 = -1;
  switch ((i11 | 0)) {
  case 0:
   {
    i6 = 67;
    break;
   }
  default:
   {}
  }
  print(i6);
  break;
 }
 print(i6);
}
''', [], '4278\n0\n0\n')

    do_js_test('big int compare', r'''
function _main() {
  print ((0 > 4294963001) | 0);
}
''', [], '0\n')

    do_js_test('effectless expressions, with a subeffect', r'''
function _main() {
  (print (123) | 0) != 0;
  print (456) | 0;
  0 != (print (789) | 0);
  0 | (print (159) | 0);
}
''', [], '123\n456\n789\n159\n')

    do_js_test('effectless unary', r'''
function _main() {
  !(0 != 0);
  !(print (123) | 0);
}
''', [], '123\n')

    do_js_test('flexible mod', r'''
function _main() {
  print(1 % 16);
}
''', [], '1\n')

    # codegen log tests

    def do_log_test(source, expected, func):
      print 'log test', source, expected
      try:
        os.environ['EMCC_LOG_EMTERPRETER_CODE'] = '1'
        out, err = Popen([PYTHON, EMCC, source, '-O3', '-s', 'EMTERPRETIFY=1'], stderr=PIPE).communicate()
      finally:
        del os.environ['EMCC_LOG_EMTERPRETER_CODE']
      lines = err.split('\n')
      lines = filter(lambda line: 'raw bytecode for ' + func in line, lines)
      assert len(lines) == 1, '\n\n'.join(lines)
      err = lines[0]
      parts = err.split('insts: ')
      pre, post = parts[:2]
      assert func in pre, pre
      post = post.split('\n')[0]
      seen = int(post)
      print '  seen', seen, ', expected ', expected, type(seen), type(expected)
      assert expected == seen or (seen in expected if type(expected) in [list, tuple] else False), ['expect', expected, 'but see', seen]

    do_log_test(path_from_root('tests', 'primes.cpp'), range(88, 94), '_main')
    do_log_test(path_from_root('tests', 'fannkuch.cpp'), range(226, 235), '__Z15fannkuch_workerPv')

    # test non-native as well, registerizeHarder can be a little more efficient here
    old_native = os.environ.get('EMCC_NATIVE_OPTIMIZER')
    try:
      os.environ['EMCC_NATIVE_OPTIMIZER'] = '0'
      do_log_test(path_from_root('tests', 'fannkuch.cpp'), range(226, 235), '__Z15fannkuch_workerPv')
    finally:
      if old_native: os.environ['EMCC_NATIVE_OPTIMIZER'] = old_native
      else: del os.environ['EMCC_NATIVE_OPTIMIZER']

  def test_emterpreter_advise(self):
    out, err = Popen([PYTHON, EMCC, path_from_root('tests', 'emterpreter_advise.cpp'), '-s', 'EMTERPRETIFY=1', '-s', 'EMTERPRETIFY_ASYNC=1', '-s', 'EMTERPRETIFY_ADVISE=1'], stdout=PIPE).communicate()
    self.assertContained('-s EMTERPRETIFY_WHITELIST=\'["__Z6middlev", "__Z7sleeperv", "__Z8recurserv", "_main"]\'', out)

    out, err = Popen([PYTHON, EMCC, path_from_root('tests', 'emterpreter_advise_funcptr.cpp'), '-s', 'EMTERPRETIFY=1', '-s', 'EMTERPRETIFY_ASYNC=1', '-s', 'EMTERPRETIFY_ADVISE=1'], stdout=PIPE).communicate()
    self.assertContained('-s EMTERPRETIFY_WHITELIST=\'["__Z4posti", "__Z5post2i", "__Z6middlev", "__Z7sleeperv", "__Z8recurserv", "_main"]\'', out)

  def test_link_with_a_static(self):
    for args in [[], ['-O2']]:
      print args
      self.clear()
      open('x.c', 'w').write(r'''
int init_weakref(int a, int b) {
    return a + b;
}
''')
      open('y.c', 'w').write(r'''
static int init_weakref(void) { // inlined in -O2, not in -O0 where it shows up in llvm-nm as 't'
    return 150;
}

int testy(void) {
    return init_weakref();
}
''')
      open('z.c', 'w').write(r'''
extern int init_weakref(int, int);
extern int testy(void);

int main(void) {
    return testy() + init_weakref(5, 6);
}
''')
      Popen([PYTHON, EMCC, 'x.c', '-o', 'x.o']).communicate()
      Popen([PYTHON, EMCC, 'y.c', '-o', 'y.o']).communicate()
      Popen([PYTHON, EMCC, 'z.c', '-o', 'z.o']).communicate()
      Popen([PYTHON, EMAR, 'rc', 'libtest.a', 'y.o']).communicate()
      Popen([PYTHON, EMAR, 'rc', 'libtest.a', 'x.o']).communicate()
      Popen([PYTHON, EMRANLIB, 'libtest.a']).communicate()
      Popen([PYTHON, EMCC, 'z.o', 'libtest.a'] + args).communicate()
      out = run_js('a.out.js', assert_returncode=161)

  def test_require(self):
    inname = path_from_root('tests', 'hello_world.c')
    Building.emcc(inname, output_filename='a.out.js')
    output = Popen(NODE_JS + ['-e', 'require("./a.out.js")'], stdout=PIPE, stderr=PIPE).communicate()
    assert output == ('hello, world!\n', ''), 'expected no output, got\n===\nSTDOUT\n%s\n===\nSTDERR\n%s\n===\n' % output

  def test_require_modularize(self):
    Popen([PYTHON, EMCC, path_from_root('tests', 'hello_world.c'), '-s', 'MODULARIZE=1']).communicate()
    src = open('a.out.js').read()
    assert "module['exports'] = Module;" in src
    output = Popen(NODE_JS + ['-e', 'var m = require("./a.out.js"); m();'], stdout=PIPE, stderr=PIPE).communicate()
    assert output == ('hello, world!\n', ''), 'expected output, got\n===\nSTDOUT\n%s\n===\nSTDERR\n%s\n===\n' % output
    Popen([PYTHON, EMCC, path_from_root('tests', 'hello_world.c'), '-s', 'MODULARIZE=1', '-s', 'EXPORT_NAME="NotModule"']).communicate()
    src = open('a.out.js').read()
    assert "module['exports'] = NotModule;" in src
    output = Popen(NODE_JS + ['-e', 'var m = require("./a.out.js"); m();'], stdout=PIPE, stderr=PIPE).communicate()
    assert output == ('hello, world!\n', ''), 'expected output, got\n===\nSTDOUT\n%s\n===\nSTDERR\n%s\n===\n' % output
    Popen([PYTHON, EMCC, path_from_root('tests', 'hello_world.c'), '-s', 'MODULARIZE=1',  '-s', 'NO_EXIT_RUNTIME=1']).communicate()
    # We call require() twice to ensure it returns wrapper function each time
    output = Popen(NODE_JS + ['-e', 'require("./a.out.js")();var m = require("./a.out.js"); m();'], stdout=PIPE, stderr=PIPE).communicate()
    assert output[0] == 'hello, world!\nhello, world!\n', 'expected output, got\n===\nSTDOUT\n%s\n===\nSTDERR\n%s\n===\n' % output

  def test_native_optimizer(self):
    def test(args, expected):
      print args, expected
      old_debug = os.environ.get('EMCC_DEBUG')
      old_native = os.environ.get('EMCC_NATIVE_OPTIMIZER')
      try:
        os.environ['EMCC_DEBUG'] = '1'
        os.environ['EMCC_NATIVE_OPTIMIZER'] = '1'
        with clean_write_access_to_canonical_temp_dir():
          out, err = Popen([PYTHON, EMCC, path_from_root('tests', 'hello_world.c'), '-O2',] + args, stderr=PIPE).communicate()
      finally:
        if old_debug: os.environ['EMCC_DEBUG'] = old_debug
        else: del os.environ['EMCC_DEBUG']
        if old_native: os.environ['EMCC_NATIVE_OPTIMIZER'] = old_native
        else: del os.environ['EMCC_NATIVE_OPTIMIZER']
      assert err.count('js optimizer using native') == expected, [err, expected]
      assert os.path.exists('a.out.js'), err
      self.assertContained('hello, world!', run_js('a.out.js'))

    test([], 1)
    test(['-s', 'OUTLINING_LIMIT=100000'], 2) # 2, because we run them before and after outline, which is non-native

  def test_emconfigure_js_o(self):
    # issue 2994
    for i in [0, 1, 2]:
      for f in ['hello_world.c', 'files.cpp']:
        print i, f
        try:
          os.environ['EMCONFIGURE_JS'] = str(i)
          self.clear()
          Popen([PYTHON, path_from_root('emconfigure'), PYTHON, EMCC, '-c', '-o', 'a.o', path_from_root('tests', f)]).communicate()
          Popen([PYTHON, EMCC, 'a.o']).communicate()
          if f == 'hello_world.c':
            if i == 0:
              assert not os.path.exists('a.out.js') # native .o, not bitcode!
            else:
              assert 'hello, world!' in run_js(self.in_dir('a.out.js'))
          else:
            # file access, need 2 to force js
            if i == 0 or i == 1:
              assert not os.path.exists('a.out.js') # native .o, not bitcode!
            else:
              assert os.path.exists('a.out.js')
        finally:
          del os.environ['EMCONFIGURE_JS']

  def test_emcc_c_multi(self):
    with clean_write_access_to_canonical_temp_dir():
      def test(args, llvm_opts=None):
        print args
        lib = r'''
          int mult() { return 1; }
        '''

        lib_name = 'libA.c'
        open(lib_name, 'w').write(lib)
        main = r'''
          #include <stdio.h>
          int mult();
          int main() {
            printf("result: %d\n", mult());
            return 0;
          }
        '''
        main_name = 'main.c'
        open(main_name, 'w').write(main)

        if os.environ.get('EMCC_DEBUG'): return self.skip('cannot run in debug mode')
        try:
          os.environ['EMCC_DEBUG'] = '1'
          out, err = Popen([PYTHON, EMCC, '-c', main_name, lib_name] + args, stderr=PIPE).communicate()
        finally:
          del os.environ['EMCC_DEBUG']

        VECTORIZE = '-disable-loop-vectorization'

        if args:
          assert err.count(VECTORIZE) == 2, err # specified twice, once per file

          assert err.count('emcc: LLVM opts: ' + llvm_opts + ' ' + VECTORIZE) == 2, err # exactly once per invocation of optimizer
        else:
          assert err.count(VECTORIZE) == 0, err # no optimizations

        Popen([PYTHON, EMCC, main_name.replace('.c', '.o'), lib_name.replace('.c', '.o')]).communicate()

        self.assertContained('result: 1', run_js(os.path.join(self.get_dir(), 'a.out.js')))

      test([])
      test(['-O2'], '-O3')
      test(['-Oz'], '-Oz')
      test(['-Os'], '-Os')

  def test_export_all_3142(self):
    open('src.cpp', 'w').write(r'''
typedef unsigned int Bit32u;

struct S_Descriptor {
    Bit32u limit_0_15   :16;
    Bit32u base_0_15    :16;
    Bit32u base_16_23   :8;
};

class Descriptor
{
public:
    Descriptor() { saved.fill[0]=saved.fill[1]=0; }
    union {
        S_Descriptor seg;
        Bit32u fill[2];
    } saved;
};

Descriptor desc;
    ''')
    try_delete('a.out.js')
    Popen([PYTHON, EMCC, 'src.cpp', '-O2', '-s', 'EXPORT_ALL=1']).communicate()
    assert os.path.exists('a.out.js')

  def test_f0(self):
    Popen([PYTHON, EMCC, path_from_root('tests', 'fasta.cpp'), '-O2', '-s', 'PRECISE_F32=1', '-profiling']).communicate()
    src = open('a.out.js').read()
    assert ' = f0;' in src or ' = f0,' in src

  def test_merge_pair(self):
    def test(filename, full):
      print '----', filename, full
      Popen([PYTHON, EMCC, path_from_root('tests', filename), '-O1', '-profiling', '-o', 'left.js']).communicate()
      src = open('left.js').read()
      open('right.js', 'w').write(src.replace('function _main() {', 'function _main() { Module.print("replaced"); '))

      self.assertContained('hello, world!', run_js('left.js'))
      self.assertContained('hello, world!', run_js('right.js'))
      self.assertNotContained('replaced', run_js('left.js'))
      self.assertContained('replaced', run_js('right.js'))

      n = src.count('function _')

      def has(i):
        Popen([PYTHON, path_from_root('tools', 'merge_pair.py'), 'left.js', 'right.js', str(i), 'out.js']).communicate()
        return 'replaced' in run_js('out.js')

      assert not has(0), 'same as left'
      assert has(n), 'same as right'
      assert has(n+5), 'same as right, big number is still ok'

      if full:
        change = -1
        for i in range(n):
          if has(i):
            change = i
            break
        assert change > 0 and change <= n

    test('hello_world.cpp', True)
    test('hello_libcxx.cpp', False)

  def test_emmake_emconfigure(self):
    def check(what, args, fail=True, expect=''):
      args = [PYTHON, path_from_root(what)] + args
      print what, args, fail, expect
      out, err = Popen(args, stdout=PIPE, stderr=PIPE).communicate()
      assert ('is a helper for' in err) == fail
      assert ('Typical usage' in err) == fail
      self.assertContained(expect, out)
    check('emmake', [])
    check('emconfigure', [])
    check('emmake', ['--version'])
    check('emconfigure', ['--version'])
    check('emmake', ['make'], fail=False)
    check('emconfigure', ['configure'], fail=False)
    check('emconfigure', ['./configure'], fail=False)
    check('emconfigure', ['cmake'], fail=False)

    open('test.py', 'w').write('''
import os
print os.environ.get('CROSS_COMPILE')
''')
    check('emconfigure', [PYTHON, 'test.py'], expect=path_from_root('em'))
    check('emmake', [PYTHON, 'test.py'], expect=path_from_root('em'))

    open('test.py', 'w').write('''
import os
print os.environ.get('NM')
''')
    check('emconfigure', [PYTHON, 'test.py'], expect=tools.shared.LLVM_NM)

  def test_sdl2_config(self):
    for args, expected in [
      [['--version'], '2.0.0'],
      [['--cflags'], '-s USE_SDL=2'],
      [['--libs'], '-s USE_SDL=2'],
      [['--cflags', '--libs'], '-s USE_SDL=2'],
    ]:
      print args, expected
      out, err = Popen([PYTHON, path_from_root('system', 'bin', 'sdl2-config')] + args, stdout=PIPE, stderr=PIPE).communicate()
      assert expected in out, out
      print 'via emmake'
      out, err = Popen([PYTHON, path_from_root('emmake'), 'sdl2-config'] + args, stdout=PIPE, stderr=PIPE).communicate()
      assert expected in out, out

  def test_warn_toomany_vars(self):
    for source, warn in [
      (path_from_root('tests', 'hello_world.c'), False),
      (path_from_root('tests', 'hello_libcxx.cpp'), False),
      (path_from_root('tests', 'printf', 'test.c'), True)
    ]:
      for opts in [0, 1, 2, 3, 's', 'z']:
        print source, opts
        self.clear()
        out, err = Popen([PYTHON, EMCC, source, '-O' + str(opts)], stderr=PIPE).communicate()
        assert os.path.exists('a.out.js')
        assert ('emitted code will contain very large numbers of local variables' in err) == (warn and (opts in [0, 1]))

  def test_module_onexit(self):
    open('src.cpp', 'w').write(r'''
#include <emscripten.h>
int main() {
  EM_ASM({
    Module.onExit = function(status) { Module.print('exiting now, status ' + status) };
  });
  return 14;
}
    ''')
    try_delete('a.out.js')
    Popen([PYTHON, EMCC, 'src.cpp']).communicate()
    self.assertContained('exiting now, status 14', run_js('a.out.js', assert_returncode=14))

  def test_underscore_exit(self):
    open('src.cpp', 'w').write(r'''
#include <unistd.h>
int main() {
  _exit(0); // should not end up in an infinite loop with non-underscore exit
}    ''')
    subprocess.check_call([PYTHON, EMCC, 'src.cpp'])
    self.assertContained('', run_js('a.out.js', assert_returncode=0))

  def test_file_packager_huge(self):
    open('huge.dat', 'w').write('a'*(1024*1024*257))
    open('tiny.dat', 'w').write('a')
    out, err = Popen([PYTHON, FILE_PACKAGER, 'test.data', '--preload', 'tiny.dat'], stdout=PIPE, stderr=PIPE).communicate()
    assert err == '', err
    out, err = Popen([PYTHON, FILE_PACKAGER, 'test.data', '--preload', 'huge.dat'], stdout=PIPE, stderr=PIPE).communicate()
    assert 'warning: file packager is creating an asset bundle of 257 MB. this is very large, and browsers might have trouble loading it' in err, err
    self.clear()

  def test_nosplit(self): # relooper shouldn't split nodes if -Os or -Oz
    open('src.cpp', 'w').write(r'''
      #include <stdio.h>
      int main(int argc, char **argv) {
        printf("extra code\n");
        printf("to make the function big enough to justify splitting\n");
        if (argc == 1) {
          printf("1\n");
          printf("1\n");
          printf("1\n");
          printf("1\n");
        } else if (argc/2 == 2) {
          printf("1\n");
          printf("1\n");
          printf("1\n");
          printf("1\n");
          printf("2\n");
        } else if (argc/3 == 3) {
          printf("1\n");
          printf("3\n");
          printf("1\n");
          printf("1\n");
          printf("1\n");
        } else if (argc/4 == 4) {
          printf("4\n");
          printf("1\n");
          printf("1\n");
          printf("1\n");
        } else if (argc/5 == 5) {
          printf("five\n");
          printf("1\n");
          printf("1\n");
          printf("1\n");
          printf("1\n");
          printf("1\n");
          printf("1\n");
          printf("1\n");
        }
        printf("hai\n");
        return 5;
      }
    ''')
    def test(opts, expected):
      print opts
      Popen([PYTHON, EMCC, 'src.cpp', '--profiling'] + opts).communicate()
      src = open('a.out.js').read()
      main = self.get_func(src, '_main')
      rets = main.count('return ')
      print '    ', rets
      assert rets == expected, [rets, '!=', expected]
    test(['-O1'], 6)
    test(['-O2'], 6)
    test(['-Os'], 1)
    test(['-Oz'], 1)

  def test_massive_alloc(self):
    if SPIDERMONKEY_ENGINE not in JS_ENGINES: return self.skip('cannot run without spidermonkey, node cannnot alloc huge arrays')

    open(os.path.join(self.get_dir(), 'main.cpp'), 'w').write(r'''
#include <stdio.h>
#include <stdlib.h>

int main() {
  return (int)malloc(1024*1024*1400);
}
    ''')
    Popen([PYTHON, EMCC, os.path.join(self.get_dir(), 'main.cpp'), '-s', 'ALLOW_MEMORY_GROWTH=1']).communicate()[1]
    assert os.path.exists('a.out.js')
    output = run_js('a.out.js', stderr=PIPE, full_output=True, engine=SPIDERMONKEY_ENGINE, assert_returncode=None)
    # just care about message regarding allocating over 1GB of memory
    self.assertContained('''Warning: Enlarging memory arrays, this is not fast! 16777216,1543503872\n''', output)

  def test_failing_alloc(self):
    for pre_fail, post_fail, opts in [
      ('', '', []),
      ('EM_ASM( Module.temp = HEAP32[DYNAMICTOP_PTR>>2] );', 'EM_ASM( assert(Module.temp === HEAP32[DYNAMICTOP_PTR>>2], "must not adjust DYNAMICTOP when an alloc fails!") );', []),
      ('', '', ['-s', 'SPLIT_MEMORY=' + str(16*1024*1024)]),
    ]:
      for growth in [0, 1]:
        for aborting in [0, 1]:
          open(os.path.join(self.get_dir(), 'main.cpp'), 'w').write(r'''
#include <stdio.h>
#include <stdlib.h>
#include <vector>
#include <assert.h>
#include <emscripten.h>

#define CHUNK_SIZE (10*1024*1024)

int main() {
  std::vector<void*> allocs;
  bool has = false;
  while (1) {
    printf("trying an allocation\n");
    %s
    void* curr = malloc(CHUNK_SIZE);
    if (!curr) {
      %s
      break;
    }
    has = true;
    printf("allocated another chunk, %%d so far\n", allocs.size());
    allocs.push_back(curr);
  }
  assert(has);
  printf("an allocation failed!\n");
  while (1) {
    assert(allocs.size() > 0);
    void *curr = allocs.back();
    allocs.pop_back();
    free(curr);
    printf("freed one\n");
    if (malloc(CHUNK_SIZE)) break;
  }
  printf("managed another malloc!\n");
}
''' % (pre_fail, post_fail))
          args = [PYTHON, EMCC, os.path.join(self.get_dir(), 'main.cpp')] + opts
          if growth: args += ['-s', 'ALLOW_MEMORY_GROWTH=1']
          if not aborting: args += ['-s', 'ABORTING_MALLOC=0']
          print args, pre_fail
          check_execute(args)
          output = run_js('a.out.js', stderr=PIPE, full_output=True, assert_returncode=None)
          if (not aborting) or growth: # growth also disables aborting
            # we should fail eventually, then free, then succeed
            self.assertContained('''managed another malloc!\n''', output)
          else:
            # we should see an abort
            self.assertContained('''abort("Cannot enlarge memory arrays''', output)
            self.assertContained(('''higher than the current value 16777216,''', '''higher than the current value 33554432,'''), output)
            self.assertContained('''compile with  -s ALLOW_MEMORY_GROWTH=1 ''', output)
            self.assertContained('''compile with  -s ABORTING_MALLOC=0 ''', output)

  def test_libcxx_minimal(self):
    open('vector.cpp', 'w').write(r'''
#include <vector>
int main(int argc, char** argv) {
  std::vector<void*> v;
  for (int i = 0 ; i < argc; i++) {
    v.push_back(nullptr);
  }
  return v.size();
}
''')

    Popen([PYTHON, EMCC, '-O2', 'vector.cpp', '-o', 'vector.js']).communicate()[1]
    Popen([PYTHON, EMCC, '-O2', path_from_root('tests', 'hello_libcxx.cpp'), '-o', 'iostream.js']).communicate()[1]

    vector = os.stat('vector.js').st_size
    iostream = os.stat('iostream.js').st_size
    print vector, iostream

    assert vector > 1000
    assert 2.5*vector < iostream # we can strip out almost all of libcxx when just using vector

  def test_emulated_function_pointers(self):
    src = r'''
      #include <emscripten.h>
      typedef void (*fp)();
      int main(int argc, char **argv) {
        volatile fp f = 0;
        EM_ASM({
          if (typeof FUNCTION_TABLE_v !== 'undefined') {
            Module.print('function table: ' + FUNCTION_TABLE_v);
          } else {
            Module.print('no visible function tables');
          }
        });
        if (f) f();
        return 0;
      }
    '''
    open('src.c', 'w').write(src)
    def test(args, expected):
      print args, expected
      out, err = Popen([PYTHON, EMCC, 'src.c'] + args, stderr=PIPE).communicate()
      self.assertContained(expected, run_js(self.in_dir('a.out.js')))

    for opts in [0, 1, 2, 3]:
      test(['-O' + str(opts)], 'no visible function tables')
      test(['-O' + str(opts), '-s', 'EMULATED_FUNCTION_POINTERS=1'], 'function table: ')

  def test_emulated_function_pointers_2(self):
    src = r'''
      #include <emscripten.h>
      typedef void (*fp)();
      void one() { EM_ASM( Module.print('one') ); }
      void two() { EM_ASM( Module.print('two') ); }
      void test() {
        volatile fp f = one;
        f();
        f = two;
        f();
      }
      int main(int argc, char **argv) {
        test();
        // swap them!
        EM_ASM_INT({
          var one = $0;
          var two = $1;
          if (typeof FUNCTION_TABLE_v === 'undefined') {
            Module.print('no');
            return;
          }
          var temp = FUNCTION_TABLE_v[one];
          FUNCTION_TABLE_v[one] = FUNCTION_TABLE_v[two];
          FUNCTION_TABLE_v[two] = temp;
        }, (int)&one, (int)&two);
        test();
        return 0;
      }
    '''
    open('src.c', 'w').write(src)

    flipped = 'one\ntwo\ntwo\none\n'
    unchanged = 'one\ntwo\none\ntwo\n'
    no_table = 'one\ntwo\nno\none\ntwo\n'

    def test(args, expected):
      print args, expected.replace('\n', ' ')
      Popen([PYTHON, EMCC, 'src.c'] + args).communicate()
      self.assertContained(expected, run_js(self.in_dir('a.out.js')))

    for opts in [0, 1, 2]:
      test(['-O' + str(opts)], no_table)
      test(['-O' + str(opts), '-s', 'EMULATED_FUNCTION_POINTERS=1'], flipped)
      test(['-O' + str(opts), '-s', 'EMULATED_FUNCTION_POINTERS=2'], flipped)
      test(['-O' + str(opts), '-s', 'EMULATED_FUNCTION_POINTERS=1', '-s', 'RELOCATABLE=1'], flipped)
      test(['-O' + str(opts), '-s', 'EMULATED_FUNCTION_POINTERS=2', '-s', 'RELOCATABLE=1'], unchanged) # with both of those, we optimize and you cannot flip them
      test(['-O' + str(opts), '-s', 'MAIN_MODULE=1'], unchanged) # default for modules is optimized
      test(['-O' + str(opts), '-s', 'MAIN_MODULE=1', '-s', 'EMULATED_FUNCTION_POINTERS=2'], unchanged)
      test(['-O' + str(opts), '-s', 'MAIN_MODULE=1', '-s', 'EMULATED_FUNCTION_POINTERS=1'], flipped) # but you can disable that

  def test_minimal_dynamic(self):
    def test(main_args=[], library_args=[], expected='hello from main\nhello from library'):
      print 'testing', main_args, library_args
      self.clear()
      open('library.c', 'w').write(r'''
        #include <stdio.h>
        void library_func() {
        #ifdef USE_PRINTF
          printf("hello from library: %p", (int)&library_func);
        #else
          puts("hello from library");
        #endif
        }
      ''')
      check_execute([PYTHON, EMCC, 'library.c', '-s', 'SIDE_MODULE=1', '-O2', '-o', 'library.js'] + library_args)
      open('main.c', 'w').write(r'''
        #include <dlfcn.h>
        #include <stdio.h>
        int main() {
          puts("hello from main");
          void *lib_handle = dlopen("library.js", 0);
          typedef void (*voidfunc)();
          voidfunc x = (voidfunc)dlsym(lib_handle, "library_func");
          if (!x) puts("cannot find side function");
          else x();
        }
      ''')
      check_execute([PYTHON, EMCC, 'main.c', '-s', 'MAIN_MODULE=1', '--embed-file', 'library.js', '-O2'] + main_args)
      self.assertContained(expected, run_js('a.out.js', assert_returncode=None, stderr=subprocess.STDOUT))
      size = os.stat('a.out.js').st_size
      side_size = os.stat('library.js').st_size
      print '  sizes:', size, side_size
      return (size, side_size)

    def percent_diff(x, y):
      small = min(x, y)
      large = max(x, y)
      return float(100*large)/small - 100

    # main module tests

    full     = test()
    printf   = test(                                   library_args=['-DUSE_PRINTF'])                       # printf is not used in main, but libc was linked in, so it's there
    dce      = test(main_args=['-s', 'MAIN_MODULE=2'])                                                      # dce in main, and side happens to be ok since it uses puts as well
    dce_fail = test(main_args=['-s', 'MAIN_MODULE=2'], library_args=['-DUSE_PRINTF'], expected='undefined') # printf is not used in main, and we dce, so we failz
    dce_save = test(main_args=['-s', 'MAIN_MODULE=2', '-s', 'EXPORTED_FUNCTIONS=["_main", "_printf"]'],
                                                       library_args=['-DUSE_PRINTF'])                       # exporting printf in main keeps it alive for the library

    assert percent_diff(full[0], printf[0]) < 4
    assert percent_diff(dce[0], dce_fail[0]) < 4
    assert dce[0] < 0.2*full[0] # big effect, 80%+ is gone
    assert dce_save[0] > 1.1*dce[0] # save exported all of printf

    # side module tests

    side_dce_fail = test(library_args=['-s', 'SIDE_MODULE=2'], expected='cannot find side function') # mode 2, so dce in side, but library_func is not exported, so it is dce'd
    side_dce_work = test(library_args=['-s', 'SIDE_MODULE=2', '-s', 'EXPORTED_FUNCTIONS=["_library_func"]'], expected='hello from library') # mode 2, so dce in side, and library_func is not exported

    assert side_dce_fail[1] < 0.95*side_dce_work[1] # removing that function saves a chunk

  def test_ld_library_path(self):
    open('hello1.c', 'w').write(r'''
#include <stdio.h>

void
hello1 ()
{
  printf ("Hello1\n");
  return;
}

''')
    open('hello2.c', 'w').write(r'''
#include <stdio.h>

void
hello2 ()
{
  printf ("Hello2\n");
  return;
}

''')
    open('hello3.c', 'w').write(r'''
#include <stdio.h>

void
hello3 ()
{
  printf ("Hello3\n");
  return;
}

''')
    open('hello4.c', 'w').write(r'''
#include <stdio.h>

void
hello4 ()
{
  printf ("Hello4\n");
  return;
}

''')
    open('pre.js', 'w').write(r'''
Module['preRun'].push(function (){
  ENV['LD_LIBRARY_PATH']='/lib:/usr/lib';
});
''')
    open('main.c', 'w').write(r'''
#include <stdio.h>
#include <stdlib.h>
#include <string.h>
#include <dlfcn.h>

int
main()
{
  void *h;
  void (*f) ();

  h = dlopen ("libhello1.js", RTLD_NOW);
  f = dlsym (h, "hello1");
  f();
  dlclose (h);
  h = dlopen ("libhello2.js", RTLD_NOW);
  f = dlsym (h, "hello2");
  f();
  dlclose (h);
  h = dlopen ("libhello3.js", RTLD_NOW);
  f = dlsym (h, "hello3");
  f();
  dlclose (h);
  h = dlopen ("/usr/local/lib/libhello4.js", RTLD_NOW);
  f = dlsym (h, "hello4");
  f();
  dlclose (h);
  return 0;
}

''')

    Popen([PYTHON, EMCC, '-o', 'libhello1.js', 'hello1.c', '-s', 'SIDE_MODULE=1']).communicate()
    Popen([PYTHON, EMCC, '-o', 'libhello2.js', 'hello2.c', '-s', 'SIDE_MODULE=1']).communicate()
    Popen([PYTHON, EMCC, '-o', 'libhello3.js', 'hello3.c', '-s', 'SIDE_MODULE=1']).communicate()
    Popen([PYTHON, EMCC, '-o', 'libhello4.js', 'hello4.c', '-s', 'SIDE_MODULE=1']).communicate()
    Popen([PYTHON, EMCC, '-o', 'main.js', 'main.c', '-s', 'MAIN_MODULE=1',
           '--embed-file', 'libhello1.js@/lib/libhello1.js',
           '--embed-file', 'libhello2.js@/usr/lib/libhello2.js',
           '--embed-file', 'libhello3.js@/libhello3.js',
           '--embed-file', 'libhello4.js@/usr/local/lib/libhello4.js',
           '--pre-js', 'pre.js']).communicate()
    out = run_js('main.js')
    self.assertContained('Hello1', out)
    self.assertContained('Hello2', out)
    self.assertContained('Hello3', out)
    self.assertContained('Hello4', out)

  def test_dlopen_rtld_global(self):
    open('hello1.c', 'w').write(r'''
#include <stdio.h>

extern int hello1_val;
int hello1_val=3;

void
hello1 (int i)
{
  printf ("hello1_val by hello1:%d\n",hello1_val);
  printf ("Hello%d\n",i);
}
''')
    open('hello2.c', 'w').write(r'''
#include <stdio.h>

extern int hello1_val;
extern void hello1 (int);

void
hello2 (int i)
{
  void (*f) (int);
  printf ("hello1_val by hello2:%d\n",hello1_val);
  f = hello1;
  f(i);
}
''')
    open('main.c', 'w').write(r'''
#include <stdio.h>
#include <stdlib.h>
#include <string.h>
#include <dlfcn.h>

int
main(int argc,char** argv)
{
  void *h;
  void *h2;
  void (*f) (int);
  h = dlopen ("libhello1.js", RTLD_NOW|RTLD_GLOBAL);
  h2 = dlopen ("libhello2.js", RTLD_NOW|RTLD_GLOBAL);
  f = dlsym (h, "hello1");
  f(1);
  f = dlsym (h2, "hello2");
  f(2);
  dlclose (h);
  dlclose (h2);
  return 0;
}
''')

    Popen([PYTHON, EMCC, '-o', 'libhello1.js', 'hello1.c', '-s', 'SIDE_MODULE=1']).communicate()
    Popen([PYTHON, EMCC, '-o', 'libhello2.js', 'hello2.c', '-s', 'SIDE_MODULE=1']).communicate()
    Popen([PYTHON, EMCC, '-o', 'main.js', 'main.c', '-s', 'MAIN_MODULE=1',
           '--embed-file', 'libhello1.js',
           '--embed-file', 'libhello2.js']).communicate()
    out = run_js('main.js')
    self.assertContained('Hello1', out)
    self.assertContained('Hello2', out)
    self.assertContained('hello1_val by hello1:3', out)
    self.assertContained('hello1_val by hello2:3', out)

  def test_file_packager_eval(self):
    BAD = 'Module = eval('
    src = path_from_root('tests', 'hello_world.c')
    open('temp.txt', 'w').write('temp')

    # should emit eval only when emcc uses closure

    Popen([PYTHON, EMCC, src, '--preload-file', 'temp.txt', '-O1']).communicate()
    out = open('a.out.js').read()
    assert BAD not in out, out[max(out.index(BAD)-80, 0) : min(out.index(BAD)+80, len(out)-1)]

    Popen([PYTHON, EMCC, src, '--preload-file', 'temp.txt', '-O1', '--closure', '1']).communicate()
    out = open('a.out.js').read()
    assert BAD in out

    # file packager defauls to the safe closure case

    out, err = Popen([PYTHON, FILE_PACKAGER, 'test.data', '--preload', 'temp.txt'], stdout=PIPE, stderr=PIPE).communicate()
    assert BAD in out

    out, err = Popen([PYTHON, FILE_PACKAGER, 'test.data', '--preload', 'temp.txt', '--no-closure'], stdout=PIPE, stderr=PIPE).communicate()
    assert BAD not in out, out[max(out.index(BAD)-80, 0) : min(out.index(BAD)+80, len(out)-1)]

  def test_debug_asmLastOpts(self):
    open('src.c', 'w').write(r'''
#include <stdio.h>
struct Dtlink_t
{   struct Dtlink_t*   right;  /* right child      */
        union
        { unsigned int  _hash;  /* hash value       */
          struct Dtlink_t* _left;  /* left child       */
        } hl;
};
int treecount(register struct Dtlink_t* e)
{
  return e ? treecount(e->hl._left) + treecount(e->right) + 1 : 0;
}
int main() {
  printf("hello, world!\n");
}
''')
    out, err = Popen([PYTHON, EMCC, 'src.c', '-s', 'EXPORTED_FUNCTIONS=["_main", "_treecount"]', '--minify', '0', '-g4', '-Oz']).communicate()
    self.assertContained('hello, world!', run_js('a.out.js'))

  def test_meminit_crc(self):
    with open('src.c', 'w') as f:
      f.write(r'''
#include <stdio.h>
int main() { printf("Mary had a little lamb.\n"); }
''')
    out, err = Popen([PYTHON, EMCC, 'src.c', '-O2', '--memory-init-file', '0', '-s', 'MEM_INIT_METHOD=2', '-s', 'ASSERTIONS=1']).communicate()
    with open('a.out.js', 'r') as f:
      d = f.read()
    d = d.replace('Mary had', 'Paul had')
    with open('a.out.js', 'w') as f:
      f.write(d)
    out = run_js('a.out.js', assert_returncode=None, stderr=subprocess.STDOUT)
    self.assertContained('Assertion failed: memory initializer checksum', out)

  def test_emscripten_print_double(self):
    with open('src.c', 'w') as f:
      f.write(r'''
#include <stdio.h>
#include <assert.h>
#include <emscripten.h>

void test(double d) {
  char buffer[100], buffer2[100];
  unsigned len, len2, len3;
  len = emscripten_print_double(d, NULL, -1);
  len2 = emscripten_print_double(d, buffer, len+1);
  assert(len == len2);
  buffer[len] = 0;
  len3 = snprintf(buffer2, 100, "%g", d);
  printf("|%g : %u : %s : %s : %d|\n", d, len, buffer, buffer2, len3);
}
int main() {
  printf("\n");
  test(0);
  test(1);
  test(-1);
  test(1.234);
  test(-1.234);
  test(1.1234E20);
  test(-1.1234E20);
  test(1.1234E-20);
  test(-1.1234E-20);
  test(1.0/0.0);
  test(-1.0/0.0);
}
''')
    Popen([PYTHON, EMCC, 'src.c']).communicate()
    out = run_js('a.out.js')
    self.assertContained('''
|0 : 1 : 0 : 0 : 1|
|1 : 1 : 1 : 1 : 1|
|-1 : 2 : -1 : -1 : 2|
|1.234 : 5 : 1.234 : 1.234 : 5|
|-1.234 : 6 : -1.234 : -1.234 : 6|
|1.1234e+20 : 21 : 112340000000000000000 : 1.1234e+20 : 10|
|-1.1234e+20 : 22 : -112340000000000000000 : -1.1234e+20 : 11|
|1.1234e-20 : 10 : 1.1234e-20 : 1.1234e-20 : 10|
|-1.1234e-20 : 11 : -1.1234e-20 : -1.1234e-20 : 11|
|inf : 8 : Infinity : inf : 3|
|-inf : 9 : -Infinity : -inf : 4|
''', out)

  def test_no_warn_exported_jslibfunc(self):
    out, err = Popen([PYTHON, EMCC, path_from_root('tests', 'hello_world.c'), '-s', 'DEFAULT_LIBRARY_FUNCS_TO_INCLUDE=["alGetError"]', '-s', 'EXPORTED_FUNCTIONS=["_main", "_alGetError"]'], stdout=PIPE, stderr=PIPE).communicate()
    self.assertNotContained('''function requested to be exported, but not implemented: "_alGetError"''', err)

  def test_almost_asm_warning(self):
    warning = "[-Walmost-asm]"
    for args, expected in [(['-O1', '-s', 'SPLIT_MEMORY=8388608', '-s', 'TOTAL_MEMORY=' + str(16*1024*1024)], True),  # default
                           # suppress almost-asm warning when building with ALLOW_MEMORY_GROWTH
                           (['-O1', '-s', 'ALLOW_MEMORY_GROWTH=1', '-Wno-almost-asm'], False),
                           # suppress almost-asm warning when building with SPLIT_MEMORY
                           (['-O1', '-s', 'SPLIT_MEMORY=8388608', '-s', 'TOTAL_MEMORY=' + str(16*1024*1024), '-Wno-almost-asm'], False),
                           # last warning flag should "win"
                           (['-O1', '-s', 'ALLOW_MEMORY_GROWTH=1', '-Wno-almost-asm', '-Walmost-asm'], True)]:
      print args, expected
      proc = Popen([PYTHON, EMCC, path_from_root('tests', 'hello_world.c')] + args, stderr=PIPE)
      err = proc.communicate()[1]
      assert proc.returncode is 0
      assert (warning in err) == expected, err
      if not expected:
        assert err == '', err

  def test_static_syscalls(self):
    Popen([PYTHON, EMCC, path_from_root('tests', 'hello_world.c')]).communicate()
    src = open('a.out.js').read()
    matches = re.findall('''function ___syscall(\d+)\(''', src)
    print 'seen syscalls:', matches
    assert set(matches) == set(['6', '54', '140', '146']) # close, ioctl, llseek, writev

  def test_emcc_dev_null(self):
    if WINDOWS: return self.skip('posix-only')
    proc = Popen([PYTHON, EMCC, '-dM', '-E', '-x', 'c', '/dev/null'], stdout=PIPE)
    out, err = proc.communicate()
    assert proc.returncode == 0
    self.assertContained('#define __EMSCRIPTEN__ 1', out) # all our defines should show up

  def test_umask_0(self):
    open('src.c', 'w').write(r'''
#include <sys/stat.h>
#include <stdio.h>
int main() {
  umask(0);
  printf("hello, world!\n");
}''')
    Popen([PYTHON, EMCC, 'src.c']).communicate()
    self.assertContained('hello, world!', run_js('a.out.js'))

  def test_no_missing_symbols(self): # simple hello world should not show any missing symbols
    check_execute([PYTHON, EMCC, path_from_root('tests', 'hello_world.c'), '-s', 'ERROR_ON_UNDEFINED_SYMBOLS=1'])

    # main() is implemented in C, and even if requested from JS, we should not warn
    open('library_foo.js', 'w').write('''
mergeInto(LibraryManager.library, {
  my_js__deps: ['main'],
  my_js: (function() {
      return function() {
        console.log("hello " + _nonexistingvariable);
      };
  }()),
});
''')
    open('test.cpp', 'w').write('''
#include <stdio.h>
#include <stdlib.h>

extern "C" {
  extern void my_js();
}

int main() {
  my_js();
  return EXIT_SUCCESS;
}
''')
    check_execute([PYTHON, EMCC, 'test.cpp', '-s', 'ERROR_ON_UNDEFINED_SYMBOLS=1', '--js-library', 'library_foo.js'])

    # but we do error on a missing js var
    open('library_foo.js', 'w').write('''
mergeInto(LibraryManager.library, {
  my_js__deps: ['main', 'nonexistingvariable'],
  my_js: (function() {
      return function() {
        console.log("hello " + _nonexistingvariable);
      };
  }()),
});
''')
    proc = Popen([PYTHON, EMCC, 'test.cpp', '-s', 'ERROR_ON_UNDEFINED_SYMBOLS=1', '--js-library', 'library_foo.js'], stderr=PIPE)
    out, err = proc.communicate()
    assert proc.returncode != 0
    assert 'unresolved symbol' in err

    # and also for missing C code, of course (without the --js-library, it's just a missing C method)
    proc = Popen([PYTHON, EMCC, 'test.cpp', '-s', 'ERROR_ON_UNDEFINED_SYMBOLS=1'], stderr=PIPE)
    out, err = proc.communicate()
    assert proc.returncode != 0
    assert 'unresolved symbol' in err

  def test_realpath(self):
    open('src.c', 'w').write(r'''
#include <stdlib.h>
#include <stdio.h>
#include <errno.h>

#define TEST_PATH "/boot/README.txt"

int
main(int argc, char **argv)
{
  errno = 0;
  char *t_realpath_buf = realpath(TEST_PATH, NULL);
  if (NULL == t_realpath_buf) {
    perror("Resolve failed");
    return 1;
  } else {
    printf("Resolved: %s", t_realpath_buf);
    free(t_realpath_buf);
    return 0;
  }
}
''')
    if not os.path.exists('boot'):
      os.mkdir('boot')
    open(os.path.join('boot', 'README.txt'), 'w').write(' ')
    Popen([PYTHON, EMCC, 'src.c', '--embed-file', 'boot']).communicate()
    self.assertContained('Resolved: /boot/README.txt', run_js('a.out.js'))

  def test_realpath_nodefs(self):
    open('src.c', 'w').write(r'''
#include <stdlib.h>
#include <stdio.h>
#include <errno.h>
#include <emscripten.h>

#define TEST_PATH "/working/TEST_NODEFS.txt"

int
main(int argc, char **argv)
{
  errno = 0;
  EM_ASM({
    FS.mkdir('/working');
    FS.mount(NODEFS, { root: '.' }, '/working');
  });
  char *t_realpath_buf = realpath(TEST_PATH, NULL);
  if (NULL == t_realpath_buf) {
    perror("Resolve failed");
    return 1;
  } else {
    printf("Resolved: %s", t_realpath_buf);
    free(t_realpath_buf);
    return 0;
  }
}
''')
    open('TEST_NODEFS.txt', 'w').write(' ')
    Popen([PYTHON, EMCC, 'src.c']).communicate()
    self.assertContained('Resolved: /working/TEST_NODEFS.txt', run_js('a.out.js'))

  def test_realpath_2(self):
    open('src.c', 'w').write(r'''
#include <stdlib.h>
#include <stdio.h>
#include <errno.h>

int testrealpath(const char* path)    {
  errno = 0;
  char *t_realpath_buf = realpath(path, NULL);
  if (NULL == t_realpath_buf) {
    printf("Resolve failed: \"%s\"\n",path);fflush(stdout);
    return 1;
  } else {
    printf("Resolved: \"%s\" => \"%s\"\n", path, t_realpath_buf);fflush(stdout);
    free(t_realpath_buf);
    return 0;
  }
}

int main(int argc, char **argv)
{
    // files:
    testrealpath("testfile.txt");
    testrealpath("Folder/testfile.txt");
    testrealpath("testnonexistentfile.txt");
    // folders
    testrealpath("Folder");
    testrealpath("/Folder");
    testrealpath("./");
    testrealpath("");
    testrealpath("/");
    return 0;
}
''')
    open('testfile.txt', 'w').write('')
    if not os.path.exists('Folder'): os.mkdir('Folder')
    open(os.path.join('Folder', 'testfile.txt'), 'w').write('')
    check_execute([PYTHON, EMCC, 'src.c', '--embed-file', 'testfile.txt', '--embed-file', 'Folder'])
    self.assertContained('''Resolved: "testfile.txt" => "/testfile.txt"
Resolved: "Folder/testfile.txt" => "/Folder/testfile.txt"
Resolve failed: "testnonexistentfile.txt"
Resolved: "Folder" => "/Folder"
Resolved: "/Folder" => "/Folder"
Resolved: "./" => "/"
Resolve failed: ""
Resolved: "/" => "/"
''', run_js('a.out.js'))

  def test_no_warnings(self):
    out, err = Popen([PYTHON, EMCC, path_from_root('tests', 'hello_libcxx.cpp')], stderr=PIPE).communicate()
    assert err == '', err

  def test_emterpreter_file_suggestion(self):
    for linkable in [0, 1]:
      for to_file in [0, 1]:
        self.clear()
        cmd = [PYTHON, EMCC, '-s', 'EMTERPRETIFY=1', path_from_root('tests', 'hello_libcxx.cpp'), '-s', 'LINKABLE=' + str(linkable), '-O1', '-s', 'USE_ZLIB=1']
        if to_file:
          cmd += ['-s', 'EMTERPRETIFY_FILE="code.dat"']
        print cmd
        stdout, stderr = Popen(cmd, stderr=PIPE).communicate()
        need_warning = linkable and not to_file
        assert ('''warning: emterpreter bytecode is fairly large''' in stderr) == need_warning, stderr
        assert ('''It is recommended to use  -s EMTERPRETIFY_FILE=..''' in stderr) == need_warning, stderr

  def test_llvm_lto(self):
    sizes = {}
    lto_levels = [0, 1, 2, 3]
    for lto in lto_levels:
      cmd = [PYTHON, EMCC, path_from_root('tests', 'hello_libcxx.cpp'), '-O2', '--llvm-lto', str(lto)]
      print cmd
      check_execute(cmd)
      self.assertContained('hello, world!', run_js('a.out.js'))
      sizes[lto] = os.stat('a.out.js').st_size
    print sizes

    # LTO sizes should be distinct
    for i in lto_levels:
      assert sizes[i] not in set(sizes).difference(set([sizes[i]]))

    # LTO should reduce code size
    # Skip mode 2 because it has historically increased code size, but not always
    assert sizes[1] < sizes[0]
    assert sizes[3] < sizes[0]

  def test_dlmalloc_modes(self):
    open('src.cpp', 'w').write(r'''
      #include <stdlib.h>
      #include <stdio.h>
      int main() {
        void* c = malloc(1024);
        free(c);
        free(c);
        printf("double-freed\n");
      }
    ''')
    subprocess.check_call([PYTHON, EMCC, 'src.cpp'])
    self.assertContained('double-freed', run_js('a.out.js'))
    # in debug mode, the double-free is caught
    subprocess.check_call([PYTHON, EMCC, 'src.cpp', '-g'])
    seen_error = False
    out = '?'
    try:
      out = run_js('a.out.js')
    except:
      seen_error = True
    assert seen_error, out

  def test_split_memory(self): # make sure multiple split memory chunks get used
    open('src.c', 'w').write(r'''
#include <emscripten.h>
#include <stdlib.h>
int main() {
  int x = 5;
  EM_ASM({
    var allocs = [];
    allocs.push([]);
    allocs.push([]);
    allocs.push([]);
    allocs.push([]);
    var ptr = $0;
    assert(ptr >= STACK_BASE && ptr < STACK_MAX, 'ptr should be on stack, but ' + [STACK_BASE, STACK_MAX, ptr]);
    function getIndex(x) {
      return x >> SPLIT_MEMORY_BITS;
    }
    assert(ptr < SPLIT_MEMORY, 'in first chunk');
    assert(getIndex(ptr) === 0, 'definitely in first chunk');
    // allocate into other chunks
    do {
      var t = Module._malloc(1024*1024);
      allocs[getIndex(t)].push(t);
      Module.print('allocating, got in ' + getIndex(t));
    } while (getIndex(t) === 0);
    assert(getIndex(t) === 1, 'allocated into second chunk');
    do {
      var t = Module._malloc(1024*1024);
      allocs[getIndex(t)].push(t);
      Module.print('more allocating, got in ' + getIndex(t));
    } while (getIndex(t) === 1);
    assert(getIndex(t) === 2, 'into third chunk');
    do {
      var t = Module._malloc(1024*1024);
      allocs[getIndex(t)].push(t);
      Module.print('more allocating, got in ' + getIndex(t));
    } while (getIndex(t) === 2);
    assert(getIndex(t) === 3, 'into third chunk');
    // write values
    assert(allocs[1].length > 5 && allocs[2].length > 5);
    for (var i = 0; i < allocs[1].length; i++) {
      HEAPU8[allocs[1][i]] = i & 255
    }
    for (var i = 0; i < allocs[2].length; i++) {
      HEAPU8[allocs[2][i]] = (i*i) & 255;
    }
    for (var i = 0; i < allocs[1].length; i++) {
      assert(HEAPU8[allocs[1][i]] === (i & 255));
    }
    for (var i = 0; i < allocs[2].length; i++) {
      assert(HEAPU8[allocs[2][i]] === ((i*i) & 255));
    }
    Module.print('success.');
  }, &x);
}
''')
    for opts in [0, 1, 2]:
      print opts
      check_execute([PYTHON, EMCC, 'src.c', '-s', 'SPLIT_MEMORY=8388608', '-s', 'TOTAL_MEMORY=64MB', '-O' + str(opts)])
      self.assertContained('success.', run_js('a.out.js'))

  def test_split_memory_2(self): # make allocation starts in the first chunk, and moves forward properly
    open('src.c', 'w').write(r'''
#include <emscripten.h>
#include <stdlib.h>
#include <assert.h>
int split_memory = 0;
int alloc_where_is_it() {
  static void *last;
  void *ptr = malloc(1024);
  static int counter = 0;
  if (last && (counter++ % 2 == 1)) ptr = realloc(last, 512*1024); // throw in some reallocs of a previous allocation
  last = ptr;
  unsigned x = (unsigned)ptr;
  return x / split_memory;
}
int main() {
  split_memory = EM_ASM_INT({
    return SPLIT_MEMORY;
  });
  int counter = 0;
  while (alloc_where_is_it() == 0) {
    counter++;
  }
  printf("allocations in first chunk: %d\n", counter);
  assert(counter > 10); // less in first chunk
  while (alloc_where_is_it() == 1) {
    counter++;
  }
  printf("allocations in first chunk: %d\n", counter);
  assert(counter > 20);
  counter = 0;
  while (alloc_where_is_it() == 2) {
    counter++;
  }
  printf("allocations in second chunk: %d\n", counter);
  assert(counter > 20);
  EM_ASM( Module.print('success.') );
}
''')
    for opts in [0, 1, 2]:
      print opts
      check_execute([PYTHON, EMCC, 'src.c', '-s', 'SPLIT_MEMORY=8388608', '-s', 'TOTAL_MEMORY=64MB', '-O' + str(opts)])
      self.assertContained('success.', run_js('a.out.js'))

  def test_split_memory_sbrk(self):
    open('src.c', 'w').write(r'''
#include <emscripten.h>
#include <stdlib.h>
#include <unistd.h>
#include <assert.h>
int split_memory;
int where(int x) {
  return x / split_memory;
}
int main() {
  split_memory = EM_ASM_INT({
    return SPLIT_MEMORY;
  });
  int sbrk_0 = (int)sbrk(0);
  printf("sbrk(0): %d\n", sbrk_0);
  assert(sbrk_0 > 0 && sbrk_0 != -1);
  int sbrk_index = where(sbrk_0);
  assert(sbrk_index > 0 && sbrk_index < 10);
  assert(sbrk(0) == (void*)sbrk_0);
  int one = (int)sbrk(10);
  printf("one: %d\n", one);
  assert(sbrk_0 + 10 == sbrk(0));
  int two = (int)sbrk(20);
  printf("two: %d\n", two);
  assert(sbrk_0 + 10 == two);
  assert(sbrk(-20) == (void*)(two + 20));
  assert(sbrk(-10) == (void*)two);
  int bad = sbrk(split_memory * 2);
  assert(bad == -1);
  EM_ASM( Module.print('success.') );
}
''')
    for opts in [0, 1, 2]:
      print opts
      check_execute([PYTHON, EMCC, 'src.c', '-s', 'SPLIT_MEMORY=8388608', '-s', 'TOTAL_MEMORY=64MB', '-O' + str(opts)])
      self.assertContained('success.', run_js('a.out.js'))

  def test_split_memory_faking(self): # fake HEAP8 etc. objects have some faked fake method. they are fake
    open('src.c', 'w').write(r'''
#include <emscripten.h>
#include <stdlib.h>
#include <unistd.h>
#include <assert.h>
int main() {
  EM_ASM((
    var x = Module._malloc(1024);
    // set
    HEAPU8.set([1,2,3,4], x);
    assert(get8(x+0) === 1);
    assert(get8(x+1) === 2);
    assert(get8(x+2) === 3);
    assert(get8(x+3) === 4);
    // subarray
    var s1 = HEAPU8.subarray(x+2, x+4);
    assert(s1 instanceof Uint8Array);
    assert(s1.length === 2);
    assert(s1[0] === 3);
    assert(s1[1] === 4);
    assert(get8(x+2) === 3);
    s1[0] = 57;
    assert(get8(x+2) === 57);
    // subarray without second param
    var s2 = HEAPU8.subarray(x+2);
    assert(s2 instanceof Uint8Array);
    assert(s2.length > 2);
    assert(s2[0] === 57);
    assert(s2[1] === 4);
    assert(get8(x+2) === 57);
    s2[0] = 98;
    assert(get8(x+2) === 98);
    // buffer.slice
    var b = HEAPU8.buffer.slice(x, x+4);
    assert(b instanceof ArrayBuffer);
    assert(b.byteLength === 4);
    var s = new Uint8Array(b);
    assert(s[0] === 1);
    assert(s[1] === 2);
    assert(s[2] === 98);
    assert(s[3] === 4);
    // check for a bananabread-discovered bug
    var s32 = HEAPU32.subarray(x >> 2, x + 4 >> 2);
    assert(s32 instanceof Uint32Array);
    assert(s32.length === 1);
    assert(s32[0] === 0x04620201, s32[0]);
    // misc subarrays, check assertions only
    SPLIT_MEMORY = 256;
    SPLIT_MEMORY_BITS = 8;
    function getChunk(x) {
      return x >> SPLIT_MEMORY_BITS;
    }
    assert(TOTAL_MEMORY >= SPLIT_MEMORY*3);
    var p = Module.print;
    var e = Module.printErr;
    Module.printErr = Module.print = function(){};
    var fail = false;
    if (!buffers[1]) allocateSplitChunk(1); // we will slice into this
    if (!buffers[2]) allocateSplitChunk(2); // we will slice into this
    TOP:
    for (var i = 0; i < SPLIT_MEMORY*3; i++) {
      HEAPU8.subarray(i);
      if ((i&3) === 0) HEAPU32.subarray(i >> 2);
      for (var j = 1; j < SPLIT_MEMORY*3; j++) {
        //printErr([i, j]);
        if (getChunk(i) == getChunk(j-1) || j <= i) {
          HEAPU8.subarray(i, j);
          if ((i&3) === 0) HEAPU32.subarray(i >> 2, j >> 2);
        } else {
          // expect failures
          try {
            HEAPU8.subarray(i, j);
            fail = ['U8', i, j];
            break TOP;
          } catch (e) {}
          if ((i&3) === 0 && (j&3) === 0) {
            try {
              HEAPU32.subarray(i >> 2, j >> 2);
              fail = ['U32', i, j];
              break TOP;
            } catch (e) {}
          }
          break; // stop inner loop, once we saw different chunks, go to a new i
        }
      }
    }
    Module.print = p;
    Module.printErr = e;
    if (fail) Module.print('FAIL. ' + fail);
    else Module.print('success.');
  ));
}
''')
    for opts in [0, 1, 2]:
      print opts
      check_execute([PYTHON, EMCC, 'src.c', '-s', 'SPLIT_MEMORY=8388608', '-s', 'TOTAL_MEMORY=64MB', '-O' + str(opts), '-s', 'ASSERTIONS=1'])
      self.assertContained('success.', run_js('a.out.js', stderr=PIPE, assert_returncode=None))

  def test_split_memory_release(self):
    open('src.c', 'w').write(r'''
#include <emscripten.h>
#include <stdlib.h>
#include <unistd.h>
#include <assert.h>
int main() {
  EM_ASM({
    assert(buffers[0]); // always here
    assert(!buffers[1]);
    assert(!buffers[2]);
    function getIndex(x) {
      return x >> SPLIT_MEMORY_BITS;
    }
    do {
      var t = Module._malloc(1024*1024);
      Module.print('allocating, got in ' + getIndex(t));
    } while (getIndex(t) === 0);
    assert(getIndex(t) === 1, 'allocated into first chunk');
    assert(buffers[1]); // has been allocated now
    do {
      var t = Module._malloc(1024*1024);
      Module.print('allocating, got in ' + getIndex(t));
    } while (getIndex(t) === 1);
    assert(getIndex(t) === 2, 'allocated into second chunk');
    assert(buffers[2]); // has been allocated now
    Module._free(t);
    assert(!buffers[2]); // has been freed now
    var more = [];
    for (var i = 0 ; i < 1024; i++) {
      more.push(Module._malloc(10));
    }
    assert(buffers[2]); // has been allocated again
    for (var i = 0 ; i < 1024; i++) {
      Module._free(more[i]);
    }
    assert(!buffers[2]); // has been freed again
    Module.print('success.');
  });
}
''')
    for opts in [0, 1, 2]:
      print opts
      check_execute([PYTHON, EMCC, 'src.c', '-s', 'SPLIT_MEMORY=8388608', '-s', 'TOTAL_MEMORY=64MB', '-O' + str(opts)])
      self.assertContained('success.', run_js('a.out.js'))

  def test_split_memory_use_existing(self):
    open('src.c', 'w').write(r'''
#include <emscripten.h>
#include <stdlib.h>
#include <unistd.h>
#include <assert.h>
int main() {
  EM_ASM({
    function getIndex(x) {
      return x >> SPLIT_MEMORY_BITS;
    }
    var t;
    do {
      t = Module._malloc(1024*1024);
    } while (getIndex(t) === 0);
    assert(getIndex(t) === 1, 'allocated into first chunk');
    assert(!buffers[2]);
    var existing = new Uint8Array(1024); // ok to be smaller
    allocateSplitChunk(2, existing.buffer);
    assert(buffers[2]);
    existing[0] = 12;
    existing[50] = 98;
    var p = SPLIT_MEMORY*2;
    assert(HEAPU8[p+0] === 12 && HEAPU8[p+50] === 98); // mapped into the normal memory space!
    HEAPU8[p+33] = 201;
    assert(existing[33] === 201); // works both ways
    do {
      t = Module._malloc(1024*1024);
    } while (getIndex(t) === 1);
    assert(getIndex(t) === 3, 'should skip chunk 2, since it is used by us, but seeing ' + getIndex(t));
    assert(HEAPU8[p+0] === 12 && HEAPU8[p+50] === 98);
    assert(existing[33] === 201);
    Module.print('success.');
  });
}
''')
    for opts in [0, 1, 2]:
      print opts
      check_execute([PYTHON, EMCC, 'src.c', '-s', 'SPLIT_MEMORY=8388608', '-s', 'TOTAL_MEMORY=64MB', '-O' + str(opts)])
      self.assertContained('success.', run_js('a.out.js'))

  def test_sixtyfour_bit_return_value(self):
    # This test checks that the most significant 32 bits of a 64 bit long are correctly made available
    # to native JavaScript applications that wish to interact with compiled code returning 64 bit longs.
    # The MS 32 bits should be available in Runtime.getTempRet0() even when compiled with -O2 --closure 1

    # Compile test.c and wrap it in a native JavaScript binding so we can call our compiled function from JS.
    check_execute([PYTHON, EMCC, path_from_root('tests', 'return64bit', 'test.c'), '--pre-js', path_from_root('tests', 'return64bit', 'testbindstart.js'), '--pre-js', path_from_root('tests', 'return64bit', 'testbind.js'), '--post-js', path_from_root('tests', 'return64bit', 'testbindend.js'), '-s', 'EXPORTED_FUNCTIONS=["_test"]', '-o', 'test.js', '-O2', '--closure', '1'])

    # Simple test program to load the test.js binding library and call the binding to the
    # C function returning the 64 bit long.
    open(os.path.join(self.get_dir(), 'testrun.js'), 'w').write('''
      var test = require("./test.js");
      test.runtest();
    ''')

    # Run the test and confirm the output is as expected.
    out = run_js('testrun.js', full_output=True)
    assert "low = 5678" in out
    assert "high = 1234" in out

  def test_lib_include_flags(self):
    process = Popen([PYTHON, EMCC] + '-l m -l c -I'.split() + [path_from_root('tests', 'include_test'), path_from_root('tests', 'lib_include_flags.c')], stdout=PIPE, stderr=PIPE)
    process.communicate()
    assert process.returncode is 0, 'Empty -l/-L/-I flags should read the next arg as a param'

  def test_dash_s(self):
    print check_execute([PYTHON, EMCC, path_from_root('tests', 'hello_world.cpp'), '-s', '-std=c++03'])
    self.assertContained('hello, world!', run_js('a.out.js'))

  def test_python_2_3(self): # check emcc/em++ can be called by any python
    print
    for python in ['python', 'python2', 'python3']:
      try:
        check_execute([python, '--version'])
        has = True
      except:
        has = False
      print python, has
      if has:
        print '  checking emcc...'
        check_execute([python, EMCC, '--version'])
        print '  checking em++...'
        check_execute([python, EMXX, '--version'])
        if python == 'python2':
          print '  checking emcc.py...'
          check_execute([python, EMCC + '.py', '--version'])

  def test_zeroinit(self):
    open('src.c', 'w').write(r'''
#include <stdio.h>
int buf[1048576];
int main() {
  printf("hello, world! %d\n", buf[123456]);
  return 0;
}
''')
    check_execute([PYTHON, EMCC, 'src.c', '-O2', '-g'])
    size = os.stat('a.out.js.mem').st_size
    assert size < 4096, size

  def test_separate_asm_warning(self):
    # Test that -s PRECISE_F32=2 raises a warning that --separate-asm is implied.
    stdout, stderr = Popen([PYTHON, EMCC, path_from_root('tests', 'hello_world.c'), '-s', 'PRECISE_F32=2', '-o', 'a.html'], stderr=PIPE).communicate()
    self.assertContained('forcing separate asm output', stderr)

    # Test that -s PRECISE_F32=2 --separate-asm should not post a warning.
    stdout, stderr = Popen([PYTHON, EMCC, path_from_root('tests', 'hello_world.c'), '-s', 'PRECISE_F32=2', '-o', 'a.html', '--separate-asm'], stderr=PIPE).communicate()
    self.assertNotContained('forcing separate asm output', stderr)

    # Test that -s PRECISE_F32=1 should not post a warning.
    stdout, stderr = Popen([PYTHON, EMCC, path_from_root('tests', 'hello_world.c'), '-s', 'PRECISE_F32=1', '-o', 'a.html'], stderr=PIPE).communicate()
    self.assertNotContained('forcing separate asm output', stderr)

    # Manually doing separate asm should show a warning, if not targeting html
    warning = '--separate-asm works best when compiling to HTML'
    stdout, stderr = Popen([PYTHON, EMCC, path_from_root('tests', 'hello_world.c'), '--separate-asm'], stderr=PIPE).communicate()
    self.assertContained(warning, stderr)
    stdout, stderr = Popen([PYTHON, EMCC, path_from_root('tests', 'hello_world.c'), '--separate-asm', '-o', 'a.html'], stderr=PIPE).communicate()
    self.assertNotContained(warning, stderr)

    # test that the warning can be suppressed
    stdout, stderr = Popen([PYTHON, EMCC, path_from_root('tests', 'hello_world.c'), '--separate-asm', '-Wno-separate-asm'], stderr=PIPE).communicate()
    self.assertNotContained(warning, stderr)

  def test_canonicalize_nan_warning(self):
    open('src.cpp', 'w').write(r'''
#include <stdio.h>

union U {
  int x;
  float y;
} a;


int main() {
  a.x = 0x7FC01234;
  printf("%f\n", a.y);
}
''')

    stdout, stderr = Popen([PYTHON, EMCC, 'src.cpp', '-O1'], stderr=PIPE).communicate()
    self.assertContained("emcc: warning: cannot represent a NaN literal", stderr)

    stdout, stderr = Popen([PYTHON, EMCC, 'src.cpp', '-O1', '-g'], stderr=PIPE).communicate()
    self.assertContained("emcc: warning: cannot represent a NaN literal", stderr)
    self.assertContained('//@line 12 "src.cpp"', stderr)

  def test_only_my_code(self):
    check_execute([PYTHON, EMCC, '-O1', path_from_root('tests', 'hello_world.c'), '--separate-asm'])
    count = open('a.out.asm.js').read().count('function ')
    assert count > 30, count # libc brings in a bunch of stuff

    def test(filename, opts, expected_funcs, expected_vars):
      print filename, opts
      check_execute([PYTHON, EMCC, path_from_root('tests', filename), '--separate-asm', '-s', 'ONLY_MY_CODE=1'] + opts)
      full = 'var Module = {};\n' + open('a.out.asm.js').read()
      open('asm.js', 'w').write(full)
      funcs = open('a.out.asm.js').read().count('function ')
      vars_ = open('a.out.asm.js').read().count('var ')
      assert funcs == expected_funcs, funcs
      assert vars_ == expected_vars, vars_
      if SPIDERMONKEY_ENGINE in JS_ENGINES:
        out = run_js('asm.js', engine=SPIDERMONKEY_ENGINE, stderr=STDOUT)
        self.validate_asmjs(out)
      else:
        print '(skipping asm.js validation check)'

    test('hello_123.c', ['-O1'], 1, 2)
    test('fasta.cpp', ['-O3', '-g2'], 2, 13)

  def test_link_response_file_does_not_force_absolute_paths(self):
    with_space = 'with space'
    directory_with_space_name = os.path.join(self.get_dir(), with_space)
    if not os.path.exists(directory_with_space_name):
      os.makedirs(directory_with_space_name)

    main = '''
      int main() {
        return 0;
      }
    '''
    main_file_name = 'main.cpp'
    main_path_name = os.path.join(directory_with_space_name, main_file_name)
    open(main_path_name, 'w').write(main)
    main_object_file_name = 'main.cpp.o'

    Building.emcc(main_path_name, ['-g'])

    current_directory = os.getcwd()
    os.chdir(os.path.join(current_directory, with_space))

    link_args = Building.link([main_object_file_name], os.path.join(self.get_dir(), 'all.bc'), just_calculate=True)

    # Move away from the created temp directory and remove it
    os.chdir(current_directory)
    time.sleep(0.2) # Wait for Windows FS to release access to the directory
    shutil.rmtree(os.path.join(current_directory, with_space))

    # We want only the relative path to be in the linker args, it should not be converted to an absolute path.
    self.assertItemsEqual(link_args, [main_object_file_name])

  def test_memory_growth_noasm(self):
    check_execute([PYTHON, EMCC, path_from_root('tests', 'hello_world.c'), '-O2', '-s', 'ALLOW_MEMORY_GROWTH=1'])
    src = open('a.out.js').read()
    assert 'use asm' not in src

  def test_EM_ASM_i64(self):
    open('src.cpp', 'w').write('''
#include <stdint.h>
#include <emscripten.h>

int main() {
  EM_ASM({
    Module.print('inputs: ' + $0 + ', ' + $1 + '.');
  }, int64_t(0x12345678ABCDEF1FLL));
}
''')
    out, err = Popen([PYTHON, EMCC, 'src.cpp', '-Oz'], stderr=PIPE).communicate()
    self.assertContained('LLVM ERROR: EM_ASM should not receive i64s as inputs, they are not valid in JS', err)

  def test_eval_ctors(self):
    print 'non-terminating ctor'
    src = r'''
      struct C {
        C() {
          volatile int y = 0;
          while (y == 0) {}
        }
      };
      C always;
      int main() {}
    '''
    open('src.cpp', 'w').write(src)
    check_execute([PYTHON, EMCC, 'src.cpp', '-O2', '-s', 'EVAL_CTORS=1', '-profiling-funcs'])
    print 'check no ctors is ok'
    check_execute([PYTHON, EMCC, path_from_root('tests', 'hello_world.cpp'), '-Oz'])
    self.assertContained('hello, world!', run_js('a.out.js'))
    # on by default in -Oz, but user-overridable
    def get_size(args):
      print 'get_size', args
      check_execute([PYTHON, EMCC, path_from_root('tests', 'hello_libcxx.cpp')] + args)
      self.assertContained('hello, world!', run_js('a.out.js'))
      return (os.stat('a.out.js').st_size, os.stat('a.out.js.mem').st_size)
    def check_size(left, right):
      if left[0] == right[0] and left[1] == right[1]: return 0
      if left[0] < right[0] and left[1] > right[1]: return -1 # smaller js, bigger mem
      if left[0] > right[0] and left[1] < right[1]: return 1
      assert 0, [left, right]
    o2_size = get_size(['-O2'])
    assert check_size(get_size(['-O2']), o2_size) == 0, 'deterministic'
    assert check_size(get_size(['-O2', '-s', 'EVAL_CTORS=1']), o2_size) < 0, 'eval_ctors works if user asks for it'
    oz_size = get_size(['-Oz'])
    assert check_size(get_size(['-Oz']), oz_size) == 0, 'deterministic'
    assert check_size(get_size(['-Oz', '-s', 'EVAL_CTORS=1']), oz_size) == 0, 'eval_ctors is on by default in oz'
    assert check_size(get_size(['-Oz', '-s', 'EVAL_CTORS=0']), oz_size) == 1, 'eval_ctors can be turned off'

    linkable_size =   get_size(['-Oz', '-s', 'EVAL_CTORS=1', '-s', 'LINKABLE=1'])
    assert check_size(get_size(['-Oz', '-s', 'EVAL_CTORS=0', '-s', 'LINKABLE=1']), linkable_size) == 1, 'noticeable difference in linkable too'

    # ensure order of execution remains correct, even with a bad ctor
    def test(p1, p2, p3, last, expected):
      src = r'''
        #include <stdio.h>
        #include <stdlib.h>
        volatile int total = 0;
        struct C {
          C(int x) {
            volatile int y = x;
            y++;
            y--;
            if (y == 0xf) {
              printf("you can't eval me ahead of time\n"); // bad ctor
            }
            total <<= 4;
            total += int(y);
          }
        };
        C __attribute__((init_priority(%d))) c1(0x5);
        C __attribute__((init_priority(%d))) c2(0x8);
        C __attribute__((init_priority(%d))) c3(%d);
        int main() {
          printf("total is 0x%%x.\n", total);
        }
      ''' % (p1, p2, p3, last)
      open('src.cpp', 'w').write(src)
      check_execute([PYTHON, EMCC, 'src.cpp', '-O2', '-s', 'EVAL_CTORS=1', '-profiling-funcs'])
      self.assertContained('total is %s.' % hex(expected), run_js('a.out.js'))
      shutil.copyfile('a.out.js', 'x' + hex(expected) + '.js')
      return open('a.out.js').read().count('function _')
    print 'no bad ctor'
    first  = test(1000, 2000, 3000, 0xe, 0x58e)
    second = test(3000, 1000, 2000, 0xe, 0x8e5)
    third  = test(2000, 3000, 1000, 0xe, 0xe58)
    print first, second, third
    assert first == second and second == third
    print 'with bad ctor'
    first  = test(1000, 2000, 3000, 0xf, 0x58f) # 2 will succeed
    second = test(3000, 1000, 2000, 0xf, 0x8f5) # 1 will succedd
    third  = test(2000, 3000, 1000, 0xf, 0xf58) # 0 will succeed
    print first, second, third
    assert first < second and second < third

    print 'helpful output'
    if os.environ.get('EMCC_DEBUG'): return self.skip('cannot run in debug mode')
    try:
      os.environ['EMCC_DEBUG'] = '1'
      open('src.cpp', 'w').write(r'''
#include <stdio.h>
struct C {
  C() { printf("constructing!\n"); } // don't remove this!
};
C c;
int main() {}
      ''')
      with clean_write_access_to_canonical_temp_dir():
        out, err = Popen([PYTHON, EMCC, 'src.cpp', '-Oz'], stderr=PIPE).communicate()
      self.assertContained('___syscall54', err) # the failing call should be mentioned
      self.assertContained('ctorEval.js', err) # with a stack trace
      self.assertContained('ctor_evaller: not successful', err) # with logging
    finally:
      del os.environ['EMCC_DEBUG']

  def test_override_environment(self):
    open('main.cpp', 'w').write(r'''
      #include <emscripten.h>
      int main() {
        EM_ASM({
          Module.print('environment is WEB? ' + ENVIRONMENT_IS_WEB);
          Module.print('environment is WORKER? ' + ENVIRONMENT_IS_WORKER);
          Module.print('environment is NODE? ' + ENVIRONMENT_IS_NODE);
          Module.print('environment is SHELL? ' + ENVIRONMENT_IS_SHELL);
        });
      }
''')
    check_execute([PYTHON, EMCC, 'main.cpp'])
    src = open('a.out.js').read()
    envs = ['WEB', 'WORKER', 'NODE', 'SHELL']
    for env in envs:
      curr = 'var Module = { ENVIRONMENT: "%s" };\n' % env
      open('test.js', 'w').write(curr + src)
      for engine in JS_ENGINES:
        if engine == V8_ENGINE: continue # ban v8, weird failures
        actual = 'NODE' if engine == NODE_JS else 'SHELL'
        print env, actual, engine
        fail = False
        try:
          seen = run_js('test.js', engine=engine, stderr=PIPE)
        except:
          fail = True
        if fail:
          print '-- acceptable fail'
          assert actual != env, 'ok to fail if in the wrong environment'
        else:
          for other in envs:
            if env == other:
              assert ('environment is %s? true' % other) in seen, seen
            else:
              assert ('environment is %s? false' % other) in seen, seen
          print '-- verified proper env is shown'

  def test_warn_no_filesystem(self):
    WARNING = 'Filesystem support (FS) was not included. The problem is that you are using files from JS, but files were not used from C/C++, so filesystem support was not auto-included. You can force-include filesystem support with  -s FORCE_FILESYSTEM=1'

    check_execute([PYTHON, EMCC, path_from_root('tests', 'hello_world.c')])
    seen = run_js('a.out.js', stderr=PIPE)
    assert WARNING not in seen

    def test(contents):
      open('src.cpp', 'w').write(r'''
  #include <stdio.h>
  #include <emscripten.h>
  int main() {
    EM_ASM({ %s });
    printf("hello, world!\n");
    return 0;
  }
  ''' % contents)
      check_execute([PYTHON, EMCC, 'src.cpp'])
      self.assertContained(WARNING, run_js('a.out.js', stderr=PIPE, assert_returncode=None))

    # might appear in handwritten code
    test("FS.init()")
    test("FS.createPreloadedFile('waka waka, just warning check')");
    test("FS.createDataFile('waka waka, just warning check')");
    test("FS.analyzePath('waka waka, just warning check')");
    test("FS.loadFilesFromDB('waka waka, just warning check')");
    # might appear in filesystem code from a separate script tag
    test("Module['FS_createDataFile']('waka waka, just warning check')");
    test("Module['FS_createPreloadedFile']('waka waka, just warning check')");

    # text is in the source when needed, but when forcing FS, it isn't there
    check_execute([PYTHON, EMCC, 'src.cpp'])
    self.assertContained(WARNING, open('a.out.js').read())
    check_execute([PYTHON, EMCC, 'src.cpp', '-s', 'FORCE_FILESYSTEM=1']) # forcing FS means no need
    self.assertNotContained(WARNING, open('a.out.js').read())
    check_execute([PYTHON, EMCC, 'src.cpp', '-s', 'ASSERTIONS=0']) # no assertions, no need
    self.assertNotContained(WARNING, open('a.out.js').read())
    check_execute([PYTHON, EMCC, 'src.cpp', '-O2']) # optimized, so no assertions
    self.assertNotContained(WARNING, open('a.out.js').read())

  def test_arc4random(self):
    open('src.c', 'w').write(r'''
#include <stdlib.h>
#include <stdio.h>

int main() {
  printf("%d\n", arc4random());
  printf("%d\n", arc4random());
}
    ''')
    check_execute([PYTHON, EMCC, 'src.c', '-Wno-implicit-function-declaration'])

    self.assertContained('0\n740882966\n', run_js('a.out.js'))

  ############################################################
  # Function eliminator tests
  ############################################################
  def normalize_line_endings(self, input):
    return input.replace('\r\n', '\n').replace('\n\n', '\n').replace('\n\n', '\n')

  def get_file_contents(self, file):
    file_contents = ""
    with open(file) as fout:
      file_contents = "".join(fout.readlines())

    file_contents = self.normalize_line_endings(file_contents)

    return file_contents

  def function_eliminator_test_helper(self, input_file, expected_output_file, use_hash_info=False):
    input_file = path_from_root('tests', 'optimizer', input_file)
    expected_output_file = path_from_root('tests', 'optimizer', expected_output_file)
    command = [path_from_root('tools', 'eliminate-duplicate-functions.js'), input_file, '--no-minimize-whitespace', '--use-asm-ast']

    if use_hash_info:
      command.append('--use-hash-info')

    output, err = Popen(NODE_JS + command, stdin=PIPE, stderr=PIPE, stdout=PIPE).communicate()
    assert err == '', err
    expected_output = self.get_file_contents(expected_output_file)
    output = self.normalize_line_endings(output)

    self.assertIdentical(expected_output, output)

  def test_function_eliminator_simple(self):
    self.function_eliminator_test_helper('test-function-eliminator-simple.js',
                                         'test-function-eliminator-simple-output.js')

  def test_function_eliminator_replace_function_call(self):
    self.function_eliminator_test_helper('test-function-eliminator-replace-function-call.js',
                                        'test-function-eliminator-replace-function-call-output.js')

  def test_function_eliminator_replace_function_call_two_passes(self):
    self.function_eliminator_test_helper('test-function-eliminator-replace-function-call-output.js',
                                         'test-function-eliminator-replace-function-call-two-passes-output.js')

  def test_function_eliminator_replace_array_value(self):
    import tools.duplicate_function_eliminator
    output_file = 'output.js'

    try:
      tools.shared.safe_copy(path_from_root('tests', 'optimizer', 'test-function-eliminator-replace-array-value.js'), output_file)

      tools.duplicate_function_eliminator.run(output_file)

      output_file_contents = self.get_file_contents(output_file)

      expected_file_contents = self.get_file_contents(path_from_root('tests', 'optimizer', 'test-function-eliminator-replace-array-value-output.js'))

      self.assertIdentical(output_file_contents, expected_file_contents)
    finally:
      tools.tempfiles.try_delete(output_file)

  def test_function_eliminator_replace_object_value_assignment(self):
    self.function_eliminator_test_helper('test-function-eliminator-replace-object-value-assignment.js',
                                         'test-function-eliminator-replace-object-value-assignment-output.js')

  def test_function_eliminator_variable_clash(self):
    self.function_eliminator_test_helper('test-function-eliminator-variable-clash.js',
                                         'test-function-eliminator-variable-clash-output.js')

  def test_function_eliminator_replace_variable_value(self):
    self.function_eliminator_test_helper('test-function-eliminator-replace-variable-value.js',
                                         'test-function-eliminator-replace-variable-value-output.js')

  def test_function_eliminator_double_parsed_correctly(self):
    # This is a test that makes sure that when we perform final optimization on
    # the JS file, doubles are preserved (and not converted to ints).
    import tools.tempfiles
    import tools.duplicate_function_eliminator
    import tools.js_optimizer

    output_file = 'output.js'

    try:
      tools.shared.safe_copy(path_from_root('tests', 'optimizer', 'test-function-eliminator-double-parsed-correctly.js'), output_file)

      # Run duplicate function elimination
      tools.duplicate_function_eliminator.run(output_file)

      # Run last opts
      shutil.move(tools.js_optimizer.run(output_file, ['last', 'asm']), output_file)
      output_file_contents = self.get_file_contents(output_file)

      # Compare
      expected_file_contents = self.get_file_contents(path_from_root('tests', 'optimizer', 'test-function-eliminator-double-parsed-correctly-output.js'))
      self.assertIdentical(expected_file_contents, output_file_contents)
    finally:
      tools.tempfiles.try_delete(output_file)

  # Now do the same, but using a pre-generated equivalent function hash info that
  # comes in handy for parallel processing
  def test_function_eliminator_simple_with_hash_info(self):
    self.function_eliminator_test_helper('test-function-eliminator-simple-with-hash-info.js',
                                         'test-function-eliminator-simple-output.js',
                                         use_hash_info=True)

  def test_function_eliminator_replace_function_call_with_hash_info(self):
    self.function_eliminator_test_helper('test-function-eliminator-replace-function-call-with-hash-info.js',
                                         'test-function-eliminator-replace-function-call-output.js',
                                         use_hash_info=True)

  def test_function_eliminator_replace_function_call_two_passes_with_hash_info(self):
    self.function_eliminator_test_helper('test-function-eliminator-replace-function-call-output-with-hash-info.js',
                                         'test-function-eliminator-replace-function-call-two-passes-output.js',
                                         use_hash_info=True)

  def test_function_eliminator_replace_object_value_assignment_with_hash_info(self):
    self.function_eliminator_test_helper('test-function-eliminator-replace-object-value-assignment-with-hash-info.js',
                                         'test-function-eliminator-replace-object-value-assignment-output.js',
                                         use_hash_info=True)

  def test_function_eliminator_variable_clash_with_hash_info(self):
    self.function_eliminator_test_helper('test-function-eliminator-variable-clash-with-hash-info.js',
                                         'test-function-eliminator-variable-clash-output.js',
                                         use_hash_info=True)

  def test_function_eliminator_replace_variable_value_with_hash_info(self):
    self.function_eliminator_test_helper('test-function-eliminator-replace-variable-value-with-hash-info.js',
                                         'test-function-eliminator-replace-variable-value-output.js',
                                         use_hash_info=True)

  def test_cyberdwarf_pointers(self):
    check_execute([PYTHON, EMCC, path_from_root('tests', 'debugger', 'test_pointers.cpp'), '-Oz', '-s', 'CYBERDWARF=1',
    '-std=c++11', '--pre-js', path_from_root('tests', 'debugger', 'test_preamble.js'), '-o', 'test_pointers.js' ], stderr=PIPE)
    run_js('test_pointers.js', engine=NODE_JS)

  def test_cyberdwarf_union(self):
    check_execute([PYTHON, EMCC, path_from_root('tests', 'debugger', 'test_union.cpp'), '-Oz', '-s', 'CYBERDWARF=1',
    '-std=c++11', '--pre-js', path_from_root('tests', 'debugger', 'test_preamble.js'), '-o', 'test_union.js' ], stderr=PIPE)
    run_js('test_union.js', engine=NODE_JS)

  def test_source_file_with_fixed_language_mode(self):
    open('src_tmp_fixed_lang', 'w').write('''
#include <string>
#include <iostream>

int main() {
  std::cout << "Test_source_fixed_lang_hello" << std::endl;
  return 0;
}
    ''')
    stdout, stderr = Popen([PYTHON, EMCC, '-Wall', '-std=c++14', '-x', 'c++', 'src_tmp_fixed_lang'], stderr=PIPE).communicate()
    self.assertNotContained("Input file has an unknown suffix, don't know what to do with it!", stderr)
    self.assertNotContained("Unknown file suffix when compiling to LLVM bitcode", stderr)
    self.assertContained("Test_source_fixed_lang_hello", run_js('a.out.js'))

    stdout, stderr = Popen([PYTHON, EMCC, '-Wall', '-std=c++14', 'src_tmp_fixed_lang'], stderr=PIPE).communicate()
    self.assertContained("Input file has an unknown suffix, don't know what to do with it!", stderr)

  def test_disable_inlining(self):
    open('test.c', 'w').write(r'''
#include <stdio.h>

void foo() {
  printf("foo\n");
}

int main() {
  foo();
  return 0;
}
''')
    # Without the 'INLINING_LIMIT=1', -O2 inlines foo()
    check_execute([PYTHON, EMCC, 'test.c', '-O2', '-o', 'test.bc', '-s', 'INLINING_LIMIT=1'])
    # If foo() had been wrongly inlined above, internalizing foo and running
    # global DCE makes foo DCE'd
    Building.llvm_opt('test.bc', ['-internalize', '-internalize-public-api-list=main', '-globaldce'], 'test.bc')

    # To this test to be successful, foo() shouldn't have been inlined above and
    # foo() should be in the function list
    syms = Building.llvm_nm('test.bc', include_internal=True)
    assert 'foo' in syms.defs, 'foo() should not be inlined'
    try_delete('test.c')
    try_delete('test.bc')

  def test_output_eol(self):
    for params in [[], ['--separate-asm'], ['--proxy-to-worker'], ['--proxy-to-worker', '--separate-asm']]:
      for output_suffix in ['html', 'js']:
        for eol in ['windows', 'linux']:
          files = ['a.js']
          if '--separate-asm' in params: files += ['a.asm.js']
          if output_suffix == 'html': files += ['a.html']
          cmd = [PYTHON, EMCC, path_from_root('tests', 'hello_world.c'), '-o', 'a.' + output_suffix, '--output_eol', eol] + params
          print cmd
          Popen(cmd).communicate()
          for f in files:
            print str(cmd) + ' ' + str(params) + ' ' + eol + ' ' + f
            assert os.path.isfile(f)
            ret = tools.line_endings.check_line_endings(f, expect_only_specific_line_endings='\n' if eol == 'linux' else '\r\n')
            assert ret == 0

          for f in files:
            try_delete(f)

  def test_binaryen_opts(self):
    if os.environ.get('EMCC_DEBUG'): return self.skip('cannot run in debug mode')

    with clean_write_access_to_canonical_temp_dir():
      try:
        os.environ['EMCC_DEBUG'] = '1'
        for args, expect_js_opts, expect_only_wasm in [
            ([], False, True),
            (['-O0'], False, True),
            (['-O1'], False, True),
            (['-O2'], False, True),
            (['-O2', '--js-opts', '1'], True, False), # user asked
            (['-O2', '-s', 'EMTERPRETIFY=1'], True, False), # option forced
            (['-O2', '-s', 'EMTERPRETIFY=1', '-s', 'ALLOW_MEMORY_GROWTH=1'], True, False), # option forced, and also check growth does not interfere
            (['-O2', '-s', 'EVAL_CTORS=1'], False, True), # ctor evaller turned off since only-wasm
            (['-O2', '-s', 'OUTLINING_LIMIT=1000'], True, False), # option forced
            (['-O2', '-s', 'OUTLINING_LIMIT=1000', '-s', 'ALLOW_MEMORY_GROWTH=1'], True, False), # option forced, and also check growth does not interfere
            (['-O2', '-s', "BINARYEN_METHOD='interpret-s-expr,asmjs'"], True, False), # asmjs in methods means we need good asm.js
            (['-O3'], False, True),
            (['-Os'], False, True),
            (['-Oz'], False, True), # ctor evaller turned off since only-wasm
          ]:
          for option in ['BINARYEN', 'WASM']: # the two should be identical
            try_delete('a.out.js')
            try_delete('a.out.wast')
            cmd = [PYTHON, EMCC, path_from_root('tests', 'core', 'test_i64.c'), '-s', option + '=1', '-s', 'BINARYEN_METHOD="interpret-s-expr"'] + args
            print args, 'js opts:', expect_js_opts, 'only-wasm:', expect_only_wasm, '   ', ' '.join(cmd)
            proc = Popen(cmd, stdout=PIPE, stderr=PIPE)
            output, err = proc.communicate()
            assert proc.returncode == 0
            assert expect_js_opts == ('applying js optimization passes:' in err), err
            assert expect_only_wasm == ('-emscripten-only-wasm' in err and '--wasm-only' in err), err # check both flag to fastcomp and to asm2wasm
            wast = open('a.out.wast').read()
            # i64s
            i64s = wast.count('(i64.')
            print '    seen i64s:', i64s
            assert expect_only_wasm == (i64s > 30), 'i64 opts can be emitted in only-wasm mode, but not normally' # note we emit a few i64s even without wasm-only, when we replace udivmoddi (around 15 such)
            selects = wast.count('(select')
            print '    seen selects:', selects
            if '-Os' in args or '-Oz' in args:
              assert selects > 50, 'when optimizing for size we should create selects'
            else:
              assert selects < 10, 'when not optimizing for size we should not create selects'
            # asm2wasm opt line
            asm2wasm_line = filter(lambda line: 'asm2wasm' in line, err.split('\n'))
            asm2wasm_line = '' if not asm2wasm_line else asm2wasm_line[0]
            if '-O0' in args or '-O' not in str(args):
              assert '-O' not in asm2wasm_line, 'no opts should be passed to asm2wasm: ' + asm2wasm_line
            else:
              opts_str = args[0]
              assert opts_str.startswith('-O')
              assert opts_str in asm2wasm_line, 'expected opts: ' + asm2wasm_line
      finally:
        del os.environ['EMCC_DEBUG']

  def test_binaryen_and_precise_f32(self):
    if os.environ.get('EMCC_DEBUG'): return self.skip('cannot run in debug mode')

    try:
      os.environ['EMCC_DEBUG'] = '1'
      for args, expect in [
          ([], True),
          (['-s', 'PRECISE_F32=0'], True), # disabled, but no asm.js, so we definitely want f32
          (['-s', 'PRECISE_F32=0', '-s', 'BINARYEN_METHOD="asmjs"'], False), # disabled, and we need the asm.js
          (['-s', 'PRECISE_F32=1'], True),
          (['-s', 'PRECISE_F32=2'], True),
        ]:
        print args, expect
        try_delete('a.out.js')
        with clean_write_access_to_canonical_temp_dir():
          output, err = Popen([PYTHON, EMCC, path_from_root('tests', 'hello_world.cpp'), '-s', 'BINARYEN=1', '-s', 'BINARYEN_METHOD="interpret-binary"'] + args, stdout=PIPE, stderr=PIPE).communicate()
        assert expect == (' -emscripten-precise-f32' in err), err
        self.assertContained('hello, world!', run_js('a.out.js'))
    finally:
      del os.environ['EMCC_DEBUG']

  def test_binaryen_names(self):
    sizes = {}
    for args, expect_names in [
        ([], False),
        (['-g'], True),
        (['-O1'], False),
        (['-O2'], False),
        (['-O2', '-g'], True),
        (['-O2', '-g1'], False),
        (['-O2', '-g2'], True),
        (['-O2', '--profiling'], True),
        (['-O2', '--profiling-funcs'], True),
      ]:
      print args, expect_names
      try_delete('a.out.js')
      subprocess.check_call([PYTHON, EMCC, path_from_root('tests', 'hello_world.cpp')] + args + ['-s', 'BINARYEN=1', '-s', 'BINARYEN_METHOD="interpret-binary"'])
      code = open('a.out.wasm', 'rb').read()
      assert ('__fflush_unlocked' in code) == expect_names, 'an internal function not exported nor imported must only appear in the binary if we have a names section'
      sizes[str(args)] = os.stat('a.out.wasm').st_size
      self.assertContained('hello, world!', run_js('a.out.js'))
    print sizes
    assert sizes["['-O2']"] < sizes["['-O2', '--profiling-funcs']"], 'when -profiling-funcs, the size increases due to function names'

  def test_binaryen_warn_mem(self):
    if SPIDERMONKEY_ENGINE not in JS_ENGINES: return self.skip('cannot run without spidermonkey')
    # if user changes TOTAL_MEMORY at runtime, the wasm module may not accept the memory import if it is too big/small
    open('pre.js', 'w').write('var Module = { TOTAL_MEMORY: 50*1024*1024 };\n')
    subprocess.check_call([PYTHON, EMCC, path_from_root('tests', 'hello_world.cpp'), '-s', 'WASM=1', '-s', 'BINARYEN_METHOD="native-wasm"', '-s', 'TOTAL_MEMORY=' + str(16*1024*1024), '--pre-js', 'pre.js', '-s', 'BINARYEN_ASYNC_COMPILATION=0'])
    out = run_js('a.out.js', engine=SPIDERMONKEY_ENGINE, full_output=True, stderr=PIPE, assert_returncode=None)
    self.assertContained('imported Memory with incompatible size', out)
    self.assertContained('Memory size incompatibility issues may be due to changing TOTAL_MEMORY at runtime to something too large. Use ALLOW_MEMORY_GROWTH to allow any size memory (and also make sure not to set TOTAL_MEMORY at runtime to something smaller than it was at compile time).', out)
    self.assertNotContained('hello, world!', out)
    # and with memory growth, all should be good
    subprocess.check_call([PYTHON, EMCC, path_from_root('tests', 'hello_world.cpp'), '-s', 'WASM=1', '-s', 'BINARYEN_METHOD="native-wasm"', '-s', 'TOTAL_MEMORY=' + str(16*1024*1024), '--pre-js', 'pre.js', '-s', 'ALLOW_MEMORY_GROWTH=1', '-s', 'BINARYEN_ASYNC_COMPILATION=0'])
    self.assertContained('hello, world!', run_js('a.out.js', engine=SPIDERMONKEY_ENGINE))

  def test_binaryen_warn_sync(self):
    if SPIDERMONKEY_ENGINE not in JS_ENGINES: return self.skip('cannot run without spidermonkey')
    # using a fallback to asm.js will disable async
    for method in ['native-wasm,asmjs', 'native-wasm', None]:
      cmd = [PYTHON, EMCC, path_from_root('tests', 'hello_world.cpp'), '-s', 'WASM=1']
      if method is not None:
        cmd += ['-s', 'BINARYEN_METHOD="' + method + '"']
      print ' '.join(cmd)
      proc = Popen(cmd, stdout=PIPE, stderr=PIPE)
      out, err = proc.communicate()
      print err
      warning = 'BINARYEN_ASYNC_COMPILATION disabled due to user options. This will reduce performance and compatibility'
      if method and ',' in method:
        self.assertContained(warning, err)
      else:
        self.assertNotContained(warning, err)

  def test_binaryen_invalid_method(self):
    proc = Popen([PYTHON, EMCC, path_from_root('tests', 'hello_world.cpp'), '-o', 'test.js', '-s', "BINARYEN_METHOD='invalid'"])
    proc.communicate()
    assert proc.returncode != 0

  def test_binaryen_asmjs_outputs(self):
    # Test that an .asm.js file is outputted exactly when it is requested.
    for args, output_asmjs in [
      ([], False),
      (['-s', 'BINARYEN_METHOD="native-wasm"'], False),
      (['-s', 'BINARYEN_METHOD="native-wasm,asmjs"'], True)
    ]:
      with temp_directory() as temp_dir:
        cmd = [PYTHON, EMCC, path_from_root('tests', 'hello_world.c'), '-s', 'WASM=1', '-o', os.path.join(temp_dir, 'a.js')] + args
        print ' '.join(cmd)
        subprocess.check_call(cmd)
        assert os.path.exists(os.path.join(temp_dir, 'a.asm.js')) == output_asmjs
        assert not os.path.exists(os.path.join(temp_dir, 'a.temp.asm.js'))

    # Test that outputting to .wasm does not nuke an existing .asm.js file, if user wants to manually dual-deploy both to same directory.
    with temp_directory() as temp_dir:
      cmd = [PYTHON, EMCC, path_from_root('tests', 'hello_world.c'), '-o', os.path.join(temp_dir, 'a.js'), '--separate-asm']
      print ' '.join(cmd)
      subprocess.check_call(cmd)
      assert os.path.exists(os.path.join(temp_dir, 'a.asm.js'))

      cmd = [PYTHON, EMCC, path_from_root('tests', 'hello_world.c'), '-o', os.path.join(temp_dir, 'a.js'), '-s', 'WASM=1']
      print ' '.join(cmd)
      subprocess.check_call(cmd)
      assert os.path.exists(os.path.join(temp_dir, 'a.asm.js'))
      assert os.path.exists(os.path.join(temp_dir, 'a.wasm'))

      assert not os.path.exists(os.path.join(temp_dir, 'a.temp.asm.js'))

  def test_binaryen_mem(self):
    for args, expect_initial, expect_max in [
        (['-s', 'TOTAL_MEMORY=20971520'], 320, 320),
        (['-s', 'TOTAL_MEMORY=20971520', '-s', 'ALLOW_MEMORY_GROWTH=1'], 320, None),
        (['-s', 'TOTAL_MEMORY=20971520',                                '-s', 'BINARYEN_MEM_MAX=41943040'], 320, 640),
        (['-s', 'TOTAL_MEMORY=20971520', '-s', 'ALLOW_MEMORY_GROWTH=1', '-s', 'BINARYEN_MEM_MAX=41943040'], 320, 640),
      ]:
      cmd = [PYTHON, EMCC, path_from_root('tests', 'hello_world.c'), '-s', 'WASM=1', '-O2', '-s', 'BINARYEN_METHOD="interpret-s-expr"'] + args
      print ' '.join(cmd)
      subprocess.check_call(cmd)
      wast = open('a.out.wast').read()
      lines = wast.split('\n')
      for line in lines:
        if '(import "env" "memory" (memory ' in line:
          parts = line.strip().replace('(', '').replace(')', '').split(' ')
          print parts
          assert parts[5] == str(expect_initial)
          if not expect_max:
            assert len(parts) == 6
          else:
            assert parts[6] == str(expect_max)

  def test_binaryen_invalid_mem(self):
      ret = subprocess.check_call([PYTHON, EMCC, path_from_root('tests', 'hello_world.c'), '-s', 'WASM=1', '-s', 'TOTAL_MEMORY=33MB'])

      ret = subprocess.Popen([PYTHON, EMCC, path_from_root('tests', 'hello_world.c'), '-s', 'WASM=1', '-s', 'TOTAL_MEMORY=32MB+1'], stderr=subprocess.PIPE).communicate()[1]
      assert 'TOTAL_MEMORY must be a multiple of 64KB' in ret, ret

      ret = subprocess.check_call([PYTHON, EMCC, path_from_root('tests', 'hello_world.c'), '-s', 'TOTAL_MEMORY=32MB'])

      ret = subprocess.Popen([PYTHON, EMCC, path_from_root('tests', 'hello_world.c'), '-s', 'TOTAL_MEMORY=33MB'], stderr=subprocess.PIPE).communicate()[1]
      assert 'TOTAL_MEMORY must be a multiple of 16MB' in ret, ret

      ret = subprocess.Popen([PYTHON, EMCC, path_from_root('tests', 'hello_world.c'), '-s', 'BINARYEN_MEM_MAX=33MB'], stderr=subprocess.PIPE).communicate()[1]
      assert 'BINARYEN_MEM_MAX must be a multiple of 64KB' not in ret, ret

      ret = subprocess.Popen([PYTHON, EMCC, path_from_root('tests', 'hello_world.c'), '-s', 'BINARYEN_MEM_MAX=33MB+1'], stderr=subprocess.PIPE).communicate()[1]
      assert 'BINARYEN_MEM_MAX must be a multiple of 64KB' in ret, ret

  def test_binaryen_ctors(self):
    if SPIDERMONKEY_ENGINE not in JS_ENGINES: return self.skip('cannot run without spidermonkey')
    # ctor order must be identical to js builds, deterministically
    open('src.cpp', 'w').write(r'''
      #include <stdio.h>
      struct A {
        A() { puts("constructing A!"); }
      };
      A a;
      struct B {
        B() { puts("constructing B!"); }
      };
      B b;
      int main() {}
    ''')
    subprocess.check_call([PYTHON, EMCC, 'src.cpp'])
    correct = run_js('a.out.js', engine=SPIDERMONKEY_ENGINE)
    for args in [[], ['-s', 'RELOCATABLE=1'], ['-s', 'MAIN_MODULE=1']]:
      print args
      subprocess.check_call([PYTHON, EMCC, 'src.cpp', '-s', 'WASM=1', '-o', 'b.out.js'] + args)
      seen = run_js('b.out.js', engine=SPIDERMONKEY_ENGINE)
      assert correct == seen, correct + '\n vs \n' + seen

  # test debug info and debuggability of JS output
  def test_binaryen_debug(self):
    with clean_write_access_to_canonical_temp_dir():
      if os.environ.get('EMCC_DEBUG'): return self.skip('cannot run in debug mode')
      try:
        os.environ['EMCC_DEBUG'] = '1'
        for args, expect_dash_g, expect_emit_text, expect_clean_js, expect_whitespace_js, expect_closured in [
            (['-O0'], False, False, False, True, False),
            (['-O0', '-g1'], False, False, False, True, False),
            (['-O0', '-g2'], True, False, False, True, False), # in -g2+, we emit -g to asm2wasm so function names are saved
            (['-O0', '-g'], True, True, False, True, False),
            (['-O0', '--profiling-funcs'], True, False, False, True, False),
            (['-O1'],        False, False, False, True, False),
            (['-O2'],        False, False, True,  False, False),
            (['-O2', '-g1'], False, False, True,  True, False),
            (['-O2', '-g'],  True,  True,  False, True, False),
            (['-O2', '--closure', '1'],         False, False, True, False, True),
            (['-O2', '--closure', '1', '-g1'],  False, False, True, True,  True),
            (['-O2', '--js-opts', '1'], False, False, True,  False, False),
          ]:
          print args, expect_dash_g, expect_emit_text
          try_delete('a.out.wast')
          cmd = [PYTHON, EMCC, path_from_root('tests', 'hello_world.cpp'), '-s', 'WASM=1'] + args
          print ' '.join(cmd)
          proc = Popen(cmd, stdout=PIPE, stderr=PIPE)
          output, err = proc.communicate()
          assert proc.returncode == 0
          asm2wasm_line = filter(lambda x: 'asm2wasm' in x, err.split('\n'))[0]
          asm2wasm_line = asm2wasm_line.strip() + ' ' # ensure it ends with a space, for simpler searches below
          print '|' + asm2wasm_line + '|'
          assert expect_dash_g == (' -g ' in asm2wasm_line)
          assert expect_emit_text == (' -S ' in asm2wasm_line)
          if expect_emit_text:
            text = open('a.out.wast').read()
            assert ';;' in text, 'must see debug info comment'
            assert 'hello_world.cpp:6' in text, 'must be file:line info'
          js = open('a.out.js').read()
          assert expect_clean_js == ('// ' not in js), 'cleaned-up js must not have comments'
          assert expect_whitespace_js == ('{\n  ' in js), 'whitespace-minified js must not have excess spacing'
          assert expect_closured == ('var a;' in js), 'closured js must have tiny variable names'
      finally:
        del os.environ['EMCC_DEBUG']

  def test_binaryen_ignore_implicit_traps(self):
    with clean_write_access_to_canonical_temp_dir():
      if os.environ.get('EMCC_DEBUG'): return self.skip('cannot run in debug mode')
      sizes = []
      try:
        os.environ['EMCC_DEBUG'] = '1'
        for args, expect in [
            ([], False),
            (['-s', 'BINARYEN_IGNORE_IMPLICIT_TRAPS=1'], True),
          ]:
          print args, expect
          cmd = [PYTHON, EMCC, path_from_root('tests', 'hello_libcxx.cpp'), '-s', 'WASM=1', '-O3'] + args
          print ' '.join(cmd)
          output, err = Popen(cmd, stdout=PIPE, stderr=PIPE).communicate()
          asm2wasm_line = filter(lambda x: 'asm2wasm' in x, err.split('\n'))[0]
          asm2wasm_line = asm2wasm_line.strip() + ' ' # ensure it ends with a space, for simpler searches below
          print '|' + asm2wasm_line + '|'
          assert expect == (' --ignore-implicit-traps ' in asm2wasm_line)
          sizes.append(os.stat('a.out.wasm').st_size)
      finally:
        del os.environ['EMCC_DEBUG']
      print 'sizes:', sizes
      assert sizes[1] < sizes[0], 'ignoring implicit traps must reduce code size'

  # test disabling of JS FFI legalization
  def test_legalize_js_ffi(self):
    with clean_write_access_to_canonical_temp_dir():
      for (args,js_ffi) in [
          (['-s', 'LEGALIZE_JS_FFI=1', '-s', 'SIDE_MODULE=1', '-O2', ], True),
          (['-s', 'LEGALIZE_JS_FFI=0', '-s', 'SIDE_MODULE=1', '-O2', ], False),
          (['-s', 'LEGALIZE_JS_FFI=0', '-s', 'SIDE_MODULE=1', '-O0', ], False),
          (['-s', 'LEGALIZE_JS_FFI=0', '-s', 'SIDE_MODULE=0', '-O0'], False),
        ]:
        print args
        try_delete('a.out.wasm')
        try_delete('a.out.wast')
        cmd = [PYTHON, EMCC, path_from_root('tests', 'other', 'ffi.c'), '-s', 'WASM=1', '-g', '-o', 'a.out.js'] + args
        print ' '.join(cmd)
        proc = Popen(cmd, stdout=PIPE, stderr=PIPE)
        output, err = proc.communicate()
        assert proc.returncode == 0
        text = open('a.out.wast').read()
        #print "text: %s" % text
        e_add_f32 = re.search('func \$_add_f \(param \$*. f32\) \(param \$*. f32\) \(result f32\)', text)
        i_i64_i32 = re.search('import .*"_import_ll" .*\(param i32 i32\) \(result i32\)', text)
        i_f32_f64 = re.search('import .*"_import_f" .*\(param f64\) \(result f64\)', text)
        i_i64_i64 = re.search('import .*"_import_ll" .*\(param i64\) \(result i64\)', text)
        i_f32_f32 = re.search('import .*"_import_f" .*\(param f32\) \(result f32\)', text)
        e_i64_i32 = re.search('func \$_add_ll \(param \$*. i32\) \(param \$*. i32\) \(param \$*. i32\) \(param \$*. i32\) \(result i32\)', text)
        e_f32_f64 = re.search('func \$legalstub\$_add_f \(param \$*. f64\) \(param \$*. f64\) \(result f64\)', text)
        e_i64_i64 = re.search('func \$_add_ll \(param \$*. i64\) \(param \$*. i64\) \(result i64\)', text)
        #print e_add_f32, i_i64_i32, i_f32_f64, i_i64_i64, i_f32_f32, e_i64_i32, e_f32_f64, e_i64_i64
        assert e_add_f32, 'add_f export missing'
        if js_ffi:
          assert i_i64_i32,     'i64 not converted to i32 in imports'
          assert i_f32_f64,     'f32 not converted to f64 in imports'
          assert not i_i64_i64, 'i64 not converted to i32 in imports'
          assert not i_f32_f32, 'f32 not converted to f64 in imports'
          assert e_i64_i32,     'i64 not converted to i32 in exports'
          assert e_f32_f64,     'f32 not converted to f64 in exports'
          assert not e_i64_i64, 'i64 not converted to i32 in exports'
        else:
          assert not i_i64_i32, 'i64 converted to i32 in imports'
          assert not i_f32_f64, 'f32 converted to f64 in imports'
          assert i_i64_i64,     'i64 converted to i32 in imports'
          assert i_f32_f32,     'f32 converted to f64 in imports'
          assert not e_i64_i32, 'i64 converted to i32 in exports'
          assert not e_f32_f64, 'f32 converted to f64 in exports'
          assert e_i64_i64,     'i64 converted to i32 in exports'

  def test_sysconf_phys_pages(self):
    for args, expected in [
        ([], 1024),
        (['-s', 'TOTAL_MEMORY=32MB'], 2048),
        (['-s', 'TOTAL_MEMORY=32MB', '-s', 'ALLOW_MEMORY_GROWTH=1'], (2*1024*1024*1024 - 16777216) / 16384),
        (['-s', 'TOTAL_MEMORY=32MB', '-s', 'BINARYEN=1', '-s', 'BINARYEN_METHOD="interpret-asm2wasm"'], 2048),
        (['-s', 'TOTAL_MEMORY=32MB', '-s', 'ALLOW_MEMORY_GROWTH=1', '-s', 'BINARYEN=1', '-s', 'BINARYEN_METHOD="interpret-asm2wasm"'], (2*1024*1024*1024 - 65536) / 16384),
        (['-s', 'TOTAL_MEMORY=32MB', '-s', 'ALLOW_MEMORY_GROWTH=1', '-s', 'BINARYEN=1', '-s', 'BINARYEN_METHOD="interpret-asm2wasm"', '-s', 'BINARYEN_MEM_MAX=128MB'], 2048*4)
      ]:
      cmd = [PYTHON, EMCC, path_from_root('tests', 'unistd', 'sysconf_phys_pages.c')] + args
      print str(cmd)
      subprocess.check_call(cmd)
      result = run_js('a.out.js').strip()
      print result
      assert result == str(expected) + ', errno: 0', expected

  def test_wasm_targets(self):
    for f in ['a.wasm', 'a.wast']:
      process = Popen([PYTHON, EMCC, path_from_root('tests', 'hello_world.cpp'), '-o', f], stdout=PIPE, stderr=PIPE)
      out, err = process.communicate()
      print err
      assert process.returncode is not 0, 'wasm suffix is an error'
      self.assertContained('''output file "%s" has a wasm suffix, but we cannot emit wasm by itself, except as a dynamic library''' % f, err)
    # side modules do allow a wasm target
    for opts, target in [([], 'a.out.wasm'), (['-o', 'lib.wasm'], 'lib.wasm')]:
      # specified target
      print target
      self.clear()
      subprocess.check_call([PYTHON, EMCC, path_from_root('tests', 'hello_world.cpp'), '-s', 'WASM=1', '-s', 'SIDE_MODULE=1'] + opts)
      assert 'dylink' in open(target).read()
      for x in os.listdir('.'):
        assert not x.endswith('.js'), 'we should not emit js when making a wasm side module'

  def test_check_engine(self):
    compiler_engine = COMPILER_ENGINE
    bogus_engine = ['/fake/inline4']
    print compiler_engine
    jsrun.WORKING_ENGINES = {}
    # Test that engine check passes
    assert jsrun.check_engine(COMPILER_ENGINE)
    # Run it a second time (cache hit)
    assert jsrun.check_engine(COMPILER_ENGINE)
    # Test that engine check fails
    assert not jsrun.check_engine(bogus_engine)
    assert not jsrun.check_engine(bogus_engine)

    # Test the other possible way (list vs string) to express an engine
    if type(compiler_engine) is list:
      engine2 = compiler_engine[0]
    else:
      engine2 = [compiler_engine]
    assert jsrun.check_engine(engine2)

    # Test that run_js requires the engine
    jsrun.run_js(path_from_root('src', 'hello_world.js'), compiler_engine)
    caught_exit = 0
    try:
      jsrun.run_js(path_from_root('src', 'hello_world.js'), bogus_engine)
    except SystemExit as e:
      caught_exit = e.code
    self.assertEqual(1, caught_exit, 'Did not catch SystemExit with bogus JS engine')

  def test_error_on_missing_libraries(self):
    env = os.environ.copy()
    if 'EMCC_STRICT' in env: del env['EMCC_STRICT']

    process = Popen([PYTHON, EMCC, path_from_root('tests', 'hello_world.cpp'), '-lsomenonexistingfile', '-s', 'STRICT=1'], stdout=PIPE, stderr=PIPE, env=env)
    process.communicate()
    assert process.returncode is not 0, '-llsomenonexistingfile is an error in strict mode'

    process = Popen([PYTHON, EMCC, path_from_root('tests', 'hello_world.cpp'), '-lsomenonexistingfile', '-s', 'ERROR_ON_MISSING_LIBRARIES=0'], stdout=PIPE, stderr=PIPE, env=env)
    process.communicate()
    assert process.returncode is 0, '-llsomenonexistingfile is not an error if -s ERROR_ON_MISSING_LIBRARIES=0 is passed'

    process = Popen([PYTHON, EMCC, path_from_root('tests', 'hello_world.cpp'), '-lsomenonexistingfile', '-s', 'STRICT=1', '-s', 'ERROR_ON_MISSING_LIBRARIES=0'], stdout=PIPE, stderr=PIPE, env=env)
    process.communicate()
    assert process.returncode is 0, '-s ERROR_ON_MISSING_LIBRARIES=0 should override -s STRICT=1'

    process = Popen([PYTHON, EMCC, path_from_root('tests', 'hello_world.cpp'), '-lsomenonexistingfile', '-s', 'STRICT=0'], stdout=PIPE, stderr=PIPE, env=env)
    process.communicate()
    # TODO: TEMPORARY: When -s ERROR_ON_MISSING_LIBRARIES=1 becomes the default, change the following line to expect failure instead of 0.
    assert process.returncode is 0, '-llsomenonexistingfile is not yet an error in non-strict mode'

  # Tests that if user accidetally attempts to link natively compiled libraries together with Emscripten, that there should be a helpful error message that informs about what happened.
  def test_native_link_error_message(self):
    Popen([CLANG, '-c', path_from_root('tests', 'hello_world.c'), '-o', 'hello_world.o'] + get_clang_native_args(), env=get_clang_native_env(), stdout=PIPE, stderr=PIPE).communicate()
    Popen([LLVM_AR, 'r', 'hello_world.a', 'hello_world.o'], env=get_clang_native_env(), stdout=PIPE, stderr=PIPE).communicate()
    out, err = Popen([PYTHON, EMCC, 'hello_world.a', '-o', 'hello_world.js'], stdout=PIPE, stderr=PIPE).communicate()
    assert 'exists but was not an LLVM bitcode file suitable for Emscripten. Perhaps accidentally mixing native built object files with Emscripten?' in err

  # Tests that the warning message about pairing WASM with EVAL_CTORS appropriately triggers the warning about NO_EXIT_RUNTIME.
  def test_binaryen_no_exit_runtime_warn_message(self):
    out, err = Popen([PYTHON, EMCC, path_from_root('tests', 'hello_world.c'), '-o', 'hello_world.js', '-s', 'WASM=1', '-Oz'], stdout=PIPE, stderr=PIPE).communicate()
    assert 'you should enable  -s NO_EXIT_RUNTIME=1' in err
    out, err = Popen([PYTHON, EMCC, path_from_root('tests', 'hello_world.c'), '-o', 'hello_world.bc', '-s', 'WASM=1', '-Oz'], stdout=PIPE, stderr=PIPE).communicate()
    assert 'you should enable  -s NO_EXIT_RUNTIME=1' not in err

  def test_o_level_clamp(self):
    for level in [3, 4, 20]:
      out, err = Popen([PYTHON, EMCC, '-O' + str(level), path_from_root('tests', 'hello_world.c')], stdout=PIPE, stderr=PIPE).communicate()
      assert os.path.exists('a.out.js'), '-O' + str(level) + ' should produce output'
      if level > 3:
        self.assertContained("optimization level '-O" + str(level) + "' is not supported; using '-O3' instead", err)

  # Tests that if user specifies multiple -o output directives, then the last one will take precedence
  def test_multiple_o_files(self):
    Popen([PYTHON, EMCC, path_from_root('tests', 'hello_world.c'), '-o', 'a.js', '-o', 'b.js']).communicate()
    assert os.path.isfile('b.js')
    assert not os.path.isfile('a.js')

  # Tests that Emscripten-provided header files can be cleanly included in C code
  def test_include_system_header_in_c(self):
    for directory, headers in [
      ('emscripten', ['dom_pk_codes.h', 'em_asm.h', 'emscripten.h', 'fetch.h', 'html5.h', 'key_codes.h', 'threading.h', 'trace.h', 'vector.h', 'vr.h']), # This directory has also bind.h, val.h and wire.h, which require C++11
      ('AL', ['al.h', 'alc.h']),
      ('EGL', ['egl.h', 'eglplatform.h']),
      ('GL', ['freeglut_std.h', 'gl.h', 'glew.h', 'glfw.h', 'glu.h', 'glut.h']),
      ('GLES', ['gl.h', 'glplatform.h']),
      ('GLES2', ['gl2.h', 'gl2platform.h']),
      ('GLES3', ['gl3.h', 'gl3platform.h', 'gl31.h', 'gl32.h']),
      ('GLFW', ['glfw3.h']),
      ('KHR', ['khrplatform.h'])]:
      for h in headers:
        inc = '#include <' + directory + '/' + h + '>'
        print inc
        open('a.c', 'w').write(inc)
<<<<<<< HEAD
        subprocess.check_call([PYTHON, EMCC, 'a.c'])

  def test_single_file(self):
    for single_file_enabled in [True, False]:
      for meminit1_enabled in [True, False]:
        for debug_enabled in [True, False]:
          for emterpreter_enabled in [True, False]:
            for emterpreter_file_enabled in [True, False]:
              for wasm_enabled in [True, False]:
                for asmjs_fallback_enabled in [True, False]:
                  # skip unhelpful option combinations
                  if (
                    (asmjs_fallback_enabled and not wasm_enabled) or
                    (emterpreter_file_enabled and not emterpreter_enabled)
                  ):
                    continue

                  expect_asmjs_code = asmjs_fallback_enabled and wasm_enabled
                  expect_emterpretify_file = emterpreter_file_enabled
                  expect_meminit = (meminit1_enabled and not wasm_enabled) or (wasm_enabled and asmjs_fallback_enabled)
                  expect_success = not (emterpreter_file_enabled and single_file_enabled)
                  expect_wasm = wasm_enabled
                  expect_wast = debug_enabled and wasm_enabled

                  # currently, the emterpreter always fails with JS output since we do not preload the emterpreter file, which in non-HTML we would need to do manually
                  should_run_js = expect_success and not emterpreter_enabled

                  cmd = [PYTHON, EMCC, path_from_root('tests', 'hello_world.c')]

                  if single_file_enabled:
                    expect_asmjs_code = False
                    expect_emterpretify_file = False
                    expect_meminit = False
                    expect_wasm = False
                    expect_wast = False
                    cmd += ['-s', 'SINGLE_FILE=1']
                  if meminit1_enabled:
                    cmd += ['--memory-init-file', '1']
                  if debug_enabled:
                    cmd += ['-g']
                  if emterpreter_enabled:
                    cmd += ['-s', 'EMTERPRETIFY=1']
                  if emterpreter_file_enabled:
                    cmd += ['-s', "EMTERPRETIFY_FILE='a.out.dat'"]
                  if wasm_enabled:
                    method = 'interpret-binary'
                    if asmjs_fallback_enabled:
                      method += ',asmjs'
                    cmd += ['-s', 'WASM=1', '-s', "BINARYEN_METHOD='" + method + "'"]

                  print ' '.join(cmd)
                  self.clear()
                  proc = Popen(cmd, stdout=PIPE, stderr=PIPE)
                  output, err = proc.communicate()
                  print(os.listdir('.'))
                  assert expect_success == (proc.returncode == 0)
                  assert expect_asmjs_code == os.path.exists('a.out.asm.js')
                  assert expect_emterpretify_file == os.path.exists('a.out.dat')
                  assert expect_meminit == (os.path.exists('a.out.mem') or os.path.exists('a.out.js.mem'))
                  assert expect_wasm == os.path.exists('a.out.wasm')
                  assert expect_wast == os.path.exists('a.out.wast')
                  if should_run_js:
                    self.assertContained('hello, world!', run_js('a.out.js'))
=======
        subprocess.check_call([PYTHON, EMCC, '-std=c89', 'a.c'])
>>>>>>> 5d18b58b
<|MERGE_RESOLUTION|>--- conflicted
+++ resolved
@@ -7920,8 +7920,7 @@
         inc = '#include <' + directory + '/' + h + '>'
         print inc
         open('a.c', 'w').write(inc)
-<<<<<<< HEAD
-        subprocess.check_call([PYTHON, EMCC, 'a.c'])
+        subprocess.check_call([PYTHON, EMCC, '-std=c89', 'a.c'])
 
   def test_single_file(self):
     for single_file_enabled in [True, False]:
@@ -7983,7 +7982,4 @@
                   assert expect_wasm == os.path.exists('a.out.wasm')
                   assert expect_wast == os.path.exists('a.out.wast')
                   if should_run_js:
-                    self.assertContained('hello, world!', run_js('a.out.js'))
-=======
-        subprocess.check_call([PYTHON, EMCC, '-std=c89', 'a.c'])
->>>>>>> 5d18b58b
+                    self.assertContained('hello, world!', run_js('a.out.js'))