--- conflicted
+++ resolved
@@ -6971,15 +6971,9 @@
       self.assertFileContents(filename, data)
 
   @parameterized({
-<<<<<<< HEAD
     'O0': ([],      [], ['waka'],   977), # noqa
     'O1': (['-O1'], [], ['waka'],   384), # noqa
     'O2': (['-O2'], [], ['waka'],   384), # noqa
-=======
-    'O0': ([],      [], ['waka'],  9766), # noqa
-    'O1': (['-O1'], [], ['waka'],  9093), # noqa
-    'O2': (['-O2'], [], ['waka'],  7871), # noqa
->>>>>>> cdb0f4d7
     # in -O3, -Os and -Oz we metadce, and they shrink it down to the minimal output we want
     'O3': (['-O3'], [], [],          85), # noqa
     'Os': (['-Os'], [], [],          85), # noqa
@@ -7004,15 +6998,9 @@
     self.run_metadce_test('hello_libcxx.cpp', *args, check_funcs=False)
 
   @parameterized({
-<<<<<<< HEAD
     'O0': ([],      [], ['waka'], 13768), # noqa
     'O1': (['-O1'], [], ['waka'],  2763), # noqa
     'O2': (['-O2'], [], ['waka'],  2511), # noqa
-=======
-    'O0': ([],      [], ['waka'], 22849), # noqa
-    'O1': (['-O1'], [], ['waka'], 12578), # noqa
-    'O2': (['-O2'], [], ['waka'], 10256), # noqa
->>>>>>> cdb0f4d7
     'O3': (['-O3'], [], [],        1999), # noqa; in -O3, -Os and -Oz we metadce
     'Os': (['-Os'], [], [],        2010), # noqa
     'Oz': (['-Oz'], [], [],        2004), # noqa
