--- conflicted
+++ resolved
@@ -9664,11 +9664,7 @@
     # Changing this option to [] should decrease code size.
     self.assertLess(changed, normal)
     # Check an absolute code size as well, with some slack.
-<<<<<<< HEAD
-    self.assertLess(abs(changed - 6152), 100)
-=======
-    self.assertLess(abs(changed - 5905), 150)
->>>>>>> 537317f3
+    self.assertLess(abs(changed - 5840), 150)
 
   def test_llvm_includes(self):
     self.build('#include <stdatomic.h>', self.get_dir(), 'atomics.c')
