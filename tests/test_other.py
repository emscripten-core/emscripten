--- conflicted
+++ resolved
@@ -9652,7 +9652,6 @@
     # We should consider making this a warning since the `_main` export is redundant.
     self.run_process([EMCC, '-sEXPORTED_FUNCTIONS=[_main]', '-sSTANDALONE_WASM', '-c', path_from_root('tests', 'core', 'test_hello_world.c')])
 
-<<<<<<< HEAD
   def test_unincluded_malloc(self):
     # we used to include malloc by default. show a clear error in builds with
     # ASSERTIONS to help with any confusion when the user calls malloc/free
@@ -9697,7 +9696,6 @@
     ''')
     self.run_process([EMCC, 'unincluded_malloc.c'])
     self.assertContained('malloc was not included, but is needed in allocateUTF8. Adding "_malloc" to EXPORTED_FUNCTIONS should fix that. This may be a bug in the compiler, please file an issue.', self.run_js('a.out.js'))
-=======
+
   def test_getrusage(self):
     self.do_runf(path_from_root('tests', 'other', 'test_getrusage.c'))
->>>>>>> fdae2c93
