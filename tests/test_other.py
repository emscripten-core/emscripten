--- conflicted
+++ resolved
@@ -1676,13 +1676,6 @@
     err = self.expect_fail([EMCC, '-Werror', '-sMAIN_MODULE', '-sUSE_PTHREADS', test_file('hello_world.c')])
     self.assertContained('error: -s MAIN_MODULE + pthreads is experimental', err)
 
-<<<<<<< HEAD
-  def test_dylink_pthread_longjmp(self):
-    err = self.expect_fail([EMCC, '-sMAIN_MODULE', '-sUSE_PTHREADS', '-sSUPPORT_LONGJMP=emscripten', test_file('hello_world.c')])
-    self.assertContained('SUPPORT_LONGJMP=emscripten is not compatible with pthreads + dynamic linking', err)
-
-=======
->>>>>>> 3745222c
   def test_dylink_no_autoload(self):
     create_file('main.c', r'''
       #include <stdio.h>
