# coding=utf-8
# Copyright 2013 The Emscripten Authors.  All rights reserved.
# Emscripten is available under two separate licenses, the MIT license and the
# University of Illinois/NCSA Open Source License.  Both these licenses can be
# found in the LICENSE file.

# noqa: E241

from functools import wraps
import glob
import gzip
import itertools
import json
import os
import pipes
import re
import select
import shlex
import shutil
import subprocess
import sys
import time
import tempfile
import unittest
import uuid
from pathlib import Path
from subprocess import PIPE, STDOUT

if __name__ == '__main__':
  raise Exception('do not run this file directly; do something like: tests/runner other')

from tools.shared import try_delete, config
from tools.shared import EMCC, EMXX, EMAR, EMRANLIB, PYTHON, FILE_PACKAGER, WINDOWS, EM_BUILD_VERBOSE
from tools.shared import CLANG_CC, CLANG_CXX, LLVM_AR, LLVM_DWARFDUMP, EMCMAKE, EMCONFIGURE
from runner import RunnerCore, path_from_root, is_slow_test, ensure_dir, disabled, make_executable
from runner import env_modify, no_mac, no_windows, requires_native_clang, with_env_modify
from runner import create_file, parameterized, NON_ZERO, node_pthreads, TEST_ROOT, test_file
from runner import compiler_for, read_file, read_binary, EMBUILDER, require_v8, require_node
from tools import shared, building, utils, deps_info
import jsrun
import clang_native
from tools import line_endings
from tools import webassembly

scons_path = utils.which('scons')
emmake = shared.bat_suffix(path_from_root('emmake'))
emconfig = shared.bat_suffix(path_from_root('em-config'))
emsize = shared.bat_suffix(path_from_root('emsize'))
wasm_dis = Path(building.get_binaryen_bin(), 'wasm-dis')
wasm_opt = Path(building.get_binaryen_bin(), 'wasm-opt')

EMTEST_REBASELINE = int(os.getenv('EMTEST_REBASELINE', '0'))


class temp_directory():
  def __init__(self, dirname):
    self.dir = dirname

  def __enter__(self):
    self.directory = tempfile.mkdtemp(prefix='emtest_temp_', dir=self.dir)
    self.prev_cwd = os.getcwd()
    os.chdir(self.directory)
    print('temp_directory: ' + self.directory)
    return self.directory

  def __exit__(self, type, value, traceback):
    os.chdir(self.prev_cwd)


def uses_canonical_tmp(func):
  """Decorator that signals the use of the canonical temp by a test method.

  This decorator takes care of cleaning the directory after the
  test to satisfy the leak detector.
  """
  @wraps(func)
  def decorated(self):
    # Before running the test completely remove the canonical_tmp
    if os.path.exists(self.canonical_temp_dir):
      shutil.rmtree(self.canonical_temp_dir)
    try:
      func(self)
    finally:
      # Make sure the test isn't lying about the fact that it uses
      # canonical_tmp
      self.assertTrue(os.path.exists(self.canonical_temp_dir))
      # Remove the temp dir in a try-finally, as otherwise if the
      # test fails we would not clean it up, and if leak detection
      # is set we will show that error instead of the actual one.
      shutil.rmtree(self.canonical_temp_dir)

  return decorated


def parse_wasm(filename):
  wat = shared.run_process([wasm_dis, filename], stdout=PIPE).stdout
  imports = []
  exports = []
  funcs = []
  for line in wat.splitlines():
    line = line.strip()
    if line.startswith('(import '):
      line = line.strip('()')
      parts = line.split()
      module = parts[1].strip('"')
      name = parts[2].strip('"')
      imports.append('%s.%s' % (module, name))
    if line.startswith('(export '):
      line = line.strip('()')
      name = line.split()[1].strip('"')
      exports.append(name)
    if line.startswith('(func '):
      line = line.strip('()')
      name = line.split()[1].strip('"')
      funcs.append(name)
  return imports, exports, funcs


class other(RunnerCore):
  def assertIsObjectFile(self, filename):
    self.assertTrue(building.is_wasm(filename))

  def do_other_test(self, testname, emcc_args=[], **kwargs):
    self.do_run_in_out_file_test('other', testname, emcc_args=emcc_args, **kwargs)

  # Another utility to run a test in this suite. This receives a source file
  # to compile, with optional compiler and execution flags.
  # Output can be checked by seeing if literals are contained, and that a list
  # of regexes match. The return code can also be checked.
  def do_smart_test(self, source, literals=[], engine=None, regexes=[],
                    emcc_args=[], run_args=[], assert_returncode=0):
    self.run_process([compiler_for(source), source] + emcc_args)
    seen = self.run_js('a.out.js', engine=engine, args=run_args, assert_returncode=assert_returncode) + '\n'

    for literal in literals:
      self.assertContained([literal], seen)

    for regex in regexes:
      self.assertTrue(re.search(regex, seen), 'Expected regex "%s" to match on:\n%s' % (regex, seen))

  def run_on_pty(self, cmd):
    master, slave = os.openpty()
    output = []

    try:
      env = os.environ.copy()
      env['TERM'] = 'xterm-color'
      proc = subprocess.Popen(cmd, stdout=slave, stderr=slave, env=env)
      while proc.poll() is None:
        r, w, x = select.select([master], [], [], 1)
        if r:
          output.append(os.read(master, 1024))
      return (proc.returncode, b''.join(output))
    finally:
      os.close(master)
      os.close(slave)

  def test_emcc_v(self):
    for compiler in [EMCC, EMXX]:
      # -v, without input files
      proc = self.run_process([compiler, '-v'], stdout=PIPE, stderr=PIPE)
      self.assertEqual(proc.stdout, '')
      # assert that the emcc message comes first.  We had a bug where the sub-process output
      # from clang would be flushed to stderr first.
      self.assertContained('emcc (Emscripten gcc/clang-like replacement', proc.stderr)
      self.assertTrue(proc.stderr.startswith('emcc (Emscripten gcc/clang-like replacement'))
      self.assertContained('clang version %s' % shared.EXPECTED_LLVM_VERSION, proc.stderr)
      self.assertContained('GNU', proc.stderr)
      self.assertContained('Target: wasm32-unknown-emscripten', proc.stderr)
      self.assertNotContained('this is dangerous', proc.stderr)

  def test_emcc_check(self):
    proc = self.run_process([EMCC, '--check'], stdout=PIPE, stderr=PIPE)
    self.assertEqual(proc.stdout, '')
    self.assertContained('emcc (Emscripten gcc/clang-like replacement', proc.stderr)
    self.assertContained('Running sanity checks', proc.stderr)
    proc = self.run_process([EMCC, '--check'], stdout=PIPE, stderr=PIPE)
    self.assertContained('Running sanity checks', proc.stderr)

  def test_emcc_generate_config(self):
    for compiler in [EMCC, EMXX]:
      config_path = './emscripten_config'
      self.run_process([compiler, '--generate-config', config_path])
      self.assertExists(config_path, 'A config file should have been created at %s' % config_path)
      config_contents = read_file(config_path)
      self.assertContained('EMSCRIPTEN_ROOT', config_contents)
      self.assertContained('LLVM_ROOT', config_contents)
      os.remove(config_path)

  def test_emcc_output_mjs(self):
    self.run_process([EMCC, '-o', 'hello_world.mjs', test_file('hello_world.c')])
    output = read_file('hello_world.mjs')
    self.assertContained('export default Module;', output)
    # TODO(sbc): Test that this is actually runnable.  We currently don't have
    # any tests for EXPORT_ES6 but once we do this should be enabled.
    # self.assertContained('hello, world!', self.run_js('hello_world.mjs'))

  @parameterized({
    '': (True, [],),
    'no_import_meta': (False, ['-s', 'USE_ES6_IMPORT_META=0'],),
  })
  def test_emcc_output_worker_mjs(self, has_import_meta, args):
    os.mkdir('subdir')
    self.run_process([EMCC, '-o', 'subdir/hello_world.mjs', '-pthread', '-O1',
                      test_file('hello_world.c')] + args)
    src = read_file('subdir/hello_world.mjs')
    self.assertContainedIf("new URL('hello_world.wasm', import.meta.url)", src, condition=has_import_meta)
    self.assertContainedIf("new Worker(new URL('hello_world.worker.js', import.meta.url))", src, condition=has_import_meta)
    self.assertContained('export default Module;', src)
    src = read_file('subdir/hello_world.worker.js')
    self.assertContained('import("./hello_world.mjs")', src)

  def test_emcc_output_worker_mjs_single_file(self):
    self.run_process([EMCC, '-o', 'hello_world.mjs', '-pthread',
                      test_file('hello_world.c'), '-s', 'SINGLE_FILE=1'])
    src = read_file('hello_world.mjs')
    self.assertNotContained("new URL('data:", src)
    self.assertContained("new Worker(new URL('hello_world.worker.js', import.meta.url))", src)

  def test_emcc_output_mjs_closure(self):
    self.run_process([EMCC, '-o', 'hello_world.mjs',
                      test_file('hello_world.c'), '--closure=1'])
    src = read_file('hello_world.mjs')
    self.assertContained('new URL("hello_world.wasm", import.meta.url)', src)

  def test_export_es6_implies_modularize(self):
    self.run_process([EMCC, test_file('hello_world.c'), '-s', 'EXPORT_ES6=1'])
    src = read_file('a.out.js')
    self.assertContained('export default Module;', src)

  def test_export_es6_requires_modularize(self):
    err = self.expect_fail([EMCC, test_file('hello_world.c'), '-s', 'EXPORT_ES6=1', '-s', 'MODULARIZE=0'])
    self.assertContained('EXPORT_ES6 requires MODULARIZE to be set', err)

  def test_emcc_out_file(self):
    # Verify that "-ofile" works in addition to "-o" "file"
    self.run_process([EMCC, '-c', '-ofoo.o', test_file('hello_world.c')])
    self.assertExists('foo.o')
    self.run_process([EMCC, '-ofoo.js', 'foo.o'])
    self.assertExists('foo.js')

  @parameterized({
    'c': [EMCC, '.c'],
    'cxx': [EMXX, '.cpp']})
  def test_emcc_basics(self, compiler, suffix):
    # emcc src.cpp ==> writes a.out.js and a.out.wasm
    self.run_process([compiler, test_file('hello_world' + suffix)])
    self.assertExists('a.out.js')
    self.assertExists('a.out.wasm')
    self.assertContained('hello, world!', self.run_js('a.out.js'))

    # --version
    output = self.run_process([compiler, '--version'], stdout=PIPE, stderr=PIPE)
    output = output.stdout.replace('\r', '')
    self.assertContained('emcc (Emscripten gcc/clang-like replacement', output)
    self.assertContained('''Copyright (C) 2014 the Emscripten authors (see AUTHORS.txt)
This is free and open source software under the MIT license.
There is NO warranty; not even for MERCHANTABILITY or FITNESS FOR A PARTICULAR PURPOSE.
''', output)

    # --help
    output = self.run_process([compiler, '--help'], stdout=PIPE, stderr=PIPE)
    self.assertContained('Display this information', output.stdout)
    self.assertContained('Most clang options will work', output.stdout)

    # -dumpmachine
    output = self.run_process([compiler, '-dumpmachine'], stdout=PIPE, stderr=PIPE)
    self.assertContained('wasm32-unknown-emscripten', output.stdout)

    # -dumpversion
    output = self.run_process([compiler, '-dumpversion'], stdout=PIPE, stderr=PIPE)
    self.assertEqual(shared.EMSCRIPTEN_VERSION, output.stdout.strip())

    # properly report source code errors, and stop there
    self.clear()
    stderr = self.expect_fail([compiler, test_file('hello_world_error' + suffix)])
    self.assertNotContained('IOError', stderr) # no python stack
    self.assertNotContained('Traceback', stderr) # no python stack
    self.assertContained('error: invalid preprocessing directive', stderr)
    self.assertContained(["error: use of undeclared identifier 'cheez", "error: unknown type name 'cheez'"], stderr)
    self.assertContained('errors generated.', stderr.splitlines()[-2])

  @parameterized({
    'c': [EMCC, '.c'],
    'cxx': [EMXX, '.cpp']})
  def test_emcc_2(self, compiler, suffix):
    # emcc src.cpp -c    and   emcc src.cpp -o src.[o|bc] ==> should give a .bc file
    for args in [[], ['-o', 'src.o'], ['-o', 'src.bc'], ['-o', 'src.so']]:
      print('args:', args)
      target = args[1] if len(args) == 2 else 'hello_world.o'
      self.clear()
      self.run_process([compiler, '-c', test_file('hello_world' + suffix)] + args)
      syms = building.llvm_nm(target)
      self.assertIn('main', syms.defs)
      # wasm backend will also have '__original_main' or such
      self.assertEqual(len(syms.defs), 2)
      if target == 'js': # make sure emcc can recognize the target as a bitcode file
        shutil.move(target, target + '.bc')
        target += '.bc'
      self.run_process([compiler, target, '-o', target + '.js'])
      self.assertContained('hello, world!', self.run_js(target + '.js'))

  @parameterized({
    'c': [EMCC, '.c'],
    'cxx': [EMXX, '.cpp']})
  def test_emcc_3(self, compiler, suffix):
    # handle singleton archives
    self.run_process([compiler, '-c', test_file('hello_world' + suffix), '-o', 'a.o'])
    self.run_process([LLVM_AR, 'r', 'a.a', 'a.o'], stdout=PIPE, stderr=PIPE)
    self.run_process([compiler, 'a.a'])
    self.assertContained('hello, world!', self.run_js('a.out.js'))

    # emcc [..] -o [path] ==> should work with absolute paths
    for path in [os.path.abspath(Path('../file1.js')), Path('b_dir/file2.js')]:
      print(path)
      os.chdir(self.get_dir())
      self.clear()
      print(os.listdir(os.getcwd()))
      ensure_dir(Path('a_dir/b_dir'))
      os.chdir('a_dir')
      # use single file so we don't have more files to clean up
      self.run_process([compiler, test_file('hello_world' + suffix), '-o', path, '-s', 'SINGLE_FILE'])
      last = os.getcwd()
      os.chdir(os.path.dirname(path))
      self.assertContained('hello, world!', self.run_js(os.path.basename(path)))
      os.chdir(last)
      try_delete(path)

  @is_slow_test
  @parameterized({
    'c': [EMCC],
    'cxx': [EMXX]})
  def test_emcc_4(self, compiler):
    # Optimization: emcc src.cpp -o something.js [-Ox]. -O0 is the same as not specifying any optimization setting
    # link_param are used after compiling first
    for params, opt_level, link_params, closure, has_malloc in [
      (['-o', 'something.js'],                          0, None, 0, 1),
      (['-o', 'something.js', '-O0', '-g'],             0, None, 0, 0),
      (['-o', 'something.js', '-O1'],                   1, None, 0, 0),
      (['-o', 'something.js', '-O1', '-g'],             1, None, 0, 0), # no closure since debug
      (['-o', 'something.js', '-O2'],                   2, None, 0, 1),
      (['-o', 'something.js', '-O2', '-g'],             2, None, 0, 0),
      (['-o', 'something.js', '-Os'],                   2, None, 0, 1),
      (['-o', 'something.js', '-O3'],                   3, None, 0, 1),
      # and, test compiling first
      (['-c', '-o', 'something.o'],        0, [],      0, 0),
      (['-c', '-o', 'something.o', '-O0'], 0, [],      0, 0),
      (['-c', '-o', 'something.o', '-O1'], 1, ['-O1'], 0, 0),
      (['-c', '-o', 'something.o', '-O2'], 2, ['-O2'], 0, 0),
      (['-c', '-o', 'something.o', '-O3'], 3, ['-O3'], 0, 0),
      (['-O1', '-c', '-o', 'something.o'], 1, [],      0, 0),
      # non-wasm
      (['-s', 'WASM=0', '-o', 'something.js'],                          0, None, 0, 1),
      (['-s', 'WASM=0', '-o', 'something.js', '-O0', '-g'],             0, None, 0, 0),
      (['-s', 'WASM=0', '-o', 'something.js', '-O1'],                   1, None, 0, 0),
      (['-s', 'WASM=0', '-o', 'something.js', '-O1', '-g'],             1, None, 0, 0), # no closure since debug
      (['-s', 'WASM=0', '-o', 'something.js', '-O2'],                   2, None, 0, 1),
      (['-s', 'WASM=0', '-o', 'something.js', '-O2', '-g'],             2, None, 0, 0),
      (['-s', 'WASM=0', '-o', 'something.js', '-Os'],                   2, None, 0, 1),
      (['-s', 'WASM=0', '-o', 'something.js', '-O3'],                   3, None, 0, 1),
      # and, test compiling to bitcode first
      (['-flto', '-c', '-o', 'something.o'],        0, [],      0, 0),
      (['-flto', '-c', '-o', 'something.o', '-O0'], 0, [],      0, 0),
      (['-flto', '-c', '-o', 'something.o', '-O1'], 1, ['-O1'], 0, 0),
      (['-flto', '-c', '-o', 'something.o', '-O2'], 2, ['-O2'], 0, 0),
      (['-flto', '-c', '-o', 'something.o', '-O3'], 3, ['-O3'], 0, 0),
      (['-flto', '-O1', '-c', '-o', 'something.o'], 1, [],      0, 0),
    ]:
      print(params, opt_level, link_params, closure, has_malloc)
      self.clear()
      keep_debug = '-g' in params
      args = [compiler, test_file('hello_world_loop' + ('_malloc' if has_malloc else '') + '.cpp')] + params
      print('..', args)
      output = self.run_process(args, stdout=PIPE, stderr=PIPE)
      assert len(output.stdout) == 0, output.stdout
      if link_params is not None:
        self.assertExists('something.o', output.stderr)
        obj_args = [compiler, 'something.o', '-o', 'something.js'] + link_params
        print('....', obj_args)
        output = self.run_process(obj_args, stdout=PIPE, stderr=PIPE)
      self.assertExists('something.js', output.stderr)
      self.assertContained('hello, world!', self.run_js('something.js'))

      # Verify optimization level etc. in the generated code
      # XXX these are quite sensitive, and will need updating when code generation changes
      generated = read_file('something.js')
      main = self.get_func(generated, '_main') if 'function _main' in generated else generated
      assert 'new Uint16Array' in generated and 'new Uint32Array' in generated, 'typed arrays 2 should be used by default'
      assert 'SAFE_HEAP' not in generated, 'safe heap should not be used by default'
      assert ': while(' not in main, 'when relooping we also js-optimize, so there should be no labelled whiles'
      if closure:
        if opt_level == 0:
          assert '._main =' in generated, 'closure compiler should have been run'
        elif opt_level >= 1:
          assert '._main=' in generated, 'closure compiler should have been run (and output should be minified)'
      else:
        # closure has not been run, we can do some additional checks. TODO: figure out how to do these even with closure
        assert '._main = ' not in generated, 'closure compiler should not have been run'
        if keep_debug:
          assert ('assert(INITIAL_MEMORY >= TOTAL_STACK' in generated) == (opt_level == 0), 'assertions should be in opt == 0'
        if 'WASM=0' in params:
          looks_unminified = ' = {}' in generated and ' = []' in generated
          looks_minified = '={}' in generated and '=[]' and ';var' in generated
          assert not (looks_minified and looks_unminified)
          if opt_level == 0 or '-g' in params:
            assert looks_unminified
          elif opt_level >= 2:
            assert looks_minified

  def test_multiple_sources(self):
    # Compiling two sources at a time should work.
    cmd = [EMCC, '-c', test_file('twopart_main.cpp'), test_file('twopart_side.c')]
    self.run_process(cmd)

    # Object files should be generated by default in the current working
    # directory, and not alongside the sources.
    self.assertExists('twopart_main.o')
    self.assertExists('twopart_side.o')
    self.assertNotExists(test_file('twopart_main.o'))
    self.assertNotExists(test_file('twopart_side.o'))

    # But it is an error if '-o' is also specified.
    self.clear()
    err = self.expect_fail(cmd + ['-o', 'out.o'])

    self.assertContained('cannot specify -o with -c/-S/-E/-M and multiple source files', err)
    self.assertNotExists('twopart_main.o')
    self.assertNotExists('twopart_side.o')
    self.assertNotExists(test_file('twopart_main.o'))
    self.assertNotExists(test_file('twopart_side.o'))

  def test_tsearch(self):
    self.do_other_test('test_tsearch.c')

  def test_combining_object_files(self):
    # Compiling two files with -c will generate separate object files
    self.run_process([EMCC, test_file('twopart_main.cpp'), test_file('twopart_side.c'), '-c'])
    self.assertExists('twopart_main.o')
    self.assertExists('twopart_side.o')

    # Linking with just one of them is expected to fail
    err = self.expect_fail([EMCC, 'twopart_main.o'])
    self.assertContained('undefined symbol: theFunc', err)

    # Linking with both should work
    self.run_process([EMCC, 'twopart_main.o', 'twopart_side.o'])
    self.assertContained('side got: hello from main, over', self.run_js('a.out.js'))

    # Combining object files into another object should also work, using the `-r` flag
    self.run_process([EMCC, '-r', 'twopart_main.o', 'twopart_side.o', '-o', 'combined.o'])
    # Warn about legecy support for outputing object file without `-r`, `-c` or `-shared`
    err = self.run_process([EMCC, 'twopart_main.o', 'twopart_side.o', '-o', 'combined2.o'], stderr=PIPE).stderr
    self.assertContained('warning: generating an executable with an object extension (.o)', err)

    # Should be two symbols (and in the wasm backend, also __original_main)
    syms = building.llvm_nm('combined.o')
    self.assertIn('main', syms.defs)
    self.assertEqual(len(syms.defs), 3)

    self.run_process([EMCC, 'combined.o', '-o', 'combined.o.js'])
    self.assertContained('side got: hello from main, over', self.run_js('combined.o.js'))

  def test_combining_object_files_from_archive(self):
    # Compiling two files with -c will generate separate object files
    self.run_process([EMCC, test_file('twopart_main.cpp'), test_file('twopart_side.c'), '-c'])
    self.assertExists('twopart_main.o')
    self.assertExists('twopart_side.o')

    # Combining object files into a library archive should work
    self.run_process([EMAR, 'crs', 'combined.a', 'twopart_main.o', 'twopart_side.o'])
    self.assertExists('combined.a')

    # Combining library archive into an object should yield a valid object, using the `-r` flag
    self.run_process([EMXX, '-r', '-o', 'combined.o', '-Wl,--whole-archive', 'combined.a'])
    self.assertIsObjectFile('combined.o')

    # Should be two symbols (and in the wasm backend, also __original_main)
    syms = building.llvm_nm('combined.o')
    self.assertIn('main', syms.defs)
    self.assertEqual(len(syms.defs), 3)

    self.run_process([EMXX, 'combined.o', '-o', 'combined.o.js'])
    self.assertContained('side got: hello from main, over', self.run_js('combined.o.js'))

  def test_js_transform(self):
    with open('t.py', 'w') as f:
      f.write('''
import sys
f = open(sys.argv[1], 'a')
f.write('transformed!')
f.close()
''')

    err = self.run_process([EMCC, test_file('hello_world.c'), '-gsource-map', '--js-transform', '%s t.py' % (PYTHON)], stderr=PIPE).stderr
    self.assertContained('disabling source maps because a js transform is being done', err)
    self.assertIn('transformed!', read_file('a.out.js'))

  def test_js_mem_file(self):
    for opts in [0, 1, 2, 3]:
      print('mem init in', opts)
      self.clear()
      self.run_process([EMCC, test_file('hello_world.c'), '-s', 'WASM=0', '-O' + str(opts)])
      if opts >= 2:
        self.assertExists('a.out.js.mem')
      else:
        self.assertNotExists('a.out.js.mem')

  def test_emcc_asm_v_wasm(self):
    for opts in ([], ['-O1'], ['-O2'], ['-O3']):
      print('opts', opts)
      for mode in ([], ['-s', 'WASM=0']):
        self.clear()
        wasm = '=0' not in str(mode)
        print('  mode', mode, 'wasm?', wasm)
        self.run_process([EMCC, test_file('hello_world.c')] + opts + mode)
        self.assertExists('a.out.js')
        if wasm:
          self.assertExists('a.out.wasm')
        for engine in config.JS_ENGINES:
          print('    engine', engine)
          out = self.run_js('a.out.js', engine=engine)
          self.assertContained('hello, world!', out)

  def test_emcc_cflags(self):
    output = self.run_process([EMCC, '--cflags'], stdout=PIPE)
    flags = output.stdout.strip()
    self.assertContained('-target wasm32-unknown-emscripten', flags)
    self.assertContained('--sysroot=', flags)
    output = self.run_process([EMXX, '--cflags'], stdout=PIPE)
    flags = output.stdout.strip()
    self.assertContained('-target wasm32-unknown-emscripten', flags)
    self.assertContained('--sysroot=', flags)
    # check they work
    cmd = [CLANG_CXX, test_file('hello_world.cpp')] + shlex.split(flags.replace('\\', '\\\\')) + ['-c', '-o', 'out.o']
    self.run_process(cmd)
    self.run_process([EMCC, 'out.o'])
    self.assertContained('hello, world!', self.run_js('a.out.js'))

  def test_emcc_print_search_dirs(self):
    result = self.run_process([EMCC, '-print-search-dirs'], stdout=PIPE, stderr=PIPE)
    self.assertContained('programs: =', result.stdout)
    self.assertContained('libraries: =', result.stdout)

  def test_emar_em_config_flag(self):
    # Test that the --em-config flag is accepted but not passed down do llvm-ar.
    # We expand this in case the EM_CONFIG is ~/.emscripten (default)
    conf = os.path.expanduser(config.EM_CONFIG)
    proc = self.run_process([EMAR, '--em-config', conf, '-version'], stdout=PIPE, stderr=PIPE)
    self.assertEqual(proc.stderr, "")
    self.assertContained('LLVM', proc.stdout)

  def test_em_config_missing_arg(self):
    out = self.expect_fail([EMCC, '--em-config'])
    self.assertContained('error: --em-config must be followed by a filename', out)

  def test_emsize(self):
    # test binaryen generated by running:
    #   emcc tests/hello_world.c -Oz --closure 1 -o tests/other/test_emsize.js
    expected = read_file(test_file('other/test_emsize.out'))
    cmd = [emsize, test_file('other/test_emsize.js')]
    for command in [cmd, cmd + ['-format=sysv']]:
      output = self.run_process(cmd, stdout=PIPE).stdout
      self.assertContained(expected, output)

  @is_slow_test
  @parameterized({
    # ('directory to the test', 'output filename', ['extra args to pass to
    # CMake']) Testing all combinations would be too much work and the test
    # would take 10 minutes+ to finish (CMake feature detection is slow), so
    # combine multiple features into one to try to cover as much as possible
    # while still keeping this test in sensible time limit.
    'js':          ('target_js',      'test_cmake.js',         ['-DCMAKE_BUILD_TYPE=Debug']),
    'html':        ('target_html',    'hello_world_gles.html', ['-DCMAKE_BUILD_TYPE=Release']),
    'library':     ('target_library', 'libtest_cmake.a',       ['-DCMAKE_BUILD_TYPE=MinSizeRel']),
    'static_cpp':  ('target_library', 'libtest_cmake.a',       ['-DCMAKE_BUILD_TYPE=RelWithDebInfo', '-DCPP_LIBRARY_TYPE=STATIC']),
    'stdproperty': ('stdproperty',    'helloworld.js',         []),
    'post_build':  ('post_build',     'hello.js',              []),
  })
  def test_cmake(self, test_dir, output_file, cmake_args):
    # Test all supported generators.
    if WINDOWS:
      generators = ['MinGW Makefiles', 'NMake Makefiles']
    else:
      generators = ['Unix Makefiles', 'Ninja', 'Eclipse CDT4 - Ninja']

    configurations = {
      'MinGW Makefiles'     : {'build'   : ['mingw32-make'] }, # noqa
      'NMake Makefiles'     : {'build'   : ['nmake', '/NOLOGO']}, # noqa
      'Unix Makefiles'      : {'build'   : ['make']}, # noqa
      'Ninja'               : {'build'   : ['ninja']}, # noqa
      'Eclipse CDT4 - Ninja': {'build'   : ['ninja']}, # noqa
    }
    for generator in generators:
      conf = configurations[generator]

      if not utils.which(conf['build'][0]):
        # Use simple test if applicable
        print('Skipping %s test for CMake support; build tool found found: %s.' % (generator, conf['build'][0]))
        continue

      cmakelistsdir = test_file('cmake', test_dir)
      with temp_directory(self.get_dir()) as tempdirname:
        # Run Cmake
        cmd = [EMCMAKE, 'cmake'] + cmake_args + ['-G', generator, cmakelistsdir]

        env = os.environ.copy()
        # https://github.com/emscripten-core/emscripten/pull/5145: Check that CMake works even if EMCC_SKIP_SANITY_CHECK=1 is passed.
        if test_dir == 'target_html':
          env['EMCC_SKIP_SANITY_CHECK'] = '1'
        print(str(cmd))
        self.run_process(cmd, env=env, stdout=None if EM_BUILD_VERBOSE >= 2 else PIPE, stderr=None if EM_BUILD_VERBOSE >= 1 else PIPE)

        # Build
        cmd = conf['build']
        if EM_BUILD_VERBOSE >= 3 and 'Ninja' not in generator:
          cmd += ['VERBOSE=1']
        self.run_process(cmd, stdout=None if EM_BUILD_VERBOSE >= 2 else PIPE)
        self.assertExists(tempdirname + '/' + output_file, 'building a cmake-generated Makefile failed to produce an output file %s!' % tempdirname + '/' + output_file)

        # Run through node, if CMake produced a .js file.
        if output_file.endswith('.js'):
          ret = self.run_process(config.NODE_JS + [tempdirname + '/' + output_file], stdout=PIPE).stdout
          self.assertTextDataIdentical(read_file(cmakelistsdir + '/out.txt').strip(), ret.strip())

        if test_dir == 'post_build':
          ret = self.run_process(['ctest'], env=env)

  # Test that the various CMAKE_xxx_COMPILE_FEATURES that are advertised for the Emscripten toolchain match with the actual language features that Clang supports.
  # If we update LLVM version and this test fails, copy over the new advertised features from Clang and place them to cmake/Modules/Platform/Emscripten.cmake.
  @no_windows('Skipped on Windows because CMake does not configure native Clang builds well on Windows.')
  def test_cmake_compile_features(self):
    with temp_directory(self.get_dir()):
      cmd = ['cmake', '-DCMAKE_C_COMPILER=' + CLANG_CC, '-DCMAKE_CXX_COMPILER=' + CLANG_CXX, test_file('cmake/stdproperty')]
      print(str(cmd))
      native_features = self.run_process(cmd, stdout=PIPE).stdout

    with temp_directory(self.get_dir()):
      cmd = [EMCMAKE, 'cmake', test_file('cmake/stdproperty')]
      print(str(cmd))
      emscripten_features = self.run_process(cmd, stdout=PIPE).stdout

    native_features = '\n'.join([x for x in native_features.split('\n') if '***' in x])
    emscripten_features = '\n'.join([x for x in emscripten_features.split('\n') if '***' in x])
    self.assertTextDataIdentical(native_features, emscripten_features)

  # Tests that it's possible to pass C++11 or GNU++11 build modes to CMake by building code that
  # needs C++11 (embind)
  def test_cmake_with_embind_cpp11_mode(self):
    if WINDOWS and not utils.which('ninja'):
      self.skipTest('Skipping cmake test on windows since ninja not found')
    for args in [[], ['-DNO_GNU_EXTENSIONS=1']]:
      self.clear()
      # Use ninja generator here since we assume its always installed on our build/test machines.
      configure = [EMCMAKE, 'cmake', test_file('cmake/cmake_with_emval')] + args
      if WINDOWS:
        configure += ['-G', 'Ninja']
      print(str(configure))
      self.run_process(configure)
      build = ['cmake', '--build', '.']
      print(str(build))
      self.run_process(build)

      out = self.run_process(config.NODE_JS + ['cmake_with_emval.js'], stdout=PIPE).stdout
      if '-DNO_GNU_EXTENSIONS=1' in args:
        self.assertContained('Hello! __STRICT_ANSI__: 1, __cplusplus: 201103', out)
      else:
        self.assertContained('Hello! __STRICT_ANSI__: 0, __cplusplus: 201103', out)

  # Tests that the Emscripten CMake toolchain option
  def test_cmake_bitcode_static_libraries(self):
    # Test that this option produces an error
    err = self.expect_fail([EMCMAKE, 'cmake', test_file('cmake/static_lib'), '-DEMSCRIPTEN_GENERATE_BITCODE_STATIC_LIBRARIES=ON'])
    self.assertContained('EMSCRIPTEN_GENERATE_BITCODE_STATIC_LIBRARIES is not compatible with the', err)

  @parameterized({
    '': ['0'],
    '_suffix': ['1'],
  })
  def test_cmake_static_lib(self, custom):
    # Test that one is able to use custom suffixes for static libraries.
    # (sometimes projects want to emulate stuff, and do weird things like files
    # with ".so" suffix which are in fact either ar archives or bitcode files)
    self.run_process([EMCMAKE, 'cmake', f'-DSET_CUSTOM_SUFFIX_IN_PROJECT={custom}', test_file('cmake/static_lib')])
    self.run_process(['cmake', '--build', '.'])
    if custom == '1':
      self.assertTrue(building.is_ar('myprefix_static_lib.somecustomsuffix'))
    else:
      self.assertTrue(building.is_ar('libstatic_lib.a'))

  # Tests that the CMake variable EMSCRIPTEN_VERSION is properly provided to user CMake scripts
  def test_cmake_emscripten_version(self):
    self.run_process([EMCMAKE, 'cmake', test_file('cmake/emscripten_version')])

  def test_cmake_find_stuff(self):
    # Ensure that zlib exists in the sysroot
    self.run_process([EMCC, test_file('hello_world.c'), '-sUSE_ZLIB'])
    self.run_process([EMCMAKE, 'cmake', test_file('cmake/find_stuff')])

  def test_cmake_install(self):
    # Build and install a library `foo`
    os.mkdir('build1')
    self.run_process([EMCMAKE, 'cmake', test_file('cmake/install_lib')], cwd='build1')
    self.run_process(['cmake', '--build', 'build1'])
    # newer versions of cmake support --install but we currently have 3.10.2 in CI
    # so we using `--build --target install` instead.
    self.run_process(['cmake', '--build', 'build1', '--target', 'install'])
    # Build an application that uses `find_package` to locate and use the above library.
    os.mkdir('build2')
    self.run_process([EMCMAKE, 'cmake', test_file('cmake/find_package')], cwd='build2')
    self.run_process(['cmake', '--build', 'build2'])
    self.assertContained('foo: 42\n', self.run_js('build2/Bar.js'))

  def test_system_include_paths(self):
    # Verify that all default include paths are within `emscripten/system`

    def verify_includes(stderr):
      self.assertContained('<...> search starts here:', stderr)
      assert stderr.count('End of search list.') == 1, stderr
      start = stderr.index('<...> search starts here:')
      end = stderr.index('End of search list.')
      includes = stderr[start:end]
      includes = [i.strip() for i in includes.splitlines()[1:]]
      cachedir = os.path.normpath(shared.Cache.dirname)
      llvmroot = os.path.normpath(os.path.dirname(config.LLVM_ROOT))
      for i in includes:
        i = os.path.normpath(i)
        # we also allow for the cache include directory and llvm's own builtin includes.
        # all other include paths should be inside the sysroot.
        if i.startswith(cachedir) or i.startswith(llvmroot):
          continue
        self.assertContained(path_from_root('system'), i)

    err = self.run_process([EMCC, test_file('hello_world.c'), '-v'], stderr=PIPE).stderr
    verify_includes(err)
    err = self.run_process([EMXX, test_file('hello_world.cpp'), '-v'], stderr=PIPE).stderr
    verify_includes(err)

  def test_failure_error_code(self):
    for compiler in [EMCC, EMXX]:
      # Test that if one file is missing from the build, then emcc shouldn't succeed, and shouldn't produce an output file.
      self.expect_fail([compiler, test_file('hello_world.c'), 'this_file_is_missing.c', '-o', 'out.js'])
      self.assertFalse(os.path.exists('out.js'))

  def test_use_cxx(self):
    create_file('empty_file', ' ')
    dash_xc = self.run_process([EMCC, '-v', '-xc', 'empty_file'], stderr=PIPE).stderr
    self.assertNotContained('-x c++', dash_xc)
    dash_xcpp = self.run_process([EMCC, '-v', '-xc++', 'empty_file'], stderr=PIPE).stderr
    self.assertContained('-x c++', dash_xcpp)

  def test_cxx11(self):
    for std in ['-std=c++11', '--std=c++11']:
      for compiler in [EMCC, EMXX]:
        self.run_process([compiler, std, test_file('hello_cxx11.cpp')])

  # Regression test for issue #4522: Incorrect CC vs CXX detection
  def test_incorrect_c_detection(self):
    # This auto-detection only works for the compile phase.
    # For linking you need to use `em++` or pass `-x c++`
    create_file('test.c', 'foo\n')
    for compiler in [EMCC, EMXX]:
      self.run_process([compiler, '-c', '--bind', '--embed-file', 'test.c', test_file('hello_world.cpp')])

  def test_odd_suffixes(self):
    for suffix in ['CPP', 'c++', 'C++', 'cxx', 'CXX', 'cc', 'CC']:
      self.clear()
      print(suffix)
      shutil.copyfile(test_file('hello_world.c'), 'test.' + suffix)
      self.run_process([EMCC, self.in_dir('test.' + suffix)])
      self.assertContained('hello, world!', self.run_js('a.out.js'))

    for suffix in ['lo']:
      self.clear()
      print(suffix)
      self.run_process([EMCC, test_file('hello_world.c'), '-shared', '-o', 'binary.' + suffix])
      self.run_process([EMCC, 'binary.' + suffix])
      self.assertContained('hello, world!', self.run_js('a.out.js'))

  def test_preprocessed_input(self):
    # .i and .ii files are assumed to be the output the pre-processor so clang doesn't add include
    # paths.  This means we can only compile and run things that don't contain includes.
    for suffix in ['.i', '.ii']:
      create_file('simple' + suffix, '''
        #ifdef __cplusplus
        extern "C" {
        #endif
        int puts(const char *s);
        #ifdef __cplusplus
        }
        #endif
        int main() { puts("hello"); }
        ''')
      self.do_runf('simple' + suffix, 'hello')

      create_file('with_include' + suffix, '#include <stdio.h>\nint main() { puts("hello"); }')
      err = self.expect_fail([EMCC, 'with_include' + suffix])
      self.assertContained('fatal error: \'stdio.h\' file not found', err)

  def test_wl_linkflags(self):
    # Test path -L and -l via -Wl, arguments and -Wl, response files
    create_file('main.cpp', '''
      extern "C" void printey();
      int main() {
        printey();
        return 0;
      }
    ''')
    create_file('libfile.cpp', '''
      #include <stdio.h>
      extern "C" void printey() {
        printf("hello from lib\\n");
      }
    ''')
    create_file('linkflags.txt', '''
    -L.
    -lfoo
    ''')
    self.run_process([EMXX, '-o', 'libfile.o', '-c', 'libfile.cpp'])
    self.run_process([EMAR, 'cr', 'libfoo.a', 'libfile.o'])
    self.run_process([EMXX, 'main.cpp', '-L.', '-lfoo'])
    self.run_process([EMXX, 'main.cpp', '-Wl,-L.', '-Wl,-lfoo'])
    self.run_process([EMXX, 'main.cpp', '-Wl,@linkflags.txt'])

  def test_l_link(self):
    # Linking with -lLIBNAME and -L/DIRNAME should work, also should work with spaces
    create_file('main.cpp', '''
      extern void printey();
      int main() {
        printey();
        return 0;
      }
    ''')
    create_file('libfile.cpp', '''
      #include <stdio.h>
      void printey() {
        printf("hello from lib\\n");
      }
    ''')

    ensure_dir('libdir')
    libfile = self.in_dir('libdir', 'libfile.so')
    aout = 'a.out.js'

    def build(path, args):
      self.run_process([EMCC, path] + args)

    # Test linking the library built here by emcc
    build('libfile.cpp', ['-c'])
    shutil.move('libfile.o', libfile)
    build('main.cpp', ['-L' + 'libdir', '-lfile'])

    self.assertContained('hello from lib', self.run_js(aout))

    # Also test execution with `-l c` and space-separated library linking syntax
    os.remove(aout)
    build('libfile.cpp', ['-c', '-l', 'c'])
    shutil.move('libfile.o', libfile)
    build('main.cpp', ['-L', 'libdir', '-l', 'file'])

    self.assertContained('hello from lib', self.run_js(aout))

    # Must not leave unneeded linker stubs
    self.assertNotExists('a.out')
    self.assertNotExists('a.exe')

  def test_commons_link(self):
    create_file('a.h', r'''
#if !defined(A_H)
#define A_H
extern int foo[8];
#endif
''')
    create_file('a.c', r'''
#include "a.h"
int foo[8];
''')
    create_file('main.c', r'''
#include <stdio.h>
#include "a.h"

int main() {
    printf("|%d|\n", foo[0]);
    return 0;
}
''')

    self.run_process([EMCC, '-o', 'a.o', '-c', 'a.c'])
    self.run_process([EMAR, 'rv', 'library.a', 'a.o'])
    self.run_process([EMCC, '-o', 'main.o', '-c', 'main.c'])
    self.run_process([EMCC, '-o', 'a.js', 'main.o', 'library.a'])
    self.assertContained('|0|', self.run_js('a.js'))

  @parameterized({
    'expand_symlinks': [[]],
    'no_canonical_prefixes': [['-no-canonical-prefixes']],
  })
  @no_windows('Windows does not support symlinks')
  def test_symlink_points_to_bad_suffix(self, flags):
    """Tests compiling a symlink where foobar.c points to foobar.xxx.

    In this case, we should always successfully compile the code."""
    create_file('foobar.xxx', 'int main(){ return 0; }')
    os.symlink('foobar.xxx', 'foobar.c')
    self.run_process([EMCC, 'foobar.c', '-c', '-o', 'foobar.o'] + flags)

  @no_windows('Windows does not support symlinks')
  def test_symlink_has_bad_suffix(self):
    """Tests that compiling foobar.xxx fails even if it points to foobar.c.
    """
    create_file('foobar.c', 'int main(){ return 0; }')
    os.symlink('foobar.c', 'foobar.xxx')
    err = self.expect_fail([EMCC, 'foobar.xxx', '-o', 'foobar.js'])
    self.assertContained('unknown file type: foobar.xxx', err)

  def test_multiply_defined_libsymbols(self):
    lib_name = 'libA.c'
    a2_name = 'a2.c'
    b2_name = 'b2.c'
    main_name = 'main.c'
    create_file(lib_name, 'int mult() { return 1; }')
    create_file(a2_name, 'void x() {}')
    create_file(b2_name, 'void y() {}')
    create_file(main_name, r'''
      #include <stdio.h>
      int mult();
      int main() {
        printf("result: %d\n", mult());
        return 0;
      }
    ''')

    self.emcc(lib_name, ['-shared'], output_filename='libA.so')

    self.emcc(a2_name, ['-r', '-L.', '-lA'])
    self.emcc(b2_name, ['-r', '-L.', '-lA'])

    self.emcc(main_name, ['-L.', '-lA', a2_name + '.o', b2_name + '.o'], output_filename='a.out.js')

    self.assertContained('result: 1', self.run_js('a.out.js'))

  def test_multiply_defined_libsymbols_2(self):
    a = "int x() { return 55; }"
    a_name = 'a.c'
    create_file(a_name, a)
    b = "int y() { return 2; }"
    b_name = 'b.c'
    create_file(b_name, b)
    c = "int z() { return 5; }"
    c_name = 'c.c'
    create_file(c_name, c)
    main = r'''
      #include <stdio.h>
      int x();
      int y();
      int z();
      int main() {
        printf("result: %d\n", x() + y() + z());
        return 0;
      }
    '''
    main_name = 'main.c'
    create_file(main_name, main)

    self.emcc(a_name, ['-c']) # a.c.o
    self.emcc(b_name, ['-c']) # b.c.o
    self.emcc(c_name, ['-c']) # c.c.o
    lib_name = 'libLIB.a'
    building.emar('cr', lib_name, [a_name + '.o', b_name + '.o']) # libLIB.a with a and b

    # a is in the lib AND in an .o, so should be ignored in the lib. We do still need b from the lib though
    self.emcc(main_name, [a_name + '.o', c_name + '.o', '-L.', '-lLIB'], output_filename='a.out.js')

    self.assertContained('result: 62', self.run_js('a.out.js'))

  def test_link_group(self):
    create_file('lib.c', 'int x() { return 42; }')

    create_file('main.c', r'''
      #include <stdio.h>
      int x();
      int main() {
        printf("result: %d\n", x());
        return 0;
      }
    ''')

    self.emcc('lib.c', ['-c']) # lib.c.o
    lib_name = 'libLIB.a'
    building.emar('cr', lib_name, ['lib.c.o']) # libLIB.a with lib.c.o

    def test(compiler, main_name, lib_args, err_expected):
      print(err_expected)
      output = self.run_process([compiler, main_name, '-o', 'a.out.js'] + lib_args, stderr=PIPE, check=not err_expected)
      if err_expected:
        self.assertContained(err_expected, output.stderr)
      else:
        self.assertNotContained('undefined symbol', output.stderr)
        out_js = 'a.out.js'
        self.assertExists(out_js)
        self.assertContained('result: 42', self.run_js(out_js))

    test(EMCC, 'main.c', ['-Wl,--start-group', lib_name, '-Wl,--end-group'], None)
    test(EMCC, 'main.c', ['-Wl,--start-group', lib_name], None)

    print('embind test with groups')

    create_file('main.cpp', r'''
      #include <stdio.h>
      #include <emscripten/val.h>
      using namespace emscripten;
      extern "C" int x();
      int main() {
        int y = -x();
        y = val::global("Math").call<int>("abs", y);
        printf("result: %d\n", y);
        return 0;
      }
    ''')
    test(EMXX, 'main.cpp', ['-Wl,--start-group', lib_name, '-Wl,--end-group', '--bind'], None)

  def test_whole_archive(self):
    # Verify that -Wl,--whole-archive includes the static constructor from the
    # otherwise unreferenced library.
    self.run_process([EMCC, '-c', '-o', 'main.o', test_file('test_whole_archive/main.c')])
    self.run_process([EMCC, '-c', '-o', 'testlib.o', test_file('test_whole_archive/testlib.c')])
    self.run_process([EMAR, 'crs', 'libtest.a', 'testlib.o'])

    self.run_process([EMCC, '-Wl,--whole-archive', 'libtest.a', '-Wl,--no-whole-archive', 'main.o'])
    self.assertContained('foo is: 42\n', self.run_js('a.out.js'))

    self.run_process([EMCC, '-Wl,-whole-archive', 'libtest.a', '-Wl,-no-whole-archive', 'main.o'])
    self.assertContained('foo is: 42\n', self.run_js('a.out.js'))

    # Verify the --no-whole-archive prevents the inclusion of the ctor
    self.run_process([EMCC, '-Wl,-whole-archive', '-Wl,--no-whole-archive', 'libtest.a', 'main.o'])
    self.assertContained('foo is: 0\n', self.run_js('a.out.js'))

  def test_whole_archive_48156(self):
    # Regression test for http://llvm.org/PR48156
    # TODO: distill this test further and move to lld
    self.run_process([EMXX, '-c', '-o', 'foo.o', '-O1',
                      test_file('test_whole_archive_foo.cpp')])
    self.run_process([EMXX, '-c', '-o', 'main.o', '-O1',
                      test_file('test_whole_archive_main.cpp')])
    self.run_process([EMAR, 'rc', 'libfoo.a', 'foo.o'])
    self.run_process([EMAR, 'rc', 'libmain.a', 'main.o'])
    self.run_process([
        EMXX, test_file('test_whole_archive_init.cpp'),
        '-O1', 'libfoo.a', '-Wl,--whole-archive', 'libmain.a', '-Wl,--no-whole-archive'])
    self.assertContained('Result: 11', self.run_js('a.out.js'))

  def test_link_group_bitcode(self):
    create_file('1.c', r'''
int f(void);
int main() {
  f();
  return 0;
}
''')
    create_file('2.c', r'''
#include <stdio.h>
int f() {
  printf("Hello\n");
  return 0;
}
''')

    self.run_process([EMCC, '-o', '1.o', '-c', '1.c'])
    self.run_process([EMCC, '-o', '2.o', '-c', '2.c'])
    self.run_process([EMAR, 'crs', '2.a', '2.o'])
    self.run_process([EMCC, '-r', '-o', 'out.o', '-Wl,--start-group', '2.a', '1.o', '-Wl,--end-group'])
    self.run_process([EMCC, 'out.o'])
    self.assertContained('Hello', self.run_js('a.out.js'))

  # We deliberately ignore duplicate input files in order to allow
  # "libA.so" on the command line twice. This is not really .so support
  # and the .so files are really object files.
  def test_redundant_link(self):
    create_file('libA.c', 'int mult() { return 1; }')
    create_file('main.c', r'''
      #include <stdio.h>
      int mult();
      int main() {
        printf("result: %d\n", mult());
        return 0;
      }
    ''')
    self.emcc('libA.c', ['-shared'], output_filename='libA.so')
    self.emcc('main.c', ['libA.so', 'libA.so'], output_filename='a.out.js')
    self.assertContained('result: 1', self.run_js('a.out.js'))

  def test_dot_a_all_contents_invalid(self):
    # check that we error if an object file in a .a is not valid bitcode.
    # do not silently ignore native object files, which may have been
    # built by mistake
    create_file('native.c', 'int native() { return 5; }')
    create_file('main.c', 'extern int native(); int main() { return native(); }')
    self.run_process([CLANG_CC, 'native.c', '-target', 'x86_64-linux', '-c', '-o', 'native.o'])
    self.run_process([EMAR, 'crs', 'libfoo.a', 'native.o'])
    stderr = self.expect_fail([EMCC, 'main.c', 'libfoo.a'])
    self.assertContained('unknown file type', stderr)

  def test_export_all(self):
    lib = r'''
      #include <stdio.h>
      void libf1() { printf("libf1\n"); }
      void libf2() { printf("libf2\n"); }
    '''
    create_file('lib.c', lib)

    create_file('main.js', '''
      var Module = {
        onRuntimeInitialized: function() {
          _libf1();
          _libf2();
        }
      };
    ''')

    self.emcc('lib.c', ['-s', 'EXPORT_ALL', '-s', 'LINKABLE', '--pre-js', 'main.js'], output_filename='a.out.js')
    self.assertContained('libf1\nlibf2\n', self.run_js('a.out.js'))

  def test_export_all_and_exported_functions(self):
    # EXPORT_ALL should not export library functions by default.
    # This mans that to export library function you also need to explicitly
    # list them in EXPORTED_FUNCTIONS.
    lib = r'''
      #include <stdio.h>
      #include <emscripten.h>
      EMSCRIPTEN_KEEPALIVE void libfunc() { puts("libfunc\n"); }
    '''
    create_file('lib.c', lib)
    create_file('main.js', '''
      var Module = {
        onRuntimeInitialized: function() {
          _libfunc();
          __get_daylight();
        }
      };
    ''')

    # __get_daylight should not be linked by default, even with EXPORT_ALL
    self.emcc('lib.c', ['-s', 'EXPORT_ALL', '--pre-js', 'main.js'], output_filename='a.out.js')
    err = self.run_js('a.out.js', assert_returncode=NON_ZERO)
    self.assertContained('__get_daylight is not defined', err)

    self.emcc('lib.c', ['-s', 'EXPORTED_FUNCTIONS=__get_daylight', '-s', 'EXPORT_ALL', '--pre-js', 'main.js'], output_filename='a.out.js')
    self.assertContained('libfunc\n', self.run_js('a.out.js'))

  def test_stdin(self):
    def run_test():
      for engine in config.JS_ENGINES:
        if engine == config.V8_ENGINE:
          continue # no stdin support in v8 shell
        engine[0] = os.path.normpath(engine[0])
        print(engine, file=sys.stderr)
        # work around a bug in python's subprocess module
        # (we'd use self.run_js() normally)
        try_delete('out.txt')
        cmd = jsrun.make_command(os.path.normpath('out.js'), engine)
        cmd = shared.shlex_join(cmd)
        if WINDOWS:
          os.system(f'type "in.txt" | {cmd} >out.txt')
        else: # posix
          os.system(f'cat in.txt | {cmd} > out.txt')
        self.assertContained('abcdef\nghijkl\neof', read_file('out.txt'))

    self.emcc(test_file('module/test_stdin.c'), output_filename='out.js')
    create_file('in.txt', 'abcdef\nghijkl')
    run_test()
    self.emcc(test_file('module/test_stdin.c'),
              ['-O2', '--closure=1'], output_filename='out.js')
    run_test()

  def test_ungetc_fscanf(self):
    create_file('main.cpp', r'''
      #include <stdio.h>
      int main(int argc, char const *argv[])
      {
          char str[4] = {0};
          FILE* f = fopen("my_test.input", "r");
          if (f == NULL) {
              printf("cannot open file\n");
              return -1;
          }
          ungetc('x', f);
          ungetc('y', f);
          ungetc('z', f);
          fscanf(f, "%3s", str);
          printf("%s\n", str);
          return 0;
      }
    ''')
    create_file('my_test.input', 'abc')
    self.emcc('main.cpp', ['--embed-file', 'my_test.input'], output_filename='a.out.js')
    self.assertContained('zyx', self.run_process(config.JS_ENGINES[0] + ['a.out.js'], stdout=PIPE, stderr=PIPE).stdout)

  def test_abspaths(self):
    # Includes with absolute paths are generally dangerous, things like -I/usr/.. will get to system local headers, not our portable ones.

    shutil.copyfile(test_file('hello_world.c'), 'main.c')

    for args, expected in [(['-I/usr/something', '-Wwarn-absolute-paths'], True),
                           (['-L/usr/something', '-Wwarn-absolute-paths'], True),
                           (['-I/usr/something'], False),
                           (['-L/usr/something'], False),
                           (['-I/usr/something', '-Wno-warn-absolute-paths'], False),
                           (['-L/usr/something', '-Wno-warn-absolute-paths'], False),
                           (['-Isubdir/something', '-Wwarn-absolute-paths'], False),
                           (['-Lsubdir/something', '-Wwarn-absolute-paths'], False),
                           ([], False)]:
      print(args, expected)
      proc = self.run_process([EMCC, 'main.c'] + args, stderr=PIPE)
      WARNING = 'encountered. If this is to a local system header/library, it may cause problems (local system files make sense for compiling natively on your system, but not necessarily to JavaScript)'
      self.assertContainedIf(WARNING, proc.stderr, expected)

  def test_local_link(self):
    # Linking a local library directly, like /usr/lib/libsomething.so, cannot work of course since it
    # doesn't contain bitcode. However, when we see that we should look for a bitcode file for that
    # library in the -L paths and system/lib
    create_file('main.cpp', '''
      extern void printey();
      int main() {
        printey();
        return 0;
      }
    ''')

    ensure_dir('subdir')
    create_file('subdir/libfile.so', 'this is not llvm bitcode!')

    create_file('libfile.cpp', '''
      #include <stdio.h>
      void printey() {
        printf("hello from lib\\n");
      }
    ''')

    self.run_process([EMXX, 'libfile.cpp', '-shared', '-o', 'libfile.so'], stderr=PIPE)
    self.run_process([EMXX, 'main.cpp', Path('subdir/libfile.so'), '-L.'])
    self.assertContained('hello from lib', self.run_js('a.out.js'))

  def test_identical_basenames(self):
    # Issue 287: files in different dirs but with the same basename get confused as the same,
    # causing multiply defined symbol errors
    ensure_dir('foo')
    ensure_dir('bar')
    create_file('foo/main.cpp', '''
      extern void printey();
      int main() {
        printey();
        return 0;
      }
    ''')
    create_file('bar/main.cpp', '''
      #include <stdio.h>
      void printey() { printf("hello there\\n"); }
    ''')

    self.run_process([EMXX, Path('foo/main.cpp'), Path('bar/main.cpp')])
    self.assertContained('hello there', self.run_js('a.out.js'))

    # ditto with first creating .o files
    try_delete('a.out.js')
    self.run_process([EMXX, '-c', Path('foo/main.cpp'), '-o', Path('foo/main.o')])
    self.run_process([EMXX, '-c', Path('bar/main.cpp'), '-o', Path('bar/main.o')])
    self.run_process([EMCC, Path('foo/main.o'), Path('bar/main.o')])
    self.assertContained('hello there', self.run_js('a.out.js'))

  def test_main_a(self):
    # if main() is in a .a, we need to pull in that .a

    main_name = 'main.c'
    create_file(main_name, r'''
      #include <stdio.h>
      extern int f();
      int main() {
        printf("result: %d.\n", f());
        return 0;
      }
    ''')

    other_name = 'other.c'
    create_file(other_name, r'''
      #include <stdio.h>
      int f() { return 12346; }
    ''')

    self.run_process([EMCC, main_name, '-c', '-o', main_name + '.o'])
    self.run_process([EMCC, other_name, '-c', '-o', other_name + '.o'])

    self.run_process([EMAR, 'cr', main_name + '.a', main_name + '.o'])

    self.run_process([EMCC, other_name + '.o', main_name + '.a'])

    self.assertContained('result: 12346.', self.run_js('a.out.js'))

  def test_multiple_archives_duplicate_basenames(self):
    create_file('common.c', r'''
      #include <stdio.h>
      void a(void) {
        printf("a\n");
      }
    ''')
    self.run_process([EMCC, 'common.c', '-c', '-o', 'common.o'])
    try_delete('liba.a')
    self.run_process([EMAR, 'rc', 'liba.a', 'common.o'])

    create_file('common.c', r'''
      #include <stdio.h>
      void b(void) {
        printf("b\n");
      }
    ''')
    self.run_process([EMCC, 'common.c', '-c', '-o', 'common.o'])
    try_delete('libb.a')
    self.run_process([EMAR, 'rc', 'libb.a', 'common.o'])

    create_file('main.c', r'''
      void a(void);
      void b(void);
      int main() {
        a();
        b();
      }
    ''')

    self.run_process([EMCC, 'main.c', '-L.', '-la', '-lb'])
    self.assertContained('a\nb\n', self.run_js('a.out.js'))

  def test_archive_duplicate_basenames(self):
    ensure_dir('a')
    create_file('a/common.c', r'''
      #include <stdio.h>
      void a(void) {
        printf("a\n");
      }
    ''')
    self.run_process([EMCC, Path('a/common.c'), '-c', '-o', Path('a/common.o')])

    ensure_dir('b')
    create_file('b/common.c', r'''
      #include <stdio.h>
      void b(void) {
        printf("b...\n");
      }
    ''')
    self.run_process([EMCC, Path('b/common.c'), '-c', '-o', Path('b/common.o')])

    try_delete('liba.a')
    self.run_process([EMAR, 'rc', 'liba.a', Path('a/common.o'), Path('b/common.o')])

    # Verify that archive contains basenames with hashes to avoid duplication
    text = self.run_process([EMAR, 't', 'liba.a'], stdout=PIPE).stdout
    self.assertEqual(text.count('common'), 2)
    for line in text.split('\n'):
      # should not have huge hash names
      self.assertLess(len(line), 20, line)

    create_file('main.c', r'''
      void a(void);
      void b(void);
      int main() {
        a();
        b();
      }
    ''')
    err = self.run_process([EMCC, 'main.c', '-L.', '-la'], stderr=PIPE).stderr
    self.assertNotIn('archive file contains duplicate entries', err)
    self.assertContained('a\nb...\n', self.run_js('a.out.js'))

    # Using llvm-ar directly should cause duplicate basenames
    try_delete('libdup.a')
    self.run_process([LLVM_AR, 'rc', 'libdup.a', Path('a/common.o'), Path('b/common.o')])
    text = self.run_process([EMAR, 't', 'libdup.a'], stdout=PIPE).stdout
    self.assertEqual(text.count('common.o'), 2)

    # With fastcomp we don't support duplicate members so this should generate
    # a warning.  With the wasm backend (lld) this is fully supported.
    cmd = [EMCC, 'main.c', '-L.', '-ldup']
    self.run_process(cmd)
    self.assertContained('a\nb...\n', self.run_js('a.out.js'))

  def test_export_from_archive(self):
    export_name = 'this_is_an_entry_point'
    full_export_name = '_this_is_an_entry_point'

    create_file('export.c', r'''
      #include <stdio.h>
      void this_is_an_entry_point(void) {
        printf("Hello, world!\n");
      }
    ''')
    self.run_process([EMCC, 'export.c', '-c', '-o', 'export.o'])
    self.run_process([EMAR, 'rc', 'libexport.a', 'export.o'])

    create_file('main.c', r'''
      int main() {
        return 0;
      }
    ''')

    # Sanity check: the symbol should not be linked in if not requested.
    self.run_process([EMCC, 'main.c', '-L.', '-lexport'])
    self.assertFalse(self.is_exported_in_wasm(export_name, 'a.out.wasm'))

    # Exporting it causes it to appear in the output.
    self.run_process([EMCC, 'main.c', '-L.', '-lexport', '-s', 'EXPORTED_FUNCTIONS=%s' % full_export_name])
    self.assertTrue(self.is_exported_in_wasm(export_name, 'a.out.wasm'))

  @parameterized({
    'embed': (['--embed-file', 'somefile.txt'],),
    'embed-twice': (['--embed-file', 'somefile.txt', '--embed-file', 'somefile.txt'],),
    'preload': (['--preload-file', 'somefile.txt'],)
  })
  def test_include_file(self, args):
    create_file('somefile.txt', 'hello from a file with lots of data and stuff in it thank you very much')
    create_file('main.cpp', r'''
      #include <stdio.h>
      int main() {
        FILE *f = fopen("somefile.txt", "r");
        char buf[100];
        fread(buf, 1, 20, f);
        buf[20] = 0;
        fclose(f);
        printf("|%s|\n", buf);
        return 0;
      }
    ''')

    self.run_process([EMXX, 'main.cpp'] + args)
    # run in node.js to ensure we verify that file preloading works there
    result = self.run_js('a.out.js', engine=config.NODE_JS)
    self.assertContained('|hello from a file wi|', result)

  def test_embed_file_dup(self):
    ensure_dir(self.in_dir('tst', 'test1'))
    ensure_dir(self.in_dir('tst', 'test2'))

    open(self.in_dir('tst', 'aa.txt'), 'w').write('frist')
    open(self.in_dir('tst', 'test1', 'aa.txt'), 'w').write('sacond')
    open(self.in_dir('tst', 'test2', 'aa.txt'), 'w').write('thard')
    create_file('main.cpp', r'''
      #include <stdio.h>
      #include <string.h>
      void print_file(const char *name) {
        FILE *f = fopen(name, "r");
        char buf[100];
        memset(buf, 0, 100);
        fread(buf, 1, 20, f);
        buf[20] = 0;
        fclose(f);
        printf("|%s|\n", buf);
      }
      int main() {
        print_file("tst/aa.txt");
        print_file("tst/test1/aa.txt");
        print_file("tst/test2/aa.txt");
        return 0;
      }
    ''')

    self.run_process([EMXX, 'main.cpp', '--embed-file', 'tst'])
    self.assertContained('|frist|\n|sacond|\n|thard|\n', self.run_js('a.out.js'))

  def test_exclude_file(self):
    ensure_dir(self.in_dir('tst', 'abc.exe'))
    ensure_dir(self.in_dir('tst', 'abc.txt'))

    open(self.in_dir('tst', 'hello.exe'), 'w').write('hello')
    open(self.in_dir('tst', 'hello.txt'), 'w').write('world')
    open(self.in_dir('tst', 'abc.exe', 'foo'), 'w').write('emscripten')
    open(self.in_dir('tst', 'abc.txt', 'bar'), 'w').write('!!!')
    create_file('main.cpp', r'''
      #include <stdio.h>
      int main() {
        if(fopen("tst/hello.exe", "rb")) printf("Failed\n");
        if(!fopen("tst/hello.txt", "rb")) printf("Failed\n");
        if(fopen("tst/abc.exe/foo", "rb")) printf("Failed\n");
        if(!fopen("tst/abc.txt/bar", "rb")) printf("Failed\n");

        return 0;
      }
    ''')

    self.run_process([EMXX, 'main.cpp', '--embed-file', 'tst', '--exclude-file', '*.exe'])
    self.assertEqual(self.run_js('a.out.js').strip(), '')

  def test_dylink_exceptions_and_assetions(self):
    # Linking side modules using the STL and exceptions should not abort with
    # "function in Table but not functionsInTableMap" when using ASSERTIONS=2

    # A side module that uses the STL enables exceptions.
    create_file('side.cpp', r'''
      #include <vector>
      std::vector<int> v;
      std::vector<int> side(int n) {
          for (int i=0; i<n; i++) v.push_back(i);
          return v;
      }
      ''')
    self.run_process([
      EMXX,
      '-o', 'side.wasm',
      'side.cpp',
      '-s', 'SIDE_MODULE=1',
      '-s', 'DISABLE_EXCEPTION_CATCHING=0',
      '-s', 'ASSERTIONS=2'])

    create_file('main.cpp', r'''
      #include <stdio.h>
      #include <vector>
      std::vector<int> side(int n);
      int main(void) {
          auto v = side(10);
          for (auto i : v) printf("%d", i);
          printf("\n");
          return 0;
      }
      ''')

    self.do_smart_test(
      'main.cpp',
      ['0123456789'],
      emcc_args=[
        '-s', 'EXIT_RUNTIME=1',
        '-s', 'MAIN_MODULE=1',
        '-s', 'DISABLE_EXCEPTION_CATCHING=0',
        '-s', 'ASSERTIONS=2',
        'side.wasm',
      ])

  def test_multidynamic_link(self):
    # Linking the same dynamic library in statically will error, normally, since we statically link
    # it, causing dupe symbols

    def test(link_flags, lib_suffix):
      print(link_flags, lib_suffix)

      self.clear()
      ensure_dir('libdir')

      create_file('main.cpp', r'''
        #include <stdio.h>
        extern void printey();
        extern void printother();
        int main() {
          printf("*");
          printey();
          printf("\n");
          printother();
          printf("\n");
          printf("*");
          return 0;
        }
      ''')

      create_file('libdir/libfile.cpp', '''
        #include <stdio.h>
        void printey() {
          printf("hello from lib");
        }
      ''')

      create_file('libdir/libother.cpp', '''
        #include <stdio.h>
        extern void printey();
        void printother() {
          printf("|");
          printey();
          printf("|");
        }
      ''')

      # Build libfile normally into an .so
      self.run_process([EMXX, Path('libdir/libfile.cpp'), '-shared', '-o', Path('libdir/libfile.so' + lib_suffix)])
      # Build libother and dynamically link it to libfile
      self.run_process([EMXX, '-Llibdir', Path('libdir/libother.cpp')] + link_flags + ['-shared', '-o', Path('libdir/libother.so')])
      # Build the main file, linking in both the libs
      self.run_process([EMXX, '-Llibdir', os.path.join('main.cpp')] + link_flags + ['-lother', '-c'])
      print('...')
      # The normal build system is over. We need to do an additional step to link in the dynamic
      # libraries, since we ignored them before
      self.run_process([EMCC, '-Llibdir', 'main.o'] + link_flags + ['-lother', '-s', 'EXIT_RUNTIME'])

      self.assertContained('*hello from lib\n|hello from lib|\n*', self.run_js('a.out.js'))

    test(['-lfile'], '') # -l, auto detection from library path
    test([self.in_dir('libdir', 'libfile.so.3.1.4.1.5.9')], '.3.1.4.1.5.9') # handle libX.so.1.2.3 as well

  @node_pthreads
  def test_dylink_pthread_static_data(self):
    # Test that a side module uses the same static data region for global objects across all threads

    # A side module with a global object with a constructor.
    # * The global object must have a non-zero initial value to make sure that
    #   the memory is zero-initialized only once (and not once per thread).
    # * The global object must have a constructor to make sure that it is
    #   constructed only once (and not once per thread).
    create_file('side.cpp', r'''
      struct Data {
          Data() : value(42) {}
          int value;
      } data;
      int * get_address() {
          return &data.value;
      }
      ''')
    self.run_process([
      EMCC,
      '-o', 'side.wasm',
      'side.cpp',
      '-pthread', '-Wno-experimental',
      '-s', 'SIDE_MODULE=1'])

    create_file('main.cpp', r'''
      #include <stdio.h>
      #include <thread>
      int * get_address();
      int main(void) {
          *get_address() = 123;
          std::thread([]{
            printf("%d\n", *get_address());
          }).join();
          return 0;
      }
      ''')

    self.do_smart_test(
      'main.cpp',
      ['123'],
      emcc_args=[
        '-pthread', '-Wno-experimental',
        '-s', 'PROXY_TO_PTHREAD',
        '-s', 'EXIT_RUNTIME=1',
        '-s', 'MAIN_MODULE=1',
        'side.wasm',
      ])

  def test_dylink_no_autoload(self):
    create_file('main.c', r'''
      #include <stdio.h>
      int sidey();
      int main() {
        printf("sidey: %d\n", sidey());
        return 0;
      }''')
    create_file('side.c', 'int sidey() { return 42; }')
    self.run_process([EMCC, '-sSIDE_MODULE', 'side.c', '-o', 'libside.wasm'])

    # First show everything working as expected with AUTOLOAD_DYLIBS
    self.run_process([EMCC, '-sMAIN_MODULE=2', 'main.c', 'libside.wasm'])
    output = self.run_js('a.out.js')
    self.assertContained('sidey: 42\n', output)

    # Same again but with NO_AUTOLOAD_DYLIBS.   This time we expect the call to sidey
    # to fail at runtime.
    self.run_process([EMCC, '-sMAIN_MODULE=2', 'main.c', 'libside.wasm', '-sNO_AUTOLOAD_DYLIBS'])
    output = self.run_js('a.out.js', assert_returncode=NON_ZERO)
    self.assertContained("external symbol 'sidey' is missing. perhaps a side module was not linked in?", output)

    # Now with NO_AUTOLOAD_DYLIBS, but with manual loading of libside.wasm using loadDynamicLibrary
    create_file('pre.js', '''
    Module.preRun = function() { loadDynamicLibrary('libside.wasm'); }
    ''')
    self.run_process([EMCC, '-sMAIN_MODULE=2', 'main.c', 'libside.wasm', '-sNO_AUTOLOAD_DYLIBS', '--pre-js=pre.js'])
    output = self.run_js('a.out.js')
    self.assertContained('sidey: 42\n', output)

  def test_js_link(self):
    create_file('main.cpp', '''
      #include <stdio.h>
      int main() {
        printf("hello from main\\n");
        return 0;
      }
    ''')
    create_file('before.js', '''
      var MESSAGE = 'hello from js';
      // Module is initialized with empty object by default, so if there are no keys - nothing was run yet
      if (Object.keys(Module).length) throw 'This code should run before anything else!';
    ''')
    create_file('after.js', '''
      out(MESSAGE);
    ''')

    self.run_process([EMXX, 'main.cpp', '--pre-js', 'before.js', '--post-js', 'after.js', '-s', 'WASM_ASYNC_COMPILATION=0'])
    self.assertContained('hello from main\nhello from js\n', self.run_js('a.out.js'))

  def test_sdl_endianness(self):
    create_file('main.cpp', r'''
      #include <stdio.h>
      #include <SDL/SDL.h>

      int main() {
        printf("%d, %d, %d\n", SDL_BYTEORDER, SDL_LIL_ENDIAN, SDL_BIG_ENDIAN);
        return 0;
      }
    ''')
    self.run_process([EMXX, 'main.cpp'])
    self.assertContained('1234, 1234, 4321\n', self.run_js('a.out.js'))

  def test_sdl2_mixer_wav(self):
    self.emcc(test_file('sdl2_mixer_wav.c'), ['-s', 'USE_SDL_MIXER=2'], output_filename='a.out.js')

  def test_sdl2_linkable(self):
    # Ensure that SDL2 can be built with LINKABLE.  This implies there are no undefined
    # symbols in the library (because LINKABLE includes the entire library).
    self.emcc(test_file('sdl2_misc.c'), ['-sLINKABLE', '-sUSE_SDL=2'], output_filename='a.out.js')

  def test_sdl2_gfx_linkable(self):
    # Same as above but for sdl2_gfx library
    self.emcc(test_file('sdl2_misc.c'), ['-Wl,-fatal-warnings', '-sLINKABLE', '-sUSE_SDL_GFX=2'], output_filename='a.out.js')

  def test_libpng(self):
    shutil.copyfile(test_file('third_party/libpng/pngtest.png'), 'pngtest.png')
    self.emcc(test_file('third_party/libpng/pngtest.c'), ['--embed-file', 'pngtest.png', '-s', 'USE_LIBPNG'], output_filename='a.out.js')
    output = self.run_js('a.out.js')
    self.assertContained('libpng passes test', output)

  def test_giflib(self):
    shutil.copyfile(test_file('third_party/giflib/treescap.gif'), 'treescap.gif')
    self.emcc(test_file('third_party/giflib/giftext.c'), ['--embed-file', 'treescap.gif', '-s', 'USE_GIFLIB'], output_filename='a.out.js')
    self.assertContained('GIF file terminated normally', self.run_js('a.out.js', args=['treescap.gif']))

  def test_libjpeg(self):
    shutil.copyfile(test_file('screenshot.jpg'), 'screenshot.jpg')
    self.emcc(test_file('jpeg_test.c'), ['--embed-file', 'screenshot.jpg', '-s', 'USE_LIBJPEG'], output_filename='a.out.js')
    self.assertContained('Image is 600 by 450 with 3 components', self.run_js('a.out.js', args=['screenshot.jpg']))

  def test_bullet(self):
    self.emcc(test_file('bullet_hello_world.cpp'), ['-s', 'USE_BULLET'], output_filename='a.out.js')
    self.assertContained('BULLET RUNNING', self.run_process(config.JS_ENGINES[0] + ['a.out.js'], stdout=PIPE, stderr=PIPE).stdout)

  def test_vorbis(self):
    # This will also test if ogg compiles, because vorbis depends on ogg
    self.emcc(test_file('vorbis_test.c'), ['-s', 'USE_VORBIS'], output_filename='a.out.js')
    self.assertContained('ALL OK', self.run_process(config.JS_ENGINES[0] + ['a.out.js'], stdout=PIPE, stderr=PIPE).stdout)

  def test_bzip2(self):
    self.emcc(test_file('bzip2_test.c'), ['-s', 'USE_BZIP2=1'], output_filename='a.out.js')
    self.assertContained("usage: unzcrash filename", self.run_process(config.JS_ENGINES[0] + ['a.out.js'], stdout=PIPE, stderr=PIPE).stdout)

  def test_freetype(self):
    # copy the Liberation Sans Bold truetype file located in the
    # <emscripten_root>/tests/freetype to the compilation folder
    shutil.copy2(test_file('freetype/LiberationSansBold.ttf'), os.getcwd())
    # build test program with the font file embed in it
    self.emcc(test_file('freetype_test.c'), ['-s', 'USE_FREETYPE', '--embed-file', 'LiberationSansBold.ttf'], output_filename='a.out.js')
    # the test program will print an ascii representation of a bitmap where the
    # 'w' character has been rendered using the Liberation Sans Bold font
    expectedOutput = '                \n' + \
                     '                \n' + \
                     '                \n' + \
                     '                \n' + \
                     '***    +***+    \n' + \
                     '***+   *****   +\n' + \
                     '+**+   *****   +\n' + \
                     '+***  +**+**+  *\n' + \
                     ' ***+ ***+**+ +*\n' + \
                     ' +**+ *** *** +*\n' + \
                     ' +**++**+ +**+**\n' + \
                     '  ***+**+ +**+**\n' + \
                     '  ******   *****\n' + \
                     '  +****+   +****\n' + \
                     '  +****+   +****\n' + \
                     '   ****     ****'
    self.assertContained(expectedOutput, self.run_process(config.JS_ENGINES[0] + ['a.out.js'], stdout=PIPE, stderr=PIPE).stdout)

  def test_link_memcpy(self):
    # memcpy can show up *after* optimizations, so after our opportunity to link in libc, so it must be special-cased
    create_file('main.cpp', r'''
      #include <stdio.h>

      int main(int argc, char **argv) {
        int num = argc + 10;
        char buf[num], buf2[num];
        for (int i = 0; i < num; i++) {
          buf[i] = i*i+i/3;
        }
        for (int i = 1; i < num; i++) {
          buf[i] += buf[i-1];
        }
        for (int i = 0; i < num; i++) {
          buf2[i] = buf[i];
        }
        for (int i = 1; i < num; i++) {
          buf2[i] += buf2[i-1];
        }
        for (int i = 0; i < num; i++) {
          printf("%d:%d\n", i, buf2[i]);
        }
        return 0;
      }
    ''')
    self.run_process([EMXX, '-O2', 'main.cpp'])
    output = self.run_js('a.out.js')
    self.assertContained('''0:0
1:1
2:6
3:21
4:53
5:111
6:-49
7:98
8:55
9:96
10:-16
''', output)
    self.assertNotContained('warning: library.js memcpy should not be running, it is only for testing!', output)

  def test_undefined_exported_function(self):
    cmd = [EMXX, test_file('hello_world.cpp')]
    self.run_process(cmd)

    # adding a missing symbol to EXPORTED_FUNCTIONS should cause failure
    cmd += ['-s', "EXPORTED_FUNCTIONS=foobar"]
    err = self.expect_fail(cmd)
    self.assertContained('undefined exported symbol: "foobar"', err)

    # setting `-Wno-undefined` should suppress error
    cmd += ['-Wno-undefined']
    self.run_process(cmd)

  @parameterized({
    'warn': ('WARN',),
    'error': ('ERROR',),
    'ignore': (None,)
  })
  def test_undefined_symbols(self, action):
    create_file('main.cpp', r'''
      #include <stdio.h>
      #include <SDL.h>
      #include "SDL/SDL_opengl.h"

      extern "C" {
        void something();
        void elsey();
      }

      int main() {
        printf("%p", SDL_GL_GetProcAddress("glGenTextures")); // pull in gl proc stuff, avoid warnings on emulation funcs
        something();
        elsey();
        return 0;
      }
      ''')

    for args in ([], ['-O1'], ['-s', 'MAX_WEBGL_VERSION=2']):
      for value in ([0, 1]):
        try_delete('a.out.js')
        print('checking "%s" %s' % (args, value))
        extra = ['-s', action + '_ON_UNDEFINED_SYMBOLS=%d' % value] if action else []
        proc = self.run_process([EMXX, 'main.cpp'] + extra + args, stderr=PIPE, check=False)
        print(proc.stderr)
        if value or action is None:
          # The default is that we error in undefined symbols
          self.assertContained('error: undefined symbol: something', proc.stderr)
          self.assertContained('error: undefined symbol: elsey', proc.stderr)
          check_success = False
        elif action == 'ERROR' and not value:
          # Error disables, should only warn
          self.assertContained('warning: undefined symbol: something', proc.stderr)
          self.assertContained('warning: undefined symbol: elsey', proc.stderr)
          self.assertNotContained('undefined symbol: emscripten_', proc.stderr)
          check_success = True
        elif action == 'WARN' and not value:
          # Disabled warning should imply disabling errors
          self.assertNotContained('undefined symbol', proc.stderr)
          check_success = True

        if check_success:
          self.assertEqual(proc.returncode, 0)
          self.assertTrue(os.path.exists('a.out.js'))
        else:
          self.assertNotEqual(proc.returncode, 0)
          self.assertFalse(os.path.exists('a.out.js'))

  def test_GetProcAddress_LEGACY_GL_EMULATION(self):
    # without legacy gl emulation, getting a proc from there should fail
    self.do_other_test('test_GetProcAddress_LEGACY_GL_EMULATION.cpp', args=['0'], emcc_args=['-s', 'LEGACY_GL_EMULATION=0'])
    # with it, it should work
    self.do_other_test('test_GetProcAddress_LEGACY_GL_EMULATION.cpp', args=['1'], emcc_args=['-s', 'LEGACY_GL_EMULATION'])

  def test_prepost(self):
    create_file('main.cpp', '''
      #include <stdio.h>
      int main() {
        printf("hello from main\\n");
        return 0;
      }
      ''')
    create_file('pre.js', '''
      var Module = {
        preRun: function() { out('pre-run') },
        postRun: function() { out('post-run') }
      };
      ''')

    self.run_process([EMXX, 'main.cpp', '--pre-js', 'pre.js', '-s', 'WASM_ASYNC_COMPILATION=0'])
    self.assertContained('pre-run\nhello from main\npost-run\n', self.run_js('a.out.js'))

    # addRunDependency during preRun should prevent main, and post-run from
    # running.
    with open('pre.js', 'a') as f:
      f.write('Module.preRun = function() { out("add-dep"); addRunDependency(); }\n')
    self.run_process([EMXX, 'main.cpp', '--pre-js', 'pre.js', '-s', 'WASM_ASYNC_COMPILATION=0'])
    output = self.run_js('a.out.js')
    self.assertContained('add-dep\n', output)
    self.assertNotContained('hello from main\n', output)
    self.assertNotContained('post-run\n', output)

    # noInitialRun prevents run
    for no_initial_run, run_dep in [(0, 0), (1, 0), (0, 1)]:
      print(no_initial_run, run_dep)
      args = ['-s', 'WASM_ASYNC_COMPILATION=0', '-s', 'EXPORTED_RUNTIME_METHODS=callMain']
      if no_initial_run:
        args += ['-s', 'INVOKE_RUN=0']
      if run_dep:
        create_file('pre.js', 'Module.preRun = function() { addRunDependency("test"); }')
        create_file('post.js', 'removeRunDependency("test");')
        args += ['--pre-js', 'pre.js', '--post-js', 'post.js']

      self.run_process([EMXX, 'main.cpp'] + args)
      output = self.run_js('a.out.js')
      self.assertContainedIf('hello from main', output, not no_initial_run)

      if no_initial_run:
        # Calling main later should still work, filesystem etc. must be set up.
        print('call main later')
        src = read_file('a.out.js')
        src += '\nModule.callMain();\n'
        create_file('a.out.js', src)
        self.assertContained('hello from main', self.run_js('a.out.js'))

    # Use postInit
    create_file('pre.js', '''
      var Module = {
        preRun: function() { out('pre-run') },
        postRun: function() { out('post-run') },
        preInit: function() { out('pre-init') }
      };
    ''')
    self.run_process([EMXX, 'main.cpp', '--pre-js', 'pre.js'])
    self.assertContained('pre-init\npre-run\nhello from main\npost-run\n', self.run_js('a.out.js'))

  def test_prepost2(self):
    create_file('main.cpp', '''
      #include <stdio.h>
      int main() {
        printf("hello from main\\n");
        return 0;
      }
    ''')
    create_file('pre.js', '''
      var Module = {
        preRun: function() { out('pre-run') },
      };
    ''')
    create_file('pre2.js', '''
      Module.postRun = function() { out('post-run') };
    ''')
    self.run_process([EMXX, 'main.cpp', '--pre-js', 'pre.js', '--pre-js', 'pre2.js'])
    self.assertContained('pre-run\nhello from main\npost-run\n', self.run_js('a.out.js'))

  def test_prepre(self):
    create_file('main.cpp', '''
      #include <stdio.h>
      int main() {
        printf("hello from main\\n");
        return 0;
      }
    ''')
    create_file('pre.js', '''
      var Module = {
        preRun: [function() { out('pre-run') }],
      };
    ''')
    create_file('pre2.js', '''
      Module.preRun.push(function() { out('prepre') });
    ''')
    self.run_process([EMXX, 'main.cpp', '--pre-js', 'pre.js', '--pre-js', 'pre2.js'])
    self.assertContained('prepre\npre-run\nhello from main\n', self.run_js('a.out.js'))

  def test_extern_prepost(self):
    create_file('extern-pre.js', '// I am an external pre.\n')
    create_file('extern-post.js', '// I am an external post.\n')
    self.run_process([EMCC, '-O2', test_file('hello_world.c'), '--extern-pre-js', 'extern-pre.js', '--extern-post-js', 'extern-post.js', '--closure=1'])
    # the files should be included, and externally - not as part of optimized
    # code, so they are the very first and last things, and they are not
    # minified.
    js = read_file('a.out.js')
    pre = js.index('// I am an external pre.')
    post = js.index('// I am an external post.')
    # ignore some slack - newlines and other things. we just care about the
    # big picture here
    SLACK = 50
    self.assertLess(pre, post)
    self.assertLess(pre, SLACK)
    self.assertGreater(post, len(js) - SLACK)
    # make sure the slack is tiny compared to the whole program
    self.assertGreater(len(js), 100 * SLACK)

  def test_js_optimizer(self):
    for input, expected, passes in [
      (test_file('optimizer/test-js-optimizer-minifyGlobals.js'), read_file(test_file('optimizer/test-js-optimizer-minifyGlobals-output.js')),
       ['minifyGlobals']),
      (test_file('optimizer/test-js-optimizer-minifyLocals.js'), read_file(test_file('optimizer/test-js-optimizer-minifyLocals-output.js')),
       ['minifyLocals']),
      (test_file('optimizer/JSDCE.js'), read_file(test_file('optimizer/JSDCE-output.js')),
       ['JSDCE']),
      (test_file('optimizer/JSDCE-hasOwnProperty.js'), read_file(test_file('optimizer/JSDCE-hasOwnProperty-output.js')),
       ['JSDCE']),
      (test_file('optimizer/JSDCE-fors.js'), read_file(test_file('optimizer/JSDCE-fors-output.js')),
       ['JSDCE']),
      (test_file('optimizer/AJSDCE.js'), read_file(test_file('optimizer/AJSDCE-output.js')),
       ['AJSDCE']),
      (test_file('optimizer/emitDCEGraph.js'), read_file(test_file('optimizer/emitDCEGraph-output.js')),
       ['emitDCEGraph', 'noPrint']),
      (test_file('optimizer/emitDCEGraph2.js'), read_file(test_file('optimizer/emitDCEGraph2-output.js')),
       ['emitDCEGraph', 'noPrint']),
      (test_file('optimizer/emitDCEGraph3.js'), read_file(test_file('optimizer/emitDCEGraph3-output.js')),
       ['emitDCEGraph', 'noPrint']),
      (test_file('optimizer/emitDCEGraph4.js'), read_file(test_file('optimizer/emitDCEGraph4-output.js')),
       ['emitDCEGraph', 'noPrint']),
      (test_file('optimizer/emitDCEGraph5.js'), read_file(test_file('optimizer/emitDCEGraph5-output.js')),
       ['emitDCEGraph', 'noPrint']),
      (test_file('optimizer/minimal-runtime-applyDCEGraphRemovals.js'), read_file(test_file('optimizer/minimal-runtime-applyDCEGraphRemovals-output.js')),
       ['applyDCEGraphRemovals']),
      (test_file('optimizer/applyDCEGraphRemovals.js'), read_file(test_file('optimizer/applyDCEGraphRemovals-output.js')),
       ['applyDCEGraphRemovals']),
      (test_file('optimizer/applyImportAndExportNameChanges.js'), read_file(test_file('optimizer/applyImportAndExportNameChanges-output.js')),
       ['applyImportAndExportNameChanges']),
      (test_file('optimizer/applyImportAndExportNameChanges2.js'), read_file(test_file('optimizer/applyImportAndExportNameChanges2-output.js')),
       ['applyImportAndExportNameChanges']),
      (test_file('optimizer/minimal-runtime-emitDCEGraph.js'), read_file(test_file('optimizer/minimal-runtime-emitDCEGraph-output.js')),
       ['emitDCEGraph', 'noPrint']),
      (test_file('optimizer/minimal-runtime-2-emitDCEGraph.js'), read_file(test_file('optimizer/minimal-runtime-2-emitDCEGraph-output.js')),
       ['emitDCEGraph', 'noPrint']),
      (test_file('optimizer/standalone-emitDCEGraph.js'), read_file(test_file('optimizer/standalone-emitDCEGraph-output.js')),
       ['emitDCEGraph', 'noPrint']),
      (test_file('optimizer/emittedJSPreservesParens.js'), read_file(test_file('optimizer/emittedJSPreservesParens-output.js')),
       []),
      (test_file('optimizer/test-growableHeap.js'), read_file(test_file('optimizer/test-growableHeap-output.js')),
       ['growableHeap']),
      (test_file('optimizer/test-unsignPointers.js'), read_file(test_file('optimizer/test-unsignPointers-output.js')),
       ['unsignPointers']),
      (test_file('optimizer/test-asanify.js'), read_file(test_file('optimizer/test-asanify-output.js')),
       ['asanify']),
      (test_file('optimizer/test-safeHeap.js'), read_file(test_file('optimizer/test-safeHeap-output.js')),
       ['safeHeap']),
      (test_file('optimizer/test-LittleEndianHeap.js'), read_file(test_file('optimizer/test-LittleEndianHeap-output.js')),
       ['littleEndianHeap']),
    ]:
      print(input, passes)

      if not isinstance(expected, list):
        expected = [expected]
      expected = [out.replace('\n\n', '\n').replace('\n\n', '\n') for out in expected]

      # test calling optimizer
      output = self.run_process(config.NODE_JS + [path_from_root('tools/acorn-optimizer.js'), input] + passes, stdin=PIPE, stdout=PIPE).stdout

      def check_js(js, expected):
        # print >> sys.stderr, 'chak\n==========================\n', js, '\n===========================\n'
        if 'registerizeHarder' in passes:
          # registerizeHarder is hard to test, as names vary by chance, nondeterminstically FIXME
          def fix(src):
            if type(src) is list:
              return list(map(fix, src))
            src = '\n'.join([line for line in src.split('\n') if 'var ' not in line]) # ignore vars

            def reorder(func):
              def swap(func, stuff):
                # emit EYE_ONE always before EYE_TWO, replacing i1,i2 or i2,i1 etc
                for i in stuff:
                  if i not in func:
                    return func
                indexes = [[i, func.index(i)] for i in stuff]
                indexes.sort(key=lambda x: x[1])
                for j in range(len(indexes)):
                  func = func.replace(indexes[j][0], 'STD_' + str(j))
                return func
              func = swap(func, ['i1', 'i2', 'i3'])
              func = swap(func, ['i1', 'i2'])
              func = swap(func, ['i4', 'i5'])
              return func

            src = 'function '.join(map(reorder, src.split('function ')))
            return src
          js = fix(js)
          expected = fix(expected)
        self.assertIdentical(expected, js.replace('\r\n', '\n').replace('\n\n', '\n').replace('\n\n', '\n'))

      if input not in [ # tests that are native-optimizer only
        test_file('optimizer/asmLastOpts.js'),
        test_file('optimizer/3154.js')
      ]:
        check_js(output, expected)
      else:
        print('(skip non-native)')

  @parameterized({
    'wasm2js': ('wasm2js', ['minifyNames', 'last']),
    'constructor': ('constructor', ['minifyNames'])
  })
  def test_js_optimizer_py(self, name, passes):
    # run the js optimizer python script. this differs from test_js_optimizer
    # which runs the internal js optimizer JS script directly (which the python
    # script calls)
    shutil.copyfile(test_file('optimizer', name + '.js'), name + '.js')
    self.run_process([PYTHON, path_from_root('tools/js_optimizer.py'), name + '.js'] + passes)
    expected = read_file(test_file('optimizer', name + '-output.js'))
    actual = read_file(name + '.js.jsopt.js')
    self.assertIdentical(expected, actual)

  def test_m_mm(self):
    create_file('foo.c', '#include <emscripten.h>')
    for opt in ['M', 'MM']:
      proc = self.run_process([EMCC, 'foo.c', '-' + opt], stdout=PIPE, stderr=PIPE)
      self.assertContained('foo.o: ', proc.stdout)
      self.assertNotContained('error', proc.stderr)

  @uses_canonical_tmp
  def test_emcc_debug_files(self):
    for opts in [0, 1, 2, 3]:
      for debug in [None, '1', '2']:
        print(opts, debug)
        if os.path.exists(self.canonical_temp_dir):
          shutil.rmtree(self.canonical_temp_dir)

        env = os.environ.copy()
        if debug is None:
          env.pop('EMCC_DEBUG', None)
        else:
          env['EMCC_DEBUG'] = debug
        self.run_process([EMXX, test_file('hello_world.cpp'), '-O' + str(opts)], stderr=PIPE, env=env)
        if debug is None:
          self.assertFalse(os.path.exists(self.canonical_temp_dir))
        elif debug == '1':
          self.assertExists(os.path.join(self.canonical_temp_dir, 'emcc-3-original.js'))
        elif debug == '2':
          self.assertExists(os.path.join(self.canonical_temp_dir, 'emcc-3-original.js'))

  def test_debuginfo(self):
    for args, expect_debug in [
        (['-O0'], False),
        (['-O0', '-g'], True),
        (['-O0', '-gsource-map'], True),
        (['-O1'], False),
        (['-O1', '-g'], True),
        (['-O2'], False),
        (['-O2', '-g'], True),
      ]:
      print(args, expect_debug)
      err = self.run_process([EMXX, '-v', test_file('hello_world.cpp')] + args, stdout=PIPE, stderr=PIPE).stderr
      lines = err.splitlines()
      finalize = [l for l in lines if 'wasm-emscripten-finalize' in l][0]
      if expect_debug:
        self.assertIn(' -g ', finalize)
      else:
        self.assertNotIn(' -g ', finalize)

  def test_debuginfo_line_tables_only(self):
    def test(do_compile):
      do_compile([])
      no_size = os.path.getsize('a.out.wasm')
      do_compile(['-gline-tables-only'])
      line_size = os.path.getsize('a.out.wasm')
      do_compile(['-g'])
      full_size = os.path.getsize('a.out.wasm')
      return (no_size, line_size, full_size)

    def compile_to_object(compile_args):
      self.run_process([EMXX, test_file('hello_world.cpp'), '-c', '-o', 'a.out.wasm'] + compile_args)

    no_size, line_size, full_size = test(compile_to_object)
    self.assertLess(no_size, line_size)
    self.assertLess(line_size, full_size)

    def compile_to_executable(compile_args, link_args):
      # compile with the specified args
      self.run_process([EMXX, test_file('hello_world.cpp'), '-c', '-o', 'a.o'] + compile_args)
      # link with debug info
      self.run_process([EMCC, 'a.o'] + link_args)

    def compile_to_debug_executable(compile_args):
      return compile_to_executable(compile_args, ['-g'])

    no_size, line_size, full_size = test(compile_to_debug_executable)
    self.assertLess(no_size, line_size)
    self.assertLess(line_size, full_size)

    def compile_to_release_executable(compile_args):
      return compile_to_executable(compile_args, ['-O1'])

    no_size, line_size, full_size = test(compile_to_release_executable)
    self.assertEqual(no_size, line_size)
    self.assertEqual(line_size, full_size)

    # "-O0 executable" means compiling without optimizations but *also* without
    # -g (so, not a true debug build). the results here may change over time,
    # since we are telling emcc both to try to do as little as possible during
    # link (-O0), but also that debug info is not needed (no -g). if we end up
    # doing post-link changes then we will strip the debug info, but if not then
    # we don't.
    def compile_to_O0_executable(compile_args):
      return compile_to_executable(compile_args, [])

    no_size, line_size, full_size = test(compile_to_O0_executable)
    self.assertEqual(no_size, line_size)
    self.assertEqual(line_size, full_size)

  def test_dwarf(self):
    def compile_with_dwarf(args, output):
      # Test that -g enables dwarf info in object files and linked wasm
      self.run_process([EMXX, test_file('hello_world.cpp'), '-o', output, '-g'] + args)

    def verify(output):
      info = self.run_process([LLVM_DWARFDUMP, '--all', output], stdout=PIPE).stdout
      self.assertIn('DW_TAG_subprogram', info) # Ensure there's a subprogram entry in .debug_info
      self.assertIn('debug_line[0x', info) # Ensure there's a line table

    compile_with_dwarf(['-c'], 'a.o')
    verify('a.o')
    compile_with_dwarf([], 'a.js')
    verify('a.wasm')

  @unittest.skipIf(not scons_path, 'scons not found in PATH')
  @with_env_modify({'EMSCRIPTEN_ROOT': path_from_root()})
  def test_scons(self):
    # this test copies the site_scons directory alongside the test
    shutil.copytree(test_file('scons'), 'test')
    shutil.copytree(path_from_root('tools/scons/site_scons'), Path('test/site_scons'))
    with utils.chdir('test'):
      self.run_process(['scons'])
      output = self.run_js('scons_integration.js', assert_returncode=5)
    self.assertContained('If you see this - the world is all right!', output)

  @unittest.skipIf(not scons_path, 'scons not found in PATH')
  @with_env_modify({'EMSCRIPTEN_TOOLPATH': path_from_root('tools/scons/site_scons'),
                    'EMSCRIPTEN_ROOT': path_from_root()})
  def test_emscons(self):
    # uses the emscons wrapper which requires EMSCRIPTEN_TOOLPATH to find
    # site_scons
    shutil.copytree(test_file('scons'), 'test')
    with utils.chdir('test'):
      self.run_process([path_from_root('emscons'), 'scons'])
      output = self.run_js('scons_integration.js', assert_returncode=5)
    self.assertContained('If you see this - the world is all right!', output)

  def test_embind_fail(self):
    out = self.expect_fail([EMXX, test_file('embind/test_unsigned.cpp')])
    self.assertContained("undefined symbol: _embind_register_function", out)

  def test_embind_asyncify(self):
    create_file('post.js', '''
      addOnPostRun(function() {
        Module.sleep(10);
        out('done');
      });
    ''')
    create_file('main.cpp', r'''
      #include <emscripten.h>
      #include <emscripten/bind.h>
      using namespace emscripten;
      EMSCRIPTEN_BINDINGS(asyncify) {
          function("sleep", &emscripten_sleep);
      }
    ''')
    self.run_process([EMXX, 'main.cpp', '--bind', '-s', 'ASYNCIFY', '--post-js', 'post.js'])
    self.assertContained('done', self.run_js('a.out.js'))

  @is_slow_test
  def test_embind(self):
    environ = os.environ.copy()
    environ['EMCC_CLOSURE_ARGS'] = environ.get('EMCC_CLOSURE_ARGS', '') + " --externs " + pipes.quote(test_file('embind/underscore-externs.js'))
    test_cases = [
        (['--bind']),
        (['--bind', '-O1']),
        (['--bind', '-O2']),
        (['--bind', '-O2', '-s', 'ALLOW_MEMORY_GROWTH', test_file('embind/isMemoryGrowthEnabled=true.cpp')]),
    ]
    without_utf8_args = ['-s', 'EMBIND_STD_STRING_IS_UTF8=0']
    test_cases_without_utf8 = []
    for args in test_cases:
        test_cases_without_utf8.append((args + without_utf8_args))
    test_cases += test_cases_without_utf8
    test_cases.extend([(args[:] + ['-s', 'DYNAMIC_EXECUTION=0']) for args in test_cases])
    # closure compiler doesn't work with DYNAMIC_EXECUTION=0
    test_cases.append((['--bind', '-O2', '--closure=1']))
    for args in test_cases:
      print(args)
      self.clear()

      testFiles = [
        test_file('embind/underscore-1.4.2.js'),
        test_file('embind/imvu_test_adapter.js'),
        test_file('embind/embind.test.js'),
      ]

      self.run_process(
        [EMXX, test_file('embind/embind_test.cpp'),
         '--pre-js', test_file('embind/test.pre.js'),
         '--post-js', test_file('embind/test.post.js'),
         '-s', 'WASM_ASYNC_COMPILATION=0',
         '-s', 'IN_TEST_HARNESS'] + args,
        env=environ)

      if 'DYNAMIC_EXECUTION=0' in args:
        js_binary_str = read_file('a.out.js')
        self.assertNotContained('new Function(', js_binary_str)
        self.assertNotContained('eval(', js_binary_str)

      with open('a.out.js', 'ab') as f:
        for tf in testFiles:
          f.write(read_binary(tf))

      output = self.run_js('a.out.js')
      self.assertNotContained('FAIL', output)

  def test_emconfig(self):
    output = self.run_process([emconfig, 'LLVM_ROOT'], stdout=PIPE).stdout.strip()
    self.assertEqual(output, config.LLVM_ROOT)
    # EMSCRIPTEN_ROOT is kind of special since it should always report the locaton of em-config
    # itself (its not configurable via the config file but driven by the location for arg0)
    output = self.run_process([emconfig, 'EMSCRIPTEN_ROOT'], stdout=PIPE).stdout.strip()
    self.assertEqual(output, os.path.dirname(emconfig))
    invalid = 'Usage: em-config VAR_NAME'
    # Don't accept variables that do not exist
    output = self.expect_fail([emconfig, 'VAR_WHICH_DOES_NOT_EXIST']).strip()
    self.assertEqual(output, invalid)
    # Don't accept no arguments
    output = self.expect_fail([emconfig]).strip()
    self.assertEqual(output, invalid)
    # Don't accept more than one variable
    output = self.expect_fail([emconfig, 'LLVM_ROOT', 'EMCC']).strip()
    self.assertEqual(output, invalid)
    # Don't accept arbitrary python code
    output = self.expect_fail([emconfig, 'sys.argv[1]']).strip()
    self.assertEqual(output, invalid)

  def test_link_s(self):
    # -s OPT=VALUE can conflict with -s as a linker option. We warn and ignore
    create_file('main.cpp', r'''
      extern "C" {
        void something();
      }

      int main() {
        something();
        return 0;
      }
    ''')
    create_file('supp.cpp', r'''
      #include <stdio.h>

      extern "C" {
        void something() {
          printf("yello\n");
        }
      }
    ''')
    self.run_process([EMXX, '-c', 'main.cpp', '-o', 'main.o'])
    self.run_process([EMXX, '-c', 'supp.cpp', '-o', 'supp.o'])

    self.run_process([EMCC, 'main.o', '-s', 'supp.o', '-s', 'SAFE_HEAP'])
    self.assertContained('yello', self.run_js('a.out.js'))
    # Check that valid -s option had an effect'
    self.assertContained('SAFE_HEAP', read_file('a.out.js'))

  def test_conftest_s_flag_passing(self):
    create_file('conftest.c', r'''
      int main() {
        return 0;
      }
    ''')
    # the name "conftest.c" is enough to make us use a configure-like mode,
    # the same as if EMMAKEN_JUST_CONFIGURE=1 were set in the env.
    cmd = [EMCC, '-s', 'ASSERTIONS', 'conftest.c', '-o', 'conftest']
    output = self.run_process(cmd, stderr=PIPE)
    self.assertNotContained('emcc: warning: treating -s as linker option', output.stderr)
    self.assertExists('conftest')

  def test_file_packager(self):
    ensure_dir('subdir')
    create_file('data1.txt', 'data1')

    os.chdir('subdir')
    create_file('data2.txt', 'data2')

    # relative path to below the current dir is invalid
    stderr = self.expect_fail([FILE_PACKAGER, 'test.data', '--preload', '../data1.txt'])
    self.assertContained('below the current directory', stderr)

    # relative path that ends up under us is cool
    proc = self.run_process([FILE_PACKAGER, 'test.data', '--preload', '../subdir/data2.txt'], stderr=PIPE, stdout=PIPE)
    self.assertGreater(len(proc.stdout), 0)
    self.assertNotContained('below the current directory', proc.stderr)

    # direct path leads to the same code being generated - relative path does not make us do anything different
    proc2 = self.run_process([FILE_PACKAGER, 'test.data', '--preload', 'data2.txt'], stderr=PIPE, stdout=PIPE)
    self.assertGreater(len(proc2.stdout), 0)
    self.assertNotContained('below the current directory', proc2.stderr)

    def clean(txt):
      lines = txt.splitlines()
      lines = [l for l in lines if 'PACKAGE_UUID' not in l and 'loadPackage({' not in l]
      return ''.join(lines)

    self.assertTextDataIdentical(clean(proc.stdout), clean(proc2.stdout))

    # verify '--separate-metadata' option produces separate metadata file
    os.chdir('..')

    self.run_process([FILE_PACKAGER, 'test.data', '--preload', 'data1.txt', '--preload', 'subdir/data2.txt', '--js-output=immutable.js', '--separate-metadata'])
    self.assertExists('immutable.js.metadata')
    # verify js output JS file is not touched when the metadata is separated
    orig_timestamp = os.path.getmtime('immutable.js')
    orig_content = read_file('immutable.js')
    # ensure some time passes before running the packager again so that if it does touch the
    # js file it will end up with the different timestamp.
    time.sleep(1.0)
    self.run_process([FILE_PACKAGER, 'test.data', '--preload', 'data1.txt', '--preload', 'subdir/data2.txt', '--js-output=immutable.js', '--separate-metadata'])
    # assert both file content and timestamp are the same as reference copy
    self.assertTextDataIdentical(orig_content, read_file('immutable.js'))
    self.assertEqual(orig_timestamp, os.path.getmtime('immutable.js'))
    # verify the content of metadata file is correct
    metadata = json.loads(read_file('immutable.js.metadata'))
    self.assertEqual(len(metadata['files']), 2)
    assert metadata['files'][0]['start'] == 0 and metadata['files'][0]['end'] == len('data1') and metadata['files'][0]['filename'] == '/data1.txt'
    assert metadata['files'][1]['start'] == len('data1') and metadata['files'][1]['end'] == len('data1') + len('data2') and metadata['files'][1]['filename'] == '/subdir/data2.txt'
    assert metadata['remote_package_size'] == len('data1') + len('data2')

    # can only assert the uuid format is correct, the uuid's value is expected to differ in between invocation
    uuid.UUID(metadata['package_uuid'], version=4)

  def test_file_packager_unicode(self):
    unicode_name = 'unicode…☃'
    try:
      ensure_dir(unicode_name)
    except OSError:
      print("we failed to even create a unicode dir, so on this OS, we can't test this")
      return
    full = os.path.join(unicode_name, 'data.txt')
    create_file(full, 'data')
    proc = self.run_process([FILE_PACKAGER, 'test.data', '--preload', full], stdout=PIPE, stderr=PIPE)
    assert len(proc.stdout), proc.stderr
    assert json.dumps(unicode_name) in proc.stdout, proc.stdout
    print(len(proc.stderr))

  def test_file_packager_directory_with_single_quote(self):
    single_quote_name = "direc'tory"
    ensure_dir(single_quote_name)
    full = os.path.join(single_quote_name, 'data.txt')
    create_file(full, 'data')
    proc = self.run_process([FILE_PACKAGER, 'test.data', '--preload', full], stdout=PIPE, stderr=PIPE)
    assert len(proc.stdout), proc.stderr
    # ensure not invalid JavaScript
    assert "'direc'tory'" not in proc.stdout
    assert json.dumps("direc'tory") in proc.stdout

  def test_file_packager_mention_FORCE_FILESYSTEM(self):
    MESSAGE = 'Remember to build the main file with  -s FORCE_FILESYSTEM=1  so that it includes support for loading this file package'
    create_file('data.txt', 'data1')
    # mention when running standalone
    err = self.run_process([FILE_PACKAGER, 'test.data', '--preload', 'data.txt'], stdout=PIPE, stderr=PIPE).stderr
    self.assertContained(MESSAGE, err)
    # do not mention from emcc
    err = self.run_process([EMCC, test_file('hello_world.c'), '--preload-file', 'data.txt'], stdout=PIPE, stderr=PIPE).stderr
    self.assertEqual(len(err), 0)

  def test_file_packager_returns_error_if_target_equal_to_jsoutput(self):
    MESSAGE = 'error: TARGET should not be the same value of --js-output'
    result = self.run_process([FILE_PACKAGER, 'test.data', '--js-output=test.data'], check=False, stdout=PIPE, stderr=PIPE)
    self.assertEqual(result.returncode, 1)
    self.assertContained(MESSAGE, result.stderr)

  def test_headless(self):
    shutil.copyfile(test_file('screenshot.png'), 'example.png')
    self.run_process([EMCC, test_file('sdl_headless.c'), '-s', 'HEADLESS'])
    output = self.run_js('a.out.js')
    assert '''Init: 0
Font: 0x1
Sum: 0
you should see two lines of text in different colors and a blue rectangle
SDL_Quit called (and ignored)
done.
''' in output, output

  def test_preprocess(self):
    # Pass -Werror to prevent regressions such as https://github.com/emscripten-core/emscripten/pull/9661
    out = self.run_process([EMCC, test_file('hello_world.c'), '-E', '-Werror'], stdout=PIPE).stdout
    self.assertNotExists('a.out.js')
    self.assertNotExists('a.out')
    # Test explicitly that the output contains a line typically written by the preprocessor.
    self.assertContained('# 1 ', out)
    self.assertContained('hello_world.c"', out)
    self.assertContained('printf("hello, world!', out)

  def test_preprocess_multi(self):
    out = self.run_process([EMCC, test_file('hello_world.c'), test_file('hello_world.c'), '-E'], stdout=PIPE).stdout
    self.assertEqual(out.count('printf("hello, world!'), 2)

  def test_syntax_only_valid(self):
    result = self.run_process([EMCC, test_file('hello_world.c'), '-fsyntax-only'], stdout=PIPE, stderr=STDOUT)
    self.assertEqual(result.stdout, '')
    self.assertNotExists('a.out.js')

  def test_syntax_only_invalid(self):
    create_file('src.c', 'int main() {')
    result = self.run_process([EMCC, 'src.c', '-fsyntax-only'], stdout=PIPE, check=False, stderr=STDOUT)
    self.assertNotEqual(result.returncode, 0)
    self.assertContained("src.c:1:13: error: expected '}'", result.stdout)
    self.assertNotExists('a.out.js')

  def test_demangle(self):
    create_file('src.cpp', '''
      #include <stdio.h>
      #include <emscripten.h>
      void two(char c) {
        EM_ASM(out(stackTrace()));
      }
      void one(int x) {
        two(x % 17);
      }
      int main() {
        EM_ASM(out(demangle('__Znwm'))); // check for no aborts
        EM_ASM(out(demangle('_main')));
        EM_ASM(out(demangle('__Z2f2v')));
        EM_ASM(out(demangle('__Z12abcdabcdabcdi')));
        EM_ASM(out(demangle('__ZL12abcdabcdabcdi')));
        EM_ASM(out(demangle('__Z4testcsifdPvPiPc')));
        EM_ASM(out(demangle('__ZN4test5moarrEcslfdPvPiPc')));
        EM_ASM(out(demangle('__ZN4Waka1f12a234123412345pointEv')));
        EM_ASM(out(demangle('__Z3FooIiEvv')));
        EM_ASM(out(demangle('__Z3FooIidEvi')));
        EM_ASM(out(demangle('__ZN3Foo3BarILi5EEEvv')));
        EM_ASM(out(demangle('__ZNK10__cxxabiv120__si_class_type_info16search_below_dstEPNS_19__dynamic_cast_infoEPKvib')));
        EM_ASM(out(demangle('__Z9parsewordRPKciRi')));
        EM_ASM(out(demangle('__Z5multiwahtjmxyz')));
        EM_ASM(out(demangle('__Z1aA32_iPA5_c')));
        EM_ASM(out(demangle('__ZN21FWakaGLXFleeflsMarfooC2EjjjPKvbjj')));
        EM_ASM(out(demangle('__ZN5wakaw2Cm10RasterBaseINS_6watwat9PolocatorEE8merbine1INS4_2OREEEvPKjj'))); // we get this wrong, but at least emit a '?'
        one(17);
        return 0;
      }
    ''')

    # full demangle support

    self.run_process([EMXX, 'src.cpp', '-s', 'DEMANGLE_SUPPORT'])
    output = self.run_js('a.out.js')
    self.assertContained('''operator new(unsigned long)
_main
f2()
abcdabcdabcd(int)
abcdabcdabcd(int)
test(char, short, int, float, double, void*, int*, char*)
test::moarr(char, short, long, float, double, void*, int*, char*)
Waka::f::a23412341234::point()
void Foo<int>()
void Foo<int, double>(int)
void Foo::Bar<5>()
__cxxabiv1::__si_class_type_info::search_below_dst(__cxxabiv1::__dynamic_cast_info*, void const*, int, bool) const
parseword(char const*&, int, int&)
multi(wchar_t, signed char, unsigned char, unsigned short, unsigned int, unsigned long, long long, unsigned long long, ...)
a(int [32], char (*) [5])
FWakaGLXFleeflsMarfoo::FWakaGLXFleeflsMarfoo(unsigned int, unsigned int, unsigned int, void const*, bool, unsigned int, unsigned int)
void wakaw::Cm::RasterBase<wakaw::watwat::Polocator>::merbine1<wakaw::Cm::RasterBase<wakaw::watwat::Polocator>::OR>(unsigned int const*, unsigned int)
''', output)
    # test for multiple functions in one stack trace
    self.run_process([EMXX, 'src.cpp', '-s', 'DEMANGLE_SUPPORT', '-g'])
    output = self.run_js('a.out.js')
    self.assertIn('one(int)', output)
    self.assertIn('two(char)', output)

  def test_demangle_cpp(self):
    create_file('src.cpp', '''
      #include <stdio.h>
      #include <emscripten.h>
      #include <cxxabi.h>
      #include <assert.h>

      int main() {
        char out[256];
        int status = 1;
        size_t length = 255;
        abi::__cxa_demangle("_ZN4Waka1f12a234123412345pointEv", out, &length, &status);
        assert(status == 0);
        printf("%s\\n", out);
        return 0;
      }
    ''')

    self.run_process([EMXX, 'src.cpp'])
    output = self.run_js('a.out.js')
    self.assertContained('Waka::f::a23412341234::point()', output)

  # Test that malloc() -> OOM -> abort() -> stackTrace() -> jsStackTrace() -> demangleAll() -> demangle() -> malloc()
  # cycle will not produce an infinite loop.
  def test_demangle_malloc_infinite_loop_crash(self):
    self.run_process([EMXX, test_file('malloc_demangle_infinite_loop.cpp'), '-g', '-s', 'ABORTING_MALLOC', '-s', 'DEMANGLE_SUPPORT'])
    output = self.run_js('a.out.js', assert_returncode=NON_ZERO)
    if output.count('Cannot enlarge memory arrays') > 5:
      print(output)
    self.assertLess(output.count('Cannot enlarge memory arrays'),  6)

  @require_node
  def test_module_exports_with_closure(self):
    # This test checks that module.export is retained when JavaScript
    # is minified by compiling with --closure 1
    # This is important as if module.export is not present the Module
    # object will not be visible to node.js

    # compile with -O2 --closure 0
    self.run_process([EMCC, test_file('Module-exports/test.c'),
                      '-o', 'test.js', '-O2', '--closure', '0',
                      '--pre-js', test_file('Module-exports/setup.js'),
                      '-s', 'EXPORTED_FUNCTIONS=_bufferTest,_malloc,_free',
                      '-s', 'EXPORTED_RUNTIME_METHODS=ccall,cwrap',
                      '-s', 'WASM_ASYNC_COMPILATION=0'])

    # Check that compilation was successful
    self.assertExists('test.js')
    test_js_closure_0 = read_file('test.js')

    # Check that test.js compiled with --closure 0 contains "module['exports'] = Module;"
    assert ("module['exports'] = Module;" in test_js_closure_0) or ('module["exports"]=Module' in test_js_closure_0) or ('module["exports"] = Module;' in test_js_closure_0)

    # Check that main.js (which requires test.js) completes successfully when run in node.js
    # in order to check that the exports are indeed functioning correctly.
    shutil.copyfile(test_file('Module-exports/main.js'), 'main.js')
    self.assertContained('bufferTest finished', self.run_js('main.js'))

    # Delete test.js again and check it's gone.
    try_delete('test.js')
    self.assertNotExists('test.js')

    # compile with -O2 --closure 1
    self.run_process([EMCC, test_file('Module-exports/test.c'),
                      '-o', 'test.js', '-O2', '--closure=1',
                      '--pre-js', test_file('Module-exports/setup.js'),
                      '-s', 'EXPORTED_FUNCTIONS=_bufferTest,_malloc,_free',
                      '-s', 'EXPORTED_RUNTIME_METHODS=ccall,cwrap',
                      '-s', 'WASM_ASYNC_COMPILATION=0'])

    # Check that compilation was successful
    self.assertExists('test.js')
    test_js_closure_1 = read_file('test.js')

    # Check that test.js compiled with --closure 1 contains "module.exports", we want to verify that
    # "module['exports']" got minified to "module.exports" when compiling with --closure 1
    self.assertContained("module.exports", test_js_closure_1)

    # Check that main.js (which requires test.js) completes successfully when run in node.js
    # in order to check that the exports are indeed functioning correctly.
    self.assertContained('bufferTest finished', self.run_js('main.js'))

  @require_node
  def test_node_catch_exit(self):
    # Test that in node.js exceptions are not caught if NODEJS_EXIT_CATCH=0
    create_file('count.c', '''
      #include <string.h>
      int count(const char *str) {
          return (int)strlen(str);
      }
    ''')

    create_file('index.js', '''
      const count = require('./count.js');

      console.log(xxx); //< here is the ReferenceError
    ''')

    reference_error_text = 'console.log(xxx); //< here is the ReferenceError'

    self.run_process([EMCC, 'count.c', '-o', 'count.js'])

    # Check that the ReferenceError is caught and rethrown and thus the original error line is masked
    self.assertNotContained(reference_error_text,
                            self.run_js('index.js', assert_returncode=NON_ZERO))

    self.run_process([EMCC, 'count.c', '-o', 'count.js', '-s', 'NODEJS_CATCH_EXIT=0'])

    # Check that the ReferenceError is not caught, so we see the error properly
    self.assertContained(reference_error_text,
                         self.run_js('index.js', assert_returncode=NON_ZERO))

  @require_node
  def test_exported_runtime_methods(self):
    # Test with node.js that the EXPORTED_RUNTIME_METHODS setting is
    # considered by libraries
    create_file('count.c', '''
      #include <string.h>
      int count(const char *str) {
          return (int)strlen(str);
      }
    ''')

    create_file('index.js', '''
      const count = require('./count.js');

      console.log(count.FS_writeFile);
    ''')

    reference_error_text = 'undefined'

    self.run_process([EMCC, 'count.c', '-s', 'FORCE_FILESYSTEM', '-s',
                     'EXPORTED_RUNTIME_METHODS=FS_writeFile', '-o', 'count.js'])

    # Check that the Module.FS_writeFile exists
    self.assertNotContained(reference_error_text, self.run_js('index.js'))

    self.run_process([EMCC, 'count.c', '-s', 'FORCE_FILESYSTEM', '-o', 'count.js'])

    # Check that the Module.FS_writeFile is not exported
    out = self.run_js('index.js')
    self.assertContained(reference_error_text, out)

  def test_fs_stream_proto(self):
    open('src.cpp', 'wb').write(br'''
#include <stdio.h>
#include <fcntl.h>
#include <unistd.h>
#include <sys/stat.h>
#include <errno.h>
#include <string.h>

int main()
{
    long file_size = 0;
    int h = open("src.cpp", O_RDONLY, 0666);
    if (0 != h)
    {
        FILE* file = fdopen(h, "rb");
        if (0 != file)
        {
            fseek(file, 0, SEEK_END);
            file_size = ftell(file);
            fseek(file, 0, SEEK_SET);
        }
        else
        {
            printf("fdopen() failed: %s\n", strerror(errno));
            return 10;
        }
        close(h);
        printf("File size: %ld\n", file_size);
    }
    else
    {
        printf("open() failed: %s\n", strerror(errno));
        return 10;
    }
    return 0;
}
    ''')
    self.run_process([EMXX, 'src.cpp', '--embed-file', 'src.cpp'])
    for engine in config.JS_ENGINES:
      out = self.run_js('a.out.js', engine=engine)
      self.assertContained('File size: 724', out)

  @require_node
  def test_node_emscripten_num_logical_cores(self):
    # Test with node.js that the emscripten_num_logical_cores method is working
    create_file('src.cpp', r'''
#include <emscripten/threading.h>
#include <stdio.h>
#include <assert.h>

int main() {
  int num = emscripten_num_logical_cores();
  assert(num != 0);
  puts("ok");
}
''')
    self.run_process([EMXX, 'src.cpp', '-s', 'USE_PTHREADS', '-s', 'ENVIRONMENT=node'])
    ret = self.run_process(config.NODE_JS + ['--experimental-wasm-threads', 'a.out.js'], stdout=PIPE).stdout
    self.assertContained('ok', ret)

  def test_proxyfs(self):
    # This test supposes that 3 different programs share the same directory and files.
    # The same JS object is not used for each of them
    # But 'require' function caches JS objects.
    # If we just load same js-file multiple times like following code,
    # these programs (m0,m1,m2) share the same JS object.
    #
    #   var m0 = require('./proxyfs_test.js');
    #   var m1 = require('./proxyfs_test.js');
    #   var m2 = require('./proxyfs_test.js');
    #
    # To separate js-objects for each of them, following 'require' use different js-files.
    #
    #   var m0 = require('./proxyfs_test.js');
    #   var m1 = require('./proxyfs_test1.js');
    #   var m2 = require('./proxyfs_test2.js');
    #
    create_file('proxyfs_test_main.js', r'''
var m0 = require('./proxyfs_test.js');
var m1 = require('./proxyfs_test1.js');
var m2 = require('./proxyfs_test2.js');

var section;
function print(str){
  process.stdout.write(section+":"+str+":");
}

m0.FS.mkdir('/working');
m0.FS.mount(m0.PROXYFS,{root:'/',fs:m1.FS},'/working');
m0.FS.mkdir('/working2');
m0.FS.mount(m0.PROXYFS,{root:'/',fs:m2.FS},'/working2');

section = "child m1 reads and writes local file.";
print("m1 read embed");
m1.ccall('myreade','number',[],[]);
print("m1 write");console.log("");
m1.ccall('mywrite0','number',['number'],[1]);
print("m1 read");
m1.ccall('myread0','number',[],[]);


section = "child m2 reads and writes local file.";
print("m2 read embed");
m2.ccall('myreade','number',[],[]);
print("m2 write");console.log("");
m2.ccall('mywrite0','number',['number'],[2]);
print("m2 read");
m2.ccall('myread0','number',[],[]);

section = "child m1 reads local file.";
print("m1 read");
m1.ccall('myread0','number',[],[]);

section = "parent m0 reads and writes local and children's file.";
print("m0 read embed");
m0.ccall('myreade','number',[],[]);
print("m0 read m1");
m0.ccall('myread1','number',[],[]);
print("m0 read m2");
m0.ccall('myread2','number',[],[]);

section = "m0,m1 and m2 verify local files.";
print("m0 write");console.log("");
m0.ccall('mywrite0','number',['number'],[0]);
print("m0 read");
m0.ccall('myread0','number',[],[]);
print("m1 read");
m1.ccall('myread0','number',[],[]);
print("m2 read");
m2.ccall('myread0','number',[],[]);

print("m0 read embed");
m0.ccall('myreade','number',[],[]);
print("m1 read embed");
m1.ccall('myreade','number',[],[]);
print("m2 read embed");
m2.ccall('myreade','number',[],[]);

section = "parent m0 writes and reads children's files.";
print("m0 write m1");console.log("");
m0.ccall('mywrite1','number',[],[]);
print("m0 read m1");
m0.ccall('myread1','number',[],[]);
print("m0 write m2");console.log("");
m0.ccall('mywrite2','number',[],[]);
print("m0 read m2");
m0.ccall('myread2','number',[],[]);
print("m1 read");
m1.ccall('myread0','number',[],[]);
print("m2 read");
m2.ccall('myread0','number',[],[]);
print("m0 read m0");
m0.ccall('myread0','number',[],[]);
''')

    create_file('proxyfs_pre.js', r'''
if (typeof Module === 'undefined') Module = {};
Module["noInitialRun"]=true;
Module["noExitRuntime"]=true;
''')

    create_file('proxyfs_embed.txt', 'test\n')

    create_file('proxyfs_test.c', r'''
#include <stdio.h>
#include <emscripten/emscripten.h>

EMSCRIPTEN_KEEPALIVE int mywrite1() {
  FILE* out = fopen("/working/hoge.txt","w");
  fprintf(out,"test1\n");
  fclose(out);
  return 0;
}

EMSCRIPTEN_KEEPALIVE int myread1() {
  FILE* in = fopen("/working/hoge.txt","r");
  char buf[1024];
  int len;
  if(in==NULL)
    printf("open failed\n");

  while(! feof(in)){
    if(fgets(buf,sizeof(buf),in)==buf){
      printf("%s",buf);
    }
  }
  fclose(in);
  return 0;
}

EMSCRIPTEN_KEEPALIVE int mywrite2() {
  FILE* out = fopen("/working2/hoge.txt","w");
  fprintf(out,"test2\n");
  fclose(out);
  return 0;
}

EMSCRIPTEN_KEEPALIVE int myread2() {
  FILE* in = fopen("/working2/hoge.txt","r");
  char buf[1024];
  int len;
  if(in==NULL)
    printf("open failed\n");

  while(! feof(in)){
    if(fgets(buf,sizeof(buf),in)==buf){
      printf("%s",buf);
    }
  }
  fclose(in);
  return 0;
}

EMSCRIPTEN_KEEPALIVE int mywrite0(int i) {
  FILE* out = fopen("hoge.txt","w");
  fprintf(out,"test0_%d\n",i);
  fclose(out);
  return 0;
}

EMSCRIPTEN_KEEPALIVE int myread0() {
  FILE* in = fopen("hoge.txt","r");
  char buf[1024];
  int len;
  if(in==NULL)
    printf("open failed\n");

  while(! feof(in)){
    if(fgets(buf,sizeof(buf),in)==buf){
      printf("%s",buf);
    }
  }
  fclose(in);
  return 0;
}

EMSCRIPTEN_KEEPALIVE int myreade() {
  FILE* in = fopen("proxyfs_embed.txt","r");
  char buf[1024];
  int len;
  if(in==NULL)
    printf("open failed\n");

  while(! feof(in)){
    if(fgets(buf,sizeof(buf),in)==buf){
      printf("%s",buf);
    }
  }
  fclose(in);
  return 0;
}
''')

    self.run_process([EMCC,
                      '-o', 'proxyfs_test.js', 'proxyfs_test.c',
                      '--embed-file', 'proxyfs_embed.txt', '--pre-js', 'proxyfs_pre.js',
                      '-s', 'EXPORTED_RUNTIME_METHODS=ccall,cwrap,FS,PROXYFS',
                      '-lproxyfs.js',
                      '-s', 'WASM_ASYNC_COMPILATION=0'])
    # Following shutil.copyfile just prevent 'require' of node.js from caching js-object.
    # See https://nodejs.org/api/modules.html
    shutil.copyfile('proxyfs_test.js', 'proxyfs_test1.js')
    shutil.copyfile('proxyfs_test.js', 'proxyfs_test2.js')
    out = self.run_js('proxyfs_test_main.js')
    section = "child m1 reads and writes local file."
    self.assertContained(section + ":m1 read embed:test", out)
    self.assertContained(section + ":m1 write:", out)
    self.assertContained(section + ":m1 read:test0_1", out)
    section = "child m2 reads and writes local file."
    self.assertContained(section + ":m2 read embed:test", out)
    self.assertContained(section + ":m2 write:", out)
    self.assertContained(section + ":m2 read:test0_2", out)
    section = "child m1 reads local file."
    self.assertContained(section + ":m1 read:test0_1", out)
    section = "parent m0 reads and writes local and children's file."
    self.assertContained(section + ":m0 read embed:test", out)
    self.assertContained(section + ":m0 read m1:test0_1", out)
    self.assertContained(section + ":m0 read m2:test0_2", out)
    section = "m0,m1 and m2 verify local files."
    self.assertContained(section + ":m0 write:", out)
    self.assertContained(section + ":m0 read:test0_0", out)
    self.assertContained(section + ":m1 read:test0_1", out)
    self.assertContained(section + ":m2 read:test0_2", out)
    self.assertContained(section + ":m0 read embed:test", out)
    self.assertContained(section + ":m1 read embed:test", out)
    self.assertContained(section + ":m2 read embed:test", out)
    section = "parent m0 writes and reads children's files."
    self.assertContained(section + ":m0 write m1:", out)
    self.assertContained(section + ":m0 read m1:test1", out)
    self.assertContained(section + ":m0 write m2:", out)
    self.assertContained(section + ":m0 read m2:test2", out)
    self.assertContained(section + ":m1 read:test1", out)
    self.assertContained(section + ":m2 read:test2", out)
    self.assertContained(section + ":m0 read m0:test0_0", out)

  def test_dependency_file(self):
    # Issue 1732: -MMD (and friends) create dependency files that need to be
    # copied from the temporary directory.

    create_file('test.cpp', r'''
      #include "test.hpp"

      void my_function()
      {
      }
    ''')
    create_file('test.hpp', r'''
      void my_function();
    ''')

    self.run_process([EMXX, '-MMD', '-c', 'test.cpp', '-o', 'test.o'])
    self.assertExists('test.d')
    deps = read_file('test.d')
    # Look for ': ' instead of just ':' to not confuse C:\path\ notation with make "target: deps" rule. Not perfect, but good enough for this test.
    head, tail = deps.split(': ', 2)
    self.assertContained('test.o', head)
    self.assertContained('test.cpp', tail)
    self.assertContained('test.hpp', tail)

  def test_dependency_file_2(self):
    shutil.copyfile(test_file('hello_world.c'), 'a.c')
    self.run_process([EMCC, 'a.c', '-MMD', '-MF', 'test.d', '-c'])
    self.assertContained('a.o: a.c\n', read_file('test.d'))

    shutil.copyfile(test_file('hello_world.c'), 'a.c')
    self.run_process([EMCC, 'a.c', '-MMD', '-MF', 'test2.d', '-c', '-o', 'test.o'])
    self.assertContained('test.o: a.c\n', read_file('test2.d'))

    shutil.copyfile(test_file('hello_world.c'), 'a.c')
    ensure_dir('obj')
    self.run_process([EMCC, 'a.c', '-MMD', '-MF', 'test3.d', '-c', '-o', 'obj/test.o'])
    self.assertContained('obj/test.o: a.c\n', read_file('test3.d'))

  def test_compilation_database(self):
    shutil.copyfile(test_file('hello_world.c'), 'a.c')
    self.run_process([EMCC, 'a.c', '-MJ', 'hello.json', '-c', '-o', 'test.o'])
    self.assertContained('"file": "a.c", "output": "test.o"', read_file('hello.json'))

  def test_js_lib_quoted_key(self):
    create_file('lib.js', r'''
mergeInto(LibraryManager.library, {
   __internal_data:{
    '<' : 0,
    'white space' : 1
  },
  printf__deps: ['__internal_data', 'fprintf']
});
''')

    self.run_process([EMXX, test_file('hello_world.cpp'), '--js-library', 'lib.js'])
    self.assertContained('hello, world!', self.run_js('a.out.js'))

  def test_js_lib_exported(self):
    create_file('lib.js', r'''
mergeInto(LibraryManager.library, {
 jslibfunc: function(x) { return 2 * x }
});
''')
    create_file('src.cpp', r'''
#include <emscripten.h>
#include <stdio.h>
extern "C" int jslibfunc(int x);
int main() {
  printf("c calling: %d\n", jslibfunc(6));
  EM_ASM({
    out('js calling: ' + Module['_jslibfunc'](5) + '.');
  });
}
''')
    self.run_process([EMXX, 'src.cpp', '--js-library', 'lib.js', '-s', 'EXPORTED_FUNCTIONS=_main,_jslibfunc'])
    self.assertContained('c calling: 12\njs calling: 10.', self.run_js('a.out.js'))

  def test_js_lib_using_asm_lib(self):
    create_file('lib.js', r'''
mergeInto(LibraryManager.library, {
  jslibfunc__deps: ['asmlibfunc'],
  jslibfunc: function(x) {
    return 2 * _asmlibfunc(x);
  },

  asmlibfunc__asm: true,
  asmlibfunc__sig: 'ii',
  asmlibfunc: function(x) {
    x = x | 0;
    return x + 1 | 0;
  }
});
''')
    create_file('src.cpp', r'''
#include <stdio.h>
extern "C" int jslibfunc(int x);
int main() {
  printf("c calling: %d\n", jslibfunc(6));
}
''')
    self.run_process([EMXX, 'src.cpp', '--js-library', 'lib.js'])
    self.assertContained('c calling: 14\n', self.run_js('a.out.js'))

  def test_EMCC_BUILD_DIR(self):
    # EMCC_BUILD_DIR env var contains the dir we were building in, when running the js compiler (e.g. when
    # running a js library). We force the cwd to be src/ for technical reasons, so this lets you find out
    # where you were.
    create_file('lib.js', r'''
printErr('dir was ' + process.env.EMCC_BUILD_DIR);
''')
    err = self.run_process([EMXX, test_file('hello_world.cpp'), '--js-library', 'lib.js'], stderr=PIPE).stderr
    self.assertContained('dir was ' + os.path.realpath(os.path.normpath(self.get_dir())), err)

  def test_float_h(self):
    process = self.run_process([EMCC, test_file('float+.c')], stdout=PIPE, stderr=PIPE)
    assert process.returncode == 0, 'float.h should agree with our system: ' + process.stdout + '\n\n\n' + process.stderr

  def test_output_is_dir(self):
    ensure_dir('out_dir')
    err = self.expect_fail([EMCC, '-c', test_file('hello_world.c'), '-o', 'out_dir/'])
    self.assertContained('error: unable to open output file', err)

  def test_default_obj_ext(self):
    self.run_process([EMCC, '-c', test_file('hello_world.c')])
    self.assertExists('hello_world.o')

    self.run_process([EMCC, '-c', test_file('hello_world.c'), '--default-obj-ext', 'obj'])
    self.assertExists('hello_world.obj')

  def test_doublestart_bug(self):
    create_file('code.cpp', r'''
#include <stdio.h>
#include <emscripten.h>

void main_loop(void) {
    static int cnt = 0;
    if (++cnt >= 10) emscripten_cancel_main_loop();
}

int main(void) {
    printf("This should only appear once.\n");
    emscripten_set_main_loop(main_loop, 10, 0);
    return 0;
}
''')

    create_file('pre.js', r'''
if (!Module['preRun']) Module['preRun'] = [];
Module["preRun"].push(function () {
    addRunDependency('test_run_dependency');
    removeRunDependency('test_run_dependency');
});
''')

    self.run_process([EMXX, 'code.cpp', '--pre-js', 'pre.js'])
    output = self.run_js('a.out.js')

    assert output.count('This should only appear once.') == 1, output

  def test_module_print(self):
    create_file('code.cpp', r'''
#include <stdio.h>
int main(void) {
  printf("123456789\n");
  return 0;
}
''')

    create_file('pre.js', r'''
var Module = { print: function(x) { throw '<{(' + x + ')}>' } };
''')

    self.run_process([EMXX, 'code.cpp', '--pre-js', 'pre.js'])
    output = self.run_js('a.out.js', assert_returncode=NON_ZERO)
    self.assertContained(r'<{(123456789)}>', output)

  def test_precompiled_headers_warnings(self):
    # Check that we don't have any underlying warnings from clang, this can happen if we
    # pass any link flags to when building a pch.
    create_file('header.h', '#define X 5\n')
    self.run_process([EMCC, '-Werror', '-xc++-header', 'header.h'])

  @parameterized({
    'gch': ['gch'],
    'pch': ['pch'],
  })
  def test_precompiled_headers(self, suffix):
    create_file('header.h', '#define X 5\n')
    self.run_process([EMCC, '-xc++-header', 'header.h', '-c'])
    self.assertExists('header.h.gch') # default output is gch
    if suffix != 'gch':
      self.run_process([EMCC, '-xc++-header', 'header.h', '-o', 'header.h.' + suffix])
      self.assertBinaryEqual('header.h.gch', 'header.h.' + suffix)

    create_file('src.cpp', r'''
#include <stdio.h>
int main() {
printf("|%d|\n", X);
return 0;
}
''')
    self.run_process([EMXX, 'src.cpp', '-include', 'header.h'])

    output = self.run_js('a.out.js')
    self.assertContained('|5|', output)

    # also verify that the gch is actually used
    err = self.run_process([EMXX, 'src.cpp', '-include', 'header.h', '-Xclang', '-print-stats'], stderr=PIPE).stderr
    self.assertTextDataContained('*** PCH/Modules Loaded:\nModule: header.h.' + suffix, err)
    # and sanity check it is not mentioned when not
    try_delete('header.h.' + suffix)
    err = self.run_process([EMXX, 'src.cpp', '-include', 'header.h', '-Xclang', '-print-stats'], stderr=PIPE).stderr
    self.assertNotContained('*** PCH/Modules Loaded:\nModule: header.h.' + suffix, err.replace('\r\n', '\n'))

    # with specified target via -o
    try_delete('header.h.' + suffix)
    self.run_process([EMCC, '-xc++-header', 'header.h', '-o', 'my.' + suffix])
    self.assertExists('my.' + suffix)

    # -include-pch flag
    self.run_process([EMCC, '-xc++-header', 'header.h', '-o', 'header.h.' + suffix])
    self.run_process([EMXX, 'src.cpp', '-include-pch', 'header.h.' + suffix])
    output = self.run_js('a.out.js')
    self.assertContained('|5|', output)

  def test_LEGACY_VM_SUPPORT(self):
    # when modern features are lacking, we can polyfill them or at least warn
    create_file('pre.js', 'Math.imul = undefined;')

    def test(expected, opts=[]):
      print(opts)
      result = self.run_process([EMCC, test_file('hello_world.c'), '--pre-js', 'pre.js'] + opts, stderr=PIPE, check=False)
      if result.returncode == 0:
        self.assertContained(expected, self.run_js('a.out.js', assert_returncode=0 if opts else NON_ZERO))
      else:
        self.assertContained(expected, result.stderr)

    # when legacy is needed, we show an error indicating so
    test('build with LEGACY_VM_SUPPORT')
    # legacy + disabling wasm works
    test('hello, world!', ['-s', 'LEGACY_VM_SUPPORT', '-s', 'WASM=0'])

  def test_on_abort(self):
    expected_output = 'Module.onAbort was called'

    def add_on_abort_and_verify(extra=''):
      js = read_file('a.out.js')
      with open('a.out.js', 'w') as f:
        f.write("var Module = { onAbort: function() { console.log('%s') } };\n" % expected_output)
        f.write(extra + '\n')
        f.write(js)
      self.assertContained(expected_output, self.run_js('a.out.js', assert_returncode=NON_ZERO))

    # test direct abort() C call

    create_file('src.c', '''
        #include <stdlib.h>
        int main() {
          abort();
        }
      ''')
    self.run_process([EMCC, 'src.c', '-s', 'WASM_ASYNC_COMPILATION=0'])
    add_on_abort_and_verify()

    # test direct abort() JS call

    create_file('src.c', '''
        #include <emscripten.h>
        int main() {
          EM_ASM({ abort() });
        }
      ''')
    self.run_process([EMCC, 'src.c', '-s', 'WASM_ASYNC_COMPILATION=0'])
    add_on_abort_and_verify()

    # test throwing in an abort handler, and catching that

    create_file('src.c', '''
        #include <emscripten.h>
        int main() {
          EM_ASM({
            try {
              out('first');
              abort();
            } catch (e) {
              out('second');
              abort();
              throw e;
            }
          });
        }
      ''')
    self.run_process([EMCC, 'src.c', '-s', 'WASM_ASYNC_COMPILATION=0'])
    js = read_file('a.out.js')
    with open('a.out.js', 'w') as f:
      f.write("var Module = { onAbort: function() { console.log('%s'); throw 're-throw'; } };\n" % expected_output)
      f.write(js)
    out = self.run_js('a.out.js', assert_returncode=NON_ZERO)
    print(out)
    self.assertContained(expected_output, out)
    self.assertContained('re-throw', out)
    self.assertContained('first', out)
    self.assertContained('second', out)
    self.assertEqual(out.count(expected_output), 2)

    # test an abort during startup
    self.run_process([EMCC, test_file('hello_world.c')])
    os.remove('a.out.wasm') # trigger onAbort by intentionally causing startup to fail
    add_on_abort_and_verify()

  def test_no_exit_runtime(self):
    create_file('code.cpp', r'''
#include <stdio.h>

template<int x>
struct Waste {
  Waste() {
    printf("coming around %d\n", x);
  }
  ~Waste() {
    printf("going away %d\n", x);
  }
};

Waste<1> w1;
Waste<2> w2;
Waste<3> w3;
Waste<4> w4;
Waste<5> w5;

int main(int argc, char **argv) {
  return 0;
}
    ''')

    for wasm in [0, 1]:
      for no_exit in [1, 0]:
        for opts in [[], ['-O1'], ['-O2', '-g2'], ['-O2', '-g2', '-flto']]:
          print(wasm, no_exit, opts)
          cmd = [EMXX] + opts + ['code.cpp', '-s', 'EXIT_RUNTIME=' + str(1 - no_exit), '-s', 'WASM=' + str(wasm)]
          if wasm:
            cmd += ['--profiling-funcs'] # for function names
          self.run_process(cmd)
          output = self.run_js('a.out.js')
          src = read_file('a.out.js')
          if wasm:
            src += '\n' + self.get_wasm_text('a.out.wasm')
          exit = 1 - no_exit
          print('  exit:', exit, 'opts:', opts)
          self.assertContained('coming around', output)
          self.assertContainedIf('going away', output, exit)
          # The wasm backend uses atexit to register destructors when
          # constructors are called  There is currently no way to exclude
          # these destructors from the wasm binary.
          # TODO(sbc): Re-enabled these assertions once the wasm backend
          # is able to eliminate these.
          # assert ('atexit(' in src) == exit, 'atexit should not appear in src when EXIT_RUNTIME=0'
          # assert ('_ZN5WasteILi2EED' in src) == exit, 'destructors should not appear if no exit:\n' + src

  def test_no_exit_runtime_warnings_flush(self):
    # check we warn if there is unflushed info
    create_file('code.c', r'''
#include <stdio.h>
int main(int argc, char **argv) {
  printf("hello\n");
  printf("world"); // no newline, not flushed
#if FLUSH
  printf("\n");
#endif
}
''')
    create_file('code.cpp', r'''
#include <iostream>
int main() {
  using namespace std;
  cout << "hello" << std::endl;
  cout << "world"; // no newline, not flushed
#if FLUSH
  std::cout << std::endl;
#endif
}
''')
    for compiler, src in [(EMCC, 'code.c'), (EMXX, 'code.cpp')]:
      for no_exit in [0, 1]:
        for assertions in [0, 1]:
          for flush in [0, 1]:
            # TODO: also check FILESYSTEM=0 here. it never worked though, buffered output was not emitted at shutdown
            print(src, no_exit, assertions, flush)
            cmd = [compiler, src, '-s', 'EXIT_RUNTIME=%d' % (1 - no_exit), '-s', 'ASSERTIONS=%d' % assertions]
            if flush:
              cmd += ['-DFLUSH']
            self.run_process(cmd)
            output = self.run_js('a.out.js')
            exit = 1 - no_exit
            self.assertContained('hello', output)
            assert ('world' in output) == (exit or flush), 'unflushed content is shown only when exiting the runtime'
            assert (no_exit and assertions and not flush) == ('stdio streams had content in them that was not flushed. you should set EXIT_RUNTIME to 1' in output), 'warning should be shown'

  def test_fs_after_main(self):
    for args in [[], ['-O1']]:
      print(args)
      self.run_process([EMXX, test_file('fs_after_main.cpp')])
      self.assertContained('Test passed.', self.run_js('a.out.js'))

  def test_os_oz(self):
    for opt in ['-O1', '-O2', '-Os', '-Oz', '-O3']:
      print(opt)
      proc = self.run_process([EMXX, '-v', test_file('hello_world.cpp'), opt], stderr=PIPE)
      self.assertContained(opt, proc.stderr)
      self.assertContained('hello, world!', self.run_js('a.out.js'))

  def test_oz_size(self):
    sizes = {}
    for name, args in [
        ('0', []),
        ('1', ['-O1']),
        ('2', ['-O2']),
        ('s', ['-Os']),
        ('z', ['-Oz']),
        ('3', ['-O3']),
      ]:
      print(name, args)
      self.clear()
      self.run_process([EMCC, '-c', path_from_root('system/lib/dlmalloc.c')] + args)
      sizes[name] = os.path.getsize('dlmalloc.o')
    print(sizes)
    opt_min = min(sizes['1'], sizes['2'], sizes['3'], sizes['s'], sizes['z'])
    opt_max = max(sizes['1'], sizes['2'], sizes['3'], sizes['s'], sizes['z'])
    # 'opt builds are all fairly close'
    self.assertLess(opt_min - opt_max, opt_max * 0.1)
    # unopt build is quite larger'
    self.assertGreater(sizes['0'], (1.20 * opt_max))

  @disabled('relies on fastcomp EXIT_RUNTIME=0 optimization not implemented/disabled')
  def test_global_inits(self):
    create_file('inc.h', r'''
#include <stdio.h>

template<int x>
struct Waste {
  int state;
  Waste() : state(10) {}
  void test(int a) {
    printf("%d\n", a + state);
  }
  ~Waste() {
    printf("going away %d\n", x);
  }
};

Waste<3> *getMore();
''')

    create_file('main.cpp', r'''
#include "inc.h"

Waste<1> mw1;
Waste<2> mw2;

int main(int argc, char **argv) {
  printf("argc: %d\n", argc);
  mw1.state += argc;
  mw2.state += argc;
  mw1.test(5);
  mw2.test(6);
  getMore()->test(0);
  return 0;
}
''')

    create_file('side.cpp', r'''
#include "inc.h"

Waste<3> sw3;

Waste<3> *getMore() {
  return &sw3;
}
''')

    for opts, has_global in [
      (['-O2', '-g', '-s', 'EXIT_RUNTIME'], True),
      # no-exit-runtime removes the atexits, and then globalgce can work
      # it's magic to remove the global initializer entirely
      (['-O2', '-g'], False),
      (['-Os', '-g', '-s', 'EXIT_RUNTIME'], True),
      (['-Os', '-g'], False),
      (['-O2', '-g', '-flto', '-s', 'EXIT_RUNTIME'], True),
      (['-O2', '-g', '-flto'], False),
    ]:
      print(opts, has_global)
      self.run_process([EMXX, 'main.cpp', '-c'] + opts)
      self.run_process([EMXX, 'side.cpp', '-c'] + opts)
      self.run_process([EMCC, 'main.o', 'side.o'] + opts)
      self.run_js('a.out.js')
      src = read_file('a.out.js')
      self.assertContained('argc: 1\n16\n17\n10\n', self.run_js('a.out.js'))
      self.assertContainedIf('globalCtors', src, has_global)

  def test_implicit_func(self):
    create_file('src.c', r'''
#include <stdio.h>
int main()
{
    printf("hello %d\n", strnlen("waka", 2)); // Implicit declaration, no header, for strnlen
    int (*my_strnlen)(char*, ...) = strnlen;
    printf("hello %d\n", my_strnlen("shaka", 2));
    return 0;
}
''')

    IMPLICIT_WARNING = "warning: implicit declaration of function 'strnlen' is invalid in C99"
    IMPLICIT_ERROR = "error: implicit declaration of function 'strnlen' is invalid in C99"
    INCOMPATIBLE_WARNINGS = ('warning: incompatible pointer types', 'warning: incompatible function pointer types')

    for opts, expected, compile_expected in [
      ([], None, [IMPLICIT_ERROR]),
      (['-Wno-error=implicit-function-declaration'], ['hello '], [IMPLICIT_WARNING]), # turn error into warning
      (['-Wno-implicit-function-declaration'], ['hello '], []), # turn error into nothing at all (runtime output is incorrect)
    ]:
      print(opts, expected)
      try_delete('a.out.js')
      stderr = self.run_process([EMCC, 'src.c'] + opts, stderr=PIPE, check=False).stderr
      for ce in compile_expected + [INCOMPATIBLE_WARNINGS]:
        self.assertContained(ce, stderr)
      if expected is None:
        self.assertNotExists('a.out.js')
      else:
        output = self.run_js('a.out.js')
        for e in expected:
          self.assertContained(e, output)

  @disabled('upstream llvm produces invalid wasm for sillyfuncast2_noasm.ll')
  def test_incorrect_static_call(self):
    for wasm in [0, 1]:
      for opts in [0, 1]:
        for asserts in [0, 1]:
          extra = []
          if opts != 1 - asserts:
            extra = ['-s', 'ASSERTIONS=' + str(asserts)]
          cmd = [EMCC, test_file('sillyfuncast2_noasm.ll'), '-O' + str(opts), '-s', 'WASM=' + str(wasm)] + extra
          print(opts, asserts, wasm, cmd)
          # Should not need to pipe stdout here but binaryen writes to stdout
          # when it really should write to stderr.
          stderr = self.run_process(cmd, stdout=PIPE, stderr=PIPE, check=False).stderr
          if asserts:
            self.assertContained('unexpected', stderr)
            self.assertContained("to 'doit'", stderr)
          else:
            self.assertNotContained('unexpected', stderr)
            self.assertNotContained("to 'doit'", stderr)

  @requires_native_clang
  def test_bad_triple(self):
    # compile a minimal program, with as few dependencies as possible, as
    # native building on CI may not always work well
    create_file('minimal.cpp', 'int main() { return 0; }')
    self.run_process([CLANG_CXX, 'minimal.cpp', '-target', 'x86_64-linux', '-c', '-emit-llvm', '-o', 'a.bc'] + clang_native.get_clang_native_args(), env=clang_native.get_clang_native_env())
    # wasm backend will hard fail where as fastcomp only warns
    err = self.expect_fail([EMCC, 'a.bc'])
    self.assertContained('machine type must be wasm32', err)

  def test_valid_abspath(self):
    # Test whether abspath warning appears
    abs_include_path = os.path.abspath(self.get_dir())
    err = self.run_process([EMCC, '-I%s' % abs_include_path, '-Wwarn-absolute-paths', test_file('hello_world.c')], stderr=PIPE).stderr
    warning = '-I or -L of an absolute path "-I%s" encountered. If this is to a local system header/library, it may cause problems (local system files make sense for compiling natively on your system, but not necessarily to JavaScript).' % abs_include_path
    self.assertContained(warning, err)

    # Passing an absolute path to a directory inside the emscripten tree is always ok and should not issue a warning.
    abs_include_path = TEST_ROOT
    err = self.run_process([EMCC, '-I%s' % abs_include_path, '-Wwarn-absolute-paths', test_file('hello_world.c')], stderr=PIPE).stderr
    warning = '-I or -L of an absolute path "-I%s" encountered. If this is to a local system header/library, it may cause problems (local system files make sense for compiling natively on your system, but not necessarily to JavaScript).' % abs_include_path
    self.assertNotContained(warning, err)

    # Hide warning for this include path
    err = self.run_process([EMCC, '--valid-abspath', abs_include_path, '-I%s' % abs_include_path, '-Wwarn-absolute-paths', test_file('hello_world.c')], stderr=PIPE).stderr
    self.assertNotContained(warning, err)

  def test_valid_abspath_2(self):
    if WINDOWS:
      abs_include_path = 'C:\\nowhere\\at\\all'
    else:
      abs_include_path = '/nowhere/at/all'
    cmd = [EMCC, test_file('hello_world.c'), '--valid-abspath', abs_include_path, '-I%s' % abs_include_path]
    print(' '.join(cmd))
    self.run_process(cmd)
    self.assertContained('hello, world!', self.run_js('a.out.js'))

  def test_warn_dylibs(self):
    shared_suffixes = ['.so', '.dylib', '.dll']

    for suffix in ['.o', '.bc', '.so', '.dylib', '.js', '.html']:
      print(suffix)
      cmd = [EMCC, test_file('hello_world.c'), '-o', 'out' + suffix]
      if suffix in ['.o', '.bc']:
        cmd.append('-c')
      if suffix in ['.dylib', '.so']:
        cmd.append('-shared')
      err = self.run_process(cmd, stderr=PIPE).stderr
      warning = 'linking a library with `-shared` will emit a static object file'
      self.assertContainedIf(warning, err, suffix in shared_suffixes)

  @parameterized({
    'O2': [['-O2']],
    'O3': [['-O3']],
  })
  def test_symbol_map(self, opts):
    def get_symbols_lines(symbols_file):
      self.assertTrue(os.path.isfile(symbols_file), "Symbols file %s isn't created" % symbols_file)
      # check that the map is correct
      symbols = read_file(symbols_file)
      lines = [line.split(':') for line in symbols.strip().split('\n')]
      return lines

    def get_minified_middle(symbols_file):
      minified_middle = None
      for minified, full in get_symbols_lines(symbols_file):
        # handle both fastcomp and wasm backend notation
        if full == 'middle':
          minified_middle = minified
          break
      return minified_middle

    def guess_symbols_file_type(symbols_file):
      for minified, full in get_symbols_lines(symbols_file):
        # define symbolication file by JS specific entries
        if full in ['FUNCTION_TABLE', 'HEAP32']:
          return 'js'
      return 'wasm'

    UNMINIFIED_HEAP8 = 'var HEAP8 = new '
    UNMINIFIED_MIDDLE = 'function middle'

    for wasm in [0, 1, 2]:
      print(opts, wasm)
      self.clear()
      create_file('src.c', r'''
#include <emscripten.h>

EM_JS(int, run_js, (), {
out(new Error().stack);
return 0;
});

EMSCRIPTEN_KEEPALIVE
void middle() {
if (run_js()) {
  // fake recursion that is never reached, to avoid inlining in binaryen and LLVM
  middle();
}
}

int main() {
EM_ASM({ _middle() });
}
''')
      cmd = [EMCC, 'src.c', '--emit-symbol-map'] + opts
      if wasm != 1:
        cmd.append(f'-sWASM={wasm}')
      self.run_process(cmd)

      minified_middle = get_minified_middle('a.out.js.symbols')
      self.assertNotEqual(minified_middle, None, "Missing minified 'middle' function")
      if wasm:
        # stack traces are standardized enough that we can easily check that the
        # minified name is actually in the output
        stack_trace_reference = 'wasm-function[%s]' % minified_middle
        out = self.run_js('a.out.js')
        self.assertContained(stack_trace_reference, out)
        # make sure there are no symbols in the wasm itself
        wat = self.run_process([wasm_dis, 'a.out.wasm'], stdout=PIPE).stdout
        for func_start in ('(func $middle', '(func $_middle'):
          self.assertNotContained(func_start, wat)

      # Ensure symbols file type according to `-s WASM=` mode
      if wasm == 0:
        self.assertEqual(guess_symbols_file_type('a.out.js.symbols'), 'js', 'Primary symbols file should store JS mappings')
      elif wasm == 1:
        self.assertEqual(guess_symbols_file_type('a.out.js.symbols'), 'wasm', 'Primary symbols file should store Wasm mappings')
      elif wasm == 2:
        # special case when both JS and Wasm targets are created
        minified_middle_2 = get_minified_middle('a.out.wasm.js.symbols')
        self.assertNotEqual(minified_middle_2, None, "Missing minified 'middle' function")
        self.assertEqual(guess_symbols_file_type('a.out.js.symbols'), 'wasm', 'Primary symbols file should store Wasm mappings')
        self.assertEqual(guess_symbols_file_type('a.out.wasm.js.symbols'), 'js', 'Secondary symbols file should store JS mappings')

      # check we don't keep unnecessary debug info with wasm2js when emitting
      # a symbol map
      if wasm == 0 and '-O' in str(opts):
        js = read_file('a.out.js')
        self.assertNotContained(UNMINIFIED_HEAP8, js)
        self.assertNotContained(UNMINIFIED_MIDDLE, js)
        # verify those patterns would exist with more debug info
        self.run_process(cmd + ['--profiling-funcs'])
        js = read_file('a.out.js')
        self.assertContained(UNMINIFIED_HEAP8, js)
        self.assertContained(UNMINIFIED_MIDDLE, js)

  @parameterized({
    '': [[]],
    # bigint support is interesting to test here because it changes which
    # binaryen tools get run, which can affect how debug info is kept around
    'bigint': [['-sWASM_BIGINT']],
  })
  def test_symbol_map_output_size(self, args):
    # build with and without a symbol map and verify that the sizes are the
    # same. using a symbol map should add the map on the side, but not increase
    # the build size.
    # -Oz is used here to run as many optimizations as possible, to check for
    # any difference in how the optimizer operates
    self.run_process([EMCC, test_file('hello_world.c'), '-Oz', '-o', 'test1.js'] + args)
    self.run_process([EMCC, test_file('hello_world.c'), '-Oz', '-o', 'test2.js', '--emit-symbol-map'] + args)
    self.assertEqual(os.path.getsize('test1.js'), os.path.getsize('test2.js'))
    self.assertEqual(os.path.getsize('test1.wasm'), os.path.getsize('test2.wasm'))

  def test_bc_to_bc(self):
    # emcc should 'process' bitcode to bitcode. build systems can request this if
    # e.g. they assume our 'executable' extension is bc, and compile an .o to a .bc
    # (the user would then need to build bc to js of course, but we need to actually
    # emit the bc)
    self.run_process([EMCC, '-c', test_file('hello_world.c')])
    self.assertExists('hello_world.o')
    self.run_process([EMCC, '-r', 'hello_world.o', '-o', 'hello_world.bc'])
    self.assertExists('hello_world.o')
    self.assertExists('hello_world.bc')

  def test_bad_function_pointer_cast(self):
    create_file('src.cpp', r'''
#include <stdio.h>

typedef int (*callback) (int, ...);

int impl(int foo) {
  printf("Hello, world.\n");
  return 0;
}

int main() {
  volatile callback f = (callback) impl;
  f(0); /* This fails with or without additional arguments. */
  return 0;
}
''')

    for opts in [0, 1, 2]:
      for safe in [0, 1]:
        for emulate_casts in [0, 1]:
          for relocatable in [0, 1]:
            for wasm in [0, 1]:
              # wasm2js is not compatible with relocatable mode
              if wasm == 0 and relocatable:
                continue
              cmd = [EMXX, 'src.cpp', '-O' + str(opts)]
              if not wasm:
                cmd += ['-s', 'WASM=0']
              if safe:
                cmd += ['-s', 'SAFE_HEAP']
              if emulate_casts:
                cmd += ['-s', 'EMULATE_FUNCTION_POINTER_CASTS']
              if relocatable:
                cmd += ['-s', 'RELOCATABLE'] # disables asm-optimized safe heap
              print(cmd)
              self.run_process(cmd)
              returncode = 0 if emulate_casts or wasm == 0 else NON_ZERO
              output = self.run_js('a.out.js', assert_returncode=returncode)
              if emulate_casts or wasm == 0:
                # success!
                self.assertContained('Hello, world.', output)
              else:
                # otherwise, the error depends on the mode we are in
                # wasm trap raised by the vm
                self.assertContained('function signature mismatch', output)

  def test_bad_export(self):
    for m in ['', ' ']:
      self.clear()
      cmd = [EMCC, test_file('hello_world.c'), '-s', 'EXPORTED_FUNCTIONS=["' + m + '_main"]']
      print(cmd)
      stderr = self.run_process(cmd, stderr=PIPE, check=False).stderr
      if m:
        self.assertContained('undefined exported symbol: " _main"', stderr)
      else:
        self.assertContained('hello, world!', self.run_js('a.out.js'))

  def test_no_dynamic_execution(self):
    self.run_process([EMCC, test_file('hello_world.c'), '-O1', '-s', 'DYNAMIC_EXECUTION=0'])
    self.assertContained('hello, world!', self.run_js('a.out.js'))
    src = read_file('a.out.js')
    self.assertNotContained('eval(', src)
    self.assertNotContained('eval.', src)
    self.assertNotContained('new Function', src)
    try_delete('a.out.js')

    # Test that --preload-file doesn't add an use of eval().
    create_file('temp.txt', "foo\n")
    self.run_process([EMCC, test_file('hello_world.c'), '-O1',
                      '-s', 'DYNAMIC_EXECUTION=0', '--preload-file', 'temp.txt'])
    src = read_file('a.out.js')
    self.assertNotContained('eval(', src)
    self.assertNotContained('eval.', src)
    self.assertNotContained('new Function', src)
    try_delete('a.out.js')

    # Test that -s DYNAMIC_EXECUTION=1 and -s RELOCATABLE=1 are not allowed together.
    self.expect_fail([EMCC, test_file('hello_world.c'), '-O1',
                      '-s', 'DYNAMIC_EXECUTION=0', '-s', 'RELOCATABLE'])
    try_delete('a.out.js')

    create_file('test.c', r'''
      #include <emscripten/emscripten.h>
      int main() {
        emscripten_run_script("console.log('hello from script');");
        return 0;
      }
      ''')

    # Test that emscripten_run_script() aborts when -s DYNAMIC_EXECUTION=0
    self.run_process([EMCC, 'test.c', '-O1', '-s', 'DYNAMIC_EXECUTION=0'])
    self.assertContained('DYNAMIC_EXECUTION=0 was set, cannot eval', self.run_js('a.out.js', assert_returncode=NON_ZERO))
    try_delete('a.out.js')

    # Test that emscripten_run_script() posts a warning when -s DYNAMIC_EXECUTION=2
    self.run_process([EMCC, 'test.c', '-O1', '-s', 'DYNAMIC_EXECUTION=2'])
    self.assertContained('Warning: DYNAMIC_EXECUTION=2 was set, but calling eval in the following location:', self.run_js('a.out.js'))
    self.assertContained('hello from script', self.run_js('a.out.js'))
    try_delete('a.out.js')

  def test_init_file_at_offset(self):
    create_file('src.cpp', r'''
      #include <stdio.h>
      int main() {
        int data = 0x12345678;
        FILE *f = fopen("test.dat", "wb");
        fseek(f, 100, SEEK_CUR);
        fwrite(&data, 4, 1, f);
        fclose(f);

        int data2;
        f = fopen("test.dat", "rb");
        fread(&data2, 4, 1, f); // should read 0s, not that int we wrote at an offset
        printf("read: %d\n", data2);
        fseek(f, 0, SEEK_END);
        long size = ftell(f); // should be 104, not 4
        fclose(f);
        printf("file size is %ld\n", size);
      }
    ''')
    self.run_process([EMXX, 'src.cpp'])
    self.assertContained('read: 0\nfile size is 104\n', self.run_js('a.out.js'))

  def test_unlink(self):
    self.do_other_test('test_unlink.cpp')

  def test_argv0_node(self):
    create_file('code.cpp', r'''
#include <stdio.h>
int main(int argc, char **argv) {
  printf("I am %s.\n", argv[0]);
  return 0;
}
''')

    self.run_process([EMXX, 'code.cpp'])
    self.assertContained('I am ' + os.path.realpath(self.get_dir()).replace('\\', '/') + '/a.out.js', self.run_js('a.out.js').replace('\\', '/'))

  @parameterized({
    'no_exit_runtime': [True],
    '': [False],
  })
  def test_returncode(self, no_exit):
    create_file('src.cpp', r'''
      #include <stdio.h>
      #include <stdlib.h>
      int main() {
      #if CALL_EXIT
        exit(CODE);
      #else
        return CODE;
      #endif
      }
    ''')
    for code in [0, 123]:
      for call_exit in [0, 1]:
        for async_compile in [0, 1]:
          self.run_process([EMXX, 'src.cpp', '-DCODE=%d' % code, '-s', 'EXIT_RUNTIME=%d' % (1 - no_exit), '-DCALL_EXIT=%d' % call_exit, '-s', 'WASM_ASYNC_COMPILATION=%d' % async_compile])
          for engine in config.JS_ENGINES:
            # async compilation can't return a code in d8
            if async_compile and engine == config.V8_ENGINE:
              continue
            print(code, call_exit, async_compile, engine)
            proc = self.run_process(engine + ['a.out.js'], stderr=PIPE, check=False)
            msg = 'but EXIT_RUNTIME is not set, so halting execution but not exiting the runtime or preventing further async execution (build with EXIT_RUNTIME=1, if you want a true shutdown)'
            if no_exit and call_exit:
              self.assertContained(msg, proc.stderr)
            else:
              self.assertNotContained(msg, proc.stderr)
            # we always emit the right exit code, whether we exit the runtime or not
            self.assertEqual(proc.returncode, code)

  def test_emscripten_force_exit_NO_EXIT_RUNTIME(self):
    create_file('src.cpp', r'''
      #include <emscripten.h>
      int main() {
      #if CALL_EXIT
        emscripten_force_exit(0);
      #endif
      }
    ''')
    for no_exit in [0, 1]:
      for call_exit in [0, 1]:
        self.run_process([EMXX, 'src.cpp', '-s', 'EXIT_RUNTIME=%d' % (1 - no_exit), '-DCALL_EXIT=%d' % call_exit])
        print(no_exit, call_exit)
        out = self.run_js('a.out.js')
        assert ('emscripten_force_exit cannot actually shut down the runtime, as the build does not have EXIT_RUNTIME set' in out) == (no_exit and call_exit), out

  def test_mkdir_silly(self):
    create_file('src.cpp', r'''
#include <stdio.h>
#include <dirent.h>
#include <errno.h>
#include <sys/stat.h>
#include <sys/types.h>
#include <unistd.h>

int main(int argc, char **argv) {
  printf("\n");
  for (int i = 1; i < argc; i++) {
    printf("%d:\n", i);
    int ok = mkdir(argv[i], S_IRWXU|S_IRWXG|S_IRWXO);
    printf("  make %s: %d\n", argv[i], ok);
    DIR *dir = opendir(argv[i]);
    printf("  open %s: %d\n", argv[i], dir != NULL);
    if (dir) {
      struct dirent *entry;
      while ((entry = readdir(dir))) {
        printf("  %s, %d\n", entry->d_name, entry->d_type);
      }
    }
  }
}
    ''')
    self.run_process([EMXX, 'src.cpp'])

    # cannot create /, can open
    self.assertContained(r'''
1:
  make /: -1
  open /: 1
  ., 4
  .., 4
  tmp, 4
  home, 4
  dev, 4
  proc, 4
''', self.run_js('a.out.js', args=['/']))
    # cannot create empty name, cannot open
    self.assertContained(r'''
1:
  make : -1
  open : 0
''', self.run_js('a.out.js', args=['']))
    # can create unnormalized path, can open
    self.assertContained(r'''
1:
  make /a//: 0
  open /a//: 1
  ., 4
  .., 4
''', self.run_js('a.out.js', args=['/a//']))
    # can create child unnormalized
    self.assertContained(r'''
1:
  make /a: 0
  open /a: 1
  ., 4
  .., 4
2:
  make /a//b//: 0
  open /a//b//: 1
  ., 4
  .., 4
''', self.run_js('a.out.js', args=['/a', '/a//b//']))

  def test_stat_silly(self):
    create_file('src.cpp', r'''
#include <stdio.h>
#include <errno.h>
#include <sys/stat.h>

int main(int argc, char **argv) {
  for (int i = 1; i < argc; i++) {
    const char *path = argv[i];
    struct stat path_stat;
    if (stat(path, &path_stat) != 0) {
      printf("Failed to stat path: '%s'; errno=%d\n", path, errno);
    } else {
      printf("stat success on '%s'\n", path);
    }
  }
}
    ''')
    self.do_runf('src.cpp', r'''Failed to stat path: '/a'; errno=44
Failed to stat path: ''; errno=44
''', args=['/a', ''])

  def test_symlink_silly(self):
    create_file('src.cpp', r'''
#include <dirent.h>
#include <errno.h>
#include <sys/stat.h>
#include <sys/types.h>
#include <unistd.h>
#include <stdio.h>

int main(int argc, char **argv) {
  if (symlink(argv[1], argv[2]) != 0) {
    printf("Failed to symlink paths: %s, %s; errno=%d\n", argv[1], argv[2], errno);
  } else {
    printf("ok\n");
  }
}
    ''')
    self.run_process([EMXX, 'src.cpp'])

    # cannot symlink nonexistents
    self.assertContained(r'Failed to symlink paths: , abc; errno=44', self.run_js('a.out.js', args=['', 'abc']))
    self.assertContained(r'Failed to symlink paths: , ; errno=44', self.run_js('a.out.js', args=['', '']))
    self.assertContained(r'ok', self.run_js('a.out.js', args=['123', 'abc']))
    self.assertContained(r'Failed to symlink paths: abc, ; errno=44', self.run_js('a.out.js', args=['abc', '']))

  def test_rename_silly(self):
    create_file('src.cpp', r'''
#include <stdio.h>
#include <errno.h>

int main(int argc, char **argv) {
  if (rename(argv[1], argv[2]) != 0) {
    printf("Failed to rename paths: %s, %s; errno=%d\n", argv[1], argv[2], errno);
  } else {
    printf("ok\n");
  }
}
''')
    self.run_process([EMXX, 'src.cpp'])

    # cannot symlink nonexistents
    self.assertContained(r'Failed to rename paths: , abc; errno=44', self.run_js('a.out.js', args=['', 'abc']))
    self.assertContained(r'Failed to rename paths: , ; errno=44', self.run_js('a.out.js', args=['', '']))
    self.assertContained(r'Failed to rename paths: 123, abc; errno=44', self.run_js('a.out.js', args=['123', 'abc']))
    self.assertContained(r'Failed to rename paths: abc, ; errno=44', self.run_js('a.out.js', args=['abc', '']))

  def test_readdir_r_silly(self):
    create_file('src.cpp', r'''
#include <iostream>
#include <cstring>
#include <cerrno>
#include <unistd.h>
#include <fcntl.h>
#include <cstdlib>
#include <dirent.h>
#include <sys/stat.h>
#include <sys/types.h>
using std::endl;
namespace
{
  void check(const bool result)
  {
    if(not result) {
      std::cout << "Check failed!" << endl;
      throw "bad";
    }
  }
  // Do a recursive directory listing of the directory whose path is specified
  // by \a name.
  void ls(const std::string& name, std::size_t indent = 0)
  {
    ::DIR *dir;
    struct ::dirent *entry;
    if(indent == 0) {
      std::cout << name << endl;
      ++indent;
    }
    // Make sure we can open the directory.  This should also catch cases where
    // the empty string is passed in.
    if (not (dir = ::opendir(name.c_str()))) {
      const int error = errno;
      std::cout
        << "Failed to open directory: " << name << "; " << error << endl;
      return;
    }
    // Just checking the sanity.
    if (name.empty()) {
      std::cout
        << "Managed to open a directory whose name was the empty string.."
        << endl;
      check(::closedir(dir) != -1);
      return;
    }
    // Iterate over the entries in the directory.
    while ((entry = ::readdir(dir))) {
      const std::string entryName(entry->d_name);
      if (entryName == "." || entryName == "..") {
        // Skip the dot entries.
        continue;
      }
      const std::string indentStr(indent * 2, ' ');
      if (entryName.empty()) {
        std::cout
          << indentStr << "\"\": Found empty string as a "
          << (entry->d_type == DT_DIR ? "directory" : "file")
          << " entry!" << endl;
        continue;
      } else {
        std::cout << indentStr << entryName
                  << (entry->d_type == DT_DIR ? "/" : "") << endl;
      }
      if (entry->d_type == DT_DIR) {
        // We found a subdirectory; recurse.
        ls(std::string(name + (name == "/" ? "" : "/" ) + entryName),
           indent + 1);
      }
    }
    // Close our handle.
    check(::closedir(dir) != -1);
  }
  void touch(const std::string &path)
  {
    const int fd = ::open(path.c_str(), O_CREAT | O_TRUNC, 0644);
    check(fd != -1);
    check(::close(fd) != -1);
  }
}
int main()
{
  check(::mkdir("dir", 0755) == 0);
  touch("dir/a");
  touch("dir/b");
  touch("dir/c");
  touch("dir/d");
  touch("dir/e");
  std::cout << "Before:" << endl;
  ls("dir");
  std::cout << endl;
  // Attempt to delete entries as we walk the (single) directory.
  ::DIR * const dir = ::opendir("dir");
  check(dir != NULL);
  struct ::dirent *entry;
  while((entry = ::readdir(dir)) != NULL) {
    const std::string name(entry->d_name);
    // Skip "." and "..".
    if(name == "." || name == "..") {
      continue;
    }
    // Unlink it.
    std::cout << "Unlinking " << name << endl;
    check(::unlink(("dir/" + name).c_str()) != -1);
  }
  check(::closedir(dir) != -1);
  std::cout << "After:" << endl;
  ls("dir");
  std::cout << endl;
  return 0;
}
    ''')
    # cannot symlink nonexistents
    self.do_runf('src.cpp', r'''Before:
dir
  a
  b
  c
  d
  e

Unlinking a
Unlinking b
Unlinking c
Unlinking d
Unlinking e
After:
dir
''', args=['', 'abc'])

  def test_emversion(self):
    create_file('src.cpp', r'''
      #include <stdio.h>
      int main() {
        printf("major: %d\n", __EMSCRIPTEN_major__);
        printf("minor: %d\n", __EMSCRIPTEN_minor__);
        printf("tiny: %d\n", __EMSCRIPTEN_tiny__);
      }
    ''')
    self.run_process([EMXX, 'src.cpp'])
    expected = '''\
major: %d
minor: %d
tiny: %d
''' % (shared.EMSCRIPTEN_VERSION_MAJOR, shared.EMSCRIPTEN_VERSION_MINOR, shared.EMSCRIPTEN_VERSION_TINY)
    self.assertContained(expected, self.run_js('a.out.js'))

  def test_libc_files_without_syscalls(self):
    # a program which includes FS due to libc js library support, but has no syscalls,
    # so full FS support would normally be optimized out
    create_file('src.cpp', r'''
#include <sys/time.h>
#include <stddef.h>
int main() {
    return utimes(NULL, NULL);
}''')
    self.run_process([EMXX, 'src.cpp'])

  def test_syscall_without_filesystem(self):
    # a program which includes a non-trivial syscall, but disables the filesystem.
    create_file('src.c', r'''
#include <sys/time.h>
#include <stddef.h>
extern int __sys_openat(int);
int main() {
  return __sys_openat(0);
}''')
    self.run_process([EMCC, 'src.c', '-s', 'NO_FILESYSTEM'])

  def test_dashS(self):
    self.run_process([EMCC, test_file('hello_world.c'), '-S'])
    self.assertExists('hello_world.s')

  def assertIsLLVMAsm(self, filename):
    bitcode = read_file(filename)
    self.assertContained('target triple = "', bitcode)

  def test_dashS_ll_input(self):
    self.run_process([EMCC, test_file('hello_world.c'), '-S', '-emit-llvm'])
    self.assertIsLLVMAsm('hello_world.ll')
    self.run_process([EMCC, 'hello_world.ll', '-S', '-emit-llvm', '-o', 'another.ll'])
    self.assertIsLLVMAsm('another.ll')

  def test_dashS_stdout(self):
    stdout = self.run_process([EMCC, test_file('hello_world.c'), '-S', '-o', '-'], stdout=PIPE).stdout
    self.assertEqual(os.listdir('.'), [])
    self.assertContained('hello_world.c', stdout)

  def test_emit_llvm(self):
    # TODO(https://github.com/emscripten-core/emscripten/issues/9016):
    # We shouldn't need to copy the file here but if we don't then emcc will
    # internally clobber the hello_world.ll in tests.
    self.run_process([EMCC, test_file('hello_world.c'), '-S', '-emit-llvm'])
    self.assertIsLLVMAsm('hello_world.ll')

    self.run_process([EMCC, test_file('hello_world.c'), '-c', '-emit-llvm'])
    self.assertTrue(building.is_bitcode('hello_world.bc'))

  def test_dashE(self):
    create_file('src.cpp', r'''#include <emscripten.h>
__EMSCRIPTEN_major__ __EMSCRIPTEN_minor__ __EMSCRIPTEN_tiny__ EMSCRIPTEN_KEEPALIVE
''')

    def test(args=[]):
      print(args)
      out = self.run_process([EMXX, 'src.cpp', '-E'] + args, stdout=PIPE).stdout
      self.assertContained('%d %d %d __attribute__((used))' % (shared.EMSCRIPTEN_VERSION_MAJOR, shared.EMSCRIPTEN_VERSION_MINOR, shared.EMSCRIPTEN_VERSION_TINY), out)

    test()
    test(['--bind'])

  def test_dashE_respect_dashO(self):
    # issue #3365
    with_dash_o = self.run_process([EMXX, test_file('hello_world.cpp'), '-E', '-o', 'ignored.js'], stdout=PIPE, stderr=PIPE).stdout
    without_dash_o = self.run_process([EMXX, test_file('hello_world.cpp'), '-E'], stdout=PIPE, stderr=PIPE).stdout
    self.assertEqual(len(with_dash_o), 0)
    self.assertNotEqual(len(without_dash_o), 0)

  def test_dashM(self):
    out = self.run_process([EMXX, test_file('hello_world.cpp'), '-M'], stdout=PIPE).stdout
    self.assertContained('hello_world.o:', out) # Verify output is just a dependency rule instead of bitcode or js

  def test_dashM_respect_dashO(self):
    # issue #3365
    with_dash_o = self.run_process([EMXX, test_file('hello_world.cpp'), '-M', '-o', 'ignored.js'], stdout=PIPE).stdout
    without_dash_o = self.run_process([EMXX, test_file('hello_world.cpp'), '-M'], stdout=PIPE).stdout
    self.assertEqual(len(with_dash_o), 0)
    self.assertNotEqual(len(without_dash_o), 0)

  def test_malloc_implicit(self):
    self.do_other_test('test_malloc_implicit.cpp')

  def test_switch64phi(self):
    # issue 2539, fastcomp segfault on phi-i64 interaction
    create_file('src.cpp', r'''
#include <cstdint>
#include <limits>
#include <cstdio>

//============================================================================

namespace
{
  class int_adapter {
  public:
    typedef ::int64_t int_type;

    int_adapter(int_type v = 0)
      : value_(v) {}
    static const int_adapter pos_infinity() {
      return (::std::numeric_limits<int_type>::max)();
    }
    static const int_adapter neg_infinity() {
      return (::std::numeric_limits<int_type>::min)();
    }
    static const int_adapter not_a_number() {
      return (::std::numeric_limits<int_type>::max)()-1;
    }
    static bool is_neg_inf(int_type v) {
      return (v == neg_infinity().as_number());
    }
    static bool is_pos_inf(int_type v) {
      return (v == pos_infinity().as_number());
    }
    static bool is_not_a_number(int_type v) {
      return (v == not_a_number().as_number());
    }

    bool is_infinity() const {
      return (value_ == neg_infinity().as_number() ||
              value_ == pos_infinity().as_number());
    }
    bool is_special() const {
      return(is_infinity() || value_ == not_a_number().as_number());
    }
    bool operator<(const int_adapter& rhs) const {
      if(value_ == not_a_number().as_number()
         || rhs.value_ == not_a_number().as_number()) {
        return false;
      }
      if(value_ < rhs.value_) return true;
      return false;
    }
    int_type as_number() const {
      return value_;
    }

    int_adapter operator-(const int_adapter& rhs) const {
      if(is_special() || rhs.is_special()) {
        if (rhs.is_pos_inf(rhs.as_number())) {
          return int_adapter(1);
        }
        if (rhs.is_neg_inf(rhs.as_number())) {
          return int_adapter();
        }
      }
      return int_adapter();
    }


  private:
    int_type value_;
  };

  class time_iterator {
  public:
    time_iterator(int_adapter t, int_adapter d)
      : current_(t),
        offset_(d)
    {}

    time_iterator& operator--() {
      current_ = int_adapter(current_ - offset_);
      return *this;
    }

    bool operator>=(const int_adapter& t) {
      return not (current_ < t);
    }

  private:
    int_adapter current_;
    int_adapter offset_;
  };

  void iterate_backward(const int_adapter *answers, const int_adapter& td) {
    int_adapter end = answers[0];
    time_iterator titr(end, td);

    std::puts("");
    for (; titr >= answers[0]; --titr) {
    }
  }
}

int main() {
  const int_adapter answer1[] = {};
  iterate_backward(NULL, int_adapter());
  iterate_backward(answer1, int_adapter());
}
    ''')
    self.run_process([EMXX, 'src.cpp', '-O2', '-s', 'SAFE_HEAP'])

  @parameterized({
    'none': [{'EMCC_FORCE_STDLIBS': None}, False],
    # forced libs is ok, they were there anyhow
    'normal': [{'EMCC_FORCE_STDLIBS': 'libc,libc++abi,libc++'}, False],
    # partial list, but ok since we grab them as needed
    'parial': [{'EMCC_FORCE_STDLIBS': 'libc++'}, False],
    # fail! not enough stdlibs
    'partial_only': [{'EMCC_FORCE_STDLIBS': 'libc++,libc,libc++abi', 'EMCC_ONLY_FORCED_STDLIBS': '1'}, True],
    # force all the needed stdlibs, so this works even though we ignore the input file
    'full_only': [{'EMCC_FORCE_STDLIBS': 'libc,libc++abi,libc++,libmalloc', 'EMCC_ONLY_FORCED_STDLIBS': '1'}, False],
  })
  def test_only_force_stdlibs(self, env, fail):
    with env_modify(env):
      err = self.run_process([EMXX, test_file('hello_libcxx.cpp'), '-s', 'WARN_ON_UNDEFINED_SYMBOLS=0'], stderr=PIPE).stderr
      if 'EMCC_ONLY_FORCED_STDLIBS' in env:
        self.assertContained('EMCC_ONLY_FORCED_STDLIBS is deprecated', err)
      if fail:
        output = self.expect_fail(config.NODE_JS + ['a.out.js'], stdout=PIPE)
        self.assertContained('missing function', output)
      else:
        self.assertContained('hello, world!', self.run_js('a.out.js'))

  def test_only_force_stdlibs_2(self):
    create_file('src.cpp', r'''
#include <iostream>
#include <stdexcept>

int main()
{
  try {
    throw std::exception();
    std::cout << "got here" << std::endl;
  }
  catch (const std::exception& ex) {
    std::cout << "Caught exception: " << ex.what() << std::endl;
  }
}
''')
    with env_modify({'EMCC_FORCE_STDLIBS': 'libc,libc++abi,libc++,libmalloc', 'EMCC_ONLY_FORCED_STDLIBS': '1'}):
      self.run_process([EMXX, 'src.cpp', '-s', 'DISABLE_EXCEPTION_CATCHING=0'])
    self.assertContained('Caught exception: std::exception', self.run_js('a.out.js'))

  def test_strftime_zZ(self):
    create_file('src.cpp', r'''
#include <cerrno>
#include <cstring>
#include <ctime>
#include <iostream>

int main()
{
  // Buffer to hold the current hour of the day.  Format is HH + nul
  // character.
  char hour[3];

  // Buffer to hold our ISO 8601 formatted UTC offset for the current
  // timezone.  Format is [+-]hhmm + nul character.
  char utcOffset[6];

  // Buffer to hold the timezone name or abbreviation.  Just make it
  // sufficiently large to hold most timezone names.
  char timezone[128];

  std::tm tm;

  // Get the current timestamp.
  const std::time_t now = std::time(NULL);

  // What time is that here?
  if (::localtime_r(&now, &tm) == NULL) {
    const int error = errno;
    std::cout
      << "Failed to get localtime for timestamp=" << now << "; errno=" << error
      << "; " << std::strerror(error) << std::endl;
    return 1;
  }

  size_t result = 0;

  // Get the formatted hour of the day.
  if ((result = std::strftime(hour, 3, "%H", &tm)) != 2) {
    const int error = errno;
    std::cout
      << "Failed to format hour for timestamp=" << now << "; result="
      << result << "; errno=" << error << "; " << std::strerror(error)
      << std::endl;
    return 1;
  }
  std::cout << "The current hour of the day is: " << hour << std::endl;

  // Get the formatted UTC offset in ISO 8601 format.
  if ((result = std::strftime(utcOffset, 6, "%z", &tm)) != 5) {
    const int error = errno;
    std::cout
      << "Failed to format UTC offset for timestamp=" << now << "; result="
      << result << "; errno=" << error << "; " << std::strerror(error)
      << std::endl;
    return 1;
  }
  std::cout << "The current timezone offset is: " << utcOffset << std::endl;

  // Get the formatted timezone name or abbreviation.  We don't know how long
  // this will be, so just expect some data to be written to the buffer.
  if ((result = std::strftime(timezone, 128, "%Z", &tm)) == 0) {
    const int error = errno;
    std::cout
      << "Failed to format timezone for timestamp=" << now << "; result="
      << result << "; errno=" << error << "; " << std::strerror(error)
      << std::endl;
    return 1;
  }
  std::cout << "The current timezone is: " << timezone << std::endl;

  std::cout << "ok!\n";
}
''')
    self.run_process([EMXX, 'src.cpp'])
    self.assertContained('ok!', self.run_js('a.out.js'))

  def test_strptime_symmetry(self):
    self.do_runf(test_file('strptime_symmetry.cpp'), 'TEST PASSED')

  def test_truncate_from_0(self):
    create_file('src.cpp', r'''
#include <cerrno>
#include <cstring>
#include <iostream>

#include <fcntl.h>
#include <sys/stat.h>
#include <sys/types.h>
#include <unistd.h>

using std::endl;

//============================================================================
// :: Helpers

namespace
{
  // Returns the size of the regular file specified as 'path'.
  ::off_t getSize(const char* const path)
  {
    // Stat the file and make sure that it's the expected size.
    struct ::stat path_stat;
    if (::stat(path, &path_stat) != 0) {
      const int error = errno;
      std::cout
        << "Failed to lstat path: " << path << "; errno=" << error << "; "
        << std::strerror(error) << endl;
      return -1;
    }

    std::cout
      << "Size of file is: " << path_stat.st_size << endl;
    return path_stat.st_size;
  }

  // Causes the regular file specified in 'path' to have a size of 'length'
  // bytes.
  void resize(const char* const path,
              const ::off_t length)
  {
    std::cout
      << "Truncating file=" << path << " to length=" << length << endl;
    if (::truncate(path, length) == -1)
    {
      const int error = errno;
      std::cout
        << "Failed to truncate file=" << path << "; errno=" << error
        << "; " << std::strerror(error) << endl;
    }

    const ::off_t size = getSize(path);
    if (size != length) {
      std::cout
        << "Failed to truncate file=" << path << " to length=" << length
        << "; got size=" << size << endl;
    }
  }

  // Helper to create a file with the given content.
  void createFile(const std::string& path, const std::string& content)
  {
    std::cout
      << "Creating file: " << path << " with content=" << content << endl;

    const int fd = ::open(path.c_str(), O_CREAT | O_WRONLY, 0644);
    if (fd == -1) {
      const int error = errno;
      std::cout
        << "Failed to open file for writing: " << path << "; errno=" << error
        << "; " << std::strerror(error) << endl;
      return;
    }

    if (::write(fd, content.c_str(), content.size()) != content.size()) {
      const int error = errno;
      std::cout
        << "Failed to write content=" << content << " to file=" << path
        << "; errno=" << error << "; " << std::strerror(error) << endl;

      // Fall through to close FD.
    }

    ::close(fd);
  }
}

//============================================================================
// :: Entry Point
int main()
{
  const char* const file = "/tmp/file";
  createFile(file, "This is some content");
  getSize(file);
  resize(file, 32);
  resize(file, 17);
  resize(file, 0);

  // This throws a JS exception.
  resize(file, 32);
  return 0;
}
''')
    self.do_runf('src.cpp', r'''Creating file: /tmp/file with content=This is some content
Size of file is: 20
Truncating file=/tmp/file to length=32
Size of file is: 32
Truncating file=/tmp/file to length=17
Size of file is: 17
Truncating file=/tmp/file to length=0
Size of file is: 0
Truncating file=/tmp/file to length=32
Size of file is: 32
''')

  def test_create_readonly(self):
    create_file('src.cpp', r'''
#include <cerrno>
#include <cstring>
#include <iostream>

#include <fcntl.h>
#include <unistd.h>

using std::endl;

//============================================================================
// :: Helpers

namespace
{
  // Helper to create a read-only file with content.
  void readOnlyFile(const std::string& path, const std::string& content)
  {
    std::cout
      << "Creating file: " << path << " with content of size="
      << content.size() << endl;

    const int fd = ::open(path.c_str(), O_CREAT | O_WRONLY, 0400);
    if (fd == -1) {
      const int error = errno;
      std::cout
        << "Failed to open file for writing: " << path << "; errno=" << error
        << "; " << std::strerror(error) << endl;
      return;
    }

    // Write the content to the file.
    ssize_t result = 0;
    if ((result = ::write(fd, content.data(), content.size()))
        != ssize_t(content.size()))
    {
      const int error = errno;
      std::cout
        << "Failed to write to file=" << path << "; errno=" << error
        << "; " << std::strerror(error) << endl;
      // Fall through to close the file.
    }
    else {
      std::cout
        << "Data written to file=" << path << "; successfully wrote "
        << result << " bytes" << endl;
    }

    ::close(fd);
  }
}

//============================================================================
// :: Entry Point

int main() {
  const char* const file = "/tmp/file";
  unlink(file);
  readOnlyFile(file, "This content should get written because the file "
                     "does not yet exist and so, only the mode of the "
                     "containing directory will influence my ability to "
                     "create and open the file. The mode of the file only "
                     "applies to opening of the stream, not subsequent stream "
                     "operations after stream has opened.\n\n");
  readOnlyFile(file, "This should not get written because the file already "
                     "exists and is read-only.\n\n");
}
''')
    self.do_runf('src.cpp', r'''Creating file: /tmp/file with content of size=292
Data written to file=/tmp/file; successfully wrote 292 bytes
Creating file: /tmp/file with content of size=79
Failed to open file for writing: /tmp/file; errno=2; Permission denied
''')

  def test_embed_file_large(self):
    # If such long files are encoded on one line,
    # they overflow the interpreter's limit
    large_size = int(1500000)
    create_file('large.txt', 'x' * large_size)
    create_file('src.c', r'''
      #include <stdio.h>
      #include <unistd.h>
      int main() {
          FILE* fp = fopen("large.txt", "r");
          if (fp) {
              printf("ok\n");
              fseek(fp, 0L, SEEK_END);
              printf("%ld\n", ftell(fp));
          } else {
              printf("failed to open large file.txt\n");
          }
          return 0;
      }
    ''')
    self.run_process([EMCC, 'src.c', '--embed-file', 'large.txt'])
    for engine in config.JS_ENGINES:
      if engine == config.V8_ENGINE:
        continue # ooms
      print(engine)
      self.assertContained('ok\n' + str(large_size) + '\n', self.run_js('a.out.js', engine=engine))

  def test_force_exit(self):
    create_file('src.c', r'''
#include <emscripten/emscripten.h>

EMSCRIPTEN_KEEPALIVE void callback() {
  EM_ASM({ out('callback pre()') });
  emscripten_force_exit(42);
  EM_ASM({ out('callback post()') });
}

int main() {
  EM_ASM({ setTimeout(function() { out("calling callback()"); _callback() }, 100) });
  emscripten_exit_with_live_runtime();
  return 123;
}
''')
    self.run_process([EMCC, 'src.c'])
    output = self.run_js('a.out.js', assert_returncode=42)
    self.assertContained('callback pre()', output)
    self.assertNotContained('callback post()', output)

  def test_bad_locale(self):
    create_file('src.cpp', r'''
#include <locale.h>
#include <stdio.h>
#include <wctype.h>

int main(const int argc, const char * const * const argv) {
  const char * const locale = (argc > 1 ? argv[1] : "C");
  const char * const actual = setlocale(LC_ALL, locale);
  if(actual == NULL) {
    printf("%s locale not supported\n", locale);
    return 0;
  }
  printf("locale set to %s: %s\n", locale, actual);
}
''')
    self.run_process([EMXX, 'src.cpp'])

    self.assertContained('locale set to C: C;C;C;C;C;C',
                         self.run_js('a.out.js', args=['C']))
    self.assertContained('locale set to waka: waka;waka;waka;waka;waka;waka',
                         self.run_js('a.out.js', args=['waka']))

  def test_browser_language_detection(self):
    # Test HTTP Accept-Language parsing by simulating navigator.languages #8751
    self.run_process([EMCC,
                      test_file('test_browser_language_detection.c')])
    self.assertContained('C.UTF-8', self.run_js('a.out.js'))

    # Accept-Language: fr,fr-FR;q=0.8,en-US;q=0.5,en;q=0.3
    create_file('preamble.js', r'''navigator = {};
      navigator.languages = [ "fr", "fr-FR", "en-US", "en" ];''')
    self.run_process([EMCC, '--pre-js', 'preamble.js',
                      test_file('test_browser_language_detection.c')])
    self.assertContained('fr.UTF-8', self.run_js('a.out.js'))

    # Accept-Language: fr-FR,fr;q=0.8,en-US;q=0.5,en;q=0.3
    create_file('preamble.js', r'''navigator = {};
      navigator.languages = [ "fr-FR", "fr", "en-US", "en" ];''')
    self.emcc_args += ['--pre-js', 'preamble.js']
    self.do_runf(test_file('test_browser_language_detection.c'), 'fr_FR.UTF-8')

  def test_js_main(self):
    # try to add a main() from JS, at runtime. this is not supported (the
    # compiler needs to know at compile time about main).
    create_file('pre_main.js', r'''
      var Module = {
        '_main': function() {
        }
      };
    ''')
    create_file('src.cpp', '')
    self.emcc_args += ['--pre-js', 'pre_main.js']
    self.do_runf('src.cpp', 'compiled without a main, but one is present. if you added it from JS, use Module["onRuntimeInitialized"]', assert_returncode=NON_ZERO)

  def test_locale_wrong(self):
    create_file('src.cpp', r'''
#include <locale>
#include <iostream>
#include <stdexcept>

int main(const int argc, const char * const * const argv) {
  const char * const name = argc > 1 ? argv[1] : "C";

  try {
    const std::locale locale(name);
    std::cout
      << "Constructed locale \"" << name << "\"\n"
      << "This locale is "
      << (locale == std::locale::global(locale) ? "" : "not ")
      << "the global locale.\n"
      << "This locale is " << (locale == std::locale::classic() ? "" : "not ")
      << "the C locale." << std::endl;

  } catch(const std::runtime_error &ex) {
    std::cout
      << "Can't construct locale \"" << name << "\": " << ex.what()
      << std::endl;
    return 1;

  } catch(...) {
    std::cout
      << "FAIL: Unexpected exception constructing locale \"" << name << '\"'
      << std::endl;
    return 127;
  }
}
''')
    self.run_process([EMXX, 'src.cpp', '-s', 'EXIT_RUNTIME', '-s', 'DISABLE_EXCEPTION_CATCHING=0'])
    self.assertContained('''\
Constructed locale "C"
This locale is the global locale.
This locale is the C locale.
''', self.run_js('a.out.js', args=['C']))
    self.assertContained('''\
Constructed locale "waka"
This locale is not the global locale.
This locale is not the C locale.
''', self.run_js('a.out.js', args=['waka']))

  def test_cleanup_os(self):
    # issue 2644
    def test(args, be_clean):
      print(args)
      self.clear()
      shutil.copyfile(test_file('hello_world.c'), 'a.c')
      create_file('b.c', ' ')
      self.run_process([EMCC, 'a.c', 'b.c'] + args)
      clutter = glob.glob('*.o')
      if be_clean:
        assert len(clutter) == 0, 'should not leave clutter ' + str(clutter)
      else:
         assert len(clutter) == 2, 'should leave .o files'
    test(['-o', 'c.so', '-r'], True)
    test(['-o', 'c.js'], True)
    test(['-o', 'c.html'], True)
    test(['-c'], False)

  def test_dash_g_object(self):
    def test(opts):
      print(opts)
      self.run_process([EMCC, '-c', test_file('hello_world.c'), '-o', 'a_.o'] + opts)
      sizes = {'_': os.path.getsize('a_.o')}
      self.run_process([EMCC, '-c', test_file('hello_world.c'), '-g', '-o', 'ag.o'] + opts)
      sizes['g'] = os.path.getsize('ag.o')
      for i in range(5):
        self.run_process([EMCC, '-c', test_file('hello_world.c'), '-g' + str(i), '-o', 'a' + str(i) + '.o'] + opts)
        sizes[i] = os.path.getsize('a' + str(i) + '.o')
      print('  ', sizes)
      assert sizes['_'] == sizes[0] == sizes[1] == sizes[2], 'no debug means no llvm debug info ' + str(sizes)
      assert sizes['g'] == sizes[3] == sizes[4], '-g or -gsource-map means llvm debug info ' + str(sizes)
      assert sizes['_'] < sizes['g'], 'llvm debug info has positive size ' + str(sizes)
    test([])
    test(['-O1'])

  def test_no_filesystem(self):
    FS_MARKER = 'var FS'
    # fopen forces full filesystem support
    self.run_process([EMCC, test_file('hello_world_fopen.c'), '-s', 'ASSERTIONS=0'])
    yes_size = os.path.getsize('a.out.js')
    self.assertContained('hello, world!', self.run_js('a.out.js'))
    self.assertContained(FS_MARKER, read_file('a.out.js'))
    self.run_process([EMCC, test_file('hello_world.c'), '-s', 'ASSERTIONS=0'])
    no_size = os.path.getsize('a.out.js')
    self.assertContained('hello, world!', self.run_js('a.out.js'))
    self.assertNotContained(FS_MARKER, read_file('a.out.js'))
    print('yes fs, no fs:', yes_size, no_size)
    # ~100K of FS code is removed
    self.assertGreater(yes_size - no_size, 90000)
    self.assertLess(no_size, 360000)

  def test_no_filesystem_libcxx(self):
    self.set_setting('FILESYSTEM', 0)
    self.do_runf(test_file('hello_libcxx.cpp'), 'hello, world!')

  @is_slow_test
  def test_no_nuthin(self):
    # check FILESYSTEM is automatically set, and effective

    def test(opts, absolute):
      print('opts, absolute:', opts, absolute)
      sizes = {}

      def do(name, source, moar_opts):
        self.clear()
        # pad the name to a common length so that doesn't effect the size of the
        # output
        padded_name = name + '_' * (20 - len(name))
        self.run_process([EMCC, test_file(source), '-o', padded_name + '.js'] + opts + moar_opts)
        sizes[name] = os.path.getsize(padded_name + '.js')
        if os.path.exists(padded_name + '.wasm'):
          sizes[name] += os.path.getsize(padded_name + '.wasm')
        self.assertContained('hello, world!', self.run_js(padded_name + '.js'))

      do('normal', 'hello_world_fopen.c', [])
      do('no_fs', 'hello_world.c', []) # without fopen, we should auto-detect we do not need full fs support and can do FILESYSTEM=0
      do('no_fs_manual', 'hello_world.c', ['-s', 'FILESYSTEM=0'])
      print('  ', sizes)
      self.assertLess(sizes['no_fs'], sizes['normal'])
      self.assertLess(sizes['no_fs'], absolute)
      # manual can usually remove a tiny bit more
      self.assertLess(sizes['no_fs_manual'], sizes['no_fs'] + 30)

    test(['-s', 'ASSERTIONS=0'], 120000) # we don't care about code size with assertions
    test(['-O1'], 91000)
    test(['-O2'], 46000)
    test(['-O3', '--closure=1'], 17000)
    # js too
    test(['-O3', '--closure=1', '-s', 'WASM=0'], 36000)
    test(['-O3', '--closure', '2', '-s', 'WASM=0'], 33000) # might change now and then

  def test_no_browser(self):
    BROWSER_INIT = 'var Browser'

    self.run_process([EMCC, test_file('hello_world.c')])
    self.assertNotContained(BROWSER_INIT, read_file('a.out.js'))

    # uses emscripten_set_main_loop, which needs Browser
    self.run_process([EMCC, test_file('browser_main_loop.c')])
    self.assertContained(BROWSER_INIT, read_file('a.out.js'))

  def test_EXPORTED_RUNTIME_METHODS(self):
    def test(opts, has, not_has):
      print(opts, has, not_has)
      self.clear()
      # check without assertions, as with assertions we add stubs for the things we remove (which
      # print nice error messages)
      self.run_process([EMCC, test_file('hello_world.c'), '-s', 'ASSERTIONS=0'] + opts)
      self.assertContained('hello, world!', self.run_js('a.out.js'))
      src = read_file('a.out.js')
      self.assertContained(has, src)
      self.assertNotContained(not_has, src)

    test([], 'Module["', 'Module["waka')
    test(['-s', 'EXPORTED_RUNTIME_METHODS=[]'], '', 'Module["addRunDependency')
    test(['-s', 'EXPORTED_RUNTIME_METHODS=addRunDependency'], 'Module["addRunDependency', 'Module["waka')
    test(['-s', 'EXPORTED_RUNTIME_METHODS=[]', '-s', 'EXPORTED_RUNTIME_METHODS=addRunDependency'], 'Module["addRunDependency', 'Module["waka')

  def test_stat_fail_alongtheway(self):
    create_file('src.cpp', r'''
#include <errno.h>
#include <stdio.h>
#include <sys/types.h>
#include <sys/stat.h>
#include <unistd.h>
#include <stdlib.h>
#include <fcntl.h>
#include <string.h>

#define CHECK(expression) \
  if(!(expression)) {                            \
    error = errno;                               \
    printf("FAIL: %s\n", #expression); fail = 1; \
  } else {                                       \
    error = errno;                               \
    printf("pass: %s\n", #expression);           \
  }                                              \

int main() {
  int error;
  int fail = 0;
  CHECK(mkdir("path", 0777) == 0);
  CHECK(close(open("path/file", O_CREAT | O_WRONLY, 0644)) == 0);
  {
    struct stat st;
    CHECK(stat("path", &st) == 0);
    CHECK(st.st_mode = 0777);
  }
  {
    struct stat st;
    CHECK(stat("path/nosuchfile", &st) == -1);
    printf("info: errno=%d %s\n", error, strerror(error));
    CHECK(error == ENOENT);
  }
  {
    struct stat st;
    CHECK(stat("path/file", &st) == 0);
    CHECK(st.st_mode = 0666);
  }
  {
    struct stat st;
    CHECK(stat("path/file/impossible", &st) == -1);
    printf("info: errno=%d %s\n", error, strerror(error));
    CHECK(error == ENOTDIR);
  }
  {
    struct stat st;
    CHECK(lstat("path/file/impossible", &st) == -1);
    printf("info: errno=%d %s\n", error, strerror(error));
    CHECK(error == ENOTDIR);
  }
  return fail;
}
''')
    self.do_runf('src.cpp', r'''pass: mkdir("path", 0777) == 0
pass: close(open("path/file", O_CREAT | O_WRONLY, 0644)) == 0
pass: stat("path", &st) == 0
pass: st.st_mode = 0777
pass: stat("path/nosuchfile", &st) == -1
info: errno=44 No such file or directory
pass: error == ENOENT
pass: stat("path/file", &st) == 0
pass: st.st_mode = 0666
pass: stat("path/file/impossible", &st) == -1
info: errno=54 Not a directory
pass: error == ENOTDIR
pass: lstat("path/file/impossible", &st) == -1
info: errno=54 Not a directory
pass: error == ENOTDIR
''')

  def test_link_with_a_static(self):
    create_file('x.c', r'''
int init_weakref(int a, int b) {
  return a + b;
}
''')
    create_file('y.c', r'''
static int init_weakref(void) { // inlined in -O2, not in -O0 where it shows up in llvm-nm as 't'
  return 150;
}

int testy(void) {
  return init_weakref();
}
''')
    create_file('z.c', r'''
extern int init_weakref(int, int);
extern int testy(void);

int main(void) {
  return testy() + init_weakref(5, 6);
}
''')
    self.run_process([EMCC, '-c', 'x.c', '-o', 'x.o'])
    self.run_process([EMCC, '-c', 'y.c', '-o', 'y.o'])
    self.run_process([EMCC, '-c', 'z.c', '-o', 'z.o'])
    try_delete('libtest.a')
    self.run_process([EMAR, 'rc', 'libtest.a', 'y.o'])
    self.run_process([EMAR, 'rc', 'libtest.a', 'x.o'])
    self.run_process([EMRANLIB, 'libtest.a'])

    for args in [[], ['-O2']]:
      print('args:', args)
      self.run_process([EMCC, 'z.o', 'libtest.a', '-s', 'EXIT_RUNTIME'] + args)
      self.run_js('a.out.js', assert_returncode=161)

  def test_link_with_bad_o_in_a(self):
    # when building a .a, we force-include all the objects inside it. but, some
    # may not be valid bitcode, e.g. if it contains metadata or something else
    # weird. we should just ignore those
    self.run_process([EMCC, '-c', test_file('hello_world.c'), '-o', 'hello_world.o'])
    create_file('bad.obj', 'this is not a good file, it should be ignored!')
    self.run_process([LLVM_AR, 'cr', 'libfoo.a', 'hello_world.o', 'bad.obj'])
    self.run_process([EMCC, 'libfoo.a'])
    self.assertContained('hello, world!', self.run_js('a.out.js'))

  @require_node
  def test_require(self):
    inname = test_file('hello_world.c')
    self.emcc(inname, args=['-s', 'ASSERTIONS=0'], output_filename='a.out.js')
    output = self.run_process(config.NODE_JS + ['-e', 'require("./a.out.js")'], stdout=PIPE, stderr=PIPE)
    assert output.stdout == 'hello, world!\n' and output.stderr == '', 'expected no output, got\n===\nSTDOUT\n%s\n===\nSTDERR\n%s\n===\n' % (output.stdout, output.stderr)

  @require_node
  def test_require_modularize(self):
    self.run_process([EMCC, test_file('hello_world.c'), '-s', 'MODULARIZE', '-s', 'ASSERTIONS=0'])
    src = read_file('a.out.js')
    self.assertContained('module.exports = Module;', src)
    output = self.run_process(config.NODE_JS + ['-e', 'var m = require("./a.out.js"); m();'], stdout=PIPE, stderr=PIPE)
    self.assertFalse(output.stderr)
    self.assertEqual(output.stdout, 'hello, world!\n')
    self.run_process([EMCC, test_file('hello_world.c'), '-s', 'MODULARIZE', '-s', 'EXPORT_NAME="NotModule"', '-s', 'ASSERTIONS=0'])
    src = read_file('a.out.js')
    self.assertContained('module.exports = NotModule;', src)
    output = self.run_process(config.NODE_JS + ['-e', 'var m = require("./a.out.js"); m();'], stdout=PIPE, stderr=PIPE)
    self.assertFalse(output.stderr)
    self.assertEqual(output.stdout, 'hello, world!\n')
    self.run_process([EMCC, test_file('hello_world.c'), '-s', 'MODULARIZE'])
    # We call require() twice to ensure it returns wrapper function each time
    output = self.run_process(config.NODE_JS + ['-e', 'require("./a.out.js")();var m = require("./a.out.js"); m();'], stdout=PIPE, stderr=PIPE)
    self.assertFalse(output.stderr)
    self.assertEqual(output.stdout, 'hello, world!\nhello, world!\n')

  def test_define_modularize(self):
    self.run_process([EMCC, test_file('hello_world.c'), '-s', 'MODULARIZE', '-s', 'ASSERTIONS=0'])
    src = 'var module = 0; ' + read_file('a.out.js')
    create_file('a.out.js', src)
    assert "define([], function() { return Module; });" in src
    output = self.run_process(config.NODE_JS + ['-e', 'var m; (global.define = function(deps, factory) { m = factory(); }).amd = true; require("./a.out.js"); m();'], stdout=PIPE, stderr=PIPE)
    assert output.stdout == 'hello, world!\n' and output.stderr == '', 'expected output, got\n===\nSTDOUT\n%s\n===\nSTDERR\n%s\n===\n' % (output.stdout, output.stderr)
    self.run_process([EMCC, test_file('hello_world.c'), '-s', 'MODULARIZE', '-s', 'EXPORT_NAME="NotModule"', '-s', 'ASSERTIONS=0'])
    src = 'var module = 0; ' + read_file('a.out.js')
    create_file('a.out.js', src)
    assert "define([], function() { return NotModule; });" in src
    output = self.run_process(config.NODE_JS + ['-e', 'var m; (global.define = function(deps, factory) { m = factory(); }).amd = true; require("./a.out.js"); m();'], stdout=PIPE, stderr=PIPE)
    assert output.stdout == 'hello, world!\n' and output.stderr == '', 'expected output, got\n===\nSTDOUT\n%s\n===\nSTDERR\n%s\n===\n' % (output.stdout, output.stderr)

  def test_EXPORT_NAME_with_html(self):
    result = self.run_process([EMCC, test_file('hello_world.c'), '-o', 'a.html', '-s', 'EXPORT_NAME=Other'], stdout=PIPE, check=False, stderr=STDOUT)
    self.assertNotEqual(result.returncode, 0)
    self.assertContained('Customizing EXPORT_NAME requires that the HTML be customized to use that name', result.stdout)

  def test_modularize_sync_compilation(self):
    create_file('post.js', r'''
console.log('before');
var result = Module();
// It should be an object.
console.log(typeof result);
// And it should have the exports that Module has, showing it is Module in fact.
console.log(typeof result._main);
// And it should not be a Promise.
console.log(typeof result.then);
console.log('after');
''')
    self.run_process([EMCC, test_file('hello_world.c'),
                      '-s', 'MODULARIZE',
                      '-s', 'WASM_ASYNC_COMPILATION=0',
                      '--extern-post-js', 'post.js'])
    self.assertContained('''\
before
hello, world!
object
function
undefined
after
''', self.run_js('a.out.js'))

  def test_export_all_3142(self):
    create_file('src.cpp', r'''
typedef unsigned int Bit32u;

struct S_Descriptor {
    Bit32u limit_0_15   :16;
    Bit32u base_0_15    :16;
    Bit32u base_16_23   :8;
};

class Descriptor {
public:
    Descriptor() { saved.fill[0] = saved.fill[1] = 0; }
    union {
        S_Descriptor seg;
        Bit32u fill[2];
    } saved;
};

Descriptor desc;
    ''')
    self.run_process([EMXX, 'src.cpp', '-O2', '-s', 'EXPORT_ALL'])
    self.assertExists('a.out.js')

  def test_emmake_emconfigure(self):
    def check(what, args, fail=True, expect=''):
      args = [what] + args
      print(what, args, fail, expect)
      output = self.run_process(args, stdout=PIPE, stderr=PIPE, check=False)
      assert ('is a helper for' in output.stderr) == fail
      assert ('Typical usage' in output.stderr) == fail
      self.assertContained(expect, output.stdout)
    check(emmake, [])
    check(EMCONFIGURE, [])
    check(emmake, ['--version'])
    check(EMCONFIGURE, ['--version'])
    check(emmake, ['make'], fail=False)
    check(EMCONFIGURE, ['configure'], fail=False)
    check(EMCONFIGURE, ['./configure'], fail=False)
    check(EMCMAKE, ['cmake'], fail=False)

    create_file('test.py', '''
import os
print(os.environ.get('CROSS_COMPILE'))
''')
    check(EMCONFIGURE, [PYTHON, 'test.py'], expect=path_from_root('em'), fail=False)
    check(emmake, [PYTHON, 'test.py'], expect=path_from_root('em'), fail=False)

    create_file('test.py', '''
import os
print(os.environ.get('NM'))
''')
    check(EMCONFIGURE, [PYTHON, 'test.py'], expect=shared.LLVM_NM, fail=False)

  def test_emmake_python(self):
    # simulates a configure/make script that looks for things like CC, AR, etc., and which we should
    # not confuse by setting those vars to something containing `python X` as the script checks for
    # the existence of an executable.
    self.run_process([emmake, PYTHON, test_file('emmake/make.py')])

  def test_sdl2_config(self):
    for args, expected in [
      [['--version'], '2.0.10'],
      [['--cflags'], '-s USE_SDL=2'],
      [['--libs'], '-s USE_SDL=2'],
      [['--cflags', '--libs'], '-s USE_SDL=2'],
    ]:
      print(args, expected)
      out = self.run_process([PYTHON, shared.Cache.get_sysroot_dir('bin', 'sdl2-config')] + args, stdout=PIPE, stderr=PIPE).stdout
      self.assertContained(expected, out)
      print('via emmake')
      out = self.run_process([emmake, 'sdl2-config'] + args, stdout=PIPE, stderr=PIPE).stdout
      self.assertContained(expected, out)

  def test_module_onexit(self):
    create_file('src.cpp', r'''
#include <emscripten.h>
int main() {
  EM_ASM({
    Module['onExit'] = function(status) { out('exiting now, status ' + status) };
  });
  return 14;
}
''')
    self.run_process([EMXX, 'src.cpp', '-s', 'EXIT_RUNTIME'])
    self.assertContained('exiting now, status 14', self.run_js('a.out.js', assert_returncode=14))

  def test_NO_aliasing(self):
    # the NO_ prefix flips boolean options
    self.run_process([EMCC, test_file('hello_world.c'), '-s', 'EXIT_RUNTIME'])
    exit_1 = read_file('a.out.js')
    self.run_process([EMCC, test_file('hello_world.c'), '-s', 'NO_EXIT_RUNTIME=0'])
    no_exit_0 = read_file('a.out.js')
    self.run_process([EMCC, test_file('hello_world.c'), '-s', 'EXIT_RUNTIME=0'])
    exit_0 = read_file('a.out.js')

    assert exit_1 == no_exit_0
    assert exit_1 != exit_0

  def test_underscore_exit(self):
    create_file('src.cpp', r'''
#include <unistd.h>
int main() {
  _exit(0); // should not end up in an infinite loop with non-underscore exit
}
''')
    self.run_process([EMXX, 'src.cpp'])
    self.assertContained('', self.run_js('a.out.js'))

  def test_file_packager_huge(self):
    MESSAGE = 'warning: file packager is creating an asset bundle of 257 MB. this is very large, and browsers might have trouble loading it'
    create_file('huge.dat', 'a' * (1024 * 1024 * 257))
    create_file('tiny.dat', 'a')
    err = self.run_process([FILE_PACKAGER, 'test.data', '--preload', 'tiny.dat'], stdout=PIPE, stderr=PIPE).stderr
    self.assertNotContained(MESSAGE, err)
    err = self.run_process([FILE_PACKAGER, 'test.data', '--preload', 'huge.dat'], stdout=PIPE, stderr=PIPE).stderr
    self.assertContained(MESSAGE, err)
    self.clear()

  @parameterized({
    '': (True,),
    'wasm2js': (False,),
  })
  def test_massive_alloc(self, wasm):
    create_file('main.cpp', r'''
#include <stdio.h>
#include <stdlib.h>

int main() {
  volatile int x = (int)malloc(1024 * 1024 * 1400);
  return x == 0; // can't alloc it, but don't fail catastrophically, expect null
}
    ''')
    cmd = [EMXX, 'main.cpp', '-s', 'ALLOW_MEMORY_GROWTH']
    if not wasm:
      cmd += ['-s', 'WASM=0']
    self.run_process(cmd)
    # just care about message regarding allocating over 1GB of memory
    output = self.run_js('a.out.js')
    if not wasm:
      self.assertContained('Warning: Enlarging memory arrays, this is not fast! 16777216,1473314816\n', output)

  def test_failing_alloc(self):
    for pre_fail, post_fail, opts in [
      ('', '', []),
      ('EM_ASM( Module.temp = _sbrk() );', 'EM_ASM( assert(Module.temp === _sbrk(), "must not adjust brk when an alloc fails!") );', []),
      # also test non-wasm in normal mode
      ('', '', ['-s', 'WASM=0']),
      ('EM_ASM( Module.temp = _sbrk() );', 'EM_ASM( assert(Module.temp === _sbrk(), "must not adjust brk when an alloc fails!") );', ['-s', 'WASM=0']),
    ]:
      for growth in [0, 1]:
        for aborting_args in [[], ['-s', 'ABORTING_MALLOC=0']]:
          create_file('main.cpp', r'''
#include <stdio.h>
#include <stdlib.h>
#include <vector>
#include <assert.h>
#include <emscripten.h>

#define CHUNK_SIZE (10 * 1024 * 1024)

int main() {
  std::vector<void*> allocs;
  bool has = false;
  while (1) {
    printf("trying an allocation\n");
    %s
    void* curr = malloc(CHUNK_SIZE);
    if (!curr) {
      %s
      break;
    }
    has = true;
    printf("allocated another chunk, %%zu so far\n", allocs.size());
    allocs.push_back(curr);
  }
  assert(has);
  printf("an allocation failed!\n");
#ifdef SPLIT
  return 0;
#endif
  while (1) {
    assert(allocs.size() > 0);
    void *curr = allocs.back();
    allocs.pop_back();
    free(curr);
    printf("freed one\n");
    if (malloc(CHUNK_SIZE)) break;
  }
  printf("managed another malloc!\n");
}
''' % (pre_fail, post_fail))
          args = [EMXX, 'main.cpp', '-s', 'EXPORTED_FUNCTIONS=_main,_sbrk'] + opts + aborting_args
          args += ['-s', 'TEST_MEMORY_GROWTH_FAILS'] # In this test, force memory growing to fail
          if growth:
            args += ['-s', 'ALLOW_MEMORY_GROWTH']
          # growth disables aborting by default, but it can be overridden
          aborting = not aborting_args and not growth
          print('test_failing_alloc', args, pre_fail)
          self.run_process(args)
          # growth also disables aborting
          can_manage_another = not aborting
          split = '-DSPLIT' in args
          print('can manage another:', can_manage_another, 'split:', split, 'aborting:', aborting)
          output = self.run_js('a.out.js', assert_returncode=0 if can_manage_another else NON_ZERO)
          if can_manage_another:
            self.assertContained('an allocation failed!\n', output)
            if not split:
              # split memory allocation may fail due to GC objects no longer being allocatable,
              # and we can't expect to recover from that deterministically. So just check we
              # get to the fail.
              # otherwise, we should fail eventually, then free, then succeed
              self.assertContained('managed another malloc!\n', output)
          else:
            # we should see an abort
            self.assertContained('abort(Cannot enlarge memory arrays', output)
            if growth:
              # when growth is enabled, the default is to not abort, so just explain that
              self.assertContained('If you want malloc to return NULL (0) instead of this abort, do not link with -s ABORTING_MALLOC=1', output)
            else:
              # when growth is not enabled, suggest 3 possible solutions (start with more memory, allow growth, or don't abort)
              self.assertContained(('higher than the current value 16777216,', 'higher than the current value 33554432,'), output)
              self.assertContained('compile with  -s ALLOW_MEMORY_GROWTH=1 ', output)
              self.assertContained('compile with  -s ABORTING_MALLOC=0 ', output)

  def test_failing_growth_2gb(self):
    create_file('test.cpp', r'''
#include <stdio.h>
#include <stdlib.h>

void* out;
int main() {
  while (1) {
    puts("loop...");
    out = malloc(1024 * 1024);
    if (!out) {
      puts("done");
      return 0;
    }
  }
}
''')

    self.run_process([EMXX, '-O1', 'test.cpp', '-s', 'ALLOW_MEMORY_GROWTH'])
    self.assertContained('done', self.run_js('a.out.js'))

  def test_libcxx_minimal(self):
    create_file('vector.cpp', r'''
#include <vector>
int main(int argc, char** argv) {
  std::vector<void*> v;
  for (int i = 0 ; i < argc; i++) {
    v.push_back(nullptr);
  }
  return v.size();
}
''')

    self.run_process([EMXX, '-O2', 'vector.cpp', '-o', 'vector.js'])
    self.run_process([EMXX, '-O2', test_file('hello_libcxx.cpp'), '-o', 'iostream.js'])

    vector = os.path.getsize('vector.js')
    iostream = os.path.getsize('iostream.js')
    print(vector, iostream)

    self.assertGreater(vector, 1000)
    # we can strip out almost all of libcxx when just using vector
    self.assertLess(2.25 * vector, iostream)

  @parameterized({
    '': (True,),
    # TODO(sbc): make dynamic linking work with wasm2js
    # 'wasm2js': (False,)
  })
  def test_minimal_dynamic(self, wasm):
    library_file = 'library.wasm' if wasm else 'library.js'

    def test(main_args, library_args=[], expected='hello from main\nhello from library', assert_returncode=0):
      print('testing', main_args, library_args)
      self.clear()
      create_file('library.c', r'''
        #include <stdio.h>
        void library_func() {
        #ifdef USE_PRINTF
          printf("hello from library: %p\n", &library_func);
        #else
          puts("hello from library");
        #endif
        }
      ''')
      # -fno-builtin to prevent printf -> iprintf optimization
      self.run_process([EMCC, 'library.c', '-fno-builtin', '-s', 'SIDE_MODULE', '-O2', '-o', library_file, '-s', 'WASM=' + str(wasm), '-s', 'EXPORT_ALL'] + library_args)
      create_file('main.c', r'''
        #include <dlfcn.h>
        #include <stdio.h>
        int main() {
          puts("hello from main");
          void *lib_handle = dlopen("%s", RTLD_NOW);
          if (!lib_handle) {
            puts("cannot load side module");
            puts(dlerror());
            return 1;
          }
          typedef void (*voidfunc)();
          voidfunc x = (voidfunc)dlsym(lib_handle, "library_func");
          if (!x) puts("cannot find side function");
          else x();
        }
      ''' % library_file)
      self.run_process([EMCC, 'main.c', '--embed-file', library_file, '-O2', '-s', 'WASM=' + str(wasm)] + main_args)
      self.assertContained(expected, self.run_js('a.out.js', assert_returncode=assert_returncode))
      size = os.path.getsize('a.out.js')
      if wasm:
        size += os.path.getsize('a.out.wasm')
      side_size = os.path.getsize(library_file)
      print('  sizes:', size, side_size)
      return (size, side_size)

    def percent_diff(x, y):
      small = min(x, y)
      large = max(x, y)
      return float(100 * large) / small - 100

    full = test(main_args=['-s', 'MAIN_MODULE'])
    # printf is not used in main, but libc was linked in, so it's there
    printf = test(main_args=['-s', 'MAIN_MODULE'], library_args=['-DUSE_PRINTF'])

    # main module tests

    # dce in main, and it fails since puts is not exported
    dce = test(main_args=['-s', 'MAIN_MODULE=2'], expected=('cannot', 'undefined'), assert_returncode=NON_ZERO)

    # with exporting, it works
    dce = test(main_args=['-s', 'MAIN_MODULE=2', '-s', 'EXPORTED_FUNCTIONS=_main,_puts'])

    # printf is not used in main, and we dce, so we failz
    dce_fail = test(main_args=['-s', 'MAIN_MODULE=2'], library_args=['-DUSE_PRINTF'], expected=('cannot', 'undefined'), assert_returncode=NON_ZERO)

    # exporting printf in main keeps it alive for the library
    dce_save = test(main_args=['-s', 'MAIN_MODULE=2', '-s', 'EXPORTED_FUNCTIONS=_main,_printf,_puts'], library_args=['-DUSE_PRINTF'])

    self.assertLess(percent_diff(full[0], printf[0]), 4)
    self.assertLess(percent_diff(dce[0], dce_fail[0]), 4)
    self.assertLess(dce[0], 0.2 * full[0]) # big effect, 80%+ is gone
    self.assertGreater(dce_save[0], 1.05 * dce[0]) # save exported all of printf

    # side module tests

    # mode 2, so dce in side, but library_func is not exported, so it is dce'd
    side_dce_fail = test(main_args=['-s', 'MAIN_MODULE'], library_args=['-s', 'SIDE_MODULE=2'], expected='cannot find side function')
    # mode 2, so dce in side, and library_func is not exported
    side_dce_work = test(main_args=['-s', 'MAIN_MODULE'], library_args=['-s', 'SIDE_MODULE=2', '-s', 'EXPORTED_FUNCTIONS=_library_func'], expected='hello from library')

    self.assertLess(side_dce_fail[1], 0.95 * side_dce_work[1]) # removing that function saves a chunk

  def test_RUNTIME_LINKED_LIBS(self):
    # Verify that the legacy `-s RUNTIME_LINKED_LIBS` option acts the same as passing a
    # library on the command line directly.
    create_file('side.c', 'int foo() { return 42; }')
    create_file('main.c', '#include <assert.h>\nextern int foo(); int main() { assert(foo() == 42); return 0; }')

    self.run_process([EMCC, '-O2', 'side.c', '-s', 'SIDE_MODULE', '-o', 'side.wasm'])
    self.run_process([EMCC, '-O2', 'main.c', '-s', 'MAIN_MODULE', '-o', 'main.js', 'side.wasm'])
    self.run_js('main.js')

    err = self.run_process([EMCC, '-O2', 'main.c', '-s', 'MAIN_MODULE', '-o', 'main2.js', '-s', 'RUNTIME_LINKED_LIBS=side.wasm'], stderr=PIPE).stderr
    self.assertContained('emcc: warning: RUNTIME_LINKED_LIBS is deprecated', err)
    self.run_js('main2.js')

    self.assertBinaryEqual('main.wasm', 'main2.wasm')

  def test_ld_library_path(self):
    create_file('hello1.c', r'''
#include <stdio.h>

void hello1() {
  printf("Hello1\n");
  return;
}
''')
    create_file('hello2.c', r'''
#include <stdio.h>

void hello2() {
  printf("Hello2\n");
  return;
}
''')
    create_file('hello3.c', r'''
#include <stdio.h>

void hello3() {
  printf ("Hello3\n");
  return;
}
''')
    create_file('hello4.c', r'''
#include <stdio.h>
#include <math.h>

double hello4(double x) {
  printf("Hello4\n");
  return fmod(x, 2.0);
}
''')
    create_file('pre.js', r'''
Module['preRun'].push(function (){
  ENV['LD_LIBRARY_PATH']='/lib:/usr/lib';
});
''')
    create_file('main.c', r'''
#include <stdio.h>
#include <stdlib.h>
#include <string.h>
#include <dlfcn.h>

int main() {
  void *h;
  void (*f)();
  double (*f2)(double);

  h = dlopen("libhello1.wasm", RTLD_NOW);
  f = dlsym(h, "hello1");
  f();
  dlclose(h);

  h = dlopen("libhello2.wasm", RTLD_NOW);
  f = dlsym(h, "hello2");
  f();
  dlclose(h);

  h = dlopen("libhello3.wasm", RTLD_NOW);
  f = dlsym(h, "hello3");
  f();
  dlclose(h);

  h = dlopen("/usr/local/lib/libhello4.wasm", RTLD_NOW);
  f2 = dlsym(h, "hello4");
  double result = f2(5.5);
  dlclose(h);

  if (result == 1.5) {
    printf("Ok\n");
  }
  return 0;
}

''')

    self.run_process([EMCC, '-o', 'libhello1.wasm', 'hello1.c', '-s', 'SIDE_MODULE', '-s', 'EXPORT_ALL'])
    self.run_process([EMCC, '-o', 'libhello2.wasm', 'hello2.c', '-s', 'SIDE_MODULE', '-s', 'EXPORT_ALL'])
    self.run_process([EMCC, '-o', 'libhello3.wasm', 'hello3.c', '-s', 'SIDE_MODULE', '-s', 'EXPORT_ALL'])
    self.run_process([EMCC, '-o', 'libhello4.wasm', 'hello4.c', '-s', 'SIDE_MODULE', '-s', 'EXPORT_ALL'])
    self.run_process([EMCC, '-o', 'main.js', 'main.c', '-s', 'MAIN_MODULE', '-s', 'INITIAL_MEMORY=' + str(32 * 1024 * 1024),
                      '--embed-file', 'libhello1.wasm@/lib/libhello1.wasm',
                      '--embed-file', 'libhello2.wasm@/usr/lib/libhello2.wasm',
                      '--embed-file', 'libhello3.wasm@/libhello3.wasm',
                      '--embed-file', 'libhello4.wasm@/usr/local/lib/libhello4.wasm',
                      '--pre-js', 'pre.js'])
    out = self.run_js('main.js')
    self.assertContained('Hello1', out)
    self.assertContained('Hello2', out)
    self.assertContained('Hello3', out)
    self.assertContained('Hello4', out)
    self.assertContained('Ok', out)

  def test_dlopen_bad_flags(self):
    create_file('main.c', r'''
#include <dlfcn.h>
#include <stdio.h>

int main() {
  void* h = dlopen("lib.so", 0);
  if (h) {
    printf("expected dlopen to fail\n");
    return 1;
  }
  printf("%s\n", dlerror());
  return 0;
}
''')
    self.run_process([EMCC, 'main.c', '-s', 'MAIN_MODULE=2'])
    out = self.run_js('a.out.js')
    self.assertContained('invalid mode for dlopen(): Either RTLD_LAZY or RTLD_NOW is required', out)

  def test_dlopen_rtld_global(self):
    # This test checks RTLD_GLOBAL where a module is loaded
    # before the module providing a global it needs is. in asm.js we use JS
    # to create a redirection function. In wasm we just have wasm, so we
    # need to introspect the wasm module. Browsers may add that eventually,
    # or we could ship a little library that does it.
    create_file('hello1.c', r'''
#include <stdio.h>

extern int hello1_val;
int hello1_val = 3;

void hello1(int i) {
  printf("hello1_val by hello1:%d\n",hello1_val);
  printf("Hello%d\n",i);
}
''')
    create_file('hello2.c', r'''
#include <stdio.h>

extern int hello1_val;
extern void hello1(int);

void hello2(int i) {
  void (*f) (int);
  printf("hello1_val by hello2:%d\n",hello1_val);
  f = hello1;
  f(i);
}
''')
    create_file('main.c', r'''
#include <stdio.h>
#include <stdlib.h>
#include <string.h>
#include <dlfcn.h>

int main(int argc,char** argv) {
  void *h;
  void *h2;
  void (*f) (int);
  h = dlopen("libhello1.wasm", RTLD_NOW|RTLD_GLOBAL);
  h2 = dlopen("libhello2.wasm", RTLD_NOW|RTLD_GLOBAL);
  f = dlsym(h, "hello1");
  f(1);
  f = dlsym(h2, "hello2");
  f(2);
  dlclose(h);
  dlclose(h2);
  return 0;
}
''')

    self.run_process([EMCC, '-o', 'libhello1.wasm', 'hello1.c', '-s', 'SIDE_MODULE', '-s', 'EXPORT_ALL'])
    self.run_process([EMCC, '-o', 'libhello2.wasm', 'hello2.c', '-s', 'SIDE_MODULE', '-s', 'EXPORT_ALL'])
    self.run_process([EMCC, '-o', 'main.js', 'main.c', '-s', 'MAIN_MODULE',
                      '--embed-file', 'libhello1.wasm',
                      '--embed-file', 'libhello2.wasm'])
    out = self.run_js('main.js')
    self.assertContained('Hello1', out)
    self.assertContained('Hello2', out)
    self.assertContained('hello1_val by hello1:3', out)
    self.assertContained('hello1_val by hello2:3', out)

  def test_dlsym_rtld_default(self):
    create_file('main.c', r'''
#include <stdio.h>
#include <stdlib.h>
#include <string.h>
#include <dlfcn.h>
#include <emscripten.h>

EMSCRIPTEN_KEEPALIVE int foo() {
  return 42;
}

EMSCRIPTEN_KEEPALIVE int64_t foo64() {
  return 64;
}

int main(int argc, char** argv) {
  int (*f)();
  f = dlsym(RTLD_DEFAULT, "foo");
  if (!f) {
    printf("dlsym failed: %s\n", dlerror());
    return 1;
  }
  printf("foo -> %d\n", f());

  int64_t (*f64)();
  f64 = dlsym(RTLD_DEFAULT, "foo64");
  if (!f64) {
    printf("dlsym failed: %s\n", dlerror());
    return 1;
  }
  printf("foo64 -> %lld\n", f64());

  f = dlsym(RTLD_DEFAULT, "bar");
  printf("bar -> %p\n", f);
  return 0;
}
''')
    self.run_process([EMCC, 'main.c', '-s', 'MAIN_MODULE=2'])
    out = self.run_js('a.out.js')
    self.assertContained('foo -> 42', out)
    self.assertContained('foo64 -> 64', out)
    self.assertContained('bar -> 0', out)

  def test_dlsym_rtld_default_js_symbol(self):
    create_file('lib.js', '''
      mergeInto(LibraryManager.library, {
       foo__sig: 'ii',
       foo: function(f) { return f + 10; },
       bar: function(f) { return f + 10; },
      });
      ''')
    create_file('main.c', r'''
#include <stdio.h>
#include <utime.h>
#include <sys/types.h>
#include <dlfcn.h>

typedef int (*func_type_t)(int arg);

int main(int argc, char** argv) {
  func_type_t fp = (func_type_t)dlsym(RTLD_DEFAULT, argv[1]);
  if (!fp) {
    printf("dlsym failed: %s\n", dlerror());
    return 1;
  }
  printf("%s -> %d\n", argv[1], fp(10));
  return 0;
}
''')
    self.run_process([EMCC, 'main.c',
                      '--js-library=lib.js',
                      '-sMAIN_MODULE=2',
                      '-sDEFAULT_LIBRARY_FUNCS_TO_INCLUDE=foo,bar',
                      '-sEXPORTED_FUNCTIONS=_main,_foo,_bar'])

    # Fist test the successful use of a JS function with dlsym
    out = self.run_js('a.out.js', args=['foo'])
    self.assertContained('foo -> 20', out)

    # Now test the failure case for when __sig is not present
    out = self.run_js('a.out.js', args=['bar'], assert_returncode=NON_ZERO)
    self.assertContained('Missing signature argument to addFunction: function _bar', out)

  def test_main_module_without_exceptions_message(self):
    # A side module that needs exceptions needs a main module with that
    # support enabled; show a clear message in that case.
    create_file('side.cpp', r'''
      #include <exception>
      #include <stdio.h>

      extern "C" void test_throw() {
        try {
          throw 42;
        } catch(int x) {
          printf("catch %d.\n", x);
          return;
        }
        puts("bad location");
      }
    ''')
    create_file('main.cpp', r'''
      #include <assert.h>
      #include <stdio.h>
      #include <stdlib.h>
      #include <string.h>
      #include <dlfcn.h>

      typedef void (*voidf)();

      int main() {
        void* h = dlopen("libside.wasm", RTLD_NOW);
        assert(h);
        voidf f = (voidf)dlsym(h, "test_throw");
        assert(f);
        f();
        return 0;
      }
      ''')
    self.run_process([EMXX, '-o', 'libside.wasm', 'side.cpp', '-s', 'SIDE_MODULE', '-fexceptions'])

    def build_main(args):
      print(args)
      with env_modify({'EMCC_FORCE_STDLIBS': 'libc++abi'}):
        self.run_process([EMXX, 'main.cpp', '-s', 'MAIN_MODULE',
                          '--embed-file', 'libside.wasm'] + args)

    build_main([])
    out = self.run_js('a.out.js', assert_returncode=NON_ZERO)
    self.assertContained('Exception catching is disabled, this exception cannot be caught.', out)
    self.assertContained('note: in dynamic linking, if a side module wants exceptions, the main module must be built with that support', out)

    build_main(['-fexceptions'])
    out = self.run_js('a.out.js')
    self.assertContained('catch 42', out)

  def test_debug_asmLastOpts(self):
    create_file('src.c', r'''
#include <stdio.h>
struct Dtlink_t {   struct Dtlink_t*   right;  /* right child      */
        union
        { unsigned int  _hash;  /* hash value       */
          struct Dtlink_t* _left;  /* left child       */
        } hl;
};
int treecount(register struct Dtlink_t* e) {
  return e ? treecount(e->hl._left) + treecount(e->right) + 1 : 0;
}
int main() {
  printf("hello, world!\n");
}
''')
    self.run_process([EMCC, 'src.c', '-s', 'EXPORTED_FUNCTIONS=_main,_treecount', '--minify=0', '-gsource-map', '-Oz'])
    self.assertContained('hello, world!', self.run_js('a.out.js'))

  def test_emscripten_print_double(self):
    create_file('src.c', r'''
#include <stdio.h>
#include <assert.h>
#include <emscripten.h>

void test(double d) {
  char buffer[100], buffer2[100];
  unsigned len, len2, len3;
  len = emscripten_print_double(d, NULL, -1);
  len2 = emscripten_print_double(d, buffer, len+1);
  assert(len == len2);
  buffer[len] = 0;
  len3 = snprintf(buffer2, 100, "%g", d);
  printf("|%g : %u : %s : %s : %d|\n", d, len, buffer, buffer2, len3);
}

int main() {
  printf("\n");
  test(0);
  test(1);
  test(-1);
  test(1.234);
  test(-1.234);
  test(1.1234E20);
  test(-1.1234E20);
  test(1.1234E-20);
  test(-1.1234E-20);
  test(1.0/0.0);
  test(-1.0/0.0);
}
''')
    self.run_process([EMCC, 'src.c'])
    out = self.run_js('a.out.js')
    self.assertContained('''
|0 : 1 : 0 : 0 : 1|
|1 : 1 : 1 : 1 : 1|
|-1 : 2 : -1 : -1 : 2|
|1.234 : 5 : 1.234 : 1.234 : 5|
|-1.234 : 6 : -1.234 : -1.234 : 6|
|1.1234e+20 : 21 : 112340000000000000000 : 1.1234e+20 : 10|
|-1.1234e+20 : 22 : -112340000000000000000 : -1.1234e+20 : 11|
|1.1234e-20 : 10 : 1.1234e-20 : 1.1234e-20 : 10|
|-1.1234e-20 : 11 : -1.1234e-20 : -1.1234e-20 : 11|
|inf : 8 : Infinity : inf : 3|
|-inf : 9 : -Infinity : -inf : 4|
''', out)

  def test_emscripten_scan_stack(self):
    create_file('src.cpp', r'''
#include <set>
#include <emscripten.h>
#include <stdio.h>
#include <assert.h>

std::set<int> seenInts;

void scan(void* x, void* y) {
  printf("scan\n");
  int* p = (int*)x;
  int* q = (int*)y;
  // The callback sends us the [low, high) range.
  assert(p < q);
  // The range is of a reasonable size - not all of memory.
  assert(q - p < 100);
  while (p < q) {
    seenInts.insert(*p);
    p++;
  }
}

int main() {
  int x;
  int* y = &x;
  *y = 12345678;
  emscripten_scan_stack(scan);
  assert(seenInts.count(12345678));
  puts("ok");
}
''')
    self.run_process([EMXX, 'src.cpp'])
    self.assertContained('ok', self.run_js('a.out.js'))

  def test_no_warn_exported_jslibfunc(self):
    self.run_process([EMCC, test_file('hello_world.c'),
                      '-s', 'DEFAULT_LIBRARY_FUNCS_TO_INCLUDE=alGetError',
                      '-s', 'EXPORTED_FUNCTIONS=_main,_alGetError'])

    # Same again but with `_alGet` wich does not exist.  This is a regression
    # test for a bug we had where any prefix of a valid function was accepted.
    err = self.expect_fail([EMCC, test_file('hello_world.c'),
                            '-s', 'DEFAULT_LIBRARY_FUNCS_TO_INCLUDE=alGetError',
                            '-s', 'EXPORTED_FUNCTIONS=_main,_alGet'])
    self.assertContained('undefined exported symbol: "_alGet"', err)

  def test_musl_syscalls(self):
    self.run_process([EMCC, test_file('hello_world.c')])
    src = read_file('a.out.js')
    # there should be no musl syscalls in hello world output
    self.assertNotContained('__syscall', src)

  def test_emcc_dev_null(self):
    out = self.run_process([EMCC, '-dM', '-E', '-x', 'c', os.devnull], stdout=PIPE).stdout
    self.assertContained('#define __EMSCRIPTEN__ 1', out) # all our defines should show up

  def test_umask_0(self):
    create_file('src.c', r'''\
#include <sys/stat.h>
#include <stdio.h>
int main() {
  umask(0);
  printf("hello, world!\n");
}
''')
    self.run_process([EMCC, 'src.c'])
    self.assertContained('hello, world!', self.run_js('a.out.js'))

  def test_no_missing_symbols(self): # simple hello world should not show any missing symbols
    self.run_process([EMCC, test_file('hello_world.c')])

    # main() is implemented in C, and even if requested from JS, we should not warn
    create_file('library_foo.js', '''
mergeInto(LibraryManager.library, {
  my_js__deps: ['main'],
  my_js: (function() {
      return function() {
        console.log("hello " + _nonexistingvariable);
      };
  }()),
});
''')
    create_file('test.cpp', '''\
#include <stdio.h>
#include <stdlib.h>

extern "C" {
  extern void my_js();
}

int main() {
  my_js();
  return EXIT_SUCCESS;
}
''')
    self.run_process([EMXX, 'test.cpp', '--js-library', 'library_foo.js'])

    # but we do error on a missing js var
    create_file('library_foo_missing.js', '''
mergeInto(LibraryManager.library, {
  my_js__deps: ['main', 'nonexistingvariable'],
  my_js: (function() {
      return function() {
        console.log("hello " + _nonexistingvariable);
      };
  }()),
});
''')
    err = self.expect_fail([EMXX, 'test.cpp', '--js-library', 'library_foo_missing.js'])
    self.assertContained('undefined symbol: nonexistingvariable', err)

    # and also for missing C code, of course (without the --js-library, it's just a missing C method)
    err = self.expect_fail([EMXX, 'test.cpp'])
    self.assertContained('undefined symbol: my_js', err)

  def test_js_lib_to_system_lib(self):
    # memset is in compiled code, so a js library __deps can't access it. it
    # would need to be in deps_info.json or EXPORTED_FUNCTIONS
    create_file('lib.js', r'''
mergeInto(LibraryManager.library, {
  depper__deps: ['memset'],
  depper: function(ptr) {
    _memset(ptr, 'd'.charCodeAt(0), 10);
  },
});
''')
    create_file('test.cpp', r'''
#include <string.h>
#include <stdio.h>

extern "C" {
extern void depper(char*);
}

int main(int argc, char** argv) {
  char buffer[11];
  buffer[10] = '\0';
  // call by a pointer, to force linking of memset, no llvm intrinsic here
  volatile auto ptr = memset;
  (*ptr)(buffer, 'a', 10);
  depper(buffer);
  puts(buffer);
}
''')

    err = self.expect_fail([EMXX, 'test.cpp', '--js-library', 'lib.js'])
    self.assertContained('_memset may need to be added to EXPORTED_FUNCTIONS if it arrives from a system library', err)

    # without the dep, and with EXPORTED_FUNCTIONS, it works ok
    create_file('lib.js', r'''
mergeInto(LibraryManager.library, {
  depper: function(ptr) {
    _memset(ptr, 'd'.charCodeAt(0), 10);
  },
});
''')
    self.run_process([EMXX, 'test.cpp', '--js-library', 'lib.js', '-s', 'EXPORTED_FUNCTIONS=_main,_memset'])
    self.assertContained('dddddddddd', self.run_js('a.out.js'))

  def test_realpath(self):
    create_file('src.c', r'''
#include <stdlib.h>
#include <stdio.h>
#include <errno.h>

int main(int argc, char **argv) {
  char *t_realpath_buf = realpath("/boot/README.txt", NULL);
  if (!t_realpath_buf) {
    perror("Resolve failed");
    return 1;
  }

  printf("Resolved: %s\n", t_realpath_buf);
  free(t_realpath_buf);
  return 0;
}
''')
    ensure_dir('boot')
    create_file('boot/README.txt', ' ')
    self.run_process([EMCC, 'src.c', '-s', 'SAFE_HEAP', '--embed-file', 'boot'])
    self.assertContained('Resolved: /boot/README.txt', self.run_js('a.out.js'))

  def test_realpath_nodefs(self):
    create_file('src.c', r'''
#include <stdlib.h>
#include <stdio.h>
#include <errno.h>
#include <emscripten.h>

#define TEST_PATH "/working/TEST_NODEFS.txt"

int main(int argc, char **argv) {
  errno = 0;
  EM_ASM({
    FS.mkdir('/working');
    FS.mount(NODEFS, { root: '.' }, '/working');
  });
  char *t_realpath_buf = realpath(TEST_PATH, NULL);
  if (NULL == t_realpath_buf) {
    perror("Resolve failed");
    return 1;
  } else {
    printf("Resolved: %s\n", t_realpath_buf);
    free(t_realpath_buf);
    return 0;
  }
}
''')
    create_file('TEST_NODEFS.txt', ' ')
    self.run_process([EMCC, 'src.c', '-lnodefs.js'])
    self.assertContained('Resolved: /working/TEST_NODEFS.txt', self.run_js('a.out.js'))

  def test_realpath_2(self):
    ensure_dir('Folder')
    create_file('src.c', r'''
#include <stdlib.h>
#include <stdio.h>
#include <errno.h>

int testrealpath(const char* path)    {
  errno = 0;
  char *t_realpath_buf = realpath(path, NULL);
  if (NULL == t_realpath_buf) {
    printf("Resolve failed: \"%s\"\n",path);fflush(stdout);
    return 1;
  } else {
    printf("Resolved: \"%s\" => \"%s\"\n", path, t_realpath_buf);fflush(stdout);
    free(t_realpath_buf);
    return 0;
  }
}

int main(int argc, char **argv)
{
    // files:
    testrealpath("testfile.txt");
    testrealpath("Folder/testfile.txt");
    testrealpath("testnonexistentfile.txt");
    // folders
    testrealpath("Folder");
    testrealpath("/Folder");
    testrealpath("./");
    testrealpath("");
    testrealpath("/");
    return 0;
}
''')
    create_file('testfile.txt', '')
    create_file('Folder/testfile.txt', '')
    self.run_process([EMCC, 'src.c', '--embed-file', 'testfile.txt', '--embed-file', 'Folder'])
    self.assertContained('''Resolved: "testfile.txt" => "/testfile.txt"
Resolved: "Folder/testfile.txt" => "/Folder/testfile.txt"
Resolve failed: "testnonexistentfile.txt"
Resolved: "Folder" => "/Folder"
Resolved: "/Folder" => "/Folder"
Resolved: "./" => "/"
Resolve failed: ""
Resolved: "/" => "/"
''', self.run_js('a.out.js'))

  def test_no_warnings(self):
    # build once before to make sure system libs etc. exist
    self.run_process([EMXX, test_file('hello_libcxx.cpp')])
    # check that there is nothing in stderr for a regular compile
    err = self.run_process([EMXX, test_file('hello_libcxx.cpp')], stderr=PIPE).stderr
    self.assertEqual(err, '')

  def test_dlmalloc_modes(self):
    create_file('src.cpp', r'''
      #include <stdlib.h>
      #include <stdio.h>
      int main() {
        void* c = malloc(1024);
        free(c);
        free(c);
        printf("double-freed\n");
      }
    ''')
    self.run_process([EMXX, 'src.cpp'])
    self.assertContained('double-freed', self.run_js('a.out.js'))
    # in debug mode, the double-free is caught
    self.run_process([EMXX, 'src.cpp', '-s', 'ASSERTIONS=2'])
    seen_error = False
    out = '?'
    try:
      out = self.run_js('a.out.js')
    except Exception:
      seen_error = True
    self.assertTrue(seen_error, out)

  def test_mallocs(self):
    def run(opts):
      print(opts)
      sizes = {}
      for malloc, name in (
        ('dlmalloc', 'dlmalloc'),
        (None, 'default'),
        ('emmalloc', 'emmalloc')
      ):
        print(malloc, name)
        cmd = [EMXX, test_file('hello_libcxx.cpp'), '-o', 'a.out.js'] + opts
        if malloc:
          cmd += ['-s', 'MALLOC="%s"' % malloc]
        print(cmd)
        self.run_process(cmd)
        sizes[name] = os.path.getsize('a.out.wasm')
      print(sizes)
      # dlmalloc is the default
      self.assertEqual(sizes['dlmalloc'], sizes['default'])
      # emmalloc is much smaller
      self.assertLess(sizes['emmalloc'], sizes['dlmalloc'] - 5000)
    run([])
    run(['-O2'])

  def test_emmalloc_2GB(self):
    def test(args, text=None):
      if text:
        stderr = self.expect_fail([EMCC, test_file('hello_world.c'), '-s', 'MALLOC=emmalloc'] + args)
        self.assertContained(text, stderr)
      else:
        self.run_process([EMCC, test_file('hello_world.c'), '-s', 'MALLOC=emmalloc'] + args)

    test(['-s', 'INITIAL_MEMORY=2GB'], 'INITIAL_MEMORY must be less than 2GB due to current spec limitations')
    test(['-s', 'ALLOW_MEMORY_GROWTH'])
    test(['-s', 'ALLOW_MEMORY_GROWTH', '-s', 'MAXIMUM_MEMORY=1GB'])
    test(['-s', 'ALLOW_MEMORY_GROWTH', '-s', 'MAXIMUM_MEMORY=4GB'])

  def test_2GB_plus(self):
    # when the heap size can be over 2GB, we rewrite pointers to be unsigned
    def test(page_diff):
      args = [EMCC, test_file('hello_world.c'), '-O2', '-s', 'ALLOW_MEMORY_GROWTH']
      if page_diff is not None:
        args += ['-s', 'MAXIMUM_MEMORY=%d' % (2**31 + page_diff * 64 * 1024)]
      print(args)
      self.run_process(args)
      return os.path.getsize('a.out.js')

    less = test(-1)
    equal = test(0)
    more = test(1)
    none = test(None)

    # exactly 2GB still doesn't require unsigned pointers, as we can't address
    # the 2GB location in memory
    self.assertEqual(less, equal)
    self.assertLess(equal, more)
    # not specifying maximum memory does not result in unsigned pointers, as the
    # default maximum memory is 2GB.
    self.assertEqual(less, none)

  @parameterized({
    'normal': (['-s', 'WASM_BIGINT=0'], 'testbind.js'),
    'bigint': (['-s', 'WASM_BIGINT'], 'testbind_bigint.js'),
  })
  def test_sixtyfour_bit_return_value(self, args, bind_js):
    # This test checks that the most significant 32 bits of a 64 bit long are correctly made available
    # to native JavaScript applications that wish to interact with compiled code returning 64 bit longs.
    # The MS 32 bits should be available in Runtime.getTempRet0() even when compiled with -O2 --closure 1

    # Compile test.c and wrap it in a native JavaScript binding so we can call our compiled function from JS.
    self.run_process([EMCC, test_file('return64bit/test.c'),
                      '--pre-js', test_file('return64bit/testbindstart.js'),
                      '--pre-js', test_file('return64bit', bind_js),
                      '--post-js', test_file('return64bit/testbindend.js'),
                      '-s', 'DEFAULT_LIBRARY_FUNCS_TO_INCLUDE=$dynCall',
                      '-s', 'EXPORTED_FUNCTIONS=_test_return64', '-o', 'test.js', '-O2',
                      '--closure=1', '-g1', '-s', 'WASM_ASYNC_COMPILATION=0'] + args)

    # Simple test program to load the test.js binding library and call the binding to the
    # C function returning the 64 bit long.
    create_file('testrun.js', '''
      var test = require("./test.js");
      test.runtest();
    ''')

    # Run the test and confirm the output is as expected.
    out = self.run_js('testrun.js', engine=config.NODE_JS + ['--experimental-wasm-bigint'])
    self.assertContained('''\
input = 0xaabbccdd11223344
low = 5678
high = 1234
input = 0xabcdef1912345678
low = 5678
high = 1234
''', out)

  def test_lib_include_flags(self):
    self.run_process([EMCC] + '-l m -l c -I'.split() + [test_file('include_test'), test_file('lib_include_flags.c')])

  def test_dash_s_link_flag(self):
    # -s is also a valid link flag.  We try to distingish between this case and when
    # its used to set a settings based on looking at the argument that follows.

    # Test the case when -s is the last flag
    self.run_process([EMXX, test_file('hello_world.cpp'), '-s'])
    self.assertContained('hello, world!', self.run_js('a.out.js'))

    # Test the case when the following flag is all uppercase but starts with a `-`
    self.run_process([EMXX, test_file('hello_world.cpp'), '-s', '-DFOO'])
    self.assertContained('hello, world!', self.run_js('a.out.js'))

    # Test that case when the following flag is not all uppercase
    self.run_process([EMXX, '-s', test_file('hello_world.cpp')])
    self.assertContained('hello, world!', self.run_js('a.out.js'))

  def test_dash_s_response_file_string(self):
    create_file('response_file.txt', 'MyModule\n')
    create_file('response_file.json', '"MyModule"\n')
    self.run_process([EMXX, test_file('hello_world.cpp'), '-s', 'EXPORT_NAME=@response_file.txt'])
    self.run_process([EMXX, test_file('hello_world.cpp'), '-s', 'EXPORT_NAME=@response_file.json'])

  def test_dash_s_response_file_list(self):
    create_file('response_file.txt', '_main\n_malloc\n')
    create_file('response_file.json', '["_main", "_malloc"]\n')
    self.run_process([EMXX, test_file('hello_world.cpp'), '-s', 'EXPORTED_FUNCTIONS=@response_file.txt'])
    self.run_process([EMXX, test_file('hello_world.cpp'), '-s', 'EXPORTED_FUNCTIONS=@response_file.json'])

  def test_dash_s_response_file_misssing(self):
    err = self.expect_fail([EMXX, test_file('hello_world.cpp'), '-s', 'EXPORTED_FUNCTIONS=@foo'])
    self.assertContained('error: foo: file not found parsing argument: EXPORTED_FUNCTIONS=@foo', err)

  def test_dash_s_unclosed_quote(self):
    # Unclosed quote
    err = self.run_process([EMXX, test_file('hello_world.cpp'), '-s', "TEST_KEY='MISSING_QUOTE"], stderr=PIPE, check=False).stderr
    self.assertNotContained('AssertionError', err) # Do not mention that it is an assertion error
    self.assertContained('unclosed opened quoted string. expected final character to be "\'"', err)

  def test_dash_s_single_quote(self):
    # Only one quote
    err = self.run_process([EMXX, test_file('hello_world.cpp'), '-s', "TEST_KEY='"], stderr=PIPE, check=False).stderr
    self.assertNotContained('AssertionError', err) # Do not mention that it is an assertion error
    self.assertContained('unclosed opened quoted string.', err)

  def test_dash_s_unclosed_list(self):
    # Unclosed list
    err = self.expect_fail([EMXX, test_file('hello_world.cpp'), '-s', "TEST_KEY=[Value1, Value2"])
    self.assertNotContained('AssertionError', err) # Do not mention that it is an assertion error
    self.assertContained('unclosed opened string list. expected final character to be "]"', err)

  def test_dash_s_valid_list(self):
    err = self.expect_fail([EMXX, test_file('hello_world.cpp'), '-s', "TEST_KEY=[Value1, \"Value2\"]"])
    self.assertNotContained('a problem occurred in evaluating the content after a "-s", specifically', err)

  def test_dash_s_wrong_type(self):
    err = self.expect_fail([EMXX, test_file('hello_world.cpp'), '-s', 'EXIT_RUNTIME=[foo,bar]'])
    self.assertContained("error: setting `EXIT_RUNTIME` expects `<class 'int'>` but got `<class 'list'>`", err)

  def test_dash_s_typo(self):
    # with suggestions
    stderr = self.expect_fail([EMCC, test_file('hello_world.c'), '-s', 'DISABLE_EXCEPTION_CATCH'])
    self.assertContained("Attempt to set a non-existent setting: 'DISABLE_EXCEPTION_CATCH'", stderr)
    self.assertContained('did you mean one of DISABLE_EXCEPTION_CATCHING', stderr)
    # no suggestions
    stderr = self.expect_fail([EMCC, test_file('hello_world.c'), '-s', 'CHEEZ'])
    self.assertContained("perhaps a typo in emcc\'s  -s X=Y  notation?", stderr)
    self.assertContained('(see src/settings.js for valid values)', stderr)
    # suggestions do not include renamed legacy settings
    stderr = self.expect_fail([EMCC, test_file('hello_world.c'), '-s', 'ZBINARYEN_ASYNC_COMPILATION'])
    self.assertContained("Attempt to set a non-existent setting: 'ZBINARYEN_ASYNC_COMPILATION'", stderr)
    self.assertNotContained(' BINARYEN_ASYNC_COMPILATION', stderr)

  def test_dash_s_no_space(self):
    self.run_process([EMCC, test_file('hello_world.c'), '-sEXPORT_ALL'])
    err = self.expect_fail([EMXX, test_file('hello_world.cpp'), '-sEXPORTED_FUNCTIONS=foo'])
    self.assertContained('error: undefined exported symbol: "foo"', err)

  def test_zeroinit(self):
    create_file('src.c', r'''
#include <stdio.h>
int buf[1048576];
int main() {
  printf("hello, world! %d\n", buf[123456]);
  return 0;
}
''')
    self.run_process([EMCC, 'src.c', '-O2'])
    size = os.path.getsize('a.out.wasm')
    # size should be much smaller than the size of that zero-initialized buffer
    self.assertLess(size, 123456 / 2)

  def test_canonicalize_nan_warning(self):
    create_file('src.cpp', r'''
#include <stdio.h>

union U {
  int x;
  float y;
} a;


int main() {
  a.x = 0x7FC01234;
  printf("%f\n", a.y);
  printf("0x%x\n", a.x);
  return 0;
}
''')

    self.run_process([EMXX, 'src.cpp', '-O1'])
    out = self.run_js('a.out.js')
    self.assertContained('nan\n', out)
    self.assertContained('0x7fc01234\n', out)

  def test_memory_growth_noasm(self):
    self.run_process([EMCC, test_file('hello_world.c'), '-O2', '-s', 'ALLOW_MEMORY_GROWTH'])
    src = read_file('a.out.js')
    assert 'use asm' not in src

  def test_EM_ASM_i64(self):
    create_file('src.cpp', '''
#include <stdint.h>
#include <emscripten.h>

int main() {
  EM_ASM({
    out('inputs: ' + $0 + ', ' + $1 + '.');
  }, int64_t(0x12345678ABCDEF1FLL));
}
''')
    self.expect_fail([EMXX, 'src.cpp', '-Oz'])

  def test_eval_ctors_non_terminating(self):
    for wasm in (1, 0):
      print('wasm', wasm)
      src = r'''
        struct C {
          C() {
            volatile int y = 0;
            while (y == 0) {}
          }
        };
        C always;
        int main() {}
      '''
      create_file('src.cpp', src)
      self.run_process([EMXX, 'src.cpp', '-O2', '-s', 'EVAL_CTORS', '-profiling-funcs', '-s', 'WASM=%d' % wasm])

  @disabled('EVAL_CTORS is currently disabled')
  def test_eval_ctors(self):
    for wasm in (1, 0):
      print('wasm', wasm)
      print('check no ctors is ok')

      # on by default in -Oz, but user-overridable

      def get_size(args):
        print('get_size', args)
        self.run_process([EMXX, test_file('hello_libcxx.cpp'), '-s', 'WASM=%d' % wasm] + args)
        self.assertContained('hello, world!', self.run_js('a.out.js'))
        if wasm:
          codesize = self.count_wasm_contents('a.out.wasm', 'funcs')
          memsize = self.count_wasm_contents('a.out.wasm', 'memory-data')
        else:
          codesize = os.path.getsize('a.out.js')
          memsize = os.path.getsize('a.out.js.mem')
        return (codesize, memsize)

      def check_size(left, right):
        # can't measure just the mem out of the wasm, so ignore [1] for wasm
        if left[0] == right[0] and left[1] == right[1]:
          return 0
        if left[0] < right[0] and left[1] > right[1]:
          return -1 # smaller code, bigger mem
        if left[0] > right[0] and left[1] < right[1]:
          return 1
        assert False, [left, right]

      o2_size = get_size(['-O2'])
      assert check_size(get_size(['-O2']), o2_size) == 0, 'deterministic'
      assert check_size(get_size(['-O2', '-s', 'EVAL_CTORS']), o2_size) < 0, 'eval_ctors works if user asks for it'
      oz_size = get_size(['-Oz'])
      assert check_size(get_size(['-Oz']), oz_size) == 0, 'deterministic'
      assert check_size(get_size(['-Oz', '-s', 'EVAL_CTORS']), oz_size) == 0, 'eval_ctors is on by default in oz'
      assert check_size(get_size(['-Oz', '-s', 'EVAL_CTORS=0']), oz_size) == 1, 'eval_ctors can be turned off'

      linkable_size = get_size(['-Oz', '-s', 'EVAL_CTORS', '-s', 'LINKABLE'])
      assert check_size(get_size(['-Oz', '-s', 'EVAL_CTORS=0', '-s', 'LINKABLE']), linkable_size) == 1, 'noticeable difference in linkable too'

    def test_eval_ctor_ordering(self):
      # ensure order of execution remains correct, even with a bad ctor
      def test(p1, p2, p3, last, expected):
        src = r'''
          #include <stdio.h>
          #include <stdlib.h>
          volatile int total = 0;
          struct C {
            C(int x) {
              volatile int y = x;
              y++;
              y--;
              if (y == 0xf) {
                printf("you can't eval me ahead of time\n"); // bad ctor
              }
              total <<= 4;
              total += int(y);
            }
          };
          C __attribute__((init_priority(%d))) c1(0x5);
          C __attribute__((init_priority(%d))) c2(0x8);
          C __attribute__((init_priority(%d))) c3(%d);
          int main() {
            printf("total is 0x%%x.\n", total);
          }
        ''' % (p1, p2, p3, last)
        create_file('src.cpp', src)
        self.run_process([EMXX, 'src.cpp', '-O2', '-s', 'EVAL_CTORS', '-profiling-funcs', '-s', 'WASM=%d' % wasm])
        self.assertContained('total is %s.' % hex(expected), self.run_js('a.out.js'))
        shutil.copyfile('a.out.js', 'x' + hex(expected) + '.js')
        if wasm:
          shutil.copyfile('a.out.wasm', 'x' + hex(expected) + '.wasm')
          return self.count_wasm_contents('a.out.wasm', 'funcs')
        else:
          return read_file('a.out.js').count('function _')

      print('no bad ctor')
      first  = test(1000, 2000, 3000, 0xe, 0x58e) # noqa
      second = test(3000, 1000, 2000, 0xe, 0x8e5) # noqa
      third  = test(2000, 3000, 1000, 0xe, 0xe58) # noqa
      print(first, second, third)
      assert first == second and second == third
      print('with bad ctor')
      first  = test(1000, 2000, 3000, 0xf, 0x58f) # noqa; 2 will succeed
      second = test(3000, 1000, 2000, 0xf, 0x8f5) # noqa; 1 will succedd
      third  = test(2000, 3000, 1000, 0xf, 0xf58) # noqa; 0 will succeed
      print(first, second, third)
      assert first < second and second < third, [first, second, third]

  @uses_canonical_tmp
  @with_env_modify({'EMCC_DEBUG': '1'})
  def test_eval_ctors_debug_output(self):
    for wasm in (1, 0):
      print('wasm', wasm)
      create_file('lib.js', r'''
mergeInto(LibraryManager.library, {
  external_thing: function() {}
});
''')
      create_file('src.cpp', r'''
  extern "C" void external_thing();
  struct C {
    C() { external_thing(); } // don't remove this!
  };
  C c;
  int main() {}
      ''')
      err = self.run_process([EMXX, 'src.cpp', '--js-library', 'lib.js', '-Oz', '-s', 'WASM=%d' % wasm], stderr=PIPE).stderr
      # disabled in the wasm backend
      self.assertContained('Ctor evalling in the wasm backend is disabled', err)
      self.assertNotContained('ctor_evaller: not successful', err) # with logging
      # TODO(sbc): Re-enable onece ctor evaluation is working with llvm backend.
      # self.assertContained('external_thing', err) # the failing call should be mentioned

  def test_override_js_execution_environment(self):
    create_file('main.cpp', r'''
      #include <emscripten.h>
      int main() {
        EM_ASM({
          out('environment is WEB? ' + ENVIRONMENT_IS_WEB);
          out('environment is WORKER? ' + ENVIRONMENT_IS_WORKER);
          out('environment is NODE? ' + ENVIRONMENT_IS_NODE);
          out('environment is SHELL? ' + ENVIRONMENT_IS_SHELL);
        });
      }
''')
    # use SINGLE_FILE since we don't want to depend on loading a side .wasm file on the environment in this test;
    # with the wrong env we have very odd failures
    self.run_process([EMXX, 'main.cpp', '-s', 'SINGLE_FILE'])
    src = read_file('a.out.js')
    envs = ['web', 'worker', 'node', 'shell']
    for env in envs:
      for engine in config.JS_ENGINES:
        if engine == config.V8_ENGINE:
          continue # ban v8, weird failures
        actual = 'NODE' if engine == config.NODE_JS else 'SHELL'
        print(env, actual, engine)
        module = {'ENVIRONMENT': env}
        if env != actual:
          # avoid problems with arguments detection, which may cause very odd failures with the wrong environment code
          module['arguments'] = []
        curr = 'var Module = %s;\n' % str(module)
        print('    ' + curr)
        create_file('test.js', curr + src)
        seen = self.run_js('test.js', engine=engine, assert_returncode=NON_ZERO)
        self.assertContained('Module.ENVIRONMENT has been deprecated. To force the environment, use the ENVIRONMENT compile-time option (for example, -s ENVIRONMENT=web or -s ENVIRONMENT=node', seen)

  def test_override_c_environ(self):
    create_file('pre.js', r'''
      var Module = {
        preRun: [function() { ENV.hello = 'world'; ENV.LANG = undefined; }]
      };
    ''')
    create_file('src.cpp', r'''
      #include <stdlib.h>
      #include <stdio.h>
      int main() {
        printf("|%s|\n", getenv("hello"));
        printf("LANG is %s\n", getenv("LANG") ? "set" : "not set");
      }
    ''')
    self.run_process([EMXX, 'src.cpp', '--pre-js', 'pre.js'])
    output = self.run_js('a.out.js')
    self.assertContained('|world|', output)
    self.assertContained('LANG is not set', output)

    create_file('pre.js', r'''
      var Module = {
        preRun: [function(module) { module.ENV.hello = 'world' }]
      };
    ''')
    self.run_process([EMXX, 'src.cpp', '--pre-js', 'pre.js', '-s', 'EXPORTED_RUNTIME_METHODS=ENV'])
    self.assertContained('|world|', self.run_js('a.out.js'))

    self.run_process([EMXX, 'src.cpp', '--pre-js', 'pre.js', '-s', 'EXPORTED_RUNTIME_METHODS=ENV', '-s', 'MODULARIZE'])
    output = self.run_process(config.NODE_JS + ['-e', 'require("./a.out.js")();'], stdout=PIPE, stderr=PIPE)
    self.assertContained('|world|', output.stdout)

  def test_warn_no_filesystem(self):
    error = 'Filesystem support (FS) was not included. The problem is that you are using files from JS, but files were not used from C/C++, so filesystem support was not auto-included. You can force-include filesystem support with  -s FORCE_FILESYSTEM=1'

    self.run_process([EMCC, test_file('hello_world.c')])
    seen = self.run_js('a.out.js')
    self.assertNotContained(error, seen)

    def test(contents):
      create_file('src.cpp', r'''
  #include <stdio.h>
  #include <emscripten.h>
  int main() {
    EM_ASM({ %s });
    printf("hello, world!\n");
    return 0;
  }
  ''' % contents)
      self.run_process([EMXX, 'src.cpp'])
      self.assertContained(error, self.run_js('a.out.js', assert_returncode=NON_ZERO))

    # might appear in handwritten code
    test("FS.init()")
    test("FS.createPreloadedFile('waka waka, just warning check')")
    test("FS.createDataFile('waka waka, just warning check')")
    test("FS.analyzePath('waka waka, just warning check')")
    test("FS.loadFilesFromDB('waka waka, just warning check')")
    # might appear in filesystem code from a separate script tag
    test("Module['FS_createDataFile']('waka waka, just warning check')")
    test("Module['FS_createPreloadedFile']('waka waka, just warning check')")

    # text is in the source when needed, but when forcing FS, it isn't there
    self.run_process([EMXX, 'src.cpp'])
    self.assertContained(error, read_file('a.out.js'))
    self.run_process([EMXX, 'src.cpp', '-s', 'FORCE_FILESYSTEM']) # forcing FS means no need
    self.assertNotContained(error, read_file('a.out.js'))
    self.run_process([EMXX, 'src.cpp', '-s', 'ASSERTIONS=0']) # no assertions, no need
    self.assertNotContained(error, read_file('a.out.js'))
    self.run_process([EMXX, 'src.cpp', '-O2']) # optimized, so no assertions
    self.assertNotContained(error, read_file('a.out.js'))

  def test_warn_module_print_err(self):
    error = 'was not exported. add it to EXPORTED_RUNTIME_METHODS (see the FAQ)'

    def test(contents, expected, args=[], assert_returncode=0):
      create_file('src.cpp', r'''
  #include <emscripten.h>
  int main() {
    EM_ASM({ %s });
    return 0;
  }
  ''' % contents)
      self.run_process([EMXX, 'src.cpp'] + args)
      self.assertContained(expected, self.run_js('a.out.js', assert_returncode=assert_returncode))

    # error shown (when assertions are on)
    test("Module.print('x')", error, assert_returncode=NON_ZERO)
    test("Module['print']('x')", error, assert_returncode=NON_ZERO)
    test("Module.printErr('x')", error, assert_returncode=NON_ZERO)
    test("Module['printErr']('x')", error, assert_returncode=NON_ZERO)

    # when exported, all good
    test("Module['print']('print'); Module['printErr']('err'); ", 'print\nerr', ['-s', 'EXPORTED_RUNTIME_METHODS=print,printErr'])

  def test_warn_unexported_main(self):
    WARNING = 'main() is in the input files, but "_main" is not in EXPORTED_FUNCTIONS, which means it may be eliminated as dead code. Export it if you want main() to run.'

    proc = self.run_process([EMCC, test_file('hello_world.c'), '-s', 'EXPORTED_FUNCTIONS=[]'], stderr=PIPE)
    self.assertContained(WARNING, proc.stderr)

  def test_source_file_with_fixed_language_mode(self):
    create_file('src_tmp_fixed_lang', '''
#include <string>
#include <iostream>

int main() {
  std::cout << "Test_source_fixed_lang_hello" << std::endl;
  return 0;
}
    ''')
    self.run_process([EMXX, '-Wall', '-x', 'c++', 'src_tmp_fixed_lang'])
    self.assertContained('Test_source_fixed_lang_hello', self.run_js('a.out.js'))

    stderr = self.expect_fail([EMXX, '-Wall', 'src_tmp_fixed_lang'])
    self.assertContained('unknown file type: src_tmp_fixed_lang', stderr)

  def test_disable_inlining(self):
    create_file('test.c', r'''
#include <stdio.h>

void foo() {
  printf("foo\n");
}

int main() {
  foo();
  return 0;
}
''')

    # Without the 'INLINING_LIMIT', -O2 inlines foo()
    cmd = [EMCC, '-c', 'test.c', '-O2', '-o', 'test.o', '-s', 'INLINING_LIMIT', '-flto']
    self.run_process(cmd)
    # If foo() had been wrongly inlined above, internalizing foo and running
    # global DCE makes foo DCE'd
    opts = ['-internalize', '-internalize-public-api-list=main', '-globaldce']
    self.run_process([shared.LLVM_OPT] + opts + ['test.o', '-o', 'test2.o'])

    # To this test to be successful, foo() shouldn't have been inlined above and
    # foo() should be in the function list
    output = self.run_process([shared.LLVM_NM, 'test2.o'], stdout=PIPE).stdout
    self.assertContained('foo', output)

  def test_output_eol(self):
    for params in [[], ['--proxy-to-worker'], ['--proxy-to-worker', '-s', 'WASM=0']]:
      for output_suffix in ['html', 'js']:
        for eol in ['windows', 'linux']:
          files = ['a.js']
          if output_suffix == 'html':
            files += ['a.html']
          cmd = [EMCC, test_file('hello_world.c'), '-o', 'a.' + output_suffix, '--output_eol', eol] + params
          self.run_process(cmd)
          for f in files:
            print(str(cmd) + ' ' + str(params) + ' ' + eol + ' ' + f)
            self.assertExists(f)
            if eol == 'linux':
              expected_ending = '\n'
            else:
              expected_ending = '\r\n'

            ret = line_endings.check_line_endings(f, expect_only=expected_ending)
            assert ret == 0

          for f in files:
            try_delete(f)

  def test_binaryen_names(self):
    sizes = {}
    for args, expect_names in [
        ([], False),
        (['-g'], True),
        (['-O1'], False),
        (['-O2'], False),
        (['-O2', '-g'], True),
        (['-O2', '-g1'], False),
        (['-O2', '-g2'], True),
        (['-O2', '--profiling'], True),
        (['-O2', '--profiling-funcs'], True),
      ]:
      print(args, expect_names)
      try_delete('a.out.js')
      # we use dlmalloc here, as emmalloc has a bunch of asserts that contain the text "malloc" in
      # them, which makes counting harder
      self.run_process([EMXX, test_file('hello_world.cpp')] + args + ['-s', 'MALLOC="dlmalloc"', '-s', 'EXPORTED_FUNCTIONS=_main,_malloc'])
      code = read_binary('a.out.wasm')
      if '-g' in args:
        # With -g we get full dwarf info which means we there are many occurances of malloc
        self.assertGreater(code.count(b'malloc'), 2)
      else:
        if expect_names:
          # name section adds the name of malloc (there is also another one for the export)
          self.assertEqual(code.count(b'malloc'), 2)
        else:
          # should be just malloc for the export
          self.assertEqual(code.count(b'malloc'), 1)
      sizes[str(args)] = os.path.getsize('a.out.wasm')
    print(sizes)
    # when -profiling-funcs, the size increases due to function names
    self.assertLess(sizes["['-O2']"], sizes["['-O2', '--profiling-funcs']"])

  def test_binaryen_warn_mem(self):
    # if user changes INITIAL_MEMORY at runtime, the wasm module may not accept the memory import if
    # it is too big/small
    create_file('pre.js', 'var Module = { INITIAL_MEMORY: 50 * 1024 * 1024 };\n')
    self.run_process([EMXX, test_file('hello_world.cpp'), '-s', 'INITIAL_MEMORY=' + str(16 * 1024 * 1024), '--pre-js', 'pre.js', '-s', 'WASM_ASYNC_COMPILATION=0', '-s', 'IMPORTED_MEMORY'])
    out = self.run_js('a.out.js', assert_returncode=NON_ZERO)
    self.assertContained('LinkError', out)
    self.assertContained('Memory size incompatibility issues may be due to changing INITIAL_MEMORY at runtime to something too large. Use ALLOW_MEMORY_GROWTH to allow any size memory (and also make sure not to set INITIAL_MEMORY at runtime to something smaller than it was at compile time).', out)
    self.assertNotContained('hello, world!', out)
    # and with memory growth, all should be good
    self.run_process([EMXX, test_file('hello_world.cpp'), '-s', 'INITIAL_MEMORY=' + str(16 * 1024 * 1024), '--pre-js', 'pre.js', '-s', 'ALLOW_MEMORY_GROWTH', '-s', 'WASM_ASYNC_COMPILATION=0', '-s', 'IMPORTED_MEMORY'])
    self.assertContained('hello, world!', self.run_js('a.out.js'))

  def test_binaryen_mem(self):
    for args, expect_initial, expect_max in [
        (['-s', 'INITIAL_MEMORY=20971520'], 320, 320),
        (['-s', 'INITIAL_MEMORY=20971520', '-s', 'ALLOW_MEMORY_GROWTH'], 320, None),
        (['-s', 'INITIAL_MEMORY=20971520',                                '-s', 'MAXIMUM_MEMORY=41943040'], 320, 640),
        (['-s', 'INITIAL_MEMORY=20971520', '-s', 'ALLOW_MEMORY_GROWTH', '-s', 'MAXIMUM_MEMORY=41943040'], 320, 640),
      ]:
      cmd = [EMCC, test_file('hello_world.c'), '-O2'] + args
      print(' '.join(cmd))
      self.run_process(cmd)
      wat = self.run_process([wasm_dis, 'a.out.wasm'], stdout=PIPE).stdout
      for line in wat:
        if '(import "env" "memory" (memory ' in line:
          parts = line.strip().replace('(', '').replace(')', '').split(' ')
          print(parts)
          self.assertEqual(parts[5], str(expect_initial))
          if not expect_max:
            self.assertEqual(len(parts), 6)
          else:
            self.assertEqual(parts[6], str(expect_max))

  def test_invalid_mem(self):
    # A large amount is fine, multiple of 16MB or not
    self.run_process([EMCC, test_file('hello_world.c'), '-s', 'INITIAL_MEMORY=33MB'])
    self.run_process([EMCC, test_file('hello_world.c'), '-s', 'INITIAL_MEMORY=32MB'])

    # A tiny amount is fine in wasm
    self.run_process([EMCC, test_file('hello_world.c'), '-s', 'INITIAL_MEMORY=65536', '-s', 'TOTAL_STACK=1024'])
    # And the program works!
    self.assertContained('hello, world!', self.run_js('a.out.js'))

    # Must be a multiple of 64KB
    ret = self.expect_fail([EMCC, test_file('hello_world.c'), '-s', 'INITIAL_MEMORY=33554433']) # 32MB + 1 byte
    self.assertContained('INITIAL_MEMORY must be a multiple of WebAssembly page size (64KiB)', ret)

    self.run_process([EMCC, test_file('hello_world.c'), '-s', 'MAXIMUM_MEMORY=33MB'])

    ret = self.expect_fail([EMCC, test_file('hello_world.c'), '-s', 'MAXIMUM_MEMORY=34603009']) # 33MB + 1 byte
    self.assertContained('MAXIMUM_MEMORY must be a multiple of WebAssembly page size (64KiB)', ret)

  def test_dasho_invalid_dir(self):
    ret = self.expect_fail([EMCC, test_file('hello_world.c'), '-o', Path('NONEXISTING_DIRECTORY/out.js')])
    self.assertContained('specified output file (NONEXISTING_DIRECTORY%sout.js) is in a directory that does not exist' % os.path.sep, ret)

  def test_dasho_is_dir(self):
    ret = self.expect_fail([EMCC, test_file('hello_world.c'), '-o', '.'])
    self.assertContained('emcc: error: cannot write output file `.`: Is a directory', ret)

    ret = self.expect_fail([EMCC, test_file('hello_world.c'), '-o', '.', '--oformat=wasm'])
    self.assertContained('wasm-ld: error: cannot open output file .:', ret)
    # Linux/Mac and Windows's error messages are slightly different
    self.assertContained(['Is a directory', 'is a directory'], ret)

    ret = self.expect_fail([EMCC, test_file('hello_world.c'), '-o', '.', '--oformat=html'])
    self.assertContained('emcc: error: cannot write output file:', ret)
    # Linux/Mac and Windows's error codes and messages are different
    self.assertContained(['Is a directory', 'Permission denied'], ret)

  def test_binaryen_ctors(self):
    # ctor order must be identical to js builds, deterministically
    create_file('src.cpp', r'''
      #include <stdio.h>
      struct A {
        A() { puts("constructing A!"); }
      };
      A a;
      struct B {
        B() { puts("constructing B!"); }
      };
      B b;
      int main() {}
    ''')
    self.run_process([EMXX, 'src.cpp'])
    correct = self.run_js('a.out.js')
    for args in [[], ['-s', 'RELOCATABLE']]:
      print(args)
      self.run_process([EMXX, 'src.cpp', '-o', 'b.out.js'] + args)
      seen = self.run_js('b.out.js')
      assert correct == seen, correct + '\n vs \n' + seen

  # test debug info and debuggability of JS output
  def test_binaryen_debug(self):
    for args, expect_dash_g, expect_emit_text, expect_clean_js, expect_whitespace_js, expect_closured in [
        (['-O0'], False, False, False, True, False),
        (['-O0', '-g1'], False, False, False, True, False),
        (['-O0', '-g2'], True, False, False, True, False), # in -g2+, we emit -g to asm2wasm so function names are saved
        (['-O0', '-g'], True, True, False, True, False),
        (['-O0', '--profiling-funcs'], True, False, False, True, False),
        (['-O1'],        False, False, False, True, False),
        (['-O2'],        False, False, True,  False, False),
        (['-O2', '-g1'], False, False, True,  True, False),
        (['-O2', '-g'],  True,  True,  False, True, False),
        (['-O2', '--closure=1'],         False, False, True, False, True),
        (['-O2', '--closure=1', '-g1'],  False, False, True, True,  True),
      ]:
      print(args, expect_dash_g, expect_emit_text)
      try_delete('a.out.wat')
      cmd = [EMXX, test_file('hello_world.cpp')] + args
      print(' '.join(cmd))
      self.run_process(cmd)
      js = read_file('a.out.js')
      assert expect_clean_js == ('// ' not in js), 'cleaned-up js must not have comments'
      assert expect_whitespace_js == ('{\n  ' in js), 'whitespace-minified js must not have excess spacing'
      assert expect_closured == ('var a;' in js or 'var a,' in js or 'var a=' in js or 'var a ' in js), 'closured js must have tiny variable names'

  @uses_canonical_tmp
  def test_binaryen_ignore_implicit_traps(self):
    sizes = []
    with env_modify({'EMCC_DEBUG': '1'}):
      for args, expect in [
          ([], False),
          (['-s', 'BINARYEN_IGNORE_IMPLICIT_TRAPS'], True),
        ]:
        print(args, expect)
        cmd = [EMXX, test_file('hello_libcxx.cpp'), '-O3'] + args
        print(' '.join(cmd))
        err = self.run_process(cmd, stdout=PIPE, stderr=PIPE).stderr
        self.assertContainedIf('--ignore-implicit-traps ', err, expect)
        sizes.append(os.path.getsize('a.out.wasm'))
    print('sizes:', sizes)
    # sizes must be different, as the flag has an impact
    self.assertEqual(len(set(sizes)), 2)

  def test_binaryen_passes_extra(self):
    def build(args=[]):
      return self.run_process([EMXX, test_file('hello_world.cpp'), '-O3'] + args, stdout=PIPE).stdout

    build()
    base_size = os.path.getsize('a.out.wasm')
    out = build(['-s', 'BINARYEN_EXTRA_PASSES="--metrics"'])
    # and --metrics output appears
    self.assertContained('[funcs]', out)
    # adding --metrics should not affect code size
    self.assertEqual(base_size, os.path.getsize('a.out.wasm'))

  def assertFileContents(self, filename, contents):
    contents = contents.replace('\r', '')

    if EMTEST_REBASELINE:
      with open(filename, 'w') as f:
        f.write(contents)
      return

    if not os.path.exists(filename):
      self.fail('Test expectation file not found: ' + filename + '.\n' +
                'Run with EMTEST_REBASELINE to generate.')
    expected_content = read_file(filename)
    message = "Run with EMTEST_REBASELINE=1 to automatically update expectations"
    self.assertTextDataIdentical(expected_content, contents, message,
                                 filename, filename + '.new')

  def run_metadce_test(self, filename, args, expected_exists, expected_not_exists, check_size=True,
                       check_sent=True, check_imports=True, check_exports=True, check_funcs=True):
    size_slack = 0.05

    # in -Os, -Oz, we remove imports wasm doesn't need
    print('Running metadce test: %s:' % filename, args, expected_exists,
          expected_not_exists, check_sent, check_imports, check_exports, check_funcs)
    filename = test_file('other/metadce', filename)

    def clean_arg(arg):
      return arg.replace('-', '')

    def args_to_filename(args):
      result = ''
      for a in args:
        if a == '-s':
          continue
        a = a.replace('-s', '')
        a = a.replace('-', '')
        a = a.replace('=1', '')
        a = a.replace('=[]', '_NONE')
        a = a.replace('=', '_')
        if a:
          result += '_' + a

      return result

    expected_basename = os.path.splitext(filename)[0]
    expected_basename += args_to_filename(args)

    self.run_process([compiler_for(filename), filename, '-g2'] + args)
    # find the imports we send from JS
    js = read_file('a.out.js')
    start = js.find('asmLibraryArg = ')
    end = js.find('}', start) + 1
    start = js.find('{', start)
    relevant = js[start + 2:end - 2]
    relevant = relevant.replace(' ', '').replace('"', '').replace("'", '').split(',')
    sent = [x.split(':')[0].strip() for x in relevant]
    sent = [x for x in sent if x]
    sent.sort()

    for exists in expected_exists:
      self.assertIn(exists, sent)
    for not_exists in expected_not_exists:
      self.assertNotIn(not_exists, sent)

    if check_size:
      size_file = expected_basename + '.size'
      # measure the wasm size without the name section
      self.run_process([wasm_opt, 'a.out.wasm', '--strip-debug', '--all-features', '-o', 'a.out.nodebug.wasm'])
      wasm_size = os.path.getsize('a.out.nodebug.wasm')
      if EMTEST_REBASELINE:
        with open(size_file, 'w') as f:
          f.write(f'{wasm_size}\n')

      expected_size = int(read_file(size_file).strip())
      delta = wasm_size - expected_size
      ratio = abs(delta) / float(expected_size)
      print('  seen wasm size: %d (expected: %d) (delta: %d), ratio to expected: %f' % (wasm_size, expected_size, delta, ratio))
      self.assertLess(ratio, size_slack)

    imports, exports, funcs = parse_wasm('a.out.wasm')
    imports.sort()
    exports.sort()
    funcs.sort()

    # filter out _NNN suffixed that can be the result of bitcode linking when
    # internal symbol names collide.
    def strip_numeric_suffixes(funcname):
      parts = funcname.split('_')
      while parts:
        if parts[-1].isdigit():
          parts.pop()
        else:
          break
      return '_'.join(parts)

    funcs = [strip_numeric_suffixes(f) for f in funcs]

    if check_sent:
      sent_file = expected_basename + '.sent'
      sent_data = '\n'.join(sent) + '\n'
      self.assertFileContents(sent_file, sent_data)

    if check_imports:
      filename = expected_basename + '.imports'
      data = '\n'.join(imports) + '\n'
      self.assertFileContents(filename, data)

    if check_exports:
      filename = expected_basename + '.exports'
      data = '\n'.join(exports) + '\n'
      self.assertFileContents(filename, data)

    if check_funcs:
      filename = expected_basename + '.funcs'
      data = '\n'.join(funcs) + '\n'
      self.assertFileContents(filename, data)

  @parameterized({
    'O0': ([],      [], ['waka']), # noqa
    'O1': (['-O1'], [], ['waka']), # noqa
    'O2': (['-O2'], [], ['waka']), # noqa
    # in -O3, -Os and -Oz we metadce, and they shrink it down to the minimal output we want
    'O3': (['-O3'], [], []), # noqa
    'Os': (['-Os'], [], []), # noqa
    'Oz': (['-Oz'], [], []), # noqa
    'Os_mr': (['-Os', '-s', 'MINIMAL_RUNTIME'], [], [], 74), # noqa
  })
  def test_metadce_minimal(self, *args):
    self.run_metadce_test('minimal.c', *args)

  @node_pthreads
  def test_metadce_minimal_pthreads(self):
    self.run_metadce_test('minimal.c', ['-Oz', '-sUSE_PTHREADS', '-sPROXY_TO_PTHREAD'], [], [])

  @parameterized({
    'noexcept': (['-O2'],                    [], ['waka']), # noqa
    # exceptions increases code size significantly
    'except':   (['-O2', '-fexceptions'],    [], ['waka']), # noqa
    # exceptions does not pull in demangling by default, which increases code size
    'mangle':   (['-O2', '-fexceptions',
                  '-s', 'DEMANGLE_SUPPORT'], [], ['waka']), # noqa
  })
  def test_metadce_cxx(self, *args):
    # do not check functions in this test as there are a lot of libc++ functions
    # pulled in here, and small LLVM backend changes can affect their size and
    # lead to different inlining decisions which add or remove a function
    self.run_metadce_test('hello_libcxx.cpp', *args, check_funcs=False)

  @parameterized({
    'O0': ([],      [], ['waka']), # noqa
    'O1': (['-O1'], [], ['waka']), # noqa
    'O2': (['-O2'], [], ['waka']), # noqa
    'O3': (['-O3'], [], []), # noqa; in -O3, -Os and -Oz we metadce
    'Os': (['-Os'], [], []), # noqa
    'Oz': (['-Oz'], [], []), # noqa
    # finally, check what happens when we export nothing. wasm should be almost empty
    'export_nothing':
          (['-Os', '-s', 'EXPORTED_FUNCTIONS=[]'],    [], []), # noqa
    # we don't metadce with linkable code! other modules may want stuff
    # TODO(sbc): Investivate why the number of exports is order of magnitude
    # larger for wasm backend.
    'main_module_2': (['-O3', '-s', 'MAIN_MODULE=2'], [], []), # noqa
  })
  def test_metadce_hello(self, *args):
    self.run_metadce_test('hello_world.cpp', *args)

  @parameterized({
    'O3':                 ('mem.c', ['-O3'],
                           [], []),         # noqa
    # argc/argv support code etc. is in the wasm
    'O3_standalone':      ('mem.c', ['-O3', '-s', 'STANDALONE_WASM'],
                           [], []),         # noqa
    # without argc/argv, no support code for them is emitted
    'O3_standalone_narg': ('mem_no_argv.c', ['-O3', '-s', 'STANDALONE_WASM'],
                           [], []),         # noqa
    # without main, no support code for argc/argv is emitted either
    'O3_standalone_lib':  ('mem_no_main.c', ['-O3', '-s', 'STANDALONE_WASM', '--no-entry'],
                           [], []),         # noqa
    # Growth support code is in JS, no significant change in the wasm
    'O3_grow':            ('mem.c', ['-O3', '-s', 'ALLOW_MEMORY_GROWTH'],
                           [], []),         # noqa
    # Growth support code is in the wasm
    'O3_grow_standalone': ('mem.c', ['-O3', '-s', 'ALLOW_MEMORY_GROWTH', '-s', 'STANDALONE_WASM'],
                           [], []),         # noqa
    # without argc/argv, no support code for them is emitted, even with lto
    'O3_standalone_narg_flto':
                          ('mem_no_argv.c', ['-O3', '-s', 'STANDALONE_WASM', '-flto'],
                           [], []),         # noqa
  })
  def test_metadce_mem(self, filename, *args):
    self.run_metadce_test(filename, *args)

  @parameterized({
    'O3':                 ('libcxxabi_message.cpp', ['-O3'],
                           [], []), # noqa
    # argc/argv support code etc. is in the wasm
    'O3_standalone':      ('libcxxabi_message.cpp', ['-O3', '-s', 'STANDALONE_WASM'],
                           [], []), # noqa
  })
  def test_metadce_libcxxabi_message(self, filename, *args):
    self.run_metadce_test(filename, *args)

  # ensures runtime exports work, even with metadce
  @parameterized({
    '': (False,),
    'legacy': (True,)
  })
  def test_exported_runtime_methods_metadce(self, use_legacy_name):
    exports = ['stackSave', 'stackRestore', 'stackAlloc', 'FS']
    setting_name = 'EXPORTED_RUNTIME_METHODS'
    if use_legacy_name:
      setting_name = 'EXTRA_EXPORTED_RUNTIME_METHODS'
    err = self.run_process([EMXX, test_file('hello_world.cpp'), '-Os', '-s', '%s=%s' % (setting_name, ','.join(exports))], stderr=PIPE).stderr
    if use_legacy_name:
      self.assertContained('warning: EXTRA_EXPORTED_RUNTIME_METHODS is deprecated, please use EXPORTED_RUNTIME_METHODS instead [-Wdeprecated]', err)
    js = read_file('a.out.js')
    for export in exports:
      self.assertContained(f'Module["{export}"]', js)

  def test_legalize_js_ffi(self):
    # test disabling of JS FFI legalization
    for (args, js_ffi) in [
        (['-s', 'LEGALIZE_JS_FFI=1', '-s', 'SIDE_MODULE', '-O1', '-s', 'EXPORT_ALL'], True),
        (['-s', 'LEGALIZE_JS_FFI=0', '-s', 'SIDE_MODULE', '-O1', '-s', 'EXPORT_ALL'], False),
        (['-s', 'LEGALIZE_JS_FFI=0', '-s', 'SIDE_MODULE', '-O0', '-s', 'EXPORT_ALL'], False),
        (['-s', 'LEGALIZE_JS_FFI=0', '-s', 'WARN_ON_UNDEFINED_SYMBOLS=0', '-O0'], False),
      ]:
      if 'SIDE_MODULE' in args:
        continue
      print(args)
      try_delete('a.out.wasm')
      try_delete('a.out.wat')
      cmd = [EMCC, test_file('other/ffi.c'), '-g', '-o', 'a.out.wasm'] + args
      print(' '.join(cmd))
      self.run_process(cmd)
      self.run_process([wasm_dis, 'a.out.wasm', '-o', 'a.out.wat'])
      text = read_file('a.out.wat')
      # remove internal comments and extra whitespace
      text = re.sub(r'\(;[^;]+;\)', '', text)
      text = re.sub(r'\$var\$*.', '', text)
      text = re.sub(r'param \$\d+', 'param ', text)
      text = re.sub(r' +', ' ', text)
      # TODO: remove the unecessary ".*" in e_* regexs after binaryen #2510 lands
      e_add_f32 = re.search(r'func \$_?add_f .*\(param f32\) \(param f32\) \(result f32\)', text)
      i_i64_i32 = re.search(r'import .*"_?import_ll" .*\(param i32 i32\) \(result i32\)', text)
      i_f32_f64 = re.search(r'import .*"_?import_f" .*\(param f64\) \(result f64\)', text)
      i_i64_i64 = re.search(r'import .*"_?import_ll" .*\(param i64\) \(result i64\)', text)
      i_f32_f32 = re.search(r'import .*"_?import_f" .*\(param f32\) \(result f32\)', text)
      e_i64_i32 = re.search(r'func \$_?add_ll .*\(param i32\) \(param i32\) \(param i32\) \(param i32\) \(result i32\)', text)
      e_f32_f64 = re.search(r'func \$legalstub\$_?add_f .*\(param f64\) \(param f64\) \(result f64\)', text)
      e_i64_i64 = re.search(r'func \$_?add_ll .*\(param i64\) \(param i64\) \(result i64\)', text)
      assert e_add_f32, 'add_f export missing'
      if js_ffi:
        assert i_i64_i32,     'i64 not converted to i32 in imports'
        assert i_f32_f64,     'f32 not converted to f64 in imports'
        assert not i_i64_i64, 'i64 not converted to i32 in imports'
        assert not i_f32_f32, 'f32 not converted to f64 in imports'
        assert e_i64_i32,     'i64 not converted to i32 in exports'
        assert not e_f32_f64, 'f32 not converted to f64 in exports'
        assert not e_i64_i64, 'i64 not converted to i64 in exports'
      else:
        assert not i_i64_i32, 'i64 converted to i32 in imports'
        assert not i_f32_f64, 'f32 converted to f64 in imports'
        assert i_i64_i64,     'i64 converted to i32 in imports'
        assert i_f32_f32,     'f32 converted to f64 in imports'
        assert not e_i64_i32, 'i64 converted to i32 in exports'
        assert not e_f32_f64, 'f32 converted to f64 in exports'
        assert e_i64_i64,     'i64 converted to i64 in exports'

  def test_no_legalize_js_ffi(self):
    # test minimal JS FFI legalization for invoke and dyncalls
    for (args, js_ffi) in [
        (['-s', 'LEGALIZE_JS_FFI=0', '-s', 'MAIN_MODULE=2', '-O3', '-s', 'DISABLE_EXCEPTION_CATCHING=0'], False),
      ]:
      print(args)
      try_delete('a.out.wasm')
      try_delete('a.out.wat')
      with env_modify({'EMCC_FORCE_STDLIBS': 'libc++'}):
        cmd = [EMXX, test_file('other/noffi.cpp'), '-g', '-o', 'a.out.js'] + args
      print(' '.join(cmd))
      self.run_process(cmd)
      self.run_process([wasm_dis, 'a.out.wasm', '-o', 'a.out.wat'])
      text = read_file('a.out.wat')
      # remove internal comments and extra whitespace
      text = re.sub(r'\(;[^;]+;\)', '', text)
      text = re.sub(r'\$var\$*.', '', text)
      text = re.sub(r'param \$\d+', 'param ', text)
      text = re.sub(r' +', ' ', text)
      # print("text: %s" % text)
      i_legalimport_i64 = re.search(r'\(import.*\$legalimport\$invoke_j.*', text)
      e_legalstub_i32 = re.search(r'\(func.*\$legalstub\$dyn.*\(result i32\)', text)
      assert i_legalimport_i64, 'legal import not generated for invoke call'
      assert e_legalstub_i32, 'legal stub not generated for dyncall'

  def test_export_aliasee(self):
    # build side module
    args = ['-s', 'SIDE_MODULE']
    cmd = [EMCC, test_file('other/alias/side.c'), '-g', '-o', 'side.wasm'] + args
    print(' '.join(cmd))
    self.run_process(cmd)

    # build main module
    args = ['-g', '-s', 'EXPORTED_FUNCTIONS=_main,_foo', '-s', 'MAIN_MODULE=2', '-s', 'EXIT_RUNTIME', '-lnodefs.js']
    cmd = [EMCC, test_file('other/alias/main.c'), '-o', 'main.js'] + args
    print(' '.join(cmd))
    self.run_process(cmd)

    # run the program
    self.assertContained('success', self.run_js('main.js'))

  def test_sysconf_phys_pages(self):
    def run(args, expected):
      cmd = [EMCC, test_file('unistd/sysconf_phys_pages.c')] + args
      print(str(cmd))
      self.run_process(cmd)
      result = self.run_js('a.out.js').strip()
      self.assertEqual(result, f'{expected}, errno: 0')

    run([], 256)
    run(['-s', 'INITIAL_MEMORY=32MB'], 512)
    run(['-s', 'INITIAL_MEMORY=32MB', '-s', 'ALLOW_MEMORY_GROWTH'], (2 * 1024 * 1024 * 1024) // webassembly.WASM_PAGE_SIZE)
    run(['-s', 'INITIAL_MEMORY=32MB', '-s', 'ALLOW_MEMORY_GROWTH', '-s', 'WASM=0'], (2 * 1024 * 1024 * 1024) // webassembly.WASM_PAGE_SIZE)

  def test_wasm_target_and_STANDALONE_WASM(self):
    # STANDALONE_WASM means we never minify imports and exports.
    for opts, potentially_expect_minified_exports_and_imports in (
      ([],                               False),
      (['-s', 'STANDALONE_WASM'],        False),
      (['-O2'],                          False),
      (['-O3'],                          True),
      (['-O3', '-s', 'STANDALONE_WASM'], False),
      (['-Os'],                          True),
    ):
      # targeting .wasm (without .js) means we enable STANDALONE_WASM automatically, and don't minify imports/exports
      for target in ('out.js', 'out.wasm'):
        expect_minified_exports_and_imports = potentially_expect_minified_exports_and_imports and target.endswith('.js')
        standalone = target.endswith('.wasm') or 'STANDALONE_WASM' in opts
        print(opts, potentially_expect_minified_exports_and_imports, target, ' => ', expect_minified_exports_and_imports, standalone)

        self.clear()
        self.run_process([EMXX, test_file('hello_world.cpp'), '-o', target] + opts)
        self.assertExists('out.wasm')
        if target.endswith('.wasm'):
          # only wasm requested
          self.assertNotExists('out.js')
        wat = self.run_process([wasm_dis, 'out.wasm'], stdout=PIPE).stdout
        wat_lines = wat.split('\n')
        exports = [line.strip().split(' ')[1].replace('"', '') for line in wat_lines if "(export " in line]
        imports = [line.strip().split(' ')[2].replace('"', '') for line in wat_lines if "(import " in line]
        exports_and_imports = exports + imports
        print('  exports', exports)
        print('  imports', imports)
        if expect_minified_exports_and_imports:
          assert 'a' in exports_and_imports
        else:
          assert 'a' not in exports_and_imports
        if standalone:
          assert 'fd_write' in exports_and_imports, 'standalone mode preserves import names for WASI APIs'
        # verify the wasm runs with the JS
        if target.endswith('.js'):
          self.assertContained('hello, world!', self.run_js('out.js'))
        # verify a standalone wasm
        if standalone:
          for engine in config.WASM_ENGINES:
            print(engine)
            self.assertContained('hello, world!', self.run_js('out.wasm', engine=engine))

  def test_side_module_naming(self):
    # SIDE_MODULE should work with any arbirary filename
    for opts, target in [([], 'a.out.wasm'),
                         (['-o', 'lib.wasm'], 'lib.wasm'),
                         (['-o', 'lib.so'], 'lib.so'),
                         (['-o', 'foo.bar'], 'foo.bar')]:
      # specified target
      print('building: ' + target)
      self.clear()
      self.run_process([EMCC, test_file('hello_world.c'), '-s', 'SIDE_MODULE', '-Werror'] + opts)
      for x in os.listdir('.'):
        self.assertFalse(x.endswith('.js'))
      self.assertTrue(building.is_wasm_dylib(target))

      create_file('main.c', '')
      self.run_process([EMCC, '-s', 'MAIN_MODULE=2', 'main.c', '-Werror', target])
      self.run_js('a.out.js')

  def test_side_module_missing(self):
    self.run_process([EMCC, test_file('hello_world.c'), '-s', 'SIDE_MODULE', '-o', 'libside1.wasm'])
    self.run_process([EMCC, test_file('hello_world.c'), '-s', 'SIDE_MODULE', '-o', 'libside2.wasm', 'libside1.wasm'])
    # When linking against `libside2.wasm` (which depends on libside1.wasm) that library path is used
    # to locate `libside1.wasm`.  Expect the link to fail with an unmodified library path.
    err = self.expect_fail([EMCC, '-s', 'MAIN_MODULE=2', test_file('hello_world.c'), 'libside2.wasm'])
    self.assertContained('libside2.wasm: shared library dependency not found: `libside1.wasm`', err)

    # But succeed if `.` is added the library path.
    self.run_process([EMCC, '-s', 'MAIN_MODULE=2', test_file('hello_world.c'), '-L.', 'libside2.wasm'])

  def test_side_module_transitive_deps(self):
    # Build three side modules in a dependency chain
    self.run_process([EMCC, test_file('hello_world.c'), '-s', 'SIDE_MODULE', '-o', 'libside1.wasm'])
    self.run_process([EMCC, test_file('hello_world.c'), '-s', 'SIDE_MODULE', '-o', 'libside2.wasm', 'libside1.wasm'])
    self.run_process([EMCC, test_file('hello_world.c'), '-s', 'SIDE_MODULE', '-o', 'libside3.wasm', 'libside2.wasm'])

    # Link should succeed if and only if the end of the chain can be found
    final_link = [EMCC, '-s', 'MAIN_MODULE=2', test_file('hello_world.c'), '-L.', 'libside3.wasm']
    self.run_process(final_link)
    os.remove('libside1.wasm')
    err = self.expect_fail(final_link)
    self.assertContained('error: libside2.wasm: shared library dependency not found: `libside1.wasm`', err)

  @is_slow_test
  def test_lto(self):
    # test building of non-wasm-object-files libraries, building with them, and running them

    src = test_file('hello_libcxx.cpp')
    # test codegen in lto mode, and compare to normal (wasm object) mode
    for args in [[], ['-O1'], ['-O2'], ['-O3'], ['-Os'], ['-Oz']]:
      print(args)

      print('wasm in object')
      self.run_process([EMXX, src] + args + ['-c', '-o', 'hello_obj.o'])
      self.assertTrue(building.is_wasm('hello_obj.o'))
      self.assertFalse(building.is_bitcode('hello_obj.o'))

      print('bitcode in object')
      self.run_process([EMXX, src] + args + ['-c', '-o', 'hello_bitcode.o', '-flto'])
      self.assertFalse(building.is_wasm('hello_bitcode.o'))
      self.assertTrue(building.is_bitcode('hello_bitcode.o'))

      print('use bitcode object (LTO)')
      self.run_process([EMXX, 'hello_bitcode.o'] + args + ['-flto'])
      self.assertContained('hello, world!', self.run_js('a.out.js'))
      print('use bitcode object (non-LTO)')
      self.run_process([EMXX, 'hello_bitcode.o'] + args)
      self.assertContained('hello, world!', self.run_js('a.out.js'))

      print('use native object (LTO)')
      self.run_process([EMXX, 'hello_obj.o'] + args + ['-flto'])
      self.assertContained('hello, world!', self.run_js('a.out.js'))
      print('use native object (non-LTO)')
      self.run_process([EMXX, 'hello_obj.o'] + args)
      self.assertContained('hello, world!', self.run_js('a.out.js'))

  @parameterized({
    'noexcept': [],
    'except': ['-s', 'DISABLE_EXCEPTION_CATCHING=0']
  })
  def test_lto_libcxx(self, *args):
    self.run_process([EMXX, test_file('hello_libcxx.cpp'), '-flto'] + list(args))

  def test_lto_flags(self):
    for flags, expect_bitcode in [
      ([], False),
      (['-flto'], True),
      (['-flto=thin'], True),
      (['-s', 'WASM_OBJECT_FILES=0'], True),
      (['-s', 'WASM_OBJECT_FILES'], False),
    ]:
      self.run_process([EMXX, test_file('hello_world.cpp')] + flags + ['-c', '-o', 'a.o'])
      seen_bitcode = building.is_bitcode('a.o')
      self.assertEqual(expect_bitcode, seen_bitcode, 'must emit LTO-capable bitcode when flags indicate so (%s)' % str(flags))

  # We have LTO tests covered in 'wasmltoN' targets in test_core.py, but they
  # don't run as a part of Emscripten CI, so we add a separate LTO test here.
  @require_v8
  def test_lto_wasm_exceptions(self):
    self.set_setting('EXCEPTION_DEBUG')
    self.emcc_args += ['-fwasm-exceptions', '-flto']
    self.v8_args.append('--experimental-wasm-eh')
    self.do_run_from_file(test_file('core/test_exceptions.cpp'), test_file('core/test_exceptions_caught.out'))

  def test_wasm_nope(self):
    for opts in [[], ['-O2']]:
      print(opts)
      # check we show a good error message if there is no wasm support
      create_file('pre.js', 'WebAssembly = undefined;\n')
      self.run_process([EMXX, test_file('hello_world.cpp'), '--pre-js', 'pre.js'] + opts)
      out = self.run_js('a.out.js', assert_returncode=NON_ZERO)
      self.assertContained('no native wasm support detected', out)

  @require_node
  def test_jsrun(self):
    print(config.NODE_JS)
    jsrun.WORKING_ENGINES = {}
    # Test that engine check passes
    self.assertTrue(jsrun.check_engine(config.NODE_JS))
    # Run it a second time (cache hit)
    self.assertTrue(jsrun.check_engine(config.NODE_JS))

    # Test that engine check fails
    bogus_engine = ['/fake/inline4']
    self.assertFalse(jsrun.check_engine(bogus_engine))
    self.assertFalse(jsrun.check_engine(bogus_engine))

    # Test the other possible way (list vs string) to express an engine
    if type(config.NODE_JS) is list:
      engine2 = config.NODE_JS[0]
    else:
      engine2 = [config.NODE_JS]
    self.assertTrue(jsrun.check_engine(engine2))

    # Test that self.run_js requires the engine
    self.run_js(test_file('hello_world.js'), config.NODE_JS)
    caught_exit = 0
    try:
      self.run_js(test_file('hello_world.js'), bogus_engine)
    except SystemExit as e:
      caught_exit = e.code
    self.assertEqual(1, caught_exit, 'Did not catch SystemExit with bogus JS engine')

  def test_error_on_missing_libraries(self):
    # -llsomenonexistingfile is an error by default
    err = self.expect_fail([EMXX, test_file('hello_world.cpp'), '-lsomenonexistingfile'])
    self.assertContained('wasm-ld: error: unable to find library -lsomenonexistingfile', err)

  # Tests that if user accidentally attempts to link native object code, we show an error
  def test_native_link_error_message(self):
    self.run_process([CLANG_CC, '-c', test_file('hello_123.c'), '-o', 'hello_123.o'])
    err = self.expect_fail([EMCC, 'hello_123.o', '-o', 'hello_123.js'])
    self.assertContained('unknown file type: hello_123.o', err)

  # Tests that we should give a clear error on INITIAL_MEMORY not being enough for static initialization + stack
  def test_clear_error_on_massive_static_data(self):
    with open('src.cpp', 'w') as f:
      f.write('''
        char muchData[128 * 1024];
        int main() {
          return (int)&muchData;
        }
      ''')
    err = self.expect_fail([EMXX, 'src.cpp', '-s', 'TOTAL_STACK=1KB', '-s', 'INITIAL_MEMORY=64KB'])
    self.assertContained('wasm-ld: error: initial memory too small', err)

  def test_o_level_clamp(self):
    for level in [3, 4, 20]:
      err = self.run_process([EMCC, '-O' + str(level), test_file('hello_world.c')], stderr=PIPE).stderr
      self.assertContainedIf("optimization level '-O" + str(level) + "' is not supported; using '-O3' instead", err, level > 3)

  # Tests that if user specifies multiple -o output directives, then the last one will take precedence
  def test_multiple_o_files(self):
    self.run_process([EMCC, test_file('hello_world.c'), '-o', 'a.js', '-o', 'b.js'])
    assert os.path.isfile('b.js')
    assert not os.path.isfile('a.js')

  # Tests that Emscripten-provided header files can be cleanly included in C code without
  # any errors or warnings
  @is_slow_test
  def test_include_system_header_in_c(self):
    # Test oldest C standard, and the default C standard
    for std in [[], ['-std=c89']]:
      for directory, headers in [
        # This directory has also bind.h, val.h and wire.h, which require C++11
        ('emscripten', ['asmfs.h', 'dom_pk_codes.h', 'em_asm.h', 'em_js.h', 'em_macros.h', 'em_math.h', 'emmalloc.h', 'emscripten.h', 'exports.h', 'fetch.h', 'fiber.h', 'heap.h', 'html5.h', 'html5_webgl.h', 'html5_webgpu.h', 'key_codes.h', 'posix_socket.h', 'stack.h', 'threading.h', 'trace.h', 'websocket.h']),
        ('AL', ['al.h', 'alc.h']),
        ('EGL', ['egl.h', 'eglplatform.h']),
        ('GL', ['freeglut_std.h', 'gl.h', 'glew.h', 'glfw.h', 'glu.h', 'glut.h']),
        ('GLES', ['gl.h', 'glplatform.h']),
        ('GLES2', ['gl2.h', 'gl2platform.h']),
        ('GLES3', ['gl3.h', 'gl3platform.h', 'gl31.h', 'gl32.h']),
        ('GLFW', ['glfw3.h']),
        ('KHR', ['khrplatform.h'])]:
        for header in headers:
          inc = f'#include <{directory}/{header}>\n__attribute__((weak)) int foo;\n'
          print(header)
          create_file('a.c', inc)
          create_file('b.c', inc)
          self.run_process([EMCC] + std + ['-Werror', '-Wall', '-pedantic', 'a.c', 'b.c'])

  @is_slow_test
  def test_single_file(self):
    for (single_file_enabled,
         meminit1_enabled,
         debug_enabled,
         closure_enabled,
         wasm_enabled) in itertools.product([True, False], repeat=5):
      # skip unhelpful option combinations
      if wasm_enabled and meminit1_enabled:
        continue
      if closure_enabled and debug_enabled:
        continue

      expect_wasm = wasm_enabled
      expect_meminit = meminit1_enabled and not wasm_enabled

      cmd = [EMCC, test_file('hello_world.c')]

      if single_file_enabled:
        expect_meminit = False
        expect_wasm = False
        cmd += ['-s', 'SINGLE_FILE']
      if meminit1_enabled:
        cmd += ['--memory-init-file', '1']
      if debug_enabled:
        cmd += ['-g']
      if closure_enabled:
        cmd += ['--closure=1']
      if not wasm_enabled:
        cmd += ['-s', 'WASM=0']

      self.clear()

      def do_test(cmd):
        print(' '.join(cmd))
        self.run_process(cmd)
        print(os.listdir('.'))
        assert expect_meminit == (os.path.exists('a.out.mem') or os.path.exists('a.out.js.mem'))
        assert expect_wasm == os.path.exists('a.out.wasm')
        assert not os.path.exists('a.out.wat')
        self.assertContained('hello, world!', self.run_js('a.out.js'))

      do_test(cmd)

      # additional combinations that are not part of the big product()

      if debug_enabled:
        separate_dwarf_cmd = cmd + ['-gseparate-dwarf']
        if wasm_enabled:
          do_test(separate_dwarf_cmd)
          self.assertExists('a.out.wasm.debug.wasm')
        else:
          self.expect_fail(separate_dwarf_cmd)

  def test_emar_M(self):
    create_file('file1', ' ')
    create_file('file2', ' ')
    self.run_process([EMAR, 'cr', 'file1.a', 'file1'])
    self.run_process([EMAR, 'cr', 'file2.a', 'file2'])
    self.run_process([EMAR, '-M'], input='''create combined.a
addlib file1.a
addlib file2.a
save
end
''')
    result = self.run_process([EMAR, 't', 'combined.a'], stdout=PIPE).stdout
    self.assertContained('file1', result)
    self.assertContained('file2', result)

  def test_emar_duplicate_inputs(self):
    # Verify the we can supply the same intput muliple times without
    # confusing emar.py:
    # See https://github.com/emscripten-core/emscripten/issues/9733
    create_file('file1', ' ')
    self.run_process([EMAR, 'cr', 'file1.a', 'file1', 'file1'])

  def test_emar_response_file(self):
    # Test that special character such as single quotes in filenames survive being
    # sent via response file
    create_file("file'1", ' ')
    create_file("file'2", ' ')
    create_file("hyvää päivää", ' ')
    create_file("snowman freezes covid ☃ 🦠", ' ')
    building.emar('cr', 'libfoo.a', ("file'1", "file'2", "hyvää päivää", "snowman freezes covid ☃ 🦠"))

  def test_archive_empty(self):
    # This test added because we had an issue with the AUTO_ARCHIVE_INDEXES failing on empty
    # archives (which inherently don't have indexes).
    self.run_process([EMAR, 'crS', 'libfoo.a'])
    self.run_process([EMCC, '-Werror', 'libfoo.a', test_file('hello_world.c')])

  def test_archive_no_index(self):
    create_file('foo.c', 'int foo = 1;')
    self.run_process([EMCC, '-c', 'foo.c'])
    self.run_process([EMCC, '-c', test_file('hello_world.c')])
    # The `S` flag means don't add an archive index
    self.run_process([EMAR, 'crS', 'libfoo.a', 'foo.o'])
    # The llvm backend (link GNU ld and lld) doesn't support linking archives with no index.
    # However we have logic that will automatically add indexes (unless running with
    # NO_AUTO_ARCHIVE_INDEXES).
    stderr = self.expect_fail([EMCC, '-s', 'NO_AUTO_ARCHIVE_INDEXES', 'libfoo.a', 'hello_world.o'])
    self.assertContained('libfoo.a: archive has no index; run ranlib to add one', stderr)
    # The default behavior is to add archive indexes automatically.
    self.run_process([EMCC, 'libfoo.a', 'hello_world.o'])

  def test_archive_non_objects(self):
    create_file('file.txt', 'test file')
    self.run_process([EMCC, '-c', test_file('hello_world.c')])
    # No index added.
    # --format=darwin (the default on OSX has a strange issue where it add extra
    # newlines to files: https://bugs.llvm.org/show_bug.cgi?id=42562
    self.run_process([EMAR, 'crS', '--format=gnu', 'libfoo.a', 'file.txt', 'hello_world.o'])
    self.run_process([EMCC, test_file('hello_world.c'), 'libfoo.a'])

  def test_archive_thin(self):
    self.run_process([EMCC, '-c', test_file('hello_world.c')])
    # The `T` flag means "thin"
    self.run_process([EMAR, 'crT', 'libhello.a', 'hello_world.o'])
    self.run_process([EMCC, 'libhello.a'])
    self.assertContained('hello, world!', self.run_js('a.out.js'))

  def test_flag_aliases(self):
    def assert_aliases_match(flag1, flag2, flagarg, extra_args=[]):
      results = {}
      for f in (flag1, flag2):
        self.run_process([EMCC, test_file('hello_world.c'), '-s', f + '=' + flagarg] + extra_args)
        results[f + '.js'] = read_file('a.out.js')
        results[f + '.wasm'] = read_binary('a.out.wasm')
      self.assertEqual(results[flag1 + '.js'], results[flag2 + '.js'], 'js results should be identical')
      self.assertEqual(results[flag1 + '.wasm'], results[flag2 + '.wasm'], 'wasm results should be identical')

    assert_aliases_match('INITIAL_MEMORY', 'TOTAL_MEMORY', '16777216')
    assert_aliases_match('INITIAL_MEMORY', 'TOTAL_MEMORY', '64MB')
    assert_aliases_match('MAXIMUM_MEMORY', 'WASM_MEM_MAX', '16777216', ['-s', 'ALLOW_MEMORY_GROWTH'])
    assert_aliases_match('MAXIMUM_MEMORY', 'BINARYEN_MEM_MAX', '16777216', ['-s', 'ALLOW_MEMORY_GROWTH'])

  def test_IGNORE_CLOSURE_COMPILER_ERRORS(self):
    create_file('pre.js', r'''
      // make closure compiler very very angry
      var dupe = 1;
      var dupe = 2;
      function Node() {
        throw 'Node is a DOM thing too, and use the ' + dupe;
      }
      function Node() {
        throw '(duplicate) Node is a DOM thing too, and also use the ' + dupe;
      }
    ''')

    def test(check, extra=[]):
      cmd = [EMCC, test_file('hello_world.c'), '-O2', '--closure=1', '--pre-js', 'pre.js'] + extra
      proc = self.run_process(cmd, check=check, stderr=PIPE)
      if not check:
        self.assertNotEqual(proc.returncode, 0)
      return proc

    WARNING = 'Variable dupe declared more than once'

    proc = test(check=False)
    self.assertContained(WARNING, proc.stderr)
    proc = test(check=True, extra=['-s', 'IGNORE_CLOSURE_COMPILER_ERRORS'])
    self.assertNotContained(WARNING, proc.stderr)

  def test_full_js_library(self):
    self.run_process([EMCC, test_file('hello_world.c'), '-sSTRICT_JS', '-sINCLUDE_FULL_LIBRARY'])

  def test_full_js_library_gl_emu(self):
    self.run_process([EMCC, test_file('hello_world.c'), '-sSTRICT_JS', '-sINCLUDE_FULL_LIBRARY', '-sLEGACY_GL_EMULATION'])

  def test_full_js_library_no_exception_throwing(self):
    self.run_process([EMCC, test_file('hello_world.c'), '-sSTRICT_JS', '-sINCLUDE_FULL_LIBRARY', '-sDISABLE_EXCEPTION_THROWING'])

  def test_closure_full_js_library(self):
    # test for closure errors in the entire JS library
    # We must ignore various types of errors that are expected in this situation, as we
    # are including a lot of JS without corresponding compiled code for it. This still
    # lets us catch all other errors.

    # USE_WEBGPU is specified here to make sure that it's closure-safe.
    # It can be removed if USE_WEBGPU is later included in INCLUDE_FULL_LIBRARY.
    self.run_process([EMCC, test_file('hello_world.c'), '-O1', '--closure=1', '-g1', '-s', 'INCLUDE_FULL_LIBRARY', '-s', 'USE_WEBGPU', '-s', 'ERROR_ON_UNDEFINED_SYMBOLS=0'])

  # Tests --closure-args command line flag
  def test_closure_externs(self):
    self.run_process([EMCC, test_file('hello_world.c'), '--closure=1', '--pre-js', test_file('test_closure_externs_pre_js.js'), '--closure-args', '--externs "' + test_file('test_closure_externs.js') + '"'])

  # Tests that it is possible to enable the Closure compiler via --closure=1 even if any of the input files reside in a path with unicode characters.
  def test_closure_cmdline_utf8_chars(self):
    test = "☃ äö Ć € ' 🦠.c"
    shutil.copyfile(test_file('hello_world.c'), test)
    externs = '💩' + test
    create_file(externs, '')
    self.run_process([EMCC, test, '--closure=1', '--closure-args', '--externs "' + externs + '"'])

  def test_toolchain_profiler(self):
    with env_modify({'EMPROFILE': '1'}):
      # replaced subprocess functions should not cause errors
      self.run_process([EMCC, test_file('hello_world.c')])

  def test_noderawfs(self):
    fopen_write = read_file(test_file('asmfs/fopen_write.cpp'))
    create_file('main.cpp', fopen_write)
    self.run_process([EMXX, 'main.cpp', '-s', 'NODERAWFS'])
    self.assertContained("read 11 bytes. Result: Hello data!", self.run_js('a.out.js'))

    # NODERAWFS should directly write on OS file system
    self.assertEqual("Hello data!", read_file('hello_file.txt'))

  def test_noderawfs_disables_embedding(self):
    expected = '--preload-file and --embed-file cannot be used with NODERAWFS which disables virtual filesystem'
    base = [EMCC, test_file('hello_world.c'), '-s', 'NODERAWFS']
    create_file('somefile', 'foo')
    err = self.expect_fail(base + ['--preload-file', 'somefile'])
    self.assertContained(expected, err)
    err = self.expect_fail(base + ['--embed-file', 'somefile'])
    self.assertContained(expected, err)

  @disabled('https://github.com/nodejs/node/issues/18265')
  def test_node_code_caching(self):
    self.run_process([EMCC, test_file('hello_world.c'),
                      '-s', 'NODE_CODE_CACHING',
                      '-s', 'WASM_ASYNC_COMPILATION=0'])

    def get_cached():
      cached = glob.glob('a.out.wasm.*.cached')
      if not cached:
        return None
      self.assertEqual(len(cached), 1)
      return cached[0]

    # running the program makes it cache the code
    self.assertFalse(get_cached())
    self.assertEqual('hello, world!', self.run_js('a.out.js').strip())
    self.assertTrue(get_cached(), 'should be a cache file')

    # hard to test it actually uses it to speed itself up, but test that it
    # does try to deserialize it at least
    with open(get_cached(), 'w') as f:
      f.write('waka waka')
    ERROR = 'NODE_CODE_CACHING: failed to deserialize, bad cache file?'
    self.assertContained(ERROR, self.run_js('a.out.js'))
    # we cached proper code after showing that error
    self.assertEqual(read_binary(get_cached()).count(b'waka'), 0)
    self.assertNotContained(ERROR, self.run_js('a.out.js'))

  def test_autotools_shared_check(self):
    env = os.environ.copy()
    env['LC_ALL'] = 'C'
    expected = ': supported targets:.* elf'
    out = self.run_process([EMCC, '--help'], stdout=PIPE, env=env).stdout
    assert re.search(expected, out)

  def test_ioctl_window_size(self):
      self.do_other_test('test_ioctl_window_size.cpp')

  def test_fd_closed(self):
    self.do_other_test('test_fd_closed.cpp')

  def test_fflush(self):
    # fflush without the full filesystem won't quite work
    self.do_other_test('test_fflush.cpp')

  def test_fflush_fs(self):
    # fflush with the full filesystem will flush from libc, but not the JS logging, which awaits a newline
    self.do_other_test('test_fflush_fs.cpp', emcc_args=['-s', 'FORCE_FILESYSTEM'])

  def test_fflush_fs_exit(self):
    # on exit, we can send out a newline as no more code will run
    self.do_other_test('test_fflush_fs_exit.cpp', emcc_args=['-s', 'FORCE_FILESYSTEM', '-s', 'EXIT_RUNTIME'])

  def test_extern_weak(self):
    self.do_other_test('test_extern_weak.c')

  @disabled('https://github.com/emscripten-core/emscripten/issues/12819')
  def test_extern_weak_dynamic(self):
    self.do_other_test('test_extern_weak.c', emcc_args=['-s', 'MAIN_MODULE=2'])

  def test_main_module_without_main(self):
    create_file('pre.js', r'''
var Module = {
  onRuntimeInitialized: function() {
    Module._foo();
  }
};
''')
    create_file('src.c', r'''
#include <emscripten.h>
EMSCRIPTEN_KEEPALIVE void foo() {
  EM_ASM({ console.log("bar") });
}
''')
    self.run_process([EMCC, 'src.c', '--pre-js', 'pre.js', '-s', 'MAIN_MODULE=2'])
    self.assertContained('bar', self.run_js('a.out.js'))

  def test_js_optimizer_parse_error(self):
    # check we show a proper understandable error for JS parse problems
    create_file('src.cpp', r'''
#include <emscripten.h>
int main() {
  EM_ASM({
    var x = !<->5.; // wtf
  });
}
''')
    stderr = self.expect_fail([EMXX, 'src.cpp', '-O2'])
    # wasm backend output doesn't have spaces in the EM_ASM function bodies
    self.assertContained(('''
var ASM_CONSTS = [function() { var x = !<->5.; }];
                                        ^
''', '''
  1025: function() {var x = !<->5.;}
                             ^
'''), stderr)

  def test_js_optimizer_chunk_size_determinism(self):
    def build():
      self.run_process([EMCC, test_file('hello_world.c'), '-O3', '-s', 'WASM=0'])
      # FIXME: newline differences can exist, ignore for now
      return read_file('a.out.js').replace('\n', '')

    normal = build()

    with env_modify({
      'EMCC_JSOPT_MIN_CHUNK_SIZE': '1',
      'EMCC_JSOPT_MAX_CHUNK_SIZE': '1'
    }):
      tiny = build()

    with env_modify({
      'EMCC_JSOPT_MIN_CHUNK_SIZE': '4294967296',
      'EMCC_JSOPT_MAX_CHUNK_SIZE': '4294967296'
    }):
      huge = build()

    self.assertIdentical(normal, tiny)
    self.assertIdentical(normal, huge)

  def test_js_optimizer_verbose(self):
    # build at -O3 with wasm2js to use as much as possible of the JS
    # optimization code, and verify it works ok in verbose mode
    self.run_process([EMCC, test_file('hello_world.c'), '-O3', '-s', 'WASM=0',
                      '-s', 'VERBOSE'], stdout=PIPE, stderr=PIPE)

  def test_pthreads_growth_and_unsigned(self):
    create_file('src.cpp', r'''
#include <emscripten.h>

int main() {
  EM_ASM({
    HEAP8.set([1,2,3], $0);
  }, 1024);
}''')
    self.run_process([EMXX, 'src.cpp', '-O2', '--profiling', '-pthread',
                      '-s', 'MAXIMUM_MEMORY=4GB', '-s', 'ALLOW_MEMORY_GROWTH'])
    # growable-heap must not interfere with heap unsigning, and vice versa:
    # we must have both applied, that is
    #   - GROWABLE_HEAP_I8() replaces HEAP8
    #   - $0 gets an >>> 0 unsigning
    self.assertContained('GROWABLE_HEAP_I8().set([ 1, 2, 3 ], $0 >>> 0)',
                         read_file('a.out.js'))

  @parameterized({
    '': ([],), # noqa
    'O3': (['-O3'],), # noqa
    'closure': (['--closure=1'],), # noqa
    'closure_O3': (['--closure=1', '-O3'],), # noqa
  })
  def test_EM_ASM_ES6(self, args):
    create_file('src.cpp', r'''
#include <emscripten.h>
int main() {
  EM_ASM({
    let x = (a, b) => 5; // valid ES6
    async function y() {} // valid ES2017
    out('hello!');
    return x;
  });
}
''')
    self.run_process([EMXX, 'src.cpp'] + args)
    self.assertContained('hello!', self.run_js('a.out.js'))

  def test_check_sourcemapurl(self):
    if not self.is_wasm():
      self.skipTest('only supported with wasm')
    self.run_process([EMCC, test_file('hello_123.c'), '-gsource-map', '-o', 'a.js', '--source-map-base', 'dir/'])
    output = read_binary('a.wasm')
    # has sourceMappingURL section content and points to 'dir/a.wasm.map' file
    source_mapping_url_content = webassembly.toLEB(len('sourceMappingURL')) + b'sourceMappingURL' + webassembly.toLEB(len('dir/a.wasm.map')) + b'dir/a.wasm.map'
    self.assertEqual(output.count(source_mapping_url_content), 1)
    # make sure no DWARF debug info sections remain - they would just waste space
    self.assertNotIn(b'.debug_', output)

  def test_check_source_map_args(self):
    # -gsource-map is needed for source maps; -g is not enough
    self.run_process([EMCC, test_file('hello_world.c'), '-g'])
    self.assertNotExists('a.out.wasm.map')
    self.run_process([EMCC, test_file('hello_world.c'), '-gsource-map'])
    self.assertExists('a.out.wasm.map')
    os.unlink('a.out.wasm.map')
    err = self.run_process([EMCC, test_file('hello_world.c'), '-g4'], stderr=subprocess.PIPE).stderr
    self.assertIn('please replace -g4 with -gsource-map', err)
    self.assertExists('a.out.wasm.map')

  @parameterized({
    'normal': [],
    'profiling': ['--profiling'] # -gsource-map --profiling should still emit a source map; see #8584
  })
  def test_check_sourcemapurl_default(self, *args):
    if not self.is_wasm():
      self.skipTest('only supported with wasm')

    self.run_process([EMCC, test_file('hello_123.c'), '-gsource-map', '-o', 'a.js'] + list(args))
    output = read_binary('a.wasm')
    # has sourceMappingURL section content and points to 'a.wasm.map' file
    source_mapping_url_content = webassembly.toLEB(len('sourceMappingURL')) + b'sourceMappingURL' + webassembly.toLEB(len('a.wasm.map')) + b'a.wasm.map'
    self.assertIn(source_mapping_url_content, output)

  def test_wasm_sourcemap(self):
    # The no_main.c will be read (from relative location) due to speficied "-s"
    shutil.copyfile(test_file('other/wasm_sourcemap/no_main.c'), 'no_main.c')
    wasm_map_cmd = [PYTHON, path_from_root('tools/wasm-sourcemap.py'),
                    '--sources', '--prefix', '=wasm-src://',
                    '--load-prefix', '/emscripten/tests/other/wasm_sourcemap=.',
                    '--dwarfdump-output',
                    test_file('other/wasm_sourcemap/foo.wasm.dump'),
                    '-o', 'a.out.wasm.map',
                    test_file('other/wasm_sourcemap/foo.wasm'),
                    '--basepath=' + os.getcwd()]
    self.run_process(wasm_map_cmd)
    output = read_file('a.out.wasm.map')
    # has "sources" entry with file (includes also `--prefix =wasm-src:///` replacement)
    self.assertIn('wasm-src:///emscripten/tests/other/wasm_sourcemap/no_main.c', output)
    # has "sourcesContent" entry with source code (included with `-s` option)
    self.assertIn('int foo()', output)
    # has some entries
    self.assertRegexpMatches(output, r'"mappings":\s*"[A-Za-z0-9+/]')

  def test_wasm_sourcemap_dead(self):
    wasm_map_cmd = [PYTHON, path_from_root('tools/wasm-sourcemap.py'),
                    '--dwarfdump-output',
                    test_file('other/wasm_sourcemap_dead/t.wasm.dump'),
                    '-o', 'a.out.wasm.map',
                    test_file('other/wasm_sourcemap_dead/t.wasm'),
                    '--basepath=' + os.getcwd()]
    self.run_process(wasm_map_cmd, stdout=PIPE, stderr=PIPE)
    output = read_file('a.out.wasm.map')
    # has only two entries
    self.assertRegexpMatches(output, r'"mappings":\s*"[A-Za-z0-9+/]+,[A-Za-z0-9+/]+"')

  def test_wasm_sourcemap_relative_paths(self):
    def test(infile, source_map_added_dir=''):
      expected_source_map_path = 'a.cpp'
      if source_map_added_dir:
        expected_source_map_path = source_map_added_dir + '/' + expected_source_map_path
      print(infile, expected_source_map_path)
      shutil.copyfile(test_file('hello_123.c'), infile)
      infiles = [
        infile,
        os.path.abspath(infile),
        './' + infile
      ]
      for curr in infiles:
        print('  ', curr)
        self.run_process([EMCC, curr, '-gsource-map'])
        self.assertIn('"%s"' % expected_source_map_path, read_file('a.out.wasm.map'))

    test('a.cpp')

    ensure_dir('inner')
    test('inner/a.cpp', 'inner')

  def test_separate_dwarf(self):
    self.run_process([EMCC, test_file('hello_world.c'), '-g'])
    self.assertExists('a.out.wasm')
    self.assertNotExists('a.out.wasm.debug.wasm')
    self.run_process([EMCC, test_file('hello_world.c'), '-gseparate-dwarf'])
    self.assertExists('a.out.wasm')
    self.assertExists('a.out.wasm.debug.wasm')
    self.assertLess(os.path.getsize('a.out.wasm'), os.path.getsize('a.out.wasm.debug.wasm'))
    # the special section should also exist, that refers to the side debug file
    wasm = read_binary('a.out.wasm')
    self.assertIn(b'external_debug_info', wasm)
    self.assertIn(b'a.out.wasm.debug.wasm', wasm)

    # building to a subdirectory should still leave a relative path, which
    # assumes the debug file is alongside the main one
    os.mkdir('subdir')
    self.run_process([EMCC, test_file('hello_world.c'),
                      '-gseparate-dwarf',
                      '-o', Path('subdir/output.js')])
    wasm = read_binary('subdir/output.wasm')
    self.assertIn(b'output.wasm.debug.wasm', wasm)
    # check both unix-style slashes and the system's slashes, so that we don't
    # assume the encoding of the section in this test
    self.assertNotIn(b'subdir/output.wasm.debug.wasm', wasm)
    self.assertNotIn(bytes(os.path.join('subdir', 'output.wasm.debug.wasm'), 'ascii'), wasm)

  def test_separate_dwarf_with_filename(self):
    self.run_process([EMCC, test_file('hello_world.c'), '-gseparate-dwarf=with_dwarf.wasm'])
    self.assertNotExists('a.out.wasm.debug.wasm')
    self.assertExists('with_dwarf.wasm')
    # the correct notation is to have exactly one '=' and in the right place
    for invalid in ('-gseparate-dwarf=x=', '-gseparate-dwarfy=', '-gseparate-dwarf-hmm'):
      stderr = self.expect_fail([EMCC, test_file('hello_world.c'), invalid])
      self.assertContained('invalid -gseparate-dwarf=FILENAME notation', stderr)

    # building to a subdirectory, but with the debug file in another place,
    # should leave a relative path to the debug wasm
    os.mkdir('subdir')
    self.run_process([EMCC, test_file('hello_world.c'),
                      '-o', Path('subdir/output.js'),
                      '-gseparate-dwarf=with_dwarf2.wasm'])
    self.assertExists('with_dwarf2.wasm')
    wasm = read_binary('subdir/output.wasm')
    self.assertIn(b'../with_dwarf2.wasm', wasm)

  def test_separate_dwarf_with_filename_and_path(self):
    self.run_process([EMCC, test_file('hello_world.c'), '-gseparate-dwarf=with_dwarf.wasm'])
    self.assertIn(b'with_dwarf.wasm', read_binary('a.out.wasm'))
    self.run_process([EMCC, test_file('hello_world.c'), '-gseparate-dwarf=with_dwarf.wasm',
                      '-s', 'SEPARATE_DWARF_URL=http://somewhere.com/hosted.wasm'])
    self.assertIn(b'somewhere.com/hosted.wasm', read_binary('a.out.wasm'))

  @parameterized({
    'O0': (['-O0'],),
    'O1': (['-O1'],),
    'O2': (['-O2'],),
  })
  def test_wasm_producers_section(self, args):
    self.run_process([EMCC, test_file('hello_world.c')] + args)
    data = read_binary('a.out.wasm')
    # if there is no producers section expected by default, verify that, and
    # see that the flag works to add it.
    self.assertNotIn('clang', str(data))
    size = os.path.getsize('a.out.wasm')
    self.run_process([EMCC, test_file('hello_world.c'), '-s', 'EMIT_PRODUCERS_SECTION'] + args)
    self.assertIn(b'clang', read_binary('a.out.wasm'))
    size_with_section = os.path.getsize('a.out.wasm')
    self.assertLess(size, size_with_section)

  def test_js_preprocess(self):
    # Use stderr rather than stdout here because stdout is redirected to the output JS file itself.
    create_file('lib.js', '''
#if MAIN_MODULE == 1
console.error('JSLIB: MAIN_MODULE=1');
#elif MAIN_MODULE == 2
console.error('JSLIB: MAIN_MODULE=2');
#elif EXIT_RUNTIME
console.error('JSLIB: EXIT_RUNTIME');
#else
console.error('JSLIB: none of the above');
#endif
''')

    err = self.run_process([EMCC, test_file('hello_world.c'), '--js-library', 'lib.js'], stderr=PIPE).stderr
    self.assertContained('JSLIB: none of the above', err)
    self.assertEqual(err.count('JSLIB'), 1)

    err = self.run_process([EMCC, test_file('hello_world.c'), '--js-library', 'lib.js', '-s', 'MAIN_MODULE'], stderr=PIPE).stderr
    self.assertContained('JSLIB: MAIN_MODULE=1', err)
    self.assertEqual(err.count('JSLIB'), 1)

    err = self.run_process([EMCC, test_file('hello_world.c'), '--js-library', 'lib.js', '-s', 'MAIN_MODULE=2'], stderr=PIPE).stderr
    self.assertContained('JSLIB: MAIN_MODULE=2', err)
    self.assertEqual(err.count('JSLIB'), 1)

    err = self.run_process([EMCC, test_file('hello_world.c'), '--js-library', 'lib.js', '-s', 'EXIT_RUNTIME'], stderr=PIPE).stderr
    self.assertContained('JSLIB: EXIT_RUNTIME', err)
    self.assertEqual(err.count('JSLIB'), 1)

  def test_html_preprocess(self):
    src_file = test_file('module/test_stdin.c')
    output_file = 'test_stdin.html'
    shell_file = test_file('module/test_html_preprocess.html')

    self.run_process([EMCC, '-o', output_file, src_file, '--shell-file', shell_file, '-s', 'ASSERTIONS=0'], stdout=PIPE, stderr=PIPE)
    output = read_file(output_file)
    self.assertContained("""<style>
/* Disable preprocessing inside style block as syntax is ambiguous with CSS */
#include {background-color: black;}
#if { background-color: red;}
#else {background-color: blue;}
#endif {background-color: green;}
#xxx {background-color: purple;}
</style>
T1:(else) ASSERTIONS != 1
T2:ASSERTIONS != 1
T3:ASSERTIONS < 2
T4:(else) ASSERTIONS <= 1
T5:(else) ASSERTIONS
T6:!ASSERTIONS""", output)

    self.run_process([EMCC, '-o', output_file, src_file, '--shell-file', shell_file, '-s', 'ASSERTIONS'], stdout=PIPE, stderr=PIPE)
    output = read_file(output_file)
    self.assertContained("""<style>
/* Disable preprocessing inside style block as syntax is ambiguous with CSS */
#include {background-color: black;}
#if { background-color: red;}
#else {background-color: blue;}
#endif {background-color: green;}
#xxx {background-color: purple;}
</style>
T1:ASSERTIONS == 1
T2:(else) ASSERTIONS == 1
T3:ASSERTIONS < 2
T4:(else) ASSERTIONS <= 1
T5:ASSERTIONS
T6:(else) !ASSERTIONS""", output)

    self.run_process([EMCC, '-o', output_file, src_file, '--shell-file', shell_file, '-s', 'ASSERTIONS=2'], stdout=PIPE, stderr=PIPE)
    output = read_file(output_file)
    self.assertContained("""<style>
/* Disable preprocessing inside style block as syntax is ambiguous with CSS */
#include {background-color: black;}
#if { background-color: red;}
#else {background-color: blue;}
#endif {background-color: green;}
#xxx {background-color: purple;}
</style>
T1:(else) ASSERTIONS != 1
T2:ASSERTIONS != 1
T3:(else) ASSERTIONS >= 2
T4:ASSERTIONS > 1
T5:ASSERTIONS
T6:(else) !ASSERTIONS""", output)

  # Tests that Emscripten-compiled applications can be run from a relative path with node command line that is different than the current working directory.
  @require_node
  def test_node_js_run_from_different_directory(self):
    ensure_dir('subdir')
    self.run_process([EMCC, test_file('hello_world.c'), '-o', Path('subdir/a.js'), '-O3'])
    ret = self.run_process(config.NODE_JS + [Path('subdir/a.js')], stdout=PIPE).stdout
    self.assertContained('hello, world!', ret)

  # Tests that a pthreads + modularize build can be run in node js
  @require_node
  def test_node_js_pthread_module(self):
    # create module loader script
    moduleLoader = 'moduleLoader.js'
    moduleLoaderContents = '''
const test_module = require("./module");
test_module().then((test_module_instance) => {
  test_module_instance._main();
  process.exit(0);
});
'''
    ensure_dir('subdir')
    create_file(os.path.join('subdir', moduleLoader), moduleLoaderContents)

    # build hello_world.c
    self.run_process([EMCC, test_file('hello_world.c'), '-o', Path('subdir/module.js'), '-s', 'USE_PTHREADS', '-s', 'PTHREAD_POOL_SIZE=2', '-s', 'MODULARIZE', '-s', 'EXPORT_NAME=test_module', '-s', 'ENVIRONMENT=worker,node'])

    # run the module
    ret = self.run_process(config.NODE_JS + ['--experimental-wasm-threads'] + [os.path.join('subdir', moduleLoader)], stdout=PIPE).stdout
    self.assertContained('hello, world!', ret)

  @no_windows('node system() does not seem to work, see https://github.com/emscripten-core/emscripten/pull/10547')
  def test_node_js_system(self):
    self.run_process([EMCC, '-DENV_NODE', test_file('system.c'), '-o', 'a.js', '-O3'])
    ret = self.run_process(config.NODE_JS + ['a.js'], stdout=PIPE).stdout
    self.assertContained('OK', ret)

  def test_is_bitcode(self):
    fname = 'tmp.o'

    with open(fname, 'wb') as f:
      f.write(b'foo')
    self.assertFalse(building.is_bitcode(fname))

    with open(fname, 'wb') as f:
      f.write(b'\xDE\xC0\x17\x0B')
      f.write(16 * b'\x00')
      f.write(b'BC')
    self.assertTrue(building.is_bitcode(fname))

    with open(fname, 'wb') as f:
      f.write(b'BC')
    self.assertTrue(building.is_bitcode(fname))

  def test_is_ar(self):
    fname = 'tmp.a'

    with open(fname, 'wb') as f:
      f.write(b'foo')
    self.assertFalse(building.is_ar(fname))

    with open(fname, 'wb') as f:
      f.write(b'!<arch>\n')
    self.assertTrue(building.is_ar(fname))

  def test_dash_s_list_parsing(self):
    create_file('src.c', r'''
        #include <stdio.h>
        void a() { printf("a\n"); }
        void b() { printf("b\n"); }
        void c() { printf("c\n"); }
        void d() { printf("d\n"); }
      ''')
    create_file('response.json', '''\
[
"_a",
"_b",
"_c",
"_d"
]
''')
    create_file('response.txt', '''\
_a
_b
_c
_d
''')

    for export_arg, expected in [
      # No quotes needed
      ('EXPORTED_FUNCTIONS=[_a,_b,_c,_d]', ''),
      # No quotes with spaces
      ('EXPORTED_FUNCTIONS=[_a, _b, _c, _d]', ''),
      # No brackets needed either
      ('EXPORTED_FUNCTIONS=_a,_b,_c,_d', ''),
      # No brackets with spaced
      ('EXPORTED_FUNCTIONS=_a, _b, _c, _d', ''),
      # extra space at end - should be ignored
      ("EXPORTED_FUNCTIONS=['_a', '_b', '_c', '_d' ]", ''),
      # extra newline in response file - should be ignored
      ("EXPORTED_FUNCTIONS=@response.json", ''),
      # Simple one-per-line response file format
      ("EXPORTED_FUNCTIONS=@response.txt", ''),
      # stray slash
      ("EXPORTED_FUNCTIONS=['_a', '_b', \\'_c', '_d']", '''undefined exported symbol: "\\\\'_c'"'''),
      # stray slash
      ("EXPORTED_FUNCTIONS=['_a', '_b',\\ '_c', '_d']", '''undefined exported symbol: "\\\\ '_c'"'''),
      # stray slash
      ('EXPORTED_FUNCTIONS=["_a", "_b", \\"_c", "_d"]', 'undefined exported symbol: "\\\\"_c""'),
      # stray slash
      ('EXPORTED_FUNCTIONS=["_a", "_b",\\ "_c", "_d"]', 'undefined exported symbol: "\\\\ "_c"'),
      # missing comma
      ('EXPORTED_FUNCTIONS=["_a", "_b" "_c", "_d"]', 'undefined exported symbol: "_b" "_c"'),
    ]:
      print(export_arg)
      proc = self.run_process([EMCC, 'src.c', '-s', export_arg], stdout=PIPE, stderr=PIPE, check=not expected)
      print(proc.stderr)
      if not expected:
        self.assertFalse(proc.stderr)
        js = open('a.out.js').read()
        for sym in ('_a', '_b', '_c', '_d'):
          self.assertContained(f'var {sym} = ', js)
      else:
        self.assertNotEqual(proc.returncode, 0)
        self.assertContained(expected, proc.stderr)

  def test_asyncify_escaping(self):
    proc = self.run_process([EMCC, test_file('hello_world.c'), '-s', 'ASYNCIFY', '-s', "ASYNCIFY_ONLY=[DOS_ReadFile(unsigned short, unsigned char*, unsigned short*, bool)]"], stdout=PIPE, stderr=PIPE)
    self.assertContained('emcc: ASYNCIFY list contains an item without balanced parentheses', proc.stderr)
    self.assertContained('   DOS_ReadFile(unsigned short', proc.stderr)
    self.assertContained('Try to quote the entire argument', proc.stderr)

  def test_asyncify_response_file(self):
    create_file('a.txt', r'''[
  "DOS_ReadFile(unsigned short, unsigned char*, unsigned short*, bool)"
]
''')

    create_file('b.txt', 'DOS_ReadFile(unsigned short, unsigned char*, unsigned short*, bool)')
    for file in ('a.txt', 'b.txt'):
      proc = self.run_process([EMCC, test_file('hello_world.c'), '-sASYNCIFY', f'-sASYNCIFY_ONLY=@{file}'], stdout=PIPE, stderr=PIPE)
      # we should parse the response file properly, and then issue a proper warning for the missing function
      self.assertContained(
          'Asyncify onlylist contained a non-matching pattern: DOS_ReadFile(unsigned short, unsigned char*, unsigned short*, bool)',
          proc.stderr)

  def test_asyncify_advise(self):
    src = test_file('other/asyncify_advise.c')

    self.set_setting('ASYNCIFY')
    self.set_setting('ASYNCIFY_ADVISE')
    self.set_setting('ASYNCIFY_IMPORTS', ['async_func'])

    out = self.run_process([EMCC, src, '-o', 'asyncify_advise.js'] + self.get_emcc_args(), stdout=PIPE).stdout
    self.assertContained('[asyncify] main can', out)
    self.assertContained('[asyncify] a can', out)
    self.assertContained('[asyncify] c can', out)
    self.assertContained('[asyncify] e can', out)
    self.assertContained('[asyncify] g can', out)
    self.assertContained('[asyncify] i can', out)

    self.set_setting('ASYNCIFY_REMOVE', ['e'])
    out = self.run_process([EMCC, src, '-o', 'asyncify_advise.js'] + self.get_emcc_args(), stdout=PIPE).stdout
    self.assertContained('[asyncify] main can', out)
    self.assertNotContained('[asyncify] a can', out)
    self.assertNotContained('[asyncify] c can', out)
    self.assertNotContained('[asyncify] e can', out)
    self.assertContained('[asyncify] g can', out)
    self.assertContained('[asyncify] i can', out)

  # Sockets and networking

  def test_inet(self):
    self.do_runf(test_file('sha1.c'), 'SHA1=15dd99a1991e0b3826fede3deffc1feba42278e6')
    src = r'''
      #include <stdio.h>
      #include <arpa/inet.h>

      int main() {
        printf("*%x,%x,%x,%x,%x,%x*\n", htonl(0xa1b2c3d4), htonl(0xfe3572e0), htonl(0x07abcdf0), htons(0xabcd), ntohl(0x43211234), ntohs(0xbeaf));
        in_addr_t i = inet_addr("190.180.10.78");
        printf("%x\n", i);
        return 0;
      }
    '''
    self.do_run(src, '*d4c3b2a1,e07235fe,f0cdab07,cdab,34122143,afbe*\n4e0ab4be\n')

  def test_inet2(self):
    src = r'''
      #include <stdio.h>
      #include <arpa/inet.h>

      int main() {
        struct in_addr x, x2;
        int *y = (int*)&x;
        *y = 0x12345678;
        printf("%s\n", inet_ntoa(x));
        int r = inet_aton(inet_ntoa(x), &x2);
        printf("%s\n", inet_ntoa(x2));
        return 0;
      }
    '''
    self.do_run(src, '120.86.52.18\n120.86.52.18\n')

  def test_inet3(self):
    src = r'''
      #include <stdio.h>
      #include <arpa/inet.h>
      #include <sys/socket.h>
      int main() {
        char dst[64];
        struct in_addr x, x2;
        int *y = (int*)&x;
        *y = 0x12345678;
        printf("%s\n", inet_ntop(AF_INET,&x,dst,sizeof dst));
        int r = inet_aton(inet_ntoa(x), &x2);
        printf("%s\n", inet_ntop(AF_INET,&x2,dst,sizeof dst));
        return 0;
      }
    '''
    self.do_run(src, '120.86.52.18\n120.86.52.18\n')

  def test_inet4(self):
    src = r'''
      #include <stdio.h>
      #include <arpa/inet.h>
      #include <sys/socket.h>

      void test(const char *test_addr, bool first=true){
          char str[40];
          struct in6_addr addr;
          unsigned char *p = (unsigned char*)&addr;
          int ret;
          ret = inet_pton(AF_INET6,test_addr,&addr);
          if(ret == -1) return;
          if(ret == 0) return;
          if(inet_ntop(AF_INET6,&addr,str,sizeof(str)) == NULL ) return;
          printf("%02x%02x:%02x%02x:%02x%02x:%02x%02x:%02x%02x:%02x%02x:%02x%02x:%02x%02x - %s\n",
               p[0],p[1],p[2],p[3],p[4],p[5],p[6],p[7],p[8],p[9],p[10],p[11],p[12],p[13],p[14],p[15],str);
          if (first) test(str, false); // check again, on our output
      }
      int main(){
          test("::");
          test("::1");
          test("::1.2.3.4");
          test("::17.18.19.20");
          test("::ffff:1.2.3.4");
          test("1::ffff");
          test("::255.255.255.255");
          test("0:ff00:1::");
          test("0:ff::");
          test("abcd::");
          test("ffff::a");
          test("ffff::a:b");
          test("ffff::a:b:c");
          test("ffff::a:b:c:d");
          test("ffff::a:b:c:d:e");
          test("::1:2:0:0:0");
          test("0:0:1:2:3::");
          test("ffff:ffff:ffff:ffff:ffff:ffff:ffff:ffff");
          test("1::255.255.255.255");

          //below should fail and not produce results..
          test("1.2.3.4");
          test("");
          test("-");

          printf("ok.\n");
      }
    '''
    self.do_run(src, r'''0000:0000:0000:0000:0000:0000:0000:0000 - ::
0000:0000:0000:0000:0000:0000:0000:0000 - ::
0000:0000:0000:0000:0000:0000:0000:0001 - ::1
0000:0000:0000:0000:0000:0000:0000:0001 - ::1
0000:0000:0000:0000:0000:0000:0102:0304 - ::102:304
0000:0000:0000:0000:0000:0000:0102:0304 - ::102:304
0000:0000:0000:0000:0000:0000:1112:1314 - ::1112:1314
0000:0000:0000:0000:0000:0000:1112:1314 - ::1112:1314
0000:0000:0000:0000:0000:ffff:0102:0304 - ::ffff:1.2.3.4
0000:0000:0000:0000:0000:ffff:0102:0304 - ::ffff:1.2.3.4
0001:0000:0000:0000:0000:0000:0000:ffff - 1::ffff
0001:0000:0000:0000:0000:0000:0000:ffff - 1::ffff
0000:0000:0000:0000:0000:0000:ffff:ffff - ::ffff:ffff
0000:0000:0000:0000:0000:0000:ffff:ffff - ::ffff:ffff
0000:ff00:0001:0000:0000:0000:0000:0000 - 0:ff00:1::
0000:ff00:0001:0000:0000:0000:0000:0000 - 0:ff00:1::
0000:00ff:0000:0000:0000:0000:0000:0000 - 0:ff::
0000:00ff:0000:0000:0000:0000:0000:0000 - 0:ff::
abcd:0000:0000:0000:0000:0000:0000:0000 - abcd::
abcd:0000:0000:0000:0000:0000:0000:0000 - abcd::
ffff:0000:0000:0000:0000:0000:0000:000a - ffff::a
ffff:0000:0000:0000:0000:0000:0000:000a - ffff::a
ffff:0000:0000:0000:0000:0000:000a:000b - ffff::a:b
ffff:0000:0000:0000:0000:0000:000a:000b - ffff::a:b
ffff:0000:0000:0000:0000:000a:000b:000c - ffff::a:b:c
ffff:0000:0000:0000:0000:000a:000b:000c - ffff::a:b:c
ffff:0000:0000:0000:000a:000b:000c:000d - ffff::a:b:c:d
ffff:0000:0000:0000:000a:000b:000c:000d - ffff::a:b:c:d
ffff:0000:0000:000a:000b:000c:000d:000e - ffff::a:b:c:d:e
ffff:0000:0000:000a:000b:000c:000d:000e - ffff::a:b:c:d:e
0000:0000:0000:0001:0002:0000:0000:0000 - ::1:2:0:0:0
0000:0000:0000:0001:0002:0000:0000:0000 - ::1:2:0:0:0
0000:0000:0001:0002:0003:0000:0000:0000 - 0:0:1:2:3::
0000:0000:0001:0002:0003:0000:0000:0000 - 0:0:1:2:3::
ffff:ffff:ffff:ffff:ffff:ffff:ffff:ffff - ffff:ffff:ffff:ffff:ffff:ffff:ffff:ffff
ffff:ffff:ffff:ffff:ffff:ffff:ffff:ffff - ffff:ffff:ffff:ffff:ffff:ffff:ffff:ffff
0001:0000:0000:0000:0000:0000:ffff:ffff - 1::ffff:ffff
0001:0000:0000:0000:0000:0000:ffff:ffff - 1::ffff:ffff
ok.
''')

  def test_getsockname_unconnected_socket(self):
    self.do_run(r'''
      #include <sys/socket.h>
      #include <stdio.h>
      #include <assert.h>
      #include <sys/socket.h>
      #include <netinet/in.h>
      #include <arpa/inet.h>
      #include <string.h>
      int main() {
        int fd;
        int z;
        fd = socket(PF_INET, SOCK_STREAM, IPPROTO_TCP);
        struct sockaddr_in adr_inet;
        socklen_t len_inet = sizeof adr_inet;
        z = getsockname(fd, (struct sockaddr *)&adr_inet, &len_inet);
        if (z != 0) {
          perror("getsockname error");
          return 1;
        }
        char buffer[1000];
        sprintf(buffer, "%s:%u", inet_ntoa(adr_inet.sin_addr), (unsigned)ntohs(adr_inet.sin_port));
        const char *correct = "0.0.0.0:0";
        printf("got (expected) socket: %s (%s), size %lu (%lu)\n", buffer, correct, strlen(buffer), strlen(correct));
        assert(strlen(buffer) == strlen(correct));
        assert(strcmp(buffer, correct) == 0);
        puts("success.");
      }
    ''', 'success.')

  def test_getpeername_unconnected_socket(self):
    self.do_run(r'''
      #include <sys/socket.h>
      #include <stdio.h>
      #include <assert.h>
      #include <sys/socket.h>
      #include <netinet/in.h>
      #include <arpa/inet.h>
      #include <string.h>
      int main() {
        int fd;
        int z;
        fd = socket(PF_INET, SOCK_STREAM, IPPROTO_TCP);
        struct sockaddr_in adr_inet;
        socklen_t len_inet = sizeof adr_inet;
        z = getpeername(fd, (struct sockaddr *)&adr_inet, &len_inet);
        if (z != 0) {
          perror("getpeername error");
          return 1;
        }
        puts("unexpected success.");
      }
    ''', 'getpeername error: Socket not connected', assert_returncode=NON_ZERO)

  def test_getsockname_addrlen(self):
    self.do_runf(test_file('sockets/test_getsockname_addrlen.c'), 'success')

  def test_sin_zero(self):
    self.do_runf(test_file('sockets/test_sin_zero.c'), 'success')

  def test_getaddrinfo(self):
    self.do_runf(test_file('sockets/test_getaddrinfo.c'), 'success')

  def test_getnameinfo(self):
    self.do_runf(test_file('sockets/test_getnameinfo.c'), 'success')

  def test_gethostbyname(self):
    self.do_runf(test_file('sockets/test_gethostbyname.c'), 'success')

  def test_getprotobyname(self):
    self.do_runf(test_file('sockets/test_getprotobyname.c'), 'success')

  def test_socketpair(self):
    self.do_run(r'''
      #include <sys/socket.h>
      #include <stdio.h>
      int main() {
        int fd[2];
        int err;
        err = socketpair(AF_INET, SOCK_STREAM, 0, fd);
        if (err != 0) {
          perror("socketpair error");
          return 1;
        }
        puts("unexpected success.");
      }
    ''', 'socketpair error: Function not implemented', assert_returncode=NON_ZERO)

  def test_link(self):
    self.do_run(r'''
#include <netdb.h>

#include <sys/types.h>
#include <sys/socket.h>

int main () {
    void* thing = gethostbyname("bing.com");
    ssize_t rval = recv (0, thing, 0, 0);
    rval = send (0, thing, 0, 0);
    return 0;
}''', '', force_c=True)

  def test_linking_recv(self):
    self.do_run(r'''
      #include <sys/types.h>
      #include <sys/socket.h>
      int main(void) {
        recv(0, 0, 0, 0);
        return 0;
      }
    ''', '', force_c=True)

  def test_linking_send(self):
    self.do_run(r'''
      #include <sys/types.h>
      #include <sys/socket.h>
      int main(void) {
        send(0, 0, 0, 0);
        return 0;
      }
    ''', '', force_c=True)

  # This test verifies that function names embedded into the build with --js-library (JS functions exported to wasm)
  # are minified when -O3 is used
  def test_js_function_names_are_minified(self):
    def check_size(f, expected_size):
      if not os.path.isfile(f):
        return # Nonexistent file passes in this check
      obtained_size = os.path.getsize(f)
      print('size of generated ' + f + ': ' + str(obtained_size))
      try_delete(f)
      self.assertLess(obtained_size, expected_size)

    self.run_process([PYTHON, test_file('gen_many_js_functions.py'), 'library_long.js', 'main_long.c'])
    for wasm in [[], ['-s', 'WASM=0']]:
      # Currently we rely on Closure for full minification of every appearance of JS function names.
      # TODO: Add minification also for non-Closure users and add [] to this list to test minification without Closure.
      for closure in [['--closure=1']]:
        args = [EMCC, '-O3', '--js-library', 'library_long.js', 'main_long.c', '-o', 'a.html'] + wasm + closure
        print(' '.join(args))
        self.run_process(args)

        ret = self.run_process(config.NODE_JS + ['a.js'], stdout=PIPE).stdout
        self.assertTextDataIdentical('Sum of numbers from 1 to 1000: 500500 (expected 500500)', ret.strip())

        check_size('a.js', 150000)
        check_size('a.wasm', 80000)

  # Checks that C++ exceptions managing invoke_*() wrappers will not be generated if exceptions are disabled
  def test_no_invoke_functions_are_generated_if_exception_catching_is_disabled(self):
    self.skipTest('Skipping other.test_no_invoke_functions_are_generated_if_exception_catching_is_disabled: Enable after new version of fastcomp has been tagged')
    for args in [[], ['-s', 'WASM=0']]:
      self.run_process([EMXX, test_file('hello_world.cpp'), '-s', 'DISABLE_EXCEPTION_CATCHING', '-o', 'a.html'] + args)
      output = read_file('a.js')
      self.assertContained('_main', output) # Smoke test that we actually compiled
      self.assertNotContained('invoke_', output)

  # Verifies that only the minimal needed set of invoke_*() functions will be generated when C++ exceptions are enabled
  def test_no_excessive_invoke_functions_are_generated_when_exceptions_are_enabled(self):
    self.skipTest('Skipping other.test_no_excessive_invoke_functions_are_generated_when_exceptions_are_enabled: Enable after new version of fastcomp has been tagged')
    for args in [[], ['-s', 'WASM=0']]:
      self.run_process([EMXX, test_file('invoke_i.cpp'), '-s', 'DISABLE_EXCEPTION_CATCHING=0', '-o', 'a.html'] + args)
      output = read_file('a.js')
      self.assertContained('invoke_i', output)
      self.assertNotContained('invoke_ii', output)
      self.assertNotContained('invoke_v', output)

  def test_emscripten_metadata(self):
    self.run_process([EMCC, test_file('hello_world.c')])
    self.assertNotIn(b'emscripten_metadata', read_binary('a.out.wasm'))

    self.run_process([EMCC, test_file('hello_world.c'),
                      '-s', 'EMIT_EMSCRIPTEN_METADATA'])
    self.assertIn(b'emscripten_metadata', read_binary('a.out.wasm'))

    # Test is standalone mode too.
    self.run_process([EMCC, test_file('hello_world.c'), '-o', 'out.wasm',
                      '-s', 'EMIT_EMSCRIPTEN_METADATA'])
    self.assertIn(b'emscripten_metadata', read_binary('out.wasm'))

    # make sure wasm executes correctly
    ret = self.run_process(config.NODE_JS + ['a.out.js'], stdout=PIPE).stdout
    self.assertContained('hello, world!\n', ret)

  @parameterized({
    'O0': (False, ['-O0']), # noqa
    'O0_emit': (True, ['-O0', '-s', 'EMIT_EMSCRIPTEN_LICENSE']), # noqa
    'O2': (False, ['-O2']), # noqa
    'O2_emit': (True, ['-O2', '-s', 'EMIT_EMSCRIPTEN_LICENSE']), # noqa
    'O2_js_emit': (True, ['-O2', '-s', 'EMIT_EMSCRIPTEN_LICENSE', '-s', 'WASM=0']), # noqa
    'O2_closure': (False, ['-O2', '--closure=1']), # noqa
    'O2_closure_emit': (True, ['-O2', '-s', 'EMIT_EMSCRIPTEN_LICENSE', '--closure=1']), # noqa
    'O2_closure_js_emit': (True, ['-O2', '-s', 'EMIT_EMSCRIPTEN_LICENSE', '--closure=1', '-s', 'WASM=0']), # noqa
  })
  def test_emscripten_license(self, expect_license, args):
    # fastcomp does not support the new license flag
    self.run_process([EMCC, test_file('hello_world.c')] + args)
    js = read_file('a.out.js')
    licenses_found = len(re.findall('Copyright [0-9]* The Emscripten Authors', js))
    if expect_license:
      self.assertNotEqual(licenses_found, 0, 'Unable to find license block in output file!')
      self.assertEqual(licenses_found, 1, 'Found too many license blocks in the output file!')
    else:
      self.assertEqual(licenses_found, 0, 'Found a license block in the output file, but it should not have been there!')

  # This test verifies that the generated exports from wasm module only reference the
  # unminified exported name exactly once.  (need to contain the export name once for unminified
  # access from calling code, and should not have the unminified name exist more than once, that
  # would be wasteful for size)
  def test_function_exports_are_small(self):
    def test(args, closure, opt):
      extra_args = args + opt + closure
      print(extra_args)
      args = [EMCC, test_file('long_function_name_in_export.c'), '-o', 'a.html', '-s', 'ENVIRONMENT=web', '-s', 'DECLARE_ASM_MODULE_EXPORTS=0', '-Werror'] + extra_args
      self.run_process(args)

      output = read_file('a.js')
      try_delete('a.js')
      self.assertNotContained('asm["_thisIsAFunctionExportedFromAsmJsOrWasmWithVeryLongFunction"]', output)

      # TODO: Add stricter testing when Wasm side is also optimized: (currently Wasm does still need
      # to reference exports multiple times)
      if 'WASM=0' in args:
        num_times_export_is_referenced = output.count('thisIsAFunctionExportedFromAsmJsOrWasmWithVeryLongFunction')
        self.assertEqual(num_times_export_is_referenced, 1)

    for closure in [[], ['--closure=1']]:
      for opt in [['-O2'], ['-O3'], ['-Os']]:
        test(['-s', 'WASM=0'], closure, opt)
        test(['-s', 'WASM_ASYNC_COMPILATION=0'], closure, opt)

  # TODO: Debug why the code size is different on Windows and Mac. Also, for
  # some unknown reason (at time of writing), this test is not skipped on the
  # Windows and Mac autorollers, despite the bot being correctly configured to
  # skip this test in all three platforms (Linux, Mac, and Windows).
  # The no_windows/no_mac decorators also solve that problem.
  @no_windows("Code size is slightly different on Windows")
  @no_mac("Code size is slightly different on Mac")
  @parameterized({
    'hello_world_wasm': ('hello_world', False, True),
    'hello_world_wasm2js': ('hello_world', True, True),
    'random_printf_wasm': ('random_printf', False),
    'random_printf_wasm2js': ('random_printf', True),
    'hello_webgl_wasm': ('hello_webgl', False),
    'hello_webgl_wasm2js': ('hello_webgl', True),
    'hello_webgl2_wasm': ('hello_webgl2', False),
    'hello_webgl2_wasm2js': ('hello_webgl2', True),
  })
  def test_minimal_runtime_code_size(self, test_name, js, compare_js_output=False):
    smallest_code_size_args = ['-s', 'MINIMAL_RUNTIME=2',
                               '-s', 'ENVIRONMENT=web',
                               '-s', 'TEXTDECODER=2',
                               '-s', 'ABORTING_MALLOC=0',
                               '-s', 'ALLOW_MEMORY_GROWTH=0',
                               '-s', 'SUPPORT_ERRNO=0',
                               '-s', 'DECLARE_ASM_MODULE_EXPORTS',
                               '-s', 'MALLOC=emmalloc',
                               '-s', 'GL_EMULATE_GLES_VERSION_STRING_FORMAT=0',
                               '-s', 'GL_EXTENSIONS_IN_PREFIXED_FORMAT=0',
                               '-s', 'GL_SUPPORT_AUTOMATIC_ENABLE_EXTENSIONS=0',
                               '-s', 'GL_SUPPORT_SIMPLE_ENABLE_EXTENSIONS=0',
                               '-s', 'GL_TRACK_ERRORS=0',
                               '-s', 'GL_SUPPORT_EXPLICIT_SWAP_CONTROL=0',
                               '-s', 'GL_POOL_TEMP_BUFFERS=0',
                               '-s', 'MIN_CHROME_VERSION=58',
                               '-s', 'GL_WORKAROUND_SAFARI_GETCONTEXT_BUG=0',
                               '-s', 'NO_FILESYSTEM',
                               '--output_eol', 'linux',
                               '-Oz',
                               '--closure=1',
                               '-DNDEBUG',
                               '-ffast-math']

    wasm2js = ['-s', 'WASM=0', '--memory-init-file', '1']

    hello_world_sources = [test_file('small_hello_world.c'),
                           '-s', 'USES_DYNAMIC_ALLOC=0']
    random_printf_sources = [test_file('hello_random_printf.c'),
                             '-s', 'USES_DYNAMIC_ALLOC=0',
                             '-s', 'SINGLE_FILE']
    hello_webgl_sources = [test_file('minimal_webgl/main.cpp'),
                           test_file('minimal_webgl/webgl.c'),
                           '--js-library', test_file('minimal_webgl/library_js.js'),
                           '-s', 'USES_DYNAMIC_ALLOC', '-lwebgl.js',
                           '-s', 'MODULARIZE']
    hello_webgl2_sources = hello_webgl_sources + ['-s', 'MAX_WEBGL_VERSION=2']

    sources = {
      'hello_world': hello_world_sources,
      'random_printf': random_printf_sources,
      'hello_webgl': hello_webgl_sources,
      'hello_webgl2': hello_webgl2_sources}[test_name]

    def print_percent(actual, expected):
      if actual == expected:
        return ''
      return ' ({:+.2f}%)'.format((actual - expected) * 100.0 / expected)

    outputs = ['a.html', 'a.js']

    args = smallest_code_size_args[:]

    if js:
      outputs += ['a.mem']
      args += wasm2js
      test_name += '_wasm2js'
    else:
      outputs += ['a.wasm']
      test_name += '_wasm'

    if 'SINGLE_FILE' in sources:
      outputs = ['a.html']

    results_file = test_file('code_size', test_name + '.json')

    expected_results = {}
    try:
      expected_results = json.loads(read_file(results_file))
    except Exception:
      if not EMTEST_REBASELINE:
        raise

    args = [EMCC, '-o', 'a.html'] + args + sources
    print(shared.shlex_join(args))
    self.run_process(args)

    def get_file_gzipped_size(f):
      f_gz = f + '.gz'
      with gzip.open(f_gz, 'wb') as gzf:
        gzf.write(read_binary(f))
      size = os.path.getsize(f_gz)
      try_delete(f_gz)
      return size

    # For certain tests, don't just check the output size but check
    # the full JS output matches the expectations.  That means that
    # any change that touches those core lines of output will need
    # to rebaseline this test.  However:
    # a) such changes deserve extra scrutiny
    # b) such changes should be few and far between
    # c) rebaselining is trivial (just run with EMTEST_REBASELINE=1)
    # Note that we do not compare the full wasm output since that is
    # even more fragile and can change with LLVM updates.
    if compare_js_output:
      js_out = test_file('code_size', test_name + '.js')
      terser = shared.get_npm_cmd('terser')
      # N.b. this requires node in PATH, it does not run against NODE from
      # Emscripten config file. If you have this line fail, make sure 'node' is
      # visible in PATH.
      self.run_process(terser + ['-b', 'beautify=true', 'a.js', '-o', 'pretty.js'])
      self.assertFileContents(js_out, read_file('pretty.js'))

    obtained_results = {}
    total_output_size = 0
    total_expected_size = 0
    total_output_size_gz = 0
    total_expected_size_gz = 0
    for f in outputs:
      f_gz = f + '.gz'
      expected_size = expected_results[f] if f in expected_results else float('inf')
      expected_size_gz = expected_results[f_gz] if f_gz in expected_results else float('inf')
      size = os.path.getsize(f)
      size_gz = get_file_gzipped_size(f)

      obtained_results[f] = size
      obtained_results[f_gz] = size_gz

      if size != expected_size and (f.endswith('.js') or f.endswith('.html')):
        print('Contents of ' + f + ': ')
        print(read_file(f))

      print('size of ' + f + ' == ' + str(size) + ', expected ' + str(expected_size) + ', delta=' + str(size - expected_size) + print_percent(size, expected_size))
      print('size of ' + f_gz + ' == ' + str(size_gz) + ', expected ' + str(expected_size_gz) + ', delta=' + str(size_gz - expected_size_gz) + print_percent(size_gz, expected_size_gz))

      # Hack: Generated .mem initializer files have different sizes on different
      # platforms (Windows gives x, CircleCI Linux gives x-17 bytes, my home
      # Linux gives x+2 bytes..). Likewise asm.js files seem to be affected by
      # the LLVM IR text names, which lead to asm.js names, which leads to
      # difference code size, which leads to different relooper choices,
      # as a result leading to slightly different total code sizes.
      # Also as of July 16, 2020, wasm2js files have different sizes on
      # different platforms (Windows and MacOS improved to give a slightly
      # better thing than Linux does, which didn't change; this just
      # started to happen on CI, not in response to a code update, so it
      # may have been present all along but just noticed now; it only
      # happens in wasm2js, so it may be platform-nondeterminism in closure
      # compiler).
      # TODO: identify what is causing this. meanwhile allow some amount of slop
      if not EMTEST_REBASELINE:
        if js:
          slop = 30
        else:
          slop = 20
        if size <= expected_size + slop and size >= expected_size - slop:
          size = expected_size

      # N.B. even though the test code above prints out gzip compressed sizes, regression testing is done against uncompressed sizes
      # this is because optimizing for compressed sizes can be unpredictable and sometimes counterproductive
      total_output_size += size
      total_expected_size += expected_size

      total_output_size_gz += size_gz
      total_expected_size_gz += expected_size_gz

    obtained_results['total'] = total_output_size
    obtained_results['total_gz'] = total_output_size_gz
    print('Total output size=' + str(total_output_size) + ' bytes, expected total size=' + str(total_expected_size) + ', delta=' + str(total_output_size - total_expected_size) + print_percent(total_output_size, total_expected_size))
    print('Total output size gzipped=' + str(total_output_size_gz) + ' bytes, expected total size gzipped=' + str(total_expected_size_gz) + ', delta=' + str(total_output_size_gz - total_expected_size_gz) + print_percent(total_output_size_gz, total_expected_size_gz))

    if EMTEST_REBASELINE:
      open(results_file, 'w').write(json.dumps(obtained_results, indent=2) + '\n')
    else:
      if total_output_size > total_expected_size:
        print('Oops, overall generated code size regressed by ' + str(total_output_size - total_expected_size) + ' bytes!')
      if total_output_size < total_expected_size:
        print('Hey amazing, overall generated code size was improved by ' + str(total_expected_size - total_output_size) + ' bytes! Rerun test with other.test_minimal_runtime_code_size with EMTEST_REBASELINE=1 to update the expected sizes!')
      self.assertEqual(total_output_size, total_expected_size)

  # Tests the library_c_preprocessor.js functionality.
  def test_c_preprocessor(self):
    self.run_process([EMXX, test_file('test_c_preprocessor.c'), '--js-library', path_from_root('src/library_c_preprocessor.js'), '-s', 'DEFAULT_LIBRARY_FUNCS_TO_INCLUDE=$remove_cpp_comments_in_shaders,$preprocess_c_code'])
    normal = self.run_js('a.out.js')
    print(str(normal))

  # Test that legacy settings that have been fixed to a specific value and their value can no longer be changed,
  def test_legacy_settings_forbidden_to_change(self):
    stderr = self.expect_fail([EMCC, '-s', 'MEMFS_APPEND_TO_TYPED_ARRAYS=0', test_file('hello_world.c')])
    self.assertContained('MEMFS_APPEND_TO_TYPED_ARRAYS=0 is no longer supported', stderr)

    self.run_process([EMCC, '-s', 'MEMFS_APPEND_TO_TYPED_ARRAYS', test_file('hello_world.c')])
    self.run_process([EMCC, '-s', 'PRECISE_I64_MATH=2', test_file('hello_world.c')])

  def test_jsmath(self):
    self.run_process([EMXX, test_file('other/jsmath.cpp'), '-Os', '-o', 'normal.js', '--closure', '0'])
    normal_js_size = os.path.getsize('normal.js')
    normal_wasm_size = os.path.getsize('normal.wasm')
    self.run_process([EMXX, test_file('other/jsmath.cpp'), '-Os', '-o', 'jsmath.js', '-s', 'JS_MATH', '--closure', '0'])
    jsmath_js_size = os.path.getsize('jsmath.js')
    jsmath_wasm_size = os.path.getsize('jsmath.wasm')
    # js math increases JS size, but decreases wasm, and wins overall
    # it would win more with closure, but no point in making the test slower)
    self.assertLess(normal_js_size, jsmath_js_size)
    self.assertLess(jsmath_wasm_size, normal_wasm_size)
    self.assertLess(jsmath_js_size + jsmath_wasm_size, 0.90 * (normal_js_size + normal_wasm_size))
    # js math has almost identical output, but misses some corner cases, 4 out of 34
    normal = self.run_js('normal.js').splitlines()
    jsmath = self.run_js('jsmath.js').splitlines()
    assert len(normal) == len(jsmath)
    diff = 0
    for i in range(len(normal)):
      if normal[i] != jsmath[i]:
        diff += 1
    self.assertEqual(diff, 4)

  def test_strict_mode_hello_world(self):
    # Verify that strict mode can be used for simple hello world program both
    # via the environment EMCC_STRICT=1 and from the command line `-s STRICT`
    cmd = [EMCC, test_file('hello_world.c'), '-s', 'STRICT']
    self.run_process(cmd)
    with env_modify({'EMCC_STRICT': '1'}):
      self.do_runf(test_file('hello_world.c'), 'hello, world!')

  def test_legacy_settings(self):
    cmd = [EMCC, test_file('hello_world.c'), '-s', 'SPLIT_MEMORY=0']

    # By default warnings are not shown
    stderr = self.run_process(cmd, stderr=PIPE).stderr
    self.assertNotContained('warning', stderr)

    # Adding or -Wlegacy-settings enables the warning
    stderr = self.run_process(cmd + ['-Wlegacy-settings'], stderr=PIPE).stderr
    self.assertContained('warning: use of legacy setting: SPLIT_MEMORY', stderr)
    self.assertContained('[-Wlegacy-settings]', stderr)

  def test_strict_mode_legacy_settings(self):
    cmd = [EMCC, test_file('hello_world.c'), '-s', 'SPLIT_MEMORY=0']
    self.run_process(cmd)

    stderr = self.expect_fail(cmd + ['-s', 'STRICT'])
    self.assertContained('legacy setting used in strict mode: SPLIT_MEMORY', stderr)

    with env_modify({'EMCC_STRICT': '1'}):
      stderr = self.expect_fail(cmd)
      self.assertContained('legacy setting used in strict mode: SPLIT_MEMORY', stderr)

  def test_strict_mode_legacy_settings_runtime(self):
    # Verify that legacy settings are not accessible at runtime under strict
    # mode.
    self.set_setting('RETAIN_COMPILER_SETTINGS')
    src = r'''\
    #include <stdio.h>
    #include <emscripten.h>

    int main() {
      printf("BINARYEN_METHOD: %s\n", (char*)emscripten_get_compiler_setting("BINARYEN_METHOD"));
      return 0;
    }
    '''
    self.do_run(src, 'BINARYEN_METHOD: native-wasm')
    with env_modify({'EMCC_STRICT': '1'}):
      self.do_run(src, 'invalid compiler setting: BINARYEN_METHOD')
    self.set_setting('STRICT')
    self.do_run(src, 'invalid compiler setting: BINARYEN_METHOD')

  def test_renamed_setting(self):
    # Verify that renamed settings are available by either name (when not in
    # strict mode.
    self.set_setting('RETAIN_COMPILER_SETTINGS')
    src = r'''\
    #include <stdio.h>
    #include <emscripten.h>

    int main() {
      printf("%d %d\n",
        emscripten_get_compiler_setting("BINARYEN_ASYNC_COMPILATION"),
        emscripten_get_compiler_setting("WASM_ASYNC_COMPILATION"));
      return 0;
    }
    '''

    # Setting the new name should set both
    self.set_setting('WASM_ASYNC_COMPILATION', 0)
    self.do_run(src, '0 0')
    self.set_setting('WASM_ASYNC_COMPILATION')
    self.do_run(src, '1 1')
    self.clear_setting('WASM_ASYNC_COMPILATION')

    # Setting the old name should set both
    self.set_setting('BINARYEN_ASYNC_COMPILATION', 0)
    self.do_run(src, '0 0')
    self.set_setting('BINARYEN_ASYNC_COMPILATION')
    self.do_run(src, '1 1')

  def test_strict_mode_legacy_settings_library(self):
    create_file('lib.js', r'''
#if SPLIT_MEMORY
#endif
''')
    cmd = [EMCC, test_file('hello_world.c'), '-o', 'out.js', '--js-library', 'lib.js']
    self.run_process(cmd)
    self.assertContained('ReferenceError: SPLIT_MEMORY is not defined', self.expect_fail(cmd + ['-s', 'STRICT']))
    with env_modify({'EMCC_STRICT': '1'}):
      self.assertContained('ReferenceError: SPLIT_MEMORY is not defined', self.expect_fail(cmd))

  def test_strict_mode_link_cxx(self):
    # In strict mode C++ programs fail to link unless run with `em++`.
    self.run_process([EMXX, '-sSTRICT', test_file('hello_libcxx.cpp')])
    err = self.expect_fail([EMCC, '-sSTRICT', test_file('hello_libcxx.cpp')])
    self.assertContained('error: undefined symbol:', err)

  def test_strict_mode_override(self):
    create_file('empty.c', '')
    # IGNORE_MISSING_MAIN default to 1 so this works by default
    self.run_process([EMCC, 'empty.c'])
    # strict mode disables it causing a link error
    self.expect_fail([EMCC, '-sSTRICT', 'empty.c'])
    # explicly setting IGNORE_MISSING_MAIN overrides the STRICT setting
    self.run_process([EMCC, '-sSTRICT', '-sIGNORE_MISSING_MAIN', 'empty.c'])

  def test_safe_heap_log(self):
    self.set_setting('SAFE_HEAP')
    self.set_setting('SAFE_HEAP_LOG')
    self.set_setting('EXIT_RUNTIME')
    src = read_file(test_file('hello_world.c'))
    self.do_run(src, 'SAFE_HEAP load: ')

    self.set_setting('WASM', 0)
    self.do_run(src, 'SAFE_HEAP load: ')

  def test_mini_printfs(self):
    def test(code):
      with open('src.c', 'w') as f:
        f.write('''
          #include <stdio.h>
          void* unknown_value;
          int main() {
            %s
          }
        ''' % code)
      self.run_process([EMCC, 'src.c', '-O1'])
      return os.path.getsize('a.out.wasm')

    i = test('printf("%d", *(int*)unknown_value);')
    f = test('printf("%f", *(double*)unknown_value);')
    lf = test('printf("%Lf", *(long double*)unknown_value);')
    both = test('printf("%d", *(int*)unknown_value); printf("%Lf", *(long double*)unknown_value);')
    print(f'int:{i} float:{f} double:{lf}: both{both}')

    # iprintf is much smaller than printf with float support
    self.assertGreater(i, f - 3400)
    self.assertLess(i, f - 3000)
    # __small_printf is somewhat smaller than printf with long double support
    self.assertGreater(f, lf - 900)
    self.assertLess(f, lf - 500)
    # both is a little bigger still
    self.assertGreater(lf, both - 110)
    self.assertLess(lf, both - 50)

  @parameterized({
    'normal': ([], '''\
0.000051 => -5.123719529365189373493194580078e-05
0.000051 => -5.123719300544352718866300544498e-05
0.000051 => -5.123719300544352718866300544498e-05
'''),
    'full_long_double': (['-s', 'PRINTF_LONG_DOUBLE'], '''\
0.000051 => -5.123719529365189373493194580078e-05
0.000051 => -5.123719300544352718866300544498e-05
0.000051 => -5.123719300544352710023893104250e-05
'''),
  })
  def test_long_double_printing(self, args, expected):
    create_file('src.cpp', r'''
#include <stdio.h>

int main(void) {
    float f = 5.123456789e-5;
    double d = 5.123456789e-5;
    long double ld = 5.123456789e-5;
    printf("%f => %.30e\n", f, f  / (f - 1));
    printf("%f => %.30e\n", d, d / (d - 1));
    printf("%Lf => %.30Le\n", ld, ld / (ld - 1));
}
    ''')
    self.run_process([EMXX, 'src.cpp'] + args)
    self.assertContained(expected, self.run_js('a.out.js'))

  # Tests that passing -s MALLOC=none will not include system malloc() to the build.
  def test_malloc_none(self):
    stderr = self.expect_fail([EMCC, test_file('malloc_none.c'), '-s', 'MALLOC=none'])
    self.assertContained('undefined symbol: malloc', stderr)

  @parameterized({
    'c': ['c'],
    'cpp': ['cpp'],
  })
  def test_lsan_leaks(self, ext):
    self.do_smart_test(test_file('other/test_lsan_leaks.' + ext),
                       emcc_args=['-fsanitize=leak', '-s', 'ALLOW_MEMORY_GROWTH'],
                       assert_returncode=NON_ZERO, literals=[
      'Direct leak of 2048 byte(s) in 1 object(s) allocated from',
      'Direct leak of 1337 byte(s) in 1 object(s) allocated from',
      'Direct leak of 42 byte(s) in 1 object(s) allocated from',
    ])

  @parameterized({
    'c': ['c', [
      r'in malloc .*lsan_interceptors\.cpp:\d+:\d+',
      r'(?im)in f (|[/a-z\.]:).*/test_lsan_leaks\.c:6:21$',
      r'(?im)in main (|[/a-z\.]:).*/test_lsan_leaks\.c:10:16$',
      r'(?im)in main (|[/a-z\.]:).*/test_lsan_leaks\.c:12:3$',
      r'(?im)in main (|[/a-z\.]:).*/test_lsan_leaks\.c:13:3$',
    ]],
    'cpp': ['cpp', [
      r'in operator new\[\]\(unsigned long\) .*lsan_interceptors\.cpp:\d+:\d+',
      r'(?im)in f\(\) (|[/a-z\.]:).*/test_lsan_leaks\.cpp:4:21$',
      r'(?im)in main (|[/a-z\.]:).*/test_lsan_leaks\.cpp:8:16$',
      r'(?im)in main (|[/a-z\.]:).*/test_lsan_leaks\.cpp:10:3$',
      r'(?im)in main (|[/a-z\.]:).*/test_lsan_leaks\.cpp:11:3$',
    ]],
  })
  def test_lsan_stack_trace(self, ext, regexes):
    self.do_smart_test(test_file('other/test_lsan_leaks.' + ext),
                       emcc_args=['-fsanitize=leak', '-s', 'ALLOW_MEMORY_GROWTH', '-gsource-map'],
                       assert_returncode=NON_ZERO, literals=[
      'Direct leak of 2048 byte(s) in 1 object(s) allocated from',
      'Direct leak of 1337 byte(s) in 1 object(s) allocated from',
      'Direct leak of 42 byte(s) in 1 object(s) allocated from',
    ], regexes=regexes)

  @parameterized({
    'c': ['c'],
    'cpp': ['cpp'],
  })
  def test_lsan_no_leak(self, ext):
    self.do_smart_test(test_file('other/test_lsan_no_leak.' + ext),
                       emcc_args=['-fsanitize=leak', '-s', 'ALLOW_MEMORY_GROWTH', '-s', 'ASSERTIONS=0'],
                       regexes=[r'^\s*$'])

  def test_lsan_no_stack_trace(self):
    self.do_smart_test(test_file('other/test_lsan_leaks.c'),
                       emcc_args=['-fsanitize=leak', '-s', 'ALLOW_MEMORY_GROWTH', '-DDISABLE_CONTEXT'],
                       assert_returncode=NON_ZERO, literals=[
      'Direct leak of 3427 byte(s) in 3 object(s) allocated from:',
      'SUMMARY: LeakSanitizer: 3427 byte(s) leaked in 3 allocation(s).',
    ])

  def test_asan_null_deref(self):
    self.do_smart_test(test_file('other/test_asan_null_deref.c'),
                       emcc_args=['-fsanitize=address', '-sALLOW_MEMORY_GROWTH=1', '-sINITIAL_MEMORY=314572800'],
                       assert_returncode=NON_ZERO, literals=[
      'AddressSanitizer: null-pointer-dereference on address',
    ])

  def test_asan_no_stack_trace(self):
    self.do_smart_test(test_file('other/test_lsan_leaks.c'),
                       emcc_args=['-fsanitize=address', '-sALLOW_MEMORY_GROWTH=1',  '-sINITIAL_MEMORY=314572800', '-DDISABLE_CONTEXT', '-s', 'EXIT_RUNTIME'],
                       assert_returncode=NON_ZERO, literals=[
      'Direct leak of 3427 byte(s) in 3 object(s) allocated from:',
      'SUMMARY: AddressSanitizer: 3427 byte(s) leaked in 3 allocation(s).',
    ])

  def test_asan_pthread_stubs(self):
    self.do_smart_test(test_file('other/test_asan_pthread_stubs.c'), emcc_args=['-fsanitize=address', '-sALLOW_MEMORY_GROWTH=1', '-sINITIAL_MEMORY=314572800'])

  @node_pthreads
  def test_proxy_to_pthread_stack(self):
    # Check that the proxied main gets run with TOTAL_STACK setting and not
    # DEFAULT_PTHREAD_STACK_SIZE.
    self.do_smart_test(test_file('other/test_proxy_to_pthread_stack.c'),
                       ['success'],
                       emcc_args=['-s', 'USE_PTHREADS', '-s', 'PROXY_TO_PTHREAD', '-s', 'DEFAULT_PTHREAD_STACK_SIZE=64kb', '-s', 'TOTAL_STACK=128kb', '-s', 'EXIT_RUNTIME'])

  @parameterized({
    'async': ['-s', 'WASM_ASYNC_COMPILATION'],
    'sync': ['-s', 'WASM_ASYNC_COMPILATION=0'],
  })
  def test_offset_converter(self, *args):
    self.do_smart_test(test_file('other/test_offset_converter.c'),
                       emcc_args=['-s', 'USE_OFFSET_CONVERTER', '-gsource-map'] + list(args), literals=['ok'])

  @no_windows('ptys and select are not available on windows')
  def test_build_error_color(self):
    create_file('src.c', 'int main() {')
    returncode, output = self.run_on_pty([EMCC, 'src.c'])
    self.assertNotEqual(returncode, 0)
    self.assertIn(b"\x1b[1msrc.c:1:13: \x1b[0m\x1b[0;1;31merror: \x1b[0m\x1b[1mexpected '}'\x1b[0m", output)
    self.assertIn(b"\x1b[31merror: ", output)

  @parameterized({
    'fno_diagnostics_color': ['-fno-diagnostics-color'],
    'fdiagnostics_color_never': ['-fdiagnostics-color=never'],
  })
  @no_windows('ptys and select are not available on windows')
  def test_pty_no_color(self, flag):
    create_file('src.c', 'int main() {')

    returncode, output = self.run_on_pty([EMCC, flag, 'src.c'])
    self.assertNotEqual(returncode, 0)
    self.assertNotIn(b'\x1b', output)

  def test_sanitizer_color(self):
    create_file('src.c', '''
      #include <emscripten.h>
      int main() {
        int *p = 0, q;
        EM_ASM({ Module.printWithColors = true; });
        q = *p;
      }
    ''')
    self.run_process([EMCC, '-fsanitize=null', 'src.c'])
    output = self.run_js('a.out.js')
    self.assertIn('\x1b[1msrc.c', output)

  def test_main_reads_params(self):
    create_file('no.c', '''
      int main() {
        return 42;
      }
    ''')
    self.run_process([EMCC, 'no.c', '-O3', '-o', 'no.js'])
    no = os.path.getsize('no.js')
    create_file('yes.c', '''
      int main(int argc, char **argv) {
        return argc;
      }
    ''')
    self.run_process([EMCC, 'yes.c', '-O3', '-o', 'yes.js'])
    yes = os.path.getsize('yes.js')
    # not having to set up argc/argv allows us to avoid including a
    # significant amount of JS for string support (which is not needed
    # otherwise in such a trivial program).
    self.assertLess(no, 0.95 * yes)

  def test_INCOMING_MODULE_JS_API(self):
    def test(args):
      self.run_process([EMCC, test_file('hello_world.c'), '-O3', '--closure=1'] + args)
      for engine in config.JS_ENGINES:
        self.assertContained('hello, world!', self.run_js('a.out.js', engine=engine))
      # ignore \r which on windows can increase the size
      return len(read_file('a.out.js').replace('\r', ''))
    normal = test([])
    changed = test(['-s', 'INCOMING_MODULE_JS_API=[]'])
    print('sizes', normal, changed)
    # Changing this option to [] should decrease code size.
    self.assertLess(changed, normal)
    # Check an absolute code size as well, with some slack.
    self.assertLess(abs(changed - 5872), 150)

  def test_llvm_includes(self):
    create_file('atomics.c', '#include <stdatomic.h>')
    self.build('atomics.c')

  def test_mmap_and_munmap(self):
    emcc_args = []
    for f in ['data_ro.dat', 'data_rw.dat']:
        create_file(f, 'Test file')
        emcc_args.extend(['--embed-file', f])
    self.do_other_test('test_mmap_and_munmap.cpp', emcc_args)

  def test_mmap_and_munmap_anonymous(self):
    self.do_other_test('test_mmap_and_munmap_anonymous.cpp', emcc_args=['-s', 'NO_FILESYSTEM'])

  def test_mmap_and_munmap_anonymous_asan(self):
    self.do_other_test('test_mmap_and_munmap_anonymous.cpp', emcc_args=['-s', 'NO_FILESYSTEM', '-fsanitize=address', '-s', 'ALLOW_MEMORY_GROWTH', '-sINITIAL_MEMORY=314572800'])

  def test_mmap_memorygrowth(self):
    self.do_other_test('test_mmap_memorygrowth.cpp', ['-s', 'ALLOW_MEMORY_GROWTH'])

  def test_files_and_module_assignment(self):
    # a pre-js can set Module to a new object or otherwise undo file preloading/
    # embedding changes to Module.preRun. we show an error to avoid confusion
    create_file('pre.js', 'Module = {};')
    create_file('src.cpp', r'''
      #include <stdio.h>
      int main() {
        printf("file exists: %d\n", !!fopen("src.cpp", "rb"));
      }
    ''')
    self.run_process([EMXX, 'src.cpp', '--pre-js', 'pre.js', '--embed-file', 'src.cpp'])
    result = self.run_js('a.out.js', assert_returncode=NON_ZERO)
    self.assertContained('Module.preRun should exist because file support used it; did a pre-js delete it?', result)

    def test_error(pre):
      create_file('pre.js', pre)
      self.run_process([EMXX, 'src.cpp', '--pre-js', 'pre.js', '--embed-file', 'src.cpp'])
      result = self.run_js('a.out.js', assert_returncode=NON_ZERO)
      self.assertContained('All preRun tasks that exist before user pre-js code should remain after; did you replace Module or modify Module.preRun?', result)

    # error if the user replaces Module or Module.preRun
    test_error('Module = { preRun: [] };')
    test_error('Module.preRun = [];')

  def test_EMSCRIPTEN_and_STRICT(self):
    # __EMSCRIPTEN__ is the proper define; we support EMSCRIPTEN for legacy
    # code, unless STRICT is enabled.
    create_file('src.c', '''
      #ifndef EMSCRIPTEN
      #error "not defined"
      #endif
    ''')
    self.run_process([EMCC, 'src.c', '-c'])
    self.expect_fail([EMCC, 'src.c', '-s', 'STRICT', '-c'])

  def test_exception_settings(self):
    for catching, throwing, opts in itertools.product([0, 1], repeat=3):
      cmd = [EMXX, test_file('other/exceptions_modes_symbols_defined.cpp'), '-s', 'DISABLE_EXCEPTION_THROWING=%d' % (1 - throwing), '-s', 'DISABLE_EXCEPTION_CATCHING=%d' % (1 - catching), '-O%d' % opts]
      print(cmd)
      if not throwing and not catching:
        self.assertContained('DISABLE_EXCEPTION_THROWING was set (likely due to -fno-exceptions), which means no C++ exception throwing support code is linked in, but such support is required', self.expect_fail(cmd))
      elif not throwing and catching:
        self.assertContained('DISABLE_EXCEPTION_THROWING was set (probably from -fno-exceptions) but is not compatible with enabling exception catching (DISABLE_EXCEPTION_CATCHING=0)', self.expect_fail(cmd))
      else:
        self.run_process(cmd)

  def test_fignore_exceptions(self):
    # the new clang flag -fignore-exceptions basically is the same as -s DISABLE_EXCEPTION_CATCHING=1,
    # that is, it allows throwing, but emits no support code for catching.
    self.run_process([EMXX, test_file('other/exceptions_modes_symbols_defined.cpp'), '-s', 'DISABLE_EXCEPTION_CATCHING=0'])
    enable_size = os.path.getsize('a.out.wasm')
    self.run_process([EMXX, test_file('other/exceptions_modes_symbols_defined.cpp'), '-s', 'DISABLE_EXCEPTION_CATCHING'])
    disable_size = os.path.getsize('a.out.wasm')
    self.run_process([EMXX, test_file('other/exceptions_modes_symbols_defined.cpp'), '-s', '-fignore-exceptions'])
    ignore_size = os.path.getsize('a.out.wasm')
    self.assertGreater(enable_size, disable_size)
    self.assertEqual(disable_size, ignore_size)

  @parameterized({
    # exceptions are off by default
    'off':  ([], [], False),
    # enabling exceptions at link and compile works
    'on': (['-fexceptions'], ['-fexceptions'], True),
    # just compile isn't enough as the JS runtime lacks support
    'compile_only': (['-fexceptions'], [], False),
    # just link isn't enough as codegen didn't emit exceptions support
    'link_only': ([], ['-fexceptions'], False),
  })
  def test_f_exception(self, compile_flags, link_flags, expect_caught):
    create_file('src.cpp', r'''
      #include <stdio.h>
      int main () {
        try {
          throw 42;
        } catch (int e) {
          printf("CAUGHT: %d\n", e);
        }
        return 0;
      }
    ''')
    self.run_process([EMXX, 'src.cpp', '-c', '-o', 'src.o'] + compile_flags)
    self.run_process([EMXX, 'src.o'] + link_flags)
    result = self.run_js('a.out.js', assert_returncode=0 if expect_caught else NON_ZERO)
    if not expect_caught:
      self.assertContainedIf('exception catching is disabled, this exception cannot be caught', result, expect_caught)
    self.assertContainedIf('CAUGHT', result, expect_caught)

  def test_exceptions_with_closure_and_without_catching(self):
    # using invokes will require setThrew(), and closure will error if it is not
    # defined. this test checks that we define it even without catching any
    # exceptions (if we did catch exceptions, that would include library code
    # that would use setThrew() anyhow)
    create_file('src.cpp', r'''
      #include <stdio.h>
      #include <emscripten.h>

      struct A {
        ~A() {
          puts("~A");
        }
      };

      int main() {
        // Construct an instance of a class with a destructor, which will cause the
        // use of invokes to ensure its destructor runs.
        A a;
        throw 5;
      }
      ''')
    self.run_process([EMCC, 'src.cpp', '-fexceptions', '--closure=1'])

  def test_assertions_on_internal_api_changes(self):
    create_file('src.c', r'''
      #include <emscripten.h>
      int main(int argc, char **argv) {
        EM_ASM({
          try {
            Module['read'];
            out('it should not be there');
          } catch(e) {
            out('error: ' + e);
          }
        });
      }
    ''')
    self.run_process([EMCC, 'src.c', '-s', 'ASSERTIONS'])
    self.assertContained('Module.read has been replaced with plain read', self.run_js('a.out.js'))

  def test_assertions_on_incoming_module_api_changes(self):
    create_file('pre.js', r'''
      var Module = {
        read: function() {}
      }
    ''')
    self.run_process([EMCC, test_file('hello_world.c'), '-s', 'ASSERTIONS', '--pre-js', 'pre.js'])
    self.assertContained('Module.read option was removed', self.run_js('a.out.js', assert_returncode=NON_ZERO))

  def test_assertions_on_outgoing_module_api_changes(self):
    create_file('src.cpp', r'''
      #include <emscripten.h>
      int main() {
        EM_ASM({
          console.log();
          function check(name) {
            try {
              Module[name];
              console.log("success: " + name);
            } catch(e) {
            }
          }
          check("read");
          // TODO check("setWindowTitle");
          check("wasmBinary");
          check("arguments");
        });
      }
    ''')
    self.run_process([EMXX, 'src.cpp', '-s', 'ASSERTIONS'])
    self.assertContained('''
Module.read has been replaced with plain read_ (the initial value can be provided on Module, but after startup the value is only looked for on a local variable of that name)
Module.wasmBinary has been replaced with plain wasmBinary (the initial value can be provided on Module, but after startup the value is only looked for on a local variable of that name)
Module.arguments has been replaced with plain arguments_ (the initial value can be provided on Module, but after startup the value is only looked for on a local variable of that name)
''', self.run_js('a.out.js'))

  def test_assertions_on_ready_promise(self):
    # check that when assertions are on we give useful error messages for
    # mistakenly thinking the Promise is an instance. I.e., once you could do
    # Module()._main to get an instance and the main function, but after
    # the breaking change in #10697 Module() now returns a promise, and to get
    # the instance you must use .then() to get a callback with the instance.
    create_file('test.js', r'''
      try {
        Module()._main;
      } catch(e) {
        console.log(e);
      }
      try {
        Module().onRuntimeInitialized = 42;
      } catch(e) {
        console.log(e);
      }
    ''')
    self.run_process([EMCC, test_file('hello_world.c'), '-s', 'MODULARIZE', '-s', 'ASSERTIONS', '--extern-post-js', 'test.js'])
    # A return code of 7 is from the unhandled Promise rejection
    out = self.run_js('a.out.js', assert_returncode=7)
    self.assertContained('You are getting _main on the Promise object, instead of the instance. Use .then() to get called back with the instance, see the MODULARIZE docs in src/settings.js', out)
    self.assertContained('You are setting onRuntimeInitialized on the Promise object, instead of the instance. Use .then() to get called back with the instance, see the MODULARIZE docs in src/settings.js', out)

  def test_em_asm_duplicate_strings(self):
    # We had a regression where tow different EM_ASM strings from two diffferent
    # object files were de-duplicated in wasm-emscripten-finalize.  This used to
    # work when we used zero-based index for store the JS strings, but once we
    # switched to absolute addresses the string needs to exist twice in the JS
    # file.
    create_file('foo.c', '''
      #include <emscripten.h>
      void foo() {
        EM_ASM({ console.log('Hello, world!'); });
      }
    ''')
    create_file('main.c', '''
      #include <emscripten.h>

      void foo();

      int main() {
        foo();
        EM_ASM({ console.log('Hello, world!'); });
        return 0;
      }
    ''')
    self.run_process([EMCC, '-c', 'foo.c'])
    self.run_process([EMCC, '-c', 'main.c'])
    self.run_process([EMCC, 'foo.o', 'main.o'])
    self.assertContained('Hello, world!\nHello, world!\n', self.run_js('a.out.js'))

  def test_em_asm_c89(self):
    create_file('src.c', '''
      #include <emscripten/em_asm.h>
      int main() {
        EM_ASM({ console.log('hello'); });
      }\n''')
    self.run_process([EMCC, '-c', 'src.c',
                      '-pedantic', '-Wall', '-Werror',
                      '-Wno-gnu-zero-variadic-macro-arguments'])

  def test_em_asm_strict_c(self):
    create_file('src.c', '''
      #include <emscripten/em_asm.h>
      int main() {
        EM_ASM({ console.log('Hello, world!'); });
      }
    ''')
    result = self.run_process([EMCC, '-std=c11', 'src.c'], stderr=PIPE, check=False)
    self.assertNotEqual(result.returncode, 0)
    self.assertIn('EM_ASM does not work in -std=c* modes, use -std=gnu* modes instead', result.stderr)

  def test_boost_graph(self):
    self.do_smart_test(test_file('test_boost_graph.cpp'),
                       emcc_args=['-s', 'USE_BOOST_HEADERS'])

  def test_setjmp_em_asm(self):
    create_file('src.c', '''
      #include <emscripten.h>
      #include <setjmp.h>

      int main() {
        jmp_buf buf;
        setjmp(buf);
        EM_ASM({
          console.log("hello world");
        });
      }
    ''')
    result = self.run_process([EMCC, 'src.c'], stderr=PIPE, check=False)
    self.assertNotEqual(result.returncode, 0)
    self.assertIn('Cannot use EM_ASM* alongside setjmp/longjmp', result.stderr)
    self.assertIn('Please consider using EM_JS, or move the EM_ASM into another function.', result.stderr)

  def test_missing_stdlibs(self):
    # Certain standard libraries are expected to be useable via -l flags but
    # don't actually exist in our standard library path.  Make sure we don't
    # error out when linking with these flags.
    self.run_process([EMXX, test_file('hello_world.cpp'), '-lm', '-ldl', '-lrt', '-lpthread'])

  def test_supported_linker_flags(self):
    out = self.run_process([EMXX, test_file('hello_world.cpp'), '-Wl,-rpath=foo'], stderr=PIPE).stderr
    self.assertContained('warning: ignoring unsupported linker flag: `-rpath=foo`', out)

    out = self.run_process([EMXX, test_file('hello_world.cpp'), '-Wl,-rpath-link,foo'], stderr=PIPE).stderr
    self.assertContained('warning: ignoring unsupported linker flag: `-rpath-link`', out)

    out = self.run_process([EMXX, test_file('hello_world.cpp'),
                            '-Wl,--no-check-features,-mllvm,--data-sections'], stderr=PIPE).stderr
    self.assertNotContained('warning: ignoring unsupported linker flag', out)

    out = self.run_process([EMXX, test_file('hello_world.cpp'), '-Wl,-allow-shlib-undefined'], stderr=PIPE).stderr
    self.assertContained('warning: ignoring unsupported linker flag: `-allow-shlib-undefined`', out)

    out = self.run_process([EMXX, test_file('hello_world.cpp'), '-Wl,--allow-shlib-undefined'], stderr=PIPE).stderr
    self.assertContained('warning: ignoring unsupported linker flag: `--allow-shlib-undefined`', out)

    out = self.run_process([EMXX, test_file('hello_world.cpp'), '-Wl,-version-script,foo'], stderr=PIPE).stderr
    self.assertContained('warning: ignoring unsupported linker flag: `-version-script`', out)

  def test_supported_linker_flag_skip_next(self):
    # Regression test for a bug where skipping an unsupported linker flag
    # could skip the next unrelated linker flag.
    err = self.expect_fail([EMXX, test_file('hello_world.cpp'), '-Wl,-rpath=foo', '-lbar'])
    self.assertContained('error: unable to find library -lbar', err)

  def test_linker_flags_pass_through(self):
    err = self.expect_fail([EMXX, test_file('hello_world.cpp'), '-Wl,--waka'])
    self.assertContained('wasm-ld: error: unknown argument: --waka', err)

    err = self.expect_fail([EMXX, test_file('hello_world.cpp'), '-Xlinker', '--waka'])
    self.assertContained('wasm-ld: error: unknown argument: --waka', err)

  def test_linker_flags_unused(self):
    err = self.run_process([EMXX, test_file('hello_world.cpp'), '-c', '-lbar'], stderr=PIPE).stderr
    self.assertContained("warning: argument unused during compilation: '-lbar' [-Wunused-command-line-argument]", err)

  def test_linker_input_unused(self):
    self.run_process([EMXX, '-c', test_file('hello_world.cpp')])
    err = self.run_process([EMCC, 'hello_world.o', '-c', '-o', 'out.o'], stderr=PIPE).stderr
    self.assertContained("warning: hello_world.o: linker input file unused because linking not done [-Wunused-command-line-argument", err)
    # In this case the compiler does not produce any output file.
    self.assertNotExists('out.o')

  def test_non_wasm_without_wasm_in_vm(self):
    # Test that our non-wasm output does not depend on wasm support in the vm.
    self.run_process([EMXX, test_file('hello_world.cpp'), '-s', 'WASM=0'])
    js = read_file('a.out.js')
    with open('a.out.js', 'w') as f:
      f.write('var WebAssembly = null;\n' + js)
    for engine in config.JS_ENGINES:
      self.assertContained('hello, world!', self.run_js('a.out.js', engine=engine))

  def test_empty_output_extension(self):
    # Default to JS output when no extension is present
    self.run_process([EMXX, test_file('hello_world.cpp'), '-Werror', '-o', 'hello'])
    self.assertContained('hello, world!', self.run_js('hello'))

  def test_backwards_deps_in_archive(self):
    # Test that JS dependencies from deps_info.json work for code linked via
    # static archives using -l<name>
    self.run_process([EMCC, '-c', test_file('sockets/test_gethostbyname.c'), '-o', 'a.o'])
    self.run_process([LLVM_AR, 'cr', 'liba.a', 'a.o'])
    create_file('empty.c', 'static int foo = 0;')
    self.run_process([EMCC, 'empty.c', '-la', '-L.'])
    self.assertContained('success', self.run_js('a.out.js'))

  def test_warning_flags(self):
    self.run_process([EMCC, '-c', '-o', 'hello.o', test_file('hello_world.c')])
    cmd = [EMCC, 'hello.o', '-o', 'a.js', '-g', '--closure=1']

    # warning that is enabled by default
    stderr = self.run_process(cmd, stderr=PIPE).stderr
    self.assertContained('emcc: warning: disabling closure because debug info was requested [-Wemcc]', stderr)

    # -w to suppress warnings
    stderr = self.run_process(cmd + ['-w'], stderr=PIPE).stderr
    self.assertNotContained('warning', stderr)

    # -Wno-invalid-input to suppress just this one warning
    stderr = self.run_process(cmd + ['-Wno-emcc'], stderr=PIPE).stderr
    self.assertNotContained('warning', stderr)

    # with -Werror should fail
    stderr = self.expect_fail(cmd + ['-Werror'])
    self.assertContained('error: disabling closure because debug info was requested [-Wemcc] [-Werror]', stderr)

    # with -Werror + -Wno-error=<type> should only warn
    stderr = self.run_process(cmd + ['-Werror', '-Wno-error=emcc'], stderr=PIPE).stderr
    self.assertContained('emcc: warning: disabling closure because debug info was requested [-Wemcc]', stderr)

    # check that `-Werror=foo` also enales foo
    stderr = self.expect_fail(cmd + ['-Werror=legacy-settings', '-s', 'TOTAL_MEMORY'])
    self.assertContained('error: use of legacy setting: TOTAL_MEMORY (setting renamed to INITIAL_MEMORY) [-Wlegacy-settings] [-Werror]', stderr)

    # check that `-Wno-pthreads-mem` disables USE_PTHREADS + ALLOW_GROWTH_MEMORY warning
    stderr = self.run_process(cmd + ['-Wno-pthreads-mem-growth', '-s', 'USE_PTHREADS', '-s', 'ALLOW_MEMORY_GROWTH'], stderr=PIPE).stderr
    self.assertNotContained('USE_PTHREADS + ALLOW_MEMORY_GROWTH may run non-wasm code slowly, see https://github.com/WebAssembly/design/issues/1271', stderr)

  def test_emranlib(self):
    create_file('foo.c', 'int foo = 1;')
    create_file('bar.c', 'int bar = 2;')
    self.run_process([EMCC, '-c', 'foo.c', 'bar.c'])

    # Create a library with no archive map
    self.run_process([EMAR, 'crS', 'liba.a', 'foo.o', 'bar.o'])
    output = self.run_process([shared.LLVM_NM, '--print-armap', 'liba.a'], stdout=PIPE).stdout
    self.assertNotContained('Archive map', output)

    # Add an archive map
    self.run_process([EMRANLIB, 'liba.a'])
    output = self.run_process([shared.LLVM_NM, '--print-armap', 'liba.a'], stdout=PIPE).stdout
    self.assertContained('Archive map', output)

  def test_pthread_stub(self):
    # Verify that programs containing pthread code can still work even
    # without enabling threads.  This is possible becase we link in
    # libpthread_stub.a
    self.do_other_test('test_pthread_stub.c')

  def test_stdin_preprocess(self):
    create_file('temp.h', '#include <string>')
    outputStdin = self.run_process([EMCC, '-x', 'c++', '-dM', '-E', '-'], input="#include <string>", stdout=PIPE).stdout
    outputFile = self.run_process([EMCC, '-x', 'c++', '-dM', '-E', 'temp.h'], stdout=PIPE).stdout
    self.assertTextDataIdentical(outputStdin, outputFile)

  def test_stdin_compile_only(self):
    # Should fail without -x lang specifier
    src = read_file(test_file('hello_world.cpp'))
    err = self.expect_fail([EMCC, '-c', '-'], input=src)
    self.assertContained('error: -E or -x required when input is from standard input', err)

    self.run_process([EMCC, '-c', '-o', 'out.o', '-x', 'c++', '-'], input=src)
    self.assertExists('out.o')

    # Same again but without an explicit output filename
    self.run_process([EMCC, '-c', '-x', 'c++', '-'], input=src)
    self.assertExists('-.o')

  def test_stdin_compile_and_link(self):
    self.run_process([EMCC, '-x', 'c++', '-'], input=read_file(test_file('hello_world.cpp')))
    self.assertContained('hello, world!', self.run_js('a.out.js'))

  def test_stdout_link(self):
    # linking to stdout `-` doesn't work, we have no way to pass such an output filename
    # through post-link tools such as binaryen.
    err = self.expect_fail([EMXX, '-o', '-', test_file('hello_world.cpp')])
    self.assertContained('invalid output filename: `-`', err)
    self.assertNotExists('-')

    err = self.expect_fail([EMXX, '-o', '-foo', test_file('hello_world.cpp')])
    self.assertContained('invalid output filename: `-foo`', err)
    self.assertNotExists('-foo')

  def test_immutable_after_link(self):
    # some builds are guaranteed to not require any binaryen work after wasm-ld
    def ok(args, filename='hello_world.cpp', expected='hello, world!'):
      print('ok', args, filename)
      args += ['-sERROR_ON_WASM_CHANGES_AFTER_LINK']
      self.run_process([EMCC, test_file(filename)] + args)
      self.assertContained(expected, self.run_js('a.out.js'))

    # -O0 with BigInt support (to avoid the need for legalization)
    required_flags = ['-sWASM_BIGINT']
    ok(required_flags)
    # Same with DWARF
    ok(required_flags + ['-g'])
    # Function pointer calls from JS work too
    ok(required_flags, filename='hello_world_main_loop.cpp')
    # -O1 is ok as we don't run wasm-opt there (but no higher, see below)
    ok(required_flags + ['-O1'])
    # Exception support shouldn't require changes after linking
    ok(required_flags + ['-fexceptions'])
    # Standalone mode should not do anything special to the wasm.
    ok(required_flags + ['-sSTANDALONE_WASM'])

    # other builds fail with a standard message + extra details
    def fail(args, details):
      print('fail', args, details)
      args += ['-sERROR_ON_WASM_CHANGES_AFTER_LINK']
      err = self.expect_fail([EMXX, test_file('hello_world.cpp')] + args)
      self.assertContained('changes to the wasm are required after link, but disallowed by ERROR_ON_WASM_CHANGES_AFTER_LINK', err)
      self.assertContained(details, err)

    # plain -O0
    legalization_message = 'to disable int64 legalization (which requires changes after link) use -s WASM_BIGINT'
    fail([], legalization_message)
    # optimized builds even without legalization
    optimization_message = '-O2+ optimizations always require changes, build with -O0 or -O1 instead'
    fail(required_flags + ['-O2'], optimization_message)
    fail(required_flags + ['-O3'], optimization_message)

  def test_output_to_nowhere(self):
    self.run_process([EMXX, test_file('hello_world.cpp'), '-o', os.devnull, '-c'])

  # Test that passing -s MIN_X_VERSION=-1 on the command line will result in browser X being not supported at all.
  # I.e. -s MIN_X_VERSION=-1 is equal to -s MIN_X_VERSION=Infinity
  def test_drop_support_for_browser(self):
    # Test that -1 means "not supported"
    self.run_process([EMCC, test_file('test_html5_core.c'), '-s', 'MIN_IE_VERSION=-1'])
    self.assertContained('allowsDeferredCalls: true', read_file('a.out.js'))
    self.assertNotContained('allowsDeferredCalls: JSEvents.isInternetExplorer()', read_file('a.out.js'))

  def test_errno_type(self):
    create_file('errno_type.c', '''
#include <errno.h>

// Use of these constants in C preprocessor comparisons should work.
#if EPERM > 0
#define DAV1D_ERR(e) (-(e))
#else
#define DAV1D_ERR(e) (e)
#endif
''')
    self.run_process([EMCC, 'errno_type.c'])

  def test_standalone_syscalls(self):
    self.run_process([EMXX, test_file('other/test_standalone_syscalls.cpp'), '-o', 'test.wasm'])
    expected = read_file(test_file('other/test_standalone_syscalls.out'))
    for engine in config.WASM_ENGINES:
      self.assertContained(expected, self.run_js('test.wasm', engine))

  @requires_native_clang
  def test_wasm2c_reactor(self):
    # test compiling an unsafe library using wasm2c, then using it from a
    # main program. this shows it is easy to use wasm2c as a sandboxing
    # mechanism.

    # first compile the library with emcc, getting a .c and .h
    self.run_process([EMCC,
                      test_file('other/wasm2c/unsafe-library.c'),
                      '-O3', '-o', 'lib.wasm', '-s', 'WASM2C', '--no-entry'])
    # compile the main program natively normally, together with the unsafe
    # library
    self.run_process([CLANG_CC,
                      test_file('other/wasm2c/my-code.c'),
                      'lib.wasm.c', '-O3', '-o', 'program.exe'] +
                     clang_native.get_clang_native_args(),
                     env=clang_native.get_clang_native_env())
    output = self.run_process([os.path.abspath('program.exe')], stdout=PIPE).stdout
    self.assertEqual(output, read_file(test_file('other/wasm2c/output.txt')))

  @requires_native_clang
  def test_wasm2c_multi_lib(self):
    # compile two libraries to object files
    for lib in ['a', 'b']:
      self.run_process([EMCC,
                        test_file('other/wasm2c', f'unsafe-library-{lib}.c'),
                        '-O3', '-o', f'lib{lib}.wasm', '-s', 'WASM2C', '--no-entry'])
      # build with a different WASM_RT_MODULE_PREFIX for each library, so that
      # they do not have colliding symbols
      self.run_process([CLANG_CC, f'lib{lib}.wasm.c', '-O3', '-c',
                        f'-DWASM_RT_MODULE_PREFIX={lib}_'] +
                       clang_native.get_clang_native_args(),
                       env=clang_native.get_clang_native_env())

    # compile the main program with the wasmboxed libraries
    self.run_process([CLANG_CC,
                      test_file('other/wasm2c/my-code-multi.c'),
                      'liba.wasm.o', 'libb.wasm.o',
                      '-O3', '-o', 'program.exe'] +
                     clang_native.get_clang_native_args(),
                     env=clang_native.get_clang_native_env())
    output = self.run_process([os.path.abspath('program.exe')], stdout=PIPE).stdout
    self.assertEqual(output, read_file(test_file('other/wasm2c/output-multi.txt')))

  @parameterized({
    'wasm2js': (['-s', 'WASM=0'], ''),
    'modularize': (['-s', 'MODULARIZE'], 'Module()'),
  })
  def test_promise_polyfill(self, constant_args, extern_post_js):
    def test(args, expect_fail):
      # legacy browsers may lack Promise, which wasm2js depends on. see what
      # happens when we kill the global Promise function.
      create_file('extern-post.js', extern_post_js)
      self.run_process([EMXX, test_file('hello_world.cpp')] + constant_args + args + ['--extern-post-js', 'extern-post.js'])
      js = read_file('a.out.js')
      with open('a.out.js', 'w') as f:
        f.write('Promise = undefined;\n' + js)
      return self.run_js('a.out.js', assert_returncode=NON_ZERO if expect_fail else 0)

    # we fail without legacy support
    self.assertNotContained('hello, world!', test([], expect_fail=True))
    # but work with it
    self.assertContained('hello, world!', test(['-s', 'LEGACY_VM_SUPPORT'], expect_fail=False))

  # Compile-test for -s USE_WEBGPU=1 and library_webgpu.js.
  def test_webgpu_compiletest(self):
    for args in [[], ['-s', 'ASSERTIONS'], ['-s', 'MAIN_MODULE=1']]:
      self.run_process([EMXX, test_file('webgpu_dummy.cpp'), '-s', 'USE_WEBGPU', '-s', 'ASYNCIFY', '-s', 'ASYNCIFY_IMPORTS=["init_js_device"]'] + args)

  def test_signature_mismatch(self):
    create_file('a.c', 'void foo(); int main() { foo(); return 0; }')
    create_file('b.c', 'int foo() { return 1; }')
    stderr = self.run_process([EMCC, 'a.c', 'b.c'], stderr=PIPE).stderr
    self.assertContained('function signature mismatch: foo', stderr)
    self.expect_fail([EMCC, '-Wl,--fatal-warnings', 'a.c', 'b.c'])
    self.expect_fail([EMCC, '-s', 'STRICT', 'a.c', 'b.c'])

  def test_lld_report_undefined(self):
    create_file('main.c', 'void foo(); int main() { foo(); return 0; }')
    stderr = self.expect_fail([EMCC, '-s', 'LLD_REPORT_UNDEFINED', 'main.c'])
    self.assertContained('wasm-ld: error:', stderr)
    self.assertContained('main_0.o: undefined symbol: foo', stderr)

  def test_lld_report_undefined_reverse_deps(self):
    self.run_process([EMCC, '-sLLD_REPORT_UNDEFINED', '-sREVERSE_DEPS=all', test_file('hello_world.c')])

  def test_lld_report_undefined_exceptions(self):
    self.run_process([EMXX, '-sLLD_REPORT_UNDEFINED', '-fwasm-exceptions', test_file('hello_libcxx.cpp')])

  def test_lld_report_undefined_main_module(self):
    self.run_process([EMCC, '-sLLD_REPORT_UNDEFINED', '-sMAIN_MODULE=2', test_file('hello_world.c')])

  def test_4GB(self):
    stderr = self.expect_fail([EMCC, test_file('hello_world.c'), '-s', 'INITIAL_MEMORY=2GB'])
    self.assertContained('INITIAL_MEMORY must be less than 2GB due to current spec limitations', stderr)

  # Verifies that warning messages that Closure outputs are recorded to console
  def test_closure_warnings(self):
    proc = self.run_process([EMCC, test_file('test_closure_warning.c'), '-O3', '--closure=1', '-s', 'CLOSURE_WARNINGS=quiet'], stderr=PIPE)
    self.assertNotContained('WARNING', proc.stderr)

    proc = self.run_process([EMCC, test_file('test_closure_warning.c'), '-O3', '--closure=1', '-s', 'CLOSURE_WARNINGS=warn'], stderr=PIPE)
    self.assertContained('WARNING - [JSC_REFERENCE_BEFORE_DECLARE] Variable referenced before declaration', proc.stderr)

    self.expect_fail([EMCC, test_file('test_closure_warning.c'), '-O3', '--closure=1', '-s', 'CLOSURE_WARNINGS=error'])

  def test_bitcode_input(self):
    # Verify that bitcode files are accepted as input
    create_file('main.c', 'void foo(); int main() { return 0; }')
    self.run_process([EMCC, '-emit-llvm', '-c', '-o', 'main.bc', 'main.c'])
    self.assertTrue(building.is_bitcode('main.bc'))
    self.run_process([EMCC, '-c', '-o', 'main.o', 'main.bc'])
    self.assertTrue(building.is_wasm('main.o'))

  def test_nostdlib(self):
    # First ensure all the system libs are built
    self.run_process([EMCC, test_file('unistd/close.c')])

    self.assertContained('undefined symbol:', self.expect_fail([EMCC, test_file('unistd/close.c'), '-nostdlib']))
    self.assertContained('undefined symbol:', self.expect_fail([EMCC, test_file('unistd/close.c'), '-nodefaultlibs']))

    # Build again but with explit system libraries
    libs = ['-lc', '-lcompiler_rt', '-lc_rt_wasm']
    self.run_process([EMCC, test_file('unistd/close.c'), '-nostdlib'] + libs)
    self.run_process([EMCC, test_file('unistd/close.c'), '-nodefaultlibs'] + libs)

  def test_argument_match(self):
    # Verify that emcc arguments match precisely.  We had a bug where only the prefix
    # was matched
    self.run_process([EMCC, test_file('hello_world.c'), '--minify=0'])
    err = self.expect_fail([EMCC, test_file('hello_world.c'), '--minifyXX'])
    self.assertContained("error: unsupported option '--minifyXX'", err)

  def test_argument_missing(self):
    err = self.expect_fail([EMCC, test_file('hello_world.c'), '--minify'])
    self.assertContained("error: option '--minify' requires an argument", err)

  def test_argument_missing_file(self):
    err = self.expect_fail([EMCC, test_file('hello_world.c'), '--pre-js', 'foo.js'])
    self.assertContained("emcc: error: '--pre-js': file not found: 'foo.js'", err)

  def test_default_to_cxx(self):
    create_file('foo.h', '#include <string.h>')
    create_file('cxxfoo.h', '#include <string>')

    # The default bahviour is to default to C++, which means the C++ header can be compiled even
    # with emcc.
    self.run_process([EMCC, '-c', 'cxxfoo.h'])

    # But this means that C flags can't be passed (since we are assuming C++)
    err = self.expect_fail([EMCC, '-std=gnu11', '-c', 'foo.h'])
    self.assertContained("'-std=gnu11' not allowed with 'C++'", err)

    # If we disable DEFAULT_TO_CXX the emcc can be used with cflags, but can't be used to build
    # C++ headers
    self.run_process([EMCC, '-std=gnu11', '-c', 'foo.h', '-s', 'DEFAULT_TO_CXX=0'])
    err = self.expect_fail([EMCC, '-c', 'cxxfoo.h', '-s', 'DEFAULT_TO_CXX=0'])
    self.assertContained("'string' file not found", err)

    # Using em++ should alwasy work for C++ headers
    self.run_process([EMXX, '-c', 'cxxfoo.h', '-s', 'DEFAULT_TO_CXX=0'])
    # Or using emcc with `-x c++`
    self.run_process([EMCC, '-c', 'cxxfoo.h', '-s', 'DEFAULT_TO_CXX=0', '-x', 'c++-header'])

  @parameterized({
    '': ([],),
    'minimal': (['-s', 'MINIMAL_RUNTIME', '-s', 'SUPPORT_ERRNO'],),
  })
  def test_support_errno(self, args):
    self.emcc_args += args
    src = test_file('core/test_support_errno.c')
    output = test_file('core/test_support_errno.out')

    self.do_run_from_file(src, output)
    size_default = os.path.getsize('test_support_errno.js')

    # Run the same test again but with SUPPORT_ERRNO disabled.  This time we don't expect errno
    # to be set after the failing syscall.
    self.emcc_args += ['-s', 'SUPPORT_ERRNO=0']
    output = test_file('core/test_support_errno_disabled.out')
    self.do_run_from_file(src, output)

    # Verify the JS output was smaller
    self.assertLess(os.path.getsize('test_support_errno.js'), size_default)

  def test_assembly(self):
    self.run_process([EMCC, '-c', test_file('other/test_asm.s'), '-o', 'foo.o'])
    self.do_other_test('test_asm.c', libraries=['foo.o'])

  def test_assembly_preprocessed(self):
    self.run_process([EMCC, '-c', test_file('other/test_asm_cpp.S'), '-o', 'foo.o'])
    self.do_other_test('test_asm.c', libraries=['foo.o'])

  @parameterized({
    '': (['-DUSE_KEEPALIVE'],),
    'minimal': (['-DUSE_KEEPALIVE', '-s', 'MINIMAL_RUNTIME'],),
    'command_line': (['-s', 'EXPORTED_FUNCTIONS=_g_foo,_main'],),
  })
  def test_export_global_address(self, args):
    self.do_other_test('test_export_global_address.c', emcc_args=args)

  def test_linker_version(self):
    out = self.run_process([EMCC, '-Wl,--version'], stdout=PIPE).stdout
    self.assertContained('LLD ', out)

  # Tests that if a JS library function is missing, the linker will print out which function
  # depended on the missing function.
  def test_chained_js_error_diagnostics(self):
    err = self.expect_fail([EMCC, test_file('test_chained_js_error_diagnostics.c'), '--js-library', test_file('test_chained_js_error_diagnostics.js')])
    self.assertContained("error: undefined symbol: nonexistent_function (referenced by bar__deps: ['nonexistent_function'], referenced by foo__deps: ['bar'], referenced by top-level compiled C/C++ code)", err)

  def test_xclang_flag(self):
    create_file('foo.h', ' ')
    self.run_process([EMCC, '-c', '-o', 'out.o', '-Xclang', '-include', '-Xclang', 'foo.h', test_file('hello_world.c')])

  def test_emcc_size_parsing(self):
    create_file('foo.h', ' ')
    err = self.expect_fail([EMCC, '-s', 'TOTAL_MEMORY=X', 'foo.h'])
    self.assertContained('error: invalid byte size `X`.  Valid suffixes are: kb, mb, gb, tb', err)
    err = self.expect_fail([EMCC, '-s', 'TOTAL_MEMORY=11PB', 'foo.h'])
    self.assertContained('error: invalid byte size `11PB`.  Valid suffixes are: kb, mb, gb, tb', err)

  def test_native_call_before_init(self):
    self.set_setting('ASSERTIONS')
    self.set_setting('EXPORTED_FUNCTIONS', ['_foo'])
    self.add_pre_run('console.log("calling foo"); Module["_foo"]();')
    create_file('foo.c', '#include <stdio.h>\nint foo() { puts("foo called"); return 3; }')
    self.build('foo.c')
    err = self.expect_fail(config.NODE_JS + ['foo.js'], stdout=PIPE)
    self.assertContained('native function `foo` called before runtime initialization', err)

  def test_native_call_after_exit(self):
    self.set_setting('ASSERTIONS')
    self.set_setting('EXIT_RUNTIME')
    self.add_on_exit('console.log("calling main again"); Module["_main"]();')
    create_file('foo.c', '#include <stdio.h>\nint main() { puts("foo called"); return 0; }')
    self.build('foo.c')
    err = self.expect_fail(config.NODE_JS + ['foo.js'], stdout=PIPE)
    self.assertContained('native function `main` called after runtime exit', err)

  def test_metadce_wasm2js_i64(self):
    # handling i64 unsigned remainder brings in some i64 support code. metadce
    # must not remove it.
    create_file('src.cpp', r'''
int main(int argc, char **argv) {
  // Intentionally do not print anything, to not bring in more code than we
  // need to test - this only tests that we do not crash, which we would if
  // metadce broke us.
  unsigned long long x = argc;
  // do some i64 math, but return 0
  return (x % (x - 20)) == 42;
}''')
    self.run_process([EMXX, 'src.cpp', '-O3', '-s', 'WASM=0'])
    self.run_js('a.out.js')

  def test_deterministic(self):
    # test some things that may not be nondeterministic
    create_file('src.cpp', r'''
#include <emscripten.h>
#include <stdio.h>
#include <stdlib.h>
#include <time.h>

int main () {
  timespec now;
  clock_gettime(CLOCK_REALTIME, &now);
  printf("C now: %ld %ld\n", now.tv_sec, now.tv_nsec);
  printf("js now: %f\n", emscripten_get_now());
  printf("C randoms: %d %d %d\n", rand(), rand(), rand());
  printf("JS random: %d\n", EM_ASM_INT({ return Math.random() }));
}
''')
    self.run_process([EMXX, 'src.cpp', '-sDETERMINISTIC'])
    one = self.run_js('a.out.js')
    # ensure even if the time resolution is 1 second, that if we see the real
    # time we'll see a difference
    time.sleep(2)
    two = self.run_js('a.out.js')
    self.assertIdentical(one, two)

  def test_err(self):
    self.do_other_test('test_err.cpp')

  def test_shared_flag(self):
    # Test that `-shared` flag causes object file generation but gives a warning
    err = self.run_process([EMCC, '-shared', test_file('hello_world.c'), '-o', 'out.foo'], stderr=PIPE).stderr
    self.assertContained('linking a library with `-shared` will emit a static object', err)
    self.assertIsObjectFile('out.foo')

    # Test that using an exectuable output name overides the `-shared` flag, but produces a warning.
    err = self.run_process([EMCC, '-shared', test_file('hello_world.c'), '-o', 'out.js'],
                           stderr=PIPE).stderr
    self.assertContained('warning: -shared/-r used with executable output suffix', err)
    self.run_js('out.js')

  @no_windows('windows does not support shbang syntax')
  @with_env_modify({'EMMAKEN_JUST_CONFIGURE': '1'})
  def test_autoconf_mode(self):
    self.run_process([EMCC, test_file('hello_world.c')])
    # Test that output name is just `a.out` and that it is directly executable
    output = self.run_process([os.path.abspath('a.out')], stdout=PIPE).stdout
    self.assertContained('hello, world!', output)

  def test_standalone_export_main(self):
    # Tests that explicitly exported `_main` does not fail, even though `_start` is the entry
    # point.
    # We should consider making this a warning since the `_main` export is redundant.
    self.run_process([EMCC, '-sEXPORTED_FUNCTIONS=_main', '-sSTANDALONE_WASM', test_file('core/test_hello_world.c')])

  def test_missing_malloc_export(self):
    # we used to include malloc by default. show a clear error in builds with
    # ASSERTIONS to help with any confusion when the user calls malloc/free
    # directly
    create_file('unincluded_malloc.c', r'''
      #include <emscripten.h>
      int main() {
        EM_ASM({
          try {
            _malloc(1);
          } catch(e) {
            console.log('exception:', e);
          }
          try {
            _free();
          } catch(e) {
            console.log('exception:', e);
          }
        });
      }
    ''')
    self.do_runf('unincluded_malloc.c', (
      "malloc() called but not included in the build - add '_malloc' to EXPORTED_FUNCTIONS",
      "free() called but not included in the build - add '_free' to EXPORTED_FUNCTIONS"))

  def test_missing_malloc_export_indirect(self):
    # we used to include malloc by default. show a clear error in builds with
    # ASSERTIONS to help with any confusion when the user calls a JS API that
    # requires malloc
    create_file('unincluded_malloc.c', r'''
      #include <emscripten.h>
      int main() {
        EM_ASM({
          try {
            allocateUTF8("foo");
          } catch(e) {
            console.log('exception:', e);
          }
        });
      }
    ''')
    self.do_runf('unincluded_malloc.c', 'malloc was not included, but is needed in allocateUTF8. Adding "_malloc" to EXPORTED_FUNCTIONS should fix that. This may be a bug in the compiler, please file an issue.')

  def test_getrusage(self):
    self.do_runf(test_file('other/test_getrusage.c'))

  @with_env_modify({'EMMAKEN_COMPILER': shared.CLANG_CC})
  def test_emmaken_compiler(self):
    stderr = self.run_process([EMCC, '-c', test_file('core/test_hello_world.c')], stderr=PIPE).stderr
    self.assertContained('warning: `EMMAKEN_COMPILER` is deprecated', stderr)

  @no_windows('relies on a shell script')
  def test_compiler_wrapper(self):
    create_file('wrapper.sh', '''\
#!/bin/sh
echo "wrapping compiler call: $@"
exec "$@"
    ''')
    make_executable('wrapper.sh')
    with env_modify({'EM_COMPILER_WRAPPER': './wrapper.sh'}):
      stdout = self.run_process([EMCC, '-c', test_file('core/test_hello_world.c')], stdout=PIPE).stdout
    self.assertContained('wrapping compiler call: ', stdout)
    self.assertExists('test_hello_world.o')

    stdout = self.run_process([EMCC, '-c', test_file('core/test_hello_world.c'), '--compiler-wrapper=./wrapper.sh'], stdout=PIPE).stdout
    self.assertContained('wrapping compiler call: ', stdout)
    self.assertExists('test_hello_world.o')

  def test_llvm_option_dash_o(self):
    # emcc used to interpret -mllvm's option value as the output file if it
    # began with -o
    stderr = self.run_process(
      [EMCC, '-v', '-o', 'llvm_option_dash_o_output', '-mllvm',
       '-opt-bisect-limit=1', test_file('hello_world.c')],
      stderr=PIPE).stderr

    self.assertExists('llvm_option_dash_o_output')
    self.assertNotExists('pt-bisect-limit=1')
    self.assertContained(' -mllvm -opt-bisect-limit=1 ', stderr)

    # Regression test for #12236: the '-mllvm' argument was indexed instead of
    # its value, and the index was out of bounds if the argument was sixth or
    # further on the command line
    self.run_process(
      [EMCC, '-DFOO', '-DBAR', '-DFOOBAR', '-DBARFOO',
       '-o', 'llvm_option_dash_o_output', '-mllvm', '-opt-bisect-limit=1',
       test_file('hello_world.c')])

  def test_SYSCALL_DEBUG(self):
    self.set_setting('SYSCALL_DEBUG')
    self.do_runf(test_file('hello_world.c'), 'syscall! fd_write: [1,')

  def test_LIBRARY_DEBUG(self):
    self.set_setting('LIBRARY_DEBUG')
    self.do_runf(test_file('hello_world.c'), '[library call:_fd_write: 0x1')

  def test_SUPPORT_LONGJMP_executable(self):
    stderr = self.run_process([EMCC, test_file('core/test_longjmp.c'), '-s', 'SUPPORT_LONGJMP=0'], stderr=PIPE, check=False).stderr
    self.assertContained('error: longjmp support was disabled (SUPPORT_LONGJMP=0), but it is required by the code (either set SUPPORT_LONGJMP=1, or remove uses of it in the project)',
                         stderr)

  def test_SUPPORT_LONGJMP_object(self):
    # compile the object *with* support, but link without
    self.run_process([EMCC, test_file('core/test_longjmp.c'), '-c', '-s', 'SUPPORT_LONGJMP', '-o', 'a.o'])
    stderr = self.run_process([EMCC, 'a.o', '-s', 'SUPPORT_LONGJMP=0'], stderr=PIPE, check=False).stderr
    self.assertContained('error: longjmp support was disabled (SUPPORT_LONGJMP=0), but it is required by the code (either set SUPPORT_LONGJMP=1, or remove uses of it in the project)',
                         stderr)

  def test_pthread_MODULARIZE(self):
    stderr = self.run_process([EMCC, test_file('hello_world.c'), '-pthread', '-sMODULARIZE'], stderr=PIPE, check=False).stderr
    self.assertContained('pthreads + MODULARIZE currently require you to set -s EXPORT_NAME=Something (see settings.js) to Something != Module, so that the .worker.js file can work',
                         stderr)

  def test_jslib_clobber_i(self):
    # Regression check for an issue we have where a library clobbering the global `i` variable could
    # prevent processing of further libraries.
    create_file('lib1.js', 'for (var i = 0; i < 100; i++) {}')
    create_file('lib2.js', '''
      mergeInto(LibraryManager.library, {
       foo: function() { }
      });
      ''')
    self.run_process([EMCC, test_file('hello_world.c'),
                      '-s', 'DEFAULT_LIBRARY_FUNCS_TO_INCLUDE=foo',
                      '--js-library=lib1.js',
                      '--js-library=lib2.js'])

  def test_jslib_bad_config(self):
    create_file('lib.js', '''
      mergeInto(LibraryManager.library, {
       foo__sig: 'ii',
      });
      ''')
    err = self.expect_fail([EMCC, test_file('hello_world.c'), '--js-library=lib.js'])
    self.assertContained('error: Missing library element `foo` for library config `foo__sig`', err)

  def test_jslib_ifdef(self):
    create_file('lib.js', '''
      #ifdef ASSERTIONS
      var foo;
      #endif
      ''')
    proc = self.run_process([EMCC, test_file('hello_world.c'), '--js-library=lib.js'], stderr=PIPE)
    self.assertContained('warning: use of #ifdef in js library.  Use #if instead.', proc.stderr)

  def test_jslib_mangling(self):
    create_file('lib.js', '''
      mergeInto(LibraryManager.library, {
       $__foo: function() { return 43; },
      });
      ''')
    self.run_process([EMCC, test_file('hello_world.c'), '--js-library=lib.js', '-s', 'DEFAULT_LIBRARY_FUNCS_TO_INCLUDE=$__foo'])

  def test_wasm2js_no_dylink(self):
    for arg in ['-sMAIN_MODULE', '-sSIDE_MODULE', '-sRELOCATABLE']:
      err = self.expect_fail([EMCC, test_file('hello_world.c'), '-sWASM=0', arg])
      self.assertContained('WASM2JS is not compatible with relocatable output', err)

  def test_wasm2js_standalone(self):
    self.run_process([EMCC, test_file('hello_world.c'), '-sSTANDALONE_WASM', '-sWASM=0'])
    self.assertContained('hello, world!', self.run_js('a.out.js'))

  def test_oformat(self):
    self.run_process([EMCC, test_file('hello_world.c'), '--oformat=wasm', '-o', 'out.foo'])
    self.assertTrue(building.is_wasm('out.foo'))
    self.clear()

    self.run_process([EMCC, test_file('hello_world.c'), '--oformat=html', '-o', 'out.foo'])
    self.assertFalse(building.is_wasm('out.foo'))
    self.assertContained('<html ', read_file('out.foo'))
    self.clear()

    self.run_process([EMCC, test_file('hello_world.c'), '--oformat=js', '-o', 'out.foo'])
    self.assertFalse(building.is_wasm('out.foo'))
    self.assertContained('new ExitStatus', read_file('out.foo'))
    self.clear()

    err = self.expect_fail([EMCC, test_file('hello_world.c'), '--oformat=foo'])
    self.assertContained("error: invalid output format: `foo` (must be one of ['object', 'wasm', 'js', 'mjs', 'html', 'bare']", err)

  # Tests that the old format of {{{ makeDynCall('sig') }}}(func, param1) works
  def test_old_makeDynCall_syntax(self):
    err = self.run_process([EMCC, test_file('test_old_dyncall_format.c'), '--js-library', test_file('library_test_old_dyncall_format.js')], stderr=PIPE).stderr
    self.assertContained('syntax for makeDynCall has changed', err)

  def test_post_link(self):
    err = self.run_process([EMCC, test_file('hello_world.c'), '--oformat=bare', '-o', 'bare.wasm'], stderr=PIPE).stderr
    self.assertContained('--oformat=base/--post-link are experimental and subject to change', err)
    err = self.run_process([EMCC, '--post-link', 'bare.wasm'], stderr=PIPE).stderr
    self.assertContained('--oformat=base/--post-link are experimental and subject to change', err)
    err = self.assertContained('hello, world!', self.run_js('a.out.js'))

  def compile_with_wasi_sdk(self, filename, output):
    sysroot = os.environ.get('EMTEST_WASI_SYSROOT')
    if not sysroot:
      self.skipTest('EMTEST_WASI_SYSROOT not found in environment')
    sysroot = os.path.expanduser(sysroot)
    self.run_process([CLANG_CC, '--sysroot=' + sysroot, '--target=wasm32-wasi', filename, '-o', output])

  def test_run_wasi_sdk_output(self):
    self.compile_with_wasi_sdk(test_file('hello_world.c'), 'hello.wasm')
    self.run_process([EMCC, '--post-link', '-sPURE_WASI', 'hello.wasm'])
    self.assertContained('hello, world!', self.run_js('a.out.js'))

  # Test that Closure prints out clear readable error messages when there are errors.
  def test_closure_errors(self):
    err = self.expect_fail([EMCC, test_file('closure_error.c'), '-O2', '--closure=1'])
    lines = err.split('\n')

    def find_substr_index(s):
      for i, line in enumerate(lines):
        if s in line:
          return i
      return -1

    idx1 = find_substr_index('[JSC_UNDEFINED_VARIABLE] variable thisVarDoesNotExist is undeclared')
    idx2 = find_substr_index('[JSC_UNDEFINED_VARIABLE] variable thisVarDoesNotExistEither is undeclared')
    self.assertNotEqual(idx1, -1)
    self.assertNotEqual(idx2, -1)
    # The errors must be present on distinct lines.
    self.assertNotEqual(idx1, idx2)

  # Make sure that --cpuprofiler compiles with --closure 1
  def test_cpuprofiler_closure(self):
    # TODO: Enable '-s', 'CLOSURE_WARNINGS=error' in the following, but that has currently regressed.
    self.run_process([EMCC, test_file('hello_world.c'), '-O2', '--closure=1', '--cpuprofiler'])

  # Make sure that --memoryprofiler compiles with --closure 1
  def test_memoryprofiler_closure(self):
    # TODO: Enable '-s', 'CLOSURE_WARNINGS=error' in the following, but that has currently regressed.
    self.run_process([EMCC, test_file('hello_world.c'), '-O2', '--closure=1', '--memoryprofiler'])

  # Make sure that --threadprofiler compiles with --closure 1
  def test_threadprofiler_closure(self):
    # TODO: Enable '-s', 'CLOSURE_WARNINGS=error' in the following, but that has currently regressed.
    self.run_process([EMCC, test_file('hello_world.c'), '-O2', '-s', 'USE_PTHREADS', '--closure=1', '--threadprofiler'])

  def test_syslog(self):
    self.do_other_test('test_syslog.c')

  def test_split_module(self):
    self.set_setting('SPLIT_MODULE')
    self.emcc_args += ['-g', '-Wno-experimental']
    self.emcc_args += ['--post-js', test_file('other/test_split_module.post.js')]
    self.emcc_args += ['-sEXPORTED_FUNCTIONS=_malloc,_free']
    self.do_other_test('test_split_module.c')
    self.assertExists('test_split_module.wasm')
    self.assertExists('test_split_module.wasm.orig')
    self.assertExists('profile.data')

    wasm_split = os.path.join(building.get_binaryen_bin(), 'wasm-split')
    self.run_process([wasm_split, '--enable-mutable-globals', '--export-prefix=%', 'test_split_module.wasm.orig', '-o1', 'primary.wasm', '-o2', 'secondary.wasm', '--profile=profile.data'])

    os.remove('test_split_module.wasm')
    os.rename('primary.wasm', 'test_split_module.wasm')
    os.rename('secondary.wasm', 'test_split_module.deferred.wasm')
    result = self.run_js('test_split_module.js')
    self.assertNotIn('profile', result)
    self.assertIn('Hello! answer: 42', result)

  def test_split_main_module(self):
    initialTableSize = 17

    side_src = test_file('other/lib_hello.c')
    post_js = test_file('other/test_split_module.post.js')

    self.run_process([EMCC, side_src, '-sSIDE_MODULE=1', '-g', '-o', 'libhello.wasm'])

    self.emcc_args += ['-g']
    self.emcc_args += ['-sMAIN_MODULE=2']
    self.emcc_args += ['-sEXPORTED_FUNCTIONS=_printf']
    self.emcc_args += ['-sSPLIT_MODULE=1', '-Wno-experimental']
    self.emcc_args += ['--embed-file', 'libhello.wasm']
    self.emcc_args += ['--post-js', post_js]
    self.emcc_args += [f'-sINITIAL_TABLE={initialTableSize}']

    self.do_other_test('test_split_main_module.c')

    self.assertExists('test_split_main_module.wasm')
    self.assertExists('test_split_main_module.wasm.orig')
    self.assertExists('profile.data')

    wasm_split = os.path.join(building.get_binaryen_bin(), 'wasm-split')
    self.run_process([wasm_split, '-g',
                      'test_split_main_module.wasm.orig',
                      '--export-prefix=%',
                      f'--initial-table={initialTableSize}',
                      '--profile=profile.data',
                      '-o1', 'primary.wasm',
                      '-o2', 'secondary.wasm',
                      '--enable-mutable-globals'])

    os.remove('test_split_main_module.wasm')
    os.rename('primary.wasm', 'test_split_main_module.wasm')
    os.rename('secondary.wasm', 'test_split_main_module.deferred.wasm')
    result = self.run_js('test_split_main_module.js')
    self.assertNotIn('profile', result)
    self.assertIn('Hello from main!', result)
    self.assertIn('Hello from lib!', result)

  def test_gen_struct_info(self):
    # This tests is fragile and will need updating any time any of the refereced
    # structs or defines change.   However its easy to rebaseline with
    # EMTEST_REBASELINE and it prrevents regressions or unintended changes
    # to the output json.
    self.run_process([PYTHON, path_from_root('tools/gen_struct_info.py'), '-o', 'out.json'])
    self.assertFileContents(test_file('reference_struct_info.json'), read_file('out.json'))

  def test_gen_struct_info_env(self):
    # gen_struct_info.py builds C code in a very particlar way.  We don't want EMMAKEN_CFLAGS to
    # be injected which could cause it to fail.
    # For example -O2 causes printf -> iprintf which will fail with undefined symbol iprintf.
    with env_modify({'EMMAKEN_CFLAGS': '-O2 BAD_ARG'}):
      self.run_process([PYTHON, path_from_root('tools/gen_struct_info.py'), '-o', 'out.json'])

  def test_relocatable_limited_exports(self):
    # Building with RELOCATABLE should *not* automatically export all sybmols.
    self.run_process([EMCC, test_file('hello_world.c'), '-sRELOCATABLE', '-o', 'out.wasm'])

    # Building with RELOCATABLE + LINKABLE should include and export all of the standard library
    self.run_process([EMCC, test_file('hello_world.c'), '-sRELOCATABLE', '-sLINKABLE', '-o', 'out_linkable.wasm'])

    exports = parse_wasm('out.wasm')[1]
    exports_linkable = parse_wasm('out_linkable.wasm')[1]

    self.assertLess(len(exports), 20)
    self.assertGreater(len(exports_linkable), 1000)
    self.assertIn('sendmsg', exports_linkable)
    self.assertNotIn('sendmsg', exports)

  @is_slow_test
  def test_deps_info(self):
    # Verify that for each symbol listed in deps_info all the reverse
    # dependencies are indeed valid.
    # To do this we compile a tiny test program that depends on the address
    # of each function.  Once compiled the resulting JavaScript code should
    # contain a reference to each of the dependencies.

    # When debugging set this valud to the function that you want to start
    # with.  All symbols prior will be skipped over.
    start_at = None
    assert not start_at or start_at in deps_info.get_deps_info()
    for function, deps in deps_info.get_deps_info().items():
      if start_at:
        if function == start_at:
          start_at = None
        else:
          print(f'skipping {function}')
          continue
      create_file(function + '.c', '''
      void %s();
      int main() {
        return (int)&%s;
      }
      ''' % (function, function))
      # Compile with -O2 so we get JSDCE run to remove any false positives.  This
      # also makes the string quotes consistent which makes the test below simpler.
      # Including -sREVERSE_DEPS=auto explictly (even though its the default) to
      # be clear this is what we are testing (and in case the default ever changes).
      cmd = [EMCC, function + '.c', '-O2', '--minify=0', '--profiling-funcs', '-Wno-incompatible-library-redeclaration', '-sREVERSE_DEPS=auto']
      print(f'compiling test program for: {function}')
      if 'emscripten_get_compiler_setting' in function:
        cmd.append('-sRETAIN_COMPILER_SETTINGS')
      if 'emscripten_pc_get_function' in function:
        cmd.append('-sUSE_OFFSET_CONVERTER')
      if 'embind' in function:
        cmd.append('--bind')
      if 'fetch' in function:
        cmd.append('-sFETCH')
      if 'websocket' in function:
        cmd += ['-sPROXY_POSIX_SOCKETS', '-lwebsocket.js']
      if function == 'Mix_LoadWAV_RW':
        cmd += ['-sUSE_SDL=2']
      if 'thread' in function:
        cmd.append('-sUSE_PTHREADS')
      if 'glGetStringi' in function:
        cmd.append('-sUSE_WEBGL2')
      if 'glMapBufferRange' in function:
        cmd.append('-sFULL_ES3')
      if function == 'wgpuDeviceCreateBuffer':
        cmd.append('-sUSE_WEBGPU')
      # dladdr dlsym etc..
      if function.startswith('dl'):
        cmd.append('-sMAIN_MODULE=2')
      if function.startswith('emscripten_idb') or function.startswith('emscripten_wget_'):
        cmd.append('-sASYNCIFY')
      if function.startswith('emscripten_webgl_'):
        cmd.append('-sOFFSCREENCANVAS_SUPPORT')
      if function.startswith('wgpu'):
        cmd.append('-sUSE_WEBGPU')
      if function.startswith('__cxa_'):
        cmd.append('-fexceptions')
      # In WebAssemblyLowerEmscriptenEHSjLj pass in the LLVM backend, function
      # calls that exist in the same function with setjmp are converted to some
      # code sequence that includes emscripten_longjmp. emscripten_longjmp is
      # included in deps_info.py because in non-LTO builds setjmp does not exist
      # anymore in the object files. So the mere indirect reference of setjmp or
      # emscripten_longjmp does not generate calls to its dependencies specified
      # in deps_info.py. Also Emscripten EH has a known restriction that setjmp
      # cannot be called or referenced indirectly anyway.
      if function in ['emscripten_longjmp', 'setjmp']:
        continue
      print(shared.shlex_join(cmd))
      self.run_process(cmd)
      js = read_file('a.out.js')
      for dep in deps:
        direct = '_' + dep + '('
        via_module = '"_%s"](' % dep
        assignment = ' = _' + dep
        print(f'  checking for: {dep}')
        if direct not in js and via_module not in js and assignment not in js:
          self.fail(f'use of declared dependency {dep} not found in JS output for {function}')

  @require_v8
  def test_shell_Oz(self):
    # regression test for -Oz working on non-web, non-node environments that
    # lack TextDecoder
    self.run_process([EMCC, test_file('hello_world.c'), '-Oz'])
    self.assertContained('hello, world!', self.run_js('a.out.js'))

  def test_runtime_keepalive(self):
    self.uses_es6 = True
    self.set_setting('DEFAULT_LIBRARY_FUNCS_TO_INCLUDE', ['$runtimeKeepalivePush', '$runtimeKeepalivePop', '$callUserCallback'])
    self.set_setting('EXIT_RUNTIME')
    self.do_other_test('test_runtime_keepalive.cpp')

  def test_em_asm_side_module(self):
    err = self.expect_fail([EMCC, '-sSIDE_MODULE', test_file('hello_world_em_asm.c')])
    self.assertContained('EM_ASM is not supported in side modules', err)

  def test_em_js_side_module(self):
    err = self.expect_fail([EMXX, '-sSIDE_MODULE', test_file('core/test_em_js.cpp')])
    self.assertContained('EM_JS is not supported in side modules', err)

  # On Windows maximum command line length is 32767 characters. Create such a long build line by linking together
  # several .o files to test that emcc internally uses response files properly when calling llvmn-nm and wasm-ld.
  @is_slow_test
  def test_windows_long_link_response_file(self):
    decls = ''
    calls = ''
    files = []

    def create_o(name, i):
      nonlocal decls, calls, files
      f = name + '.c'
      create_file(f, 'int %s() { return %d; }' % (name, i))
      files += [f]
      decls += 'int %s();' % name
      calls += 'value += %s();' % name

    count = 1000
    for i in range(count):
      name = 'a' + str(i)
      for j in range(5):
        name += name
      create_o(name, i)

    main = '#include<stdio.h>\n%s int main() { int value = 0; %s printf("%%d\\n", value); }' % (decls, calls)
    open('main.c', 'w').write(main)

    assert(sum(len(f) for f in files) > 32767)

    self.run_process(building.get_command_with_possible_response_file([EMCC, 'main.c'] + files))
    self.assertContained(str(count * (count - 1) // 2), self.run_js('a.out.js'))

  def test_output_name_collision(self):
    # Ensure that the seconday filenames never collide with the primary output filename
    # In this case we explcitly ask for JS to be ceated in a file with the `.wasm` suffix.
    # Even though this doesn't make much sense the `--oformat` flag is designed to overide
    # any implict type that we might infer from the output name.
    self.run_process([EMCC, '-o', 'hello.wasm', '--oformat=js', test_file('hello_world.c')])
    self.assertExists('hello.wasm')
    self.assertExists('hello_.wasm')
    self.assertContained('hello, world!', self.run_js('hello.wasm'))

  def test_EM_PYTHON_MULTIPROCESSING(self):
    with env_modify({'EM_PYTHON_MULTIPROCESSING': '1'}):
      # wasm2js optimizations use multiprocessing to run multiple node
      # invocations
      self.run_process([EMCC, test_file('hello_world.c'), '-sWASM=0', '-O2'])

  def test_main_module_no_undefined(self):
    # Test that ERROR_ON_UNDEFINED_SYMBOLS works with MAIN_MODULE.
    self.run_process([EMCC, '-sMAIN_MODULE', '-sERROR_ON_UNDEFINED_SYMBOLS', test_file('hello_world.c')])
    self.run_js('a.out.js')

  @parameterized({
    'relocatable': ('-sRELOCATABLE',),
    'linkable': ('-sLINKABLE',),
    'main_module': ('-sMAIN_MODULE',),
  })
  def test_check_undefined(self, flag):
    # positive case: no undefined symbols
    self.run_process([EMCC, flag, '-sERROR_ON_UNDEFINED_SYMBOLS', test_file('hello_world.c')])
    self.run_js('a.out.js')

    # negative case: foo is undefined in test_check_undefined.c
    err = self.expect_fail([EMCC, flag, '-sERROR_ON_UNDEFINED_SYMBOLS', test_file('other/test_check_undefined.c')])
    self.assertContained('undefined symbol: foo', err)

  def test_EMMAKEN_NO_SDK(self):
    with env_modify({'EMMAKEN_NO_SDK': '1'}):
      err = self.expect_fail([EMCC, test_file('hello_world.c')])
      self.assertContained("warning: We hope to deprecated EMMAKEN_NO_SDK", err)
      self.assertContained("fatal error: 'stdio.h' file not found", err)

  @parameterized({
    'default': ('', '2147483648'),
    '1GB': ('-sMAXIMUM_MEMORY=1GB', '1073741824'),
    # for 4GB we return 1 wasm page less than 4GB, as 4GB cannot fit in a 32bit
    # integer
    '4GB': ('-sMAXIMUM_MEMORY=4GB', '4294901760'),
  })
  def test_emscripten_get_heap_max(self, arg, expected):
    create_file('get.c', r'''
      #include <emscripten/heap.h>
      #include <stdio.h>
      int main() {
        printf("max: |%zu|\n", emscripten_get_heap_max());
      }
    ''')
    self.run_process([EMCC, 'get.c', '-s', 'ALLOW_MEMORY_GROWTH', arg])
    self.assertContained(f'max: |{expected}|', self.run_js('a.out.js'))

  def test_auto_ptr_cxx17(self):
    # Test that its still possible to use auto_ptr, even in C++17
    self.do_other_test('test_auto_ptr_cxx17.cpp', emcc_args=[
      '-std=c++17',
      '-D_LIBCPP_ENABLE_CXX17_REMOVED_AUTO_PTR',
      '-Wno-deprecated-declarations'])

  def test_special_chars_in_arguments(self):
    # We had some regressions where the windows `.bat` files that run the compiler
    # driver were failing to accept certain special characters such as `(`, `)` and `!`.
    # See https://github.com/emscripten-core/emscripten/issues/14063
    create_file('test(file).c', 'int main() { return 0; }')
    create_file('test!.c', 'int main() { return 0; }')
    self.run_process([EMCC, 'test(file).c'])
    self.run_process([EMCC, 'test!.c'])

  @no_windows('relies on a shell script')
  def test_report_subprocess_signals(self):
    # Test that when subprocess is killed by signal we report the signal name
    create_file('die.sh', '''\
#!/bin/sh
kill -9 $$
    ''')
    make_executable('die.sh')
    with env_modify({'EM_COMPILER_WRAPPER': './die.sh'}):
      err = self.expect_fail([EMCC, test_file('hello_world.c')])
      self.assertContained('failed (received SIGKILL (-9))', err)

  def test_concepts(self):
    self.do_runf(test_file('other', 'test_concepts.cpp'), '', emcc_args=['-std=c++20'])

  def test_link_only_setting_warning(self):
    err = self.run_process([EMCC, '-sALLOW_MEMORY_GROWTH', '-c', test_file('hello_world.c')], stderr=PIPE).stderr
    self.assertContained("warning: linker setting ignored during compilation: 'ALLOW_MEMORY_GROWTH' [-Wunused-command-line-argument]", err)

  def test_no_deprecated(self):
    # Test that -Wno-deprecated is passed on to clang driver
    create_file('test.c', '''\
        __attribute__((deprecated)) int foo();
        int main() { return foo(); }
    ''')
    err = self.expect_fail([EMCC, '-c', '-Werror', 'test.c'])
    self.assertContained("error: 'foo' is deprecated", err)
    self.run_process([EMCC, '-c', '-Werror', '-Wno-deprecated', 'test.c'])

  def test_bad_export_name(self):
    err = self.expect_fail([EMCC, '-sEXPORT_NAME=foo bar', test_file('hello_world.c')])
    self.assertContained('error: EXPORT_NAME is not a valid JS identifier: `foo bar`', err)

  def test_standard_library_mapping(self):
    # Test the `-l` flags on the command line get mapped the correct libraries variant
    self.run_process([EMBUILDER, 'build', 'libc-mt', 'libcompiler_rt-mt', 'libdlmalloc-mt'])

    libs = ['-lc', '-lc_rt_wasm', '-lcompiler_rt', '-lmalloc']
    err = self.run_process([EMCC, test_file('hello_world.c'), '-pthread', '-nostdlib', '-v'] + libs, stderr=PIPE).stderr

    # Check the the linker was run with `-mt` variants because `-pthread` was passed.
    self.assertContained(' -lc-mt ', err)
    self.assertContained(' -ldlmalloc-mt ', err)
    self.assertContained(' -lcompiler_rt-mt ', err)

  def test_explict_gl_linking(self):
    # Test that libGL can be linked explictly via `-lGL` rather than implictly.
    # Here we use NO_AUTO_NATIVE_LIBRARIES to disable the implictly linking that normally
    # includes the native GL library.
    self.run_process([EMCC, test_file('other/test_explict_gl_linking.c'), '-sNO_AUTO_NATIVE_LIBRARIES', '-lGL'])

<<<<<<< HEAD
  def test_no_main_with_PROXY_TO_PTHREAD(self):
    create_file('lib.cpp', r'''
#include <emscripten.h>
EMSCRIPTEN_KEEPALIVE
void foo() {}
''')
    err = self.expect_fail([EMCC, 'lib.cpp', '-pthread', '-sPROXY_TO_PTHREAD'])
    self.assertContained('emcc: error: PROXY_TO_PTHREAD proxies main() for you, but no main exists', err)
=======
  def test_archive_bad_extension(self):
    # Regression test for https://github.com/emscripten-core/emscripten/issues/14012
    # where llvm_nm_multiple would be confused by archives names like object files.
    create_file('main.c', '''
    #include <sys/socket.h>
    int main() {
       return (int)&accept;
    }
    ''')

    self.run_process([EMCC, '-c', 'main.c'])
    self.run_process([EMAR, 'crs', 'libtest.bc', 'main.o'])
    self.run_process([EMCC, 'libtest.bc', 'libtest.bc'])
>>>>>>> 607ca448
<|MERGE_RESOLUTION|>--- conflicted
+++ resolved
@@ -10661,7 +10661,6 @@
     # includes the native GL library.
     self.run_process([EMCC, test_file('other/test_explict_gl_linking.c'), '-sNO_AUTO_NATIVE_LIBRARIES', '-lGL'])
 
-<<<<<<< HEAD
   def test_no_main_with_PROXY_TO_PTHREAD(self):
     create_file('lib.cpp', r'''
 #include <emscripten.h>
@@ -10670,7 +10669,7 @@
 ''')
     err = self.expect_fail([EMCC, 'lib.cpp', '-pthread', '-sPROXY_TO_PTHREAD'])
     self.assertContained('emcc: error: PROXY_TO_PTHREAD proxies main() for you, but no main exists', err)
-=======
+
   def test_archive_bad_extension(self):
     # Regression test for https://github.com/emscripten-core/emscripten/issues/14012
     # where llvm_nm_multiple would be confused by archives names like object files.
@@ -10683,5 +10682,4 @@
 
     self.run_process([EMCC, '-c', 'main.c'])
     self.run_process([EMAR, 'crs', 'libtest.bc', 'main.o'])
-    self.run_process([EMCC, 'libtest.bc', 'libtest.bc'])
->>>>>>> 607ca448
+    self.run_process([EMCC, 'libtest.bc', 'libtest.bc'])