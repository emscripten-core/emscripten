--- conflicted
+++ resolved
@@ -8119,15 +8119,6 @@
     err = run_process(base + ['--embed-files', 'somefile'], stderr=PIPE, check=False).stderr
     assert expected in err
 
-<<<<<<< HEAD
-  # Tests that Emscripten-compiled applications can be run from a relative path with node command line that is different than the current working directory.
-  def test_node_js_run_from_different_directory(self):
-    if not os.path.exists('subdir'):
-      os.mkdir('subdir')
-    run_process([PYTHON, EMCC, path_from_root('tests', 'hello_world.c'), '-o', os.path.join('subdir', 'a.js'), '-O3'])
-    ret = run_process(NODE_JS + [os.path.join('subdir', 'a.js')], stdout=PIPE).stdout
-    assert 'hello, world!' in ret
-=======
   def test_autotools_shared_check(self):
     env = os.environ.copy()
     env['LC_ALL'] = 'C'
@@ -8139,4 +8130,11 @@
       except OSError:
         # Ignore missing python aliases.
         pass
->>>>>>> 5a0c671e
+
+  # Tests that Emscripten-compiled applications can be run from a relative path with node command line that is different than the current working directory.
+  def test_node_js_run_from_different_directory(self):
+      if not os.path.exists('subdir'):
+          os.mkdir('subdir')
+      run_process([PYTHON, EMCC, path_from_root('tests', 'hello_world.c'), '-o', os.path.join('subdir', 'a.js'), '-O3'])
+      ret = run_process(NODE_JS + [os.path.join('subdir', 'a.js')], stdout=PIPE).stdout
+      assert 'hello, world!' in ret