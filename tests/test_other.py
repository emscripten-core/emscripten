# coding=utf-8
# Copyright 2013 The Emscripten Authors.  All rights reserved.
# Emscripten is available under two separate licenses, the MIT license and the
# University of Illinois/NCSA Open Source License.  Both these licenses can be
# found in the LICENSE file.

# noqa: E241

from __future__ import print_function
import difflib
import filecmp
import glob
import itertools
import json
import os
import pipes
import re
import shlex
import shutil
import struct
import sys
import time
import tempfile
import unittest
import uuid

if __name__ == '__main__':
  raise Exception('do not run this file directly; do something like: tests/runner.py other')

from tools.shared import Building, PIPE, run_js, run_process, STDOUT, try_delete, listify
from tools.shared import EMCC, EMXX, EMAR, EMRANLIB, PYTHON, FILE_PACKAGER, WINDOWS, MACOS, LLVM_ROOT, EMCONFIG, EM_BUILD_VERBOSE
from tools.shared import CLANG, CLANG_CC, CLANG_CPP, LLVM_AR
from tools.shared import COMPILER_ENGINE, NODE_JS, SPIDERMONKEY_ENGINE, JS_ENGINES, V8_ENGINE
from tools.shared import WebAssembly
from runner import RunnerCore, path_from_root, get_zlib_library, no_wasm_backend
from runner import needs_dlfcn, env_modify, no_windows, chdir, with_env_modify, create_test_file
from tools import jsrun, shared
import tools.line_endings
import tools.js_optimizer
import tools.tempfiles
import tools.duplicate_function_eliminator

scons_path = Building.which('scons')


class temp_directory(object):
  def __init__(self, dirname):
    self.dir = dirname

  def __enter__(self):
    self.directory = tempfile.mkdtemp(prefix='emtest_temp_', dir=self.dir)
    self.prev_cwd = os.getcwd()
    os.chdir(self.directory)
    print('temp_directory: ' + self.directory)
    return self.directory

  def __exit__(self, type, value, traceback):
    os.chdir(self.prev_cwd)


def uses_canonical_tmp(func):
  """Decorator that signals the use of the canonical temp by a test method.

  This decorator takes care of cleaning the directory after the
  test to satisfy the leak detector.
  """
  def decorated(self):
    # Before running the test completely remove the canonical_tmp
    if os.path.exists(self.canonical_temp_dir):
      shutil.rmtree(self.canonical_temp_dir)
    try:
      func(self)
    finally:
      # Make sure the test isn't lying about the fact that it uses
      # canonical_tmp
      self.assertTrue(os.path.exists(self.canonical_temp_dir))
      # Remove the temp dir in a try-finally, as otherwise if the
      # test fails we would not clean it up, and if leak detection
      # is set we will show that error instead of the actual one.
      shutil.rmtree(self.canonical_temp_dir)

  return decorated


def is_python3_version_supported():
  """Retuns True if the installed python3 version is supported by emscripten.

  Note: Emscripten requires python3.5 or above since python3.4 and below do not
  support circular dependencies."""
  python3 = Building.which('python3')
  if not python3:
    return False
  output = run_process([python3, '--version'], stdout=PIPE).stdout
  # strip out 'rc1' etc., we don't care about release candidates
  if 'rc' in output:
    output = output.split('rc')[0]
  version = [int(x) for x in output.split(' ')[1].split('.')]
  return version >= [3, 5, 0]


def encode_leb(number):
  # TODO(sbc): handle larger numbers
  assert(number < 255)
  # pack the integer then take only the first (little end) byte
  return struct.pack('<i', number)[:1]


def get_fastcomp_src_dir():
  """Locate fastcomp source tree by searching realtive to LLVM_ROOT."""
  d = LLVM_ROOT
  key_file = 'readme-emscripten-fastcomp.txt'
  while d != os.path.dirname(d):
    d = os.path.abspath(d)
    # when the build directory lives below the source directory
    if os.path.exists(os.path.join(d, key_file)):
      return d
    # when the build directory lives alongside the source directory
    elif os.path.exists(os.path.join(d, 'src', key_file)):
      return os.path.join(d, 'src')
    else:
      d = os.path.dirname(d)
  return None


class other(RunnerCore):
  # Utility to run a simple test in this suite. This receives a directory which
  # should contain a test.cpp and test.out files, compiles the cpp, and runs it
  # to verify the output, with optional compile and run arguments.
  # TODO: use in more places
  def do_other_test(self, dirname, emcc_args=[], run_args=[]):
    shutil.copyfile(path_from_root('tests', dirname, 'test.cpp'), 'test.cpp')
    run_process([PYTHON, EMCC, 'test.cpp'] + emcc_args)
    expected = open(path_from_root('tests', dirname, 'test.out')).read()
    seen = run_js('a.out.js', args=run_args, stderr=PIPE, full_output=True) + '\n'
    self.assertContained(expected, seen)

  def test_emcc_v(self):
    for compiler in [EMCC, EMXX]:
      # -v, without input files
      proc = run_process([PYTHON, compiler, '-v'], stdout=PIPE, stderr=PIPE)
      self.assertContained('clang version %s' % shared.expected_llvm_version(), proc.stderr)
      self.assertContained('GNU', proc.stderr)
      self.assertNotContained('this is dangerous', proc.stdout)
      self.assertNotContained('this is dangerous', proc.stderr)

  def test_emcc_generate_config(self):
    for compiler in [EMCC, EMXX]:
      config_path = './emscripten_config'
      run_process([PYTHON, compiler, '--generate-config', config_path])
      assert os.path.exists(config_path), 'A config file should have been created at %s' % config_path
      config_contents = open(config_path).read()
      self.assertContained('EMSCRIPTEN_ROOT', config_contents)
      self.assertContained('LLVM_ROOT', config_contents)
      os.remove(config_path)

  def test_emcc_output_mjs(self):
    run_process([PYTHON, EMCC, '-o', 'hello_world.mjs', path_from_root('tests', 'hello_world.c')])
    with open('hello_world.mjs') as f:
      output = f.read()
    self.assertContained('export default Module;', output)
    # TODO(sbc): Test that this is actually runnable.  We currently don't have
    # any tests for EXPORT_ES6 but once we do this should be enabled.
    # self.assertContained('hello, world!', run_js('hello_world.mjs'))

  def test_emcc_1(self):
    for compiler, suffix in [(EMCC, '.c'), (EMXX, '.cpp')]:
      # --version
      output = run_process([PYTHON, compiler, '--version'], stdout=PIPE, stderr=PIPE)
      output = output.stdout.replace('\r', '')
      self.assertContained('emcc (Emscripten gcc/clang-like replacement)', output)
      self.assertContained('''Copyright (C) 2014 the Emscripten authors (see AUTHORS.txt)
This is free and open source software under the MIT license.
There is NO warranty; not even for MERCHANTABILITY or FITNESS FOR A PARTICULAR PURPOSE.
''', output)

      # --help
      output = run_process([PYTHON, compiler, '--help'], stdout=PIPE, stderr=PIPE)
      self.assertContained('Display this information', output.stdout)
      self.assertContained('Most clang options will work', output.stdout)

      # -dumpmachine
      output = run_process([PYTHON, compiler, '-dumpmachine'], stdout=PIPE, stderr=PIPE)
      self.assertContained(shared.get_llvm_target(), output.stdout)

      # -dumpversion
      output = run_process([PYTHON, compiler, '-dumpversion'], stdout=PIPE, stderr=PIPE)
      self.assertEqual(shared.EMSCRIPTEN_VERSION + os.linesep, output.stdout, 'results should be identical')

      # emcc src.cpp ==> writes a.out.js and a.out.wasm
      self.clear()
      run_process([PYTHON, compiler, path_from_root('tests', 'hello_world' + suffix)])
      assert os.path.exists('a.out.js')
      assert os.path.exists('a.out.wasm')
      self.assertContained('hello, world!', run_js('a.out.js'))

      # properly report source code errors, and stop there
      self.clear()
      assert not os.path.exists('a.out.js')
      process = run_process([PYTHON, compiler, path_from_root('tests', 'hello_world_error' + suffix)], stdout=PIPE, stderr=PIPE, check=False)
      assert not os.path.exists('a.out.js'), 'compilation failed, so no output file is expected'
      assert len(process.stdout) == 0, process.stdout
      assert process.returncode is not 0, 'Failed compilation must return a nonzero error code!'
      self.assertNotContained('IOError', process.stderr) # no python stack
      self.assertNotContained('Traceback', process.stderr) # no python stack
      self.assertContained('error: invalid preprocessing directive', process.stderr)
      self.assertContained(["error: use of undeclared identifier 'cheez", "error: unknown type name 'cheez'"], process.stderr)
      self.assertContained('errors generated', process.stderr)
      assert 'compiler frontend failed to generate LLVM bitcode, halting' in process.stderr.split('errors generated.')[1]

  def test_emcc_2(self):
    for compiler in [EMCC, EMXX]:
      suffix = '.c' if compiler == EMCC else '.cpp'

      # emcc src.cpp -c    and   emcc src.cpp -o src.[o|bc] ==> should give a .bc file
      #      regression check: -o js should create "js", with bitcode content
      for args in [['-c'], ['-o', 'src.o'], ['-o', 'src.bc'], ['-o', 'src.so'], ['-o', 'js'], ['-O1', '-c', '-o', '/dev/null'], ['-O1', '-o', '/dev/null']]:
        print('-c stuff', args)
        if '/dev/null' in args and WINDOWS:
          print('skip because windows')
          continue
        target = args[1] if len(args) == 2 else 'hello_world.o'
        self.clear()
        run_process([PYTHON, compiler, path_from_root('tests', 'hello_world' + suffix)] + args)
        if args[-1] == '/dev/null':
          print('(no output)')
          continue
        syms = Building.llvm_nm(target)
        assert len(syms.defs) == 1 and 'main' in syms.defs, 'Failed to generate valid bitcode'
        if target == 'js': # make sure emcc can recognize the target as a bitcode file
          shutil.move(target, target + '.bc')
          target += '.bc'
        run_process([PYTHON, compiler, target, '-o', target + '.js'])
        self.assertContained('hello, world!', run_js(target + '.js'))

  def test_emcc_3(self):
    for compiler in [EMCC, EMXX]:
      suffix = '.c' if compiler == EMCC else '.cpp'
      os.chdir(self.get_dir())
      self.clear()

      # handle singleton archives
      run_process([PYTHON, compiler, path_from_root('tests', 'hello_world' + suffix), '-o', 'a.bc'])
      run_process([LLVM_AR, 'r', 'a.a', 'a.bc'], stdout=PIPE, stderr=PIPE)
      run_process([PYTHON, compiler, 'a.a'])
      self.assertContained('hello, world!', run_js('a.out.js'))

      if not self.is_wasm_backend():
        # emcc src.ll ==> generates .js
        self.clear()
        run_process([PYTHON, compiler, path_from_root('tests', 'hello_world.ll')])
        self.assertContained('hello, world!', run_js('a.out.js'))

      # emcc [..] -o [path] ==> should work with absolute paths
      for path in [os.path.abspath(os.path.join('..', 'file1.js')), os.path.join('b_dir', 'file2.js')]:
        print(path)
        os.chdir(self.get_dir())
        self.clear()
        print(os.listdir(os.getcwd()))
        os.makedirs('a_dir')
        os.chdir('a_dir')
        os.makedirs('b_dir')
        # use single file so we don't have more files to clean up
        run_process([PYTHON, compiler, path_from_root('tests', 'hello_world' + suffix), '-o', path, '-s', 'SINGLE_FILE=1'])
        last = os.getcwd()
        os.chdir(os.path.dirname(path))
        self.assertContained('hello, world!', run_js(os.path.basename(path)))
        os.chdir(last)
        try_delete(path)

  def test_emcc_4(self):
    for compiler in [EMCC, EMXX]:
      # Optimization: emcc src.cpp -o something.js [-Ox]. -O0 is the same as not specifying any optimization setting
      for params, opt_level, bc_params, closure, has_malloc in [ # bc params are used after compiling to bitcode
        (['-o', 'something.js'],                          0, None, 0, 1),
        (['-o', 'something.js', '-O0'],                   0, None, 0, 0),
        (['-o', 'something.js', '-O1'],                   1, None, 0, 0),
        (['-o', 'something.js', '-O1', '-g'],             1, None, 0, 0), # no closure since debug
        (['-o', 'something.js', '-O2'],                   2, None, 0, 1),
        (['-o', 'something.js', '-O2', '-g'],             2, None, 0, 0),
        (['-o', 'something.js', '-Os'],                   2, None, 0, 1),
        (['-o', 'something.js', '-O3'],                   3, None, 0, 1),
        # and, test compiling to bitcode first
        (['-o', 'something.bc'], 0, [],      0, 0),
        (['-o', 'something.bc', '-O0'], 0, [], 0, 0),
        (['-o', 'something.bc', '-O1'], 1, ['-O1'], 0, 0),
        (['-o', 'something.bc', '-O2'], 2, ['-O2'], 0, 0),
        (['-o', 'something.bc', '-O3'], 3, ['-O3'], 0, 0),
        (['-O1', '-o', 'something.bc'], 1, [], 0, 0),
        # non-wasm
        (['-s', 'WASM=0', '-o', 'something.js'],                          0, None, 0, 1),
        (['-s', 'WASM=0', '-o', 'something.js', '-O0'],                   0, None, 0, 0),
        (['-s', 'WASM=0', '-o', 'something.js', '-O1'],                   1, None, 0, 0),
        (['-s', 'WASM=0', '-o', 'something.js', '-O1', '-g'],             1, None, 0, 0), # no closure since debug
        (['-s', 'WASM=0', '-o', 'something.js', '-O2'],                   2, None, 0, 1),
        (['-s', 'WASM=0', '-o', 'something.js', '-O2', '-g'],             2, None, 0, 0),
        (['-s', 'WASM=0', '-o', 'something.js', '-Os'],                   2, None, 0, 1),
        (['-s', 'WASM=0', '-o', 'something.js', '-O3'],                   3, None, 0, 1),
        # and, test compiling to bitcode first
        (['-s', 'WASM=0', '-o', 'something.bc'],        0, ['-s', 'WASM=0'],        0, 0),
        (['-s', 'WASM=0', '-o', 'something.bc', '-O0'], 0, ['-s', 'WASM=0'],        0, 0),
        (['-s', 'WASM=0', '-o', 'something.bc', '-O1'], 1, ['-s', 'WASM=0', '-O1'], 0, 0),
        (['-s', 'WASM=0', '-o', 'something.bc', '-O2'], 2, ['-s', 'WASM=0', '-O2'], 0, 0),
        (['-s', 'WASM=0', '-o', 'something.bc', '-O3'], 3, ['-s', 'WASM=0', '-O3'], 0, 0),
        (['-s', 'WASM=0', '-O1', '-o', 'something.bc'], 1, ['-s', 'WASM=0'],        0, 0),
      ]:
        if 'WASM=0' in params and self.is_wasm_backend():
          continue
        print(params, opt_level, bc_params, closure, has_malloc)
        self.clear()
        keep_debug = '-g' in params
        args = [PYTHON, compiler, path_from_root('tests', 'hello_world_loop' + ('_malloc' if has_malloc else '') + '.cpp')] + params
        print('..', args)
        output = run_process(args, stdout=PIPE, stderr=PIPE)
        assert len(output.stdout) == 0, output.stdout
        if bc_params is not None:
          assert os.path.exists('something.bc'), output.stderr
          bc_args = [PYTHON, compiler, 'something.bc', '-o', 'something.js'] + bc_params
          print('....', bc_args)
          output = run_process(bc_args, stdout=PIPE, stderr=PIPE)
        assert os.path.exists('something.js'), output.stderr
        self.assertContained('hello, world!', run_js('something.js'))

        # Verify optimization level etc. in the generated code
        # XXX these are quite sensitive, and will need updating when code generation changes
        generated = open('something.js').read()
        main = self.get_func(generated, '_main') if 'function _main' in generated else generated
        assert 'new Uint16Array' in generated and 'new Uint32Array' in generated, 'typed arrays 2 should be used by default'
        assert 'SAFE_HEAP' not in generated, 'safe heap should not be used by default'
        assert ': while(' not in main, 'when relooping we also js-optimize, so there should be no labelled whiles'
        if closure:
          if opt_level == 0:
            assert '._main =' in generated, 'closure compiler should have been run'
          elif opt_level >= 1:
            assert '._main=' in generated, 'closure compiler should have been run (and output should be minified)'
        else:
          # closure has not been run, we can do some additional checks. TODO: figure out how to do these even with closure
          assert '._main = ' not in generated, 'closure compiler should not have been run'
          if keep_debug:
            assert ('switch (label)' in generated or 'switch (label | 0)' in generated) == (opt_level <= 0), 'relooping should be in opt >= 1'
            assert ('assert(STACKTOP < STACK_MAX' in generated) == (opt_level == 0), 'assertions should be in opt == 0'
          if 'WASM=0' in params:
            if opt_level >= 2 and '-g' in params:
              assert re.search('HEAP8\[\$?\w+ ?\+ ?\(+\$?\w+ ?', generated) or re.search('HEAP8\[HEAP32\[', generated) or re.search('[i$]\d+ & ~\(1 << [i$]\d+\)', generated), 'eliminator should create compound expressions, and fewer one-time vars' # also in -O1, but easier to test in -O2
            if opt_level == 0 or '-g' in params:
              assert 'function _main() {' in generated or 'function _main(){' in generated, 'Should be unminified'
            elif opt_level >= 2:
              assert ('function _main(){' in generated or '"use asm";var a=' in generated), 'Should be whitespace-minified'

  @no_wasm_backend('tests for asmjs optimzer')
  def test_emcc_5(self):
    for compiler in [EMCC, EMXX]:
      # asm.js optimization levels
      for params, test, text in [
        (['-O2'], lambda generated: 'function addRunDependency' in generated, 'shell has unminified utilities'),
        (['-O2', '--closure', '1'], lambda generated: 'function addRunDependency' not in generated and ';function' in generated, 'closure minifies the shell, removes whitespace'),
        (['-O2', '--closure', '1', '-g1'], lambda generated: 'function addRunDependency' not in generated and ';function' not in generated, 'closure minifies the shell, -g1 makes it keep whitespace'),
        (['-O2'], lambda generated: 'var b=0' in generated and 'function _main' not in generated, 'registerize/minify is run by default in -O2'),
        (['-O2', '--minify', '0'], lambda generated: 'var b = 0' in generated and 'function _main' not in generated, 'minify is cancelled, but not registerize'),
        (['-O2', '--js-opts', '0'], lambda generated: 'var b=0' not in generated and 'var b = 0' not in generated and 'function _main' in generated, 'js opts are cancelled'),
        (['-O2', '-g'], lambda generated: 'var b=0' not in generated and 'var b = 0' not in generated and 'function _main' in generated, 'registerize/minify is cancelled by -g'),
        (['-O2', '-g0'], lambda generated: 'var b=0' in generated and 'function _main' not in generated, 'registerize/minify is run by default in -O2 -g0'),
        (['-O2', '-g1'], lambda generated: 'var b = 0' in generated and 'function _main' not in generated, 'compress is cancelled by -g1'),
        (['-O2', '-g2'], lambda generated: ('var b = 0' in generated or 'var i1 = 0' in generated) and 'function _main' in generated, 'minify is cancelled by -g2'),
        (['-O2', '-g3'], lambda generated: 'var b=0' not in generated and 'var b = 0' not in generated and 'function _main' in generated, 'registerize is cancelled by -g3'),
        (['-O2', '--profiling'], lambda generated: ('var b = 0' in generated or 'var i1 = 0' in generated) and 'function _main' in generated, 'similar to -g2'),
        (['-O2', '-profiling'], lambda generated: ('var b = 0' in generated or 'var i1 = 0' in generated) and 'function _main' in generated, 'similar to -g2'),
        (['-O2', '--profiling-funcs'], lambda generated: 'var b=0' in generated and '"use asm";var a=' in generated and 'function _main' in generated, 'very minified, but retain function names'),
        (['-O2', '-profiling-funcs'], lambda generated: 'var b=0' in generated and '"use asm";var a=' in generated and 'function _main' in generated, 'very minified, but retain function names'),
        (['-O2'], lambda generated: 'var b=0' in generated and '"use asm";var a=' in generated and 'function _main' not in generated, 'very minified, no function names'),
        # (['-O2', '-g4'], lambda generated: 'var b=0' not in generated and 'var b = 0' not in generated and 'function _main' in generated, 'same as -g3 for now'),
        (['-s', 'INLINING_LIMIT=0'], lambda generated: 'function _dump' in generated, 'no inlining without opts'),
        ([], lambda generated: 'Module["_dump"]' not in generated, 'dump is not exported by default'),
        (['-s', 'EXPORTED_FUNCTIONS=["_main", "_dump"]'], lambda generated: 'asm["_dump"];' in generated, 'dump is now exported'),
        (['--llvm-opts', '1'], lambda generated: '_puts(' in generated, 'llvm opts requested'),
        ([], lambda generated: '// Sometimes an existing Module' in generated, 'without opts, comments in shell code'),
        (['-O2'], lambda generated: '// Sometimes an existing Module' not in generated, 'with opts, no comments in shell code'),
        (['-O2', '-g2'], lambda generated: '// Sometimes an existing Module' not in generated, 'with -g2, no comments in shell code'),
        (['-O2', '-g3'], lambda generated: '// Sometimes an existing Module' in generated, 'with -g3, yes comments in shell code'),
      ]:
        print(params, text)
        self.clear()
        run_process([PYTHON, compiler, path_from_root('tests', 'hello_world_loop.cpp'), '-o', 'a.out.js', '-s', 'WASM=0'] + params)
        self.assertContained('hello, world!', run_js('a.out.js'))
        assert test(open('a.out.js').read()), text

  def test_emcc_6(self):
    for compiler in [EMCC, EMXX]:
      # Compiling two source files into a final JS.
      for args, target in [([], 'a.out.js'), (['-o', 'combined.js'], 'combined.js')]:
        self.clear()
        run_process([PYTHON, compiler, path_from_root('tests', 'twopart_main.cpp'), path_from_root('tests', 'twopart_side.cpp')] + args)
        self.assertContained('side got: hello from main, over', run_js(target))

        # Compiling two files with -c will generate separate .bc files
        self.clear()
        expect_error = '-o' in args # specifying -o and -c is an error
        proc = run_process([PYTHON, compiler, path_from_root('tests', 'twopart_main.cpp'), path_from_root('tests', 'twopart_side.cpp'), '-c'] + args,
                           stderr=PIPE, check=False)
        if expect_error:
          self.assertContained('fatal error', proc.stderr)
          self.assertNotEqual(proc.returncode, 0)
          continue

        self.assertEqual(proc.returncode, 0)

        assert not os.path.exists(target), 'We should only have created bitcode here: ' + proc.stderr

        # Compiling one of them alone is expected to fail
        proc = run_process([PYTHON, compiler, 'twopart_main.o', '-O1', '-g', '-s', 'WARN_ON_UNDEFINED_SYMBOLS=0'] + args, stdout=PIPE, stderr=PIPE)
        self.assertContained('missing function', run_js(target, stderr=STDOUT, assert_returncode=None))
        try_delete(target)

        # Combining those bc files into js should work
        proc = run_process([PYTHON, compiler, 'twopart_main.o', 'twopart_side.o'] + args, stdout=PIPE, stderr=PIPE)
        assert os.path.exists(target), proc.stdout + '\n' + proc.stderr
        self.assertContained('side got: hello from main, over', run_js(target))

        # Combining bc files into another bc should also work
        try_delete(target)
        assert not os.path.exists(target)
        proc = run_process([PYTHON, compiler, 'twopart_main.o', 'twopart_side.o', '-o', 'combined.bc'] + args, stdout=PIPE, stderr=PIPE)
        syms = Building.llvm_nm('combined.bc')
        assert len(syms.defs) == 2 and 'main' in syms.defs, 'Failed to generate valid bitcode'
        proc = run_process([PYTHON, compiler, 'combined.bc', '-o', 'combined.bc.js'], stdout=PIPE, stderr=PIPE)
        assert len(proc.stdout) == 0, proc.stdout
        assert os.path.exists('combined.bc.js'), 'Expected %s to exist' % ('combined.bc.js')
        self.assertContained('side got: hello from main, over', run_js('combined.bc.js'))

  def test_emcc_7(self):
    for compiler in [EMCC, EMXX]:
      suffix = '.c' if compiler == EMCC else '.cpp'

      # --js-transform <transform>
      self.clear()
      trans = 't.py'
      with open(trans, 'w') as f:
        f.write('''
import sys
f = open(sys.argv[1], 'a')
f.write('transformed!')
f.close()
''')

      run_process([PYTHON, compiler, path_from_root('tests', 'hello_world' + suffix), '--js-transform', '%s t.py' % (PYTHON)])
      self.assertIn('transformed!', open('a.out.js').read())

      if self.is_wasm_backend():
        # The remainder of this test requires asmjs support
        return

      for opts in [0, 1, 2, 3]:
        print('mem init in', opts)
        self.clear()
        run_process([PYTHON, compiler, path_from_root('tests', 'hello_world.c'), '-s', 'WASM=0', '-O' + str(opts)])
        if opts >= 2:
          self.assertTrue(os.path.exists('a.out.js.mem'))
        else:
          self.assertFalse(os.path.exists('a.out.js.mem'))

  @no_wasm_backend('testing asm vs wasm behavior')
  def test_emcc_asm_v_wasm(self):
    for opts in ([], ['-O1'], ['-O2'], ['-O3']):
      print('opts', opts)
      for mode in ([], ['-s', 'WASM=0'], ['-s', 'BINARYEN=0'], ['-s', 'WASM=1'], ['-s', 'BINARYEN=1']):
        self.clear()
        wasm = '=0' not in str(mode)
        print('  mode', mode, 'wasm?', wasm)
        run_process([PYTHON, EMCC, path_from_root('tests', 'hello_world.c')] + opts + mode)
        assert os.path.exists('a.out.js')
        assert os.path.exists('a.out.wasm') == wasm
        for engine in JS_ENGINES:
          print('    engine', engine)
          out = run_js('a.out.js', engine=engine, stderr=PIPE, full_output=True)
          self.assertContained('hello, world!', out)
          if not wasm and engine == SPIDERMONKEY_ENGINE:
            self.validate_asmjs(out)
        if not wasm:
          src = open('a.out.js').read()
          if opts == []:
            assert 'almost asm' in src
          else:
            assert 'use asm' in src

  # Test that if multiple processes attempt to access or build stuff to the
  # cache on demand, that exactly one of the processes will, and the other
  # processes will block to wait until that process finishes.
  def test_emcc_multiprocess_cache_access(self):
    create_test_file('test.c', r'''
      #include <stdio.h>
      int main() {
        printf("hello, world!\n");
        return 0;
      }
      ''')
    cache_dir_name = self.in_dir('emscripten_cache')
    tasks = []
    num_times_libc_was_built = 0
    for i in range(3):
      p = run_process([PYTHON, EMCC, 'test.c', '--cache', cache_dir_name, '-o', '%d.js' % i], stderr=STDOUT, stdout=PIPE)
      tasks += [p]
    for p in tasks:
      print('stdout:\n', p.stdout)
      if 'generating system library: libc' in p.stdout:
        num_times_libc_was_built += 1
    # The cache directory must exist after the build
    self.assertTrue(os.path.exists(cache_dir_name))
    # The cache directory must contain a built libc
    if self.is_wasm_backend():
      self.assertTrue(os.path.exists(os.path.join(cache_dir_name, 'wasm_bc', 'libc.bc')))
    else:
      self.assertTrue(os.path.exists(os.path.join(cache_dir_name, 'asmjs', 'libc.bc')))
    # Exactly one child process should have triggered libc build!
    self.assertEqual(num_times_libc_was_built, 1)

  def test_emcc_cache_flag(self):
    cache_dir_name = self.in_dir('emscripten_cache')
    self.assertFalse(os.path.exists(cache_dir_name))
    create_test_file('test.c', r'''
      #include <stdio.h>
      int main() {
        printf("hello, world!\n");
        return 0;
      }
      ''')
    run_process([PYTHON, EMCC, 'test.c', '--cache', cache_dir_name], stderr=PIPE)
    # The cache directory must exist after the build
    self.assertTrue(os.path.exists(cache_dir_name))
    # The cache directory must contain a built libc'
    if self.is_wasm_backend():
      self.assertTrue(os.path.exists(os.path.join(cache_dir_name, 'wasm_bc', 'libc.bc')))
    else:
      self.assertTrue(os.path.exists(os.path.join(cache_dir_name, 'asmjs', 'libc.bc')))

  @uses_canonical_tmp
  def test_emcc_cflags(self):
    # see we print them out
    # --cflags needs to set EMCC_DEBUG=1, which needs to create canonical temp directory.
    output = run_process([PYTHON, EMCC, '--cflags'], stdout=PIPE, stderr=PIPE)
    flags = output.stdout.strip()
    self.assertContained(' '.join(Building.doublequote_spaces(shared.COMPILER_OPTS)), flags)
    # check they work
    cmd = [CLANG, path_from_root('tests', 'hello_world.cpp')] + shlex.split(flags.replace('\\', '\\\\')) + ['-c', '-emit-llvm', '-o', 'a.bc']
    run_process(cmd)
    run_process([PYTHON, EMCC, 'a.bc'])
    self.assertContained('hello, world!', run_js('a.out.js'))

  def test_emar_em_config_flag(self):
    # We expand this in case the EM_CONFIG is ~/.emscripten (default)
    config = os.path.expanduser(shared.EM_CONFIG)
    # We pass -version twice to work around the newargs > 2 check in emar
    output = run_process([PYTHON, EMAR, '--em-config', config, '-version', '-version'], stdout=PIPE, stderr=PIPE)
    assert output.stdout
    assert not output.stderr
    self.assertContained('LLVM', output.stdout)

  def test_cmake(self):
    # Test all supported generators.
    if WINDOWS:
      generators = ['MinGW Makefiles', 'NMake Makefiles']
    else:
      generators = ['Unix Makefiles', 'Ninja', 'Eclipse CDT4 - Ninja']

    def nmake_detect_error(configuration):
      if Building.which(configuration['build'][0]):
        return None
      else:
        return 'Skipping NMake test for CMake support, since nmake was not found in PATH. Run this test in Visual Studio command prompt to easily access nmake.'

    def check_makefile(dirname):
      assert os.path.exists(dirname + '/Makefile'), 'CMake call did not produce a Makefile!'

    configurations = {'MinGW Makefiles'     : {'prebuild': check_makefile, # noqa
                                               'build'   : ['mingw32-make'], # noqa
                      },
                      'NMake Makefiles'     : {'detect'  : nmake_detect_error, # noqa
                                               'prebuild': check_makefile, # noqa
                                               'build'   : ['nmake', '/NOLOGO'], # noqa
                      },
                      'Unix Makefiles'      : {'prebuild': check_makefile, # noqa
                                               'build'   : ['make'], # noqa
                      },
                      'Ninja'               : {'build'   : ['ninja'], # noqa
                      },
                      'Eclipse CDT4 - Ninja': {'build'   : ['ninja'], # noqa
                      }
    }

    if WINDOWS:
      emconfigure = path_from_root('emconfigure.bat')
    else:
      emconfigure = path_from_root('emconfigure')

    for generator in generators:
      conf = configurations[generator]

      make = conf['build']
      detector = conf.get('detect')
      prebuild = conf.get('prebuild')

      if detector:
        error = detector(conf)
      elif len(make) == 1 and not Building.which(make[0]):
        # Use simple test if applicable
        error = 'Skipping %s test for CMake support, since it could not be detected.' % generator
      else:
        error = None

      if error:
        print(error)
        continue

      # ('directory to the test', 'output filename', ['extra args to pass to
      # CMake']) Testing all combinations would be too much work and the test
      # would take 10 minutes+ to finish (CMake feature detection is slow), so
      # combine multiple features into one to try to cover as much as possible
      # while still keeping this test in sensible time limit.
      cases = [
        ('target_js',      'test_cmake.js',         ['-DCMAKE_BUILD_TYPE=Debug']),
        ('target_html',    'hello_world_gles.html', ['-DCMAKE_BUILD_TYPE=Release',        '-DBUILD_SHARED_LIBS=OFF']),
        ('target_library', 'libtest_cmake.a',       ['-DCMAKE_BUILD_TYPE=MinSizeRel',     '-DBUILD_SHARED_LIBS=OFF']),
        ('target_library', 'libtest_cmake.a',       ['-DCMAKE_BUILD_TYPE=RelWithDebInfo', '-DCPP_LIBRARY_TYPE=STATIC']),
        ('target_library', 'libtest_cmake.so',      ['-DCMAKE_BUILD_TYPE=Release',        '-DBUILD_SHARED_LIBS=ON']),
        ('target_library', 'libtest_cmake.so',      ['-DCMAKE_BUILD_TYPE=Release',        '-DBUILD_SHARED_LIBS=ON', '-DCPP_LIBRARY_TYPE=SHARED']),
        ('stdproperty',    'helloworld.js',         [])
      ]
      for test_dir, output_file, cmake_args in cases:
        cmakelistsdir = path_from_root('tests', 'cmake', test_dir)
        with temp_directory(self.get_dir()) as tempdirname:
          # Run Cmake
          cmd = [emconfigure, 'cmake'] + cmake_args + ['-G', generator, cmakelistsdir]

          env = os.environ.copy()
          # https://github.com/emscripten-core/emscripten/pull/5145: Check that CMake works even if EMCC_SKIP_SANITY_CHECK=1 is passed.
          if test_dir == 'target_html':
            env['EMCC_SKIP_SANITY_CHECK'] = '1'
          print(str(cmd))
          ret = run_process(cmd, env=env, stdout=None if EM_BUILD_VERBOSE >= 2 else PIPE, stderr=None if EM_BUILD_VERBOSE >= 1 else PIPE)
          if ret.stderr is not None and len(ret.stderr.strip()):
            print(ret.stderr) # If there were any errors, print them directly to console for diagnostics.
          if ret.stderr is not None and 'error' in ret.stderr.lower():
            print('Failed command: ' + ' '.join(cmd))
            print('Result:\n' + ret.stderr)
            self.fail('cmake call failed!')

          if prebuild:
            prebuild(tempdirname)

          # Build
          cmd = make
          if EM_BUILD_VERBOSE >= 3 and 'Ninja' not in generator:
            cmd += ['VERBOSE=1']
          ret = run_process(cmd, stdout=None if EM_BUILD_VERBOSE >= 2 else PIPE)
          if ret.stderr is not None and len(ret.stderr.strip()):
            print(ret.stderr) # If there were any errors, print them directly to console for diagnostics.
          if ret.stdout is not None and 'error' in ret.stdout.lower() and '0 error(s)' not in ret.stdout.lower():
            print('Failed command: ' + ' '.join(cmd))
            print('Result:\n' + ret.stdout)
            self.fail('make failed!')
          assert os.path.exists(tempdirname + '/' + output_file), 'Building a cmake-generated Makefile failed to produce an output file %s!' % tempdirname + '/' + output_file

          # Run through node, if CMake produced a .js file.
          if output_file.endswith('.js'):
            ret = run_process(NODE_JS + [tempdirname + '/' + output_file], stdout=PIPE).stdout
            self.assertTextDataIdentical(open(cmakelistsdir + '/out.txt').read().strip(), ret.strip())

  # Test that the various CMAKE_xxx_COMPILE_FEATURES that are advertised for the Emscripten toolchain match with the actual language features that Clang supports.
  # If we update LLVM version and this test fails, copy over the new advertised features from Clang and place them to cmake/Modules/Platform/Emscripten.cmake.
  @no_windows('Skipped on Windows because CMake does not configure native Clang builds well on Windows.')
  def test_cmake_compile_features(self):
    with temp_directory(self.get_dir()):
      cmd = ['cmake', '-DCMAKE_C_COMPILER=' + CLANG_CC, '-DCMAKE_CXX_COMPILER=' + CLANG_CPP, path_from_root('tests', 'cmake', 'stdproperty')]
      print(str(cmd))
      native_features = run_process(cmd, stdout=PIPE).stdout

    if WINDOWS:
      emconfigure = path_from_root('emcmake.bat')
    else:
      emconfigure = path_from_root('emcmake')

    with temp_directory(self.get_dir()):
      cmd = [emconfigure, 'cmake', path_from_root('tests', 'cmake', 'stdproperty')]
      print(str(cmd))
      emscripten_features = run_process(cmd, stdout=PIPE).stdout

    native_features = '\n'.join([x for x in native_features.split('\n') if '***' in x])
    emscripten_features = '\n'.join([x for x in emscripten_features.split('\n') if '***' in x])
    self.assertTextDataIdentical(native_features, emscripten_features)

  # Tests that it's possible to pass C++11 or GNU++11 build modes to CMake by building code that needs C++11 (embind)
  def test_cmake_with_embind_cpp11_mode(self):
    for args in [[], ['-DNO_GNU_EXTENSIONS=1']]:
      with temp_directory(self.get_dir()) as tempdirname:
        configure = [path_from_root('emcmake.bat' if WINDOWS else 'emcmake'), 'cmake', path_from_root('tests', 'cmake', 'cmake_with_emval')] + args
        print(str(configure))
        run_process(configure)
        build = ['cmake', '--build', '.']
        print(str(build))
        run_process(build)

        ret = run_process(NODE_JS + [os.path.join(tempdirname, 'cpp_with_emscripten_val.js')], stdout=PIPE).stdout.strip()
        if '-DNO_GNU_EXTENSIONS=1' in args:
          self.assertTextDataIdentical('Hello! __STRICT_ANSI__: 1, __cplusplus: 201103', ret)
        else:
          self.assertTextDataIdentical('Hello! __STRICT_ANSI__: 0, __cplusplus: 201103', ret)

  # Tests that the Emscripten CMake toolchain option
  # -DEMSCRIPTEN_GENERATE_BITCODE_STATIC_LIBRARIES=ON works.
  def test_cmake_bitcode_static_libraries(self):
    if WINDOWS:
      emcmake = path_from_root('emcmake.bat')
    else:
      emcmake = path_from_root('emcmake')

    # Test that building static libraries by default generates UNIX archives (.a, with the emar tool)
    with temp_directory(self.get_dir()) as tempdirname:
      run_process([emcmake, 'cmake', path_from_root('tests', 'cmake', 'static_lib')])
      run_process([Building.which('cmake'), '--build', '.'])
      assert Building.is_ar(os.path.join(tempdirname, 'libstatic_lib.a'))
      assert Building.is_bitcode(os.path.join(tempdirname, 'libstatic_lib.a'))

    # Test that passing the -DEMSCRIPTEN_GENERATE_BITCODE_STATIC_LIBRARIES=ON
    # directive causes CMake to generate LLVM bitcode files as static libraries
    # (.bc)
    with temp_directory(self.get_dir()) as tempdirname:
      run_process([emcmake, 'cmake', '-DEMSCRIPTEN_GENERATE_BITCODE_STATIC_LIBRARIES=ON', path_from_root('tests', 'cmake', 'static_lib')])
      run_process([Building.which('cmake'), '--build', '.'])
      assert Building.is_bitcode(os.path.join(tempdirname, 'libstatic_lib.bc'))
      assert not Building.is_ar(os.path.join(tempdirname, 'libstatic_lib.bc'))

    # Test that one is able to fake custom suffixes for static libraries.
    # (sometimes projects want to emulate stuff, and do weird things like files
    # with ".so" suffix which are in fact either ar archives or bitcode files)
    with temp_directory(self.get_dir()) as tempdirname:
      run_process([emcmake, 'cmake', '-DSET_FAKE_SUFFIX_IN_PROJECT=1', path_from_root('tests', 'cmake', 'static_lib')])
      run_process([Building.which('cmake'), '--build', '.'])
      assert Building.is_bitcode(os.path.join(tempdirname, 'myprefix_static_lib.somecustomsuffix'))
      assert Building.is_ar(os.path.join(tempdirname, 'myprefix_static_lib.somecustomsuffix'))

  # Tests that the CMake variable EMSCRIPTEN_VERSION is properly provided to user CMake scripts
  def test_cmake_emscripten_version(self):
    if WINDOWS:
      emcmake = path_from_root('emcmake.bat')
    else:
      emcmake = path_from_root('emcmake')

    run_process([emcmake, 'cmake', path_from_root('tests', 'cmake', 'emscripten_version')])

  def test_failure_error_code(self):
    for compiler in [EMCC, EMXX]:
      # Test that if one file is missing from the build, then emcc shouldn't succeed, and shouldn't produce an output file.
      proc = run_process([PYTHON, compiler, path_from_root('tests', 'hello_world.c'), 'this_file_is_missing.c', '-o', 'out.js'], stderr=PIPE, check=False)
      self.assertNotEqual(proc.returncode, 0)
      self.assertFalse(os.path.exists('out.js'))

  def test_use_cxx(self):
    create_test_file('empty_file', ' ')
    dash_xc = run_process([PYTHON, EMCC, '-v', '-xc', 'empty_file'], stderr=PIPE).stderr
    self.assertNotContained('-std=c++03', dash_xc)
    dash_xcpp = run_process([PYTHON, EMCC, '-v', '-xc++', 'empty_file'], stderr=PIPE).stderr
    self.assertContained('-std=c++03', dash_xcpp)

  def test_cxx03(self):
    for compiler in [EMCC, EMXX]:
      run_process([PYTHON, compiler, path_from_root('tests', 'hello_cxx03.cpp')])

  def test_cxx11(self):
    for std in ['-std=c++11', '--std=c++11']:
      for compiler in [EMCC, EMXX]:
        run_process([PYTHON, compiler, std, path_from_root('tests', 'hello_cxx11.cpp')])

  # Regression test for issue #4522: Incorrect CC vs CXX detection
  def test_incorrect_c_detection(self):
    create_test_file('test.c', 'foo\n')
    for compiler in [EMCC, EMXX]:
      run_process([PYTHON, compiler, '--bind', '--embed-file', 'test.c', path_from_root('tests', 'hello_world.cpp')])

  def test_odd_suffixes(self):
    for suffix in ['CPP', 'c++', 'C++', 'cxx', 'CXX', 'cc', 'CC', 'i', 'ii']:
      if self.is_wasm_backend() and suffix == 'ii':
        # wasm backend treats .i and .ii specially and considers them already
        # pre-processed.  Because if this is strips all the -D command line
        # flags, including the __EMSCRIPTEN__ define, which makes this fail
        # to compile since libcxx/__config depends in __EMSCRIPTEN__.
        continue
      self.clear()
      print(suffix)
      shutil.copyfile(path_from_root('tests', 'hello_world.c'), 'test.' + suffix)
      run_process([PYTHON, EMCC, self.in_dir('test.' + suffix)])
      self.assertContained('hello, world!', run_js('a.out.js'))

    for suffix in ['lo']:
      self.clear()
      print(suffix)
      run_process([PYTHON, EMCC, path_from_root('tests', 'hello_world.c'), '-o', 'binary.' + suffix])
      run_process([PYTHON, EMCC, 'binary.' + suffix])
      self.assertContained('hello, world!', run_js('a.out.js'))

  def test_ubsan(self):
    create_test_file('test.cpp', r'''
      #include <vector>
      #include <stdio.h>

      class Test {
      public:
        std::vector<int> vector;
      };

      Test globalInstance;

      int main() {
        printf("hello, world!\n");
        return 0;
      }
    ''')

    run_process([PYTHON, EMCC, 'test.cpp', '-fsanitize=undefined'])
    self.assertContained('hello, world!', run_js('a.out.js'))

  def test_ubsan_add_overflow(self):
    create_test_file('test.cpp', r'''
      #include <stdio.h>

      int main(int argc, char **argv) {
        printf("hello, world!\n");
        fflush(stdout);
        int k = 0x7fffffff;
        k += argc;
        return k;
      }
    ''')

    run_process([PYTHON, EMCC, 'test.cpp', '-fsanitize=undefined'])
    output = run_js('a.out.js', assert_returncode=1, stderr=STDOUT)
    self.assertContained('hello, world!', output)
    self.assertContained('Undefined behavior! ubsan_handle_add_overflow:', output)

  @no_wasm_backend()
  def test_asm_minify(self):
    def test(args):
      run_process([PYTHON, EMCC, path_from_root('tests', 'hello_world_loop_malloc.cpp'), '-s', 'WASM=0'] + args)
      self.assertContained('hello, world!', run_js('a.out.js'))
      return open('a.out.js').read()

    src = test([])
    assert 'function _malloc' in src

    src = test(['-O2', '-s', 'ASM_JS=1'])
    normal_size = len(src)
    print('normal', normal_size)
    assert 'function _malloc' not in src

    src = test(['-O2', '-s', 'ASM_JS=1', '--minify', '0'])
    unminified_size = len(src)
    print('unminified', unminified_size)
    assert unminified_size > normal_size
    assert 'function _malloc' not in src

    src = test(['-O2', '-s', 'ASM_JS=1', '-g'])
    debug_size = len(src)
    print('debug', debug_size)
    assert debug_size > unminified_size
    assert 'function _malloc' in src

  @no_wasm_backend('test asm only function pointer handling')
  def test_dangerous_func_cast(self):
    src = r'''
      #include <stdio.h>
      typedef void (*voidfunc)();
      int my_func() {
        printf("my func\n");
        return 10;
      }
      int main(int argc, char **argv) {
        voidfunc fps[10];
        for (int i = 0; i < 10; i++)
          fps[i] = (i == argc) ? (void (*)())my_func : NULL;
        fps[2 * (argc-1) + 1]();
        return 0;
      }
    '''
    create_test_file('src.c', src)

    def test(args, expected):
      print(args, expected)
      run_process([PYTHON, EMCC, 'src.c'] + args, stderr=PIPE)
      self.assertContained(expected, run_js('a.out.js', stderr=PIPE, full_output=True, assert_returncode=None))
      if self.is_wasm_backend():
        return
      print('in asm.js')
      run_process([PYTHON, EMCC, 'src.c', '-s', 'WASM=0'] + args, stderr=PIPE)
      self.assertContained(expected, run_js('a.out.js', stderr=PIPE, full_output=True, assert_returncode=None))
      # TODO: emulation function support in wasm is imperfect
      print('with emulated function pointers in asm.js')
      run_process([PYTHON, EMCC, '-s', 'WASM=0', 'src.c', '-s', 'ASSERTIONS=1'] + args + ['-s', 'EMULATED_FUNCTION_POINTERS=1'], stderr=PIPE)
      out = run_js('a.out.js', stderr=PIPE, full_output=True, assert_returncode=None)
      self.assertContained(expected, out)

    # fastcomp. all asm, so it can't just work with wrong sigs. but,
    # ASSERTIONS=2 gives much better info to debug
    # Case 1: No useful info, but does mention ASSERTIONS
    test(['-O1'], 'ASSERTIONS')
    # Case 2: Some useful text
    test(['-O1', '-s', 'ASSERTIONS=1'], [
        "Invalid function pointer called with signature 'v'. Perhaps this is an invalid value",
        'Build with ASSERTIONS=2 for more info'
    ])
    # Case 3: actually useful identity of the bad pointer, with comparisons to
    # what it would be in other types/tables
    test(['-O1', '-s', 'ASSERTIONS=2'], [
        "Invalid function pointer '0' called with signature 'v'. Perhaps this is an invalid value",
        'This pointer might make sense in another type signature:',
        "Invalid function pointer '1' called with signature 'v'. Perhaps this is an invalid value",
        "i: asm['_my_func']"
    ])
    # Case 4: emulate so it works
    test(['-O1', '-s', 'EMULATE_FUNCTION_POINTER_CASTS=1'], 'my func\n')

  def test_emulate_function_pointer_casts_assertions_2(self):
    # check empty tables work with assertions 2 in this mode (#6554)
    run_process([PYTHON, EMCC, path_from_root('tests', 'hello_world.c'), '-s', 'EMULATED_FUNCTION_POINTERS=1', '-s', 'ASSERTIONS=2'])

  def test_l_link(self):
    # Linking with -lLIBNAME and -L/DIRNAME should work, also should work with spaces

    def build(path, args):
      run_process([PYTHON, EMCC, self.in_dir(*path)] + args)

    create_test_file('main.cpp', '''
      extern void printey();
      int main() {
        printey();
        return 0;
      }
    ''')

    try:
      os.makedirs('libdir')
    except:
      pass

    create_test_file(os.path.join('libdir', 'libfile.cpp'), '''
      #include <stdio.h>
      void printey() {
        printf("hello from lib\\n");
      }
    ''')

    libfile = self.in_dir('libdir', 'libfile.so')
    aout = 'a.out.js'

    # Test linking the library built here by emcc
    build(['libdir', 'libfile.cpp'], ['-c'])
    shutil.move('libfile.o', libfile)
    build(['main.cpp'], ['-L' + 'libdir', '-lfile'])

    self.assertContained('hello from lib', run_js(aout))

    # Also test execution with `-l c` and space-separated library linking syntax
    os.remove(aout)
    build(['libdir', 'libfile.cpp'], ['-c', '-l', 'c'])
    shutil.move('libfile.o', libfile)
    build(['main.cpp'], ['-L', 'libdir', '-l', 'file'])

    self.assertContained('hello from lib', run_js(aout))

    assert not os.path.exists('a.out') and not os.path.exists('a.exe'), 'Must not leave unneeded linker stubs'

  def test_commons_link(self):
    create_test_file('a.h', r'''
#if !defined(A_H)
#define A_H
extern int foo[8];
#endif
''')
    create_test_file('a.c', r'''
#include "a.h"
int foo[8];
''')
    create_test_file('main.c', r'''
#include <stdio.h>
#include "a.h"

int main() {
    printf("|%d|\n", foo[0]);
    return 0;
}
''')

    run_process([PYTHON, EMCC, '-o', 'a.o', 'a.c'])
    run_process([PYTHON, EMAR, 'rv', 'library.a', 'a.o'])
    run_process([PYTHON, EMCC, '-o', 'main.o', 'main.c'])
    run_process([PYTHON, EMCC, '-o', 'a.js', 'main.o', 'library.a'])
    self.assertContained('|0|', run_js('a.js'))

  @no_wasm_backend('outlining is an asmjs only feature')
  def test_outline(self):
    if WINDOWS and not Building.which('mingw32-make'):
      self.skipTest('Skipping other.test_outline: This test requires "mingw32-make" tool in PATH on Windows to drive a Makefile build of zlib')

    def test(name, src, libs, expected, expected_ranges, args=[], suffix='cpp'):
      print(name)

      def measure_funcs(filename):
        i = 0
        start = -1
        curr = None
        ret = {}
        for line in open(filename):
          i += 1
          if line.startswith('function '):
            start = i
            curr = line
          elif line.startswith('}') and curr:
            size = i - start
            ret[curr] = size
            curr = None
        return ret

      for debug, outlining_limits in [
        ([], (1000,)),
        (['-g1'], (1000,)),
        (['-g2'], (1000,)),
        (['-g'], (100, 250, 500, 1000, 2000, 5000, 0))
      ]:
        for outlining_limit in outlining_limits:
          print('\n', Building.COMPILER_TEST_OPTS, debug, outlining_limit, '\n')
          # TODO: test without -g3, tell all sorts
          run_process([PYTHON, EMCC, src] + libs + ['-o', 'test.js', '-O2', '-s', 'WASM=0'] + debug + ['-s', 'OUTLINING_LIMIT=%d' % outlining_limit] + args)
          shutil.copyfile('test.js', '%d_test.js' % outlining_limit)
          for engine in JS_ENGINES:
            if engine == V8_ENGINE:
              continue # ban v8, weird failures
            out = run_js('test.js', engine=engine, stderr=PIPE, full_output=True)
            self.assertContained(expected, out)
            if engine == SPIDERMONKEY_ENGINE:
              self.validate_asmjs(out)
          if debug == ['-g']:
            low = expected_ranges[outlining_limit][0]
            seen = max(measure_funcs('test.js').values())
            high = expected_ranges[outlining_limit][1]
            print(Building.COMPILER_TEST_OPTS, outlining_limit, '   ', low, '<=', seen, '<=', high)
            self.assertLess(low, seen)
            self.assertLess(seen, high)

    for test_opts, expected_ranges in [
      ([], {
         100: (150, 500),  # noqa
         250: (150, 800),  # noqa
         500: (150, 900),  # noqa
        1000: (200, 1000), # noqa
        2000: (250, 2000), # noqa
        5000: (500, 5000), # noqa
           0: (1000, 5000) # noqa
      }),
      (['-O2'], {
         100: (0, 1600), # noqa
         250: (0, 1600), # noqa
         500: (0, 1600), # noqa
        1000: (0, 1600), # noqa
        2000: (0, 2000), # noqa
        5000: (0, 5000), # noqa
           0: (0, 5000)  # noqa
      }),
    ]:
      Building.COMPILER_TEST_OPTS = test_opts
      test('zlib', path_from_root('tests', 'zlib', 'example.c'),
           get_zlib_library(self),
           open(path_from_root('tests', 'zlib', 'ref.txt')).read(),
           expected_ranges,
           args=['-I' + path_from_root('tests', 'zlib')], suffix='c')

  @no_wasm_backend('outlining is an asmjs only feature')
  def test_outline_stack(self):
    create_test_file('src.c', r'''
#include <stdio.h>
#include <stdlib.h>

void *p = NULL;

void foo() {
  int * x = alloca(1);
};

int main() {
  printf("Hello, world!\n");
  for (int i=0; i<100000; i++) {
    free(p);
    foo();
  }
}
''')
    for limit in [0, 1000, 2500, 5000]:
      print(limit)
      run_process([PYTHON, EMCC, 'src.c', '-s', 'ASSERTIONS=2', '-s', 'OUTLINING_LIMIT=%d' % limit, '-s', 'TOTAL_STACK=10000'])
      self.assertContained('Hello, world!', run_js('a.out.js'))

  @no_windows('Windows does not support symlinks')
  def test_symlink(self):
    create_test_file('foobar.xxx', 'int main(){ return 0; }')
    os.symlink('foobar.xxx', 'foobar.c')
    run_process([PYTHON, EMCC, 'foobar.c', '-o', 'foobar.bc'])
    try_delete('foobar.bc')
    try_delete('foobar.xxx')
    try_delete('foobar.c')

    create_test_file('foobar.c', 'int main(){ return 0; }')
    os.symlink('foobar.c', 'foobar.xxx')
    run_process([PYTHON, EMCC, 'foobar.xxx', '-o', 'foobar.bc'])

  def test_multiply_defined_libsymbols(self):
    lib = "int mult() { return 1; }"
    lib_name = 'libA.c'
    create_test_file(lib_name, lib)
    a2 = "void x() {}"
    a2_name = 'a2.c'
    create_test_file(a2_name, a2)
    b2 = "void y() {}"
    b2_name = 'b2.c'
    create_test_file(b2_name, b2)
    main = r'''
      #include <stdio.h>
      int mult();
      int main() {
        printf("result: %d\n", mult());
        return 0;
      }
    '''
    main_name = 'main.c'
    create_test_file(main_name, main)

    Building.emcc(lib_name, output_filename='libA.so')

    Building.emcc(a2_name, ['-L.', '-lA'])
    Building.emcc(b2_name, ['-L.', '-lA'])

    Building.emcc(main_name, ['-L.', '-lA', a2_name + '.o', b2_name + '.o'], output_filename='a.out.js')

    self.assertContained('result: 1', run_js('a.out.js'))

  def test_multiply_defined_libsymbols_2(self):
    a = "int x() { return 55; }"
    a_name = 'a.c'
    create_test_file(a_name, a)
    b = "int y() { return 2; }"
    b_name = 'b.c'
    create_test_file(b_name, b)
    c = "int z() { return 5; }"
    c_name = 'c.c'
    create_test_file(c_name, c)
    main = r'''
      #include <stdio.h>
      int x();
      int y();
      int z();
      int main() {
        printf("result: %d\n", x() + y() + z());
        return 0;
      }
    '''
    main_name = 'main.c'
    create_test_file(main_name, main)

    Building.emcc(a_name) # a.c.o
    Building.emcc(b_name) # b.c.o
    Building.emcc(c_name) # c.c.o
    lib_name = 'libLIB.a'
    Building.emar('cr', lib_name, [a_name + '.o', b_name + '.o']) # libLIB.a with a and b

    # a is in the lib AND in an .o, so should be ignored in the lib. We do still need b from the lib though
    Building.emcc(main_name, [a_name + '.o', c_name + '.o', '-L.', '-lLIB'], output_filename='a.out.js')

    self.assertContained('result: 62', run_js('a.out.js'))

  @no_wasm_backend('not relevent with lld')
  def test_link_group(self):
    lib_src_name = 'lib.c'
    create_test_file(lib_src_name, 'int x() { return 42; }')

    main_name = 'main.c'
    create_test_file(main_name, r'''
      #include <stdio.h>
      int x();
      int main() {
        printf("result: %d\n", x());
        return 0;
      }
    ''')

    Building.emcc(lib_src_name) # lib.c.o
    lib_name = 'libLIB.a'
    Building.emar('cr', lib_name, [lib_src_name + '.o']) # libLIB.a with lib.c.o

    def test(lib_args, err_expected):
      print(err_expected)
      output = run_process([PYTHON, EMCC, main_name, '-o', 'a.out.js'] + lib_args, stdout=PIPE, stderr=PIPE, check=not err_expected)
      if err_expected:
        self.assertContained(err_expected, output.stderr)
      else:
        self.assertNotContained('undefined symbol', output.stderr)
        out_js = 'a.out.js'
        assert os.path.exists(out_js), output.stdout + '\n' + output.stderr
        self.assertContained('result: 42', run_js(out_js))

    test(['-Wl,--start-group', lib_name, '-Wl,--start-group'], 'Nested --start-group, missing --end-group?')
    test(['-Wl,--end-group', lib_name, '-Wl,--start-group'], '--end-group without --start-group')
    test(['-Wl,--start-group', lib_name, '-Wl,--end-group'], None)
    test(['-Wl,--start-group', lib_name], None)

    print('embind test with groups')

    main_name = 'main.cpp'
    create_test_file(main_name, r'''
      #include <stdio.h>
      #include <emscripten/val.h>
      using namespace emscripten;
      extern "C" int x();
      int main() {
        int y = -x();
        y = val::global("Math").call<int>("abs", y);
        printf("result: %d\n", y);
        return 0;
      }
    ''')
    test(['-Wl,--start-group', lib_name, '-Wl,--end-group', '--bind'], None)

  def test_whole_archive(self):
    # Verify that -Wl,--whole-archive includes the static constructor from the
    # otherwise unreferenced library.
    run_process([PYTHON, EMCC, '-c', '-o', 'main.o', path_from_root('tests', 'test_whole_archive', 'main.c')])
    run_process([PYTHON, EMCC, '-c', '-o', 'testlib.o', path_from_root('tests', 'test_whole_archive', 'testlib.c')])
    run_process([PYTHON, EMAR, 'crs', 'libtest.a', 'testlib.o'])

    run_process([PYTHON, EMCC, '-Wl,--whole-archive', 'libtest.a', '-Wl,--no-whole-archive', 'main.o'])
    self.assertContained('foo is: 42\n', run_js('a.out.js'))

    run_process([PYTHON, EMCC, '-Wl,-whole-archive', 'libtest.a', '-Wl,-no-whole-archive', 'main.o'])
    self.assertContained('foo is: 42\n', run_js('a.out.js'))

    # Verify the --no-whole-archive prevents the inclusion of the ctor
    run_process([PYTHON, EMCC, '-Wl,-whole-archive', '-Wl,--no-whole-archive', 'libtest.a', 'main.o'])
    self.assertContained('foo is: 0\n', run_js('a.out.js'))

  def test_link_group_bitcode(self):
    create_test_file('1.c', r'''
int f(void);
int main() {
  f();
  return 0;
}
''')
    create_test_file('2.c', r'''
#include <stdio.h>
int f() {
  printf("Hello\n");
  return 0;
}
''')

    run_process([PYTHON, EMCC, '-o', '1.o', '1.c'])
    run_process([PYTHON, EMCC, '-o', '2.o', '2.c'])
    run_process([PYTHON, EMAR, 'crs', '2.a', '2.o'])
    run_process([PYTHON, EMCC, '-o', 'out.bc', '-Wl,--start-group', '2.a', '1.o', '-Wl,--end-group'])
    run_process([PYTHON, EMCC, 'out.bc'])
    self.assertContained('Hello', run_js('a.out.js'))

  @no_wasm_backend('lld resolves circular lib dependencies')
  def test_circular_libs(self):
    def tmp_source(name, code):
      with open(name, 'w') as f:
        f.write(code)

    tmp_source('a.c', 'int z(); int x() { return z(); }')
    tmp_source('b.c', 'int x(); int y() { return x(); } int z() { return 42; }')
    tmp_source('c.c', 'int q() { return 0; }')
    tmp_source('main.c', r'''
      #include <stdio.h>
      int y();
      int main() {
        printf("result: %d\n", y());
        return 0;
      }
    ''')

    Building.emcc('a.c') # a.c.o
    Building.emcc('b.c') # b.c.o
    Building.emcc('c.c')
    Building.emar('cr', 'libA.a', ['a.c.o', 'c.c.o'])
    Building.emar('cr', 'libB.a', ['b.c.o', 'c.c.o'])

    args = ['main.c', '-o', 'a.out.js']
    libs_list = ['libA.a', 'libB.a']

    # 'libA.a' does not satisfy any symbols from main, so it will not be included,
    # and there will be an undefined symbol.
    proc = run_process([PYTHON, EMCC] + args + libs_list, stdout=PIPE, stderr=STDOUT, check=False)
    if proc.returncode == 0:
      print(proc.stdout)
    self.assertNotEqual(proc.returncode, 0)
    self.assertContained('error: undefined symbol: x', proc.stdout)

    # -Wl,--start-group and -Wl,--end-group around the libs will cause a rescan
    # of 'libA.a' after 'libB.a' adds undefined symbol "x", so a.c.o will now be
    # included (and the link will succeed).
    libs = ['-Wl,--start-group'] + libs_list + ['-Wl,--end-group']
    output = run_process([PYTHON, EMCC] + args + libs, stdout=PIPE, stderr=PIPE)
    out_js = 'a.out.js'
    assert os.path.exists(out_js), output.stdout + '\n' + output.stderr
    self.assertContained('result: 42', run_js(out_js))

    # -( and -) should also work.
    args = ['main.c', '-o', 'a2.out.js']
    libs = ['-Wl,-('] + libs_list + ['-Wl,-)']
    output = run_process([PYTHON, EMCC] + args + libs, stdout=PIPE, stderr=PIPE)
    out_js = 'a2.out.js'
    assert os.path.exists(out_js), output.stdout + '\n' + output.stderr
    self.assertContained('result: 42', run_js(out_js))

  @needs_dlfcn
  def test_redundant_link(self):
    lib = "int mult() { return 1; }"
    lib_name = 'libA.c'
    create_test_file(lib_name, lib)
    main = r'''
      #include <stdio.h>
      int mult();
      int main() {
        printf("result: %d\n", mult());
        return 0;
      }
    '''
    main_name = 'main.c'
    create_test_file(main_name, main)

    Building.emcc(lib_name, output_filename='libA.so')

    Building.emcc(main_name, ['libA.so'] * 2, output_filename='a.out.js')

    self.assertContained('result: 1', run_js('a.out.js'))

  @no_wasm_backend('archive contents handling differ with lld')
  def test_dot_a_all_contents_invalid(self):
    # check that we warn if an object file in a .a is not valid bitcode.
    # do not silently ignore native object files, which may have been
    # built by mistake
    create_test_file('side.cpp', r'''int side() { return 5; }''')
    create_test_file('main.cpp', r'''extern int side(); int main() { return side(); }''')
    run_process([CLANG, 'side.cpp', '-c', '-o', 'native.o'])
    run_process([PYTHON, EMAR, 'crs', 'foo.a', 'native.o'])
    proc = run_process([PYTHON, EMCC, 'main.cpp', 'foo.a', '-s', 'ERROR_ON_UNDEFINED_SYMBOLS=0'], stderr=PIPE)
    self.assertContained('is not LLVM bitcode, cannot link', proc.stderr)

  def test_export_all(self):
    lib = r'''
      #include <stdio.h>
      void libf1() { printf("libf1\n"); }
      void libf2() { printf("libf2\n"); }
    '''
    lib_name = 'lib.c'
    create_test_file(lib_name, lib)

    create_test_file('main.js', '''
      var Module = {
        onRuntimeInitialized: function() {
          _libf1();
          _libf2();
        }
      };
    ''')

    Building.emcc(lib_name, ['-s', 'EXPORT_ALL=1', '-s', 'LINKABLE=1', '--pre-js', 'main.js'], output_filename='a.out.js')

    self.assertContained('libf1\nlibf2\n', run_js('a.out.js'))

  def test_stdin(self):
    def _test():
      for engine in JS_ENGINES:
        if engine == V8_ENGINE:
          continue # no stdin support in v8 shell
        engine[0] = os.path.normpath(engine[0])
        print(engine, file=sys.stderr)
        # work around a bug in python's subprocess module
        # (we'd use run_js() normally)
        try_delete('out.txt')
        jscommand = shared.make_js_command(os.path.normpath(exe), engine)
        if WINDOWS:
          os.system('type "in.txt" | {} >out.txt'.format(' '.join(Building.doublequote_spaces(jscommand))))
        else: # posix
          os.system('cat in.txt | {} > out.txt'.format(' '.join(Building.doublequote_spaces(jscommand))))
        self.assertContained('abcdef\nghijkl\neof', open('out.txt').read())

    Building.emcc(path_from_root('tests', 'module', 'test_stdin.c'), output_filename='a.out.js')
    create_test_file('in.txt', 'abcdef\nghijkl')
    exe = 'a.out.js'
    _test()
    Building.emcc(path_from_root('tests', 'module', 'test_stdin.c'),
                  ['-O2', '--closure', '1'],
                  output_filename='a.out.js')
    _test()

  def test_ungetc_fscanf(self):
    create_test_file('main.cpp', r'''
      #include <stdio.h>
      int main(int argc, char const *argv[])
      {
          char str[4] = {0};
          FILE* f = fopen("my_test.input", "r");
          if (f == NULL) {
              printf("cannot open file\n");
              return -1;
          }
          ungetc('x', f);
          ungetc('y', f);
          ungetc('z', f);
          fscanf(f, "%3s", str);
          printf("%s\n", str);
          return 0;
      }
    ''')
    create_test_file('my_test.input', 'abc')
    Building.emcc('main.cpp', ['--embed-file', 'my_test.input'], output_filename='a.out.js')
    self.assertContained('zyx', run_process(JS_ENGINES[0] + ['a.out.js'], stdout=PIPE, stderr=PIPE).stdout)

  def test_abspaths(self):
    # Includes with absolute paths are generally dangerous, things like -I/usr/.. will get to system local headers, not our portable ones.

    shutil.copyfile(path_from_root('tests', 'hello_world.c'), 'main.c')

    for args, expected in [(['-I/usr/something', '-Wwarn-absolute-paths'], True),
                           (['-L/usr/something', '-Wwarn-absolute-paths'], True),
                           (['-I/usr/something'], False),
                           (['-L/usr/something'], False),
                           (['-I/usr/something', '-Wno-warn-absolute-paths'], False),
                           (['-L/usr/something', '-Wno-warn-absolute-paths'], False),
                           (['-Isubdir/something', '-Wwarn-absolute-paths'], False),
                           (['-Lsubdir/something', '-Wwarn-absolute-paths'], False),
                           ([], False)]:
      print(args, expected)
      proc = run_process([PYTHON, EMCC, 'main.c'] + args, stderr=PIPE)
      assert ('encountered. If this is to a local system header/library, it may cause problems (local system files make sense for compiling natively on your system, but not necessarily to JavaScript)' in proc.stderr) == expected, proc.stderr
      if not expected:
        assert proc.stderr == '', proc.stderr

  def test_local_link(self):
    # Linking a local library directly, like /usr/lib/libsomething.so, cannot work of course since it
    # doesn't contain bitcode. However, when we see that we should look for a bitcode file for that
    # library in the -L paths and system/lib
    create_test_file('main.cpp', '''
      extern void printey();
      int main() {
        printey();
        return 0;
      }
    ''')

    os.makedirs('subdir')
    open(os.path.join('subdir', 'libfile.so'), 'w').write('this is not llvm bitcode!')

    create_test_file('libfile.cpp', '''
      #include <stdio.h>
      void printey() {
        printf("hello from lib\\n");
      }
    ''')

    run_process([PYTHON, EMCC, 'libfile.cpp', '-o', 'libfile.so'], stderr=PIPE)
    run_process([PYTHON, EMCC, 'main.cpp', os.path.join('subdir', 'libfile.so'), '-L.'])
    self.assertContained('hello from lib', run_js('a.out.js'))

  def test_identical_basenames(self):
    # Issue 287: files in different dirs but with the same basename get confused as the same,
    # causing multiply defined symbol errors
    os.mkdir('foo')
    os.mkdir('bar')
    open(os.path.join('foo', 'main.cpp'), 'w').write('''
      extern void printey();
      int main() {
        printey();
        return 0;
      }
    ''')
    open(os.path.join('bar', 'main.cpp'), 'w').write('''
      #include <stdio.h>
      void printey() { printf("hello there\\n"); }
    ''')

    run_process([PYTHON, EMCC, os.path.join('foo', 'main.cpp'), os.path.join('bar', 'main.cpp')])
    self.assertContained('hello there', run_js('a.out.js'))

    # ditto with first creating .o files
    try_delete('a.out.js')
    run_process([PYTHON, EMCC, os.path.join('foo', 'main.cpp'), '-o', os.path.join('foo', 'main.o')])
    run_process([PYTHON, EMCC, os.path.join('bar', 'main.cpp'), '-o', os.path.join('bar', 'main.o')])
    run_process([PYTHON, EMCC, os.path.join('foo', 'main.o'), os.path.join('bar', 'main.o')])
    self.assertContained('hello there', run_js('a.out.js'))

  def test_main_a(self):
    # if main() is in a .a, we need to pull in that .a

    main_name = 'main.c'
    create_test_file(main_name, r'''
      #include <stdio.h>
      extern int f();
      int main() {
        printf("result: %d.\n", f());
        return 0;
      }
    ''')

    other_name = 'other.c'
    create_test_file(other_name, r'''
      #include <stdio.h>
      int f() { return 12346; }
    ''')

    run_process([PYTHON, EMCC, main_name, '-c', '-o', main_name + '.bc'])
    run_process([PYTHON, EMCC, other_name, '-c', '-o', other_name + '.bc'])

    run_process([PYTHON, EMAR, 'cr', main_name + '.a', main_name + '.bc'])

    run_process([PYTHON, EMCC, other_name + '.bc', main_name + '.a'])

    self.assertContained('result: 12346.', run_js('a.out.js'))

  def test_dup_o_in_a(self):
    create_test_file('common.c', r'''
      #include <stdio.h>
      void a(void) {
        printf("a\n");
      }
    ''')
    run_process([PYTHON, EMCC, 'common.c', '-c', '-o', 'common.o'])
    run_process([PYTHON, EMAR, 'rc', 'liba.a', 'common.o'])

    create_test_file('common.c', r'''
      #include <stdio.h>
      void b(void) {
        printf("b\n");
      }
    ''')
    run_process([PYTHON, EMCC, 'common.c', '-c', '-o', 'common.o'])
    run_process([PYTHON, EMAR, 'rc', 'libb.a', 'common.o'])

    create_test_file('main.c', r'''
      void a(void);
      void b(void);
      int main() {
        a();
        b();
      }
    ''')
    run_process([PYTHON, EMCC, 'main.c', '-L.', '-la', '-lb'])

    self.assertContained('a\nb\n', run_js('a.out.js'))

  @no_wasm_backend('warning do not exist under lld')
  def test_dup_o_in_one_a(self):
    create_test_file('common.c', r'''
      #include <stdio.h>
      void a(void) {
        printf("a\n");
      }
    ''')
    run_process([PYTHON, EMCC, 'common.c', '-c', '-o', 'common.o'])

    os.mkdir('libdir')
    open(os.path.join('libdir', 'common.c'), 'w').write(r'''
      #include <stdio.h>
      void b(void) {
        printf("b...\n");
      }
    ''')
    run_process([PYTHON, EMCC, os.path.join('libdir', 'common.c'), '-c', '-o', os.path.join('libdir', 'common.o')])

    run_process([PYTHON, EMAR, 'rc', 'liba.a', 'common.o', os.path.join('libdir', 'common.o')])

    create_test_file('main.c', r'''
      void a(void);
      void b(void);
      int main() {
        a();
        b();
      }
    ''')
    err = run_process([PYTHON, EMCC, 'main.c', '-L.', '-la'], stderr=PIPE).stderr
    self.assertNotIn('loading from archive', err)
    self.assertNotIn('liba.a', err)
    self.assertNotIn('which has duplicate entries', err)
    self.assertNotIn('duplicate: common.o', err)
    self.assertContained('a\nb...\n', run_js('a.out.js'))

    text = run_process([PYTHON, EMAR, 't', 'liba.a'], stdout=PIPE).stdout
    self.assertNotIn('common.o', text)
    assert text.count('common_') == 2, text
    for line in text.split('\n'):
      assert len(line) < 20, line # should not have huge hash names

    # make the hashing fail: 'q' is just a quick append, no replacement, so hashing is not done, and dupes are easy
    run_process([PYTHON, EMAR, 'q', 'liba.a', 'common.o', os.path.join('libdir', 'common.o')])
    err = run_process([PYTHON, EMCC, 'main.c', '-L.', '-la'], stderr=PIPE).stderr
    self.assertIn('loading from archive', err)
    self.assertIn('liba.a', err)
    self.assertIn('which has duplicate entries', err)
    self.assertIn('duplicate: common.o', err)
    assert err.count('duplicate: ') == 1, err # others are not duplicates - the hashing keeps them separate

  def test_export_in_a(self):
    export_name = 'this_is_an_entry_point'
    full_export_name = '_' + export_name

    # The wasm backend exports symbols without the leading '_'
    if self.is_wasm_backend():
      expect_export = export_name
    else:
      expect_export = full_export_name

    create_test_file('export.c', r'''
      #include <stdio.h>
      void %s(void) {
        printf("Hello, world!\n");
      }
    ''' % export_name)
    run_process([PYTHON, EMCC, 'export.c', '-c', '-o', 'export.o'])
    run_process([PYTHON, EMAR, 'rc', 'libexport.a', 'export.o'])

    create_test_file('main.c', r'''
      int main() {
        return 0;
      }
    ''')

    # Sanity check: the symbol should not be linked in if not requested.
    run_process([PYTHON, EMCC, 'main.c', '-L.', '-lexport'])
    self.assertFalse(self.is_exported_in_wasm(expect_export, 'a.out.wasm'))

    # Sanity check: exporting without a definition does not cause it to appear.
    # Note: exporting main prevents emcc from warning that it generated no code.
    run_process([PYTHON, EMCC, 'main.c', '-s', 'ERROR_ON_UNDEFINED_SYMBOLS=0', '-s', "EXPORTED_FUNCTIONS=['_main', '%s']" % full_export_name])
    self.assertFalse(self.is_exported_in_wasm(expect_export, 'a.out.wasm'))

    # Actual test: defining symbol in library and exporting it causes it to appear in the output.
    run_process([PYTHON, EMCC, 'main.c', '-L.', '-lexport', '-s', "EXPORTED_FUNCTIONS=['%s']" % full_export_name])
    self.assertTrue(self.is_exported_in_wasm(expect_export, 'a.out.wasm'))

  def test_embed_file(self):
    create_test_file('somefile.txt', 'hello from a file with lots of data and stuff in it thank you very much')
    create_test_file('main.cpp', r'''
      #include <stdio.h>
      int main() {
        FILE *f = fopen("somefile.txt", "r");
        char buf[100];
        fread(buf, 1, 20, f);
        buf[20] = 0;
        fclose(f);
        printf("|%s|\n", buf);
        return 0;
      }
    ''')

    run_process([PYTHON, EMCC, 'main.cpp', '--embed-file', 'somefile.txt'])
    self.assertContained('|hello from a file wi|', run_js('a.out.js'))

    # preload twice, should not err
    run_process([PYTHON, EMCC, 'main.cpp', '--embed-file', 'somefile.txt', '--embed-file', 'somefile.txt'])
    self.assertContained('|hello from a file wi|', run_js('a.out.js'))

  def test_embed_file_dup(self):
    try_delete('tst')
    os.mkdir('tst')
    os.mkdir(self.in_dir('tst', 'test1'))
    os.mkdir(self.in_dir('tst', 'test2'))

    open(self.in_dir('tst', 'aa.txt'), 'w').write('''frist''')
    open(self.in_dir('tst', 'test1', 'aa.txt'), 'w').write('''sacond''')
    open(self.in_dir('tst', 'test2', 'aa.txt'), 'w').write('''thard''')
    create_test_file('main.cpp', r'''
      #include <stdio.h>
      #include <string.h>
      void print_file(const char *name) {
        FILE *f = fopen(name, "r");
        char buf[100];
        memset(buf, 0, 100);
        fread(buf, 1, 20, f);
        buf[20] = 0;
        fclose(f);
        printf("|%s|\n", buf);
      }
      int main() {
        print_file("tst/aa.txt");
        print_file("tst/test1/aa.txt");
        print_file("tst/test2/aa.txt");
        return 0;
      }
    ''')

    run_process([PYTHON, EMCC, 'main.cpp', '--embed-file', 'tst'])
    self.assertContained('|frist|\n|sacond|\n|thard|\n', run_js('a.out.js'))

  def test_exclude_file(self):
    try_delete('tst')
    os.mkdir('tst')
    os.mkdir(self.in_dir('tst', 'abc.exe'))
    os.mkdir(self.in_dir('tst', 'abc.txt'))

    open(self.in_dir('tst', 'hello.exe'), 'w').write('''hello''')
    open(self.in_dir('tst', 'hello.txt'), 'w').write('''world''')
    open(self.in_dir('tst', 'abc.exe', 'foo'), 'w').write('''emscripten''')
    open(self.in_dir('tst', 'abc.txt', 'bar'), 'w').write('''!!!''')
    create_test_file('main.cpp', r'''
      #include <stdio.h>
      int main() {
        if(fopen("tst/hello.exe", "rb")) printf("Failed\n");
        if(!fopen("tst/hello.txt", "rb")) printf("Failed\n");
        if(fopen("tst/abc.exe/foo", "rb")) printf("Failed\n");
        if(!fopen("tst/abc.txt/bar", "rb")) printf("Failed\n");

        return 0;
      }
    ''')

    run_process([PYTHON, EMCC, 'main.cpp', '--embed-file', 'tst', '--exclude-file', '*.exe'])
    output = run_js('a.out.js')
    assert output == '' or output == ' \n'

  def test_multidynamic_link(self):
    # Linking the same dynamic library in statically will error, normally, since we statically link it, causing dupe symbols

    def test(link_cmd, lib_suffix=''):
      print(link_cmd, lib_suffix)

      self.clear()
      os.mkdir('libdir')

      create_test_file('main.cpp', r'''
        #include <stdio.h>
        extern void printey();
        extern void printother();
        int main() {
          printf("*");
          printey();
          printf("\n");
          printother();
          printf("\n");
          printf("*");
          return 0;
        }
      ''')

      open(os.path.join('libdir', 'libfile.cpp'), 'w').write('''
        #include <stdio.h>
        void printey() {
          printf("hello from lib");
        }
      ''')

      open(os.path.join('libdir', 'libother.cpp'), 'w').write('''
        #include <stdio.h>
        extern void printey();
        void printother() {
          printf("|");
          printey();
          printf("|");
        }
      ''')

      compiler = [PYTHON, EMCC]

      # Build libfile normally into an .so
      run_process(compiler + [os.path.join('libdir', 'libfile.cpp'), '-o', os.path.join('libdir', 'libfile.so' + lib_suffix)])
      # Build libother and dynamically link it to libfile
      run_process(compiler + [os.path.join('libdir', 'libother.cpp')] + link_cmd + ['-o', os.path.join('libdir', 'libother.so')])
      # Build the main file, linking in both the libs
      run_process(compiler + [os.path.join('main.cpp')] + link_cmd + ['-lother', '-c'])
      print('...')
      # The normal build system is over. We need to do an additional step to link in the dynamic libraries, since we ignored them before
      run_process([PYTHON, EMCC, 'main.o'] + link_cmd + ['-lother', '-s', 'EXIT_RUNTIME=1'])

      self.assertContained('*hello from lib\n|hello from lib|\n*', run_js('a.out.js'))

    test(['-L' + 'libdir', '-lfile']) # -l, auto detection from library path
    test(['-L' + 'libdir', self.in_dir('libdir', 'libfile.so.3.1.4.1.5.9')], '.3.1.4.1.5.9') # handle libX.so.1.2.3 as well

  def test_js_link(self):
    create_test_file('main.cpp', '''
      #include <stdio.h>
      int main() {
        printf("hello from main\\n");
        return 0;
      }
    ''')
    create_test_file('before.js', '''
      var MESSAGE = 'hello from js';
      // Module is initialized with empty object by default, so if there are no keys - nothing was run yet
      if (Object.keys(Module).length) throw 'This code should run before anything else!';
    ''')
    create_test_file('after.js', '''
      out(MESSAGE);
    ''')

    run_process([PYTHON, EMCC, 'main.cpp', '--pre-js', 'before.js', '--post-js', 'after.js', '-s', 'BINARYEN_ASYNC_COMPILATION=0'])
    self.assertContained('hello from main\nhello from js\n', run_js('a.out.js'))

  def test_sdl_endianness(self):
    create_test_file('main.cpp', r'''
      #include <stdio.h>
      #include <SDL/SDL.h>

      int main() {
        printf("%d, %d, %d\n", SDL_BYTEORDER, SDL_LIL_ENDIAN, SDL_BIG_ENDIAN);
        return 0;
      }
    ''')
    run_process([PYTHON, EMCC, 'main.cpp'])
    self.assertContained('1234, 1234, 4321\n', run_js('a.out.js'))

  def test_libpng(self):
    shutil.copyfile(path_from_root('tests', 'pngtest.png'), 'pngtest.png')
    Building.emcc(path_from_root('tests', 'pngtest.c'), ['--embed-file', 'pngtest.png', '-s', 'USE_ZLIB=1', '-s', 'USE_LIBPNG=1'], output_filename='a.out.js')
    self.assertContained('TESTS PASSED', run_process(JS_ENGINES[0] + ['a.out.js'], stdout=PIPE, stderr=PIPE).stdout)

  def test_bullet(self):
    Building.emcc(path_from_root('tests', 'bullet_hello_world.cpp'), ['-s', 'USE_BULLET=1'], output_filename='a.out.js')
    self.assertContained('BULLET RUNNING', run_process(JS_ENGINES[0] + ['a.out.js'], stdout=PIPE, stderr=PIPE).stdout)

  def test_vorbis(self):
    # This will also test if ogg compiles, because vorbis depends on ogg
    Building.emcc(path_from_root('tests', 'vorbis_test.c'), ['-s', 'USE_VORBIS=1'], output_filename='a.out.js')
    self.assertContained('ALL OK', run_process(JS_ENGINES[0] + ['a.out.js'], stdout=PIPE, stderr=PIPE).stdout)

  def test_freetype(self):
    # copy the Liberation Sans Bold truetype file located in the
    # <emscripten_root>/tests/freetype to the compilation folder
    shutil.copy2(path_from_root('tests/freetype', 'LiberationSansBold.ttf'), os.getcwd())
    # build test program with the font file embed in it
    Building.emcc(path_from_root('tests', 'freetype_test.c'), ['-s', 'USE_FREETYPE=1', '--embed-file', 'LiberationSansBold.ttf'], output_filename='a.out.js')
    # the test program will print an ascii representation of a bitmap where the
    # 'w' character has been rendered using the Liberation Sans Bold font
    expectedOutput = '***   +***+   **\n' + \
                     '***+  +***+  +**\n' + \
                     '***+  *****  +**\n' + \
                     '+**+ +**+**+ +**\n' + \
                     '+*** +**+**+ ***\n' + \
                     ' *** +** **+ ***\n' + \
                     ' ***+**+ +**+**+\n' + \
                     ' +**+**+ +**+**+\n' + \
                     ' +*****  +*****+\n' + \
                     '  *****   ***** \n' + \
                     '  ****+   +***+ \n' + \
                     '  +***+   +***+ \n'
    self.assertContained(expectedOutput, run_process(JS_ENGINES[0] + ['a.out.js'], stdout=PIPE, stderr=PIPE).stdout)

  def test_link_memcpy(self):
    # memcpy can show up *after* optimizations, so after our opportunity to link in libc, so it must be special-cased
    create_test_file('main.cpp', r'''
      #include <stdio.h>

      int main(int argc, char **argv) {
        int num = argc + 10;
        char buf[num], buf2[num];
        for (int i = 0; i < num; i++) {
          buf[i] = i*i+i/3;
        }
        for (int i = 1; i < num; i++) {
          buf[i] += buf[i-1];
        }
        for (int i = 0; i < num; i++) {
          buf2[i] = buf[i];
        }
        for (int i = 1; i < num; i++) {
          buf2[i] += buf2[i-1];
        }
        for (int i = 0; i < num; i++) {
          printf("%d:%d\n", i, buf2[i]);
        }
        return 0;
      }
    ''')
    run_process([PYTHON, EMCC, '-O2', 'main.cpp'])
    output = run_js('a.out.js', full_output=True, stderr=PIPE)
    self.assertContained('''0:0
1:1
2:6
3:21
4:53
5:111
6:-49
7:98
8:55
9:96
10:-16
''', output)
    self.assertNotContained('warning: library.js memcpy should not be running, it is only for testing!', output)

  def test_undefined_function(self):
    cmd = [PYTHON, EMCC, path_from_root('tests', 'hello_world.cpp')]
    run_process(cmd)

    # adding a missing symbol to EXPORTED_FUNCTIONS should cause failure
    cmd += ['-s', "EXPORTED_FUNCTIONS=['foobar']"]
    proc = run_process(cmd, stderr=PIPE, check=False)
    self.assertNotEqual(proc.returncode, 0)
    self.assertContained('undefined exported function: "foobar"', proc.stderr)

    # setting ERROR_ON_UNDEFINED_SYMBOLS=0 suppresses error
    cmd += ['-s', 'ERROR_ON_UNDEFINED_SYMBOLS=0']
    proc = run_process(cmd)

  def test_undefined_symbols(self):
    create_test_file('main.cpp', r'''
      #include <stdio.h>
      #include <SDL.h>
      #include "SDL/SDL_opengl.h"

      extern "C" {
        void something();
        void elsey();
      }

      int main() {
        printf("%p", SDL_GL_GetProcAddress("glGenTextures")); // pull in gl proc stuff, avoid warnings on emulation funcs
        something();
        elsey();
        return 0;
      }
      ''')

    for args in ([], ['-O2']):
      for action in ('WARN', 'ERROR', None):
        for value in ([0, 1]):
          try_delete('a.out.js')
          print('checking "%s" %s=%s' % (args, action, value))
          extra = ['-s', action + '_ON_UNDEFINED_SYMBOLS=%d' % value] if action else []
          proc = run_process([PYTHON, EMCC, 'main.cpp'] + extra + args, stderr=PIPE, check=False)
          print(proc.stderr)
          if value or action is None:
            # The default is that we error in undefined symbols
            self.assertContained('error: undefined symbol: something', proc.stderr)
            self.assertContained('error: undefined symbol: elsey', proc.stderr)
            check_success = False
          elif action == 'ERROR' and not value:
            # Error disables, should only warn
            self.assertContained('warning: undefined symbol: something', proc.stderr)
            self.assertContained('warning: undefined symbol: elsey', proc.stderr)
            self.assertNotContained('undefined symbol: emscripten_', proc.stderr)
            check_success = True
          elif action == 'WARN' and not value:
            # Disabled warning should imply disabling errors
            self.assertNotContained('undefined symbol', proc.stderr)
            check_success = True

          if check_success:
            self.assertEqual(proc.returncode, 0)
            self.assertTrue(os.path.exists('a.out.js'))
          else:
            self.assertNotEqual(proc.returncode, 0)
            self.assertFalse(os.path.exists('a.out.js'))

  def test_GetProcAddress_LEGACY_GL_EMULATION(self):
    # without legacy gl emulation, getting a proc from there should fail
    self.do_other_test(os.path.join('other', 'GetProcAddress_LEGACY_GL_EMULATION'), run_args=['0'], emcc_args=['-s', 'LEGACY_GL_EMULATION=0'])
    # with it, it should work
    self.do_other_test(os.path.join('other', 'GetProcAddress_LEGACY_GL_EMULATION'), run_args=['1'], emcc_args=['-s', 'LEGACY_GL_EMULATION=1'])

  @no_wasm_backend('linker detects out-of-memory')
  def test_toobig(self):
    # very large [N x i8], we should not oom in the compiler
    create_test_file('main.cpp', r'''
      #include <stdio.h>

      #define BYTES (50 * 1024 * 1024)

      int main(int argc, char **argv) {
        if (argc == 100) {
          static char buf[BYTES];
          static char buf2[BYTES];
          for (int i = 0; i < BYTES; i++) {
            buf[i] = i*i;
            buf2[i] = i/3;
          }
          for (int i = 0; i < BYTES; i++) {
            buf[i] = buf2[i/2];
            buf2[i] = buf[i/3];
          }
          printf("%d\n", buf[10] + buf2[20]);
        }
        return 0;
      }
      ''')
    run_process([PYTHON, EMCC, 'main.cpp'])
    assert os.path.exists('a.out.js')

  def test_prepost(self):
    create_test_file('main.cpp', '''
      #include <stdio.h>
      int main() {
        printf("hello from main\\n");
        return 0;
      }
      ''')
    create_test_file('pre.js', '''
      var Module = {
        preRun: function() { out('pre-run') },
        postRun: function() { out('post-run') }
      };
      ''')

    run_process([PYTHON, EMCC, 'main.cpp', '--pre-js', 'pre.js', '-s', 'BINARYEN_ASYNC_COMPILATION=0'])
    self.assertContained('pre-run\nhello from main\npost-run\n', run_js('a.out.js'))

    # addRunDependency during preRun should prevent main, and post-run from
    # running.
    with open('pre.js', 'a') as f:
      f.write('Module.preRun = function() { out("add-dep"); addRunDependency(); }\n')
    run_process([PYTHON, EMCC, 'main.cpp', '--pre-js', 'pre.js', '-s', 'BINARYEN_ASYNC_COMPILATION=0'])
    output = run_js('a.out.js')
    self.assertContained('add-dep\n', output)
    self.assertNotContained('hello from main\n', output)
    self.assertNotContained('post-run\n', output)

    # noInitialRun prevents run
    for no_initial_run, run_dep in [(0, 0), (1, 0), (0, 1)]:
      print(no_initial_run, run_dep)
      args = ['-s', 'BINARYEN_ASYNC_COMPILATION=0']
      if no_initial_run:
        args += ['-s', 'INVOKE_RUN=0']
      if run_dep:
        create_test_file('pre.js', 'Module.preRun = function() { addRunDependency("test"); }')
        create_test_file('post.js', 'removeRunDependency("test");')
        args += ['--pre-js', 'pre.js', '--post-js', 'post.js']

      run_process([PYTHON, EMCC, 'main.cpp'] + args)
      output = run_js('a.out.js')
      if no_initial_run:
        self.assertNotContained('hello from main', output)
      else:
        self.assertContained('hello from main', output)

      if no_initial_run:
        # Calling main later should still work, filesystem etc. must be set up.
        print('call main later')
        src = open('a.out.js').read()
        src += '\nModule.callMain();\n'
        create_test_file('a.out.js', src)
        self.assertContained('hello from main', run_js('a.out.js'))

    # Use postInit
    create_test_file('pre.js', '''
      var Module = {
        preRun: function() { out('pre-run') },
        postRun: function() { out('post-run') },
        preInit: function() { out('pre-init') }
      };
    ''')
    run_process([PYTHON, EMCC, 'main.cpp', '--pre-js', 'pre.js'])
    self.assertContained('pre-init\npre-run\nhello from main\npost-run\n', run_js('a.out.js'))

  def test_prepost2(self):
    create_test_file('main.cpp', '''
      #include <stdio.h>
      int main() {
        printf("hello from main\\n");
        return 0;
      }
    ''')
    create_test_file('pre.js', '''
      var Module = {
        preRun: function() { out('pre-run') },
      };
    ''')
    create_test_file('pre2.js', '''
      Module.postRun = function() { out('post-run') };
    ''')
    run_process([PYTHON, EMCC, 'main.cpp', '--pre-js', 'pre.js', '--pre-js', 'pre2.js'])
    self.assertContained('pre-run\nhello from main\npost-run\n', run_js('a.out.js'))

  def test_prepre(self):
    create_test_file('main.cpp', '''
      #include <stdio.h>
      int main() {
        printf("hello from main\\n");
        return 0;
      }
    ''')
    create_test_file('pre.js', '''
      var Module = {
        preRun: [function() { out('pre-run') }],
      };
    ''')
    create_test_file('pre2.js', '''
      Module.preRun.push(function() { out('prepre') });
    ''')
    run_process([PYTHON, EMCC, 'main.cpp', '--pre-js', 'pre.js', '--pre-js', 'pre2.js'])
    self.assertContained('prepre\npre-run\nhello from main\n', run_js('a.out.js'))

  @no_wasm_backend('depends on bc output')
  def test_save_bc(self):
    for save in [0, 1]:
      self.clear()
      run_process([PYTHON, EMCC, path_from_root('tests', 'hello_world_loop_malloc.cpp')] + ([] if not save else ['--save-bc', 'my_bitcode.bc']))
      assert 'hello, world!' in run_js('a.out.js')
      assert os.path.exists('my_bitcode.bc') == save
      if save:
        try_delete('a.out.js')
        Building.llvm_dis('my_bitcode.bc', 'my_ll.ll')
        with env_modify({'EMCC_LEAVE_INPUTS_RAW': '1'}):
          run_process([PYTHON, EMCC, 'my_ll.ll', '-o', 'two.js'])
          assert 'hello, world!' in run_js('two.js')

  def test_js_optimizer(self):
    ACORN_PASSES = ['JSDCE', 'AJSDCE', 'applyImportAndExportNameChanges', 'emitDCEGraph', 'applyDCEGraphRemovals']
    for input, expected, passes in [

      (path_from_root('tests', 'optimizer', 'eliminateDeadGlobals.js'), open(path_from_root('tests', 'optimizer', 'eliminateDeadGlobals-output.js')).read(),
       ['eliminateDeadGlobals']),
      (path_from_root('tests', 'optimizer', 'test-js-optimizer.js'), open(path_from_root('tests', 'optimizer', 'test-js-optimizer-output.js')).read(),
       ['hoistMultiples', 'removeAssignsToUndefined', 'simplifyExpressions']),
      (path_from_root('tests', 'optimizer', 'test-js-optimizer-asm.js'), open(path_from_root('tests', 'optimizer', 'test-js-optimizer-asm-output.js')).read(),
       ['asm', 'simplifyExpressions']),
      (path_from_root('tests', 'optimizer', 'test-js-optimizer-si.js'), open(path_from_root('tests', 'optimizer', 'test-js-optimizer-si-output.js')).read(),
       ['simplifyIfs']),
      (path_from_root('tests', 'optimizer', 'test-js-optimizer-regs.js'), open(path_from_root('tests', 'optimizer', 'test-js-optimizer-regs-output.js')).read(),
       ['registerize']),
      (path_from_root('tests', 'optimizer', 'eliminator-test.js'), open(path_from_root('tests', 'optimizer', 'eliminator-test-output.js')).read(),
       ['eliminate']),
      (path_from_root('tests', 'optimizer', 'safe-eliminator-test.js'), open(path_from_root('tests', 'optimizer', 'safe-eliminator-test-output.js')).read(),
       ['eliminateMemSafe']),
      (path_from_root('tests', 'optimizer', 'asm-eliminator-test.js'), open(path_from_root('tests', 'optimizer', 'asm-eliminator-test-output.js')).read(),
       ['asm', 'eliminate']),
      (path_from_root('tests', 'optimizer', 'test-js-optimizer-asm-regs.js'), open(path_from_root('tests', 'optimizer', 'test-js-optimizer-asm-regs-output.js')).read(),
       ['asm', 'registerize']),
      (path_from_root('tests', 'optimizer', 'test-js-optimizer-asm-regs-harder.js'), [open(path_from_root('tests', 'optimizer', 'test-js-optimizer-asm-regs-harder-output.js')).read(), open(path_from_root('tests', 'optimizer', 'test-js-optimizer-asm-regs-harder-output2.js')).read(), open(path_from_root('tests', 'optimizer', 'test-js-optimizer-asm-regs-harder-output3.js')).read()],
       ['asm', 'registerizeHarder']),
      (path_from_root('tests', 'optimizer', 'test-js-optimizer-asm-regs-min.js'), open(path_from_root('tests', 'optimizer', 'test-js-optimizer-asm-regs-min-output.js')).read(),
       ['asm', 'registerize', 'minifyLocals']),
      (path_from_root('tests', 'optimizer', 'test-js-optimizer-asm-pre.js'), [open(path_from_root('tests', 'optimizer', 'test-js-optimizer-asm-pre-output.js')).read(), open(path_from_root('tests', 'optimizer', 'test-js-optimizer-asm-pre-output2.js')).read()],
       ['asm', 'simplifyExpressions']),
      (path_from_root('tests', 'optimizer', 'test-js-optimizer-asm-pre-f32.js'), open(path_from_root('tests', 'optimizer', 'test-js-optimizer-asm-pre-output-f32.js')).read(),
       ['asm', 'asmPreciseF32', 'simplifyExpressions', 'optimizeFrounds']),
      (path_from_root('tests', 'optimizer', 'test-js-optimizer-asm-pre-f32.js'), open(path_from_root('tests', 'optimizer', 'test-js-optimizer-asm-pre-output-f32-nosimp.js')).read(),
       ['asm', 'asmPreciseF32', 'optimizeFrounds']),
      (path_from_root('tests', 'optimizer', 'test-reduce-dead-float-return.js'), open(path_from_root('tests', 'optimizer', 'test-reduce-dead-float-return-output.js')).read(),
       ['asm', 'optimizeFrounds', 'registerizeHarder']),
      (path_from_root('tests', 'optimizer', 'test-no-reduce-dead-float-return-to-nothing.js'), open(path_from_root('tests', 'optimizer', 'test-no-reduce-dead-float-return-to-nothing-output.js')).read(),
       ['asm', 'registerizeHarder']),
      (path_from_root('tests', 'optimizer', 'test-js-optimizer-asm-last.js'), [open(path_from_root('tests', 'optimizer', 'test-js-optimizer-asm-lastOpts-output.js')).read(), open(path_from_root('tests', 'optimizer', 'test-js-optimizer-asm-lastOpts-output2.js')).read(), open(path_from_root('tests', 'optimizer', 'test-js-optimizer-asm-lastOpts-output3.js')).read()],
       ['asm', 'asmLastOpts']),
      (path_from_root('tests', 'optimizer', 'asmLastOpts.js'), open(path_from_root('tests', 'optimizer', 'asmLastOpts-output.js')).read(),
       ['asm', 'asmLastOpts']),
      (path_from_root('tests', 'optimizer', 'test-js-optimizer-asm-last.js'), [open(path_from_root('tests', 'optimizer', 'test-js-optimizer-asm-last-output.js')).read(), open(path_from_root('tests', 'optimizer', 'test-js-optimizer-asm-last-output2.js')).read(), open(path_from_root('tests', 'optimizer', 'test-js-optimizer-asm-last-output3.js')).read()],
       ['asm', 'asmLastOpts', 'last']),
      (path_from_root('tests', 'optimizer', 'test-js-optimizer-asm-relocate.js'), open(path_from_root('tests', 'optimizer', 'test-js-optimizer-asm-relocate-output.js')).read(),
       ['asm', 'relocate']),
      (path_from_root('tests', 'optimizer', 'test-js-optimizer-asm-outline1.js'), open(path_from_root('tests', 'optimizer', 'test-js-optimizer-asm-outline1-output.js')).read(),
       ['asm', 'outline']),
      (path_from_root('tests', 'optimizer', 'test-js-optimizer-asm-outline2.js'), open(path_from_root('tests', 'optimizer', 'test-js-optimizer-asm-outline2-output.js')).read(),
       ['asm', 'outline']),
      (path_from_root('tests', 'optimizer', 'test-js-optimizer-asm-outline3.js'), open(path_from_root('tests', 'optimizer', 'test-js-optimizer-asm-outline3-output.js')).read(),
       ['asm', 'outline']),
      (path_from_root('tests', 'optimizer', 'test-js-optimizer-asm-outline4.js'), open(path_from_root('tests', 'optimizer', 'test-js-optimizer-asm-outline4-output.js')).read(),
       ['asm', 'outline']),
      (path_from_root('tests', 'optimizer', 'test-js-optimizer-asm-minlast.js'), open(path_from_root('tests', 'optimizer', 'test-js-optimizer-asm-minlast-output.js')).read(),
       ['asm', 'minifyWhitespace', 'asmLastOpts', 'last']),
      (path_from_root('tests', 'optimizer', 'test-js-optimizer-shiftsAggressive.js'), open(path_from_root('tests', 'optimizer', 'test-js-optimizer-shiftsAggressive-output.js')).read(),
       ['asm', 'aggressiveVariableElimination']),
      (path_from_root('tests', 'optimizer', 'test-js-optimizer-localCSE.js'), open(path_from_root('tests', 'optimizer', 'test-js-optimizer-localCSE-output.js')).read(),
       ['asm', 'localCSE']),
      (path_from_root('tests', 'optimizer', 'test-js-optimizer-ensureLabelSet.js'), open(path_from_root('tests', 'optimizer', 'test-js-optimizer-ensureLabelSet-output.js')).read(),
       ['asm', 'ensureLabelSet']),
      (path_from_root('tests', 'optimizer', '3154.js'), open(path_from_root('tests', 'optimizer', '3154-output.js')).read(),
       ['asm', 'eliminate', 'registerize', 'asmLastOpts', 'last']),
      (path_from_root('tests', 'optimizer', 'simd.js'), open(path_from_root('tests', 'optimizer', 'simd-output.js')).read(),
       ['asm', 'eliminate']), # eliminate, just enough to trigger asm normalization/denormalization
      (path_from_root('tests', 'optimizer', 'simd.js'), open(path_from_root('tests', 'optimizer', 'simd-output-memSafe.js')).read(),
       ['asm', 'eliminateMemSafe']),
      (path_from_root('tests', 'optimizer', 'safeLabelSetting.js'), open(path_from_root('tests', 'optimizer', 'safeLabelSetting-output.js')).read(),
       ['asm', 'safeLabelSetting']), # eliminate, just enough to trigger asm normalization/denormalization
      (path_from_root('tests', 'optimizer', 'null_if.js'), [open(path_from_root('tests', 'optimizer', 'null_if-output.js')).read(), open(path_from_root('tests', 'optimizer', 'null_if-output2.js')).read()],
       ['asm', 'registerizeHarder', 'asmLastOpts', 'minifyWhitespace']), # issue 3520
      (path_from_root('tests', 'optimizer', 'null_else.js'), [open(path_from_root('tests', 'optimizer', 'null_else-output.js')).read(), open(path_from_root('tests', 'optimizer', 'null_else-output2.js')).read()],
       ['asm', 'registerizeHarder', 'asmLastOpts', 'minifyWhitespace']), # issue 3549
      (path_from_root('tests', 'optimizer', 'test-js-optimizer-splitMemory.js'), open(path_from_root('tests', 'optimizer', 'test-js-optimizer-splitMemory-output.js')).read(),
       ['splitMemory']),
      (path_from_root('tests', 'optimizer', 'JSDCE.js'), open(path_from_root('tests', 'optimizer', 'JSDCE-output.js')).read(),
       ['JSDCE']),
      (path_from_root('tests', 'optimizer', 'JSDCE-hasOwnProperty.js'), open(path_from_root('tests', 'optimizer', 'JSDCE-hasOwnProperty-output.js')).read(),
       ['JSDCE']),
      (path_from_root('tests', 'optimizer', 'JSDCE-fors.js'), open(path_from_root('tests', 'optimizer', 'JSDCE-fors-output.js')).read(),
       ['JSDCE']),
      (path_from_root('tests', 'optimizer', 'AJSDCE.js'), open(path_from_root('tests', 'optimizer', 'AJSDCE-output.js')).read(),
       ['AJSDCE']),
      (path_from_root('tests', 'optimizer', 'emitDCEGraph.js'), open(path_from_root('tests', 'optimizer', 'emitDCEGraph-output.js')).read(),
       ['emitDCEGraph', 'noPrint']),
      (path_from_root('tests', 'optimizer', 'emitDCEGraph2.js'), open(path_from_root('tests', 'optimizer', 'emitDCEGraph2-output.js')).read(),
       ['emitDCEGraph', 'noPrint']),
      (path_from_root('tests', 'optimizer', 'emitDCEGraph3.js'), open(path_from_root('tests', 'optimizer', 'emitDCEGraph3-output.js')).read(),
       ['emitDCEGraph', 'noPrint']),
      (path_from_root('tests', 'optimizer', 'emitDCEGraph4.js'), open(path_from_root('tests', 'optimizer', 'emitDCEGraph4-output.js')).read(),
       ['emitDCEGraph', 'noPrint']),
      (path_from_root('tests', 'optimizer', 'emitDCEGraph5.js'), open(path_from_root('tests', 'optimizer', 'emitDCEGraph5-output.js')).read(),
       ['emitDCEGraph', 'noPrint']),
      (path_from_root('tests', 'optimizer', 'applyDCEGraphRemovals.js'), open(path_from_root('tests', 'optimizer', 'applyDCEGraphRemovals-output.js')).read(),
       ['applyDCEGraphRemovals']),
      (path_from_root('tests', 'optimizer', 'applyImportAndExportNameChanges.js'), open(path_from_root('tests', 'optimizer', 'applyImportAndExportNameChanges-output.js')).read(),
       ['applyImportAndExportNameChanges']),
      (path_from_root('tests', 'optimizer', 'detectSign-modulus-emterpretify.js'), open(path_from_root('tests', 'optimizer', 'detectSign-modulus-emterpretify-output.js')).read(),
       ['noPrintMetadata', 'emterpretify', 'noEmitAst']),
    ]:
      print(input, passes)

      if not isinstance(expected, list):
        expected = [expected]
      expected = [out.replace('\n\n', '\n').replace('\n\n', '\n') for out in expected]

      acorn = any([p for p in passes if p in ACORN_PASSES])

      # test calling optimizer
      if not acorn:
        print('  js')
        output = run_process(NODE_JS + [path_from_root('tools', 'js-optimizer.js'), input] + passes, stdin=PIPE, stdout=PIPE).stdout
      else:
        print('  acorn')
        output = run_process(NODE_JS + [path_from_root('tools', 'acorn-optimizer.js'), input] + passes, stdin=PIPE, stdout=PIPE).stdout

      def check_js(js, expected):
        # print >> sys.stderr, 'chak\n==========================\n', js, '\n===========================\n'
        if 'registerizeHarder' in passes:
          # registerizeHarder is hard to test, as names vary by chance, nondeterminstically FIXME
          def fix(src):
            if type(src) is list:
              return list(map(fix, src))
            src = '\n'.join([line for line in src.split('\n') if 'var ' not in line]) # ignore vars

            def reorder(func):
              def swap(func, stuff):
                # emit EYE_ONE always before EYE_TWO, replacing i1,i2 or i2,i1 etc
                for i in stuff:
                  if i not in func:
                    return func
                indexes = [[i, func.index(i)] for i in stuff]
                indexes.sort(key=lambda x: x[1])
                for j in range(len(indexes)):
                  func = func.replace(indexes[j][0], 'STD_' + str(j))
                return func
              func = swap(func, ['i1', 'i2', 'i3'])
              func = swap(func, ['i1', 'i2'])
              func = swap(func, ['i4', 'i5'])
              return func

            src = 'function '.join(map(reorder, src.split('function ')))
            return src
          js = fix(js)
          expected = fix(expected)
        self.assertIdentical(expected, js.replace('\r\n', '\n').replace('\n\n', '\n').replace('\n\n', '\n'))

      if input not in [ # blacklist of tests that are native-optimizer only
        path_from_root('tests', 'optimizer', 'asmLastOpts.js'),
        path_from_root('tests', 'optimizer', '3154.js')
      ]:
        check_js(output, expected)
      else:
        print('(skip non-native)')

      if tools.js_optimizer.use_native(passes) and tools.js_optimizer.get_native_optimizer():
        # test calling native
        def check_json():
          run_process(listify(NODE_JS) + [path_from_root('tools', 'js-optimizer.js'), output_temp, 'receiveJSON'], stdin=PIPE, stdout=open(output_temp + '.js', 'w'))
          output = open(output_temp + '.js').read()
          check_js(output, expected)

        self.clear()
        input_temp = 'temp.js'
        output_temp = 'output.js'
        shutil.copyfile(input, input_temp)
        run_process(listify(NODE_JS) + [path_from_root('tools', 'js-optimizer.js'), input_temp, 'emitJSON'], stdin=PIPE, stdout=open(input_temp + '.js', 'w'))
        original = open(input).read()
        if '// EXTRA_INFO:' in original:
          json = open(input_temp + '.js').read()
          json += '\n' + original[original.find('// EXTRA_INFO:'):]
          create_test_file(input_temp + '.js', json)

        # last is only relevant when we emit JS
        if 'last' not in passes and \
           'null_if' not in input and 'null_else' not in input:  # null-* tests are js optimizer or native, not a mixture (they mix badly)
          print('  native (receiveJSON)')
          output = run_process([tools.js_optimizer.get_native_optimizer(), input_temp + '.js'] + passes + ['receiveJSON', 'emitJSON'], stdin=PIPE, stdout=open(output_temp, 'w')).stdout
          check_json()

          print('  native (parsing JS)')
          output = run_process([tools.js_optimizer.get_native_optimizer(), input] + passes + ['emitJSON'], stdin=PIPE, stdout=open(output_temp, 'w')).stdout
          check_json()

        print('  native (emitting JS)')
        output = run_process([tools.js_optimizer.get_native_optimizer(), input] + passes, stdin=PIPE, stdout=PIPE).stdout
        check_js(output, expected)

  def test_m_mm(self):
    create_test_file('foo.c', '''#include <emscripten.h>''')
    for opt in ['M', 'MM']:
      proc = run_process([PYTHON, EMCC, 'foo.c', '-' + opt], stdout=PIPE, stderr=PIPE)
      assert 'foo.o: ' in proc.stdout, '-%s failed to produce the right output: %s' % (opt, proc.stdout)
      assert 'error' not in proc.stderr, 'Unexpected stderr: ' + proc.stderr

  @uses_canonical_tmp
  def test_emcc_debug_files(self):
    for opts in [0, 1, 2, 3]:
      for debug in [None, '1', '2']:
        print(opts, debug)
        if os.path.exists(self.canonical_temp_dir):
          shutil.rmtree(self.canonical_temp_dir)

        env = os.environ.copy()
        if debug is None:
          env.pop('EMCC_DEBUG', None)
        else:
          env['EMCC_DEBUG'] = debug
        run_process([PYTHON, EMCC, path_from_root('tests', 'hello_world.cpp'), '-O' + str(opts)], stderr=PIPE, env=env)
        if debug is None:
          self.assertFalse(os.path.exists(self.canonical_temp_dir))
        elif debug == '1':
          if self.is_wasm_backend():
            assert os.path.exists(os.path.join(self.canonical_temp_dir, 'emcc-0-original.js'))
          else:
            assert os.path.exists(os.path.join(self.canonical_temp_dir, 'emcc-0-linktime.bc'))
            assert os.path.exists(os.path.join(self.canonical_temp_dir, 'emcc-1-original.js'))
        elif debug == '2':
          if self.is_wasm_backend():
            assert os.path.exists(os.path.join(self.canonical_temp_dir, 'emcc-0-original.js'))
          else:
            assert os.path.exists(os.path.join(self.canonical_temp_dir, 'emcc-0-basebc.bc'))
            assert os.path.exists(os.path.join(self.canonical_temp_dir, 'emcc-1-linktime.bc'))
            assert os.path.exists(os.path.join(self.canonical_temp_dir, 'emcc-2-original.js'))

  @uses_canonical_tmp
  def test_debuginfo(self):
    with env_modify({'EMCC_DEBUG': '1'}):
      for args, expect_debug in [
          (['-O0'], False),
          (['-O0', '-g'], True),
          (['-O0', '-g4'], True),
          (['-O1'], False),
          (['-O1', '-g'], True),
          (['-O2'], False),
          (['-O2', '-g'], True),
        ]:
        print(args, expect_debug)
        err = run_process([PYTHON, EMCC, path_from_root('tests', 'hello_world.cpp')] + args, stdout=PIPE, stderr=PIPE).stderr
        lines = err.splitlines()
        if self.is_wasm_backend():
          finalize = [l for l in lines if 'wasm-emscripten-finalize' in l][0]
          if expect_debug:
            self.assertIn(' -g ', finalize)
          else:
            self.assertNotIn(' -g ', finalize)
        else:
<<<<<<< HEAD
=======
          opts = '\n'.join([l for l in lines if os.path.sep + 'opt' in l])
>>>>>>> 053198dd
          if expect_debug:
            self.assertNotIn('strip-debug', err)
          else:
            self.assertIn('strip-debug', err)

  @unittest.skipIf(not scons_path, 'scons not found in PATH')
  @with_env_modify({'EMSCRIPTEN_ROOT': path_from_root()})
  def test_scons(self):
    # this test copies the site_scons directory alongside the test
    shutil.copytree(path_from_root('tests', 'scons'), 'test')
    shutil.copytree(path_from_root('tools', 'scons', 'site_scons'), os.path.join('test', 'site_scons'))
    with chdir('test'):
      run_process(['scons'])
      output = run_js('scons_integration.js', assert_returncode=5)
    self.assertContained('If you see this - the world is all right!', output)

  @unittest.skipIf(not scons_path, 'scons not found in PATH')
  @with_env_modify({'EMSCRIPTEN_TOOLPATH': path_from_root('tools', 'scons', 'site_scons'),
                    'EMSCRIPTEN_ROOT': path_from_root()})
  def test_emscons(self):
    # uses the emscons wrapper which requires EMSCRIPTEN_TOOLPATH to find
    # site_scons
    shutil.copytree(path_from_root('tests', 'scons'), 'test')
    with chdir('test'):
      run_process([path_from_root('emscons'), 'scons'])
      output = run_js('scons_integration.js', assert_returncode=5)
    self.assertContained('If you see this - the world is all right!', output)

  def test_embind(self):
    environ = os.environ.copy()
    environ['EMCC_CLOSURE_ARGS'] = environ.get('EMCC_CLOSURE_ARGS', '') + " --externs " + pipes.quote(path_from_root('tests', 'embind', 'underscore-externs.js'))
    test_cases = [
        ([], True), # without --bind, we fail
        (['--bind'], False),
        (['--bind', '-O1'], False),
        (['--bind', '-O2'], False),
        (['--bind', '-O2', '-s', 'ALLOW_MEMORY_GROWTH=1', path_from_root('tests', 'embind', 'isMemoryGrowthEnabled=true.cpp')], False),
    ]
    without_utf8_args = ['-s', 'EMBIND_STD_STRING_IS_UTF8=0']
    test_cases_without_utf8 = []
    for args, fail in test_cases:
        test_cases_without_utf8.append((args + without_utf8_args, fail))
    test_cases += test_cases_without_utf8
    test_cases.extend([(args[:] + ['-s', 'DYNAMIC_EXECUTION=0'], status) for args, status in test_cases])
    test_cases.append((['--bind', '-O2', '--closure', '1'], False)) # closure compiler doesn't work with DYNAMIC_EXECUTION=0
    test_cases = [(args + ['-s', 'IN_TEST_HARNESS=1'], status) for args, status in test_cases]

    for args, fail in test_cases:
      print(args, fail)
      self.clear()
      try_delete('a.out.js')

      testFiles = [
        path_from_root('tests', 'embind', 'underscore-1.4.2.js'),
        path_from_root('tests', 'embind', 'imvu_test_adapter.js'),
        path_from_root('tests', 'embind', 'embind.test.js'),
      ]

      proc = run_process(
        [PYTHON, EMCC, path_from_root('tests', 'embind', 'embind_test.cpp'),
         '--pre-js', path_from_root('tests', 'embind', 'test.pre.js'),
         '--post-js', path_from_root('tests', 'embind', 'test.post.js'),
         '-s', 'BINARYEN_ASYNC_COMPILATION=0'] + args,
        stderr=PIPE if fail else None,
        check=not fail,
        env=environ)

      if fail:
        self.assertNotEqual(proc.returncode, 0)
      else:
        if 'DYNAMIC_EXECUTION=0' in args:
          with open('a.out.js') as js_binary_file:
            js_binary_str = js_binary_file.read()
            self.assertNotIn('new Function(', js_binary_str, 'Found "new Function(" with DYNAMIC_EXECUTION=0')
            self.assertNotIn('eval(', js_binary_str, 'Found "eval(" with DYNAMIC_EXECUTION=0')

        with open('a.out.js', 'ab') as f:
          for tf in testFiles:
            f.write(open(tf, 'rb').read())

        output = run_js('a.out.js', stdout=PIPE, stderr=PIPE, full_output=True, assert_returncode=0, engine=NODE_JS)
        assert "FAIL" not in output, output

  @no_windows('test_llvm_nativizer does not work on Windows')
  def test_llvm_nativizer(self):
    if MACOS:
      self.skipTest('test_llvm_nativizer does not work on macOS')
    if Building.which('as') is None:
      self.skipTest('no gnu as, cannot run nativizer')

    # avoid impure_ptr problems etc.
    create_test_file('somefile.binary', 'waka waka############################')
    create_test_file('test.file', 'ay file..............,,,,,,,,,,,,,,')
    create_test_file('stdin', 'inter-active')
    run_process([PYTHON, EMCC, path_from_root('tests', 'files.cpp'), '-c'])
    run_process([PYTHON, path_from_root('tools', 'nativize_llvm.py'), 'files.o'])
    proc = run_process([os.path.abspath('files.o.run')], stdin=open('stdin'), stdout=PIPE, stderr=PIPE)
    self.assertContained('''\
size: 37
data: 119,97,107,97,32,119,97,107,97,35,35,35,35,35,35,35,35,35,35,35,35,35,35,35,35,35,35,35,35,35,35,35,35,35,35,35,35
loop: 119 97 107 97 32 119 97 107 97 35 35 35 35 35 35 35 35 35 35 35 35 35 35 35 35 35 35 35 35 35 35 35 35 35 35 35 35 ''' + '''
input:inter-active
texto
$
5 : 10,30,20,11,88
other=ay file...
seeked= file.
''', proc.stdout)
    self.assertContained('texte\n', proc.stderr)

  def test_emconfig(self):
    output = run_process([PYTHON, EMCONFIG, 'LLVM_ROOT'], stdout=PIPE, stderr=PIPE).stdout.strip()
    self.assertEqual(output, LLVM_ROOT)
    invalid = 'Usage: em-config VAR_NAME'
    # Don't accept variables that do not exist
    output = run_process([PYTHON, EMCONFIG, 'VAR_WHICH_DOES_NOT_EXIST'], stdout=PIPE, stderr=PIPE, check=False).stdout.strip()
    self.assertEqual(output, invalid)
    # Don't accept no arguments
    output = run_process([PYTHON, EMCONFIG], stdout=PIPE, stderr=PIPE, check=False).stdout.strip()
    self.assertEqual(output, invalid)
    # Don't accept more than one variable
    output = run_process([PYTHON, EMCONFIG, 'LLVM_ROOT', 'EMCC'], stdout=PIPE, stderr=PIPE, check=False).stdout.strip()
    self.assertEqual(output, invalid)
    # Don't accept arbitrary python code
    output = run_process([PYTHON, EMCONFIG, 'sys.argv[1]'], stdout=PIPE, stderr=PIPE, check=False).stdout.strip()
    self.assertEqual(output, invalid)

  def test_link_s(self):
    # -s OPT=VALUE can conflict with -s as a linker option. We warn and ignore
    create_test_file('main.cpp', r'''
      extern "C" {
        void something();
      }

      int main() {
        something();
        return 0;
      }
    ''')
    create_test_file('supp.cpp', r'''
      #include <stdio.h>

      extern "C" {
        void something() {
          printf("yello\n");
        }
      }
    ''')
    run_process([PYTHON, EMCC, 'main.cpp', '-o', 'main.o'])
    run_process([PYTHON, EMCC, 'supp.cpp', '-o', 'supp.o'])

    run_process([PYTHON, EMCC, 'main.o', '-s', 'supp.o', '-s', 'SAFE_HEAP=1'])
    self.assertContained('yello', run_js('a.out.js'))
    code = open('a.out.js').read()
    assert 'SAFE_HEAP' in code, 'valid -s option had an effect'

  def test_conftest_s_flag_passing(self):
    create_test_file('conftest.c', r'''
      int main() {
        return 0;
      }
    ''')
    with env_modify({'EMMAKEN_JUST_CONFIGURE': '1'}):
      cmd = [PYTHON, EMCC, '-s', 'ASSERTIONS=1', 'conftest.c', '-o', 'conftest']
    output = run_process(cmd, stderr=PIPE)
    self.assertNotContained('emcc: warning: treating -s as linker option', output.stderr)
    assert os.path.exists('conftest')

  def test_file_packager(self):
    os.mkdir('subdir')
    create_test_file('data1.txt', 'data1')

    os.chdir('subdir')
    create_test_file('data2.txt', 'data2')

    # relative path to below the current dir is invalid
    proc = run_process([PYTHON, FILE_PACKAGER, 'test.data', '--preload', '../data1.txt'], stderr=PIPE, stdout=PIPE, check=False)
    self.assertNotEqual(proc.returncode, 0)
    self.assertEqual(len(proc.stdout), 0)
    self.assertContained('below the current directory', proc.stderr)

    # relative path that ends up under us is cool
    proc = run_process([PYTHON, FILE_PACKAGER, 'test.data', '--preload', '../subdir/data2.txt'], stderr=PIPE, stdout=PIPE)
    self.assertGreater(len(proc.stdout), 0)
    self.assertNotContained('below the current directory', proc.stderr)

    # direct path leads to the same code being generated - relative path does not make us do anything different
    proc2 = run_process([PYTHON, FILE_PACKAGER, 'test.data', '--preload', 'data2.txt'], stderr=PIPE, stdout=PIPE)
    self.assertGreater(len(proc2.stdout), 0)
    self.assertNotContained('below the current directory', proc2.stderr)

    def clean(txt):
      return [line for line in txt.split('\n') if 'PACKAGE_UUID' not in line and 'loadPackage({' not in line]

    assert clean(proc.stdout) == clean(proc2.stdout)

    # verify '--separate-metadata' option produces separate metadata file
    os.chdir('..')

    run_process([PYTHON, FILE_PACKAGER, 'test.data', '--preload', 'data1.txt', '--preload', 'subdir/data2.txt', '--js-output=immutable.js', '--separate-metadata'])
    assert os.path.isfile('immutable.js.metadata')
    # verify js output file is immutable when metadata is separated
    shutil.copy2('immutable.js', 'immutable.js.copy') # copy with timestamp preserved
    run_process([PYTHON, FILE_PACKAGER, 'test.data', '--preload', 'data1.txt', '--preload', 'subdir/data2.txt', '--js-output=immutable.js', '--separate-metadata'])
    assert filecmp.cmp('immutable.js.copy', 'immutable.js')
    # assert both file content and timestamp are the same as reference copy
    self.assertEqual(str(os.path.getmtime('immutable.js.copy')), str(os.path.getmtime('immutable.js')))
    # verify the content of metadata file is correct
    with open('immutable.js.metadata') as f:
      metadata = json.load(f)
    self.assertEqual(len(metadata['files']), 2)
    assert metadata['files'][0]['start'] == 0 and metadata['files'][0]['end'] == len('data1') and metadata['files'][0]['filename'] == '/data1.txt'
    assert metadata['files'][1]['start'] == len('data1') and metadata['files'][1]['end'] == len('data1') + len('data2') and metadata['files'][1]['filename'] == '/subdir/data2.txt'
    assert metadata['remote_package_size'] == len('data1') + len('data2')

    # can only assert the uuid format is correct, the uuid's value is expected to differ in between invocation
    uuid.UUID(metadata['package_uuid'], version=4)

  def test_file_packager_unicode(self):
    unicode_name = 'unicode…☃'
    if not os.path.exists(unicode_name):
      try:
        os.mkdir(unicode_name)
      except:
        print("we failed to even create a unicode dir, so on this OS, we can't test this")
        return
    full = os.path.join(unicode_name, 'data.txt')
    create_test_file(full, 'data')
    proc = run_process([PYTHON, FILE_PACKAGER, 'test.data', '--preload', full], stdout=PIPE, stderr=PIPE)
    assert len(proc.stdout), proc.stderr
    assert unicode_name in proc.stdout, proc.stdout
    print(len(proc.stderr))

  def test_file_packager_mention_FORCE_FILESYSTEM(self):
    MESSAGE = 'Remember to build the main file with  -s FORCE_FILESYSTEM=1  so that it includes support for loading this file package'
    create_test_file('data.txt', 'data1')
    # mention when running standalone
    err = run_process([PYTHON, FILE_PACKAGER, 'test.data', '--preload', 'data.txt'], stdout=PIPE, stderr=PIPE).stderr
    self.assertContained(MESSAGE, err)
    # do not mention from emcc
    err = run_process([PYTHON, EMCC, path_from_root('tests', 'hello_world.c'), '--preload-file', 'data.txt'], stdout=PIPE, stderr=PIPE).stderr
    assert len(err) == 0, err

  def test_headless(self):
    shutil.copyfile(path_from_root('tests', 'screenshot.png'), 'example.png')
    run_process([PYTHON, EMCC, path_from_root('tests', 'sdl_headless.c'), '-s', 'HEADLESS=1'])
    output = run_js('a.out.js', stderr=PIPE)
    assert '''Init: 0
Font: 0x1
Sum: 0
you should see two lines of text in different colors and a blue rectangle
SDL_Quit called (and ignored)
done.
''' in output, output

  def test_preprocess(self):
    self.clear()

    out = run_process([PYTHON, EMCC, path_from_root('tests', 'hello_world.c'), '-E'], stdout=PIPE).stdout
    assert not os.path.exists('a.out.js')
    # Test explicitly that the output contains a line typically written by the preprocessor.
    # Clang outputs on Windows lines like "#line 1", on Unix '# 1 '.
    # TODO: This is one more of those platform-specific discrepancies, investigate more if this ever becomes an issue,
    # ideally we would have emcc output identical data on all platforms.
    assert '''#line 1 ''' in out or '''# 1 ''' in out
    assert '''hello_world.c"''' in out
    assert '''printf("hello, world!''' in out

  def test_demangle(self):
    create_test_file('src.cpp', '''
      #include <stdio.h>
      #include <emscripten.h>
      void two(char c) {
        EM_ASM(out(stackTrace()));
      }
      void one(int x) {
        two(x % 17);
      }
      int main() {
        EM_ASM(out(demangle('__Znwm'))); // check for no aborts
        EM_ASM(out(demangle('_main')));
        EM_ASM(out(demangle('__Z2f2v')));
        EM_ASM(out(demangle('__Z12abcdabcdabcdi')));
        EM_ASM(out(demangle('__ZL12abcdabcdabcdi')));
        EM_ASM(out(demangle('__Z4testcsifdPvPiPc')));
        EM_ASM(out(demangle('__ZN4test5moarrEcslfdPvPiPc')));
        EM_ASM(out(demangle('__ZN4Waka1f12a234123412345pointEv')));
        EM_ASM(out(demangle('__Z3FooIiEvv')));
        EM_ASM(out(demangle('__Z3FooIidEvi')));
        EM_ASM(out(demangle('__ZN3Foo3BarILi5EEEvv')));
        EM_ASM(out(demangle('__ZNK10__cxxabiv120__si_class_type_info16search_below_dstEPNS_19__dynamic_cast_infoEPKvib')));
        EM_ASM(out(demangle('__Z9parsewordRPKciRi')));
        EM_ASM(out(demangle('__Z5multiwahtjmxyz')));
        EM_ASM(out(demangle('__Z1aA32_iPA5_c')));
        EM_ASM(out(demangle('__ZN21FWakaGLXFleeflsMarfooC2EjjjPKvbjj')));
        EM_ASM(out(demangle('__ZN5wakaw2Cm10RasterBaseINS_6watwat9PolocatorEE8merbine1INS4_2OREEEvPKjj'))); // we get this wrong, but at least emit a '?'
        one(17);
        return 0;
      }
    ''')

    # full demangle support

    run_process([PYTHON, EMCC, 'src.cpp', '-s', 'DEMANGLE_SUPPORT=1'])
    output = run_js('a.out.js')
    self.assertContained('''operator new(unsigned long)
_main
f2()
abcdabcdabcd(int)
abcdabcdabcd(int)
test(char, short, int, float, double, void*, int*, char*)
test::moarr(char, short, long, float, double, void*, int*, char*)
Waka::f::a23412341234::point()
void Foo<int>()
void Foo<int, double>(int)
void Foo::Bar<5>()
__cxxabiv1::__si_class_type_info::search_below_dst(__cxxabiv1::__dynamic_cast_info*, void const*, int, bool) const
parseword(char const*&, int, int&)
multi(wchar_t, signed char, unsigned char, unsigned short, unsigned int, unsigned long, long long, unsigned long long, ...)
a(int [32], char (*) [5])
FWakaGLXFleeflsMarfoo::FWakaGLXFleeflsMarfoo(unsigned int, unsigned int, unsigned int, void const*, bool, unsigned int, unsigned int)
void wakaw::Cm::RasterBase<wakaw::watwat::Polocator>::merbine1<wakaw::Cm::RasterBase<wakaw::watwat::Polocator>::OR>(unsigned int const*, unsigned int)
''', output)
    # test for multiple functions in one stack trace
    run_process([PYTHON, EMCC, 'src.cpp', '-s', 'DEMANGLE_SUPPORT=1', '-g'])
    output = run_js('a.out.js')
    self.assertIn('one(int)', output)
    self.assertIn('two(char)', output)

  def test_demangle_cpp(self):
    create_test_file('src.cpp', '''
      #include <stdio.h>
      #include <emscripten.h>
      #include <cxxabi.h>
      #include <assert.h>

      int main() {
        char out[256];
        int status = 1;
        size_t length = 255;
        abi::__cxa_demangle("_ZN4Waka1f12a234123412345pointEv", out, &length, &status);
        assert(status == 0);
        printf("%s\\n", out);
        return 0;
      }
    ''')

    run_process([PYTHON, EMCC, 'src.cpp'])
    output = run_js('a.out.js')
    self.assertContained('Waka::f::a23412341234::point()', output)

  def test_module_exports_with_closure(self):
    # This test checks that module.export is retained when JavaScript is minified by compiling with --closure 1
    # This is important as if module.export is not present the Module object will not be visible to node.js
    # Run with ./runner.py other.test_module_exports_with_closure

    # First make sure test.js isn't present.
    self.clear()

    # compile with -O2 --closure 0
    run_process([PYTHON, EMCC, path_from_root('tests', 'Module-exports', 'test.c'), '-o', 'test.js', '-O2', '--closure', '0', '--pre-js', path_from_root('tests', 'Module-exports', 'setup.js'), '-s', 'EXPORTED_FUNCTIONS=["_bufferTest"]', '-s', 'EXTRA_EXPORTED_RUNTIME_METHODS=["ccall", "cwrap"]', '-s', 'BINARYEN_ASYNC_COMPILATION=0'], stdout=PIPE, stderr=PIPE)

    # Check that compilation was successful
    assert os.path.exists('test.js')
    test_js_closure_0 = open('test.js').read()

    # Check that test.js compiled with --closure 0 contains "module['exports'] = Module;"
    assert ("module['exports'] = Module;" in test_js_closure_0) or ('module["exports"]=Module' in test_js_closure_0) or ('module["exports"] = Module;' in test_js_closure_0)

    # Check that main.js (which requires test.js) completes successfully when run in node.js
    # in order to check that the exports are indeed functioning correctly.
    shutil.copyfile(path_from_root('tests', 'Module-exports', 'main.js'), 'main.js')
    if NODE_JS in JS_ENGINES:
      self.assertContained('bufferTest finished', run_js('main.js', engine=NODE_JS))

    # Delete test.js again and check it's gone.
    try_delete(path_from_root('tests', 'Module-exports', 'test.js'))
    assert not os.path.exists(path_from_root('tests', 'Module-exports', 'test.js'))

    # compile with -O2 --closure 1
    run_process([PYTHON, EMCC, path_from_root('tests', 'Module-exports', 'test.c'), '-o', path_from_root('tests', 'Module-exports', 'test.js'), '-O2', '--closure', '1', '--pre-js', path_from_root('tests', 'Module-exports', 'setup.js'), '-s', 'EXPORTED_FUNCTIONS=["_bufferTest"]', '-s', 'BINARYEN_ASYNC_COMPILATION=0'], stdout=PIPE, stderr=PIPE)

    # Check that compilation was successful
    assert os.path.exists(path_from_root('tests', 'Module-exports', 'test.js'))
    test_js_closure_1 = open(path_from_root('tests', 'Module-exports', 'test.js')).read()

    # Check that test.js compiled with --closure 1 contains "module.exports", we want to verify that
    # "module['exports']" got minified to "module.exports" when compiling with --closure 1
    assert "module.exports" in test_js_closure_1

    # Check that main.js (which requires test.js) completes successfully when run in node.js
    # in order to check that the exports are indeed functioning correctly.
    if NODE_JS in JS_ENGINES:
      self.assertContained('bufferTest finished', run_js('main.js', engine=NODE_JS))

    # Tidy up files that might have been created by this test.
    try_delete(path_from_root('tests', 'Module-exports', 'test.js'))
    try_delete(path_from_root('tests', 'Module-exports', 'test.js.map'))
    try_delete(path_from_root('tests', 'Module-exports', 'test.js.mem'))

  def test_node_catch_exit(self):
    # Test that in node.js exceptions are not caught if NODEJS_EXIT_CATCH=0
    if NODE_JS not in JS_ENGINES:
      return

    create_test_file('count.c', '''
      #include <string.h>
      int count(const char *str) {
          return (int)strlen(str);
      }
    ''')

    create_test_file('index.js', '''
      const count = require('./count.js');

      console.log(xxx); //< here is the ReferenceError
    ''')

    reference_error_text = 'console.log(xxx); //< here is the ReferenceError'

    run_process([PYTHON, EMCC, 'count.c', '-o', 'count.js'])

    # Check that the ReferenceError is caught and rethrown and thus the original error line is masked
    self.assertNotContained(reference_error_text,
                            run_js('index.js', engine=NODE_JS, stderr=STDOUT, assert_returncode=None))

    run_process([PYTHON, EMCC, 'count.c', '-o', 'count.js', '-s', 'NODEJS_CATCH_EXIT=0'])

    # Check that the ReferenceError is not caught, so we see the error properly
    self.assertContained(reference_error_text,
                         run_js('index.js', engine=NODE_JS, stderr=STDOUT, assert_returncode=None))

  def test_extra_exported_methods(self):
    # Test with node.js that the EXTRA_EXPORTED_RUNTIME_METHODS setting is considered by libraries
    if NODE_JS not in JS_ENGINES:
      self.skipTest("node engine required for this test")

    create_test_file('count.c', '''
      #include <string.h>
      int count(const char *str) {
          return (int)strlen(str);
      }
    ''')

    create_test_file('index.js', '''
      const count = require('./count.js');

      console.log(count.FS_writeFile);
    ''')

    reference_error_text = 'undefined'

    run_process([PYTHON, EMCC, 'count.c', '-s', 'FORCE_FILESYSTEM=1', '-s',
                 'EXTRA_EXPORTED_RUNTIME_METHODS=["FS_writeFile"]', '-o', 'count.js'])

    # Check that the Module.FS_writeFile exists
    self.assertNotContained(reference_error_text,
                            run_js('index.js', engine=NODE_JS, stderr=STDOUT, assert_returncode=None))

    run_process([PYTHON, EMCC, 'count.c', '-s', 'FORCE_FILESYSTEM=1', '-o', 'count.js'])

    # Check that the Module.FS_writeFile is not exported
    self.assertContained(reference_error_text,
                         run_js('index.js', engine=NODE_JS, stderr=STDOUT, assert_returncode=None))

  def test_fs_stream_proto(self):
    open('src.cpp', 'wb').write(br'''
#include <stdio.h>
#include <fcntl.h>
#include <unistd.h>
#include <sys/stat.h>
#include <errno.h>
#include <string.h>

int main()
{
    long file_size = 0;
    int h = open("src.cpp", O_RDONLY, 0666);
    if (0 != h)
    {
        FILE* file = fdopen(h, "rb");
        if (0 != file)
        {
            fseek(file, 0, SEEK_END);
            file_size = ftell(file);
            fseek(file, 0, SEEK_SET);
        }
        else
        {
            printf("fdopen() failed: %s\n", strerror(errno));
            return 10;
        }
        close(h);
        printf("File size: %ld\n", file_size);
    }
    else
    {
        printf("open() failed: %s\n", strerror(errno));
        return 10;
    }
    return 0;
}
    ''')
    run_process([PYTHON, EMCC, 'src.cpp', '--embed-file', 'src.cpp'])
    for engine in JS_ENGINES:
      out = run_js('a.out.js', engine=engine, stderr=PIPE, full_output=True)
      self.assertContained('File size: 724', out)

  @no_wasm_backend('uses MAIN_MODULE')
  def test_proxyfs(self):
    # This test supposes that 3 different programs share the same directory and files.
    # The same JS object is not used for each of them
    # But 'require' function caches JS objects.
    # If we just load same js-file multiple times like following code,
    # these programs (m0,m1,m2) share the same JS object.
    #
    #   var m0 = require('./proxyfs_test.js');
    #   var m1 = require('./proxyfs_test.js');
    #   var m2 = require('./proxyfs_test.js');
    #
    # To separate js-objects for each of them, following 'require' use different js-files.
    #
    #   var m0 = require('./proxyfs_test.js');
    #   var m1 = require('./proxyfs_test1.js');
    #   var m2 = require('./proxyfs_test2.js');
    #
    create_test_file('proxyfs_test_main.js', r'''
var m0 = require('./proxyfs_test.js');
var m1 = require('./proxyfs_test1.js');
var m2 = require('./proxyfs_test2.js');

var section;
function print(str){
  process.stdout.write(section+":"+str+":");
}

m0.FS.mkdir('/working');
m0.FS.mount(m0.PROXYFS,{root:'/',fs:m1.FS},'/working');
m0.FS.mkdir('/working2');
m0.FS.mount(m0.PROXYFS,{root:'/',fs:m2.FS},'/working2');

section = "child m1 reads and writes local file.";
print("m1 read embed");
m1.ccall('myreade','number',[],[]);
print("m1 write");console.log("");
m1.ccall('mywrite0','number',['number'],[1]);
print("m1 read");
m1.ccall('myread0','number',[],[]);


section = "child m2 reads and writes local file.";
print("m2 read embed");
m2.ccall('myreade','number',[],[]);
print("m2 write");console.log("");
m2.ccall('mywrite0','number',['number'],[2]);
print("m2 read");
m2.ccall('myread0','number',[],[]);

section = "child m1 reads local file.";
print("m1 read");
m1.ccall('myread0','number',[],[]);

section = "parent m0 reads and writes local and children's file.";
print("m0 read embed");
m0.ccall('myreade','number',[],[]);
print("m0 read m1");
m0.ccall('myread1','number',[],[]);
print("m0 read m2");
m0.ccall('myread2','number',[],[]);

section = "m0,m1 and m2 verify local files.";
print("m0 write");console.log("");
m0.ccall('mywrite0','number',['number'],[0]);
print("m0 read");
m0.ccall('myread0','number',[],[]);
print("m1 read");
m1.ccall('myread0','number',[],[]);
print("m2 read");
m2.ccall('myread0','number',[],[]);

print("m0 read embed");
m0.ccall('myreade','number',[],[]);
print("m1 read embed");
m1.ccall('myreade','number',[],[]);
print("m2 read embed");
m2.ccall('myreade','number',[],[]);

section = "parent m0 writes and reads children's files.";
print("m0 write m1");console.log("");
m0.ccall('mywrite1','number',[],[]);
print("m0 read m1");
m0.ccall('myread1','number',[],[]);
print("m0 write m2");console.log("");
m0.ccall('mywrite2','number',[],[]);
print("m0 read m2");
m0.ccall('myread2','number',[],[]);
print("m1 read");
m1.ccall('myread0','number',[],[]);
print("m2 read");
m2.ccall('myread0','number',[],[]);
print("m0 read m0");
m0.ccall('myread0','number',[],[]);
''')

    create_test_file('proxyfs_pre.js', r'''
if (typeof Module === 'undefined') Module = {};
Module["noInitialRun"]=true;
Module["noExitRuntime"]=true;
''')

    create_test_file('proxyfs_embed.txt', r'''test
''')

    create_test_file('proxyfs_test.c', r'''
#include <stdio.h>

int
mywrite1(){
  FILE* out = fopen("/working/hoge.txt","w");
  fprintf(out,"test1\n");
  fclose(out);
  return 0;
}

int
myread1(){
  FILE* in = fopen("/working/hoge.txt","r");
  char buf[1024];
  int len;
  if(in==NULL)
    printf("open failed\n");

  while(! feof(in)){
    if(fgets(buf,sizeof(buf),in)==buf){
      printf("%s",buf);
    }
  }
  fclose(in);
  return 0;
}
int
mywrite2(){
  FILE* out = fopen("/working2/hoge.txt","w");
  fprintf(out,"test2\n");
  fclose(out);
  return 0;
}

int
myread2(){
  {
    FILE* in = fopen("/working2/hoge.txt","r");
    char buf[1024];
    int len;
    if(in==NULL)
      printf("open failed\n");

    while(! feof(in)){
      if(fgets(buf,sizeof(buf),in)==buf){
        printf("%s",buf);
      }
    }
    fclose(in);
  }
  return 0;
}

int
mywrite0(int i){
  FILE* out = fopen("hoge.txt","w");
  fprintf(out,"test0_%d\n",i);
  fclose(out);
  return 0;
}

int
myread0(){
  {
    FILE* in = fopen("hoge.txt","r");
    char buf[1024];
    int len;
    if(in==NULL)
      printf("open failed\n");

    while(! feof(in)){
      if(fgets(buf,sizeof(buf),in)==buf){
        printf("%s",buf);
      }
    }
    fclose(in);
  }
  return 0;
}

int
myreade(){
  {
    FILE* in = fopen("proxyfs_embed.txt","r");
    char buf[1024];
    int len;
    if(in==NULL)
      printf("open failed\n");

    while(! feof(in)){
      if(fgets(buf,sizeof(buf),in)==buf){
        printf("%s",buf);
      }
    }
    fclose(in);
  }
  return 0;
}
''')

    run_process([PYTHON, EMCC,
                 '-o', 'proxyfs_test.js', 'proxyfs_test.c',
                 '--embed-file', 'proxyfs_embed.txt', '--pre-js', 'proxyfs_pre.js',
                 '-s', 'EXTRA_EXPORTED_RUNTIME_METHODS=["ccall", "cwrap"]',
                 '-s', 'BINARYEN_ASYNC_COMPILATION=0',
                 '-s', 'MAIN_MODULE=1',
                 '-s', 'EXPORT_ALL=1'])
    # Following shutil.copyfile just prevent 'require' of node.js from caching js-object.
    # See https://nodejs.org/api/modules.html
    shutil.copyfile('proxyfs_test.js', 'proxyfs_test1.js')
    shutil.copyfile('proxyfs_test.js', 'proxyfs_test2.js')
    out = run_js('proxyfs_test_main.js')
    section = "child m1 reads and writes local file."
    self.assertContained(section + ":m1 read embed:test", out)
    self.assertContained(section + ":m1 write:", out)
    self.assertContained(section + ":m1 read:test0_1", out)
    section = "child m2 reads and writes local file."
    self.assertContained(section + ":m2 read embed:test", out)
    self.assertContained(section + ":m2 write:", out)
    self.assertContained(section + ":m2 read:test0_2", out)
    section = "child m1 reads local file."
    self.assertContained(section + ":m1 read:test0_1", out)
    section = "parent m0 reads and writes local and children's file."
    self.assertContained(section + ":m0 read embed:test", out)
    self.assertContained(section + ":m0 read m1:test0_1", out)
    self.assertContained(section + ":m0 read m2:test0_2", out)
    section = "m0,m1 and m2 verify local files."
    self.assertContained(section + ":m0 write:", out)
    self.assertContained(section + ":m0 read:test0_0", out)
    self.assertContained(section + ":m1 read:test0_1", out)
    self.assertContained(section + ":m2 read:test0_2", out)
    self.assertContained(section + ":m0 read embed:test", out)
    self.assertContained(section + ":m1 read embed:test", out)
    self.assertContained(section + ":m2 read embed:test", out)
    section = "parent m0 writes and reads children's files."
    self.assertContained(section + ":m0 write m1:", out)
    self.assertContained(section + ":m0 read m1:test1", out)
    self.assertContained(section + ":m0 write m2:", out)
    self.assertContained(section + ":m0 read m2:test2", out)
    self.assertContained(section + ":m1 read:test1", out)
    self.assertContained(section + ":m2 read:test2", out)
    self.assertContained(section + ":m0 read m0:test0_0", out)

  def check_simd(self, expected_simds, expected_out):
    if SPIDERMONKEY_ENGINE in JS_ENGINES:
      out = run_js('a.out.js', engine=SPIDERMONKEY_ENGINE, stderr=PIPE, full_output=True)
      self.validate_asmjs(out)
    else:
      out = run_js('a.out.js')
    self.assertContained(expected_out, out)

    src = open('a.out.js').read()
    asm = src[src.find('// EMSCRIPTEN_START_FUNCS'):src.find('// EMSCRIPTEN_END_FUNCS')]
    simds = asm.count('SIMD_')
    assert simds >= expected_simds, 'expecting to see at least %d SIMD* uses, but seeing %d' % (expected_simds, simds)

  @unittest.skip("autovectorization of this stopped in LLVM 6.0")
  def test_autovectorize_linpack(self):
    # TODO: investigate when SIMD arrives in wasm
    run_process([PYTHON, EMCC, path_from_root('tests', 'linpack.c'), '-O2', '-s', 'SIMD=1', '-DSP', '-s', 'PRECISE_F32=1', '--profiling', '-s', 'WASM=0'])
    self.check_simd(30, 'Unrolled Single  Precision')

  def test_dependency_file(self):
    # Issue 1732: -MMD (and friends) create dependency files that need to be
    # copied from the temporary directory.

    create_test_file('test.cpp', r'''
      #include "test.hpp"

      void my_function()
      {
      }
    ''')
    create_test_file('test.hpp', r'''
      void my_function();
    ''')

    run_process([PYTHON, EMCC, '-MMD', '-c', 'test.cpp', '-o', 'test.o'])

    assert os.path.exists('test.d'), 'No dependency file generated'
    deps = open('test.d').read()
    # Look for ': ' instead of just ':' to not confuse C:\path\ notation with make "target: deps" rule. Not perfect, but good enough for this test.
    head, tail = deps.split(': ', 2)
    assert 'test.o' in head, 'Invalid dependency target'
    assert 'test.cpp' in tail and 'test.hpp' in tail, 'Invalid dependencies generated'

  def test_dependency_file_2(self):
    self.clear()
    shutil.copyfile(path_from_root('tests', 'hello_world.c'), 'a.c')
    run_process([PYTHON, EMCC, 'a.c', '-MMD', '-MF', 'test.d', '-c'])
    self.assertContained(open('test.d').read(), 'a.o: a.c\n')

    self.clear()
    shutil.copyfile(path_from_root('tests', 'hello_world.c'), 'a.c')
    run_process([PYTHON, EMCC, 'a.c', '-MMD', '-MF', 'test.d', '-c', '-o', 'test.o'])
    self.assertContained(open('test.d').read(), 'test.o: a.c\n')

    self.clear()
    shutil.copyfile(path_from_root('tests', 'hello_world.c'), 'a.c')
    os.mkdir('obj')
    run_process([PYTHON, EMCC, 'a.c', '-MMD', '-MF', 'test.d', '-c', '-o', 'obj/test.o'])
    self.assertContained(open('test.d').read(), 'obj/test.o: a.c\n')

  def test_quoted_js_lib_key(self):
    create_test_file('lib.js', r'''
mergeInto(LibraryManager.library, {
   __internal_data:{
    '<' : 0,
    'white space' : 1
  },
  printf__deps: ['__internal_data', 'fprintf']
});
''')

    run_process([PYTHON, EMCC, path_from_root('tests', 'hello_world.cpp'), '--js-library', 'lib.js'])
    self.assertContained('hello, world!', run_js('a.out.js'))

  def test_exported_js_lib(self):
    create_test_file('lib.js', r'''
mergeInto(LibraryManager.library, {
 jslibfunc: function(x) { return 2 * x }
});
''')
    create_test_file('src.cpp', r'''
#include <emscripten.h>
extern "C" int jslibfunc(int x);
int main() {
  printf("c calling: %d\n", jslibfunc(6));
  EM_ASM({
    out('js calling: ' + Module['_jslibfunc'](5) + '.');
  });
}
''')
    run_process([PYTHON, EMCC, 'src.cpp', '--js-library', 'lib.js', '-s', 'EXPORTED_FUNCTIONS=["_main", "_jslibfunc"]'])
    self.assertContained('c calling: 12\njs calling: 10.', run_js('a.out.js'))

  def test_js_lib_using_asm_lib(self):
    create_test_file('lib.js', r'''
mergeInto(LibraryManager.library, {
  jslibfunc__deps: ['asmlibfunc'],
  jslibfunc: function(x) {
    return 2 * _asmlibfunc(x);
  },

  asmlibfunc__asm: true,
  asmlibfunc__sig: 'ii',
  asmlibfunc: function(x) {
    x = x | 0;
    return x + 1 | 0;
  }
});
''')
    create_test_file('src.cpp', r'''
#include <stdio.h>
extern "C" int jslibfunc(int x);
int main() {
  printf("c calling: %d\n", jslibfunc(6));
}
''')
    run_process([PYTHON, EMCC, 'src.cpp', '--js-library', 'lib.js'])
    self.assertContained('c calling: 14\n', run_js('a.out.js'))

  def test_EMCC_BUILD_DIR(self):
    # EMCC_BUILD_DIR env var contains the dir we were building in, when running the js compiler (e.g. when
    # running a js library). We force the cwd to be src/ for technical reasons, so this lets you find out
    # where you were.
    create_test_file('lib.js', r'''
printErr('dir was ' + process.env.EMCC_BUILD_DIR);
''')
    err = run_process([PYTHON, EMCC, path_from_root('tests', 'hello_world.cpp'), '--js-library', 'lib.js'], stderr=PIPE).stderr
    self.assertContained('dir was ' + os.path.realpath(os.path.normpath(self.get_dir())), err)

  def test_float_h(self):
    process = run_process([PYTHON, EMCC, path_from_root('tests', 'float+.c')], stdout=PIPE, stderr=PIPE)
    assert process.returncode is 0, 'float.h should agree with our system: ' + process.stdout + '\n\n\n' + process.stderr

  def test_default_obj_ext(self):
    outdir = 'out_dir' + '/'

    self.clear()
    os.mkdir(outdir)
    err = run_process([PYTHON, EMCC, '-c', path_from_root('tests', 'hello_world.c'), '-o', outdir], stderr=PIPE).stderr
    assert not err, err
    assert os.path.isfile(outdir + 'hello_world.o')

    self.clear()
    os.mkdir(outdir)
    err = run_process([PYTHON, EMCC, '-c', path_from_root('tests', 'hello_world.c'), '-o', outdir, '--default-obj-ext', 'obj'], stderr=PIPE).stderr
    assert not err, err
    assert os.path.isfile(outdir + 'hello_world.obj')

  def test_doublestart_bug(self):
    create_test_file('code.cpp', r'''
#include <stdio.h>
#include <emscripten.h>

void main_loop(void) {
    static int cnt = 0;
    if (++cnt >= 10) emscripten_cancel_main_loop();
}

int main(void) {
    printf("This should only appear once.\n");
    emscripten_set_main_loop(main_loop, 10, 0);
    return 0;
}
''')

    create_test_file('pre.js', r'''
if (!Module['preRun']) Module['preRun'] = [];
Module["preRun"].push(function () {
    addRunDependency('test_run_dependency');
    removeRunDependency('test_run_dependency');
});
''')

    run_process([PYTHON, EMCC, 'code.cpp', '--pre-js', 'pre.js'])
    output = run_js('a.out.js', engine=NODE_JS)

    assert output.count('This should only appear once.') == 1, output

  def test_module_print(self):
    create_test_file('code.cpp', r'''
#include <stdio.h>
int main(void) {
  printf("123456789\n");
  return 0;
}
''')

    create_test_file('pre.js', r'''
var Module = { print: function(x) { throw '<{(' + x + ')}>' } };
''')

    run_process([PYTHON, EMCC, 'code.cpp', '--pre-js', 'pre.js'])
    output = run_js('a.out.js', stderr=PIPE, full_output=True, engine=NODE_JS, assert_returncode=None)
    assert r'<{(123456789)}>' in output, output

  def test_precompiled_headers(self):
    for suffix in ['gch', 'pch']:
      print(suffix)
      self.clear()

      create_test_file('header.h', '#define X 5\n')
      run_process([PYTHON, EMCC, '-xc++-header', 'header.h', '-c'])
      assert os.path.exists('header.h.gch') # default output is gch
      if suffix != 'gch':
        run_process([PYTHON, EMCC, '-xc++-header', 'header.h', '-o', 'header.h.' + suffix])
        assert open('header.h.gch', 'rb').read() == open('header.h.' + suffix, 'rb').read()

      create_test_file('src.cpp', r'''
#include <stdio.h>
int main() {
  printf("|%d|\n", X);
  return 0;
}
''')
      run_process([PYTHON, EMCC, 'src.cpp', '-include', 'header.h'])

      output = run_js('a.out.js', stderr=PIPE, full_output=True, engine=NODE_JS)
      assert '|5|' in output, output

      # also verify that the gch is actually used
      err = run_process([PYTHON, EMCC, 'src.cpp', '-include', 'header.h', '-Xclang', '-print-stats'], stderr=PIPE).stderr
      self.assertTextDataContained('*** PCH/Modules Loaded:\nModule: header.h.' + suffix, err)
      # and sanity check it is not mentioned when not
      try_delete('header.h.' + suffix)
      err = run_process([PYTHON, EMCC, 'src.cpp', '-include', 'header.h', '-Xclang', '-print-stats'], stderr=PIPE).stderr
      assert '*** PCH/Modules Loaded:\nModule: header.h.' + suffix not in err.replace('\r\n', '\n'), err

      # with specified target via -o
      try_delete('header.h.' + suffix)
      run_process([PYTHON, EMCC, '-xc++-header', 'header.h', '-o', 'my.' + suffix])
      assert os.path.exists('my.' + suffix)

      # -include-pch flag
      run_process([PYTHON, EMCC, '-xc++-header', 'header.h', '-o', 'header.h.' + suffix])
      run_process([PYTHON, EMCC, 'src.cpp', '-include-pch', 'header.h.' + suffix])
      output = run_js('a.out.js')
      assert '|5|' in output, output

  @no_wasm_backend()
  def test_warn_unaligned(self):
    create_test_file('src.cpp', r'''
#include <stdio.h>
struct packey {
  char x;
  int y;
  double z;
} __attribute__((__packed__));
int main() {
  volatile packey p;
  p.x = 0;
  p.y = 1;
  p.z = 2;
  return 0;
}
''')
    output = run_process([PYTHON, EMCC, 'src.cpp', '-s', 'WASM=0', '-s', 'WARN_UNALIGNED=1'], stderr=PIPE)
    output = run_process([PYTHON, EMCC, 'src.cpp', '-s', 'WASM=0', '-s', 'WARN_UNALIGNED=1', '-g'], stderr=PIPE)
    assert 'emcc: warning: unaligned store' in output.stderr, output.stderr
    assert 'emcc: warning: unaligned store' in output.stderr, output.stderr
    assert '@line 11 "src.cpp"' in output.stderr, output.stderr

  def test_LEGACY_VM_SUPPORT(self):
    # when modern features are lacking, we can polyfill them or at least warn
    create_test_file('pre.js', 'Math.imul = undefined;')

    def test(expected, opts=[]):
      print(opts)
      result = run_process([PYTHON, EMCC, path_from_root('tests', 'hello_world.c'), '--pre-js', 'pre.js'] + opts, stderr=PIPE, check=False)
      if result.returncode == 0:
        self.assertContained(expected, run_js('a.out.js', stderr=PIPE, full_output=True, engine=NODE_JS, assert_returncode=None))
      else:
        self.assertContained(expected, result.stderr)

    # when legacy is needed, we show an error indicating so
    test('build with LEGACY_VM_SUPPORT')
    # wasm is on by default, and does not mix with legacy, so we show an error
    test('LEGACY_VM_SUPPORT is only supported for asm.js, and not wasm. Build with -s WASM=0', ['-s', 'LEGACY_VM_SUPPORT=1'])
    # legacy + disabling wasm works
    if self.is_wasm_backend():
      return
    test('hello, world!', ['-s', 'LEGACY_VM_SUPPORT=1', '-s', 'WASM=0'])

  def test_on_abort(self):
    expected_output = 'Module.onAbort was called'

    def add_on_abort_and_verify(extra=''):
      with open('a.out.js') as f:
        js = f.read()
      with open('a.out.js', 'w') as f:
        f.write("var Module = { onAbort: function() { console.log('%s') } };\n" % expected_output)
        f.write(extra + '\n')
        f.write(js)
      self.assertContained(expected_output, run_js('a.out.js', assert_returncode=None))

    # test direct abort() C call

    create_test_file('src.c', '''
        #include <stdlib.h>
        int main() {
          abort();
        }
      ''')
    run_process([PYTHON, EMCC, 'src.c', '-s', 'BINARYEN_ASYNC_COMPILATION=0'])
    add_on_abort_and_verify()

    # test direct abort() JS call

    create_test_file('src.c', '''
        #include <emscripten.h>
        int main() {
          EM_ASM({ abort() });
        }
      ''')
    run_process([PYTHON, EMCC, 'src.c', '-s', 'BINARYEN_ASYNC_COMPILATION=0'])
    add_on_abort_and_verify()

    # test throwing in an abort handler, and catching that

    create_test_file('src.c', '''
        #include <emscripten.h>
        int main() {
          EM_ASM({
            try {
              out('first');
              abort();
            } catch (e) {
              out('second');
              abort();
              throw e;
            }
          });
        }
      ''')
    run_process([PYTHON, EMCC, 'src.c', '-s', 'BINARYEN_ASYNC_COMPILATION=0'])
    with open('a.out.js') as f:
      js = f.read()
    with open('a.out.js', 'w') as f:
      f.write("var Module = { onAbort: function() { console.log('%s'); throw 're-throw'; } };\n" % expected_output)
      f.write(js)
    out = run_js('a.out.js', stderr=STDOUT, assert_returncode=None)
    print(out)
    self.assertContained(expected_output, out)
    self.assertContained('re-throw', out)
    self.assertContained('first', out)
    self.assertContained('second', out)
    self.assertEqual(out.count(expected_output), 2)

    # test an abort during startup
    run_process([PYTHON, EMCC, path_from_root('tests', 'hello_world.c')])
    os.remove('a.out.wasm') # trigger onAbort by intentionally causing startup to fail
    add_on_abort_and_verify()

  def test_no_exit_runtime(self):
    create_test_file('code.cpp', r'''
#include <stdio.h>

template<int x>
struct Waste {
  Waste() {
    printf("coming around %d\n", x);
  }
  ~Waste() {
    printf("going away %d\n", x);
  }
};

Waste<1> w1;
Waste<2> w2;
Waste<3> w3;
Waste<4> w4;
Waste<5> w5;

int main(int argc, char **argv) {
  return 0;
}
    ''')

    for wasm in [0, 1]:
      for no_exit in [1, 0]:
        for opts in [[], ['-O1'], ['-O2', '-g2'], ['-O2', '-g2', '--llvm-lto', '1']]:
          if self.is_wasm_backend() and not wasm:
            continue
          print(wasm, no_exit, opts)
          cmd = [PYTHON, EMCC] + opts + ['code.cpp', '-s', 'EXIT_RUNTIME=' + str(1 - no_exit), '-s', 'WASM=' + str(wasm)]
          if wasm:
            cmd += ['--profiling-funcs'] # for function names
          run_process(cmd)
          output = run_js('a.out.js', stderr=PIPE, full_output=True, engine=NODE_JS)
          src = open('a.out.js').read()
          if wasm:
            src += '\n' + self.get_wasm_text('a.out.wasm')
          exit = 1 - no_exit
          print('  exit:', exit, 'opts:', opts)
          self.assertContained('coming around', output)
          if exit:
            self.assertContained('going away', output)
          else:
            self.assertNotContained('going away', output)
          if not self.is_wasm_backend():
            # The wasm backend uses atexit to register destructors when
            # constructors are called  There is currently no way to exclude
            # these destructors from the wasm binary.
            assert ('atexit(' in src) == exit, 'atexit should not appear in src when EXIT_RUNTIME=0'
            assert ('_ZN5WasteILi2EED' in src) == exit, 'destructors should not appear if no exit:\n' + src

  def test_no_exit_runtime_warnings_flush(self):
    # check we warn if there is unflushed info
    create_test_file('code.c', r'''
#include <stdio.h>
int main(int argc, char **argv) {
  printf("hello\n");
  printf("world"); // no newline, not flushed
#if FLUSH
  printf("\n");
#endif
}
''')
    create_test_file('code.cpp', r'''
#include <iostream>
int main() {
  using namespace std;
  cout << "hello" << std::endl;
  cout << "world"; // no newline, not flushed
#if FLUSH
  std::cout << std::endl;
#endif
}
''')
    for src in ['code.c', 'code.cpp']:
      for no_exit in [0, 1]:
        for assertions in [0, 1]:
          for flush in [0, 1]:
            # TODO: also check FILESYSTEM=0 here. it never worked though, buffered output was not emitted at shutdown
            print(src, no_exit, assertions, flush)
            cmd = [PYTHON, EMCC, src, '-s', 'EXIT_RUNTIME=%d' % (1 - no_exit), '-s', 'ASSERTIONS=%d' % assertions]
            if flush:
              cmd += ['-DFLUSH']
            run_process(cmd)
            output = run_js('a.out.js', stderr=PIPE, full_output=True)
            exit = 1 - no_exit
            assert 'hello' in output, output
            assert ('world' in output) == (exit or flush), 'unflushed content is shown only when exiting the runtime'
            assert (no_exit and assertions and not flush) == ('stdio streams had content in them that was not flushed. you should set EXIT_RUNTIME to 1' in output), 'warning should be shown'

  def test_fs_after_main(self):
    for args in [[], ['-O1']]:
      print(args)
      run_process([PYTHON, EMCC, path_from_root('tests', 'fs_after_main.cpp')])
      self.assertContained('Test passed.', run_js('a.out.js', engine=NODE_JS))

  @no_wasm_backend('tests internal compiler command')
  @uses_canonical_tmp
  def test_os_oz(self):
    with env_modify({'EMCC_DEBUG': '1'}):
      for args, expect in [
          (['-O1'], '-O1'),
          (['-O2'], '-O3'),
          (['-Os'], '-Os'),
          (['-Oz'], '-Oz'),
          (['-O3'], '-O3'),
        ]:
        print(args, expect)
        err = run_process([PYTHON, EMCC, path_from_root('tests', 'hello_world.cpp')] + args, stdout=PIPE, stderr=PIPE).stderr
        self.assertContained(expect, err)
        self.assertContained('hello, world!', run_js('a.out.js'))

  def test_oz_size(self):
    sizes = {}
    for name, args in [
        ('0', ['-o', 'dlmalloc.o']),
        ('1', ['-o', 'dlmalloc.o', '-O1']),
        ('2', ['-o', 'dlmalloc.o', '-O2']),
        ('s', ['-o', 'dlmalloc.o', '-Os']),
        ('z', ['-o', 'dlmalloc.o', '-Oz']),
        ('3', ['-o', 'dlmalloc.o', '-O3']),
        ('0c', ['-c']),
        ('1c', ['-c', '-O1']),
        ('2c', ['-c', '-O2']),
        ('sc', ['-c', '-Os']),
        ('zc', ['-c', '-Oz']),
        ('3c', ['-c', '-O3']),
      ]:
      print(name, args)
      self.clear()
      run_process([PYTHON, EMCC, path_from_root('system', 'lib', 'dlmalloc.c')] + args, stdout=PIPE, stderr=PIPE)
      sizes[name] = os.path.getsize('dlmalloc.o')
    print(sizes)
    # -c should not affect code size
    for name in ['0', '1', '2', '3', 's', 'z']:
      assert sizes[name] == sizes[name + 'c']
    opt_min = min(sizes['1'], sizes['2'], sizes['3'], sizes['s'], sizes['z'])
    opt_max = max(sizes['1'], sizes['2'], sizes['3'], sizes['s'], sizes['z'])
    assert opt_min - opt_max <= opt_max * 0.1, 'opt builds are all fairly close'
    assert sizes['0'] > (1.20 * opt_max), 'unopt build is quite larger'

  @no_wasm_backend('relies on ctor evaluation and dtor elimination')
  def test_global_inits(self):
    create_test_file('inc.h', r'''
#include <stdio.h>

template<int x>
struct Waste {
  int state;
  Waste() : state(10) {}
  void test(int a) {
    printf("%d\n", a + state);
  }
  ~Waste() {
    printf("going away %d\n", x);
  }
};

Waste<3> *getMore();
''')

    create_test_file('main.cpp', r'''
#include "inc.h"

Waste<1> mw1;
Waste<2> mw2;

int main(int argc, char **argv) {
  printf("argc: %d\n", argc);
  mw1.state += argc;
  mw2.state += argc;
  mw1.test(5);
  mw2.test(6);
  getMore()->test(0);
  return 0;
}
''')

    create_test_file('side.cpp', r'''
#include "inc.h"

Waste<3> sw3;

Waste<3> *getMore() {
  return &sw3;
}
''')

    for opts, has_global in [
      (['-O2', '-g', '-s', 'EXIT_RUNTIME=1'], True),
      # no-exit-runtime removes the atexits, and then globalgce can work
      # it's magic to remove the global initializer entirely
      (['-O2', '-g'], False),
      (['-Os', '-g', '-s', 'EXIT_RUNTIME=1'], True),
      (['-Os', '-g'], False),
      (['-O2', '-g', '--llvm-lto', '1', '-s', 'EXIT_RUNTIME=1'], True),
      (['-O2', '-g', '--llvm-lto', '1'], False),
    ]:
      print(opts, has_global)
      run_process([PYTHON, EMCC, 'main.cpp', '-c'] + opts)
      run_process([PYTHON, EMCC, 'side.cpp', '-c'] + opts)
      run_process([PYTHON, EMCC, 'main.o', 'side.o'] + opts)
      run_js('a.out.js', stderr=PIPE, full_output=True, engine=NODE_JS)
      src = open('a.out.js').read()
      self.assertContained('argc: 1\n16\n17\n10\n', run_js('a.out.js'))
      if has_global:
        self.assertContained('globalCtors', src)
      else:
        self.assertNotContained('globalCtors', src)

  # Tests that when there are only 0 or 1 global initializers, that a grouped global initializer function will not be generated
  # (that would just consume excess code size)
  def test_no_global_inits(self):
    create_test_file('one_global_initializer.cpp', r'''
#include <emscripten.h>
#include <stdio.h>
double t = emscripten_get_now();
int main() { printf("t:%d\n", (int)(t>0)); }
''')
    run_process([PYTHON, EMCC, 'one_global_initializer.cpp'])
    # Above file has one global initializer, should not generate a redundant grouped globalCtors function
    self.assertNotContained('globalCtors', open('a.out.js').read())
    self.assertContained('t:1', run_js('a.out.js'))

    create_test_file('zero_global_initializers.cpp', r'''
#include <stdio.h>
int main() { printf("t:1\n"); }
''')
    run_process([PYTHON, EMCC, 'zero_global_initializers.cpp'])
    # Above file should have zero global initializers, should not generate any global initializer functions
    self.assertNotContained('__GLOBAL__sub_', open('a.out.js').read())
    self.assertContained('t:1', run_js('a.out.js'))

  def test_implicit_func(self):
    create_test_file('src.c', r'''
#include <stdio.h>
int main()
{
    printf("hello %d\n", strnlen("waka", 2)); // Implicit declaration, no header, for strnlen
    int (*my_strnlen)(char*, ...) = strnlen;
    printf("hello %d\n", my_strnlen("shaka", 2));
    return 0;
}
''')

    IMPLICIT_WARNING = '''warning: implicit declaration of function 'strnlen' is invalid in C99'''
    IMPLICIT_ERROR = '''error: implicit declaration of function 'strnlen' is invalid in C99'''

    for opts, expected, compile_expected in [
      ([], None, [IMPLICIT_ERROR]),
      (['-Wno-error=implicit-function-declaration'], ['hello '], [IMPLICIT_WARNING]), # turn error into warning
      (['-Wno-implicit-function-declaration'], ['hello '], []), # turn error into nothing at all (runtime output is incorrect)
    ]:
      print(opts, expected)
      try_delete('a.out.js')
      stderr = run_process([PYTHON, EMCC, 'src.c'] + opts, stderr=PIPE, check=False).stderr
      for ce in compile_expected + ['''warning: incompatible pointer types''']:
        self.assertContained(ce, stderr)
      if expected is None:
        assert not os.path.exists('a.out.js')
      else:
        output = run_js('a.out.js', stderr=PIPE, full_output=True)
        for e in expected:
          self.assertContained(e, output)

  @no_wasm_backend('uses prebuilt .ll file')
  def test_incorrect_static_call(self):
    for wasm in [0, 1]:
      for opts in [0, 1]:
        for asserts in [0, 1]:
          extra = []
          if opts != 1 - asserts:
            extra = ['-s', 'ASSERTIONS=' + str(asserts)]
          cmd = [PYTHON, EMCC, path_from_root('tests', 'sillyfuncast2_noasm.ll'), '-O' + str(opts), '-s', 'WASM=' + str(wasm)] + extra
          print(opts, asserts, wasm, cmd)
          stderr = run_process(cmd, stdout=PIPE, stderr=PIPE, check=False).stderr
          assert ('unexpected' in stderr) == asserts, stderr
          assert ("to 'doit'" in stderr) == asserts, stderr

  @no_wasm_backend('fastcomp specific')
  def test_llvm_lit(self):
    grep_path = Building.which('grep')
    if not grep_path:
      self.skipTest('This test needs the "grep" tool in PATH. If you are using emsdk on Windows, you can obtain it via installing and activating the gnu package.')
    llvm_src = get_fastcomp_src_dir()
    if not llvm_src:
      self.skipTest('llvm source tree not found')
    LLVM_LIT = os.path.join(LLVM_ROOT, 'llvm-lit.py')
    if not os.path.exists(LLVM_LIT):
      LLVM_LIT = os.path.join(LLVM_ROOT, 'llvm-lit')
      if not os.path.exists(LLVM_LIT):
        self.skipTest('llvm-lit not found; fastcomp directory is most likely prebuilt')
    cmd = [PYTHON, LLVM_LIT, '-v', os.path.join(llvm_src, 'test', 'CodeGen', 'JS')]
    print(cmd)
    run_process(cmd)

  def test_bad_triple(self):
    # compile a minimal program, with as few dependencies as possible, as
    # native building on CI may not always work well
    create_test_file('minimal.cpp', 'int main() { return 0; }')
    run_process([CLANG, 'minimal.cpp', '-c', '-emit-llvm', '-o', 'a.bc'] + shared.get_clang_native_args(), env=shared.get_clang_native_env())
    err = run_process([PYTHON, EMCC, 'a.bc'], stdout=PIPE, stderr=PIPE, check=False).stderr
    if self.is_wasm_backend():
      self.assertContained('machine type must be wasm32', err)
    else:
      assert 'warning' in err or 'WARNING' in err, err
      assert 'incorrect target triple' in err or 'different target triples' in err, err

  def test_valid_abspath(self):
    # Test whether abspath warning appears
    abs_include_path = os.path.abspath(self.get_dir())
    err = run_process([PYTHON, EMCC, '-I%s' % abs_include_path, '-Wwarn-absolute-paths', path_from_root('tests', 'hello_world.c')], stdout=PIPE, stderr=PIPE).stderr
    warning = '-I or -L of an absolute path "-I%s" encountered. If this is to a local system header/library, it may cause problems (local system files make sense for compiling natively on your system, but not necessarily to JavaScript).' % abs_include_path
    assert(warning in err)

    # Passing an absolute path to a directory inside the emscripten tree is always ok and should not issue a warning.
    abs_include_path = path_from_root('tests')
    err = run_process([PYTHON, EMCC, '-I%s' % abs_include_path, '-Wwarn-absolute-paths', path_from_root('tests', 'hello_world.c')], stdout=PIPE, stderr=PIPE).stderr
    warning = '-I or -L of an absolute path "-I%s" encountered. If this is to a local system header/library, it may cause problems (local system files make sense for compiling natively on your system, but not necessarily to JavaScript).' % abs_include_path
    assert(warning not in err)

    # Hide warning for this include path
    err = run_process([PYTHON, EMCC, '--valid-abspath', abs_include_path, '-I%s' % abs_include_path, '-Wwarn-absolute-paths', path_from_root('tests', 'hello_world.c')], stdout=PIPE, stderr=PIPE).stderr
    assert(warning not in err)

  def test_valid_abspath_2(self):
    if WINDOWS:
      abs_include_path = 'C:\\nowhere\\at\\all'
    else:
      abs_include_path = '/nowhere/at/all'
    cmd = [PYTHON, EMCC, path_from_root('tests', 'hello_world.c'), '--valid-abspath', abs_include_path, '-I%s' % abs_include_path]
    print(' '.join(cmd))
    run_process(cmd)
    self.assertContained('hello, world!', run_js('a.out.js'))

  def test_warn_dylibs(self):
    shared_suffixes = ['.so', '.dylib', '.dll']

    for suffix in ['.o', '.a', '.bc', '.so', '.lib', '.dylib', '.js', '.html']:
      err = run_process([PYTHON, EMCC, path_from_root('tests', 'hello_world.c'), '-o', 'out' + suffix], stdout=PIPE, stderr=PIPE).stderr
      warning = 'When Emscripten compiles to a typical native suffix for shared libraries (.so, .dylib, .dll) then it emits an LLVM bitcode file. You should then compile that to an emscripten SIDE_MODULE (using that flag) with suffix .wasm (for wasm) or .js (for asm.js).'
      if suffix in shared_suffixes:
        self.assertContained(warning, err)
      else:
        self.assertNotContained(warning, err)

  @no_wasm_backend('uses SIDE_MODULE')
  def test_side_module_without_proper_target(self):
    # SIDE_MODULE is only meaningful when compiling to wasm (or js+wasm)
    # otherwise, we are just linking bitcode, and should show an error
    for wasm in [0, 1]:
      print(wasm)
      process = run_process([PYTHON, EMCC, path_from_root('tests', 'hello_world.cpp'), '-s', 'SIDE_MODULE=1', '-o', 'a.so', '-s', 'WASM=%d' % wasm], stdout=PIPE, stderr=PIPE, check=False)
      self.assertContained('SIDE_MODULE must only be used when compiling to an executable shared library, and not when emitting LLVM bitcode', process.stderr)
      assert process.returncode is not 0

  @no_wasm_backend()
  def test_simplify_ifs(self):
    def test(src, nums):
      create_test_file('src.c', src)
      for opts, ifs in [
        [['-g2'], nums[0]],
        [['--profiling'], nums[1]],
        [['--profiling', '-g2'], nums[2]]
      ]:
        print(opts, ifs)
        if type(ifs) == int:
          ifs = [ifs]
        try_delete('a.out.js')
        run_process([PYTHON, EMCC, 'src.c', '-O2', '-s', 'WASM=0'] + opts, stdout=PIPE)
        src = open('a.out.js').read()
        main = src[src.find('function _main'):src.find('\n}', src.find('function _main'))]
        actual_ifs = main.count('if (')
        assert actual_ifs in ifs, main + ' : ' + str([ifs, actual_ifs])

    test(r'''
      #include <stdio.h>
      #include <string.h>
      int main(int argc, char **argv) {
        if (argc > 5 && strlen(argv[0]) > 1 && strlen(argv[1]) > 2) printf("halp");
        return 0;
      }
    ''', [3, 1, 1])

    test(r'''
      #include <stdio.h>
      #include <string.h>
      int main(int argc, char **argv) {
        while (argc % 3 == 0) {
          if (argc > 5 && strlen(argv[0]) > 1 && strlen(argv[1]) > 2) {
            printf("halp");
            argc++;
          } else {
            while (argc > 0) {
              printf("%d\n", argc--);
            }
          }
        }
        return 0;
      }
    ''', [8, [5, 7], [5, 7]])

    test(r'''
      #include <stdio.h>
      #include <string.h>
      int main(int argc, char **argv) {
        while (argc % 17 == 0) argc *= 2;
        if (argc > 5 && strlen(argv[0]) > 10 && strlen(argv[1]) > 20) {
          printf("halp");
          argc++;
        } else {
          printf("%d\n", argc--);
        }
        while (argc % 17 == 0) argc *= 2;
        return argc;
      }
    ''', [6, 3, 3])

    test(r'''
      #include <stdio.h>
      #include <stdlib.h>

      int main(int argc, char *argv[]) {
        if (getenv("A") && getenv("B")) {
            printf("hello world\n");
        } else {
            printf("goodnight moon\n");
        }
        printf("and that's that\n");
        return 0;
      }
    ''', [[3, 2], 1, 1])

    test(r'''
      #include <stdio.h>
      #include <stdlib.h>

      int main(int argc, char *argv[]) {
        if (getenv("A") || getenv("B")) {
            printf("hello world\n");
        }
        printf("and that's that\n");
        return 0;
      }
    ''', [[3, 2], 1, 1])

  @no_wasm_backend('relies on --emit-symbol-map')
  def test_symbol_map(self):
    for gen_map in [0, 1]:
      for wasm in [0, 1]:
        print(gen_map, wasm)
        self.clear()
        cmd = [PYTHON, EMCC, path_from_root('tests', 'hello_world.c'), '-O2']
        if gen_map:
          cmd += ['--emit-symbol-map']
        if not wasm:
          if self.is_wasm_backend():
            continue
          cmd += ['-s', 'WASM=0']
        print(cmd)
        run_process(cmd)
        if gen_map:
          self.assertTrue(os.path.exists('a.out.js.symbols'))
          symbols = open('a.out.js.symbols').read()
          self.assertContained(':_main', symbols)
        else:
          self.assertFalse(os.path.exists('a.out.js.symbols'))

  def test_bc_to_bc(self):
    # emcc should 'process' bitcode to bitcode. build systems can request this if
    # e.g. they assume our 'executable' extension is bc, and compile an .o to a .bc
    # (the user would then need to build bc to js of course, but we need to actually
    # emit the bc)
    run_process([PYTHON, EMCC, '-c', path_from_root('tests', 'hello_world.c')])
    assert os.path.exists('hello_world.o')
    run_process([PYTHON, EMCC, 'hello_world.o', '-o', 'hello_world.bc'])
    assert os.path.exists('hello_world.o')
    assert os.path.exists('hello_world.bc')

  def test_bad_function_pointer_cast(self):
    create_test_file('src.cpp', r'''
#include <stdio.h>

typedef int (*callback) (int, ...);

int impl(int foo) {
  printf("Hello, world.\n");
  return 0;
}

int main() {
  volatile callback f = (callback) impl;
  f(0); /* This fails with or without additional arguments. */
  return 0;
}
''')

    for opts in [0, 1, 2]:
      for safe in [0, 1]:
        for emulate_casts in [0, 1]:
          for emulate_fps in [0, 1]:
            for relocate in [0, 1]:
              for wasm in [0, 1]:
                if self.is_wasm_backend() and not wasm:
                  continue
                cmd = [PYTHON, EMCC, 'src.cpp', '-O' + str(opts), '-s', 'SAFE_HEAP=' + str(safe), '-s', 'WASM=' + str(wasm)]
                if emulate_casts:
                  cmd += ['-s', 'EMULATE_FUNCTION_POINTER_CASTS=1']
                if emulate_fps:
                  cmd += ['-s', 'EMULATED_FUNCTION_POINTERS=1']
                if relocate:
                  cmd += ['-s', 'RELOCATABLE=1'] # disables asm-optimized safe heap
                print(cmd)
                run_process(cmd)
                output = run_js('a.out.js', stderr=PIPE, full_output=True, assert_returncode=None)
                if emulate_casts:
                  # success!
                  self.assertContained('Hello, world.', output)
                else:
                  # otherwise, the error depends on the mode we are in
                  if self.is_wasm_backend() or (wasm and (relocate or emulate_fps)):
                    # wasm trap raised by the vm
                    self.assertContained('function signature mismatch', output)
                  elif opts == 0 and safe and not wasm:
                    # non-wasm safe mode checks asm.js function table masks
                    self.assertContained('Function table mask error', output)
                  elif opts == 0:
                    # informative error message (assertions are enabled in -O0)
                    self.assertContained('Invalid function pointer called', output)
                  else:
                    # non-informative error
                    self.assertContained(('abort(', 'exception'), output)

  @no_wasm_backend()
  def test_aliased_func_pointers(self):
    create_test_file('src.cpp', r'''
#include <stdio.h>

int impl1(int foo) { return foo; }
float impla(float foo) { return foo; }
int impl2(int foo) { return foo+1; }
float implb(float foo) { return foo+1; }
int impl3(int foo) { return foo+2; }
float implc(float foo) { return foo+2; }

int main(int argc, char **argv) {
  volatile void *f = (void*)impl1;
  if (argc == 50) f = (void*)impla;
  if (argc == 51) f = (void*)impl2;
  if (argc == 52) f = (void*)implb;
  if (argc == 53) f = (void*)impl3;
  if (argc == 54) f = (void*)implc;
  return (int)f;
}
''')

    print('aliasing')

    sizes_ii = {}
    sizes_dd = {}

    for alias in [None, 0, 1]:
      cmd = [PYTHON, EMCC, 'src.cpp', '-O1', '-s', 'WASM=0']
      if alias is not None:
        cmd += ['-s', 'ALIASING_FUNCTION_POINTERS=' + str(alias)]
      else:
        alias = -1
      print(cmd)
      run_process(cmd)
      src = open('a.out.js').read().split('\n')
      for line in src:
        if line.strip().startswith('var FUNCTION_TABLE_ii = '):
          sizes_ii[alias] = line.count(',')
        if line.strip().startswith('var FUNCTION_TABLE_dd = '):
          sizes_dd[alias] = line.count(',')

    print('ii', sizes_ii)
    print('dd', sizes_dd)

    for sizes in [sizes_ii, sizes_dd]:
      assert sizes[-1] == sizes[1] # default is to alias
      assert sizes[1] < sizes[0] # without aliasing, we have more unique values and fat tables

  def test_bad_export(self):
    for m in ['', ' ']:
      self.clear()
      cmd = [PYTHON, EMCC, path_from_root('tests', 'hello_world.c'), '-s', 'EXPORTED_FUNCTIONS=["' + m + '_main"]']
      print(cmd)
      stderr = run_process(cmd, stderr=PIPE, check=False).stderr
      if m:
        self.assertContained('undefined exported function: " _main"', stderr)
      else:
        self.assertContained('hello, world!', run_js('a.out.js'))

  def test_no_dynamic_execution(self):
    run_process([PYTHON, EMCC, path_from_root('tests', 'hello_world.c'), '-O1', '-s', 'DYNAMIC_EXECUTION=0'])
    self.assertContained('hello, world!', run_js('a.out.js'))
    src = open('a.out.js').read()
    assert 'eval(' not in src
    assert 'eval.' not in src
    assert 'new Function' not in src
    try_delete('a.out.js')

    # Test that --preload-file doesn't add an use of eval().
    create_test_file('temp.txt', "foo\n")
    run_process([PYTHON, EMCC, path_from_root('tests', 'hello_world.c'), '-O1',
                 '-s', 'DYNAMIC_EXECUTION=0', '--preload-file', 'temp.txt'])
    src = open('a.out.js').read()
    assert 'eval(' not in src
    assert 'eval.' not in src
    assert 'new Function' not in src
    try_delete('a.out.js')

    # Test that -s DYNAMIC_EXECUTION=0 and --closure 1 are not allowed together.
    proc = run_process([PYTHON, EMCC, path_from_root('tests', 'hello_world.c'), '-O1',
                        '-s', 'DYNAMIC_EXECUTION=0', '--closure', '1'],
                       check=False, stderr=PIPE)
    assert proc.returncode != 0
    try_delete('a.out.js')

    # Test that -s DYNAMIC_EXECUTION=1 and -s RELOCATABLE=1 are not allowed together.
    proc = run_process([PYTHON, EMCC, path_from_root('tests', 'hello_world.c'), '-O1',
                        '-s', 'DYNAMIC_EXECUTION=0', '-s', 'RELOCATABLE=1'],
                       check=False, stderr=PIPE)
    assert proc.returncode != 0
    try_delete('a.out.js')

    create_test_file('test.c', r'''
      #include <emscripten/emscripten.h>
      int main() {
        emscripten_run_script("console.log('hello from script');");
        return 0;
      }
      ''')

    # Test that emscripten_run_script() aborts when -s DYNAMIC_EXECUTION=0
    run_process([PYTHON, EMCC, 'test.c', '-O1', '-s', 'DYNAMIC_EXECUTION=0'])
    self.assertContained('DYNAMIC_EXECUTION=0 was set, cannot eval', run_js('a.out.js', assert_returncode=None, full_output=True, stderr=PIPE))
    try_delete('a.out.js')

    # Test that emscripten_run_script() posts a warning when -s DYNAMIC_EXECUTION=2
    run_process([PYTHON, EMCC, 'test.c', '-O1', '-s', 'DYNAMIC_EXECUTION=2'])
    self.assertContained('Warning: DYNAMIC_EXECUTION=2 was set, but calling eval in the following location:', run_js('a.out.js', assert_returncode=None, full_output=True, stderr=PIPE))
    self.assertContained('hello from script', run_js('a.out.js', assert_returncode=None, full_output=True, stderr=PIPE))
    try_delete('a.out.js')

  def test_init_file_at_offset(self):
    create_test_file('src.cpp', r'''
      #include <stdio.h>
      int main() {
        int data = 0x12345678;
        FILE *f = fopen("test.dat", "wb");
        fseek(f, 100, SEEK_CUR);
        fwrite(&data, 4, 1, f);
        fclose(f);

        int data2;
        f = fopen("test.dat", "rb");
        fread(&data2, 4, 1, f); // should read 0s, not that int we wrote at an offset
        printf("read: %d\n", data2);
        fseek(f, 0, SEEK_END);
        long size = ftell(f); // should be 104, not 4
        fclose(f);
        printf("file size is %ld\n", size);
      }
    ''')
    run_process([PYTHON, EMCC, 'src.cpp'])
    self.assertContained('read: 0\nfile size is 104\n', run_js('a.out.js'))

  def test_unlink(self):
    self.do_other_test(os.path.join('other', 'unlink'))

  def test_argv0_node(self):
    create_test_file('code.cpp', r'''
#include <stdio.h>
int main(int argc, char **argv) {
  printf("I am %s.\n", argv[0]);
  return 0;
}
''')

    run_process([PYTHON, EMCC, 'code.cpp'])
    self.assertContained('I am ' + os.path.realpath(self.get_dir()).replace('\\', '/') + '/a.out.js', run_js('a.out.js', engine=NODE_JS).replace('\\', '/'))

  def test_returncode(self):
    create_test_file('src.cpp', r'''
      #include <stdio.h>
      #include <stdlib.h>
      int main() {
      #if CALL_EXIT
        exit(CODE);
      #else
        return CODE;
      #endif
      }
    ''')
    for code in [0, 123]:
      for no_exit in [0, 1]:
        for call_exit in [0, 1]:
          for async in [0, 1]:
            run_process([PYTHON, EMCC, 'src.cpp', '-DCODE=%d' % code, '-s', 'EXIT_RUNTIME=%d' % (1 - no_exit), '-DCALL_EXIT=%d' % call_exit, '-s', 'BINARYEN_ASYNC_COMPILATION=%d' % async])
            for engine in JS_ENGINES:
              # async compilation can't return a code in d8
              if async and engine == V8_ENGINE:
                continue
              print(code, no_exit, call_exit, async, engine)
              process = run_process(engine + ['a.out.js'], stdout=PIPE, stderr=PIPE, check=False)
              # we always emit the right exit code, whether we exit the runtime or not
              assert process.returncode == code, [process.returncode, process.stdout, process.stderr]
              assert not process.stdout, process.stdout
              if not call_exit:
                assert not process.stderr, process.stderr
              assert ('but EXIT_RUNTIME is not set, so halting execution but not exiting the runtime or preventing further async execution (build with EXIT_RUNTIME=1, if you want a true shutdown)' in process.stderr) == (no_exit and call_exit), process.stderr

  def test_emscripten_force_exit_NO_EXIT_RUNTIME(self):
    create_test_file('src.cpp', r'''
      #include <emscripten.h>
      int main() {
      #if CALL_EXIT
        emscripten_force_exit(0);
      #endif
      }
    ''')
    for no_exit in [0, 1]:
      for call_exit in [0, 1]:
        run_process([PYTHON, EMCC, 'src.cpp', '-s', 'EXIT_RUNTIME=%d' % (1 - no_exit), '-DCALL_EXIT=%d' % call_exit])
        print(no_exit, call_exit)
        out = run_js('a.out.js', stdout=PIPE, stderr=PIPE, full_output=True)
        assert ('emscripten_force_exit cannot actually shut down the runtime, as the build does not have EXIT_RUNTIME set' in out) == (no_exit and call_exit), out

  def test_mkdir_silly(self):
    create_test_file('src.cpp', r'''
#include <stdio.h>
#include <dirent.h>
#include <errno.h>
#include <sys/stat.h>
#include <sys/types.h>
#include <unistd.h>

int main(int argc, char **argv) {
  printf("\n");
  for (int i = 1; i < argc; i++) {
    printf("%d:\n", i);
    int ok = mkdir(argv[i], S_IRWXU|S_IRWXG|S_IRWXO);
    printf("  make %s: %d\n", argv[i], ok);
    DIR *dir = opendir(argv[i]);
    printf("  open %s: %d\n", argv[i], dir != NULL);
    if (dir) {
      struct dirent *entry;
      while ((entry = readdir(dir))) {
        printf("  %s, %d\n", entry->d_name, entry->d_type);
      }
    }
  }
}
    ''')
    run_process([PYTHON, EMCC, 'src.cpp'])

    # cannot create /, can open
    self.assertContained(r'''
1:
  make /: -1
  open /: 1
  proc, 4
  dev, 4
  home, 4
  tmp, 4
  .., 4
  ., 4
''', run_js('a.out.js', args=['/']))
    # cannot create empty name, cannot open
    self.assertContained(r'''
1:
  make : -1
  open : 0
''', run_js('a.out.js', args=['']))
    # can create unnormalized path, can open
    self.assertContained(r'''
1:
  make /a//: 0
  open /a//: 1
  .., 4
  ., 4
''', run_js('a.out.js', args=['/a//']))
    # can create child unnormalized
    self.assertContained(r'''
1:
  make /a: 0
  open /a: 1
  .., 4
  ., 4
2:
  make /a//b//: 0
  open /a//b//: 1
  .., 4
  ., 4
''', run_js('a.out.js', args=['/a', '/a//b//']))

  def test_stat_silly(self):
    create_test_file('src.cpp', r'''
#include <stdio.h>
#include <errno.h>
#include <sys/stat.h>

int main(int argc, char **argv) {
  for (int i = 1; i < argc; i++) {
    const char *path = argv[i];
    struct stat path_stat;
    if (stat(path, &path_stat) != 0) {
      printf("Failed to stat path: %s; errno=%d\n", path, errno);
    } else {
      printf("ok on %s\n", path);
    }
  }
}
    ''')
    run_process([PYTHON, EMCC, 'src.cpp'])

    # cannot stat ""
    self.assertContained(r'''Failed to stat path: /a; errno=2
Failed to stat path: ; errno=2
''', run_js('a.out.js', args=['/a', '']))

  def test_symlink_silly(self):
    create_test_file('src.cpp', r'''
#include <dirent.h>
#include <errno.h>
#include <sys/stat.h>
#include <sys/types.h>
#include <unistd.h>
#include <stdio.h>

int main(int argc, char **argv) {
  if (symlink(argv[1], argv[2]) != 0) {
    printf("Failed to symlink paths: %s, %s; errno=%d\n", argv[1], argv[2], errno);
  } else {
    printf("ok\n");
  }
}
    ''')
    run_process([PYTHON, EMCC, 'src.cpp'])

    # cannot symlink nonexistents
    self.assertContained(r'''Failed to symlink paths: , abc; errno=2''', run_js('a.out.js', args=['', 'abc']))
    self.assertContained(r'''Failed to symlink paths: , ; errno=2''', run_js('a.out.js', args=['', '']))
    self.assertContained(r'''ok''', run_js('a.out.js', args=['123', 'abc']))
    self.assertContained(r'''Failed to symlink paths: abc, ; errno=2''', run_js('a.out.js', args=['abc', '']))

  def test_rename_silly(self):
    create_test_file('src.cpp', r'''
#include <stdio.h>
#include <errno.h>

int main(int argc, char **argv) {
  if (rename(argv[1], argv[2]) != 0) {
    printf("Failed to rename paths: %s, %s; errno=%d\n", argv[1], argv[2], errno);
  } else {
    printf("ok\n");
  }
}
    ''')
    run_process([PYTHON, EMCC, 'src.cpp'])

    # cannot symlink nonexistents
    self.assertContained(r'''Failed to rename paths: , abc; errno=2''', run_js('a.out.js', args=['', 'abc']))
    self.assertContained(r'''Failed to rename paths: , ; errno=2''', run_js('a.out.js', args=['', '']))
    self.assertContained(r'''Failed to rename paths: 123, abc; errno=2''', run_js('a.out.js', args=['123', 'abc']))
    self.assertContained(r'''Failed to rename paths: abc, ; errno=2''', run_js('a.out.js', args=['abc', '']))

  def test_readdir_r_silly(self):
    create_test_file('src.cpp', r'''
#include <iostream>
#include <cstring>
#include <cerrno>
#include <unistd.h>
#include <fcntl.h>
#include <cstdlib>
#include <dirent.h>
#include <sys/stat.h>
#include <sys/types.h>
using std::endl;
namespace
{
  void check(const bool result)
  {
    if(not result) {
      std::cout << "Check failed!" << endl;
      throw "bad";
    }
  }
  // Do a recursive directory listing of the directory whose path is specified
  // by \a name.
  void ls(const std::string& name, std::size_t indent = 0)
  {
    ::DIR *dir;
    struct ::dirent *entry;
    if(indent == 0) {
      std::cout << name << endl;
      ++indent;
    }
    // Make sure we can open the directory.  This should also catch cases where
    // the empty string is passed in.
    if (not (dir = ::opendir(name.c_str()))) {
      const int error = errno;
      std::cout
        << "Failed to open directory: " << name << "; " << error << endl;
      return;
    }
    // Just checking the sanity.
    if (name.empty()) {
      std::cout
        << "Managed to open a directory whose name was the empty string.."
        << endl;
      check(::closedir(dir) != -1);
      return;
    }
    // Iterate over the entries in the directory.
    while ((entry = ::readdir(dir))) {
      const std::string entryName(entry->d_name);
      if (entryName == "." || entryName == "..") {
        // Skip the dot entries.
        continue;
      }
      const std::string indentStr(indent * 2, ' ');
      if (entryName.empty()) {
        std::cout
          << indentStr << "\"\": Found empty string as a "
          << (entry->d_type == DT_DIR ? "directory" : "file")
          << " entry!" << endl;
        continue;
      } else {
        std::cout << indentStr << entryName
                  << (entry->d_type == DT_DIR ? "/" : "") << endl;
      }
      if (entry->d_type == DT_DIR) {
        // We found a subdirectory; recurse.
        ls(std::string(name + (name == "/" ? "" : "/" ) + entryName),
           indent + 1);
      }
    }
    // Close our handle.
    check(::closedir(dir) != -1);
  }
  void touch(const std::string &path)
  {
    const int fd = ::open(path.c_str(), O_CREAT | O_TRUNC, 0644);
    check(fd != -1);
    check(::close(fd) != -1);
  }
}
int main()
{
  check(::mkdir("dir", 0755) == 0);
  touch("dir/a");
  touch("dir/b");
  touch("dir/c");
  touch("dir/d");
  touch("dir/e");
  std::cout << "Before:" << endl;
  ls("dir");
  std::cout << endl;
  // Attempt to delete entries as we walk the (single) directory.
  ::DIR * const dir = ::opendir("dir");
  check(dir != NULL);
  struct ::dirent *entry;
  while((entry = ::readdir(dir)) != NULL) {
    const std::string name(entry->d_name);
    // Skip "." and "..".
    if(name == "." || name == "..") {
      continue;
    }
    // Unlink it.
    std::cout << "Unlinking " << name << endl;
    check(::unlink(("dir/" + name).c_str()) != -1);
  }
  check(::closedir(dir) != -1);
  std::cout << "After:" << endl;
  ls("dir");
  std::cout << endl;
  return 0;
}
    ''')
    run_process([PYTHON, EMCC, 'src.cpp'])

    # cannot symlink nonexistents
    self.assertContained(r'''Before:
dir
  e
  d
  c
  b
  a

Unlinking e
Unlinking d
Unlinking c
Unlinking b
Unlinking a
After:
dir
''', run_js('a.out.js', args=['', 'abc']))

  def test_emversion(self):
    create_test_file('src.cpp', r'''
      #include <stdio.h>
      int main() {
        printf("major: %d\n", __EMSCRIPTEN_major__);
        printf("minor: %d\n", __EMSCRIPTEN_minor__);
        printf("tiny: %d\n", __EMSCRIPTEN_tiny__);
      }
    ''')
    run_process([PYTHON, EMCC, 'src.cpp'])
    self.assertContained(r'''major: %d
minor: %d
tiny: %d
''' % (shared.EMSCRIPTEN_VERSION_MAJOR, shared.EMSCRIPTEN_VERSION_MINOR, shared.EMSCRIPTEN_VERSION_TINY), run_js('a.out.js'))

  def test_dashE(self):
    create_test_file('src.cpp', r'''#include <emscripten.h>
__EMSCRIPTEN_major__ __EMSCRIPTEN_minor__ __EMSCRIPTEN_tiny__ EMSCRIPTEN_KEEPALIVE
''')

    def test(args=[]):
      print(args)
      out = run_process([PYTHON, EMCC, 'src.cpp', '-E'] + args, stdout=PIPE).stdout
      self.assertContained('%d %d %d __attribute__((used))' % (shared.EMSCRIPTEN_VERSION_MAJOR, shared.EMSCRIPTEN_VERSION_MINOR, shared.EMSCRIPTEN_VERSION_TINY), out)

    test()
    test(['--bind'])

  def test_dashE_consistent(self): # issue #3365
    normal = run_process([PYTHON, EMXX, '-v', '-Wwarn-absolute-paths', path_from_root('tests', 'hello_world.cpp'), '-c'], stdout=PIPE, stderr=PIPE).stderr
    dash_e = run_process([PYTHON, EMXX, '-v', '-Wwarn-absolute-paths', path_from_root('tests', 'hello_world.cpp'), '-E'], stdout=PIPE, stderr=PIPE).stderr

    diff = [a.rstrip() + '\n' for a in difflib.unified_diff(normal.split('\n'), dash_e.split('\n'), fromfile='normal', tofile='dash_e')]
    left_std = [x for x in diff if x.startswith('-') and '-std=' in x]
    right_std = [x for x in diff if x.startswith('+') and '-std=' in x]
    assert len(left_std) == len(right_std) == 1, '\n\n'.join(diff)
    bad = [x for x in diff if '-Wwarn-absolute-paths' in x]
    assert len(bad) == 0, '\n\n'.join(diff)

  def test_dashE_respect_dashO(self): # issue #3365
    null_file = 'NUL' if WINDOWS else '/dev/null'
    with_dash_o = run_process([PYTHON, EMXX, path_from_root('tests', 'hello_world.cpp'), '-E', '-o', null_file], stdout=PIPE, stderr=PIPE).stdout
    if WINDOWS:
      assert not os.path.isfile(null_file)
    without_dash_o = run_process([PYTHON, EMXX, path_from_root('tests', 'hello_world.cpp'), '-E'], stdout=PIPE, stderr=PIPE).stdout
    assert len(with_dash_o) == 0
    assert len(without_dash_o) != 0

  def test_dashM(self):
    out = run_process([PYTHON, EMXX, path_from_root('tests', 'hello_world.cpp'), '-M'], stdout=PIPE).stdout
    self.assertContained('hello_world.o:', out) # Verify output is just a dependency rule instead of bitcode or js

  def test_dashM_consistent(self):
    normal = run_process([PYTHON, EMXX, '-v', '-Wwarn-absolute-paths', path_from_root('tests', 'hello_world.cpp'), '-c'], stdout=PIPE, stderr=PIPE).stderr
    dash_m = run_process([PYTHON, EMXX, '-v', '-Wwarn-absolute-paths', path_from_root('tests', 'hello_world.cpp'), '-M'], stdout=PIPE, stderr=PIPE).stderr

    diff = [a.rstrip() + '\n' for a in difflib.unified_diff(normal.split('\n'), dash_m.split('\n'), fromfile='normal', tofile='dash_m')]
    left_std = [x for x in diff if x.startswith('-') and '-std=' in x]
    right_std = [x for x in diff if x.startswith('+') and '-std=' in x]
    assert len(left_std) == len(right_std) == 1, '\n\n'.join(diff)
    bad = [x for x in diff if '-Wwarn-absolute-paths' in x]
    assert len(bad) == 0, '\n\n'.join(diff)

  def test_dashM_respect_dashO(self):
    null_file = 'NUL' if WINDOWS else '/dev/null'
    with_dash_o = run_process([PYTHON, EMXX, path_from_root('tests', 'hello_world.cpp'), '-M', '-o', null_file], stdout=PIPE, stderr=PIPE).stdout
    if WINDOWS:
      assert not os.path.isfile(null_file)
    without_dash_o = run_process([PYTHON, EMXX, path_from_root('tests', 'hello_world.cpp'), '-M'], stdout=PIPE, stderr=PIPE).stdout
    assert len(with_dash_o) == 0
    assert len(without_dash_o) != 0

  def test_malloc_implicit(self):
    self.do_other_test(os.path.join('other', 'malloc_implicit'))

  def test_switch64phi(self):
    # issue 2539, fastcomp segfault on phi-i64 interaction
    create_test_file('src.cpp', r'''
#include <cstdint>
#include <limits>
#include <cstdio>

//============================================================================

namespace
{
  class int_adapter {
  public:
    typedef ::int64_t int_type;

    int_adapter(int_type v = 0)
      : value_(v)
    {}
    static const int_adapter pos_infinity()
    {
      return (::std::numeric_limits<int_type>::max)();
    }
    static const int_adapter neg_infinity()
    {
      return (::std::numeric_limits<int_type>::min)();
    }
    static const int_adapter not_a_number()
    {
      return (::std::numeric_limits<int_type>::max)()-1;
    }
    static bool is_neg_inf(int_type v)
    {
      return (v == neg_infinity().as_number());
    }
    static bool is_pos_inf(int_type v)
    {
      return (v == pos_infinity().as_number());
    }
    static bool is_not_a_number(int_type v)
    {
      return (v == not_a_number().as_number());
    }

    bool is_infinity() const
    {
      return (value_ == neg_infinity().as_number() ||
              value_ == pos_infinity().as_number());
    }
    bool is_special() const
    {
      return(is_infinity() || value_ == not_a_number().as_number());
    }
    bool operator<(const int_adapter& rhs) const
    {
      if(value_ == not_a_number().as_number()
         || rhs.value_ == not_a_number().as_number()) {
        return false;
      }
      if(value_ < rhs.value_) return true;
      return false;
    }
    int_type as_number() const
    {
      return value_;
    }

    int_adapter operator-(const int_adapter& rhs)const
    {
      if(is_special() || rhs.is_special())
      {
        if (rhs.is_pos_inf(rhs.as_number()))
        {
          return int_adapter(1);
        }
        if (rhs.is_neg_inf(rhs.as_number()))
        {
          return int_adapter();
        }
      }
      return int_adapter();
    }


  private:
    int_type value_;
  };

  class time_iterator {
  public:
    time_iterator(int_adapter t, int_adapter d)
      : current_(t),
        offset_(d)
    {}

    time_iterator& operator--()
    {
      current_ = int_adapter(current_ - offset_);
      return *this;
    }

    bool operator>=(const int_adapter& t)
    {
      return not (current_ < t);
    }

  private:
    int_adapter current_;
    int_adapter offset_;
  };

  void iterate_backward(const int_adapter *answers, const int_adapter& td)
  {
    int_adapter end = answers[0];
    time_iterator titr(end, td);

    std::puts("");
    for (; titr >= answers[0]; --titr) {
    }
  }
}

int
main()
{
  const int_adapter answer1[] = {};
  iterate_backward(NULL, int_adapter());
  iterate_backward(answer1, int_adapter());
}
    ''')
    run_process([PYTHON, EMCC, 'src.cpp', '-O2', '-s', 'SAFE_HEAP=1'])

  def test_only_force_stdlibs(self):
    def test(name, fail=False):
      print(name)
      run_process([PYTHON, EMXX, path_from_root('tests', 'hello_libcxx.cpp'), '-s', 'WARN_ON_UNDEFINED_SYMBOLS=0'])
      if fail:
        proc = run_process(NODE_JS + ['a.out.js'], stdout=PIPE, stderr=PIPE, check=False)
        self.assertNotEqual(proc.returncode, 0)
      else:
        self.assertContained('hello, world!', run_js('a.out.js', stderr=PIPE))

    with env_modify({'EMCC_FORCE_STDLIBS': None}):
      test('normal') # normally is ok

    with env_modify({'EMCC_FORCE_STDLIBS': 'libc,libc++abi,libc++'}):
      test('forced libs is ok, they were there anyhow')

    with env_modify({'EMCC_FORCE_STDLIBS': 'libc'}):
      test('partial list, but ok since we grab them as needed')

    with env_modify({'EMCC_FORCE_STDLIBS': 'libc', 'EMCC_ONLY_FORCED_STDLIBS': '1'}):
      test('fail! not enough stdlibs', fail=True)

    with env_modify({'EMCC_FORCE_STDLIBS': 'libc,libc++abi,libc++', 'EMCC_ONLY_FORCED_STDLIBS': '1'}):
      test('force all the needed stdlibs, so this works even though we ignore the input file')

  def test_only_force_stdlibs_2(self):
    create_test_file('src.cpp', r'''
#include <iostream>
#include <stdexcept>

int main()
{
  try {
    throw std::exception();
    std::cout << "got here" << std::endl;
  }
  catch (const std::exception& ex) {
    std::cout << "Caught exception: " << ex.what() << std::endl;
  }
}
''')
    with env_modify({'EMCC_FORCE_STDLIBS': 'libc,libc++abi,libc++,libdlmalloc', 'EMCC_ONLY_FORCED_STDLIBS': '1'}):
      run_process([PYTHON, EMXX, 'src.cpp', '-s', 'DISABLE_EXCEPTION_CATCHING=0'])
    self.assertContained('Caught exception: std::exception', run_js('a.out.js', stderr=PIPE))

  def test_strftime_zZ(self):
    create_test_file('src.cpp', r'''
#include <cerrno>
#include <cstring>
#include <ctime>
#include <iostream>

int main()
{
  // Buffer to hold the current hour of the day.  Format is HH + nul
  // character.
  char hour[3];

  // Buffer to hold our ISO 8601 formatted UTC offset for the current
  // timezone.  Format is [+-]hhmm + nul character.
  char utcOffset[6];

  // Buffer to hold the timezone name or abbreviation.  Just make it
  // sufficiently large to hold most timezone names.
  char timezone[128];

  std::tm tm;

  // Get the current timestamp.
  const std::time_t now = std::time(NULL);

  // What time is that here?
  if (::localtime_r(&now, &tm) == NULL) {
    const int error = errno;
    std::cout
      << "Failed to get localtime for timestamp=" << now << "; errno=" << error
      << "; " << std::strerror(error) << std::endl;
    return 1;
  }

  size_t result = 0;

  // Get the formatted hour of the day.
  if ((result = std::strftime(hour, 3, "%H", &tm)) != 2) {
    const int error = errno;
    std::cout
      << "Failed to format hour for timestamp=" << now << "; result="
      << result << "; errno=" << error << "; " << std::strerror(error)
      << std::endl;
    return 1;
  }
  std::cout << "The current hour of the day is: " << hour << std::endl;

  // Get the formatted UTC offset in ISO 8601 format.
  if ((result = std::strftime(utcOffset, 6, "%z", &tm)) != 5) {
    const int error = errno;
    std::cout
      << "Failed to format UTC offset for timestamp=" << now << "; result="
      << result << "; errno=" << error << "; " << std::strerror(error)
      << std::endl;
    return 1;
  }
  std::cout << "The current timezone offset is: " << utcOffset << std::endl;

  // Get the formatted timezone name or abbreviation.  We don't know how long
  // this will be, so just expect some data to be written to the buffer.
  if ((result = std::strftime(timezone, 128, "%Z", &tm)) == 0) {
    const int error = errno;
    std::cout
      << "Failed to format timezone for timestamp=" << now << "; result="
      << result << "; errno=" << error << "; " << std::strerror(error)
      << std::endl;
    return 1;
  }
  std::cout << "The current timezone is: " << timezone << std::endl;

  std::cout << "ok!\n";
}
''')
    run_process([PYTHON, EMCC, 'src.cpp'])
    self.assertContained('ok!', run_js('a.out.js'))

  def test_strptime_symmetry(self):
    Building.emcc(path_from_root('tests', 'strptime_symmetry.cpp'), output_filename='a.out.js')
    self.assertContained('TEST PASSED', run_js('a.out.js'))

  def test_truncate_from_0(self):
    create_test_file('src.cpp', r'''
#include <cerrno>
#include <cstring>
#include <iostream>

#include <fcntl.h>
#include <sys/stat.h>
#include <sys/types.h>
#include <unistd.h>

using std::endl;

//============================================================================
// :: Helpers

namespace
{
  // Returns the size of the regular file specified as 'path'.
  ::off_t getSize(const char* const path)
  {
    // Stat the file and make sure that it's the expected size.
    struct ::stat path_stat;
    if (::stat(path, &path_stat) != 0) {
      const int error = errno;
      std::cout
        << "Failed to lstat path: " << path << "; errno=" << error << "; "
        << std::strerror(error) << endl;
      return -1;
    }

    std::cout
      << "Size of file is: " << path_stat.st_size << endl;
    return path_stat.st_size;
  }

  // Causes the regular file specified in 'path' to have a size of 'length'
  // bytes.
  void resize(const char* const path,
              const ::off_t length)
  {
    std::cout
      << "Truncating file=" << path << " to length=" << length << endl;
    if (::truncate(path, length) == -1)
    {
      const int error = errno;
      std::cout
        << "Failed to truncate file=" << path << "; errno=" << error
        << "; " << std::strerror(error) << endl;
    }

    const ::off_t size = getSize(path);
    if (size != length) {
      std::cout
        << "Failed to truncate file=" << path << " to length=" << length
        << "; got size=" << size << endl;
    }
  }

  // Helper to create a file with the given content.
  void createFile(const std::string& path, const std::string& content)
  {
    std::cout
      << "Creating file: " << path << " with content=" << content << endl;

    const int fd = ::open(path.c_str(), O_CREAT | O_WRONLY, 0644);
    if (fd == -1) {
      const int error = errno;
      std::cout
        << "Failed to open file for writing: " << path << "; errno=" << error
        << "; " << std::strerror(error) << endl;
      return;
    }

    if (::write(fd, content.c_str(), content.size()) != content.size()) {
      const int error = errno;
      std::cout
        << "Failed to write content=" << content << " to file=" << path
        << "; errno=" << error << "; " << std::strerror(error) << endl;

      // Fall through to close FD.
    }

    ::close(fd);
  }
}

//============================================================================
// :: Entry Point
int main()
{
  const char* const file = "/tmp/file";
  createFile(file, "This is some content");
  getSize(file);
  resize(file, 32);
  resize(file, 17);
  resize(file, 0);

  // This throws a JS exception.
  resize(file, 32);
  return 0;
}
''')
    run_process([PYTHON, EMCC, 'src.cpp'])
    self.assertContained(r'''Creating file: /tmp/file with content=This is some content
Size of file is: 20
Truncating file=/tmp/file to length=32
Size of file is: 32
Truncating file=/tmp/file to length=17
Size of file is: 17
Truncating file=/tmp/file to length=0
Size of file is: 0
Truncating file=/tmp/file to length=32
Size of file is: 32
''', run_js('a.out.js'))

  def test_emcc_s_typo(self):
    # with suggestions
    proc = run_process([PYTHON, EMCC, path_from_root('tests', 'hello_world.c'), '-s', 'DISABLE_EXCEPTION_CATCH=1'], stderr=PIPE, check=False)
    self.assertNotEqual(proc.returncode, 0)
    self.assertContained('Assigning a non-existent settings attribute "DISABLE_EXCEPTION_CATCH"', proc.stderr)
    self.assertContained('did you mean one of DISABLE_EXCEPTION_CATCHING?', proc.stderr)
    # no suggestions
    proc = run_process([PYTHON, EMCC, path_from_root('tests', 'hello_world.c'), '-s', 'CHEEZ=1'], stderr=PIPE, check=False)
    self.assertNotEqual(proc.returncode, 0)
    self.assertContained("perhaps a typo in emcc\'s  -s X=Y  notation?", proc.stderr)
    self.assertContained('(see src/settings.js for valid values)', proc.stderr)

  def test_create_readonly(self):
    create_test_file('src.cpp', r'''
#include <cerrno>
#include <cstring>
#include <iostream>

#include <fcntl.h>
#include <unistd.h>

using std::endl;

//============================================================================
// :: Helpers

namespace
{
  // Helper to create a read-only file with content.
  void readOnlyFile(const std::string& path, const std::string& content)
  {
    std::cout
      << "Creating file: " << path << " with content of size="
      << content.size() << endl;

    const int fd = ::open(path.c_str(), O_CREAT | O_WRONLY, 0400);
    if (fd == -1) {
      const int error = errno;
      std::cout
        << "Failed to open file for writing: " << path << "; errno=" << error
        << "; " << std::strerror(error) << endl;
      return;
    }

    // Write the content to the file.
    ssize_t result = 0;
    if ((result = ::write(fd, content.data(), content.size()))
        != ssize_t(content.size()))
    {
      const int error = errno;
      std::cout
        << "Failed to write to file=" << path << "; errno=" << error
        << "; " << std::strerror(error) << endl;
      // Fall through to close the file.
    }
    else {
      std::cout
        << "Data written to file=" << path << "; successfully wrote "
        << result << " bytes" << endl;
    }

    ::close(fd);
  }
}

//============================================================================
// :: Entry Point

int main()
{
  const char* const file = "/tmp/file";
  unlink(file);
  readOnlyFile(file, "This content should get written because the file "
                     "does not yet exist and so, only the mode of the "
                     "containing directory will influence my ability to "
                     "create and open the file. The mode of the file only "
                     "applies to opening of the stream, not subsequent stream "
                     "operations after stream has opened.\n\n");
  readOnlyFile(file, "This should not get written because the file already "
                     "exists and is read-only.\n\n");
}
''')
    run_process([PYTHON, EMCC, 'src.cpp'])
    self.assertContained(r'''Creating file: /tmp/file with content of size=292
Data written to file=/tmp/file; successfully wrote 292 bytes
Creating file: /tmp/file with content of size=79
Failed to open file for writing: /tmp/file; errno=13; Permission denied
''', run_js('a.out.js'))

  def test_embed_file_large(self):
    # If such long files are encoded on one line,
    # they overflow the interpreter's limit
    large_size = int(1500000)
    create_test_file('large.txt', 'x' * large_size)
    create_test_file('src.cpp', r'''
      #include <stdio.h>
      #include <unistd.h>
      int main()
      {
          FILE* fp = fopen("large.txt", "r");
          if (fp) {
              printf("ok\n");
              fseek(fp, 0L, SEEK_END);
              printf("%ld\n", ftell(fp));
          } else {
              printf("failed to open large file.txt\n");
          }
          return 0;
      }
    ''')
    run_process([PYTHON, EMCC, 'src.cpp', '--embed-file', 'large.txt'])
    for engine in JS_ENGINES:
      if engine == V8_ENGINE:
        continue # ooms
      print(engine)
      self.assertContained('ok\n' + str(large_size) + '\n', run_js('a.out.js', engine=engine))

  def test_force_exit(self):
    create_test_file('src.cpp', r'''
#include <emscripten/emscripten.h>

namespace
{
  extern "C"
  EMSCRIPTEN_KEEPALIVE
  void callback()
  {
    EM_ASM({ out('callback pre()') });
    ::emscripten_force_exit(42);
    EM_ASM({ out('callback post()') });
    }
}

int
main()
{
  EM_ASM({ setTimeout(function() { out("calling callback()"); _callback() }, 100) });
  ::emscripten_exit_with_live_runtime();
  return 123;
}
    ''')
    run_process([PYTHON, EMCC, 'src.cpp'])
    output = run_js('a.out.js', engine=NODE_JS, assert_returncode=42)
    assert 'callback pre()' in output
    assert 'callback post()' not in output

  def test_bad_locale(self):
    create_test_file('src.cpp', r'''

#include <locale.h>
#include <stdio.h>
#include <wctype.h>

int
main(const int argc, const char * const * const argv)
{
  const char * const locale = (argc > 1 ? argv[1] : "C");
  const char * const actual = setlocale(LC_ALL, locale);
  if(actual == NULL) {
    printf("%s locale not supported\n",
           locale);
    return 0;
  }
  printf("locale set to %s: %s\n", locale, actual);
}

    ''')
    run_process([PYTHON, EMCC, 'src.cpp'])

    self.assertContained('locale set to C: C;C;C;C;C;C',
                         run_js('a.out.js', args=['C']))
    self.assertContained('locale set to waka: waka;waka;waka;waka;waka;waka',
                         run_js('a.out.js', args=['waka']))

  def test_js_main(self):
    # try to add a main() from JS, at runtime. this is not supported (the
    # compiler needs to know at compile time about main).
    create_test_file('pre_main.js', r'''
      var Module = {
        '_main': function() {
        }
      };
    ''')
    create_test_file('src.cpp', '')
    run_process([PYTHON, EMCC, 'src.cpp', '--pre-js', 'pre_main.js'])
    self.assertContained('compiled without a main, but one is present. if you added it from JS, use Module["onRuntimeInitialized"]',
                         run_js('a.out.js', assert_returncode=None, stderr=PIPE))

  def test_js_malloc(self):
    create_test_file('src.cpp', r'''
#include <stdio.h>
#include <emscripten.h>

int main() {
  EM_ASM({
    for (var i = 0; i < 1000; i++) {
      var ptr = Module._malloc(1024 * 1024); // only done in JS, but still must not leak
      Module._free(ptr);
    }
  });
  printf("ok.\n");
}
    ''')
    run_process([PYTHON, EMCC, 'src.cpp'])
    self.assertContained('ok.', run_js('a.out.js', args=['C']))

  def test_locale_wrong(self):
    create_test_file('src.cpp', r'''
#include <locale>
#include <iostream>
#include <stdexcept>

int
main(const int argc, const char * const * const argv)
{
  const char * const name = argc > 1 ? argv[1] : "C";

  try {
    const std::locale locale(name);
    std::cout
      << "Constructed locale \"" << name << "\"\n"
      << "This locale is "
      << (locale == std::locale::global(locale) ? "" : "not ")
      << "the global locale.\n"
      << "This locale is " << (locale == std::locale::classic() ? "" : "not ")
      << "the C locale." << std::endl;

  } catch(const std::runtime_error &ex) {
    std::cout
      << "Can't construct locale \"" << name << "\": " << ex.what()
      << std::endl;
    return 1;

  } catch(...) {
    std::cout
      << "FAIL: Unexpected exception constructing locale \"" << name << '\"'
      << std::endl;
    return 127;
  }
}
    ''')
    run_process([PYTHON, EMCC, 'src.cpp', '-s', 'EXIT_RUNTIME=1', '-s', 'DISABLE_EXCEPTION_CATCHING=0'])
    self.assertContained('Constructed locale "C"\nThis locale is the global locale.\nThis locale is the C locale.', run_js('a.out.js', args=['C']))
    self.assertContained('''Can't construct locale "waka": collate_byname<char>::collate_byname failed to construct for waka''', run_js('a.out.js', args=['waka'], assert_returncode=1))

  def test_cleanup_os(self):
    # issue 2644
    def test(args, be_clean):
      print(args)
      self.clear()
      shutil.copyfile(path_from_root('tests', 'hello_world.c'), 'a.c')
      create_test_file('b.c', ' ')
      run_process([PYTHON, EMCC, 'a.c', 'b.c'] + args)
      clutter = glob.glob('*.o')
      if be_clean:
        assert len(clutter) == 0, 'should not leave clutter ' + str(clutter)
      else:
         assert len(clutter) == 2, 'should leave .o files'
    test(['-o', 'c.bc'], True)
    test(['-o', 'c.js'], True)
    test(['-o', 'c.html'], True)
    test(['-c'], False)

  @no_wasm_backend()
  def test_js_dash_g(self):
    create_test_file('src.c', '''
      #include <stdio.h>
      #include <assert.h>

      void checker(int x) {
        x += 20;
        assert(x < 15); // this is line 7!
      }

      int main() {
        checker(10);
        return 0;
      }
    ''')

    def check(has):
      print(has)
      lines = open('a.out.js').readlines()
      lines = [line for line in lines if '___assert_fail(' in line or '___assert_func(' in line]
      found_line_num = any(('//@line 7 "' in line) for line in lines)
      found_filename = any(('src.c"\n' in line) for line in lines)
      assert found_line_num == has, 'Must have debug info with the line number'
      assert found_filename == has, 'Must have debug info with the filename'

    run_process([PYTHON, EMCC, '-s', 'WASM=0', 'src.c', '-g'])
    check(True)
    run_process([PYTHON, EMCC, '-s', 'WASM=0', 'src.c'])
    check(False)
    run_process([PYTHON, EMCC, '-s', 'WASM=0', 'src.c', '-g0'])
    check(False)
    run_process([PYTHON, EMCC, '-s', 'WASM=0', 'src.c', '-g0', '-g']) # later one overrides
    check(True)
    run_process([PYTHON, EMCC, '-s', 'WASM=0', 'src.c', '-g', '-g0']) # later one overrides
    check(False)

  def test_dash_g_bc(self):
    def test(opts):
      print(opts)
      run_process([PYTHON, EMCC, path_from_root('tests', 'hello_world.c'), '-o', 'a_.bc'] + opts)
      sizes = {'_': os.path.getsize('a_.bc')}
      run_process([PYTHON, EMCC, path_from_root('tests', 'hello_world.c'), '-g', '-o', 'ag.bc'] + opts)
      sizes['g'] = os.path.getsize('ag.bc')
      for i in range(0, 5):
        run_process([PYTHON, EMCC, path_from_root('tests', 'hello_world.c'), '-g' + str(i), '-o', 'a' + str(i) + '.bc'] + opts)
        sizes[i] = os.path.getsize('a' + str(i) + '.bc')
      print('  ', sizes)
      assert sizes['_'] == sizes[0] == sizes[1] == sizes[2] == sizes[3], 'no debug or <4 debug, means no llvm debug info ' + str(sizes)
      assert sizes['g'] == sizes[4], '-g or -g4 means llvm debug info ' + str(sizes)
      assert sizes['_'] < sizes['g'], 'llvm debug info has positive size ' + str(sizes)
    test([])
    test(['-O1'])

  def test_no_filesystem(self):
    FS_MARKER = 'var FS'
    # fopen forces full filesystem support
    run_process([PYTHON, EMCC, path_from_root('tests', 'hello_world_fopen.c')])
    yes_size = os.path.getsize('a.out.js')
    self.assertContained('hello, world!', run_js('a.out.js'))
    self.assertContained(FS_MARKER, open('a.out.js').read())
    run_process([PYTHON, EMCC, path_from_root('tests', 'hello_world.c')])
    no_size = os.path.getsize('a.out.js')
    self.assertContained('hello, world!', run_js('a.out.js'))
    self.assertNotContained(FS_MARKER, open('a.out.js').read())
    print('yes fs, no fs:', yes_size, no_size)
    # 100K of FS code is removed
    self.assertGreater(yes_size - no_size, 100000)
    self.assertLess(no_size, 360000)

  def test_no_nuthin(self):
    # check FILESYSTEM is automatically set, and effective

    def test(opts, absolute):
      print('opts, absolute:', opts, absolute)
      sizes = {}

      def do(name, source, moar_opts):
        self.clear()
        # pad the name to a common length so that doesn't effect the size of the
        # output
        padded_name = name + '_' * (20 - len(name))
        run_process([PYTHON, EMCC, path_from_root('tests', source), '-o', padded_name + '.js'] + opts + moar_opts)
        sizes[name] = os.path.getsize(padded_name + '.js')
        if os.path.exists(padded_name + '.wasm'):
          sizes[name] += os.path.getsize(padded_name + '.wasm')
        self.assertContained('hello, world!', run_js(padded_name + '.js'))

      do('normal', 'hello_world_fopen.c', [])
      do('no_fs', 'hello_world.c', []) # without fopen, we should auto-detect we do not need full fs support and can do FILESYSTEM=0
      do('no_fs_manual', 'hello_world.c', ['-s', 'FILESYSTEM=0'])
      print('  ', sizes)
      self.assertLess(sizes['no_fs'], sizes['normal'])
      self.assertLess(sizes['no_fs'], absolute)
      # manual can usually remove a tiny bit more
      self.assertLess(sizes['no_fs_manual'], sizes['no_fs'] + 30)

    test(['-s', 'ASSERTIONS=0'], 120000) # we don't care about code size with assertions
    test(['-O1'], 91000)
    test(['-O2'], 46000)
    test(['-O3', '--closure', '1'], 17000)
    # asm.js too
    if not self.is_wasm_backend():
      test(['-O3', '--closure', '1', '-s', 'WASM=0'], 36000)
      test(['-O3', '--closure', '2', '-s', 'WASM=0'], 33000) # might change now and then

  def test_no_browser(self):
    BROWSER_INIT = 'var Browser'

    run_process([PYTHON, EMCC, path_from_root('tests', 'hello_world.c')])
    self.assertNotContained(BROWSER_INIT, open('a.out.js').read())

    run_process([PYTHON, EMCC, path_from_root('tests', 'browser_main_loop.c')]) # uses emscripten_set_main_loop, which needs Browser
    self.assertContained(BROWSER_INIT, open('a.out.js').read())

  def test_EXPORTED_RUNTIME_METHODS(self):
    def test(opts, has, not_has):
      print(opts, has, not_has)
      self.clear()
      # check without assertions, as with assertions we add stubs for the things we remove (which
      # print nice error messages)
      run_process([PYTHON, EMCC, path_from_root('tests', 'hello_world.c'), '-s', 'ASSERTIONS=0'] + opts)
      self.assertContained('hello, world!', run_js('a.out.js'))
      src = open('a.out.js').read()
      self.assertContained(has, src)
      self.assertNotContained(not_has, src)

    test([], 'Module["', 'Module["waka')
    test(['-s', 'EXPORTED_RUNTIME_METHODS=[]'], '', 'Module["addRunDependency')
    test(['-s', 'EXPORTED_RUNTIME_METHODS=["addRunDependency"]'], 'Module["addRunDependency', 'Module["waka')
    test(['-s', 'EXPORTED_RUNTIME_METHODS=[]', '-s', 'EXTRA_EXPORTED_RUNTIME_METHODS=["addRunDependency"]'], 'Module["addRunDependency', 'Module["waka')

  def test_stat_fail_alongtheway(self):
    create_test_file('src.cpp', r'''
#include <errno.h>
#include <stdio.h>
#include <sys/types.h>
#include <sys/stat.h>
#include <unistd.h>
#include <stdlib.h>
#include <fcntl.h>
#include <string.h>

#define CHECK(expression) \
  if(!(expression)) {                            \
    error = errno;                               \
    printf("FAIL: %s\n", #expression); fail = 1; \
  } else {                                       \
    error = errno;                               \
    printf("pass: %s\n", #expression);           \
  }                                              \

int
main()
{
  int error;
  int fail = 0;
  CHECK(mkdir("path", 0777) == 0);
  CHECK(close(open("path/file", O_CREAT | O_WRONLY, 0644)) == 0);
  {
    struct stat st;
    CHECK(stat("path", &st) == 0);
    CHECK(st.st_mode = 0777);
  }
  {
    struct stat st;
    CHECK(stat("path/nosuchfile", &st) == -1);
    printf("info: errno=%d %s\n", error, strerror(error));
    CHECK(error == ENOENT);
  }
  {
    struct stat st;
    CHECK(stat("path/file", &st) == 0);
    CHECK(st.st_mode = 0666);
  }
  {
    struct stat st;
    CHECK(stat("path/file/impossible", &st) == -1);
    printf("info: errno=%d %s\n", error, strerror(error));
    CHECK(error == ENOTDIR);
  }
  {
    struct stat st;
    CHECK(lstat("path/file/impossible", &st) == -1);
    printf("info: errno=%d %s\n", error, strerror(error));
    CHECK(error == ENOTDIR);
  }
  return fail;
}
''')
    run_process([PYTHON, EMCC, 'src.cpp'])
    self.assertContained(r'''pass: mkdir("path", 0777) == 0
pass: close(open("path/file", O_CREAT | O_WRONLY, 0644)) == 0
pass: stat("path", &st) == 0
pass: st.st_mode = 0777
pass: stat("path/nosuchfile", &st) == -1
info: errno=2 No such file or directory
pass: error == ENOENT
pass: stat("path/file", &st) == 0
pass: st.st_mode = 0666
pass: stat("path/file/impossible", &st) == -1
info: errno=20 Not a directory
pass: error == ENOTDIR
pass: lstat("path/file/impossible", &st) == -1
info: errno=20 Not a directory
pass: error == ENOTDIR
''', run_js('a.out.js'))

  @no_wasm_backend("uses EMTERPRETIFY")
  @unittest.skipIf(SPIDERMONKEY_ENGINE not in JS_ENGINES, 'requires SpiderMonkey')
  def test_emterpreter(self):
    def do_emcc_test(source, args, output, emcc_args=[]):
      print()
      print('emcc', source[:40], '\n' in source)
      try_delete('a.out.js')
      if '\n' in source:
        create_test_file('src.cpp', source)
        source = 'src.cpp'
      else:
        source = path_from_root('tests', source)
      run_process([PYTHON, EMCC, source, '-O2', '-s', 'EMTERPRETIFY=1', '-g2', '-s', 'WASM=0'] + emcc_args)
      self.assertTextDataContained(output, run_js('a.out.js', args=args))
      out = run_js('a.out.js', engine=SPIDERMONKEY_ENGINE, args=args, stderr=PIPE, full_output=True)
      self.assertTextDataContained(output, out)
      self.validate_asmjs(out)
      # -g2 enables these
      src = open('a.out.js').read()
      assert 'function emterpret' in src, 'emterpreter should exist'
      # and removing calls to the emterpreter break, so it was being used
      out1 = run_js('a.out.js', args=args)
      assert output in out1
      create_test_file('a.out.js', src.replace('function emterpret', 'function do_not_find_me'))
      out2 = run_js('a.out.js', args=args, stderr=PIPE, assert_returncode=None)
      assert output not in out2, out2
      assert out1 != out2

    def do_test(source, args, output):
      print()
      print('emcc', source.replace('\n', '.')[:40], '\n' in source)
      self.clear()
      if '\n' in source:
        create_test_file('src.cpp', source)
        source = 'src.cpp'
      else:
        source = path_from_root('tests', source)
      run_process([PYTHON, EMCC, source, '-O2', '--profiling', '-s', 'FINALIZE_ASM_JS=0', '-s', 'GLOBAL_BASE=2048', '-s', 'ALLOW_MEMORY_GROWTH=0', '-s', 'WASM=0'])
      run_process([PYTHON, path_from_root('tools', 'emterpretify.py'), 'a.out.js', 'em.out.js', 'ASYNC=0'])
      self.assertTextDataContained(output, run_js('a.out.js', args=args))
      self.assertTextDataContained(output, run_js('em.out.js', args=args))
      out = run_js('em.out.js', engine=SPIDERMONKEY_ENGINE, args=args, stderr=PIPE, full_output=True)
      self.assertTextDataContained(output, out)

    # generate default shell for js test
    def make_default(args=[]):
      run_process([PYTHON, EMCC, path_from_root('tests', 'hello_world.c'), '-O2', '--profiling', '-s', 'FINALIZE_ASM_JS=0', '-s', 'GLOBAL_BASE=2048', '-s', 'WASM=0'] + args)
      default = open('a.out.js').read()
      start = default.index('function _main(')
      end = default.index('}', start)
      default = default[:start] + '{{{MAIN}}}' + default[end + 1:]
      default_mem = open('a.out.js.mem', 'rb').read()
      return default, default_mem
    default, default_mem = make_default()
    default_float, default_float_mem = make_default(['-s', 'PRECISE_F32=1'])

    def do_js_test(name, source, args, output, floaty=False):
      print()
      print('js', name)
      self.clear()
      if '\n' not in source:
        source = open(source).read()
      the_default = default if not floaty else default_float
      the_default_mem = default_mem if not floaty else default_float_mem
      source = the_default.replace('{{{MAIN}}}', source)
      create_test_file('a.out.js', source)
      open('a.out.js.mem', 'wb').write(the_default_mem)
      run_process([PYTHON, path_from_root('tools', 'emterpretify.py'), 'a.out.js', 'em.out.js', 'ASYNC=0'])
      sm_no_warn = [x for x in SPIDERMONKEY_ENGINE if x != '-w']
      self.assertTextDataContained(output, run_js('a.out.js', engine=sm_no_warn, args=args)) # run in spidermonkey for print()
      self.assertTextDataContained(output, run_js('em.out.js', engine=sm_no_warn, args=args))

    do_emcc_test('hello_world.c', [], 'hello, world!')

    do_test('hello_world.c', [], 'hello, world!')
    do_test('hello_world_loop.cpp', [], 'hello, world!')
    do_test('fannkuch.cpp', ['5'], 'Pfannkuchen(5) = 7.')

    print('profiling')

    do_emcc_test('fannkuch.cpp', ['5'], 'Pfannkuchen(5) = 7.', ['-g2'])
    normal = open('a.out.js').read()
    shutil.copyfile('a.out.js', 'last.js')
    do_emcc_test('fannkuch.cpp', ['5'], 'Pfannkuchen(5) = 7.', ['-g2', '--profiling'])
    profiling = open('a.out.js').read()
    assert len(profiling) > len(normal) + 250, [len(profiling), len(normal)] # should be much larger

    print('blacklisting')

    do_emcc_test('fannkuch.cpp', ['5'], 'Pfannkuchen(5) = 7.', [])
    src = open('a.out.js').read()
    assert 'emterpret' in self.get_func(src, '_main'), 'main is emterpreted'
    assert 'function _atoi(' not in src, 'atoi is emterpreted and does not even have a trampoline, since only other emterpreted can reach it'

    do_emcc_test('fannkuch.cpp', ['5'], 'Pfannkuchen(5) = 7.', ['-s', 'EMTERPRETIFY_BLACKLIST=["_main"]']) # blacklist main
    src = open('a.out.js').read()
    assert 'emterpret' not in self.get_func(src, '_main'), 'main is NOT emterpreted, it was  blacklisted'
    assert 'emterpret' in self.get_func(src, '_atoi'), 'atoi is emterpreted'

    do_emcc_test('fannkuch.cpp', ['5'], 'Pfannkuchen(5) = 7.', ['-s', 'EMTERPRETIFY_BLACKLIST=["_main", "_atoi"]']) # blacklist main and atoi
    src = open('a.out.js').read()
    assert 'emterpret' not in self.get_func(src, '_main'), 'main is NOT emterpreted, it was  blacklisted'
    assert 'emterpret' not in self.get_func(src, '_atoi'), 'atoi is NOT emterpreted either'

    create_test_file('blacklist.txt', '["_main", "_atoi"]')
    do_emcc_test('fannkuch.cpp', ['5'], 'Pfannkuchen(5) = 7.', ['-s', 'EMTERPRETIFY_BLACKLIST=@blacklist.txt']) # blacklist main and atoi with a @response file
    src = open('a.out.js').read()
    assert 'emterpret' not in self.get_func(src, '_main'), 'main is NOT emterpreted, it was  blacklisted'
    assert 'emterpret' not in self.get_func(src, '_atoi'), 'atoi is NOT emterpreted either'

    print('whitelisting')

    do_emcc_test('fannkuch.cpp', ['5'], 'Pfannkuchen(5) = 7.', ['-s', 'EMTERPRETIFY_WHITELIST=[]'])
    src = open('a.out.js').read()
    assert 'emterpret' in self.get_func(src, '_main'), 'main is emterpreted'
    assert 'function _atoi(' not in src, 'atoi is emterpreted and does not even have a trampoline, since only other emterpreted can reach it'

    do_emcc_test('fannkuch.cpp', ['5'], 'Pfannkuchen(5) = 7.', ['-s', 'EMTERPRETIFY_WHITELIST=["_main"]'])
    src = open('a.out.js').read()
    assert 'emterpret' in self.get_func(src, '_main')
    assert 'emterpret' not in self.get_func(src, '_atoi'), 'atoi is not in whitelist, so it is not emterpreted'

    do_emcc_test('fannkuch.cpp', ['5'], 'Pfannkuchen(5) = 7.', ['-s', 'EMTERPRETIFY_WHITELIST=["_main", "_atoi"]'])
    src = open('a.out.js').read()
    assert 'emterpret' in self.get_func(src, '_main')
    assert 'function _atoi(' not in src, 'atoi is emterpreted and does not even have a trampoline, since only other emterpreted can reach it'

    create_test_file('whitelist.txt', '["_main"]')
    do_emcc_test('fannkuch.cpp', ['5'], 'Pfannkuchen(5) = 7.', ['-s', 'EMTERPRETIFY_WHITELIST=@whitelist.txt'])
    src = open('a.out.js').read()
    assert 'emterpret' in self.get_func(src, '_main')
    assert 'emterpret' not in self.get_func(src, '_atoi'), 'atoi is not in whitelist, so it is not emterpreted'

    do_test(r'''
#include <stdio.h>

int main() {
  volatile float f;
  volatile float *ff = &f;
  *ff = -10;
  printf("hello, world! %d\n", (int)f);
  return 0;
}
''', [], 'hello, world! -10')

    do_test(r'''
#include <stdio.h>

int main() {
  volatile float f;
  volatile float *ff = &f;
  *ff = -10;
  printf("hello, world! %.2f\n", f);
  return 0;
}
''', [], 'hello, world! -10.00')

    do_js_test('float', r'''
function _main() {
  var f = f0;
  f = f0 + f0;
  print(f);
}
''', [], '0\n', floaty=True)

    do_js_test('conditionals', r'''
function _main() {
 var i8 = 0;
 var d10 = +d10, d11 = +d11, d7 = +d7, d5 = +d5, d6 = +d6, d9 = +d9;
 d11 = +1;
 d7 = +2;
 d5 = +3;
 d6 = +4;
 d10 = d11 < d7 ? d11 : d7;
 print(d10);
 d9 = d5 < d6 ? d5 : d6;
 print(d9);
 HEAPF64[tempDoublePtr >> 3] = d10;
 i8 = STACKTOP;
 HEAP32[i8 >> 2] = HEAP32[tempDoublePtr >> 2];
 HEAP32[i8 + 4 >> 2] = HEAP32[tempDoublePtr + 4 >> 2];
 print(HEAP32[i8 >> 2]);
 print(HEAP32[i8 + 4 >> 2]);
}
''', [], '1\n3\n0\n1072693248\n')

    do_js_test('bigswitch', r'''
function _main() {
 var i2 = 0, i3 = 0, i4 = 0, i6 = 0, i8 = 0, i9 = 0, i10 = 0, i11 = 0, i12 = 0, i13 = 0, i14 = 0, i15 = 0, i16 = 0, i5 = 0, i7 = 0, i1 = 0;
 print(4278);
 i6 = 0;
 L1 : while (1) {
  i11 = -1;
  switch ((i11 | 0)) {
  case 0:
   {
    i6 = 67;
    break;
   }
  default:
   {}
  }
  print(i6);
  break;
 }
 print(i6);
}
''', [], '4278\n0\n0\n')

    do_js_test('big int compare', r'''
function _main() {
  print ((0 > 4294963001) | 0);
}
''', [], '0\n')

    do_js_test('effectless expressions, with a subeffect', r'''
function _main() {
  (print (123) | 0) != 0;
  print (456) | 0;
  0 != (print (789) | 0);
  0 | (print (159) | 0);
}
''', [], '123\n456\n789\n159\n')

    do_js_test('effectless unary', r'''
function _main() {
  !(0 != 0);
  !(print (123) | 0);
}
''', [], '123\n')

    do_js_test('flexible mod', r'''
function _main() {
  print(1 % 16);
}
''', [], '1\n')

    # codegen log tests

    def do_log_test(source, expected, func):
      print('log test', source, expected)
      with env_modify({'EMCC_LOG_EMTERPRETER_CODE': '1'}):
        err = run_process([PYTHON, EMCC, source, '-O3', '-s', 'EMTERPRETIFY=1'], stderr=PIPE).stderr
      lines = err.split('\n')
      lines = [line for line in lines if 'raw bytecode for ' + func in line]
      assert len(lines) == 1, '\n\n'.join(lines)
      err = lines[0]
      parts = err.split('insts: ')
      pre, post = parts[:2]
      assert func in pre, pre
      post = post.split('\n')[0]
      seen = int(post)
      print('  seen', seen, ', expected ', expected, type(seen), type(expected))
      assert expected == seen or (type(expected) in [list, tuple] and seen in expected), ['expect', expected, 'but see', seen]

    do_log_test(path_from_root('tests', 'primes.cpp'), list(range(88, 101)), '_main')
    do_log_test(path_from_root('tests', 'fannkuch.cpp'), list(range(226, 241)), '__Z15fannkuch_workerPv')

  @no_wasm_backend('uses emterpreter')
  def test_emterpreter_advise(self):
    out = run_process([PYTHON, EMCC, path_from_root('tests', 'emterpreter_advise.cpp'), '-s', 'EMTERPRETIFY=1', '-s', 'EMTERPRETIFY_ASYNC=1', '-s', 'EMTERPRETIFY_ADVISE=1'], stdout=PIPE).stdout
    self.assertContained('-s EMTERPRETIFY_WHITELIST=\'["__Z6middlev", "__Z7sleeperv", "__Z8recurserv", "_main"]\'', out)

    out = run_process([PYTHON, EMCC, path_from_root('tests', 'emterpreter_advise_funcptr.cpp'), '-s', 'EMTERPRETIFY=1', '-s', 'EMTERPRETIFY_ASYNC=1', '-s', 'EMTERPRETIFY_ADVISE=1'], stdout=PIPE).stdout
    self.assertContained('-s EMTERPRETIFY_WHITELIST=\'["__Z4posti", "__Z5post2i", "__Z6middlev", "__Z7sleeperv", "__Z8recurserv", "_main"]\'', out)

    out = run_process([PYTHON, EMCC, path_from_root('tests', 'emterpreter_advise_synclist.c'), '-s', 'EMTERPRETIFY=1', '-s', 'EMTERPRETIFY_ASYNC=1', '-s', 'EMTERPRETIFY_ADVISE=1', '-s', 'EMTERPRETIFY_SYNCLIST=["_j","_k"]'], stdout=PIPE).stdout
    self.assertContained('-s EMTERPRETIFY_WHITELIST=\'["_a", "_b", "_e", "_f", "_main"]\'', out)

    # The same EMTERPRETIFY_WHITELIST should be in core.test_coroutine_emterpretify_async
    out = run_process([PYTHON, EMCC, path_from_root('tests', 'test_coroutines.cpp'), '-s', 'EMTERPRETIFY=1', '-s', 'EMTERPRETIFY_ASYNC=1', '-s', 'EMTERPRETIFY_ADVISE=1'], stdout=PIPE).stdout
    self.assertContained('-s EMTERPRETIFY_WHITELIST=\'["_f", "_fib", "_g"]\'', out)

  @no_wasm_backend('uses emterpreter')
  def test_emterpreter_async_assertions(self):
    # emterpretify-async mode with assertions adds checks on each call out of the emterpreter;
    # make sure we handle all possible types there
    for t, out in [
      ('int',    '18.00'),
      ('float',  '18.51'),
      ('double', '18.51'),
    ]:
      print(t, out)
      create_test_file('src.c', r'''
        #include <stdio.h>
        #include <emscripten.h>

        #define TYPE %s

        TYPE marfoosh(TYPE input) {
          return input * 1.5;
        }

        TYPE fleefl(TYPE input) {
          return marfoosh(input);
        }

        int main(void) {
          printf("result: %%.2f\n", (double)fleefl((TYPE)12.34));
        }
      ''' % t)
      run_process([PYTHON, EMCC, 'src.c', '-s', 'EMTERPRETIFY=1', '-s', 'EMTERPRETIFY_ASYNC=1', '-s', 'EMTERPRETIFY_WHITELIST=["_fleefl"]', '-s', 'PRECISE_F32=1'])
      self.assertContained('result: ' + out, run_js('a.out.js'))

  @no_wasm_backend('uses EMTERPRETIFY')
  def test_call_nonemterpreted_during_sleep(self):
    create_test_file('src.c', r'''
#include <stdio.h>
#include <emscripten.h>

EMSCRIPTEN_KEEPALIVE void emterpreted_yielder() {
  int counter = 0;
  while (1) {
    printf("emterpreted_yielder() sleeping...\n");
    emscripten_sleep_with_yield(10);
    counter++;
    if (counter == 3) {
      printf("Success\n");
      break;
    }
  }
}

EMSCRIPTEN_KEEPALIVE void not_emterpreted() {
  printf("Entering not_emterpreted()\n");
}

int main() {
  EM_ASM({
    setTimeout(function () {
      console.log("calling not_emterpreted()");
      Module["_not_emterpreted"]();
    }, 0);
    console.log("calling emterpreted_yielder()");
#ifdef BAD_EM_ASM
    Module['_emterpreted_yielder']();
#endif
  });
#ifndef BAD_EM_ASM
  emterpreted_yielder();
#endif
}
    ''')
    run_process([PYTHON, EMCC, 'src.c', '-s', 'EMTERPRETIFY=1', '-s', 'EMTERPRETIFY_ASYNC=1', '-s', 'EMTERPRETIFY_BLACKLIST=["_not_emterpreted"]'])
    self.assertContained('Success', run_js('a.out.js'))

    print('check calling of emterpreted as well')
    run_process([PYTHON, EMCC, 'src.c', '-s', 'EMTERPRETIFY=1', '-s', 'EMTERPRETIFY_ASYNC=1'])
    self.assertContained('Success', run_js('a.out.js'))

    print('check for invalid EM_ASM usage')
    run_process([PYTHON, EMCC, 'src.c', '-s', 'EMTERPRETIFY=1', '-s', 'EMTERPRETIFY_ASYNC=1', '-s', 'EMTERPRETIFY_BLACKLIST=["_not_emterpreted"]', '-DBAD_EM_ASM'])
    self.assertContained('cannot have an EM_ASM on the stack when emterpreter pauses/resumes', run_js('a.out.js', stderr=STDOUT, assert_returncode=None))

  def test_link_with_a_static(self):
    for args in [[], ['-O2']]:
      print(args)
      self.clear()
      create_test_file('x.c', r'''
int init_weakref(int a, int b) {
    return a + b;
}
''')
      create_test_file('y.c', r'''
static int init_weakref(void) { // inlined in -O2, not in -O0 where it shows up in llvm-nm as 't'
    return 150;
}

int testy(void) {
    return init_weakref();
}
''')
      create_test_file('z.c', r'''
extern int init_weakref(int, int);
extern int testy(void);

int main(void) {
    return testy() + init_weakref(5, 6);
}
''')
      run_process([PYTHON, EMCC, 'x.c', '-o', 'x.o'])
      run_process([PYTHON, EMCC, 'y.c', '-o', 'y.o'])
      run_process([PYTHON, EMCC, 'z.c', '-o', 'z.o'])
      run_process([PYTHON, EMAR, 'rc', 'libtest.a', 'y.o'])
      run_process([PYTHON, EMAR, 'rc', 'libtest.a', 'x.o'])
      run_process([PYTHON, EMRANLIB, 'libtest.a'])
      run_process([PYTHON, EMCC, 'z.o', 'libtest.a', '-s', 'EXIT_RUNTIME=1'] + args)
      run_js('a.out.js', assert_returncode=161)

  def test_link_with_bad_o_in_a(self):
    # when building a .a, we force-include all the objects inside it. but, some
    # may not be valid bitcode, e.g. if it contains metadata or something else
    # weird. we should just ignore those
    run_process([PYTHON, EMCC, path_from_root('tests', 'hello_world.c'), '-o', 'a.bc'])
    create_test_file('bad.bc', 'this is not a good file, it should be ignored!')
    run_process([LLVM_AR, 'r', 'a.a', 'a.bc', 'bad.bc'])
    run_process([PYTHON, EMCC, 'a.a'])
    self.assertContained('hello, world!', run_js('a.out.js'))

  def test_require(self):
    inname = path_from_root('tests', 'hello_world.c')
    Building.emcc(inname, args=['-s', 'ASSERTIONS=0'], output_filename='a.out.js')
    output = run_process(NODE_JS + ['-e', 'require("./a.out.js")'], stdout=PIPE, stderr=PIPE)
    assert output.stdout == 'hello, world!\n' and output.stderr == '', 'expected no output, got\n===\nSTDOUT\n%s\n===\nSTDERR\n%s\n===\n' % (output.stdout, output.stderr)

  def test_require_modularize(self):
    run_process([PYTHON, EMCC, path_from_root('tests', 'hello_world.c'), '-s', 'MODULARIZE=1', '-s', 'ASSERTIONS=0'])
    src = open('a.out.js').read()
    assert "module.exports = Module;" in src
    output = run_process(NODE_JS + ['-e', 'var m = require("./a.out.js"); m();'], stdout=PIPE, stderr=PIPE)
    assert output.stdout == 'hello, world!\n' and output.stderr == '', 'expected output, got\n===\nSTDOUT\n%s\n===\nSTDERR\n%s\n===\n' % (output.stdout, output.stderr)
    run_process([PYTHON, EMCC, path_from_root('tests', 'hello_world.c'), '-s', 'MODULARIZE=1', '-s', 'EXPORT_NAME="NotModule"', '-s', 'ASSERTIONS=0'])
    src = open('a.out.js').read()
    assert "module.exports = NotModule;" in src
    output = run_process(NODE_JS + ['-e', 'var m = require("./a.out.js"); m();'], stdout=PIPE, stderr=PIPE)
    assert output.stdout == 'hello, world!\n' and output.stderr == '', 'expected output, got\n===\nSTDOUT\n%s\n===\nSTDERR\n%s\n===\n' % (output.stdout, output.stderr)
    run_process([PYTHON, EMCC, path_from_root('tests', 'hello_world.c'), '-s', 'MODULARIZE=1'])
    # We call require() twice to ensure it returns wrapper function each time
    output = run_process(NODE_JS + ['-e', 'require("./a.out.js")();var m = require("./a.out.js"); m();'], stdout=PIPE, stderr=PIPE)
    assert output.stdout == 'hello, world!\nhello, world!\n', 'expected output, got\n===\nSTDOUT\n%s\n===\nSTDERR\n%s\n===\n' % (output.stdout, output.stderr)

  def test_define_modularize(self):
    run_process([PYTHON, EMCC, path_from_root('tests', 'hello_world.c'), '-s', 'MODULARIZE=1', '-s', 'ASSERTIONS=0'])
    with open('a.out.js') as f:
      src = 'var module = 0; ' + f.read()
    create_test_file('a.out.js', src)
    assert "define([], function() { return Module; });" in src
    output = run_process(NODE_JS + ['-e', 'var m; (global.define = function(deps, factory) { m = factory(); }).amd = true; require("./a.out.js"); m();'], stdout=PIPE, stderr=PIPE)
    assert output.stdout == 'hello, world!\n' and output.stderr == '', 'expected output, got\n===\nSTDOUT\n%s\n===\nSTDERR\n%s\n===\n' % (output.stdout, output.stderr)
    run_process([PYTHON, EMCC, path_from_root('tests', 'hello_world.c'), '-s', 'MODULARIZE=1', '-s', 'EXPORT_NAME="NotModule"', '-s', 'ASSERTIONS=0'])
    with open('a.out.js') as f:
      src = 'var module = 0; ' + f.read()
    create_test_file('a.out.js', src)
    assert "define([], function() { return NotModule; });" in src
    output = run_process(NODE_JS + ['-e', 'var m; (global.define = function(deps, factory) { m = factory(); }).amd = true; require("./a.out.js"); m();'], stdout=PIPE, stderr=PIPE)
    assert output.stdout == 'hello, world!\n' and output.stderr == '', 'expected output, got\n===\nSTDOUT\n%s\n===\nSTDERR\n%s\n===\n' % (output.stdout, output.stderr)

  @no_wasm_backend('tests asmjs optimizer')
  @uses_canonical_tmp
  def test_native_optimizer(self):
    def test(args, expected):
      print(args, expected)
      with env_modify({'EMCC_DEBUG': '1', 'EMCC_NATIVE_OPTIMIZER': '1'}):
        err = run_process([PYTHON, EMCC, path_from_root('tests', 'hello_world.c'), '-O2', '-s', 'WASM=0'] + args, stderr=PIPE).stderr
      assert err.count('js optimizer using native') == expected, [err, expected]
      self.assertContained('hello, world!', run_js('a.out.js'))

    test([], 1)
    test(['-s', 'OUTLINING_LIMIT=100000'], 2) # 2, because we run them before and after outline, which is non-native

  def test_emconfigure_js_o(self):
    # issue 2994
    for i in [0, 1, 2]:
      with env_modify({'EMCONFIGURE_JS': str(i)}):
        for f in ['hello_world.c', 'files.cpp']:
          print(i, f)
          self.clear()
          run_process([PYTHON, path_from_root('emconfigure'), PYTHON, EMCC, '-c', '-o', 'a.o', path_from_root('tests', f)], check=False, stderr=PIPE)
          run_process([PYTHON, EMCC, 'a.o'], check=False, stderr=PIPE)
          if f == 'hello_world.c':
            if i == 0:
              assert not os.path.exists('a.out.js') # native .o, not bitcode!
            else:
              assert 'hello, world!' in run_js('a.out.js')
          else:
            # file access, need 2 to force js
            if i == 0 or i == 1:
              assert not os.path.exists('a.out.js') # native .o, not bitcode!
            else:
              assert os.path.exists('a.out.js')

  @no_wasm_backend('tests fastcomp specific passes')
  @uses_canonical_tmp
  def test_emcc_c_multi(self):
    def test(args, llvm_opts=None):
      print(args)
      lib = r'''
        int mult() { return 1; }
      '''

      lib_name = 'libA.c'
      create_test_file(lib_name, lib)
      main = r'''
        #include <stdio.h>
        int mult();
        int main() {
          printf("result: %d\n", mult());
          return 0;
        }
      '''
      main_name = 'main.c'
      create_test_file(main_name, main)

      with env_modify({'EMCC_DEBUG': '1'}):
        err = run_process([PYTHON, EMCC, '-c', main_name, lib_name] + args, stderr=PIPE).stderr

      VECTORIZE = '-disable-loop-vectorization'

      if args:
        assert err.count(VECTORIZE) == 2, err # specified twice, once per file
        # corresponding to exactly once per invocation of optimizer
        assert err.count(os.path.sep + 'opt') == 2, err
      else:
        assert err.count(VECTORIZE) == 0, err # no optimizations

      run_process([PYTHON, EMCC, main_name.replace('.c', '.o'), lib_name.replace('.c', '.o')])

      self.assertContained('result: 1', run_js('a.out.js'))

    test([])
    test(['-O2'], '-O3')
    test(['-Oz'], '-Oz')
    test(['-Os'], '-Os')

  def test_export_all_3142(self):
    create_test_file('src.cpp', r'''
typedef unsigned int Bit32u;

struct S_Descriptor {
    Bit32u limit_0_15   :16;
    Bit32u base_0_15    :16;
    Bit32u base_16_23   :8;
};

class Descriptor
{
public:
    Descriptor() { saved.fill[0]=saved.fill[1]=0; }
    union {
        S_Descriptor seg;
        Bit32u fill[2];
    } saved;
};

Descriptor desc;
    ''')
    try_delete('a.out.js')
    run_process([PYTHON, EMCC, 'src.cpp', '-O2', '-s', 'EXPORT_ALL=1'])
    assert os.path.exists('a.out.js')

  @no_wasm_backend('tests PRECISE_F32=1')
  def test_f0(self):
    run_process([PYTHON, EMCC, path_from_root('tests', 'fasta.cpp'), '-O2', '-s', 'PRECISE_F32=1', '-profiling', '-s', 'WASM=0'])
    src = open('a.out.js').read()
    assert ' = f0;' in src or ' = f0,' in src

  @no_wasm_backend('depends on merging asmjs')
  def test_merge_pair(self):
    def test(filename, full):
      print('----', filename, full)
      run_process([PYTHON, EMCC, path_from_root('tests', filename), '-O1', '-profiling', '-o', 'left.js', '-s', 'WASM=0'])
      src = open('left.js').read()
      create_test_file('right.js', src.replace('function _main() {', 'function _main() { out("replaced"); '))

      self.assertContained('hello, world!', run_js('left.js'))
      self.assertContained('hello, world!', run_js('right.js'))
      self.assertNotContained('replaced', run_js('left.js'))
      self.assertContained('replaced', run_js('right.js'))

      n = src.count('function _')

      def has(i):
        run_process([PYTHON, path_from_root('tools', 'merge_pair.py'), 'left.js', 'right.js', str(i), 'out.js'])
        return 'replaced' in run_js('out.js')

      assert not has(0), 'same as left'
      assert has(n), 'same as right'
      assert has(n + 5), 'same as right, big number is still ok'

      if full:
        change = -1
        for i in range(n):
          if has(i):
            change = i
            break
        assert change > 0 and change <= n

    test('hello_world.cpp', True)
    test('hello_libcxx.cpp', False)

  def test_emmake_emconfigure(self):
    def check(what, args, fail=True, expect=''):
      args = [PYTHON, path_from_root(what)] + args
      print(what, args, fail, expect)
      output = run_process(args, stdout=PIPE, stderr=PIPE, check=False)
      assert ('is a helper for' in output.stderr) == fail
      assert ('Typical usage' in output.stderr) == fail
      self.assertContained(expect, output.stdout)
    check('emmake', [])
    check('emconfigure', [])
    check('emmake', ['--version'])
    check('emconfigure', ['--version'])
    check('emmake', ['make'], fail=False)
    check('emconfigure', ['configure'], fail=False)
    check('emconfigure', ['./configure'], fail=False)
    check('emconfigure', ['cmake'], fail=False)

    create_test_file('test.py', '''
import os
print(os.environ.get('CROSS_COMPILE'))
''')
    check('emconfigure', [PYTHON, 'test.py'], expect=path_from_root('em'))
    check('emmake', [PYTHON, 'test.py'], expect=path_from_root('em'))

    create_test_file('test.py', '''
import os
print(os.environ.get('NM'))
''')
    check('emconfigure', [PYTHON, 'test.py'], expect=shared.LLVM_NM)

  def test_emmake_python(self):
    # simulates a configure/make script that looks for things like CC, AR, etc., and which we should
    # not confuse by setting those vars to something containing `python X` as the script checks for
    # the existence of an executable.
    result = run_process([PYTHON, path_from_root('emmake.py'), PYTHON, path_from_root('tests', 'emmake', 'make.py')], stdout=PIPE, stderr=PIPE)
    print(result.stdout, result.stderr)

  def test_sdl2_config(self):
    for args, expected in [
      [['--version'], '2.0.0'],
      [['--cflags'], '-s USE_SDL=2'],
      [['--libs'], '-s USE_SDL=2'],
      [['--cflags', '--libs'], '-s USE_SDL=2'],
    ]:
      print(args, expected)
      out = run_process([PYTHON, path_from_root('system', 'bin', 'sdl2-config')] + args, stdout=PIPE, stderr=PIPE).stdout
      assert expected in out, out
      print('via emmake')
      out = run_process([PYTHON, path_from_root('emmake'), 'sdl2-config'] + args, stdout=PIPE, stderr=PIPE).stdout
      assert expected in out, out

  def test_module_onexit(self):
    create_test_file('src.cpp', r'''
#include <emscripten.h>
int main() {
  EM_ASM({
    Module['onExit'] = function(status) { out('exiting now, status ' + status) };
  });
  return 14;
}
''')
    try_delete('a.out.js')
    run_process([PYTHON, EMCC, 'src.cpp', '-s', 'EXIT_RUNTIME=1'])
    self.assertContained('exiting now, status 14', run_js('a.out.js', assert_returncode=14))

  def test_NO_aliasing(self):
    # the NO_ prefix flips boolean options
    run_process([PYTHON, EMCC, path_from_root('tests', 'hello_world.c'), '-s', 'EXIT_RUNTIME=1'])
    exit_1 = open('a.out.js').read()
    run_process([PYTHON, EMCC, path_from_root('tests', 'hello_world.c'), '-s', 'NO_EXIT_RUNTIME=0'])
    no_exit_0 = open('a.out.js').read()
    run_process([PYTHON, EMCC, path_from_root('tests', 'hello_world.c'), '-s', 'EXIT_RUNTIME=0'])
    exit_0 = open('a.out.js').read()

    assert exit_1 == no_exit_0
    assert exit_1 != exit_0

  def test_underscore_exit(self):
    create_test_file('src.cpp', r'''
#include <unistd.h>
int main() {
  _exit(0); // should not end up in an infinite loop with non-underscore exit
}
''')
    run_process([PYTHON, EMCC, 'src.cpp'])
    self.assertContained('', run_js('a.out.js', assert_returncode=0))

  def test_file_packager_huge(self):
    MESSAGE = 'warning: file packager is creating an asset bundle of 257 MB. this is very large, and browsers might have trouble loading it'
    create_test_file('huge.dat', 'a' * (1024 * 1024 * 257))
    create_test_file('tiny.dat', 'a')
    err = run_process([PYTHON, FILE_PACKAGER, 'test.data', '--preload', 'tiny.dat'], stdout=PIPE, stderr=PIPE).stderr
    self.assertNotContained(MESSAGE, err)
    err = run_process([PYTHON, FILE_PACKAGER, 'test.data', '--preload', 'huge.dat'], stdout=PIPE, stderr=PIPE).stderr
    self.assertContained(MESSAGE, err)
    self.clear()

  @unittest.skipIf(SPIDERMONKEY_ENGINE not in JS_ENGINES, 'cannot run without spidermonkey, node cannnot alloc huge arrays')
  def test_massive_alloc(self):
    create_test_file('main.cpp', r'''
#include <stdio.h>
#include <stdlib.h>

int main() {
  volatile int x = (int)malloc(1024 * 1024 * 1400);
  return x == 0; // can't alloc it, but don't fail catastrophically, expect null
}
    ''')
    run_process([PYTHON, EMCC, 'main.cpp', '-s', 'ALLOW_MEMORY_GROWTH=1', '-s', 'WASM=0'])
    # just care about message regarding allocating over 1GB of memory
    output = run_js('a.out.js', stderr=PIPE, full_output=True, engine=SPIDERMONKEY_ENGINE)
    self.assertContained('''Warning: Enlarging memory arrays, this is not fast! 16777216,1543503872\n''', output)
    print('wasm')
    run_process([PYTHON, EMCC, 'main.cpp', '-s', 'ALLOW_MEMORY_GROWTH=1'])
    # no message about growth, just check return code
    run_js('a.out.js', stderr=PIPE, full_output=True, engine=SPIDERMONKEY_ENGINE)

  def test_failing_alloc(self):
    for pre_fail, post_fail, opts in [
      ('', '', []),
      ('EM_ASM( Module.temp = HEAP32[DYNAMICTOP_PTR>>2] );', 'EM_ASM( assert(Module.temp === HEAP32[DYNAMICTOP_PTR>>2], "must not adjust DYNAMICTOP when an alloc fails!") );', []),
      # also test non-wasm in normal mode
      ('', '', ['-s', 'WASM=0']),
      ('EM_ASM( Module.temp = HEAP32[DYNAMICTOP_PTR>>2] );', 'EM_ASM( assert(Module.temp === HEAP32[DYNAMICTOP_PTR>>2], "must not adjust DYNAMICTOP when an alloc fails!") );', ['-s', 'WASM=0']),
    ]:
      for growth in [0, 1]:
        for aborting in [0, 1]:
          create_test_file('main.cpp', r'''
#include <stdio.h>
#include <stdlib.h>
#include <vector>
#include <assert.h>
#include <emscripten.h>

#define CHUNK_SIZE (10 * 1024 * 1024)

int main() {
  std::vector<void*> allocs;
  bool has = false;
  while (1) {
    printf("trying an allocation\n");
    %s
    void* curr = malloc(CHUNK_SIZE);
    if (!curr) {
      %s
      break;
    }
    has = true;
    printf("allocated another chunk, %%zu so far\n", allocs.size());
    allocs.push_back(curr);
  }
  assert(has);
  printf("an allocation failed!\n");
#ifdef SPLIT
  return 0;
#endif
  while (1) {
    assert(allocs.size() > 0);
    void *curr = allocs.back();
    allocs.pop_back();
    free(curr);
    printf("freed one\n");
    if (malloc(CHUNK_SIZE)) break;
  }
  printf("managed another malloc!\n");
}
''' % (pre_fail, post_fail))
          args = [PYTHON, EMCC, 'main.cpp'] + opts
          args += ['-s', 'TEST_MEMORY_GROWTH_FAILS=1'] # In this test, force memory growing to fail
          if growth:
            args += ['-s', 'ALLOW_MEMORY_GROWTH=1']
          if not aborting:
            args += ['-s', 'ABORTING_MALLOC=0']
          print('test_failing_alloc', args, pre_fail)
          run_process(args)
          # growth also disables aborting
          can_manage_another = (not aborting) or growth
          split = '-DSPLIT' in args
          print('can manage another:', can_manage_another, 'split:', split)
          output = run_js('a.out.js', stderr=PIPE, full_output=True, assert_returncode=0 if can_manage_another else None)
          if can_manage_another:
            self.assertContained('''an allocation failed!\n''', output)
            if not split:
              # split memory allocation may fail due to GC objects no longer being allocatable,
              # and we can't expect to recover from that deterministically. So just check we
              # get to the fail.
              # otherwise, we should fail eventually, then free, then succeed
              self.assertContained('''managed another malloc!\n''', output)
          else:
            # we should see an abort
            self.assertContained('''abort("Cannot enlarge memory arrays''', output)
            self.assertContained(('''higher than the current value 16777216,''', '''higher than the current value 33554432,'''), output)
            self.assertContained('''compile with  -s ALLOW_MEMORY_GROWTH=1 ''', output)
            self.assertContained('''compile with  -s ABORTING_MALLOC=0 ''', output)

  def test_libcxx_minimal(self):
    create_test_file('vector.cpp', r'''
#include <vector>
int main(int argc, char** argv) {
  std::vector<void*> v;
  for (int i = 0 ; i < argc; i++) {
    v.push_back(nullptr);
  }
  return v.size();
}
''')

    run_process([PYTHON, EMCC, '-O2', 'vector.cpp', '-o', 'vector.js'])
    run_process([PYTHON, EMCC, '-O2', path_from_root('tests', 'hello_libcxx.cpp'), '-o', 'iostream.js'])

    vector = os.path.getsize('vector.js')
    iostream = os.path.getsize('iostream.js')
    print(vector, iostream)

    self.assertGreater(vector, 1000)
    # we can strip out almost all of libcxx when just using vector
    self.assertLess(2.25 * vector, iostream)

  @no_wasm_backend('relies on EMULATED_FUNCTION_POINTERS')
  def test_emulated_function_pointers(self):
    create_test_file('src.c', r'''
      #include <emscripten.h>
      typedef void (*fp)();
      int main(int argc, char **argv) {
        volatile fp f = 0;
        EM_ASM({
          if (typeof FUNCTION_TABLE_v !== 'undefined') {
            out('function table: ' + FUNCTION_TABLE_v);
          } else {
            out('no visible function tables');
          }
        });
        if (f) f();
        return 0;
      }
      ''')

    def test(args, expected):
      print(args, expected)
      run_process([PYTHON, EMCC, 'src.c', '-s', 'WASM=0'] + args, stderr=PIPE)
      self.assertContained(expected, run_js('a.out.js'))

    for opts in [0, 1, 2, 3]:
      test(['-O' + str(opts)], 'no visible function tables')
      test(['-O' + str(opts), '-s', 'EMULATED_FUNCTION_POINTERS=1'], 'function table: ')

  @no_wasm_backend('relies on EMULATED_FUNCTION_POINTERS')
  def test_emulated_function_pointers_2(self):
    create_test_file('src.c', r'''
      #include <emscripten.h>
      typedef void (*fp)();
      void one() { EM_ASM( out('one') ); }
      void two() { EM_ASM( out('two') ); }
      void test() {
        volatile fp f = one;
        f();
        f = two;
        f();
      }
      int main(int argc, char **argv) {
        test();
        // swap them!
        EM_ASM_INT({
          var one = $0;
          var two = $1;
          if (typeof FUNCTION_TABLE_v === 'undefined') {
            out('no');
            return;
          }
          var temp = FUNCTION_TABLE_v[one];
          FUNCTION_TABLE_v[one] = FUNCTION_TABLE_v[two];
          FUNCTION_TABLE_v[two] = temp;
        }, (int)&one, (int)&two);
        test();
        return 0;
      }
      ''')

    flipped = 'one\ntwo\ntwo\none\n'
    unchanged = 'one\ntwo\none\ntwo\n'
    no_table = 'one\ntwo\nno\none\ntwo\n'

    def test(args, expected):
      print(args, expected.replace('\n', ' '))
      run_process([PYTHON, EMCC, 'src.c', '-s', 'WASM=0'] + args)
      self.assertContained(expected, run_js('a.out.js'))

    for opts in [0, 1, 2]:
      test(['-O' + str(opts)], no_table)
      test(['-O' + str(opts), '-s', 'EMULATED_FUNCTION_POINTERS=1'], flipped)
      test(['-O' + str(opts), '-s', 'EMULATED_FUNCTION_POINTERS=2'], flipped)
      test(['-O' + str(opts), '-s', 'EMULATED_FUNCTION_POINTERS=1', '-s', 'RELOCATABLE=1'], flipped)
      test(['-O' + str(opts), '-s', 'EMULATED_FUNCTION_POINTERS=2', '-s', 'RELOCATABLE=1'], unchanged) # with both of those, we optimize and you cannot flip them
      test(['-O' + str(opts), '-s', 'MAIN_MODULE=1'], unchanged) # default for modules is optimized
      test(['-O' + str(opts), '-s', 'MAIN_MODULE=1', '-s', 'EMULATED_FUNCTION_POINTERS=2'], unchanged)
      test(['-O' + str(opts), '-s', 'MAIN_MODULE=1', '-s', 'EMULATED_FUNCTION_POINTERS=1'], flipped) # but you can disable that

  @no_wasm_backend('uses SIDE_MODULE')
  def test_minimal_dynamic(self):
    for wasm in (1, 0):
      print('wasm?', wasm)
      library_file = 'library.wasm' if wasm else 'library.js'

      def test(main_args=[], library_args=[], expected='hello from main\nhello from library'):
        print('testing', main_args, library_args)
        self.clear()
        create_test_file('library.c', r'''
          #include <stdio.h>
          void library_func() {
          #ifdef USE_PRINTF
            printf("hello from library: %p\n", &library_func);
          #else
            puts("hello from library");
          #endif
          }
        ''')
        run_process([PYTHON, EMCC, 'library.c', '-s', 'SIDE_MODULE=1', '-O2', '-o', library_file, '-s', 'WASM=' + str(wasm), '-s', 'EXPORT_ALL=1'] + library_args)
        create_test_file('main.c', r'''
          #include <dlfcn.h>
          #include <stdio.h>
          int main() {
            puts("hello from main");
            void *lib_handle = dlopen("%s", 0);
            if (!lib_handle) {
              puts("cannot load side module");
              return 1;
            }
            typedef void (*voidfunc)();
            voidfunc x = (voidfunc)dlsym(lib_handle, "library_func");
            if (!x) puts("cannot find side function");
            else x();
          }
        ''' % library_file)
        run_process([PYTHON, EMCC, 'main.c', '-s', 'MAIN_MODULE=1', '--embed-file', library_file, '-O2', '-s', 'WASM=' + str(wasm)] + main_args)
        self.assertContained(expected, run_js('a.out.js', assert_returncode=None, stderr=STDOUT))
        size = os.path.getsize('a.out.js')
        if wasm:
          size += os.path.getsize('a.out.wasm')
        side_size = os.path.getsize(library_file)
        print('  sizes:', size, side_size)
        return (size, side_size)

      def percent_diff(x, y):
        small = min(x, y)
        large = max(x, y)
        return float(100 * large) / small - 100

      # main module tests

      full = test()
      # printf is not used in main, but libc was linked in, so it's there
      printf = test(library_args=['-DUSE_PRINTF'])
      # dce in main, and it fails since puts is not exported
      dce = test(main_args=['-s', 'MAIN_MODULE=2'], expected=('cannot', 'undefined'))
      # with exporting, it works
      dce = test(main_args=['-s', 'MAIN_MODULE=2', '-s', 'EXPORTED_FUNCTIONS=["_main", "_puts"]'])
      # printf is not used in main, and we dce, so we failz
      dce_fail = test(main_args=['-s', 'MAIN_MODULE=2'], library_args=['-DUSE_PRINTF'], expected=('cannot', 'undefined'))
      # exporting printf in main keeps it alive for the library
      dce_save = test(main_args=['-s', 'MAIN_MODULE=2', '-s', 'EXPORTED_FUNCTIONS=["_main", "_printf", "_puts"]'], library_args=['-DUSE_PRINTF'])

      assert percent_diff(full[0], printf[0]) < 4
      assert percent_diff(dce[0], dce_fail[0]) < 4
      assert dce[0] < 0.2 * full[0] # big effect, 80%+ is gone
      assert dce_save[0] > 1.1 * dce[0] # save exported all of printf

      # side module tests

      # mode 2, so dce in side, but library_func is not exported, so it is dce'd
      side_dce_fail = test(library_args=['-s', 'SIDE_MODULE=2'], expected='cannot find side function')
      # mode 2, so dce in side, and library_func is not exported
      side_dce_work = test(library_args=['-s', 'SIDE_MODULE=2', '-s', 'EXPORTED_FUNCTIONS=["_library_func"]'], expected='hello from library')

      assert side_dce_fail[1] < 0.95 * side_dce_work[1] # removing that function saves a chunk

  @no_wasm_backend('uses SIDE_MODULE')
  def test_ld_library_path(self):
    create_test_file('hello1.c', r'''
#include <stdio.h>

void
hello1 ()
{
  printf ("Hello1\n");
  return;
}

''')
    create_test_file('hello2.c', r'''
#include <stdio.h>

void
hello2 ()
{
  printf ("Hello2\n");
  return;
}

''')
    create_test_file('hello3.c', r'''
#include <stdio.h>

void
hello3 ()
{
  printf ("Hello3\n");
  return;
}

''')
    create_test_file('hello4.c', r'''
#include <stdio.h>
#include <math.h>

double
hello4 (double x)
{
  printf ("Hello4\n");
  return fmod(x, 2.0);
}

''')
    create_test_file('pre.js', r'''
Module['preRun'].push(function (){
  ENV['LD_LIBRARY_PATH']='/lib:/usr/lib';
});
''')
    create_test_file('main.c', r'''
#include <stdio.h>
#include <stdlib.h>
#include <string.h>
#include <dlfcn.h>

int
main()
{
  void *h;
  void (*f) ();
  double (*f2) (double);

  h = dlopen ("libhello1.wasm", RTLD_NOW);
  f = dlsym (h, "hello1");
  f();
  dlclose (h);
  h = dlopen ("libhello2.wasm", RTLD_NOW);
  f = dlsym (h, "hello2");
  f();
  dlclose (h);
  h = dlopen ("libhello3.wasm", RTLD_NOW);
  f = dlsym (h, "hello3");
  f();
  dlclose (h);
  h = dlopen ("/usr/local/lib/libhello4.wasm", RTLD_NOW);
  f2 = dlsym (h, "hello4");
  double result = f2(5.5);
  dlclose (h);

  if (result == 1.5) {
    printf("Ok\n");
  }
  return 0;
}

''')

    run_process([PYTHON, EMCC, '-o', 'libhello1.wasm', 'hello1.c', '-s', 'SIDE_MODULE=1', '-s', 'EXPORT_ALL=1'])
    run_process([PYTHON, EMCC, '-o', 'libhello2.wasm', 'hello2.c', '-s', 'SIDE_MODULE=1', '-s', 'EXPORT_ALL=1'])
    run_process([PYTHON, EMCC, '-o', 'libhello3.wasm', 'hello3.c', '-s', 'SIDE_MODULE=1', '-s', 'EXPORT_ALL=1'])
    run_process([PYTHON, EMCC, '-o', 'libhello4.wasm', 'hello4.c', '-s', 'SIDE_MODULE=1', '-s', 'EXPORT_ALL=1'])
    run_process([PYTHON, EMCC, '-o', 'main.js', 'main.c', '-s', 'MAIN_MODULE=1', '-s', 'TOTAL_MEMORY=' + str(32 * 1024 * 1024),
                 '--embed-file', 'libhello1.wasm@/lib/libhello1.wasm',
                 '--embed-file', 'libhello2.wasm@/usr/lib/libhello2.wasm',
                 '--embed-file', 'libhello3.wasm@/libhello3.wasm',
                 '--embed-file', 'libhello4.wasm@/usr/local/lib/libhello4.wasm',
                 '--pre-js', 'pre.js'])
    out = run_js('main.js')
    self.assertContained('Hello1', out)
    self.assertContained('Hello2', out)
    self.assertContained('Hello3', out)
    self.assertContained('Hello4', out)
    self.assertContained('Ok', out)

  @no_wasm_backend('uses SIDE_MODULE')
  def test_dlopen_rtld_global(self):
    # TODO: wasm support. this test checks RTLD_GLOBAL where a module is loaded
    #       before the module providing a global it needs is. in asm.js we use JS
    #       to create a redirection function. In wasm we just have wasm, so we
    #       need to introspect the wasm module. Browsers may add that eventually,
    #       or we could ship a little library that does it.
    create_test_file('hello1.c', r'''
#include <stdio.h>

extern int hello1_val;
int hello1_val=3;

void
hello1 (int i)
{
  printf ("hello1_val by hello1:%d\n",hello1_val);
  printf ("Hello%d\n",i);
}
''')
    create_test_file('hello2.c', r'''
#include <stdio.h>

extern int hello1_val;
extern void hello1 (int);

void
hello2 (int i)
{
  void (*f) (int);
  printf ("hello1_val by hello2:%d\n",hello1_val);
  f = hello1;
  f(i);
}
''')
    create_test_file('main.c', r'''
#include <stdio.h>
#include <stdlib.h>
#include <string.h>
#include <dlfcn.h>

int
main(int argc,char** argv)
{
  void *h;
  void *h2;
  void (*f) (int);
  h = dlopen ("libhello1.js", RTLD_NOW|RTLD_GLOBAL);
  h2 = dlopen ("libhello2.js", RTLD_NOW|RTLD_GLOBAL);
  f = dlsym (h, "hello1");
  f(1);
  f = dlsym (h2, "hello2");
  f(2);
  dlclose (h);
  dlclose (h2);
  return 0;
}
''')

    run_process([PYTHON, EMCC, '-o', 'libhello1.js', 'hello1.c', '-s', 'SIDE_MODULE=1', '-s', 'WASM=0', '-s', 'EXPORT_ALL=1'])
    run_process([PYTHON, EMCC, '-o', 'libhello2.js', 'hello2.c', '-s', 'SIDE_MODULE=1', '-s', 'WASM=0', '-s', 'EXPORT_ALL=1'])
    run_process([PYTHON, EMCC, '-o', 'main.js', 'main.c', '-s', 'MAIN_MODULE=1', '-s', 'WASM=0',
                 '--embed-file', 'libhello1.js',
                 '--embed-file', 'libhello2.js'])
    out = run_js('main.js')
    self.assertContained('Hello1', out)
    self.assertContained('Hello2', out)
    self.assertContained('hello1_val by hello1:3', out)
    self.assertContained('hello1_val by hello2:3', out)

  def test_debug_asmLastOpts(self):
    create_test_file('src.c', r'''
#include <stdio.h>
struct Dtlink_t
{   struct Dtlink_t*   right;  /* right child      */
        union
        { unsigned int  _hash;  /* hash value       */
          struct Dtlink_t* _left;  /* left child       */
        } hl;
};
int treecount(register struct Dtlink_t* e)
{
  return e ? treecount(e->hl._left) + treecount(e->right) + 1 : 0;
}
int main() {
  printf("hello, world!\n");
}
''')
    run_process([PYTHON, EMCC, 'src.c', '-s', 'EXPORTED_FUNCTIONS=["_main", "_treecount"]', '--minify', '0', '-g4', '-Oz'])
    self.assertContained('hello, world!', run_js('a.out.js'))

  @no_wasm_backend('MEM_INIT_METHOD not supported under wasm')
  def test_meminit_crc(self):
    create_test_file('src.c', r'''
#include <stdio.h>
int main() { printf("Mary had a little lamb.\n"); }
''')

    run_process([PYTHON, EMCC, 'src.c', '--memory-init-file', '0', '-s', 'MEM_INIT_METHOD=2', '-s', 'ASSERTIONS=1', '-s', 'WASM=0'])
    with open('a.out.js') as f:
      d = f.read()
    return
    self.assertContained('Mary had', d)
    d = d.replace('Mary had', 'Paul had')
    create_test_file('a.out.js', d)
    out = run_js('a.out.js', assert_returncode=None, stderr=STDOUT)
    self.assertContained('Assertion failed: memory initializer checksum', out)

  def test_emscripten_print_double(self):
    create_test_file('src.c', r'''
#include <stdio.h>
#include <assert.h>
#include <emscripten.h>

void test(double d) {
  char buffer[100], buffer2[100];
  unsigned len, len2, len3;
  len = emscripten_print_double(d, NULL, -1);
  len2 = emscripten_print_double(d, buffer, len+1);
  assert(len == len2);
  buffer[len] = 0;
  len3 = snprintf(buffer2, 100, "%g", d);
  printf("|%g : %u : %s : %s : %d|\n", d, len, buffer, buffer2, len3);
}
int main() {
  printf("\n");
  test(0);
  test(1);
  test(-1);
  test(1.234);
  test(-1.234);
  test(1.1234E20);
  test(-1.1234E20);
  test(1.1234E-20);
  test(-1.1234E-20);
  test(1.0/0.0);
  test(-1.0/0.0);
}
''')
    run_process([PYTHON, EMCC, 'src.c'])
    out = run_js('a.out.js')
    self.assertContained('''
|0 : 1 : 0 : 0 : 1|
|1 : 1 : 1 : 1 : 1|
|-1 : 2 : -1 : -1 : 2|
|1.234 : 5 : 1.234 : 1.234 : 5|
|-1.234 : 6 : -1.234 : -1.234 : 6|
|1.1234e+20 : 21 : 112340000000000000000 : 1.1234e+20 : 10|
|-1.1234e+20 : 22 : -112340000000000000000 : -1.1234e+20 : 11|
|1.1234e-20 : 10 : 1.1234e-20 : 1.1234e-20 : 10|
|-1.1234e-20 : 11 : -1.1234e-20 : -1.1234e-20 : 11|
|inf : 8 : Infinity : inf : 3|
|-inf : 9 : -Infinity : -inf : 4|
''', out)

  def test_no_warn_exported_jslibfunc(self):
    err = run_process([PYTHON, EMCC, path_from_root('tests', 'hello_world.c'), '-s', 'DEFAULT_LIBRARY_FUNCS_TO_INCLUDE=["alGetError"]', '-s', 'EXPORTED_FUNCTIONS=["_main", "_alGetError"]'], stdout=PIPE, stderr=PIPE).stderr
    self.assertNotContained('''function requested to be exported, but not implemented: "_alGetError"''', err)

  @no_wasm_backend()
  def test_almost_asm_warning(self):
    warning = "[-Walmost-asm]"
    for args, expected in [
      (['-O1', '-s', 'ALLOW_MEMORY_GROWTH=1'], True),  # default
      # suppress almost-asm warning manually
      (['-O1', '-s', 'ALLOW_MEMORY_GROWTH=1', '-Wno-almost-asm'], False),
      # last warning flag should "win"
      (['-O1', '-s', 'ALLOW_MEMORY_GROWTH=1', '-Wno-almost-asm', '-Walmost-asm'], True)
    ]:
      print(args, expected)
      err = run_process([PYTHON, EMCC, path_from_root('tests', 'hello_world.c'), '-s', 'WASM=0'] + args, stderr=PIPE).stderr
      assert (warning in err) == expected, err
      if not expected:
        assert err == '', err

  def test_static_syscalls(self):
    run_process([PYTHON, EMCC, path_from_root('tests', 'hello_world.c')])
    src = open('a.out.js').read()
    matches = re.findall('''function ___syscall(\d+)\(''', src)
    print('seen syscalls:', matches)
    assert set(matches) == set(['6', '54', '140', '146']) # close, ioctl, llseek, writev

  @no_windows('posix-only')
  def test_emcc_dev_null(self):
    out = run_process([PYTHON, EMCC, '-dM', '-E', '-x', 'c', '/dev/null'], stdout=PIPE).stdout
    self.assertContained('#define __EMSCRIPTEN__ 1', out) # all our defines should show up

  def test_umask_0(self):
    create_test_file('src.c', r'''
#include <sys/stat.h>
#include <stdio.h>
int main() {
  umask(0);
  printf("hello, world!\n");
}''')
    run_process([PYTHON, EMCC, 'src.c'])
    self.assertContained('hello, world!', run_js('a.out.js'))

  def test_no_missing_symbols(self): # simple hello world should not show any missing symbols
    run_process([PYTHON, EMCC, path_from_root('tests', 'hello_world.c')])

    # main() is implemented in C, and even if requested from JS, we should not warn
    create_test_file('library_foo.js', '''
mergeInto(LibraryManager.library, {
  my_js__deps: ['main'],
  my_js: (function() {
      return function() {
        console.log("hello " + _nonexistingvariable);
      };
  }()),
});
''')
    create_test_file('test.cpp', '''
#include <stdio.h>
#include <stdlib.h>

extern "C" {
  extern void my_js();
}

int main() {
  my_js();
  return EXIT_SUCCESS;
}
''')
    run_process([PYTHON, EMCC, 'test.cpp', '--js-library', 'library_foo.js'])

    # but we do error on a missing js var
    create_test_file('library_foo_missing.js', '''
mergeInto(LibraryManager.library, {
  my_js__deps: ['main', 'nonexistingvariable'],
  my_js: (function() {
      return function() {
        console.log("hello " + _nonexistingvariable);
      };
  }()),
});
''')
    err = run_process([PYTHON, EMCC, 'test.cpp', '--js-library', 'library_foo_missing.js'], stderr=PIPE, check=False).stderr
    self.assertContained('undefined symbol: nonexistingvariable', err)

    # and also for missing C code, of course (without the --js-library, it's just a missing C method)
    err = run_process([PYTHON, EMCC, 'test.cpp'], stderr=PIPE, check=False).stderr
    self.assertContained('undefined symbol: my_js', err)

  def test_realpath(self):
    create_test_file('src.c', r'''
#include <stdlib.h>
#include <stdio.h>
#include <errno.h>

#define TEST_PATH "/boot/README.txt"

int
main(int argc, char **argv)
{
  errno = 0;
  char *t_realpath_buf = realpath(TEST_PATH, NULL);
  if (NULL == t_realpath_buf) {
    perror("Resolve failed");
    return 1;
  } else {
    printf("Resolved: %s\n", t_realpath_buf);
    free(t_realpath_buf);
    return 0;
  }
}
''')
    if not os.path.exists('boot'):
      os.mkdir('boot')
    open(os.path.join('boot', 'README.txt'), 'w').write(' ')
    run_process([PYTHON, EMCC, 'src.c', '--embed-file', 'boot'])
    self.assertContained('Resolved: /boot/README.txt', run_js('a.out.js'))

  def test_realpath_nodefs(self):
    create_test_file('src.c', r'''
#include <stdlib.h>
#include <stdio.h>
#include <errno.h>
#include <emscripten.h>

#define TEST_PATH "/working/TEST_NODEFS.txt"

int
main(int argc, char **argv)
{
  errno = 0;
  EM_ASM({
    FS.mkdir('/working');
    FS.mount(NODEFS, { root: '.' }, '/working');
  });
  char *t_realpath_buf = realpath(TEST_PATH, NULL);
  if (NULL == t_realpath_buf) {
    perror("Resolve failed");
    return 1;
  } else {
    printf("Resolved: %s\n", t_realpath_buf);
    free(t_realpath_buf);
    return 0;
  }
}
''')
    create_test_file('TEST_NODEFS.txt', ' ')
    run_process([PYTHON, EMCC, 'src.c'])
    self.assertContained('Resolved: /working/TEST_NODEFS.txt', run_js('a.out.js'))

  def test_realpath_2(self):
    os.mkdir('Folder')
    create_test_file('src.c', r'''
#include <stdlib.h>
#include <stdio.h>
#include <errno.h>

int testrealpath(const char* path)    {
  errno = 0;
  char *t_realpath_buf = realpath(path, NULL);
  if (NULL == t_realpath_buf) {
    printf("Resolve failed: \"%s\"\n",path);fflush(stdout);
    return 1;
  } else {
    printf("Resolved: \"%s\" => \"%s\"\n", path, t_realpath_buf);fflush(stdout);
    free(t_realpath_buf);
    return 0;
  }
}

int main(int argc, char **argv)
{
    // files:
    testrealpath("testfile.txt");
    testrealpath("Folder/testfile.txt");
    testrealpath("testnonexistentfile.txt");
    // folders
    testrealpath("Folder");
    testrealpath("/Folder");
    testrealpath("./");
    testrealpath("");
    testrealpath("/");
    return 0;
}
''')
    create_test_file('testfile.txt', '')
    open(os.path.join('Folder', 'testfile.txt'), 'w').write('')
    run_process([PYTHON, EMCC, 'src.c', '--embed-file', 'testfile.txt', '--embed-file', 'Folder'])
    self.assertContained('''Resolved: "testfile.txt" => "/testfile.txt"
Resolved: "Folder/testfile.txt" => "/Folder/testfile.txt"
Resolve failed: "testnonexistentfile.txt"
Resolved: "Folder" => "/Folder"
Resolved: "/Folder" => "/Folder"
Resolved: "./" => "/"
Resolve failed: ""
Resolved: "/" => "/"
''', run_js('a.out.js'))

  def test_no_warnings(self):
    # build once before to make sure system libs etc. exist
    run_process([PYTHON, EMCC, path_from_root('tests', 'hello_libcxx.cpp')])
    # check that there is nothing in stderr for a regular compile
    err = run_process([PYTHON, EMCC, path_from_root('tests', 'hello_libcxx.cpp')], stderr=PIPE).stderr
    assert err == '', err

  @no_wasm_backend("uses EMTERPRETIFY")
  def test_emterpreter_file_suggestion(self):
    for linkable in [0, 1]:
      for to_file in [0, 1]:
        self.clear()
        cmd = [PYTHON, EMCC, '-s', 'EMTERPRETIFY=1', path_from_root('tests', 'hello_libcxx.cpp'), '-s', 'LINKABLE=' + str(linkable), '-O1', '-s', 'USE_ZLIB=1']
        if to_file:
          cmd += ['-s', 'EMTERPRETIFY_FILE="code.dat"']
        print(cmd)
        stderr = run_process(cmd, stderr=PIPE).stderr
        need_warning = linkable and not to_file
        assert ('''warning: emterpreter bytecode is fairly large''' in stderr) == need_warning, stderr
        assert ('''It is recommended to use  -s EMTERPRETIFY_FILE=..''' in stderr) == need_warning, stderr

  def test_llvm_lto(self):
    sizes = {}
    lto_levels = [0, 1, 2, 3]
    for lto in lto_levels:
      cmd = [PYTHON, EMCC, path_from_root('tests', 'hello_libcxx.cpp'), '-O2', '--llvm-lto', str(lto)]
      print(cmd)
      run_process(cmd)
      self.assertContained('hello, world!', run_js('a.out.js'))
      sizes[lto] = os.path.getsize('a.out.wasm')
    print(sizes)

    # LTO sizes should be distinct
    for i in lto_levels:
      assert sizes[i] not in set(sizes).difference(set([sizes[i]]))

    # LTO should reduce code size
    # Skip mode 2 because it has historically increased code size, but not always
    assert sizes[1] < sizes[0]
    assert sizes[3] < sizes[0]

  def test_dlmalloc_modes(self):
    create_test_file('src.cpp', r'''
      #include <stdlib.h>
      #include <stdio.h>
      int main() {
        void* c = malloc(1024);
        free(c);
        free(c);
        printf("double-freed\n");
      }
    ''')
    run_process([PYTHON, EMCC, 'src.cpp'])
    self.assertContained('double-freed', run_js('a.out.js'))
    # in debug mode, the double-free is caught
    run_process([PYTHON, EMCC, 'src.cpp', '-g'])
    seen_error = False
    out = '?'
    try:
      out = run_js('a.out.js')
    except:
      seen_error = True
    assert seen_error, out

  def test_mallocs(self):
    for opts in [[], ['-O2']]:
      print(opts)
      sizes = {}
      for malloc, name in (
        ('dlmalloc', 'dlmalloc'),
        (None, 'default'),
        ('emmalloc', 'emmalloc')
      ):
        print(malloc, name)
        cmd = [PYTHON, EMCC, path_from_root('tests', 'hello_libcxx.cpp'), '-o', 'a.out.js'] + opts
        if malloc:
          cmd += ['-s', 'MALLOC="%s"' % malloc]
        print(cmd)
        run_process(cmd)
        sizes[name] = os.path.getsize('a.out.wasm')
      print(sizes)
      # dlmalloc is the default
      self.assertEqual(sizes['dlmalloc'], sizes['default'])
      # emmalloc is much smaller
      self.assertLess(sizes['emmalloc'], sizes['dlmalloc'] - 5000)

  def test_sixtyfour_bit_return_value(self):
    # This test checks that the most significant 32 bits of a 64 bit long are correctly made available
    # to native JavaScript applications that wish to interact with compiled code returning 64 bit longs.
    # The MS 32 bits should be available in Runtime.getTempRet0() even when compiled with -O2 --closure 1

    # Compile test.c and wrap it in a native JavaScript binding so we can call our compiled function from JS.
    run_process([PYTHON, EMCC, path_from_root('tests', 'return64bit', 'test.c'),
                 '--pre-js', path_from_root('tests', 'return64bit', 'testbindstart.js'),
                 '--pre-js', path_from_root('tests', 'return64bit', 'testbind.js'),
                 '--post-js', path_from_root('tests', 'return64bit', 'testbindend.js'),
                 '-s', 'EXPORTED_FUNCTIONS=["_test_return64"]', '-o', 'test.js', '-O2',
                 '--closure', '1', '-g1', '-s', 'BINARYEN_ASYNC_COMPILATION=0'])

    # Simple test program to load the test.js binding library and call the binding to the
    # C function returning the 64 bit long.
    create_test_file('testrun.js', '''
      var test = require("./test.js");
      test.runtest();
    ''')

    # Run the test and confirm the output is as expected.
    out = run_js('testrun.js', full_output=True)
    assert "low = 5678" in out
    assert "high = 1234" in out

  def test_lib_include_flags(self):
    run_process([PYTHON, EMCC] + '-l m -l c -I'.split() + [path_from_root('tests', 'include_test'), path_from_root('tests', 'lib_include_flags.c')])

  def test_dash_s(self):
    run_process([PYTHON, EMCC, path_from_root('tests', 'hello_world.cpp'), '-s', '-std=c++03'])
    self.assertContained('hello, world!', run_js('a.out.js'))

  def test_dash_s_response_file_string(self):
    create_test_file('response_file', '"MyModule"\n')
    response_file = os.path.join(os.getcwd(), "response_file")
    run_process([PYTHON, EMCC, path_from_root('tests', 'hello_world.cpp'), '-s', 'EXPORT_NAME=@%s' % response_file])

  def test_dash_s_response_file_list(self):
    create_test_file('response_file', '["_main", "_malloc"]\n')
    response_file = os.path.join(os.getcwd(), "response_file")
    run_process([PYTHON, EMCC, path_from_root('tests', 'hello_world.cpp'), '-s', 'EXPORTED_FUNCTIONS=@%s' % response_file, '-std=c++03'])

  def test_dash_s_unclosed_quote(self):
    # Unclosed quote
    err = run_process([PYTHON, EMCC, path_from_root('tests', 'hello_world.cpp'), "-s", "TEST_KEY='MISSING_QUOTE"], stderr=PIPE, check=False).stderr
    self.assertNotContained('AssertionError', err) # Do not mention that it is an assertion error
    self.assertContained('unclosed opened quoted string. expected final character to be "\'"', err)

  def test_dash_s_single_quote(self):
    # Only one quote
    err = run_process([PYTHON, EMCC, path_from_root('tests', 'hello_world.cpp'), "-s", "TEST_KEY='"], stderr=PIPE, check=False).stderr
    self.assertNotContained('AssertionError', err) # Do not mention that it is an assertion error
    self.assertContained('unclosed opened quoted string.', err)

  def test_dash_s_unclosed_list(self):
    # Unclosed list
    err = run_process([PYTHON, EMCC, path_from_root('tests', 'hello_world.cpp'), "-s", "TEST_KEY=[Value1, Value2"], stderr=PIPE, check=False).stderr
    self.assertNotContained('AssertionError', err) # Do not mention that it is an assertion error
    self.assertContained('unclosed opened string list. expected final character to be "]"', err)

  def test_dash_s_valid_list(self):
    err = run_process([PYTHON, EMCC, path_from_root('tests', 'hello_world.cpp'), "-s", "TEST_KEY=[Value1, \"Value2\"]"], stderr=PIPE, check=False).stderr
    self.assertNotContained('a problem occured in evaluating the content after a "-s", specifically', err)

  def test_python_2_3(self):
    # check emcc/em++ can be called by any python
    def trim_py_suffix(filename):
      '''remove .py from EMCC(=emcc.py)'''
      return filename[:-3] if filename.endswith('.py') else filename

    for python in ('python', 'python2', 'python3'):
      if python == 'python3':
        has = is_python3_version_supported()
      else:
        has = Building.which(python) is not None
      print(python, has)
      if has:
        print('  checking emcc...')
        run_process([python, trim_py_suffix(EMCC), '--version'], stdout=PIPE)
        print('  checking em++...')
        run_process([python, trim_py_suffix(EMXX), '--version'], stdout=PIPE)
        print('  checking emcc.py...')
        run_process([python, EMCC, '--version'], stdout=PIPE)
        print('  checking em++.py...')
        run_process([python, EMXX, '--version'], stdout=PIPE)

  def test_zeroinit(self):
    create_test_file('src.c', r'''
#include <stdio.h>
int buf[1048576];
int main() {
  printf("hello, world! %d\n", buf[123456]);
  return 0;
}
''')
    run_process([PYTHON, EMCC, 'src.c', '-O2', '-g'])
    size = os.path.getsize('a.out.wasm')
    # size should be much smaller than the size of that zero-initialized buffer
    assert size < (123456 / 2), size

  @no_wasm_backend()
  def test_separate_asm_warning(self):
    # Test that -s PRECISE_F32=2 raises a warning that --separate-asm is implied.
    stderr = run_process([PYTHON, EMCC, path_from_root('tests', 'hello_world.c'), '-s', 'WASM=0', '-s', 'PRECISE_F32=2', '-o', 'a.html'], stderr=PIPE).stderr
    self.assertContained('forcing separate asm output', stderr)

    # Test that -s PRECISE_F32=2 --separate-asm should not post a warning.
    stderr = run_process([PYTHON, EMCC, path_from_root('tests', 'hello_world.c'), '-s', 'WASM=0', '-s', 'PRECISE_F32=2', '-o', 'a.html', '--separate-asm'], stderr=PIPE).stderr
    self.assertNotContained('forcing separate asm output', stderr)

    # Test that -s PRECISE_F32=1 should not post a warning.
    stderr = run_process([PYTHON, EMCC, path_from_root('tests', 'hello_world.c'), '-s', 'WASM=0', '-s', 'PRECISE_F32=1', '-o', 'a.html'], stderr=PIPE).stderr
    self.assertNotContained('forcing separate asm output', stderr)

    # Manually doing separate asm should show a warning, if not targeting html
    warning = '--separate-asm works best when compiling to HTML'
    stderr = run_process([PYTHON, EMCC, path_from_root('tests', 'hello_world.c'), '-s', 'WASM=0', '--separate-asm'], stderr=PIPE).stderr
    self.assertContained(warning, stderr)
    stderr = run_process([PYTHON, EMCC, path_from_root('tests', 'hello_world.c'), '-s', 'WASM=0', '--separate-asm', '-o', 'a.html'], stderr=PIPE).stderr
    self.assertNotContained(warning, stderr)

    # test that the warning can be suppressed
    stderr = run_process([PYTHON, EMCC, path_from_root('tests', 'hello_world.c'), '-s', 'WASM=0', '--separate-asm', '-Wno-separate-asm'], stderr=PIPE).stderr
    self.assertNotContained(warning, stderr)

  def test_canonicalize_nan_warning(self):
    create_test_file('src.cpp', r'''
#include <stdio.h>

union U {
  int x;
  float y;
} a;


int main() {
  a.x = 0x7FC01234;
  printf("%f\n", a.y);
  printf("0x%x\n", a.x);
  return 0;
}
''')

    stderr = run_process([PYTHON, EMCC, 'src.cpp', '-O1'], stderr=PIPE).stderr
    if not self.is_wasm_backend():
      self.assertContained("emcc: warning: cannot represent a NaN literal", stderr)
      stderr = run_process([PYTHON, EMCC, 'src.cpp', '-O1', '-g'], stderr=PIPE).stderr
      self.assertContained("emcc: warning: cannot represent a NaN literal", stderr)
      self.assertContained('//@line 12 "src.cpp"', stderr)
    else:
      out = run_js('a.out.js')
      self.assertContained('nan\n', out)
      self.assertContained('0x7fc01234\n', out)

  @no_wasm_backend()
  def test_only_my_code(self):
    run_process([PYTHON, EMCC, '-O1', path_from_root('tests', 'hello_world.c'), '--separate-asm', '-s', 'WASM=0'])
    count = open('a.out.asm.js').read().count('function ')
    assert count > 29, count # libc brings in a bunch of stuff

    def test(filename, opts, expected_funcs, expected_vars):
      print(filename, opts)
      run_process([PYTHON, EMCC, path_from_root('tests', filename), '--separate-asm', '-s', 'WARN_ON_UNDEFINED_SYMBOLS=0', '-s', 'ONLY_MY_CODE=1', '-s', 'WASM=0'] + opts)
      module = open('a.out.asm.js').read()
      create_test_file('asm.js', 'var Module = {};\n' + module)
      funcs = module.count('function ')
      vars_ = module.count('var ')
      self.assertEqual(funcs, expected_funcs)
      self.assertEqual(vars_, expected_vars)
      if SPIDERMONKEY_ENGINE in JS_ENGINES:
        out = run_js('asm.js', engine=SPIDERMONKEY_ENGINE, stderr=STDOUT)
        self.validate_asmjs(out)
      else:
        print('(skipping asm.js validation check)')

    test('hello_123.c', ['-O1'], 1, 2)
    test('fasta.cpp', ['-O3', '-g2'], 2, 3)

  def test_link_response_file_does_not_force_absolute_paths(self):
    with_space = 'with space'
    if not os.path.exists(with_space):
      os.makedirs(with_space)

    create_test_file(os.path.join(with_space, 'main.cpp'), '''
      int main() {
        return 0;
      }
    ''')

    Building.emcc(os.path.join(with_space, 'main.cpp'), ['-g'])

    with chdir(with_space):
      link_args = Building.link(['main.cpp.o'], 'all.bc', just_calculate=True)

    time.sleep(0.2) # Wait for Windows FS to release access to the directory
    shutil.rmtree(with_space)

    # We want only the relative path to be in the linker args, it should not be converted to an absolute path.
    if hasattr(self, 'assertCountEqual'):
      self.assertCountEqual(link_args, ['main.cpp.o'])
    else:
      # Python 2 compatibility
      self.assertItemsEqual(link_args, ['main.cpp.o'])

  def test_memory_growth_noasm(self):
    run_process([PYTHON, EMCC, path_from_root('tests', 'hello_world.c'), '-O2', '-s', 'ALLOW_MEMORY_GROWTH=1'])
    src = open('a.out.js').read()
    assert 'use asm' not in src

  def test_EM_ASM_i64(self):
    create_test_file('src.cpp', '''
#include <stdint.h>
#include <emscripten.h>

int main() {
  EM_ASM({
    out('inputs: ' + $0 + ', ' + $1 + '.');
  }, int64_t(0x12345678ABCDEF1FLL));
}
''')
    proc = run_process([PYTHON, EMCC, 'src.cpp', '-Oz'], stderr=PIPE, check=False)
    self.assertNotEqual(proc.returncode, 0)
    if not self.is_wasm_backend():
      self.assertContained('EM_ASM should not receive i64s as inputs, they are not valid in JS', proc.stderr)

  def test_eval_ctors_non_terminating(self):
    for wasm in (1, 0):
      if self.is_wasm_backend() and not wasm:
        continue
      print('wasm', wasm)
      src = r'''
        struct C {
          C() {
            volatile int y = 0;
            while (y == 0) {}
          }
        };
        C always;
        int main() {}
      '''
      create_test_file('src.cpp', src)
      run_process([PYTHON, EMCC, 'src.cpp', '-O2', '-s', 'EVAL_CTORS=1', '-profiling-funcs', '-s', 'WASM=%d' % wasm])

  @no_wasm_backend('EVAL_CTORS is monolithic with the wasm backend')
  def test_eval_ctors(self):
    for wasm in (1, 0):
      if self.is_wasm_backend() and not wasm:
        continue
      print('wasm', wasm)
      print('check no ctors is ok')

      # on by default in -Oz, but user-overridable

      def get_size(args):
        print('get_size', args)
        run_process([PYTHON, EMCC, path_from_root('tests', 'hello_libcxx.cpp'), '-s', 'WASM=%d' % wasm] + args)
        self.assertContained('hello, world!', run_js('a.out.js'))
        if wasm:
          codesize = self.count_wasm_contents('a.out.wasm', 'funcs')
          memsize = self.count_wasm_contents('a.out.wasm', 'memory-data')
        else:
          codesize = os.path.getsize('a.out.js')
          memsize = os.path.getsize('a.out.js.mem')
        return (codesize, memsize)

      def check_size(left, right):
        # can't measure just the mem out of the wasm, so ignore [1] for wasm
        if left[0] == right[0] and left[1] == right[1]:
          return 0
        if left[0] < right[0] and left[1] > right[1]:
          return -1 # smaller code, bigger mem
        if left[0] > right[0] and left[1] < right[1]:
          return 1
        assert False, [left, right]

      o2_size = get_size(['-O2'])
      assert check_size(get_size(['-O2']), o2_size) == 0, 'deterministic'
      assert check_size(get_size(['-O2', '-s', 'EVAL_CTORS=1']), o2_size) < 0, 'eval_ctors works if user asks for it'
      oz_size = get_size(['-Oz'])
      assert check_size(get_size(['-Oz']), oz_size) == 0, 'deterministic'
      assert check_size(get_size(['-Oz', '-s', 'EVAL_CTORS=1']), oz_size) == 0, 'eval_ctors is on by default in oz'
      assert check_size(get_size(['-Oz', '-s', 'EVAL_CTORS=0']), oz_size) == 1, 'eval_ctors can be turned off'

      linkable_size = get_size(['-Oz', '-s', 'EVAL_CTORS=1', '-s', 'LINKABLE=1'])
      assert check_size(get_size(['-Oz', '-s', 'EVAL_CTORS=0', '-s', 'LINKABLE=1']), linkable_size) == 1, 'noticeable difference in linkable too'

    def test_eval_ctor_ordering(self):
      # ensure order of execution remains correct, even with a bad ctor
      def test(p1, p2, p3, last, expected):
        src = r'''
          #include <stdio.h>
          #include <stdlib.h>
          volatile int total = 0;
          struct C {
            C(int x) {
              volatile int y = x;
              y++;
              y--;
              if (y == 0xf) {
                printf("you can't eval me ahead of time\n"); // bad ctor
              }
              total <<= 4;
              total += int(y);
            }
          };
          C __attribute__((init_priority(%d))) c1(0x5);
          C __attribute__((init_priority(%d))) c2(0x8);
          C __attribute__((init_priority(%d))) c3(%d);
          int main() {
            printf("total is 0x%%x.\n", total);
          }
        ''' % (p1, p2, p3, last)
        create_test_file('src.cpp', src)
        run_process([PYTHON, EMCC, 'src.cpp', '-O2', '-s', 'EVAL_CTORS=1', '-profiling-funcs', '-s', 'WASM=%d' % wasm])
        self.assertContained('total is %s.' % hex(expected), run_js('a.out.js'))
        shutil.copyfile('a.out.js', 'x' + hex(expected) + '.js')
        if wasm:
          shutil.copyfile('a.out.wasm', 'x' + hex(expected) + '.wasm')
          return self.count_wasm_contents('a.out.wasm', 'funcs')
        else:
          return open('a.out.js').read().count('function _')

      print('no bad ctor')
      first  = test(1000, 2000, 3000, 0xe, 0x58e) # noqa
      second = test(3000, 1000, 2000, 0xe, 0x8e5) # noqa
      third  = test(2000, 3000, 1000, 0xe, 0xe58) # noqa
      print(first, second, third)
      assert first == second and second == third
      print('with bad ctor')
      first  = test(1000, 2000, 3000, 0xf, 0x58f) # noqa; 2 will succeed
      second = test(3000, 1000, 2000, 0xf, 0x8f5) # noqa; 1 will succedd
      third  = test(2000, 3000, 1000, 0xf, 0xf58) # noqa; 0 will succeed
      print(first, second, third)
      assert first < second and second < third, [first, second, third]

  @uses_canonical_tmp
  @with_env_modify({'EMCC_DEBUG': '1'})
  def test_eval_ctors_debug_output(self):
    for wasm in (1, 0):
      if self.is_wasm_backend() and not wasm:
        continue
      print('wasm', wasm)
      create_test_file('src.cpp', r'''
  #include <stdio.h>
  struct C {
    C() { printf("constructing!\n"); } // don't remove this!
  };
  C c;
  int main() {}
      ''')
      err = run_process([PYTHON, EMCC, 'src.cpp', '-Oz', '-s', 'WASM=%d' % wasm], stderr=PIPE).stderr
      self.assertContained('__syscall54', err) # the failing call should be mentioned
      if not wasm: # js will show a stack trace
        self.assertContained('ctorEval.js', err) # with a stack trace
      self.assertContained('ctor_evaller: not successful', err) # with logging

  def test_override_environment(self):
    create_test_file('main.cpp', r'''
      #include <emscripten.h>
      int main() {
        EM_ASM({
          out('environment is WEB? ' + ENVIRONMENT_IS_WEB);
          out('environment is WORKER? ' + ENVIRONMENT_IS_WORKER);
          out('environment is NODE? ' + ENVIRONMENT_IS_NODE);
          out('environment is SHELL? ' + ENVIRONMENT_IS_SHELL);
        });
      }
''')
    # use SINGLE_FILE since we don't want to depend on loading a side .wasm file on the environment in this test;
    # with the wrong env we have very odd failures
    run_process([PYTHON, EMCC, 'main.cpp', '-s', 'SINGLE_FILE=1'])
    src = open('a.out.js').read()
    envs = ['web', 'worker', 'node', 'shell']
    for env in envs:
      for engine in JS_ENGINES:
        if engine == V8_ENGINE:
          continue # ban v8, weird failures
        actual = 'NODE' if engine == NODE_JS else 'SHELL'
        print(env, actual, engine)
        module = {'ENVIRONMENT': env}
        if env != actual:
          # avoid problems with arguments detection, which may cause very odd failures with the wrong environment code
          module['arguments'] = []
        curr = 'var Module = %s;\n' % str(module)
        print('    ' + curr)
        create_test_file('test.js', curr + src)
        seen = run_js('test.js', engine=engine, stderr=PIPE, full_output=True, assert_returncode=None)
        self.assertContained('Module.ENVIRONMENT has been deprecated. To force the environment, use the ENVIRONMENT compile-time option (for example, -s ENVIRONMENT=web or -s ENVIRONMENT=node', seen)

  def test_warn_no_filesystem(self):
    WARNING = 'Filesystem support (FS) was not included. The problem is that you are using files from JS, but files were not used from C/C++, so filesystem support was not auto-included. You can force-include filesystem support with  -s FORCE_FILESYSTEM=1'

    run_process([PYTHON, EMCC, path_from_root('tests', 'hello_world.c')])
    seen = run_js('a.out.js', stderr=PIPE)
    assert WARNING not in seen

    def test(contents):
      create_test_file('src.cpp', r'''
  #include <stdio.h>
  #include <emscripten.h>
  int main() {
    EM_ASM({ %s });
    printf("hello, world!\n");
    return 0;
  }
  ''' % contents)
      run_process([PYTHON, EMCC, 'src.cpp'])
      self.assertContained(WARNING, run_js('a.out.js', stderr=PIPE, assert_returncode=None))

    # might appear in handwritten code
    test("FS.init()")
    test("FS.createPreloadedFile('waka waka, just warning check')")
    test("FS.createDataFile('waka waka, just warning check')")
    test("FS.analyzePath('waka waka, just warning check')")
    test("FS.loadFilesFromDB('waka waka, just warning check')")
    # might appear in filesystem code from a separate script tag
    test("Module['FS_createDataFile']('waka waka, just warning check')")
    test("Module['FS_createPreloadedFile']('waka waka, just warning check')")

    # text is in the source when needed, but when forcing FS, it isn't there
    run_process([PYTHON, EMCC, 'src.cpp'])
    self.assertContained(WARNING, open('a.out.js').read())
    run_process([PYTHON, EMCC, 'src.cpp', '-s', 'FORCE_FILESYSTEM=1']) # forcing FS means no need
    self.assertNotContained(WARNING, open('a.out.js').read())
    run_process([PYTHON, EMCC, 'src.cpp', '-s', 'ASSERTIONS=0']) # no assertions, no need
    self.assertNotContained(WARNING, open('a.out.js').read())
    run_process([PYTHON, EMCC, 'src.cpp', '-O2']) # optimized, so no assertions
    self.assertNotContained(WARNING, open('a.out.js').read())

  def test_warn_module_print_err(self):
    ERROR = 'was not exported. add it to EXTRA_EXPORTED_RUNTIME_METHODS (see the FAQ)'

    def test(contents, expected, args=[]):
      create_test_file('src.cpp', r'''
  #include <emscripten.h>
  int main() {
    EM_ASM({ %s });
    return 0;
  }
  ''' % contents)
      run_process([PYTHON, EMCC, 'src.cpp'] + args)
      self.assertContained(expected, run_js('a.out.js', stderr=STDOUT, assert_returncode=None))

    # error shown (when assertions are on)
    test("Module.print('x')", ERROR)
    test("Module['print']('x')", ERROR)
    test("Module.printErr('x')", ERROR)
    test("Module['printErr']('x')", ERROR)

    # when exported, all good
    test("Module['print']('print'); Module['printErr']('err'); ", 'print\nerr', ['-s', 'EXTRA_EXPORTED_RUNTIME_METHODS=["print", "printErr"]'])

  def test_arc4random(self):
    create_test_file('src.c', r'''
#include <stdlib.h>
#include <stdio.h>

int main() {
  printf("%d\n", arc4random());
  printf("%d\n", arc4random());
}
    ''')
    run_process([PYTHON, EMCC, 'src.c', '-Wno-implicit-function-declaration'])

    self.assertContained('0\n740882966\n', run_js('a.out.js'))

  ############################################################
  # Function eliminator tests
  ############################################################
  def normalize_line_endings(self, input):
    return input.replace('\r\n', '\n').replace('\n\n', '\n').replace('\n\n', '\n')

  def get_file_contents(self, file):
    file_contents = ""
    with open(file) as fout:
      file_contents = "".join(fout.readlines())

    file_contents = self.normalize_line_endings(file_contents)

    return file_contents

  def function_eliminator_test_helper(self, input_file, expected_output_file, use_hash_info=False):
    input_file = path_from_root('tests', 'optimizer', input_file)
    expected_output_file = path_from_root('tests', 'optimizer', expected_output_file)
    command = [path_from_root('tools', 'eliminate-duplicate-functions.js'), input_file, '--no-minimize-whitespace', '--use-asm-ast']

    if use_hash_info:
      command.append('--use-hash-info')

    proc = run_process(NODE_JS + command, stdin=PIPE, stderr=PIPE, stdout=PIPE)
    assert proc.stderr == '', proc.stderr
    expected_output = self.get_file_contents(expected_output_file)
    output = self.normalize_line_endings(proc.stdout)

    self.assertIdentical(expected_output, output)

  def test_function_eliminator_simple(self):
    self.function_eliminator_test_helper('test-function-eliminator-simple.js',
                                         'test-function-eliminator-simple-output.js')

  def test_function_eliminator_replace_function_call(self):
    self.function_eliminator_test_helper('test-function-eliminator-replace-function-call.js',
                                         'test-function-eliminator-replace-function-call-output.js')

  def test_function_eliminator_replace_function_call_two_passes(self):
    self.function_eliminator_test_helper('test-function-eliminator-replace-function-call-output.js',
                                         'test-function-eliminator-replace-function-call-two-passes-output.js')

  def test_function_eliminator_replace_array_value(self):
    output_file = 'output.js'

    try:
      shared.safe_copy(path_from_root('tests', 'optimizer', 'test-function-eliminator-replace-array-value.js'), output_file)

      tools.duplicate_function_eliminator.run(output_file)

      output_file_contents = self.get_file_contents(output_file)

      expected_file_contents = self.get_file_contents(path_from_root('tests', 'optimizer', 'test-function-eliminator-replace-array-value-output.js'))

      self.assertIdentical(output_file_contents, expected_file_contents)
    finally:
      tools.tempfiles.try_delete(output_file)

  def test_function_eliminator_replace_object_value_assignment(self):
    self.function_eliminator_test_helper('test-function-eliminator-replace-object-value-assignment.js',
                                         'test-function-eliminator-replace-object-value-assignment-output.js')

  def test_function_eliminator_variable_clash(self):
    self.function_eliminator_test_helper('test-function-eliminator-variable-clash.js',
                                         'test-function-eliminator-variable-clash-output.js')

  def test_function_eliminator_replace_variable_value(self):
    self.function_eliminator_test_helper('test-function-eliminator-replace-variable-value.js',
                                         'test-function-eliminator-replace-variable-value-output.js')

  def test_function_eliminator_double_parsed_correctly(self):
    # This is a test that makes sure that when we perform final optimization on
    # the JS file, doubles are preserved (and not converted to ints).
    output_file = 'output.js'

    try:
      shared.safe_copy(path_from_root('tests', 'optimizer', 'test-function-eliminator-double-parsed-correctly.js'), output_file)

      # Run duplicate function elimination
      tools.duplicate_function_eliminator.run(output_file)

      # Run last opts
      shutil.move(tools.js_optimizer.run(output_file, ['last', 'asm']), output_file)
      output_file_contents = self.get_file_contents(output_file)

      # Compare
      expected_file_contents = self.get_file_contents(path_from_root('tests', 'optimizer', 'test-function-eliminator-double-parsed-correctly-output.js'))
      self.assertIdentical(expected_file_contents, output_file_contents)
    finally:
      tools.tempfiles.try_delete(output_file)

  # Now do the same, but using a pre-generated equivalent function hash info that
  # comes in handy for parallel processing
  def test_function_eliminator_simple_with_hash_info(self):
    self.function_eliminator_test_helper('test-function-eliminator-simple-with-hash-info.js',
                                         'test-function-eliminator-simple-output.js',
                                         use_hash_info=True)

  def test_function_eliminator_replace_function_call_with_hash_info(self):
    self.function_eliminator_test_helper('test-function-eliminator-replace-function-call-with-hash-info.js',
                                         'test-function-eliminator-replace-function-call-output.js',
                                         use_hash_info=True)

  def test_function_eliminator_replace_function_call_two_passes_with_hash_info(self):
    self.function_eliminator_test_helper('test-function-eliminator-replace-function-call-output-with-hash-info.js',
                                         'test-function-eliminator-replace-function-call-two-passes-output.js',
                                         use_hash_info=True)

  def test_function_eliminator_replace_object_value_assignment_with_hash_info(self):
    self.function_eliminator_test_helper('test-function-eliminator-replace-object-value-assignment-with-hash-info.js',
                                         'test-function-eliminator-replace-object-value-assignment-output.js',
                                         use_hash_info=True)

  def test_function_eliminator_variable_clash_with_hash_info(self):
    self.function_eliminator_test_helper('test-function-eliminator-variable-clash-with-hash-info.js',
                                         'test-function-eliminator-variable-clash-output.js',
                                         use_hash_info=True)

  def test_function_eliminator_replace_variable_value_with_hash_info(self):
    self.function_eliminator_test_helper('test-function-eliminator-replace-variable-value-with-hash-info.js',
                                         'test-function-eliminator-replace-variable-value-output.js',
                                         use_hash_info=True)

  @no_wasm_backend('uses CYBERDWARF')
  def test_cyberdwarf_pointers(self):
    run_process([PYTHON, EMCC, path_from_root('tests', 'debugger', 'test_pointers.cpp'), '-Oz', '-s', 'CYBERDWARF=1',
                 '-std=c++11', '--pre-js', path_from_root('tests', 'debugger', 'test_preamble.js'), '-o', 'test_pointers.js'])
    run_js('test_pointers.js', engine=NODE_JS)

  @no_wasm_backend('uses CYBERDWARF')
  def test_cyberdwarf_union(self):
    run_process([PYTHON, EMCC, path_from_root('tests', 'debugger', 'test_union.cpp'), '-Oz', '-s', 'CYBERDWARF=1',
                 '-std=c++11', '--pre-js', path_from_root('tests', 'debugger', 'test_preamble.js'), '-o', 'test_union.js'])
    run_js('test_union.js', engine=NODE_JS)

  def test_source_file_with_fixed_language_mode(self):
    create_test_file('src_tmp_fixed_lang', '''
#include <string>
#include <iostream>

int main() {
  std::cout << "Test_source_fixed_lang_hello" << std::endl;
  return 0;
}
    ''')
    stderr = run_process([PYTHON, EMCC, '-Wall', '-std=c++14', '-x', 'c++', 'src_tmp_fixed_lang'], stderr=PIPE).stderr
    self.assertNotContained("Input file has an unknown suffix, don't know what to do with it!", stderr)
    self.assertNotContained("Unknown file suffix when compiling to LLVM bitcode", stderr)
    self.assertContained("Test_source_fixed_lang_hello", run_js('a.out.js'))

    stderr = run_process([PYTHON, EMCC, '-Wall', '-std=c++14', 'src_tmp_fixed_lang'], stderr=PIPE, check=False).stderr
    self.assertContained("Input file has an unknown suffix, don't know what to do with it!", stderr)

  def test_disable_inlining(self):
    create_test_file('test.c', r'''
#include <stdio.h>

void foo() {
  printf("foo\n");
}

int main() {
  foo();
  return 0;
}
''')
    # Without the 'INLINING_LIMIT=1', -O2 inlines foo()
    run_process([PYTHON, EMCC, 'test.c', '-O2', '-o', 'test.bc', '-s', 'INLINING_LIMIT=1'])
    # If foo() had been wrongly inlined above, internalizing foo and running
    # global DCE makes foo DCE'd
    Building.llvm_opt('test.bc', ['-internalize', '-internalize-public-api-list=main', '-globaldce'], 'test.bc')

    # To this test to be successful, foo() shouldn't have been inlined above and
    # foo() should be in the function list
    syms = Building.llvm_nm('test.bc', include_internal=True)
    assert 'foo' in syms.defs, 'foo() should not be inlined'
    try_delete('test.c')
    try_delete('test.bc')

  @no_wasm_backend()
  def test_output_eol(self):
    # --separate-asm only makes sense without wasm (no asm.js with wasm)
    for params in [[], ['--separate-asm', '-s', 'WASM=0'], ['--proxy-to-worker'], ['--proxy-to-worker', '--separate-asm', '-s', 'WASM=0']]:
      for output_suffix in ['html', 'js']:
        for eol in ['windows', 'linux']:
          files = ['a.js']
          if '--separate-asm' in params:
            files += ['a.asm.js']
          if output_suffix == 'html':
            files += ['a.html']
          cmd = [PYTHON, EMCC, path_from_root('tests', 'hello_world.c'), '-o', 'a.' + output_suffix, '--output_eol', eol] + params
          run_process(cmd)
          for f in files:
            print(str(cmd) + ' ' + str(params) + ' ' + eol + ' ' + f)
            assert os.path.isfile(f)
            if eol == 'linux':
              expected_ending = '\n'
            else:
              expected_ending = '\r\n'

            ret = tools.line_endings.check_line_endings(f, expect_only=expected_ending)
            assert ret == 0

          for f in files:
            try_delete(f)

  @no_wasm_backend('asm2wasm specific')
  @uses_canonical_tmp
  def test_binaryen_opts(self):
    with env_modify({'EMCC_DEBUG': '1'}):
      for args, expect_js_opts, expect_wasm_opts, expect_only_wasm in [
          ([], False, False, True),
          (['-O0'], False, False, True),
          (['-O1'], False, True, True),
          (['-O2'], False, True, True),
          (['-O2', '--js-opts', '1'], True, True, False), # user asked
          (['-O2', '-s', 'EMTERPRETIFY=1'], True, True, False), # option forced
          (['-O2', '-s', 'EMTERPRETIFY=1', '-s', 'ALLOW_MEMORY_GROWTH=1'], True, True, False), # option forced, and also check growth does not interfere
          (['-O2', '-s', 'EVAL_CTORS=1'], False, True, True), # ctor evaller turned off since only-wasm
          (['-O2', '-s', 'OUTLINING_LIMIT=1000'], True, True, False), # option forced
          (['-O2', '-s', 'OUTLINING_LIMIT=1000', '-s', 'ALLOW_MEMORY_GROWTH=1'], True, True, False), # option forced, and also check growth does not interfere
          (['-O3'], False, True, True),
          (['-Os'], False, True, True),
          (['-Oz'], False, True, True), # ctor evaller turned off since only-wasm
        ]:
        try_delete('a.out.js')
        try_delete('a.out.wast')
        cmd = [PYTHON, EMCC, path_from_root('tests', 'core', 'test_i64.c')] + args
        print(args, 'js opts:', expect_js_opts, 'only-wasm:', expect_only_wasm, '   ', ' '.join(cmd))
        err = run_process(cmd, stdout=PIPE, stderr=PIPE).stderr
        assert expect_js_opts == ('applying js optimization passes:' in err), err
        if not self.is_wasm_backend():
          assert expect_only_wasm == ('-emscripten-only-wasm' in err and '--wasm-only' in err), err # check both flag to fastcomp and to asm2wasm
        wast = run_process([os.path.join(Building.get_binaryen_bin(), 'wasm-dis'), 'a.out.wasm'], stdout=PIPE).stdout
        # i64s
        i64s = wast.count('(i64.')
        print('    seen i64s:', i64s)
        assert expect_only_wasm == (i64s > 30), 'i64 opts can be emitted in only-wasm mode, but not normally' # note we emit a few i64s even without wasm-only, when we replace udivmoddi (around 15 such)
        selects = wast.count('(select')
        print('    seen selects:', selects)
        if expect_wasm_opts:
          # when optimizing we should create selects
          self.assertGreater(selects, 15)
        else:
          # when not optimizing for size we should not
          self.assertEqual(selects, 0)
        # asm2wasm opt line
        asm2wasm_line = [line for line in err.split('\n') if 'asm2wasm' in line]
        asm2wasm_line = '' if not asm2wasm_line else asm2wasm_line[0]
        if '-O0' in args or '-O' not in str(args):
          assert '-O' not in asm2wasm_line, 'no opts should be passed to asm2wasm: ' + asm2wasm_line
        else:
          opts_str = args[0]
          assert opts_str.startswith('-O')
          assert opts_str in asm2wasm_line, 'expected opts: ' + asm2wasm_line

  @no_wasm_backend()
  @uses_canonical_tmp
  def test_binaryen_and_precise_f32(self):
    with env_modify({'EMCC_DEBUG': '1'}):
      for args, expect in [
          ([], True),
          (['-s', 'PRECISE_F32=0'], True), # disabled, but no asm.js, so we definitely want f32
          (['-s', 'PRECISE_F32=1'], True),
          (['-s', 'PRECISE_F32=2'], True),
        ]:
        print(args, expect)
        try_delete('a.out.js')
        err = run_process([PYTHON, EMCC, path_from_root('tests', 'hello_world.cpp'), '-s', 'BINARYEN=1'] + args, stdout=PIPE, stderr=PIPE).stderr
        assert expect == (' -emscripten-precise-f32' in err), err
        self.assertContained('hello, world!', run_js('a.out.js'))

  def test_binaryen_names(self):
    sizes = {}
    for args, expect_names in [
        ([], False),
        (['-g'], True),
        (['-O1'], False),
        (['-O2'], False),
        (['-O2', '-g'], True),
        (['-O2', '-g1'], False),
        (['-O2', '-g2'], True),
        (['-O2', '--profiling'], True),
        (['-O2', '--profiling-funcs'], True),
      ]:
      print(args, expect_names)
      try_delete('a.out.js')
      # we use dlmalloc here, as emmalloc has a bunch of asserts that contain the text "malloc" in them, which makes counting harder
      run_process([PYTHON, EMCC, path_from_root('tests', 'hello_world.cpp')] + args + ['-s', 'MALLOC="dlmalloc"'])
      code = open('a.out.wasm', 'rb').read()
      if expect_names:
        # name section adds the name of malloc (there is also another one for the export)
        self.assertEqual(code.count(b'malloc'), 2)
      else:
        # should be just one name, for the export
        self.assertEqual(code.count(b'malloc'), 1)
      sizes[str(args)] = os.path.getsize('a.out.wasm')
    print(sizes)
    self.assertLess(sizes["['-O2']"], sizes["['-O2', '--profiling-funcs']"], 'when -profiling-funcs, the size increases due to function names')

  @unittest.skipIf(SPIDERMONKEY_ENGINE not in JS_ENGINES, 'cannot run without spidermonkey')
  def test_binaryen_warn_mem(self):
    # if user changes TOTAL_MEMORY at runtime, the wasm module may not accept the memory import if it is too big/small
    create_test_file('pre.js', 'var Module = { TOTAL_MEMORY: 50 * 1024 * 1024 };\n')
    run_process([PYTHON, EMCC, path_from_root('tests', 'hello_world.cpp'), '-s', 'TOTAL_MEMORY=' + str(16 * 1024 * 1024), '--pre-js', 'pre.js', '-s', 'BINARYEN_ASYNC_COMPILATION=0'])
    out = run_js('a.out.js', engine=SPIDERMONKEY_ENGINE, full_output=True, stderr=PIPE, assert_returncode=None)
    self.assertContained('imported Memory with incompatible size', out)
    self.assertContained('Memory size incompatibility issues may be due to changing TOTAL_MEMORY at runtime to something too large. Use ALLOW_MEMORY_GROWTH to allow any size memory (and also make sure not to set TOTAL_MEMORY at runtime to something smaller than it was at compile time).', out)
    self.assertNotContained('hello, world!', out)
    # and with memory growth, all should be good
    run_process([PYTHON, EMCC, path_from_root('tests', 'hello_world.cpp'), '-s', 'TOTAL_MEMORY=' + str(16 * 1024 * 1024), '--pre-js', 'pre.js', '-s', 'ALLOW_MEMORY_GROWTH=1', '-s', 'BINARYEN_ASYNC_COMPILATION=0'])
    self.assertContained('hello, world!', run_js('a.out.js', engine=SPIDERMONKEY_ENGINE))

  @no_wasm_backend()
  def test_binaryen_asmjs_outputs(self):
    # Test that an .asm.js file is outputted exactly when it is requested.
    for args, output_asmjs in [
      ([], False),
      (['-s', 'MAIN_MODULE=2'], False),
    ]:
      with temp_directory(self.get_dir()) as temp_dir:
        cmd = [PYTHON, EMCC, path_from_root('tests', 'hello_world.c'), '-o', os.path.join(temp_dir, 'a.js')] + args
        print(' '.join(cmd))
        run_process(cmd)
        assert os.path.exists(os.path.join(temp_dir, 'a.asm.js')) == output_asmjs
        assert not os.path.exists(os.path.join(temp_dir, 'a.temp.asm.js'))

    # Test that outputting to .wasm does not nuke an existing .asm.js file, if
    # user wants to manually dual-deploy both to same directory.
    with temp_directory(self.get_dir()) as temp_dir:
      cmd = [PYTHON, EMCC, path_from_root('tests', 'hello_world.c'), '-s', 'WASM=0', '-o', os.path.join(temp_dir, 'a.js'), '--separate-asm']
      print(' '.join(cmd))
      run_process(cmd)
      assert os.path.exists(os.path.join(temp_dir, 'a.asm.js'))

      cmd = [PYTHON, EMCC, path_from_root('tests', 'hello_world.c'), '-o', os.path.join(temp_dir, 'a.js')]
      print(' '.join(cmd))
      run_process(cmd)
      assert os.path.exists(os.path.join(temp_dir, 'a.asm.js'))
      assert os.path.exists(os.path.join(temp_dir, 'a.wasm'))

      assert not os.path.exists(os.path.join(temp_dir, 'a.temp.asm.js'))

  def test_binaryen_mem(self):
    for args, expect_initial, expect_max in [
        (['-s', 'TOTAL_MEMORY=20971520'], 320, 320),
        (['-s', 'TOTAL_MEMORY=20971520', '-s', 'ALLOW_MEMORY_GROWTH=1'], 320, None),
        (['-s', 'TOTAL_MEMORY=20971520',                                '-s', 'WASM_MEM_MAX=41943040'], 320, 640),
        (['-s', 'TOTAL_MEMORY=20971520', '-s', 'ALLOW_MEMORY_GROWTH=1', '-s', 'WASM_MEM_MAX=41943040'], 320, 640),
      ]:
      cmd = [PYTHON, EMCC, path_from_root('tests', 'hello_world.c'), '-s', 'WASM=1', '-O2'] + args
      print(' '.join(cmd))
      run_process(cmd)
      wast = run_process([os.path.join(Building.get_binaryen_bin(), 'wasm-dis'), 'a.out.wasm'], stdout=PIPE).stdout
      for line in wast:
        if '(import "env" "memory" (memory ' in line:
          parts = line.strip().replace('(', '').replace(')', '').split(' ')
          print(parts)
          self.assertEqual(parts[5], str(expect_initial))
          if not expect_max:
            self.assertEqual(len(parts), 6)
          else:
            self.assertEqual(parts[6], str(expect_max))

  def test_invalid_mem(self):
    # A large amount is fine, multiple of 16MB or not
    run_process([PYTHON, EMCC, path_from_root('tests', 'hello_world.c'), '-s', 'TOTAL_MEMORY=33MB'])
    run_process([PYTHON, EMCC, path_from_root('tests', 'hello_world.c'), '-s', 'TOTAL_MEMORY=32MB'])

    # But not in asm.js
    if not self.is_wasm_backend():
      ret = run_process([PYTHON, EMCC, '-s', 'WASM=0', path_from_root('tests', 'hello_world.c'), '-s', 'TOTAL_MEMORY=33MB'], stderr=PIPE, check=False).stderr
      assert 'TOTAL_MEMORY must be a multiple of 16MB' in ret, ret

    # A tiny amount is fine in wasm
    run_process([PYTHON, EMCC, path_from_root('tests', 'hello_world.c'), '-s', 'TOTAL_MEMORY=65536', '-s', 'TOTAL_STACK=1024'])
    # And the program works!
    self.assertContained('hello, world!', run_js('a.out.js'))

    # But not in asm.js
    if not self.is_wasm_backend():
      ret = run_process([PYTHON, EMCC, path_from_root('tests', 'hello_world.c'), '-s', 'TOTAL_MEMORY=65536', '-s', 'WASM=0'], stderr=PIPE, check=False).stderr
      assert 'TOTAL_MEMORY must be at least 16MB' in ret, ret

    # Must be a multiple of 64KB
    ret = run_process([PYTHON, EMCC, path_from_root('tests', 'hello_world.c'), '-s', 'TOTAL_MEMORY=32MB+1'], stderr=PIPE, check=False).stderr
    assert 'TOTAL_MEMORY must be a multiple of 64KB' in ret, ret

    ret = run_process([PYTHON, EMCC, path_from_root('tests', 'hello_world.c'), '-s', 'WASM_MEM_MAX=33MB'], stderr=PIPE, check=False).stderr
    assert 'WASM_MEM_MAX must be a multiple of 64KB' not in ret, ret

    ret = run_process([PYTHON, EMCC, path_from_root('tests', 'hello_world.c'), '-s', 'WASM_MEM_MAX=33MB+1'], stderr=PIPE, check=False).stderr
    assert 'WASM_MEM_MAX must be a multiple of 64KB' in ret, ret

  @unittest.skipIf(SPIDERMONKEY_ENGINE not in JS_ENGINES, 'cannot run without spidermonkey')
  def test_binaryen_ctors(self):
    # ctor order must be identical to js builds, deterministically
    create_test_file('src.cpp', r'''
      #include <stdio.h>
      struct A {
        A() { puts("constructing A!"); }
      };
      A a;
      struct B {
        B() { puts("constructing B!"); }
      };
      B b;
      int main() {}
    ''')
    run_process([PYTHON, EMCC, 'src.cpp'])
    correct = run_js('a.out.js', engine=SPIDERMONKEY_ENGINE)
    for args in [[], ['-s', 'RELOCATABLE=1'], ['-s', 'MAIN_MODULE=1']]:
      print(args)
      run_process([PYTHON, EMCC, 'src.cpp', '-s', 'WASM=1', '-o', 'b.out.js'] + args)
      seen = run_js('b.out.js', engine=SPIDERMONKEY_ENGINE)
      assert correct == seen, correct + '\n vs \n' + seen

  # test debug info and debuggability of JS output
  @uses_canonical_tmp
  def test_binaryen_debug(self):
    with env_modify({'EMCC_DEBUG': '1'}):
      for args, expect_dash_g, expect_emit_text, expect_clean_js, expect_whitespace_js, expect_closured in [
          (['-O0'], False, False, False, True, False),
          (['-O0', '-g1'], False, False, False, True, False),
          (['-O0', '-g2'], True, False, False, True, False), # in -g2+, we emit -g to asm2wasm so function names are saved
          (['-O0', '-g'], True, True, False, True, False),
          (['-O0', '--profiling-funcs'], True, False, False, True, False),
          (['-O1'],        False, False, False, True, False),
          (['-O2'],        False, False, True,  False, False),
          (['-O2', '-g1'], False, False, True,  True, False),
          (['-O2', '-g'],  True,  True,  False, True, False),
          (['-O2', '--closure', '1'],         False, False, True, False, True),
          (['-O2', '--closure', '1', '-g1'],  False, False, True, True,  True),
          (['-O2', '--js-opts', '1'], False, False, True,  False, False),
        ]:
        print(args, expect_dash_g, expect_emit_text)
        try_delete('a.out.wast')
        cmd = [PYTHON, EMCC, path_from_root('tests', 'hello_world.cpp'), '-s', 'WASM=1'] + args
        print(' '.join(cmd))
        err = run_process(cmd, stdout=PIPE, stderr=PIPE).stderr
        if not self.is_wasm_backend():
          asm2wasm_line = [x for x in err.split('\n') if 'asm2wasm' in x][0]
          asm2wasm_line = asm2wasm_line.strip() + ' ' # ensure it ends with a space, for simpler searches below
          print('|' + asm2wasm_line + '|')
          assert expect_dash_g == (' -g ' in asm2wasm_line)
          assert expect_emit_text == (' -S ' in asm2wasm_line)
          if expect_emit_text:
            text = open('a.out.wast').read()
            assert ';;' in text, 'must see debug info comment'
            assert 'hello_world.cpp:12' in text, 'must be file:line info'
        js = open('a.out.js').read()
        assert expect_clean_js == ('// ' not in js), 'cleaned-up js must not have comments'
        assert expect_whitespace_js == ('{\n  ' in js), 'whitespace-minified js must not have excess spacing'
        assert expect_closured == ('var a;' in js or 'var a,' in js or 'var a=' in js or 'var a ' in js), 'closured js must have tiny variable names'

  @no_wasm_backend()
  @uses_canonical_tmp
  def test_binaryen_ignore_implicit_traps(self):
    sizes = []
    with env_modify({'EMCC_DEBUG': '1'}):
      for args, expect in [
          ([], False),
          (['-s', 'BINARYEN_IGNORE_IMPLICIT_TRAPS=1'], True),
        ]:
        print(args, expect)
        cmd = [PYTHON, EMCC, path_from_root('tests', 'hello_libcxx.cpp'), '-s', 'WASM=1', '-O3'] + args
        print(' '.join(cmd))
        err = run_process(cmd, stdout=PIPE, stderr=PIPE).stderr
        asm2wasm_line = [x for x in err.split('\n') if 'asm2wasm' in x][0]
        asm2wasm_line = asm2wasm_line.strip() + ' ' # ensure it ends with a space, for simpler searches below
        print('|' + asm2wasm_line + '|')
        assert expect == (' --ignore-implicit-traps ' in asm2wasm_line)
        sizes.append(os.path.getsize('a.out.wasm'))
    print('sizes:', sizes)

  def test_binaryen_metadce(self):
    def test(filename, expectations, size_slack):
      # in -Os, -Oz, we remove imports wasm doesn't need
      for args, expected_len, expected_exists, expected_not_exists, expected_wasm_size, expected_wasm_imports, expected_wasm_exports, expected_wasm_funcs in expectations:
        print(args, expected_len, expected_exists, expected_not_exists, expected_wasm_size, expected_wasm_imports, expected_wasm_exports, expected_wasm_funcs)
        run_process([PYTHON, EMCC, filename, '-g2'] + args)
        # find the imports we send from JS
        js = open('a.out.js').read()
        start = js.find('Module.asmLibraryArg = ')
        end = js.find('}', start) + 1
        start = js.find('{', start)
        relevant = js[start + 2:end - 2]
        relevant = relevant.replace(' ', '').replace('"', '').replace("'", '').split(',')
        sent = [x.split(':')[0].strip() for x in relevant]
        sent = [x for x in sent if x]
        sent.sort()
        print('   seen: ' + str(sent))
        for exists in expected_exists:
          self.assertIn(exists, sent)
        for not_exists in expected_not_exists:
          self.assertNotIn(not_exists, sent)
        self.assertEqual(len(sent), expected_len)
        wasm_size = os.path.getsize('a.out.wasm')
        if expected_wasm_size is not None:
          ratio = abs(wasm_size - expected_wasm_size) / float(expected_wasm_size)
          print('  seen wasm size: %d (expected: %d), ratio to expected: %f' % (wasm_size, expected_wasm_size, ratio))
        self.assertLess(ratio, size_slack)
        wast = run_process([os.path.join(Building.get_binaryen_bin(), 'wasm-dis'), 'a.out.wasm'], stdout=PIPE).stdout
        imports = wast.count('(import ')
        exports = wast.count('(export ')
        funcs = wast.count('\n (func ')
        self.assertEqual(imports, expected_wasm_imports)
        self.assertEqual(exports, expected_wasm_exports)
        if expected_wasm_funcs is not None:
          self.assertEqual(funcs, expected_wasm_funcs)

    create_test_file('minimal.c', '''
      #include <emscripten.h>

      EMSCRIPTEN_KEEPALIVE
      int add(int x, int y) {
        return x + y;
      }
      ''')

    if not self.is_wasm_backend():
      # fastcomp
      size_slack = 0.05  # changes very little

      print('test on hello world')
      test(path_from_root('tests', 'hello_world.cpp'), [
        ([],      20, ['abort'], ['waka'], 46505,  22,   15, 58), # noqa
        (['-O1'], 15, ['abort'], ['waka'], 12630,  14,   13, 30), # noqa
        (['-O2'], 15, ['abort'], ['waka'], 12616,  14,   13, 30), # noqa
        (['-O3'],  6, [],        [],        2690,   9,    2, 21), # noqa; in -O3, -Os and -Oz we metadce
        (['-Os'],  6, [],        [],        2690,   9,    2, 21), # noqa
        (['-Oz'],  6, [],        [],        2690,   9,    2, 21), # noqa
        # finally, check what happens when we export nothing. wasm should be almost empty
        (['-Os', '-s', 'EXPORTED_FUNCTIONS=[]'],
                   0, [],        [],           8,   0,    0,  0), # noqa; totally empty!
        # we don't metadce with linkable code! other modules may want stuff
        (['-O3', '-s', 'MAIN_MODULE=1'],
                1556, [],        [],      226057,  28,   75, None), # noqa; don't compare the # of functions in a main module, which changes a lot
      ], size_slack) # noqa

      print('test on a minimal pure computational thing')
      test('minimal.c', [
        ([],      20, ['abort'], ['waka'], 22712, 22, 14, 27), # noqa
        (['-O1'], 10, ['abort'], ['waka'], 10450,  7, 11, 11), # noqa
        (['-O2'], 10, ['abort'], ['waka'], 10440,  7, 11, 11), # noqa
        # in -O3, -Os and -Oz we metadce, and they shrink it down to the minimal output we want
        (['-O3'],  0, [],        [],          55,  0,  1, 1), # noqa
        (['-Os'],  0, [],        [],          55,  0,  1, 1), # noqa
        (['-Oz'],  0, [],        [],          55,  0,  1, 1), # noqa
      ], size_slack)

      print('test on libc++: see effects of emulated function pointers')
      test(path_from_root('tests', 'hello_libcxx.cpp'), [
        (['-O2'], 34, ['abort'], ['waka'], 196709,  28,   39, 659), # noqa
        (['-O2', '-s', 'EMULATED_FUNCTION_POINTERS=1'],
                  34, ['abort'], ['waka'], 196709,  28,   20, 620), # noqa
      ], size_slack) # noqa
    else:
      # wasm-backend
      size_slack = 0.5  # for now, don't look carefully at code size

      print('test on hello world')
      test(path_from_root('tests', 'hello_world.cpp'), [
        ([],      16, [], ['waka'], 33171, 10,  15, 70), # noqa
        (['-O1'], 14, [], ['waka'], 14720,  8,  14, 29), # noqa
        (['-O2'], 14, [], ['waka'], 14569,  8,  14, 24), # noqa
        (['-O3'],  5, [], [],        3395,  7,   3, 14), # noqa; in -O3, -Os and -Oz we metadce
        (['-Os'],  5, [], [],        3350,  7,   3, 15), # noqa
        (['-Oz'],  5, [], [],        3309,  7,   2, 14), # noqa
        # finally, check what happens when we export nothing. wasm should be almost empty
        (['-Os', '-s', 'EXPORTED_FUNCTIONS=[]'],
                   0, [], [],          61,  0,   1,  1), # noqa
      ], size_slack) # noqa

      print('test on a minimal pure computational thing')
      test('minimal.c', [
        ([],      16, [], ['waka'], 14567,  9, 15, 24), # noqa
        (['-O1'],  9, [], ['waka'], 11255,  2, 12, 10), # noqa
        (['-O2'],  9, [], ['waka'], 11255,  2, 12, 10), # noqa
        # in -O3, -Os and -Oz we metadce, and they shrink it down to the minimal output we want
        (['-O3'],  0, [], [],        None,  0,  1,  1), # noqa FIXME see https://github.com/WebAssembly/binaryen/pull/1875
        (['-Os'],  0, [], [],        None,  0,  1,  1), # noqa FIXME see https://github.com/WebAssembly/binaryen/pull/1875
        (['-Oz'],  0, [], [],        None,  0,  0,  0), # noqa XXX wasm backend ignores EMSCRIPTEN_KEEPALIVE https://github.com/emscripten-core/emscripten/issues/6233
      ], size_slack)

      print('test on libc++: see effects of emulated function pointers')
      test(path_from_root('tests', 'hello_libcxx.cpp'), [
        (['-O2'], 39, [], ['waka'], 348370,  27,  224, 728), # noqa
        (['-O2', '-s', 'EMULATED_FUNCTION_POINTERS=1'],
                  39, [], ['waka'], 348249,  27,  224, 728), # noqa
      ], size_slack) # noqa

  # ensures runtime exports work, even with metadce
  def test_extra_runtime_exports(self):
    exports = ['stackSave', 'stackRestore', 'stackAlloc']
    run_process([PYTHON, EMCC, path_from_root('tests', 'hello_world.cpp'), '-s', 'WASM=1', '-Os', '-s', 'EXTRA_EXPORTED_RUNTIME_METHODS=%s' % str(exports)])
    js = open('a.out.js').read()
    for export in exports:
      assert ('Module["%s"]' % export) in js, export

  def test_legalize_js_ffi(self):
    # test disabling of JS FFI legalization
    wasm_dis = os.path.join(Building.get_binaryen_bin(), 'wasm-dis')
    for (args, js_ffi) in [
        (['-s', 'LEGALIZE_JS_FFI=1', '-s', 'SIDE_MODULE=1', '-O2', '-s', 'EXPORT_ALL=1'], True),
        (['-s', 'LEGALIZE_JS_FFI=0', '-s', 'SIDE_MODULE=1', '-O2', '-s', 'EXPORT_ALL=1'], False),
        (['-s', 'LEGALIZE_JS_FFI=0', '-s', 'SIDE_MODULE=1', '-O0', '-s', 'EXPORT_ALL=1'], False),
        (['-s', 'LEGALIZE_JS_FFI=0', '-s', 'WARN_ON_UNDEFINED_SYMBOLS=0', '-O0'], False),
      ]:
      if self.is_wasm_backend() and 'SIDE_MODULE=1' in args:
        continue
      print(args)
      try_delete('a.out.wasm')
      try_delete('a.out.wast')
      cmd = [PYTHON, EMCC, path_from_root('tests', 'other', 'ffi.c'), '-g', '-o', 'a.out.js'] + args
      print(' '.join(cmd))
      run_process(cmd)
      run_process([wasm_dis, 'a.out.wasm', '-o', 'a.out.wast'])
      text = open('a.out.wast').read()
      # remove internal comments and extra whitespace
      text = re.sub(r'\(;[^;]+;\)', '', text)
      text = re.sub(r'\$var\$*.', '', text)
      text = re.sub(r'param \$\d+', 'param ', text)
      text = re.sub(r' +', ' ', text)
      # print("text: %s" % text)
      e_add_f32 = re.search('func \$_?add_f \(type \$\d+\) \(param f32\) \(param f32\) \(result f32\)', text)
      i_i64_i32 = re.search('import .*"_?import_ll" .*\(param i32 i32\) \(result i32\)', text)
      i_f32_f64 = re.search('import .*"_?import_f" .*\(param f64\) \(result f64\)', text)
      i_i64_i64 = re.search('import .*"_?import_ll" .*\(param i64\) \(result i64\)', text)
      i_f32_f32 = re.search('import .*"_?import_f" .*\(param f32\) \(result f32\)', text)
      e_i64_i32 = re.search('func \$_?add_ll \(type \$\d+\) \(param i32\) \(param i32\) \(param i32\) \(param i32\) \(result i32\)', text)
      e_f32_f64 = re.search('func \$legalstub\$_?add_f \(type \$\d+\) \(param f64\) \(param f64\) \(result f64\)', text)
      e_i64_i64 = re.search('func \$_?add_ll \(type \$\d+\) \(param i64\) \(param i64\) \(result i64\)', text)
      assert e_add_f32, 'add_f export missing'
      if js_ffi:
        assert i_i64_i32,     'i64 not converted to i32 in imports'
        assert i_f32_f64,     'f32 not converted to f64 in imports'
        assert not i_i64_i64, 'i64 not converted to i32 in imports'
        assert not i_f32_f32, 'f32 not converted to f64 in imports'
        assert e_i64_i32,     'i64 not converted to i32 in exports'
        assert e_f32_f64,     'f32 not converted to f64 in exports'
        assert not e_i64_i64, 'i64 not converted to i64 in exports'
      else:
        assert not i_i64_i32, 'i64 converted to i32 in imports'
        assert not i_f32_f64, 'f32 converted to f64 in imports'
        assert i_i64_i64,     'i64 converted to i32 in imports'
        assert i_f32_f32,     'f32 converted to f64 in imports'
        assert not e_i64_i32, 'i64 converted to i32 in exports'
        assert not e_f32_f64, 'f32 converted to f64 in exports'
        assert e_i64_i64,     'i64 converted to i64 in exports'

  def test_sysconf_phys_pages(self):
    for args, expected in [
        ([], 1024),
        (['-s', 'TOTAL_MEMORY=32MB'], 2048),
        (['-s', 'TOTAL_MEMORY=32MB', '-s', 'ALLOW_MEMORY_GROWTH=1'], (2 * 1024 * 1024 * 1024 - 65536) // 16384),
        (['-s', 'TOTAL_MEMORY=32MB', '-s', 'ALLOW_MEMORY_GROWTH=1', '-s', 'WASM=0'], (2 * 1024 * 1024 * 1024 - 16777216) // 16384),
        (['-s', 'TOTAL_MEMORY=32MB', '-s', 'BINARYEN=1'], 2048),
        (['-s', 'TOTAL_MEMORY=32MB', '-s', 'ALLOW_MEMORY_GROWTH=1', '-s', 'BINARYEN=1'], (2 * 1024 * 1024 * 1024 - 65536) // 16384),
        (['-s', 'TOTAL_MEMORY=32MB', '-s', 'ALLOW_MEMORY_GROWTH=1', '-s', 'BINARYEN=1', '-s', 'WASM_MEM_MAX=128MB'], 2048 * 4)
      ]:
      if self.is_wasm_backend():
        if 'WASM=0' in args:
          continue
      cmd = [PYTHON, EMCC, path_from_root('tests', 'unistd', 'sysconf_phys_pages.c')] + args
      print(str(cmd))
      run_process(cmd)
      result = run_js('a.out.js').strip()
      print(result)
      assert result == str(expected) + ', errno: 0', expected

  def test_wasm_targets(self):
    for opts, potentially_expect_minified_exports_and_imports in (
      ([], False),
      (['-O2'], False),
      (['-O3'], True),
      (['-Os'], True),
    ):
      for target in ('out.js', 'out.wasm'):
        expect_minified_exports_and_imports = potentially_expect_minified_exports_and_imports and target.endswith('.js')
        print (opts, potentially_expect_minified_exports_and_imports, target, ' => ', expect_minified_exports_and_imports)

        self.clear()
        run_process([PYTHON, EMCC, path_from_root('tests', 'hello_world.cpp'), '-o', target] + opts)
        assert os.path.exists('out.wasm')
        if target.endswith('.wasm'):
          assert not os.path.exists('out.js'), 'only wasm requested'
        wast = run_process([os.path.join(Building.get_binaryen_bin(), 'wasm-dis'), 'out.wasm'], stdout=PIPE).stdout
        wast_lines = wast.split('\n')
        exports = [line.strip().split(' ')[1].replace('"', '') for line in wast_lines if "(export " in line]
        imports = [line.strip().split(' ')[2].replace('"', '') for line in wast_lines if "(import " in line]
        exports_and_imports = exports + imports
        print(exports)
        print(imports)
        if expect_minified_exports_and_imports:
          assert 'a' in exports_and_imports
        else:
          assert 'a' not in exports_and_imports
        assert 'memory' in exports_and_imports, 'some things are not minified anyhow'

  @no_wasm_backend('uses SIDE_MODULE')
  def test_wasm_targets_side_module(self):
    # side modules do allow a wasm target
    for opts, target in [([], 'a.out.wasm'), (['-o', 'lib.wasm'], 'lib.wasm')]:
      # specified target
      print('building: ' + target)
      self.clear()
      run_process([PYTHON, EMCC, path_from_root('tests', 'hello_world.cpp'), '-s', 'SIDE_MODULE=1'] + opts)
      for x in os.listdir('.'):
        assert not x.endswith('.js'), 'we should not emit js when making a wasm side module: ' + x
      self.assertIn(b'dylink', open(target, 'rb').read())

  def test_wasm_backend(self):
    if not shared.has_wasm_target(shared.get_llc_targets()):
      self.skipTest('wasm backend was not built')
    if self.is_wasm_backend():
      return # already the default
    with env_modify({'EMCC_WASM_BACKEND': '1'}):
      for args in [[], ['-O1'], ['-O2'], ['-O3'], ['-Os'], ['-Oz']]:
        print(args)
        run_process([PYTHON, EMCC, path_from_root('tests', 'hello_world.cpp')] + args)
        self.assertContained('hello, world!', run_js('a.out.js'))

  def test_wasm_nope(self):
    for opts in [[], ['-O2']]:
      print(opts)
      # check we show a good error message if there is no wasm support
      create_test_file('pre.js', 'WebAssembly = undefined;\n')
      run_process([PYTHON, EMCC, path_from_root('tests', 'hello_world.cpp'), '--pre-js', 'pre.js'] + opts)
      out = run_js('a.out.js', stderr=STDOUT, assert_returncode=None)
      if opts == []:
        self.assertContained('No WebAssembly support found. Build with -s WASM=0 to target JavaScript instead.', out)
      else:
        self.assertContained('no native wasm support detected', out)

  def test_check_engine(self):
    compiler_engine = COMPILER_ENGINE
    bogus_engine = ['/fake/inline4']
    print(compiler_engine)
    jsrun.WORKING_ENGINES = {}
    # Test that engine check passes
    assert jsrun.check_engine(COMPILER_ENGINE)
    # Run it a second time (cache hit)
    assert jsrun.check_engine(COMPILER_ENGINE)
    # Test that engine check fails
    assert not jsrun.check_engine(bogus_engine)
    assert not jsrun.check_engine(bogus_engine)

    # Test the other possible way (list vs string) to express an engine
    if type(compiler_engine) is list:
      engine2 = compiler_engine[0]
    else:
      engine2 = [compiler_engine]
    assert jsrun.check_engine(engine2)

    # Test that run_js requires the engine
    jsrun.run_js(path_from_root('src', 'hello_world.js'), compiler_engine)
    caught_exit = 0
    try:
      jsrun.run_js(path_from_root('src', 'hello_world.js'), bogus_engine)
    except SystemExit as e:
      caught_exit = e.code
    self.assertEqual(1, caught_exit, 'Did not catch SystemExit with bogus JS engine')

  def test_error_on_missing_libraries(self):
    env = os.environ.copy()
    if 'EMCC_STRICT' in env:
      del env['EMCC_STRICT']

    # -llsomenonexistingfile is an error in strict mode
    proc = run_process([PYTHON, EMCC, path_from_root('tests', 'hello_world.cpp'), '-lsomenonexistingfile', '-s', 'STRICT=1'], stdout=PIPE, stderr=PIPE, env=env, check=False)
    self.assertNotEqual(proc.returncode, 0)

    # -llsomenonexistingfile is not an error if -s ERROR_ON_MISSING_LIBRARIES=0 is passed
    run_process([PYTHON, EMCC, path_from_root('tests', 'hello_world.cpp'), '-lsomenonexistingfile', '-s', 'ERROR_ON_MISSING_LIBRARIES=0'], stdout=PIPE, stderr=PIPE, env=env)

    # -s ERROR_ON_MISSING_LIBRARIES=0 should override -s STRICT=1
    run_process([PYTHON, EMCC, path_from_root('tests', 'hello_world.cpp'), '-lsomenonexistingfile', '-s', 'STRICT=1', '-s', 'ERROR_ON_MISSING_LIBRARIES=0'], stdout=PIPE, stderr=PIPE, env=env)

    # -llsomenonexistingfile is not yet an error in non-strict mode
    # TODO: TEMPORARY: When -s ERROR_ON_MISSING_LIBRARIES=1 becomes the default, change the following line to expect failure instead of 0.
    run_process([PYTHON, EMCC, path_from_root('tests', 'hello_world.cpp'), '-lsomenonexistingfile', '-s', 'STRICT=0'], stdout=PIPE, stderr=PIPE, env=env)

  # Tests that if user accidentally attempts to link native object code, we show an error
  def test_native_link_error_message(self):
    run_process([CLANG, '-c', path_from_root('tests', 'hello_world.cpp'), '-o', 'hello_world.o'])
    err = run_process([PYTHON, EMCC, 'hello_world.o', '-o', 'hello_world.js'], stdout=PIPE, stderr=PIPE, check=False).stderr
    self.assertContained('hello_world.o is not valid LLVM bitcode', err)

  def test_o_level_clamp(self):
    for level in [3, 4, 20]:
      err = run_process([PYTHON, EMCC, '-O' + str(level), path_from_root('tests', 'hello_world.c')], stdout=PIPE, stderr=PIPE).stderr
      assert os.path.exists('a.out.js'), '-O' + str(level) + ' should produce output'
      if level > 3:
        self.assertContained("optimization level '-O" + str(level) + "' is not supported; using '-O3' instead", err)

  # Tests that if user specifies multiple -o output directives, then the last one will take precedence
  def test_multiple_o_files(self):
    run_process([PYTHON, EMCC, path_from_root('tests', 'hello_world.c'), '-o', 'a.js', '-o', 'b.js'])
    assert os.path.isfile('b.js')
    assert not os.path.isfile('a.js')

  # Tests that Emscripten-provided header files can be cleanly included in C code
  def test_include_system_header_in_c(self):
    for std in [[], ['-std=c89']]: # Test oldest C standard, and the default C standard
      for directory, headers in [
        ('emscripten', ['dom_pk_codes.h', 'em_asm.h', 'emscripten.h', 'fetch.h', 'html5.h', 'key_codes.h', 'threading.h', 'trace.h', 'vector.h', 'vr.h']), # This directory has also bind.h, val.h and wire.h, which require C++11
        ('AL', ['al.h', 'alc.h']),
        ('EGL', ['egl.h', 'eglplatform.h']),
        ('GL', ['freeglut_std.h', 'gl.h', 'glew.h', 'glfw.h', 'glu.h', 'glut.h']),
        ('GLES', ['gl.h', 'glplatform.h']),
        ('GLES2', ['gl2.h', 'gl2platform.h']),
        ('GLES3', ['gl3.h', 'gl3platform.h', 'gl31.h', 'gl32.h']),
        ('GLFW', ['glfw3.h']),
        ('KHR', ['khrplatform.h'])]:
        for h in headers:
          inc = '#include <' + directory + '/' + h + '>'
          print(inc)
          create_test_file('a.c', inc)
          create_test_file('b.c', inc)
          run_process([PYTHON, EMCC] + std + ['a.c', 'b.c'])

  def test_single_file(self):
    for (single_file_enabled,
         meminit1_enabled,
         debug_enabled,
         emterpreter_enabled,
         emterpreter_file_enabled,
         closure_enabled,
         wasm_enabled) in itertools.product([True, False], repeat=7):
      # skip unhelpful option combinations
      if emterpreter_file_enabled and not emterpreter_enabled:
        continue

      expect_wasm = wasm_enabled
      expect_emterpretify_file = emterpreter_file_enabled
      expect_meminit = meminit1_enabled and not wasm_enabled
      expect_success = not (emterpreter_file_enabled and single_file_enabled)
      expect_wast = debug_enabled and wasm_enabled and not self.is_wasm_backend()

      if self.is_wasm_backend() and (emterpreter_enabled or not wasm_enabled):
        continue

      # currently, the emterpreter always fails with JS output since we do not preload the emterpreter file, which in non-HTML we would need to do manually
      should_run_js = expect_success and not emterpreter_enabled

      cmd = [PYTHON, EMCC, path_from_root('tests', 'hello_world.c')]

      if single_file_enabled:
        expect_emterpretify_file = False
        expect_meminit = False
        expect_wasm = False
        cmd += ['-s', 'SINGLE_FILE=1']
      if meminit1_enabled:
        cmd += ['--memory-init-file', '1']
      if debug_enabled:
        cmd += ['-g']
      if emterpreter_enabled:
        cmd += ['-s', 'EMTERPRETIFY=1']
      if emterpreter_file_enabled:
        cmd += ['-s', "EMTERPRETIFY_FILE='a.out.dat'"]
      if closure_enabled:
        cmd += ['--closure', '1']
      if not wasm_enabled:
        cmd += ['-s', 'WASM=0']

      print(' '.join(cmd))
      self.clear()
      proc = run_process(cmd, stdout=PIPE, stderr=STDOUT, check=False)
      print(os.listdir('.'))
      if expect_success and proc.returncode != 0:
        print(proc.stdout)
      assert expect_success == (proc.returncode == 0)
      if proc.returncode == 0:
        assert expect_emterpretify_file == os.path.exists('a.out.dat')
        assert expect_meminit == (os.path.exists('a.out.mem') or os.path.exists('a.out.js.mem'))
        assert expect_wasm == os.path.exists('a.out.wasm')
        assert expect_wast == os.path.exists('a.out.wast')
      if should_run_js:
        self.assertContained('hello, world!', run_js('a.out.js'))

  def test_emar_M(self):
    create_test_file('file1', ' ')
    create_test_file('file2', ' ')
    run_process([PYTHON, EMAR, 'cr', 'file1.a', 'file1'])
    run_process([PYTHON, EMAR, 'cr', 'file2.a', 'file2'])
    run_process([PYTHON, EMAR, '-M'], input='''create combined.a
addlib file1.a
addlib file2.a
save
end
''')
    result = run_process([PYTHON, EMAR, 't', 'combined.a'], stdout=PIPE).stdout
    self.assertContained('file1', result)
    self.assertContained('file2', result)

  def test_flag_aliases(self):
    def assert_aliases_match(flag1, flag2, flagarg, extra_args):
      results = {}
      for f in (flag1, flag2):
        outfile = 'aliases.js'
        run_process([PYTHON, EMCC, path_from_root('tests', 'hello_world.c'), '-s', f + '=' + flagarg, '-o', outfile] + extra_args)
        with open(outfile) as out:
          results[f] = out.read()
      self.assertEqual(results[flag1], results[flag2], 'results should be identical')

    assert_aliases_match('WASM_MEM_MAX', 'BINARYEN_MEM_MAX', '16777216', ['-s', 'WASM=1'])

  def test_IGNORE_CLOSURE_COMPILER_ERRORS(self):
    create_test_file('pre.js', r'''
      // make closure compiler very very angry
      var dupe = 1;
      var dupe = 2;
      function Node() {
        throw 'Node is a DOM thing too, and use the ' + dupe;
      }
      function Node() {
        throw '(duplicate) Node is a DOM thing too, and also use the ' + dupe;
      }
    ''')

    def test(check, extra=[]):
      cmd = [PYTHON, EMCC, path_from_root('tests', 'hello_world.c'), '-O2', '--closure', '1', '--pre-js', 'pre.js'] + extra
      proc = run_process(cmd, check=check, stderr=PIPE)
      if not check:
        self.assertNotEqual(proc.returncode, 0)
      return proc

    proc = test(check=False)
    self.assertContained('ERROR - Variable dupe declared more than once', proc.stderr)
    proc = test(check=True, extra=['-s', 'IGNORE_CLOSURE_COMPILER_ERRORS=1'])
    self.assertEqual(proc.stderr, '')

  def test_toolchain_profiler(self):
    environ = os.environ.copy()
    environ['EM_PROFILE_TOOLCHAIN'] = '1'
    # replaced subprocess functions should not cause errors
    run_process([PYTHON, EMCC, path_from_root('tests', 'hello_world.c')], env=environ)

  def test_noderawfs(self):
    fopen_write = open(path_from_root('tests', 'asmfs', 'fopen_write.cpp')).read()
    create_test_file('main.cpp', fopen_write)
    run_process([PYTHON, EMCC, 'main.cpp', '-s', 'NODERAWFS=1'])
    self.assertContained("read 11 bytes. Result: Hello data!", run_js('a.out.js'))

    # NODERAWFS should directly write on OS file system
    self.assertEqual("Hello data!", open('hello_file.txt').read())

  def test_noderawfs_disables_embedding(self):
    expected = '--preload-file and --embed-file cannot be used with NODERAWFS which disables virtual filesystem'
    base = [PYTHON, EMCC, path_from_root('tests', 'hello_world.c'), '-s', 'NODERAWFS=1']
    err = run_process(base + ['--preload-files', 'somefile'], stderr=PIPE, check=False).stderr
    assert expected in err
    err = run_process(base + ['--embed-files', 'somefile'], stderr=PIPE, check=False).stderr
    assert expected in err

  def test_autotools_shared_check(self):
    env = os.environ.copy()
    env['LC_ALL'] = 'C'
    expected = ': supported targets:.* elf'
    for python in [PYTHON, 'python', 'python2', 'python3']:
      if not Building.which(python):
        continue
      if python == 'python3' and not is_python3_version_supported():
        continue
      print(python)
      out = run_process([python, EMCC, '--help'], stdout=PIPE, env=env).stdout
      assert re.search(expected, out)

  def test_ioctl_window_size(self):
      self.do_other_test(os.path.join('other', 'ioctl', 'window_size'))

  def test_fd_closed(self):
    self.do_other_test(os.path.join('other', 'fd_closed'))

  def test_fflush(self):
    # fflush without the full filesystem won't quite work
    self.do_other_test(os.path.join('other', 'fflush'))

  def test_fflush_fs(self):
    # fflush with the full filesystem will flush from libc, but not the JS logging, which awaits a newline
    self.do_other_test(os.path.join('other', 'fflush_fs'), emcc_args=['-s', 'FORCE_FILESYSTEM=1'])

  def test_fflush_fs_exit(self):
    # on exit, we can send out a newline as no more code will run
    self.do_other_test(os.path.join('other', 'fflush_fs_exit'), emcc_args=['-s', 'FORCE_FILESYSTEM=1', '-s', 'EXIT_RUNTIME=1'])

  def test_extern_weak(self):
    self.do_other_test(os.path.join('other', 'extern_weak'), emcc_args=['-s', 'ERROR_ON_UNDEFINED_SYMBOLS=0'])
    if not self.is_wasm_backend(): # TODO: wasm backend main module
      self.do_other_test(os.path.join('other', 'extern_weak'), emcc_args=['-s', 'MAIN_MODULE=1', '-DLINKABLE'])

  @no_wasm_backend('tests js optimizer')
  def test_js_optimizer_parse_error(self):
    # check we show a proper understandable error for JS parse problems
    create_test_file('src.cpp', r'''
#include <emscripten.h>
int main() {
  EM_ASM({
    var x = !<->5.; // wtf
  });
}
''')
    output = run_process([PYTHON, EMCC, 'src.cpp', '-O2'], stdout=PIPE, stderr=PIPE, check=False)
    # wasm backend output doesn't have spaces in the EM_ASM function bodies
    self.assertContained(('''
var ASM_CONSTS = [function() { var x = !<->5.; }];
                                        ^
''', '''
var ASM_CONSTS = [function() {var x = !<->5.;}];
                                       ^
'''), output.stderr)

  def test_EM_ASM_ES6(self):
    # check we show a proper understandable error for JS parse problems
    create_test_file('src.cpp', r'''
#include <emscripten.h>
int main() {
  EM_ASM({
    var x = (a, b) => 5; // valid ES6!
    out('hello!');
  });
}
''')
    run_process([PYTHON, EMCC, 'src.cpp', '-O2'])
    self.assertContained('hello!', run_js('a.out.js'))

  def test_check_sourcemapurl(self):
    if not self.is_wasm():
      self.skipTest('only supported with wasm')
    run_process([PYTHON, EMCC, path_from_root('tests', 'hello_123.c'), '-g4', '-o', 'a.js', '--source-map-base', 'dir/'])
    output = open('a.wasm', 'rb').read()
    # has sourceMappingURL section content and points to 'dir/a.wasm.map' file
    source_mapping_url_content = encode_leb(len('sourceMappingURL')) + b'sourceMappingURL' + encode_leb(len('dir/a.wasm.map')) + b'dir/a.wasm.map'
    self.assertIn(source_mapping_url_content, output)

  def test_check_sourcemapurl_default(self):
    if not self.is_wasm():
      self.skipTest('only supported with wasm')
    run_process([PYTHON, EMCC, path_from_root('tests', 'hello_123.c'), '-g4', '-o', 'a.js'])
    output = open('a.wasm', 'rb').read()
    # has sourceMappingURL section content and points to 'a.wasm.map' file
    source_mapping_url_content = encode_leb(len('sourceMappingURL')) + b'sourceMappingURL' + encode_leb(len('a.wasm.map')) + b'a.wasm.map'
    self.assertIn(source_mapping_url_content, output)

  def test_wasm_sourcemap(self):
    # The no_main.c will be read (from relative location) due to speficied "-s"
    shutil.copyfile(path_from_root('tests', 'other', 'wasm_sourcemap', 'no_main.c'), 'no_main.c')
    wasm_map_cmd = [PYTHON, path_from_root('tools', 'wasm-sourcemap.py'),
                    '--sources', '--prefix', '=wasm-src://',
                    '--load-prefix', '/emscripten/tests/other/wasm_sourcemap=.',
                    '--dwarfdump-output',
                    path_from_root('tests', 'other', 'wasm_sourcemap', 'foo.wasm.dump'),
                    '-o', 'a.out.wasm.map',
                    path_from_root('tests', 'other', 'wasm_sourcemap', 'foo.wasm')]
    run_process(wasm_map_cmd)
    output = open('a.out.wasm.map').read()
    # has "sources" entry with file (includes also `--prefix =wasm-src:///` replacement)
    self.assertIn('wasm-src:///emscripten/tests/other/wasm_sourcemap/no_main.c', output)
    # has "sourcesContent" entry with source code (included with `-s` option)
    self.assertIn('int foo()', output)
    # has some entries
    self.assertRegexpMatches(output, r'"mappings":\s*"[A-Za-z0-9+/]')

  def test_wasm_sourcemap_dead(self):
    wasm_map_cmd = [PYTHON, path_from_root('tools', 'wasm-sourcemap.py'),
                    '--dwarfdump-output',
                    path_from_root('tests', 'other', 'wasm_sourcemap_dead', 't.wasm.dump'),
                    '-o', 'a.out.wasm.map',
                    path_from_root('tests', 'other', 'wasm_sourcemap_dead', 't.wasm')]
    run_process(wasm_map_cmd, stdout=PIPE, stderr=PIPE)
    output = open('a.out.wasm.map').read()
    # has only two entries
    self.assertRegexpMatches(output, r'"mappings":\s*"[A-Za-z0-9+/]+,[A-Za-z0-9+/]+"')

  def test_wasm_producers_section(self):
    # no producers section by default
    run_process([PYTHON, EMCC, path_from_root('tests', 'hello_world.c')])
    with open('a.out.wasm', 'rb') as f:
      self.assertNotIn('clang', str(f.read()))
    size = os.path.getsize('a.out.wasm')
    if self.is_wasm_backend():
      run_process([PYTHON, EMCC, path_from_root('tests', 'hello_world.c'), '-s', 'EMIT_PRODUCERS_SECTION=1'])
      with open('a.out.wasm', 'rb') as f:
        self.assertIn('clang', str(f.read()))
      size_with_section = os.path.getsize('a.out.wasm')
      self.assertLess(size, size_with_section)

  def test_html_preprocess(self):
    test_file = path_from_root('tests', 'module', 'test_stdin.c')
    output_file = path_from_root('tests', 'module', 'test_stdin.html')
    shell_file = path_from_root('tests', 'module', 'test_html_preprocess.html')

    run_process([PYTHON, EMCC, '-o', output_file, test_file, '--shell-file', shell_file, '-s', 'ASSERTIONS=0'], stdout=PIPE, stderr=PIPE)
    output = open(output_file).read()
    self.assertContained("""T1:(else) ASSERTIONS != 1
T2:ASSERTIONS != 1
T3:ASSERTIONS < 2
T4:(else) ASSERTIONS <= 1
T5:(else) ASSERTIONS
T6:!ASSERTIONS""", output)

    run_process([PYTHON, EMCC, '-o', output_file, test_file, '--shell-file', shell_file, '-s', 'ASSERTIONS=1'], stdout=PIPE, stderr=PIPE)
    output = open(output_file).read()
    self.assertContained("""T1:ASSERTIONS == 1
T2:(else) ASSERTIONS == 1
T3:ASSERTIONS < 2
T4:(else) ASSERTIONS <= 1
T5:ASSERTIONS
T6:(else) !ASSERTIONS""", output)

    run_process([PYTHON, EMCC, '-o', output_file, test_file, '--shell-file', shell_file, '-s', 'ASSERTIONS=2'], stdout=PIPE, stderr=PIPE)
    output = open(output_file).read()
    self.assertContained("""T1:(else) ASSERTIONS != 1
T2:ASSERTIONS != 1
T3:(else) ASSERTIONS >= 2
T4:ASSERTIONS > 1
T5:ASSERTIONS
T6:(else) !ASSERTIONS""", output)

  # Tests that Emscripten-compiled applications can be run from a relative path with node command line that is different than the current working directory.
  def test_node_js_run_from_different_directory(self):
    if not os.path.exists('subdir'):
      os.mkdir('subdir')
    run_process([PYTHON, EMCC, path_from_root('tests', 'hello_world.c'), '-o', os.path.join('subdir', 'a.js'), '-O3'])
    ret = run_process(NODE_JS + [os.path.join('subdir', 'a.js')], stdout=PIPE).stdout
    self.assertContained('hello, world!', ret)

  def test_is_bitcode(self):
    fname = 'tmp.o'

    with open(fname, 'wb') as f:
      f.write(b'foo')
    self.assertFalse(Building.is_bitcode(fname))

    with open(fname, 'wb') as f:
      f.write(b'\xDE\xC0\x17\x0B')
      f.write(16 * b'\x00')
      f.write(b'BC')
    self.assertTrue(Building.is_bitcode(fname))

    with open(fname, 'wb') as f:
      f.write(b'BC')
    self.assertTrue(Building.is_bitcode(fname))

  def test_is_ar(self):
    fname = 'tmp.a'

    with open(fname, 'wb') as f:
      f.write(b'foo')
    self.assertFalse(Building.is_ar(fname))

    with open(fname, 'wb') as f:
      f.write(b'!<arch>\n')
    self.assertTrue(Building.is_ar(fname))

  def test_emcc_parsing(self):
    create_test_file('src.c', r'''
        #include <stdio.h>
        void a() { printf("a\n"); }
        void b() { printf("b\n"); }
        void c() { printf("c\n"); }
        void d() { printf("d\n"); }
      ''')
    create_test_file('response', r'''[
"_a",
"_b",
"_c",
"_d"
]
''')

    for export_arg, expected in [
      # extra space at end - should be ignored
      ("EXPORTED_FUNCTIONS=['_a', '_b', '_c', '_d' ]", ''),
      # extra newline in response file - should be ignored
      ("EXPORTED_FUNCTIONS=@response", ''),
      # stray slash
      ("EXPORTED_FUNCTIONS=['_a', '_b', \\'_c', '_d']", '''undefined exported function: "\\\\'_c'"'''),
      # stray slash
      ("EXPORTED_FUNCTIONS=['_a', '_b',\ '_c', '_d']", '''undefined exported function: "\\\\ '_c'"'''),
      # stray slash
      ('EXPORTED_FUNCTIONS=["_a", "_b", \\"_c", "_d"]', 'undefined exported function: "\\\\"_c""'),
      # stray slash
      ('EXPORTED_FUNCTIONS=["_a", "_b",\ "_c", "_d"]', 'undefined exported function: "\\\\ "_c"'),
      # missing comma
      ('EXPORTED_FUNCTIONS=["_a", "_b" "_c", "_d"]', 'undefined exported function: "_b" "_c"'),
    ]:
      print(export_arg)
      proc = run_process([PYTHON, EMCC, 'src.c', '-s', export_arg], stdout=PIPE, stderr=PIPE, check=not expected)
      print(proc.stderr)
      if not expected:
        assert not proc.stderr
      else:
        self.assertNotEqual(proc.returncode, 0)
        self.assertContained(expected, proc.stderr)

  # Sockets and networking

  def test_inet(self):
    self.do_run(open(path_from_root('tests', 'sha1.c')).read(), 'SHA1=15dd99a1991e0b3826fede3deffc1feba42278e6')
    src = r'''
      #include <stdio.h>
      #include <arpa/inet.h>

      int main() {
        printf("*%x,%x,%x,%x,%x,%x*\n", htonl(0xa1b2c3d4), htonl(0xfe3572e0), htonl(0x07abcdf0), htons(0xabcd), ntohl(0x43211234), ntohs(0xbeaf));
        in_addr_t i = inet_addr("190.180.10.78");
        printf("%x\n", i);
        return 0;
      }
    '''
    self.do_run(src, '*d4c3b2a1,e07235fe,f0cdab07,cdab,34122143,afbe*\n4e0ab4be\n')

  def test_inet2(self):
    src = r'''
      #include <stdio.h>
      #include <arpa/inet.h>

      int main() {
        struct in_addr x, x2;
        int *y = (int*)&x;
        *y = 0x12345678;
        printf("%s\n", inet_ntoa(x));
        int r = inet_aton(inet_ntoa(x), &x2);
        printf("%s\n", inet_ntoa(x2));
        return 0;
      }
    '''
    self.do_run(src, '120.86.52.18\n120.86.52.18\n')

  def test_inet3(self):
    src = r'''
      #include <stdio.h>
      #include <arpa/inet.h>
      #include <sys/socket.h>
      int main() {
        char dst[64];
        struct in_addr x, x2;
        int *y = (int*)&x;
        *y = 0x12345678;
        printf("%s\n", inet_ntop(AF_INET,&x,dst,sizeof dst));
        int r = inet_aton(inet_ntoa(x), &x2);
        printf("%s\n", inet_ntop(AF_INET,&x2,dst,sizeof dst));
        return 0;
      }
    '''
    self.do_run(src, '120.86.52.18\n120.86.52.18\n')

  def test_inet4(self):
    src = r'''
      #include <stdio.h>
      #include <arpa/inet.h>
      #include <sys/socket.h>

      void test(const char *test_addr, bool first=true){
          char str[40];
          struct in6_addr addr;
          unsigned char *p = (unsigned char*)&addr;
          int ret;
          ret = inet_pton(AF_INET6,test_addr,&addr);
          if(ret == -1) return;
          if(ret == 0) return;
          if(inet_ntop(AF_INET6,&addr,str,sizeof(str)) == NULL ) return;
          printf("%02x%02x:%02x%02x:%02x%02x:%02x%02x:%02x%02x:%02x%02x:%02x%02x:%02x%02x - %s\n",
               p[0],p[1],p[2],p[3],p[4],p[5],p[6],p[7],p[8],p[9],p[10],p[11],p[12],p[13],p[14],p[15],str);
          if (first) test(str, false); // check again, on our output
      }
      int main(){
          test("::");
          test("::1");
          test("::1.2.3.4");
          test("::17.18.19.20");
          test("::ffff:1.2.3.4");
          test("1::ffff");
          test("::255.255.255.255");
          test("0:ff00:1::");
          test("0:ff::");
          test("abcd::");
          test("ffff::a");
          test("ffff::a:b");
          test("ffff::a:b:c");
          test("ffff::a:b:c:d");
          test("ffff::a:b:c:d:e");
          test("::1:2:0:0:0");
          test("0:0:1:2:3::");
          test("ffff:ffff:ffff:ffff:ffff:ffff:ffff:ffff");
          test("1::255.255.255.255");

          //below should fail and not produce results..
          test("1.2.3.4");
          test("");
          test("-");

          printf("ok.\n");
      }
    '''
    self.do_run(src, r'''0000:0000:0000:0000:0000:0000:0000:0000 - ::
0000:0000:0000:0000:0000:0000:0000:0000 - ::
0000:0000:0000:0000:0000:0000:0000:0001 - ::1
0000:0000:0000:0000:0000:0000:0000:0001 - ::1
0000:0000:0000:0000:0000:0000:0102:0304 - ::102:304
0000:0000:0000:0000:0000:0000:0102:0304 - ::102:304
0000:0000:0000:0000:0000:0000:1112:1314 - ::1112:1314
0000:0000:0000:0000:0000:0000:1112:1314 - ::1112:1314
0000:0000:0000:0000:0000:ffff:0102:0304 - ::ffff:1.2.3.4
0000:0000:0000:0000:0000:ffff:0102:0304 - ::ffff:1.2.3.4
0001:0000:0000:0000:0000:0000:0000:ffff - 1::ffff
0001:0000:0000:0000:0000:0000:0000:ffff - 1::ffff
0000:0000:0000:0000:0000:0000:ffff:ffff - ::ffff:ffff
0000:0000:0000:0000:0000:0000:ffff:ffff - ::ffff:ffff
0000:ff00:0001:0000:0000:0000:0000:0000 - 0:ff00:1::
0000:ff00:0001:0000:0000:0000:0000:0000 - 0:ff00:1::
0000:00ff:0000:0000:0000:0000:0000:0000 - 0:ff::
0000:00ff:0000:0000:0000:0000:0000:0000 - 0:ff::
abcd:0000:0000:0000:0000:0000:0000:0000 - abcd::
abcd:0000:0000:0000:0000:0000:0000:0000 - abcd::
ffff:0000:0000:0000:0000:0000:0000:000a - ffff::a
ffff:0000:0000:0000:0000:0000:0000:000a - ffff::a
ffff:0000:0000:0000:0000:0000:000a:000b - ffff::a:b
ffff:0000:0000:0000:0000:0000:000a:000b - ffff::a:b
ffff:0000:0000:0000:0000:000a:000b:000c - ffff::a:b:c
ffff:0000:0000:0000:0000:000a:000b:000c - ffff::a:b:c
ffff:0000:0000:0000:000a:000b:000c:000d - ffff::a:b:c:d
ffff:0000:0000:0000:000a:000b:000c:000d - ffff::a:b:c:d
ffff:0000:0000:000a:000b:000c:000d:000e - ffff::a:b:c:d:e
ffff:0000:0000:000a:000b:000c:000d:000e - ffff::a:b:c:d:e
0000:0000:0000:0001:0002:0000:0000:0000 - ::1:2:0:0:0
0000:0000:0000:0001:0002:0000:0000:0000 - ::1:2:0:0:0
0000:0000:0001:0002:0003:0000:0000:0000 - 0:0:1:2:3::
0000:0000:0001:0002:0003:0000:0000:0000 - 0:0:1:2:3::
ffff:ffff:ffff:ffff:ffff:ffff:ffff:ffff - ffff:ffff:ffff:ffff:ffff:ffff:ffff:ffff
ffff:ffff:ffff:ffff:ffff:ffff:ffff:ffff - ffff:ffff:ffff:ffff:ffff:ffff:ffff:ffff
0001:0000:0000:0000:0000:0000:ffff:ffff - 1::ffff:ffff
0001:0000:0000:0000:0000:0000:ffff:ffff - 1::ffff:ffff
ok.
''')

  def test_getsockname_unconnected_socket(self):
    self.do_run(r'''
      #include <sys/socket.h>
      #include <stdio.h>
      #include <assert.h>
      #include <sys/socket.h>
      #include <netinet/in.h>
      #include <arpa/inet.h>
      #include <string.h>
      int main() {
        int fd;
        int z;
        fd = socket(PF_INET, SOCK_STREAM, IPPROTO_TCP);
        struct sockaddr_in adr_inet;
        socklen_t len_inet = sizeof adr_inet;
        z = getsockname(fd, (struct sockaddr *)&adr_inet, &len_inet);
        if (z != 0) {
          perror("getsockname error");
          return 1;
        }
        char buffer[1000];
        sprintf(buffer, "%s:%u", inet_ntoa(adr_inet.sin_addr), (unsigned)ntohs(adr_inet.sin_port));
        const char *correct = "0.0.0.0:0";
        printf("got (expected) socket: %s (%s), size %d (%d)\n", buffer, correct, strlen(buffer), strlen(correct));
        assert(strlen(buffer) == strlen(correct));
        assert(strcmp(buffer, correct) == 0);
        puts("success.");
      }
    ''', 'success.')

  def test_getpeername_unconnected_socket(self):
    self.do_run(r'''
      #include <sys/socket.h>
      #include <stdio.h>
      #include <assert.h>
      #include <sys/socket.h>
      #include <netinet/in.h>
      #include <arpa/inet.h>
      #include <string.h>
      int main() {
        int fd;
        int z;
        fd = socket(PF_INET, SOCK_STREAM, IPPROTO_TCP);
        struct sockaddr_in adr_inet;
        socklen_t len_inet = sizeof adr_inet;
        z = getpeername(fd, (struct sockaddr *)&adr_inet, &len_inet);
        if (z != 0) {
          perror("getpeername error");
          return 1;
        }
        puts("unexpected success.");
      }
    ''', 'getpeername error: Socket not connected')

  def test_getaddrinfo(self):
    self.emcc_args = []
    self.do_run(open(path_from_root('tests', 'sockets', 'test_getaddrinfo.c')).read(), 'success')

  def test_getnameinfo(self):
    self.do_run(open(path_from_root('tests', 'sockets', 'test_getnameinfo.c')).read(), 'success')

  def test_gethostbyname(self):
    self.do_run(open(path_from_root('tests', 'sockets', 'test_gethostbyname.c')).read(), 'success')

  def test_getprotobyname(self):
    self.do_run(open(path_from_root('tests', 'sockets', 'test_getprotobyname.c')).read(), 'success')

  def test_link(self):
    self.do_run(r'''
#include <netdb.h>

#include <sys/types.h>
#include <sys/socket.h>

int main () {
    void* thing = gethostbyname("bing.com");
    ssize_t rval = recv (0, thing, 0, 0);
    rval = send (0, thing, 0, 0);
    return 0;
}''', '', force_c=True)

  # This test verifies that function names embedded into the build with --js-library (JS functions imported to asm.js/wasm)
  # are minified when -O3 is used
  def test_js_function_names_are_minified(self):
    def check_size(f, expected_size):
      if not os.path.isfile(f):
        return # Nonexistent file passes in this check
      obtained_size = os.path.getsize(f)
      print('size of generated ' + f + ': ' + str(obtained_size))
      try_delete(f)
      assert obtained_size < expected_size

    run_process([PYTHON, path_from_root('tests', 'gen_many_js_functions.py'), 'library_long.js', 'main_long.c'])
    for wasm in [['-s', 'WASM=1'], ['-s', 'WASM=0']]:
      # Currently we rely on Closure for full minification of every appearance of JS function names.
      # TODO: Add minification also for non-Closure users and add [] to this list to test minification without Closure.
      for closure in [['--closure', '1']]:
        args = [PYTHON, EMCC, '-O3', '--js-library', 'library_long.js', 'main_long.c', '-o', 'a.html'] + wasm + closure
        print(' '.join(args))
        run_process(args)

        ret = run_process(NODE_JS + ['a.js'], stdout=PIPE).stdout
        self.assertTextDataIdentical('Sum of numbers from 1 to 1000: 500500 (expected 500500)', ret.strip())

        check_size('a.js', 150000)
        check_size('a.wasm', 80000)

  # Checks that C++ exceptions managing invoke_*() wrappers will not be generated if exceptions are disabled
  def test_no_invoke_functions_are_generated_if_exception_catching_is_disabled(self):
    self.skipTest('Skipping other.test_no_invoke_functions_are_generated_if_exception_catching_is_disabled: Enable after new version of fastcomp has been tagged')
    for args in [[], ['-s', 'WASM=0']]:
      run_process([PYTHON, EMCC, path_from_root('tests', 'hello_world.cpp'), '-s', 'DISABLE_EXCEPTION_CATCHING=1', '-o', 'a.html'] + args)
      output = open('a.js').read()
      self.assertContained('_main', output) # Smoke test that we actually compiled
      self.assertNotContained('invoke_', output)

  # Verifies that only the minimal needed set of invoke_*() functions will be generated when C++ exceptions are enabled
  def test_no_excessive_invoke_functions_are_generated_when_exceptions_are_enabled(self):
    self.skipTest('Skipping other.test_no_excessive_invoke_functions_are_generated_when_exceptions_are_enabled: Enable after new version of fastcomp has been tagged')
    for args in [[], ['-s', 'WASM=0']]:
      run_process([PYTHON, EMCC, path_from_root('tests', 'invoke_i.cpp'), '-s', 'DISABLE_EXCEPTION_CATCHING=0', '-o', 'a.html'] + args)
      output = open('a.js').read()
      self.assertContained('invoke_i', output)
      self.assertNotContained('invoke_ii', output)
      self.assertNotContained('invoke_v', output)

  def test_add_emscripten_metadata(self):
    run_process([PYTHON, EMCC, path_from_root('tests', 'hello_world.c'),
                 '-s', 'EMIT_EMSCRIPTEN_METADATA',
                 '-o', 'hello_world.js'])
    wasm = open('hello_world.wasm', 'rb').read()
    # emscripten_metadata should be in the wasm data
    offset = 8 # skip magic + header
    for _ in range(100):
      section = wasm[offset:offset + 1]
      self.assertEqual(section, b'\0', 'No emscripten_metadata section found before standard wasm sections')
      offset += 1
      (section_size, offset) = WebAssembly.delebify(wasm, offset)
      end_offset = offset + section_size
      (name_len, offset) = WebAssembly.delebify(wasm, offset)
      name = wasm[offset:offset + name_len]
      if name == b'emscripten_metadata':
        break
      offset = end_offset
    else:
      self.assertFalse("No emscripten_metadata section found in first 100 custom sections")

    # make sure wasm executes correctly
    ret = run_process(NODE_JS + ['hello_world.js'], stdout=PIPE).stdout
    self.assertTextDataIdentical('hello, world!\n', ret)

  def test_add_emscripten_metadata_not_emitted(self):
    run_process([PYTHON, EMCC, path_from_root('tests', 'hello_world.c'),
                 '-o', 'hello_world.js'])
    wasm = open('hello_world.wasm', 'rb').read()
    # emscripten_metadata should be in the wasm data
    offset = 8 # skip magic + header
    for _ in range(100):
      if offset >= len(wasm):
        break
      section = wasm[offset:offset + 1]
      offset += 1
      (section_size, offset) = WebAssembly.delebify(wasm, offset)
      end_offset = offset + section_size
      # if this is a custom section
      if section == b'\0':
        (name_len, offset) = WebAssembly.delebify(wasm, offset)
        name = wasm[offset:offset + name_len]
        self.assertNotEqual(name, b'emscripten_metadata')
      offset = end_offset
    else:
      self.assertFalse("wasm file had too many sections")

  # This test verifies that the generated exports from asm.js/wasm module only reference the unminified exported name exactly once.
  # (need to contain the export name once for unminified access from calling code, and should not have the unminified name exist more than once, that would be wasteful for size)
  def test_function_exports_are_small(self):
    def test(wasm, closure, opt):
      args = [PYTHON, EMCC, path_from_root('tests', 'long_function_name_in_export.c'), '-o', 'a.html', '-s', 'DECLARE_ASM_MODULE_EXPORTS=0'] + wasm + opt + closure
      print(str(args))
      run_process(args)

      output = open('a.js', 'r').read()
      try_delete('a.js')
      self.assertNotContained('asm["_thisIsAFunctionExportedFromAsmJsOrWasmWithVeryLongFunctionNameThatWouldBeGreatToOnlyHaveThisLongNameReferredAtMostOnceInOutput"]', output)

      # TODO: Add stricter testing when Wasm side is also optimized: (currently Wasm does still need to reference exports multiple times)
      if 'WASM=1' not in wasm:
        num_times_export_is_referenced = output.count('thisIsAFunctionExportedFromAsmJsOrWasmWithVeryLongFunctionNameThatWouldBeGreatToOnlyHaveThisLongNameReferredAtMostOnceInOutput')
        self.assertEqual(num_times_export_is_referenced, 1)

    if not self.is_wasm_backend():
      for closure in [[], ['--closure', '1']]:
        for opt in [['-O2'], ['-O3'], ['-Os']]:
          test(['-s', 'WASM=0'], closure, opt)

    for closure in [[], ['--closure', '1']]:
      for opt in [['-O1']]:
        test(['-s', 'WASM=1', '-s', 'BINARYEN_ASYNC_COMPILATION=0'], closure, opt)<|MERGE_RESOLUTION|>--- conflicted
+++ resolved
@@ -2351,10 +2351,7 @@
           else:
             self.assertNotIn(' -g ', finalize)
         else:
-<<<<<<< HEAD
-=======
           opts = '\n'.join([l for l in lines if os.path.sep + 'opt' in l])
->>>>>>> 053198dd
           if expect_debug:
             self.assertNotIn('strip-debug', err)
           else:
