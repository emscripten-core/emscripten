--- conflicted
+++ resolved
@@ -7954,21 +7954,12 @@
 
       print('test on hello world')
       test(path_from_root('tests', 'hello_world.cpp'), [
-<<<<<<< HEAD
-        ([],      19, ['assert'], ['waka'], 33171,  9,  15, 69), # noqa
-        (['-O1'], 17, ['assert'], ['waka'], 11697,  7,  14, 28), # noqa
-        (['-O2'], 17, ['assert'], ['waka'], 11697,  7,  14, 24), # noqa
-        (['-O3'], 10, [],         [],        3395,  6,   3, 14), # noqa; in -O3, -Os and -Oz we metadce
-        (['-Os'], 10, [],         [],        3350,  6,   3, 15), # noqa
-        (['-Oz'], 10, [],         [],        3309,  6,   2, 14), # noqa
-=======
         ([],      19, ['assert'], ['waka'], 33171, 10,  15, 69), # noqa
-        (['-O1'], 17, ['assert'], ['waka'], 14720,  8,  14, 28), # noqa
-        (['-O2'], 17, ['assert'], ['waka'], 14569,  8,  14, 24), # noqa
+        (['-O1'], 17, ['assert'], ['waka'], 11697,  8,  14, 28), # noqa
+        (['-O2'], 17, ['assert'], ['waka'], 11697,  8,  14, 24), # noqa
         (['-O3'], 10, [],         [],        3395,  7,   3, 14), # noqa; in -O3, -Os and -Oz we metadce
         (['-Os'], 10, [],         [],        3350,  7,   3, 15), # noqa
         (['-Oz'], 10, [],         [],        3309,  7,   2, 14), # noqa
->>>>>>> 2ec73eac
         # finally, check what happens when we export nothing. wasm should be almost empty
         (['-Os', '-s', 'EXPORTED_FUNCTIONS=[]'],
                    5, [],         [],          61,  0,   1,  1), # noqa; almost totally empty!
@@ -7976,15 +7967,9 @@
 
       print('test on a minimal pure computational thing')
       test('minimal.c', [
-<<<<<<< HEAD
-        ([],      19, ['assert'], ['waka'], 11697,  9, 15, 24), # noqa
-        (['-O1'], 12, ['assert'], ['waka'],  8232,  3, 12, 10), # noqa
-        (['-O2'], 12, ['assert'], ['waka'],  8232,  3, 12, 10), # noqa
-=======
-        ([],      19, ['assert'], ['waka'], 14567, 10, 15, 24), # noqa
-        (['-O1'], 12, ['assert'], ['waka'], 11255,  3, 12, 10), # noqa
-        (['-O2'], 12, ['assert'], ['waka'], 11255,  3, 12, 10), # noqa
->>>>>>> 2ec73eac
+        ([],      19, ['assert'], ['waka'], 11697, 10, 15, 24), # noqa
+        (['-O1'], 12, ['assert'], ['waka'],  8232,  4, 12, 10), # noqa
+        (['-O2'], 12, ['assert'], ['waka'],  8232,  4, 12, 10), # noqa
         # in -O3, -Os and -Oz we metadce, and they shrink it down to the minimal output we want
         (['-O3'],  5, [],         [],          61,  0,  1,  1), # noqa
         (['-Os'],  5, [],         [],          61,  0,  1,  1), # noqa
@@ -7995,13 +7980,8 @@
       test(path_from_root('tests', 'hello_libcxx.cpp'), [
         (['-O2'], 42, ['assert'], ['waka'], 348370,  28,  220, 723), # noqa
         (['-O2', '-s', 'EMULATED_FUNCTION_POINTERS=1'],
-<<<<<<< HEAD
-                  42, ['assert'], ['waka'], 348249,  27,  220, 723), # noqa
+                  42, ['assert'], ['waka'], 348249,  28,  220, 723), # noqa
       ], size_slack_factor) # noqa
-=======
-                  42, ['assert'], ['waka'], 348249,  28,  220, 723), # noqa
-      ]) # noqa
->>>>>>> 2ec73eac
 
   # ensures runtime exports work, even with metadce
   def test_extra_runtime_exports(self):
