# coding=utf-8
# Copyright 2013 The Emscripten Authors.  All rights reserved.
# Emscripten is available under two separate licenses, the MIT license and the
# University of Illinois/NCSA Open Source License.  Both these licenses can be
# found in the LICENSE file.

# noqa: E241

from __future__ import print_function
import difflib
import filecmp
import glob
import itertools
import json
import os
import pipes
import re
import shlex
import shutil
import struct
import sys
import time
import tempfile
import unittest
import uuid

if __name__ == '__main__':
  raise Exception('do not run this file directly; do something like: tests/runner.py other')

from tools.shared import Building, PIPE, run_js, run_process, STDOUT, try_delete, listify
from tools.shared import EMCC, EMXX, EMAR, EMRANLIB, PYTHON, FILE_PACKAGER, WINDOWS, MACOS, LLVM_ROOT, EMCONFIG, TEMP_DIR, EM_BUILD_VERBOSE
from tools.shared import CLANG, CLANG_CC, CLANG_CPP, LLVM_AR
from tools.shared import COMPILER_ENGINE, NODE_JS, SPIDERMONKEY_ENGINE, JS_ENGINES, V8_ENGINE
from runner import RunnerCore, path_from_root, get_zlib_library, no_wasm_backend
from runner import needs_dlfcn, env_modify, no_windows, chdir, with_env_modify, create_test_file
from tools import jsrun, shared
import tools.line_endings
import tools.js_optimizer
import tools.tempfiles
import tools.duplicate_function_eliminator

scons_path = Building.which('scons')


class temp_directory(object):
  def __enter__(self):
    self.directory = tempfile.mkdtemp(prefix='emtest_temp_', dir=TEMP_DIR)
    self.prev_cwd = os.getcwd()
    os.chdir(self.directory)
    return self.directory

  def __exit__(self, type, value, traceback):
    os.chdir(self.prev_cwd) # On Windows, we can't have CWD in the directory we're deleting
    try_delete(self.directory)


def uses_canonical_tmp(func):
  """Decorator that signals the use of the canonical temp by a test method.

  This decorator takes care of cleaning the directory after the
  test to satisfy the leak detector.
  """
  def decorated(self):
    # Before running the test completely remove the canonical_tmp
    if os.path.exists(self.canonical_temp_dir):
      shutil.rmtree(self.canonical_temp_dir)
    func(self)
    # Make sure the test isn't lying about the fact that it uses
    # canonical_tmp
    self.assertTrue(os.path.exists(self.canonical_temp_dir))
    shutil.rmtree(self.canonical_temp_dir)

  return decorated


def is_python3_version_supported():
  """Retuns True if the installed python3 version is supported by emscripten.

  Note: Emscripten requires python3.5 or above since python3.4 and below do not
  support circular dependencies."""
  python3 = Building.which('python3')
  if not python3:
    return False
  output = run_process([python3, '--version'], stdout=PIPE).stdout
  version = [int(x) for x in output.split(' ')[1].split('.')]
  return version >= [3, 5, 0]


def encode_leb(number):
  # TODO(sbc): handle larger numbers
  assert(number < 255)
  # pack the integer then take only the first (little end) byte
  return struct.pack('<i', number)[:1]


def get_fastcomp_src_dir():
  """Locate fastcomp source tree by searching realtive to LLVM_ROOT."""
  d = LLVM_ROOT
  key_file = 'readme-emscripten-fastcomp.txt'
  while d != os.path.dirname(d):
    d = os.path.abspath(d)
    # when the build directory lives below the source directory
    if os.path.exists(os.path.join(d, key_file)):
      return d
    # when the build directory lives alongside the source directory
    elif os.path.exists(os.path.join(d, 'src', key_file)):
      return os.path.join(d, 'src')
    else:
      d = os.path.dirname(d)
  return None


class other(RunnerCore):
  # Utility to run a simple test in this suite. This receives a directory which
  # should contain a test.cpp and test.out files, compiles the cpp, and runs it
  # to verify the output, with optional compile and run arguments.
  # TODO: use in more places
  def do_other_test(self, dirname, emcc_args=[], run_args=[]):
    shutil.copyfile(path_from_root('tests', dirname, 'test.cpp'), 'test.cpp')
    run_process([PYTHON, EMCC, 'test.cpp'] + emcc_args)
    expected = open(path_from_root('tests', dirname, 'test.out')).read()
    seen = run_js('a.out.js', args=run_args, stderr=PIPE, full_output=True) + '\n'
    self.assertContained(expected, seen)

  def test_emcc_v(self):
    for compiler in [EMCC, EMXX]:
      # -v, without input files
      proc = run_process([PYTHON, compiler, '-v'], stdout=PIPE, stderr=PIPE)
      self.assertContained('clang version %s' % shared.expected_llvm_version(), proc.stderr)
      self.assertContained('GNU', proc.stderr)
      self.assertNotContained('this is dangerous', proc.stdout)
      self.assertNotContained('this is dangerous', proc.stderr)

  def test_emcc_generate_config(self):
    for compiler in [EMCC, EMXX]:
      config_path = './emscripten_config'
      run_process([PYTHON, compiler, '--generate-config', config_path])
      assert os.path.exists(config_path), 'A config file should have been created at %s' % config_path
      config_contents = open(config_path).read()
      self.assertContained('EMSCRIPTEN_ROOT', config_contents)
      self.assertContained('LLVM_ROOT', config_contents)
      os.remove(config_path)

  def test_emcc_1(self):
    for compiler, suffix in [(EMCC, '.c'), (EMXX, '.cpp')]:
      # --version
      output = run_process([PYTHON, compiler, '--version'], stdout=PIPE, stderr=PIPE)
      output = output.stdout.replace('\r', '')
      self.assertContained('''emcc (Emscripten gcc/clang-like replacement)''', output)
      self.assertContained('''Copyright (C) 2014 the Emscripten authors (see AUTHORS.txt)
This is free and open source software under the MIT license.
There is NO warranty; not even for MERCHANTABILITY or FITNESS FOR A PARTICULAR PURPOSE.
''', output)

      # --help
      output = run_process([PYTHON, compiler, '--help'], stdout=PIPE, stderr=PIPE)
      self.assertContained('Display this information', output.stdout)
      self.assertContained('Most clang options will work', output.stdout)

      # -dumpmachine
      output = run_process([PYTHON, compiler, '-dumpmachine'], stdout=PIPE, stderr=PIPE)
      self.assertContained(shared.get_llvm_target(), output.stdout)

      # -dumpversion
      output = run_process([PYTHON, compiler, '-dumpversion'], stdout=PIPE, stderr=PIPE)
      self.assertEqual(shared.EMSCRIPTEN_VERSION + os.linesep, output.stdout, 'results should be identical')

      # emcc src.cpp ==> writes a.out.js and a.out.wasm
      self.clear()
      run_process([PYTHON, compiler, path_from_root('tests', 'hello_world' + suffix)])
      assert os.path.exists('a.out.js')
      assert os.path.exists('a.out.wasm')
      self.assertContained('hello, world!', run_js('a.out.js'))

      # properly report source code errors, and stop there
      self.clear()
      assert not os.path.exists('a.out.js')
      process = run_process([PYTHON, compiler, path_from_root('tests', 'hello_world_error' + suffix)], stdout=PIPE, stderr=PIPE, check=False)
      assert not os.path.exists('a.out.js'), 'compilation failed, so no output file is expected'
      assert len(process.stdout) == 0, process.stdout
      assert process.returncode is not 0, 'Failed compilation must return a nonzero error code!'
      self.assertNotContained('IOError', process.stderr) # no python stack
      self.assertNotContained('Traceback', process.stderr) # no python stack
      self.assertContained('error: invalid preprocessing directive', process.stderr)
      self.assertContained(["error: use of undeclared identifier 'cheez", "error: unknown type name 'cheez'"], process.stderr)
      self.assertContained('errors generated', process.stderr)
      assert 'compiler frontend failed to generate LLVM bitcode, halting' in process.stderr.split('errors generated.')[1]

  def test_emcc_2(self):
    for compiler in [EMCC, EMXX]:
      suffix = '.c' if compiler == EMCC else '.cpp'

      # emcc src.cpp -c    and   emcc src.cpp -o src.[o|bc] ==> should give a .bc file
      #      regression check: -o js should create "js", with bitcode content
      for args in [['-c'], ['-o', 'src.o'], ['-o', 'src.bc'], ['-o', 'src.so'], ['-o', 'js'], ['-O1', '-c', '-o', '/dev/null'], ['-O1', '-o', '/dev/null']]:
        print('-c stuff', args)
        if '/dev/null' in args and WINDOWS:
          print('skip because windows')
          continue
        target = args[1] if len(args) == 2 else 'hello_world.o'
        self.clear()
        run_process([PYTHON, compiler, path_from_root('tests', 'hello_world' + suffix)] + args)
        if args[-1] == '/dev/null':
          print('(no output)')
          continue
        syms = Building.llvm_nm(target)
        assert len(syms.defs) == 1 and 'main' in syms.defs, 'Failed to generate valid bitcode'
        if target == 'js': # make sure emcc can recognize the target as a bitcode file
          shutil.move(target, target + '.bc')
          target += '.bc'
        run_process([PYTHON, compiler, target, '-o', target + '.js'])
        self.assertContained('hello, world!', run_js(target + '.js'))

  def test_emcc_3(self):
    for compiler in [EMCC, EMXX]:
      suffix = '.c' if compiler == EMCC else '.cpp'
      os.chdir(self.get_dir())
      self.clear()

      # handle singleton archives
      run_process([PYTHON, compiler, path_from_root('tests', 'hello_world' + suffix), '-o', 'a.bc'])
      run_process([LLVM_AR, 'r', 'a.a', 'a.bc'], stdout=PIPE, stderr=PIPE)
      run_process([PYTHON, compiler, 'a.a'])
      self.assertContained('hello, world!', run_js('a.out.js'))

      if not self.is_wasm_backend():
        # emcc src.ll ==> generates .js
        self.clear()
        run_process([PYTHON, compiler, path_from_root('tests', 'hello_world.ll')])
        self.assertContained('hello, world!', run_js('a.out.js'))

      # emcc [..] -o [path] ==> should work with absolute paths
      for path in [os.path.abspath(os.path.join('..', 'file1.js')), os.path.join('b_dir', 'file2.js')]:
        print(path)
        os.chdir(self.get_dir())
        self.clear()
        print(os.listdir(os.getcwd()))
        os.makedirs('a_dir')
        os.chdir('a_dir')
        os.makedirs('b_dir')
        # use single file so we don't have more files to clean up
        run_process([PYTHON, compiler, path_from_root('tests', 'hello_world' + suffix), '-o', path, '-s', 'SINGLE_FILE=1'])
        last = os.getcwd()
        os.chdir(os.path.dirname(path))
        self.assertContained('hello, world!', run_js(os.path.basename(path)))
        os.chdir(last)
        try_delete(path)

  def test_emcc_4(self):
    for compiler in [EMCC, EMXX]:
      # Optimization: emcc src.cpp -o something.js [-Ox]. -O0 is the same as not specifying any optimization setting
      for params, opt_level, bc_params, closure, has_malloc in [ # bc params are used after compiling to bitcode
        (['-o', 'something.js'],                          0, None, 0, 1),
        (['-o', 'something.js', '-O0'],                   0, None, 0, 0),
        (['-o', 'something.js', '-O1'],                   1, None, 0, 0),
        (['-o', 'something.js', '-O1', '-g'],             1, None, 0, 0), # no closure since debug
        (['-o', 'something.js', '-O2'],                   2, None, 0, 1),
        (['-o', 'something.js', '-O2', '-g'],             2, None, 0, 0),
        (['-o', 'something.js', '-Os'],                   2, None, 0, 1),
        (['-o', 'something.js', '-O3'],                   3, None, 0, 1),
        # and, test compiling to bitcode first
        (['-o', 'something.bc'], 0, [],      0, 0),
        (['-o', 'something.bc', '-O0'], 0, [], 0, 0),
        (['-o', 'something.bc', '-O1'], 1, ['-O1'], 0, 0),
        (['-o', 'something.bc', '-O2'], 2, ['-O2'], 0, 0),
        (['-o', 'something.bc', '-O3'], 3, ['-O3'], 0, 0),
        (['-O1', '-o', 'something.bc'], 1, [], 0, 0),
        # non-wasm
        (['-s', 'WASM=0', '-o', 'something.js'],                          0, None, 0, 1),
        (['-s', 'WASM=0', '-o', 'something.js', '-O0'],                   0, None, 0, 0),
        (['-s', 'WASM=0', '-o', 'something.js', '-O1'],                   1, None, 0, 0),
        (['-s', 'WASM=0', '-o', 'something.js', '-O1', '-g'],             1, None, 0, 0), # no closure since debug
        (['-s', 'WASM=0', '-o', 'something.js', '-O2'],                   2, None, 0, 1),
        (['-s', 'WASM=0', '-o', 'something.js', '-O2', '-g'],             2, None, 0, 0),
        (['-s', 'WASM=0', '-o', 'something.js', '-Os'],                   2, None, 0, 1),
        (['-s', 'WASM=0', '-o', 'something.js', '-O3'],                   3, None, 0, 1),
        # and, test compiling to bitcode first
        (['-s', 'WASM=0', '-o', 'something.bc'],        0, ['-s', 'WASM=0'],        0, 0),
        (['-s', 'WASM=0', '-o', 'something.bc', '-O0'], 0, ['-s', 'WASM=0'],        0, 0),
        (['-s', 'WASM=0', '-o', 'something.bc', '-O1'], 1, ['-s', 'WASM=0', '-O1'], 0, 0),
        (['-s', 'WASM=0', '-o', 'something.bc', '-O2'], 2, ['-s', 'WASM=0', '-O2'], 0, 0),
        (['-s', 'WASM=0', '-o', 'something.bc', '-O3'], 3, ['-s', 'WASM=0', '-O3'], 0, 0),
        (['-s', 'WASM=0', '-O1', '-o', 'something.bc'], 1, ['-s', 'WASM=0'],        0, 0),
      ]:
        if 'WASM=0' in params and self.is_wasm_backend():
          continue
        print(params, opt_level, bc_params, closure, has_malloc)
        self.clear()
        keep_debug = '-g' in params
        args = [PYTHON, compiler, path_from_root('tests', 'hello_world_loop' + ('_malloc' if has_malloc else '') + '.cpp')] + params
        print('..', args)
        output = run_process(args, stdout=PIPE, stderr=PIPE)
        assert len(output.stdout) == 0, output.stdout
        if bc_params is not None:
          assert os.path.exists('something.bc'), output.stderr
          bc_args = [PYTHON, compiler, 'something.bc', '-o', 'something.js'] + bc_params
          print('....', bc_args)
          output = run_process(bc_args, stdout=PIPE, stderr=PIPE)
        assert os.path.exists('something.js'), output.stderr
        self.assertContained('hello, world!', run_js('something.js'))

        # Verify optimization level etc. in the generated code
        # XXX these are quite sensitive, and will need updating when code generation changes
        generated = open('something.js').read()
        main = self.get_func(generated, '_main') if 'function _main' in generated else generated
        assert 'new Uint16Array' in generated and 'new Uint32Array' in generated, 'typed arrays 2 should be used by default'
        assert 'SAFE_HEAP' not in generated, 'safe heap should not be used by default'
        assert ': while(' not in main, 'when relooping we also js-optimize, so there should be no labelled whiles'
        if closure:
          if opt_level == 0:
            assert '._main =' in generated, 'closure compiler should have been run'
          elif opt_level >= 1:
            assert '._main=' in generated, 'closure compiler should have been run (and output should be minified)'
        else:
          # closure has not been run, we can do some additional checks. TODO: figure out how to do these even with closure
          assert '._main = ' not in generated, 'closure compiler should not have been run'
          if keep_debug:
            assert ('switch (label)' in generated or 'switch (label | 0)' in generated) == (opt_level <= 0), 'relooping should be in opt >= 1'
            assert ('assert(STACKTOP < STACK_MAX' in generated) == (opt_level == 0), 'assertions should be in opt == 0'
          if 'WASM=0' in params:
            if opt_level >= 2 and '-g' in params:
              assert re.search('HEAP8\[\$?\w+ ?\+ ?\(+\$?\w+ ?', generated) or re.search('HEAP8\[HEAP32\[', generated) or re.search('[i$]\d+ & ~\(1 << [i$]\d+\)', generated), 'eliminator should create compound expressions, and fewer one-time vars' # also in -O1, but easier to test in -O2
            if opt_level == 0 or '-g' in params:
              assert 'function _main() {' in generated or 'function _main(){' in generated, 'Should be unminified'
            elif opt_level >= 2:
              assert ('function _main(){' in generated or '"use asm";var a=' in generated), 'Should be whitespace-minified'

  @no_wasm_backend('tests for asmjs optimzer')
  def test_emcc_5(self):
    for compiler in [EMCC, EMXX]:
      # asm.js optimization levels
      for params, test, text in [
        (['-O2'], lambda generated: 'function addRunDependency' in generated, 'shell has unminified utilities'),
        (['-O2', '--closure', '1'], lambda generated: 'function addRunDependency' not in generated and ';function' in generated, 'closure minifies the shell, removes whitespace'),
        (['-O2', '--closure', '1', '-g1'], lambda generated: 'function addRunDependency' not in generated and ';function' not in generated, 'closure minifies the shell, -g1 makes it keep whitespace'),
        (['-O2'], lambda generated: 'var b=0' in generated and 'function _main' not in generated, 'registerize/minify is run by default in -O2'),
        (['-O2', '--minify', '0'], lambda generated: 'var b = 0' in generated and 'function _main' not in generated, 'minify is cancelled, but not registerize'),
        (['-O2', '--js-opts', '0'], lambda generated: 'var b=0' not in generated and 'var b = 0' not in generated and 'function _main' in generated, 'js opts are cancelled'),
        (['-O2', '-g'], lambda generated: 'var b=0' not in generated and 'var b = 0' not in generated and 'function _main' in generated, 'registerize/minify is cancelled by -g'),
        (['-O2', '-g0'], lambda generated: 'var b=0' in generated and 'function _main' not in generated, 'registerize/minify is run by default in -O2 -g0'),
        (['-O2', '-g1'], lambda generated: 'var b = 0' in generated and 'function _main' not in generated, 'compress is cancelled by -g1'),
        (['-O2', '-g2'], lambda generated: ('var b = 0' in generated or 'var i1 = 0' in generated) and 'function _main' in generated, 'minify is cancelled by -g2'),
        (['-O2', '-g3'], lambda generated: 'var b=0' not in generated and 'var b = 0' not in generated and 'function _main' in generated, 'registerize is cancelled by -g3'),
        (['-O2', '--profiling'], lambda generated: ('var b = 0' in generated or 'var i1 = 0' in generated) and 'function _main' in generated, 'similar to -g2'),
        (['-O2', '-profiling'], lambda generated: ('var b = 0' in generated or 'var i1 = 0' in generated) and 'function _main' in generated, 'similar to -g2'),
        (['-O2', '--profiling-funcs'], lambda generated: 'var b=0' in generated and '"use asm";var a=' in generated and 'function _main' in generated, 'very minified, but retain function names'),
        (['-O2', '-profiling-funcs'], lambda generated: 'var b=0' in generated and '"use asm";var a=' in generated and 'function _main' in generated, 'very minified, but retain function names'),
        (['-O2'], lambda generated: 'var b=0' in generated and '"use asm";var a=' in generated and 'function _main' not in generated, 'very minified, no function names'),
        # (['-O2', '-g4'], lambda generated: 'var b=0' not in generated and 'var b = 0' not in generated and 'function _main' in generated, 'same as -g3 for now'),
        (['-s', 'INLINING_LIMIT=0'], lambda generated: 'function _dump' in generated, 'no inlining without opts'),
        ([], lambda generated: 'Module["_dump"]' not in generated, 'dump is not exported by default'),
        (['-s', 'EXPORTED_FUNCTIONS=["_main", "_dump"]'], lambda generated: 'Module["_dump"]' in generated, 'dump is now exported'),
        (['--llvm-opts', '1'], lambda generated: '_puts(' in generated, 'llvm opts requested'),
        ([], lambda generated: '// Sometimes an existing Module' in generated, 'without opts, comments in shell code'),
        (['-O2'], lambda generated: '// Sometimes an existing Module' not in generated, 'with opts, no comments in shell code'),
        (['-O2', '-g2'], lambda generated: '// Sometimes an existing Module' not in generated, 'with -g2, no comments in shell code'),
        (['-O2', '-g3'], lambda generated: '// Sometimes an existing Module' in generated, 'with -g3, yes comments in shell code'),
      ]:
        print(params, text)
        self.clear()
        run_process([PYTHON, compiler, path_from_root('tests', 'hello_world_loop.cpp'), '-o', 'a.out.js', '-s', 'WASM=0'] + params)
        self.assertContained('hello, world!', run_js('a.out.js'))
        assert test(open('a.out.js').read()), text

  def test_emcc_6(self):
    for compiler in [EMCC, EMXX]:
      # Compiling two source files into a final JS.
      for args, target in [([], 'a.out.js'), (['-o', 'combined.js'], 'combined.js')]:
        self.clear()
        run_process([PYTHON, compiler, path_from_root('tests', 'twopart_main.cpp'), path_from_root('tests', 'twopart_side.cpp')] + args)
        self.assertContained('side got: hello from main, over', run_js(target))

        # Compiling two files with -c will generate separate .bc files
        self.clear()
        expect_error = '-o' in args # specifying -o and -c is an error
        proc = run_process([PYTHON, compiler, path_from_root('tests', 'twopart_main.cpp'), path_from_root('tests', 'twopart_side.cpp'), '-c'] + args,
                           stderr=PIPE, check=False)
        if expect_error:
          self.assertContained('fatal error', proc.stderr)
          self.assertNotEqual(proc.returncode, 0)
          continue

        self.assertEqual(proc.returncode, 0)

        assert not os.path.exists(target), 'We should only have created bitcode here: ' + proc.stderr

        # Compiling one of them alone is expected to fail
        proc = run_process([PYTHON, compiler, 'twopart_main.o', '-O1', '-g', '-s', 'WARN_ON_UNDEFINED_SYMBOLS=0'] + args, stdout=PIPE, stderr=PIPE)
        self.assertContained('missing function', run_js(target, stderr=STDOUT, assert_returncode=None))
        try_delete(target)

        # Combining those bc files into js should work
        proc = run_process([PYTHON, compiler, 'twopart_main.o', 'twopart_side.o'] + args, stdout=PIPE, stderr=PIPE)
        assert os.path.exists(target), proc.stdout + '\n' + proc.stderr
        self.assertContained('side got: hello from main, over', run_js(target))

        # Combining bc files into another bc should also work
        try_delete(target)
        assert not os.path.exists(target)
        proc = run_process([PYTHON, compiler, 'twopart_main.o', 'twopart_side.o', '-o', 'combined.bc'] + args, stdout=PIPE, stderr=PIPE)
        syms = Building.llvm_nm('combined.bc')
        assert len(syms.defs) == 2 and 'main' in syms.defs, 'Failed to generate valid bitcode'
        proc = run_process([PYTHON, compiler, 'combined.bc', '-o', 'combined.bc.js'], stdout=PIPE, stderr=PIPE)
        assert len(proc.stdout) == 0, proc.stdout
        assert os.path.exists('combined.bc.js'), 'Expected %s to exist' % ('combined.bc.js')
        self.assertContained('side got: hello from main, over', run_js('combined.bc.js'))

  def test_emcc_7(self):
    for compiler in [EMCC, EMXX]:
      suffix = '.c' if compiler == EMCC else '.cpp'

      # --js-transform <transform>
      self.clear()
      trans = 't.py'
      with open(trans, 'w') as f:
        f.write('''
import sys
f = open(sys.argv[1], 'a')
f.write('transformed!')
f.close()
''')

      run_process([PYTHON, compiler, path_from_root('tests', 'hello_world' + suffix), '--js-transform', '%s t.py' % (PYTHON)])
      self.assertIn('transformed!', open('a.out.js').read())

      if self.is_wasm_backend():
        # The remainder of this test requires asmjs support
        return

      for opts in [0, 1, 2, 3]:
        print('mem init in', opts)
        self.clear()
        run_process([PYTHON, compiler, path_from_root('tests', 'hello_world.c'), '-s', 'WASM=0', '-O' + str(opts)])
        if opts >= 2:
          self.assertTrue(os.path.exists('a.out.js.mem'))
        else:
          self.assertFalse(os.path.exists('a.out.js.mem'))

  @no_wasm_backend('testing asm vs wasm behavior')
  def test_emcc_asm_v_wasm(self):
    for opts in ([], ['-O1'], ['-O2'], ['-O3']):
      print('opts', opts)
      for mode in ([], ['-s', 'WASM=0'], ['-s', 'BINARYEN=0'], ['-s', 'WASM=1'], ['-s', 'BINARYEN=1']):
        self.clear()
        wasm = '=0' not in str(mode)
        print('  mode', mode, 'wasm?', wasm)
        run_process([PYTHON, EMCC, path_from_root('tests', 'hello_world.c')] + opts + mode)
        assert os.path.exists('a.out.js')
        assert os.path.exists('a.out.wasm') == wasm
        for engine in JS_ENGINES:
          print('    engine', engine)
          out = run_js('a.out.js', engine=engine, stderr=PIPE, full_output=True)
          self.assertContained('hello, world!', out)
          if not wasm and engine == SPIDERMONKEY_ENGINE:
            self.validate_asmjs(out)
        if not wasm:
          src = open('a.out.js').read()
          if opts == []:
            assert 'almost asm' in src
          else:
            assert 'use asm' in src

  # Test that if multiple processes attempt to access or build stuff to the
  # cache on demand, that exactly one of the processes will, and the other
  # processes will block to wait until that process finishes.
  def test_emcc_multiprocess_cache_access(self):
    with temp_directory() as tempdirname:
      c_file = os.path.join(tempdirname, 'test.c')
      with open(c_file, 'w') as f:
        f.write(r'''
        #include <stdio.h>
        int main() {
          printf("hello, world!\n");
          return 0;
        }
        ''')
      cache_dir_name = os.path.join(tempdirname, 'emscripten_cache')
      tasks = []
      num_times_libc_was_built = 0
      for i in range(3):
        p = run_process([PYTHON, EMCC, c_file, '--cache', cache_dir_name, '-o', '%d.js' % i], stderr=STDOUT, stdout=PIPE)
        tasks += [p]
      for p in tasks:
        print('stdout:\n', p.stdout)
        if 'generating system library: libc' in p.stdout:
          num_times_libc_was_built += 1
      # The cache directory must exist after the build
      self.assertTrue(os.path.exists(cache_dir_name))
      # The cache directory must contain a built libc
      if self.is_wasm_backend():
        self.assertTrue(os.path.exists(os.path.join(cache_dir_name, 'wasm_bc', 'libc.bc')))
      else:
        self.assertTrue(os.path.exists(os.path.join(cache_dir_name, 'asmjs', 'libc.bc')))
      # Exactly one child process should have triggered libc build!
      self.assertEqual(num_times_libc_was_built, 1)

  def test_emcc_cache_flag(self):
    with temp_directory() as tempdirname:
      c_file = os.path.join(tempdirname, 'test.c')
      cache_dir_name = os.path.join(tempdirname, 'emscripten_cache')
      self.assertFalse(os.path.exists(cache_dir_name))

      with open(c_file, 'w') as f:
        f.write(r'''
        #include <stdio.h>
        int main() {
          printf("hello, world!\n");
          return 0;
        }
        ''')
      run_process([PYTHON, EMCC, c_file, '--cache', cache_dir_name], stderr=PIPE)
      # The cache directory must exist after the build
      self.assertTrue(os.path.exists(cache_dir_name))
      # The cache directory must contain a built libc'
      if self.is_wasm_backend():
        self.assertTrue(os.path.exists(os.path.join(cache_dir_name, 'wasm_bc', 'libc.bc')))
      else:
        self.assertTrue(os.path.exists(os.path.join(cache_dir_name, 'asmjs', 'libc.bc')))

  @uses_canonical_tmp
  def test_emcc_cflags(self):
    # see we print them out
    # --cflags needs to set EMCC_DEBUG=1, which needs to create canonical temp directory.
    output = run_process([PYTHON, EMCC, '--cflags'], stdout=PIPE, stderr=PIPE)
    flags = output.stdout.strip()
    self.assertContained(' '.join(Building.doublequote_spaces(shared.COMPILER_OPTS)), flags)
    # check they work
    cmd = [CLANG, path_from_root('tests', 'hello_world.cpp')] + shlex.split(flags.replace('\\', '\\\\')) + ['-c', '-emit-llvm', '-o', 'a.bc']
    run_process(cmd)
    run_process([PYTHON, EMCC, 'a.bc'])
    self.assertContained('hello, world!', run_js('a.out.js'))

  def test_emar_em_config_flag(self):
    # We expand this in case the EM_CONFIG is ~/.emscripten (default)
    config = os.path.expanduser(shared.EM_CONFIG)
    # We pass -version twice to work around the newargs > 2 check in emar
    output = run_process([PYTHON, EMAR, '--em-config', config, '-version', '-version'], stdout=PIPE, stderr=PIPE)
    assert output.stdout
    assert not output.stderr
    self.assertContained('LLVM', output.stdout)

  def test_cmake(self):
    # Test all supported generators.
    if WINDOWS:
      generators = ['MinGW Makefiles', 'NMake Makefiles']
    else:
      generators = ['Unix Makefiles', 'Ninja', 'Eclipse CDT4 - Ninja']

    def nmake_detect_error(configuration):
      if Building.which(configuration['build'][0]):
        return None
      else:
        return 'Skipping NMake test for CMake support, since nmake was not found in PATH. Run this test in Visual Studio command prompt to easily access nmake.'

    def check_makefile(dirname):
      assert os.path.exists(dirname + '/Makefile'), 'CMake call did not produce a Makefile!'

    configurations = {'MinGW Makefiles'     : {'prebuild': check_makefile, # noqa
                                               'build'   : ['mingw32-make'], # noqa
                      },
                      'NMake Makefiles'     : {'detect'  : nmake_detect_error, # noqa
                                               'prebuild': check_makefile, # noqa
                                               'build'   : ['nmake', '/NOLOGO'], # noqa
                      },
                      'Unix Makefiles'      : {'prebuild': check_makefile, # noqa
                                               'build'   : ['make'], # noqa
                      },
                      'Ninja'               : {'build'   : ['ninja'], # noqa
                      },
                      'Eclipse CDT4 - Ninja': {'build'   : ['ninja'], # noqa
                      }
    }

    if WINDOWS:
      emconfigure = path_from_root('emconfigure.bat')
    else:
      emconfigure = path_from_root('emconfigure')

    for generator in generators:
      conf = configurations[generator]

      make = conf['build']
      detector = conf.get('detect')
      prebuild = conf.get('prebuild')

      if detector:
        error = detector(conf)
      elif len(make) == 1 and not Building.which(make[0]):
        # Use simple test if applicable
        error = 'Skipping %s test for CMake support, since it could not be detected.' % generator
      else:
        error = None

      if error:
        print(error)
        continue

      # ('directory to the test', 'output filename', ['extra args to pass to CMake'])
      # Testing all combinations would be too much work and the test would take 10 minutes+ to finish (CMake feature detection is slow),
      # so combine multiple features into one to try to cover as much as possible while still keeping this test in sensible time limit.
      cases = [
        ('target_js',      'test_cmake.js',         ['-DCMAKE_BUILD_TYPE=Debug']),
        ('target_html',    'hello_world_gles.html', ['-DCMAKE_BUILD_TYPE=Release',        '-DBUILD_SHARED_LIBS=OFF']),
        ('target_library', 'libtest_cmake.a',       ['-DCMAKE_BUILD_TYPE=MinSizeRel',     '-DBUILD_SHARED_LIBS=OFF']),
        ('target_library', 'libtest_cmake.a',       ['-DCMAKE_BUILD_TYPE=RelWithDebInfo', '-DCPP_LIBRARY_TYPE=STATIC']),
        ('target_library', 'libtest_cmake.so',      ['-DCMAKE_BUILD_TYPE=Release',        '-DBUILD_SHARED_LIBS=ON']),
        ('target_library', 'libtest_cmake.so',      ['-DCMAKE_BUILD_TYPE=Release',        '-DBUILD_SHARED_LIBS=ON', '-DCPP_LIBRARY_TYPE=SHARED']),
        ('stdproperty',    'helloworld.js',         [])
      ]
      for test_dir, output_file, cmake_args in cases:
        cmakelistsdir = path_from_root('tests', 'cmake', test_dir)
        with temp_directory() as tempdirname:
          # Run Cmake
          cmd = [emconfigure, 'cmake'] + cmake_args + ['-G', generator, cmakelistsdir]

          env = os.environ.copy()
          # https://github.com/kripken/emscripten/pull/5145: Check that CMake works even if EMCC_SKIP_SANITY_CHECK=1 is passed.
          if test_dir == 'target_html':
            env['EMCC_SKIP_SANITY_CHECK'] = '1'
          print(str(cmd))
          ret = run_process(cmd, env=env, stdout=None if EM_BUILD_VERBOSE >= 2 else PIPE, stderr=None if EM_BUILD_VERBOSE >= 1 else PIPE)
          if ret.stderr is not None and len(ret.stderr.strip()):
            print(ret.stderr) # If there were any errors, print them directly to console for diagnostics.
          if ret.stderr is not None and 'error' in ret.stderr.lower():
            print('Failed command: ' + ' '.join(cmd))
            print('Result:\n' + ret.stderr)
            self.fail('cmake call failed!')

          if prebuild:
            prebuild(tempdirname)

          # Build
          cmd = make
          if EM_BUILD_VERBOSE >= 3 and 'Ninja' not in generator:
            cmd += ['VERBOSE=1']
          ret = run_process(cmd, stdout=None if EM_BUILD_VERBOSE >= 2 else PIPE)
          if ret.stderr is not None and len(ret.stderr.strip()):
            print(ret.stderr) # If there were any errors, print them directly to console for diagnostics.
          if ret.stdout is not None and 'error' in ret.stdout.lower() and '0 error(s)' not in ret.stdout.lower():
            print('Failed command: ' + ' '.join(cmd))
            print('Result:\n' + ret.stdout)
            self.fail('make failed!')
          assert os.path.exists(tempdirname + '/' + output_file), 'Building a cmake-generated Makefile failed to produce an output file %s!' % tempdirname + '/' + output_file

          # Run through node, if CMake produced a .js file.
          if output_file.endswith('.js'):
            ret = run_process(NODE_JS + [tempdirname + '/' + output_file], stdout=PIPE).stdout
            self.assertTextDataIdentical(open(cmakelistsdir + '/out.txt').read().strip(), ret.strip())

  # Test that the various CMAKE_xxx_COMPILE_FEATURES that are advertised for the Emscripten toolchain match with the actual language features that Clang supports.
  # If we update LLVM version and this test fails, copy over the new advertised features from Clang and place them to cmake/Modules/Platform/Emscripten.cmake.
  @no_windows('Skipped on Windows because CMake does not configure native Clang builds well on Windows.')
  def test_cmake_compile_features(self):
    with temp_directory():
      cmd = ['cmake', '-DCMAKE_C_COMPILER=' + CLANG_CC, '-DCMAKE_CXX_COMPILER=' + CLANG_CPP, path_from_root('tests', 'cmake', 'stdproperty')]
      print(str(cmd))
      native_features = run_process(cmd, stdout=PIPE).stdout

    if WINDOWS:
      emconfigure = path_from_root('emcmake.bat')
    else:
      emconfigure = path_from_root('emcmake')

    with temp_directory():
      cmd = [emconfigure, 'cmake', path_from_root('tests', 'cmake', 'stdproperty')]
      print(str(cmd))
      emscripten_features = run_process(cmd, stdout=PIPE).stdout

    native_features = '\n'.join([x for x in native_features.split('\n') if '***' in x])
    emscripten_features = '\n'.join([x for x in emscripten_features.split('\n') if '***' in x])
    self.assertTextDataIdentical(native_features, emscripten_features)

  # Tests that it's possible to pass C++11 or GNU++11 build modes to CMake by building code that needs C++11 (embind)
  def test_cmake_with_embind_cpp11_mode(self):
    for args in [[], ['-DNO_GNU_EXTENSIONS=1']]:
      with temp_directory() as tempdirname:
        configure = [path_from_root('emcmake.bat' if WINDOWS else 'emcmake'), 'cmake', path_from_root('tests', 'cmake', 'cmake_with_emval')] + args
        print(str(configure))
        run_process(configure)
        build = ['cmake', '--build', '.']
        print(str(build))
        run_process(build)

        ret = run_process(NODE_JS + [os.path.join(tempdirname, 'cpp_with_emscripten_val.js')], stdout=PIPE).stdout.strip()
        if '-DNO_GNU_EXTENSIONS=1' in args:
          self.assertTextDataIdentical('Hello! __STRICT_ANSI__: 1, __cplusplus: 201103', ret)
        else:
          self.assertTextDataIdentical('Hello! __STRICT_ANSI__: 0, __cplusplus: 201103', ret)

  # Tests that the Emscripten CMake toolchain option -DEMSCRIPTEN_GENERATE_BITCODE_STATIC_LIBRARIES=ON works.
  def test_cmake_bitcode_static_libraries(self):
    if WINDOWS:
      emcmake = path_from_root('emcmake.bat')
    else:
      emcmake = path_from_root('emcmake')

    # Test that building static libraries by default generates UNIX archives (.a, with the emar tool)
    with temp_directory() as tempdirname:
      run_process([emcmake, 'cmake', path_from_root('tests', 'cmake', 'static_lib')])
      run_process([Building.which('cmake'), '--build', '.'])
      assert Building.is_ar(os.path.join(tempdirname, 'libstatic_lib.a'))
      assert Building.is_bitcode(os.path.join(tempdirname, 'libstatic_lib.a'))

    # Test that passing the -DEMSCRIPTEN_GENERATE_BITCODE_STATIC_LIBRARIES=ON directive causes CMake to generate LLVM bitcode files as static libraries (.bc)
    with temp_directory() as tempdirname:
      run_process([emcmake, 'cmake', '-DEMSCRIPTEN_GENERATE_BITCODE_STATIC_LIBRARIES=ON', path_from_root('tests', 'cmake', 'static_lib')])
      run_process([Building.which('cmake'), '--build', '.'])
      assert Building.is_bitcode(os.path.join(tempdirname, 'libstatic_lib.bc'))
      assert not Building.is_ar(os.path.join(tempdirname, 'libstatic_lib.bc'))

    # Test that one is able to fake custom suffixes for static libraries.
    # (sometimes projects want to emulate stuff, and do weird things like files with ".so" suffix which are in fact either ar archives or bitcode files)
    with temp_directory() as tempdirname:
      run_process([emcmake, 'cmake', '-DSET_FAKE_SUFFIX_IN_PROJECT=1', path_from_root('tests', 'cmake', 'static_lib')])
      run_process([Building.which('cmake'), '--build', '.'])
      assert Building.is_bitcode(os.path.join(tempdirname, 'myprefix_static_lib.somecustomsuffix'))
      assert Building.is_ar(os.path.join(tempdirname, 'myprefix_static_lib.somecustomsuffix'))

  # Tests that the CMake variable EMSCRIPTEN_VERSION is properly provided to user CMake scripts
  def test_cmake_emscripten_version(self):
    if WINDOWS:
      emcmake = path_from_root('emcmake.bat')
    else:
      emcmake = path_from_root('emcmake')

    run_process([emcmake, 'cmake', path_from_root('tests', 'cmake', 'emscripten_version')])

  def test_failure_error_code(self):
    for compiler in [EMCC, EMXX]:
      # Test that if one file is missing from the build, then emcc shouldn't succeed, and shouldn't produce an output file.
      proc = run_process([PYTHON, compiler, path_from_root('tests', 'hello_world.c'), 'this_file_is_missing.c', '-o', 'out.js'], stderr=PIPE, check=False)
      self.assertNotEqual(proc.returncode, 0)
      self.assertFalse(os.path.exists('out.js'))

  def test_use_cxx(self):
    create_test_file('empty_file', ' ')
    dash_xc = run_process([PYTHON, EMCC, '-v', '-xc', 'empty_file'], stderr=PIPE).stderr
    self.assertNotContained('-std=c++03', dash_xc)
    dash_xcpp = run_process([PYTHON, EMCC, '-v', '-xc++', 'empty_file'], stderr=PIPE).stderr
    self.assertContained('-std=c++03', dash_xcpp)

  def test_cxx03(self):
    for compiler in [EMCC, EMXX]:
      run_process([PYTHON, compiler, path_from_root('tests', 'hello_cxx03.cpp')])

  def test_cxx11(self):
    for std in ['-std=c++11', '--std=c++11']:
      for compiler in [EMCC, EMXX]:
        run_process([PYTHON, compiler, std, path_from_root('tests', 'hello_cxx11.cpp')])

  # Regression test for issue #4522: Incorrect CC vs CXX detection
  def test_incorrect_c_detection(self):
    create_test_file('test.c', 'foo\n')
    for compiler in [EMCC, EMXX]:
      run_process([PYTHON, compiler, '--bind', '--embed-file', 'test.c', path_from_root('tests', 'hello_world.cpp')])

  def test_odd_suffixes(self):
    for suffix in ['CPP', 'c++', 'C++', 'cxx', 'CXX', 'cc', 'CC', 'i', 'ii']:
      if self.is_wasm_backend() and suffix == 'ii':
        # wasm backend treats .i and .ii specially and considers them already
        # pre-processed.  Because if this is strips all the -D command line
        # flags, including the __EMSCRIPTEN__ define, which makes this fail
        # to compile since libcxx/__config depends in __EMSCRIPTEN__.
        continue
      self.clear()
      print(suffix)
      shutil.copyfile(path_from_root('tests', 'hello_world.c'), 'test.' + suffix)
      run_process([PYTHON, EMCC, self.in_dir('test.' + suffix)])
      self.assertContained('hello, world!', run_js('a.out.js'))

    for suffix in ['lo']:
      self.clear()
      print(suffix)
      run_process([PYTHON, EMCC, path_from_root('tests', 'hello_world.c'), '-o', 'binary.' + suffix])
      run_process([PYTHON, EMCC, 'binary.' + suffix])
      self.assertContained('hello, world!', run_js('a.out.js'))

  def test_ubsan(self):
    create_test_file('test.cpp', r'''
      #include <vector>
      #include <stdio.h>

      class Test {
      public:
        std::vector<int> vector;
      };

      Test globalInstance;

      int main() {
        printf("hello, world!\n");
        return 0;
      }
    ''')

    run_process([PYTHON, EMCC, 'test.cpp', '-fsanitize=undefined'])
    self.assertContained('hello, world!', run_js('a.out.js'))

  def test_ubsan_add_overflow(self):
    create_test_file('test.cpp', r'''
      #include <stdio.h>

      int main(int argc, char **argv) {
        printf("hello, world!\n");
        fflush(stdout);
        int k = 0x7fffffff;
        k += argc;
        return k;
      }
    ''')

    run_process([PYTHON, EMCC, 'test.cpp', '-fsanitize=undefined'])
    output = run_js('a.out.js', assert_returncode=1, stderr=STDOUT)
    self.assertContained('hello, world!', output)
    self.assertContained('Undefined behavior! ubsan_handle_add_overflow:', output)

  @no_wasm_backend()
  def test_asm_minify(self):
    def test(args):
      run_process([PYTHON, EMCC, path_from_root('tests', 'hello_world_loop_malloc.cpp'), '-s', 'WASM=0'] + args)
      self.assertContained('hello, world!', run_js('a.out.js'))
      return open('a.out.js').read()

    src = test([])
    assert 'function _malloc' in src

    src = test(['-O2', '-s', 'ASM_JS=1'])
    normal_size = len(src)
    print('normal', normal_size)
    assert 'function _malloc' not in src

    src = test(['-O2', '-s', 'ASM_JS=1', '--minify', '0'])
    unminified_size = len(src)
    print('unminified', unminified_size)
    assert unminified_size > normal_size
    assert 'function _malloc' not in src

    src = test(['-O2', '-s', 'ASM_JS=1', '-g'])
    debug_size = len(src)
    print('debug', debug_size)
    assert debug_size > unminified_size
    assert 'function _malloc' in src

  @no_wasm_backend('test asm only function pointer handling')
  def test_dangerous_func_cast(self):
    src = r'''
      #include <stdio.h>
      typedef void (*voidfunc)();
      int my_func() {
        printf("my func\n");
        return 10;
      }
      int main(int argc, char **argv) {
        voidfunc fps[10];
        for (int i = 0; i < 10; i++)
          fps[i] = (i == argc) ? (void (*)())my_func : NULL;
        fps[2 * (argc-1) + 1]();
        return 0;
      }
    '''
    create_test_file('src.c', src)

    def test(args, expected):
      print(args, expected)
      run_process([PYTHON, EMCC, 'src.c'] + args, stderr=PIPE)
      self.assertContained(expected, run_js('a.out.js', stderr=PIPE, full_output=True, assert_returncode=None))
      if self.is_wasm_backend():
        return
      print('in asm.js')
      run_process([PYTHON, EMCC, 'src.c', '-s', 'WASM=0'] + args, stderr=PIPE)
      self.assertContained(expected, run_js('a.out.js', stderr=PIPE, full_output=True, assert_returncode=None))
      # TODO: emulation function support in wasm is imperfect
      print('with emulated function pointers in asm.js')
      run_process([PYTHON, EMCC, '-s', 'WASM=0', 'src.c', '-s', 'ASSERTIONS=1'] + args + ['-s', 'EMULATED_FUNCTION_POINTERS=1'], stderr=PIPE)
      out = run_js('a.out.js', stderr=PIPE, full_output=True, assert_returncode=None)
      self.assertContained(expected, out)

    # fastcomp. all asm, so it can't just work with wrong sigs. but,
    # ASSERTIONS=2 gives much better info to debug
    # Case 1: No useful info, but does mention ASSERTIONS
    test(['-O1'], 'ASSERTIONS')
    # Case 2: Some useful text
    test(['-O1', '-s', 'ASSERTIONS=1'], [
        "Invalid function pointer called with signature 'v'. Perhaps this is an invalid value",
        'Build with ASSERTIONS=2 for more info'
    ])
    # Case 3: actually useful identity of the bad pointer, with comparisons to
    # what it would be in other types/tables
    test(['-O1', '-s', 'ASSERTIONS=2'], [
        "Invalid function pointer '0' called with signature 'v'. Perhaps this is an invalid value",
        'This pointer might make sense in another type signature:',
        "Invalid function pointer '1' called with signature 'v'. Perhaps this is an invalid value",
        "i: asm['_my_func']"
    ])
    # Case 4: emulate so it works
    test(['-O1', '-s', 'EMULATE_FUNCTION_POINTER_CASTS=1'], 'my func\n')

  def test_emulate_function_pointer_casts_assertions_2(self):
    # check empty tables work with assertions 2 in this mode (#6554)
    run_process([PYTHON, EMCC, path_from_root('tests', 'hello_world.c'), '-s', 'EMULATED_FUNCTION_POINTERS=1', '-s', 'ASSERTIONS=2'])

  def test_l_link(self):
    # Linking with -lLIBNAME and -L/DIRNAME should work, also should work with spaces

    def build(path, args):
      run_process([PYTHON, EMCC, self.in_dir(*path)] + args)

    create_test_file('main.cpp', '''
      extern void printey();
      int main() {
        printey();
        return 0;
      }
    ''')

    try:
      os.makedirs('libdir')
    except:
      pass

    create_test_file(os.path.join('libdir', 'libfile.cpp'), '''
      #include <stdio.h>
      void printey() {
        printf("hello from lib\\n");
      }
    ''')

    libfile = self.in_dir('libdir', 'libfile.so')
    aout = 'a.out.js'

    # Test linking the library built here by emcc
    build(['libdir', 'libfile.cpp'], ['-c'])
    shutil.move('libfile.o', libfile)
    build(['main.cpp'], ['-L' + 'libdir', '-lfile'])

    self.assertContained('hello from lib', run_js(aout))

    # Also test execution with `-l c` and space-separated library linking syntax
    os.remove(aout)
    build(['libdir', 'libfile.cpp'], ['-c', '-l', 'c'])
    shutil.move('libfile.o', libfile)
    build(['main.cpp'], ['-L', 'libdir', '-l', 'file'])

    self.assertContained('hello from lib', run_js(aout))

    assert not os.path.exists('a.out') and not os.path.exists('a.exe'), 'Must not leave unneeded linker stubs'

  def test_commons_link(self):
    create_test_file('a.h', r'''
#if !defined(A_H)
#define A_H
extern int foo[8];
#endif
''')
    create_test_file('a.c', r'''
#include "a.h"
int foo[8];
''')
    create_test_file('main.c', r'''
#include <stdio.h>
#include "a.h"

int main() {
    printf("|%d|\n", foo[0]);
    return 0;
}
''')

    run_process([PYTHON, EMCC, '-o', 'a.o', 'a.c'])
    run_process([PYTHON, EMAR, 'rv', 'library.a', 'a.o'])
    run_process([PYTHON, EMCC, '-o', 'main.o', 'main.c'])
    run_process([PYTHON, EMCC, '-o', 'a.js', 'main.o', 'library.a'])
    self.assertContained('|0|', run_js('a.js'))

  @no_wasm_backend('outlining is an asmjs only feature')
  def test_outline(self):
    if WINDOWS and not Building.which('mingw32-make'):
      self.skipTest('Skipping other.test_outline: This test requires "mingw32-make" tool in PATH on Windows to drive a Makefile build of zlib')

    def test(name, src, libs, expected, expected_ranges, args=[], suffix='cpp'):
      print(name)

      def measure_funcs(filename):
        i = 0
        start = -1
        curr = None
        ret = {}
        for line in open(filename):
          i += 1
          if line.startswith('function '):
            start = i
            curr = line
          elif line.startswith('}') and curr:
            size = i - start
            ret[curr] = size
            curr = None
        return ret

      for debug, outlining_limits in [
        ([], (1000,)),
        (['-g1'], (1000,)),
        (['-g2'], (1000,)),
        (['-g'], (100, 250, 500, 1000, 2000, 5000, 0))
      ]:
        for outlining_limit in outlining_limits:
          print('\n', Building.COMPILER_TEST_OPTS, debug, outlining_limit, '\n')
          # TODO: test without -g3, tell all sorts
          run_process([PYTHON, EMCC, src] + libs + ['-o', 'test.js', '-O2', '-s', 'WASM=0'] + debug + ['-s', 'OUTLINING_LIMIT=%d' % outlining_limit] + args)
          shutil.copyfile('test.js', '%d_test.js' % outlining_limit)
          for engine in JS_ENGINES:
            if engine == V8_ENGINE:
              continue # ban v8, weird failures
            out = run_js('test.js', engine=engine, stderr=PIPE, full_output=True)
            self.assertContained(expected, out)
            if engine == SPIDERMONKEY_ENGINE:
              self.validate_asmjs(out)
          if debug == ['-g']:
            low = expected_ranges[outlining_limit][0]
            seen = max(measure_funcs('test.js').values())
            high = expected_ranges[outlining_limit][1]
            print(Building.COMPILER_TEST_OPTS, outlining_limit, '   ', low, '<=', seen, '<=', high)
            self.assertLess(low, seen)
            self.assertLess(seen, high)

    for test_opts, expected_ranges in [
      ([], {
         100: (150, 500),  # noqa
         250: (150, 800),  # noqa
         500: (150, 900),  # noqa
        1000: (200, 1000), # noqa
        2000: (250, 2000), # noqa
        5000: (500, 5000), # noqa
           0: (1000, 5000) # noqa
      }),
      (['-O2'], {
         100: (0, 1600), # noqa
         250: (0, 1600), # noqa
         500: (0, 1600), # noqa
        1000: (0, 1600), # noqa
        2000: (0, 2000), # noqa
        5000: (0, 5000), # noqa
           0: (0, 5000)  # noqa
      }),
    ]:
      Building.COMPILER_TEST_OPTS = test_opts
      test('zlib', path_from_root('tests', 'zlib', 'example.c'),
           get_zlib_library(self),
           open(path_from_root('tests', 'zlib', 'ref.txt')).read(),
           expected_ranges,
           args=['-I' + path_from_root('tests', 'zlib')], suffix='c')

  def test_outline_stack(self):
    create_test_file('src.c', r'''
#include <stdio.h>
#include <stdlib.h>

void *p = NULL;

void foo() {
  int * x = alloca(1);
};

int main() {
  printf("Hello, world!\n");
  for (int i=0; i<100000; i++) {
    free(p);
    foo();
  }
}
''')
    for limit in [0, 1000, 2500, 5000]:
      print(limit)
      run_process([PYTHON, EMCC, 'src.c', '-s', 'ASSERTIONS=2', '-s', 'OUTLINING_LIMIT=%d' % limit, '-s', 'TOTAL_STACK=10000'])
      self.assertContained('Hello, world!', run_js('a.out.js'))

  @no_windows('Windows does not support symlinks')
  def test_symlink(self):
    create_test_file('foobar.xxx', 'int main(){ return 0; }')
    os.symlink('foobar.xxx', 'foobar.c')
    run_process([PYTHON, EMCC, 'foobar.c', '-o', 'foobar.bc'])
    try_delete('foobar.bc')
    try_delete('foobar.xxx')
    try_delete('foobar.c')

    create_test_file('foobar.c', 'int main(){ return 0; }')
    os.symlink('foobar.c', 'foobar.xxx')
    run_process([PYTHON, EMCC, 'foobar.xxx', '-o', 'foobar.bc'])

  def test_multiply_defined_libsymbols(self):
    lib = "int mult() { return 1; }"
    lib_name = 'libA.c'
    create_test_file(lib_name, lib)
    a2 = "void x() {}"
    a2_name = 'a2.c'
    create_test_file(a2_name, a2)
    b2 = "void y() {}"
    b2_name = 'b2.c'
    create_test_file(b2_name, b2)
    main = r'''
      #include <stdio.h>
      int mult();
      int main() {
        printf("result: %d\n", mult());
        return 0;
      }
    '''
    main_name = 'main.c'
    create_test_file(main_name, main)

    Building.emcc(lib_name, output_filename='libA.so')

    Building.emcc(a2_name, ['-L.', '-lA'])
    Building.emcc(b2_name, ['-L.', '-lA'])

    Building.emcc(main_name, ['-L.', '-lA', a2_name + '.o', b2_name + '.o'], output_filename='a.out.js')

    self.assertContained('result: 1', run_js('a.out.js'))

  def test_multiply_defined_libsymbols_2(self):
    a = "int x() { return 55; }"
    a_name = 'a.c'
    create_test_file(a_name, a)
    b = "int y() { return 2; }"
    b_name = 'b.c'
    create_test_file(b_name, b)
    c = "int z() { return 5; }"
    c_name = 'c.c'
    create_test_file(c_name, c)
    main = r'''
      #include <stdio.h>
      int x();
      int y();
      int z();
      int main() {
        printf("result: %d\n", x() + y() + z());
        return 0;
      }
    '''
    main_name = 'main.c'
    create_test_file(main_name, main)

    Building.emcc(a_name) # a.c.o
    Building.emcc(b_name) # b.c.o
    Building.emcc(c_name) # c.c.o
    lib_name = 'libLIB.a'
    Building.emar('cr', lib_name, [a_name + '.o', b_name + '.o']) # libLIB.a with a and b

    # a is in the lib AND in an .o, so should be ignored in the lib. We do still need b from the lib though
    Building.emcc(main_name, [a_name + '.o', c_name + '.o', '-L.', '-lLIB'], output_filename='a.out.js')

    self.assertContained('result: 62', run_js('a.out.js'))

  @no_wasm_backend('not relevent with lld')
  def test_link_group(self):
    lib_src_name = 'lib.c'
    create_test_file(lib_src_name, 'int x() { return 42; }')

    main_name = 'main.c'
    create_test_file(main_name, r'''
      #include <stdio.h>
      int x();
      int main() {
        printf("result: %d\n", x());
        return 0;
      }
    ''')

    Building.emcc(lib_src_name) # lib.c.o
    lib_name = 'libLIB.a'
    Building.emar('cr', lib_name, [lib_src_name + '.o']) # libLIB.a with lib.c.o

    def test(lib_args, err_expected):
      print(err_expected)
      output = run_process([PYTHON, EMCC, main_name, '-o', 'a.out.js'] + lib_args, stdout=PIPE, stderr=PIPE, check=not err_expected)
      if err_expected:
        self.assertContained(err_expected, output.stderr)
      else:
        self.assertNotContained('undefined symbol', output.stderr)
        out_js = 'a.out.js'
        assert os.path.exists(out_js), output.stdout + '\n' + output.stderr
        self.assertContained('result: 42', run_js(out_js))

    test(['-Wl,--start-group', lib_name, '-Wl,--start-group'], 'Nested --start-group, missing --end-group?')
    test(['-Wl,--end-group', lib_name, '-Wl,--start-group'], '--end-group without --start-group')
    test(['-Wl,--start-group', lib_name, '-Wl,--end-group'], None)
    test(['-Wl,--start-group', lib_name], None)

    print('embind test with groups')

    main_name = 'main.cpp'
    create_test_file(main_name, r'''
      #include <stdio.h>
      #include <emscripten/val.h>
      using namespace emscripten;
      extern "C" int x();
      int main() {
        int y = -x();
        y = val::global("Math").call<int>("abs", y);
        printf("result: %d\n", y);
        return 0;
      }
    ''')
    test(['-Wl,--start-group', lib_name, '-Wl,--end-group', '--bind'], None)

  def test_whole_archive(self):
    # Verify that -Wl,--whole-archive includes the static constructor from the
    # otherwise unreferenced library.
    run_process([PYTHON, EMCC, '-c', '-o', 'main.o', path_from_root('tests', 'test_whole_archive', 'main.c')])
    run_process([PYTHON, EMCC, '-c', '-o', 'testlib.o', path_from_root('tests', 'test_whole_archive', 'testlib.c')])
    run_process([PYTHON, EMAR, 'crs', 'libtest.a', 'testlib.o'])

    run_process([PYTHON, EMCC, '-Wl,--whole-archive', 'libtest.a', '-Wl,--no-whole-archive', 'main.o'])
    self.assertContained('foo is: 42\n', run_js('a.out.js'))

    run_process([PYTHON, EMCC, '-Wl,-whole-archive', 'libtest.a', '-Wl,-no-whole-archive', 'main.o'])
    self.assertContained('foo is: 42\n', run_js('a.out.js'))

    # Verify the --no-whole-archive prevents the inclusion of the ctor
    run_process([PYTHON, EMCC, '-Wl,-whole-archive', '-Wl,--no-whole-archive', 'libtest.a', 'main.o'])
    self.assertContained('foo is: 0\n', run_js('a.out.js'))

  def test_link_group_bitcode(self):
    create_test_file('1.c', r'''
int f(void);
int main() {
  f();
  return 0;
}
''')
    create_test_file('2.c', r'''
#include <stdio.h>
int f() {
  printf("Hello\n");
  return 0;
}
''')

    run_process([PYTHON, EMCC, '-o', '1.o', '1.c'])
    run_process([PYTHON, EMCC, '-o', '2.o', '2.c'])
    run_process([PYTHON, EMAR, 'crs', '2.a', '2.o'])
    run_process([PYTHON, EMCC, '-o', 'out.bc', '-Wl,--start-group', '2.a', '1.o', '-Wl,--end-group'])
    run_process([PYTHON, EMCC, 'out.bc'])
    self.assertContained('Hello', run_js('a.out.js'))

  @no_wasm_backend('lld resolves circular lib dependencies')
  def test_circular_libs(self):
    def tmp_source(name, code):
      with open(name, 'w') as f:
        f.write(code)

    tmp_source('a.c', 'int z(); int x() { return z(); }')
    tmp_source('b.c', 'int x(); int y() { return x(); } int z() { return 42; }')
    tmp_source('c.c', 'int q() { return 0; }')
    tmp_source('main.c', r'''
      #include <stdio.h>
      int y();
      int main() {
        printf("result: %d\n", y());
        return 0;
      }
    ''')

    Building.emcc('a.c') # a.c.o
    Building.emcc('b.c') # b.c.o
    Building.emcc('c.c')
    Building.emar('cr', 'libA.a', ['a.c.o', 'c.c.o'])
    Building.emar('cr', 'libB.a', ['b.c.o', 'c.c.o'])

    args = ['main.c', '-o', 'a.out.js']
    libs_list = ['libA.a', 'libB.a']

    # 'libA.a' does not satisfy any symbols from main, so it will not be included,
    # and there will be an undefined symbol.
    proc = run_process([PYTHON, EMCC] + args + libs_list, stdout=PIPE, stderr=STDOUT, check=False)
    if proc.returncode == 0:
      print(proc.stdout)
    self.assertNotEqual(proc.returncode, 0)
    self.assertContained('error: undefined symbol: x', proc.stdout)

    # -Wl,--start-group and -Wl,--end-group around the libs will cause a rescan
    # of 'libA.a' after 'libB.a' adds undefined symbol "x", so a.c.o will now be
    # included (and the link will succeed).
    libs = ['-Wl,--start-group'] + libs_list + ['-Wl,--end-group']
    output = run_process([PYTHON, EMCC] + args + libs, stdout=PIPE, stderr=PIPE)
    out_js = 'a.out.js'
    assert os.path.exists(out_js), output.stdout + '\n' + output.stderr
    self.assertContained('result: 42', run_js(out_js))

    # -( and -) should also work.
    args = ['main.c', '-o', 'a2.out.js']
    libs = ['-Wl,-('] + libs_list + ['-Wl,-)']
    output = run_process([PYTHON, EMCC] + args + libs, stdout=PIPE, stderr=PIPE)
    out_js = 'a2.out.js'
    assert os.path.exists(out_js), output.stdout + '\n' + output.stderr
    self.assertContained('result: 42', run_js(out_js))

  @needs_dlfcn
  def test_redundant_link(self):
    lib = "int mult() { return 1; }"
    lib_name = 'libA.c'
    create_test_file(lib_name, lib)
    main = r'''
      #include <stdio.h>
      int mult();
      int main() {
        printf("result: %d\n", mult());
        return 0;
      }
    '''
    main_name = 'main.c'
    create_test_file(main_name, main)

    Building.emcc(lib_name, output_filename='libA.so')

    Building.emcc(main_name, ['libA.so'] * 2, output_filename='a.out.js')

    self.assertContained('result: 1', run_js('a.out.js'))

  @no_wasm_backend('archive contents handling differ with lld')
  def test_dot_a_all_contents_invalid(self):
    # check that we warn if an object file in a .a is not valid bitcode.
    # do not silently ignore native object files, which may have been
    # built by mistake
    create_test_file('side.cpp', r'''int side() { return 5; }''')
    create_test_file('main.cpp', r'''extern int side(); int main() { return side(); }''')
    run_process([CLANG, 'side.cpp', '-c', '-o', 'native.o'])
    run_process([PYTHON, EMAR, 'crs', 'foo.a', 'native.o'])
    proc = run_process([PYTHON, EMCC, 'main.cpp', 'foo.a', '-s', 'ERROR_ON_UNDEFINED_SYMBOLS=0'], stderr=PIPE)
    self.assertContained('is not LLVM bitcode, cannot link', proc.stderr)

  def test_export_all(self):
    lib = r'''
      #include <stdio.h>
      void libf1() { printf("libf1\n"); }
      void libf2() { printf("libf2\n"); }
    '''
    lib_name = 'lib.c'
    create_test_file(lib_name, lib)

    create_test_file('main.js', '''
      var Module = {
        onRuntimeInitialized: function() {
          _libf1();
          _libf2();
        }
      };
    ''')

    Building.emcc(lib_name, ['-s', 'EXPORT_ALL=1', '-s', 'LINKABLE=1', '--pre-js', 'main.js'], output_filename='a.out.js')

    self.assertContained('libf1\nlibf2\n', run_js('a.out.js'))

  def test_stdin(self):
    def _test():
      for engine in JS_ENGINES:
        if engine == V8_ENGINE:
          continue # no stdin support in v8 shell
        engine[0] = os.path.normpath(engine[0])
        print(engine, file=sys.stderr)
        # work around a bug in python's subprocess module
        # (we'd use run_js() normally)
        try_delete('out.txt')
        jscommand = shared.make_js_command(os.path.normpath(exe), engine)
        if WINDOWS:
          os.system('type "in.txt" | {} >out.txt'.format(' '.join(Building.doublequote_spaces(jscommand))))
        else: # posix
          os.system('cat in.txt | {} > out.txt'.format(' '.join(Building.doublequote_spaces(jscommand))))
        self.assertContained('abcdef\nghijkl\neof', open('out.txt').read())

    Building.emcc(path_from_root('tests', 'module', 'test_stdin.c'), output_filename='a.out.js')
    create_test_file('in.txt', 'abcdef\nghijkl')
    exe = 'a.out.js'
    _test()
    Building.emcc(path_from_root('tests', 'module', 'test_stdin.c'),
                  ['-O2', '--closure', '1'],
                  output_filename='a.out.js')
    _test()

  def test_ungetc_fscanf(self):
    create_test_file('main.cpp', r'''
      #include <stdio.h>
      int main(int argc, char const *argv[])
      {
          char str[4] = {0};
          FILE* f = fopen("my_test.input", "r");
          if (f == NULL) {
              printf("cannot open file\n");
              return -1;
          }
          ungetc('x', f);
          ungetc('y', f);
          ungetc('z', f);
          fscanf(f, "%3s", str);
          printf("%s\n", str);
          return 0;
      }
    ''')
    create_test_file('my_test.input', 'abc')
    Building.emcc('main.cpp', ['--embed-file', 'my_test.input'], output_filename='a.out.js')
    self.assertContained('zyx', run_process(JS_ENGINES[0] + ['a.out.js'], stdout=PIPE, stderr=PIPE).stdout)

  def test_abspaths(self):
    # Includes with absolute paths are generally dangerous, things like -I/usr/.. will get to system local headers, not our portable ones.

    shutil.copyfile(path_from_root('tests', 'hello_world.c'), 'main.c')

    for args, expected in [(['-I/usr/something', '-Wwarn-absolute-paths'], True),
                           (['-L/usr/something', '-Wwarn-absolute-paths'], True),
                           (['-I/usr/something'], False),
                           (['-L/usr/something'], False),
                           (['-I/usr/something', '-Wno-warn-absolute-paths'], False),
                           (['-L/usr/something', '-Wno-warn-absolute-paths'], False),
                           (['-Isubdir/something', '-Wwarn-absolute-paths'], False),
                           (['-Lsubdir/something', '-Wwarn-absolute-paths'], False),
                           ([], False)]:
      print(args, expected)
      proc = run_process([PYTHON, EMCC, 'main.c'] + args, stderr=PIPE)
      assert ('encountered. If this is to a local system header/library, it may cause problems (local system files make sense for compiling natively on your system, but not necessarily to JavaScript)' in proc.stderr) == expected, proc.stderr
      if not expected:
        assert proc.stderr == '', proc.stderr

  def test_local_link(self):
    # Linking a local library directly, like /usr/lib/libsomething.so, cannot work of course since it
    # doesn't contain bitcode. However, when we see that we should look for a bitcode file for that
    # library in the -L paths and system/lib
    create_test_file('main.cpp', '''
      extern void printey();
      int main() {
        printey();
        return 0;
      }
    ''')

    os.makedirs('subdir')
    open(os.path.join('subdir', 'libfile.so'), 'w').write('this is not llvm bitcode!')

    create_test_file('libfile.cpp', '''
      #include <stdio.h>
      void printey() {
        printf("hello from lib\\n");
      }
    ''')

    run_process([PYTHON, EMCC, 'libfile.cpp', '-o', 'libfile.so'], stderr=PIPE)
    run_process([PYTHON, EMCC, 'main.cpp', os.path.join('subdir', 'libfile.so'), '-L.'])
    self.assertContained('hello from lib', run_js('a.out.js'))

  def test_identical_basenames(self):
    # Issue 287: files in different dirs but with the same basename get confused as the same,
    # causing multiply defined symbol errors
    os.mkdir('foo')
    os.mkdir('bar')
    open(os.path.join('foo', 'main.cpp'), 'w').write('''
      extern void printey();
      int main() {
        printey();
        return 0;
      }
    ''')
    open(os.path.join('bar', 'main.cpp'), 'w').write('''
      #include <stdio.h>
      void printey() { printf("hello there\\n"); }
    ''')

    run_process([PYTHON, EMCC, os.path.join('foo', 'main.cpp'), os.path.join('bar', 'main.cpp')])
    self.assertContained('hello there', run_js('a.out.js'))

    # ditto with first creating .o files
    try_delete('a.out.js')
    run_process([PYTHON, EMCC, os.path.join('foo', 'main.cpp'), '-o', os.path.join('foo', 'main.o')])
    run_process([PYTHON, EMCC, os.path.join('bar', 'main.cpp'), '-o', os.path.join('bar', 'main.o')])
    run_process([PYTHON, EMCC, os.path.join('foo', 'main.o'), os.path.join('bar', 'main.o')])
    self.assertContained('hello there', run_js('a.out.js'))

  def test_main_a(self):
    # if main() is in a .a, we need to pull in that .a

    main_name = 'main.c'
    create_test_file(main_name, r'''
      #include <stdio.h>
      extern int f();
      int main() {
        printf("result: %d.\n", f());
        return 0;
      }
    ''')

    other_name = 'other.c'
    create_test_file(other_name, r'''
      #include <stdio.h>
      int f() { return 12346; }
    ''')

    run_process([PYTHON, EMCC, main_name, '-c', '-o', main_name + '.bc'])
    run_process([PYTHON, EMCC, other_name, '-c', '-o', other_name + '.bc'])

    run_process([PYTHON, EMAR, 'cr', main_name + '.a', main_name + '.bc'])

    run_process([PYTHON, EMCC, other_name + '.bc', main_name + '.a'])

    self.assertContained('result: 12346.', run_js('a.out.js'))

  def test_dup_o_in_a(self):
    create_test_file('common.c', r'''
      #include <stdio.h>
      void a(void) {
        printf("a\n");
      }
    ''')
    run_process([PYTHON, EMCC, 'common.c', '-c', '-o', 'common.o'])
    run_process([PYTHON, EMAR, 'rc', 'liba.a', 'common.o'])

    create_test_file('common.c', r'''
      #include <stdio.h>
      void b(void) {
        printf("b\n");
      }
    ''')
    run_process([PYTHON, EMCC, 'common.c', '-c', '-o', 'common.o'])
    run_process([PYTHON, EMAR, 'rc', 'libb.a', 'common.o'])

    create_test_file('main.c', r'''
      void a(void);
      void b(void);
      int main() {
        a();
        b();
      }
    ''')
    run_process([PYTHON, EMCC, 'main.c', '-L.', '-la', '-lb'])

    self.assertContained('a\nb\n', run_js('a.out.js'))

  @no_wasm_backend('warning do not exist under lld')
  def test_dup_o_in_one_a(self):
    create_test_file('common.c', r'''
      #include <stdio.h>
      void a(void) {
        printf("a\n");
      }
    ''')
    run_process([PYTHON, EMCC, 'common.c', '-c', '-o', 'common.o'])

    os.mkdir('libdir')
    open(os.path.join('libdir', 'common.c'), 'w').write(r'''
      #include <stdio.h>
      void b(void) {
        printf("b...\n");
      }
    ''')
    run_process([PYTHON, EMCC, os.path.join('libdir', 'common.c'), '-c', '-o', os.path.join('libdir', 'common.o')])

    run_process([PYTHON, EMAR, 'rc', 'liba.a', 'common.o', os.path.join('libdir', 'common.o')])

    create_test_file('main.c', r'''
      void a(void);
      void b(void);
      int main() {
        a();
        b();
      }
    ''')
    err = run_process([PYTHON, EMCC, 'main.c', '-L.', '-la'], stderr=PIPE).stderr
    self.assertNotIn('loading from archive', err)
    self.assertNotIn('which has duplicate entries', err)
    self.assertNotIn('duplicate: common.o', err)
    self.assertContained('a\nb...\n', run_js('a.out.js'))

    text = run_process([PYTHON, EMAR, 't', 'liba.a'], stdout=PIPE).stdout
    self.assertNotIn('common.o', text)
    assert text.count('common_') == 2, text
    for line in text.split('\n'):
      assert len(line) < 20, line # should not have huge hash names

    # make the hashing fail: 'q' is just a quick append, no replacement, so hashing is not done, and dupes are easy
    run_process([PYTHON, EMAR, 'q', 'liba.a', 'common.o', os.path.join('libdir', 'common.o')])
    err = run_process([PYTHON, EMCC, 'main.c', '-L.', '-la'], stderr=PIPE).stderr
    self.assertIn('loading from archive', err)
    self.assertIn('which has duplicate entries', err)
    self.assertIn('duplicate: common.o', err)
    assert err.count('duplicate: ') == 1, err # others are not duplicates - the hashing keeps them separate

  def test_export_in_a(self):
    export_name = 'this_is_an_entry_point'
    full_export_name = '_' + export_name

    # The wasm backend exports symbols without the leading '_'
    if self.is_wasm_backend():
      expect_export = export_name
    else:
      expect_export = full_export_name

    create_test_file('export.c', r'''
      #include <stdio.h>
      void %s(void) {
        printf("Hello, world!\n");
      }
    ''' % export_name)
    run_process([PYTHON, EMCC, 'export.c', '-c', '-o', 'export.o'])
    run_process([PYTHON, EMAR, 'rc', 'libexport.a', 'export.o'])

    create_test_file('main.c', r'''
      int main() {
        return 0;
      }
    ''')

    # Sanity check: the symbol should not be linked in if not requested.
    run_process([PYTHON, EMCC, 'main.c', '-L.', '-lexport'])
    self.assertFalse(self.is_exported_in_wasm(expect_export, 'a.out.wasm'))

    # Sanity check: exporting without a definition does not cause it to appear.
    # Note: exporting main prevents emcc from warning that it generated no code.
    run_process([PYTHON, EMCC, 'main.c', '-s', 'ERROR_ON_UNDEFINED_SYMBOLS=0', '-s', "EXPORTED_FUNCTIONS=['_main', '%s']" % full_export_name])
    self.assertFalse(self.is_exported_in_wasm(expect_export, 'a.out.wasm'))

    # Actual test: defining symbol in library and exporting it causes it to appear in the output.
    run_process([PYTHON, EMCC, 'main.c', '-L.', '-lexport', '-s', "EXPORTED_FUNCTIONS=['%s']" % full_export_name])
    self.assertTrue(self.is_exported_in_wasm(expect_export, 'a.out.wasm'))

  def test_embed_file(self):
    create_test_file('somefile.txt', 'hello from a file with lots of data and stuff in it thank you very much')
    create_test_file('main.cpp', r'''
      #include <stdio.h>
      int main() {
        FILE *f = fopen("somefile.txt", "r");
        char buf[100];
        fread(buf, 1, 20, f);
        buf[20] = 0;
        fclose(f);
        printf("|%s|\n", buf);
        return 0;
      }
    ''')

    run_process([PYTHON, EMCC, 'main.cpp', '--embed-file', 'somefile.txt'])
    self.assertContained('|hello from a file wi|', run_js('a.out.js'))

    # preload twice, should not err
    run_process([PYTHON, EMCC, 'main.cpp', '--embed-file', 'somefile.txt', '--embed-file', 'somefile.txt'])
    self.assertContained('|hello from a file wi|', run_js('a.out.js'))

  def test_embed_file_dup(self):
    try_delete('tst')
    os.mkdir('tst')
    os.mkdir(self.in_dir('tst', 'test1'))
    os.mkdir(self.in_dir('tst', 'test2'))

    open(self.in_dir('tst', 'aa.txt'), 'w').write('''frist''')
    open(self.in_dir('tst', 'test1', 'aa.txt'), 'w').write('''sacond''')
    open(self.in_dir('tst', 'test2', 'aa.txt'), 'w').write('''thard''')
    create_test_file('main.cpp', r'''
      #include <stdio.h>
      #include <string.h>
      void print_file(const char *name) {
        FILE *f = fopen(name, "r");
        char buf[100];
        memset(buf, 0, 100);
        fread(buf, 1, 20, f);
        buf[20] = 0;
        fclose(f);
        printf("|%s|\n", buf);
      }
      int main() {
        print_file("tst/aa.txt");
        print_file("tst/test1/aa.txt");
        print_file("tst/test2/aa.txt");
        return 0;
      }
    ''')

    run_process([PYTHON, EMCC, 'main.cpp', '--embed-file', 'tst'])
    self.assertContained('|frist|\n|sacond|\n|thard|\n', run_js('a.out.js'))

  def test_exclude_file(self):
    try_delete('tst')
    os.mkdir('tst')
    os.mkdir(self.in_dir('tst', 'abc.exe'))
    os.mkdir(self.in_dir('tst', 'abc.txt'))

    open(self.in_dir('tst', 'hello.exe'), 'w').write('''hello''')
    open(self.in_dir('tst', 'hello.txt'), 'w').write('''world''')
    open(self.in_dir('tst', 'abc.exe', 'foo'), 'w').write('''emscripten''')
    open(self.in_dir('tst', 'abc.txt', 'bar'), 'w').write('''!!!''')
    create_test_file('main.cpp', r'''
      #include <stdio.h>
      int main() {
        if(fopen("tst/hello.exe", "rb")) printf("Failed\n");
        if(!fopen("tst/hello.txt", "rb")) printf("Failed\n");
        if(fopen("tst/abc.exe/foo", "rb")) printf("Failed\n");
        if(!fopen("tst/abc.txt/bar", "rb")) printf("Failed\n");

        return 0;
      }
    ''')

    run_process([PYTHON, EMCC, 'main.cpp', '--embed-file', 'tst', '--exclude-file', '*.exe'])
    output = run_js('a.out.js')
    assert output == '' or output == ' \n'

  def test_multidynamic_link(self):
    # Linking the same dynamic library in statically will error, normally, since we statically link it, causing dupe symbols

    def test(link_cmd, lib_suffix=''):
      print(link_cmd, lib_suffix)

      self.clear()
      os.mkdir('libdir')

      create_test_file('main.cpp', r'''
        #include <stdio.h>
        extern void printey();
        extern void printother();
        int main() {
          printf("*");
          printey();
          printf("\n");
          printother();
          printf("\n");
          printf("*");
          return 0;
        }
      ''')

      open(os.path.join('libdir', 'libfile.cpp'), 'w').write('''
        #include <stdio.h>
        void printey() {
          printf("hello from lib");
        }
      ''')

      open(os.path.join('libdir', 'libother.cpp'), 'w').write('''
        #include <stdio.h>
        extern void printey();
        void printother() {
          printf("|");
          printey();
          printf("|");
        }
      ''')

      compiler = [PYTHON, EMCC]

      # Build libfile normally into an .so
      run_process(compiler + [os.path.join('libdir', 'libfile.cpp'), '-o', os.path.join('libdir', 'libfile.so' + lib_suffix)])
      # Build libother and dynamically link it to libfile
      run_process(compiler + [os.path.join('libdir', 'libother.cpp')] + link_cmd + ['-o', os.path.join('libdir', 'libother.so')])
      # Build the main file, linking in both the libs
      run_process(compiler + [os.path.join('main.cpp')] + link_cmd + ['-lother', '-c'])
      print('...')
      # The normal build system is over. We need to do an additional step to link in the dynamic libraries, since we ignored them before
      run_process([PYTHON, EMCC, 'main.o'] + link_cmd + ['-lother', '-s', 'EXIT_RUNTIME=1'])

      self.assertContained('*hello from lib\n|hello from lib|\n*', run_js('a.out.js'))

    test(['-L' + 'libdir', '-lfile']) # -l, auto detection from library path
    test(['-L' + 'libdir', self.in_dir('libdir', 'libfile.so.3.1.4.1.5.9')], '.3.1.4.1.5.9') # handle libX.so.1.2.3 as well

  def test_js_link(self):
    create_test_file('main.cpp', '''
      #include <stdio.h>
      int main() {
        printf("hello from main\\n");
        return 0;
      }
    ''')
    create_test_file('before.js', '''
      var MESSAGE = 'hello from js';
      // Module is initialized with empty object by default, so if there are no keys - nothing was run yet
      if (Object.keys(Module).length) throw 'This code should run before anything else!';
    ''')
    create_test_file('after.js', '''
      out(MESSAGE);
    ''')

    run_process([PYTHON, EMCC, 'main.cpp', '--pre-js', 'before.js', '--post-js', 'after.js', '-s', 'BINARYEN_ASYNC_COMPILATION=0'])
    self.assertContained('hello from main\nhello from js\n', run_js('a.out.js'))

  def test_sdl_endianness(self):
    create_test_file('main.cpp', r'''
      #include <stdio.h>
      #include <SDL/SDL.h>

      int main() {
        printf("%d, %d, %d\n", SDL_BYTEORDER, SDL_LIL_ENDIAN, SDL_BIG_ENDIAN);
        return 0;
      }
    ''')
    run_process([PYTHON, EMCC, 'main.cpp'])
    self.assertContained('1234, 1234, 4321\n', run_js('a.out.js'))

  def test_libpng(self):
    shutil.copyfile(path_from_root('tests', 'pngtest.png'), 'pngtest.png')
    Building.emcc(path_from_root('tests', 'pngtest.c'), ['--embed-file', 'pngtest.png', '-s', 'USE_ZLIB=1', '-s', 'USE_LIBPNG=1'], output_filename='a.out.js')
    self.assertContained('TESTS PASSED', run_process(JS_ENGINES[0] + ['a.out.js'], stdout=PIPE, stderr=PIPE).stdout)

  def test_bullet(self):
    Building.emcc(path_from_root('tests', 'bullet_hello_world.cpp'), ['-s', 'USE_BULLET=1'], output_filename='a.out.js')
    self.assertContained('BULLET RUNNING', run_process(JS_ENGINES[0] + ['a.out.js'], stdout=PIPE, stderr=PIPE).stdout)

  def test_vorbis(self):
    # This will also test if ogg compiles, because vorbis depends on ogg
    Building.emcc(path_from_root('tests', 'vorbis_test.c'), ['-s', 'USE_VORBIS=1'], output_filename='a.out.js')
    self.assertContained('ALL OK', run_process(JS_ENGINES[0] + ['a.out.js'], stdout=PIPE, stderr=PIPE).stdout)

  def test_freetype(self):
    # copy the Liberation Sans Bold truetype file located in the
    # <emscripten_root>/tests/freetype to the compilation folder
    shutil.copy2(path_from_root('tests/freetype', 'LiberationSansBold.ttf'), os.getcwd())
    # build test program with the font file embed in it
    Building.emcc(path_from_root('tests', 'freetype_test.c'), ['-s', 'USE_FREETYPE=1', '--embed-file', 'LiberationSansBold.ttf'], output_filename='a.out.js')
    # the test program will print an ascii representation of a bitmap where the
    # 'w' character has been rendered using the Liberation Sans Bold font
    expectedOutput = '***   +***+   **\n' + \
                     '***+  +***+  +**\n' + \
                     '***+  *****  +**\n' + \
                     '+**+ +**+**+ +**\n' + \
                     '+*** +**+**+ ***\n' + \
                     ' *** +** **+ ***\n' + \
                     ' ***+**+ +**+**+\n' + \
                     ' +**+**+ +**+**+\n' + \
                     ' +*****  +*****+\n' + \
                     '  *****   ***** \n' + \
                     '  ****+   +***+ \n' + \
                     '  +***+   +***+ \n'
    self.assertContained(expectedOutput, run_process(JS_ENGINES[0] + ['a.out.js'], stdout=PIPE, stderr=PIPE).stdout)

  def test_link_memcpy(self):
    # memcpy can show up *after* optimizations, so after our opportunity to link in libc, so it must be special-cased
    create_test_file('main.cpp', r'''
      #include <stdio.h>

      int main(int argc, char **argv) {
        int num = argc + 10;
        char buf[num], buf2[num];
        for (int i = 0; i < num; i++) {
          buf[i] = i*i+i/3;
        }
        for (int i = 1; i < num; i++) {
          buf[i] += buf[i-1];
        }
        for (int i = 0; i < num; i++) {
          buf2[i] = buf[i];
        }
        for (int i = 1; i < num; i++) {
          buf2[i] += buf2[i-1];
        }
        for (int i = 0; i < num; i++) {
          printf("%d:%d\n", i, buf2[i]);
        }
        return 0;
      }
    ''')
    run_process([PYTHON, EMCC, '-O2', 'main.cpp'])
    output = run_js('a.out.js', full_output=True, stderr=PIPE)
    self.assertContained('''0:0
1:1
2:6
3:21
4:53
5:111
6:-49
7:98
8:55
9:96
10:-16
''', output)
    self.assertNotContained('warning: library.js memcpy should not be running, it is only for testing!', output)

  def test_undefined_function(self):
    cmd = [PYTHON, EMCC, path_from_root('tests', 'hello_world.cpp')]
    run_process(cmd)

    # adding a missing symbol to EXPORTED_FUNCTIONS should cause failure
    cmd += ['-s', "EXPORTED_FUNCTIONS=['foobar']"]
    proc = run_process(cmd, stderr=PIPE, check=False)
    self.assertNotEqual(proc.returncode, 0)
    self.assertContained('undefined exported function: "foobar"', proc.stderr)

    # setting ERROR_ON_UNDEFINED_SYMBOLS=0 suppresses error
    cmd += ['-s', 'ERROR_ON_UNDEFINED_SYMBOLS=0']
    proc = run_process(cmd)

  def test_undefined_symbols(self):
    create_test_file('main.cpp', r'''
      #include <stdio.h>
      #include <SDL.h>
      #include "SDL/SDL_opengl.h"

      extern "C" {
        void something();
        void elsey();
      }

      int main() {
        printf("%p", SDL_GL_GetProcAddress("glGenTextures")); // pull in gl proc stuff, avoid warnings on emulation funcs
        something();
        elsey();
        return 0;
      }
      ''')

    for args in ([], ['-O2']):
      for action in ('WARN', 'ERROR', None):
        for value in ([0, 1]):
          try_delete('a.out.js')
          print('checking "%s" %s=%s' % (args, action, value))
          extra = ['-s', action + '_ON_UNDEFINED_SYMBOLS=%d' % value] if action else []
          proc = run_process([PYTHON, EMCC, 'main.cpp'] + extra + args, stderr=PIPE, check=False)
          print(proc.stderr)
          if value or action is None:
            # The default is that we error in undefined symbols
            self.assertContained('error: undefined symbol: something', proc.stderr)
            self.assertContained('error: undefined symbol: elsey', proc.stderr)
            check_success = False
          elif action == 'ERROR' and not value:
            # Error disables, should only warn
            self.assertContained('warning: undefined symbol: something', proc.stderr)
            self.assertContained('warning: undefined symbol: elsey', proc.stderr)
            self.assertNotContained('undefined symbol: emscripten_', proc.stderr)
            check_success = True
          elif action == 'WARN' and not value:
            # Disabled warning should imply disabling errors
            self.assertNotContained('undefined symbol', proc.stderr)
            check_success = True

          if check_success:
            self.assertEqual(proc.returncode, 0)
            self.assertTrue(os.path.exists('a.out.js'))
          else:
            self.assertNotEqual(proc.returncode, 0)
            self.assertFalse(os.path.exists('a.out.js'))

  def test_GetProcAddress_LEGACY_GL_EMULATION(self):
    # without legacy gl emulation, getting a proc from there should fail
    self.do_other_test(os.path.join('other', 'GetProcAddress_LEGACY_GL_EMULATION'), run_args=['0'], emcc_args=['-s', 'LEGACY_GL_EMULATION=0'])
    # with it, it should work
    self.do_other_test(os.path.join('other', 'GetProcAddress_LEGACY_GL_EMULATION'), run_args=['1'], emcc_args=['-s', 'LEGACY_GL_EMULATION=1'])

  @no_wasm_backend('linker detects out-of-memory')
  def test_toobig(self):
    # very large [N x i8], we should not oom in the compiler
    create_test_file('main.cpp', r'''
      #include <stdio.h>

      #define BYTES (50 * 1024 * 1024)

      int main(int argc, char **argv) {
        if (argc == 100) {
          static char buf[BYTES];
          static char buf2[BYTES];
          for (int i = 0; i < BYTES; i++) {
            buf[i] = i*i;
            buf2[i] = i/3;
          }
          for (int i = 0; i < BYTES; i++) {
            buf[i] = buf2[i/2];
            buf2[i] = buf[i/3];
          }
          printf("%d\n", buf[10] + buf2[20]);
        }
        return 0;
      }
      ''')
    run_process([PYTHON, EMCC, 'main.cpp'])
    assert os.path.exists('a.out.js')

  def test_prepost(self):
    create_test_file('main.cpp', '''
      #include <stdio.h>
      int main() {
        printf("hello from main\\n");
        return 0;
      }
      ''')
    create_test_file('pre.js', '''
      var Module = {
        preRun: function() { out('pre-run') },
        postRun: function() { out('post-run') }
      };
      ''')

    run_process([PYTHON, EMCC, 'main.cpp', '--pre-js', 'pre.js', '-s', 'BINARYEN_ASYNC_COMPILATION=0'])
    self.assertContained('pre-run\nhello from main\npost-run\n', run_js('a.out.js'))

    # addRunDependency during preRun should prevent main, and post-run from
    # running.
    with open('pre.js', 'a') as f:
      f.write('Module.preRun = function() { out("add-dep"); addRunDependency(); }\n')
    run_process([PYTHON, EMCC, 'main.cpp', '--pre-js', 'pre.js', '-s', 'BINARYEN_ASYNC_COMPILATION=0'])
    output = run_js('a.out.js')
    self.assertContained('add-dep\n', output)
    self.assertNotContained('hello from main\n', output)
    self.assertNotContained('post-run\n', output)

    # noInitialRun prevents run
    for no_initial_run, run_dep in [(0, 0), (1, 0), (0, 1)]:
      print(no_initial_run, run_dep)
      args = ['-s', 'BINARYEN_ASYNC_COMPILATION=0']
      if no_initial_run:
        args += ['-s', 'INVOKE_RUN=0']
      if run_dep:
        create_test_file('pre.js', 'Module.preRun = function() { addRunDependency("test"); }')
        create_test_file('post.js', 'removeRunDependency("test");')
        args += ['--pre-js', 'pre.js', '--post-js', 'post.js']

      run_process([PYTHON, EMCC, 'main.cpp'] + args)
      output = run_js('a.out.js')
      if no_initial_run:
        self.assertNotContained('hello from main', output)
      else:
        self.assertContained('hello from main', output)

      if no_initial_run:
        # Calling main later should still work, filesystem etc. must be set up.
        print('call main later')
        src = open('a.out.js').read()
        src += '\nModule.callMain();\n'
        create_test_file('a.out.js', src)
        self.assertContained('hello from main', run_js('a.out.js'))

    # Use postInit
    create_test_file('pre.js', '''
      var Module = {
        preRun: function() { out('pre-run') },
        postRun: function() { out('post-run') },
        preInit: function() { out('pre-init') }
      };
    ''')
    run_process([PYTHON, EMCC, 'main.cpp', '--pre-js', 'pre.js'])
    self.assertContained('pre-init\npre-run\nhello from main\npost-run\n', run_js('a.out.js'))

  def test_prepost2(self):
    create_test_file('main.cpp', '''
      #include <stdio.h>
      int main() {
        printf("hello from main\\n");
        return 0;
      }
    ''')
    create_test_file('pre.js', '''
      var Module = {
        preRun: function() { out('pre-run') },
      };
    ''')
    create_test_file('pre2.js', '''
      Module.postRun = function() { out('post-run') };
    ''')
    run_process([PYTHON, EMCC, 'main.cpp', '--pre-js', 'pre.js', '--pre-js', 'pre2.js'])
    self.assertContained('pre-run\nhello from main\npost-run\n', run_js('a.out.js'))

  def test_prepre(self):
    create_test_file('main.cpp', '''
      #include <stdio.h>
      int main() {
        printf("hello from main\\n");
        return 0;
      }
    ''')
    create_test_file('pre.js', '''
      var Module = {
        preRun: [function() { out('pre-run') }],
      };
    ''')
    create_test_file('pre2.js', '''
      Module.preRun.push(function() { out('prepre') });
    ''')
    run_process([PYTHON, EMCC, 'main.cpp', '--pre-js', 'pre.js', '--pre-js', 'pre2.js'])
    self.assertContained('prepre\npre-run\nhello from main\n', run_js('a.out.js'))

  @no_wasm_backend('depends on bc output')
  def test_save_bc(self):
    for save in [0, 1]:
      self.clear()
      run_process([PYTHON, EMCC, path_from_root('tests', 'hello_world_loop_malloc.cpp')] + ([] if not save else ['--save-bc', 'my_bitcode.bc']))
      assert 'hello, world!' in run_js('a.out.js')
      assert os.path.exists('my_bitcode.bc') == save
      if save:
        try_delete('a.out.js')
        Building.llvm_dis('my_bitcode.bc', 'my_ll.ll')
        with env_modify({'EMCC_LEAVE_INPUTS_RAW': '1'}):
          run_process([PYTHON, EMCC, 'my_ll.ll', '-o', 'two.js'])
          assert 'hello, world!' in run_js('two.js')

  def test_js_optimizer(self):
    for input, expected, passes in [
      (path_from_root('tests', 'optimizer', 'eliminateDeadGlobals.js'), open(path_from_root('tests', 'optimizer', 'eliminateDeadGlobals-output.js')).read(),
       ['eliminateDeadGlobals']),
      (path_from_root('tests', 'optimizer', 'test-js-optimizer.js'), open(path_from_root('tests', 'optimizer', 'test-js-optimizer-output.js')).read(),
       ['hoistMultiples', 'removeAssignsToUndefined', 'simplifyExpressions']),
      (path_from_root('tests', 'optimizer', 'test-js-optimizer-asm.js'), open(path_from_root('tests', 'optimizer', 'test-js-optimizer-asm-output.js')).read(),
       ['asm', 'simplifyExpressions']),
      (path_from_root('tests', 'optimizer', 'test-js-optimizer-si.js'), open(path_from_root('tests', 'optimizer', 'test-js-optimizer-si-output.js')).read(),
       ['simplifyIfs']),
      (path_from_root('tests', 'optimizer', 'test-js-optimizer-regs.js'), open(path_from_root('tests', 'optimizer', 'test-js-optimizer-regs-output.js')).read(),
       ['registerize']),
      (path_from_root('tests', 'optimizer', 'eliminator-test.js'), open(path_from_root('tests', 'optimizer', 'eliminator-test-output.js')).read(),
       ['eliminate']),
      (path_from_root('tests', 'optimizer', 'safe-eliminator-test.js'), open(path_from_root('tests', 'optimizer', 'safe-eliminator-test-output.js')).read(),
       ['eliminateMemSafe']),
      (path_from_root('tests', 'optimizer', 'asm-eliminator-test.js'), open(path_from_root('tests', 'optimizer', 'asm-eliminator-test-output.js')).read(),
       ['asm', 'eliminate']),
      (path_from_root('tests', 'optimizer', 'test-js-optimizer-asm-regs.js'), open(path_from_root('tests', 'optimizer', 'test-js-optimizer-asm-regs-output.js')).read(),
       ['asm', 'registerize']),
      (path_from_root('tests', 'optimizer', 'test-js-optimizer-asm-regs-harder.js'), [open(path_from_root('tests', 'optimizer', 'test-js-optimizer-asm-regs-harder-output.js')).read(), open(path_from_root('tests', 'optimizer', 'test-js-optimizer-asm-regs-harder-output2.js')).read(), open(path_from_root('tests', 'optimizer', 'test-js-optimizer-asm-regs-harder-output3.js')).read()],
       ['asm', 'registerizeHarder']),
      (path_from_root('tests', 'optimizer', 'test-js-optimizer-asm-regs-min.js'), open(path_from_root('tests', 'optimizer', 'test-js-optimizer-asm-regs-min-output.js')).read(),
       ['asm', 'registerize', 'minifyLocals']),
      (path_from_root('tests', 'optimizer', 'test-js-optimizer-asm-pre.js'), [open(path_from_root('tests', 'optimizer', 'test-js-optimizer-asm-pre-output.js')).read(), open(path_from_root('tests', 'optimizer', 'test-js-optimizer-asm-pre-output2.js')).read()],
       ['asm', 'simplifyExpressions']),
      (path_from_root('tests', 'optimizer', 'test-js-optimizer-asm-pre-f32.js'), open(path_from_root('tests', 'optimizer', 'test-js-optimizer-asm-pre-output-f32.js')).read(),
       ['asm', 'asmPreciseF32', 'simplifyExpressions', 'optimizeFrounds']),
      (path_from_root('tests', 'optimizer', 'test-js-optimizer-asm-pre-f32.js'), open(path_from_root('tests', 'optimizer', 'test-js-optimizer-asm-pre-output-f32-nosimp.js')).read(),
       ['asm', 'asmPreciseF32', 'optimizeFrounds']),
      (path_from_root('tests', 'optimizer', 'test-reduce-dead-float-return.js'), open(path_from_root('tests', 'optimizer', 'test-reduce-dead-float-return-output.js')).read(),
       ['asm', 'optimizeFrounds', 'registerizeHarder']),
      (path_from_root('tests', 'optimizer', 'test-no-reduce-dead-float-return-to-nothing.js'), open(path_from_root('tests', 'optimizer', 'test-no-reduce-dead-float-return-to-nothing-output.js')).read(),
       ['asm', 'registerizeHarder']),
      (path_from_root('tests', 'optimizer', 'test-js-optimizer-asm-last.js'), [open(path_from_root('tests', 'optimizer', 'test-js-optimizer-asm-lastOpts-output.js')).read(), open(path_from_root('tests', 'optimizer', 'test-js-optimizer-asm-lastOpts-output2.js')).read(), open(path_from_root('tests', 'optimizer', 'test-js-optimizer-asm-lastOpts-output3.js')).read()],
       ['asm', 'asmLastOpts']),
      (path_from_root('tests', 'optimizer', 'asmLastOpts.js'), open(path_from_root('tests', 'optimizer', 'asmLastOpts-output.js')).read(),
       ['asm', 'asmLastOpts']),
      (path_from_root('tests', 'optimizer', 'test-js-optimizer-asm-last.js'), [open(path_from_root('tests', 'optimizer', 'test-js-optimizer-asm-last-output.js')).read(), open(path_from_root('tests', 'optimizer', 'test-js-optimizer-asm-last-output2.js')).read(), open(path_from_root('tests', 'optimizer', 'test-js-optimizer-asm-last-output3.js')).read()],
       ['asm', 'asmLastOpts', 'last']),
      (path_from_root('tests', 'optimizer', 'test-js-optimizer-asm-relocate.js'), open(path_from_root('tests', 'optimizer', 'test-js-optimizer-asm-relocate-output.js')).read(),
       ['asm', 'relocate']),
      (path_from_root('tests', 'optimizer', 'test-js-optimizer-asm-outline1.js'), open(path_from_root('tests', 'optimizer', 'test-js-optimizer-asm-outline1-output.js')).read(),
       ['asm', 'outline']),
      (path_from_root('tests', 'optimizer', 'test-js-optimizer-asm-outline2.js'), open(path_from_root('tests', 'optimizer', 'test-js-optimizer-asm-outline2-output.js')).read(),
       ['asm', 'outline']),
      (path_from_root('tests', 'optimizer', 'test-js-optimizer-asm-outline3.js'), open(path_from_root('tests', 'optimizer', 'test-js-optimizer-asm-outline3-output.js')).read(),
       ['asm', 'outline']),
      (path_from_root('tests', 'optimizer', 'test-js-optimizer-asm-outline4.js'), open(path_from_root('tests', 'optimizer', 'test-js-optimizer-asm-outline4-output.js')).read(),
       ['asm', 'outline']),
      (path_from_root('tests', 'optimizer', 'test-js-optimizer-asm-minlast.js'), open(path_from_root('tests', 'optimizer', 'test-js-optimizer-asm-minlast-output.js')).read(),
       ['asm', 'minifyWhitespace', 'asmLastOpts', 'last']),
      (path_from_root('tests', 'optimizer', 'test-js-optimizer-shiftsAggressive.js'), open(path_from_root('tests', 'optimizer', 'test-js-optimizer-shiftsAggressive-output.js')).read(),
       ['asm', 'aggressiveVariableElimination']),
      (path_from_root('tests', 'optimizer', 'test-js-optimizer-localCSE.js'), open(path_from_root('tests', 'optimizer', 'test-js-optimizer-localCSE-output.js')).read(),
       ['asm', 'localCSE']),
      (path_from_root('tests', 'optimizer', 'test-js-optimizer-ensureLabelSet.js'), open(path_from_root('tests', 'optimizer', 'test-js-optimizer-ensureLabelSet-output.js')).read(),
       ['asm', 'ensureLabelSet']),
      (path_from_root('tests', 'optimizer', '3154.js'), open(path_from_root('tests', 'optimizer', '3154-output.js')).read(),
       ['asm', 'eliminate', 'registerize', 'asmLastOpts', 'last']),
      (path_from_root('tests', 'optimizer', 'simd.js'), open(path_from_root('tests', 'optimizer', 'simd-output.js')).read(),
       ['asm', 'eliminate']), # eliminate, just enough to trigger asm normalization/denormalization
      (path_from_root('tests', 'optimizer', 'simd.js'), open(path_from_root('tests', 'optimizer', 'simd-output-memSafe.js')).read(),
       ['asm', 'eliminateMemSafe']),
      (path_from_root('tests', 'optimizer', 'safeLabelSetting.js'), open(path_from_root('tests', 'optimizer', 'safeLabelSetting-output.js')).read(),
       ['asm', 'safeLabelSetting']), # eliminate, just enough to trigger asm normalization/denormalization
      (path_from_root('tests', 'optimizer', 'null_if.js'), [open(path_from_root('tests', 'optimizer', 'null_if-output.js')).read(), open(path_from_root('tests', 'optimizer', 'null_if-output2.js')).read()],
       ['asm', 'registerizeHarder', 'asmLastOpts', 'minifyWhitespace']), # issue 3520
      (path_from_root('tests', 'optimizer', 'null_else.js'), [open(path_from_root('tests', 'optimizer', 'null_else-output.js')).read(), open(path_from_root('tests', 'optimizer', 'null_else-output2.js')).read()],
       ['asm', 'registerizeHarder', 'asmLastOpts', 'minifyWhitespace']), # issue 3549
      (path_from_root('tests', 'optimizer', 'test-js-optimizer-splitMemory.js'), open(path_from_root('tests', 'optimizer', 'test-js-optimizer-splitMemory-output.js')).read(),
       ['splitMemory']),
      (path_from_root('tests', 'optimizer', 'JSDCE.js'), open(path_from_root('tests', 'optimizer', 'JSDCE-output.js')).read(),
       ['JSDCE']),
      (path_from_root('tests', 'optimizer', 'JSDCE-uglifyjsNodeTypes.js'), open(path_from_root('tests', 'optimizer', 'JSDCE-uglifyjsNodeTypes-output.js')).read(),
       ['JSDCE']),
      (path_from_root('tests', 'optimizer', 'JSDCE-hasOwnProperty.js'), open(path_from_root('tests', 'optimizer', 'JSDCE-hasOwnProperty-output.js')).read(),
       ['JSDCE']),
      (path_from_root('tests', 'optimizer', 'AJSDCE.js'), open(path_from_root('tests', 'optimizer', 'AJSDCE-output.js')).read(),
       ['AJSDCE']),
      (path_from_root('tests', 'optimizer', 'emitDCEGraph.js'), open(path_from_root('tests', 'optimizer', 'emitDCEGraph-output.js')).read(),
       ['emitDCEGraph', 'noEmitAst']),
      (path_from_root('tests', 'optimizer', 'emitDCEGraph2.js'), open(path_from_root('tests', 'optimizer', 'emitDCEGraph2-output.js')).read(),
       ['emitDCEGraph', 'noEmitAst']),
      (path_from_root('tests', 'optimizer', 'emitDCEGraph3.js'), open(path_from_root('tests', 'optimizer', 'emitDCEGraph3-output.js')).read(),
       ['emitDCEGraph', 'noEmitAst']),
      (path_from_root('tests', 'optimizer', 'emitDCEGraph4.js'), open(path_from_root('tests', 'optimizer', 'emitDCEGraph4-output.js')).read(),
       ['emitDCEGraph', 'noEmitAst']),
      (path_from_root('tests', 'optimizer', 'emitDCEGraph5.js'), open(path_from_root('tests', 'optimizer', 'emitDCEGraph5-output.js')).read(),
       ['emitDCEGraph', 'noEmitAst']),
      (path_from_root('tests', 'optimizer', 'applyDCEGraphRemovals.js'), open(path_from_root('tests', 'optimizer', 'applyDCEGraphRemovals-output.js')).read(),
       ['applyDCEGraphRemovals']),
      (path_from_root('tests', 'optimizer', 'applyImportAndExportNameChanges.js'), open(path_from_root('tests', 'optimizer', 'applyImportAndExportNameChanges-output.js')).read(),
       ['applyImportAndExportNameChanges']),
      (path_from_root('tests', 'optimizer', 'detectSign-modulus-emterpretify.js'), open(path_from_root('tests', 'optimizer', 'detectSign-modulus-emterpretify-output.js')).read(),
       ['noPrintMetadata', 'emterpretify', 'noEmitAst']),
    ]:
      print(input, passes)

      if not isinstance(expected, list):
        expected = [expected]
      expected = [out.replace('\n\n', '\n').replace('\n\n', '\n') for out in expected]

      # test calling js optimizer
      print('  js')
      output = run_process(NODE_JS + [path_from_root('tools', 'js-optimizer.js'), input] + passes, stdin=PIPE, stdout=PIPE).stdout

      def check_js(js, expected):
        # print >> sys.stderr, 'chak\n==========================\n', js, '\n===========================\n'
        if 'registerizeHarder' in passes:
          # registerizeHarder is hard to test, as names vary by chance, nondeterminstically FIXME
          def fix(src):
            if type(src) is list:
              return list(map(fix, src))
            src = '\n'.join([line for line in src.split('\n') if 'var ' not in line]) # ignore vars

            def reorder(func):
              def swap(func, stuff):
                # emit EYE_ONE always before EYE_TWO, replacing i1,i2 or i2,i1 etc
                for i in stuff:
                  if i not in func:
                    return func
                indexes = [[i, func.index(i)] for i in stuff]
                indexes.sort(key=lambda x: x[1])
                for j in range(len(indexes)):
                  func = func.replace(indexes[j][0], 'STD_' + str(j))
                return func
              func = swap(func, ['i1', 'i2', 'i3'])
              func = swap(func, ['i1', 'i2'])
              func = swap(func, ['i4', 'i5'])
              return func

            src = 'function '.join(map(reorder, src.split('function ')))
            return src
          js = fix(js)
          expected = fix(expected)
        self.assertIdentical(expected, js.replace('\r\n', '\n').replace('\n\n', '\n').replace('\n\n', '\n'))

      if input not in [ # blacklist of tests that are native-optimizer only
        path_from_root('tests', 'optimizer', 'asmLastOpts.js'),
        path_from_root('tests', 'optimizer', '3154.js')
      ]:
        check_js(output, expected)
      else:
        print('(skip non-native)')

      if tools.js_optimizer.use_native(passes) and tools.js_optimizer.get_native_optimizer():
        # test calling native
        def check_json():
          run_process(listify(NODE_JS) + [path_from_root('tools', 'js-optimizer.js'), output_temp, 'receiveJSON'], stdin=PIPE, stdout=open(output_temp + '.js', 'w'))
          output = open(output_temp + '.js').read()
          check_js(output, expected)

        self.clear()
        input_temp = 'temp.js'
        output_temp = 'output.js'
        shutil.copyfile(input, input_temp)
        run_process(listify(NODE_JS) + [path_from_root('tools', 'js-optimizer.js'), input_temp, 'emitJSON'], stdin=PIPE, stdout=open(input_temp + '.js', 'w'))
        original = open(input).read()
        if '// EXTRA_INFO:' in original:
          json = open(input_temp + '.js').read()
          json += '\n' + original[original.find('// EXTRA_INFO:'):]
          create_test_file(input_temp + '.js', json)

        # last is only relevant when we emit JS
        if 'last' not in passes and \
           'null_if' not in input and 'null_else' not in input:  # null-* tests are js optimizer or native, not a mixture (they mix badly)
          print('  native (receiveJSON)')
          output = run_process([tools.js_optimizer.get_native_optimizer(), input_temp + '.js'] + passes + ['receiveJSON', 'emitJSON'], stdin=PIPE, stdout=open(output_temp, 'w')).stdout
          check_json()

          print('  native (parsing JS)')
          output = run_process([tools.js_optimizer.get_native_optimizer(), input] + passes + ['emitJSON'], stdin=PIPE, stdout=open(output_temp, 'w')).stdout
          check_json()

        print('  native (emitting JS)')
        output = run_process([tools.js_optimizer.get_native_optimizer(), input] + passes, stdin=PIPE, stdout=PIPE).stdout
        check_js(output, expected)

  def test_m_mm(self):
    create_test_file('foo.c', '''#include <emscripten.h>''')
    for opt in ['M', 'MM']:
      proc = run_process([PYTHON, EMCC, 'foo.c', '-' + opt], stdout=PIPE, stderr=PIPE)
      assert 'foo.o: ' in proc.stdout, '-%s failed to produce the right output: %s' % (opt, proc.stdout)
      assert 'error' not in proc.stderr, 'Unexpected stderr: ' + proc.stderr

  @uses_canonical_tmp
  def test_emcc_debug_files(self):
    for opts in [0, 1, 2, 3]:
      for debug in [None, '1', '2']:
        print(opts, debug)
        if os.path.exists(self.canonical_temp_dir):
          shutil.rmtree(self.canonical_temp_dir)

        env = os.environ.copy()
        if debug is None:
          env.pop('EMCC_DEBUG', None)
        else:
          env['EMCC_DEBUG'] = debug
        run_process([PYTHON, EMCC, path_from_root('tests', 'hello_world.cpp'), '-O' + str(opts)], stderr=PIPE, env=env)
        if debug is None:
          self.assertFalse(os.path.exists(self.canonical_temp_dir))
        elif debug == '1':
          if self.is_wasm_backend():
            assert os.path.exists(os.path.join(self.canonical_temp_dir, 'emcc-0-original.js'))
          else:
            assert os.path.exists(os.path.join(self.canonical_temp_dir, 'emcc-0-linktime.bc'))
            assert os.path.exists(os.path.join(self.canonical_temp_dir, 'emcc-1-original.js'))
        elif debug == '2':
          if self.is_wasm_backend():
            assert os.path.exists(os.path.join(self.canonical_temp_dir, 'emcc-0-original.js'))
          else:
            assert os.path.exists(os.path.join(self.canonical_temp_dir, 'emcc-0-basebc.bc'))
            assert os.path.exists(os.path.join(self.canonical_temp_dir, 'emcc-1-linktime.bc'))
            assert os.path.exists(os.path.join(self.canonical_temp_dir, 'emcc-2-original.js'))

  @uses_canonical_tmp
  def test_debuginfo(self):
    with env_modify({'EMCC_DEBUG': '1'}):
      for args, expect_debug in [
          (['-O0'], False),
          (['-O0', '-g'], True),
          (['-O0', '-g4'], True),
          (['-O1'], False),
          (['-O1', '-g'], True),
          (['-O2'], False),
          (['-O2', '-g'], True),
        ]:
        print(args, expect_debug)
        err = run_process([PYTHON, EMCC, path_from_root('tests', 'hello_world.cpp')] + args, stdout=PIPE, stderr=PIPE).stderr
        lines = err.splitlines()
        if self.is_wasm_backend():
          finalize = [l for l in lines if 'wasm-emscripten-finalize' in l][0]
          if expect_debug:
            self.assertIn(' -g ', finalize)
          else:
            self.assertNotIn(' -g ', finalize)
        else:
          opts = '\n'.join([l for l in lines if 'LLVM opts:' in l])
          if expect_debug:
            self.assertNotIn('strip-debug', opts)
          else:
            self.assertIn('strip-debug', opts)

  @unittest.skipIf(not scons_path, 'scons not found in PATH')
  @with_env_modify({'EMSCRIPTEN_ROOT': path_from_root()})
  def test_scons(self):
    # this test copies the site_scons directory alongside the test
    shutil.copytree(path_from_root('tests', 'scons'), 'test')
    shutil.copytree(path_from_root('tools', 'scons', 'site_scons'), os.path.join('test', 'site_scons'))
    with chdir('test'):
      run_process(['scons'])
      output = run_js('scons_integration.js', assert_returncode=5)
    self.assertContained('If you see this - the world is all right!', output)

  @unittest.skipIf(not scons_path, 'scons not found in PATH')
  @with_env_modify({'EMSCRIPTEN_TOOLPATH': path_from_root('tools', 'scons', 'site_scons'),
                    'EMSCRIPTEN_ROOT': path_from_root()})
  def test_emscons(self):
    # uses the emscons wrapper which requires EMSCRIPTEN_TOOLPATH to find
    # site_scons
    shutil.copytree(path_from_root('tests', 'scons'), 'test')
    with chdir('test'):
      run_process([path_from_root('emscons'), 'scons'])
      output = run_js('scons_integration.js', assert_returncode=5)
    self.assertContained('If you see this - the world is all right!', output)

  def test_embind(self):
    environ = os.environ.copy()
    environ['EMCC_CLOSURE_ARGS'] = environ.get('EMCC_CLOSURE_ARGS', '') + " --externs " + pipes.quote(path_from_root('tests', 'embind', 'underscore-externs.js'))
    test_cases = [
        ([], True), # without --bind, we fail
        (['--bind'], False),
        (['--bind', '-O1'], False),
        (['--bind', '-O2'], False),
        (['--bind', '-O2', '-s', 'ALLOW_MEMORY_GROWTH=1', path_from_root('tests', 'embind', 'isMemoryGrowthEnabled=true.cpp')], False),
    ]
    without_utf8_args = ['-s', 'EMBIND_STD_STRING_IS_UTF8=0']
    test_cases_without_utf8 = []
    for args, fail in test_cases:
        test_cases_without_utf8.append((args + without_utf8_args, fail))
    test_cases += test_cases_without_utf8
    test_cases.extend([(args[:] + ['-s', 'DYNAMIC_EXECUTION=0'], status) for args, status in test_cases])
    test_cases.append((['--bind', '-O2', '--closure', '1'], False)) # closure compiler doesn't work with DYNAMIC_EXECUTION=0
    test_cases = [(args + ['-s', 'IN_TEST_HARNESS=1'], status) for args, status in test_cases]

    for args, fail in test_cases:
      print(args, fail)
      self.clear()
      try_delete('a.out.js')

      testFiles = [
        path_from_root('tests', 'embind', 'underscore-1.4.2.js'),
        path_from_root('tests', 'embind', 'imvu_test_adapter.js'),
        path_from_root('tests', 'embind', 'embind.test.js'),
      ]

      proc = run_process(
        [PYTHON, EMCC, path_from_root('tests', 'embind', 'embind_test.cpp'),
         '--pre-js', path_from_root('tests', 'embind', 'test.pre.js'),
         '--post-js', path_from_root('tests', 'embind', 'test.post.js'),
         '-s', 'BINARYEN_ASYNC_COMPILATION=0'] + args,
        stderr=PIPE if fail else None,
        check=not fail,
        env=environ)

      if fail:
        self.assertNotEqual(proc.returncode, 0)
      else:
        if 'DYNAMIC_EXECUTION=0' in args:
          with open('a.out.js') as js_binary_file:
            js_binary_str = js_binary_file.read()
            self.assertNotIn('new Function(', js_binary_str, 'Found "new Function(" with DYNAMIC_EXECUTION=0')
            self.assertNotIn('eval(', js_binary_str, 'Found "eval(" with DYNAMIC_EXECUTION=0')

        with open('a.out.js', 'ab') as f:
          for tf in testFiles:
            f.write(open(tf, 'rb').read())

        output = run_js('a.out.js', stdout=PIPE, stderr=PIPE, full_output=True, assert_returncode=0, engine=NODE_JS)
        assert "FAIL" not in output, output

  @no_windows('test_llvm_nativizer does not work on Windows')
  def test_llvm_nativizer(self):
    if MACOS:
      self.skipTest('test_llvm_nativizer does not work on macOS')
    if Building.which('as') is None:
      self.skipTest('no gnu as, cannot run nativizer')

    # avoid impure_ptr problems etc.
    create_test_file('somefile.binary', 'waka waka############################')
    create_test_file('test.file', 'ay file..............,,,,,,,,,,,,,,')
    create_test_file('stdin', 'inter-active')
    run_process([PYTHON, EMCC, path_from_root('tests', 'files.cpp'), '-c'])
    run_process([PYTHON, path_from_root('tools', 'nativize_llvm.py'), 'files.o'])
    proc = run_process([os.path.abspath('files.o.run')], stdin=open('stdin'), stdout=PIPE, stderr=PIPE)
    self.assertContained('''\
size: 37
data: 119,97,107,97,32,119,97,107,97,35,35,35,35,35,35,35,35,35,35,35,35,35,35,35,35,35,35,35,35,35,35,35,35,35,35,35,35
loop: 119 97 107 97 32 119 97 107 97 35 35 35 35 35 35 35 35 35 35 35 35 35 35 35 35 35 35 35 35 35 35 35 35 35 35 35 35 ''' + '''
input:inter-active
texto
$
5 : 10,30,20,11,88
other=ay file...
seeked= file.
''', proc.stdout)
    self.assertContained('texte\n', proc.stderr)

  def test_emconfig(self):
    output = run_process([PYTHON, EMCONFIG, 'LLVM_ROOT'], stdout=PIPE, stderr=PIPE).stdout.strip()
    self.assertEqual(output, LLVM_ROOT)
    invalid = 'Usage: em-config VAR_NAME'
    # Don't accept variables that do not exist
    output = run_process([PYTHON, EMCONFIG, 'VAR_WHICH_DOES_NOT_EXIST'], stdout=PIPE, stderr=PIPE, check=False).stdout.strip()
    self.assertEqual(output, invalid)
    # Don't accept no arguments
    output = run_process([PYTHON, EMCONFIG], stdout=PIPE, stderr=PIPE, check=False).stdout.strip()
    self.assertEqual(output, invalid)
    # Don't accept more than one variable
    output = run_process([PYTHON, EMCONFIG, 'LLVM_ROOT', 'EMCC'], stdout=PIPE, stderr=PIPE, check=False).stdout.strip()
    self.assertEqual(output, invalid)
    # Don't accept arbitrary python code
    output = run_process([PYTHON, EMCONFIG, 'sys.argv[1]'], stdout=PIPE, stderr=PIPE, check=False).stdout.strip()
    self.assertEqual(output, invalid)

  def test_link_s(self):
    # -s OPT=VALUE can conflict with -s as a linker option. We warn and ignore
    create_test_file('main.cpp', r'''
      extern "C" {
        void something();
      }

      int main() {
        something();
        return 0;
      }
    ''')
    create_test_file('supp.cpp', r'''
      #include <stdio.h>

      extern "C" {
        void something() {
          printf("yello\n");
        }
      }
    ''')
    run_process([PYTHON, EMCC, 'main.cpp', '-o', 'main.o'])
    run_process([PYTHON, EMCC, 'supp.cpp', '-o', 'supp.o'])

    run_process([PYTHON, EMCC, 'main.o', '-s', 'supp.o', '-s', 'SAFE_HEAP=1'])
    self.assertContained('yello', run_js('a.out.js'))
    code = open('a.out.js').read()
    assert 'SAFE_HEAP' in code, 'valid -s option had an effect'

  def test_conftest_s_flag_passing(self):
    create_test_file('conftest.c', r'''
      int main() {
        return 0;
      }
    ''')
    with env_modify({'EMMAKEN_JUST_CONFIGURE': '1'}):
      cmd = [PYTHON, EMCC, '-s', 'ASSERTIONS=1', 'conftest.c', '-o', 'conftest']
    output = run_process(cmd, stderr=PIPE)
    self.assertNotContained('emcc: warning: treating -s as linker option', output.stderr)
    assert os.path.exists('conftest')

  def test_file_packager(self):
    os.mkdir('subdir')
    create_test_file('data1.txt', 'data1')

    os.chdir('subdir')
    create_test_file('data2.txt', 'data2')

    # relative path to below the current dir is invalid
    proc = run_process([PYTHON, FILE_PACKAGER, 'test.data', '--preload', '../data1.txt'], stderr=PIPE, stdout=PIPE, check=False)
    self.assertNotEqual(proc.returncode, 0)
    self.assertEqual(len(proc.stdout), 0)
    self.assertContained('below the current directory', proc.stderr)

    # relative path that ends up under us is cool
    proc = run_process([PYTHON, FILE_PACKAGER, 'test.data', '--preload', '../subdir/data2.txt'], stderr=PIPE, stdout=PIPE)
    self.assertGreater(len(proc.stdout), 0)
    self.assertNotContained('below the current directory', proc.stderr)

    # direct path leads to the same code being generated - relative path does not make us do anything different
    proc2 = run_process([PYTHON, FILE_PACKAGER, 'test.data', '--preload', 'data2.txt'], stderr=PIPE, stdout=PIPE)
    self.assertGreater(len(proc2.stdout), 0)
    self.assertNotContained('below the current directory', proc2.stderr)

    def clean(txt):
      return [line for line in txt.split('\n') if 'PACKAGE_UUID' not in line and 'loadPackage({' not in line]

    assert clean(proc.stdout) == clean(proc2.stdout)

    # verify '--separate-metadata' option produces separate metadata file
    os.chdir('..')

    run_process([PYTHON, FILE_PACKAGER, 'test.data', '--preload', 'data1.txt', '--preload', 'subdir/data2.txt', '--js-output=immutable.js', '--separate-metadata'])
    assert os.path.isfile('immutable.js.metadata')
    # verify js output file is immutable when metadata is separated
    shutil.copy2('immutable.js', 'immutable.js.copy') # copy with timestamp preserved
    run_process([PYTHON, FILE_PACKAGER, 'test.data', '--preload', 'data1.txt', '--preload', 'subdir/data2.txt', '--js-output=immutable.js', '--separate-metadata'])
    assert filecmp.cmp('immutable.js.copy', 'immutable.js')
    # assert both file content and timestamp are the same as reference copy
    self.assertEqual(str(os.path.getmtime('immutable.js.copy')), str(os.path.getmtime('immutable.js')))
    # verify the content of metadata file is correct
    with open('immutable.js.metadata') as f:
      metadata = json.load(f)
    self.assertEqual(len(metadata['files']), 2)
    assert metadata['files'][0]['start'] == 0 and metadata['files'][0]['end'] == len('data1') and metadata['files'][0]['filename'] == '/data1.txt'
    assert metadata['files'][1]['start'] == len('data1') and metadata['files'][1]['end'] == len('data1') + len('data2') and metadata['files'][1]['filename'] == '/subdir/data2.txt'
    assert metadata['remote_package_size'] == len('data1') + len('data2')

    # can only assert the uuid format is correct, the uuid's value is expected to differ in between invocation
    uuid.UUID(metadata['package_uuid'], version=4)

  def test_file_packager_unicode(self):
    unicode_name = 'unicode…☃'
    if not os.path.exists(unicode_name):
      try:
        os.mkdir(unicode_name)
      except:
        print("we failed to even create a unicode dir, so on this OS, we can't test this")
        return
    full = os.path.join(unicode_name, 'data.txt')
    create_test_file(full, 'data')
    proc = run_process([PYTHON, FILE_PACKAGER, 'test.data', '--preload', full], stdout=PIPE, stderr=PIPE)
    assert len(proc.stdout), proc.stderr
    assert unicode_name in proc.stdout, proc.stdout
    print(len(proc.stderr))

  def test_file_packager_mention_FORCE_FILESYSTEM(self):
    MESSAGE = 'Remember to build the main file with  -s FORCE_FILESYSTEM=1  so that it includes support for loading this file package'
    create_test_file('data.txt', 'data1')
    # mention when running standalone
    err = run_process([PYTHON, FILE_PACKAGER, 'test.data', '--preload', 'data.txt'], stdout=PIPE, stderr=PIPE).stderr
    self.assertContained(MESSAGE, err)
    # do not mention from emcc
    err = run_process([PYTHON, EMCC, path_from_root('tests', 'hello_world.c'), '--preload-file', 'data.txt'], stdout=PIPE, stderr=PIPE).stderr
    assert len(err) == 0, err

  def test_headless(self):
    shutil.copyfile(path_from_root('tests', 'screenshot.png'), 'example.png')
    run_process([PYTHON, EMCC, path_from_root('tests', 'sdl_headless.c'), '-s', 'HEADLESS=1'])
    output = run_js('a.out.js', stderr=PIPE)
    assert '''Init: 0
Font: 0x1
Sum: 0
you should see two lines of text in different colors and a blue rectangle
SDL_Quit called (and ignored)
done.
''' in output, output

  def test_preprocess(self):
    self.clear()

    out = run_process([PYTHON, EMCC, path_from_root('tests', 'hello_world.c'), '-E'], stdout=PIPE).stdout
    assert not os.path.exists('a.out.js')
    # Test explicitly that the output contains a line typically written by the preprocessor.
    # Clang outputs on Windows lines like "#line 1", on Unix '# 1 '.
    # TODO: This is one more of those platform-specific discrepancies, investigate more if this ever becomes an issue,
    # ideally we would have emcc output identical data on all platforms.
    assert '''#line 1 ''' in out or '''# 1 ''' in out
    assert '''hello_world.c"''' in out
    assert '''printf("hello, world!''' in out

  def test_demangle(self):
    create_test_file('src.cpp', '''
      #include <stdio.h>
      #include <emscripten.h>
      void two(char c) {
        EM_ASM(out(stackTrace()));
      }
      void one(int x) {
        two(x % 17);
      }
      int main() {
        EM_ASM(out(demangle('__Znwm'))); // check for no aborts
        EM_ASM(out(demangle('_main')));
        EM_ASM(out(demangle('__Z2f2v')));
        EM_ASM(out(demangle('__Z12abcdabcdabcdi')));
        EM_ASM(out(demangle('__ZL12abcdabcdabcdi')));
        EM_ASM(out(demangle('__Z4testcsifdPvPiPc')));
        EM_ASM(out(demangle('__ZN4test5moarrEcslfdPvPiPc')));
        EM_ASM(out(demangle('__ZN4Waka1f12a234123412345pointEv')));
        EM_ASM(out(demangle('__Z3FooIiEvv')));
        EM_ASM(out(demangle('__Z3FooIidEvi')));
        EM_ASM(out(demangle('__ZN3Foo3BarILi5EEEvv')));
        EM_ASM(out(demangle('__ZNK10__cxxabiv120__si_class_type_info16search_below_dstEPNS_19__dynamic_cast_infoEPKvib')));
        EM_ASM(out(demangle('__Z9parsewordRPKciRi')));
        EM_ASM(out(demangle('__Z5multiwahtjmxyz')));
        EM_ASM(out(demangle('__Z1aA32_iPA5_c')));
        EM_ASM(out(demangle('__ZN21FWakaGLXFleeflsMarfooC2EjjjPKvbjj')));
        EM_ASM(out(demangle('__ZN5wakaw2Cm10RasterBaseINS_6watwat9PolocatorEE8merbine1INS4_2OREEEvPKjj'))); // we get this wrong, but at least emit a '?'
        one(17);
        return 0;
      }
    ''')

    # full demangle support

    run_process([PYTHON, EMCC, 'src.cpp', '-s', 'DEMANGLE_SUPPORT=1'])
    output = run_js('a.out.js')
    self.assertContained('''operator new(unsigned long)
_main
f2()
abcdabcdabcd(int)
abcdabcdabcd(int)
test(char, short, int, float, double, void*, int*, char*)
test::moarr(char, short, long, float, double, void*, int*, char*)
Waka::f::a23412341234::point()
void Foo<int>()
void Foo<int, double>(int)
void Foo::Bar<5>()
__cxxabiv1::__si_class_type_info::search_below_dst(__cxxabiv1::__dynamic_cast_info*, void const*, int, bool) const
parseword(char const*&, int, int&)
multi(wchar_t, signed char, unsigned char, unsigned short, unsigned int, unsigned long, long long, unsigned long long, ...)
a(int [32], char (*) [5])
FWakaGLXFleeflsMarfoo::FWakaGLXFleeflsMarfoo(unsigned int, unsigned int, unsigned int, void const*, bool, unsigned int, unsigned int)
void wakaw::Cm::RasterBase<wakaw::watwat::Polocator>::merbine1<wakaw::Cm::RasterBase<wakaw::watwat::Polocator>::OR>(unsigned int const*, unsigned int)
''', output)
    # test for multiple functions in one stack trace
    run_process([PYTHON, EMCC, 'src.cpp', '-s', 'DEMANGLE_SUPPORT=1', '-g'])
    output = run_js('a.out.js')
    self.assertIn('one(int)', output)
    self.assertIn('two(char)', output)

  def test_demangle_cpp(self):
    create_test_file('src.cpp', '''
      #include <stdio.h>
      #include <emscripten.h>
      #include <cxxabi.h>
      #include <assert.h>

      int main() {
        char out[256];
        int status = 1;
        size_t length = 255;
        abi::__cxa_demangle("_ZN4Waka1f12a234123412345pointEv", out, &length, &status);
        assert(status == 0);
        printf("%s\\n", out);
        return 0;
      }
    ''')

    run_process([PYTHON, EMCC, 'src.cpp'])
    output = run_js('a.out.js')
    self.assertContained('Waka::f::a23412341234::point()', output)

  def test_module_exports_with_closure(self):
    # This test checks that module.export is retained when JavaScript is minified by compiling with --closure 1
    # This is important as if module.export is not present the Module object will not be visible to node.js
    # Run with ./runner.py other.test_module_exports_with_closure

    # First make sure test.js isn't present.
    self.clear()

    # compile with -O2 --closure 0
    run_process([PYTHON, EMCC, path_from_root('tests', 'Module-exports', 'test.c'), '-o', 'test.js', '-O2', '--closure', '0', '--pre-js', path_from_root('tests', 'Module-exports', 'setup.js'), '-s', 'EXPORTED_FUNCTIONS=["_bufferTest"]', '-s', 'EXTRA_EXPORTED_RUNTIME_METHODS=["ccall", "cwrap"]', '-s', 'BINARYEN_ASYNC_COMPILATION=0'], stdout=PIPE, stderr=PIPE)

    # Check that compilation was successful
    assert os.path.exists('test.js')
    test_js_closure_0 = open('test.js').read()

    # Check that test.js compiled with --closure 0 contains "module['exports'] = Module;"
    assert ("module['exports'] = Module;" in test_js_closure_0) or ('module["exports"]=Module' in test_js_closure_0) or ('module["exports"] = Module;' in test_js_closure_0)

    # Check that main.js (which requires test.js) completes successfully when run in node.js
    # in order to check that the exports are indeed functioning correctly.
    shutil.copyfile(path_from_root('tests', 'Module-exports', 'main.js'), 'main.js')
    if NODE_JS in JS_ENGINES:
      self.assertContained('bufferTest finished', run_js('main.js', engine=NODE_JS))

    # Delete test.js again and check it's gone.
    try_delete(path_from_root('tests', 'Module-exports', 'test.js'))
    assert not os.path.exists(path_from_root('tests', 'Module-exports', 'test.js'))

    # compile with -O2 --closure 1
    run_process([PYTHON, EMCC, path_from_root('tests', 'Module-exports', 'test.c'), '-o', path_from_root('tests', 'Module-exports', 'test.js'), '-O2', '--closure', '1', '--pre-js', path_from_root('tests', 'Module-exports', 'setup.js'), '-s', 'EXPORTED_FUNCTIONS=["_bufferTest"]', '-s', 'BINARYEN_ASYNC_COMPILATION=0'], stdout=PIPE, stderr=PIPE)

    # Check that compilation was successful
    assert os.path.exists(path_from_root('tests', 'Module-exports', 'test.js'))
    test_js_closure_1 = open(path_from_root('tests', 'Module-exports', 'test.js')).read()

    # Check that test.js compiled with --closure 1 contains "module.exports", we want to verify that
    # "module['exports']" got minified to "module.exports" when compiling with --closure 1
    assert "module.exports" in test_js_closure_1

    # Check that main.js (which requires test.js) completes successfully when run in node.js
    # in order to check that the exports are indeed functioning correctly.
    if NODE_JS in JS_ENGINES:
      self.assertContained('bufferTest finished', run_js('main.js', engine=NODE_JS))

    # Tidy up files that might have been created by this test.
    try_delete(path_from_root('tests', 'Module-exports', 'test.js'))
    try_delete(path_from_root('tests', 'Module-exports', 'test.js.map'))
    try_delete(path_from_root('tests', 'Module-exports', 'test.js.mem'))

  def test_node_catch_exit(self):
    # Test that in node.js exceptions are not caught if NODEJS_EXIT_CATCH=0
    if NODE_JS not in JS_ENGINES:
      return

    create_test_file('count.c', '''
      #include <string.h>
      int count(const char *str) {
          return (int)strlen(str);
      }
    ''')

    create_test_file('index.js', '''
      const count = require('./count.js');

      console.log(xxx); //< here is the ReferenceError
    ''')

    reference_error_text = 'console.log(xxx); //< here is the ReferenceError'

    run_process([PYTHON, EMCC, 'count.c', '-o', 'count.js'])

    # Check that the ReferenceError is caught and rethrown and thus the original error line is masked
    self.assertNotContained(reference_error_text,
                            run_js('index.js', engine=NODE_JS, stderr=STDOUT, assert_returncode=None))

    run_process([PYTHON, EMCC, 'count.c', '-o', 'count.js', '-s', 'NODEJS_CATCH_EXIT=0'])

    # Check that the ReferenceError is not caught, so we see the error properly
    self.assertContained(reference_error_text,
                         run_js('index.js', engine=NODE_JS, stderr=STDOUT, assert_returncode=None))

  def test_extra_exported_methods(self):
    # Test with node.js that the EXTRA_EXPORTED_RUNTIME_METHODS setting is considered by libraries
    if NODE_JS not in JS_ENGINES:
      self.skipTest("node engine required for this test")

    create_test_file('count.c', '''
      #include <string.h>
      int count(const char *str) {
          return (int)strlen(str);
      }
    ''')

    create_test_file('index.js', '''
      const count = require('./count.js');

      console.log(count.FS_writeFile);
    ''')

    reference_error_text = 'undefined'

    run_process([PYTHON, EMCC, 'count.c', '-s', 'FORCE_FILESYSTEM=1', '-s',
                 'EXTRA_EXPORTED_RUNTIME_METHODS=["FS_writeFile"]', '-o', 'count.js'])

    # Check that the Module.FS_writeFile exists
    self.assertNotContained(reference_error_text,
                            run_js('index.js', engine=NODE_JS, stderr=STDOUT, assert_returncode=None))

    run_process([PYTHON, EMCC, 'count.c', '-s', 'FORCE_FILESYSTEM=1', '-o', 'count.js'])

    # Check that the Module.FS_writeFile is not exported
    self.assertContained(reference_error_text,
                         run_js('index.js', engine=NODE_JS, stderr=STDOUT, assert_returncode=None))

  def test_fs_stream_proto(self):
    open('src.cpp', 'wb').write(br'''
#include <stdio.h>
#include <fcntl.h>
#include <unistd.h>
#include <sys/stat.h>
#include <errno.h>
#include <string.h>

int main()
{
    long file_size = 0;
    int h = open("src.cpp", O_RDONLY, 0666);
    if (0 != h)
    {
        FILE* file = fdopen(h, "rb");
        if (0 != file)
        {
            fseek(file, 0, SEEK_END);
            file_size = ftell(file);
            fseek(file, 0, SEEK_SET);
        }
        else
        {
            printf("fdopen() failed: %s\n", strerror(errno));
            return 10;
        }
        close(h);
        printf("File size: %ld\n", file_size);
    }
    else
    {
        printf("open() failed: %s\n", strerror(errno));
        return 10;
    }
    return 0;
}
    ''')
    run_process([PYTHON, EMCC, 'src.cpp', '--embed-file', 'src.cpp'])
    for engine in JS_ENGINES:
      out = run_js('a.out.js', engine=engine, stderr=PIPE, full_output=True)
      self.assertContained('File size: 724', out)

  @no_wasm_backend('uses MAIN_MODULE')
  def test_proxyfs(self):
    # This test supposes that 3 different programs share the same directory and files.
    # The same JS object is not used for each of them
    # But 'require' function caches JS objects.
    # If we just load same js-file multiple times like following code,
    # these programs (m0,m1,m2) share the same JS object.
    #
    #   var m0 = require('./proxyfs_test.js');
    #   var m1 = require('./proxyfs_test.js');
    #   var m2 = require('./proxyfs_test.js');
    #
    # To separate js-objects for each of them, following 'require' use different js-files.
    #
    #   var m0 = require('./proxyfs_test.js');
    #   var m1 = require('./proxyfs_test1.js');
    #   var m2 = require('./proxyfs_test2.js');
    #
    create_test_file('proxyfs_test_main.js', r'''
var m0 = require('./proxyfs_test.js');
var m1 = require('./proxyfs_test1.js');
var m2 = require('./proxyfs_test2.js');

var section;
function print(str){
  process.stdout.write(section+":"+str+":");
}

m0.FS.mkdir('/working');
m0.FS.mount(m0.PROXYFS,{root:'/',fs:m1.FS},'/working');
m0.FS.mkdir('/working2');
m0.FS.mount(m0.PROXYFS,{root:'/',fs:m2.FS},'/working2');

section = "child m1 reads and writes local file.";
print("m1 read embed");
m1.ccall('myreade','number',[],[]);
print("m1 write");console.log("");
m1.ccall('mywrite0','number',['number'],[1]);
print("m1 read");
m1.ccall('myread0','number',[],[]);


section = "child m2 reads and writes local file.";
print("m2 read embed");
m2.ccall('myreade','number',[],[]);
print("m2 write");console.log("");
m2.ccall('mywrite0','number',['number'],[2]);
print("m2 read");
m2.ccall('myread0','number',[],[]);

section = "child m1 reads local file.";
print("m1 read");
m1.ccall('myread0','number',[],[]);

section = "parent m0 reads and writes local and children's file.";
print("m0 read embed");
m0.ccall('myreade','number',[],[]);
print("m0 read m1");
m0.ccall('myread1','number',[],[]);
print("m0 read m2");
m0.ccall('myread2','number',[],[]);

section = "m0,m1 and m2 verify local files.";
print("m0 write");console.log("");
m0.ccall('mywrite0','number',['number'],[0]);
print("m0 read");
m0.ccall('myread0','number',[],[]);
print("m1 read");
m1.ccall('myread0','number',[],[]);
print("m2 read");
m2.ccall('myread0','number',[],[]);

print("m0 read embed");
m0.ccall('myreade','number',[],[]);
print("m1 read embed");
m1.ccall('myreade','number',[],[]);
print("m2 read embed");
m2.ccall('myreade','number',[],[]);

section = "parent m0 writes and reads children's files.";
print("m0 write m1");console.log("");
m0.ccall('mywrite1','number',[],[]);
print("m0 read m1");
m0.ccall('myread1','number',[],[]);
print("m0 write m2");console.log("");
m0.ccall('mywrite2','number',[],[]);
print("m0 read m2");
m0.ccall('myread2','number',[],[]);
print("m1 read");
m1.ccall('myread0','number',[],[]);
print("m2 read");
m2.ccall('myread0','number',[],[]);
print("m0 read m0");
m0.ccall('myread0','number',[],[]);
''')

    create_test_file('proxyfs_pre.js', r'''
if (typeof Module === 'undefined') Module = {};
Module["noInitialRun"]=true;
Module["noExitRuntime"]=true;
''')

    create_test_file('proxyfs_embed.txt', r'''test
''')

    create_test_file('proxyfs_test.c', r'''
#include <stdio.h>

int
mywrite1(){
  FILE* out = fopen("/working/hoge.txt","w");
  fprintf(out,"test1\n");
  fclose(out);
  return 0;
}

int
myread1(){
  FILE* in = fopen("/working/hoge.txt","r");
  char buf[1024];
  int len;
  if(in==NULL)
    printf("open failed\n");

  while(! feof(in)){
    if(fgets(buf,sizeof(buf),in)==buf){
      printf("%s",buf);
    }
  }
  fclose(in);
  return 0;
}
int
mywrite2(){
  FILE* out = fopen("/working2/hoge.txt","w");
  fprintf(out,"test2\n");
  fclose(out);
  return 0;
}

int
myread2(){
  {
    FILE* in = fopen("/working2/hoge.txt","r");
    char buf[1024];
    int len;
    if(in==NULL)
      printf("open failed\n");

    while(! feof(in)){
      if(fgets(buf,sizeof(buf),in)==buf){
        printf("%s",buf);
      }
    }
    fclose(in);
  }
  return 0;
}

int
mywrite0(int i){
  FILE* out = fopen("hoge.txt","w");
  fprintf(out,"test0_%d\n",i);
  fclose(out);
  return 0;
}

int
myread0(){
  {
    FILE* in = fopen("hoge.txt","r");
    char buf[1024];
    int len;
    if(in==NULL)
      printf("open failed\n");

    while(! feof(in)){
      if(fgets(buf,sizeof(buf),in)==buf){
        printf("%s",buf);
      }
    }
    fclose(in);
  }
  return 0;
}

int
myreade(){
  {
    FILE* in = fopen("proxyfs_embed.txt","r");
    char buf[1024];
    int len;
    if(in==NULL)
      printf("open failed\n");

    while(! feof(in)){
      if(fgets(buf,sizeof(buf),in)==buf){
        printf("%s",buf);
      }
    }
    fclose(in);
  }
  return 0;
}
''')

    run_process([PYTHON, EMCC,
                 '-o', 'proxyfs_test.js', 'proxyfs_test.c',
                 '--embed-file', 'proxyfs_embed.txt', '--pre-js', 'proxyfs_pre.js',
                 '-s', 'EXTRA_EXPORTED_RUNTIME_METHODS=["ccall", "cwrap"]',
                 '-s', 'BINARYEN_ASYNC_COMPILATION=0',
                 '-s', 'MAIN_MODULE=1',
                 '-s', 'EXPORT_ALL=1'])
    # Following shutil.copyfile just prevent 'require' of node.js from caching js-object.
    # See https://nodejs.org/api/modules.html
    shutil.copyfile('proxyfs_test.js', 'proxyfs_test1.js')
    shutil.copyfile('proxyfs_test.js', 'proxyfs_test2.js')
    out = run_js('proxyfs_test_main.js')
    section = "child m1 reads and writes local file."
    self.assertContained(section + ":m1 read embed:test", out)
    self.assertContained(section + ":m1 write:", out)
    self.assertContained(section + ":m1 read:test0_1", out)
    section = "child m2 reads and writes local file."
    self.assertContained(section + ":m2 read embed:test", out)
    self.assertContained(section + ":m2 write:", out)
    self.assertContained(section + ":m2 read:test0_2", out)
    section = "child m1 reads local file."
    self.assertContained(section + ":m1 read:test0_1", out)
    section = "parent m0 reads and writes local and children's file."
    self.assertContained(section + ":m0 read embed:test", out)
    self.assertContained(section + ":m0 read m1:test0_1", out)
    self.assertContained(section + ":m0 read m2:test0_2", out)
    section = "m0,m1 and m2 verify local files."
    self.assertContained(section + ":m0 write:", out)
    self.assertContained(section + ":m0 read:test0_0", out)
    self.assertContained(section + ":m1 read:test0_1", out)
    self.assertContained(section + ":m2 read:test0_2", out)
    self.assertContained(section + ":m0 read embed:test", out)
    self.assertContained(section + ":m1 read embed:test", out)
    self.assertContained(section + ":m2 read embed:test", out)
    section = "parent m0 writes and reads children's files."
    self.assertContained(section + ":m0 write m1:", out)
    self.assertContained(section + ":m0 read m1:test1", out)
    self.assertContained(section + ":m0 write m2:", out)
    self.assertContained(section + ":m0 read m2:test2", out)
    self.assertContained(section + ":m1 read:test1", out)
    self.assertContained(section + ":m2 read:test2", out)
    self.assertContained(section + ":m0 read m0:test0_0", out)

  def check_simd(self, expected_simds, expected_out):
    if SPIDERMONKEY_ENGINE in JS_ENGINES:
      out = run_js('a.out.js', engine=SPIDERMONKEY_ENGINE, stderr=PIPE, full_output=True)
      self.validate_asmjs(out)
    else:
      out = run_js('a.out.js')
    self.assertContained(expected_out, out)

    src = open('a.out.js').read()
    asm = src[src.find('// EMSCRIPTEN_START_FUNCS'):src.find('// EMSCRIPTEN_END_FUNCS')]
    simds = asm.count('SIMD_')
    assert simds >= expected_simds, 'expecting to see at least %d SIMD* uses, but seeing %d' % (expected_simds, simds)

  @unittest.skip("autovectorization of this stopped in LLVM 6.0")
  def test_autovectorize_linpack(self):
    # TODO: investigate when SIMD arrives in wasm
    run_process([PYTHON, EMCC, path_from_root('tests', 'linpack.c'), '-O2', '-s', 'SIMD=1', '-DSP', '-s', 'PRECISE_F32=1', '--profiling', '-s', 'WASM=0'])
    self.check_simd(30, 'Unrolled Single  Precision')

  def test_dependency_file(self):
    # Issue 1732: -MMD (and friends) create dependency files that need to be
    # copied from the temporary directory.

    create_test_file('test.cpp', r'''
      #include "test.hpp"

      void my_function()
      {
      }
    ''')
    create_test_file('test.hpp', r'''
      void my_function();
    ''')

    run_process([PYTHON, EMCC, '-MMD', '-c', 'test.cpp', '-o', 'test.o'])

    assert os.path.exists('test.d'), 'No dependency file generated'
    deps = open('test.d').read()
    # Look for ': ' instead of just ':' to not confuse C:\path\ notation with make "target: deps" rule. Not perfect, but good enough for this test.
    head, tail = deps.split(': ', 2)
    assert 'test.o' in head, 'Invalid dependency target'
    assert 'test.cpp' in tail and 'test.hpp' in tail, 'Invalid dependencies generated'

  def test_dependency_file_2(self):
    self.clear()
    shutil.copyfile(path_from_root('tests', 'hello_world.c'), 'a.c')
    run_process([PYTHON, EMCC, 'a.c', '-MMD', '-MF', 'test.d', '-c'])
    self.assertContained(open('test.d').read(), 'a.o: a.c\n')

    self.clear()
    shutil.copyfile(path_from_root('tests', 'hello_world.c'), 'a.c')
    run_process([PYTHON, EMCC, 'a.c', '-MMD', '-MF', 'test.d', '-c', '-o', 'test.o'])
    self.assertContained(open('test.d').read(), 'test.o: a.c\n')

    self.clear()
    shutil.copyfile(path_from_root('tests', 'hello_world.c'), 'a.c')
    os.mkdir('obj')
    run_process([PYTHON, EMCC, 'a.c', '-MMD', '-MF', 'test.d', '-c', '-o', 'obj/test.o'])
    self.assertContained(open('test.d').read(), 'obj/test.o: a.c\n')

  def test_quoted_js_lib_key(self):
    create_test_file('lib.js', r'''
mergeInto(LibraryManager.library, {
   __internal_data:{
    '<' : 0,
    'white space' : 1
  },
  printf__deps: ['__internal_data', 'fprintf']
});
''')

    run_process([PYTHON, EMCC, path_from_root('tests', 'hello_world.cpp'), '--js-library', 'lib.js'])
    self.assertContained('hello, world!', run_js('a.out.js'))

  def test_exported_js_lib(self):
    create_test_file('lib.js', r'''
mergeInto(LibraryManager.library, {
 jslibfunc: function(x) { return 2 * x }
});
''')
    create_test_file('src.cpp', r'''
#include <emscripten.h>
extern "C" int jslibfunc(int x);
int main() {
  printf("c calling: %d\n", jslibfunc(6));
  EM_ASM({
    out('js calling: ' + Module['_jslibfunc'](5) + '.');
  });
}
''')
    run_process([PYTHON, EMCC, 'src.cpp', '--js-library', 'lib.js', '-s', 'EXPORTED_FUNCTIONS=["_main", "_jslibfunc"]'])
    self.assertContained('c calling: 12\njs calling: 10.', run_js('a.out.js'))

  def test_js_lib_using_asm_lib(self):
    create_test_file('lib.js', r'''
mergeInto(LibraryManager.library, {
  jslibfunc__deps: ['asmlibfunc'],
  jslibfunc: function(x) {
    return 2 * _asmlibfunc(x);
  },

  asmlibfunc__asm: true,
  asmlibfunc__sig: 'ii',
  asmlibfunc: function(x) {
    x = x | 0;
    return x + 1 | 0;
  }
});
''')
    create_test_file('src.cpp', r'''
#include <stdio.h>
extern "C" int jslibfunc(int x);
int main() {
  printf("c calling: %d\n", jslibfunc(6));
}
''')
    run_process([PYTHON, EMCC, 'src.cpp', '--js-library', 'lib.js'])
    self.assertContained('c calling: 14\n', run_js('a.out.js'))

  def test_EMCC_BUILD_DIR(self):
    # EMCC_BUILD_DIR env var contains the dir we were building in, when running the js compiler (e.g. when
    # running a js library). We force the cwd to be src/ for technical reasons, so this lets you find out
    # where you were.
    create_test_file('lib.js', r'''
printErr('dir was ' + process.env.EMCC_BUILD_DIR);
''')
    err = run_process([PYTHON, EMCC, path_from_root('tests', 'hello_world.cpp'), '--js-library', 'lib.js'], stderr=PIPE).stderr
    self.assertContained('dir was ' + os.path.realpath(os.path.normpath(self.get_dir())), err)

  def test_float_h(self):
    process = run_process([PYTHON, EMCC, path_from_root('tests', 'float+.c')], stdout=PIPE, stderr=PIPE)
    assert process.returncode is 0, 'float.h should agree with our system: ' + process.stdout + '\n\n\n' + process.stderr

  def test_default_obj_ext(self):
    outdir = 'out_dir' + '/'

    self.clear()
    os.mkdir(outdir)
    err = run_process([PYTHON, EMCC, '-c', path_from_root('tests', 'hello_world.c'), '-o', outdir], stderr=PIPE).stderr
    assert not err, err
    assert os.path.isfile(outdir + 'hello_world.o')

    self.clear()
    os.mkdir(outdir)
    err = run_process([PYTHON, EMCC, '-c', path_from_root('tests', 'hello_world.c'), '-o', outdir, '--default-obj-ext', 'obj'], stderr=PIPE).stderr
    assert not err, err
    assert os.path.isfile(outdir + 'hello_world.obj')

  def test_doublestart_bug(self):
    create_test_file('code.cpp', r'''
#include <stdio.h>
#include <emscripten.h>

void main_loop(void) {
    static int cnt = 0;
    if (++cnt >= 10) emscripten_cancel_main_loop();
}

int main(void) {
    printf("This should only appear once.\n");
    emscripten_set_main_loop(main_loop, 10, 0);
    return 0;
}
''')

    create_test_file('pre.js', r'''
if (!Module['preRun']) Module['preRun'] = [];
Module["preRun"].push(function () {
    addRunDependency('test_run_dependency');
    removeRunDependency('test_run_dependency');
});
''')

    run_process([PYTHON, EMCC, 'code.cpp', '--pre-js', 'pre.js'])
    output = run_js('a.out.js', engine=NODE_JS)

    assert output.count('This should only appear once.') == 1, output

  def test_module_print(self):
    create_test_file('code.cpp', r'''
#include <stdio.h>
int main(void) {
  printf("123456789\n");
  return 0;
}
''')

    create_test_file('pre.js', r'''
var Module = { print: function(x) { throw '<{(' + x + ')}>' } };
''')

    run_process([PYTHON, EMCC, 'code.cpp', '--pre-js', 'pre.js'])
    output = run_js('a.out.js', stderr=PIPE, full_output=True, engine=NODE_JS, assert_returncode=None)
    assert r'<{(123456789)}>' in output, output

  def test_precompiled_headers(self):
    for suffix in ['gch', 'pch']:
      print(suffix)
      self.clear()

      create_test_file('header.h', '#define X 5\n')
      run_process([PYTHON, EMCC, '-xc++-header', 'header.h', '-c'])
      assert os.path.exists('header.h.gch') # default output is gch
      if suffix != 'gch':
        run_process([PYTHON, EMCC, '-xc++-header', 'header.h', '-o', 'header.h.' + suffix])
        assert open('header.h.gch', 'rb').read() == open('header.h.' + suffix, 'rb').read()

      create_test_file('src.cpp', r'''
#include <stdio.h>
int main() {
  printf("|%d|\n", X);
  return 0;
}
''')
      run_process([PYTHON, EMCC, 'src.cpp', '-include', 'header.h'])

      output = run_js('a.out.js', stderr=PIPE, full_output=True, engine=NODE_JS)
      assert '|5|' in output, output

      # also verify that the gch is actually used
      err = run_process([PYTHON, EMCC, 'src.cpp', '-include', 'header.h', '-Xclang', '-print-stats'], stderr=PIPE).stderr
      self.assertTextDataContained('*** PCH/Modules Loaded:\nModule: header.h.' + suffix, err)
      # and sanity check it is not mentioned when not
      try_delete('header.h.' + suffix)
      err = run_process([PYTHON, EMCC, 'src.cpp', '-include', 'header.h', '-Xclang', '-print-stats'], stderr=PIPE).stderr
      assert '*** PCH/Modules Loaded:\nModule: header.h.' + suffix not in err.replace('\r\n', '\n'), err

      # with specified target via -o
      try_delete('header.h.' + suffix)
      run_process([PYTHON, EMCC, '-xc++-header', 'header.h', '-o', 'my.' + suffix])
      assert os.path.exists('my.' + suffix)

      # -include-pch flag
      run_process([PYTHON, EMCC, '-xc++-header', 'header.h', '-o', 'header.h.' + suffix])
      run_process([PYTHON, EMCC, 'src.cpp', '-include-pch', 'header.h.' + suffix])
      output = run_js('a.out.js')
      assert '|5|' in output, output

  @no_wasm_backend()
  def test_warn_unaligned(self):
    create_test_file('src.cpp', r'''
#include <stdio.h>
struct packey {
  char x;
  int y;
  double z;
} __attribute__((__packed__));
int main() {
  volatile packey p;
  p.x = 0;
  p.y = 1;
  p.z = 2;
  return 0;
}
''')
    output = run_process([PYTHON, EMCC, 'src.cpp', '-s', 'WASM=0', '-s', 'WARN_UNALIGNED=1'], stderr=PIPE)
    output = run_process([PYTHON, EMCC, 'src.cpp', '-s', 'WASM=0', '-s', 'WARN_UNALIGNED=1', '-g'], stderr=PIPE)
    assert 'emcc: warning: unaligned store' in output.stderr, output.stderr
    assert 'emcc: warning: unaligned store' in output.stderr, output.stderr
    assert '@line 11 "src.cpp"' in output.stderr, output.stderr

  def test_LEGACY_VM_SUPPORT(self):
    # when modern features are lacking, we can polyfill them or at least warn
    create_test_file('pre.js', 'Math.imul = undefined;')

    def test(expected, opts=[]):
      print(opts)
      result = run_process([PYTHON, EMCC, path_from_root('tests', 'hello_world.c'), '--pre-js', 'pre.js'] + opts, stderr=PIPE, check=False)
      if result.returncode == 0:
        self.assertContained(expected, run_js('a.out.js', stderr=PIPE, full_output=True, engine=NODE_JS, assert_returncode=None))
      else:
        self.assertContained(expected, result.stderr)

    # when legacy is needed, we show an error indicating so
    test('build with LEGACY_VM_SUPPORT')
    # wasm is on by default, and does not mix with legacy, so we show an error
    test('LEGACY_VM_SUPPORT is only supported for asm.js, and not wasm. Build with -s WASM=0', ['-s', 'LEGACY_VM_SUPPORT=1'])
    # legacy + disabling wasm works
    if self.is_wasm_backend():
      return
    test('hello, world!', ['-s', 'LEGACY_VM_SUPPORT=1', '-s', 'WASM=0'])

  def test_on_abort(self):
    expected_output = 'Module.onAbort was called'

    def add_on_abort_and_verify(extra=''):
      with open('a.out.js') as f:
        js = f.read()
      with open('a.out.js', 'w') as f:
        f.write("var Module = { onAbort: function() { console.log('%s') } };\n" % expected_output)
        f.write(extra + '\n')
        f.write(js)
      self.assertContained(expected_output, run_js('a.out.js', assert_returncode=None))

    # test direct abort() C call

    create_test_file('src.c', '''
        #include <stdlib.h>
        int main() {
          abort();
        }
      ''')
    run_process([PYTHON, EMCC, 'src.c', '-s', 'BINARYEN_ASYNC_COMPILATION=0'])
    add_on_abort_and_verify()

    # test direct abort() JS call

    create_test_file('src.c', '''
        #include <emscripten.h>
        int main() {
          EM_ASM({ abort() });
        }
      ''')
    run_process([PYTHON, EMCC, 'src.c', '-s', 'BINARYEN_ASYNC_COMPILATION=0'])
    add_on_abort_and_verify()

    # test throwing in an abort handler, and catching that

    create_test_file('src.c', '''
        #include <emscripten.h>
        int main() {
          EM_ASM({
            try {
              out('first');
              abort();
            } catch (e) {
              out('second');
              abort();
              throw e;
            }
          });
        }
      ''')
    run_process([PYTHON, EMCC, 'src.c', '-s', 'BINARYEN_ASYNC_COMPILATION=0'])
    with open('a.out.js') as f:
      js = f.read()
    with open('a.out.js', 'w') as f:
      f.write("var Module = { onAbort: function() { console.log('%s'); throw 're-throw'; } };\n" % expected_output)
      f.write(js)
    out = run_js('a.out.js', stderr=STDOUT, assert_returncode=None)
    print(out)
    self.assertContained(expected_output, out)
    self.assertContained('re-throw', out)
    self.assertContained('first', out)
    self.assertContained('second', out)
    self.assertEqual(out.count(expected_output), 2)

    # test an abort during startup
    run_process([PYTHON, EMCC, path_from_root('tests', 'hello_world.c'), '-s', 'BINARYEN_METHOD="interpret-binary"'])
    os.remove('a.out.wasm') # trigger onAbort by intentionally causing startup to fail
    add_on_abort_and_verify()

    # test an abort due to lack of a working binaryen method
    run_process([PYTHON, EMCC, path_from_root('tests', 'hello_world.c'), '-s', 'BINARYEN_METHOD="asmjs"'])
    add_on_abort_and_verify(extra='Module.asm = "string-instead-of-code, asmjs method will fail";')

  def test_no_exit_runtime(self):
    create_test_file('code.cpp', r'''
#include <stdio.h>

template<int x>
struct Waste {
  Waste() {
    printf("coming around %d\n", x);
  }
  ~Waste() {
    printf("going away %d\n", x);
  }
};

Waste<1> w1;
Waste<2> w2;
Waste<3> w3;
Waste<4> w4;
Waste<5> w5;

int main(int argc, char **argv) {
  return 0;
}
    ''')

    for wasm in [0, 1]:
      for no_exit in [1, 0]:
        for opts in [[], ['-O1'], ['-O2', '-g2'], ['-O2', '-g2', '--llvm-lto', '1']]:
          if self.is_wasm_backend() and not wasm:
            continue
          print(wasm, no_exit, opts)
          cmd = [PYTHON, EMCC] + opts + ['code.cpp', '-s', 'EXIT_RUNTIME=' + str(1 - no_exit), '-s', 'WASM=' + str(wasm)]
          if wasm:
            cmd += ['--profiling-funcs'] # for function names
          run_process(cmd)
          output = run_js('a.out.js', stderr=PIPE, full_output=True, engine=NODE_JS)
          src = open('a.out.js').read()
          if wasm:
            src += '\n' + self.get_wasm_text('a.out.wasm')
          exit = 1 - no_exit
          print('  exit:', exit, 'opts:', opts)
          self.assertContained('coming around', output)
          if exit:
            self.assertContained('going away', output)
          else:
            self.assertNotContained('going away', output)
          if not self.is_wasm_backend():
            # The wasm backend uses atexit to register destructors when
            # constructors are called  There is currently no way to exclude
            # these destructors from the wasm binary.
            assert ('atexit(' in src) == exit, 'atexit should not appear in src when EXIT_RUNTIME=0'
            assert ('_ZN5WasteILi2EED' in src) == exit, 'destructors should not appear if no exit:\n' + src

  def test_no_exit_runtime_warnings_flush(self):
    # check we warn if there is unflushed info
    create_test_file('code.c', r'''
#include <stdio.h>
int main(int argc, char **argv) {
  printf("hello\n");
  printf("world"); // no newline, not flushed
#if FLUSH
  printf("\n");
#endif
}
''')
    create_test_file('code.cpp', r'''
#include <iostream>
int main() {
  using namespace std;
  cout << "hello" << std::endl;
  cout << "world"; // no newline, not flushed
#if FLUSH
  std::cout << std::endl;
#endif
}
''')
    for src in ['code.c', 'code.cpp']:
      for no_exit in [0, 1]:
        for assertions in [0, 1]:
          for flush in [0, 1]:
            # TODO: also check FILESYSTEM=0 here. it never worked though, buffered output was not emitted at shutdown
            print(src, no_exit, assertions, flush)
            cmd = [PYTHON, EMCC, src, '-s', 'EXIT_RUNTIME=%d' % (1 - no_exit), '-s', 'ASSERTIONS=%d' % assertions]
            if flush:
              cmd += ['-DFLUSH']
            run_process(cmd)
            output = run_js('a.out.js', stderr=PIPE, full_output=True)
            exit = 1 - no_exit
            assert 'hello' in output, output
            assert ('world' in output) == (exit or flush), 'unflushed content is shown only when exiting the runtime'
            assert (no_exit and assertions and not flush) == ('stdio streams had content in them that was not flushed. you should set EXIT_RUNTIME to 1' in output), 'warning should be shown'

  def test_fs_after_main(self):
    for args in [[], ['-O1']]:
      print(args)
      run_process([PYTHON, EMCC, path_from_root('tests', 'fs_after_main.cpp')])
      self.assertContained('Test passed.', run_js('a.out.js', engine=NODE_JS))

  @no_wasm_backend('tests internal compiler command')
  @uses_canonical_tmp
  def test_os_oz(self):
    with env_modify({'EMCC_DEBUG': '1'}):
      for args, expect in [
          (['-O1'], 'LLVM opts: -O1'),
          (['-O2'], 'LLVM opts: -O3'),
          (['-Os'], 'LLVM opts: -Os'),
          (['-Oz'], 'LLVM opts: -Oz'),
          (['-O3'], 'LLVM opts: -O3'),
        ]:
        print(args, expect)
        err = run_process([PYTHON, EMCC, path_from_root('tests', 'hello_world.cpp')] + args, stdout=PIPE, stderr=PIPE).stderr
        self.assertContained(expect, err)
        self.assertContained('hello, world!', run_js('a.out.js'))

  def test_oz_size(self):
    sizes = {}
    for name, args in [
        ('0', ['-o', 'dlmalloc.o']),
        ('1', ['-o', 'dlmalloc.o', '-O1']),
        ('2', ['-o', 'dlmalloc.o', '-O2']),
        ('s', ['-o', 'dlmalloc.o', '-Os']),
        ('z', ['-o', 'dlmalloc.o', '-Oz']),
        ('3', ['-o', 'dlmalloc.o', '-O3']),
        ('0c', ['-c']),
        ('1c', ['-c', '-O1']),
        ('2c', ['-c', '-O2']),
        ('sc', ['-c', '-Os']),
        ('zc', ['-c', '-Oz']),
        ('3c', ['-c', '-O3']),
      ]:
      print(name, args)
      self.clear()
      run_process([PYTHON, EMCC, path_from_root('system', 'lib', 'dlmalloc.c')] + args, stdout=PIPE, stderr=PIPE)
      sizes[name] = os.path.getsize('dlmalloc.o')
    print(sizes)
    # -c should not affect code size
    for name in ['0', '1', '2', '3', 's', 'z']:
      assert sizes[name] == sizes[name + 'c']
    opt_min = min(sizes['1'], sizes['2'], sizes['3'], sizes['s'], sizes['z'])
    opt_max = max(sizes['1'], sizes['2'], sizes['3'], sizes['s'], sizes['z'])
    assert opt_min - opt_max <= opt_max * 0.1, 'opt builds are all fairly close'
    assert sizes['0'] > (1.20 * opt_max), 'unopt build is quite larger'

  @no_wasm_backend('relies on ctor evaluation and dtor elimination')
  def test_global_inits(self):
    create_test_file('inc.h', r'''
#include <stdio.h>

template<int x>
struct Waste {
  int state;
  Waste() : state(10) {}
  void test(int a) {
    printf("%d\n", a + state);
  }
  ~Waste() {
    printf("going away %d\n", x);
  }
};

Waste<3> *getMore();
''')

    create_test_file('main.cpp', r'''
#include "inc.h"

Waste<1> mw1;
Waste<2> mw2;

int main(int argc, char **argv) {
  printf("argc: %d\n", argc);
  mw1.state += argc;
  mw2.state += argc;
  mw1.test(5);
  mw2.test(6);
  getMore()->test(0);
  return 0;
}
''')

    create_test_file('side.cpp', r'''
#include "inc.h"

Waste<3> sw3;

Waste<3> *getMore() {
  return &sw3;
}
''')

    for opts, has_global in [
      (['-O2', '-g', '-s', 'EXIT_RUNTIME=1'], True),
      # no-exit-runtime removes the atexits, and then globalgce can work
      # it's magic to remove the global initializer entirely
      (['-O2', '-g'], False),
      (['-Os', '-g', '-s', 'EXIT_RUNTIME=1'], True),
      (['-Os', '-g'], False),
      (['-O2', '-g', '--llvm-lto', '1', '-s', 'EXIT_RUNTIME=1'], True),
      (['-O2', '-g', '--llvm-lto', '1'], False),
    ]:
      print(opts, has_global)
      run_process([PYTHON, EMCC, 'main.cpp', '-c'] + opts)
      run_process([PYTHON, EMCC, 'side.cpp', '-c'] + opts)
      run_process([PYTHON, EMCC, 'main.o', 'side.o'] + opts)
      run_js('a.out.js', stderr=PIPE, full_output=True, engine=NODE_JS)
      src = open('a.out.js').read()
      self.assertContained('argc: 1\n16\n17\n10\n', run_js('a.out.js'))
      if has_global:
        self.assertContained('_GLOBAL_', src)
      else:
        self.assertNotContained('_GLOBAL_', src)

  def test_implicit_func(self):
    create_test_file('src.c', r'''
#include <stdio.h>
int main()
{
    printf("hello %d\n", strnlen("waka", 2)); // Implicit declaration, no header, for strnlen
    int (*my_strnlen)(char*, ...) = strnlen;
    printf("hello %d\n", my_strnlen("shaka", 2));
    return 0;
}
''')

    IMPLICIT_WARNING = '''warning: implicit declaration of function 'strnlen' is invalid in C99'''
    IMPLICIT_ERROR = '''error: implicit declaration of function 'strnlen' is invalid in C99'''

    for opts, expected, compile_expected in [
      ([], None, [IMPLICIT_ERROR]),
      (['-Wno-error=implicit-function-declaration'], ['hello '], [IMPLICIT_WARNING]), # turn error into warning
      (['-Wno-implicit-function-declaration'], ['hello '], []), # turn error into nothing at all (runtime output is incorrect)
    ]:
      print(opts, expected)
      try_delete('a.out.js')
      stderr = run_process([PYTHON, EMCC, 'src.c'] + opts, stderr=PIPE, check=False).stderr
      for ce in compile_expected + ['''warning: incompatible pointer types''']:
        self.assertContained(ce, stderr)
      if expected is None:
        assert not os.path.exists('a.out.js')
      else:
        output = run_js('a.out.js', stderr=PIPE, full_output=True)
        for e in expected:
          self.assertContained(e, output)

  @no_wasm_backend('uses prebuilt .ll file')
  def test_incorrect_static_call(self):
    for wasm in [0, 1]:
      for opts in [0, 1]:
        for asserts in [0, 1]:
          extra = []
          if opts != 1 - asserts:
            extra = ['-s', 'ASSERTIONS=' + str(asserts)]
          cmd = [PYTHON, EMCC, path_from_root('tests', 'sillyfuncast2_noasm.ll'), '-O' + str(opts), '-s', 'WASM=' + str(wasm)] + extra
          print(opts, asserts, wasm, cmd)
          stderr = run_process(cmd, stdout=PIPE, stderr=PIPE, check=False).stderr
          assert ('unexpected' in stderr) == asserts, stderr
          assert ("to 'doit'" in stderr) == asserts, stderr

  @no_wasm_backend('fastcomp specific')
  def test_llvm_lit(self):
    grep_path = Building.which('grep')
    if not grep_path:
      self.skipTest('This test needs the "grep" tool in PATH. If you are using emsdk on Windows, you can obtain it via installing and activating the gnu package.')
    llvm_src = get_fastcomp_src_dir()
    if not llvm_src:
      self.skipTest('llvm source tree not found')
    LLVM_LIT = os.path.join(LLVM_ROOT, 'llvm-lit.py')
    if not os.path.exists(LLVM_LIT):
      LLVM_LIT = os.path.join(LLVM_ROOT, 'llvm-lit')
      if not os.path.exists(LLVM_LIT):
        self.skipTest('llvm-lit not found; fastcomp directory is most likely prebuilt')
    cmd = [PYTHON, LLVM_LIT, '-v', os.path.join(llvm_src, 'test', 'CodeGen', 'JS')]
    print(cmd)
    run_process(cmd)

  def test_bad_triple(self):
    # compile a minimal program, with as few dependencies as possible, as
    # native building on CI may not always work well
    create_test_file('minimal.cpp', 'int main() { return 0; }')
    run_process([CLANG, 'minimal.cpp', '-c', '-emit-llvm', '-o', 'a.bc'] + shared.get_clang_native_args(), env=shared.get_clang_native_env())
    err = run_process([PYTHON, EMCC, 'a.bc'], stdout=PIPE, stderr=PIPE, check=False).stderr
    if self.is_wasm_backend():
      self.assertContained('machine type must be wasm32', err)
    else:
      assert 'warning' in err or 'WARNING' in err, err
      assert 'incorrect target triple' in err or 'different target triples' in err, err

  def test_valid_abspath(self):
    # Test whether abspath warning appears
    abs_include_path = os.path.abspath(self.get_dir())
    err = run_process([PYTHON, EMCC, '-I%s' % abs_include_path, '-Wwarn-absolute-paths', path_from_root('tests', 'hello_world.c')], stdout=PIPE, stderr=PIPE).stderr
    warning = '-I or -L of an absolute path "-I%s" encountered. If this is to a local system header/library, it may cause problems (local system files make sense for compiling natively on your system, but not necessarily to JavaScript).' % abs_include_path
    assert(warning in err)

    # Passing an absolute path to a directory inside the emscripten tree is always ok and should not issue a warning.
    abs_include_path = path_from_root('tests')
    err = run_process([PYTHON, EMCC, '-I%s' % abs_include_path, '-Wwarn-absolute-paths', path_from_root('tests', 'hello_world.c')], stdout=PIPE, stderr=PIPE).stderr
    warning = '-I or -L of an absolute path "-I%s" encountered. If this is to a local system header/library, it may cause problems (local system files make sense for compiling natively on your system, but not necessarily to JavaScript).' % abs_include_path
    assert(warning not in err)

    # Hide warning for this include path
    err = run_process([PYTHON, EMCC, '--valid-abspath', abs_include_path, '-I%s' % abs_include_path, '-Wwarn-absolute-paths', path_from_root('tests', 'hello_world.c')], stdout=PIPE, stderr=PIPE).stderr
    assert(warning not in err)

  def test_valid_abspath_2(self):
    if WINDOWS:
      abs_include_path = 'C:\\nowhere\\at\\all'
    else:
      abs_include_path = '/nowhere/at/all'
    cmd = [PYTHON, EMCC, path_from_root('tests', 'hello_world.c'), '--valid-abspath', abs_include_path, '-I%s' % abs_include_path]
    print(' '.join(cmd))
    run_process(cmd)
    self.assertContained('hello, world!', run_js('a.out.js'))

  def test_warn_dylibs(self):
    shared_suffixes = ['.so', '.dylib', '.dll']

    for suffix in ['.o', '.a', '.bc', '.so', '.lib', '.dylib', '.js', '.html']:
      err = run_process([PYTHON, EMCC, path_from_root('tests', 'hello_world.c'), '-o', 'out' + suffix], stdout=PIPE, stderr=PIPE).stderr
      warning = 'When Emscripten compiles to a typical native suffix for shared libraries (.so, .dylib, .dll) then it emits an LLVM bitcode file. You should then compile that to an emscripten SIDE_MODULE (using that flag) with suffix .wasm (for wasm) or .js (for asm.js).'
      if suffix in shared_suffixes:
        self.assertContained(warning, err)
      else:
        self.assertNotContained(warning, err)

  @no_wasm_backend('uses SIDE_MODULE')
  def test_side_module_without_proper_target(self):
    # SIDE_MODULE is only meaningful when compiling to wasm (or js+wasm)
    # otherwise, we are just linking bitcode, and should show an error
    for wasm in [0, 1]:
      print(wasm)
      process = run_process([PYTHON, EMCC, path_from_root('tests', 'hello_world.cpp'), '-s', 'SIDE_MODULE=1', '-o', 'a.so', '-s', 'WASM=%d' % wasm], stdout=PIPE, stderr=PIPE, check=False)
      self.assertContained('SIDE_MODULE must only be used when compiling to an executable shared library, and not when emitting LLVM bitcode', process.stderr)
      assert process.returncode is not 0

  @no_wasm_backend()
  def test_simplify_ifs(self):
    def test(src, nums):
      create_test_file('src.c', src)
      for opts, ifs in [
        [['-g2'], nums[0]],
        [['--profiling'], nums[1]],
        [['--profiling', '-g2'], nums[2]]
      ]:
        print(opts, ifs)
        if type(ifs) == int:
          ifs = [ifs]
        try_delete('a.out.js')
        run_process([PYTHON, EMCC, 'src.c', '-O2', '-s', 'WASM=0'] + opts, stdout=PIPE)
        src = open('a.out.js').read()
        main = src[src.find('function _main'):src.find('\n}', src.find('function _main'))]
        actual_ifs = main.count('if (')
        assert actual_ifs in ifs, main + ' : ' + str([ifs, actual_ifs])

    test(r'''
      #include <stdio.h>
      #include <string.h>
      int main(int argc, char **argv) {
        if (argc > 5 && strlen(argv[0]) > 1 && strlen(argv[1]) > 2) printf("halp");
        return 0;
      }
    ''', [3, 1, 1])

    test(r'''
      #include <stdio.h>
      #include <string.h>
      int main(int argc, char **argv) {
        while (argc % 3 == 0) {
          if (argc > 5 && strlen(argv[0]) > 1 && strlen(argv[1]) > 2) {
            printf("halp");
            argc++;
          } else {
            while (argc > 0) {
              printf("%d\n", argc--);
            }
          }
        }
        return 0;
      }
    ''', [8, [5, 7], [5, 7]])

    test(r'''
      #include <stdio.h>
      #include <string.h>
      int main(int argc, char **argv) {
        while (argc % 17 == 0) argc *= 2;
        if (argc > 5 && strlen(argv[0]) > 10 && strlen(argv[1]) > 20) {
          printf("halp");
          argc++;
        } else {
          printf("%d\n", argc--);
        }
        while (argc % 17 == 0) argc *= 2;
        return argc;
      }
    ''', [6, 3, 3])

    test(r'''
      #include <stdio.h>
      #include <stdlib.h>

      int main(int argc, char *argv[]) {
        if (getenv("A") && getenv("B")) {
            printf("hello world\n");
        } else {
            printf("goodnight moon\n");
        }
        printf("and that's that\n");
        return 0;
      }
    ''', [[3, 2], 1, 1])

    test(r'''
      #include <stdio.h>
      #include <stdlib.h>

      int main(int argc, char *argv[]) {
        if (getenv("A") || getenv("B")) {
            printf("hello world\n");
        }
        printf("and that's that\n");
        return 0;
      }
    ''', [[3, 2], 1, 1])

  @no_wasm_backend('relies on --emit-symbol-map')
  def test_symbol_map(self):
    for gen_map in [0, 1]:
      for wasm in [0, 1]:
        print(gen_map, wasm)
        self.clear()
        cmd = [PYTHON, EMCC, path_from_root('tests', 'hello_world.c'), '-O2']
        if gen_map:
          cmd += ['--emit-symbol-map']
        if not wasm:
          if self.is_wasm_backend():
            continue
          cmd += ['-s', 'WASM=0']
        print(cmd)
        run_process(cmd)
        if gen_map:
          self.assertTrue(os.path.exists('a.out.js.symbols'))
          symbols = open('a.out.js.symbols').read()
          self.assertContained(':_main', symbols)
        else:
          self.assertFalse(os.path.exists('a.out.js.symbols'))

  def test_bc_to_bc(self):
    # emcc should 'process' bitcode to bitcode. build systems can request this if
    # e.g. they assume our 'executable' extension is bc, and compile an .o to a .bc
    # (the user would then need to build bc to js of course, but we need to actually
    # emit the bc)
    run_process([PYTHON, EMCC, '-c', path_from_root('tests', 'hello_world.c')])
    assert os.path.exists('hello_world.o')
    run_process([PYTHON, EMCC, 'hello_world.o', '-o', 'hello_world.bc'])
    assert os.path.exists('hello_world.o')
    assert os.path.exists('hello_world.bc')

  def test_bad_function_pointer_cast(self):
    create_test_file('src.cpp', r'''
#include <stdio.h>

typedef int (*callback) (int, ...);

int impl(int foo) {
  printf("Hello, world.\n");
  return 0;
}

int main() {
  volatile callback f = (callback) impl;
  f(0); /* This fails with or without additional arguments. */
  return 0;
}
''')

    for opts in [0, 1, 2]:
      for safe in [0, 1]:
        for emulate_casts in [0, 1]:
          for emulate_fps in [0, 1]:
            for relocate in [0, 1]:
              for wasm in [0, 1]:
                if self.is_wasm_backend() and not wasm:
                  continue
                cmd = [PYTHON, EMCC, 'src.cpp', '-O' + str(opts), '-s', 'SAFE_HEAP=' + str(safe), '-s', 'WASM=' + str(wasm)]
                if emulate_casts:
                  cmd += ['-s', 'EMULATE_FUNCTION_POINTER_CASTS=1']
                if emulate_fps:
                  cmd += ['-s', 'EMULATED_FUNCTION_POINTERS=1']
                if relocate:
                  cmd += ['-s', 'RELOCATABLE=1'] # disables asm-optimized safe heap
                print(cmd)
                run_process(cmd)
                output = run_js('a.out.js', stderr=PIPE, full_output=True, assert_returncode=None)
                if emulate_casts:
                  # success!
                  self.assertContained('Hello, world.', output)
                else:
                  # otherwise, the error depends on the mode we are in
                  if self.is_wasm_backend() or (wasm and (relocate or emulate_fps)):
                    # wasm trap raised by the vm
                    self.assertContained('function signature mismatch', output)
                  elif opts == 0 and safe and not wasm:
                    # non-wasm safe mode checks asm.js function table masks
                    self.assertContained('Function table mask error', output)
                  elif opts == 0:
                    # informative error message (assertions are enabled in -O0)
                    self.assertContained('Invalid function pointer called', output)
                  else:
                    # non-informative error
                    self.assertContained(('abort(', 'exception'), output)

  @no_wasm_backend()
  def test_aliased_func_pointers(self):
    create_test_file('src.cpp', r'''
#include <stdio.h>

int impl1(int foo) { return foo; }
float impla(float foo) { return foo; }
int impl2(int foo) { return foo+1; }
float implb(float foo) { return foo+1; }
int impl3(int foo) { return foo+2; }
float implc(float foo) { return foo+2; }

int main(int argc, char **argv) {
  volatile void *f = (void*)impl1;
  if (argc == 50) f = (void*)impla;
  if (argc == 51) f = (void*)impl2;
  if (argc == 52) f = (void*)implb;
  if (argc == 53) f = (void*)impl3;
  if (argc == 54) f = (void*)implc;
  return (int)f;
}
''')

    print('aliasing')

    sizes_ii = {}
    sizes_dd = {}

    for alias in [None, 0, 1]:
      cmd = [PYTHON, EMCC, 'src.cpp', '-O1', '-s', 'WASM=0']
      if alias is not None:
        cmd += ['-s', 'ALIASING_FUNCTION_POINTERS=' + str(alias)]
      else:
        alias = -1
      print(cmd)
      run_process(cmd)
      src = open('a.out.js').read().split('\n')
      for line in src:
        if line.strip().startswith('var FUNCTION_TABLE_ii = '):
          sizes_ii[alias] = line.count(',')
        if line.strip().startswith('var FUNCTION_TABLE_dd = '):
          sizes_dd[alias] = line.count(',')

    print('ii', sizes_ii)
    print('dd', sizes_dd)

    for sizes in [sizes_ii, sizes_dd]:
      assert sizes[-1] == sizes[1] # default is to alias
      assert sizes[1] < sizes[0] # without aliasing, we have more unique values and fat tables

  def test_bad_export(self):
    for m in ['', ' ']:
      self.clear()
      cmd = [PYTHON, EMCC, path_from_root('tests', 'hello_world.c'), '-s', 'EXPORTED_FUNCTIONS=["' + m + '_main"]']
      print(cmd)
      stderr = run_process(cmd, stderr=PIPE, check=False).stderr
      if m:
        self.assertContained('undefined exported function: " _main"', stderr)
      else:
        self.assertContained('hello, world!', run_js('a.out.js'))

  def test_no_dynamic_execution(self):
    run_process([PYTHON, EMCC, path_from_root('tests', 'hello_world.c'), '-O1', '-s', 'DYNAMIC_EXECUTION=0'])
    self.assertContained('hello, world!', run_js('a.out.js'))
    src = open('a.out.js').read()
    assert 'eval(' not in src
    assert 'eval.' not in src
    assert 'new Function' not in src
    try_delete('a.out.js')

    # Test that --preload-file doesn't add an use of eval().
    create_test_file('temp.txt', "foo\n")
    run_process([PYTHON, EMCC, path_from_root('tests', 'hello_world.c'), '-O1',
                 '-s', 'DYNAMIC_EXECUTION=0', '--preload-file', 'temp.txt'])
    src = open('a.out.js').read()
    assert 'eval(' not in src
    assert 'eval.' not in src
    assert 'new Function' not in src
    try_delete('a.out.js')

    # Test that -s DYNAMIC_EXECUTION=0 and --closure 1 are not allowed together.
    proc = run_process([PYTHON, EMCC, path_from_root('tests', 'hello_world.c'), '-O1',
                        '-s', 'DYNAMIC_EXECUTION=0', '--closure', '1'],
                       check=False, stderr=PIPE)
    assert proc.returncode != 0
    try_delete('a.out.js')

    # Test that -s DYNAMIC_EXECUTION=1 and -s RELOCATABLE=1 are not allowed together.
    proc = run_process([PYTHON, EMCC, path_from_root('tests', 'hello_world.c'), '-O1',
                        '-s', 'DYNAMIC_EXECUTION=0', '-s', 'RELOCATABLE=1'],
                       check=False, stderr=PIPE)
    assert proc.returncode != 0
    try_delete('a.out.js')

    create_test_file('test.c', r'''
      #include <emscripten/emscripten.h>
      int main() {
        emscripten_run_script("console.log('hello from script');");
        return 0;
      }
      ''')

    # Test that emscripten_run_script() aborts when -s DYNAMIC_EXECUTION=0
    run_process([PYTHON, EMCC, 'test.c', '-O1', '-s', 'DYNAMIC_EXECUTION=0'])
    self.assertContained('DYNAMIC_EXECUTION=0 was set, cannot eval', run_js('a.out.js', assert_returncode=None, full_output=True, stderr=PIPE))
    try_delete('a.out.js')

    # Test that emscripten_run_script() posts a warning when -s DYNAMIC_EXECUTION=2
    run_process([PYTHON, EMCC, 'test.c', '-O1', '-s', 'DYNAMIC_EXECUTION=2'])
    self.assertContained('Warning: DYNAMIC_EXECUTION=2 was set, but calling eval in the following location:', run_js('a.out.js', assert_returncode=None, full_output=True, stderr=PIPE))
    self.assertContained('hello from script', run_js('a.out.js', assert_returncode=None, full_output=True, stderr=PIPE))
    try_delete('a.out.js')

  def test_init_file_at_offset(self):
    create_test_file('src.cpp', r'''
      #include <stdio.h>
      int main() {
        int data = 0x12345678;
        FILE *f = fopen("test.dat", "wb");
        fseek(f, 100, SEEK_CUR);
        fwrite(&data, 4, 1, f);
        fclose(f);

        int data2;
        f = fopen("test.dat", "rb");
        fread(&data2, 4, 1, f); // should read 0s, not that int we wrote at an offset
        printf("read: %d\n", data2);
        fseek(f, 0, SEEK_END);
        long size = ftell(f); // should be 104, not 4
        fclose(f);
        printf("file size is %ld\n", size);
      }
    ''')
    run_process([PYTHON, EMCC, 'src.cpp'])
    self.assertContained('read: 0\nfile size is 104\n', run_js('a.out.js'))

  def test_unlink(self):
    self.do_other_test(os.path.join('other', 'unlink'))

  def test_argv0_node(self):
    create_test_file('code.cpp', r'''
#include <stdio.h>
int main(int argc, char **argv) {
  printf("I am %s.\n", argv[0]);
  return 0;
}
''')

    run_process([PYTHON, EMCC, 'code.cpp'])
    self.assertContained('I am ' + os.path.realpath(self.get_dir()).replace('\\', '/') + '/a.out.js', run_js('a.out.js', engine=NODE_JS).replace('\\', '/'))

  def test_returncode(self):
    create_test_file('src.cpp', r'''
      #include <stdio.h>
      #include <stdlib.h>
      int main() {
      #if CALL_EXIT
        exit(CODE);
      #else
        return CODE;
      #endif
      }
    ''')
    for code in [0, 123]:
      for no_exit in [0, 1]:
        for call_exit in [0, 1]:
          for async in [0, 1]:
            run_process([PYTHON, EMCC, 'src.cpp', '-DCODE=%d' % code, '-s', 'EXIT_RUNTIME=%d' % (1 - no_exit), '-DCALL_EXIT=%d' % call_exit, '-s', 'BINARYEN_ASYNC_COMPILATION=%d' % async])
            for engine in JS_ENGINES:
              # async compilation can't return a code in d8
              if async and engine == V8_ENGINE:
                continue
              print(code, no_exit, call_exit, async, engine)
              process = run_process(engine + ['a.out.js'], stdout=PIPE, stderr=PIPE, check=False)
              # we always emit the right exit code, whether we exit the runtime or not
              assert process.returncode == code, [process.returncode, process.stdout, process.stderr]
              assert not process.stdout, process.stdout
              if not call_exit:
                assert not process.stderr, process.stderr
              assert ('but EXIT_RUNTIME is not set, so halting execution but not exiting the runtime or preventing further async execution (build with EXIT_RUNTIME=1, if you want a true shutdown)' in process.stderr) == (no_exit and call_exit), process.stderr

  def test_emscripten_force_exit_NO_EXIT_RUNTIME(self):
    create_test_file('src.cpp', r'''
      #include <emscripten.h>
      int main() {
      #if CALL_EXIT
        emscripten_force_exit(0);
      #endif
      }
    ''')
    for no_exit in [0, 1]:
      for call_exit in [0, 1]:
        run_process([PYTHON, EMCC, 'src.cpp', '-s', 'EXIT_RUNTIME=%d' % (1 - no_exit), '-DCALL_EXIT=%d' % call_exit])
        print(no_exit, call_exit)
        out = run_js('a.out.js', stdout=PIPE, stderr=PIPE, full_output=True)
        assert ('emscripten_force_exit cannot actually shut down the runtime, as the build does not have EXIT_RUNTIME set' in out) == (no_exit and call_exit), out

  def test_mkdir_silly(self):
    create_test_file('src.cpp', r'''
#include <stdio.h>
#include <dirent.h>
#include <errno.h>
#include <sys/stat.h>
#include <sys/types.h>
#include <unistd.h>

int main(int argc, char **argv) {
  printf("\n");
  for (int i = 1; i < argc; i++) {
    printf("%d:\n", i);
    int ok = mkdir(argv[i], S_IRWXU|S_IRWXG|S_IRWXO);
    printf("  make %s: %d\n", argv[i], ok);
    DIR *dir = opendir(argv[i]);
    printf("  open %s: %d\n", argv[i], dir != NULL);
    if (dir) {
      struct dirent *entry;
      while ((entry = readdir(dir))) {
        printf("  %s, %d\n", entry->d_name, entry->d_type);
      }
    }
  }
}
    ''')
    run_process([PYTHON, EMCC, 'src.cpp'])

    # cannot create /, can open
    self.assertContained(r'''
1:
  make /: -1
  open /: 1
  proc, 4
  dev, 4
  home, 4
  tmp, 4
  .., 4
  ., 4
''', run_js('a.out.js', args=['/']))
    # cannot create empty name, cannot open
    self.assertContained(r'''
1:
  make : -1
  open : 0
''', run_js('a.out.js', args=['']))
    # can create unnormalized path, can open
    self.assertContained(r'''
1:
  make /a//: 0
  open /a//: 1
  .., 4
  ., 4
''', run_js('a.out.js', args=['/a//']))
    # can create child unnormalized
    self.assertContained(r'''
1:
  make /a: 0
  open /a: 1
  .., 4
  ., 4
2:
  make /a//b//: 0
  open /a//b//: 1
  .., 4
  ., 4
''', run_js('a.out.js', args=['/a', '/a//b//']))

  def test_stat_silly(self):
    create_test_file('src.cpp', r'''
#include <stdio.h>
#include <errno.h>
#include <sys/stat.h>

int main(int argc, char **argv) {
  for (int i = 1; i < argc; i++) {
    const char *path = argv[i];
    struct stat path_stat;
    if (stat(path, &path_stat) != 0) {
      printf("Failed to stat path: %s; errno=%d\n", path, errno);
    } else {
      printf("ok on %s\n", path);
    }
  }
}
    ''')
    run_process([PYTHON, EMCC, 'src.cpp'])

    # cannot stat ""
    self.assertContained(r'''Failed to stat path: /a; errno=2
Failed to stat path: ; errno=2
''', run_js('a.out.js', args=['/a', '']))

  def test_symlink_silly(self):
    create_test_file('src.cpp', r'''
#include <dirent.h>
#include <errno.h>
#include <sys/stat.h>
#include <sys/types.h>
#include <unistd.h>
#include <stdio.h>

int main(int argc, char **argv) {
  if (symlink(argv[1], argv[2]) != 0) {
    printf("Failed to symlink paths: %s, %s; errno=%d\n", argv[1], argv[2], errno);
  } else {
    printf("ok\n");
  }
}
    ''')
    run_process([PYTHON, EMCC, 'src.cpp'])

    # cannot symlink nonexistents
    self.assertContained(r'''Failed to symlink paths: , abc; errno=2''', run_js('a.out.js', args=['', 'abc']))
    self.assertContained(r'''Failed to symlink paths: , ; errno=2''', run_js('a.out.js', args=['', '']))
    self.assertContained(r'''ok''', run_js('a.out.js', args=['123', 'abc']))
    self.assertContained(r'''Failed to symlink paths: abc, ; errno=2''', run_js('a.out.js', args=['abc', '']))

  def test_rename_silly(self):
    create_test_file('src.cpp', r'''
#include <stdio.h>
#include <errno.h>

int main(int argc, char **argv) {
  if (rename(argv[1], argv[2]) != 0) {
    printf("Failed to rename paths: %s, %s; errno=%d\n", argv[1], argv[2], errno);
  } else {
    printf("ok\n");
  }
}
    ''')
    run_process([PYTHON, EMCC, 'src.cpp'])

    # cannot symlink nonexistents
    self.assertContained(r'''Failed to rename paths: , abc; errno=2''', run_js('a.out.js', args=['', 'abc']))
    self.assertContained(r'''Failed to rename paths: , ; errno=2''', run_js('a.out.js', args=['', '']))
    self.assertContained(r'''Failed to rename paths: 123, abc; errno=2''', run_js('a.out.js', args=['123', 'abc']))
    self.assertContained(r'''Failed to rename paths: abc, ; errno=2''', run_js('a.out.js', args=['abc', '']))

  def test_readdir_r_silly(self):
    create_test_file('src.cpp', r'''
#include <iostream>
#include <cstring>
#include <cerrno>
#include <unistd.h>
#include <fcntl.h>
#include <cstdlib>
#include <dirent.h>
#include <sys/stat.h>
#include <sys/types.h>
using std::endl;
namespace
{
  void check(const bool result)
  {
    if(not result) {
      std::cout << "Check failed!" << endl;
      throw "bad";
    }
  }
  // Do a recursive directory listing of the directory whose path is specified
  // by \a name.
  void ls(const std::string& name, std::size_t indent = 0)
  {
    ::DIR *dir;
    struct ::dirent *entry;
    if(indent == 0) {
      std::cout << name << endl;
      ++indent;
    }
    // Make sure we can open the directory.  This should also catch cases where
    // the empty string is passed in.
    if (not (dir = ::opendir(name.c_str()))) {
      const int error = errno;
      std::cout
        << "Failed to open directory: " << name << "; " << error << endl;
      return;
    }
    // Just checking the sanity.
    if (name.empty()) {
      std::cout
        << "Managed to open a directory whose name was the empty string.."
        << endl;
      check(::closedir(dir) != -1);
      return;
    }
    // Iterate over the entries in the directory.
    while ((entry = ::readdir(dir))) {
      const std::string entryName(entry->d_name);
      if (entryName == "." || entryName == "..") {
        // Skip the dot entries.
        continue;
      }
      const std::string indentStr(indent * 2, ' ');
      if (entryName.empty()) {
        std::cout
          << indentStr << "\"\": Found empty string as a "
          << (entry->d_type == DT_DIR ? "directory" : "file")
          << " entry!" << endl;
        continue;
      } else {
        std::cout << indentStr << entryName
                  << (entry->d_type == DT_DIR ? "/" : "") << endl;
      }
      if (entry->d_type == DT_DIR) {
        // We found a subdirectory; recurse.
        ls(std::string(name + (name == "/" ? "" : "/" ) + entryName),
           indent + 1);
      }
    }
    // Close our handle.
    check(::closedir(dir) != -1);
  }
  void touch(const std::string &path)
  {
    const int fd = ::open(path.c_str(), O_CREAT | O_TRUNC, 0644);
    check(fd != -1);
    check(::close(fd) != -1);
  }
}
int main()
{
  check(::mkdir("dir", 0755) == 0);
  touch("dir/a");
  touch("dir/b");
  touch("dir/c");
  touch("dir/d");
  touch("dir/e");
  std::cout << "Before:" << endl;
  ls("dir");
  std::cout << endl;
  // Attempt to delete entries as we walk the (single) directory.
  ::DIR * const dir = ::opendir("dir");
  check(dir != NULL);
  struct ::dirent *entry;
  while((entry = ::readdir(dir)) != NULL) {
    const std::string name(entry->d_name);
    // Skip "." and "..".
    if(name == "." || name == "..") {
      continue;
    }
    // Unlink it.
    std::cout << "Unlinking " << name << endl;
    check(::unlink(("dir/" + name).c_str()) != -1);
  }
  check(::closedir(dir) != -1);
  std::cout << "After:" << endl;
  ls("dir");
  std::cout << endl;
  return 0;
}
    ''')
    run_process([PYTHON, EMCC, 'src.cpp'])

    # cannot symlink nonexistents
    self.assertContained(r'''Before:
dir
  e
  d
  c
  b
  a

Unlinking e
Unlinking d
Unlinking c
Unlinking b
Unlinking a
After:
dir
''', run_js('a.out.js', args=['', 'abc']))

  def test_emversion(self):
    create_test_file('src.cpp', r'''
      #include <stdio.h>
      int main() {
        printf("major: %d\n", __EMSCRIPTEN_major__);
        printf("minor: %d\n", __EMSCRIPTEN_minor__);
        printf("tiny: %d\n", __EMSCRIPTEN_tiny__);
      }
    ''')
    run_process([PYTHON, EMCC, 'src.cpp'])
    self.assertContained(r'''major: %d
minor: %d
tiny: %d
''' % (shared.EMSCRIPTEN_VERSION_MAJOR, shared.EMSCRIPTEN_VERSION_MINOR, shared.EMSCRIPTEN_VERSION_TINY), run_js('a.out.js'))

  def test_dashE(self):
    create_test_file('src.cpp', r'''#include <emscripten.h>
__EMSCRIPTEN_major__ __EMSCRIPTEN_minor__ __EMSCRIPTEN_tiny__ EMSCRIPTEN_KEEPALIVE
''')

    def test(args=[]):
      print(args)
      out = run_process([PYTHON, EMCC, 'src.cpp', '-E'] + args, stdout=PIPE).stdout
      self.assertContained('%d %d %d __attribute__((used))' % (shared.EMSCRIPTEN_VERSION_MAJOR, shared.EMSCRIPTEN_VERSION_MINOR, shared.EMSCRIPTEN_VERSION_TINY), out)

    test()
    test(['--bind'])

  def test_dashE_consistent(self): # issue #3365
    normal = run_process([PYTHON, EMXX, '-v', '-Wwarn-absolute-paths', path_from_root('tests', 'hello_world.cpp'), '-c'], stdout=PIPE, stderr=PIPE).stderr
    dash_e = run_process([PYTHON, EMXX, '-v', '-Wwarn-absolute-paths', path_from_root('tests', 'hello_world.cpp'), '-E'], stdout=PIPE, stderr=PIPE).stderr

    diff = [a.rstrip() + '\n' for a in difflib.unified_diff(normal.split('\n'), dash_e.split('\n'), fromfile='normal', tofile='dash_e')]
    left_std = [x for x in diff if x.startswith('-') and '-std=' in x]
    right_std = [x for x in diff if x.startswith('+') and '-std=' in x]
    assert len(left_std) == len(right_std) == 1, '\n\n'.join(diff)
    bad = [x for x in diff if '-Wwarn-absolute-paths' in x]
    assert len(bad) == 0, '\n\n'.join(diff)

  def test_dashE_respect_dashO(self): # issue #3365
    null_file = 'NUL' if WINDOWS else '/dev/null'
    with_dash_o = run_process([PYTHON, EMXX, path_from_root('tests', 'hello_world.cpp'), '-E', '-o', null_file], stdout=PIPE, stderr=PIPE).stdout
    if WINDOWS:
      assert not os.path.isfile(null_file)
    without_dash_o = run_process([PYTHON, EMXX, path_from_root('tests', 'hello_world.cpp'), '-E'], stdout=PIPE, stderr=PIPE).stdout
    assert len(with_dash_o) == 0
    assert len(without_dash_o) != 0

  def test_dashM(self):
    out = run_process([PYTHON, EMXX, path_from_root('tests', 'hello_world.cpp'), '-M'], stdout=PIPE).stdout
    self.assertContained('hello_world.o:', out) # Verify output is just a dependency rule instead of bitcode or js

  def test_dashM_consistent(self):
    normal = run_process([PYTHON, EMXX, '-v', '-Wwarn-absolute-paths', path_from_root('tests', 'hello_world.cpp'), '-c'], stdout=PIPE, stderr=PIPE).stderr
    dash_m = run_process([PYTHON, EMXX, '-v', '-Wwarn-absolute-paths', path_from_root('tests', 'hello_world.cpp'), '-M'], stdout=PIPE, stderr=PIPE).stderr

    diff = [a.rstrip() + '\n' for a in difflib.unified_diff(normal.split('\n'), dash_m.split('\n'), fromfile='normal', tofile='dash_m')]
    left_std = [x for x in diff if x.startswith('-') and '-std=' in x]
    right_std = [x for x in diff if x.startswith('+') and '-std=' in x]
    assert len(left_std) == len(right_std) == 1, '\n\n'.join(diff)
    bad = [x for x in diff if '-Wwarn-absolute-paths' in x]
    assert len(bad) == 0, '\n\n'.join(diff)

  def test_dashM_respect_dashO(self):
    null_file = 'NUL' if WINDOWS else '/dev/null'
    with_dash_o = run_process([PYTHON, EMXX, path_from_root('tests', 'hello_world.cpp'), '-M', '-o', null_file], stdout=PIPE, stderr=PIPE).stdout
    if WINDOWS:
      assert not os.path.isfile(null_file)
    without_dash_o = run_process([PYTHON, EMXX, path_from_root('tests', 'hello_world.cpp'), '-M'], stdout=PIPE, stderr=PIPE).stdout
    assert len(with_dash_o) == 0
    assert len(without_dash_o) != 0

  def test_malloc_implicit(self):
    self.do_other_test(os.path.join('other', 'malloc_implicit'))

  def test_switch64phi(self):
    # issue 2539, fastcomp segfault on phi-i64 interaction
    create_test_file('src.cpp', r'''
#include <cstdint>
#include <limits>
#include <cstdio>

//============================================================================

namespace
{
  class int_adapter {
  public:
    typedef ::int64_t int_type;

    int_adapter(int_type v = 0)
      : value_(v)
    {}
    static const int_adapter pos_infinity()
    {
      return (::std::numeric_limits<int_type>::max)();
    }
    static const int_adapter neg_infinity()
    {
      return (::std::numeric_limits<int_type>::min)();
    }
    static const int_adapter not_a_number()
    {
      return (::std::numeric_limits<int_type>::max)()-1;
    }
    static bool is_neg_inf(int_type v)
    {
      return (v == neg_infinity().as_number());
    }
    static bool is_pos_inf(int_type v)
    {
      return (v == pos_infinity().as_number());
    }
    static bool is_not_a_number(int_type v)
    {
      return (v == not_a_number().as_number());
    }

    bool is_infinity() const
    {
      return (value_ == neg_infinity().as_number() ||
              value_ == pos_infinity().as_number());
    }
    bool is_special() const
    {
      return(is_infinity() || value_ == not_a_number().as_number());
    }
    bool operator<(const int_adapter& rhs) const
    {
      if(value_ == not_a_number().as_number()
         || rhs.value_ == not_a_number().as_number()) {
        return false;
      }
      if(value_ < rhs.value_) return true;
      return false;
    }
    int_type as_number() const
    {
      return value_;
    }

    int_adapter operator-(const int_adapter& rhs)const
    {
      if(is_special() || rhs.is_special())
      {
        if (rhs.is_pos_inf(rhs.as_number()))
        {
          return int_adapter(1);
        }
        if (rhs.is_neg_inf(rhs.as_number()))
        {
          return int_adapter();
        }
      }
      return int_adapter();
    }


  private:
    int_type value_;
  };

  class time_iterator {
  public:
    time_iterator(int_adapter t, int_adapter d)
      : current_(t),
        offset_(d)
    {}

    time_iterator& operator--()
    {
      current_ = int_adapter(current_ - offset_);
      return *this;
    }

    bool operator>=(const int_adapter& t)
    {
      return not (current_ < t);
    }

  private:
    int_adapter current_;
    int_adapter offset_;
  };

  void iterate_backward(const int_adapter *answers, const int_adapter& td)
  {
    int_adapter end = answers[0];
    time_iterator titr(end, td);

    std::puts("");
    for (; titr >= answers[0]; --titr) {
    }
  }
}

int
main()
{
  const int_adapter answer1[] = {};
  iterate_backward(NULL, int_adapter());
  iterate_backward(answer1, int_adapter());
}
    ''')
    run_process([PYTHON, EMCC, 'src.cpp', '-O2', '-s', 'SAFE_HEAP=1'])

  def test_only_force_stdlibs(self):
    def test(name, fail=False):
      print(name)
      run_process([PYTHON, EMXX, path_from_root('tests', 'hello_libcxx.cpp'), '-s', 'WARN_ON_UNDEFINED_SYMBOLS=0'])
      if fail:
        proc = run_process(NODE_JS + ['a.out.js'], stdout=PIPE, stderr=PIPE, check=False)
        self.assertNotEqual(proc.returncode, 0)
      else:
        self.assertContained('hello, world!', run_js('a.out.js', stderr=PIPE))

    with env_modify({'EMCC_FORCE_STDLIBS': None}):
      test('normal') # normally is ok

    with env_modify({'EMCC_FORCE_STDLIBS': 'libc,libc++abi,libc++'}):
      test('forced libs is ok, they were there anyhow')

    with env_modify({'EMCC_FORCE_STDLIBS': 'libc'}):
      test('partial list, but ok since we grab them as needed')

    with env_modify({'EMCC_FORCE_STDLIBS': 'libc', 'EMCC_ONLY_FORCED_STDLIBS': '1'}):
      test('fail! not enough stdlibs', fail=True)

    with env_modify({'EMCC_FORCE_STDLIBS': 'libc,libc++abi,libc++', 'EMCC_ONLY_FORCED_STDLIBS': '1'}):
      test('force all the needed stdlibs, so this works even though we ignore the input file')

  def test_only_force_stdlibs_2(self):
    create_test_file('src.cpp', r'''
#include <iostream>
#include <stdexcept>

int main()
{
  try {
    throw std::exception();
    std::cout << "got here" << std::endl;
  }
  catch (const std::exception& ex) {
    std::cout << "Caught exception: " << ex.what() << std::endl;
  }
}
''')
    with env_modify({'EMCC_FORCE_STDLIBS': 'libc,libc++abi,libc++,libdlmalloc', 'EMCC_ONLY_FORCED_STDLIBS': '1'}):
      run_process([PYTHON, EMXX, 'src.cpp', '-s', 'DISABLE_EXCEPTION_CATCHING=0'])
    self.assertContained('Caught exception: std::exception', run_js('a.out.js', stderr=PIPE))

  def test_strftime_zZ(self):
    create_test_file('src.cpp', r'''
#include <cerrno>
#include <cstring>
#include <ctime>
#include <iostream>

int main()
{
  // Buffer to hold the current hour of the day.  Format is HH + nul
  // character.
  char hour[3];

  // Buffer to hold our ISO 8601 formatted UTC offset for the current
  // timezone.  Format is [+-]hhmm + nul character.
  char utcOffset[6];

  // Buffer to hold the timezone name or abbreviation.  Just make it
  // sufficiently large to hold most timezone names.
  char timezone[128];

  std::tm tm;

  // Get the current timestamp.
  const std::time_t now = std::time(NULL);

  // What time is that here?
  if (::localtime_r(&now, &tm) == NULL) {
    const int error = errno;
    std::cout
      << "Failed to get localtime for timestamp=" << now << "; errno=" << error
      << "; " << std::strerror(error) << std::endl;
    return 1;
  }

  size_t result = 0;

  // Get the formatted hour of the day.
  if ((result = std::strftime(hour, 3, "%H", &tm)) != 2) {
    const int error = errno;
    std::cout
      << "Failed to format hour for timestamp=" << now << "; result="
      << result << "; errno=" << error << "; " << std::strerror(error)
      << std::endl;
    return 1;
  }
  std::cout << "The current hour of the day is: " << hour << std::endl;

  // Get the formatted UTC offset in ISO 8601 format.
  if ((result = std::strftime(utcOffset, 6, "%z", &tm)) != 5) {
    const int error = errno;
    std::cout
      << "Failed to format UTC offset for timestamp=" << now << "; result="
      << result << "; errno=" << error << "; " << std::strerror(error)
      << std::endl;
    return 1;
  }
  std::cout << "The current timezone offset is: " << utcOffset << std::endl;

  // Get the formatted timezone name or abbreviation.  We don't know how long
  // this will be, so just expect some data to be written to the buffer.
  if ((result = std::strftime(timezone, 128, "%Z", &tm)) == 0) {
    const int error = errno;
    std::cout
      << "Failed to format timezone for timestamp=" << now << "; result="
      << result << "; errno=" << error << "; " << std::strerror(error)
      << std::endl;
    return 1;
  }
  std::cout << "The current timezone is: " << timezone << std::endl;

  std::cout << "ok!\n";
}
''')
    run_process([PYTHON, EMCC, 'src.cpp'])
    self.assertContained('ok!', run_js('a.out.js'))

  def test_strptime_symmetry(self):
    Building.emcc(path_from_root('tests', 'strptime_symmetry.cpp'), output_filename='a.out.js')
    self.assertContained('TEST PASSED', run_js('a.out.js'))

  def test_truncate_from_0(self):
    create_test_file('src.cpp', r'''
#include <cerrno>
#include <cstring>
#include <iostream>

#include <fcntl.h>
#include <sys/stat.h>
#include <sys/types.h>
#include <unistd.h>

using std::endl;

//============================================================================
// :: Helpers

namespace
{
  // Returns the size of the regular file specified as 'path'.
  ::off_t getSize(const char* const path)
  {
    // Stat the file and make sure that it's the expected size.
    struct ::stat path_stat;
    if (::stat(path, &path_stat) != 0) {
      const int error = errno;
      std::cout
        << "Failed to lstat path: " << path << "; errno=" << error << "; "
        << std::strerror(error) << endl;
      return -1;
    }

    std::cout
      << "Size of file is: " << path_stat.st_size << endl;
    return path_stat.st_size;
  }

  // Causes the regular file specified in 'path' to have a size of 'length'
  // bytes.
  void resize(const char* const path,
              const ::off_t length)
  {
    std::cout
      << "Truncating file=" << path << " to length=" << length << endl;
    if (::truncate(path, length) == -1)
    {
      const int error = errno;
      std::cout
        << "Failed to truncate file=" << path << "; errno=" << error
        << "; " << std::strerror(error) << endl;
    }

    const ::off_t size = getSize(path);
    if (size != length) {
      std::cout
        << "Failed to truncate file=" << path << " to length=" << length
        << "; got size=" << size << endl;
    }
  }

  // Helper to create a file with the given content.
  void createFile(const std::string& path, const std::string& content)
  {
    std::cout
      << "Creating file: " << path << " with content=" << content << endl;

    const int fd = ::open(path.c_str(), O_CREAT | O_WRONLY, 0644);
    if (fd == -1) {
      const int error = errno;
      std::cout
        << "Failed to open file for writing: " << path << "; errno=" << error
        << "; " << std::strerror(error) << endl;
      return;
    }

    if (::write(fd, content.c_str(), content.size()) != content.size()) {
      const int error = errno;
      std::cout
        << "Failed to write content=" << content << " to file=" << path
        << "; errno=" << error << "; " << std::strerror(error) << endl;

      // Fall through to close FD.
    }

    ::close(fd);
  }
}

//============================================================================
// :: Entry Point
int main()
{
  const char* const file = "/tmp/file";
  createFile(file, "This is some content");
  getSize(file);
  resize(file, 32);
  resize(file, 17);
  resize(file, 0);

  // This throws a JS exception.
  resize(file, 32);
  return 0;
}
''')
    run_process([PYTHON, EMCC, 'src.cpp'])
    self.assertContained(r'''Creating file: /tmp/file with content=This is some content
Size of file is: 20
Truncating file=/tmp/file to length=32
Size of file is: 32
Truncating file=/tmp/file to length=17
Size of file is: 17
Truncating file=/tmp/file to length=0
Size of file is: 0
Truncating file=/tmp/file to length=32
Size of file is: 32
''', run_js('a.out.js'))

  def test_emcc_s_typo(self):
    # with suggestions
    proc = run_process([PYTHON, EMCC, path_from_root('tests', 'hello_world.c'), '-s', 'DISABLE_EXCEPTION_CATCH=1'], stderr=PIPE, check=False)
    self.assertNotEqual(proc.returncode, 0)
    self.assertContained('Assigning a non-existent settings attribute "DISABLE_EXCEPTION_CATCH"', proc.stderr)
    self.assertContained('did you mean one of DISABLE_EXCEPTION_CATCHING?', proc.stderr)
    # no suggestions
    proc = run_process([PYTHON, EMCC, path_from_root('tests', 'hello_world.c'), '-s', 'CHEEZ=1'], stderr=PIPE, check=False)
    self.assertNotEqual(proc.returncode, 0)
    self.assertContained("perhaps a typo in emcc\'s  -s X=Y  notation?", proc.stderr)
    self.assertContained('(see src/settings.js for valid values)', proc.stderr)

  def test_create_readonly(self):
    create_test_file('src.cpp', r'''
#include <cerrno>
#include <cstring>
#include <iostream>

#include <fcntl.h>
#include <unistd.h>

using std::endl;

//============================================================================
// :: Helpers

namespace
{
  // Helper to create a read-only file with content.
  void readOnlyFile(const std::string& path, const std::string& content)
  {
    std::cout
      << "Creating file: " << path << " with content of size="
      << content.size() << endl;

    const int fd = ::open(path.c_str(), O_CREAT | O_WRONLY, 0400);
    if (fd == -1) {
      const int error = errno;
      std::cout
        << "Failed to open file for writing: " << path << "; errno=" << error
        << "; " << std::strerror(error) << endl;
      return;
    }

    // Write the content to the file.
    ssize_t result = 0;
    if ((result = ::write(fd, content.data(), content.size()))
        != ssize_t(content.size()))
    {
      const int error = errno;
      std::cout
        << "Failed to write to file=" << path << "; errno=" << error
        << "; " << std::strerror(error) << endl;
      // Fall through to close the file.
    }
    else {
      std::cout
        << "Data written to file=" << path << "; successfully wrote "
        << result << " bytes" << endl;
    }

    ::close(fd);
  }
}

//============================================================================
// :: Entry Point

int main()
{
  const char* const file = "/tmp/file";
  unlink(file);
  readOnlyFile(file, "This content should get written because the file "
                     "does not yet exist and so, only the mode of the "
                     "containing directory will influence my ability to "
                     "create and open the file. The mode of the file only "
                     "applies to opening of the stream, not subsequent stream "
                     "operations after stream has opened.\n\n");
  readOnlyFile(file, "This should not get written because the file already "
                     "exists and is read-only.\n\n");
}
''')
    run_process([PYTHON, EMCC, 'src.cpp'])
    self.assertContained(r'''Creating file: /tmp/file with content of size=292
Data written to file=/tmp/file; successfully wrote 292 bytes
Creating file: /tmp/file with content of size=79
Failed to open file for writing: /tmp/file; errno=13; Permission denied
''', run_js('a.out.js'))

  def test_embed_file_large(self):
    # If such long files are encoded on one line,
    # they overflow the interpreter's limit
    large_size = int(1500000)
    create_test_file('large.txt', 'x' * large_size)
    create_test_file('src.cpp', r'''
      #include <stdio.h>
      #include <unistd.h>
      int main()
      {
          FILE* fp = fopen("large.txt", "r");
          if (fp) {
              printf("ok\n");
              fseek(fp, 0L, SEEK_END);
              printf("%ld\n", ftell(fp));
          } else {
              printf("failed to open large file.txt\n");
          }
          return 0;
      }
    ''')
    run_process([PYTHON, EMCC, 'src.cpp', '--embed-file', 'large.txt'])
    for engine in JS_ENGINES:
      if engine == V8_ENGINE:
        continue # ooms
      print(engine)
      self.assertContained('ok\n' + str(large_size) + '\n', run_js('a.out.js', engine=engine))

  def test_force_exit(self):
    create_test_file('src.cpp', r'''
#include <emscripten/emscripten.h>

namespace
{
  extern "C"
  EMSCRIPTEN_KEEPALIVE
  void callback()
  {
    EM_ASM({ out('callback pre()') });
    ::emscripten_force_exit(42);
    EM_ASM({ out('callback post()') });
    }
}

int
main()
{
  EM_ASM({ setTimeout(function() { out("calling callback()"); _callback() }, 100) });
  ::emscripten_exit_with_live_runtime();
  return 123;
}
    ''')
    run_process([PYTHON, EMCC, 'src.cpp'])
    output = run_js('a.out.js', engine=NODE_JS, assert_returncode=42)
    assert 'callback pre()' in output
    assert 'callback post()' not in output

  def test_bad_locale(self):
    create_test_file('src.cpp', r'''

#include <locale.h>
#include <stdio.h>
#include <wctype.h>

int
main(const int argc, const char * const * const argv)
{
  const char * const locale = (argc > 1 ? argv[1] : "C");
  const char * const actual = setlocale(LC_ALL, locale);
  if(actual == NULL) {
    printf("%s locale not supported\n",
           locale);
    return 0;
  }
  printf("locale set to %s: %s\n", locale, actual);
}

    ''')
    run_process([PYTHON, EMCC, 'src.cpp'])

    self.assertContained('locale set to C: C;C;C;C;C;C',
                         run_js('a.out.js', args=['C']))
    self.assertContained('locale set to waka: waka;waka;waka;waka;waka;waka',
                         run_js('a.out.js', args=['waka']))

  def test_js_main(self):
    # try to add a main() from JS, at runtime. this is not supported (the
    # compiler needs to know at compile time about main).
    create_test_file('pre_main.js', r'''
      var Module = {
        '_main': function() {
        }
      };
    ''')
    create_test_file('src.cpp', '')
    run_process([PYTHON, EMCC, 'src.cpp', '--pre-js', 'pre_main.js'])
    self.assertContained('compiled without a main, but one is present. if you added it from JS, use Module["onRuntimeInitialized"]',
                         run_js('a.out.js', assert_returncode=None, stderr=PIPE))

  def test_js_malloc(self):
    create_test_file('src.cpp', r'''
#include <stdio.h>
#include <emscripten.h>

int main() {
  EM_ASM({
    for (var i = 0; i < 1000; i++) {
      var ptr = Module._malloc(1024 * 1024); // only done in JS, but still must not leak
      Module._free(ptr);
    }
  });
  printf("ok.\n");
}
    ''')
    run_process([PYTHON, EMCC, 'src.cpp'])
    self.assertContained('ok.', run_js('a.out.js', args=['C']))

  def test_locale_wrong(self):
    create_test_file('src.cpp', r'''
#include <locale>
#include <iostream>
#include <stdexcept>

int
main(const int argc, const char * const * const argv)
{
  const char * const name = argc > 1 ? argv[1] : "C";

  try {
    const std::locale locale(name);
    std::cout
      << "Constructed locale \"" << name << "\"\n"
      << "This locale is "
      << (locale == std::locale::global(locale) ? "" : "not ")
      << "the global locale.\n"
      << "This locale is " << (locale == std::locale::classic() ? "" : "not ")
      << "the C locale." << std::endl;

  } catch(const std::runtime_error &ex) {
    std::cout
      << "Can't construct locale \"" << name << "\": " << ex.what()
      << std::endl;
    return 1;

  } catch(...) {
    std::cout
      << "FAIL: Unexpected exception constructing locale \"" << name << '\"'
      << std::endl;
    return 127;
  }
}
    ''')
    run_process([PYTHON, EMCC, 'src.cpp', '-s', 'EXIT_RUNTIME=1', '-s', 'DISABLE_EXCEPTION_CATCHING=0'])
    self.assertContained('Constructed locale "C"\nThis locale is the global locale.\nThis locale is the C locale.', run_js('a.out.js', args=['C']))
    self.assertContained('''Can't construct locale "waka": collate_byname<char>::collate_byname failed to construct for waka''', run_js('a.out.js', args=['waka'], assert_returncode=1))

  def test_cleanup_os(self):
    # issue 2644
    def test(args, be_clean):
      print(args)
      self.clear()
      shutil.copyfile(path_from_root('tests', 'hello_world.c'), 'a.c')
      create_test_file('b.c', ' ')
      run_process([PYTHON, EMCC, 'a.c', 'b.c'] + args)
      clutter = glob.glob('*.o')
      if be_clean:
        assert len(clutter) == 0, 'should not leave clutter ' + str(clutter)
      else:
         assert len(clutter) == 2, 'should leave .o files'
    test(['-o', 'c.bc'], True)
    test(['-o', 'c.js'], True)
    test(['-o', 'c.html'], True)
    test(['-c'], False)

  @no_wasm_backend()
  def test_js_dash_g(self):
    create_test_file('src.c', '''
      #include <stdio.h>
      #include <assert.h>

      void checker(int x) {
        x += 20;
        assert(x < 15); // this is line 7!
      }

      int main() {
        checker(10);
        return 0;
      }
    ''')

    def check(has):
      print(has)
      lines = open('a.out.js').readlines()
      lines = [line for line in lines if '___assert_fail(' in line or '___assert_func(' in line]
      found_line_num = any(('//@line 7 "' in line) for line in lines)
      found_filename = any(('src.c"\n' in line) for line in lines)
      assert found_line_num == has, 'Must have debug info with the line number'
      assert found_filename == has, 'Must have debug info with the filename'

    run_process([PYTHON, EMCC, '-s', 'WASM=0', 'src.c', '-g'])
    check(True)
    run_process([PYTHON, EMCC, '-s', 'WASM=0', 'src.c'])
    check(False)
    run_process([PYTHON, EMCC, '-s', 'WASM=0', 'src.c', '-g0'])
    check(False)
    run_process([PYTHON, EMCC, '-s', 'WASM=0', 'src.c', '-g0', '-g']) # later one overrides
    check(True)
    run_process([PYTHON, EMCC, '-s', 'WASM=0', 'src.c', '-g', '-g0']) # later one overrides
    check(False)

  def test_dash_g_bc(self):
    def test(opts):
      print(opts)
      run_process([PYTHON, EMCC, path_from_root('tests', 'hello_world.c'), '-o', 'a_.bc'] + opts)
      sizes = {'_': os.path.getsize('a_.bc')}
      run_process([PYTHON, EMCC, path_from_root('tests', 'hello_world.c'), '-g', '-o', 'ag.bc'] + opts)
      sizes['g'] = os.path.getsize('ag.bc')
      for i in range(0, 5):
        run_process([PYTHON, EMCC, path_from_root('tests', 'hello_world.c'), '-g' + str(i), '-o', 'a' + str(i) + '.bc'] + opts)
        sizes[i] = os.path.getsize('a' + str(i) + '.bc')
      print('  ', sizes)
      assert sizes['_'] == sizes[0] == sizes[1] == sizes[2] == sizes[3], 'no debug or <4 debug, means no llvm debug info ' + str(sizes)
      assert sizes['g'] == sizes[4], '-g or -g4 means llvm debug info ' + str(sizes)
      assert sizes['_'] < sizes['g'], 'llvm debug info has positive size ' + str(sizes)
    test([])
    test(['-O1'])

  def test_no_filesystem(self):
    FS_MARKER = 'var FS'
    # fopen forces full filesystem support
    run_process([PYTHON, EMCC, path_from_root('tests', 'hello_world_fopen.c')])
    yes_size = os.path.getsize('a.out.js')
    self.assertContained('hello, world!', run_js('a.out.js'))
    self.assertContained(FS_MARKER, open('a.out.js').read())
    run_process([PYTHON, EMCC, path_from_root('tests', 'hello_world.c')])
    no_size = os.path.getsize('a.out.js')
    self.assertContained('hello, world!', run_js('a.out.js'))
    self.assertNotContained(FS_MARKER, open('a.out.js').read())
    print('yes fs, no fs:', yes_size, no_size)
    # 100K of FS code is removed
    self.assertGreater(yes_size - no_size, 100000)
    self.assertLess(no_size, 360000)

  def test_no_nuthin(self):
    # check FILESYSTEM is automatically set, and effective

    def test(opts, absolute):
      print('opts, absolute:', opts, absolute)
      sizes = {}

      def do(name, source, moar_opts):
        self.clear()
        # pad the name to a common length so that doesn't effect the size of the
        # output
        padded_name = name + '_' * (20 - len(name))
        run_process([PYTHON, EMCC, path_from_root('tests', source), '-o', padded_name + '.js'] + opts + moar_opts)
        sizes[name] = os.path.getsize(padded_name + '.js')
        if os.path.exists(padded_name + '.wasm'):
          sizes[name] += os.path.getsize(padded_name + '.wasm')
        self.assertContained('hello, world!', run_js(padded_name + '.js'))

      do('normal', 'hello_world_fopen.c', [])
      do('no_fs', 'hello_world.c', []) # without fopen, we should auto-detect we do not need full fs support and can do FILESYSTEM=0
      do('no_fs_manual', 'hello_world.c', ['-s', 'FILESYSTEM=0'])
      print('  ', sizes)
      self.assertLess(sizes['no_fs'], sizes['normal'])
      self.assertLess(sizes['no_fs'], absolute)
      # manual can usually remove a tiny bit more
      self.assertLess(sizes['no_fs_manual'], sizes['no_fs'] + 30)

    test(['-s', 'ASSERTIONS=0'], 120000) # we don't care about code size with assertions
    test(['-O1'], 91000)
    test(['-O2'], 46000)
    test(['-O3', '--closure', '1'], 17000)
    # asm.js too
    if not self.is_wasm_backend():
      test(['-O3', '--closure', '1', '-s', 'WASM=0'], 36000)
      test(['-O3', '--closure', '2', '-s', 'WASM=0'], 33000) # might change now and then

  def test_no_browser(self):
    BROWSER_INIT = 'var Browser'

    run_process([PYTHON, EMCC, path_from_root('tests', 'hello_world.c')])
    self.assertNotContained(BROWSER_INIT, open('a.out.js').read())

    run_process([PYTHON, EMCC, path_from_root('tests', 'browser_main_loop.c')]) # uses emscripten_set_main_loop, which needs Browser
    self.assertContained(BROWSER_INIT, open('a.out.js').read())

  def test_EXPORTED_RUNTIME_METHODS(self):
    def test(opts, has, not_has):
      print(opts, has, not_has)
      self.clear()
      # check without assertions, as with assertions we add stubs for the things we remove (which
      # print nice error messages)
      run_process([PYTHON, EMCC, path_from_root('tests', 'hello_world.c'), '-s', 'ASSERTIONS=0'] + opts)
      self.assertContained('hello, world!', run_js('a.out.js'))
      src = open('a.out.js').read()
      self.assertContained(has, src)
      self.assertNotContained(not_has, src)

    test([], 'Module["', 'Module["waka')
    test(['-s', 'EXPORTED_RUNTIME_METHODS=[]'], '', 'Module["addRunDependency')
    test(['-s', 'EXPORTED_RUNTIME_METHODS=["addRunDependency"]'], 'Module["addRunDependency', 'Module["waka')
    test(['-s', 'EXPORTED_RUNTIME_METHODS=[]', '-s', 'EXTRA_EXPORTED_RUNTIME_METHODS=["addRunDependency"]'], 'Module["addRunDependency', 'Module["waka')

  def test_stat_fail_alongtheway(self):
    create_test_file('src.cpp', r'''
#include <errno.h>
#include <stdio.h>
#include <sys/types.h>
#include <sys/stat.h>
#include <unistd.h>
#include <stdlib.h>
#include <fcntl.h>
#include <string.h>

#define CHECK(expression) \
  if(!(expression)) {                            \
    error = errno;                               \
    printf("FAIL: %s\n", #expression); fail = 1; \
  } else {                                       \
    error = errno;                               \
    printf("pass: %s\n", #expression);           \
  }                                              \

int
main()
{
  int error;
  int fail = 0;
  CHECK(mkdir("path", 0777) == 0);
  CHECK(close(open("path/file", O_CREAT | O_WRONLY, 0644)) == 0);
  {
    struct stat st;
    CHECK(stat("path", &st) == 0);
    CHECK(st.st_mode = 0777);
  }
  {
    struct stat st;
    CHECK(stat("path/nosuchfile", &st) == -1);
    printf("info: errno=%d %s\n", error, strerror(error));
    CHECK(error == ENOENT);
  }
  {
    struct stat st;
    CHECK(stat("path/file", &st) == 0);
    CHECK(st.st_mode = 0666);
  }
  {
    struct stat st;
    CHECK(stat("path/file/impossible", &st) == -1);
    printf("info: errno=%d %s\n", error, strerror(error));
    CHECK(error == ENOTDIR);
  }
  {
    struct stat st;
    CHECK(lstat("path/file/impossible", &st) == -1);
    printf("info: errno=%d %s\n", error, strerror(error));
    CHECK(error == ENOTDIR);
  }
  return fail;
}
''')
    run_process([PYTHON, EMCC, 'src.cpp'])
    self.assertContained(r'''pass: mkdir("path", 0777) == 0
pass: close(open("path/file", O_CREAT | O_WRONLY, 0644)) == 0
pass: stat("path", &st) == 0
pass: st.st_mode = 0777
pass: stat("path/nosuchfile", &st) == -1
info: errno=2 No such file or directory
pass: error == ENOENT
pass: stat("path/file", &st) == 0
pass: st.st_mode = 0666
pass: stat("path/file/impossible", &st) == -1
info: errno=20 Not a directory
pass: error == ENOTDIR
pass: lstat("path/file/impossible", &st) == -1
info: errno=20 Not a directory
pass: error == ENOTDIR
''', run_js('a.out.js'))

  @no_wasm_backend("uses EMTERPRETIFY")
  @unittest.skipIf(SPIDERMONKEY_ENGINE not in JS_ENGINES, 'requires SpiderMonkey')
  def test_emterpreter(self):
    def do_emcc_test(source, args, output, emcc_args=[]):
      print()
      print('emcc', source[:40], '\n' in source)
      try_delete('a.out.js')
      if '\n' in source:
        create_test_file('src.cpp', source)
        source = 'src.cpp'
      else:
        source = path_from_root('tests', source)
      run_process([PYTHON, EMCC, source, '-O2', '-s', 'EMTERPRETIFY=1', '-g2', '-s', 'WASM=0'] + emcc_args)
      self.assertTextDataContained(output, run_js('a.out.js', args=args))
      out = run_js('a.out.js', engine=SPIDERMONKEY_ENGINE, args=args, stderr=PIPE, full_output=True)
      self.assertTextDataContained(output, out)
      self.validate_asmjs(out)
      # -g2 enables these
      src = open('a.out.js').read()
      assert 'function emterpret' in src, 'emterpreter should exist'
      # and removing calls to the emterpreter break, so it was being used
      out1 = run_js('a.out.js', args=args)
      assert output in out1
      create_test_file('a.out.js', src.replace('function emterpret', 'function do_not_find_me'))
      out2 = run_js('a.out.js', args=args, stderr=PIPE, assert_returncode=None)
      assert output not in out2, out2
      assert out1 != out2

    def do_test(source, args, output):
      print()
      print('emcc', source.replace('\n', '.')[:40], '\n' in source)
      self.clear()
      if '\n' in source:
        create_test_file('src.cpp', source)
        source = 'src.cpp'
      else:
        source = path_from_root('tests', source)
      run_process([PYTHON, EMCC, source, '-O2', '--profiling', '-s', 'FINALIZE_ASM_JS=0', '-s', 'GLOBAL_BASE=2048', '-s', 'ALLOW_MEMORY_GROWTH=0', '-s', 'WASM=0'])
      run_process([PYTHON, path_from_root('tools', 'emterpretify.py'), 'a.out.js', 'em.out.js', 'ASYNC=0'])
      self.assertTextDataContained(output, run_js('a.out.js', args=args))
      self.assertTextDataContained(output, run_js('em.out.js', args=args))
      out = run_js('em.out.js', engine=SPIDERMONKEY_ENGINE, args=args, stderr=PIPE, full_output=True)
      self.assertTextDataContained(output, out)

    # generate default shell for js test
    def make_default(args=[]):
      run_process([PYTHON, EMCC, path_from_root('tests', 'hello_world.c'), '-O2', '--profiling', '-s', 'FINALIZE_ASM_JS=0', '-s', 'GLOBAL_BASE=2048', '-s', 'WASM=0'] + args)
      default = open('a.out.js').read()
      start = default.index('function _main(')
      end = default.index('}', start)
      default = default[:start] + '{{{MAIN}}}' + default[end + 1:]
      default_mem = open('a.out.js.mem', 'rb').read()
      return default, default_mem
    default, default_mem = make_default()
    default_float, default_float_mem = make_default(['-s', 'PRECISE_F32=1'])

    def do_js_test(name, source, args, output, floaty=False):
      print()
      print('js', name)
      self.clear()
      if '\n' not in source:
        source = open(source).read()
      the_default = default if not floaty else default_float
      the_default_mem = default_mem if not floaty else default_float_mem
      source = the_default.replace('{{{MAIN}}}', source)
      create_test_file('a.out.js', source)
      open('a.out.js.mem', 'wb').write(the_default_mem)
      run_process([PYTHON, path_from_root('tools', 'emterpretify.py'), 'a.out.js', 'em.out.js', 'ASYNC=0'])
      sm_no_warn = [x for x in SPIDERMONKEY_ENGINE if x != '-w']
      self.assertTextDataContained(output, run_js('a.out.js', engine=sm_no_warn, args=args)) # run in spidermonkey for print()
      self.assertTextDataContained(output, run_js('em.out.js', engine=sm_no_warn, args=args))

    do_emcc_test('hello_world.c', [], 'hello, world!')

    do_test('hello_world.c', [], 'hello, world!')
    do_test('hello_world_loop.cpp', [], 'hello, world!')
    do_test('fannkuch.cpp', ['5'], 'Pfannkuchen(5) = 7.')

    print('profiling')

    do_emcc_test('fannkuch.cpp', ['5'], 'Pfannkuchen(5) = 7.', ['-g2'])
    normal = open('a.out.js').read()
    shutil.copyfile('a.out.js', 'last.js')
    do_emcc_test('fannkuch.cpp', ['5'], 'Pfannkuchen(5) = 7.', ['-g2', '--profiling'])
    profiling = open('a.out.js').read()
    assert len(profiling) > len(normal) + 250, [len(profiling), len(normal)] # should be much larger

    print('blacklisting')

    do_emcc_test('fannkuch.cpp', ['5'], 'Pfannkuchen(5) = 7.', [])
    src = open('a.out.js').read()
    assert 'emterpret' in self.get_func(src, '_main'), 'main is emterpreted'
    assert 'function _atoi(' not in src, 'atoi is emterpreted and does not even have a trampoline, since only other emterpreted can reach it'

    do_emcc_test('fannkuch.cpp', ['5'], 'Pfannkuchen(5) = 7.', ['-s', 'EMTERPRETIFY_BLACKLIST=["_main"]']) # blacklist main
    src = open('a.out.js').read()
    assert 'emterpret' not in self.get_func(src, '_main'), 'main is NOT emterpreted, it was  blacklisted'
    assert 'emterpret' in self.get_func(src, '_atoi'), 'atoi is emterpreted'

    do_emcc_test('fannkuch.cpp', ['5'], 'Pfannkuchen(5) = 7.', ['-s', 'EMTERPRETIFY_BLACKLIST=["_main", "_atoi"]']) # blacklist main and atoi
    src = open('a.out.js').read()
    assert 'emterpret' not in self.get_func(src, '_main'), 'main is NOT emterpreted, it was  blacklisted'
    assert 'emterpret' not in self.get_func(src, '_atoi'), 'atoi is NOT emterpreted either'

    create_test_file('blacklist.txt', '["_main", "_atoi"]')
    do_emcc_test('fannkuch.cpp', ['5'], 'Pfannkuchen(5) = 7.', ['-s', 'EMTERPRETIFY_BLACKLIST=@blacklist.txt']) # blacklist main and atoi with a @response file
    src = open('a.out.js').read()
    assert 'emterpret' not in self.get_func(src, '_main'), 'main is NOT emterpreted, it was  blacklisted'
    assert 'emterpret' not in self.get_func(src, '_atoi'), 'atoi is NOT emterpreted either'

    print('whitelisting')

    do_emcc_test('fannkuch.cpp', ['5'], 'Pfannkuchen(5) = 7.', ['-s', 'EMTERPRETIFY_WHITELIST=[]'])
    src = open('a.out.js').read()
    assert 'emterpret' in self.get_func(src, '_main'), 'main is emterpreted'
    assert 'function _atoi(' not in src, 'atoi is emterpreted and does not even have a trampoline, since only other emterpreted can reach it'

    do_emcc_test('fannkuch.cpp', ['5'], 'Pfannkuchen(5) = 7.', ['-s', 'EMTERPRETIFY_WHITELIST=["_main"]'])
    src = open('a.out.js').read()
    assert 'emterpret' in self.get_func(src, '_main')
    assert 'emterpret' not in self.get_func(src, '_atoi'), 'atoi is not in whitelist, so it is not emterpreted'

    do_emcc_test('fannkuch.cpp', ['5'], 'Pfannkuchen(5) = 7.', ['-s', 'EMTERPRETIFY_WHITELIST=["_main", "_atoi"]'])
    src = open('a.out.js').read()
    assert 'emterpret' in self.get_func(src, '_main')
    assert 'function _atoi(' not in src, 'atoi is emterpreted and does not even have a trampoline, since only other emterpreted can reach it'

    create_test_file('whitelist.txt', '["_main"]')
    do_emcc_test('fannkuch.cpp', ['5'], 'Pfannkuchen(5) = 7.', ['-s', 'EMTERPRETIFY_WHITELIST=@whitelist.txt'])
    src = open('a.out.js').read()
    assert 'emterpret' in self.get_func(src, '_main')
    assert 'emterpret' not in self.get_func(src, '_atoi'), 'atoi is not in whitelist, so it is not emterpreted'

    do_test(r'''
#include <stdio.h>

int main() {
  volatile float f;
  volatile float *ff = &f;
  *ff = -10;
  printf("hello, world! %d\n", (int)f);
  return 0;
}
''', [], 'hello, world! -10')

    do_test(r'''
#include <stdio.h>

int main() {
  volatile float f;
  volatile float *ff = &f;
  *ff = -10;
  printf("hello, world! %.2f\n", f);
  return 0;
}
''', [], 'hello, world! -10.00')

    do_js_test('float', r'''
function _main() {
  var f = f0;
  f = f0 + f0;
  print(f);
}
''', [], '0\n', floaty=True)

    do_js_test('conditionals', r'''
function _main() {
 var i8 = 0;
 var d10 = +d10, d11 = +d11, d7 = +d7, d5 = +d5, d6 = +d6, d9 = +d9;
 d11 = +1;
 d7 = +2;
 d5 = +3;
 d6 = +4;
 d10 = d11 < d7 ? d11 : d7;
 print(d10);
 d9 = d5 < d6 ? d5 : d6;
 print(d9);
 HEAPF64[tempDoublePtr >> 3] = d10;
 i8 = STACKTOP;
 HEAP32[i8 >> 2] = HEAP32[tempDoublePtr >> 2];
 HEAP32[i8 + 4 >> 2] = HEAP32[tempDoublePtr + 4 >> 2];
 print(HEAP32[i8 >> 2]);
 print(HEAP32[i8 + 4 >> 2]);
}
''', [], '1\n3\n0\n1072693248\n')

    do_js_test('bigswitch', r'''
function _main() {
 var i2 = 0, i3 = 0, i4 = 0, i6 = 0, i8 = 0, i9 = 0, i10 = 0, i11 = 0, i12 = 0, i13 = 0, i14 = 0, i15 = 0, i16 = 0, i5 = 0, i7 = 0, i1 = 0;
 print(4278);
 i6 = 0;
 L1 : while (1) {
  i11 = -1;
  switch ((i11 | 0)) {
  case 0:
   {
    i6 = 67;
    break;
   }
  default:
   {}
  }
  print(i6);
  break;
 }
 print(i6);
}
''', [], '4278\n0\n0\n')

    do_js_test('big int compare', r'''
function _main() {
  print ((0 > 4294963001) | 0);
}
''', [], '0\n')

    do_js_test('effectless expressions, with a subeffect', r'''
function _main() {
  (print (123) | 0) != 0;
  print (456) | 0;
  0 != (print (789) | 0);
  0 | (print (159) | 0);
}
''', [], '123\n456\n789\n159\n')

    do_js_test('effectless unary', r'''
function _main() {
  !(0 != 0);
  !(print (123) | 0);
}
''', [], '123\n')

    do_js_test('flexible mod', r'''
function _main() {
  print(1 % 16);
}
''', [], '1\n')

    # codegen log tests

    def do_log_test(source, expected, func):
      print('log test', source, expected)
      with env_modify({'EMCC_LOG_EMTERPRETER_CODE': '1'}):
        err = run_process([PYTHON, EMCC, source, '-O3', '-s', 'EMTERPRETIFY=1'], stderr=PIPE).stderr
      lines = err.split('\n')
      lines = [line for line in lines if 'raw bytecode for ' + func in line]
      assert len(lines) == 1, '\n\n'.join(lines)
      err = lines[0]
      parts = err.split('insts: ')
      pre, post = parts[:2]
      assert func in pre, pre
      post = post.split('\n')[0]
      seen = int(post)
      print('  seen', seen, ', expected ', expected, type(seen), type(expected))
      assert expected == seen or (type(expected) in [list, tuple] and seen in expected), ['expect', expected, 'but see', seen]

    do_log_test(path_from_root('tests', 'primes.cpp'), list(range(88, 101)), '_main')
    do_log_test(path_from_root('tests', 'fannkuch.cpp'), list(range(226, 241)), '__Z15fannkuch_workerPv')

  @no_wasm_backend('uses emterpreter')
  def test_emterpreter_advise(self):
    out = run_process([PYTHON, EMCC, path_from_root('tests', 'emterpreter_advise.cpp'), '-s', 'EMTERPRETIFY=1', '-s', 'EMTERPRETIFY_ASYNC=1', '-s', 'EMTERPRETIFY_ADVISE=1'], stdout=PIPE).stdout
    self.assertContained('-s EMTERPRETIFY_WHITELIST=\'["__Z6middlev", "__Z7sleeperv", "__Z8recurserv", "_main"]\'', out)

    out = run_process([PYTHON, EMCC, path_from_root('tests', 'emterpreter_advise_funcptr.cpp'), '-s', 'EMTERPRETIFY=1', '-s', 'EMTERPRETIFY_ASYNC=1', '-s', 'EMTERPRETIFY_ADVISE=1'], stdout=PIPE).stdout
    self.assertContained('-s EMTERPRETIFY_WHITELIST=\'["__Z4posti", "__Z5post2i", "__Z6middlev", "__Z7sleeperv", "__Z8recurserv", "_main"]\'', out)

    out = run_process([PYTHON, EMCC, path_from_root('tests', 'emterpreter_advise_synclist.c'), '-s', 'EMTERPRETIFY=1', '-s', 'EMTERPRETIFY_ASYNC=1', '-s', 'EMTERPRETIFY_ADVISE=1', '-s', 'EMTERPRETIFY_SYNCLIST=["_j","_k"]'], stdout=PIPE).stdout
    self.assertContained('-s EMTERPRETIFY_WHITELIST=\'["_a", "_b", "_e", "_f", "_main"]\'', out)

    # The same EMTERPRETIFY_WHITELIST should be in core.test_coroutine_emterpretify_async
    out = run_process([PYTHON, EMCC, path_from_root('tests', 'test_coroutines.cpp'), '-s', 'EMTERPRETIFY=1', '-s', 'EMTERPRETIFY_ASYNC=1', '-s', 'EMTERPRETIFY_ADVISE=1'], stdout=PIPE).stdout
    self.assertContained('-s EMTERPRETIFY_WHITELIST=\'["_f", "_fib", "_g"]\'', out)

  @no_wasm_backend('uses emterpreter')
  def test_emterpreter_async_assertions(self):
    # emterpretify-async mode with assertions adds checks on each call out of the emterpreter;
    # make sure we handle all possible types there
    for t, out in [
      ('int',    '18.00'),
      ('float',  '18.51'),
      ('double', '18.51'),
    ]:
      print(t, out)
      create_test_file('src.c', r'''
        #include <stdio.h>
        #include <emscripten.h>

        #define TYPE %s

        TYPE marfoosh(TYPE input) {
          return input * 1.5;
        }

        TYPE fleefl(TYPE input) {
          return marfoosh(input);
        }

        int main(void) {
          printf("result: %%.2f\n", (double)fleefl((TYPE)12.34));
        }
      ''' % t)
      run_process([PYTHON, EMCC, 'src.c', '-s', 'EMTERPRETIFY=1', '-s', 'EMTERPRETIFY_ASYNC=1', '-s', 'EMTERPRETIFY_WHITELIST=["_fleefl"]', '-s', 'PRECISE_F32=1'])
      self.assertContained('result: ' + out, run_js('a.out.js'))

  @no_wasm_backend('uses EMTERPRETIFY')
  def test_call_nonemterpreted_during_sleep(self):
    create_test_file('src.c', r'''
#include <stdio.h>
#include <emscripten.h>

EMSCRIPTEN_KEEPALIVE void emterpreted_yielder() {
  int counter = 0;
  while (1) {
    printf("emterpreted_yielder() sleeping...\n");
    emscripten_sleep_with_yield(10);
    counter++;
    if (counter == 3) {
      printf("Success\n");
      break;
    }
  }
}

EMSCRIPTEN_KEEPALIVE void not_emterpreted() {
  printf("Entering not_emterpreted()\n");
}

int main() {
  EM_ASM({
    setTimeout(function () {
      console.log("calling not_emterpreted()");
      Module["_not_emterpreted"]();
    }, 0);
    console.log("calling emterpreted_yielder()");
#ifdef BAD_EM_ASM
    Module['_emterpreted_yielder']();
#endif
  });
#ifndef BAD_EM_ASM
  emterpreted_yielder();
#endif
}
    ''')
    run_process([PYTHON, EMCC, 'src.c', '-s', 'EMTERPRETIFY=1', '-s', 'EMTERPRETIFY_ASYNC=1', '-s', 'EMTERPRETIFY_BLACKLIST=["_not_emterpreted"]'])
    self.assertContained('Success', run_js('a.out.js'))

    print('check calling of emterpreted as well')
    run_process([PYTHON, EMCC, 'src.c', '-s', 'EMTERPRETIFY=1', '-s', 'EMTERPRETIFY_ASYNC=1'])
    self.assertContained('Success', run_js('a.out.js'))

    print('check for invalid EM_ASM usage')
    run_process([PYTHON, EMCC, 'src.c', '-s', 'EMTERPRETIFY=1', '-s', 'EMTERPRETIFY_ASYNC=1', '-s', 'EMTERPRETIFY_BLACKLIST=["_not_emterpreted"]', '-DBAD_EM_ASM'])
    self.assertContained('cannot have an EM_ASM on the stack when emterpreter pauses/resumes', run_js('a.out.js', stderr=STDOUT, assert_returncode=None))

  def test_link_with_a_static(self):
    for args in [[], ['-O2']]:
      print(args)
      self.clear()
      create_test_file('x.c', r'''
int init_weakref(int a, int b) {
    return a + b;
}
''')
      create_test_file('y.c', r'''
static int init_weakref(void) { // inlined in -O2, not in -O0 where it shows up in llvm-nm as 't'
    return 150;
}

int testy(void) {
    return init_weakref();
}
''')
      create_test_file('z.c', r'''
extern int init_weakref(int, int);
extern int testy(void);

int main(void) {
    return testy() + init_weakref(5, 6);
}
''')
      run_process([PYTHON, EMCC, 'x.c', '-o', 'x.o'])
      run_process([PYTHON, EMCC, 'y.c', '-o', 'y.o'])
      run_process([PYTHON, EMCC, 'z.c', '-o', 'z.o'])
      run_process([PYTHON, EMAR, 'rc', 'libtest.a', 'y.o'])
      run_process([PYTHON, EMAR, 'rc', 'libtest.a', 'x.o'])
      run_process([PYTHON, EMRANLIB, 'libtest.a'])
      run_process([PYTHON, EMCC, 'z.o', 'libtest.a', '-s', 'EXIT_RUNTIME=1'] + args)
      run_js('a.out.js', assert_returncode=161)

  def test_link_with_bad_o_in_a(self):
    # when building a .a, we force-include all the objects inside it. but, some
    # may not be valid bitcode, e.g. if it contains metadata or something else
    # weird. we should just ignore those
    run_process([PYTHON, EMCC, path_from_root('tests', 'hello_world.c'), '-o', 'a.bc'])
    create_test_file('bad.bc', 'this is not a good file, it should be ignored!')
    run_process([LLVM_AR, 'r', 'a.a', 'a.bc', 'bad.bc'])
    run_process([PYTHON, EMCC, 'a.a'])
    self.assertContained('hello, world!', run_js('a.out.js'))

  def test_require(self):
    inname = path_from_root('tests', 'hello_world.c')
    Building.emcc(inname, args=['-s', 'ASSERTIONS=0'], output_filename='a.out.js')
    output = run_process(NODE_JS + ['-e', 'require("./a.out.js")'], stdout=PIPE, stderr=PIPE)
    assert output.stdout == 'hello, world!\n' and output.stderr == '', 'expected no output, got\n===\nSTDOUT\n%s\n===\nSTDERR\n%s\n===\n' % (output.stdout, output.stderr)

  def test_require_modularize(self):
    run_process([PYTHON, EMCC, path_from_root('tests', 'hello_world.c'), '-s', 'MODULARIZE=1', '-s', 'ASSERTIONS=0'])
    src = open('a.out.js').read()
    assert "module.exports = Module;" in src
    output = run_process(NODE_JS + ['-e', 'var m = require("./a.out.js"); m();'], stdout=PIPE, stderr=PIPE)
    assert output.stdout == 'hello, world!\n' and output.stderr == '', 'expected output, got\n===\nSTDOUT\n%s\n===\nSTDERR\n%s\n===\n' % (output.stdout, output.stderr)
    run_process([PYTHON, EMCC, path_from_root('tests', 'hello_world.c'), '-s', 'MODULARIZE=1', '-s', 'EXPORT_NAME="NotModule"', '-s', 'ASSERTIONS=0'])
    src = open('a.out.js').read()
    assert "module.exports = NotModule;" in src
    output = run_process(NODE_JS + ['-e', 'var m = require("./a.out.js"); m();'], stdout=PIPE, stderr=PIPE)
    assert output.stdout == 'hello, world!\n' and output.stderr == '', 'expected output, got\n===\nSTDOUT\n%s\n===\nSTDERR\n%s\n===\n' % (output.stdout, output.stderr)
    run_process([PYTHON, EMCC, path_from_root('tests', 'hello_world.c'), '-s', 'MODULARIZE=1'])
    # We call require() twice to ensure it returns wrapper function each time
    output = run_process(NODE_JS + ['-e', 'require("./a.out.js")();var m = require("./a.out.js"); m();'], stdout=PIPE, stderr=PIPE)
    assert output.stdout == 'hello, world!\nhello, world!\n', 'expected output, got\n===\nSTDOUT\n%s\n===\nSTDERR\n%s\n===\n' % (output.stdout, output.stderr)

  def test_define_modularize(self):
    run_process([PYTHON, EMCC, path_from_root('tests', 'hello_world.c'), '-s', 'MODULARIZE=1', '-s', 'ASSERTIONS=0'])
    with open('a.out.js') as f:
      src = 'var module = 0; ' + f.read()
    create_test_file('a.out.js', src)
    assert "define([], function() { return Module; });" in src
    output = run_process(NODE_JS + ['-e', 'var m; (global.define = function(deps, factory) { m = factory(); }).amd = true; require("./a.out.js"); m();'], stdout=PIPE, stderr=PIPE)
    assert output.stdout == 'hello, world!\n' and output.stderr == '', 'expected output, got\n===\nSTDOUT\n%s\n===\nSTDERR\n%s\n===\n' % (output.stdout, output.stderr)
    run_process([PYTHON, EMCC, path_from_root('tests', 'hello_world.c'), '-s', 'MODULARIZE=1', '-s', 'EXPORT_NAME="NotModule"', '-s', 'ASSERTIONS=0'])
    with open('a.out.js') as f:
      src = 'var module = 0; ' + f.read()
    create_test_file('a.out.js', src)
    assert "define([], function() { return NotModule; });" in src
    output = run_process(NODE_JS + ['-e', 'var m; (global.define = function(deps, factory) { m = factory(); }).amd = true; require("./a.out.js"); m();'], stdout=PIPE, stderr=PIPE)
    assert output.stdout == 'hello, world!\n' and output.stderr == '', 'expected output, got\n===\nSTDOUT\n%s\n===\nSTDERR\n%s\n===\n' % (output.stdout, output.stderr)

  @no_wasm_backend('tests asmjs optimizer')
  @uses_canonical_tmp
  def test_native_optimizer(self):
    def test(args, expected):
      print(args, expected)
      with env_modify({'EMCC_DEBUG': '1', 'EMCC_NATIVE_OPTIMIZER': '1'}):
        err = run_process([PYTHON, EMCC, path_from_root('tests', 'hello_world.c'), '-O2', '-s', 'WASM=0'] + args, stderr=PIPE).stderr
      assert err.count('js optimizer using native') == expected, [err, expected]
      self.assertContained('hello, world!', run_js('a.out.js'))

    test([], 1)
    test(['-s', 'OUTLINING_LIMIT=100000'], 2) # 2, because we run them before and after outline, which is non-native

  def test_emconfigure_js_o(self):
    # issue 2994
    for i in [0, 1, 2]:
      with env_modify({'EMCONFIGURE_JS': str(i)}):
        for f in ['hello_world.c', 'files.cpp']:
          print(i, f)
          self.clear()
          run_process([PYTHON, path_from_root('emconfigure'), PYTHON, EMCC, '-c', '-o', 'a.o', path_from_root('tests', f)], check=False, stderr=PIPE)
          run_process([PYTHON, EMCC, 'a.o'], check=False, stderr=PIPE)
          if f == 'hello_world.c':
            if i == 0:
              assert not os.path.exists('a.out.js') # native .o, not bitcode!
            else:
              assert 'hello, world!' in run_js('a.out.js')
          else:
            # file access, need 2 to force js
            if i == 0 or i == 1:
              assert not os.path.exists('a.out.js') # native .o, not bitcode!
            else:
              assert os.path.exists('a.out.js')

  @no_wasm_backend('tests fastcomp specific passes')
  @uses_canonical_tmp
  def test_emcc_c_multi(self):
    def test(args, llvm_opts=None):
      print(args)
      lib = r'''
        int mult() { return 1; }
      '''

      lib_name = 'libA.c'
      create_test_file(lib_name, lib)
      main = r'''
        #include <stdio.h>
        int mult();
        int main() {
          printf("result: %d\n", mult());
          return 0;
        }
      '''
      main_name = 'main.c'
      create_test_file(main_name, main)

      with env_modify({'EMCC_DEBUG': '1'}):
        err = run_process([PYTHON, EMCC, '-c', main_name, lib_name] + args, stderr=PIPE).stderr

      VECTORIZE = '-disable-loop-vectorization'

      if args:
        assert err.count(VECTORIZE) == 2, err # specified twice, once per file
        assert err.count('emcc: LLVM opts: ' + llvm_opts) == 2, err # corresponding to exactly once per invocation of optimizer
      else:
        assert err.count(VECTORIZE) == 0, err # no optimizations

      run_process([PYTHON, EMCC, main_name.replace('.c', '.o'), lib_name.replace('.c', '.o')])

      self.assertContained('result: 1', run_js('a.out.js'))

    test([])
    test(['-O2'], '-O3')
    test(['-Oz'], '-Oz')
    test(['-Os'], '-Os')

  def test_export_all_3142(self):
    create_test_file('src.cpp', r'''
typedef unsigned int Bit32u;

struct S_Descriptor {
    Bit32u limit_0_15   :16;
    Bit32u base_0_15    :16;
    Bit32u base_16_23   :8;
};

class Descriptor
{
public:
    Descriptor() { saved.fill[0]=saved.fill[1]=0; }
    union {
        S_Descriptor seg;
        Bit32u fill[2];
    } saved;
};

Descriptor desc;
    ''')
    try_delete('a.out.js')
    run_process([PYTHON, EMCC, 'src.cpp', '-O2', '-s', 'EXPORT_ALL=1'])
    assert os.path.exists('a.out.js')

  @no_wasm_backend('tests PRECISE_F32=1')
  def test_f0(self):
    run_process([PYTHON, EMCC, path_from_root('tests', 'fasta.cpp'), '-O2', '-s', 'PRECISE_F32=1', '-profiling', '-s', 'WASM=0'])
    src = open('a.out.js').read()
    assert ' = f0;' in src or ' = f0,' in src

  @no_wasm_backend('depends on merging asmjs')
  def test_merge_pair(self):
    def test(filename, full):
      print('----', filename, full)
      run_process([PYTHON, EMCC, path_from_root('tests', filename), '-O1', '-profiling', '-o', 'left.js', '-s', 'WASM=0'])
      src = open('left.js').read()
      create_test_file('right.js', src.replace('function _main() {', 'function _main() { out("replaced"); '))

      self.assertContained('hello, world!', run_js('left.js'))
      self.assertContained('hello, world!', run_js('right.js'))
      self.assertNotContained('replaced', run_js('left.js'))
      self.assertContained('replaced', run_js('right.js'))

      n = src.count('function _')

      def has(i):
        run_process([PYTHON, path_from_root('tools', 'merge_pair.py'), 'left.js', 'right.js', str(i), 'out.js'])
        return 'replaced' in run_js('out.js')

      assert not has(0), 'same as left'
      assert has(n), 'same as right'
      assert has(n + 5), 'same as right, big number is still ok'

      if full:
        change = -1
        for i in range(n):
          if has(i):
            change = i
            break
        assert change > 0 and change <= n

    test('hello_world.cpp', True)
    test('hello_libcxx.cpp', False)

  def test_emmake_emconfigure(self):
    def check(what, args, fail=True, expect=''):
      args = [PYTHON, path_from_root(what)] + args
      print(what, args, fail, expect)
      output = run_process(args, stdout=PIPE, stderr=PIPE, check=False)
      assert ('is a helper for' in output.stderr) == fail
      assert ('Typical usage' in output.stderr) == fail
      self.assertContained(expect, output.stdout)
    check('emmake', [])
    check('emconfigure', [])
    check('emmake', ['--version'])
    check('emconfigure', ['--version'])
    check('emmake', ['make'], fail=False)
    check('emconfigure', ['configure'], fail=False)
    check('emconfigure', ['./configure'], fail=False)
    check('emconfigure', ['cmake'], fail=False)

    create_test_file('test.py', '''
import os
print(os.environ.get('CROSS_COMPILE'))
''')
    check('emconfigure', [PYTHON, 'test.py'], expect=path_from_root('em'))
    check('emmake', [PYTHON, 'test.py'], expect=path_from_root('em'))

    create_test_file('test.py', '''
import os
print(os.environ.get('NM'))
''')
    check('emconfigure', [PYTHON, 'test.py'], expect=shared.LLVM_NM)

  def test_emmake_python(self):
    # simulates a configure/make script that looks for things like CC, AR, etc., and which we should
    # not confuse by setting those vars to something containing `python X` as the script checks for
    # the existence of an executable.
    result = run_process([PYTHON, path_from_root('emmake.py'), PYTHON, path_from_root('tests', 'emmake', 'make.py')], stdout=PIPE, stderr=PIPE)
    print(result.stdout, result.stderr)

  def test_sdl2_config(self):
    for args, expected in [
      [['--version'], '2.0.0'],
      [['--cflags'], '-s USE_SDL=2'],
      [['--libs'], '-s USE_SDL=2'],
      [['--cflags', '--libs'], '-s USE_SDL=2'],
    ]:
      print(args, expected)
      out = run_process([PYTHON, path_from_root('system', 'bin', 'sdl2-config')] + args, stdout=PIPE, stderr=PIPE).stdout
      assert expected in out, out
      print('via emmake')
      out = run_process([PYTHON, path_from_root('emmake'), 'sdl2-config'] + args, stdout=PIPE, stderr=PIPE).stdout
      assert expected in out, out

  def test_module_onexit(self):
    create_test_file('src.cpp', r'''
#include <emscripten.h>
int main() {
  EM_ASM({
    Module['onExit'] = function(status) { out('exiting now, status ' + status) };
  });
  return 14;
}
''')
    try_delete('a.out.js')
    run_process([PYTHON, EMCC, 'src.cpp', '-s', 'EXIT_RUNTIME=1'])
    self.assertContained('exiting now, status 14', run_js('a.out.js', assert_returncode=14))

  def test_NO_aliasing(self):
    # the NO_ prefix flips boolean options
    run_process([PYTHON, EMCC, path_from_root('tests', 'hello_world.c'), '-s', 'EXIT_RUNTIME=1'])
    exit_1 = open('a.out.js').read()
    run_process([PYTHON, EMCC, path_from_root('tests', 'hello_world.c'), '-s', 'NO_EXIT_RUNTIME=0'])
    no_exit_0 = open('a.out.js').read()
    run_process([PYTHON, EMCC, path_from_root('tests', 'hello_world.c'), '-s', 'EXIT_RUNTIME=0'])
    exit_0 = open('a.out.js').read()

    assert exit_1 == no_exit_0
    assert exit_1 != exit_0

  def test_underscore_exit(self):
    create_test_file('src.cpp', r'''
#include <unistd.h>
int main() {
  _exit(0); // should not end up in an infinite loop with non-underscore exit
}
''')
    run_process([PYTHON, EMCC, 'src.cpp'])
    self.assertContained('', run_js('a.out.js', assert_returncode=0))

  def test_file_packager_huge(self):
    MESSAGE = 'warning: file packager is creating an asset bundle of 257 MB. this is very large, and browsers might have trouble loading it'
    create_test_file('huge.dat', 'a' * (1024 * 1024 * 257))
    create_test_file('tiny.dat', 'a')
    err = run_process([PYTHON, FILE_PACKAGER, 'test.data', '--preload', 'tiny.dat'], stdout=PIPE, stderr=PIPE).stderr
    self.assertNotContained(MESSAGE, err)
    err = run_process([PYTHON, FILE_PACKAGER, 'test.data', '--preload', 'huge.dat'], stdout=PIPE, stderr=PIPE).stderr
    self.assertContained(MESSAGE, err)
    self.clear()

  @unittest.skipIf(SPIDERMONKEY_ENGINE not in JS_ENGINES, 'cannot run without spidermonkey, node cannnot alloc huge arrays')
  def test_massive_alloc(self):
    create_test_file('main.cpp', r'''
#include <stdio.h>
#include <stdlib.h>

int main() {
  volatile int x = (int)malloc(1024 * 1024 * 1400);
  return x == 0; // can't alloc it, but don't fail catastrophically, expect null
}
    ''')
    run_process([PYTHON, EMCC, 'main.cpp', '-s', 'ALLOW_MEMORY_GROWTH=1', '-s', 'WASM=0'])
    # just care about message regarding allocating over 1GB of memory
    output = run_js('a.out.js', stderr=PIPE, full_output=True, engine=SPIDERMONKEY_ENGINE)
    self.assertContained('''Warning: Enlarging memory arrays, this is not fast! 16777216,1543503872\n''', output)
    print('wasm')
    run_process([PYTHON, EMCC, 'main.cpp', '-s', 'ALLOW_MEMORY_GROWTH=1'])
    # no message about growth, just check return code
    run_js('a.out.js', stderr=PIPE, full_output=True, engine=SPIDERMONKEY_ENGINE)

  def test_failing_alloc(self):
    for pre_fail, post_fail, opts in [
      ('', '', []),
      ('EM_ASM( Module.temp = HEAP32[DYNAMICTOP_PTR>>2] );', 'EM_ASM( assert(Module.temp === HEAP32[DYNAMICTOP_PTR>>2], "must not adjust DYNAMICTOP when an alloc fails!") );', []),
      # also test non-wasm in normal mode
      ('', '', ['-s', 'WASM=0']),
      ('EM_ASM( Module.temp = HEAP32[DYNAMICTOP_PTR>>2] );', 'EM_ASM( assert(Module.temp === HEAP32[DYNAMICTOP_PTR>>2], "must not adjust DYNAMICTOP when an alloc fails!") );', ['-s', 'WASM=0']),
    ]:
      for growth in [0, 1]:
        for aborting in [0, 1]:
          create_test_file('main.cpp', r'''
#include <stdio.h>
#include <stdlib.h>
#include <vector>
#include <assert.h>
#include <emscripten.h>

#define CHUNK_SIZE (10 * 1024 * 1024)

int main() {
  EM_ASM({
    // we want to allocate a lot until eventually we can't anymore. to simulate that, we limit how much
    // can be allocated by Buffer, so that if we don't hit a limit before that, we don't keep going into
    // swap space and other bad things.
    var old = Module['reallocBuffer'];
    Module['reallocBuffer'] = function(size) {
      if (size > 500 * 1024 * 1024) {
        return null;
      }
      return old(size);
    };
  });

  std::vector<void*> allocs;
  bool has = false;
  while (1) {
    printf("trying an allocation\n");
    %s
    void* curr = malloc(CHUNK_SIZE);
    if (!curr) {
      %s
      break;
    }
    has = true;
    printf("allocated another chunk, %%zu so far\n", allocs.size());
    allocs.push_back(curr);
  }
  assert(has);
  printf("an allocation failed!\n");
#ifdef SPLIT
  return 0;
#endif
  while (1) {
    assert(allocs.size() > 0);
    void *curr = allocs.back();
    allocs.pop_back();
    free(curr);
    printf("freed one\n");
    if (malloc(CHUNK_SIZE)) break;
  }
  printf("managed another malloc!\n");
}
''' % (pre_fail, post_fail))
          args = [PYTHON, EMCC, 'main.cpp'] + opts
          if growth:
            args += ['-s', 'ALLOW_MEMORY_GROWTH=1']
          if not aborting:
            args += ['-s', 'ABORTING_MALLOC=0']
          print('test_failing_alloc', args, pre_fail)
          run_process(args)
          # growth also disables aborting
          can_manage_another = (not aborting) or growth
          split = '-DSPLIT' in args
          print('can manage another:', can_manage_another, 'split:', split)
          output = run_js('a.out.js', stderr=PIPE, full_output=True, assert_returncode=0 if can_manage_another else None)
          if can_manage_another:
            self.assertContained('''an allocation failed!\n''', output)
            if not split:
              # split memory allocation may fail due to GC objects no longer being allocatable,
              # and we can't expect to recover from that deterministically. So just check we
              # get to the fail.
              # otherwise, we should fail eventually, then free, then succeed
              self.assertContained('''managed another malloc!\n''', output)
          else:
            # we should see an abort
            self.assertContained('''abort("Cannot enlarge memory arrays''', output)
            self.assertContained(('''higher than the current value 16777216,''', '''higher than the current value 33554432,'''), output)
            self.assertContained('''compile with  -s ALLOW_MEMORY_GROWTH=1 ''', output)
            self.assertContained('''compile with  -s ABORTING_MALLOC=0 ''', output)

  def test_libcxx_minimal(self):
    create_test_file('vector.cpp', r'''
#include <vector>
int main(int argc, char** argv) {
  std::vector<void*> v;
  for (int i = 0 ; i < argc; i++) {
    v.push_back(nullptr);
  }
  return v.size();
}
''')

    run_process([PYTHON, EMCC, '-O2', 'vector.cpp', '-o', 'vector.js'])
    run_process([PYTHON, EMCC, '-O2', path_from_root('tests', 'hello_libcxx.cpp'), '-o', 'iostream.js'])

    vector = os.path.getsize('vector.js')
    iostream = os.path.getsize('iostream.js')
    print(vector, iostream)

    self.assertGreater(vector, 1000)
    # we can strip out almost all of libcxx when just using vector
    self.assertLess(2.4 * vector, iostream)

  @no_wasm_backend('relies on EMULATED_FUNCTION_POINTERS')
  def test_emulated_function_pointers(self):
    create_test_file('src.c', r'''
      #include <emscripten.h>
      typedef void (*fp)();
      int main(int argc, char **argv) {
        volatile fp f = 0;
        EM_ASM({
          if (typeof FUNCTION_TABLE_v !== 'undefined') {
            out('function table: ' + FUNCTION_TABLE_v);
          } else {
            out('no visible function tables');
          }
        });
        if (f) f();
        return 0;
      }
      ''')

    def test(args, expected):
      print(args, expected)
      run_process([PYTHON, EMCC, 'src.c', '-s', 'WASM=0'] + args, stderr=PIPE)
      self.assertContained(expected, run_js('a.out.js'))

    for opts in [0, 1, 2, 3]:
      test(['-O' + str(opts)], 'no visible function tables')
      test(['-O' + str(opts), '-s', 'EMULATED_FUNCTION_POINTERS=1'], 'function table: ')

  @no_wasm_backend('relies on EMULATED_FUNCTION_POINTERS')
  def test_emulated_function_pointers_2(self):
    create_test_file('src.c', r'''
      #include <emscripten.h>
      typedef void (*fp)();
      void one() { EM_ASM( out('one') ); }
      void two() { EM_ASM( out('two') ); }
      void test() {
        volatile fp f = one;
        f();
        f = two;
        f();
      }
      int main(int argc, char **argv) {
        test();
        // swap them!
        EM_ASM_INT({
          var one = $0;
          var two = $1;
          if (typeof FUNCTION_TABLE_v === 'undefined') {
            out('no');
            return;
          }
          var temp = FUNCTION_TABLE_v[one];
          FUNCTION_TABLE_v[one] = FUNCTION_TABLE_v[two];
          FUNCTION_TABLE_v[two] = temp;
        }, (int)&one, (int)&two);
        test();
        return 0;
      }
      ''')

    flipped = 'one\ntwo\ntwo\none\n'
    unchanged = 'one\ntwo\none\ntwo\n'
    no_table = 'one\ntwo\nno\none\ntwo\n'

    def test(args, expected):
      print(args, expected.replace('\n', ' '))
      run_process([PYTHON, EMCC, 'src.c', '-s', 'WASM=0'] + args)
      self.assertContained(expected, run_js('a.out.js'))

    for opts in [0, 1, 2]:
      test(['-O' + str(opts)], no_table)
      test(['-O' + str(opts), '-s', 'EMULATED_FUNCTION_POINTERS=1'], flipped)
      test(['-O' + str(opts), '-s', 'EMULATED_FUNCTION_POINTERS=2'], flipped)
      test(['-O' + str(opts), '-s', 'EMULATED_FUNCTION_POINTERS=1', '-s', 'RELOCATABLE=1'], flipped)
      test(['-O' + str(opts), '-s', 'EMULATED_FUNCTION_POINTERS=2', '-s', 'RELOCATABLE=1'], unchanged) # with both of those, we optimize and you cannot flip them
      test(['-O' + str(opts), '-s', 'MAIN_MODULE=1'], unchanged) # default for modules is optimized
      test(['-O' + str(opts), '-s', 'MAIN_MODULE=1', '-s', 'EMULATED_FUNCTION_POINTERS=2'], unchanged)
      test(['-O' + str(opts), '-s', 'MAIN_MODULE=1', '-s', 'EMULATED_FUNCTION_POINTERS=1'], flipped) # but you can disable that

  @no_wasm_backend('uses SIDE_MODULE')
  def test_minimal_dynamic(self):
    for wasm in (1, 0):
      print('wasm?', wasm)
      library_file = 'library.wasm' if wasm else 'library.js'

      def test(main_args=[], library_args=[], expected='hello from main\nhello from library'):
        print('testing', main_args, library_args)
        self.clear()
        create_test_file('library.c', r'''
          #include <stdio.h>
          void library_func() {
          #ifdef USE_PRINTF
            printf("hello from library: %p\n", &library_func);
          #else
            puts("hello from library");
          #endif
          }
        ''')
        run_process([PYTHON, EMCC, 'library.c', '-s', 'SIDE_MODULE=1', '-O2', '-o', library_file, '-s', 'WASM=' + str(wasm), '-s', 'EXPORT_ALL=1'] + library_args)
        create_test_file('main.c', r'''
          #include <dlfcn.h>
          #include <stdio.h>
          int main() {
            puts("hello from main");
            void *lib_handle = dlopen("%s", 0);
            if (!lib_handle) {
              puts("cannot load side module");
              return 1;
            }
            typedef void (*voidfunc)();
            voidfunc x = (voidfunc)dlsym(lib_handle, "library_func");
            if (!x) puts("cannot find side function");
            else x();
          }
        ''' % library_file)
        run_process([PYTHON, EMCC, 'main.c', '-s', 'MAIN_MODULE=1', '--embed-file', library_file, '-O2', '-s', 'WASM=' + str(wasm)] + main_args)
        self.assertContained(expected, run_js('a.out.js', assert_returncode=None, stderr=STDOUT))
        size = os.path.getsize('a.out.js')
        if wasm:
          size += os.path.getsize('a.out.wasm')
        side_size = os.path.getsize(library_file)
        print('  sizes:', size, side_size)
        return (size, side_size)

      def percent_diff(x, y):
        small = min(x, y)
        large = max(x, y)
        return float(100 * large) / small - 100

      # main module tests

      full = test()
      # printf is not used in main, but libc was linked in, so it's there
      printf = test(library_args=['-DUSE_PRINTF'])
      # dce in main, and it fails since puts is not exported
      dce = test(main_args=['-s', 'MAIN_MODULE=2'], expected=('cannot', 'undefined'))
      # with exporting, it works
      dce = test(main_args=['-s', 'MAIN_MODULE=2', '-s', 'EXPORTED_FUNCTIONS=["_main", "_puts"]'])
      # printf is not used in main, and we dce, so we failz
      dce_fail = test(main_args=['-s', 'MAIN_MODULE=2'], library_args=['-DUSE_PRINTF'], expected=('cannot', 'undefined'))
      # exporting printf in main keeps it alive for the library
      dce_save = test(main_args=['-s', 'MAIN_MODULE=2', '-s', 'EXPORTED_FUNCTIONS=["_main", "_printf", "_puts"]'], library_args=['-DUSE_PRINTF'])

      assert percent_diff(full[0], printf[0]) < 4
      assert percent_diff(dce[0], dce_fail[0]) < 4
      assert dce[0] < 0.2 * full[0] # big effect, 80%+ is gone
      assert dce_save[0] > 1.1 * dce[0] # save exported all of printf

      # side module tests

      # mode 2, so dce in side, but library_func is not exported, so it is dce'd
      side_dce_fail = test(library_args=['-s', 'SIDE_MODULE=2'], expected='cannot find side function')
      # mode 2, so dce in side, and library_func is not exported
      side_dce_work = test(library_args=['-s', 'SIDE_MODULE=2', '-s', 'EXPORTED_FUNCTIONS=["_library_func"]'], expected='hello from library')

      assert side_dce_fail[1] < 0.95 * side_dce_work[1] # removing that function saves a chunk

  @no_wasm_backend('uses SIDE_MODULE')
  def test_ld_library_path(self):
    create_test_file('hello1.c', r'''
#include <stdio.h>

void
hello1 ()
{
  printf ("Hello1\n");
  return;
}

''')
    create_test_file('hello2.c', r'''
#include <stdio.h>

void
hello2 ()
{
  printf ("Hello2\n");
  return;
}

''')
    create_test_file('hello3.c', r'''
#include <stdio.h>

void
hello3 ()
{
  printf ("Hello3\n");
  return;
}

''')
    create_test_file('hello4.c', r'''
#include <stdio.h>
#include <math.h>

double
hello4 (double x)
{
  printf ("Hello4\n");
  return fmod(x, 2.0);
}

''')
    create_test_file('pre.js', r'''
Module['preRun'].push(function (){
  ENV['LD_LIBRARY_PATH']='/lib:/usr/lib';
});
''')
    create_test_file('main.c', r'''
#include <stdio.h>
#include <stdlib.h>
#include <string.h>
#include <dlfcn.h>

int
main()
{
  void *h;
  void (*f) ();
  double (*f2) (double);

  h = dlopen ("libhello1.wasm", RTLD_NOW);
  f = dlsym (h, "hello1");
  f();
  dlclose (h);
  h = dlopen ("libhello2.wasm", RTLD_NOW);
  f = dlsym (h, "hello2");
  f();
  dlclose (h);
  h = dlopen ("libhello3.wasm", RTLD_NOW);
  f = dlsym (h, "hello3");
  f();
  dlclose (h);
  h = dlopen ("/usr/local/lib/libhello4.wasm", RTLD_NOW);
  f2 = dlsym (h, "hello4");
  double result = f2(5.5);
  dlclose (h);

  if (result == 1.5) {
    printf("Ok\n");
  }
  return 0;
}

''')

    run_process([PYTHON, EMCC, '-o', 'libhello1.wasm', 'hello1.c', '-s', 'SIDE_MODULE=1', '-s', 'EXPORT_ALL=1'])
    run_process([PYTHON, EMCC, '-o', 'libhello2.wasm', 'hello2.c', '-s', 'SIDE_MODULE=1', '-s', 'EXPORT_ALL=1'])
    run_process([PYTHON, EMCC, '-o', 'libhello3.wasm', 'hello3.c', '-s', 'SIDE_MODULE=1', '-s', 'EXPORT_ALL=1'])
    run_process([PYTHON, EMCC, '-o', 'libhello4.wasm', 'hello4.c', '-s', 'SIDE_MODULE=1', '-s', 'EXPORT_ALL=1'])
    run_process([PYTHON, EMCC, '-o', 'main.js', 'main.c', '-s', 'MAIN_MODULE=1', '-s', 'TOTAL_MEMORY=' + str(32 * 1024 * 1024),
                 '--embed-file', 'libhello1.wasm@/lib/libhello1.wasm',
                 '--embed-file', 'libhello2.wasm@/usr/lib/libhello2.wasm',
                 '--embed-file', 'libhello3.wasm@/libhello3.wasm',
                 '--embed-file', 'libhello4.wasm@/usr/local/lib/libhello4.wasm',
                 '--pre-js', 'pre.js'])
    out = run_js('main.js')
    self.assertContained('Hello1', out)
    self.assertContained('Hello2', out)
    self.assertContained('Hello3', out)
    self.assertContained('Hello4', out)
    self.assertContained('Ok', out)

  @no_wasm_backend('uses SIDE_MODULE')
  def test_dlopen_rtld_global(self):
    # TODO: wasm support. this test checks RTLD_GLOBAL where a module is loaded
    #       before the module providing a global it needs is. in asm.js we use JS
    #       to create a redirection function. In wasm we just have wasm, so we
    #       need to introspect the wasm module. Browsers may add that eventually,
    #       or we could ship a little library that does it.
    create_test_file('hello1.c', r'''
#include <stdio.h>

extern int hello1_val;
int hello1_val=3;

void
hello1 (int i)
{
  printf ("hello1_val by hello1:%d\n",hello1_val);
  printf ("Hello%d\n",i);
}
''')
    create_test_file('hello2.c', r'''
#include <stdio.h>

extern int hello1_val;
extern void hello1 (int);

void
hello2 (int i)
{
  void (*f) (int);
  printf ("hello1_val by hello2:%d\n",hello1_val);
  f = hello1;
  f(i);
}
''')
    create_test_file('main.c', r'''
#include <stdio.h>
#include <stdlib.h>
#include <string.h>
#include <dlfcn.h>

int
main(int argc,char** argv)
{
  void *h;
  void *h2;
  void (*f) (int);
  h = dlopen ("libhello1.js", RTLD_NOW|RTLD_GLOBAL);
  h2 = dlopen ("libhello2.js", RTLD_NOW|RTLD_GLOBAL);
  f = dlsym (h, "hello1");
  f(1);
  f = dlsym (h2, "hello2");
  f(2);
  dlclose (h);
  dlclose (h2);
  return 0;
}
''')

    run_process([PYTHON, EMCC, '-o', 'libhello1.js', 'hello1.c', '-s', 'SIDE_MODULE=1', '-s', 'WASM=0', '-s', 'EXPORT_ALL=1'])
    run_process([PYTHON, EMCC, '-o', 'libhello2.js', 'hello2.c', '-s', 'SIDE_MODULE=1', '-s', 'WASM=0', '-s', 'EXPORT_ALL=1'])
    run_process([PYTHON, EMCC, '-o', 'main.js', 'main.c', '-s', 'MAIN_MODULE=1', '-s', 'WASM=0',
                 '--embed-file', 'libhello1.js',
                 '--embed-file', 'libhello2.js'])
    out = run_js('main.js')
    self.assertContained('Hello1', out)
    self.assertContained('Hello2', out)
    self.assertContained('hello1_val by hello1:3', out)
    self.assertContained('hello1_val by hello2:3', out)

  def test_debug_asmLastOpts(self):
    create_test_file('src.c', r'''
#include <stdio.h>
struct Dtlink_t
{   struct Dtlink_t*   right;  /* right child      */
        union
        { unsigned int  _hash;  /* hash value       */
          struct Dtlink_t* _left;  /* left child       */
        } hl;
};
int treecount(register struct Dtlink_t* e)
{
  return e ? treecount(e->hl._left) + treecount(e->right) + 1 : 0;
}
int main() {
  printf("hello, world!\n");
}
''')
    run_process([PYTHON, EMCC, 'src.c', '-s', 'EXPORTED_FUNCTIONS=["_main", "_treecount"]', '--minify', '0', '-g4', '-Oz'])
    self.assertContained('hello, world!', run_js('a.out.js'))

  @no_wasm_backend('MEM_INIT_METHOD not supported under wasm')
  def test_meminit_crc(self):
    create_test_file('src.c', r'''
#include <stdio.h>
int main() { printf("Mary had a little lamb.\n"); }
''')

    run_process([PYTHON, EMCC, 'src.c', '--memory-init-file', '0', '-s', 'MEM_INIT_METHOD=2', '-s', 'ASSERTIONS=1', '-s', 'WASM=0'])
    with open('a.out.js') as f:
      d = f.read()
    return
    self.assertContained('Mary had', d)
    d = d.replace('Mary had', 'Paul had')
    create_test_file('a.out.js', d)
    out = run_js('a.out.js', assert_returncode=None, stderr=STDOUT)
    self.assertContained('Assertion failed: memory initializer checksum', out)

  def test_emscripten_print_double(self):
    create_test_file('src.c', r'''
#include <stdio.h>
#include <assert.h>
#include <emscripten.h>

void test(double d) {
  char buffer[100], buffer2[100];
  unsigned len, len2, len3;
  len = emscripten_print_double(d, NULL, -1);
  len2 = emscripten_print_double(d, buffer, len+1);
  assert(len == len2);
  buffer[len] = 0;
  len3 = snprintf(buffer2, 100, "%g", d);
  printf("|%g : %u : %s : %s : %d|\n", d, len, buffer, buffer2, len3);
}
int main() {
  printf("\n");
  test(0);
  test(1);
  test(-1);
  test(1.234);
  test(-1.234);
  test(1.1234E20);
  test(-1.1234E20);
  test(1.1234E-20);
  test(-1.1234E-20);
  test(1.0/0.0);
  test(-1.0/0.0);
}
''')
    run_process([PYTHON, EMCC, 'src.c'])
    out = run_js('a.out.js')
    self.assertContained('''
|0 : 1 : 0 : 0 : 1|
|1 : 1 : 1 : 1 : 1|
|-1 : 2 : -1 : -1 : 2|
|1.234 : 5 : 1.234 : 1.234 : 5|
|-1.234 : 6 : -1.234 : -1.234 : 6|
|1.1234e+20 : 21 : 112340000000000000000 : 1.1234e+20 : 10|
|-1.1234e+20 : 22 : -112340000000000000000 : -1.1234e+20 : 11|
|1.1234e-20 : 10 : 1.1234e-20 : 1.1234e-20 : 10|
|-1.1234e-20 : 11 : -1.1234e-20 : -1.1234e-20 : 11|
|inf : 8 : Infinity : inf : 3|
|-inf : 9 : -Infinity : -inf : 4|
''', out)

  def test_no_warn_exported_jslibfunc(self):
    err = run_process([PYTHON, EMCC, path_from_root('tests', 'hello_world.c'), '-s', 'DEFAULT_LIBRARY_FUNCS_TO_INCLUDE=["alGetError"]', '-s', 'EXPORTED_FUNCTIONS=["_main", "_alGetError"]'], stdout=PIPE, stderr=PIPE).stderr
    self.assertNotContained('''function requested to be exported, but not implemented: "_alGetError"''', err)

  @no_wasm_backend()
  def test_almost_asm_warning(self):
    warning = "[-Walmost-asm]"
    for args, expected in [
      (['-O1', '-s', 'ALLOW_MEMORY_GROWTH=1'], True),  # default
      # suppress almost-asm warning manually
      (['-O1', '-s', 'ALLOW_MEMORY_GROWTH=1', '-Wno-almost-asm'], False),
      # last warning flag should "win"
      (['-O1', '-s', 'ALLOW_MEMORY_GROWTH=1', '-Wno-almost-asm', '-Walmost-asm'], True)
    ]:
      print(args, expected)
      err = run_process([PYTHON, EMCC, path_from_root('tests', 'hello_world.c'), '-s', 'WASM=0'] + args, stderr=PIPE).stderr
      assert (warning in err) == expected, err
      if not expected:
        assert err == '', err

  def test_static_syscalls(self):
    run_process([PYTHON, EMCC, path_from_root('tests', 'hello_world.c')])
    src = open('a.out.js').read()
    matches = re.findall('''function ___syscall(\d+)\(''', src)
    print('seen syscalls:', matches)
    assert set(matches) == set(['6', '54', '140', '146']) # close, ioctl, llseek, writev

  @no_windows('posix-only')
  def test_emcc_dev_null(self):
    out = run_process([PYTHON, EMCC, '-dM', '-E', '-x', 'c', '/dev/null'], stdout=PIPE).stdout
    self.assertContained('#define __EMSCRIPTEN__ 1', out) # all our defines should show up

  def test_umask_0(self):
    create_test_file('src.c', r'''
#include <sys/stat.h>
#include <stdio.h>
int main() {
  umask(0);
  printf("hello, world!\n");
}''')
    run_process([PYTHON, EMCC, 'src.c'])
    self.assertContained('hello, world!', run_js('a.out.js'))

  def test_no_missing_symbols(self): # simple hello world should not show any missing symbols
    run_process([PYTHON, EMCC, path_from_root('tests', 'hello_world.c')])

    # main() is implemented in C, and even if requested from JS, we should not warn
    create_test_file('library_foo.js', '''
mergeInto(LibraryManager.library, {
  my_js__deps: ['main'],
  my_js: (function() {
      return function() {
        console.log("hello " + _nonexistingvariable);
      };
  }()),
});
''')
    create_test_file('test.cpp', '''
#include <stdio.h>
#include <stdlib.h>

extern "C" {
  extern void my_js();
}

int main() {
  my_js();
  return EXIT_SUCCESS;
}
''')
    run_process([PYTHON, EMCC, 'test.cpp', '--js-library', 'library_foo.js'])

    # but we do error on a missing js var
    create_test_file('library_foo_missing.js', '''
mergeInto(LibraryManager.library, {
  my_js__deps: ['main', 'nonexistingvariable'],
  my_js: (function() {
      return function() {
        console.log("hello " + _nonexistingvariable);
      };
  }()),
});
''')
    err = run_process([PYTHON, EMCC, 'test.cpp', '--js-library', 'library_foo_missing.js'], stderr=PIPE, check=False).stderr
    self.assertContained('undefined symbol: nonexistingvariable', err)

    # and also for missing C code, of course (without the --js-library, it's just a missing C method)
    err = run_process([PYTHON, EMCC, 'test.cpp'], stderr=PIPE, check=False).stderr
    self.assertContained('undefined symbol: my_js', err)

  def test_realpath(self):
    create_test_file('src.c', r'''
#include <stdlib.h>
#include <stdio.h>
#include <errno.h>

#define TEST_PATH "/boot/README.txt"

int
main(int argc, char **argv)
{
  errno = 0;
  char *t_realpath_buf = realpath(TEST_PATH, NULL);
  if (NULL == t_realpath_buf) {
    perror("Resolve failed");
    return 1;
  } else {
    printf("Resolved: %s\n", t_realpath_buf);
    free(t_realpath_buf);
    return 0;
  }
}
''')
    if not os.path.exists('boot'):
      os.mkdir('boot')
    open(os.path.join('boot', 'README.txt'), 'w').write(' ')
    run_process([PYTHON, EMCC, 'src.c', '--embed-file', 'boot'])
    self.assertContained('Resolved: /boot/README.txt', run_js('a.out.js'))

  def test_realpath_nodefs(self):
    create_test_file('src.c', r'''
#include <stdlib.h>
#include <stdio.h>
#include <errno.h>
#include <emscripten.h>

#define TEST_PATH "/working/TEST_NODEFS.txt"

int
main(int argc, char **argv)
{
  errno = 0;
  EM_ASM({
    FS.mkdir('/working');
    FS.mount(NODEFS, { root: '.' }, '/working');
  });
  char *t_realpath_buf = realpath(TEST_PATH, NULL);
  if (NULL == t_realpath_buf) {
    perror("Resolve failed");
    return 1;
  } else {
    printf("Resolved: %s\n", t_realpath_buf);
    free(t_realpath_buf);
    return 0;
  }
}
''')
    create_test_file('TEST_NODEFS.txt', ' ')
    run_process([PYTHON, EMCC, 'src.c'])
    self.assertContained('Resolved: /working/TEST_NODEFS.txt', run_js('a.out.js'))

  def test_realpath_2(self):
    os.mkdir('Folder')
    create_test_file('src.c', r'''
#include <stdlib.h>
#include <stdio.h>
#include <errno.h>

int testrealpath(const char* path)    {
  errno = 0;
  char *t_realpath_buf = realpath(path, NULL);
  if (NULL == t_realpath_buf) {
    printf("Resolve failed: \"%s\"\n",path);fflush(stdout);
    return 1;
  } else {
    printf("Resolved: \"%s\" => \"%s\"\n", path, t_realpath_buf);fflush(stdout);
    free(t_realpath_buf);
    return 0;
  }
}

int main(int argc, char **argv)
{
    // files:
    testrealpath("testfile.txt");
    testrealpath("Folder/testfile.txt");
    testrealpath("testnonexistentfile.txt");
    // folders
    testrealpath("Folder");
    testrealpath("/Folder");
    testrealpath("./");
    testrealpath("");
    testrealpath("/");
    return 0;
}
''')
    create_test_file('testfile.txt', '')
    open(os.path.join('Folder', 'testfile.txt'), 'w').write('')
    run_process([PYTHON, EMCC, 'src.c', '--embed-file', 'testfile.txt', '--embed-file', 'Folder'])
    self.assertContained('''Resolved: "testfile.txt" => "/testfile.txt"
Resolved: "Folder/testfile.txt" => "/Folder/testfile.txt"
Resolve failed: "testnonexistentfile.txt"
Resolved: "Folder" => "/Folder"
Resolved: "/Folder" => "/Folder"
Resolved: "./" => "/"
Resolve failed: ""
Resolved: "/" => "/"
''', run_js('a.out.js'))

  def test_no_warnings(self):
    # build once before to make sure system libs etc. exist
    run_process([PYTHON, EMCC, path_from_root('tests', 'hello_libcxx.cpp')])
    # check that there is nothing in stderr for a regular compile
    err = run_process([PYTHON, EMCC, path_from_root('tests', 'hello_libcxx.cpp')], stderr=PIPE).stderr
    assert err == '', err

  @no_wasm_backend("uses EMTERPRETIFY")
  def test_emterpreter_file_suggestion(self):
    for linkable in [0, 1]:
      for to_file in [0, 1]:
        self.clear()
        cmd = [PYTHON, EMCC, '-s', 'EMTERPRETIFY=1', path_from_root('tests', 'hello_libcxx.cpp'), '-s', 'LINKABLE=' + str(linkable), '-O1', '-s', 'USE_ZLIB=1']
        if to_file:
          cmd += ['-s', 'EMTERPRETIFY_FILE="code.dat"']
        print(cmd)
        stderr = run_process(cmd, stderr=PIPE).stderr
        need_warning = linkable and not to_file
        assert ('''warning: emterpreter bytecode is fairly large''' in stderr) == need_warning, stderr
        assert ('''It is recommended to use  -s EMTERPRETIFY_FILE=..''' in stderr) == need_warning, stderr

  def test_llvm_lto(self):
    sizes = {}
    lto_levels = [0, 1, 2, 3]
    for lto in lto_levels:
      cmd = [PYTHON, EMCC, path_from_root('tests', 'hello_libcxx.cpp'), '-O2', '--llvm-lto', str(lto)]
      print(cmd)
      run_process(cmd)
      self.assertContained('hello, world!', run_js('a.out.js'))
      sizes[lto] = os.path.getsize('a.out.wasm')
    print(sizes)

    # LTO sizes should be distinct
    for i in lto_levels:
      assert sizes[i] not in set(sizes).difference(set([sizes[i]]))

    # LTO should reduce code size
    # Skip mode 2 because it has historically increased code size, but not always
    assert sizes[1] < sizes[0]
    assert sizes[3] < sizes[0]

  def test_dlmalloc_modes(self):
    create_test_file('src.cpp', r'''
      #include <stdlib.h>
      #include <stdio.h>
      int main() {
        void* c = malloc(1024);
        free(c);
        free(c);
        printf("double-freed\n");
      }
    ''')
    run_process([PYTHON, EMCC, 'src.cpp'])
    self.assertContained('double-freed', run_js('a.out.js'))
    # in debug mode, the double-free is caught
    run_process([PYTHON, EMCC, 'src.cpp', '-g'])
    seen_error = False
    out = '?'
    try:
      out = run_js('a.out.js')
    except:
      seen_error = True
    assert seen_error, out

  def test_mallocs(self):
    for opts in [[], ['-O2']]:
      print(opts)
      sizes = {}
      for malloc, name in (
        ('dlmalloc', 'dlmalloc'),
        (None, 'default'),
        ('emmalloc', 'emmalloc')
      ):
        print(malloc, name)
        cmd = [PYTHON, EMCC, path_from_root('tests', 'hello_libcxx.cpp'), '-o', 'a.out.js'] + opts
        if malloc:
          cmd += ['-s', 'MALLOC="%s"' % malloc]
        print(cmd)
        run_process(cmd)
        sizes[name] = os.path.getsize('a.out.wasm')
      print(sizes)
      # dlmalloc is the default
      self.assertEqual(sizes['dlmalloc'], sizes['default'])
      # emmalloc is much smaller
      self.assertLess(sizes['emmalloc'], sizes['dlmalloc'] - 5000)

  def test_sixtyfour_bit_return_value(self):
    # This test checks that the most significant 32 bits of a 64 bit long are correctly made available
    # to native JavaScript applications that wish to interact with compiled code returning 64 bit longs.
    # The MS 32 bits should be available in Runtime.getTempRet0() even when compiled with -O2 --closure 1

    # Compile test.c and wrap it in a native JavaScript binding so we can call our compiled function from JS.
    run_process([PYTHON, EMCC, path_from_root('tests', 'return64bit', 'test.c'),
                 '--pre-js', path_from_root('tests', 'return64bit', 'testbindstart.js'),
                 '--pre-js', path_from_root('tests', 'return64bit', 'testbind.js'),
                 '--post-js', path_from_root('tests', 'return64bit', 'testbindend.js'),
                 '-s', 'EXPORTED_FUNCTIONS=["_test_return64"]', '-o', 'test.js', '-O2',
                 '--closure', '1', '-g1', '-s', 'BINARYEN_ASYNC_COMPILATION=0'])

    # Simple test program to load the test.js binding library and call the binding to the
    # C function returning the 64 bit long.
    create_test_file('testrun.js', '''
      var test = require("./test.js");
      test.runtest();
    ''')

    # Run the test and confirm the output is as expected.
    out = run_js('testrun.js', full_output=True)
    assert "low = 5678" in out
    assert "high = 1234" in out

  def test_lib_include_flags(self):
    run_process([PYTHON, EMCC] + '-l m -l c -I'.split() + [path_from_root('tests', 'include_test'), path_from_root('tests', 'lib_include_flags.c')])

  def test_dash_s(self):
    run_process([PYTHON, EMCC, path_from_root('tests', 'hello_world.cpp'), '-s', '-std=c++03'])
    self.assertContained('hello, world!', run_js('a.out.js'))

  def test_dash_s_response_file_string(self):
    create_test_file('response_file', '"MyModule"\n')
    response_file = os.path.join(os.getcwd(), "response_file")
    run_process([PYTHON, EMCC, path_from_root('tests', 'hello_world.cpp'), '-s', 'EXPORT_NAME=@%s' % response_file])

  def test_dash_s_response_file_list(self):
    create_test_file('response_file', '["_main", "_malloc"]\n')
    response_file = os.path.join(os.getcwd(), "response_file")
    run_process([PYTHON, EMCC, path_from_root('tests', 'hello_world.cpp'), '-s', 'EXPORTED_FUNCTIONS=@%s' % response_file, '-std=c++03'])

  def test_dash_s_unclosed_quote(self):
    # Unclosed quote
    err = run_process([PYTHON, EMCC, path_from_root('tests', 'hello_world.cpp'), "-s", "TEST_KEY='MISSING_QUOTE"], stderr=PIPE, check=False).stderr
    self.assertNotContained('AssertionError', err) # Do not mention that it is an assertion error
    self.assertContained('unclosed opened quoted string. expected final character to be "\'"', err)

  def test_dash_s_single_quote(self):
    # Only one quote
    err = run_process([PYTHON, EMCC, path_from_root('tests', 'hello_world.cpp'), "-s", "TEST_KEY='"], stderr=PIPE, check=False).stderr
    self.assertNotContained('AssertionError', err) # Do not mention that it is an assertion error
    self.assertContained('unclosed opened quoted string.', err)

  def test_dash_s_unclosed_list(self):
    # Unclosed list
    err = run_process([PYTHON, EMCC, path_from_root('tests', 'hello_world.cpp'), "-s", "TEST_KEY=[Value1, Value2"], stderr=PIPE, check=False).stderr
    self.assertNotContained('AssertionError', err) # Do not mention that it is an assertion error
    self.assertContained('unclosed opened string list. expected final character to be "]"', err)

  def test_dash_s_valid_list(self):
    err = run_process([PYTHON, EMCC, path_from_root('tests', 'hello_world.cpp'), "-s", "TEST_KEY=[Value1, \"Value2\"]"], stderr=PIPE, check=False).stderr
    self.assertNotContained('a problem occured in evaluating the content after a "-s", specifically', err)

  def test_python_2_3(self):
    # check emcc/em++ can be called by any python
    def trim_py_suffix(filename):
      '''remove .py from EMCC(=emcc.py)'''
      return filename[:-3] if filename.endswith('.py') else filename

    for python in ('python', 'python2', 'python3'):
      if python == 'python3':
        has = is_python3_version_supported()
      else:
        has = Building.which(python) is not None
      print(python, has)
      if has:
        print('  checking emcc...')
        run_process([python, trim_py_suffix(EMCC), '--version'], stdout=PIPE)
        print('  checking em++...')
        run_process([python, trim_py_suffix(EMXX), '--version'], stdout=PIPE)
        print('  checking emcc.py...')
        run_process([python, EMCC, '--version'], stdout=PIPE)
        print('  checking em++.py...')
        run_process([python, EMXX, '--version'], stdout=PIPE)

  def test_zeroinit(self):
    create_test_file('src.c', r'''
#include <stdio.h>
int buf[1048576];
int main() {
  printf("hello, world! %d\n", buf[123456]);
  return 0;
}
''')
    run_process([PYTHON, EMCC, 'src.c', '-O2', '-g'])
    size = os.path.getsize('a.out.wasm')
    # size should be much smaller than the size of that zero-initialized buffer
    assert size < (123456 / 2), size

  @no_wasm_backend()
  def test_separate_asm_warning(self):
    # Test that -s PRECISE_F32=2 raises a warning that --separate-asm is implied.
    stderr = run_process([PYTHON, EMCC, path_from_root('tests', 'hello_world.c'), '-s', 'WASM=0', '-s', 'PRECISE_F32=2', '-o', 'a.html'], stderr=PIPE).stderr
    self.assertContained('forcing separate asm output', stderr)

    # Test that -s PRECISE_F32=2 --separate-asm should not post a warning.
    stderr = run_process([PYTHON, EMCC, path_from_root('tests', 'hello_world.c'), '-s', 'WASM=0', '-s', 'PRECISE_F32=2', '-o', 'a.html', '--separate-asm'], stderr=PIPE).stderr
    self.assertNotContained('forcing separate asm output', stderr)

    # Test that -s PRECISE_F32=1 should not post a warning.
    stderr = run_process([PYTHON, EMCC, path_from_root('tests', 'hello_world.c'), '-s', 'WASM=0', '-s', 'PRECISE_F32=1', '-o', 'a.html'], stderr=PIPE).stderr
    self.assertNotContained('forcing separate asm output', stderr)

    # Manually doing separate asm should show a warning, if not targeting html
    warning = '--separate-asm works best when compiling to HTML'
    stderr = run_process([PYTHON, EMCC, path_from_root('tests', 'hello_world.c'), '-s', 'WASM=0', '--separate-asm'], stderr=PIPE).stderr
    self.assertContained(warning, stderr)
    stderr = run_process([PYTHON, EMCC, path_from_root('tests', 'hello_world.c'), '-s', 'WASM=0', '--separate-asm', '-o', 'a.html'], stderr=PIPE).stderr
    self.assertNotContained(warning, stderr)

    # test that the warning can be suppressed
    stderr = run_process([PYTHON, EMCC, path_from_root('tests', 'hello_world.c'), '-s', 'WASM=0', '--separate-asm', '-Wno-separate-asm'], stderr=PIPE).stderr
    self.assertNotContained(warning, stderr)

  def test_canonicalize_nan_warning(self):
    create_test_file('src.cpp', r'''
#include <stdio.h>

union U {
  int x;
  float y;
} a;


int main() {
  a.x = 0x7FC01234;
  printf("%f\n", a.y);
  printf("0x%x\n", a.x);
  return 0;
}
''')

    stderr = run_process([PYTHON, EMCC, 'src.cpp', '-O1'], stderr=PIPE).stderr
    if not self.is_wasm_backend():
      self.assertContained("emcc: warning: cannot represent a NaN literal", stderr)
      stderr = run_process([PYTHON, EMCC, 'src.cpp', '-O1', '-g'], stderr=PIPE).stderr
      self.assertContained("emcc: warning: cannot represent a NaN literal", stderr)
      self.assertContained('//@line 12 "src.cpp"', stderr)
    else:
      out = run_js('a.out.js')
      self.assertContained('nan\n', out)
      self.assertContained('0x7fc01234\n', out)

  @no_wasm_backend()
  def test_only_my_code(self):
    run_process([PYTHON, EMCC, '-O1', path_from_root('tests', 'hello_world.c'), '--separate-asm', '-s', 'WASM=0'])
    count = open('a.out.asm.js').read().count('function ')
    assert count > 30, count # libc brings in a bunch of stuff

    def test(filename, opts, expected_funcs, expected_vars):
      print(filename, opts)
      run_process([PYTHON, EMCC, path_from_root('tests', filename), '--separate-asm', '-s', 'WARN_ON_UNDEFINED_SYMBOLS=0', '-s', 'ONLY_MY_CODE=1', '-s', 'WASM=0'] + opts)
      module = open('a.out.asm.js').read()
      create_test_file('asm.js', 'var Module = {};\n' + module)
      funcs = module.count('function ')
      vars_ = module.count('var ')
      self.assertEqual(funcs, expected_funcs)
      self.assertEqual(vars_, expected_vars)
      if SPIDERMONKEY_ENGINE in JS_ENGINES:
        out = run_js('asm.js', engine=SPIDERMONKEY_ENGINE, stderr=STDOUT)
        self.validate_asmjs(out)
      else:
        print('(skipping asm.js validation check)')

    test('hello_123.c', ['-O1'], 1, 2)
    test('fasta.cpp', ['-O3', '-g2'], 2, 12)

  def test_link_response_file_does_not_force_absolute_paths(self):
    with_space = 'with space'
    if not os.path.exists(with_space):
      os.makedirs(with_space)

    create_test_file(os.path.join(with_space, 'main.cpp'), '''
      int main() {
        return 0;
      }
    ''')

    Building.emcc(os.path.join(with_space, 'main.cpp'), ['-g'])

    with chdir(with_space):
      link_args = Building.link(['main.cpp.o'], 'all.bc', just_calculate=True)

    time.sleep(0.2) # Wait for Windows FS to release access to the directory
    shutil.rmtree(with_space)

    # We want only the relative path to be in the linker args, it should not be converted to an absolute path.
    if hasattr(self, 'assertCountEqual'):
      self.assertCountEqual(link_args, ['main.cpp.o'])
    else:
      # Python 2 compatibility
      self.assertItemsEqual(link_args, ['main.cpp.o'])

  def test_memory_growth_noasm(self):
    run_process([PYTHON, EMCC, path_from_root('tests', 'hello_world.c'), '-O2', '-s', 'ALLOW_MEMORY_GROWTH=1'])
    src = open('a.out.js').read()
    assert 'use asm' not in src

  def test_EM_ASM_i64(self):
    create_test_file('src.cpp', '''
#include <stdint.h>
#include <emscripten.h>

int main() {
  EM_ASM({
    out('inputs: ' + $0 + ', ' + $1 + '.');
  }, int64_t(0x12345678ABCDEF1FLL));
}
''')
    proc = run_process([PYTHON, EMCC, 'src.cpp', '-Oz'], stderr=PIPE, check=False)
    self.assertNotEqual(proc.returncode, 0)
    if not self.is_wasm_backend():
      self.assertContained('EM_ASM should not receive i64s as inputs, they are not valid in JS', proc.stderr)

  def test_eval_ctors_non_terminating(self):
    for wasm in (1, 0):
      if self.is_wasm_backend() and not wasm:
        continue
      print('wasm', wasm)
      src = r'''
        struct C {
          C() {
            volatile int y = 0;
            while (y == 0) {}
          }
        };
        C always;
        int main() {}
      '''
      create_test_file('src.cpp', src)
      run_process([PYTHON, EMCC, 'src.cpp', '-O2', '-s', 'EVAL_CTORS=1', '-profiling-funcs', '-s', 'WASM=%d' % wasm])

  @no_wasm_backend('EVAL_CTORS is monolithic with the wasm backend')
  def test_eval_ctors(self):
    for wasm in (1, 0):
      if self.is_wasm_backend() and not wasm:
        continue
      print('wasm', wasm)
      print('check no ctors is ok')

      # on by default in -Oz, but user-overridable

      def get_size(args):
        print('get_size', args)
        run_process([PYTHON, EMCC, path_from_root('tests', 'hello_libcxx.cpp'), '-s', 'WASM=%d' % wasm] + args)
        self.assertContained('hello, world!', run_js('a.out.js'))
        if wasm:
          codesize = self.count_wasm_contents('a.out.wasm', 'funcs')
          memsize = self.count_wasm_contents('a.out.wasm', 'memory-data')
        else:
          codesize = os.path.getsize('a.out.js')
          memsize = os.path.getsize('a.out.js.mem')
        return (codesize, memsize)

      def check_size(left, right):
        # can't measure just the mem out of the wasm, so ignore [1] for wasm
        if left[0] == right[0] and left[1] == right[1]:
          return 0
        if left[0] < right[0] and left[1] > right[1]:
          return -1 # smaller code, bigger mem
        if left[0] > right[0] and left[1] < right[1]:
          return 1
        assert False, [left, right]

      o2_size = get_size(['-O2'])
      assert check_size(get_size(['-O2']), o2_size) == 0, 'deterministic'
      assert check_size(get_size(['-O2', '-s', 'EVAL_CTORS=1']), o2_size) < 0, 'eval_ctors works if user asks for it'
      oz_size = get_size(['-Oz'])
      assert check_size(get_size(['-Oz']), oz_size) == 0, 'deterministic'
      assert check_size(get_size(['-Oz', '-s', 'EVAL_CTORS=1']), oz_size) == 0, 'eval_ctors is on by default in oz'
      assert check_size(get_size(['-Oz', '-s', 'EVAL_CTORS=0']), oz_size) == 1, 'eval_ctors can be turned off'

      linkable_size = get_size(['-Oz', '-s', 'EVAL_CTORS=1', '-s', 'LINKABLE=1'])
      assert check_size(get_size(['-Oz', '-s', 'EVAL_CTORS=0', '-s', 'LINKABLE=1']), linkable_size) == 1, 'noticeable difference in linkable too'

    def test_eval_ctor_ordering(self):
      # ensure order of execution remains correct, even with a bad ctor
      def test(p1, p2, p3, last, expected):
        src = r'''
          #include <stdio.h>
          #include <stdlib.h>
          volatile int total = 0;
          struct C {
            C(int x) {
              volatile int y = x;
              y++;
              y--;
              if (y == 0xf) {
                printf("you can't eval me ahead of time\n"); // bad ctor
              }
              total <<= 4;
              total += int(y);
            }
          };
          C __attribute__((init_priority(%d))) c1(0x5);
          C __attribute__((init_priority(%d))) c2(0x8);
          C __attribute__((init_priority(%d))) c3(%d);
          int main() {
            printf("total is 0x%%x.\n", total);
          }
        ''' % (p1, p2, p3, last)
        create_test_file('src.cpp', src)
        run_process([PYTHON, EMCC, 'src.cpp', '-O2', '-s', 'EVAL_CTORS=1', '-profiling-funcs', '-s', 'WASM=%d' % wasm])
        self.assertContained('total is %s.' % hex(expected), run_js('a.out.js'))
        shutil.copyfile('a.out.js', 'x' + hex(expected) + '.js')
        if wasm:
          shutil.copyfile('a.out.wasm', 'x' + hex(expected) + '.wasm')
          return self.count_wasm_contents('a.out.wasm', 'funcs')
        else:
          return open('a.out.js').read().count('function _')

      print('no bad ctor')
      first  = test(1000, 2000, 3000, 0xe, 0x58e) # noqa
      second = test(3000, 1000, 2000, 0xe, 0x8e5) # noqa
      third  = test(2000, 3000, 1000, 0xe, 0xe58) # noqa
      print(first, second, third)
      assert first == second and second == third
      print('with bad ctor')
      first  = test(1000, 2000, 3000, 0xf, 0x58f) # noqa; 2 will succeed
      second = test(3000, 1000, 2000, 0xf, 0x8f5) # noqa; 1 will succedd
      third  = test(2000, 3000, 1000, 0xf, 0xf58) # noqa; 0 will succeed
      print(first, second, third)
      assert first < second and second < third, [first, second, third]

  @uses_canonical_tmp
  @with_env_modify({'EMCC_DEBUG': '1'})
  def test_eval_ctors_debug_output(self):
    for wasm in (1, 0):
      if self.is_wasm_backend() and not wasm:
        continue
      print('wasm', wasm)
      create_test_file('src.cpp', r'''
  #include <stdio.h>
  struct C {
    C() { printf("constructing!\n"); } // don't remove this!
  };
  C c;
  int main() {}
      ''')
      err = run_process([PYTHON, EMCC, 'src.cpp', '-Oz', '-s', 'WASM=%d' % wasm], stderr=PIPE).stderr
      self.assertContained('__syscall54', err) # the failing call should be mentioned
      if not wasm: # js will show a stack trace
        self.assertContained('ctorEval.js', err) # with a stack trace
      self.assertContained('ctor_evaller: not successful', err) # with logging

  def test_override_environment(self):
    create_test_file('main.cpp', r'''
      #include <emscripten.h>
      int main() {
        EM_ASM({
          out('environment is WEB? ' + ENVIRONMENT_IS_WEB);
          out('environment is WORKER? ' + ENVIRONMENT_IS_WORKER);
          out('environment is NODE? ' + ENVIRONMENT_IS_NODE);
          out('environment is SHELL? ' + ENVIRONMENT_IS_SHELL);
        });
      }
''')
    # use SINGLE_FILE since we don't want to depend on loading a side .wasm file on the environment in this test;
    # with the wrong env we have very odd failures
    run_process([PYTHON, EMCC, 'main.cpp', '-s', 'SINGLE_FILE=1'])
    src = open('a.out.js').read()
    envs = ['web', 'worker', 'node', 'shell']
    for env in envs:
      for engine in JS_ENGINES:
        if engine == V8_ENGINE:
          continue # ban v8, weird failures
        actual = 'NODE' if engine == NODE_JS else 'SHELL'
        print(env, actual, engine)
        module = {'ENVIRONMENT': env}
        if env != actual:
          # avoid problems with arguments detection, which may cause very odd failures with the wrong environment code
          module['arguments'] = []
        curr = 'var Module = %s;\n' % str(module)
        print('    ' + curr)
        create_test_file('test.js', curr + src)
        seen = run_js('test.js', engine=engine, stderr=PIPE, full_output=True, assert_returncode=None)
        self.assertContained('Module.ENVIRONMENT has been deprecated. To force the environment, use the ENVIRONMENT compile-time option (for example, -s ENVIRONMENT=web or -s ENVIRONMENT=node', seen)

  def test_warn_no_filesystem(self):
    WARNING = 'Filesystem support (FS) was not included. The problem is that you are using files from JS, but files were not used from C/C++, so filesystem support was not auto-included. You can force-include filesystem support with  -s FORCE_FILESYSTEM=1'

    run_process([PYTHON, EMCC, path_from_root('tests', 'hello_world.c')])
    seen = run_js('a.out.js', stderr=PIPE)
    assert WARNING not in seen

    def test(contents):
      create_test_file('src.cpp', r'''
  #include <stdio.h>
  #include <emscripten.h>
  int main() {
    EM_ASM({ %s });
    printf("hello, world!\n");
    return 0;
  }
  ''' % contents)
      run_process([PYTHON, EMCC, 'src.cpp'])
      self.assertContained(WARNING, run_js('a.out.js', stderr=PIPE, assert_returncode=None))

    # might appear in handwritten code
    test("FS.init()")
    test("FS.createPreloadedFile('waka waka, just warning check')")
    test("FS.createDataFile('waka waka, just warning check')")
    test("FS.analyzePath('waka waka, just warning check')")
    test("FS.loadFilesFromDB('waka waka, just warning check')")
    # might appear in filesystem code from a separate script tag
    test("Module['FS_createDataFile']('waka waka, just warning check')")
    test("Module['FS_createPreloadedFile']('waka waka, just warning check')")

    # text is in the source when needed, but when forcing FS, it isn't there
    run_process([PYTHON, EMCC, 'src.cpp'])
    self.assertContained(WARNING, open('a.out.js').read())
    run_process([PYTHON, EMCC, 'src.cpp', '-s', 'FORCE_FILESYSTEM=1']) # forcing FS means no need
    self.assertNotContained(WARNING, open('a.out.js').read())
    run_process([PYTHON, EMCC, 'src.cpp', '-s', 'ASSERTIONS=0']) # no assertions, no need
    self.assertNotContained(WARNING, open('a.out.js').read())
    run_process([PYTHON, EMCC, 'src.cpp', '-O2']) # optimized, so no assertions
    self.assertNotContained(WARNING, open('a.out.js').read())

  def test_warn_module_print_err(self):
    ERROR = 'was not exported. add it to EXTRA_EXPORTED_RUNTIME_METHODS (see the FAQ)'

    def test(contents, expected, args=[]):
      create_test_file('src.cpp', r'''
  #include <emscripten.h>
  int main() {
    EM_ASM({ %s });
    return 0;
  }
  ''' % contents)
      run_process([PYTHON, EMCC, 'src.cpp'] + args)
      self.assertContained(expected, run_js('a.out.js', stderr=STDOUT, assert_returncode=None))

    # error shown (when assertions are on)
    test("Module.print('x')", ERROR)
    test("Module['print']('x')", ERROR)
    test("Module.printErr('x')", ERROR)
    test("Module['printErr']('x')", ERROR)

    # when exported, all good
    test("Module['print']('print'); Module['printErr']('err'); ", 'print\nerr', ['-s', 'EXTRA_EXPORTED_RUNTIME_METHODS=["print", "printErr"]'])

  def test_arc4random(self):
    create_test_file('src.c', r'''
#include <stdlib.h>
#include <stdio.h>

int main() {
  printf("%d\n", arc4random());
  printf("%d\n", arc4random());
}
    ''')
    run_process([PYTHON, EMCC, 'src.c', '-Wno-implicit-function-declaration'])

    self.assertContained('0\n740882966\n', run_js('a.out.js'))

  ############################################################
  # Function eliminator tests
  ############################################################
  def normalize_line_endings(self, input):
    return input.replace('\r\n', '\n').replace('\n\n', '\n').replace('\n\n', '\n')

  def get_file_contents(self, file):
    file_contents = ""
    with open(file) as fout:
      file_contents = "".join(fout.readlines())

    file_contents = self.normalize_line_endings(file_contents)

    return file_contents

  def function_eliminator_test_helper(self, input_file, expected_output_file, use_hash_info=False):
    input_file = path_from_root('tests', 'optimizer', input_file)
    expected_output_file = path_from_root('tests', 'optimizer', expected_output_file)
    command = [path_from_root('tools', 'eliminate-duplicate-functions.js'), input_file, '--no-minimize-whitespace', '--use-asm-ast']

    if use_hash_info:
      command.append('--use-hash-info')

    proc = run_process(NODE_JS + command, stdin=PIPE, stderr=PIPE, stdout=PIPE)
    assert proc.stderr == '', proc.stderr
    expected_output = self.get_file_contents(expected_output_file)
    output = self.normalize_line_endings(proc.stdout)

    self.assertIdentical(expected_output, output)

  def test_function_eliminator_simple(self):
    self.function_eliminator_test_helper('test-function-eliminator-simple.js',
                                         'test-function-eliminator-simple-output.js')

  def test_function_eliminator_replace_function_call(self):
    self.function_eliminator_test_helper('test-function-eliminator-replace-function-call.js',
                                         'test-function-eliminator-replace-function-call-output.js')

  def test_function_eliminator_replace_function_call_two_passes(self):
    self.function_eliminator_test_helper('test-function-eliminator-replace-function-call-output.js',
                                         'test-function-eliminator-replace-function-call-two-passes-output.js')

  def test_function_eliminator_replace_array_value(self):
    output_file = 'output.js'

    try:
      shared.safe_copy(path_from_root('tests', 'optimizer', 'test-function-eliminator-replace-array-value.js'), output_file)

      tools.duplicate_function_eliminator.run(output_file)

      output_file_contents = self.get_file_contents(output_file)

      expected_file_contents = self.get_file_contents(path_from_root('tests', 'optimizer', 'test-function-eliminator-replace-array-value-output.js'))

      self.assertIdentical(output_file_contents, expected_file_contents)
    finally:
      tools.tempfiles.try_delete(output_file)

  def test_function_eliminator_replace_object_value_assignment(self):
    self.function_eliminator_test_helper('test-function-eliminator-replace-object-value-assignment.js',
                                         'test-function-eliminator-replace-object-value-assignment-output.js')

  def test_function_eliminator_variable_clash(self):
    self.function_eliminator_test_helper('test-function-eliminator-variable-clash.js',
                                         'test-function-eliminator-variable-clash-output.js')

  def test_function_eliminator_replace_variable_value(self):
    self.function_eliminator_test_helper('test-function-eliminator-replace-variable-value.js',
                                         'test-function-eliminator-replace-variable-value-output.js')

  def test_function_eliminator_double_parsed_correctly(self):
    # This is a test that makes sure that when we perform final optimization on
    # the JS file, doubles are preserved (and not converted to ints).
    output_file = 'output.js'

    try:
      shared.safe_copy(path_from_root('tests', 'optimizer', 'test-function-eliminator-double-parsed-correctly.js'), output_file)

      # Run duplicate function elimination
      tools.duplicate_function_eliminator.run(output_file)

      # Run last opts
      shutil.move(tools.js_optimizer.run(output_file, ['last', 'asm']), output_file)
      output_file_contents = self.get_file_contents(output_file)

      # Compare
      expected_file_contents = self.get_file_contents(path_from_root('tests', 'optimizer', 'test-function-eliminator-double-parsed-correctly-output.js'))
      self.assertIdentical(expected_file_contents, output_file_contents)
    finally:
      tools.tempfiles.try_delete(output_file)

  # Now do the same, but using a pre-generated equivalent function hash info that
  # comes in handy for parallel processing
  def test_function_eliminator_simple_with_hash_info(self):
    self.function_eliminator_test_helper('test-function-eliminator-simple-with-hash-info.js',
                                         'test-function-eliminator-simple-output.js',
                                         use_hash_info=True)

  def test_function_eliminator_replace_function_call_with_hash_info(self):
    self.function_eliminator_test_helper('test-function-eliminator-replace-function-call-with-hash-info.js',
                                         'test-function-eliminator-replace-function-call-output.js',
                                         use_hash_info=True)

  def test_function_eliminator_replace_function_call_two_passes_with_hash_info(self):
    self.function_eliminator_test_helper('test-function-eliminator-replace-function-call-output-with-hash-info.js',
                                         'test-function-eliminator-replace-function-call-two-passes-output.js',
                                         use_hash_info=True)

  def test_function_eliminator_replace_object_value_assignment_with_hash_info(self):
    self.function_eliminator_test_helper('test-function-eliminator-replace-object-value-assignment-with-hash-info.js',
                                         'test-function-eliminator-replace-object-value-assignment-output.js',
                                         use_hash_info=True)

  def test_function_eliminator_variable_clash_with_hash_info(self):
    self.function_eliminator_test_helper('test-function-eliminator-variable-clash-with-hash-info.js',
                                         'test-function-eliminator-variable-clash-output.js',
                                         use_hash_info=True)

  def test_function_eliminator_replace_variable_value_with_hash_info(self):
    self.function_eliminator_test_helper('test-function-eliminator-replace-variable-value-with-hash-info.js',
                                         'test-function-eliminator-replace-variable-value-output.js',
                                         use_hash_info=True)

  @no_wasm_backend('uses CYBERDWARF')
  def test_cyberdwarf_pointers(self):
    run_process([PYTHON, EMCC, path_from_root('tests', 'debugger', 'test_pointers.cpp'), '-Oz', '-s', 'CYBERDWARF=1',
                 '-std=c++11', '--pre-js', path_from_root('tests', 'debugger', 'test_preamble.js'), '-o', 'test_pointers.js'])
    run_js('test_pointers.js', engine=NODE_JS)

  @no_wasm_backend('uses CYBERDWARF')
  def test_cyberdwarf_union(self):
    run_process([PYTHON, EMCC, path_from_root('tests', 'debugger', 'test_union.cpp'), '-Oz', '-s', 'CYBERDWARF=1',
                 '-std=c++11', '--pre-js', path_from_root('tests', 'debugger', 'test_preamble.js'), '-o', 'test_union.js'])
    run_js('test_union.js', engine=NODE_JS)

  def test_source_file_with_fixed_language_mode(self):
    create_test_file('src_tmp_fixed_lang', '''
#include <string>
#include <iostream>

int main() {
  std::cout << "Test_source_fixed_lang_hello" << std::endl;
  return 0;
}
    ''')
    stderr = run_process([PYTHON, EMCC, '-Wall', '-std=c++14', '-x', 'c++', 'src_tmp_fixed_lang'], stderr=PIPE).stderr
    self.assertNotContained("Input file has an unknown suffix, don't know what to do with it!", stderr)
    self.assertNotContained("Unknown file suffix when compiling to LLVM bitcode", stderr)
    self.assertContained("Test_source_fixed_lang_hello", run_js('a.out.js'))

    stderr = run_process([PYTHON, EMCC, '-Wall', '-std=c++14', 'src_tmp_fixed_lang'], stderr=PIPE, check=False).stderr
    self.assertContained("Input file has an unknown suffix, don't know what to do with it!", stderr)

  def test_disable_inlining(self):
    create_test_file('test.c', r'''
#include <stdio.h>

void foo() {
  printf("foo\n");
}

int main() {
  foo();
  return 0;
}
''')
    # Without the 'INLINING_LIMIT=1', -O2 inlines foo()
    run_process([PYTHON, EMCC, 'test.c', '-O2', '-o', 'test.bc', '-s', 'INLINING_LIMIT=1'])
    # If foo() had been wrongly inlined above, internalizing foo and running
    # global DCE makes foo DCE'd
    Building.llvm_opt('test.bc', ['-internalize', '-internalize-public-api-list=main', '-globaldce'], 'test.bc')

    # To this test to be successful, foo() shouldn't have been inlined above and
    # foo() should be in the function list
    syms = Building.llvm_nm('test.bc', include_internal=True)
    assert 'foo' in syms.defs, 'foo() should not be inlined'
    try_delete('test.c')
    try_delete('test.bc')

  @no_wasm_backend()
  def test_output_eol(self):
    # --separate-asm only makes sense without wasm (no asm.js with wasm)
    for params in [[], ['--separate-asm', '-s', 'WASM=0'], ['--proxy-to-worker'], ['--proxy-to-worker', '--separate-asm', '-s', 'WASM=0']]:
      for output_suffix in ['html', 'js']:
        for eol in ['windows', 'linux']:
          files = ['a.js']
          if '--separate-asm' in params:
            files += ['a.asm.js']
          if output_suffix == 'html':
            files += ['a.html']
          cmd = [PYTHON, EMCC, path_from_root('tests', 'hello_world.c'), '-o', 'a.' + output_suffix, '--output_eol', eol] + params
          run_process(cmd)
          for f in files:
            print(str(cmd) + ' ' + str(params) + ' ' + eol + ' ' + f)
            assert os.path.isfile(f)
            if eol == 'linux':
              expected_ending = '\n'
            else:
              expected_ending = '\r\n'

            ret = tools.line_endings.check_line_endings(f, expect_only=expected_ending)
            assert ret == 0

          for f in files:
            try_delete(f)

  @no_wasm_backend('asm2wasm specific')
  @uses_canonical_tmp
  def test_binaryen_opts(self):
    with env_modify({'EMCC_DEBUG': '1'}):
      for args, expect_js_opts, expect_wasm_opts, expect_only_wasm in [
          ([], False, False, True),
          (['-O0'], False, False, True),
          (['-O1'], False, True, True),
          (['-O2'], False, True, True),
          (['-O2', '--js-opts', '1'], True, True, False), # user asked
          (['-O2', '-s', 'EMTERPRETIFY=1'], True, True, False), # option forced
          (['-O2', '-s', 'EMTERPRETIFY=1', '-s', 'ALLOW_MEMORY_GROWTH=1'], True, True, False), # option forced, and also check growth does not interfere
          (['-O2', '-s', 'EVAL_CTORS=1'], False, True, True), # ctor evaller turned off since only-wasm
          (['-O2', '-s', 'OUTLINING_LIMIT=1000'], True, True, False), # option forced
          (['-O2', '-s', 'OUTLINING_LIMIT=1000', '-s', 'ALLOW_MEMORY_GROWTH=1'], True, True, False), # option forced, and also check growth does not interfere
          (['-O2', '-s', "BINARYEN_METHOD='interpret-s-expr,asmjs'"], True, True, False), # asmjs in methods means we need good asm.js
          (['-O3'], False, True, True),
          (['-Os'], False, True, True),
          (['-Oz'], False, True, True), # ctor evaller turned off since only-wasm
        ]:
        try_delete('a.out.js')
        try_delete('a.out.wast')
        cmd = [PYTHON, EMCC, path_from_root('tests', 'core', 'test_i64.c'), '-s', 'BINARYEN_METHOD="interpret-s-expr"'] + args
        print(args, 'js opts:', expect_js_opts, 'only-wasm:', expect_only_wasm, '   ', ' '.join(cmd))
        err = run_process(cmd, stdout=PIPE, stderr=PIPE).stderr
        assert expect_js_opts == ('applying js optimization passes:' in err), err
        if not self.is_wasm_backend():
          assert expect_only_wasm == ('-emscripten-only-wasm' in err and '--wasm-only' in err), err # check both flag to fastcomp and to asm2wasm
        wast = open('a.out.wast').read()
        # i64s
        i64s = wast.count('(i64.')
        print('    seen i64s:', i64s)
        assert expect_only_wasm == (i64s > 30), 'i64 opts can be emitted in only-wasm mode, but not normally' # note we emit a few i64s even without wasm-only, when we replace udivmoddi (around 15 such)
        selects = wast.count('(select')
        print('    seen selects:', selects)
        if expect_wasm_opts:
          # when optimizing we should create selects
          self.assertGreater(selects, 15)
        else:
          # when not optimizing for size we should not
          self.assertEqual(selects, 0)
        # asm2wasm opt line
        asm2wasm_line = [line for line in err.split('\n') if 'asm2wasm' in line]
        asm2wasm_line = '' if not asm2wasm_line else asm2wasm_line[0]
        if '-O0' in args or '-O' not in str(args):
          assert '-O' not in asm2wasm_line, 'no opts should be passed to asm2wasm: ' + asm2wasm_line
        else:
          opts_str = args[0]
          assert opts_str.startswith('-O')
          assert opts_str in asm2wasm_line, 'expected opts: ' + asm2wasm_line

  @no_wasm_backend()
  @uses_canonical_tmp
  def test_binaryen_and_precise_f32(self):
    with env_modify({'EMCC_DEBUG': '1'}):
      for args, expect in [
          ([], True),
          (['-s', 'PRECISE_F32=0'], True), # disabled, but no asm.js, so we definitely want f32
          (['-s', 'PRECISE_F32=0', '-s', 'BINARYEN_METHOD="asmjs"'], False), # disabled, and we need the asm.js
          (['-s', 'PRECISE_F32=1'], True),
          (['-s', 'PRECISE_F32=2'], True),
        ]:
        print(args, expect)
        try_delete('a.out.js')
        err = run_process([PYTHON, EMCC, path_from_root('tests', 'hello_world.cpp'), '-s', 'BINARYEN=1', '-s', 'BINARYEN_METHOD="interpret-binary"'] + args, stdout=PIPE, stderr=PIPE).stderr
        assert expect == (' -emscripten-precise-f32' in err), err
        self.assertContained('hello, world!', run_js('a.out.js'))

  def test_binaryen_names(self):
    sizes = {}
    for args, expect_names in [
        ([], False),
        (['-g'], True),
        (['-O1'], False),
        (['-O2'], False),
        (['-O2', '-g'], True),
        (['-O2', '-g1'], False),
        (['-O2', '-g2'], True),
        (['-O2', '--profiling'], True),
        (['-O2', '--profiling-funcs'], True),
      ]:
      print(args, expect_names)
      try_delete('a.out.js')
      # we use dlmalloc here, as emmalloc has a bunch of asserts that contain the text "malloc" in them, which makes counting harder
      run_process([PYTHON, EMCC, path_from_root('tests', 'hello_world.cpp')] + args + ['-s', 'MALLOC="dlmalloc"'])
      code = open('a.out.wasm', 'rb').read()
      if expect_names:
        # name section adds the name of malloc (there is also another one for the export)
        self.assertEqual(code.count(b'malloc'), 2)
      else:
        # should be just one name, for the export
        self.assertEqual(code.count(b'malloc'), 1)
      sizes[str(args)] = os.path.getsize('a.out.wasm')
    print(sizes)
    self.assertLess(sizes["['-O2']"], sizes["['-O2', '--profiling-funcs']"], 'when -profiling-funcs, the size increases due to function names')

  @unittest.skipIf(SPIDERMONKEY_ENGINE not in JS_ENGINES, 'cannot run without spidermonkey')
  def test_binaryen_warn_mem(self):
    # if user changes TOTAL_MEMORY at runtime, the wasm module may not accept the memory import if it is too big/small
    create_test_file('pre.js', 'var Module = { TOTAL_MEMORY: 50 * 1024 * 1024 };\n')
    run_process([PYTHON, EMCC, path_from_root('tests', 'hello_world.cpp'), '-s', 'BINARYEN_METHOD="native-wasm"', '-s', 'TOTAL_MEMORY=' + str(16 * 1024 * 1024), '--pre-js', 'pre.js', '-s', 'BINARYEN_ASYNC_COMPILATION=0'])
    out = run_js('a.out.js', engine=SPIDERMONKEY_ENGINE, full_output=True, stderr=PIPE, assert_returncode=None)
    self.assertContained('imported Memory with incompatible size', out)
    self.assertContained('Memory size incompatibility issues may be due to changing TOTAL_MEMORY at runtime to something too large. Use ALLOW_MEMORY_GROWTH to allow any size memory (and also make sure not to set TOTAL_MEMORY at runtime to something smaller than it was at compile time).', out)
    self.assertNotContained('hello, world!', out)
    # and with memory growth, all should be good
    run_process([PYTHON, EMCC, path_from_root('tests', 'hello_world.cpp'), '-s', 'BINARYEN_METHOD="native-wasm"', '-s', 'TOTAL_MEMORY=' + str(16 * 1024 * 1024), '--pre-js', 'pre.js', '-s', 'ALLOW_MEMORY_GROWTH=1', '-s', 'BINARYEN_ASYNC_COMPILATION=0'])
    self.assertContained('hello, world!', run_js('a.out.js', engine=SPIDERMONKEY_ENGINE))

  @unittest.skipIf(SPIDERMONKEY_ENGINE not in JS_ENGINES, 'cannot run without spidermonkey')
  def test_binaryen_warn_sync(self):
    # interpreting will disable async
    for method in ['interpret-binary', 'native-wasm', None]:
      cmd = [PYTHON, EMCC, path_from_root('tests', 'hello_world.cpp')]
      if method is not None:
        cmd += ['-s', 'BINARYEN_METHOD="' + method + '"']
      print(' '.join(cmd))
      err = run_process(cmd, stdout=PIPE, stderr=PIPE).stderr
      print(err)
      warning = 'BINARYEN_ASYNC_COMPILATION disabled due to user options. This will reduce performance and compatibility'
      if method and 'interpret' in method:
        self.assertContained(warning, err)
      else:
        self.assertNotContained(warning, err)

  def test_binaryen_invalid_method(self):
    proc = run_process([PYTHON, EMCC, path_from_root('tests', 'hello_world.cpp'), '-o', 'test.js', '-s', "BINARYEN_METHOD='invalid'"], stderr=PIPE, check=False)
    self.assertContained('Unrecognized BINARYEN_METHOD', proc.stderr)
    assert proc.returncode != 0

  @no_wasm_backend()
  def test_binaryen_asmjs_outputs(self):
    # Test that an .asm.js file is outputted exactly when it is requested.
    for args, output_asmjs in [
      ([], False),
      (['-s', 'MAIN_MODULE=2'], False),
      (['-s', 'BINARYEN_METHOD="native-wasm"'], False),
      (['-s', 'BINARYEN_METHOD="native-wasm,asmjs"'], True)
    ]:
      with temp_directory() as temp_dir:
        cmd = [PYTHON, EMCC, path_from_root('tests', 'hello_world.c'), '-o', os.path.join(temp_dir, 'a.js')] + args
        print(' '.join(cmd))
        run_process(cmd)
        assert os.path.exists(os.path.join(temp_dir, 'a.asm.js')) == output_asmjs
        assert not os.path.exists(os.path.join(temp_dir, 'a.temp.asm.js'))

    # Test that outputting to .wasm does not nuke an existing .asm.js file, if
    # user wants to manually dual-deploy both to same directory.
    with temp_directory() as temp_dir:
      cmd = [PYTHON, EMCC, path_from_root('tests', 'hello_world.c'), '-s', 'WASM=0', '-o', os.path.join(temp_dir, 'a.js'), '--separate-asm']
      print(' '.join(cmd))
      run_process(cmd)
      assert os.path.exists(os.path.join(temp_dir, 'a.asm.js'))

      cmd = [PYTHON, EMCC, path_from_root('tests', 'hello_world.c'), '-o', os.path.join(temp_dir, 'a.js')]
      print(' '.join(cmd))
      run_process(cmd)
      assert os.path.exists(os.path.join(temp_dir, 'a.asm.js'))
      assert os.path.exists(os.path.join(temp_dir, 'a.wasm'))

      assert not os.path.exists(os.path.join(temp_dir, 'a.temp.asm.js'))

  def test_binaryen_mem(self):
    for args, expect_initial, expect_max in [
        (['-s', 'TOTAL_MEMORY=20971520'], 320, 320),
        (['-s', 'TOTAL_MEMORY=20971520', '-s', 'ALLOW_MEMORY_GROWTH=1'], 320, None),
        (['-s', 'TOTAL_MEMORY=20971520',                                '-s', 'WASM_MEM_MAX=41943040'], 320, 640),
        (['-s', 'TOTAL_MEMORY=20971520', '-s', 'ALLOW_MEMORY_GROWTH=1', '-s', 'WASM_MEM_MAX=41943040'], 320, 640),
      ]:
      cmd = [PYTHON, EMCC, path_from_root('tests', 'hello_world.c'), '-s', 'WASM=1', '-O2', '-s', 'BINARYEN_METHOD="interpret-s-expr"'] + args
      print(' '.join(cmd))
      run_process(cmd)
      for line in open('a.out.wast').readlines():
        if '(import "env" "memory" (memory ' in line:
          parts = line.strip().replace('(', '').replace(')', '').split(' ')
          print(parts)
          self.assertEqual(parts[5], str(expect_initial))
          if not expect_max:
            self.assertEqual(len(parts), 6)
          else:
            self.assertEqual(parts[6], str(expect_max))

  def test_invalid_mem(self):
    # A large amount is fine, multiple of 16MB or not
    run_process([PYTHON, EMCC, path_from_root('tests', 'hello_world.c'), '-s', 'TOTAL_MEMORY=33MB'])
    run_process([PYTHON, EMCC, path_from_root('tests', 'hello_world.c'), '-s', 'TOTAL_MEMORY=32MB'])

    # But not in asm.js
    if not self.is_wasm_backend():
      ret = run_process([PYTHON, EMCC, '-s', 'WASM=0', path_from_root('tests', 'hello_world.c'), '-s', 'TOTAL_MEMORY=33MB'], stderr=PIPE, check=False).stderr
      assert 'TOTAL_MEMORY must be a multiple of 16MB' in ret, ret

    # A tiny amount is fine in wasm
    run_process([PYTHON, EMCC, path_from_root('tests', 'hello_world.c'), '-s', 'TOTAL_MEMORY=65536', '-s', 'TOTAL_STACK=1024'])
    # And the program works!
    self.assertContained('hello, world!', run_js('a.out.js'))

    # But not in asm.js
    if not self.is_wasm_backend():
      ret = run_process([PYTHON, EMCC, path_from_root('tests', 'hello_world.c'), '-s', 'TOTAL_MEMORY=65536', '-s', 'WASM=0'], stderr=PIPE, check=False).stderr
      assert 'TOTAL_MEMORY must be at least 16MB' in ret, ret

    # Must be a multiple of 64KB
    ret = run_process([PYTHON, EMCC, path_from_root('tests', 'hello_world.c'), '-s', 'TOTAL_MEMORY=32MB+1'], stderr=PIPE, check=False).stderr
    assert 'TOTAL_MEMORY must be a multiple of 64KB' in ret, ret

    ret = run_process([PYTHON, EMCC, path_from_root('tests', 'hello_world.c'), '-s', 'WASM_MEM_MAX=33MB'], stderr=PIPE, check=False).stderr
    assert 'WASM_MEM_MAX must be a multiple of 64KB' not in ret, ret

    ret = run_process([PYTHON, EMCC, path_from_root('tests', 'hello_world.c'), '-s', 'WASM_MEM_MAX=33MB+1'], stderr=PIPE, check=False).stderr
    assert 'WASM_MEM_MAX must be a multiple of 64KB' in ret, ret

  @unittest.skipIf(SPIDERMONKEY_ENGINE not in JS_ENGINES, 'cannot run without spidermonkey')
  def test_binaryen_ctors(self):
    # ctor order must be identical to js builds, deterministically
    create_test_file('src.cpp', r'''
      #include <stdio.h>
      struct A {
        A() { puts("constructing A!"); }
      };
      A a;
      struct B {
        B() { puts("constructing B!"); }
      };
      B b;
      int main() {}
    ''')
    run_process([PYTHON, EMCC, 'src.cpp'])
    correct = run_js('a.out.js', engine=SPIDERMONKEY_ENGINE)
    for args in [[], ['-s', 'RELOCATABLE=1'], ['-s', 'MAIN_MODULE=1']]:
      print(args)
      run_process([PYTHON, EMCC, 'src.cpp', '-s', 'WASM=1', '-o', 'b.out.js'] + args)
      seen = run_js('b.out.js', engine=SPIDERMONKEY_ENGINE)
      assert correct == seen, correct + '\n vs \n' + seen

  # test debug info and debuggability of JS output
  @uses_canonical_tmp
  def test_binaryen_debug(self):
    with env_modify({'EMCC_DEBUG': '1'}):
      for args, expect_dash_g, expect_emit_text, expect_clean_js, expect_whitespace_js, expect_closured in [
          (['-O0'], False, False, False, True, False),
          (['-O0', '-g1'], False, False, False, True, False),
          (['-O0', '-g2'], True, False, False, True, False), # in -g2+, we emit -g to asm2wasm so function names are saved
          (['-O0', '-g'], True, True, False, True, False),
          (['-O0', '--profiling-funcs'], True, False, False, True, False),
          (['-O1'],        False, False, False, True, False),
          (['-O2'],        False, False, True,  False, False),
          (['-O2', '-g1'], False, False, True,  True, False),
          (['-O2', '-g'],  True,  True,  False, True, False),
          (['-O2', '--closure', '1'],         False, False, True, False, True),
          (['-O2', '--closure', '1', '-g1'],  False, False, True, True,  True),
          (['-O2', '--js-opts', '1'], False, False, True,  False, False),
        ]:
        print(args, expect_dash_g, expect_emit_text)
        try_delete('a.out.wast')
        cmd = [PYTHON, EMCC, path_from_root('tests', 'hello_world.cpp'), '-s', 'WASM=1'] + args
        print(' '.join(cmd))
        err = run_process(cmd, stdout=PIPE, stderr=PIPE).stderr
        if not self.is_wasm_backend():
          asm2wasm_line = [x for x in err.split('\n') if 'asm2wasm' in x][0]
          asm2wasm_line = asm2wasm_line.strip() + ' ' # ensure it ends with a space, for simpler searches below
          print('|' + asm2wasm_line + '|')
          assert expect_dash_g == (' -g ' in asm2wasm_line)
          assert expect_emit_text == (' -S ' in asm2wasm_line)
          if expect_emit_text:
            text = open('a.out.wast').read()
            assert ';;' in text, 'must see debug info comment'
            assert 'hello_world.cpp:12' in text, 'must be file:line info'
        js = open('a.out.js').read()
        assert expect_clean_js == ('// ' not in js), 'cleaned-up js must not have comments'
        assert expect_whitespace_js == ('{\n  ' in js), 'whitespace-minified js must not have excess spacing'
        assert expect_closured == ('var a;' in js or 'var a,' in js or 'var a=' in js or 'var a ' in js), 'closured js must have tiny variable names'

  @no_wasm_backend()
  @uses_canonical_tmp
  def test_binaryen_ignore_implicit_traps(self):
    sizes = []
    with env_modify({'EMCC_DEBUG': '1'}):
      for args, expect in [
          ([], False),
          (['-s', 'BINARYEN_IGNORE_IMPLICIT_TRAPS=1'], True),
        ]:
        print(args, expect)
        cmd = [PYTHON, EMCC, path_from_root('tests', 'hello_libcxx.cpp'), '-s', 'WASM=1', '-O3'] + args
        print(' '.join(cmd))
        err = run_process(cmd, stdout=PIPE, stderr=PIPE).stderr
        asm2wasm_line = [x for x in err.split('\n') if 'asm2wasm' in x][0]
        asm2wasm_line = asm2wasm_line.strip() + ' ' # ensure it ends with a space, for simpler searches below
        print('|' + asm2wasm_line + '|')
        assert expect == (' --ignore-implicit-traps ' in asm2wasm_line)
        sizes.append(os.path.getsize('a.out.wasm'))
    print('sizes:', sizes)

  def test_binaryen_methods(self):
    for method_init in ['interpret-asm2wasm', 'interpret-s-expr', 'asmjs', 'interpret-binary', 'asmjs,interpret-binary', 'interpret-binary,asmjs']:
      # check success and failure for simple modes, only success for combined/fallback ones
      for success in [1, 0] if ',' not in method_init else [1]:
        method = method_init
        if self.is_wasm_backend() and ('asmjs' in method or 'asm2wasm' in method):
          continue
        command = [PYTHON, EMCC, '-o', 'a.wasm.js', '-s', 'BINARYEN=1', path_from_root('tests', 'hello_world.c')]
        command += ['-s', 'BINARYEN_METHOD="' + method + '"']
        print(method, ' : ', ' '.join(command), ' => ', success)
        run_process(command)

        see_polyfill = 'var WasmJS = ' in open('a.wasm.js').read()

        if method and 'interpret' not in method:
          assert not see_polyfill, 'verify polyfill was not added - we specified a method, and it does not need it'
        else:
          assert see_polyfill, 'we need the polyfill'

        def break_cashew():
          with open('a.wasm.asm.js') as f:
            asm = f.read()
          asm = asm.replace('"almost asm"', '"use asm"; var not_in_asm = [].length + (true || { x: 5 }.x);')
          asm = asm.replace("'almost asm'", '"use asm"; var not_in_asm = [].length + (true || { x: 5 }.x);')
          with open('a.wasm.asm.js', 'w') as o:
            o.write(asm)

        if method.startswith('interpret-asm2wasm'):
          try_delete('a.wasm.wast') # we should not need the .wast
          if not success:
            break_cashew() # we need cashew
        elif method.startswith('interpret-s-expr'):
          try_delete('a.wasm.asm.js') # we should not need the .asm.js
          if not success:
            try_delete('a.wasm.wast')
        elif method.startswith('asmjs'):
          try_delete('a.wasm.wast') # we should not need the .wast
          break_cashew() # we don't use cashew, so ok to break it
          if not success:
            try_delete('a.wasm.js')
        elif method.startswith('interpret-binary'):
          try_delete('a.wasm.wast') # we should not need the .wast
          try_delete('a.wasm.asm.js') # we should not need the .asm.js
          if not success:
            try_delete('a.wasm.wasm')
        else:
          raise Exception('internal test error')

        proc = run_process(NODE_JS + ['a.wasm.js'], stdout=PIPE, check=success)
        if success:
          self.assertIn('hello, world!', proc.stdout)
        else:
          assert proc.returncode != 0, proc.stderr
          self.assertNotIn('hello, world!', proc.stdout)

  def test_binaryen_metadce(self):
<<<<<<< HEAD
    def test(filename, expectations, size_slack_factor):
=======
    def test(filename, expectations, size_slack):
>>>>>>> 0a8a824c
      # in -Os, -Oz, we remove imports wasm doesn't need
      for args, expected_len, expected_exists, expected_not_exists, expected_wasm_size, expected_wasm_imports, expected_wasm_exports, expected_wasm_funcs in expectations:
        print(args, expected_len, expected_exists, expected_not_exists, expected_wasm_size, expected_wasm_imports, expected_wasm_exports, expected_wasm_funcs)
        run_process([PYTHON, EMCC, filename, '-g2'] + args)
        # find the imports we send from JS
        js = open('a.out.js').read()
        start = js.find('Module.asmLibraryArg = ')
        end = js.find('}', start) + 1
        start = js.find('{', start)
        relevant = js[start + 2:end - 2]
        relevant = relevant.replace(' ', '').replace('"', '').replace("'", '').split(',')
        sent = [x.split(':')[0].strip() for x in relevant]
        sent = [x for x in sent if x]
        sent.sort()
        print('   seen: ' + str(sent))
        for exists in expected_exists:
          self.assertIn(exists, sent)
        for not_exists in expected_not_exists:
          self.assertNotIn(not_exists, sent)
        self.assertEqual(len(sent), expected_len)
        wasm_size = os.path.getsize('a.out.wasm')
        ratio = abs(wasm_size - expected_wasm_size) / float(expected_wasm_size)
        print('  seen wasm size: %d (expected: %d), ratio to expected: %f' % (wasm_size, expected_wasm_size, ratio))
<<<<<<< HEAD
        self.assertLess(ratio, size_slack_factor)
=======
        self.assertLess(ratio, size_slack)
>>>>>>> 0a8a824c
        wast = run_process([os.path.join(Building.get_binaryen_bin(), 'wasm-dis'), 'a.out.wasm'], stdout=PIPE).stdout
        imports = wast.count('(import ')
        exports = wast.count('(export ')
        funcs = wast.count('\n (func ')
        self.assertEqual(imports, expected_wasm_imports)
        self.assertEqual(exports, expected_wasm_exports)
        if expected_wasm_funcs is not None:
          self.assertEqual(funcs, expected_wasm_funcs)

    create_test_file('minimal.c', '''
      #include <emscripten.h>

      EMSCRIPTEN_KEEPALIVE
      int add(int x, int y) {
        return x + y;
      }
      ''')

    if not self.is_wasm_backend():
      # fastcomp
<<<<<<< HEAD
      size_slack_factor = 0.05  # changes very little
=======

      size_slack = 0.05
>>>>>>> 0a8a824c

      print('test on hello world')
      test(path_from_root('tests', 'hello_world.cpp'), [
        ([],      23, ['assert'], ['waka'], 46505,  24,   16, 59), # noqa
        (['-O1'], 18, ['assert'], ['waka'], 12630,  16,   14, 31), # noqa
        (['-O2'], 18, ['assert'], ['waka'], 12616,  16,   14, 31), # noqa
        (['-O3'],  7, [],         [],        2690,  10,    2, 21), # noqa; in -O3, -Os and -Oz we metadce
        (['-Os'],  7, [],         [],        2690,  10,    2, 21), # noqa
        (['-Oz'],  7, [],         [],        2690,  10,    2, 21), # noqa
        # finally, check what happens when we export nothing. wasm should be almost empty
        (['-Os', '-s', 'EXPORTED_FUNCTIONS=[]'],
                   0, [],         [],           8,   0,    0,  0), # noqa; totally empty!
        # we don't metadce with linkable code! other modules may want stuff
        (['-O3', '-s', 'MAIN_MODULE=1'],
                1506, [],         [],      226057,  30,   75, None), # noqa; don't compare the # of functions in a main module, which changes a lot
<<<<<<< HEAD
      ], size_slack_factor) # noqa
=======
      ], size_slack) # noqa
>>>>>>> 0a8a824c

      print('test on a minimal pure computational thing')
      test('minimal.c', [
        ([],      23, ['assert'], ['waka'], 22712, 24, 15, 28), # noqa
        (['-O1'], 13, ['assert'], ['waka'], 10450,  9, 12, 12), # noqa
        (['-O2'], 13, ['assert'], ['waka'], 10440,  9, 12, 12), # noqa
        # in -O3, -Os and -Oz we metadce, and they shrink it down to the minimal output we want
        (['-O3'],  0, [],         [],          55,  0,  1, 1), # noqa
        (['-Os'],  0, [],         [],          55,  0,  1, 1), # noqa
        (['-Oz'],  0, [],         [],          55,  0,  1, 1), # noqa
<<<<<<< HEAD
      ], size_slack_factor)
=======
      ], size_slack)
>>>>>>> 0a8a824c

      print('test on libc++: see effects of emulated function pointers')
      test(path_from_root('tests', 'hello_libcxx.cpp'), [
        (['-O2'], 36, ['assert'], ['waka'], 196709,  30,   41, 659), # noqa
        (['-O2', '-s', 'EMULATED_FUNCTION_POINTERS=1'],
                  36, ['assert'], ['waka'], 196709,  30,   22, 620), # noqa
<<<<<<< HEAD
      ], size_slack_factor) # noqa
    else:
      # wasm-backend
      size_slack_factor = 0.50  # changes quite a bit
=======
      ], size_slack) # noqa
    else:
      # wasm-backend

      size_slack = 0.5
>>>>>>> 0a8a824c

      print('test on hello world')
      test(path_from_root('tests', 'hello_world.cpp'), [
        ([],      19, ['assert'], ['waka'], 33171, 10,  15, 69), # noqa
        (['-O1'], 17, ['assert'], ['waka'], 14720,  8,  14, 28), # noqa
        (['-O2'], 17, ['assert'], ['waka'], 14569,  8,  14, 24), # noqa
        (['-O3'],  5, [],         [],        3395,  7,   3, 14), # noqa; in -O3, -Os and -Oz we metadce
        (['-Os'],  5, [],         [],        3350,  7,   3, 15), # noqa
        (['-Oz'],  5, [],         [],        3309,  7,   2, 14), # noqa
        # finally, check what happens when we export nothing. wasm should be almost empty
        (['-Os', '-s', 'EXPORTED_FUNCTIONS=[]'],
<<<<<<< HEAD
                   5, [],         [],          61,  0,   1,  1), # noqa; almost totally empty!
      ], size_slack_factor) # noqa
=======
                   0, [],         [],          61,  0,   1,  1), # noqa; almost totally empty!
      ], size_slack) # noqa
>>>>>>> 0a8a824c

      print('test on a minimal pure computational thing')
      test('minimal.c', [
        ([],      19, ['assert'], ['waka'], 14567, 10, 15, 24), # noqa
        (['-O1'], 12, ['assert'], ['waka'], 11255,  3, 12, 10), # noqa
        (['-O2'], 12, ['assert'], ['waka'], 11255,  3, 12, 10), # noqa
        # in -O3, -Os and -Oz we metadce, and they shrink it down to the minimal output we want
<<<<<<< HEAD
        (['-O3'],  5, [],         [],          61,  0,  1,  1), # noqa
        (['-Os'],  5, [],         [],          61,  0,  1,  1), # noqa
        (['-Oz'],  5, [],         [],           8,  0,  0,  0), # noqa XXX wasm backend ignores EMSCRIPTEN_KEEPALIVE https://github.com/kripken/emscripten/issues/6233
      ], size_slack_factor)
=======
        (['-O3'],  0, [],         [],          61,  0,  1,  1), # noqa
        (['-Os'],  0, [],         [],          61,  0,  1,  1), # noqa
        (['-Oz'],  0, [],         [],           8,  0,  0,  0), # noqa XXX wasm backend ignores EMSCRIPTEN_KEEPALIVE https://github.com/kripken/emscripten/issues/6233
      ], size_slack)
>>>>>>> 0a8a824c

      print('test on libc++: see effects of emulated function pointers')
      test(path_from_root('tests', 'hello_libcxx.cpp'), [
        (['-O2'], 42, ['assert'], ['waka'], 348370,  28,  220, 723), # noqa
        (['-O2', '-s', 'EMULATED_FUNCTION_POINTERS=1'],
                  42, ['assert'], ['waka'], 348249,  28,  220, 723), # noqa
<<<<<<< HEAD
      ], size_slack_factor) # noqa
=======
      ], size_slack) # noqa
>>>>>>> 0a8a824c

  # ensures runtime exports work, even with metadce
  def test_extra_runtime_exports(self):
    exports = ['stackSave', 'stackRestore', 'stackAlloc']
    run_process([PYTHON, EMCC, path_from_root('tests', 'hello_world.cpp'), '-s', 'WASM=1', '-Os', '-s', 'EXTRA_EXPORTED_RUNTIME_METHODS=%s' % str(exports)])
    js = open('a.out.js').read()
    for export in exports:
      assert ('Module["%s"]' % export) in js, export

  def test_legalize_js_ffi(self):
    # test disabling of JS FFI legalization
    wasm_dis = os.path.join(Building.get_binaryen_bin(), 'wasm-dis')
    for (args, js_ffi) in [
        (['-s', 'LEGALIZE_JS_FFI=1', '-s', 'SIDE_MODULE=1', '-O2', '-s', 'EXPORT_ALL=1'], True),
        (['-s', 'LEGALIZE_JS_FFI=0', '-s', 'SIDE_MODULE=1', '-O2', '-s', 'EXPORT_ALL=1'], False),
        (['-s', 'LEGALIZE_JS_FFI=0', '-s', 'SIDE_MODULE=1', '-O0', '-s', 'EXPORT_ALL=1'], False),
        (['-s', 'LEGALIZE_JS_FFI=0', '-s', 'WARN_ON_UNDEFINED_SYMBOLS=0', '-O0'], False),
      ]:
      if self.is_wasm_backend() and 'SIDE_MODULE=1' in args:
        continue
      print(args)
      try_delete('a.out.wasm')
      try_delete('a.out.wast')
      cmd = [PYTHON, EMCC, path_from_root('tests', 'other', 'ffi.c'), '-g', '-o', 'a.out.js'] + args
      print(' '.join(cmd))
      run_process(cmd)
      run_process([wasm_dis, 'a.out.wasm', '-o', 'a.out.wast'])
      text = open('a.out.wast').read()
      # remove internal comments and extra whitespace
      text = re.sub(r'\(;[^;]+;\)', '', text)
      text = re.sub(r'\$var\$*.', '', text)
      text = re.sub(r'param \$\d+', 'param ', text)
      text = re.sub(r' +', ' ', text)
      # print("text: %s" % text)
      e_add_f32 = re.search('func \$_?add_f \(type \$\d+\) \(param f32\) \(param f32\) \(result f32\)', text)
      i_i64_i32 = re.search('import .*"_?import_ll" .*\(param i32 i32\) \(result i32\)', text)
      i_f32_f64 = re.search('import .*"_?import_f" .*\(param f64\) \(result f64\)', text)
      i_i64_i64 = re.search('import .*"_?import_ll" .*\(param i64\) \(result i64\)', text)
      i_f32_f32 = re.search('import .*"_?import_f" .*\(param f32\) \(result f32\)', text)
      e_i64_i32 = re.search('func \$_?add_ll \(type \$\d+\) \(param i32\) \(param i32\) \(param i32\) \(param i32\) \(result i32\)', text)
      e_f32_f64 = re.search('func \$legalstub\$_?add_f \(type \$\d+\) \(param f64\) \(param f64\) \(result f64\)', text)
      e_i64_i64 = re.search('func \$_?add_ll \(type \$\d+\) \(param i64\) \(param i64\) \(result i64\)', text)
      assert e_add_f32, 'add_f export missing'
      if js_ffi:
        assert i_i64_i32,     'i64 not converted to i32 in imports'
        assert i_f32_f64,     'f32 not converted to f64 in imports'
        assert not i_i64_i64, 'i64 not converted to i32 in imports'
        assert not i_f32_f32, 'f32 not converted to f64 in imports'
        assert e_i64_i32,     'i64 not converted to i32 in exports'
        assert e_f32_f64,     'f32 not converted to f64 in exports'
        assert not e_i64_i64, 'i64 not converted to i64 in exports'
      else:
        assert not i_i64_i32, 'i64 converted to i32 in imports'
        assert not i_f32_f64, 'f32 converted to f64 in imports'
        assert i_i64_i64,     'i64 converted to i32 in imports'
        assert i_f32_f32,     'f32 converted to f64 in imports'
        assert not e_i64_i32, 'i64 converted to i32 in exports'
        assert not e_f32_f64, 'f32 converted to f64 in exports'
        assert e_i64_i64,     'i64 converted to i64 in exports'

  def test_sysconf_phys_pages(self):
    for args, expected in [
        ([], 1024),
        (['-s', 'TOTAL_MEMORY=32MB'], 2048),
        (['-s', 'TOTAL_MEMORY=32MB', '-s', 'ALLOW_MEMORY_GROWTH=1'], (2 * 1024 * 1024 * 1024 - 65536) // 16384),
        (['-s', 'TOTAL_MEMORY=32MB', '-s', 'ALLOW_MEMORY_GROWTH=1', '-s', 'WASM=0'], (2 * 1024 * 1024 * 1024 - 16777216) // 16384),
        (['-s', 'TOTAL_MEMORY=32MB', '-s', 'BINARYEN=1', '-s', 'BINARYEN_METHOD="interpret-asm2wasm"'], 2048),
        (['-s', 'TOTAL_MEMORY=32MB', '-s', 'ALLOW_MEMORY_GROWTH=1', '-s', 'BINARYEN=1', '-s', 'BINARYEN_METHOD="interpret-asm2wasm"'], (2 * 1024 * 1024 * 1024 - 65536) // 16384),
        (['-s', 'TOTAL_MEMORY=32MB', '-s', 'ALLOW_MEMORY_GROWTH=1', '-s', 'BINARYEN=1', '-s', 'BINARYEN_METHOD="interpret-asm2wasm"', '-s', 'WASM_MEM_MAX=128MB'], 2048 * 4)
      ]:
      if self.is_wasm_backend():
        if 'WASM=0' in args or 'BINARYEN_METHOD="interpret-asm2wasm"' in args:
          continue
      cmd = [PYTHON, EMCC, path_from_root('tests', 'unistd', 'sysconf_phys_pages.c')] + args
      print(str(cmd))
      run_process(cmd)
      result = run_js('a.out.js').strip()
      print(result)
      assert result == str(expected) + ', errno: 0', expected

  def test_wasm_targets(self):
    for f in ['a.wasm', 'a.wast']:
      print('generating: ' + f)
      process = run_process([PYTHON, EMCC, path_from_root('tests', 'hello_world.cpp'), '-o', f], stdout=PIPE, stderr=PIPE, check=False)
      print(process.stderr)
      assert process.returncode is not 0, 'wasm suffix is an error'
      self.assertContained('output file "%s" has a wasm suffix, but we cannot emit wasm by itself, except as a dynamic library' % f, process.stderr)

  @no_wasm_backend('uses SIDE_MODULE')
  def test_wasm_targets_side_module(self):
    # side modules do allow a wasm target
    for opts, target in [([], 'a.out.wasm'), (['-o', 'lib.wasm'], 'lib.wasm')]:
      # specified target
      print('building: ' + target)
      self.clear()
      run_process([PYTHON, EMCC, path_from_root('tests', 'hello_world.cpp'), '-s', 'SIDE_MODULE=1'] + opts)
      for x in os.listdir('.'):
        assert not x.endswith('.js'), 'we should not emit js when making a wasm side module: ' + x
      self.assertIn(b'dylink', open(target, 'rb').read())

  def test_wasm_backend(self):
    if not shared.has_wasm_target(shared.get_llc_targets()):
      self.skipTest('wasm backend was not built')
    if self.is_wasm_backend():
      return # already the default
    with env_modify({'EMCC_WASM_BACKEND': '1'}):
      for args in [[], ['-O1'], ['-O2'], ['-O3'], ['-Os'], ['-Oz']]:
        print(args)
        run_process([PYTHON, EMCC, path_from_root('tests', 'hello_world.cpp')] + args)
        self.assertContained('hello, world!', run_js('a.out.js'))

  def test_wasm_nope(self):
    for opts in [[], ['-O2']]:
      print(opts)
      # check we show a good error message if there is no wasm support
      create_test_file('pre.js', 'WebAssembly = undefined;\n')
      run_process([PYTHON, EMCC, path_from_root('tests', 'hello_world.cpp'), '--pre-js', 'pre.js'] + opts)
      out = run_js('a.out.js', stderr=STDOUT, assert_returncode=None)
      if opts == []:
        self.assertContained('No WebAssembly support found. Build with -s WASM=0 to target JavaScript instead.', out)
      else:
        self.assertContained('no native wasm support detected', out)

  def test_check_engine(self):
    compiler_engine = COMPILER_ENGINE
    bogus_engine = ['/fake/inline4']
    print(compiler_engine)
    jsrun.WORKING_ENGINES = {}
    # Test that engine check passes
    assert jsrun.check_engine(COMPILER_ENGINE)
    # Run it a second time (cache hit)
    assert jsrun.check_engine(COMPILER_ENGINE)
    # Test that engine check fails
    assert not jsrun.check_engine(bogus_engine)
    assert not jsrun.check_engine(bogus_engine)

    # Test the other possible way (list vs string) to express an engine
    if type(compiler_engine) is list:
      engine2 = compiler_engine[0]
    else:
      engine2 = [compiler_engine]
    assert jsrun.check_engine(engine2)

    # Test that run_js requires the engine
    jsrun.run_js(path_from_root('src', 'hello_world.js'), compiler_engine)
    caught_exit = 0
    try:
      jsrun.run_js(path_from_root('src', 'hello_world.js'), bogus_engine)
    except SystemExit as e:
      caught_exit = e.code
    self.assertEqual(1, caught_exit, 'Did not catch SystemExit with bogus JS engine')

  def test_error_on_missing_libraries(self):
    env = os.environ.copy()
    if 'EMCC_STRICT' in env:
      del env['EMCC_STRICT']

    # -llsomenonexistingfile is an error in strict mode
    proc = run_process([PYTHON, EMCC, path_from_root('tests', 'hello_world.cpp'), '-lsomenonexistingfile', '-s', 'STRICT=1'], stdout=PIPE, stderr=PIPE, env=env, check=False)
    self.assertNotEqual(proc.returncode, 0)

    # -llsomenonexistingfile is not an error if -s ERROR_ON_MISSING_LIBRARIES=0 is passed
    run_process([PYTHON, EMCC, path_from_root('tests', 'hello_world.cpp'), '-lsomenonexistingfile', '-s', 'ERROR_ON_MISSING_LIBRARIES=0'], stdout=PIPE, stderr=PIPE, env=env)

    # -s ERROR_ON_MISSING_LIBRARIES=0 should override -s STRICT=1
    run_process([PYTHON, EMCC, path_from_root('tests', 'hello_world.cpp'), '-lsomenonexistingfile', '-s', 'STRICT=1', '-s', 'ERROR_ON_MISSING_LIBRARIES=0'], stdout=PIPE, stderr=PIPE, env=env)

    # -llsomenonexistingfile is not yet an error in non-strict mode
    # TODO: TEMPORARY: When -s ERROR_ON_MISSING_LIBRARIES=1 becomes the default, change the following line to expect failure instead of 0.
    run_process([PYTHON, EMCC, path_from_root('tests', 'hello_world.cpp'), '-lsomenonexistingfile', '-s', 'STRICT=0'], stdout=PIPE, stderr=PIPE, env=env)

  # Tests that if user accidentally attempts to link native object code, we show an error
  def test_native_link_error_message(self):
    run_process([CLANG, '-c', path_from_root('tests', 'hello_world.cpp'), '-o', 'hello_world.o'])
    err = run_process([PYTHON, EMCC, 'hello_world.o', '-o', 'hello_world.js'], stdout=PIPE, stderr=PIPE, check=False).stderr
    self.assertContained('hello_world.o is not valid LLVM bitcode', err)

  def test_o_level_clamp(self):
    for level in [3, 4, 20]:
      err = run_process([PYTHON, EMCC, '-O' + str(level), path_from_root('tests', 'hello_world.c')], stdout=PIPE, stderr=PIPE).stderr
      assert os.path.exists('a.out.js'), '-O' + str(level) + ' should produce output'
      if level > 3:
        self.assertContained("optimization level '-O" + str(level) + "' is not supported; using '-O3' instead", err)

  # Tests that if user specifies multiple -o output directives, then the last one will take precedence
  def test_multiple_o_files(self):
    run_process([PYTHON, EMCC, path_from_root('tests', 'hello_world.c'), '-o', 'a.js', '-o', 'b.js'])
    assert os.path.isfile('b.js')
    assert not os.path.isfile('a.js')

  # Tests that Emscripten-provided header files can be cleanly included in C code
  def test_include_system_header_in_c(self):
    for std in [[], ['-std=c89']]: # Test oldest C standard, and the default C standard
      for directory, headers in [
        ('emscripten', ['dom_pk_codes.h', 'em_asm.h', 'emscripten.h', 'fetch.h', 'html5.h', 'key_codes.h', 'threading.h', 'trace.h', 'vector.h', 'vr.h']), # This directory has also bind.h, val.h and wire.h, which require C++11
        ('AL', ['al.h', 'alc.h']),
        ('EGL', ['egl.h', 'eglplatform.h']),
        ('GL', ['freeglut_std.h', 'gl.h', 'glew.h', 'glfw.h', 'glu.h', 'glut.h']),
        ('GLES', ['gl.h', 'glplatform.h']),
        ('GLES2', ['gl2.h', 'gl2platform.h']),
        ('GLES3', ['gl3.h', 'gl3platform.h', 'gl31.h', 'gl32.h']),
        ('GLFW', ['glfw3.h']),
        ('KHR', ['khrplatform.h'])]:
        for h in headers:
          inc = '#include <' + directory + '/' + h + '>'
          print(inc)
          create_test_file('a.c', inc)
          create_test_file('b.c', inc)
          run_process([PYTHON, EMCC] + std + ['a.c', 'b.c'])

  def test_single_file(self):
    for (single_file_enabled,
         meminit1_enabled,
         debug_enabled,
         emterpreter_enabled,
         emterpreter_file_enabled,
         closure_enabled,
         wasm_enabled,
         asmjs_fallback_enabled) in itertools.product([True, False], repeat=8):
      # skip unhelpful option combinations
      if (
          (asmjs_fallback_enabled and not wasm_enabled) or
          (emterpreter_file_enabled and not emterpreter_enabled)
      ):
        continue

      expect_wasm = wasm_enabled
      expect_emterpretify_file = emterpreter_file_enabled
      expect_meminit = (meminit1_enabled and not wasm_enabled) or (wasm_enabled and asmjs_fallback_enabled)
      expect_success = not (emterpreter_file_enabled and single_file_enabled)
      expect_asmjs_code = asmjs_fallback_enabled and wasm_enabled and not self.is_wasm_backend()
      expect_wast = debug_enabled and wasm_enabled and not self.is_wasm_backend()

      if self.is_wasm_backend() and (asmjs_fallback_enabled or emterpreter_enabled or not wasm_enabled):
        continue

      # currently, the emterpreter always fails with JS output since we do not preload the emterpreter file, which in non-HTML we would need to do manually
      should_run_js = expect_success and not emterpreter_enabled

      cmd = [PYTHON, EMCC, path_from_root('tests', 'hello_world.c')]

      if single_file_enabled:
        expect_asmjs_code = False
        expect_emterpretify_file = False
        expect_meminit = False
        expect_wasm = False
        expect_wast = False
        cmd += ['-s', 'SINGLE_FILE=1']
      if meminit1_enabled:
        cmd += ['--memory-init-file', '1']
      if debug_enabled:
        cmd += ['-g']
      if emterpreter_enabled:
        cmd += ['-s', 'EMTERPRETIFY=1']
      if emterpreter_file_enabled:
        cmd += ['-s', "EMTERPRETIFY_FILE='a.out.dat'"]
      if closure_enabled:
        cmd += ['--closure', '1']
      if wasm_enabled:
        method = 'native-wasm'
        if asmjs_fallback_enabled:
          method += ',asmjs'
        cmd += ['-s', 'WASM=1', '-s', "BINARYEN_METHOD='" + method + "'"]
      else:
        cmd += ['-s', 'WASM=0']

      print(' '.join(cmd))
      self.clear()
      proc = run_process(cmd, stdout=PIPE, stderr=STDOUT, check=False)
      print(os.listdir('.'))
      if expect_success and proc.returncode != 0:
        print(proc.stdout)
      assert expect_success == (proc.returncode == 0)
      assert expect_asmjs_code == os.path.exists('a.out.asm.js')
      assert expect_emterpretify_file == os.path.exists('a.out.dat')
      assert expect_meminit == (os.path.exists('a.out.mem') or os.path.exists('a.out.js.mem'))
      assert expect_wasm == os.path.exists('a.out.wasm')
      assert expect_wast == os.path.exists('a.out.wast')
      if should_run_js:
        self.assertContained('hello, world!', run_js('a.out.js'))

  def test_emar_M(self):
    create_test_file('file1', ' ')
    create_test_file('file2', ' ')
    run_process([PYTHON, EMAR, 'cr', 'file1.a', 'file1'])
    run_process([PYTHON, EMAR, 'cr', 'file2.a', 'file2'])
    run_process([PYTHON, EMAR, '-M'], input='''create combined.a
addlib file1.a
addlib file2.a
save
end
''')
    result = run_process([PYTHON, EMAR, 't', 'combined.a'], stdout=PIPE).stdout
    self.assertContained('file1', result)
    self.assertContained('file2', result)

  def test_flag_aliases(self):
    def assert_aliases_match(flag1, flag2, flagarg, extra_args):
      results = {}
      for f in (flag1, flag2):
        outfile = 'aliases.js'
        run_process([PYTHON, EMCC, path_from_root('tests', 'hello_world.c'), '-s', f + '=' + flagarg, '-o', outfile] + extra_args)
        with open(outfile) as out:
          results[f] = out.read()
      self.assertEqual(results[flag1], results[flag2], 'results should be identical')

    assert_aliases_match('WASM_MEM_MAX', 'BINARYEN_MEM_MAX', '16777216', ['-s', 'WASM=1'])

  def test_IGNORE_CLOSURE_COMPILER_ERRORS(self):
    create_test_file('pre.js', r'''
      // make closure compiler very very angry
      var dupe = 1;
      var dupe = 2;
      function Node() {
        throw 'Node is a DOM thing too, and use the ' + dupe;
      }
      function Node() {
        throw '(duplicate) Node is a DOM thing too, and also use the ' + dupe;
      }
    ''')

    def test(check, extra=[]):
      cmd = [PYTHON, EMCC, path_from_root('tests', 'hello_world.c'), '-O2', '--closure', '1', '--pre-js', 'pre.js'] + extra
      proc = run_process(cmd, check=check, stderr=PIPE)
      if not check:
        self.assertNotEqual(proc.returncode, 0)
      return proc

    proc = test(check=False)
    self.assertContained('ERROR - Variable dupe declared more than once', proc.stderr)
    proc = test(check=True, extra=['-s', 'IGNORE_CLOSURE_COMPILER_ERRORS=1'])
    self.assertEqual(proc.stderr, '')

  def test_toolchain_profiler(self):
    environ = os.environ.copy()
    environ['EM_PROFILE_TOOLCHAIN'] = '1'
    # replaced subprocess functions should not cause errors
    run_process([PYTHON, EMCC, path_from_root('tests', 'hello_world.c')], env=environ)

  def test_noderawfs(self):
    fopen_write = open(path_from_root('tests', 'asmfs', 'fopen_write.cpp')).read()
    create_test_file('main.cpp', fopen_write)
    run_process([PYTHON, EMCC, 'main.cpp', '-s', 'NODERAWFS=1'])
    self.assertContained("read 11 bytes. Result: Hello data!", run_js('a.out.js'))

    # NODERAWFS should directly write on OS file system
    self.assertEqual("Hello data!", open('hello_file.txt').read())

  def test_noderawfs_disables_embedding(self):
    expected = '--preload-file and --embed-file cannot be used with NODERAWFS which disables virtual filesystem'
    base = [PYTHON, EMCC, path_from_root('tests', 'hello_world.c'), '-s', 'NODERAWFS=1']
    err = run_process(base + ['--preload-files', 'somefile'], stderr=PIPE, check=False).stderr
    assert expected in err
    err = run_process(base + ['--embed-files', 'somefile'], stderr=PIPE, check=False).stderr
    assert expected in err

  def test_autotools_shared_check(self):
    env = os.environ.copy()
    env['LC_ALL'] = 'C'
    expected = ': supported targets:.* elf'
    for python in [PYTHON, 'python', 'python2', 'python3']:
      if not Building.which(python):
        continue
      if python == 'python3' and not is_python3_version_supported():
        continue
      print(python)
      out = run_process([python, EMCC, '--help'], stdout=PIPE, env=env).stdout
      assert re.search(expected, out)

  def test_ioctl_window_size(self):
      self.do_other_test(os.path.join('other', 'ioctl', 'window_size'))

  def test_fd_closed(self):
    self.do_other_test(os.path.join('other', 'fd_closed'))

  def test_fflush(self):
    # fflush without the full filesystem won't quite work
    self.do_other_test(os.path.join('other', 'fflush'))

  def test_fflush_fs(self):
    # fflush with the full filesystem will flush from libc, but not the JS logging, which awaits a newline
    self.do_other_test(os.path.join('other', 'fflush_fs'), emcc_args=['-s', 'FORCE_FILESYSTEM=1'])

  def test_fflush_fs_exit(self):
    # on exit, we can send out a newline as no more code will run
    self.do_other_test(os.path.join('other', 'fflush_fs_exit'), emcc_args=['-s', 'FORCE_FILESYSTEM=1', '-s', 'EXIT_RUNTIME=1'])

  @no_wasm_backend('tests js optimizer')
  def test_js_optimizer_parse_error(self):
    # check we show a proper understandable error for JS parse problems
    create_test_file('src.cpp', r'''
#include <emscripten.h>
int main() {
  EM_ASM({
    var x = !<->5.; // wtf
  });
}
''')
    output = run_process([PYTHON, EMCC, 'src.cpp', '-O2'], stdout=PIPE, stderr=PIPE, check=False)
    self.assertContained('''
var ASM_CONSTS = [function() { var x = !<->5.; }];
                                        ^
''', output.stderr)

  def test_check_sourcemapurl(self):
    if not self.is_wasm():
      self.skipTest('only supported with wasm')
    run_process([PYTHON, EMCC, path_from_root('tests', 'hello_123.c'), '-g4', '-o', 'a.js', '--source-map-base', 'dir/'])
    output = open('a.wasm', 'rb').read()
    # has sourceMappingURL section content and points to 'dir/a.wasm.map' file
    source_mapping_url_content = encode_leb(len('sourceMappingURL')) + b'sourceMappingURL' + encode_leb(len('dir/a.wasm.map')) + b'dir/a.wasm.map'
    self.assertIn(source_mapping_url_content, output)

  def test_check_sourcemapurl_default(self):
    if not self.is_wasm():
      self.skipTest('only supported with wasm')
    run_process([PYTHON, EMCC, path_from_root('tests', 'hello_123.c'), '-g4', '-o', 'a.js'])
    output = open('a.wasm', 'rb').read()
    # has sourceMappingURL section content and points to 'a.wasm.map' file
    source_mapping_url_content = encode_leb(len('sourceMappingURL')) + b'sourceMappingURL' + encode_leb(len('a.wasm.map')) + b'a.wasm.map'
    self.assertIn(source_mapping_url_content, output)

  def test_wasm_sourcemap(self):
    # The no_main.c will be read (from relative location) due to speficied "-s"
    shutil.copyfile(path_from_root('tests', 'other', 'wasm_sourcemap', 'no_main.c'), 'no_main.c')
    wasm_map_cmd = [PYTHON, path_from_root('tools', 'wasm-sourcemap.py'),
                    '--sources', '--prefix', '=wasm-src://',
                    '--load-prefix', '/emscripten/tests/other/wasm_sourcemap=.',
                    '--dwarfdump-output',
                    path_from_root('tests', 'other', 'wasm_sourcemap', 'foo.wasm.dump'),
                    '-o', 'a.out.wasm.map',
                    path_from_root('tests', 'other', 'wasm_sourcemap', 'foo.wasm')]
    run_process(wasm_map_cmd)
    output = open('a.out.wasm.map').read()
    # has "sources" entry with file (includes also `--prefix =wasm-src:///` replacement)
    self.assertIn('wasm-src:///emscripten/tests/other/wasm_sourcemap/no_main.c', output)
    # has "sourcesContent" entry with source code (included with `-s` option)
    self.assertIn('int foo()', output)
    # has some entries
    self.assertRegexpMatches(output, r'"mappings":\s*"[A-Za-z0-9+/]')

  def test_wasm_sourcemap_dead(self):
    wasm_map_cmd = [PYTHON, path_from_root('tools', 'wasm-sourcemap.py'),
                    '--dwarfdump-output',
                    path_from_root('tests', 'other', 'wasm_sourcemap_dead', 't.wasm.dump'),
                    '-o', 'a.out.wasm.map',
                    path_from_root('tests', 'other', 'wasm_sourcemap_dead', 't.wasm')]
    run_process(wasm_map_cmd, stdout=PIPE, stderr=PIPE)
    output = open('a.out.wasm.map').read()
    # has only two entries
    self.assertRegexpMatches(output, r'"mappings":\s*"[A-Za-z0-9+/]+,[A-Za-z0-9+/]+"')

  def test_html_preprocess(self):
    test_file = path_from_root('tests', 'module', 'test_stdin.c')
    output_file = path_from_root('tests', 'module', 'test_stdin.html')
    shell_file = path_from_root('tests', 'module', 'test_html_preprocess.html')

    run_process([PYTHON, EMCC, '-o', output_file, test_file, '--shell-file', shell_file, '-s', 'ASSERTIONS=0'], stdout=PIPE, stderr=PIPE)
    output = open(output_file).read()
    self.assertContained("""T1:(else) ASSERTIONS != 1
T2:ASSERTIONS != 1
T3:ASSERTIONS < 2
T4:(else) ASSERTIONS <= 1
T5:(else) ASSERTIONS
T6:!ASSERTIONS""", output)

    run_process([PYTHON, EMCC, '-o', output_file, test_file, '--shell-file', shell_file, '-s', 'ASSERTIONS=1'], stdout=PIPE, stderr=PIPE)
    output = open(output_file).read()
    self.assertContained("""T1:ASSERTIONS == 1
T2:(else) ASSERTIONS == 1
T3:ASSERTIONS < 2
T4:(else) ASSERTIONS <= 1
T5:ASSERTIONS
T6:(else) !ASSERTIONS""", output)

    run_process([PYTHON, EMCC, '-o', output_file, test_file, '--shell-file', shell_file, '-s', 'ASSERTIONS=2'], stdout=PIPE, stderr=PIPE)
    output = open(output_file).read()
    self.assertContained("""T1:(else) ASSERTIONS != 1
T2:ASSERTIONS != 1
T3:(else) ASSERTIONS >= 2
T4:ASSERTIONS > 1
T5:ASSERTIONS
T6:(else) !ASSERTIONS""", output)

  # Tests that Emscripten-compiled applications can be run from a relative path with node command line that is different than the current working directory.
  def test_node_js_run_from_different_directory(self):
    if not os.path.exists('subdir'):
      os.mkdir('subdir')
    run_process([PYTHON, EMCC, path_from_root('tests', 'hello_world.c'), '-o', os.path.join('subdir', 'a.js'), '-O3'])
    ret = run_process(NODE_JS + [os.path.join('subdir', 'a.js')], stdout=PIPE).stdout
    self.assertContained('hello, world!', ret)

  def test_is_bitcode(self):
    fname = 'tmp.o'

    with open(fname, 'wb') as f:
      f.write(b'foo')
    self.assertFalse(Building.is_bitcode(fname))

    with open(fname, 'wb') as f:
      f.write(b'\xDE\xC0\x17\x0B')
      f.write(16 * b'\x00')
      f.write(b'BC')
    self.assertTrue(Building.is_bitcode(fname))

    with open(fname, 'wb') as f:
      f.write(b'BC')
    self.assertTrue(Building.is_bitcode(fname))

  def test_is_ar(self):
    fname = 'tmp.a'

    with open(fname, 'wb') as f:
      f.write(b'foo')
    self.assertFalse(Building.is_ar(fname))

    with open(fname, 'wb') as f:
      f.write(b'!<arch>\n')
    self.assertTrue(Building.is_ar(fname))

  def test_emcc_parsing(self):
    create_test_file('src.c', r'''
        #include <stdio.h>
        void a() { printf("a\n"); }
        void b() { printf("b\n"); }
        void c() { printf("c\n"); }
        void d() { printf("d\n"); }
      ''')
    create_test_file('response', r'''[
"_a",
"_b",
"_c",
"_d"
]
''')

    for export_arg, expected in [
      # extra space at end - should be ignored
      ("EXPORTED_FUNCTIONS=['_a', '_b', '_c', '_d' ]", ''),
      # extra newline in response file - should be ignored
      ("EXPORTED_FUNCTIONS=@response", ''),
      # stray slash
      ("EXPORTED_FUNCTIONS=['_a', '_b', \\'_c', '_d']", '''undefined exported function: "\\\\'_c'"'''),
      # stray slash
      ("EXPORTED_FUNCTIONS=['_a', '_b',\ '_c', '_d']", '''undefined exported function: "\\\\ '_c'"'''),
      # stray slash
      ('EXPORTED_FUNCTIONS=["_a", "_b", \\"_c", "_d"]', 'undefined exported function: "\\\\"_c""'),
      # stray slash
      ('EXPORTED_FUNCTIONS=["_a", "_b",\ "_c", "_d"]', 'undefined exported function: "\\\\ "_c"'),
      # missing comma
      ('EXPORTED_FUNCTIONS=["_a", "_b" "_c", "_d"]', 'undefined exported function: "_b" "_c"'),
    ]:
      print(export_arg)
      proc = run_process([PYTHON, EMCC, 'src.c', '-s', export_arg], stdout=PIPE, stderr=PIPE, check=not expected)
      print(proc.stderr)
      if not expected:
        assert not proc.stderr
      else:
        self.assertNotEqual(proc.returncode, 0)
        self.assertContained(expected, proc.stderr)

  # Sockets and networking

  def test_inet(self):
    self.do_run(open(path_from_root('tests', 'sha1.c')).read(), 'SHA1=15dd99a1991e0b3826fede3deffc1feba42278e6')
    src = r'''
      #include <stdio.h>
      #include <arpa/inet.h>

      int main() {
        printf("*%x,%x,%x,%x,%x,%x*\n", htonl(0xa1b2c3d4), htonl(0xfe3572e0), htonl(0x07abcdf0), htons(0xabcd), ntohl(0x43211234), ntohs(0xbeaf));
        in_addr_t i = inet_addr("190.180.10.78");
        printf("%x\n", i);
        return 0;
      }
    '''
    self.do_run(src, '*d4c3b2a1,e07235fe,f0cdab07,cdab,34122143,afbe*\n4e0ab4be\n')

  def test_inet2(self):
    src = r'''
      #include <stdio.h>
      #include <arpa/inet.h>

      int main() {
        struct in_addr x, x2;
        int *y = (int*)&x;
        *y = 0x12345678;
        printf("%s\n", inet_ntoa(x));
        int r = inet_aton(inet_ntoa(x), &x2);
        printf("%s\n", inet_ntoa(x2));
        return 0;
      }
    '''
    self.do_run(src, '120.86.52.18\n120.86.52.18\n')

  def test_inet3(self):
    src = r'''
      #include <stdio.h>
      #include <arpa/inet.h>
      #include <sys/socket.h>
      int main() {
        char dst[64];
        struct in_addr x, x2;
        int *y = (int*)&x;
        *y = 0x12345678;
        printf("%s\n", inet_ntop(AF_INET,&x,dst,sizeof dst));
        int r = inet_aton(inet_ntoa(x), &x2);
        printf("%s\n", inet_ntop(AF_INET,&x2,dst,sizeof dst));
        return 0;
      }
    '''
    self.do_run(src, '120.86.52.18\n120.86.52.18\n')

  def test_inet4(self):
    src = r'''
      #include <stdio.h>
      #include <arpa/inet.h>
      #include <sys/socket.h>

      void test(const char *test_addr, bool first=true){
          char str[40];
          struct in6_addr addr;
          unsigned char *p = (unsigned char*)&addr;
          int ret;
          ret = inet_pton(AF_INET6,test_addr,&addr);
          if(ret == -1) return;
          if(ret == 0) return;
          if(inet_ntop(AF_INET6,&addr,str,sizeof(str)) == NULL ) return;
          printf("%02x%02x:%02x%02x:%02x%02x:%02x%02x:%02x%02x:%02x%02x:%02x%02x:%02x%02x - %s\n",
               p[0],p[1],p[2],p[3],p[4],p[5],p[6],p[7],p[8],p[9],p[10],p[11],p[12],p[13],p[14],p[15],str);
          if (first) test(str, false); // check again, on our output
      }
      int main(){
          test("::");
          test("::1");
          test("::1.2.3.4");
          test("::17.18.19.20");
          test("::ffff:1.2.3.4");
          test("1::ffff");
          test("::255.255.255.255");
          test("0:ff00:1::");
          test("0:ff::");
          test("abcd::");
          test("ffff::a");
          test("ffff::a:b");
          test("ffff::a:b:c");
          test("ffff::a:b:c:d");
          test("ffff::a:b:c:d:e");
          test("::1:2:0:0:0");
          test("0:0:1:2:3::");
          test("ffff:ffff:ffff:ffff:ffff:ffff:ffff:ffff");
          test("1::255.255.255.255");

          //below should fail and not produce results..
          test("1.2.3.4");
          test("");
          test("-");

          printf("ok.\n");
      }
    '''
    self.do_run(src, r'''0000:0000:0000:0000:0000:0000:0000:0000 - ::
0000:0000:0000:0000:0000:0000:0000:0000 - ::
0000:0000:0000:0000:0000:0000:0000:0001 - ::1
0000:0000:0000:0000:0000:0000:0000:0001 - ::1
0000:0000:0000:0000:0000:0000:0102:0304 - ::102:304
0000:0000:0000:0000:0000:0000:0102:0304 - ::102:304
0000:0000:0000:0000:0000:0000:1112:1314 - ::1112:1314
0000:0000:0000:0000:0000:0000:1112:1314 - ::1112:1314
0000:0000:0000:0000:0000:ffff:0102:0304 - ::ffff:1.2.3.4
0000:0000:0000:0000:0000:ffff:0102:0304 - ::ffff:1.2.3.4
0001:0000:0000:0000:0000:0000:0000:ffff - 1::ffff
0001:0000:0000:0000:0000:0000:0000:ffff - 1::ffff
0000:0000:0000:0000:0000:0000:ffff:ffff - ::ffff:ffff
0000:0000:0000:0000:0000:0000:ffff:ffff - ::ffff:ffff
0000:ff00:0001:0000:0000:0000:0000:0000 - 0:ff00:1::
0000:ff00:0001:0000:0000:0000:0000:0000 - 0:ff00:1::
0000:00ff:0000:0000:0000:0000:0000:0000 - 0:ff::
0000:00ff:0000:0000:0000:0000:0000:0000 - 0:ff::
abcd:0000:0000:0000:0000:0000:0000:0000 - abcd::
abcd:0000:0000:0000:0000:0000:0000:0000 - abcd::
ffff:0000:0000:0000:0000:0000:0000:000a - ffff::a
ffff:0000:0000:0000:0000:0000:0000:000a - ffff::a
ffff:0000:0000:0000:0000:0000:000a:000b - ffff::a:b
ffff:0000:0000:0000:0000:0000:000a:000b - ffff::a:b
ffff:0000:0000:0000:0000:000a:000b:000c - ffff::a:b:c
ffff:0000:0000:0000:0000:000a:000b:000c - ffff::a:b:c
ffff:0000:0000:0000:000a:000b:000c:000d - ffff::a:b:c:d
ffff:0000:0000:0000:000a:000b:000c:000d - ffff::a:b:c:d
ffff:0000:0000:000a:000b:000c:000d:000e - ffff::a:b:c:d:e
ffff:0000:0000:000a:000b:000c:000d:000e - ffff::a:b:c:d:e
0000:0000:0000:0001:0002:0000:0000:0000 - ::1:2:0:0:0
0000:0000:0000:0001:0002:0000:0000:0000 - ::1:2:0:0:0
0000:0000:0001:0002:0003:0000:0000:0000 - 0:0:1:2:3::
0000:0000:0001:0002:0003:0000:0000:0000 - 0:0:1:2:3::
ffff:ffff:ffff:ffff:ffff:ffff:ffff:ffff - ffff:ffff:ffff:ffff:ffff:ffff:ffff:ffff
ffff:ffff:ffff:ffff:ffff:ffff:ffff:ffff - ffff:ffff:ffff:ffff:ffff:ffff:ffff:ffff
0001:0000:0000:0000:0000:0000:ffff:ffff - 1::ffff:ffff
0001:0000:0000:0000:0000:0000:ffff:ffff - 1::ffff:ffff
ok.
''')

  def test_getsockname_unconnected_socket(self):
    self.do_run(r'''
      #include <sys/socket.h>
      #include <stdio.h>
      #include <assert.h>
      #include <sys/socket.h>
      #include <netinet/in.h>
      #include <arpa/inet.h>
      #include <string.h>
      int main() {
        int fd;
        int z;
        fd = socket(PF_INET, SOCK_STREAM, IPPROTO_TCP);
        struct sockaddr_in adr_inet;
        socklen_t len_inet = sizeof adr_inet;
        z = getsockname(fd, (struct sockaddr *)&adr_inet, &len_inet);
        if (z != 0) {
          perror("getsockname error");
          return 1;
        }
        char buffer[1000];
        sprintf(buffer, "%s:%u", inet_ntoa(adr_inet.sin_addr), (unsigned)ntohs(adr_inet.sin_port));
        const char *correct = "0.0.0.0:0";
        printf("got (expected) socket: %s (%s), size %d (%d)\n", buffer, correct, strlen(buffer), strlen(correct));
        assert(strlen(buffer) == strlen(correct));
        assert(strcmp(buffer, correct) == 0);
        puts("success.");
      }
    ''', 'success.')

  def test_getpeername_unconnected_socket(self):
    self.do_run(r'''
      #include <sys/socket.h>
      #include <stdio.h>
      #include <assert.h>
      #include <sys/socket.h>
      #include <netinet/in.h>
      #include <arpa/inet.h>
      #include <string.h>
      int main() {
        int fd;
        int z;
        fd = socket(PF_INET, SOCK_STREAM, IPPROTO_TCP);
        struct sockaddr_in adr_inet;
        socklen_t len_inet = sizeof adr_inet;
        z = getpeername(fd, (struct sockaddr *)&adr_inet, &len_inet);
        if (z != 0) {
          perror("getpeername error");
          return 1;
        }
        puts("unexpected success.");
      }
    ''', 'getpeername error: Socket not connected')

  def test_getaddrinfo(self):
    self.emcc_args = []
    self.do_run(open(path_from_root('tests', 'sockets', 'test_getaddrinfo.c')).read(), 'success')

  def test_getnameinfo(self):
    self.do_run(open(path_from_root('tests', 'sockets', 'test_getnameinfo.c')).read(), 'success')

  def test_gethostbyname(self):
    self.do_run(open(path_from_root('tests', 'sockets', 'test_gethostbyname.c')).read(), 'success')

  def test_getprotobyname(self):
    self.do_run(open(path_from_root('tests', 'sockets', 'test_getprotobyname.c')).read(), 'success')

  def test_link(self):
    self.do_run(r'''
#include <netdb.h>

#include <sys/types.h>
#include <sys/socket.h>

int main () {
    void* thing = gethostbyname("bing.com");
    ssize_t rval = recv (0, thing, 0, 0);
    rval = send (0, thing, 0, 0);
    return 0;
}''', '', force_c=True)

  # This test verifies that function names embedded into the build with --js-library (JS functions imported to asm.js/wasm)
  # are minified when -O3 is used
  def test_js_function_names_are_minified(self):
    def check_size(f, expected_size):
      if not os.path.isfile(f):
        return # Nonexistent file passes in this check
      obtained_size = os.path.getsize(f)
      print('size of generated ' + f + ': ' + str(obtained_size))
      try_delete(f)
      assert obtained_size < expected_size

    run_process([PYTHON, path_from_root('tests', 'gen_many_js_functions.py'), 'library_long.js', 'main_long.c'])
    # TODO: Add support to Wasm to minify imports, and then add Wasm testing ['-s', 'WASM=1'] to this list
    for wasm in [['-s', 'WASM=1'], ['-s', 'WASM=0']]:
      # Currently we rely on Closure for full minification of every appearance of JS function names.
      # TODO: Add minification also for non-Closure users and add [] to this list to test minification without Closure.
      for closure in [['--closure', '1']]:
        args = [PYTHON, EMCC, '-O3', '--js-library', 'library_long.js', 'main_long.c', '-o', 'a.html'] + wasm + closure
        print(' '.join(args))
        run_process(args)

        ret = run_process(NODE_JS + ['a.js'], stdout=PIPE).stdout
        self.assertTextDataIdentical('Sum of numbers from 1 to 1000: 500500 (expected 500500)', ret.strip())

        check_size('a.js', 150000)
        check_size('a.wasm', 80000)

  # Checks that C++ exceptions managing invoke_*() wrappers will not be generated if exceptions are disabled
  def test_no_invoke_functions_are_generated_if_exception_catching_is_disabled(self):
    self.skipTest('Skipping other.test_no_invoke_functions_are_generated_if_exception_catching_is_disabled: Enable after new version of fastcomp has been tagged')
    for args in [[], ['-s', 'WASM=0']]:
      run_process([PYTHON, EMCC, path_from_root('tests', 'hello_world.cpp'), '-s', 'DISABLE_EXCEPTION_CATCHING=1', '-o', 'a.html'] + args)
      output = open('a.js').read()
      self.assertContained('_main', output) # Smoke test that we actually compiled
      self.assertNotContained('invoke_', output)

  # Verifies that only the minimal needed set of invoke_*() functions will be generated when C++ exceptions are enabled
  def test_no_excessive_invoke_functions_are_generated_when_exceptions_are_enabled(self):
    self.skipTest('Skipping other.test_no_excessive_invoke_functions_are_generated_when_exceptions_are_enabled: Enable after new version of fastcomp has been tagged')
    for args in [[], ['-s', 'WASM=0']]:
      run_process([PYTHON, EMCC, path_from_root('tests', 'invoke_i.cpp'), '-s', 'DISABLE_EXCEPTION_CATCHING=0', '-o', 'a.html'] + args)
      output = open('a.js').read()
      self.assertContained('invoke_i', output)
      self.assertNotContained('invoke_ii', output)
      self.assertNotContained('invoke_v', output)<|MERGE_RESOLUTION|>--- conflicted
+++ resolved
@@ -7868,11 +7868,7 @@
           self.assertNotIn('hello, world!', proc.stdout)
 
   def test_binaryen_metadce(self):
-<<<<<<< HEAD
-    def test(filename, expectations, size_slack_factor):
-=======
     def test(filename, expectations, size_slack):
->>>>>>> 0a8a824c
       # in -Os, -Oz, we remove imports wasm doesn't need
       for args, expected_len, expected_exists, expected_not_exists, expected_wasm_size, expected_wasm_imports, expected_wasm_exports, expected_wasm_funcs in expectations:
         print(args, expected_len, expected_exists, expected_not_exists, expected_wasm_size, expected_wasm_imports, expected_wasm_exports, expected_wasm_funcs)
@@ -7896,11 +7892,7 @@
         wasm_size = os.path.getsize('a.out.wasm')
         ratio = abs(wasm_size - expected_wasm_size) / float(expected_wasm_size)
         print('  seen wasm size: %d (expected: %d), ratio to expected: %f' % (wasm_size, expected_wasm_size, ratio))
-<<<<<<< HEAD
-        self.assertLess(ratio, size_slack_factor)
-=======
         self.assertLess(ratio, size_slack)
->>>>>>> 0a8a824c
         wast = run_process([os.path.join(Building.get_binaryen_bin(), 'wasm-dis'), 'a.out.wasm'], stdout=PIPE).stdout
         imports = wast.count('(import ')
         exports = wast.count('(export ')
@@ -7921,12 +7913,7 @@
 
     if not self.is_wasm_backend():
       # fastcomp
-<<<<<<< HEAD
       size_slack_factor = 0.05  # changes very little
-=======
-
-      size_slack = 0.05
->>>>>>> 0a8a824c
 
       print('test on hello world')
       test(path_from_root('tests', 'hello_world.cpp'), [
@@ -7942,11 +7929,7 @@
         # we don't metadce with linkable code! other modules may want stuff
         (['-O3', '-s', 'MAIN_MODULE=1'],
                 1506, [],         [],      226057,  30,   75, None), # noqa; don't compare the # of functions in a main module, which changes a lot
-<<<<<<< HEAD
-      ], size_slack_factor) # noqa
-=======
       ], size_slack) # noqa
->>>>>>> 0a8a824c
 
       print('test on a minimal pure computational thing')
       test('minimal.c', [
@@ -7957,29 +7940,17 @@
         (['-O3'],  0, [],         [],          55,  0,  1, 1), # noqa
         (['-Os'],  0, [],         [],          55,  0,  1, 1), # noqa
         (['-Oz'],  0, [],         [],          55,  0,  1, 1), # noqa
-<<<<<<< HEAD
-      ], size_slack_factor)
-=======
       ], size_slack)
->>>>>>> 0a8a824c
 
       print('test on libc++: see effects of emulated function pointers')
       test(path_from_root('tests', 'hello_libcxx.cpp'), [
         (['-O2'], 36, ['assert'], ['waka'], 196709,  30,   41, 659), # noqa
         (['-O2', '-s', 'EMULATED_FUNCTION_POINTERS=1'],
                   36, ['assert'], ['waka'], 196709,  30,   22, 620), # noqa
-<<<<<<< HEAD
-      ], size_slack_factor) # noqa
-    else:
-      # wasm-backend
-      size_slack_factor = 0.50  # changes quite a bit
-=======
       ], size_slack) # noqa
     else:
       # wasm-backend
-
-      size_slack = 0.5
->>>>>>> 0a8a824c
+      size_slack = 0.5  # for now, don't look carefully at code size
 
       print('test on hello world')
       test(path_from_root('tests', 'hello_world.cpp'), [
@@ -7991,13 +7962,8 @@
         (['-Oz'],  5, [],         [],        3309,  7,   2, 14), # noqa
         # finally, check what happens when we export nothing. wasm should be almost empty
         (['-Os', '-s', 'EXPORTED_FUNCTIONS=[]'],
-<<<<<<< HEAD
-                   5, [],         [],          61,  0,   1,  1), # noqa; almost totally empty!
-      ], size_slack_factor) # noqa
-=======
                    0, [],         [],          61,  0,   1,  1), # noqa; almost totally empty!
       ], size_slack) # noqa
->>>>>>> 0a8a824c
 
       print('test on a minimal pure computational thing')
       test('minimal.c', [
@@ -8005,28 +7971,17 @@
         (['-O1'], 12, ['assert'], ['waka'], 11255,  3, 12, 10), # noqa
         (['-O2'], 12, ['assert'], ['waka'], 11255,  3, 12, 10), # noqa
         # in -O3, -Os and -Oz we metadce, and they shrink it down to the minimal output we want
-<<<<<<< HEAD
-        (['-O3'],  5, [],         [],          61,  0,  1,  1), # noqa
-        (['-Os'],  5, [],         [],          61,  0,  1,  1), # noqa
-        (['-Oz'],  5, [],         [],           8,  0,  0,  0), # noqa XXX wasm backend ignores EMSCRIPTEN_KEEPALIVE https://github.com/kripken/emscripten/issues/6233
-      ], size_slack_factor)
-=======
         (['-O3'],  0, [],         [],          61,  0,  1,  1), # noqa
         (['-Os'],  0, [],         [],          61,  0,  1,  1), # noqa
         (['-Oz'],  0, [],         [],           8,  0,  0,  0), # noqa XXX wasm backend ignores EMSCRIPTEN_KEEPALIVE https://github.com/kripken/emscripten/issues/6233
       ], size_slack)
->>>>>>> 0a8a824c
 
       print('test on libc++: see effects of emulated function pointers')
       test(path_from_root('tests', 'hello_libcxx.cpp'), [
         (['-O2'], 42, ['assert'], ['waka'], 348370,  28,  220, 723), # noqa
         (['-O2', '-s', 'EMULATED_FUNCTION_POINTERS=1'],
                   42, ['assert'], ['waka'], 348249,  28,  220, 723), # noqa
-<<<<<<< HEAD
-      ], size_slack_factor) # noqa
-=======
       ], size_slack) # noqa
->>>>>>> 0a8a824c
 
   # ensures runtime exports work, even with metadce
   def test_extra_runtime_exports(self):
