--- conflicted
+++ resolved
@@ -468,11 +468,7 @@
 f.close()
 ''')
 
-<<<<<<< HEAD
-    err = self.run_process([EMCC, path_from_root('tests', 'hello_world.c'), '-gsource-map', '--js-transform', '%s t.py' % (PYTHON)], stderr=PIPE).stderr
-=======
-    err = self.run_process([EMCC, test_file('hello_world.c'), '-g4', '--js-transform', '%s t.py' % (PYTHON)], stderr=PIPE).stderr
->>>>>>> c2f4f091
+    err = self.run_process([EMCC, test_file('hello_world.c'), '-gsource-map', '--js-transform', '%s t.py' % (PYTHON)], stderr=PIPE).stderr
     self.assertContained('disabling source maps because a js transform is being done', err)
     self.assertIn('transformed!', open('a.out.js').read())
 
@@ -5766,11 +5762,7 @@
   printf("hello, world!\n");
 }
 ''')
-<<<<<<< HEAD
-    self.run_process([EMCC, 'src.c', '-s', 'EXPORTED_FUNCTIONS=["_main", "_treecount"]', '--minify=0', '-gsource-map', '-Oz'])
-=======
-    self.run_process([EMCC, 'src.c', '-s', 'EXPORTED_FUNCTIONS=[_main,_treecount]', '--minify=0', '-g4', '-Oz'])
->>>>>>> c2f4f091
+    self.run_process([EMCC, 'src.c', '-s', 'EXPORTED_FUNCTIONS=[_main,_treecount]', '--minify=0', '-gsource-map', '-Oz'])
     self.assertContained('hello, world!', self.run_js('a.out.js'))
 
   def test_emscripten_print_double(self):
@@ -7736,11 +7728,7 @@
   def test_check_sourcemapurl(self):
     if not self.is_wasm():
       self.skipTest('only supported with wasm')
-<<<<<<< HEAD
-    self.run_process([EMCC, path_from_root('tests', 'hello_123.c'), '-gsource-map', '-o', 'a.js', '--source-map-base', 'dir/'])
-=======
-    self.run_process([EMCC, test_file('hello_123.c'), '-g4', '-o', 'a.js', '--source-map-base', 'dir/'])
->>>>>>> c2f4f091
+    self.run_process([EMCC, test_file('hello_123.c'), '-gsource-map', '-o', 'a.js', '--source-map-base', 'dir/'])
     output = open('a.wasm', 'rb').read()
     # has sourceMappingURL section content and points to 'dir/a.wasm.map' file
     source_mapping_url_content = webassembly.toLEB(len('sourceMappingURL')) + b'sourceMappingURL' + webassembly.toLEB(len('dir/a.wasm.map')) + b'dir/a.wasm.map'
@@ -7749,21 +7737,14 @@
     self.assertNotIn(b'.debug_', output)
 
   def test_check_source_map_args(self):
-<<<<<<< HEAD
     # -gsource-map is needed for source maps; -g is not enough
-    self.run_process([EMCC, path_from_root('tests', 'hello_world.c'), '-g'])
+    self.run_process([EMCC, test_file('tests', 'hello_world.c'), '-g'])
     self.assertNotExists('a.out.wasm.map')
-    self.run_process([EMCC, path_from_root('tests', 'hello_world.c'), '-gsource-map'])
+    self.run_process([EMCC, test_file('tests', 'hello_world.c'), '-gsource-map'])
     self.assertExists('a.out.wasm.map')
     os.unlink('a.out.wasm.map')
-    err = self.run_process([EMCC, path_from_root('tests', 'hello_world.c'), '-g4'], stderr=subprocess.PIPE).stderr
+    err = self.run_process([EMCC, test_file('tests', 'hello_world.c'), '-g4'], stderr=subprocess.PIPE).stderr
     self.assertIn('please replace -g4 with -gsource-map', err)
-=======
-    # -g4 is needed for source maps; -g is not enough
-    self.run_process([EMCC, test_file('hello_world.c'), '-g'])
-    self.assertNotExists('a.out.wasm.map')
-    self.run_process([EMCC, test_file('hello_world.c'), '-g4'])
->>>>>>> c2f4f091
     self.assertExists('a.out.wasm.map')
 
   @parameterized({
@@ -7774,11 +7755,7 @@
     if not self.is_wasm():
       self.skipTest('only supported with wasm')
 
-<<<<<<< HEAD
-    self.run_process([EMCC, path_from_root('tests', 'hello_123.c'), '-gsource-map', '-o', 'a.js'] + list(args))
-=======
-    self.run_process([EMCC, test_file('hello_123.c'), '-g4', '-o', 'a.js'] + list(args))
->>>>>>> c2f4f091
+    self.run_process([EMCC, test_file('hello_123.c'), '-gsource-map', '-o', 'a.js'] + list(args))
     output = open('a.wasm', 'rb').read()
     # has sourceMappingURL section content and points to 'a.wasm.map' file
     source_mapping_url_content = webassembly.toLEB(len('sourceMappingURL')) + b'sourceMappingURL' + webassembly.toLEB(len('a.wasm.map')) + b'a.wasm.map'
@@ -8930,13 +8907,8 @@
     ]],
   })
   def test_lsan_stack_trace(self, ext, regexes):
-<<<<<<< HEAD
-    self.do_smart_test(path_from_root('tests', 'other', 'test_lsan_leaks.' + ext),
+    self.do_smart_test(test_file('other', 'test_lsan_leaks.' + ext),
                        emcc_args=['-fsanitize=leak', '-s', 'ALLOW_MEMORY_GROWTH', '-gsource-map'],
-=======
-    self.do_smart_test(test_file('other', 'test_lsan_leaks.' + ext),
-                       emcc_args=['-fsanitize=leak', '-s', 'ALLOW_MEMORY_GROWTH', '-g4'],
->>>>>>> c2f4f091
                        assert_returncode=NON_ZERO, literals=[
       'Direct leak of 2048 byte(s) in 1 object(s) allocated from',
       'Direct leak of 1337 byte(s) in 1 object(s) allocated from',
@@ -8991,13 +8963,8 @@
     'sync': ['-s', 'WASM_ASYNC_COMPILATION=0'],
   })
   def test_offset_converter(self, *args):
-<<<<<<< HEAD
-    self.do_smart_test(path_from_root('tests', 'other', 'test_offset_converter.c'),
+    self.do_smart_test(test_file('other', 'test_offset_converter.c'),
                        emcc_args=['-s', 'USE_OFFSET_CONVERTER', '-gsource-map'] + list(args), literals=['ok'])
-=======
-    self.do_smart_test(test_file('other', 'test_offset_converter.c'),
-                       emcc_args=['-s', 'USE_OFFSET_CONVERTER', '-g4'] + list(args), literals=['ok'])
->>>>>>> c2f4f091
 
   @no_windows('ptys and select are not available on windows')
   def test_build_error_color(self):
