# coding=utf-8
# Copyright 2013 The Emscripten Authors.  All rights reserved.
# Emscripten is available under two separate licenses, the MIT license and the
# University of Illinois/NCSA Open Source License.  Both these licenses can be
# found in the LICENSE file.

# noqa: E241

from functools import wraps
import glob
import gzip
import itertools
import json
import os
import re
import select
import shlex
import shutil
import subprocess
import sys
import time
import tempfile
import unittest
from pathlib import Path
from subprocess import PIPE, STDOUT

if __name__ == '__main__':
  raise Exception('do not run this file directly; do something like: tests/runner other')

from tools.shared import try_delete, config
from tools.shared import EMCC, EMXX, EMAR, EMRANLIB, FILE_PACKAGER, WINDOWS
from tools.shared import CLANG_CC, CLANG_CXX, LLVM_AR, LLVM_DWARFDUMP, LLVM_DWP, EMCMAKE, EMCONFIGURE
from common import RunnerCore, path_from_root, is_slow_test, ensure_dir, disabled, make_executable
from common import env_modify, no_mac, no_windows, requires_native_clang, with_env_modify
from common import create_file, parameterized, NON_ZERO, node_pthreads, TEST_ROOT, test_file
from common import compiler_for, read_file, read_binary, EMBUILDER, requires_v8, requires_node
from common import also_with_minimal_runtime, also_with_wasm_bigint, EMTEST_BUILD_VERBOSE, PYTHON
from tools import shared, building, utils, deps_info, response_file
import common
import jsrun
import clang_native
from tools import line_endings
from tools import webassembly

scons_path = utils.which('scons')
emmake = shared.bat_suffix(path_from_root('emmake'))
emconfig = shared.bat_suffix(path_from_root('em-config'))
emsize = shared.bat_suffix(path_from_root('emsize'))
emprofile = shared.bat_suffix(path_from_root('emprofile'))
emstrip = shared.bat_suffix(path_from_root('emstrip'))
emsymbolizer = shared.bat_suffix(path_from_root('emsymbolizer'))
wasm_opt = Path(building.get_binaryen_bin(), 'wasm-opt')


class temp_directory():
  def __init__(self, dirname):
    self.dir = dirname

  def __enter__(self):
    self.directory = tempfile.mkdtemp(prefix='emtest_temp_', dir=self.dir)
    self.prev_cwd = os.getcwd()
    os.chdir(self.directory)
    print('temp_directory: ' + self.directory)
    return self.directory

  def __exit__(self, type, value, traceback):
    os.chdir(self.prev_cwd)


def uses_canonical_tmp(func):
  """Decorator that signals the use of the canonical temp by a test method.

  This decorator takes care of cleaning the directory after the
  test to satisfy the leak detector.
  """
  @wraps(func)
  def decorated(self):
    # Before running the test completely remove the canonical_tmp
    if os.path.exists(self.canonical_temp_dir):
      shutil.rmtree(self.canonical_temp_dir)
    try:
      func(self)
    finally:
      # Make sure the test isn't lying about the fact that it uses
      # canonical_tmp
      self.assertTrue(os.path.exists(self.canonical_temp_dir))
      # Remove the temp dir in a try-finally, as otherwise if the
      # test fails we would not clean it up, and if leak detection
      # is set we will show that error instead of the actual one.
      shutil.rmtree(self.canonical_temp_dir)

  return decorated


def also_with_wasmfs(f):
  def metafunc(self, wasmfs):
    if wasmfs:
      self.set_setting('WASMFS')
      self.emcc_args.append('-DWASMFS')
      f(self)
    else:
      f(self)

  metafunc._parameterize = {'': (False,),
                            'wasmfs': (True,)}
  return metafunc


def wasmfs_all_backends(f):
  def metafunc(self, backend):
    self.set_setting('WASMFS')
    self.emcc_args.append('-DWASMFS')
    self.emcc_args.append(f'-D{backend}')
    f(self)

  metafunc._parameterize = {'': ('WASMFS_MEMORY_BACKEND',),
                            'node': ('WASMFS_NODE_BACKEND',)}
  return metafunc


def also_with_wasmfs_all_backends(f):
  def metafunc(self, backend):
    if backend:
      self.set_setting('WASMFS')
      self.emcc_args.append('-DWASMFS')
      self.emcc_args.append(f'-D{backend}')
      f(self)
    else:
      f(self)

  metafunc._parameterize = {'': (None,),
                            'wasmfs': ('WASMFS_MEMORY_BACKEND',),
                            'wasmfs_node': ('WASMFS_NODE_BACKEND',)}
  return metafunc


def requires_ninja(func):
  assert callable(func)

  @wraps(func)
  def decorated(self, *args, **kwargs):
    if not utils.which('ninja'):
      self.fail('test requires ninja to be installed (available in PATH)')
    return func(self, *args, **kwargs)

  return decorated


def requires_pkg_config(func):
  assert callable(func)

  @wraps(func)
  def decorated(self, *args, **kwargs):
    if not utils.which('pkg-config'):
      if 'EMTEST_SKIP_PKG_CONFIG' in os.environ:
        self.skipTest('test requires pkg-config and EMTEST_SKIP_PKG_CONFIG is set')
      else:
        self.fail('pkg-config is required to run this test')
    return func(self, *args, **kwargs)

  return decorated


class other(RunnerCore):
  def assertIsObjectFile(self, filename):
    self.assertTrue(building.is_wasm(filename))

  def assertIsWasmDylib(self, filename):
    self.assertTrue(building.is_wasm_dylib(filename))

  def do_other_test(self, testname, emcc_args=[], **kwargs):
    self.do_run_in_out_file_test('other', testname, emcc_args=emcc_args, **kwargs)

  def run_on_pty(self, cmd):
    master, slave = os.openpty()
    output = []

    try:
      with env_modify({'TERM': 'xterm-color'}):
        proc = subprocess.Popen(cmd, stdout=slave, stderr=slave)
        while proc.poll() is None:
          r, w, x = select.select([master], [], [], 1)
          if r:
            output.append(os.read(master, 1024))
        return (proc.returncode, b''.join(output))
    finally:
      os.close(master)
      os.close(slave)

  def parse_wasm(self, filename):
    wat = self.get_wasm_text(filename)
    imports = []
    exports = []
    funcs = []
    for line in wat.splitlines():
      line = line.strip()
      if line.startswith('(import '):
        line = line.strip('()')
        parts = line.split()
        module = parts[1].strip('"')
        name = parts[2].strip('"')
        imports.append('%s.%s' % (module, name))
      if line.startswith('(export '):
        line = line.strip('()')
        name = line.split()[1].strip('"')
        exports.append(name)
      if line.startswith('(func '):
        line = line.strip('()')
        name = line.split()[1].strip('"')
        funcs.append(name)
    return imports, exports, funcs

  # Test that running `emcc -v` always works even in the presence of `EMCC_CFLAGS`.
  # This needs to work because many tools run `emcc -v` internally and it should
  # always work even if the user has `EMCC_CFLAGS` set.
  @with_env_modify({'EMCC_CFLAGS': '-should -be -ignored'})
  def test_emcc_v(self):
    for compiler in [EMCC, EMXX]:
      # -v, without input files
      proc = self.run_process([compiler, '-v'], stdout=PIPE, stderr=PIPE)
      self.assertEqual(proc.stdout, '')
      # assert that the emcc message comes first.  We had a bug where the sub-process output
      # from clang would be flushed to stderr first.
      self.assertContained('emcc (Emscripten gcc/clang-like replacement', proc.stderr)
      self.assertTrue(proc.stderr.startswith('emcc (Emscripten gcc/clang-like replacement'))
      self.assertContained('clang version %s' % shared.EXPECTED_LLVM_VERSION, proc.stderr)
      self.assertContained('GNU', proc.stderr)
      self.assertContained('Target: wasm32-unknown-emscripten', proc.stderr)
      self.assertNotContained('this is dangerous', proc.stderr)

  def test_emcc_check(self):
    proc = self.run_process([EMCC, '--check'], stdout=PIPE, stderr=PIPE)
    self.assertEqual(proc.stdout, '')
    self.assertContained('emcc (Emscripten gcc/clang-like replacement', proc.stderr)
    self.assertContained('Running sanity checks', proc.stderr)
    proc = self.run_process([EMCC, '--check'], stdout=PIPE, stderr=PIPE)
    self.assertContained('Running sanity checks', proc.stderr)

  def test_emcc_generate_config(self):
    config_path = './emscripten_config'
    with env_modify({'EM_CONFIG': config_path}):
      for compiler in [EMCC, EMXX]:
        self.assertNotExists(config_path)
        self.run_process([compiler, '--generate-config'])
        self.assertExists(config_path)
        config_contents = read_file(config_path)
        self.assertContained('EMSCRIPTEN_ROOT', config_contents)
        self.assertContained('LLVM_ROOT', config_contents)
        os.remove(config_path)

  def test_emcc_output_mjs(self):
    self.run_process([EMCC, '-o', 'hello_world.mjs', test_file('hello_world.c')])
    output = read_file('hello_world.mjs')
    self.assertContained('export default Module;', output)
    # TODO(sbc): Test that this is actually runnable.  We currently don't have
    # any tests for EXPORT_ES6 but once we do this should be enabled.
    # self.assertContained('hello, world!', self.run_js('hello_world.mjs'))

  @parameterized({
    '': (True, [],),
    'no_import_meta': (False, ['-sUSE_ES6_IMPORT_META=0'],),
  })
  def test_emcc_output_worker_mjs(self, has_import_meta, args):
    os.mkdir('subdir')
    self.run_process([EMCC, '-o', 'subdir/hello_world.mjs', '-pthread', '-O1',
                      test_file('hello_world.c')] + args)
    src = read_file('subdir/hello_world.mjs')
    self.assertContainedIf("new URL('hello_world.wasm', import.meta.url)", src, condition=has_import_meta)
    self.assertContainedIf("new Worker(new URL('hello_world.worker.js', import.meta.url))", src, condition=has_import_meta)
    self.assertContained('export default Module;', src)
    src = read_file('subdir/hello_world.worker.js')
    self.assertContained('import("./hello_world.mjs")', src)

  def test_emcc_output_worker_mjs_single_file(self):
    self.run_process([EMCC, '-o', 'hello_world.mjs', '-pthread',
                      test_file('hello_world.c'), '-sSINGLE_FILE=1'])
    src = read_file('hello_world.mjs')
    self.assertNotContained("new URL('data:", src)
    self.assertContained("new Worker(new URL('hello_world.worker.js', import.meta.url))", src)

  def test_emcc_output_mjs_closure(self):
    self.run_process([EMCC, '-o', 'hello_world.mjs',
                      test_file('hello_world.c'), '--closure=1'])
    src = read_file('hello_world.mjs')
    self.assertContained('new URL("hello_world.wasm", import.meta.url)', src)

  def test_export_es6_implies_modularize(self):
    self.run_process([EMCC, test_file('hello_world.c'), '-sEXPORT_ES6=1'])
    src = read_file('a.out.js')
    self.assertContained('export default Module;', src)

  def test_export_es6_requires_modularize(self):
    err = self.expect_fail([EMCC, test_file('hello_world.c'), '-sEXPORT_ES6=1', '-sMODULARIZE=0'])
    self.assertContained('EXPORT_ES6 requires MODULARIZE to be set', err)

  def test_export_es6_allows_export_in_post_js(self):
    self.run_process([EMCC, test_file('hello_world.c'), '-O3', '-sEXPORT_ES6=1', '--post-js', test_file('export_module.js')])
    src = read_file('a.out.js')
    self.assertContained('export{doNothing};', src)

  def test_emcc_out_file(self):
    # Verify that "-ofile" works in addition to "-o" "file"
    self.run_process([EMCC, '-c', '-ofoo.o', test_file('hello_world.c')])
    self.assertExists('foo.o')
    self.run_process([EMCC, '-ofoo.js', 'foo.o'])
    self.assertExists('foo.js')

  @parameterized({
    'c': [EMCC, '.c'],
    'cxx': [EMXX, '.cpp']})
  def test_emcc_basics(self, compiler, suffix):
    # emcc src.cpp ==> writes a.out.js and a.out.wasm
    self.run_process([compiler, test_file('hello_world' + suffix)])
    self.assertExists('a.out.js')
    self.assertExists('a.out.wasm')
    self.assertContained('hello, world!', self.run_js('a.out.js'))

    # --version
    output = self.run_process([compiler, '--version'], stdout=PIPE, stderr=PIPE)
    output = output.stdout.replace('\r', '')
    self.assertContained('emcc (Emscripten gcc/clang-like replacement', output)
    self.assertContained('''Copyright (C) 2014 the Emscripten authors (see AUTHORS.txt)
This is free and open source software under the MIT license.
There is NO warranty; not even for MERCHANTABILITY or FITNESS FOR A PARTICULAR PURPOSE.
''', output)

    # --help
    output = self.run_process([compiler, '--help'], stdout=PIPE, stderr=PIPE)
    self.assertContained('Display this information', output.stdout)
    self.assertContained('Most clang options will work', output.stdout)

    # -dumpmachine
    output = self.run_process([compiler, '-dumpmachine'], stdout=PIPE, stderr=PIPE)
    self.assertContained('wasm32-unknown-emscripten', output.stdout)

    # -dumpversion
    output = self.run_process([compiler, '-dumpversion'], stdout=PIPE, stderr=PIPE)
    self.assertEqual(shared.EMSCRIPTEN_VERSION, output.stdout.strip())

    # properly report source code errors, and stop there
    self.clear()
    stderr = self.expect_fail([compiler, test_file('hello_world_error' + suffix)])
    self.assertNotContained('IOError', stderr) # no python stack
    self.assertNotContained('Traceback', stderr) # no python stack
    self.assertContained('error: invalid preprocessing directive', stderr)
    self.assertContained(["error: use of undeclared identifier 'cheez", "error: unknown type name 'cheez'"], stderr)
    self.assertContained('errors generated.', stderr.splitlines()[-2])

  @parameterized({
    'c': [EMCC, '.c'],
    'cxx': [EMXX, '.cpp']})
  def test_emcc_2(self, compiler, suffix):
    # emcc src.cpp -c    and   emcc src.cpp -o src.[o|bc] ==> should give a .bc file
    for args in [[], ['-o', 'src.o'], ['-o', 'src.bc'], ['-o', 'src.so']]:
      print('args:', args)
      target = args[1] if len(args) == 2 else 'hello_world.o'
      self.clear()
      self.run_process([compiler, '-c', test_file('hello_world' + suffix)] + args)
      syms = building.llvm_nm(target)
      self.assertIn('main', syms['defs'])
      # we also expect to have the '__original_main' wrapper and __main_void alias.
      # TODO(sbc): Should be 4 once https://reviews.llvm.org/D75277 lands
      self.assertIn(len(syms['defs']), (2, 3))
      if target == 'js': # make sure emcc can recognize the target as a bitcode file
        shutil.move(target, target + '.bc')
        target += '.bc'
      self.run_process([compiler, target, '-o', target + '.js'])
      self.assertContained('hello, world!', self.run_js(target + '.js'))

  @parameterized({
    'c': [EMCC, '.c'],
    'cxx': [EMXX, '.cpp']})
  def test_emcc_3(self, compiler, suffix):
    # handle singleton archives
    self.run_process([compiler, '-c', test_file('hello_world' + suffix), '-o', 'a.o'])
    self.run_process([LLVM_AR, 'r', 'a.a', 'a.o'], stdout=PIPE, stderr=PIPE)
    self.run_process([compiler, 'a.a'])
    self.assertContained('hello, world!', self.run_js('a.out.js'))

    # emcc [..] -o [path] ==> should work with absolute paths
    for path in [os.path.abspath(Path('../file1.js')), Path('b_dir/file2.js')]:
      print(path)
      os.chdir(self.get_dir())
      self.clear()
      print(os.listdir(os.getcwd()))
      ensure_dir(Path('a_dir/b_dir'))
      os.chdir('a_dir')
      # use single file so we don't have more files to clean up
      self.run_process([compiler, test_file('hello_world' + suffix), '-o', path, '-sSINGLE_FILE'])
      last = os.getcwd()
      os.chdir(os.path.dirname(path))
      self.assertContained('hello, world!', self.run_js(os.path.basename(path)))
      os.chdir(last)
      try_delete(path)

  @is_slow_test
  @parameterized({
    'c': [EMCC],
    'cxx': [EMXX]})
  def test_emcc_4(self, compiler):
    # Optimization: emcc src.cpp -o something.js [-Ox]. -O0 is the same as not specifying any optimization setting
    # link_param are used after compiling first
    for params, opt_level, link_params, closure, has_malloc in [
      (['-o', 'something.js'],                          0, None, 0, 1),
      (['-o', 'something.js', '-O0', '-g'],             0, None, 0, 0),
      (['-o', 'something.js', '-O1'],                   1, None, 0, 0),
      (['-o', 'something.js', '-O1', '-g'],             1, None, 0, 0), # no closure since debug
      (['-o', 'something.js', '-O2'],                   2, None, 0, 1),
      (['-o', 'something.js', '-O2', '-g'],             2, None, 0, 0),
      (['-o', 'something.js', '-Os'],                   2, None, 0, 1),
      (['-o', 'something.js', '-O3'],                   3, None, 0, 1),
      # and, test compiling first
      (['-c', '-o', 'something.o'],        0, [],      0, 0),
      (['-c', '-o', 'something.o', '-O0'], 0, [],      0, 0),
      (['-c', '-o', 'something.o', '-O1'], 1, ['-O1'], 0, 0),
      (['-c', '-o', 'something.o', '-O2'], 2, ['-O2'], 0, 0),
      (['-c', '-o', 'something.o', '-O3'], 3, ['-O3'], 0, 0),
      (['-O1', '-c', '-o', 'something.o'], 1, [],      0, 0),
      # non-wasm
      (['-sWASM=0', '-o', 'something.js'],                          0, None, 0, 1),
      (['-sWASM=0', '-o', 'something.js', '-O0', '-g'],             0, None, 0, 0),
      (['-sWASM=0', '-o', 'something.js', '-O1'],                   1, None, 0, 0),
      (['-sWASM=0', '-o', 'something.js', '-O1', '-g'],             1, None, 0, 0), # no closure since debug
      (['-sWASM=0', '-o', 'something.js', '-O2'],                   2, None, 0, 1),
      (['-sWASM=0', '-o', 'something.js', '-O2', '-g'],             2, None, 0, 0),
      (['-sWASM=0', '-o', 'something.js', '-Os'],                   2, None, 0, 1),
      (['-sWASM=0', '-o', 'something.js', '-O3'],                   3, None, 0, 1),
      # and, test compiling to bitcode first
      (['-flto', '-c', '-o', 'something.o'],        0, [],      0, 0),
      (['-flto', '-c', '-o', 'something.o', '-O0'], 0, [],      0, 0),
      (['-flto', '-c', '-o', 'something.o', '-O1'], 1, ['-O1'], 0, 0),
      (['-flto', '-c', '-o', 'something.o', '-O2'], 2, ['-O2'], 0, 0),
      (['-flto', '-c', '-o', 'something.o', '-O3'], 3, ['-O3'], 0, 0),
      (['-flto', '-O1', '-c', '-o', 'something.o'], 1, [],      0, 0),
    ]:
      print(params, opt_level, link_params, closure, has_malloc)
      self.clear()
      keep_debug = '-g' in params
      if has_malloc:
        filename = test_file('hello_world_loop_malloc.c')
      else:
        filename = test_file('hello_world_loop.c')
      args = [compiler, filename] + params
      print('..', args)
      output = self.run_process(args, stdout=PIPE, stderr=PIPE)
      assert len(output.stdout) == 0, output.stdout
      if link_params is not None:
        self.assertExists('something.o', output.stderr)
        obj_args = [compiler, 'something.o', '-o', 'something.js'] + link_params
        print('....', obj_args)
        output = self.run_process(obj_args, stdout=PIPE, stderr=PIPE)
      self.assertExists('something.js', output.stderr)
      self.assertContained('hello, world!', self.run_js('something.js'))

      # Verify optimization level etc. in the generated code
      # XXX these are quite sensitive, and will need updating when code generation changes
      generated = read_file('something.js')
      main = self.get_func(generated, '_main') if 'function _main' in generated else generated
      assert 'new Uint16Array' in generated and 'new Uint32Array' in generated, 'typed arrays 2 should be used by default'
      assert 'SAFE_HEAP' not in generated, 'safe heap should not be used by default'
      assert ': while(' not in main, 'when relooping we also js-optimize, so there should be no labelled whiles'
      if closure:
        if opt_level == 0:
          assert '._main =' in generated, 'closure compiler should have been run'
        elif opt_level >= 1:
          assert '._main=' in generated, 'closure compiler should have been run (and output should be minified)'
      else:
        # closure has not been run, we can do some additional checks. TODO: figure out how to do these even with closure
        assert '._main = ' not in generated, 'closure compiler should not have been run'
        if keep_debug:
          assert ('assert(INITIAL_MEMORY >= TOTAL_STACK' in generated) == (opt_level == 0), 'assertions should be in opt == 0'
        if 'WASM=0' in params:
          looks_unminified = ' = {}' in generated and ' = []' in generated
          looks_minified = '={}' in generated and '=[]' and ';var' in generated
          assert not (looks_minified and looks_unminified)
          if opt_level == 0 or '-g' in params:
            assert looks_unminified
          elif opt_level >= 2:
            assert looks_minified

  def test_multiple_sources(self):
    # Compiling two sources at a time should work.
    cmd = [EMCC, '-c', test_file('twopart_main.cpp'), test_file('twopart_side.c')]
    self.run_process(cmd)

    # Object files should be generated by default in the current working
    # directory, and not alongside the sources.
    self.assertExists('twopart_main.o')
    self.assertExists('twopart_side.o')
    self.assertNotExists(test_file('twopart_main.o'))
    self.assertNotExists(test_file('twopart_side.o'))

    # But it is an error if '-o' is also specified.
    self.clear()
    err = self.expect_fail(cmd + ['-o', 'out.o'])

    self.assertContained('cannot specify -o with -c/-S/-E/-M and multiple source files', err)
    self.assertNotExists('twopart_main.o')
    self.assertNotExists('twopart_side.o')
    self.assertNotExists(test_file('twopart_main.o'))
    self.assertNotExists(test_file('twopart_side.o'))

  def test_tsearch(self):
    self.do_other_test('test_tsearch.c')

  def test_libc_progname(self):
    self.do_other_test('test_libc_progname.c')

  def test_combining_object_files(self):
    # Compiling two files with -c will generate separate object files
    self.run_process([EMCC, test_file('twopart_main.cpp'), test_file('twopart_side.c'), '-c'])
    self.assertExists('twopart_main.o')
    self.assertExists('twopart_side.o')

    # Linking with just one of them is expected to fail
    err = self.expect_fail([EMCC, 'twopart_main.o'])
    self.assertContained('undefined symbol: theFunc', err)

    # Linking with both should work
    self.run_process([EMCC, 'twopart_main.o', 'twopart_side.o'])
    self.assertContained('side got: hello from main, over', self.run_js('a.out.js'))

    # Combining object files into another object should also work, using the `-r` flag
    err = self.run_process([EMCC, '-r', 'twopart_main.o', 'twopart_side.o', '-o', 'combined.o'], stderr=PIPE).stderr
    self.assertNotContained('warning:', err)
    # Warn about legecy support for outputing object file without `-r`, `-c` or `-shared`
    err = self.run_process([EMCC, 'twopart_main.o', 'twopart_side.o', '-o', 'combined2.o'], stderr=PIPE).stderr
    self.assertContained('warning: object file output extension (.o) used for non-object output', err)

    # Should be two symbols (and in the wasm backend, also __original_main)
    syms = building.llvm_nm('combined.o')
    self.assertIn('main', syms['defs'])
    # TODO(sbc): Should be 4 once https://reviews.llvm.org/D75277 lands
    self.assertIn(len(syms['defs']), (4, 3))

    self.run_process([EMCC, 'combined.o', '-o', 'combined.o.js'])
    self.assertContained('side got: hello from main, over', self.run_js('combined.o.js'))

  def test_combining_object_files_from_archive(self):
    # Compiling two files with -c will generate separate object files
    self.run_process([EMCC, test_file('twopart_main.cpp'), test_file('twopart_side.c'), '-c'])
    self.assertExists('twopart_main.o')
    self.assertExists('twopart_side.o')

    # Combining object files into a library archive should work
    self.run_process([EMAR, 'crs', 'combined.a', 'twopart_main.o', 'twopart_side.o'])
    self.assertExists('combined.a')

    # Combining library archive into an object should yield a valid object, using the `-r` flag
    self.run_process([EMXX, '-r', '-o', 'combined.o', '-Wl,--whole-archive', 'combined.a'])
    self.assertIsObjectFile('combined.o')

    # Should be two symbols (and in the wasm backend, also __original_main)
    syms = building.llvm_nm('combined.o')
    self.assertIn('main', syms['defs'])
    # TODO(sbc): Should be 3 once https://reviews.llvm.org/D75277 lands
    self.assertIn(len(syms['defs']), (3, 4))

    self.run_process([EMXX, 'combined.o', '-o', 'combined.o.js'])
    self.assertContained('side got: hello from main, over', self.run_js('combined.o.js'))

  def test_js_transform(self):
    with open('t.py', 'w') as f:
      f.write('''
import sys
f = open(sys.argv[1], 'a')
f.write('transformed!')
f.close()
''')

    err = self.run_process([EMCC, test_file('hello_world.c'), '-gsource-map', '--js-transform', '%s t.py' % (PYTHON)], stderr=PIPE).stderr
    self.assertContained('disabling source maps because a js transform is being done', err)
    self.assertIn('transformed!', read_file('a.out.js'))

  def test_js_mem_file(self):
    for opts in [0, 1, 2, 3]:
      print('mem init in', opts)
      self.clear()
      self.run_process([EMCC, test_file('hello_world.c'), '-sWASM=0', '-O' + str(opts)])
      if opts >= 2:
        self.assertExists('a.out.js.mem')
      else:
        self.assertNotExists('a.out.js.mem')

  def test_emcc_asm_v_wasm(self):
    for opts in ([], ['-O1'], ['-O2'], ['-O3']):
      print('opts', opts)
      for mode in ([], ['-sWASM=0']):
        self.clear()
        wasm = '=0' not in str(mode)
        print('  mode', mode, 'wasm?', wasm)
        self.run_process([EMCC, test_file('hello_world.c'), '-sENVIRONMENT=node,shell'] + opts + mode)
        self.assertExists('a.out.js')
        if wasm:
          self.assertExists('a.out.wasm')
        for engine in config.JS_ENGINES:
          print('    engine', engine)
          out = self.run_js('a.out.js', engine=engine)
          self.assertContained('hello, world!', out)

  def test_emcc_cflags(self):
    output = self.run_process([EMCC, '--cflags'], stdout=PIPE)
    flags = output.stdout.strip()
    self.assertContained('-target wasm32-unknown-emscripten', flags)
    self.assertContained('--sysroot=', flags)
    output = self.run_process([EMXX, '--cflags'], stdout=PIPE)
    flags = output.stdout.strip()
    self.assertContained('-target wasm32-unknown-emscripten', flags)
    self.assertContained('--sysroot=', flags)
    # check they work
    cmd = [CLANG_CXX, test_file('hello_world.cpp')] + shlex.split(flags.replace('\\', '\\\\')) + ['-c', '-o', 'out.o']
    self.run_process(cmd)
    self.run_process([EMCC, 'out.o'])
    self.assertContained('hello, world!', self.run_js('a.out.js'))

  def test_emcc_print_search_dirs(self):
    result = self.run_process([EMCC, '-print-search-dirs'], stdout=PIPE, stderr=PIPE)
    self.assertContained('programs: =', result.stdout)
    self.assertContained('libraries: =', result.stdout)

  def test_emar_em_config_flag(self):
    # Test that the --em-config flag is accepted but not passed down do llvm-ar.
    # We expand this in case the EM_CONFIG is ~/.emscripten (default)
    conf = os.path.expanduser(config.EM_CONFIG)
    proc = self.run_process([EMAR, '--em-config', conf, '--version'], stdout=PIPE, stderr=PIPE)
    self.assertEqual(proc.stderr, "")
    self.assertContained('LLVM', proc.stdout)

  def test_em_config_missing_arg(self):
    out = self.expect_fail([EMCC, '--em-config'])
    self.assertContained('error: --em-config must be followed by a filename', out)

  def test_emsize(self):
    # test binaryen generated by running:
    #   emcc tests/hello_world.c -Oz --closure 1 -o tests/other/test_emsize.js
    expected = read_file(test_file('other/test_emsize.out'))
    cmd = [emsize, test_file('other/test_emsize.js')]
    for command in [cmd, cmd + ['--format=sysv']]:
      output = self.run_process(cmd, stdout=PIPE).stdout
      self.assertContained(expected, output)

  def test_emstrip(self):
    self.run_process([EMCC, test_file('hello_world.c'), '-g', '-o', 'hello.js'])
    output = self.run_process([common.LLVM_OBJDUMP, '-h', 'hello.wasm'], stdout=PIPE).stdout
    self.assertContained('.debug_info', output)
    self.run_process([emstrip, 'hello.wasm'])
    output = self.run_process([common.LLVM_OBJDUMP, '-h', 'hello.wasm'], stdout=PIPE).stdout
    self.assertNotContained('.debug_info', output)

  @is_slow_test
  @parameterized({
    # ('directory to the test', 'output filename', ['extra args to pass to
    # CMake']) Testing all combinations would be too much work and the test
    # would take 10 minutes+ to finish (CMake feature detection is slow), so
    # combine multiple features into one to try to cover as much as possible
    # while still keeping this test in sensible time limit.
    'js':          ('target_js',      'test_cmake.js',         ['-DCMAKE_BUILD_TYPE=Debug']),
    'html':        ('target_html',    'hello_world_gles.html', ['-DCMAKE_BUILD_TYPE=Release']),
    'library':     ('target_library', 'libtest_cmake.a',       ['-DCMAKE_BUILD_TYPE=MinSizeRel']),
    'static_cpp':  ('target_library', 'libtest_cmake.a',       ['-DCMAKE_BUILD_TYPE=RelWithDebInfo', '-DCPP_LIBRARY_TYPE=STATIC']),
    'stdproperty': ('stdproperty',    'helloworld.js',         []),
    'post_build':  ('post_build',     'hello.js',              []),
  })
  def test_cmake(self, test_dir, output_file, cmake_args):
    # Test all supported generators.
    if WINDOWS:
      generators = ['MinGW Makefiles', 'NMake Makefiles']
    else:
      generators = ['Unix Makefiles', 'Ninja', 'Eclipse CDT4 - Ninja']

    configurations = {
      'MinGW Makefiles'     : {'build'   : ['mingw32-make'] }, # noqa
      'NMake Makefiles'     : {'build'   : ['nmake', '/NOLOGO']}, # noqa
      'Unix Makefiles'      : {'build'   : ['make']}, # noqa
      'Ninja'               : {'build'   : ['ninja']}, # noqa
      'Eclipse CDT4 - Ninja': {'build'   : ['ninja']}, # noqa
    }
    for generator in generators:
      conf = configurations[generator]

      if not utils.which(conf['build'][0]):
        # Use simple test if applicable
        print('Skipping %s test for CMake support; build tool found found: %s.' % (generator, conf['build'][0]))
        continue

      cmakelistsdir = test_file('cmake', test_dir)
      with temp_directory(self.get_dir()) as tempdirname:
        # Run Cmake
        cmd = [EMCMAKE, 'cmake'] + cmake_args + ['-G', generator, cmakelistsdir]

        env = os.environ.copy()
        # https://github.com/emscripten-core/emscripten/pull/5145: Check that CMake works even if EMCC_SKIP_SANITY_CHECK=1 is passed.
        if test_dir == 'target_html':
          env['EMCC_SKIP_SANITY_CHECK'] = '1'
        print(str(cmd))
        self.run_process(cmd, env=env, stdout=None if EMTEST_BUILD_VERBOSE >= 2 else PIPE, stderr=None if EMTEST_BUILD_VERBOSE >= 1 else PIPE)

        # Build
        cmd = conf['build']
        if EMTEST_BUILD_VERBOSE >= 3 and 'Ninja' not in generator:
          cmd += ['VERBOSE=1']
        self.run_process(cmd, stdout=None if EMTEST_BUILD_VERBOSE >= 2 else PIPE)
        self.assertExists(tempdirname + '/' + output_file, 'building a cmake-generated Makefile failed to produce an output file %s!' % tempdirname + '/' + output_file)

        # Run through node, if CMake produced a .js file.
        if output_file.endswith('.js'):
          ret = self.run_process(config.NODE_JS + [tempdirname + '/' + output_file], stdout=PIPE).stdout
          self.assertTextDataIdentical(read_file(cmakelistsdir + '/out.txt').strip(), ret.strip())

        if test_dir == 'post_build':
          ret = self.run_process(['ctest'], env=env)

  # Test that the various CMAKE_xxx_COMPILE_FEATURES that are advertised for the Emscripten
  # toolchain match with the actual language features that Clang supports.
  # If we update LLVM version and this test fails, copy over the new advertised features from Clang
  # and place them to cmake/Modules/Platform/Emscripten.cmake.
  @no_windows('Skipped on Windows because CMake does not configure native Clang builds well on Windows.')
  def test_cmake_compile_features(self):
    with temp_directory(self.get_dir()):
      cmd = ['cmake',
             '-DCMAKE_C_COMPILER=' + CLANG_CC, '-DCMAKE_C_FLAGS=--target=' + clang_native.get_native_triple(),
             '-DCMAKE_CXX_COMPILER=' + CLANG_CXX, '-DCMAKE_CXX_FLAGS=--target=' + clang_native.get_native_triple(),
             test_file('cmake/stdproperty')]
      print(str(cmd))
      native_features = self.run_process(cmd, stdout=PIPE).stdout

    with temp_directory(self.get_dir()):
      cmd = [EMCMAKE, 'cmake', test_file('cmake/stdproperty')]
      print(str(cmd))
      emscripten_features = self.run_process(cmd, stdout=PIPE).stdout

    native_features = '\n'.join([x for x in native_features.split('\n') if '***' in x])
    emscripten_features = '\n'.join([x for x in emscripten_features.split('\n') if '***' in x])
    self.assertTextDataIdentical(native_features, emscripten_features)

  # Test that the user's explicitly specified generator is always honored
  # Internally we override the generator on windows, unles the user specifies one
  # Test require Ninja to be installed
  @requires_ninja
  def test_cmake_explicit_generator(self):
    # use -Wno-dev to suppress an irrelevant warning about the test files only.
    cmd = [EMCMAKE, 'cmake', '-GNinja', '-Wno-dev', test_file('cmake/cpp_lib')]
    self.run_process(cmd)
    self.assertExists(self.get_dir() + '/build.ninja')

  # Tests that it's possible to pass C++11 or GNU++11 build modes to CMake by building code that
  # needs C++11 (embind)
  @requires_ninja
  def test_cmake_with_embind_cpp11_mode(self):
    for args in [[], ['-DNO_GNU_EXTENSIONS=1']]:
      self.clear()
      # Use ninja generator here since we assume its always installed on our build/test machines.
      configure = [EMCMAKE, 'cmake', '-GNinja', test_file('cmake/cmake_with_emval')] + args
      print(str(configure))
      self.run_process(configure)
      build = ['cmake', '--build', '.']
      print(str(build))
      self.run_process(build)

      out = self.run_process(config.NODE_JS + ['cmake_with_emval.js'], stdout=PIPE).stdout
      if '-DNO_GNU_EXTENSIONS=1' in args:
        self.assertContained('Hello! __STRICT_ANSI__: 1, __cplusplus: 201103', out)
      else:
        self.assertContained('Hello! __STRICT_ANSI__: 0, __cplusplus: 201103', out)

  # Tests that the Emscripten CMake toolchain option
  def test_cmake_bitcode_static_libraries(self):
    # Test that this option produces an error
    err = self.expect_fail([EMCMAKE, 'cmake', test_file('cmake/static_lib'), '-DEMSCRIPTEN_GENERATE_BITCODE_STATIC_LIBRARIES=ON'])
    self.assertContained('EMSCRIPTEN_GENERATE_BITCODE_STATIC_LIBRARIES is not compatible with the', err)

  @parameterized({
    '': ['0'],
    '_suffix': ['1'],
  })
  def test_cmake_static_lib(self, custom):
    # Test that one is able to use custom suffixes for static libraries.
    # (sometimes projects want to emulate stuff, and do weird things like files
    # with ".so" suffix which are in fact either ar archives or bitcode files)
    self.run_process([EMCMAKE, 'cmake', f'-DSET_CUSTOM_SUFFIX_IN_PROJECT={custom}', test_file('cmake/static_lib')])
    self.run_process(['cmake', '--build', '.'])
    if custom == '1':
      self.assertTrue(building.is_ar('myprefix_static_lib.somecustomsuffix'))
    else:
      self.assertTrue(building.is_ar('libstatic_lib.a'))

  # Tests that cmake functions which require evaluation via the node runtime run properly with pthreads
  def test_cmake_pthreads(self):
    self.run_process([EMCMAKE, 'cmake', '-DCMAKE_C_FLAGS=-pthread', test_file('cmake/target_js')])

  # Tests that the CMake variable EMSCRIPTEN_VERSION is properly provided to user CMake scripts
  def test_cmake_emscripten_version(self):
    self.run_process([EMCMAKE, 'cmake', test_file('cmake/emscripten_version')])

  def test_cmake_emscripten_system_processor(self):
    cmake_dir = test_file('cmake/emscripten_system_processor')
    # The default CMAKE_SYSTEM_PROCESSOR is x86.
    out = self.run_process([EMCMAKE, 'cmake', cmake_dir], stdout=PIPE).stdout
    self.assertContained('CMAKE_SYSTEM_PROCESSOR is x86', out)

    # It can be overridden by setting EMSCRIPTEN_SYSTEM_PROCESSOR.
    out = self.run_process(
      [EMCMAKE, 'cmake', cmake_dir, '-DEMSCRIPTEN_SYSTEM_PROCESSOR=arm'], stdout=PIPE).stdout
    self.assertContained('CMAKE_SYSTEM_PROCESSOR is arm', out)

  def test_cmake_find_stuff(self):
    # Ensure that zlib exists in the sysroot
    self.run_process([EMCC, test_file('hello_world.c'), '-sUSE_ZLIB'])
    self.run_process([EMCMAKE, 'cmake', test_file('cmake/find_stuff')])

  def test_cmake_install(self):
    # Build and install a library `foo`
    os.mkdir('build1')
    self.run_process([EMCMAKE, 'cmake', test_file('cmake/install_lib')], cwd='build1')
    self.run_process(['cmake', '--build', 'build1'])
    # newer versions of cmake support --install but we currently have 3.10.2 in CI
    # so we using `--build --target install` instead.
    self.run_process(['cmake', '--build', 'build1', '--target', 'install'])
    # Build an application that uses `find_package` to locate and use the above library.
    os.mkdir('build2')
    self.run_process([EMCMAKE, 'cmake', test_file('cmake/find_package')], cwd='build2')
    self.run_process(['cmake', '--build', 'build2'])
    self.assertContained('foo: 42\n', self.run_js('build2/Bar.js'))
    self.run_process(['cmake', '--build', 'build2', '--target', 'install'])

  def test_cmake_find_modules(self):
    self.run_process([EMCMAKE, 'cmake', test_file('cmake/find_modules')])
    self.run_process(['cmake', '--build', '.'])
    output = self.run_js('test_prog.js')
    self.assertContained('AL_VERSION: 1.1', output)
    self.assertContained('SDL version: 2.', output)

  @requires_pkg_config
  def test_cmake_find_pkg_config(self):
    out = self.run_process([EMCMAKE, 'cmake', test_file('cmake/find_pkg_config')], stdout=PIPE).stdout
    libdir = shared.Cache.get_sysroot_dir('local/lib/pkgconfig')
    libdir += os.path.pathsep + shared.Cache.get_sysroot_dir('lib/pkgconfig')
    self.assertContained('PKG_CONFIG_LIBDIR: ' + libdir, out)

  @requires_pkg_config
  def test_pkg_config_packages(self):
    packages = [
      ('egl', '10.2.2'),
      ('glesv2', '10.2.2'),
      ('glfw3', '3.2.1'),
      ('sdl', '1.2.15'),
    ]
    for package, version in packages:
        out = self.run_process([emmake, 'pkg-config', '--modversion', package], stdout=PIPE).stdout
        self.assertContained(version, out)

  def test_system_include_paths(self):
    # Verify that all default include paths are within `emscripten/system`

    def verify_includes(stderr):
      self.assertContained('<...> search starts here:', stderr)
      assert stderr.count('End of search list.') == 1, stderr
      start = stderr.index('<...> search starts here:')
      end = stderr.index('End of search list.')
      includes = stderr[start:end]
      includes = [i.strip() for i in includes.splitlines()[1:]]
      cachedir = os.path.normpath(shared.Cache.dirname)
      llvmroot = os.path.normpath(os.path.dirname(config.LLVM_ROOT))
      for i in includes:
        i = os.path.normpath(i)
        # we also allow for the cache include directory and llvm's own builtin includes.
        # all other include paths should be inside the sysroot.
        if i.startswith(cachedir) or i.startswith(llvmroot):
          continue
        self.assertContained(path_from_root('system'), i)

    err = self.run_process([EMCC, test_file('hello_world.c'), '-v'], stderr=PIPE).stderr
    verify_includes(err)
    err = self.run_process([EMXX, test_file('hello_world.cpp'), '-v'], stderr=PIPE).stderr
    verify_includes(err)

  def test_failure_error_code(self):
    for compiler in [EMCC, EMXX]:
      # Test that if one file is missing from the build, then emcc shouldn't succeed, and shouldn't produce an output file.
      self.expect_fail([compiler, test_file('hello_world.c'), 'this_file_is_missing.c', '-o', 'out.js'])
      self.assertFalse(os.path.exists('out.js'))

  def test_use_cxx(self):
    create_file('empty_file', ' ')
    dash_xc = self.run_process([EMCC, '-v', '-xc', 'empty_file'], stderr=PIPE).stderr
    self.assertNotContained('-x c++', dash_xc)
    dash_xcpp = self.run_process([EMCC, '-v', '-xc++', 'empty_file'], stderr=PIPE).stderr
    self.assertContained('-x c++', dash_xcpp)

  def test_cxx11(self):
    for std in ['-std=c++11', '--std=c++11']:
      for compiler in [EMCC, EMXX]:
        self.run_process([compiler, std, test_file('hello_cxx11.cpp')])

  # Regression test for issue #4522: Incorrect CC vs CXX detection
  def test_incorrect_c_detection(self):
    # This auto-detection only works for the compile phase.
    # For linking you need to use `em++` or pass `-x c++`
    create_file('test.c', 'foo\n')
    for compiler in [EMCC, EMXX]:
      self.run_process([compiler, '-c', '-lembind', '--embed-file', 'test.c', test_file('hello_world.cpp')])

  def test_odd_suffixes(self):
    for suffix in ['CPP', 'c++', 'C++', 'cxx', 'CXX', 'cc', 'CC']:
      self.clear()
      print(suffix)
      shutil.copyfile(test_file('hello_world.c'), 'test.' + suffix)
      self.run_process([EMCC, self.in_dir('test.' + suffix)])
      self.assertContained('hello, world!', self.run_js('a.out.js'))

    for suffix in ['lo']:
      self.clear()
      print(suffix)
      self.run_process([EMCC, test_file('hello_world.c'), '-shared', '-o', 'binary.' + suffix])
      self.run_process([EMCC, 'binary.' + suffix])
      self.assertContained('hello, world!', self.run_js('a.out.js'))

  def test_preprocessed_input(self):
    # .i and .ii files are assumed to be the output the pre-processor so clang doesn't add include
    # paths.  This means we can only compile and run things that don't contain includes.
    for suffix in ['.i', '.ii']:
      create_file('simple' + suffix, '''
        #ifdef __cplusplus
        extern "C" {
        #endif
        int puts(const char *s);
        #ifdef __cplusplus
        }
        #endif
        int main() { puts("hello"); }
        ''')
      self.do_runf('simple' + suffix, 'hello')

      create_file('with_include' + suffix, '#include <stdio.h>\nint main() { puts("hello"); }')
      err = self.expect_fail([EMCC, 'with_include' + suffix])
      self.assertContained('fatal error: \'stdio.h\' file not found', err)

  def test_wl_linkflags(self):
    # Test path -L and -l via -Wl, arguments and -Wl, response files
    create_file('main.cpp', '''
      extern "C" void printey();
      int main() {
        printey();
        return 0;
      }
    ''')
    create_file('libfile.cpp', '''
      #include <stdio.h>
      extern "C" void printey() {
        printf("hello from lib\\n");
      }
    ''')
    create_file('linkflags.txt', '''
    -L.
    -lfoo
    ''')
    self.run_process([EMXX, '-o', 'libfile.o', '-c', 'libfile.cpp'])
    self.run_process([EMAR, 'cr', 'libfoo.a', 'libfile.o'])
    self.run_process([EMXX, 'main.cpp', '-L.', '-lfoo'])
    self.run_process([EMXX, 'main.cpp', '-Wl,-L.', '-Wl,-lfoo'])
    self.run_process([EMXX, 'main.cpp', '-Wl,@linkflags.txt'])

  def test_l_link(self):
    # Linking with -lLIBNAME and -L/DIRNAME should work, also should work with spaces
    create_file('main.cpp', '''
      extern void printey();
      int main() {
        printey();
        return 0;
      }
    ''')
    create_file('libfile.cpp', '''
      #include <stdio.h>
      void printey() {
        printf("hello from lib\\n");
      }
    ''')

    ensure_dir('libdir')
    libfile = self.in_dir('libdir', 'libfile.so')
    aout = 'a.out.js'

    def build(path, args):
      self.run_process([EMCC, path] + args)

    # Test linking the library built here by emcc
    build('libfile.cpp', ['-c'])
    shutil.move('libfile.o', libfile)
    build('main.cpp', ['-L' + 'libdir', '-lfile'])

    self.assertContained('hello from lib', self.run_js(aout))

    # Also test execution with `-l c` and space-separated library linking syntax
    os.remove(aout)
    build('libfile.cpp', ['-c', '-l', 'c'])
    shutil.move('libfile.o', libfile)
    build('main.cpp', ['-L', 'libdir', '-l', 'file'])

    self.assertContained('hello from lib', self.run_js(aout))

    # Must not leave unneeded linker stubs
    self.assertNotExists('a.out')
    self.assertNotExists('a.exe')

  def test_commons_link(self):
    create_file('a.h', r'''
#if !defined(A_H)
#define A_H
extern int foo[8];
#endif
''')
    create_file('a.c', r'''
#include "a.h"
int foo[8];
''')
    create_file('main.c', r'''
#include <stdio.h>
#include "a.h"

int main() {
    printf("|%d|\n", foo[0]);
    return 0;
}
''')

    self.run_process([EMCC, '-o', 'a.o', '-c', 'a.c'])
    self.run_process([EMAR, 'rv', 'library.a', 'a.o'])
    self.run_process([EMCC, '-o', 'main.o', '-c', 'main.c'])
    self.run_process([EMCC, '-o', 'a.js', 'main.o', 'library.a'])
    self.assertContained('|0|', self.run_js('a.js'))

  @parameterized({
    'expand_symlinks': [[]],
    'no_canonical_prefixes': [['-no-canonical-prefixes']],
  })
  @no_windows('Windows does not support symlinks')
  def test_symlink_points_to_bad_suffix(self, flags):
    """Tests compiling a symlink where foobar.c points to foobar.xxx.

    In this case, we should always successfully compile the code."""
    create_file('foobar.xxx', 'int main(){ return 0; }')
    os.symlink('foobar.xxx', 'foobar.c')
    self.run_process([EMCC, 'foobar.c', '-c', '-o', 'foobar.o'] + flags)

  @no_windows('Windows does not support symlinks')
  def test_symlink_has_bad_suffix(self):
    """Tests that compiling foobar.xxx fails even if it points to foobar.c.
    """
    create_file('foobar.c', 'int main(){ return 0; }')
    os.symlink('foobar.c', 'foobar.xxx')
    err = self.expect_fail([EMCC, 'foobar.xxx', '-o', 'foobar.js'])
    self.assertContained('unknown file type: foobar.xxx', err)

  def test_multiply_defined_libsymbols(self):
    create_file('libA.c', 'int mult() { return 1; }')
    create_file('a2.c', 'void x() {}')
    create_file('b2.c', 'void y() {}')
    create_file('main.c', r'''
      #include <stdio.h>
      int mult();
      int main() {
        printf("result: %d\n", mult());
        return 0;
      }
    ''')

    self.emcc_args.remove('-Werror')
    self.emcc('libA.c', ['-shared'], output_filename='libA.so')

    self.emcc('a2.c', ['-r', '-L.', '-lA', '-o', 'a2.o'])
    self.emcc('b2.c', ['-r', '-L.', '-lA', '-o', 'b2.o'])

    self.emcc('main.c', ['-L.', '-lA', 'a2.o', 'b2.o'])

    self.assertContained('result: 1', self.run_js('a.out.js'))

  def test_multiply_defined_libsymbols_2(self):
    create_file('a.c', "int x() { return 55; }")
    create_file('b.c', "int y() { return 2; }")
    create_file('c.c', "int z() { return 5; }")
    create_file('main.c', r'''
      #include <stdio.h>
      int x();
      int y();
      int z();
      int main() {
        printf("result: %d\n", x() + y() + z());
        return 0;
      }
    ''')

    self.emcc('a.c', ['-c']) # a.o
    self.emcc('b.c', ['-c']) # b.o
    self.emcc('c.c', ['-c']) # c.o
    building.emar('cr', 'libLIB.a', ['a.o', 'b.o']) # libLIB.a with a and b

    # a is in the lib AND in an .o, so should be ignored in the lib. We do still need b from the lib though
    self.emcc('main.c', ['a.o', 'c.o', '-L.', '-lLIB'])

    self.assertContained('result: 62', self.run_js('a.out.js'))

  def test_link_group(self):
    create_file('lib.c', 'int x() { return 42; }')

    create_file('main.c', r'''
      #include <stdio.h>
      int x();
      int main() {
        printf("result: %d\n", x());
        return 0;
      }
    ''')

    self.emcc('lib.c', ['-c']) # lib.o
    lib_name = 'libLIB.a'
    building.emar('cr', lib_name, ['lib.o']) # libLIB.a with lib.o

    def test(compiler, main_name, lib_args, err_expected):
      print(err_expected)
      output = self.run_process([compiler, main_name, '-o', 'a.out.js'] + lib_args, stderr=PIPE, check=not err_expected)
      if err_expected:
        self.assertContained(err_expected, output.stderr)
      else:
        self.assertNotContained('undefined symbol', output.stderr)
        out_js = 'a.out.js'
        self.assertExists(out_js)
        self.assertContained('result: 42', self.run_js(out_js))

    test(EMCC, 'main.c', ['-Wl,--start-group', lib_name, '-Wl,--end-group'], None)
    test(EMCC, 'main.c', ['-Wl,--start-group', lib_name], None)

    print('embind test with groups')

    create_file('main.cpp', r'''
      #include <stdio.h>
      #include <emscripten/val.h>
      using namespace emscripten;
      extern "C" int x();
      int main() {
        int y = -x();
        y = val::global("Math").call<int>("abs", y);
        printf("result: %d\n", y);
        return 0;
      }
    ''')
    test(EMXX, 'main.cpp', ['-Wl,--start-group', lib_name, '-Wl,--end-group', '-lembind'], None)

  def test_whole_archive(self):
    # Verify that -Wl,--whole-archive includes the static constructor from the
    # otherwise unreferenced library.
    self.run_process([EMCC, '-c', '-o', 'main.o', test_file('test_whole_archive/main.c')])
    self.run_process([EMCC, '-c', '-o', 'testlib.o', test_file('test_whole_archive/testlib.c')])
    self.run_process([EMAR, 'crs', 'libtest.a', 'testlib.o'])

    self.run_process([EMCC, '-Wl,--whole-archive', 'libtest.a', '-Wl,--no-whole-archive', 'main.o'])
    self.assertContained('foo is: 42\n', self.run_js('a.out.js'))

    self.run_process([EMCC, '-Wl,-whole-archive', 'libtest.a', '-Wl,-no-whole-archive', 'main.o'])
    self.assertContained('foo is: 42\n', self.run_js('a.out.js'))

    # Verify the --no-whole-archive prevents the inclusion of the ctor
    self.run_process([EMCC, '-Wl,-whole-archive', '-Wl,--no-whole-archive', 'libtest.a', 'main.o'])
    self.assertContained('foo is: 0\n', self.run_js('a.out.js'))

  def test_whole_archive_48156(self):
    # Regression test for http://llvm.org/PR48156
    # TODO: distill this test further and move to lld
    self.run_process([EMXX, '-c', '-o', 'foo.o', '-O1',
                      test_file('test_whole_archive_foo.cpp')])
    self.run_process([EMXX, '-c', '-o', 'main.o', '-O1',
                      test_file('test_whole_archive_main.cpp')])
    self.run_process([EMAR, 'rc', 'libfoo.a', 'foo.o'])
    self.run_process([EMAR, 'rc', 'libmain.a', 'main.o'])
    self.run_process([
        EMXX, test_file('test_whole_archive_init.cpp'),
        '-O1', 'libfoo.a', '-Wl,--whole-archive', 'libmain.a', '-Wl,--no-whole-archive'])
    self.assertContained('Result: 11', self.run_js('a.out.js'))

  def test_link_group_bitcode(self):
    create_file('1.c', r'''
int f(void);
int main() {
  f();
  return 0;
}
''')
    create_file('2.c', r'''
#include <stdio.h>
int f() {
  printf("Hello\n");
  return 0;
}
''')

    self.run_process([EMCC, '-flto', '-o', '1.o', '-c', '1.c'])
    self.run_process([EMCC, '-flto', '-o', '2.o', '-c', '2.c'])
    self.run_process([EMAR, 'crs', '2.a', '2.o'])
    self.run_process([EMCC, '-r', '-flto', '-o', 'out.o', '-Wl,--start-group', '2.a', '1.o', '-Wl,--end-group'])
    self.run_process([EMCC, 'out.o'])
    self.assertContained('Hello', self.run_js('a.out.js'))

  # We deliberately ignore duplicate input files in order to allow
  # "libA.so" on the command line twice. This is not really .so support
  # and the .so files are really object files.
  def test_redundant_link(self):
    create_file('libA.c', 'int mult() { return 1; }')
    create_file('main.c', r'''
      #include <stdio.h>
      int mult();
      int main() {
        printf("result: %d\n", mult());
        return 0;
      }
    ''')

    self.emcc_args.remove('-Werror')
    self.emcc('libA.c', ['-shared'], output_filename='libA.so')
    self.emcc('main.c', ['libA.so', 'libA.so'], output_filename='a.out.js')
    self.assertContained('result: 1', self.run_js('a.out.js'))

  @no_mac('https://github.com/emscripten-core/emscripten/issues/16649')
  def test_dot_a_all_contents_invalid(self):
    # check that we error if an object file in a .a is not valid bitcode.
    # do not silently ignore native object files, which may have been
    # built by mistake
    create_file('native.c', 'int native() { return 5; }')
    create_file('main.c', 'extern int native(); int main() { return native(); }')
    self.run_process([CLANG_CC, 'native.c', '-c', '-o', 'native.o'] +
                     clang_native.get_clang_native_args())
    self.run_process([EMAR, 'crs', 'libfoo.a', 'native.o'])
    stderr = self.expect_fail([EMCC, 'main.c', 'libfoo.a'])
    self.assertContained('unknown file type', stderr)

  def test_export_all(self):
    lib = r'''
      #include <stdio.h>
      void libf1() { printf("libf1\n"); }
      void libf2() { printf("libf2\n"); }
    '''
    create_file('lib.c', lib)

    create_file('main.js', '''
      var Module = {
        onRuntimeInitialized: function() {
          _libf1();
          _libf2();
        }
      };
    ''')

    # Explicitly test with -Oz to ensure libc_optz is included alongside
    # libc when `--whole-archive` is used.
    self.emcc('lib.c', ['-Oz', '-sEXPORT_ALL', '-sLINKABLE', '--pre-js', 'main.js'], output_filename='a.out.js')
    self.assertContained('libf1\nlibf2\n', self.run_js('a.out.js'))

  def test_export_all_and_exported_functions(self):
    # EXPORT_ALL should not export library functions by default.
    # This means that to export library function you also need to explicitly
    # list them in EXPORTED_FUNCTIONS.
    lib = r'''
      #include <stdio.h>
      #include <emscripten.h>
      EMSCRIPTEN_KEEPALIVE void libfunc() { puts("libfunc\n"); }
      void libfunc2() { puts("libfunc2\n"); }
    '''
    create_file('lib.c', lib)
    create_file('main.js', '''
      var Module = {
        onRuntimeInitialized: function() {
          _libfunc();
          _libfunc2();
        }
      };
    ''')

    # libfunc2 should not be linked by default, even with EXPORT_ALL
    self.emcc('lib.c', ['-sEXPORT_ALL', '--pre-js', 'main.js'], output_filename='a.out.js')
    err = self.run_js('a.out.js', assert_returncode=NON_ZERO)
    self.assertContained('_libfunc2 is not defined', err)

    self.emcc('lib.c', ['-sEXPORTED_FUNCTIONS=_libfunc2', '-sEXPORT_ALL', '--pre-js', 'main.js'], output_filename='a.out.js')
    self.assertContained('libfunc\n', self.run_js('a.out.js'))

  def test_stdin(self):
    def run_test():
      for engine in config.JS_ENGINES:
        if engine == config.V8_ENGINE:
          continue # no stdin support in v8 shell
        engine[0] = os.path.normpath(engine[0])
        print(engine, file=sys.stderr)
        # work around a bug in python's subprocess module
        # (we'd use self.run_js() normally)
        try_delete('out.txt')
        cmd = jsrun.make_command(os.path.normpath('out.js'), engine)
        cmd = shared.shlex_join(cmd)
        if WINDOWS:
          os.system(f'type "in.txt" | {cmd} >out.txt')
        else: # posix
          os.system(f'cat in.txt | {cmd} > out.txt')
        self.assertContained('abcdef\nghijkl\neof', read_file('out.txt'))

    self.emcc(test_file('module/test_stdin.c'), output_filename='out.js')
    create_file('in.txt', 'abcdef\nghijkl')
    run_test()
    self.emcc(test_file('module/test_stdin.c'),
              ['-O2', '--closure=1'], output_filename='out.js')
    run_test()

  def test_ungetc_fscanf(self):
    create_file('main.cpp', r'''
      #include <stdio.h>
      int main(int argc, char const *argv[])
      {
          char str[4] = {0};
          FILE* f = fopen("my_test.input", "r");
          if (f == NULL) {
              printf("cannot open file\n");
              return -1;
          }
          ungetc('x', f);
          ungetc('y', f);
          ungetc('z', f);
          fscanf(f, "%3s", str);
          printf("%s\n", str);
          return 0;
      }
    ''')
    create_file('my_test.input', 'abc')
    self.emcc('main.cpp', ['--embed-file', 'my_test.input'], output_filename='a.out.js')
    self.assertContained('zyx', self.run_process(config.JS_ENGINES[0] + ['a.out.js'], stdout=PIPE, stderr=PIPE).stdout)

  def test_abspaths(self):
    # Includes with absolute paths are generally dangerous, things like -I/usr/.. will get to system local headers, not our portable ones.

    shutil.copyfile(test_file('hello_world.c'), 'main.c')

    for args, expected in [(['-I/usr/something', '-Wwarn-absolute-paths'], True),
                           (['-L/usr/something', '-Wwarn-absolute-paths'], True),
                           (['-I/usr/something'], False),
                           (['-L/usr/something'], False),
                           (['-I/usr/something', '-Wno-warn-absolute-paths'], False),
                           (['-L/usr/something', '-Wno-warn-absolute-paths'], False),
                           (['-Isubdir/something', '-Wwarn-absolute-paths'], False),
                           (['-Lsubdir/something', '-Wwarn-absolute-paths'], False),
                           ([], False)]:
      print(args, expected)
      proc = self.run_process([EMCC, 'main.c'] + args, stderr=PIPE)
      WARNING = 'encountered. If this is to a local system header/library, it may cause problems (local system files make sense for compiling natively on your system, but not necessarily to JavaScript)'
      self.assertContainedIf(WARNING, proc.stderr, expected)

  def test_local_link(self):
    # Linking a local library directly, like /usr/lib/libsomething.so, cannot work of course since it
    # doesn't contain bitcode. However, when we see that we should look for a bitcode file for that
    # library in the -L paths and system/lib
    create_file('main.cpp', '''
      extern void printey();
      int main() {
        printey();
        return 0;
      }
    ''')

    ensure_dir('subdir')
    create_file('subdir/libfile.so.1.2.3', 'this is not llvm bitcode!')

    create_file('libfile.cpp', '''
      #include <stdio.h>
      void printey() {
        printf("hello from lib\\n");
      }
    ''')

    self.run_process([EMXX, 'libfile.cpp', '-shared', '-o', 'libfile.so'], stderr=PIPE)
    err = self.run_process([EMXX, 'main.cpp', Path('subdir/libfile.so.1.2.3'), '-L.'], stderr=PIPE).stderr
    self.assertContained('Mapping to `-lfile` and hoping for the best [-Wmap-unrecognized-libraries]', err)
    self.assertContained('hello from lib', self.run_js('a.out.js'))

  def test_identical_basenames(self):
    # Issue 287: files in different dirs but with the same basename get confused as the same,
    # causing multiply defined symbol errors
    ensure_dir('foo')
    ensure_dir('bar')
    create_file('foo/main.cpp', '''
      extern void printey();
      int main() {
        printey();
        return 0;
      }
    ''')
    create_file('bar/main.cpp', '''
      #include <stdio.h>
      void printey() { printf("hello there\\n"); }
    ''')

    self.run_process([EMXX, Path('foo/main.cpp'), Path('bar/main.cpp')])
    self.assertContained('hello there', self.run_js('a.out.js'))

    # ditto with first creating .o files
    try_delete('a.out.js')
    self.run_process([EMXX, '-c', Path('foo/main.cpp'), '-o', Path('foo/main.o')])
    self.run_process([EMXX, '-c', Path('bar/main.cpp'), '-o', Path('bar/main.o')])
    self.run_process([EMCC, Path('foo/main.o'), Path('bar/main.o')])
    self.assertContained('hello there', self.run_js('a.out.js'))

  def test_main_a(self):
    # if main() is in a .a, we need to pull in that .a
    create_file('main.c', r'''
      #include <stdio.h>
      extern int f();
      int main() {
        printf("result: %d.\n", f());
        return 0;
      }
    ''')

    create_file('other.c', r'''
      #include <stdio.h>
      int f() { return 12346; }
    ''')

    self.run_process([EMCC, '-c', 'main.c'])
    self.run_process([EMCC, '-c', 'other.c'])

    self.run_process([EMAR, 'cr', 'libmain.a', 'main.o'])

    self.run_process([EMCC, 'other.o', 'libmain.a'])

    self.assertContained('result: 12346.', self.run_js('a.out.js'))

  def test_multiple_archives_duplicate_basenames(self):
    create_file('common.c', r'''
      #include <stdio.h>
      void a(void) {
        printf("a\n");
      }
    ''')
    self.run_process([EMCC, 'common.c', '-c', '-o', 'common.o'])
    try_delete('liba.a')
    self.run_process([EMAR, 'rc', 'liba.a', 'common.o'])

    create_file('common.c', r'''
      #include <stdio.h>
      void b(void) {
        printf("b\n");
      }
    ''')
    self.run_process([EMCC, 'common.c', '-c', '-o', 'common.o'])
    try_delete('libb.a')
    self.run_process([EMAR, 'rc', 'libb.a', 'common.o'])

    create_file('main.c', r'''
      void a(void);
      void b(void);
      int main() {
        a();
        b();
      }
    ''')

    self.run_process([EMCC, 'main.c', '-L.', '-la', '-lb'])
    self.assertContained('a\nb\n', self.run_js('a.out.js'))

  def test_archive_duplicate_basenames(self):
    ensure_dir('a')
    create_file('a/common.c', r'''
      #include <stdio.h>
      void a(void) {
        printf("a\n");
      }
    ''')
    self.run_process([EMCC, Path('a/common.c'), '-c', '-o', Path('a/common.o')])

    ensure_dir('b')
    create_file('b/common.c', r'''
      #include <stdio.h>
      void b(void) {
        printf("b...\n");
      }
    ''')
    self.run_process([EMCC, Path('b/common.c'), '-c', '-o', Path('b/common.o')])

    try_delete('liba.a')
    self.run_process([EMAR, 'rc', 'liba.a', Path('a/common.o'), Path('b/common.o')])

    # Verify that archive contains basenames with hashes to avoid duplication
    text = self.run_process([EMAR, 't', 'liba.a'], stdout=PIPE).stdout
    self.assertEqual(text.count('common'), 2)
    for line in text.split('\n'):
      # should not have huge hash names
      self.assertLess(len(line), 20, line)

    create_file('main.c', r'''
      void a(void);
      void b(void);
      int main() {
        a();
        b();
      }
    ''')
    err = self.run_process([EMCC, 'main.c', '-L.', '-la'], stderr=PIPE).stderr
    self.assertNotIn('archive file contains duplicate entries', err)
    self.assertContained('a\nb...\n', self.run_js('a.out.js'))

    # Using llvm-ar directly should cause duplicate basenames
    try_delete('libdup.a')
    self.run_process([LLVM_AR, 'rc', 'libdup.a', Path('a/common.o'), Path('b/common.o')])
    text = self.run_process([EMAR, 't', 'libdup.a'], stdout=PIPE).stdout
    self.assertEqual(text.count('common.o'), 2)

    # With fastcomp we don't support duplicate members so this should generate
    # a warning.  With the wasm backend (lld) this is fully supported.
    cmd = [EMCC, 'main.c', '-L.', '-ldup']
    self.run_process(cmd)
    self.assertContained('a\nb...\n', self.run_js('a.out.js'))

  def test_export_from_archive(self):
    export_name = 'this_is_an_entry_point'
    full_export_name = '_this_is_an_entry_point'

    create_file('export.c', r'''
      #include <stdio.h>
      void this_is_an_entry_point(void) {
        printf("Hello, world!\n");
      }
    ''')
    self.run_process([EMCC, 'export.c', '-c', '-o', 'export.o'])
    self.run_process([EMAR, 'rc', 'libexport.a', 'export.o'])

    create_file('main.c', r'''
      int main() {
        return 0;
      }
    ''')

    # Sanity check: the symbol should not be linked in if not requested.
    self.run_process([EMCC, 'main.c', '-L.', '-lexport'])
    self.assertFalse(self.is_exported_in_wasm(export_name, 'a.out.wasm'))

    # Exporting it causes it to appear in the output.
    self.run_process([EMCC, 'main.c', '-L.', '-lexport', '-sEXPORTED_FUNCTIONS=%s' % full_export_name])
    self.assertTrue(self.is_exported_in_wasm(export_name, 'a.out.wasm'))

  @parameterized({
    'embed': (['--embed-file', 'somefile.txt'],),
    'embed-twice': (['--embed-file', 'somefile.txt', '--embed-file', 'somefile.txt'],),
    'preload': (['--preload-file', 'somefile.txt'],)
  })
  def test_include_file(self, args):
    create_file('somefile.txt', 'hello from a file with lots of data and stuff in it thank you very much')
    create_file('main.c', r'''
      #include <assert.h>
      #include <stdio.h>
      int main() {
        FILE *f = fopen("somefile.txt", "r");
        assert(f);
        char buf[100];
        int rtn = fread(buf, 1, 20, f);
        assert(rtn == 20);
        buf[20] = 0;
        fclose(f);
        printf("|%s|\n", buf);
        return 0;
      }
    ''')

    self.run_process([EMCC, 'main.c'] + args)
    # run in node.js to ensure we verify that file preloading works there
    result = self.run_js('a.out.js', engine=config.NODE_JS)
    self.assertContained('|hello from a file wi|', result)

  @parameterized({
    '': ([],),
    'wasmfs': (['-sWASMFS'],),
  })
  def test_embed_file_dup(self, args):
    ensure_dir(self.in_dir('tst', 'test1'))
    ensure_dir(self.in_dir('tst', 'test2'))

    open(self.in_dir('tst', 'aa.txt'), 'w').write('frist')
    open(self.in_dir('tst', 'test1', 'aa.txt'), 'w').write('sacond')
    open(self.in_dir('tst', 'test2', 'aa.txt'), 'w').write('thard')
    create_file('main.cpp', r'''
      #include <stdio.h>
      #include <string.h>
      void print_file(const char *name) {
        FILE *f = fopen(name, "r");
        char buf[100];
        memset(buf, 0, 100);
        fread(buf, 1, 20, f);
        buf[20] = 0;
        fclose(f);
        printf("|%s|\n", buf);
      }
      int main() {
        print_file("tst/aa.txt");
        print_file("tst/test1/aa.txt");
        print_file("tst/test2/aa.txt");
        return 0;
      }
    ''')

    self.run_process([EMXX, 'main.cpp', '--embed-file', 'tst'] + args)
    self.assertContained('|frist|\n|sacond|\n|thard|\n', self.run_js('a.out.js'))

  def test_exclude_file(self):
    ensure_dir(self.in_dir('tst', 'abc.exe'))
    ensure_dir(self.in_dir('tst', 'abc.txt'))

    open(self.in_dir('tst', 'hello.exe'), 'w').write('hello')
    open(self.in_dir('tst', 'hello.txt'), 'w').write('world')
    open(self.in_dir('tst', 'abc.exe', 'foo'), 'w').write('emscripten')
    open(self.in_dir('tst', 'abc.txt', 'bar'), 'w').write('!!!')
    create_file('main.cpp', r'''
      #include <stdio.h>
      int main() {
        if(fopen("tst/hello.exe", "rb")) printf("Failed\n");
        if(!fopen("tst/hello.txt", "rb")) printf("Failed\n");
        if(fopen("tst/abc.exe/foo", "rb")) printf("Failed\n");
        if(!fopen("tst/abc.txt/bar", "rb")) printf("Failed\n");

        return 0;
      }
    ''')

    self.run_process([EMXX, 'main.cpp', '--embed-file', 'tst', '--exclude-file', '*.exe'])
    self.assertEqual(self.run_js('a.out.js').strip(), '')

  def test_dylink_exceptions_and_assetions(self):
    # Linking side modules using the STL and exceptions should not abort with
    # "function in Table but not functionsInTableMap" when using ASSERTIONS=2

    # A side module that uses the STL enables exceptions.
    create_file('side.cpp', r'''
      #include <vector>
      std::vector<int> v;
      std::vector<int> side(int n) {
          for (int i=0; i<n; i++) v.push_back(i);
          return v;
      }
      ''')
    self.run_process([
      EMXX,
      '-o', 'side.wasm',
      'side.cpp',
      '-sSIDE_MODULE=1',
      '-sDISABLE_EXCEPTION_CATCHING=0',
      '-sASSERTIONS=2'])

    create_file('main.cpp', r'''
      #include <stdio.h>
      #include <vector>
      std::vector<int> side(int n);
      int main(void) {
          auto v = side(10);
          for (auto i : v) printf("%d", i);
          printf("\n");
          return 0;
      }
      ''')

    self.do_runf(
      'main.cpp',
      '0123456789',
      emcc_args=[
        '-sEXIT_RUNTIME=1',
        '-sMAIN_MODULE=1',
        '-sDISABLE_EXCEPTION_CATCHING=0',
        '-sASSERTIONS=2',
        'side.wasm',
      ])

  def test_multidynamic_link(self):
    # Linking the same dynamic library in statically will error, normally, since we statically link
    # it, causing dupe symbols

    def test(link_flags, lib_suffix):
      print(link_flags, lib_suffix)

      self.clear()
      ensure_dir('libdir')

      create_file('main.cpp', r'''
        #include <stdio.h>
        extern void printey();
        extern void printother();
        int main() {
          printf("*");
          printey();
          printf("\n");
          printother();
          printf("\n");
          printf("*");
          return 0;
        }
      ''')

      create_file('libdir/libfile.cpp', '''
        #include <stdio.h>
        void printey() {
          printf("hello from lib");
        }
      ''')

      create_file('libdir/libother.cpp', '''
        #include <stdio.h>
        extern void printey();
        void printother() {
          printf("|");
          printey();
          printf("|");
        }
      ''')

      # Build libfile normally into an .so
      self.run_process([EMXX, Path('libdir/libfile.cpp'), '-shared', '-o', Path('libdir/libfile.so' + lib_suffix)])
      # Build libother and dynamically link it to libfile
      self.run_process([EMXX, '-Llibdir', Path('libdir/libother.cpp')] + link_flags + ['-shared', '-o', Path('libdir/libother.so')])
      # Build the main file, linking in both the libs
      self.run_process([EMXX, '-Llibdir', os.path.join('main.cpp')] + link_flags + ['-lother', '-c'])
      print('...')
      # The normal build system is over. We need to do an additional step to link in the dynamic
      # libraries, since we ignored them before
      self.run_process([EMCC, '-Llibdir', 'main.o'] + link_flags + ['-lother', '-sEXIT_RUNTIME'])

      self.assertContained('*hello from lib\n|hello from lib|\n*', self.run_js('a.out.js'))

    test(['-lfile'], '') # -l, auto detection from library path
    test([self.in_dir('libdir', 'libfile.so.3.1.4.1.5.9')], '.3.1.4.1.5.9') # handle libX.so.1.2.3 as well

  @node_pthreads
  def test_dylink_pthread_static_data(self):
    # Test that a side module uses the same static data region for global objects across all threads

    # A side module with a global object with a constructor.
    # * The global object must have a non-zero initial value to make sure that
    #   the memory is zero-initialized only once (and not once per thread).
    # * The global object must have a constructor to make sure that it is
    #   constructed only once (and not once per thread).
    create_file('side.cpp', r'''
      struct Data {
          Data() : value(42) {}
          int value;
      } data;
      int * get_address() {
          return &data.value;
      }
      ''')
    self.run_process([
      EMCC,
      '-o', 'side.wasm',
      'side.cpp',
      '-pthread', '-Wno-experimental',
      '-sSIDE_MODULE=1'])

    create_file('main.cpp', r'''
      #include <stdio.h>
      #include <thread>
      int * get_address();
      int main(void) {
          *get_address() = 123;
          std::thread([]{
            printf("%d\n", *get_address());
          }).join();
          return 0;
      }
      ''')

    self.do_runf(
      'main.cpp',
      '123',
      emcc_args=[
        '-pthread', '-Wno-experimental',
        '-sPROXY_TO_PTHREAD',
        '-sEXIT_RUNTIME',
        '-sMAIN_MODULE=2',
        'side.wasm',
      ])

  def test_dylink_pthread_warning(self):
    err = self.expect_fail([EMCC, '-Werror', '-sMAIN_MODULE', '-sUSE_PTHREADS', test_file('hello_world.c')])
    self.assertContained('error: -sMAIN_MODULE + pthreads is experimental', err)

  @node_pthreads
  def test_dylink_pthread_bigint_em_asm(self):
    self.set_setting('MAIN_MODULE', 2)
    self.set_setting('USE_PTHREADS')
    self.set_setting('WASM_BIGINT')
    self.emcc_args += ['-Wno-experimental']
    self.do_runf(test_file('hello_world_em_asm.c'), 'hello, world')

  @node_pthreads
  def test_dylink_pthread_bigint_em_js(self):
    self.set_setting('MAIN_MODULE', 2)
    self.set_setting('USE_PTHREADS')
    self.set_setting('WASM_BIGINT')
    self.emcc_args += ['-Wno-experimental']
    self.do_runf(test_file('core/test_em_js.cpp'))

  @node_pthreads
  def test_dylink_pthread_comdat(self):
    # Test that the comdat info for `Foo`, which is defined in the side module,
    # is visible to the main module.
    create_file('foo.h', r'''
    struct Foo {
      // Making this method virtual causes the comdat group for the
      // class to only be defined in the side module.
      virtual void method() const;
    };
    ''')
    create_file('main.cpp', r'''
      #include "foo.h"
      #include <typeinfo>
      #include <emscripten/console.h>

      int main() {
        _emscripten_outf("main: Foo typeid: %s", typeid(Foo).name());

        Foo().method();
        return 0;
      }
    ''')
    create_file('side.cpp', r'''
      #include "foo.h"
      #include <typeinfo>
      #include <emscripten/console.h>

      void Foo::method() const {
        _emscripten_outf("side: Foo typeid: %s", typeid(Foo).name());
      }
      ''')
    self.run_process([
      EMCC,
      '-o', 'libside.wasm',
      'side.cpp',
      '-pthread', '-Wno-experimental',
      '-sSIDE_MODULE=1'])
    self.do_runf(
      'main.cpp',
      'main: Foo typeid: 3Foo\nside: Foo typeid: 3Foo\n',
      emcc_args=[
        '-pthread', '-Wno-experimental',
        '-sPROXY_TO_PTHREAD',
        '-sEXIT_RUNTIME',
        '-sMAIN_MODULE=2',
        'libside.wasm',
      ])

  def test_dylink_no_autoload(self):
    create_file('main.c', r'''
      #include <stdio.h>
      int sidey();
      int main() {
        printf("sidey: %d\n", sidey());
        return 0;
      }''')
    create_file('side.c', 'int sidey() { return 42; }')
    self.run_process([EMCC, '-sSIDE_MODULE', 'side.c', '-o', 'libside.wasm'])

    # First show everything working as expected with AUTOLOAD_DYLIBS
    self.run_process([EMCC, '-sMAIN_MODULE=2', 'main.c', 'libside.wasm'])
    output = self.run_js('a.out.js')
    self.assertContained('sidey: 42\n', output)

    # Same again but with NO_AUTOLOAD_DYLIBS.   This time we expect the call to sidey
    # to fail at runtime.
    self.run_process([EMCC, '-sMAIN_MODULE=2', 'main.c', 'libside.wasm', '-sNO_AUTOLOAD_DYLIBS'])
    output = self.run_js('a.out.js', assert_returncode=NON_ZERO)
    self.assertContained("external symbol 'sidey' is missing. perhaps a side module was not linked in?", output)

    # Now with NO_AUTOLOAD_DYLIBS, but with manual loading of libside.wasm using loadDynamicLibrary
    create_file('pre.js', '''
    Module.preRun = function() { loadDynamicLibrary('libside.wasm'); }
    ''')
    self.run_process([EMCC, '-sMAIN_MODULE=2', 'main.c', 'libside.wasm', '-sNO_AUTOLOAD_DYLIBS', '--pre-js=pre.js'])
    output = self.run_js('a.out.js')
    self.assertContained('sidey: 42\n', output)

  def test_js_link(self):
    create_file('main.cpp', '''
      #include <stdio.h>
      int main() {
        printf("hello from main\\n");
        return 0;
      }
    ''')
    create_file('before.js', '''
      var MESSAGE = 'hello from js';
      // Module is initialized with empty object by default, so if there are no keys - nothing was run yet
      if (Object.keys(Module).length) throw 'This code should run before anything else!';
    ''')
    create_file('after.js', '''
      out(MESSAGE);
    ''')

    self.run_process([EMXX, 'main.cpp', '--pre-js', 'before.js', '--post-js', 'after.js', '-sWASM_ASYNC_COMPILATION=0'])
    self.assertContained('hello from main\nhello from js\n', self.run_js('a.out.js'))

  def test_sdl_endianness(self):
    create_file('main.cpp', r'''
      #include <stdio.h>
      #include <SDL/SDL.h>

      int main() {
        printf("%d, %d, %d\n", SDL_BYTEORDER, SDL_LIL_ENDIAN, SDL_BIG_ENDIAN);
        return 0;
      }
    ''')
    self.run_process([EMXX, 'main.cpp'])
    self.assertContained('1234, 1234, 4321\n', self.run_js('a.out.js'))

  def test_sdl2_mixer_wav(self):
    self.emcc(test_file('sdl2_mixer_wav.c'), ['-sUSE_SDL_MIXER=2'], output_filename='a.out.js')

  def test_sdl2_linkable(self):
    # Ensure that SDL2 can be built with LINKABLE.  This implies there are no undefined
    # symbols in the library (because LINKABLE includes the entire library).
    self.emcc(test_file('sdl2_misc.c'), ['-sLINKABLE', '-sUSE_SDL=2'], output_filename='a.out.js')

  def test_sdl2_gfx_linkable(self):
    # Same as above but for sdl2_gfx library
    self.emcc(test_file('sdl2_misc.c'), ['-Wl,-fatal-warnings', '-sLINKABLE', '-sUSE_SDL_GFX=2'], output_filename='a.out.js')

  def test_libpng(self):
    shutil.copyfile(test_file('third_party/libpng/pngtest.png'), 'pngtest.png')
    self.emcc(test_file('third_party/libpng/pngtest.c'), ['--embed-file', 'pngtest.png', '-sUSE_LIBPNG'], output_filename='a.out.js')
    output = self.run_js('a.out.js')
    self.assertContained('libpng passes test', output)

  @node_pthreads
  def test_libpng_with_pthreads(self):
    shutil.copyfile(test_file('third_party/libpng/pngtest.png'), 'pngtest.png')
    self.emcc(test_file('third_party/libpng/pngtest.c'), ['--embed-file', 'pngtest.png', '-sUSE_LIBPNG', '-sUSE_PTHREADS'], output_filename='a.out.js')
    output = self.run_js('a.out.js')
    self.assertContained('libpng passes test', output)

  def test_giflib(self):
    shutil.copyfile(test_file('third_party/giflib/treescap.gif'), 'treescap.gif')
    self.emcc(test_file('third_party/giflib/giftext.c'), ['--embed-file', 'treescap.gif', '-sUSE_GIFLIB'], output_filename='a.out.js')
    self.assertContained('GIF file terminated normally', self.run_js('a.out.js', args=['treescap.gif']))

  def test_libjpeg(self):
    shutil.copyfile(test_file('screenshot.jpg'), 'screenshot.jpg')
    self.emcc(test_file('jpeg_test.c'), ['--embed-file', 'screenshot.jpg', '-sUSE_LIBJPEG'], output_filename='a.out.js')
    self.assertContained('Image is 600 by 450 with 3 components', self.run_js('a.out.js', args=['screenshot.jpg']))

  def test_bullet(self):
    self.emcc(test_file('bullet_hello_world.cpp'), ['-sUSE_BULLET'], output_filename='a.out.js')
    self.assertContained('BULLET RUNNING', self.run_process(config.JS_ENGINES[0] + ['a.out.js'], stdout=PIPE, stderr=PIPE).stdout)

  def test_vorbis(self):
    # This will also test if ogg compiles, because vorbis depends on ogg
    self.emcc(test_file('vorbis_test.c'), ['-sUSE_VORBIS'], output_filename='a.out.js')
    self.assertContained('ALL OK', self.run_process(config.JS_ENGINES[0] + ['a.out.js'], stdout=PIPE, stderr=PIPE).stdout)

  def test_bzip2(self):
    self.emcc_args.remove('-Werror')
    self.emcc_args.append('-Wno-pointer-sign')
    self.emcc(test_file('bzip2_test.c'), ['-sUSE_BZIP2=1'], output_filename='a.out.js')
    self.assertContained("usage: unzcrash filename", self.run_process(config.JS_ENGINES[0] + ['a.out.js'], stdout=PIPE, stderr=PIPE).stdout)

  def test_freetype(self):
    # copy the Liberation Sans Bold truetype file located in the
    # <emscripten_root>/tests/freetype to the compilation folder
    shutil.copy2(test_file('freetype/LiberationSansBold.ttf'), os.getcwd())
    # build test program with the font file embed in it
    self.emcc(test_file('freetype_test.c'), ['-sUSE_FREETYPE', '--embed-file', 'LiberationSansBold.ttf'], output_filename='a.out.js')
    # the test program will print an ascii representation of a bitmap where the
    # 'w' character has been rendered using the Liberation Sans Bold font
    expectedOutput = '                \n' + \
                     '                \n' + \
                     '                \n' + \
                     '                \n' + \
                     '***    +***+    \n' + \
                     '***+   *****   +\n' + \
                     '+**+   *****   +\n' + \
                     '+***  +**+**+  *\n' + \
                     ' ***+ ***+**+ +*\n' + \
                     ' +**+ *** *** +*\n' + \
                     ' +**++**+ +**+**\n' + \
                     '  ***+**+ +**+**\n' + \
                     '  ******   *****\n' + \
                     '  +****+   +****\n' + \
                     '  +****+   +****\n' + \
                     '   ****     ****'
    self.assertContained(expectedOutput, self.run_process(config.JS_ENGINES[0] + ['a.out.js'], stdout=PIPE, stderr=PIPE).stdout)

  def test_freetype_with_pthreads(self):
    # Verify that freetype supports compilation requiring pthreads
    self.emcc(test_file('freetype_test.c'), ['-sUSE_PTHREADS', '-sUSE_FREETYPE'], output_filename='a.out.js')

  def test_icu(self):
    self.set_setting('USE_ICU')
    self.do_runf(test_file('other/test_icu.cpp'))

  def test_sdl2_ttf(self):
    # This is a compile-only to test to verify that sdl2-ttf (and freetype and harfbuzz) are buildable.
    self.emcc(test_file('sdl2_ttf.c'), args=['-sUSE_SDL=2', '-sUSE_SDL_TTF=2'], output_filename='a.out.js')

  def test_link_memcpy(self):
    # memcpy can show up *after* optimizations, so after our opportunity to link in libc, so it must be special-cased
    create_file('main.cpp', r'''
      #include <stdio.h>

      int main(int argc, char **argv) {
        int num = argc + 10;
        char buf[num], buf2[num];
        for (int i = 0; i < num; i++) {
          buf[i] = i*i+i/3;
        }
        for (int i = 1; i < num; i++) {
          buf[i] += buf[i-1];
        }
        for (int i = 0; i < num; i++) {
          buf2[i] = buf[i];
        }
        for (int i = 1; i < num; i++) {
          buf2[i] += buf2[i-1];
        }
        for (int i = 0; i < num; i++) {
          printf("%d:%d\n", i, buf2[i]);
        }
        return 0;
      }
    ''')
    self.run_process([EMXX, '-O2', 'main.cpp'])
    output = self.run_js('a.out.js')
    self.assertContained('''0:0
1:1
2:6
3:21
4:53
5:111
6:-49
7:98
8:55
9:96
10:-16
''', output)
    self.assertNotContained('warning: library.js memcpy should not be running, it is only for testing!', output)

  def test_undefined_exported_function(self):
    cmd = [EMXX, test_file('hello_world.cpp')]
    self.run_process(cmd)

    # adding a missing symbol to EXPORTED_FUNCTIONS should cause failure
    cmd += ['-s', "EXPORTED_FUNCTIONS=foobar"]
    err = self.expect_fail(cmd)
    self.assertContained('undefined exported symbol: "foobar"', err)

    # setting `-Wno-undefined` should suppress error
    cmd += ['-Wno-undefined']
    self.run_process(cmd)

  @parameterized({
    'warn': ('WARN',),
    'error': ('ERROR',),
    'ignore': (None,)
  })
  def test_undefined_symbols(self, action):
    create_file('main.cpp', r'''
      #include <stdio.h>
      #include <SDL.h>
      #include "SDL/SDL_opengl.h"

      extern "C" {
        void something();
        void elsey();
      }

      int main() {
        // pull in gl proc stuff, avoid warnings on emulation funcs
        printf("%p", SDL_GL_GetProcAddress("glGenTextures"));
        something();
        elsey();
        return 0;
      }
      ''')

    for args in ([], ['-O1'], ['-sMAX_WEBGL_VERSION=2']):
      for value in ([0, 1]):
        try_delete('a.out.js')
        print('checking "%s" %s' % (args, value))
        extra = ['-s', action + '_ON_UNDEFINED_SYMBOLS=%d' % value] if action else []
        proc = self.run_process([EMXX, 'main.cpp'] + extra + args, stderr=PIPE, check=False)
        print(proc.stderr)
        if value or action is None:
          # The default is that we error in undefined symbols
          self.assertContained('error: undefined symbol: something', proc.stderr)
          self.assertContained('error: undefined symbol: elsey', proc.stderr)
          check_success = False
        elif action == 'ERROR' and not value:
          # Error disables, should only warn
          self.assertContained('warning: undefined symbol: something', proc.stderr)
          self.assertContained('warning: undefined symbol: elsey', proc.stderr)
          self.assertNotContained('undefined symbol: emscripten_', proc.stderr)
          check_success = True
        elif action == 'WARN' and not value:
          # Disabled warning should imply disabling errors
          self.assertNotContained('undefined symbol', proc.stderr)
          check_success = True

        if check_success:
          self.assertEqual(proc.returncode, 0)
          self.assertTrue(os.path.exists('a.out.js'))
        else:
          self.assertNotEqual(proc.returncode, 0)
          self.assertFalse(os.path.exists('a.out.js'))

  def test_undefined_data_symbols(self):
    create_file('main.c', r'''
    extern int foo;

    int main() {
      return foo;
    }
    ''')
    output = self.expect_fail([EMCC, 'main.c'])
    self.assertContained('undefined symbol: foo', output)

    # With -Wl,--unresolved-symbols=ignore-all or -Wl,--allow-undefined
    # the linker should ignore any undefined data symbols.
    self.run_process([EMCC, 'main.c', '-Wl,--unresolved-symbols=ignore-all'])
    self.run_process([EMCC, 'main.c', '-Wl,--allow-undefined'])

  def test_GetProcAddress_LEGACY_GL_EMULATION(self):
    # without legacy gl emulation, getting a proc from there should fail
    self.do_other_test('test_GetProcAddress_LEGACY_GL_EMULATION.cpp', args=['0'], emcc_args=['-sLEGACY_GL_EMULATION=0'])
    # with it, it should work
    self.do_other_test('test_GetProcAddress_LEGACY_GL_EMULATION.cpp', args=['1'], emcc_args=['-sLEGACY_GL_EMULATION'])

  def test_prepost(self):
    create_file('main.cpp', '''
      #include <stdio.h>
      int main() {
        printf("hello from main\\n");
        return 0;
      }
      ''')
    create_file('pre.js', '''
      var Module = {
        preRun: function() { out('pre-run') },
        postRun: function() { out('post-run') }
      };
      ''')

    self.run_process([EMXX, 'main.cpp', '--pre-js', 'pre.js', '-sWASM_ASYNC_COMPILATION=0'])
    self.assertContained('pre-run\nhello from main\npost-run\n', self.run_js('a.out.js'))

    # addRunDependency during preRun should prevent main, and post-run from
    # running.
    with open('pre.js', 'a') as f:
      f.write('Module.preRun = function() { out("add-dep"); addRunDependency(); }\n')
    self.run_process([EMXX, 'main.cpp', '--pre-js', 'pre.js', '-sWASM_ASYNC_COMPILATION=0'])
    output = self.run_js('a.out.js')
    self.assertContained('add-dep\n', output)
    self.assertNotContained('hello from main\n', output)
    self.assertNotContained('post-run\n', output)

    # noInitialRun prevents run
    for no_initial_run, run_dep in [(0, 0), (1, 0), (0, 1)]:
      print(no_initial_run, run_dep)
      args = ['-sWASM_ASYNC_COMPILATION=0', '-sEXPORTED_RUNTIME_METHODS=callMain']
      if no_initial_run:
        args += ['-sINVOKE_RUN=0']
      if run_dep:
        create_file('pre.js', 'Module.preRun = function() { addRunDependency("test"); }')
        create_file('post.js', 'removeRunDependency("test");')
        args += ['--pre-js', 'pre.js', '--post-js', 'post.js']

      self.run_process([EMXX, 'main.cpp'] + args)
      output = self.run_js('a.out.js')
      self.assertContainedIf('hello from main', output, not no_initial_run)

      if no_initial_run:
        # Calling main later should still work, filesystem etc. must be set up.
        print('call main later')
        src = read_file('a.out.js')
        src += '\nconsole.log("callMain -> " + Module.callMain());\n'
        create_file('a.out.js', src)
        self.assertContained('hello from main\ncallMain -> 0\n', self.run_js('a.out.js'))

    # Use postInit
    create_file('pre.js', '''
      var Module = {
        preRun: function() { out('pre-run') },
        postRun: function() { out('post-run') },
        preInit: function() { out('pre-init') }
      };
    ''')
    self.run_process([EMXX, 'main.cpp', '--pre-js', 'pre.js'])
    self.assertContained('pre-init\npre-run\nhello from main\npost-run\n', self.run_js('a.out.js'))

  def test_prepost2(self):
    create_file('main.cpp', '''
      #include <stdio.h>
      int main() {
        printf("hello from main\\n");
        return 0;
      }
    ''')
    create_file('pre.js', '''
      var Module = {
        preRun: function() { out('pre-run') },
      };
    ''')
    create_file('pre2.js', '''
      Module.postRun = function() { out('post-run') };
    ''')
    self.run_process([EMXX, 'main.cpp', '--pre-js', 'pre.js', '--pre-js', 'pre2.js'])
    self.assertContained('pre-run\nhello from main\npost-run\n', self.run_js('a.out.js'))

  def test_prepre(self):
    create_file('main.cpp', '''
      #include <stdio.h>
      int main() {
        printf("hello from main\\n");
        return 0;
      }
    ''')
    create_file('pre.js', '''
      var Module = {
        preRun: [function() { out('pre-run') }],
      };
    ''')
    create_file('pre2.js', '''
      Module.preRun.push(function() { out('prepre') });
    ''')
    self.run_process([EMXX, 'main.cpp', '--pre-js', 'pre.js', '--pre-js', 'pre2.js'])
    self.assertContained('prepre\npre-run\nhello from main\n', self.run_js('a.out.js'))

  def test_extern_prepost(self):
    create_file('extern-pre.js', '// I am an external pre.\n')
    create_file('extern-post.js', '// I am an external post.\n')
    self.run_process([EMCC, '-O2', test_file('hello_world.c'), '--extern-pre-js', 'extern-pre.js', '--extern-post-js', 'extern-post.js', '--closure=1'])
    # the files should be included, and externally - not as part of optimized
    # code, so they are the very first and last things, and they are not
    # minified.
    js = read_file('a.out.js')
    pre = js.index('// I am an external pre.')
    post = js.index('// I am an external post.')
    # ignore some slack - newlines and other things. we just care about the
    # big picture here
    SLACK = 50
    self.assertLess(pre, post)
    self.assertLess(pre, SLACK)
    self.assertGreater(post, len(js) - SLACK)
    # make sure the slack is tiny compared to the whole program
    self.assertGreater(len(js), 100 * SLACK)

  def test_js_optimizer(self):
    for input, expected, passes in [
      (test_file('optimizer/test-js-optimizer-minifyGlobals.js'), read_file(test_file('optimizer/test-js-optimizer-minifyGlobals-output.js')),
       ['minifyGlobals']),
      (test_file('optimizer/test-js-optimizer-minifyLocals.js'), read_file(test_file('optimizer/test-js-optimizer-minifyLocals-output.js')),
       ['minifyLocals']),
      (test_file('optimizer/JSDCE.js'), read_file(test_file('optimizer/JSDCE-output.js')),
       ['JSDCE']),
      (test_file('optimizer/JSDCE-hasOwnProperty.js'), read_file(test_file('optimizer/JSDCE-hasOwnProperty-output.js')),
       ['JSDCE']),
      (test_file('optimizer/JSDCE-fors.js'), read_file(test_file('optimizer/JSDCE-fors-output.js')),
       ['JSDCE']),
      (test_file('optimizer/AJSDCE.js'), read_file(test_file('optimizer/AJSDCE-output.js')),
       ['AJSDCE']),
      (test_file('optimizer/emitDCEGraph.js'), read_file(test_file('optimizer/emitDCEGraph-output.js')),
       ['emitDCEGraph', 'noPrint']),
      (test_file('optimizer/emitDCEGraph2.js'), read_file(test_file('optimizer/emitDCEGraph2-output.js')),
       ['emitDCEGraph', 'noPrint']),
      (test_file('optimizer/emitDCEGraph3.js'), read_file(test_file('optimizer/emitDCEGraph3-output.js')),
       ['emitDCEGraph', 'noPrint']),
      (test_file('optimizer/emitDCEGraph4.js'), read_file(test_file('optimizer/emitDCEGraph4-output.js')),
       ['emitDCEGraph', 'noPrint']),
      (test_file('optimizer/emitDCEGraph5.js'), read_file(test_file('optimizer/emitDCEGraph5-output.js')),
       ['emitDCEGraph', 'noPrint']),
      (test_file('optimizer/minimal-runtime-applyDCEGraphRemovals.js'), read_file(test_file('optimizer/minimal-runtime-applyDCEGraphRemovals-output.js')),
       ['applyDCEGraphRemovals']),
      (test_file('optimizer/applyDCEGraphRemovals.js'), read_file(test_file('optimizer/applyDCEGraphRemovals-output.js')),
       ['applyDCEGraphRemovals']),
      (test_file('optimizer/applyImportAndExportNameChanges.js'), read_file(test_file('optimizer/applyImportAndExportNameChanges-output.js')),
       ['applyImportAndExportNameChanges']),
      (test_file('optimizer/applyImportAndExportNameChanges2.js'), read_file(test_file('optimizer/applyImportAndExportNameChanges2-output.js')),
       ['applyImportAndExportNameChanges']),
      (test_file('optimizer/minimal-runtime-emitDCEGraph.js'), read_file(test_file('optimizer/minimal-runtime-emitDCEGraph-output.js')),
       ['emitDCEGraph', 'noPrint']),
      (test_file('optimizer/minimal-runtime-2-emitDCEGraph.js'), read_file(test_file('optimizer/minimal-runtime-2-emitDCEGraph-output.js')),
       ['emitDCEGraph', 'noPrint']),
      (test_file('optimizer/standalone-emitDCEGraph.js'), read_file(test_file('optimizer/standalone-emitDCEGraph-output.js')),
       ['emitDCEGraph', 'noPrint']),
      (test_file('optimizer/emittedJSPreservesParens.js'), read_file(test_file('optimizer/emittedJSPreservesParens-output.js')),
       []),
      (test_file('optimizer/test-growableHeap.js'), read_file(test_file('optimizer/test-growableHeap-output.js')),
       ['growableHeap']),
      (test_file('optimizer/test-unsignPointers.js'), read_file(test_file('optimizer/test-unsignPointers-output.js')),
       ['unsignPointers']),
      (test_file('optimizer/test-asanify.js'), read_file(test_file('optimizer/test-asanify-output.js')),
       ['asanify']),
      (test_file('optimizer/test-safeHeap.js'), read_file(test_file('optimizer/test-safeHeap-output.js')),
       ['safeHeap']),
      (test_file('optimizer/test-LittleEndianHeap.js'), read_file(test_file('optimizer/test-LittleEndianHeap-output.js')),
       ['littleEndianHeap']),
    ]:
      print(input, passes)

      if not isinstance(expected, list):
        expected = [expected]
      expected = [out.replace('\n\n', '\n').replace('\n\n', '\n') for out in expected]

      # test calling optimizer
      output = self.run_process(config.NODE_JS + [path_from_root('tools/acorn-optimizer.js'), input] + passes, stdin=PIPE, stdout=PIPE).stdout

      def check_js(js, expected):
        # print >> sys.stderr, 'chak\n==========================\n', js, '\n===========================\n'
        if 'registerizeHarder' in passes:
          # registerizeHarder is hard to test, as names vary by chance, nondeterminstically FIXME
          def fix(src):
            if type(src) is list:
              return list(map(fix, src))
            src = '\n'.join([line for line in src.split('\n') if 'var ' not in line]) # ignore vars

            def reorder(func):
              def swap(func, stuff):
                # emit EYE_ONE always before EYE_TWO, replacing i1,i2 or i2,i1 etc
                for i in stuff:
                  if i not in func:
                    return func
                indexes = [[i, func.index(i)] for i in stuff]
                indexes.sort(key=lambda x: x[1])
                for j in range(len(indexes)):
                  func = func.replace(indexes[j][0], 'STD_' + str(j))
                return func
              func = swap(func, ['i1', 'i2', 'i3'])
              func = swap(func, ['i1', 'i2'])
              func = swap(func, ['i4', 'i5'])
              return func

            src = 'function '.join(map(reorder, src.split('function ')))
            return src
          js = fix(js)
          expected = fix(expected)
        self.assertIdentical(expected, js.replace('\r\n', '\n').replace('\n\n', '\n').replace('\n\n', '\n'))

      if input not in [ # tests that are native-optimizer only
        test_file('optimizer/asmLastOpts.js'),
        test_file('optimizer/3154.js')
      ]:
        check_js(output, expected)
      else:
        print('(skip non-native)')

  @parameterized({
    'wasm2js': ('wasm2js', ['minifyNames', 'last']),
    'constructor': ('constructor', ['minifyNames'])
  })
  def test_js_optimizer_py(self, name, passes):
    # run the js optimizer python script. this differs from test_js_optimizer
    # which runs the internal js optimizer JS script directly (which the python
    # script calls)
    shutil.copyfile(test_file('optimizer', name + '.js'), name + '.js')
    self.run_process([PYTHON, path_from_root('tools/js_optimizer.py'), name + '.js'] + passes)
    expected = read_file(test_file('optimizer', name + '-output.js'))
    actual = read_file(name + '.js.jsopt.js')
    self.assertIdentical(expected, actual)

  def test_m_mm(self):
    create_file('foo.c', '#include <emscripten.h>')
    for opt in ['M', 'MM']:
      proc = self.run_process([EMCC, 'foo.c', '-' + opt], stdout=PIPE, stderr=PIPE)
      self.assertContained('foo.o: ', proc.stdout)
      self.assertNotContained('error', proc.stderr)

  @uses_canonical_tmp
  def test_emcc_debug_files(self):
    for opts in [0, 1, 2, 3]:
      for debug in [None, '1', '2']:
        print(opts, debug)
        if os.path.exists(self.canonical_temp_dir):
          shutil.rmtree(self.canonical_temp_dir)

        with env_modify({'EMCC_DEBUG': debug}):
          self.run_process([EMXX, test_file('hello_world.cpp'), '-O' + str(opts)], stderr=PIPE)
          if debug is None:
            self.assertFalse(os.path.exists(self.canonical_temp_dir))
          elif debug == '1':
            self.assertExists(os.path.join(self.canonical_temp_dir, 'emcc-3-original.js'))
          elif debug == '2':
            self.assertExists(os.path.join(self.canonical_temp_dir, 'emcc-3-original.js'))

  def test_debuginfo(self):
    for args, expect_debug in [
        (['-O0'], False),
        (['-O0', '-g'], True),
        (['-O0', '-gsource-map'], True),
        (['-O1'], False),
        (['-O1', '-g'], True),
        (['-O2'], False),
        (['-O2', '-g'], True),
      ]:
      print(args, expect_debug)
      err = self.run_process([EMXX, '-v', test_file('hello_world.cpp')] + args, stdout=PIPE, stderr=PIPE).stderr
      lines = err.splitlines()
      finalize = [l for l in lines if 'wasm-emscripten-finalize' in l][0]
      if expect_debug:
        self.assertIn(' -g ', finalize)
      else:
        self.assertNotIn(' -g ', finalize)

  def test_debuginfo_line_tables_only(self):
    def test(do_compile):
      do_compile([])
      no_size = os.path.getsize('a.out.wasm')
      do_compile(['-gline-tables-only'])
      line_size = os.path.getsize('a.out.wasm')
      do_compile(['-g'])
      full_size = os.path.getsize('a.out.wasm')
      return (no_size, line_size, full_size)

    def compile_to_object(compile_args):
      self.run_process([EMXX, test_file('hello_world.cpp'), '-c', '-o', 'a.out.wasm'] + compile_args)

    no_size, line_size, full_size = test(compile_to_object)
    self.assertLess(no_size, line_size)
    self.assertLess(line_size, full_size)

    def compile_to_executable(compile_args, link_args):
      # compile with the specified args
      self.run_process([EMXX, test_file('hello_world.cpp'), '-c', '-o', 'a.o'] + compile_args)
      # link with debug info
      self.run_process([EMCC, 'a.o'] + link_args)

    def compile_to_debug_executable(compile_args):
      return compile_to_executable(compile_args, ['-g'])

    no_size, line_size, full_size = test(compile_to_debug_executable)
    self.assertLess(no_size, line_size)
    self.assertLess(line_size, full_size)

    def compile_to_release_executable(compile_args):
      return compile_to_executable(compile_args, ['-O1'])

    no_size, line_size, full_size = test(compile_to_release_executable)
    self.assertEqual(no_size, line_size)
    self.assertEqual(line_size, full_size)

    # "-O0 executable" means compiling without optimizations but *also* without
    # -g (so, not a true debug build). the results here may change over time,
    # since we are telling emcc both to try to do as little as possible during
    # link (-O0), but also that debug info is not needed (no -g). if we end up
    # doing post-link changes then we will strip the debug info, but if not then
    # we don't.
    def compile_to_O0_executable(compile_args):
      return compile_to_executable(compile_args, [])

    no_size, line_size, full_size = test(compile_to_O0_executable)
    self.assertEqual(no_size, line_size)
    self.assertEqual(line_size, full_size)

  def test_dwarf(self):
    def compile_with_dwarf(args, output):
      # Test that -g enables dwarf info in object files and linked wasm
      self.run_process([EMXX, test_file('hello_world.cpp'), '-o', output, '-g'] + args)

    def verify(output):
      info = self.run_process([LLVM_DWARFDUMP, '--all', output], stdout=PIPE).stdout
      self.assertIn('DW_TAG_subprogram', info) # Ensure there's a subprogram entry in .debug_info
      self.assertIn('debug_line[0x', info) # Ensure there's a line table

    compile_with_dwarf(['-c'], 'a.o')
    verify('a.o')
    compile_with_dwarf([], 'a.js')
    verify('a.wasm')

  @unittest.skipIf(not scons_path, 'scons not found in PATH')
  @with_env_modify({'EMSCRIPTEN_ROOT': path_from_root()})
  def test_scons(self):
    # this test copies the site_scons directory alongside the test
    shutil.copytree(test_file('scons'), 'test')
    shutil.copytree(path_from_root('tools/scons/site_scons'), Path('test/site_scons'))
    with utils.chdir('test'):
      self.run_process(['scons'])
      output = self.run_js('scons_integration.js', assert_returncode=5)
    self.assertContained('If you see this - the world is all right!', output)

  @unittest.skipIf(not scons_path, 'scons not found in PATH')
  @with_env_modify({'EMSCRIPTEN_TOOLPATH': path_from_root('tools/scons/site_scons'),
                    'EMSCRIPTEN_ROOT': path_from_root()})
  def test_emscons(self):
    # uses the emscons wrapper which requires EMSCRIPTEN_TOOLPATH to find
    # site_scons
    shutil.copytree(test_file('scons'), 'test')
    with utils.chdir('test'):
      self.run_process([path_from_root('emscons'), 'scons'])
      output = self.run_js('scons_integration.js', assert_returncode=5)
    self.assertContained('If you see this - the world is all right!', output)

  def test_embind_fail(self):
    out = self.expect_fail([EMXX, test_file('embind/test_unsigned.cpp')])
    self.assertContained("undefined symbol: _embind_register_function", out)

  def test_embind_asyncify(self):
    create_file('post.js', '''
      addOnPostRun(function() {
        Module.sleep(10);
        out('done');
      });
    ''')
    create_file('main.cpp', r'''
      #include <emscripten.h>
      #include <emscripten/bind.h>
      using namespace emscripten;
      EMSCRIPTEN_BINDINGS(asyncify) {
          function("sleep", &emscripten_sleep);
      }
    ''')
    self.run_process([EMXX, 'main.cpp', '-lembind', '-sASYNCIFY', '--post-js', 'post.js'])
    self.assertContained('done', self.run_js('a.out.js'))

  def test_embind_no_function(self):
    create_file('post.js', '''
      Module['onRuntimeInitialized'] = function() {
        out((new Module['MyClass'](42)).x);
      };
    ''')
    create_file('main.cpp', r'''
      #include <emscripten.h>
      #include <emscripten/bind.h>
      using namespace emscripten;
      class MyClass {
      public:
          MyClass(int x) : x(x) {}

          int getX() const {return x;}
          void setX(int newX) {x = newX;}
      private:
          int x;
      };
      EMSCRIPTEN_BINDINGS(my_module) {
          class_<MyClass>("MyClass")
              .constructor<int>()
              .property("x", &MyClass::getX, &MyClass::setX);
      }
    ''')
    self.do_runf('main.cpp', '42', emcc_args=['-lembind', '--post-js', 'post.js'])

  def test_embind_closure_no_dynamic_execution(self):
    create_file('post.js', '''
      Module['onRuntimeInitialized'] = function() {
        out(Module['foo'](10));
        out(Module['bar']());
      };
    ''')
    create_file('main.cpp', r'''
      #include <string>
      #include <emscripten/console.h>
      #include <emscripten/bind.h>
      int foo(int x) { return x; }
      void bar() {
        emscripten::val(123).call<std::string>("toString");
        emscripten::val jarray = emscripten::val::global("Float32Array").new_(10);
        emscripten_console_log("ok");
      }
      EMSCRIPTEN_BINDINGS(baz) {
        emscripten::function("foo", &foo);
        emscripten::function("bar", &bar);
      }
    ''')
    self.run_process([EMXX, 'main.cpp', '-lembind', '-O2', '--closure', '1',
                      '-sNO_DYNAMIC_EXECUTION', '--post-js', 'post.js'])
    self.assertContained('10\nok\n', self.run_js('a.out.js'))

  @is_slow_test
  @parameterized({
    '': [[]],
    'no_utf8': [['-sEMBIND_STD_STRING_IS_UTF8=0']],
    'no_dynamic': [['-sDYNAMIC_EXECUTION=0']],
  })
  @with_env_modify({'EMCC_CLOSURE_ARGS': '--externs ' + shlex.quote(test_file('embind/underscore-externs.js'))})
  def test_embind(self, extra_args):
    test_cases = [
      (['-lembind']),
      # Ensure embind compiles under C++17 where "noexcept" became part of the function signature.
      (['-lembind', '-std=c++17']),
      (['-lembind', '-O1']),
      (['-lembind', '-O2']),
      (['-lembind', '-O2', '-sALLOW_MEMORY_GROWTH', test_file('embind/isMemoryGrowthEnabled=true.cpp')]),
    ]
    test_cases = [t + extra_args for t in test_cases]
    # closure compiler doesn't work with DYNAMIC_EXECUTION=0
    test_cases.append((['-lembind', '-O2', '--closure=1']))
    for args in test_cases:
      print(args)
      self.clear()

      testFiles = [
        test_file('embind/underscore-1.4.2.js'),
        test_file('embind/imvu_test_adapter.js'),
        test_file('embind/embind.test.js'),
      ]

      self.run_process(
        [EMXX, test_file('embind/embind_test.cpp'),
         '--pre-js', test_file('embind/test.pre.js'),
         '--post-js', test_file('embind/test.post.js'),
         '-sWASM_ASYNC_COMPILATION=0',
         '-sIN_TEST_HARNESS'] + args)

      if '-sDYNAMIC_EXECUTION=0' in args:
        js_binary_str = read_file('a.out.js')
        self.assertNotContained('new Function(', js_binary_str)
        self.assertNotContained('eval(', js_binary_str)

      with open('a.out.js', 'ab') as f:
        for tf in testFiles:
          f.write(read_binary(tf))

      output = self.run_js('a.out.js')
      self.assertNotContained('FAIL', output)

  def test_embind_finalization(self):
    self.run_process(
      [EMXX,
       test_file('embind/test_finalization.cpp'),
       '--pre-js', test_file('embind/test_finalization.js'),
       '--bind']
    )
    self.node_args += ['--expose-gc']
    output = self.run_js('a.out.js', engine=config.NODE_JS)
    self.assertContained('Constructed from C++ destructed', output)
    self.assertContained('Constructed from JS destructed', output)
    self.assertNotContained('Foo* destructed', output)

  def test_emconfig(self):
    output = self.run_process([emconfig, 'LLVM_ROOT'], stdout=PIPE).stdout.strip()
    self.assertEqual(output, config.LLVM_ROOT)
    # EMSCRIPTEN_ROOT is kind of special since it should always report the locaton of em-config
    # itself (its not configurable via the config file but driven by the location for arg0)
    output = self.run_process([emconfig, 'EMSCRIPTEN_ROOT'], stdout=PIPE).stdout.strip()
    self.assertEqual(output, os.path.dirname(emconfig))
    invalid = 'Usage: em-config VAR_NAME'
    # Don't accept variables that do not exist
    output = self.expect_fail([emconfig, 'VAR_WHICH_DOES_NOT_EXIST']).strip()
    self.assertEqual(output, invalid)
    # Don't accept no arguments
    output = self.expect_fail([emconfig]).strip()
    self.assertEqual(output, invalid)
    # Don't accept more than one variable
    output = self.expect_fail([emconfig, 'LLVM_ROOT', 'EMCC']).strip()
    self.assertEqual(output, invalid)
    # Don't accept arbitrary python code
    output = self.expect_fail([emconfig, 'sys.argv[1]']).strip()
    self.assertEqual(output, invalid)

  def test_link_s(self):
    # -s OPT=VALUE can conflict with -s as a linker option. We warn and ignore
    create_file('main.cpp', r'''
      extern "C" {
        void something();
      }

      int main() {
        something();
        return 0;
      }
    ''')
    create_file('supp.cpp', r'''
      #include <stdio.h>

      extern "C" {
        void something() {
          printf("yello\n");
        }
      }
    ''')
    self.run_process([EMXX, '-c', 'main.cpp', '-o', 'main.o'])
    self.run_process([EMXX, '-c', 'supp.cpp', '-o', 'supp.o'])

    self.run_process([EMCC, 'main.o', '-s', 'supp.o', '-sSAFE_HEAP'])
    self.assertContained('yello', self.run_js('a.out.js'))
    # Check that valid -s option had an effect'
    self.assertContained('SAFE_HEAP', read_file('a.out.js'))

  def test_conftest_s_flag_passing(self):
    create_file('conftest.c', r'''
      int main() {
        return 0;
      }
    ''')
    # the name "conftest.c" is enough to make us use a configure-like mode,
    # the same as if EMMAKEN_JUST_CONFIGURE=1 were set in the env.
    cmd = [EMCC, '-sASSERTIONS', 'conftest.c', '-o', 'conftest']
    output = self.run_process(cmd, stderr=PIPE)
    self.assertNotContained('emcc: warning: treating -s as linker option', output.stderr)
    self.assertExists('conftest')

  def test_file_packager(self):
    ensure_dir('subdir')
    create_file('data1.txt', 'data1')

    os.chdir('subdir')
    create_file('data2.txt', 'data2')

    def check(text):
      self.assertGreater(len(text), 0)
      empty_lines = 0
      # check the generated is relatively tidy
      for line in text.splitlines():
        if line and line[-1].isspace():
          self.fail('output contains trailing whitespace: `%s`' % line)

        if line.strip():
          empty_lines = 0
        else:
          empty_lines += 1
          if empty_lines > 1:
            self.fail('output contains more then one empty line in row')

    # relative path to below the current dir is invalid
    stderr = self.expect_fail([FILE_PACKAGER, 'test.data', '--preload', '../data1.txt'])
    self.assertContained('below the current directory', stderr)

    # relative path that ends up under us is cool
    proc = self.run_process([FILE_PACKAGER, 'test.data', '--preload', '../subdir/data2.txt'], stderr=PIPE, stdout=PIPE)
    self.assertNotContained('below the current directory', proc.stderr)
    check(proc.stdout)

    # direct path leads to the same code being generated - relative path does not make us do anything different
    proc2 = self.run_process([FILE_PACKAGER, 'test.data', '--preload', 'data2.txt'], stderr=PIPE, stdout=PIPE)
    check(proc2.stdout)
    self.assertNotContained('below the current directory', proc2.stderr)

    def clean(txt):
      lines = txt.splitlines()
      lines = [l for l in lines if 'PACKAGE_UUID' not in l and 'loadPackage({' not in l]
      return ''.join(lines)

    self.assertTextDataIdentical(clean(proc.stdout), clean(proc2.stdout))

    # verify '--separate-metadata' option produces separate metadata file
    os.chdir('..')

    self.run_process([FILE_PACKAGER, 'test.data', '--preload', 'data1.txt', '--preload', 'subdir/data2.txt', '--js-output=immutable.js', '--separate-metadata', '--use-preload-cache'])
    self.assertExists('immutable.js.metadata')
    # verify js output JS file is not touched when the metadata is separated
    orig_timestamp = os.path.getmtime('immutable.js')
    orig_content = read_file('immutable.js')
    # ensure some time passes before running the packager again so that if it does touch the
    # js file it will end up with the different timestamp.
    time.sleep(1.0)
    self.run_process([FILE_PACKAGER, 'test.data', '--preload', 'data1.txt', '--preload', 'subdir/data2.txt', '--js-output=immutable.js', '--separate-metadata', '--use-preload-cache'])
    # assert both file content and timestamp are the same as reference copy
    self.assertTextDataIdentical(orig_content, read_file('immutable.js'))
    self.assertEqual(orig_timestamp, os.path.getmtime('immutable.js'))
    # verify the content of metadata file is correct
    metadata = json.loads(read_file('immutable.js.metadata'))
    self.assertEqual(len(metadata['files']), 2)
    assert metadata['files'][0]['start'] == 0 and metadata['files'][0]['end'] == len('data1') and metadata['files'][0]['filename'] == '/data1.txt'
    assert metadata['files'][1]['start'] == len('data1') and metadata['files'][1]['end'] == len('data1') + len('data2') and metadata['files'][1]['filename'] == '/subdir/data2.txt'
    assert metadata['remote_package_size'] == len('data1') + len('data2')

    self.assertEqual(metadata['package_uuid'], 'sha256-53ddc03623f867c7d4a631ded19c2613f2cb61d47b6aa214f47ff3cc15445bcd')

  def test_file_packager_unicode(self):
    unicode_name = 'unicode…☃'
    try:
      ensure_dir(unicode_name)
    except OSError:
      print("we failed to even create a unicode dir, so on this OS, we can't test this")
      return
    full = os.path.join(unicode_name, 'data.txt')
    create_file(full, 'data')
    proc = self.run_process([FILE_PACKAGER, 'test.data', '--preload', full], stdout=PIPE, stderr=PIPE)
    assert len(proc.stdout), proc.stderr
    assert json.dumps(unicode_name) in proc.stdout, proc.stdout
    print(len(proc.stderr))

  def test_file_packager_directory_with_single_quote(self):
    single_quote_name = "direc'tory"
    ensure_dir(single_quote_name)
    full = os.path.join(single_quote_name, 'data.txt')
    create_file(full, 'data')
    proc = self.run_process([FILE_PACKAGER, 'test.data', '--preload', full], stdout=PIPE, stderr=PIPE)
    assert len(proc.stdout), proc.stderr
    # ensure not invalid JavaScript
    assert "'direc'tory'" not in proc.stdout
    assert json.dumps("direc'tory") in proc.stdout

  def test_file_packager_mention_FORCE_FILESYSTEM(self):
    MESSAGE = 'Remember to build the main file with `-sFORCE_FILESYSTEM` so that it includes support for loading this file package'
    create_file('data.txt', 'data1')
    # mention when running standalone
    err = self.run_process([FILE_PACKAGER, 'test.data', '--preload', 'data.txt'], stdout=PIPE, stderr=PIPE).stderr
    self.assertContained(MESSAGE, err)
    # do not mention from emcc
    err = self.run_process([EMCC, test_file('hello_world.c'), '--preload-file', 'data.txt'], stdout=PIPE, stderr=PIPE).stderr
    self.assertEqual(len(err), 0)

  def test_file_packager_returns_error_if_target_equal_to_jsoutput(self):
    MESSAGE = 'error: TARGET should not be the same value of --js-output'
    result = self.run_process([FILE_PACKAGER, 'test.data', '--js-output=test.data'], check=False, stdout=PIPE, stderr=PIPE)
    self.assertEqual(result.returncode, 1)
    self.assertContained(MESSAGE, result.stderr)

  def test_file_packager_embed(self):
    create_file('data.txt', 'hello data')

    # Without --obj-output we issue a warning
    err = self.run_process([FILE_PACKAGER, 'test.data', '--embed', 'data.txt', '--js-output=data.js'], stderr=PIPE).stderr
    self.assertContained('--obj-output is recommended when using --embed', err)

    self.run_process([FILE_PACKAGER, 'test.data', '--embed', 'data.txt', '--obj-output=data.o'])

    create_file('test.c', '''
    #include <stdio.h>

    int main() {
      FILE* f = fopen("data.txt", "r");
      char buf[64];
      int rtn = fread(buf, 1, 64, f);
      buf[rtn] = '\\0';
      fclose(f);
      printf("%s\\n", buf);
      return 0;
    }
    ''')
    self.run_process([EMCC, 'test.c', 'data.o', '-sFORCE_FILESYSTEM'])
    output = self.run_js('a.out.js')
    self.assertContained('hello data', output)

  def test_headless(self):
    shutil.copyfile(test_file('screenshot.png'), 'example.png')
    self.run_process([EMCC, test_file('sdl_headless.c'), '-sHEADLESS'])
    output = self.run_js('a.out.js')
    assert '''Init: 0
Font: 0x1
Sum: 0
you should see two lines of text in different colors and a blue rectangle
SDL_Quit called (and ignored)
done.
''' in output, output

  def test_preprocess(self):
    # Pass -Werror to prevent regressions such as https://github.com/emscripten-core/emscripten/pull/9661
    out = self.run_process([EMCC, test_file('hello_world.c'), '-E', '-Werror'], stdout=PIPE).stdout
    self.assertNotExists('a.out.js')
    self.assertNotExists('a.out')
    # Test explicitly that the output contains a line typically written by the preprocessor.
    self.assertContained('# 1 ', out)
    self.assertContained('hello_world.c"', out)
    self.assertContained('printf("hello, world!', out)

  def test_preprocess_multi(self):
    out = self.run_process([EMCC, test_file('hello_world.c'), test_file('hello_world.c'), '-E'], stdout=PIPE).stdout
    self.assertEqual(out.count('printf("hello, world!'), 2)

  def test_syntax_only_valid(self):
    result = self.run_process([EMCC, test_file('hello_world.c'), '-fsyntax-only'], stdout=PIPE, stderr=STDOUT)
    self.assertEqual(result.stdout, '')
    self.assertNotExists('a.out.js')

  def test_syntax_only_invalid(self):
    create_file('src.c', 'int main() {')
    result = self.run_process([EMCC, 'src.c', '-fsyntax-only'], stdout=PIPE, check=False, stderr=STDOUT)
    self.assertNotEqual(result.returncode, 0)
    self.assertContained("src.c:1:13: error: expected '}'", result.stdout)
    self.assertNotExists('a.out.js')

  def test_demangle(self):
    create_file('src.cpp', '''
      #include <stdio.h>
      #include <emscripten.h>
      void two(char c) {
        EM_ASM(out(stackTrace()));
      }
      void one(int x) {
        two(x % 17);
      }
      int main() {
        EM_ASM(out(demangle('__Znwm'))); // check for no aborts
        EM_ASM(out(demangle('_main')));
        EM_ASM(out(demangle('__Z2f2v')));
        EM_ASM(out(demangle('__Z12abcdabcdabcdi')));
        EM_ASM(out(demangle('__ZL12abcdabcdabcdi')));
        EM_ASM(out(demangle('__Z4testcsifdPvPiPc')));
        EM_ASM(out(demangle('__ZN4test5moarrEcslfdPvPiPc')));
        EM_ASM(out(demangle('__ZN4Waka1f12a234123412345pointEv')));
        EM_ASM(out(demangle('__Z3FooIiEvv')));
        EM_ASM(out(demangle('__Z3FooIidEvi')));
        EM_ASM(out(demangle('__ZN3Foo3BarILi5EEEvv')));
        EM_ASM(out(demangle('__ZNK10__cxxabiv120__si_class_type_info16search_below_dstEPNS_19__dynamic_cast_infoEPKvib')));
        EM_ASM(out(demangle('__Z9parsewordRPKciRi')));
        EM_ASM(out(demangle('__Z5multiwahtjmxyz')));
        EM_ASM(out(demangle('__Z1aA32_iPA5_c')));
        EM_ASM(out(demangle('__ZN21FWakaGLXFleeflsMarfooC2EjjjPKvbjj')));
        EM_ASM(out(demangle('__ZN5wakaw2Cm10RasterBaseINS_6watwat9PolocatorEE8merbine1INS4_2OREEEvPKjj'))); // we get this wrong, but at least emit a '?'
        one(17);
        return 0;
      }
    ''')

    # full demangle support

    self.run_process([EMXX, 'src.cpp', '-sDEMANGLE_SUPPORT'])
    output = self.run_js('a.out.js')
    self.assertContained('''operator new(unsigned long)
_main
f2()
abcdabcdabcd(int)
abcdabcdabcd(int)
test(char, short, int, float, double, void*, int*, char*)
test::moarr(char, short, long, float, double, void*, int*, char*)
Waka::f::a23412341234::point()
void Foo<int>()
void Foo<int, double>(int)
void Foo::Bar<5>()
__cxxabiv1::__si_class_type_info::search_below_dst(__cxxabiv1::__dynamic_cast_info*, void const*, int, bool) const
parseword(char const*&, int, int&)
multi(wchar_t, signed char, unsigned char, unsigned short, unsigned int, unsigned long, long long, unsigned long long, ...)
a(int [32], char (*) [5])
FWakaGLXFleeflsMarfoo::FWakaGLXFleeflsMarfoo(unsigned int, unsigned int, unsigned int, void const*, bool, unsigned int, unsigned int)
void wakaw::Cm::RasterBase<wakaw::watwat::Polocator>::merbine1<wakaw::Cm::RasterBase<wakaw::watwat::Polocator>::OR>(unsigned int const*, unsigned int)
''', output)
    # test for multiple functions in one stack trace
    self.run_process([EMXX, 'src.cpp', '-sDEMANGLE_SUPPORT', '-g'])
    output = self.run_js('a.out.js')
    self.assertIn('one(int)', output)
    self.assertIn('two(char)', output)

  def test_demangle_cpp(self):
    create_file('src.cpp', '''
      #include <stdio.h>
      #include <emscripten.h>
      #include <cxxabi.h>
      #include <assert.h>

      int main() {
        char out[256];
        int status = 1;
        size_t length = 255;
        abi::__cxa_demangle("_ZN4Waka1f12a234123412345pointEv", out, &length, &status);
        assert(status == 0);
        printf("%s\\n", out);
        return 0;
      }
    ''')

    self.run_process([EMXX, 'src.cpp'])
    output = self.run_js('a.out.js')
    self.assertContained('Waka::f::a23412341234::point()', output)

  # Test that malloc() -> OOM -> abort() -> stackTrace() -> jsStackTrace() -> demangleAll() -> demangle() -> malloc()
  # cycle will not produce an infinite loop.
  def test_demangle_malloc_infinite_loop_crash(self):
    self.run_process([EMXX, test_file('malloc_demangle_infinite_loop.cpp'), '-g', '-sABORTING_MALLOC', '-sDEMANGLE_SUPPORT'])
    output = self.run_js('a.out.js', assert_returncode=NON_ZERO)
    if output.count('Cannot enlarge memory arrays') > 5:
      print(output)
    self.assertLess(output.count('Cannot enlarge memory arrays'),  6)

  @requires_node
  def test_module_exports_with_closure(self):
    # This test checks that module.export is retained when JavaScript
    # is minified by compiling with --closure 1
    # This is important as if module.export is not present the Module
    # object will not be visible to node.js

    # compile with -O2 --closure 0
    self.run_process([EMCC, test_file('Module-exports/test.c'),
                      '-o', 'test.js', '-O2', '--closure', '0',
                      '--pre-js', test_file('Module-exports/setup.js'),
                      '-sEXPORTED_FUNCTIONS=_bufferTest,_malloc,_free',
                      '-sEXPORTED_RUNTIME_METHODS=ccall,cwrap',
                      '-sWASM_ASYNC_COMPILATION=0'])

    # Check that compilation was successful
    self.assertExists('test.js')
    test_js_closure_0 = read_file('test.js')

    # Check that test.js compiled with --closure 0 contains "module['exports'] = Module;"
    assert ("module['exports'] = Module;" in test_js_closure_0) or ('module["exports"]=Module' in test_js_closure_0) or ('module["exports"] = Module;' in test_js_closure_0)

    # Check that main.js (which requires test.js) completes successfully when run in node.js
    # in order to check that the exports are indeed functioning correctly.
    shutil.copyfile(test_file('Module-exports/main.js'), 'main.js')
    self.assertContained('bufferTest finished', self.run_js('main.js'))

    # Delete test.js again and check it's gone.
    try_delete('test.js')
    self.assertNotExists('test.js')

    # compile with -O2 --closure 1
    self.run_process([EMCC, test_file('Module-exports/test.c'),
                      '-o', 'test.js', '-O2', '--closure=1',
                      '--pre-js', test_file('Module-exports/setup.js'),
                      '-sEXPORTED_FUNCTIONS=_bufferTest,_malloc,_free',
                      '-sEXPORTED_RUNTIME_METHODS=ccall,cwrap',
                      '-sWASM_ASYNC_COMPILATION=0'])

    # Check that compilation was successful
    self.assertExists('test.js')
    test_js_closure_1 = read_file('test.js')

    # Check that test.js compiled with --closure 1 contains "module.exports", we want to verify that
    # "module['exports']" got minified to "module.exports" when compiling with --closure 1
    self.assertContained("module.exports", test_js_closure_1)

    # Check that main.js (which requires test.js) completes successfully when run in node.js
    # in order to check that the exports are indeed functioning correctly.
    self.assertContained('bufferTest finished', self.run_js('main.js'))

  @requires_node
  def test_node_catch_exit(self):
    # Test that in node.js exceptions are not caught if NODEJS_EXIT_CATCH=0
    create_file('count.c', '''
      #include <string.h>
      int count(const char *str) {
          return (int)strlen(str);
      }
    ''')

    create_file('index.js', '''
      const count = require('./count.js');

      console.log(xxx); //< here is the ReferenceError
    ''')

    reference_error_text = 'console.log(xxx); //< here is the ReferenceError'

    self.run_process([EMCC, 'count.c', '-o', 'count.js'])

    # Check that the ReferenceError is caught and rethrown and thus the original error line is masked
    self.assertNotContained(reference_error_text,
                            self.run_js('index.js', assert_returncode=NON_ZERO))

    self.run_process([EMCC, 'count.c', '-o', 'count.js', '-sNODEJS_CATCH_EXIT=0'])

    # Check that the ReferenceError is not caught, so we see the error properly
    self.assertContained(reference_error_text,
                         self.run_js('index.js', assert_returncode=NON_ZERO))

  @requires_node
  def test_exported_runtime_methods(self):
    # Test with node.js that the EXPORTED_RUNTIME_METHODS setting is
    # considered by libraries
    create_file('count.c', '''
      #include <string.h>
      int count(const char *str) {
          return (int)strlen(str);
      }
    ''')

    create_file('index.js', '''
      const count = require('./count.js');

      console.log(count.FS_writeFile);
    ''')

    reference_error_text = 'undefined'

    self.run_process([EMCC, 'count.c', '-sFORCE_FILESYSTEM', '-s',
                     'EXPORTED_RUNTIME_METHODS=FS_writeFile', '-o', 'count.js'])

    # Check that the Module.FS_writeFile exists
    self.assertNotContained(reference_error_text, self.run_js('index.js'))

    self.run_process([EMCC, 'count.c', '-sFORCE_FILESYSTEM', '-o', 'count.js'])

    # Check that the Module.FS_writeFile is not exported
    out = self.run_js('index.js')
    self.assertContained(reference_error_text, out)

  def test_fs_stream_proto(self):
    open('src.cpp', 'wb').write(br'''
#include <stdio.h>
#include <fcntl.h>
#include <unistd.h>
#include <sys/stat.h>
#include <errno.h>
#include <string.h>

int main()
{
    long file_size = 0;
    int h = open("src.cpp", O_RDONLY, 0666);
    if (0 != h)
    {
        FILE* file = fdopen(h, "rb");
        if (0 != file)
        {
            fseek(file, 0, SEEK_END);
            file_size = ftell(file);
            fseek(file, 0, SEEK_SET);
        }
        else
        {
            printf("fdopen() failed: %s\n", strerror(errno));
            return 10;
        }
        close(h);
        printf("File size: %ld\n", file_size);
    }
    else
    {
        printf("open() failed: %s\n", strerror(errno));
        return 10;
    }
    return 0;
}
    ''')
    self.run_process([EMXX, 'src.cpp', '--embed-file', 'src.cpp', '-sENVIRONMENT=node,shell'])
    for engine in config.JS_ENGINES:
      out = self.run_js('a.out.js', engine=engine)
      self.assertContained('File size: 724', out)

  @requires_node
  def test_node_emscripten_num_logical_cores(self):
    # Test with node.js that the emscripten_num_logical_cores method is working
    create_file('src.cpp', r'''
#include <emscripten/threading.h>
#include <stdio.h>
#include <assert.h>

int main() {
  int num = emscripten_num_logical_cores();
  assert(num != 0);
  puts("ok");
}
''')
    self.run_process([EMXX, 'src.cpp', '-sUSE_PTHREADS', '-sENVIRONMENT=node'])
    ret = self.run_process(config.NODE_JS + ['--experimental-wasm-threads', 'a.out.js'], stdout=PIPE).stdout
    self.assertContained('ok', ret)

  def test_proxyfs(self):
    # This test supposes that 3 different programs share the same directory and files.
    # The same JS object is not used for each of them
    # But 'require' function caches JS objects.
    # If we just load same js-file multiple times like following code,
    # these programs (m0,m1,m2) share the same JS object.
    #
    #   var m0 = require('./proxyfs_test.js');
    #   var m1 = require('./proxyfs_test.js');
    #   var m2 = require('./proxyfs_test.js');
    #
    # To separate js-objects for each of them, following 'require' use different js-files.
    #
    #   var m0 = require('./proxyfs_test.js');
    #   var m1 = require('./proxyfs_test1.js');
    #   var m2 = require('./proxyfs_test2.js');
    #
    create_file('proxyfs_test_main.js', r'''
var m0 = require('./proxyfs_test.js');
var m1 = require('./proxyfs_test1.js');
var m2 = require('./proxyfs_test2.js');

var section;
function print(str){
  process.stdout.write(section+":"+str+":");
}

m0.FS.mkdir('/working');
m0.FS.mount(m0.PROXYFS,{root:'/',fs:m1.FS},'/working');
m0.FS.mkdir('/working2');
m0.FS.mount(m0.PROXYFS,{root:'/',fs:m2.FS},'/working2');

section = "child m1 reads and writes local file.";
print("m1 read embed");
m1.ccall('myreade','number',[],[]);
print("m1 write");console.log("");
m1.ccall('mywrite0','number',['number'],[1]);
print("m1 read");
m1.ccall('myread0','number',[],[]);


section = "child m2 reads and writes local file.";
print("m2 read embed");
m2.ccall('myreade','number',[],[]);
print("m2 write");console.log("");
m2.ccall('mywrite0','number',['number'],[2]);
print("m2 read");
m2.ccall('myread0','number',[],[]);

section = "child m1 reads local file.";
print("m1 read");
m1.ccall('myread0','number',[],[]);

section = "parent m0 reads and writes local and children's file.";
print("m0 read embed");
m0.ccall('myreade','number',[],[]);
print("m0 read m1");
m0.ccall('myread1','number',[],[]);
print("m0 read m2");
m0.ccall('myread2','number',[],[]);

section = "m0,m1 and m2 verify local files.";
print("m0 write");console.log("");
m0.ccall('mywrite0','number',['number'],[0]);
print("m0 read");
m0.ccall('myread0','number',[],[]);
print("m1 read");
m1.ccall('myread0','number',[],[]);
print("m2 read");
m2.ccall('myread0','number',[],[]);

print("m0 read embed");
m0.ccall('myreade','number',[],[]);
print("m1 read embed");
m1.ccall('myreade','number',[],[]);
print("m2 read embed");
m2.ccall('myreade','number',[],[]);

section = "parent m0 writes and reads children's files.";
print("m0 write m1");console.log("");
m0.ccall('mywrite1','number',[],[]);
print("m0 read m1");
m0.ccall('myread1','number',[],[]);
print("m0 write m2");console.log("");
m0.ccall('mywrite2','number',[],[]);
print("m0 read m2");
m0.ccall('myread2','number',[],[]);
print("m1 read");
m1.ccall('myread0','number',[],[]);
print("m2 read");
m2.ccall('myread0','number',[],[]);
print("m0 read m0");
m0.ccall('myread0','number',[],[]);

section = "test seek.";
print("file size");
m0.ccall('myreadSeekEnd', 'number', [], []);
''')

    create_file('proxyfs_pre.js', r'''
if (typeof Module === 'undefined') Module = {};
Module["noInitialRun"]=true;
Module["noExitRuntime"]=true;
''')

    create_file('proxyfs_embed.txt', 'test\n')

    create_file('proxyfs_test.c', r'''
#include <stdio.h>
#include <emscripten/emscripten.h>

EMSCRIPTEN_KEEPALIVE int mywrite1() {
  FILE* out = fopen("/working/hoge.txt","w");
  fprintf(out,"test1\n");
  fclose(out);
  return 0;
}

EMSCRIPTEN_KEEPALIVE int myread1() {
  FILE* in = fopen("/working/hoge.txt","r");
  char buf[1024];
  int len;
  if(in==NULL)
    printf("open failed\n");

  while(! feof(in)){
    if(fgets(buf,sizeof(buf),in)==buf){
      printf("%s",buf);
    }
  }
  fclose(in);
  return 0;
}

EMSCRIPTEN_KEEPALIVE int mywrite2() {
  FILE* out = fopen("/working2/hoge.txt","w");
  fprintf(out,"test2\n");
  fclose(out);
  return 0;
}

EMSCRIPTEN_KEEPALIVE int myread2() {
  FILE* in = fopen("/working2/hoge.txt","r");
  char buf[1024];
  int len;
  if(in==NULL)
    printf("open failed\n");

  while(! feof(in)){
    if(fgets(buf,sizeof(buf),in)==buf){
      printf("%s",buf);
    }
  }
  fclose(in);
  return 0;
}

EMSCRIPTEN_KEEPALIVE int mywrite0(int i) {
  FILE* out = fopen("hoge.txt","w");
  fprintf(out,"test0_%d\n",i);
  fclose(out);
  return 0;
}

EMSCRIPTEN_KEEPALIVE int myread0() {
  FILE* in = fopen("hoge.txt","r");
  char buf[1024];
  int len;
  if(in==NULL)
    printf("open failed\n");

  while(! feof(in)){
    if(fgets(buf,sizeof(buf),in)==buf){
      printf("%s",buf);
    }
  }
  fclose(in);
  return 0;
}

EMSCRIPTEN_KEEPALIVE int myreade() {
  FILE* in = fopen("proxyfs_embed.txt","r");
  char buf[1024];
  int len;
  if(in==NULL)
    printf("open failed\n");

  while(! feof(in)){
    if(fgets(buf,sizeof(buf),in)==buf){
      printf("%s",buf);
    }
  }
  fclose(in);
  return 0;
}

EMSCRIPTEN_KEEPALIVE int myreadSeekEnd() {
  FILE* in = fopen("/working2/hoge.txt","r");

  fseek(in, 0L, SEEK_END);
  int fileSize = ftell(in);
  fseek(in, 0L, SEEK_SET);
  printf("%d\n", fileSize);

  fclose(in);
  return 0;
}
''')

    self.run_process([EMCC,
                      '-o', 'proxyfs_test.js', 'proxyfs_test.c',
                      '--embed-file', 'proxyfs_embed.txt', '--pre-js', 'proxyfs_pre.js',
                      '-sEXPORTED_RUNTIME_METHODS=ccall,cwrap,FS,PROXYFS',
                      '-lproxyfs.js',
                      '-sWASM_ASYNC_COMPILATION=0'])
    # Following shutil.copyfile just prevent 'require' of node.js from caching js-object.
    # See https://nodejs.org/api/modules.html
    shutil.copyfile('proxyfs_test.js', 'proxyfs_test1.js')
    shutil.copyfile('proxyfs_test.js', 'proxyfs_test2.js')
    out = self.run_js('proxyfs_test_main.js')
    section = "child m1 reads and writes local file."
    self.assertContained(section + ":m1 read embed:test", out)
    self.assertContained(section + ":m1 write:", out)
    self.assertContained(section + ":m1 read:test0_1", out)
    section = "child m2 reads and writes local file."
    self.assertContained(section + ":m2 read embed:test", out)
    self.assertContained(section + ":m2 write:", out)
    self.assertContained(section + ":m2 read:test0_2", out)
    section = "child m1 reads local file."
    self.assertContained(section + ":m1 read:test0_1", out)
    section = "parent m0 reads and writes local and children's file."
    self.assertContained(section + ":m0 read embed:test", out)
    self.assertContained(section + ":m0 read m1:test0_1", out)
    self.assertContained(section + ":m0 read m2:test0_2", out)
    section = "m0,m1 and m2 verify local files."
    self.assertContained(section + ":m0 write:", out)
    self.assertContained(section + ":m0 read:test0_0", out)
    self.assertContained(section + ":m1 read:test0_1", out)
    self.assertContained(section + ":m2 read:test0_2", out)
    self.assertContained(section + ":m0 read embed:test", out)
    self.assertContained(section + ":m1 read embed:test", out)
    self.assertContained(section + ":m2 read embed:test", out)
    section = "parent m0 writes and reads children's files."
    self.assertContained(section + ":m0 write m1:", out)
    self.assertContained(section + ":m0 read m1:test1", out)
    self.assertContained(section + ":m0 write m2:", out)
    self.assertContained(section + ":m0 read m2:test2", out)
    self.assertContained(section + ":m1 read:test1", out)
    self.assertContained(section + ":m2 read:test2", out)
    self.assertContained(section + ":m0 read m0:test0_0", out)
    section = "test seek."
    self.assertContained(section + ":file size:6", out)

  def test_dependency_file(self):
    # Issue 1732: -MMD (and friends) create dependency files that need to be
    # copied from the temporary directory.

    create_file('test.cpp', r'''
      #include "test.hpp"

      void my_function()
      {
      }
    ''')
    create_file('test.hpp', r'''
      void my_function();
    ''')

    self.run_process([EMXX, '-MMD', '-c', 'test.cpp', '-o', 'test.o'])
    self.assertExists('test.d')
    deps = read_file('test.d')
    # Look for ': ' instead of just ':' to not confuse C:\path\ notation with make "target: deps" rule. Not perfect, but good enough for this test.
    head, tail = deps.split(': ', 2)
    self.assertContained('test.o', head)
    self.assertContained('test.cpp', tail)
    self.assertContained('test.hpp', tail)

  def test_dependency_file_2(self):
    shutil.copyfile(test_file('hello_world.c'), 'a.c')
    self.run_process([EMCC, 'a.c', '-MMD', '-MF', 'test.d', '-c'])
    self.assertContained('a.o: a.c\n', read_file('test.d'))

    shutil.copyfile(test_file('hello_world.c'), 'a.c')
    self.run_process([EMCC, 'a.c', '-MMD', '-MF', 'test2.d', '-c', '-o', 'test.o'])
    self.assertContained('test.o: a.c\n', read_file('test2.d'))

    shutil.copyfile(test_file('hello_world.c'), 'a.c')
    ensure_dir('obj')
    self.run_process([EMCC, 'a.c', '-MMD', '-MF', 'test3.d', '-c', '-o', 'obj/test.o'])
    self.assertContained('obj/test.o: a.c\n', read_file('test3.d'))

  def test_compilation_database(self):
    shutil.copyfile(test_file('hello_world.c'), 'a.c')
    self.run_process([EMCC, 'a.c', '-MJ', 'hello.json', '-c', '-o', 'test.o'])
    self.assertContained('"file": "a.c", "output": "test.o"', read_file('hello.json'))

  def test_js_lib_quoted_key(self):
    create_file('lib.js', r'''
mergeInto(LibraryManager.library, {
   __internal_data:{
    '<' : 0,
    'white space' : 1
  },
  foo__deps: ['__internal_data'],
  foo: function() {
    return 0;
  }
});
''')

    self.run_process([EMXX, test_file('hello_world.cpp'), '--js-library', 'lib.js'])
    self.assertContained('hello, world!', self.run_js('a.out.js'))

  def test_js_lib_exported(self):
    create_file('lib.js', r'''
mergeInto(LibraryManager.library, {
 jslibfunc: function(x) { return 2 * x }
});
''')
    create_file('src.cpp', r'''
#include <emscripten.h>
#include <stdio.h>
extern "C" int jslibfunc(int x);
int main() {
  printf("c calling: %d\n", jslibfunc(6));
  EM_ASM({
    out('js calling: ' + Module['_jslibfunc'](5) + '.');
  });
}
''')
    self.run_process([EMXX, 'src.cpp', '--js-library', 'lib.js', '-sEXPORTED_FUNCTIONS=_main,_jslibfunc'])
    self.assertContained('c calling: 12\njs calling: 10.', self.run_js('a.out.js'))

  def test_js_lib_using_asm_lib(self):
    create_file('lib.js', r'''
mergeInto(LibraryManager.library, {
  jslibfunc__deps: ['asmlibfunc'],
  jslibfunc: function(x) {
    return 2 * _asmlibfunc(x);
  },

  asmlibfunc__asm: true,
  asmlibfunc__sig: 'ii',
  asmlibfunc: function(x) {
    x = x | 0;
    return x + 1 | 0;
  }
});
''')
    create_file('src.cpp', r'''
#include <stdio.h>
extern "C" int jslibfunc(int x);
int main() {
  printf("c calling: %d\n", jslibfunc(6));
}
''')
    self.run_process([EMXX, 'src.cpp', '--js-library', 'lib.js'])
    self.assertContained('c calling: 14\n', self.run_js('a.out.js'))

  def test_js_internal_deps(self):
    create_file('lib.js', r'''
mergeInto(LibraryManager.library, {
  jslibfunc__deps: ['$callRuntimeCallbacks'],
  jslibfunc: function(x) {
    callRuntimeCallbacks();
  },
});
''')
    create_file('src.cpp', r'''
#include <stdio.h>
extern "C" int jslibfunc();
int main() {
  printf("c calling: %d\n", jslibfunc());
}
''')
    err = self.run_process([EMXX, 'src.cpp', '--js-library', 'lib.js'], stderr=PIPE).stderr
    self.assertContained("warning: user library symbol 'jslibfunc' depends on internal symbol '$callRuntimeCallbacks'", err)

  def test_EMCC_BUILD_DIR(self):
    # EMCC_BUILD_DIR env var contains the dir we were building in, when running the js compiler (e.g. when
    # running a js library). We force the cwd to be src/ for technical reasons, so this lets you find out
    # where you were.
    create_file('lib.js', r'''
printErr('dir was ' + process.env.EMCC_BUILD_DIR);
''')
    err = self.run_process([EMXX, test_file('hello_world.cpp'), '--js-library', 'lib.js'], stderr=PIPE).stderr
    self.assertContained('dir was ' + os.path.realpath(os.path.normpath(self.get_dir())), err)

  def test_float_h(self):
    process = self.run_process([EMCC, test_file('float+.c')], stdout=PIPE, stderr=PIPE)
    assert process.returncode == 0, 'float.h should agree with our system: ' + process.stdout + '\n\n\n' + process.stderr

  def test_output_is_dir(self):
    ensure_dir('out_dir')
    err = self.expect_fail([EMCC, '-c', test_file('hello_world.c'), '-o', 'out_dir/'])
    self.assertContained('error: unable to open output file', err)

  def test_default_obj_ext(self):
    self.run_process([EMCC, '-c', test_file('hello_world.c')])
    self.assertExists('hello_world.o')

    self.run_process([EMCC, '-c', test_file('hello_world.c'), '--default-obj-ext', 'obj'])
    self.assertExists('hello_world.obj')

  def test_doublestart_bug(self):
    create_file('code.cpp', r'''
#include <stdio.h>
#include <emscripten.h>

void main_loop(void) {
    static int cnt = 0;
    if (++cnt >= 10) emscripten_cancel_main_loop();
}

int main(void) {
    printf("This should only appear once.\n");
    emscripten_set_main_loop(main_loop, 10, 0);
    return 0;
}
''')

    create_file('pre.js', r'''
if (!Module['preRun']) Module['preRun'] = [];
Module["preRun"].push(function () {
    addRunDependency('test_run_dependency');
    removeRunDependency('test_run_dependency');
});
''')

    self.run_process([EMXX, 'code.cpp', '--pre-js', 'pre.js'])
    output = self.run_js('a.out.js')

    assert output.count('This should only appear once.') == 1, output

  def test_module_print(self):
    create_file('code.cpp', r'''
#include <stdio.h>
int main(void) {
  printf("123456789\n");
  return 0;
}
''')

    create_file('pre.js', r'''
var Module = { print: function(x) { throw '<{(' + x + ')}>' } };
''')

    self.run_process([EMXX, 'code.cpp', '--pre-js', 'pre.js'])
    output = self.run_js('a.out.js', assert_returncode=NON_ZERO)
    self.assertContained(r'<{(123456789)}>', output)

  def test_precompiled_headers_warnings(self):
    # Check that we don't have any underlying warnings from clang, this can happen if we
    # pass any link flags to when building a pch.
    create_file('header.h', '#define X 5\n')
    self.run_process([EMCC, '-Werror', '-xc++-header', 'header.h'])

  @parameterized({
    'gch': ['gch'],
    'pch': ['pch'],
  })
  def test_precompiled_headers(self, suffix):
    create_file('header.h', '#define X 5\n')
    self.run_process([EMCC, '-xc++-header', 'header.h', '-c'])
    self.assertExists('header.h.gch') # default output is gch
    if suffix != 'gch':
      self.run_process([EMCC, '-xc++-header', 'header.h', '-o', 'header.h.' + suffix])
      self.assertBinaryEqual('header.h.gch', 'header.h.' + suffix)

    create_file('src.cpp', r'''
#include <stdio.h>
int main() {
printf("|%d|\n", X);
return 0;
}
''')
    self.run_process([EMXX, 'src.cpp', '-include', 'header.h'])

    output = self.run_js('a.out.js')
    self.assertContained('|5|', output)

    # also verify that the gch is actually used
    err = self.run_process([EMXX, 'src.cpp', '-include', 'header.h', '-Xclang', '-print-stats'], stderr=PIPE).stderr
    self.assertTextDataContained('*** PCH/Modules Loaded:\nModule: header.h.' + suffix, err)
    # and sanity check it is not mentioned when not
    try_delete('header.h.' + suffix)
    err = self.run_process([EMXX, 'src.cpp', '-include', 'header.h', '-Xclang', '-print-stats'], stderr=PIPE).stderr
    self.assertNotContained('*** PCH/Modules Loaded:\nModule: header.h.' + suffix, err.replace('\r\n', '\n'))

    # with specified target via -o
    try_delete('header.h.' + suffix)
    self.run_process([EMCC, '-xc++-header', 'header.h', '-o', 'my.' + suffix])
    self.assertExists('my.' + suffix)

    # -include-pch flag
    self.run_process([EMCC, '-xc++-header', 'header.h', '-o', 'header.h.' + suffix])
    self.run_process([EMXX, 'src.cpp', '-include-pch', 'header.h.' + suffix])
    output = self.run_js('a.out.js')
    self.assertContained('|5|', output)

  def test_LEGACY_VM_SUPPORT(self):
    # when modern features are lacking, we can polyfill them or at least warn
    create_file('pre.js', 'Math.imul = undefined;')

    def test(expected, opts=[]):
      print(opts)
      result = self.run_process([EMCC, test_file('hello_world.c'), '--pre-js', 'pre.js'] + opts, stderr=PIPE, check=False)
      if result.returncode == 0:
        self.assertContained(expected, self.run_js('a.out.js', assert_returncode=0 if opts else NON_ZERO))
      else:
        self.assertContained(expected, result.stderr)

    # when legacy is needed, we show an error indicating so
    test('build with LEGACY_VM_SUPPORT')
    # legacy + disabling wasm works
    test('hello, world!', ['-sLEGACY_VM_SUPPORT', '-sWASM=0'])

  def test_on_abort(self):
    expected_output = 'Module.onAbort was called'

    def add_on_abort_and_verify(extra=''):
      js = read_file('a.out.js')
      with open('a.out.js', 'w') as f:
        f.write("var Module = { onAbort: function() { console.log('%s') } };\n" % expected_output)
        f.write(extra + '\n')
        f.write(js)
      self.assertContained(expected_output, self.run_js('a.out.js', assert_returncode=NON_ZERO))

    # test direct abort() C call

    create_file('src.c', '''
        #include <stdlib.h>
        int main() {
          abort();
        }
      ''')
    self.run_process([EMCC, 'src.c', '-sWASM_ASYNC_COMPILATION=0'])
    add_on_abort_and_verify()

    # test direct abort() JS call

    create_file('src.c', '''
        #include <emscripten.h>
        int main() {
          EM_ASM({ abort() });
        }
      ''')
    self.run_process([EMCC, 'src.c', '-sWASM_ASYNC_COMPILATION=0'])
    add_on_abort_and_verify()

    # test throwing in an abort handler, and catching that

    create_file('src.c', '''
        #include <emscripten.h>
        int main() {
          EM_ASM({
            try {
              out('first');
              abort();
            } catch (e) {
              out('second');
              abort();
              throw e;
            }
          });
        }
      ''')
    self.run_process([EMCC, 'src.c', '-sWASM_ASYNC_COMPILATION=0'])
    js = read_file('a.out.js')
    with open('a.out.js', 'w') as f:
      f.write("var Module = { onAbort: function() { console.log('%s'); throw 're-throw'; } };\n" % expected_output)
      f.write(js)
    out = self.run_js('a.out.js', assert_returncode=NON_ZERO)
    print(out)
    self.assertContained(expected_output, out)
    self.assertContained('re-throw', out)
    self.assertContained('first', out)
    self.assertContained('second', out)
    self.assertEqual(out.count(expected_output), 2)

    # test an abort during startup
    self.run_process([EMCC, test_file('hello_world.c')])
    os.remove('a.out.wasm') # trigger onAbort by intentionally causing startup to fail
    add_on_abort_and_verify()

  def test_no_exit_runtime(self):
    create_file('code.cpp', r'''
#include <stdio.h>

template<int x>
struct Waste {
  Waste() {
    printf("coming around %d\n", x);
  }
  ~Waste() {
    printf("going away %d\n", x);
  }
};

Waste<1> w1;
Waste<2> w2;
Waste<3> w3;
Waste<4> w4;
Waste<5> w5;

int main(int argc, char **argv) {
  return 0;
}
    ''')

    for wasm in [0, 1]:
      for no_exit in [1, 0]:
        for opts in [[], ['-O1'], ['-O2', '-g2'], ['-O2', '-g2', '-flto']]:
          print(wasm, no_exit, opts)
          cmd = [EMXX] + opts + ['code.cpp', '-sEXIT_RUNTIME=' + str(1 - no_exit), '-sWASM=' + str(wasm)]
          if wasm:
            cmd += ['--profiling-funcs'] # for function names
          self.run_process(cmd)
          output = self.run_js('a.out.js')
          src = read_file('a.out.js')
          if wasm:
            src += '\n' + self.get_wasm_text('a.out.wasm')
          exit = 1 - no_exit
          print('  exit:', exit, 'opts:', opts)
          self.assertContained('coming around', output)
          self.assertContainedIf('going away', output, exit)
          # The wasm backend uses atexit to register destructors when
          # constructors are called  There is currently no way to exclude
          # these destructors from the wasm binary.
          # TODO(sbc): Re-enabled these assertions once the wasm backend
          # is able to eliminate these.
          # assert ('atexit(' in src) == exit, 'atexit should not appear in src when EXIT_RUNTIME=0'
          # assert ('_ZN5WasteILi2EED' in src) == exit, 'destructors should not appear if no exit:\n' + src

  def test_no_exit_runtime_warnings_flush(self):
    # check we warn if there is unflushed info
    create_file('code.c', r'''
#include <stdio.h>
#include <emscripten/emscripten.h>
int main(int argc, char **argv) {
  printf("hello\n");
  printf("world"); // no newline, not flushed
#if FLUSH
  printf("\n");
#endif
#if KEEPALIVE
  emscripten_exit_with_live_runtime();
#endif
}
''')
    create_file('code.cpp', r'''
#include <iostream>
#include <emscripten/emscripten.h>
int main() {
  using namespace std;
  cout << "hello" << std::endl;
  cout << "world"; // no newline, not flushed
#if FLUSH
  std::cout << std::endl;
#endif
#if KEEPALIVE
  emscripten_exit_with_live_runtime();
#endif
}
''')
    warning = 'stdio streams had content in them that was not flushed. you should set EXIT_RUNTIME to 1'

    def test(cxx, no_exit, assertions, flush=0, keepalive=0, filesystem=1):
      if cxx:
        cmd = [EMXX, 'code.cpp']
      else:
        cmd = [EMCC, 'code.c']
      print('%s: no_exit=%d assertions=%d flush=%d keepalive=%d filesystem=%d' % (cmd[1], no_exit, assertions, flush, keepalive, filesystem))
      cmd += ['-sEXIT_RUNTIME=%d' % (1 - no_exit), '-sASSERTIONS=%d' % assertions]
      if flush:
        cmd += ['-DFLUSH']
      if keepalive:
        cmd += ['-DKEEPALIVE']
      if not filesystem:
        cmd += ['-sNO_FILESYSTEM']
      self.run_process(cmd)
      output = self.run_js('a.out.js')
      exit = 1 - no_exit
      self.assertContained('hello', output)
      self.assertContainedIf('world', output, exit or flush)
      self.assertContainedIf(warning, output, no_exit and assertions and not flush and not keepalive)

    # Run just one test with KEEPALIVE set.  In this case we don't expect to see any kind
    # of warning becasue we are explictly requesting the runtime stay alive for later use.
    test(cxx=0, no_exit=1, assertions=1, keepalive=1)
    test(cxx=0, no_exit=1, assertions=1, filesystem=0)

    for cxx in [0, 1]:
      for no_exit in [0, 1]:
        for assertions in [0, 1]:
          for flush in [0, 1]:
            test(cxx, no_exit, assertions, flush)

  def test_fs_after_main(self):
    for args in [[], ['-O1']]:
      print(args)
      self.run_process([EMXX, test_file('fs_after_main.cpp')])
      self.assertContained('Test passed.', self.run_js('a.out.js'))

  def test_os_oz(self):
    for opt in ['-O1', '-O2', '-Os', '-Oz', '-O3']:
      print(opt)
      proc = self.run_process([EMXX, '-v', test_file('hello_world.cpp'), opt], stderr=PIPE)
      self.assertContained(opt, proc.stderr)
      self.assertContained('hello, world!', self.run_js('a.out.js'))

  def test_oz_size(self):
    sizes = {}
    for name, args in [
        ('0', []),
        ('1', ['-O1']),
        ('2', ['-O2']),
        ('s', ['-Os']),
        ('z', ['-Oz']),
        ('3', ['-O3']),
      ]:
      print(name, args)
      self.clear()
      self.run_process([EMCC, '-c', path_from_root('system/lib/dlmalloc.c')] + args)
      sizes[name] = os.path.getsize('dlmalloc.o')
    print(sizes)
    opt_min = min(sizes['1'], sizes['2'], sizes['3'], sizes['s'], sizes['z'])
    opt_max = max(sizes['1'], sizes['2'], sizes['3'], sizes['s'], sizes['z'])
    # 'opt builds are all fairly close'
    self.assertLess(opt_min - opt_max, opt_max * 0.1)
    # unopt build is quite larger'
    self.assertGreater(sizes['0'], (1.20 * opt_max))

  @disabled('relies on fastcomp EXIT_RUNTIME=0 optimization not implemented/disabled')
  def test_global_inits(self):
    create_file('inc.h', r'''
#include <stdio.h>

template<int x>
struct Waste {
  int state;
  Waste() : state(10) {}
  void test(int a) {
    printf("%d\n", a + state);
  }
  ~Waste() {
    printf("going away %d\n", x);
  }
};

Waste<3> *getMore();
''')

    create_file('main.cpp', r'''
#include "inc.h"

Waste<1> mw1;
Waste<2> mw2;

int main(int argc, char **argv) {
  printf("argc: %d\n", argc);
  mw1.state += argc;
  mw2.state += argc;
  mw1.test(5);
  mw2.test(6);
  getMore()->test(0);
  return 0;
}
''')

    create_file('side.cpp', r'''
#include "inc.h"

Waste<3> sw3;

Waste<3> *getMore() {
  return &sw3;
}
''')

    for opts, has_global in [
      (['-O2', '-g', '-sEXIT_RUNTIME'], True),
      # no-exit-runtime removes the atexits, and then globalgce can work
      # it's magic to remove the global initializer entirely
      (['-O2', '-g'], False),
      (['-Os', '-g', '-sEXIT_RUNTIME'], True),
      (['-Os', '-g'], False),
      (['-O2', '-g', '-flto', '-sEXIT_RUNTIME'], True),
      (['-O2', '-g', '-flto'], False),
    ]:
      print(opts, has_global)
      self.run_process([EMXX, 'main.cpp', '-c'] + opts)
      self.run_process([EMXX, 'side.cpp', '-c'] + opts)
      self.run_process([EMCC, 'main.o', 'side.o'] + opts)
      self.run_js('a.out.js')
      src = read_file('a.out.js')
      self.assertContained('argc: 1\n16\n17\n10\n', self.run_js('a.out.js'))
      self.assertContainedIf('globalCtors', src, has_global)

  def test_implicit_func(self):
    create_file('src.c', r'''
#include <stdio.h>
int main()
{
    printf("hello %d\n", strnlen("waka", 2)); // Implicit declaration, no header, for strnlen
    int (*my_strnlen)(char*, ...) = strnlen;
    printf("hello %d\n", my_strnlen("shaka", 2));
    return 0;
}
''')

    IMPLICIT_WARNING = "warning: implicit declaration of function 'strnlen' is invalid in C99"
    IMPLICIT_WARNING_NEW = "warning: call to undeclared function 'strnlen'; ISO C99 and later do not support implicit function declarations [-Wimplicit-function-declaration]"

    IMPLICIT_ERROR = "error: implicit declaration of function 'strnlen' is invalid in C99"
    IMPLICIT_ERROR_NEW = "error: call to undeclared function 'strnlen'; ISO C99 and later do not support implicit function declarations [-Wimplicit-function-declaration]"

    INCOMPATIBLE_WARNINGS = ('warning: incompatible pointer types', 'warning: incompatible function pointer types')
    IMPLICIT_WARNINGS = (IMPLICIT_WARNING, IMPLICIT_WARNING_NEW)
    IMPLICIT_ERRORS = (IMPLICIT_ERROR, IMPLICIT_ERROR_NEW)

    for opts, expected, compile_expected in [
      ([], None, [IMPLICIT_ERRORS]),
      # turn error into warning
      (['-Wno-error=implicit-function-declaration'], ['hello '], [IMPLICIT_WARNINGS]),
      # turn error into nothing at all (runtime output is incorrect)
      (['-Wno-implicit-function-declaration'], ['hello '], []),
    ]:
      print(opts, expected)
      try_delete('a.out.js')
      stderr = self.run_process([EMCC, 'src.c'] + opts, stderr=PIPE, check=False).stderr
      for ce in compile_expected + [INCOMPATIBLE_WARNINGS]:
        self.assertContained(ce, stderr)
      if expected is None:
        self.assertNotExists('a.out.js')
      else:
        output = self.run_js('a.out.js')
        for e in expected:
          self.assertContained(e, output)

  @requires_native_clang
  def test_bad_triple(self):
    # compile a minimal program, with as few dependencies as possible, as
    # native building on CI may not always work well
    create_file('minimal.cpp', 'int main() { return 0; }')
    self.run_process([CLANG_CXX, 'minimal.cpp', '-target', 'x86_64-linux', '-c', '-emit-llvm', '-o', 'a.bc'] + clang_native.get_clang_native_args(), env=clang_native.get_clang_native_env())
    # wasm backend will hard fail where as fastcomp only warns
    err = self.expect_fail([EMCC, 'a.bc'])
    self.assertContained('machine type must be wasm32', err)

  def test_valid_abspath(self):
    # Test whether abspath warning appears
    abs_include_path = os.path.abspath(self.get_dir())
    err = self.run_process([EMCC, '-I%s' % abs_include_path, '-Wwarn-absolute-paths', test_file('hello_world.c')], stderr=PIPE).stderr
    warning = '-I or -L of an absolute path "-I%s" encountered. If this is to a local system header/library, it may cause problems (local system files make sense for compiling natively on your system, but not necessarily to JavaScript).' % abs_include_path
    self.assertContained(warning, err)

    # Passing an absolute path to a directory inside the emscripten tree is always ok and should not issue a warning.
    abs_include_path = TEST_ROOT
    err = self.run_process([EMCC, '-I%s' % abs_include_path, '-Wwarn-absolute-paths', test_file('hello_world.c')], stderr=PIPE).stderr
    warning = '-I or -L of an absolute path "-I%s" encountered. If this is to a local system header/library, it may cause problems (local system files make sense for compiling natively on your system, but not necessarily to JavaScript).' % abs_include_path
    self.assertNotContained(warning, err)

    # Hide warning for this include path
    err = self.run_process([EMCC, '--valid-abspath', abs_include_path, '-I%s' % abs_include_path, '-Wwarn-absolute-paths', test_file('hello_world.c')], stderr=PIPE).stderr
    self.assertNotContained(warning, err)

  def test_valid_abspath_2(self):
    if WINDOWS:
      abs_include_path = 'C:\\nowhere\\at\\all'
    else:
      abs_include_path = '/nowhere/at/all'
    cmd = [EMCC, test_file('hello_world.c'), '--valid-abspath', abs_include_path, '-I%s' % abs_include_path]
    print(' '.join(cmd))
    self.run_process(cmd)
    self.assertContained('hello, world!', self.run_js('a.out.js'))

  def test_warn_dylibs(self):
    shared_suffixes = ['.so', '.dylib', '.dll']

    for suffix in ['.o', '.bc', '.so', '.dylib', '.js', '.html']:
      print(suffix)
      cmd = [EMCC, test_file('hello_world.c'), '-o', 'out' + suffix]
      if suffix in ['.o', '.bc']:
        cmd.append('-c')
      if suffix in ['.dylib', '.so']:
        cmd.append('-shared')
      err = self.run_process(cmd, stderr=PIPE).stderr
      warning = 'linking a library with `-shared` will emit a static object file'
      self.assertContainedIf(warning, err, suffix in shared_suffixes)

  @parameterized({
    'O2': [['-O2']],
    'O3': [['-O3']],
  })
  def test_symbol_map(self, opts):
    def get_symbols_lines(symbols_file):
      self.assertTrue(os.path.isfile(symbols_file), "Symbols file %s isn't created" % symbols_file)
      # check that the map is correct
      symbols = read_file(symbols_file)
      lines = [line.split(':') for line in symbols.strip().split('\n')]
      return lines

    def get_minified_middle(symbols_file):
      minified_middle = None
      for minified, full in get_symbols_lines(symbols_file):
        # handle both fastcomp and wasm backend notation
        if full == 'middle':
          minified_middle = minified
          break
      return minified_middle

    def guess_symbols_file_type(symbols_file):
      for minified, full in get_symbols_lines(symbols_file):
        # define symbolication file by JS specific entries
        if full in ['FUNCTION_TABLE', 'HEAP32']:
          return 'js'
      return 'wasm'

    UNMINIFIED_HEAP8 = 'var HEAP8 = new '
    UNMINIFIED_MIDDLE = 'function middle'

    for wasm in [0, 1, 2]:
      print(opts, wasm)
      self.clear()
      create_file('src.c', r'''
#include <emscripten.h>

EM_JS(int, run_js, (), {
out(new Error().stack);
return 0;
});

EMSCRIPTEN_KEEPALIVE
void middle() {
if (run_js()) {
  // fake recursion that is never reached, to avoid inlining in binaryen and LLVM
  middle();
}
}

int main() {
EM_ASM({ _middle() });
}
''')
      cmd = [EMCC, 'src.c', '--emit-symbol-map'] + opts
      if wasm != 1:
        cmd.append(f'-sWASM={wasm}')
      self.run_process(cmd)

      minified_middle = get_minified_middle('a.out.js.symbols')
      self.assertNotEqual(minified_middle, None, "Missing minified 'middle' function")
      if wasm:
        # stack traces are standardized enough that we can easily check that the
        # minified name is actually in the output
        stack_trace_reference = 'wasm-function[%s]' % minified_middle
        out = self.run_js('a.out.js')
        self.assertContained(stack_trace_reference, out)
        # make sure there are no symbols in the wasm itself
        wat = self.get_wasm_text('a.out.wasm')
        for func_start in ('(func $middle', '(func $_middle'):
          self.assertNotContained(func_start, wat)

      # Ensure symbols file type according to `-sWASM=` mode
      if wasm == 0:
        self.assertEqual(guess_symbols_file_type('a.out.js.symbols'), 'js', 'Primary symbols file should store JS mappings')
      elif wasm == 1:
        self.assertEqual(guess_symbols_file_type('a.out.js.symbols'), 'wasm', 'Primary symbols file should store Wasm mappings')
      elif wasm == 2:
        # special case when both JS and Wasm targets are created
        minified_middle_2 = get_minified_middle('a.out.wasm.js.symbols')
        self.assertNotEqual(minified_middle_2, None, "Missing minified 'middle' function")
        self.assertEqual(guess_symbols_file_type('a.out.js.symbols'), 'wasm', 'Primary symbols file should store Wasm mappings')
        self.assertEqual(guess_symbols_file_type('a.out.wasm.js.symbols'), 'js', 'Secondary symbols file should store JS mappings')

      # check we don't keep unnecessary debug info with wasm2js when emitting
      # a symbol map
      if wasm == 0 and '-O' in str(opts):
        js = read_file('a.out.js')
        self.assertNotContained(UNMINIFIED_HEAP8, js)
        self.assertNotContained(UNMINIFIED_MIDDLE, js)
        # verify those patterns would exist with more debug info
        self.run_process(cmd + ['--profiling-funcs'])
        js = read_file('a.out.js')
        self.assertContained(UNMINIFIED_HEAP8, js)
        self.assertContained(UNMINIFIED_MIDDLE, js)

  @parameterized({
    '': [[]],
    # bigint support is interesting to test here because it changes which
    # binaryen tools get run, which can affect how debug info is kept around
    'bigint': [['-sWASM_BIGINT']],
  })
  def test_symbol_map_output_size(self, args):
    # build with and without a symbol map and verify that the sizes are the
    # same. using a symbol map should add the map on the side, but not increase
    # the build size.
    # -Oz is used here to run as many optimizations as possible, to check for
    # any difference in how the optimizer operates
    self.run_process([EMCC, test_file('hello_world.c'), '-Oz', '-o', 'test1.js'] + args)
    self.run_process([EMCC, test_file('hello_world.c'), '-Oz', '-o', 'test2.js', '--emit-symbol-map'] + args)
    self.assertEqual(os.path.getsize('test1.js'), os.path.getsize('test2.js'))
    self.assertEqual(os.path.getsize('test1.wasm'), os.path.getsize('test2.wasm'))

  def test_bc_to_bc(self):
    # emcc should 'process' bitcode to bitcode. build systems can request this if
    # e.g. they assume our 'executable' extension is bc, and compile an .o to a .bc
    # (the user would then need to build bc to js of course, but we need to actually
    # emit the bc)
    self.run_process([EMCC, '-flto', '-c', test_file('hello_world.c')])
    self.assertExists('hello_world.o')
    err = self.run_process([EMCC, '-flto', '-r', 'hello_world.o', '-o', 'hello_world.bc'], stderr=PIPE).stderr
    self.assertContained('emcc: warning: bitcode linking with llvm-link is deprecated', err)
    self.assertExists('hello_world.o')
    self.assertExists('hello_world.bc')

  @parameterized({
    '': (True, False),
    'safe_heap': (True, True),
    'wasm2js': (False, False),
    'wasm2js_safe_heap': (False, True),
  })
  def test_bad_function_pointer_cast(self, wasm, safe):
    create_file('src.cpp', r'''
#include <stdio.h>

typedef int (*callback) (int, ...);

int impl(int foo) {
  printf("Hello, world.\n");
  return 0;
}

int main() {
  volatile callback f = (callback) impl;
  f(0); /* This fails with or without additional arguments. */
  return 0;
}
''')

    for opts in [0, 1, 2]:
      for emulate_casts in [0, 1]:
        for relocatable in [0, 1]:
          # wasm2js is not compatible with relocatable mode
          if not wasm and relocatable:
            continue
          cmd = [EMXX, 'src.cpp', '-O' + str(opts)]
          if not wasm:
            cmd += ['-sWASM=0']
          if safe:
            cmd += ['-sSAFE_HEAP']
          if emulate_casts:
            cmd += ['-sEMULATE_FUNCTION_POINTER_CASTS']
          if relocatable:
            cmd += ['-sRELOCATABLE'] # disables asm-optimized safe heap
          print(cmd)
          self.run_process(cmd)
          returncode = 0 if emulate_casts or not wasm else NON_ZERO
          output = self.run_js('a.out.js', assert_returncode=returncode)
          if emulate_casts or wasm == 0:
            # success!
            self.assertContained('Hello, world.', output)
          else:
            # otherwise, the error depends on the mode we are in
            # wasm trap raised by the vm
            self.assertContained('function signature mismatch', output)

  def test_bad_export(self):
    for m in ['', ' ']:
      self.clear()
      cmd = [EMCC, test_file('hello_world.c'), '-sEXPORTED_FUNCTIONS=["' + m + '_main"]']
      print(cmd)
      stderr = self.run_process(cmd, stderr=PIPE, check=False).stderr
      if m:
        self.assertContained('undefined exported symbol: " _main"', stderr)
      else:
        self.assertContained('hello, world!', self.run_js('a.out.js'))

  def test_no_dynamic_execution(self):
    self.run_process([EMCC, test_file('hello_world.c'), '-O1', '-sDYNAMIC_EXECUTION=0'])
    self.assertContained('hello, world!', self.run_js('a.out.js'))
    src = read_file('a.out.js')
    self.assertNotContained('eval(', src)
    self.assertNotContained('eval.', src)
    self.assertNotContained('new Function', src)
    try_delete('a.out.js')

    # Test that --preload-file doesn't add an use of eval().
    create_file('temp.txt', "foo\n")
    self.run_process([EMCC, test_file('hello_world.c'), '-O1',
                      '-sDYNAMIC_EXECUTION=0', '--preload-file', 'temp.txt'])
    src = read_file('a.out.js')
    self.assertNotContained('eval(', src)
    self.assertNotContained('eval.', src)
    self.assertNotContained('new Function', src)
    try_delete('a.out.js')

    # Test that -sDYNAMIC_EXECUTION and -sRELOCATABLE are not allowed together.
    self.expect_fail([EMCC, test_file('hello_world.c'), '-O1',
                      '-sDYNAMIC_EXECUTION=0', '-sRELOCATABLE'])
    try_delete('a.out.js')

    create_file('test.c', r'''
      #include <emscripten/emscripten.h>
      int main() {
        emscripten_run_script("console.log('hello from script');");
        return 0;
      }
      ''')

    # Test that emscripten_run_script() aborts when -sDYNAMIC_EXECUTION=0
    self.run_process([EMCC, 'test.c', '-O1', '-sDYNAMIC_EXECUTION=0'])
    self.assertContained('DYNAMIC_EXECUTION=0 was set, cannot eval', self.run_js('a.out.js', assert_returncode=NON_ZERO))
    try_delete('a.out.js')

    # Test that emscripten_run_script() posts a warning when -sDYNAMIC_EXECUTION=2
    self.run_process([EMCC, 'test.c', '-O1', '-sDYNAMIC_EXECUTION=2'])
    self.assertContained('Warning: DYNAMIC_EXECUTION=2 was set, but calling eval in the following location:', self.run_js('a.out.js'))
    self.assertContained('hello from script', self.run_js('a.out.js'))
    try_delete('a.out.js')

  def test_init_file_at_offset(self):
    create_file('src.cpp', r'''
      #include <stdio.h>
      int main() {
        int data = 0x12345678;
        FILE *f = fopen("test.dat", "wb");
        fseek(f, 100, SEEK_CUR);
        fwrite(&data, 4, 1, f);
        fclose(f);

        int data2;
        f = fopen("test.dat", "rb");
        fread(&data2, 4, 1, f); // should read 0s, not that int we wrote at an offset
        printf("read: %d\n", data2);
        fseek(f, 0, SEEK_END);
        long size = ftell(f); // should be 104, not 4
        fclose(f);
        printf("file size is %ld\n", size);
      }
    ''')
    self.run_process([EMXX, 'src.cpp'])
    self.assertContained('read: 0\nfile size is 104\n', self.run_js('a.out.js'))

  @no_mac("TODO: investigate different Node FS semantics on Mac")
  @no_windows("TODO: investigate different Node FS semantics on Windows")
  @also_with_wasmfs_all_backends
  def test_unlink(self):
    self.do_other_test('test_unlink.cpp')

  def test_argv0_node(self):
    create_file('code.cpp', r'''
#include <stdio.h>
int main(int argc, char **argv) {
  printf("I am %s.\n", argv[0]);
  return 0;
}
''')

    self.run_process([EMXX, 'code.cpp'])
    self.assertContained('I am ' + os.path.realpath(self.get_dir()).replace('\\', '/') + '/a.out.js', self.run_js('a.out.js').replace('\\', '/'))

  @parameterized({
    'no_exit_runtime': [True],
    '': [False],
  })
  def test_returncode(self, no_exit):
    create_file('src.cpp', r'''
      #include <stdio.h>
      #include <stdlib.h>
      int main() {
      #if CALL_EXIT
        exit(CODE);
      #else
        return CODE;
      #endif
      }
    ''')
    for code in [0, 123]:
      for call_exit in [0, 1]:
        for async_compile in [0, 1]:
          self.run_process([EMXX, 'src.cpp', '-sENVIRONMENT=node,shell', '-DCODE=%d' % code, '-sEXIT_RUNTIME=%d' % (1 - no_exit), '-DCALL_EXIT=%d' % call_exit, '-sWASM_ASYNC_COMPILATION=%d' % async_compile])
          for engine in config.JS_ENGINES:
            # async compilation can't return a code in d8
            if async_compile and engine == config.V8_ENGINE:
              continue
            print(code, call_exit, async_compile, engine)
            proc = self.run_process(engine + ['a.out.js'], stderr=PIPE, check=False)
            msg = 'but EXIT_RUNTIME is not set, so halting execution but not exiting the runtime or preventing further async execution (build with EXIT_RUNTIME=1, if you want a true shutdown)'
            if no_exit and call_exit:
              self.assertContained(msg, proc.stderr)
            else:
              self.assertNotContained(msg, proc.stderr)
            # we always emit the right exit code, whether we exit the runtime or not
            self.assertEqual(proc.returncode, code)

  def test_emscripten_force_exit_NO_EXIT_RUNTIME(self):
    create_file('src.cpp', r'''
      #include <emscripten.h>
      int main() {
      #if CALL_EXIT
        emscripten_force_exit(0);
      #endif
      }
    ''')
    for no_exit in [0, 1]:
      for call_exit in [0, 1]:
        self.run_process([EMXX, 'src.cpp', '-sEXIT_RUNTIME=%d' % (1 - no_exit), '-DCALL_EXIT=%d' % call_exit])
        print(no_exit, call_exit)
        out = self.run_js('a.out.js')
        assert ('emscripten_force_exit cannot actually shut down the runtime, as the build does not have EXIT_RUNTIME set' in out) == (no_exit and call_exit), out

  def test_mkdir_silly(self):
    create_file('src.cpp', r'''
#include <stdio.h>
#include <dirent.h>
#include <errno.h>
#include <sys/stat.h>
#include <sys/types.h>
#include <unistd.h>

int main(int argc, char **argv) {
  printf("\n");
  for (int i = 1; i < argc; i++) {
    printf("%d:\n", i);
    int ok = mkdir(argv[i], S_IRWXU|S_IRWXG|S_IRWXO);
    printf("  make %s: %d\n", argv[i], ok);
    DIR *dir = opendir(argv[i]);
    printf("  open %s: %d\n", argv[i], dir != NULL);
    if (dir) {
      struct dirent *entry;
      while ((entry = readdir(dir))) {
        printf("  %s, %d\n", entry->d_name, entry->d_type);
      }
    }
  }
}
    ''')
    self.run_process([EMXX, 'src.cpp'])

    # cannot create /, can open
    self.assertContained(r'''
1:
  make /: -1
  open /: 1
  ., 4
  .., 4
  tmp, 4
  home, 4
  dev, 4
  proc, 4
''', self.run_js('a.out.js', args=['/']))
    # cannot create empty name, cannot open
    self.assertContained(r'''
1:
  make : -1
  open : 0
''', self.run_js('a.out.js', args=['']))
    # can create unnormalized path, can open
    self.assertContained(r'''
1:
  make /a//: 0
  open /a//: 1
  ., 4
  .., 4
''', self.run_js('a.out.js', args=['/a//']))
    # can create child unnormalized
    self.assertContained(r'''
1:
  make /a: 0
  open /a: 1
  ., 4
  .., 4
2:
  make /a//b//: 0
  open /a//b//: 1
  ., 4
  .., 4
''', self.run_js('a.out.js', args=['/a', '/a//b//']))

  def test_stat_silly(self):
    create_file('src.cpp', r'''
#include <stdio.h>
#include <errno.h>
#include <sys/stat.h>

int main(int argc, char **argv) {
  for (int i = 1; i < argc; i++) {
    const char *path = argv[i];
    struct stat path_stat;
    if (stat(path, &path_stat) != 0) {
      printf("Failed to stat path: '%s'; errno=%d\n", path, errno);
    } else {
      printf("stat success on '%s'\n", path);
    }
  }
}
    ''')
    self.do_runf('src.cpp', r'''Failed to stat path: '/a'; errno=44
Failed to stat path: ''; errno=44
''', args=['/a', ''])

  def test_symlink_silly(self):
    create_file('src.cpp', r'''
#include <dirent.h>
#include <errno.h>
#include <sys/stat.h>
#include <sys/types.h>
#include <unistd.h>
#include <stdio.h>

int main(int argc, char **argv) {
  if (symlink(argv[1], argv[2]) != 0) {
    printf("Failed to symlink paths: %s, %s; errno=%d\n", argv[1], argv[2], errno);
  } else {
    printf("ok\n");
  }
}
    ''')
    self.run_process([EMXX, 'src.cpp'])

    # cannot symlink nonexistents
    self.assertContained(r'Failed to symlink paths: , abc; errno=44', self.run_js('a.out.js', args=['', 'abc']))
    self.assertContained(r'Failed to symlink paths: , ; errno=44', self.run_js('a.out.js', args=['', '']))
    self.assertContained(r'ok', self.run_js('a.out.js', args=['123', 'abc']))
    self.assertContained(r'Failed to symlink paths: abc, ; errno=44', self.run_js('a.out.js', args=['abc', '']))

  def test_rename_silly(self):
    create_file('src.cpp', r'''
#include <stdio.h>
#include <errno.h>

int main(int argc, char **argv) {
  if (rename(argv[1], argv[2]) != 0) {
    printf("Failed to rename paths: %s, %s; errno=%d\n", argv[1], argv[2], errno);
  } else {
    printf("ok\n");
  }
}
''')
    self.run_process([EMXX, 'src.cpp'])

    # cannot symlink nonexistents
    self.assertContained(r'Failed to rename paths: , abc; errno=44', self.run_js('a.out.js', args=['', 'abc']))
    self.assertContained(r'Failed to rename paths: , ; errno=44', self.run_js('a.out.js', args=['', '']))
    self.assertContained(r'Failed to rename paths: 123, abc; errno=44', self.run_js('a.out.js', args=['123', 'abc']))
    self.assertContained(r'Failed to rename paths: abc, ; errno=44', self.run_js('a.out.js', args=['abc', '']))

  def test_readdir_r_silly(self):
    create_file('src.cpp', r'''
#include <iostream>
#include <cstring>
#include <cerrno>
#include <unistd.h>
#include <fcntl.h>
#include <cstdlib>
#include <dirent.h>
#include <sys/stat.h>
#include <sys/types.h>
using std::endl;
namespace
{
  void check(const bool result)
  {
    if(not result) {
      std::cout << "Check failed!" << endl;
      throw "bad";
    }
  }
  // Do a recursive directory listing of the directory whose path is specified
  // by \a name.
  void ls(const std::string& name, std::size_t indent = 0)
  {
    ::DIR *dir;
    struct ::dirent *entry;
    if(indent == 0) {
      std::cout << name << endl;
      ++indent;
    }
    // Make sure we can open the directory.  This should also catch cases where
    // the empty string is passed in.
    if (not (dir = ::opendir(name.c_str()))) {
      const int error = errno;
      std::cout
        << "Failed to open directory: " << name << "; " << error << endl;
      return;
    }
    // Just checking the sanity.
    if (name.empty()) {
      std::cout
        << "Managed to open a directory whose name was the empty string.."
        << endl;
      check(::closedir(dir) != -1);
      return;
    }
    // Iterate over the entries in the directory.
    while ((entry = ::readdir(dir))) {
      const std::string entryName(entry->d_name);
      if (entryName == "." || entryName == "..") {
        // Skip the dot entries.
        continue;
      }
      const std::string indentStr(indent * 2, ' ');
      if (entryName.empty()) {
        std::cout
          << indentStr << "\"\": Found empty string as a "
          << (entry->d_type == DT_DIR ? "directory" : "file")
          << " entry!" << endl;
        continue;
      } else {
        std::cout << indentStr << entryName
                  << (entry->d_type == DT_DIR ? "/" : "") << endl;
      }
      if (entry->d_type == DT_DIR) {
        // We found a subdirectory; recurse.
        ls(std::string(name + (name == "/" ? "" : "/" ) + entryName),
           indent + 1);
      }
    }
    // Close our handle.
    check(::closedir(dir) != -1);
  }
  void touch(const std::string &path)
  {
    const int fd = ::open(path.c_str(), O_CREAT | O_TRUNC, 0644);
    check(fd != -1);
    check(::close(fd) != -1);
  }
}
int main()
{
  check(::mkdir("dir", 0755) == 0);
  touch("dir/a");
  touch("dir/b");
  touch("dir/c");
  touch("dir/d");
  touch("dir/e");
  std::cout << "Before:" << endl;
  ls("dir");
  std::cout << endl;
  // Attempt to delete entries as we walk the (single) directory.
  ::DIR * const dir = ::opendir("dir");
  check(dir != NULL);
  struct ::dirent *entry;
  while((entry = ::readdir(dir)) != NULL) {
    const std::string name(entry->d_name);
    // Skip "." and "..".
    if(name == "." || name == "..") {
      continue;
    }
    // Unlink it.
    std::cout << "Unlinking " << name << endl;
    check(::unlink(("dir/" + name).c_str()) != -1);
  }
  check(::closedir(dir) != -1);
  std::cout << "After:" << endl;
  ls("dir");
  std::cout << endl;
  return 0;
}
    ''')
    # cannot symlink nonexistents
    self.do_runf('src.cpp', r'''Before:
dir
  a
  b
  c
  d
  e

Unlinking a
Unlinking b
Unlinking c
Unlinking d
Unlinking e
After:
dir
''', args=['', 'abc'])

  def test_emversion(self):
    create_file('src.cpp', r'''
      #include <stdio.h>
      #include <emscripten/version.h>
      int main() {
        printf("major: %d\n", __EMSCRIPTEN_major__);
        printf("minor: %d\n", __EMSCRIPTEN_minor__);
        printf("tiny: %d\n", __EMSCRIPTEN_tiny__);
      }
    ''')
    expected = '''\
major: %d
minor: %d
tiny: %d
''' % (shared.EMSCRIPTEN_VERSION_MAJOR, shared.EMSCRIPTEN_VERSION_MINOR, shared.EMSCRIPTEN_VERSION_TINY)
    self.do_runf('src.cpp', expected)
    self.do_runf('src.cpp', expected, emcc_args=['-sSTRICT'])

  def test_libc_files_without_syscalls(self):
    # a program which includes FS due to libc js library support, but has no syscalls,
    # so full FS support would normally be optimized out
    create_file('src.cpp', r'''
#include <sys/time.h>
#include <stddef.h>
int main() {
    return utimes(NULL, NULL);
}''')
    self.run_process([EMXX, 'src.cpp'])

  def test_syscall_without_filesystem(self):
    # a program which includes a non-trivial syscall, but disables the filesystem.
    create_file('src.c', r'''
#include <sys/time.h>
#include <fcntl.h>
int main() {
  return openat(0, "foo", 0);
}''')
    self.run_process([EMCC, 'src.c', '-sNO_FILESYSTEM'])

  def test_dashS(self):
    self.run_process([EMCC, test_file('hello_world.c'), '-S'])
    self.assertExists('hello_world.s')

  def assertIsLLVMAsm(self, filename):
    bitcode = read_file(filename)
    self.assertContained('target triple = "', bitcode)

  def test_dashS_ll_input(self):
    self.run_process([EMCC, test_file('hello_world.c'), '-S', '-emit-llvm'])
    self.assertIsLLVMAsm('hello_world.ll')
    self.run_process([EMCC, 'hello_world.ll', '-S', '-emit-llvm', '-o', 'another.ll'])
    self.assertIsLLVMAsm('another.ll')

  def test_dashS_stdout(self):
    stdout = self.run_process([EMCC, test_file('hello_world.c'), '-S', '-o', '-'], stdout=PIPE).stdout
    self.assertEqual(os.listdir('.'), [])
    self.assertContained('hello_world.c', stdout)

  def test_emit_llvm(self):
    self.run_process([EMCC, test_file('hello_world.c'), '-S', '-emit-llvm'])
    self.assertIsLLVMAsm('hello_world.ll')

    self.run_process([EMCC, test_file('hello_world.c'), '-c', '-emit-llvm'])
    self.assertTrue(building.is_bitcode('hello_world.bc'))

  def test_compile_ll_file(self):
    self.run_process([EMCC, test_file('hello_world.c'), '-S', '-emit-llvm'])
    err = self.run_process([EMCC, '-v', '-c', 'hello_world.ll', '-o', 'hello_world.o'], stderr=PIPE).stderr
    # Verify that `-mllvm` flags are passed when compiling `.ll` files.
    self.assertContained('-mllvm -enable-emscripten-sjlj', err)
    self.run_process([EMCC, 'hello_world.o'])
    self.assertContained('hello, world!', self.run_js('a.out.js'))

  def test_dashE(self):
    create_file('src.cpp', r'''#include <emscripten.h>
__EMSCRIPTEN_major__ __EMSCRIPTEN_minor__ __EMSCRIPTEN_tiny__ EMSCRIPTEN_KEEPALIVE
''')

    def test(args=[]):
      print(args)
      out = self.run_process([EMXX, 'src.cpp', '-E'] + args, stdout=PIPE).stdout
      self.assertContained('%d %d %d __attribute__((used))' % (shared.EMSCRIPTEN_VERSION_MAJOR, shared.EMSCRIPTEN_VERSION_MINOR, shared.EMSCRIPTEN_VERSION_TINY), out)

    test()
    test(['-lembind'])

  def test_dashE_respect_dashO(self):
    # issue #3365
    with_dash_o = self.run_process([EMXX, test_file('hello_world.cpp'), '-E', '-o', 'ignored.js'], stdout=PIPE, stderr=PIPE).stdout
    without_dash_o = self.run_process([EMXX, test_file('hello_world.cpp'), '-E'], stdout=PIPE, stderr=PIPE).stdout
    self.assertEqual(len(with_dash_o), 0)
    self.assertNotEqual(len(without_dash_o), 0)

  def test_dashM(self):
    out = self.run_process([EMXX, test_file('hello_world.cpp'), '-M'], stdout=PIPE).stdout
    self.assertContained('hello_world.o:', out) # Verify output is just a dependency rule instead of bitcode or js

  def test_dashM_respect_dashO(self):
    # issue #3365
    with_dash_o = self.run_process([EMXX, test_file('hello_world.cpp'), '-M', '-o', 'ignored.js'], stdout=PIPE).stdout
    without_dash_o = self.run_process([EMXX, test_file('hello_world.cpp'), '-M'], stdout=PIPE).stdout
    self.assertEqual(len(with_dash_o), 0)
    self.assertNotEqual(len(without_dash_o), 0)

  def test_malloc_implicit(self):
    self.do_other_test('test_malloc_implicit.cpp')

  def test_switch64phi(self):
    # issue 2539, fastcomp segfault on phi-i64 interaction
    create_file('src.cpp', r'''
#include <cstdint>
#include <limits>
#include <cstdio>

//============================================================================

namespace
{
  class int_adapter {
  public:
    typedef ::int64_t int_type;

    int_adapter(int_type v = 0)
      : value_(v) {}
    static const int_adapter pos_infinity() {
      return (::std::numeric_limits<int_type>::max)();
    }
    static const int_adapter neg_infinity() {
      return (::std::numeric_limits<int_type>::min)();
    }
    static const int_adapter not_a_number() {
      return (::std::numeric_limits<int_type>::max)()-1;
    }
    static bool is_neg_inf(int_type v) {
      return (v == neg_infinity().as_number());
    }
    static bool is_pos_inf(int_type v) {
      return (v == pos_infinity().as_number());
    }
    static bool is_not_a_number(int_type v) {
      return (v == not_a_number().as_number());
    }

    bool is_infinity() const {
      return (value_ == neg_infinity().as_number() ||
              value_ == pos_infinity().as_number());
    }
    bool is_special() const {
      return(is_infinity() || value_ == not_a_number().as_number());
    }
    bool operator<(const int_adapter& rhs) const {
      if(value_ == not_a_number().as_number()
         || rhs.value_ == not_a_number().as_number()) {
        return false;
      }
      if(value_ < rhs.value_) return true;
      return false;
    }
    int_type as_number() const {
      return value_;
    }

    int_adapter operator-(const int_adapter& rhs) const {
      if(is_special() || rhs.is_special()) {
        if (rhs.is_pos_inf(rhs.as_number())) {
          return int_adapter(1);
        }
        if (rhs.is_neg_inf(rhs.as_number())) {
          return int_adapter();
        }
      }
      return int_adapter();
    }


  private:
    int_type value_;
  };

  class time_iterator {
  public:
    time_iterator(int_adapter t, int_adapter d)
      : current_(t),
        offset_(d)
    {}

    time_iterator& operator--() {
      current_ = int_adapter(current_ - offset_);
      return *this;
    }

    bool operator>=(const int_adapter& t) {
      return not (current_ < t);
    }

  private:
    int_adapter current_;
    int_adapter offset_;
  };

  void iterate_backward(const int_adapter *answers, const int_adapter& td) {
    int_adapter end = answers[0];
    time_iterator titr(end, td);

    std::puts("");
    for (; titr >= answers[0]; --titr) {
    }
  }
}

int main() {
  const int_adapter answer1[] = {};
  iterate_backward(NULL, int_adapter());
  iterate_backward(answer1, int_adapter());
}
    ''')
    self.run_process([EMXX, 'src.cpp', '-O2', '-sSAFE_HEAP'])

  def test_bad_lookup(self):
    self.do_runf(path_from_root('tests/filesystem/bad_lookup.cpp'), expected_output='ok')

  @parameterized({
    'none': [{'EMCC_FORCE_STDLIBS': None}, False],
    # forced libs is ok, they were there anyhow
    'normal': [{'EMCC_FORCE_STDLIBS': 'libc,libc++abi,libc++'}, False],
    # partial list, but ok since we grab them as needed
    'parial': [{'EMCC_FORCE_STDLIBS': 'libc++'}, False],
    # fail! not enough stdlibs
    'partial_only': [{'EMCC_FORCE_STDLIBS': 'libc++,libc,libc++abi', 'EMCC_ONLY_FORCED_STDLIBS': '1'}, True],
    # force all the needed stdlibs, so this works even though we ignore the input file
    'full_only': [{'EMCC_FORCE_STDLIBS': 'libc,libc++abi,libc++,libmalloc', 'EMCC_ONLY_FORCED_STDLIBS': '1'}, False],
  })
  def test_only_force_stdlibs(self, env, fail):
    with env_modify(env):
      err = self.run_process([EMXX, test_file('hello_libcxx.cpp'), '-sWARN_ON_UNDEFINED_SYMBOLS=0'], stderr=PIPE).stderr
      if 'EMCC_ONLY_FORCED_STDLIBS' in env:
        self.assertContained('EMCC_ONLY_FORCED_STDLIBS is deprecated', err)
      if fail:
        output = self.expect_fail(config.NODE_JS + ['a.out.js'], stdout=PIPE)
        self.assertContained('missing function', output)
      else:
        self.assertContained('hello, world!', self.run_js('a.out.js'))

  def test_only_force_stdlibs_2(self):
    create_file('src.cpp', r'''
#include <iostream>
#include <stdexcept>

int main()
{
  try {
    throw std::exception();
    std::cout << "got here" << std::endl;
  }
  catch (const std::exception& ex) {
    std::cout << "Caught exception: " << ex.what() << std::endl;
  }
}
''')
    with env_modify({'EMCC_FORCE_STDLIBS': 'libc,libc++abi,libc++,libmalloc', 'EMCC_ONLY_FORCED_STDLIBS': '1'}):
      self.run_process([EMXX, 'src.cpp', '-sDISABLE_EXCEPTION_CATCHING=0'])
    self.assertContained('Caught exception: std::exception', self.run_js('a.out.js'))

  def test_strftime_zZ(self):
    create_file('src.cpp', r'''
#include <cerrno>
#include <cstring>
#include <ctime>
#include <iostream>

int main()
{
  // Buffer to hold the current hour of the day.  Format is HH + nul
  // character.
  char hour[3];

  // Buffer to hold our ISO 8601 formatted UTC offset for the current
  // timezone.  Format is [+-]hhmm + nul character.
  char utcOffset[6];

  // Buffer to hold the timezone name or abbreviation.  Just make it
  // sufficiently large to hold most timezone names.
  char timezone[128];

  std::tm tm;

  // Get the current timestamp.
  const std::time_t now = std::time(NULL);

  // What time is that here?
  if (::localtime_r(&now, &tm) == NULL) {
    const int error = errno;
    std::cout
      << "Failed to get localtime for timestamp=" << now << "; errno=" << error
      << "; " << std::strerror(error) << std::endl;
    return 1;
  }

  size_t result = 0;

  // Get the formatted hour of the day.
  if ((result = std::strftime(hour, 3, "%H", &tm)) != 2) {
    const int error = errno;
    std::cout
      << "Failed to format hour for timestamp=" << now << "; result="
      << result << "; errno=" << error << "; " << std::strerror(error)
      << std::endl;
    return 1;
  }
  std::cout << "The current hour of the day is: " << hour << std::endl;

  // Get the formatted UTC offset in ISO 8601 format.
  if ((result = std::strftime(utcOffset, 6, "%z", &tm)) != 5) {
    const int error = errno;
    std::cout
      << "Failed to format UTC offset for timestamp=" << now << "; result="
      << result << "; errno=" << error << "; " << std::strerror(error)
      << std::endl;
    return 1;
  }
  std::cout << "The current timezone offset is: " << utcOffset << std::endl;

  // Get the formatted timezone name or abbreviation.  We don't know how long
  // this will be, so just expect some data to be written to the buffer.
  if ((result = std::strftime(timezone, 128, "%Z", &tm)) == 0) {
    const int error = errno;
    std::cout
      << "Failed to format timezone for timestamp=" << now << "; result="
      << result << "; errno=" << error << "; " << std::strerror(error)
      << std::endl;
    return 1;
  }
  std::cout << "The current timezone is: " << timezone << std::endl;

  std::cout << "ok!\n";
}
''')
    self.run_process([EMXX, 'src.cpp'])
    self.assertContained('ok!', self.run_js('a.out.js'))

  def test_strptime_symmetry(self):
    self.do_runf(test_file('strptime_symmetry.cpp'), 'TEST PASSED')

  def test_truncate_from_0(self):
    create_file('src.cpp', r'''
#include <cerrno>
#include <cstring>
#include <iostream>

#include <fcntl.h>
#include <sys/stat.h>
#include <sys/types.h>
#include <unistd.h>

using std::endl;

//============================================================================
// :: Helpers

namespace
{
  // Returns the size of the regular file specified as 'path'.
  ::off_t getSize(const char* const path)
  {
    // Stat the file and make sure that it's the expected size.
    struct ::stat path_stat;
    if (::stat(path, &path_stat) != 0) {
      const int error = errno;
      std::cout
        << "Failed to lstat path: " << path << "; errno=" << error << "; "
        << std::strerror(error) << endl;
      return -1;
    }

    std::cout
      << "Size of file is: " << path_stat.st_size << endl;
    return path_stat.st_size;
  }

  // Causes the regular file specified in 'path' to have a size of 'length'
  // bytes.
  void resize(const char* const path,
              const ::off_t length)
  {
    std::cout
      << "Truncating file=" << path << " to length=" << length << endl;
    if (::truncate(path, length) == -1)
    {
      const int error = errno;
      std::cout
        << "Failed to truncate file=" << path << "; errno=" << error
        << "; " << std::strerror(error) << endl;
    }

    const ::off_t size = getSize(path);
    if (size != length) {
      std::cout
        << "Failed to truncate file=" << path << " to length=" << length
        << "; got size=" << size << endl;
    }
  }

  // Helper to create a file with the given content.
  void createFile(const std::string& path, const std::string& content)
  {
    std::cout
      << "Creating file: " << path << " with content=" << content << endl;

    const int fd = ::open(path.c_str(), O_CREAT | O_WRONLY, 0644);
    if (fd == -1) {
      const int error = errno;
      std::cout
        << "Failed to open file for writing: " << path << "; errno=" << error
        << "; " << std::strerror(error) << endl;
      return;
    }

    if (::write(fd, content.c_str(), content.size()) != content.size()) {
      const int error = errno;
      std::cout
        << "Failed to write content=" << content << " to file=" << path
        << "; errno=" << error << "; " << std::strerror(error) << endl;

      // Fall through to close FD.
    }

    ::close(fd);
  }
}

//============================================================================
// :: Entry Point
int main()
{
  const char* const file = "/tmp/file";
  createFile(file, "This is some content");
  getSize(file);
  resize(file, 32);
  resize(file, 17);
  resize(file, 0);

  // This throws a JS exception.
  resize(file, 32);
  return 0;
}
''')
    self.do_runf('src.cpp', r'''Creating file: /tmp/file with content=This is some content
Size of file is: 20
Truncating file=/tmp/file to length=32
Size of file is: 32
Truncating file=/tmp/file to length=17
Size of file is: 17
Truncating file=/tmp/file to length=0
Size of file is: 0
Truncating file=/tmp/file to length=32
Size of file is: 32
''')

  def test_create_readonly(self):
    create_file('src.cpp', r'''
#include <cerrno>
#include <cstring>
#include <iostream>

#include <fcntl.h>
#include <unistd.h>

using std::endl;

//============================================================================
// :: Helpers

namespace
{
  // Helper to create a read-only file with content.
  void readOnlyFile(const std::string& path, const std::string& content)
  {
    std::cout
      << "Creating file: " << path << " with content of size="
      << content.size() << endl;

    const int fd = ::open(path.c_str(), O_CREAT | O_WRONLY, 0400);
    if (fd == -1) {
      const int error = errno;
      std::cout
        << "Failed to open file for writing: " << path << "; errno=" << error
        << "; " << std::strerror(error) << endl;
      return;
    }

    // Write the content to the file.
    ssize_t result = 0;
    if ((result = ::write(fd, content.data(), content.size()))
        != ssize_t(content.size()))
    {
      const int error = errno;
      std::cout
        << "Failed to write to file=" << path << "; errno=" << error
        << "; " << std::strerror(error) << endl;
      // Fall through to close the file.
    }
    else {
      std::cout
        << "Data written to file=" << path << "; successfully wrote "
        << result << " bytes" << endl;
    }

    ::close(fd);
  }
}

//============================================================================
// :: Entry Point

int main() {
  const char* const file = "/tmp/file";
  unlink(file);
  readOnlyFile(file, "This content should get written because the file "
                     "does not yet exist and so, only the mode of the "
                     "containing directory will influence my ability to "
                     "create and open the file. The mode of the file only "
                     "applies to opening of the stream, not subsequent stream "
                     "operations after stream has opened.\n\n");
  readOnlyFile(file, "This should not get written because the file already "
                     "exists and is read-only.\n\n");
}
''')
    self.do_runf('src.cpp', r'''Creating file: /tmp/file with content of size=292
Data written to file=/tmp/file; successfully wrote 292 bytes
Creating file: /tmp/file with content of size=79
Failed to open file for writing: /tmp/file; errno=2; Permission denied
''')

  def test_embed_file_large(self):
    # If such long files are encoded on one line,
    # they overflow the interpreter's limit
    large_size = int(1500000)
    create_file('large.txt', 'x' * large_size)
    create_file('src.c', r'''
      #include <stdio.h>
      #include <unistd.h>
      int main() {
          FILE* fp = fopen("large.txt", "r");
          if (fp) {
              printf("ok\n");
              fseek(fp, 0L, SEEK_END);
              printf("%ld\n", ftell(fp));
          } else {
              printf("failed to open large file.txt\n");
          }
          return 0;
      }
    ''')
    self.run_process([EMCC, 'src.c', '--embed-file', 'large.txt'])
    for engine in config.JS_ENGINES:
      if engine == config.V8_ENGINE:
        continue # ooms
      print(engine)
      self.assertContained('ok\n' + str(large_size) + '\n', self.run_js('a.out.js', engine=engine))

  def test_force_exit(self):
    create_file('src.c', r'''
#include <emscripten/emscripten.h>

EMSCRIPTEN_KEEPALIVE void callback() {
  EM_ASM({ out('callback pre()') });
  emscripten_force_exit(42);
  EM_ASM({ out('callback post()') });
}

int main() {
  EM_ASM({ setTimeout(function() { out("calling callback()"); _callback() }, 100) });
  emscripten_exit_with_live_runtime();
  return 123;
}
''')
    self.run_process([EMCC, 'src.c'])
    output = self.run_js('a.out.js', assert_returncode=42)
    self.assertContained('callback pre()', output)
    self.assertNotContained('callback post()', output)

  def test_bad_locale(self):
    create_file('src.cpp', r'''
#include <locale.h>
#include <stdio.h>
#include <wctype.h>

int main(int argc, char **argv) {
  const char *locale = (argc > 1 ? argv[1] : "C");
  const char *actual = setlocale(LC_ALL, locale);
  if (actual == NULL) {
    printf("%s locale not supported\n", locale);
    return 0;
  }
  printf("locale set to %s: %s\n", locale, actual);
}
''')
    self.run_process([EMXX, 'src.cpp'])

    self.assertContained('locale set to C: C',
                         self.run_js('a.out.js', args=['C']))
    self.assertContained('locale set to waka: waka',
                         self.run_js('a.out.js', args=['waka']))

  def test_browser_language_detection(self):
    # Test HTTP Accept-Language parsing by simulating navigator.languages #8751
    self.run_process([EMCC,
                      test_file('test_browser_language_detection.c')])
    self.assertContained('C.UTF-8', self.run_js('a.out.js'))

    # Accept-Language: fr,fr-FR;q=0.8,en-US;q=0.5,en;q=0.3
    create_file('preamble.js', r'''navigator = {};
      navigator.languages = [ "fr", "fr-FR", "en-US", "en" ];''')
    self.run_process([EMCC, '--pre-js', 'preamble.js',
                      test_file('test_browser_language_detection.c')])
    self.assertContained('fr.UTF-8', self.run_js('a.out.js'))

    # Accept-Language: fr-FR,fr;q=0.8,en-US;q=0.5,en;q=0.3
    create_file('preamble.js', r'''navigator = {};
      navigator.languages = [ "fr-FR", "fr", "en-US", "en" ];''')
    self.emcc_args += ['--pre-js', 'preamble.js']
    self.do_runf(test_file('test_browser_language_detection.c'), 'fr_FR.UTF-8')

  def test_js_main(self):
    # try to add a main() from JS, at runtime. this is not supported (the
    # compiler needs to know at compile time about main).
    create_file('pre_main.js', r'''
      var Module = {
        '_main': function() {
        }
      };
    ''')
    create_file('src.cpp', '')
    self.emcc_args += ['--pre-js', 'pre_main.js']
    self.do_runf('src.cpp', 'compiled without a main, but one is present. if you added it from JS, use Module["onRuntimeInitialized"]', assert_returncode=NON_ZERO)

  def test_locale_wrong(self):
    create_file('src.cpp', r'''
#include <locale>
#include <iostream>
#include <stdexcept>

int main(const int argc, const char * const * const argv) {
  const char * const name = argc > 1 ? argv[1] : "C";

  try {
    const std::locale locale(name);
    std::cout
      << "Constructed locale \"" << name << "\"\n"
      << "This locale is "
      << (locale == std::locale::global(locale) ? "" : "not ")
      << "the global locale.\n"
      << "This locale is " << (locale == std::locale::classic() ? "" : "not ")
      << "the C locale." << std::endl;

  } catch(const std::runtime_error &ex) {
    std::cout
      << "Can't construct locale \"" << name << "\": " << ex.what()
      << std::endl;
    return 1;

  } catch(...) {
    std::cout
      << "FAIL: Unexpected exception constructing locale \"" << name << '\"'
      << std::endl;
    return 127;
  }
}
''')
    self.run_process([EMXX, 'src.cpp', '-sEXIT_RUNTIME', '-sDISABLE_EXCEPTION_CATCHING=0'])
    self.assertContained('''\
Constructed locale "C"
This locale is the global locale.
This locale is the C locale.
''', self.run_js('a.out.js', args=['C']))
    self.assertContained('''\
Constructed locale "waka"
This locale is not the global locale.
This locale is not the C locale.
''', self.run_js('a.out.js', args=['waka']))

  def test_cleanup_os(self):
    # issue 2644
    def test(args, be_clean):
      print(args)
      self.clear()
      shutil.copyfile(test_file('hello_world.c'), 'a.c')
      create_file('b.c', ' ')
      self.run_process([EMCC, 'a.c', 'b.c'] + args)
      clutter = glob.glob('*.o')
      if be_clean:
        assert len(clutter) == 0, 'should not leave clutter ' + str(clutter)
      else:
         assert len(clutter) == 2, 'should leave .o files'
    test(['-o', 'c.so', '-r'], True)
    test(['-o', 'c.js'], True)
    test(['-o', 'c.html'], True)
    test(['-c'], False)

  def test_dash_g_object(self):
    def test(opts):
      print(opts)
      self.run_process([EMCC, '-c', test_file('hello_world.c'), '-o', 'a_.o'] + opts)
      sizes = {'_': os.path.getsize('a_.o')}
      self.run_process([EMCC, '-c', test_file('hello_world.c'), '-g', '-o', 'ag.o'] + opts)
      sizes['g'] = os.path.getsize('ag.o')
      for i in range(5):
        self.run_process([EMCC, '-c', test_file('hello_world.c'), '-g' + str(i), '-o', 'a' + str(i) + '.o'] + opts)
        sizes[i] = os.path.getsize('a' + str(i) + '.o')
      print('  ', sizes)
      assert sizes['_'] == sizes[0] == sizes[1] == sizes[2], 'no debug means no llvm debug info ' + str(sizes)
      assert sizes['g'] == sizes[3] == sizes[4], '-g or -gsource-map means llvm debug info ' + str(sizes)
      assert sizes['_'] < sizes['g'], 'llvm debug info has positive size ' + str(sizes)
    test([])
    test(['-O1'])

  def test_no_filesystem(self):
    FS_MARKER = 'var FS'
    # fopen forces full filesystem support
    self.run_process([EMCC, test_file('hello_world_fopen.c'), '-sASSERTIONS=0'])
    yes_size = os.path.getsize('a.out.js')
    self.assertContained('hello, world!', self.run_js('a.out.js'))
    self.assertContained(FS_MARKER, read_file('a.out.js'))
    self.run_process([EMCC, test_file('hello_world.c'), '-sASSERTIONS=0'])
    no_size = os.path.getsize('a.out.js')
    self.assertContained('hello, world!', self.run_js('a.out.js'))
    self.assertNotContained(FS_MARKER, read_file('a.out.js'))
    print('yes fs, no fs:', yes_size, no_size)
    # ~100K of FS code is removed
    self.assertGreater(yes_size - no_size, 90000)
    self.assertLess(no_size, 360000)

  def test_no_filesystem_libcxx(self):
    self.set_setting('FILESYSTEM', 0)
    self.do_runf(test_file('hello_libcxx.cpp'), 'hello, world!')

  @is_slow_test
  def test_no_nuthin(self):
    # check FILESYSTEM is automatically set, and effective

    def test(opts, absolute):
      print('opts, absolute:', opts, absolute)
      sizes = {}

      def do(name, source, moar_opts):
        self.clear()
        # pad the name to a common length so that doesn't effect the size of the
        # output
        padded_name = name + '_' * (20 - len(name))
        self.run_process([EMCC, test_file(source), '-o', padded_name + '.js'] + opts + moar_opts)
        sizes[name] = os.path.getsize(padded_name + '.js')
        if os.path.exists(padded_name + '.wasm'):
          sizes[name] += os.path.getsize(padded_name + '.wasm')
        self.assertContained('hello, world!', self.run_js(padded_name + '.js'))

      do('normal', 'hello_world_fopen.c', [])
      do('no_fs', 'hello_world.c', []) # without fopen, we should auto-detect we do not need full fs support and can do FILESYSTEM=0
      do('no_fs_manual', 'hello_world.c', ['-sFILESYSTEM=0'])
      print('  ', sizes)
      self.assertLess(sizes['no_fs'], sizes['normal'])
      self.assertLess(sizes['no_fs'], absolute)
      # manual can usually remove a tiny bit more
      self.assertLess(sizes['no_fs_manual'], sizes['no_fs'] + 30)

    test(['-sASSERTIONS=0'], 120000) # we don't care about code size with assertions
    test(['-O1'], 91000)
    test(['-O2'], 46000)
    test(['-O3', '--closure=1'], 17000)
    # js too
    test(['-O3', '--closure=1', '-sWASM=0'], 36000)
    test(['-O3', '--closure', '2', '-sWASM=0'], 33000) # might change now and then

  def test_no_browser(self):
    BROWSER_INIT = 'var Browser'

    self.run_process([EMCC, test_file('hello_world.c')])
    self.assertNotContained(BROWSER_INIT, read_file('a.out.js'))

    # uses emscripten_set_main_loop, which needs Browser
    self.run_process([EMCC, test_file('browser_main_loop.c')])
    self.assertContained(BROWSER_INIT, read_file('a.out.js'))

  def test_EXPORTED_RUNTIME_METHODS(self):
    def test(opts, has, not_has):
      print(opts, has, not_has)
      self.clear()
      # check without assertions, as with assertions we add stubs for the things we remove (which
      # print nice error messages)
      self.run_process([EMCC, test_file('hello_world.c'), '-sASSERTIONS=0'] + opts)
      self.assertContained('hello, world!', self.run_js('a.out.js'))
      src = read_file('a.out.js')
      self.assertContained(has, src)
      self.assertNotContained(not_has, src)

    test([], 'Module["', 'Module["waka')
    test(['-sEXPORTED_RUNTIME_METHODS=[]'], '', 'Module["addRunDependency')
    test(['-sEXPORTED_RUNTIME_METHODS=addRunDependency'], 'Module["addRunDependency', 'Module["waka')
    test(['-sEXPORTED_RUNTIME_METHODS=[]', '-sEXPORTED_RUNTIME_METHODS=addRunDependency'], 'Module["addRunDependency', 'Module["waka')

  def test_stat_fail_alongtheway(self):
    create_file('src.cpp', r'''
#include <errno.h>
#include <stdio.h>
#include <sys/types.h>
#include <sys/stat.h>
#include <unistd.h>
#include <stdlib.h>
#include <fcntl.h>
#include <string.h>

#define CHECK(expression) \
  if(!(expression)) {                            \
    error = errno;                               \
    printf("FAIL: %s\n", #expression); fail = 1; \
  } else {                                       \
    error = errno;                               \
    printf("pass: %s\n", #expression);           \
  }                                              \

int main() {
  int error;
  int fail = 0;
  CHECK(mkdir("path", 0777) == 0);
  CHECK(close(open("path/file", O_CREAT | O_WRONLY, 0644)) == 0);
  {
    struct stat st;
    CHECK(stat("path", &st) == 0);
    CHECK(st.st_mode = 0777);
  }
  {
    struct stat st;
    CHECK(stat("path/nosuchfile", &st) == -1);
    printf("info: errno=%d %s\n", error, strerror(error));
    CHECK(error == ENOENT);
  }
  {
    struct stat st;
    CHECK(stat("path/file", &st) == 0);
    CHECK(st.st_mode = 0666);
  }
  {
    struct stat st;
    CHECK(stat("path/file/impossible", &st) == -1);
    printf("info: errno=%d %s\n", error, strerror(error));
    CHECK(error == ENOTDIR);
  }
  {
    struct stat st;
    CHECK(lstat("path/file/impossible", &st) == -1);
    printf("info: errno=%d %s\n", error, strerror(error));
    CHECK(error == ENOTDIR);
  }
  return fail;
}
''')
    self.do_runf('src.cpp', r'''pass: mkdir("path", 0777) == 0
pass: close(open("path/file", O_CREAT | O_WRONLY, 0644)) == 0
pass: stat("path", &st) == 0
pass: st.st_mode = 0777
pass: stat("path/nosuchfile", &st) == -1
info: errno=44 No such file or directory
pass: error == ENOENT
pass: stat("path/file", &st) == 0
pass: st.st_mode = 0666
pass: stat("path/file/impossible", &st) == -1
info: errno=54 Not a directory
pass: error == ENOTDIR
pass: lstat("path/file/impossible", &st) == -1
info: errno=54 Not a directory
pass: error == ENOTDIR
''')

  def test_link_with_a_static(self):
    create_file('x.c', r'''
int init_weakref(int a, int b) {
  return a + b;
}
''')
    create_file('y.c', r'''
static int init_weakref(void) { // inlined in -O2, not in -O0 where it shows up in llvm-nm as 't'
  return 150;
}

int testy(void) {
  return init_weakref();
}
''')
    create_file('z.c', r'''
extern int init_weakref(int, int);
extern int testy(void);

int main(void) {
  return testy() + init_weakref(5, 6);
}
''')
    self.run_process([EMCC, '-c', 'x.c', '-o', 'x.o'])
    self.run_process([EMCC, '-c', 'y.c', '-o', 'y.o'])
    self.run_process([EMCC, '-c', 'z.c', '-o', 'z.o'])
    try_delete('libtest.a')
    self.run_process([EMAR, 'rc', 'libtest.a', 'y.o'])
    self.run_process([EMAR, 'rc', 'libtest.a', 'x.o'])
    self.run_process([EMRANLIB, 'libtest.a'])

    for args in [[], ['-O2']]:
      print('args:', args)
      self.run_process([EMCC, 'z.o', 'libtest.a', '-sEXIT_RUNTIME'] + args)
      self.run_js('a.out.js', assert_returncode=161)

  def test_link_with_bad_o_in_a(self):
    # when building a .a, we force-include all the objects inside it. but, some
    # may not be valid bitcode, e.g. if it contains metadata or something else
    # weird. we should just ignore those
    self.run_process([EMCC, '-c', test_file('hello_world.c'), '-o', 'hello_world.o'])
    create_file('bad.obj', 'this is not a good file, it should be ignored!')
    self.run_process([LLVM_AR, 'cr', 'libfoo.a', 'hello_world.o', 'bad.obj'])
    self.run_process([EMCC, 'libfoo.a'])
    self.assertContained('hello, world!', self.run_js('a.out.js'))

  @requires_node
  def test_require(self):
    inname = test_file('hello_world.c')
    self.emcc(inname, args=['-sASSERTIONS=0'], output_filename='a.out.js')
    output = self.run_process(config.NODE_JS + ['-e', 'require("./a.out.js")'], stdout=PIPE, stderr=PIPE)
    assert output.stdout == 'hello, world!\n' and output.stderr == '', 'expected no output, got\n===\nSTDOUT\n%s\n===\nSTDERR\n%s\n===\n' % (output.stdout, output.stderr)

  @requires_node
  def test_require_modularize(self):
    self.run_process([EMCC, test_file('hello_world.c'), '-sMODULARIZE', '-sASSERTIONS=0'])
    src = read_file('a.out.js')
    self.assertContained('module.exports = Module;', src)
    output = self.run_process(config.NODE_JS + ['-e', 'var m = require("./a.out.js"); m();'], stdout=PIPE, stderr=PIPE)
    self.assertFalse(output.stderr)
    self.assertEqual(output.stdout, 'hello, world!\n')
    self.run_process([EMCC, test_file('hello_world.c'), '-sMODULARIZE', '-sEXPORT_NAME="NotModule"', '-sASSERTIONS=0'])
    src = read_file('a.out.js')
    self.assertContained('module.exports = NotModule;', src)
    output = self.run_process(config.NODE_JS + ['-e', 'var m = require("./a.out.js"); m();'], stdout=PIPE, stderr=PIPE)
    self.assertFalse(output.stderr)
    self.assertEqual(output.stdout, 'hello, world!\n')
    self.run_process([EMCC, test_file('hello_world.c'), '-sMODULARIZE'])
    # We call require() twice to ensure it returns wrapper function each time
    output = self.run_process(config.NODE_JS + ['-e', 'require("./a.out.js")();var m = require("./a.out.js"); m();'], stdout=PIPE, stderr=PIPE)
    self.assertFalse(output.stderr)
    self.assertEqual(output.stdout, 'hello, world!\nhello, world!\n')

  def test_define_modularize(self):
    self.run_process([EMCC, test_file('hello_world.c'), '-sMODULARIZE', '-sASSERTIONS=0'])
    src = 'var module = 0; ' + read_file('a.out.js')
    create_file('a.out.js', src)
    assert "define([], function() { return Module; });" in src
    output = self.run_process(config.NODE_JS + ['-e', 'var m; (global.define = function(deps, factory) { m = factory(); }).amd = true; require("./a.out.js"); m();'], stdout=PIPE, stderr=PIPE)
    assert output.stdout == 'hello, world!\n' and output.stderr == '', 'expected output, got\n===\nSTDOUT\n%s\n===\nSTDERR\n%s\n===\n' % (output.stdout, output.stderr)
    self.run_process([EMCC, test_file('hello_world.c'), '-sMODULARIZE', '-sEXPORT_NAME="NotModule"', '-sASSERTIONS=0'])
    src = 'var module = 0; ' + read_file('a.out.js')
    create_file('a.out.js', src)
    assert "define([], function() { return NotModule; });" in src
    output = self.run_process(config.NODE_JS + ['-e', 'var m; (global.define = function(deps, factory) { m = factory(); }).amd = true; require("./a.out.js"); m();'], stdout=PIPE, stderr=PIPE)
    assert output.stdout == 'hello, world!\n' and output.stderr == '', 'expected output, got\n===\nSTDOUT\n%s\n===\nSTDERR\n%s\n===\n' % (output.stdout, output.stderr)

  def test_EXPORT_NAME_with_html(self):
    result = self.run_process([EMCC, test_file('hello_world.c'), '-o', 'a.html', '-sEXPORT_NAME=Other'], stdout=PIPE, check=False, stderr=STDOUT)
    self.assertNotEqual(result.returncode, 0)
    self.assertContained('Customizing EXPORT_NAME requires that the HTML be customized to use that name', result.stdout)

  def test_modularize_sync_compilation(self):
    create_file('post.js', r'''
console.log('before');
var result = Module();
// It should be an object.
console.log(typeof result);
// And it should have the exports that Module has, showing it is Module in fact.
console.log(typeof result._main);
// And it should not be a Promise.
console.log(typeof result.then);
console.log('after');
''')
    self.run_process([EMCC, test_file('hello_world.c'),
                      '-sMODULARIZE',
                      '-sWASM_ASYNC_COMPILATION=0',
                      '--extern-post-js', 'post.js'])
    self.assertContained('''\
before
hello, world!
object
function
undefined
after
''', self.run_js('a.out.js'))

  def test_export_all_3142(self):
    create_file('src.cpp', r'''
typedef unsigned int Bit32u;

struct S_Descriptor {
    Bit32u limit_0_15   :16;
    Bit32u base_0_15    :16;
    Bit32u base_16_23   :8;
};

class Descriptor {
public:
    Descriptor() { saved.fill[0] = saved.fill[1] = 0; }
    union {
        S_Descriptor seg;
        Bit32u fill[2];
    } saved;
};

Descriptor desc;
    ''')
    self.run_process([EMXX, 'src.cpp', '-O2', '-sEXPORT_ALL'])
    self.assertExists('a.out.js')

  def test_emmake_emconfigure(self):
    def check(what, args, fail=True, expect=''):
      args = [what] + args
      print(what, args, fail, expect)
      output = self.run_process(args, stdout=PIPE, stderr=PIPE, check=False)
      assert ('is a helper for' in output.stderr) == fail
      assert ('Typical usage' in output.stderr) == fail
      self.assertContained(expect, output.stdout)
    check(emmake, [])
    check(EMCONFIGURE, [])
    check(emmake, ['--version'])
    check(EMCONFIGURE, ['--version'])
    check(emmake, ['make'], fail=False)
    check(EMCONFIGURE, ['configure'], fail=False)
    check(EMCONFIGURE, ['./configure'], fail=False)
    check(EMCMAKE, ['cmake'], fail=False)

    create_file('test.py', '''
import os
print(os.environ.get('CROSS_COMPILE'))
''')
    check(EMCONFIGURE, [PYTHON, 'test.py'], expect=path_from_root('em'), fail=False)
    check(emmake, [PYTHON, 'test.py'], expect=path_from_root('em'), fail=False)

    create_file('test.py', '''
import os
print(os.environ.get('NM'))
''')
    check(EMCONFIGURE, [PYTHON, 'test.py'], expect=shared.LLVM_NM, fail=False)

    create_file('test.c', 'int main() { return 0; }')
    os.mkdir('test_cache')
    with env_modify({'EM_CACHE': os.path.abspath('test_cache')}):
      check(EMCONFIGURE, [EMCC, 'test.c'], fail=False)

  def test_emmake_python(self):
    # simulates a configure/make script that looks for things like CC, AR, etc., and which we should
    # not confuse by setting those vars to something containing `python X` as the script checks for
    # the existence of an executable.
    self.run_process([emmake, PYTHON, test_file('emmake/make.py')])

  def test_sdl2_config(self):
    for args, expected in [
      [['--version'], '2.0.10'],
      [['--cflags'], '-sUSE_SDL=2'],
      [['--libs'], '-sUSE_SDL=2'],
      [['--cflags', '--libs'], '-sUSE_SDL=2'],
    ]:
      print(args, expected)
      out = self.run_process([PYTHON, shared.Cache.get_sysroot_dir('bin/sdl2-config')] + args, stdout=PIPE, stderr=PIPE).stdout
      self.assertContained(expected, out)
      print('via emmake')
      out = self.run_process([emmake, 'sdl2-config'] + args, stdout=PIPE, stderr=PIPE).stdout
      self.assertContained(expected, out)

  def test_module_onexit(self):
    create_file('src.cpp', r'''
#include <emscripten.h>
int main() {
  EM_ASM({
    Module['onExit'] = function(status) { out('exiting now, status ' + status) };
  });
  return 14;
}
''')
    self.run_process([EMXX, 'src.cpp', '-sEXIT_RUNTIME'])
    self.assertContained('exiting now, status 14', self.run_js('a.out.js', assert_returncode=14))

  def test_NO_aliasing(self):
    # the NO_ prefix flips boolean options
    self.run_process([EMCC, test_file('hello_world.c'), '-sEXIT_RUNTIME'])
    exit_1 = read_file('a.out.js')
    self.run_process([EMCC, test_file('hello_world.c'), '-sNO_EXIT_RUNTIME=0'])
    no_exit_0 = read_file('a.out.js')
    self.run_process([EMCC, test_file('hello_world.c'), '-sEXIT_RUNTIME=0'])
    exit_0 = read_file('a.out.js')

    assert exit_1 == no_exit_0
    assert exit_1 != exit_0

  def test_underscore_exit(self):
    create_file('src.cpp', r'''
#include <unistd.h>
int main() {
  _exit(0); // should not end up in an infinite loop with non-underscore exit
}
''')
    self.run_process([EMXX, 'src.cpp'])
    self.assertContained('', self.run_js('a.out.js'))

  def test_file_packager_huge(self):
    MESSAGE = 'warning: file packager is creating an asset bundle of 257 MB. this is very large, and browsers might have trouble loading it'
    create_file('huge.dat', 'a' * (1024 * 1024 * 257))
    create_file('tiny.dat', 'a')
    err = self.run_process([FILE_PACKAGER, 'test.data', '--preload', 'tiny.dat'], stdout=PIPE, stderr=PIPE).stderr
    self.assertNotContained(MESSAGE, err)
    err = self.run_process([FILE_PACKAGER, 'test.data', '--preload', 'huge.dat'], stdout=PIPE, stderr=PIPE).stderr
    self.assertContained(MESSAGE, err)
    self.clear()

  @parameterized({
    '': (True,),
    'wasm2js': (False,),
  })
  def test_massive_alloc(self, wasm):
    create_file('main.cpp', r'''
#include <stdio.h>
#include <stdlib.h>

int main() {
  volatile long x = (long)malloc(1024 * 1024 * 1400);
  return x == 0; // can't alloc it, but don't fail catastrophically, expect null
}
    ''')
    cmd = [EMXX, 'main.cpp', '-sALLOW_MEMORY_GROWTH']
    if not wasm:
      cmd += ['-sWASM=0']
    self.run_process(cmd)
    # just care about message regarding allocating over 1GB of memory
    output = self.run_js('a.out.js')
    if not wasm:
      self.assertContained('Warning: Enlarging memory arrays, this is not fast! 16777216,1473314816\n', output)

  def test_failing_alloc(self):
    for pre_fail, post_fail, opts in [
      ('', '', []),
      ('EM_ASM( Module.temp = _sbrk() );', 'EM_ASM( assert(Module.temp === _sbrk(), "must not adjust brk when an alloc fails!") );', []),
      # also test non-wasm in normal mode
      ('', '', ['-sWASM=0']),
      ('EM_ASM( Module.temp = _sbrk() );', 'EM_ASM( assert(Module.temp === _sbrk(), "must not adjust brk when an alloc fails!") );', ['-sWASM=0']),
    ]:
      for growth in [0, 1]:
        for aborting_args in [[], ['-sABORTING_MALLOC=0']]:
          create_file('main.cpp', r'''
#include <stdio.h>
#include <stdlib.h>
#include <vector>
#include <assert.h>
#include <emscripten.h>

#define CHUNK_SIZE (10 * 1024 * 1024)

int main() {
  std::vector<void*> allocs;
  bool has = false;
  while (1) {
    printf("trying an allocation\n");
    %s
    void* curr = malloc(CHUNK_SIZE);
    if (!curr) {
      %s
      break;
    }
    has = true;
    printf("allocated another chunk, %%zu so far\n", allocs.size());
    allocs.push_back(curr);
  }
  assert(has);
  printf("an allocation failed!\n");
#ifdef SPLIT
  return 0;
#endif
  while (1) {
    assert(allocs.size() > 0);
    void *curr = allocs.back();
    allocs.pop_back();
    free(curr);
    printf("freed one\n");
    if (malloc(CHUNK_SIZE)) break;
  }
  printf("managed another malloc!\n");
}
''' % (pre_fail, post_fail))
          args = [EMXX, 'main.cpp', '-sEXPORTED_FUNCTIONS=_main,_sbrk'] + opts + aborting_args
          args += ['-sTEST_MEMORY_GROWTH_FAILS'] # In this test, force memory growing to fail
          if growth:
            args += ['-sALLOW_MEMORY_GROWTH']
          # growth disables aborting by default, but it can be overridden
          aborting = not aborting_args and not growth
          print('test_failing_alloc', args, pre_fail)
          self.run_process(args)
          # growth also disables aborting
          can_manage_another = not aborting
          split = '-DSPLIT' in args
          print('can manage another:', can_manage_another, 'split:', split, 'aborting:', aborting)
          output = self.run_js('a.out.js', assert_returncode=0 if can_manage_another else NON_ZERO)
          if can_manage_another:
            self.assertContained('an allocation failed!\n', output)
            if not split:
              # split memory allocation may fail due to GC objects no longer being allocatable,
              # and we can't expect to recover from that deterministically. So just check we
              # get to the fail.
              # otherwise, we should fail eventually, then free, then succeed
              self.assertContained('managed another malloc!\n', output)
          else:
            # we should see an abort
            self.assertContained('Aborted(Cannot enlarge memory arrays', output)
            if growth:
              # when growth is enabled, the default is to not abort, so just explain that
              self.assertContained('If you want malloc to return NULL (0) instead of this abort, do not link with -sABORTING_MALLOC', output)
            else:
              # when growth is not enabled, suggest 3 possible solutions (start with more memory, allow growth, or don't abort)
              self.assertContained(('higher than the current value 16777216,', 'higher than the current value 33554432,'), output)
              self.assertContained('compile with -sALLOW_MEMORY_GROWTH', output)
              self.assertContained('compile with -sABORTING_MALLOC=0', output)

  def test_failing_growth_2gb(self):
    create_file('test.cpp', r'''
#include <stdio.h>
#include <stdlib.h>

void* out;
int main() {
  while (1) {
    puts("loop...");
    out = malloc(1024 * 1024);
    if (!out) {
      puts("done");
      return 0;
    }
  }
}
''')

    self.run_process([EMXX, '-O1', 'test.cpp', '-sALLOW_MEMORY_GROWTH'])
    self.assertContained('done', self.run_js('a.out.js'))

  def test_libcxx_minimal(self):
    create_file('vector.cpp', r'''
#include <vector>
int main(int argc, char** argv) {
  std::vector<void*> v;
  for (int i = 0 ; i < argc; i++) {
    v.push_back(nullptr);
  }
  return v.size();
}
''')

    self.run_process([EMXX, '-O2', 'vector.cpp', '-o', 'vector.js'])
    self.run_process([EMXX, '-O2', test_file('hello_libcxx.cpp'), '-o', 'iostream.js'])

    vector = os.path.getsize('vector.js')
    iostream = os.path.getsize('iostream.js')
    print(vector, iostream)

    self.assertGreater(vector, 1000)
    # we can strip out almost all of libcxx when just using vector
    self.assertLess(2.25 * vector, iostream)

  @parameterized({
    '': ('1',),
    # TODO(sbc): make dynamic linking work with wasm2js
    # 'wasm2js': ('0',)
  })
  def test_minimal_dynamic(self, wasm):
    library_file = 'library.wasm' if wasm else 'library.js'

    def test(name, main_args, library_args=[], expected='hello from main\nhello from library', assert_returncode=0):
      print(f'testing {name}', main_args, library_args)
      self.clear()
      create_file('library.c', r'''
        #include <stdio.h>
        void library_func() {
        #ifdef USE_PRINTF
          printf("hello from library: %p\n", &library_func);
        #else
          puts("hello from library");
        #endif
        }
      ''')
      # -fno-builtin to prevent printf -> iprintf optimization
      self.run_process([EMCC, 'library.c', '-fno-builtin', '-sSIDE_MODULE', '-O2', '-o', library_file, '-sWASM=' + wasm, '-sEXPORT_ALL'] + library_args)
      create_file('main.c', r'''
        #include <dlfcn.h>
        #include <stdio.h>
        int main() {
          puts("hello from main");
          void *lib_handle = dlopen("%s", RTLD_NOW);
          if (!lib_handle) {
            puts("cannot load side module");
            puts(dlerror());
            return 1;
          }
          typedef void (*voidfunc)();
          voidfunc x = (voidfunc)dlsym(lib_handle, "library_func");
          if (!x) puts("cannot find side function");
          else x();
        }
      ''' % library_file)
      self.run_process([EMCC, 'main.c', '--embed-file', library_file, '-O2', '-sWASM=' + wasm] + main_args)
      self.assertContained(expected, self.run_js('a.out.js', assert_returncode=assert_returncode))
      size = os.path.getsize('a.out.js')
      if wasm:
        size += os.path.getsize('a.out.wasm')
      side_size = os.path.getsize(library_file)
      print(f'  sizes {name}: {size}, {side_size}')
      return (size, side_size)

    def percent_diff(x, y):
      small = min(x, y)
      large = max(x, y)
      return float(100 * large) / small - 100

    full = test('full', main_args=['-sMAIN_MODULE'])
    # printf is not used in main, but libc was linked in, so it's there
    printf = test('printf', main_args=['-sMAIN_MODULE'], library_args=['-DUSE_PRINTF'])

    # main module tests

    # dce in main, and it fails since puts is not exported
    test('dce', main_args=['-sMAIN_MODULE=2'], expected=('cannot', 'undefined'), assert_returncode=NON_ZERO)

    # with exporting, it works
    dce = test('dce', main_args=['-sMAIN_MODULE=2', '-sEXPORTED_FUNCTIONS=_main,_puts'])

    # printf is not used in main, and we dce, so we failz
    dce_fail = test('dce_fail', main_args=['-sMAIN_MODULE=2'], library_args=['-DUSE_PRINTF'], expected=('cannot', 'undefined'), assert_returncode=NON_ZERO)

    # exporting printf in main keeps it alive for the library
    test('dce_save', main_args=['-sMAIN_MODULE=2', '-sEXPORTED_FUNCTIONS=_main,_printf,_puts'], library_args=['-DUSE_PRINTF'])

    self.assertLess(percent_diff(full[0], printf[0]), 4)
    self.assertLess(percent_diff(dce[0], dce_fail[0]), 4)
    self.assertLess(dce[0], 0.2 * full[0]) # big effect, 80%+ is gone

    # side module tests

    # mode 2, so dce in side, but library_func is not exported, so it is dce'd
    side_dce_fail = test('side_dce_fail', main_args=['-sMAIN_MODULE'], library_args=['-sSIDE_MODULE=2'], expected='cannot find side function')
    # mode 2, so dce in side, and library_func is not exported
    side_dce_work = test('side_dce_fail', main_args=['-sMAIN_MODULE'], library_args=['-sSIDE_MODULE=2', '-sEXPORTED_FUNCTIONS=_library_func'], expected='hello from library')

    self.assertLess(side_dce_fail[1], 0.95 * side_dce_work[1]) # removing that function saves a chunk

  def test_RUNTIME_LINKED_LIBS(self):
    # Verify that the legacy `-sRUNTIME_LINKED_LIBS` option acts the same as passing a
    # library on the command line directly.
    create_file('side.c', 'int foo() { return 42; }')
    create_file('main.c', '#include <assert.h>\nextern int foo(); int main() { assert(foo() == 42); return 0; }')

    self.run_process([EMCC, '-O2', 'side.c', '-sSIDE_MODULE', '-o', 'side.wasm'])
    self.run_process([EMCC, '-O2', 'main.c', '-sMAIN_MODULE', '-o', 'main.js', 'side.wasm'])
    self.run_js('main.js')

    err = self.run_process([EMCC, '-O2', 'main.c', '-sMAIN_MODULE', '-o', 'main2.js', '-sRUNTIME_LINKED_LIBS=side.wasm'], stderr=PIPE).stderr
    self.assertContained('emcc: warning: RUNTIME_LINKED_LIBS is deprecated', err)
    self.run_js('main2.js')

    self.assertBinaryEqual('main.wasm', 'main2.wasm')

  def test_ld_library_path(self):
    create_file('hello1.c', r'''
#include <stdio.h>

void hello1() {
  printf("Hello1\n");
  return;
}
''')
    create_file('hello2.c', r'''
#include <stdio.h>

void hello2() {
  printf("Hello2\n");
  return;
}
''')
    create_file('hello3.c', r'''
#include <stdio.h>

void hello3() {
  printf ("Hello3\n");
  return;
}
''')
    create_file('hello4.c', r'''
#include <stdio.h>
#include <math.h>

double hello4(double x) {
  printf("Hello4\n");
  return fmod(x, 2.0);
}
''')
    create_file('pre.js', r'''
Module['preRun'] = function () {
  ENV['LD_LIBRARY_PATH']='/lib:/usr/lib';
};
''')
    create_file('main.c', r'''
#include <stdio.h>
#include <stdlib.h>
#include <string.h>
#include <dlfcn.h>

int main() {
  void *h;
  void (*f)();
  double (*f2)(double);

  h = dlopen("libhello1.wasm", RTLD_NOW);
  f = dlsym(h, "hello1");
  f();
  dlclose(h);

  h = dlopen("libhello2.wasm", RTLD_NOW);
  f = dlsym(h, "hello2");
  f();
  dlclose(h);

  h = dlopen("libhello3.wasm", RTLD_NOW);
  f = dlsym(h, "hello3");
  f();
  dlclose(h);

  h = dlopen("/usr/local/lib/libhello4.wasm", RTLD_NOW);
  f2 = dlsym(h, "hello4");
  double result = f2(5.5);
  dlclose(h);

  if (result == 1.5) {
    printf("Ok\n");
  }
  return 0;
}
''')
    self.run_process([EMCC, '-o', 'libhello1.wasm', 'hello1.c', '-sSIDE_MODULE'])
    self.run_process([EMCC, '-o', 'libhello2.wasm', 'hello2.c', '-sSIDE_MODULE'])
    self.run_process([EMCC, '-o', 'libhello3.wasm', 'hello3.c', '-sSIDE_MODULE'])
    self.run_process([EMCC, '-o', 'libhello4.wasm', 'hello4.c', '-sSIDE_MODULE'])
    self.run_process([EMCC, '--profiling-funcs', '-o', 'main.js', 'main.c', '-sMAIN_MODULE=2', '-sINITIAL_MEMORY=32Mb',
                      '--embed-file', 'libhello1.wasm@/lib/libhello1.wasm',
                      '--embed-file', 'libhello2.wasm@/usr/lib/libhello2.wasm',
                      '--embed-file', 'libhello3.wasm@/libhello3.wasm',
                      '--embed-file', 'libhello4.wasm@/usr/local/lib/libhello4.wasm',
                      'libhello1.wasm', 'libhello2.wasm', 'libhello3.wasm', 'libhello4.wasm', '-sNO_AUTOLOAD_DYLIBS',
                      '--pre-js', 'pre.js'])
    out = self.run_js('main.js')
    self.assertContained('Hello1', out)
    self.assertContained('Hello2', out)
    self.assertContained('Hello3', out)
    self.assertContained('Hello4', out)
    self.assertContained('Ok', out)

  def test_dlopen_bad_flags(self):
    create_file('main.c', r'''
#include <dlfcn.h>
#include <stdio.h>

int main() {
  void* h = dlopen("lib.so", 0);
  if (h) {
    printf("expected dlopen to fail\n");
    return 1;
  }
  printf("%s\n", dlerror());
  return 0;
}
''')
    self.run_process([EMCC, 'main.c', '-sMAIN_MODULE=2'])
    out = self.run_js('a.out.js')
    self.assertContained('invalid mode for dlopen(): Either RTLD_LAZY or RTLD_NOW is required', out)

  def test_dlopen_rtld_global(self):
    # This test checks RTLD_GLOBAL where a module is loaded
    # before the module providing a global it needs is. in asm.js we use JS
    # to create a redirection function. In wasm we just have wasm, so we
    # need to introspect the wasm module. Browsers may add that eventually,
    # or we could ship a little library that does it.
    create_file('hello1.c', r'''
#include <stdio.h>

extern int hello1_val;
int hello1_val = 3;

void hello1(int i) {
  printf("hello1_val by hello1:%d\n",hello1_val);
  printf("Hello%d\n",i);
}
''')
    create_file('hello2.c', r'''
#include <stdio.h>

extern int hello1_val;
extern void hello1(int);

void hello2(int i) {
  void (*f) (int);
  printf("hello1_val by hello2:%d\n",hello1_val);
  f = hello1;
  f(i);
}
''')
    create_file('main.c', r'''
#include <stdio.h>
#include <stdlib.h>
#include <string.h>
#include <dlfcn.h>

int main(int argc,char** argv) {
  void *h;
  void *h2;
  void (*f) (int);
  h = dlopen("libhello1.wasm", RTLD_NOW|RTLD_GLOBAL);
  h2 = dlopen("libhello2.wasm", RTLD_NOW|RTLD_GLOBAL);
  f = dlsym(h, "hello1");
  f(1);
  f = dlsym(h2, "hello2");
  f(2);
  dlclose(h);
  dlclose(h2);
  return 0;
}
''')

    self.run_process([EMCC, '-o', 'libhello1.wasm', 'hello1.c', '-sSIDE_MODULE', '-sEXPORT_ALL'])
    self.run_process([EMCC, '-o', 'libhello2.wasm', 'hello2.c', '-sSIDE_MODULE', '-sEXPORT_ALL'])
    self.run_process([EMCC, '-o', 'main.js', 'main.c', '-sMAIN_MODULE',
                      '--embed-file', 'libhello1.wasm',
                      '--embed-file', 'libhello2.wasm'])
    out = self.run_js('main.js')
    self.assertContained('Hello1', out)
    self.assertContained('Hello2', out)
    self.assertContained('hello1_val by hello1:3', out)
    self.assertContained('hello1_val by hello2:3', out)

  def test_dlopen_async(self):
    create_file('side.c', 'int foo = 42;\n')
    self.run_process([EMCC, 'side.c', '-o', 'libside.so', '-sSIDE_MODULE'])
    self.set_setting('MAIN_MODULE', 2)
    self.set_setting('EXIT_RUNTIME')
    self.do_other_test('test_dlopen_async.c')

  def test_dlopen_blocking(self):
    create_file('side.c', 'int foo = 42;\n')
    self.run_process([EMCC, 'side.c', '-o', 'libside.so', '-sSIDE_MODULE'])
    self.set_setting('MAIN_MODULE', 2)
    self.set_setting('EXIT_RUNTIME')
    # Under node this should work both with and without ASYNCIFY
    # because we can do synchronous readBinary
    self.do_other_test('test_dlopen_blocking.c')
    self.set_setting('ASYNCIFY')
    self.do_other_test('test_dlopen_blocking.c')

  def test_dlsym_rtld_default(self):
    create_file('side.c', r'''
    int baz() {
      return 99;
    }
    ''')
    self.run_process([EMCC, '-o', 'libside.so', 'side.c', '-sSIDE_MODULE'])
    create_file('main.c', r'''
#include <assert.h>
#include <stdio.h>
#include <stdlib.h>
#include <string.h>
#include <dlfcn.h>
#include <emscripten.h>

EMSCRIPTEN_KEEPALIVE int foo() {
  return 42;
}

EMSCRIPTEN_KEEPALIVE int64_t foo64() {
  return 64;
}

int main(int argc, char** argv) {
  int (*f)();
  f = dlsym(RTLD_DEFAULT, "foo");
  assert(f);
  printf("foo -> %d\n", f());
  assert(f() == 42);

  int64_t (*f64)();
  f64 = dlsym(RTLD_DEFAULT, "foo64");
  assert(f64);
  printf("foo64 -> %lld\n", f64());
  assert(f64() == 64);

  // Missing function
  f = dlsym(RTLD_DEFAULT, "bar");
  printf("bar -> %p\n", f);
  assert(f == NULL);

  // Function from side module that was loaded at startup
  f = dlsym(RTLD_DEFAULT, "baz");
  assert(f);
  printf("baz -> %p\n", f);
  assert(f() == 99);

  // Check that dlopen()'ing libside.so gives that same
  // address for baz.
  void* handle = dlopen("libside.so", RTLD_NOW);
  assert(handle);
  int (*baz)() = dlsym(handle, "baz");
  assert(baz);
  printf("baz -> %p\n", baz);
  assert(baz() == 99);
  assert(baz == f);

  return 0;
}
''')
    self.do_runf('main.c', emcc_args=['-sMAIN_MODULE=2', 'libside.so'])

  def test_dlsym_rtld_default_js_symbol(self):
    create_file('lib.js', '''
      mergeInto(LibraryManager.library, {
       foo__sig: 'ii',
       foo: function(f) { return f + 10; },
       bar: function(f) { return f + 10; },
      });
      ''')
    create_file('main.c', r'''
#include <stdio.h>
#include <utime.h>
#include <sys/types.h>
#include <dlfcn.h>

typedef int (*func_type_t)(int arg);

int main(int argc, char** argv) {
  func_type_t fp = (func_type_t)dlsym(RTLD_DEFAULT, argv[1]);
  if (!fp) {
    printf("dlsym failed: %s\n", dlerror());
    return 1;
  }
  printf("%s -> %d\n", argv[1], fp(10));
  return 0;
}
''')
    self.run_process([EMCC, 'main.c',
                      '--js-library=lib.js',
                      '-sMAIN_MODULE=2',
                      '-sDEFAULT_LIBRARY_FUNCS_TO_INCLUDE=foo,bar',
                      '-sEXPORTED_FUNCTIONS=_main,_foo,_bar'])

    # Fist test the successful use of a JS function with dlsym
    out = self.run_js('a.out.js', args=['foo'])
    self.assertContained('foo -> 20', out)

    # Now test the failure case for when __sig is not present
    out = self.run_js('a.out.js', args=['bar'], assert_returncode=NON_ZERO)
    self.assertContained('Missing signature argument to addFunction: function _bar', out)

  def test_main_module_without_exceptions_message(self):
    # A side module that needs exceptions needs a main module with that
    # support enabled; show a clear message in that case.
    create_file('side.cpp', r'''
      #include <exception>
      #include <stdio.h>

      extern "C" void test_throw() {
        try {
          throw 42;
        } catch(int x) {
          printf("catch %d.\n", x);
          return;
        }
        puts("bad location");
      }
    ''')
    create_file('main.cpp', r'''
      #include <assert.h>
      #include <stdio.h>
      #include <stdlib.h>
      #include <string.h>
      #include <dlfcn.h>

      typedef void (*voidf)();

      int main() {
        void* h = dlopen("libside.wasm", RTLD_NOW);
        assert(h);
        voidf f = (voidf)dlsym(h, "test_throw");
        assert(f);
        f();
        return 0;
      }
      ''')
    self.run_process([EMXX, '-o', 'libside.wasm', 'side.cpp', '-sSIDE_MODULE', '-fexceptions'])

    def build_main(args):
      print(args)
      with env_modify({'EMCC_FORCE_STDLIBS': 'libc++abi'}):
        self.run_process([EMXX, 'main.cpp', '-sMAIN_MODULE',
                          '--embed-file', 'libside.wasm'] + args)

    build_main([])
    out = self.run_js('a.out.js', assert_returncode=NON_ZERO)
    self.assertContained('Exception catching is disabled, this exception cannot be caught.', out)
    self.assertContained('note: in dynamic linking, if a side module wants exceptions, the main module must be built with that support', out)

    build_main(['-fexceptions'])
    out = self.run_js('a.out.js')
    self.assertContained('catch 42', out)

  def test_debug_asmLastOpts(self):
    create_file('src.c', r'''
#include <stdio.h>
struct Dtlink_t {   struct Dtlink_t*   right;  /* right child      */
        union
        { unsigned int  _hash;  /* hash value       */
          struct Dtlink_t* _left;  /* left child       */
        } hl;
};
int treecount(register struct Dtlink_t* e) {
  return e ? treecount(e->hl._left) + treecount(e->right) + 1 : 0;
}
int main() {
  printf("hello, world!\n");
}
''')
    self.run_process([EMCC, 'src.c', '-sEXPORTED_FUNCTIONS=_main,_treecount', '--minify=0', '-gsource-map', '-Oz'])
    self.assertContained('hello, world!', self.run_js('a.out.js'))

  def test_emscripten_print_double(self):
    create_file('src.c', r'''
#include <stdio.h>
#include <assert.h>
#include <emscripten.h>

void test(double d) {
  char buffer[100], buffer2[100];
  unsigned len, len2, len3;
  len = emscripten_print_double(d, NULL, -1);
  len2 = emscripten_print_double(d, buffer, len+1);
  assert(len == len2);
  buffer[len] = 0;
  len3 = snprintf(buffer2, 100, "%g", d);
  printf("|%g : %u : %s : %s : %d|\n", d, len, buffer, buffer2, len3);
}

int main() {
  printf("\n");
  test(0);
  test(1);
  test(-1);
  test(1.234);
  test(-1.234);
  test(1.1234E20);
  test(-1.1234E20);
  test(1.1234E-20);
  test(-1.1234E-20);
  test(1.0/0.0);
  test(-1.0/0.0);
}
''')
    self.run_process([EMCC, 'src.c'])
    out = self.run_js('a.out.js')
    self.assertContained('''
|0 : 1 : 0 : 0 : 1|
|1 : 1 : 1 : 1 : 1|
|-1 : 2 : -1 : -1 : 2|
|1.234 : 5 : 1.234 : 1.234 : 5|
|-1.234 : 6 : -1.234 : -1.234 : 6|
|1.1234e+20 : 21 : 112340000000000000000 : 1.1234e+20 : 10|
|-1.1234e+20 : 22 : -112340000000000000000 : -1.1234e+20 : 11|
|1.1234e-20 : 10 : 1.1234e-20 : 1.1234e-20 : 10|
|-1.1234e-20 : 11 : -1.1234e-20 : -1.1234e-20 : 11|
|inf : 8 : Infinity : inf : 3|
|-inf : 9 : -Infinity : -inf : 4|
''', out)

  def test_emscripten_scan_stack(self):
    create_file('src.cpp', r'''
#include <set>
#include <emscripten.h>
#include <stdio.h>
#include <assert.h>

std::set<int> seenInts;

void scan(void* x, void* y) {
  printf("scan\n");
  int* p = (int*)x;
  int* q = (int*)y;
  // The callback sends us the [low, high) range.
  assert(p < q);
  // The range is of a reasonable size - not all of memory.
  assert(q - p < 100);
  while (p < q) {
    seenInts.insert(*p);
    p++;
  }
}

int main() {
  int x;
  int* y = &x;
  *y = 12345678;
  emscripten_scan_stack(scan);
  assert(seenInts.count(12345678));
  puts("ok");
}
''')
    self.run_process([EMXX, 'src.cpp'])
    self.assertContained('ok', self.run_js('a.out.js'))

  def test_no_warn_exported_jslibfunc(self):
    self.run_process([EMCC, test_file('hello_world.c'),
                      '-sDEFAULT_LIBRARY_FUNCS_TO_INCLUDE=alGetError',
                      '-sEXPORTED_FUNCTIONS=_main,_alGetError'])

    # Same again but with `_alGet` wich does not exist.  This is a regression
    # test for a bug we had where any prefix of a valid function was accepted.
    err = self.expect_fail([EMCC, test_file('hello_world.c'),
                            '-sDEFAULT_LIBRARY_FUNCS_TO_INCLUDE=alGetError',
                            '-sEXPORTED_FUNCTIONS=_main,_alGet'])
    self.assertContained('undefined exported symbol: "_alGet"', err)

  def test_musl_syscalls(self):
    self.run_process([EMCC, test_file('hello_world.c')])
    src = read_file('a.out.js')
    # there should be no musl syscalls in hello world output
    self.assertNotContained('__syscall', src)

  def test_emcc_dev_null(self):
    out = self.run_process([EMCC, '-dM', '-E', '-x', 'c', os.devnull], stdout=PIPE).stdout
    self.assertContained('#define __EMSCRIPTEN__ 1', out) # all our defines should show up

  def test_umask_0(self):
    create_file('src.c', r'''\
#include <sys/stat.h>
#include <stdio.h>
int main() {
  umask(0);
  printf("hello, world!\n");
}
''')
    self.run_process([EMCC, 'src.c'])
    self.assertContained('hello, world!', self.run_js('a.out.js'))

  def test_no_missing_symbols(self): # simple hello world should not show any missing symbols
    self.run_process([EMCC, test_file('hello_world.c')])

    # main() is implemented in C, and even if requested from JS, we should not warn
    create_file('library_foo.js', '''
mergeInto(LibraryManager.library, {
  my_js__deps: ['main'],
  my_js: (function() {
      return function() {
        console.log("hello " + _nonexistingvariable);
      };
  }()),
});
''')
    create_file('test.cpp', '''\
#include <stdio.h>
#include <stdlib.h>

extern "C" {
  extern void my_js();
}

int main() {
  my_js();
  return EXIT_SUCCESS;
}
''')
    self.run_process([EMXX, 'test.cpp', '--js-library', 'library_foo.js'])

    # but we do error on a missing js var
    create_file('library_foo_missing.js', '''
mergeInto(LibraryManager.library, {
  my_js__deps: ['main', 'nonexistingvariable'],
  my_js: (function() {
      return function() {
        console.log("hello " + _nonexistingvariable);
      };
  }()),
});
''')
    err = self.expect_fail([EMXX, 'test.cpp', '--js-library', 'library_foo_missing.js'])
    self.assertContained('undefined symbol: nonexistingvariable', err)

    # and also for missing C code, of course (without the --js-library, it's just a missing C method)
    err = self.expect_fail([EMXX, 'test.cpp'])
    self.assertContained('undefined symbol: my_js', err)

  def test_js_lib_to_system_lib(self):
    # memset is in compiled code, so a js library __deps can't access it. it
    # would need to be in deps_info.json or EXPORTED_FUNCTIONS
    create_file('lib.js', r'''
mergeInto(LibraryManager.library, {
  depper__deps: ['memset'],
  depper: function(ptr) {
    _memset(ptr, 'd'.charCodeAt(0), 10);
  },
});
''')
    create_file('test.cpp', r'''
#include <string.h>
#include <stdio.h>

extern "C" {
extern void depper(char*);
}

int main(int argc, char** argv) {
  char buffer[11];
  buffer[10] = '\0';
  // call by a pointer, to force linking of memset, no llvm intrinsic here
  volatile auto ptr = memset;
  (*ptr)(buffer, 'a', 10);
  depper(buffer);
  puts(buffer);
}
''')

    err = self.expect_fail([EMXX, 'test.cpp', '--js-library', 'lib.js'])
    self.assertContained('_memset may need to be added to EXPORTED_FUNCTIONS if it arrives from a system library', err)

    # without the dep, and with EXPORTED_FUNCTIONS, it works ok
    create_file('lib.js', r'''
mergeInto(LibraryManager.library, {
  depper: function(ptr) {
    _memset(ptr, 'd'.charCodeAt(0), 10);
  },
});
''')
    self.run_process([EMXX, 'test.cpp', '--js-library', 'lib.js', '-sEXPORTED_FUNCTIONS=_main,_memset'])
    self.assertContained('dddddddddd', self.run_js('a.out.js'))

  def test_realpath(self):
    create_file('src.c', r'''
#include <stdlib.h>
#include <stdio.h>
#include <errno.h>

int main(int argc, char **argv) {
  char *t_realpath_buf = realpath("/boot/README.txt", NULL);
  if (!t_realpath_buf) {
    perror("Resolve failed");
    return 1;
  }

  printf("Resolved: %s\n", t_realpath_buf);
  free(t_realpath_buf);
  return 0;
}
''')
    ensure_dir('boot')
    create_file('boot/README.txt', ' ')
    self.run_process([EMCC, 'src.c', '-sSAFE_HEAP', '--embed-file', 'boot'])
    self.assertContained('Resolved: /boot/README.txt', self.run_js('a.out.js'))

  def test_realpath_nodefs(self):
    create_file('src.c', r'''
#include <stdlib.h>
#include <stdio.h>
#include <errno.h>
#include <emscripten.h>

#define TEST_PATH "/working/TEST_NODEFS.txt"

int main(int argc, char **argv) {
  errno = 0;
  EM_ASM({
    FS.mkdir('/working');
    FS.mount(NODEFS, { root: '.' }, '/working');
  });
  char *t_realpath_buf = realpath(TEST_PATH, NULL);
  if (NULL == t_realpath_buf) {
    perror("Resolve failed");
    return 1;
  } else {
    printf("Resolved: %s\n", t_realpath_buf);
    free(t_realpath_buf);
    return 0;
  }
}
''')
    create_file('TEST_NODEFS.txt', ' ')
    self.run_process([EMCC, 'src.c', '-lnodefs.js'])
    self.assertContained('Resolved: /working/TEST_NODEFS.txt', self.run_js('a.out.js'))

  def test_realpath_2(self):
    ensure_dir('Folder')
    create_file('src.c', r'''
#include <stdlib.h>
#include <stdio.h>
#include <errno.h>

int testrealpath(const char* path)    {
  errno = 0;
  char *t_realpath_buf = realpath(path, NULL);
  if (NULL == t_realpath_buf) {
    printf("Resolve failed: \"%s\"\n",path);fflush(stdout);
    return 1;
  } else {
    printf("Resolved: \"%s\" => \"%s\"\n", path, t_realpath_buf);fflush(stdout);
    free(t_realpath_buf);
    return 0;
  }
}

int main(int argc, char **argv)
{
    // files:
    testrealpath("testfile.txt");
    testrealpath("Folder/testfile.txt");
    testrealpath("testnonexistentfile.txt");
    // folders
    testrealpath("Folder");
    testrealpath("/Folder");
    testrealpath("./");
    testrealpath("");
    testrealpath("/");
    return 0;
}
''')
    create_file('testfile.txt', '')
    create_file('Folder/testfile.txt', '')
    self.run_process([EMCC, 'src.c', '--embed-file', 'testfile.txt', '--embed-file', 'Folder'])
    self.assertContained('''Resolved: "testfile.txt" => "/testfile.txt"
Resolved: "Folder/testfile.txt" => "/Folder/testfile.txt"
Resolve failed: "testnonexistentfile.txt"
Resolved: "Folder" => "/Folder"
Resolved: "/Folder" => "/Folder"
Resolved: "./" => "/"
Resolve failed: ""
Resolved: "/" => "/"
''', self.run_js('a.out.js'))

  def test_no_warnings(self):
    # build once before to make sure system libs etc. exist
    self.run_process([EMXX, test_file('hello_libcxx.cpp')])
    # check that there is nothing in stderr for a regular compile
    err = self.run_process([EMXX, test_file('hello_libcxx.cpp')], stderr=PIPE).stderr
    self.assertEqual(err, '')

  def test_dlmalloc_modes(self):
    create_file('src.cpp', r'''
      #include <stdlib.h>
      #include <stdio.h>
      int main() {
        void* c = malloc(1024);
        free(c);
        free(c);
        printf("double-freed\n");
      }
    ''')
    self.run_process([EMXX, 'src.cpp'])
    self.assertContained('double-freed', self.run_js('a.out.js'))
    # in debug mode, the double-free is caught
    self.run_process([EMXX, 'src.cpp', '-sASSERTIONS=2'])
    seen_error = False
    out = '?'
    try:
      out = self.run_js('a.out.js')
    except Exception:
      seen_error = True
    self.assertTrue(seen_error, out)

  def test_mallocs(self):
    def run(opts):
      print(opts)
      sizes = {}
      for malloc, name in (
        ('dlmalloc', 'dlmalloc'),
        (None, 'default'),
        ('emmalloc', 'emmalloc')
      ):
        print(malloc, name)
        cmd = [EMXX, test_file('hello_libcxx.cpp'), '-o', 'a.out.js'] + opts
        if malloc:
          cmd += ['-sMALLOC="%s"' % malloc]
        print(cmd)
        self.run_process(cmd)
        sizes[name] = os.path.getsize('a.out.wasm')
      print(sizes)
      # dlmalloc is the default
      self.assertEqual(sizes['dlmalloc'], sizes['default'])
      # emmalloc is much smaller
      self.assertLess(sizes['emmalloc'], sizes['dlmalloc'] - 5000)
    run([])
    run(['-O2'])

  def test_emmalloc_2GB(self):
    def test(args, text=None):
      if text:
        stderr = self.expect_fail([EMCC, test_file('hello_world.c'), '-sMALLOC=emmalloc'] + args)
        self.assertContained(text, stderr)
      else:
        self.run_process([EMCC, test_file('hello_world.c'), '-sMALLOC=emmalloc'] + args)

    test(['-sALLOW_MEMORY_GROWTH'])
    test(['-sALLOW_MEMORY_GROWTH', '-sMAXIMUM_MEMORY=1GB'])
    test(['-sALLOW_MEMORY_GROWTH', '-sMAXIMUM_MEMORY=4GB'])

  def test_2GB_plus(self):
    # when the heap size can be over 2GB, we rewrite pointers to be unsigned
    def test(page_diff):
      args = [EMCC, test_file('hello_world.c'), '-O2', '-sALLOW_MEMORY_GROWTH']
      if page_diff is not None:
        args += ['-sMAXIMUM_MEMORY=%d' % (2**31 + page_diff * 64 * 1024)]
      print(args)
      self.run_process(args)
      return os.path.getsize('a.out.js')

    less = test(-1)
    equal = test(0)
    more = test(1)
    none = test(None)

    # exactly 2GB still doesn't require unsigned pointers, as we can't address
    # the 2GB location in memory
    self.assertEqual(less, equal)
    self.assertLess(equal, more)
    # not specifying maximum memory does not result in unsigned pointers, as the
    # default maximum memory is 2GB.
    self.assertEqual(less, none)

  @parameterized({
    'normal': (['-sWASM_BIGINT=0'], 'testbind.js'),
    'bigint': (['-sWASM_BIGINT'], 'testbind_bigint.js'),
  })
  def test_sixtyfour_bit_return_value(self, args, bind_js):
    # This test checks that the most significant 32 bits of a 64 bit long are correctly made available
    # to native JavaScript applications that wish to interact with compiled code returning 64 bit longs.
    # The MS 32 bits should be available in Runtime.getTempRet0() even when compiled with -O2 --closure 1

    # Compile test.c and wrap it in a native JavaScript binding so we can call our compiled function from JS.
    self.run_process([EMCC, test_file('return64bit/test.c'),
                      '--pre-js', test_file('return64bit/testbindstart.js'),
                      '--pre-js', test_file('return64bit', bind_js),
                      '--post-js', test_file('return64bit/testbindend.js'),
                      '-sDEFAULT_LIBRARY_FUNCS_TO_INCLUDE=$dynCall',
                      '-sEXPORTED_FUNCTIONS=_test_return64', '-o', 'test.js', '-O2',
                      '--closure=1', '-g1', '-sWASM_ASYNC_COMPILATION=0'] + args)

    # Simple test program to load the test.js binding library and call the binding to the
    # C function returning the 64 bit long.
    create_file('testrun.js', '''
      var test = require("./test.js");
      test.runtest();
    ''')

    # Run the test and confirm the output is as expected.
    out = self.run_js('testrun.js', engine=config.NODE_JS + ['--experimental-wasm-bigint'])
    self.assertContained('''\
input = 0xaabbccdd11223344
low = 5678
high = 1234
input = 0xabcdef1912345678
low = 5678
high = 1234
''', out)

  def test_lib_include_flags(self):
    self.run_process([EMCC] + '-l m -l c -I'.split() + [test_file('include_test'), test_file('lib_include_flags.c')])

  def test_dash_s_link_flag(self):
    # -s is also a valid link flag.  We try to distingish between this case and when
    # its used to set a settings based on looking at the argument that follows.

    # Test the case when -s is the last flag
    self.run_process([EMXX, test_file('hello_world.cpp'), '-s'])
    self.assertContained('hello, world!', self.run_js('a.out.js'))

    # Test the case when the following flag is all uppercase but starts with a `-`
    self.run_process([EMXX, test_file('hello_world.cpp'), '-s', '-DFOO'])
    self.assertContained('hello, world!', self.run_js('a.out.js'))

    # Test that case when the following flag is not all uppercase
    self.run_process([EMXX, '-s', test_file('hello_world.cpp')])
    self.assertContained('hello, world!', self.run_js('a.out.js'))

  def test_dash_s_response_file_string(self):
    create_file('response_file.txt', 'MyModule\n')
    create_file('response_file.json', '"MyModule"\n')
    self.run_process([EMXX, test_file('hello_world.cpp'), '-sEXPORT_NAME=@response_file.txt'])
    self.run_process([EMXX, test_file('hello_world.cpp'), '-sEXPORT_NAME=@response_file.json'])

  def test_dash_s_response_file_list(self):
    create_file('response_file.txt', '_main\n_malloc\n')
    create_file('response_file.json', '["_main", "_malloc"]\n')
    self.run_process([EMXX, test_file('hello_world.cpp'), '-sEXPORTED_FUNCTIONS=@response_file.txt'])
    self.run_process([EMXX, test_file('hello_world.cpp'), '-sEXPORTED_FUNCTIONS=@response_file.json'])

  def test_dash_s_response_file_misssing(self):
    err = self.expect_fail([EMXX, test_file('hello_world.cpp'), '-sEXPORTED_FUNCTIONS=@foo'])
    self.assertContained('error: foo: file not found parsing argument: EXPORTED_FUNCTIONS=@foo', err)

  def test_dash_s_unclosed_quote(self):
    # Unclosed quote
    err = self.run_process([EMXX, test_file('hello_world.cpp'), '-s', "TEST_KEY='MISSING_QUOTE"], stderr=PIPE, check=False).stderr
    self.assertNotContained('AssertionError', err) # Do not mention that it is an assertion error
    self.assertContained('unclosed opened quoted string. expected final character to be "\'"', err)

  def test_dash_s_single_quote(self):
    # Only one quote
    err = self.run_process([EMXX, test_file('hello_world.cpp'), "-sTEST_KEY='"], stderr=PIPE, check=False).stderr
    self.assertNotContained('AssertionError', err) # Do not mention that it is an assertion error
    self.assertContained('unclosed opened quoted string.', err)

  def test_dash_s_unclosed_list(self):
    # Unclosed list
    err = self.expect_fail([EMCC, test_file('hello_world.cpp'), "-sTEST_KEY=[Value1, Value2"])
    self.assertNotContained('AssertionError', err) # Do not mention that it is an assertion error
    self.assertContained('unclosed opened string list. expected final character to be "]"', err)

  def test_dash_s_valid_list(self):
    err = self.expect_fail([EMCC, test_file('hello_world.cpp'), "-sTEST_KEY=[Value1, \"Value2\"]"])
    self.assertNotContained('a problem occurred in evaluating the content after a "-s", specifically', err)

  def test_dash_s_wrong_type(self):
    err = self.expect_fail([EMCC, test_file('hello_world.cpp'), '-sEXIT_RUNTIME=[foo,bar]'])
    self.assertContained('error: setting `EXIT_RUNTIME` expects `bool` but got `list`', err)
    err = self.expect_fail([EMCC, test_file('hello_world.cpp'), '-sEXIT_RUNTIME=true'])
    self.assertContained('error: attempt to set `EXIT_RUNTIME` to `true`; use 1/0 to set boolean setting', err)

  def test_dash_s_typo(self):
    # with suggestions
    stderr = self.expect_fail([EMCC, test_file('hello_world.c'), '-sDISABLE_EXCEPTION_CATCH'])
    self.assertContained("Attempt to set a non-existent setting: 'DISABLE_EXCEPTION_CATCH'", stderr)
    self.assertContained('did you mean one of DISABLE_EXCEPTION_CATCHING', stderr)
    # no suggestions
    stderr = self.expect_fail([EMCC, test_file('hello_world.c'), '-sCHEEZ'])
    self.assertContained("perhaps a typo in emcc\'s  -sX=Y  notation?", stderr)
    self.assertContained('(see src/settings.js for valid values)', stderr)
    # suggestions do not include renamed legacy settings
    stderr = self.expect_fail([EMCC, test_file('hello_world.c'), '-sZBINARYEN_ASYNC_COMPILATION'])
    self.assertContained("Attempt to set a non-existent setting: 'ZBINARYEN_ASYNC_COMPILATION'", stderr)
    self.assertNotContained(' BINARYEN_ASYNC_COMPILATION', stderr)

  def test_dash_s_with_space(self):
    self.run_process([EMCC, test_file('hello_world.c'), '-s', 'EXPORT_ALL'])
    err = self.expect_fail([EMXX, test_file('hello_world.cpp'), '-s', 'EXPORTED_FUNCTIONS=foo'])
    self.assertContained('error: undefined exported symbol: "foo"', err)

  def test_dash_s_hex(self):
    self.run_process([EMCC, test_file('hello_world.c'), '-nostdlib', '-sERROR_ON_UNDEFINED_SYMBOLS=0'])
    # Ensure that 0x0 is parsed as a zero and not as the string '0x0'.
    self.run_process([EMCC, test_file('hello_world.c'), '-nostdlib', '-sERROR_ON_UNDEFINED_SYMBOLS=0x0'])

  def test_zeroinit(self):
    create_file('src.c', r'''
#include <stdio.h>
int buf[1048576];
int main() {
  printf("hello, world! %d\n", buf[123456]);
  return 0;
}
''')
    self.run_process([EMCC, 'src.c', '-O2'])
    size = os.path.getsize('a.out.wasm')
    # size should be much smaller than the size of that zero-initialized buffer
    self.assertLess(size, 123456 / 2)

  def test_canonicalize_nan_warning(self):
    create_file('src.cpp', r'''
#include <stdio.h>

union U {
  int x;
  float y;
} a;


int main() {
  a.x = 0x7FC01234;
  printf("%f\n", a.y);
  printf("0x%x\n", a.x);
  return 0;
}
''')

    self.run_process([EMXX, 'src.cpp', '-O1'])
    out = self.run_js('a.out.js')
    self.assertContained('nan\n', out)
    self.assertContained('0x7fc01234\n', out)

  def test_memory_growth_noasm(self):
    self.run_process([EMCC, test_file('hello_world.c'), '-O2', '-sALLOW_MEMORY_GROWTH'])
    src = read_file('a.out.js')
    assert 'use asm' not in src

  def test_EM_ASM_i64(self):
    expected = 'Invalid character 106("j") in readAsmConstArgs!'
    self.do_runf(test_file('other/test_em_asm_i64.cpp'),
                 expected_output=expected,
                 assert_returncode=NON_ZERO)

    self.set_setting('WASM_BIGINT')
    self.do_other_test('test_em_asm_i64.cpp')
    self.do_other_test('test_em_asm_i64.cpp', force_c=True)

  def test_eval_ctor_ordering(self):
    # ensure order of execution remains correct, even with a bad ctor
    def test(p1, p2, p3, last, expected):
      src = r'''
        #include <stdio.h>
        #include <stdlib.h>
        volatile int total = 0;
        struct C {
          C(int x) {
            volatile int y = x;
            y++;
            y--;
            if (y == 0xf) {
              // A printf can't be evalled ahead of time, so this will stop
              // us.
              printf("you can't eval me ahead of time\n");
            }
            total <<= 4;
            total += int(y);
          }
        };
        C __attribute__((init_priority(%d))) c1(0x5);
        C __attribute__((init_priority(%d))) c2(0x8);
        C __attribute__((init_priority(%d))) c3(%d);
        int main() {
          printf("total is 0x%%x.\n", total);
        }
      ''' % (p1, p2, p3, last)
      create_file('src.cpp', src)
      self.run_process([EMXX, 'src.cpp', '-O2', '-sEVAL_CTORS', '-profiling-funcs'])
      self.assertContained('total is %s.' % hex(expected), self.run_js('a.out.js'))
      shutil.copyfile('a.out.js', 'x' + hex(expected) + '.js')
      shutil.copyfile('a.out.wasm', 'x' + hex(expected) + '.wasm')
      return os.path.getsize('a.out.wasm')

    print('no bad ctor')
    first  = test(1000, 2000, 3000, 0xe, 0x58e) # noqa
    second = test(3000, 1000, 2000, 0xe, 0x8e5) # noqa
    third  = test(2000, 3000, 1000, 0xe, 0xe58) # noqa
    print(first, second, third)
    assert first == second and second == third
    print('with bad ctor')
    first  = test(1000, 2000, 3000, 0xf, 0x58f) # noqa; 2 will succeed
    second = test(3000, 1000, 2000, 0xf, 0x8f5) # noqa; 1 will succedd
    third  = test(2000, 3000, 1000, 0xf, 0xf58) # noqa; 0 will succeed
    print(first, second, third)
    self.assertLess(first, second)
    self.assertLess(second, third)

  @uses_canonical_tmp
  @with_env_modify({'EMCC_DEBUG': '1'})
  def test_eval_ctors_debug_output(self):
    create_file('lib.js', r'''
mergeInto(LibraryManager.library, {
external_thing: function() {}
});
''')
    create_file('src.cpp', r'''
extern "C" void external_thing();
struct C {
  C() { external_thing(); } // don't remove this!
};
C c;
int main() {}
    ''')
    err = self.run_process([EMXX, 'src.cpp', '--js-library', 'lib.js', '-O2', '-sEVAL_CTORS'], stderr=PIPE).stderr
    # logging should show we failed, and why
    self.assertNotContained('ctor_evaller: not successful', err)
    self.assertContained('stopping since could not eval: call import: env.external_thing', err)

  def test_override_js_execution_environment(self):
    create_file('main.cpp', r'''
      #include <emscripten.h>
      int main() {
        EM_ASM({
          out('environment is WEB? ' + ENVIRONMENT_IS_WEB);
          out('environment is WORKER? ' + ENVIRONMENT_IS_WORKER);
          out('environment is NODE? ' + ENVIRONMENT_IS_NODE);
          out('environment is SHELL? ' + ENVIRONMENT_IS_SHELL);
        });
      }
''')
    # use SINGLE_FILE since we don't want to depend on loading a side .wasm file on the environment in this test;
    # with the wrong env we have very odd failures
    self.run_process([EMXX, 'main.cpp', '-sSINGLE_FILE'])
    src = read_file('a.out.js')
    envs = ['web', 'worker', 'node', 'shell']
    for env in envs:
      for engine in config.JS_ENGINES:
        if engine == config.V8_ENGINE:
          continue # ban v8, weird failures
        actual = 'NODE' if engine == config.NODE_JS else 'SHELL'
        print(env, actual, engine)
        module = {'ENVIRONMENT': env}
        if env != actual:
          # avoid problems with arguments detection, which may cause very odd failures with the wrong environment code
          module['arguments'] = []
        curr = 'var Module = %s;\n' % str(module)
        print('    ' + curr)
        create_file('test.js', curr + src)
        seen = self.run_js('test.js', engine=engine, assert_returncode=NON_ZERO)
        self.assertContained('Module.ENVIRONMENT has been deprecated. To force the environment, use the ENVIRONMENT compile-time option (for example, -sENVIRONMENT=web or -sENVIRONMENT=node', seen)

  def test_override_c_environ(self):
    create_file('pre.js', r'''
      var Module = {
        preRun: [function() { ENV.hello = 'world'; ENV.LANG = undefined; }]
      };
    ''')
    create_file('src.cpp', r'''
      #include <stdlib.h>
      #include <stdio.h>
      int main() {
        printf("|%s|\n", getenv("hello"));
        printf("LANG is %s\n", getenv("LANG") ? "set" : "not set");
      }
    ''')
    self.run_process([EMXX, 'src.cpp', '--pre-js', 'pre.js'])
    output = self.run_js('a.out.js')
    self.assertContained('|world|', output)
    self.assertContained('LANG is not set', output)

    create_file('pre.js', r'''
      var Module = {
        preRun: [function(module) { module.ENV.hello = 'world' }]
      };
    ''')
    self.run_process([EMXX, 'src.cpp', '--pre-js', 'pre.js', '-sEXPORTED_RUNTIME_METHODS=ENV'])
    self.assertContained('|world|', self.run_js('a.out.js'))

    self.run_process([EMXX, 'src.cpp', '--pre-js', 'pre.js', '-sEXPORTED_RUNTIME_METHODS=ENV', '-sMODULARIZE'])
    output = self.run_process(config.NODE_JS + ['-e', 'require("./a.out.js")();'], stdout=PIPE, stderr=PIPE)
    self.assertContained('|world|', output.stdout)

  def test_warn_no_filesystem(self):
    error = 'Filesystem support (FS) was not included. The problem is that you are using files from JS, but files were not used from C/C++, so filesystem support was not auto-included. You can force-include filesystem support with -sFORCE_FILESYSTEM'

    self.run_process([EMCC, test_file('hello_world.c')])
    seen = self.run_js('a.out.js')
    self.assertNotContained(error, seen)

    def test(contents):
      create_file('src.cpp', r'''
  #include <stdio.h>
  #include <emscripten.h>
  int main() {
    EM_ASM({ %s });
    printf("hello, world!\n");
    return 0;
  }
  ''' % contents)
      self.run_process([EMXX, 'src.cpp'])
      self.assertContained(error, self.run_js('a.out.js', assert_returncode=NON_ZERO))

    # might appear in handwritten code
    test("FS.init()")
    test("FS.createPreloadedFile('waka waka, just warning check')")
    test("FS.createDataFile('waka waka, just warning check')")
    test("FS.analyzePath('waka waka, just warning check')")
    test("FS.loadFilesFromDB('waka waka, just warning check')")
    # might appear in filesystem code from a separate script tag
    test("Module['FS_createDataFile']('waka waka, just warning check')")
    test("Module['FS_createPreloadedFile']('waka waka, just warning check')")

    # text is in the source when needed, but when forcing FS, it isn't there
    self.run_process([EMXX, 'src.cpp'])
    self.assertContained(error, read_file('a.out.js'))
    self.run_process([EMXX, 'src.cpp', '-sFORCE_FILESYSTEM']) # forcing FS means no need
    self.assertNotContained(error, read_file('a.out.js'))
    self.run_process([EMXX, 'src.cpp', '-sASSERTIONS=0']) # no assertions, no need
    self.assertNotContained(error, read_file('a.out.js'))
    self.run_process([EMXX, 'src.cpp', '-O2']) # optimized, so no assertions
    self.assertNotContained(error, read_file('a.out.js'))

  def test_warn_module_print_err(self):
    error = 'was not exported. add it to EXPORTED_RUNTIME_METHODS (see the FAQ)'

    def test(contents, expected, args=[], assert_returncode=0):
      create_file('src.cpp', r'''
  #include <emscripten.h>
  int main() {
    EM_ASM({ %s });
    return 0;
  }
  ''' % contents)
      self.run_process([EMXX, 'src.cpp'] + args)
      self.assertContained(expected, self.run_js('a.out.js', assert_returncode=assert_returncode))

    # error shown (when assertions are on)
    test("Module.print('x')", error, assert_returncode=NON_ZERO)
    test("Module['print']('x')", error, assert_returncode=NON_ZERO)
    test("Module.printErr('x')", error, assert_returncode=NON_ZERO)
    test("Module['printErr']('x')", error, assert_returncode=NON_ZERO)

    # when exported, all good
    test("Module['print']('print'); Module['printErr']('err'); ", 'print\nerr', ['-sEXPORTED_RUNTIME_METHODS=print,printErr'])

  def test_warn_unexported_main(self):
    WARNING = 'main() is in the input files, but "_main" is not in EXPORTED_FUNCTIONS, which means it may be eliminated as dead code. Export it if you want main() to run.'

    proc = self.run_process([EMCC, test_file('hello_world.c'), '-sEXPORTED_FUNCTIONS=[]'], stderr=PIPE)
    self.assertContained(WARNING, proc.stderr)

  def test_source_file_with_fixed_language_mode(self):
    create_file('src_tmp_fixed_lang', '''
#include <string>
#include <iostream>

int main() {
  std::cout << "Test_source_fixed_lang_hello" << std::endl;
  return 0;
}
    ''')
    self.run_process([EMXX, '-Wall', '-x', 'c++', 'src_tmp_fixed_lang'])
    self.assertContained('Test_source_fixed_lang_hello', self.run_js('a.out.js'))

    stderr = self.expect_fail([EMXX, '-Wall', 'src_tmp_fixed_lang'])
    self.assertContained('unknown file type: src_tmp_fixed_lang', stderr)

  def test_disable_inlining(self):
    create_file('test.c', r'''
#include <stdio.h>

void foo() {
  printf("foo\n");
}

int main() {
  foo();
  return 0;
}
''')

    # Without the 'INLINING_LIMIT', -O2 inlines foo()
    cmd = [EMCC, '-c', 'test.c', '-O2', '-o', 'test.o', '-sINLINING_LIMIT', '-flto']
    self.run_process(cmd)
    # If foo() had been wrongly inlined above, internalizing foo and running
    # global DCE makes foo DCE'd
    opts = ['-internalize', '-internalize-public-api-list=main', '-globaldce']
    self.run_process([shared.LLVM_OPT] + opts + ['test.o', '-o', 'test2.o'])

    # To this test to be successful, foo() shouldn't have been inlined above and
    # foo() should be in the function list
    output = self.run_process([shared.EM_NM, 'test2.o'], stdout=PIPE).stdout
    self.assertContained('foo', output)

  def test_output_eol(self):
    for params in [[], ['--proxy-to-worker'], ['--proxy-to-worker', '-sWASM=0']]:
      for output_suffix in ['html', 'js']:
        for eol in ['windows', 'linux']:
          files = ['a.js']
          if output_suffix == 'html':
            files += ['a.html']
          cmd = [EMCC, test_file('hello_world.c'), '-o', 'a.' + output_suffix, '--output_eol', eol] + params
          self.run_process(cmd)
          for f in files:
            print(str(cmd) + ' ' + str(params) + ' ' + eol + ' ' + f)
            self.assertExists(f)
            if eol == 'linux':
              expected_ending = '\n'
            else:
              expected_ending = '\r\n'

            ret = line_endings.check_line_endings(f, expect_only=expected_ending)
            assert ret == 0

          for f in files:
            try_delete(f)

  def test_binaryen_names(self):
    sizes = {}
    for args, expect_names in [
        ([], False),
        (['-g'], True),
        (['-O1'], False),
        (['-O2'], False),
        (['-O2', '-g'], True),
        (['-O2', '-g1'], False),
        (['-O2', '-g2'], True),
        (['-O2', '--profiling'], True),
        (['-O2', '--profiling-funcs'], True),
      ]:
      print(args, expect_names)
      try_delete('a.out.js')
      # we use dlmalloc here, as emmalloc has a bunch of asserts that contain the text "malloc" in
      # them, which makes counting harder
      self.run_process([EMXX, test_file('hello_world.cpp')] + args + ['-sMALLOC="dlmalloc"', '-sEXPORTED_FUNCTIONS=_main,_malloc'])
      code = read_binary('a.out.wasm')
      if '-g' in args:
        # With -g we get full dwarf info which means we there are many occurances of malloc
        self.assertGreater(code.count(b'malloc'), 2)
      else:
        if expect_names:
          # name section adds the name of malloc (there is also another one for the export)
          self.assertEqual(code.count(b'malloc'), 2)
        else:
          # should be just malloc for the export
          self.assertEqual(code.count(b'malloc'), 1)
      sizes[str(args)] = os.path.getsize('a.out.wasm')
    print(sizes)
    # when -profiling-funcs, the size increases due to function names
    self.assertLess(sizes["['-O2']"], sizes["['-O2', '--profiling-funcs']"])

  def test_binaryen_warn_mem(self):
    # if user changes INITIAL_MEMORY at runtime, the wasm module may not accept the memory import if
    # it is too big/small
    create_file('pre.js', 'var Module = { INITIAL_MEMORY: 50 * 1024 * 1024 };\n')
    self.run_process([EMXX, test_file('hello_world.cpp'), '-sINITIAL_MEMORY=' + str(16 * 1024 * 1024), '--pre-js', 'pre.js', '-sWASM_ASYNC_COMPILATION=0', '-sIMPORTED_MEMORY'])
    out = self.run_js('a.out.js', assert_returncode=NON_ZERO)
    self.assertContained('LinkError', out)
    self.assertContained('Memory size incompatibility issues may be due to changing INITIAL_MEMORY at runtime to something too large. Use ALLOW_MEMORY_GROWTH to allow any size memory (and also make sure not to set INITIAL_MEMORY at runtime to something smaller than it was at compile time).', out)
    self.assertNotContained('hello, world!', out)
    # and with memory growth, all should be good
    self.run_process([EMXX, test_file('hello_world.cpp'), '-sINITIAL_MEMORY=' + str(16 * 1024 * 1024), '--pre-js', 'pre.js', '-sALLOW_MEMORY_GROWTH', '-sWASM_ASYNC_COMPILATION=0', '-sIMPORTED_MEMORY'])
    self.assertContained('hello, world!', self.run_js('a.out.js'))

  def test_memory_size(self):
    for args, expect_initial, expect_max in [
        ([], 320, 320),
        (['-sALLOW_MEMORY_GROWTH'], 320, 32768),
        (['-sALLOW_MEMORY_GROWTH', '-sMAXIMUM_MEMORY=40MB'], 320, 640),
      ]:
      cmd = [EMCC, test_file('hello_world.c'), '-O2', '-sINITIAL_MEMORY=20MB'] + args
      print(' '.join(cmd))
      self.run_process(cmd)
      wat = self.get_wasm_text('a.out.wasm')
      memories = [l for l in wat.splitlines() if '(memory ' in l]
      self.assertEqual(len(memories), 2)
      line = memories[0]
      parts = line.strip().replace('(', '').replace(')', '').split()
      print(parts)
      self.assertEqual(parts[2], str(expect_initial))
      self.assertEqual(parts[3], str(expect_max))

  def test_invalid_mem(self):
    # A large amount is fine, multiple of 16MB or not
    self.run_process([EMCC, test_file('hello_world.c'), '-sINITIAL_MEMORY=33MB'])
    self.run_process([EMCC, test_file('hello_world.c'), '-sINITIAL_MEMORY=32MB'])

    # A tiny amount is fine in wasm
    self.run_process([EMCC, test_file('hello_world.c'), '-sINITIAL_MEMORY=65536', '-sTOTAL_STACK=1024'])
    # And the program works!
    self.assertContained('hello, world!', self.run_js('a.out.js'))

    # Must be a multiple of 64KB
    ret = self.expect_fail([EMCC, test_file('hello_world.c'), '-sINITIAL_MEMORY=33554433']) # 32MB + 1 byte
    self.assertContained('INITIAL_MEMORY must be a multiple of WebAssembly page size (64KiB)', ret)

    self.run_process([EMCC, test_file('hello_world.c'), '-sMAXIMUM_MEMORY=33MB', '-sALLOW_MEMORY_GROWTH'])

    ret = self.expect_fail([EMCC, test_file('hello_world.c'), '-sMAXIMUM_MEMORY=34603009', '-sALLOW_MEMORY_GROWTH']) # 33MB + 1 byte
    self.assertContained('MAXIMUM_MEMORY must be a multiple of WebAssembly page size (64KiB)', ret)

  def test_invalid_memory_max(self):
    err = self.expect_fail([EMCC, '-Werror', test_file('hello_world.c'), '-sMAXIMUM_MEMORY=41943040'])
    self.assertContained('emcc: error: MAXIMUM_MEMORY is only meaningful with ALLOW_MEMORY_GROWTH', err)

  def test_dasho_invalid_dir(self):
    ret = self.expect_fail([EMCC, test_file('hello_world.c'), '-o', Path('NONEXISTING_DIRECTORY/out.js')])
    self.assertContained('specified output file (NONEXISTING_DIRECTORY%sout.js) is in a directory that does not exist' % os.path.sep, ret)

  def test_dasho_is_dir(self):
    ret = self.expect_fail([EMCC, test_file('hello_world.c'), '-o', '.'])
    self.assertContained('emcc: error: cannot write output file `.`: Is a directory', ret)

    ret = self.expect_fail([EMCC, test_file('hello_world.c'), '-o', '.', '--oformat=wasm'])
    self.assertContained('wasm-ld: error: cannot open output file .:', ret)
    # Linux/Mac and Windows's error messages are slightly different
    self.assertContained(['Is a directory', 'is a directory'], ret)

    ret = self.expect_fail([EMCC, test_file('hello_world.c'), '-o', '.', '--oformat=html'])
    self.assertContained('emcc: error: cannot write output file:', ret)
    # Linux/Mac and Windows's error codes and messages are different
    self.assertContained(['Is a directory', 'Permission denied'], ret)

  def test_binaryen_ctors(self):
    # ctor order must be identical to js builds, deterministically
    create_file('src.cpp', r'''
      #include <stdio.h>
      struct A {
        A() { puts("constructing A!"); }
      };
      A a;
      struct B {
        B() { puts("constructing B!"); }
      };
      B b;
      int main() {}
    ''')
    self.run_process([EMXX, 'src.cpp'])
    correct = self.run_js('a.out.js')
    for args in [[], ['-sRELOCATABLE']]:
      print(args)
      self.run_process([EMXX, 'src.cpp', '-o', 'b.out.js'] + args)
      seen = self.run_js('b.out.js')
      assert correct == seen, correct + '\n vs \n' + seen

  # test debug info and debuggability of JS output
  def test_binaryen_debug(self):
    for args, expect_dash_g, expect_emit_text, expect_clean_js, expect_whitespace_js, expect_closured in [
        (['-O0'], False, False, False, True, False),
        (['-O0', '-g1'], False, False, False, True, False),
        (['-O0', '-g2'], True, False, False, True, False), # in -g2+, we emit -g to asm2wasm so function names are saved
        (['-O0', '-g'], True, True, False, True, False),
        (['-O0', '--profiling-funcs'], True, False, False, True, False),
        (['-O1'],        False, False, False, True, False),
        (['-O2'],        False, False, True,  False, False),
        (['-O2', '-g1'], False, False, True,  True, False),
        (['-O2', '-g'],  True,  True,  False, True, False),
        (['-O2', '--closure=1'],         False, False, True, False, True),
        (['-O2', '--closure=1', '-g1'],  False, False, True, True,  True),
      ]:
      print(args, expect_dash_g, expect_emit_text)
      try_delete('a.out.wat')
      cmd = [EMXX, test_file('hello_world.cpp')] + args
      print(' '.join(cmd))
      self.run_process(cmd)
      js = read_file('a.out.js')
      assert expect_clean_js == ('// ' not in js), 'cleaned-up js must not have comments'
      assert expect_whitespace_js == ('{\n  ' in js), 'whitespace-minified js must not have excess spacing'
      assert expect_closured == ('var a;' in js or 'var a,' in js or 'var a=' in js or 'var a ' in js), 'closured js must have tiny variable names'

  @uses_canonical_tmp
  def test_binaryen_ignore_implicit_traps(self):
    sizes = []
    with env_modify({'EMCC_DEBUG': '1'}):
      for args, expect in [
          ([], False),
          (['-sBINARYEN_IGNORE_IMPLICIT_TRAPS'], True),
        ]:
        print(args, expect)
        cmd = [EMXX, test_file('hello_libcxx.cpp'), '-O3'] + args
        print(' '.join(cmd))
        err = self.run_process(cmd, stdout=PIPE, stderr=PIPE).stderr
        self.assertContainedIf('--ignore-implicit-traps ', err, expect)
        sizes.append(os.path.getsize('a.out.wasm'))
    print('sizes:', sizes)
    # sizes must be different, as the flag has an impact
    self.assertEqual(len(set(sizes)), 2)

  def test_binaryen_passes_extra(self):
    def build(args=[]):
      return self.run_process([EMXX, test_file('hello_world.cpp'), '-O3'] + args, stdout=PIPE).stdout

    build()
    base_size = os.path.getsize('a.out.wasm')
    out = build(['-sBINARYEN_EXTRA_PASSES="--metrics"'])
    # and --metrics output appears
    self.assertContained('[funcs]', out)
    # adding --metrics should not affect code size
    self.assertEqual(base_size, os.path.getsize('a.out.wasm'))

  def check_expected_size_in_file(self, desc, filename, size):
    if common.EMTEST_REBASELINE:
      with open(filename, 'w') as f:
        f.write(f'{size}\n')
    size_slack = 0.05
    expected_size = int(read_file(filename).strip())
    delta = size - expected_size
    ratio = abs(delta) / float(expected_size)
    print('  seen %s size: %d (expected: %d) (delta: %d), ratio to expected: %f' % (desc, size, expected_size, delta, ratio))
    self.assertLess(ratio, size_slack)

  def run_metadce_test(self, filename, args=[], expected_exists=[], expected_not_exists=[], check_size=True,
                       check_sent=True, check_imports=True, check_exports=True, check_funcs=True):

    # in -Os, -Oz, we remove imports wasm doesn't need
    print('Running metadce test: %s:' % filename, args, expected_exists,
          expected_not_exists, check_sent, check_imports, check_exports, check_funcs)
    filename = test_file('other/metadce', filename)
    expected_basename = test_file('other/metadce', self.id().split('.')[-1])

    # Run once without closure and parse output to find asmLibraryArg
    build_cmd = [compiler_for(filename), filename] + args + self.get_emcc_args()
    self.run_process(build_cmd + ['-g2'])
    # find the imports we send from JS
    js = read_file('a.out.js')
    start = js.find('asmLibraryArg = ')
    assert(start != -1)
    end = js.find('}', start)
    assert(end != -1)
    start = js.find('{', start)
    assert(start != -1)
    relevant = js[start + 2:end - 1]
    relevant = relevant.replace(' ', '').replace('"', '').replace("'", '').split(',')
    sent = [x.split(':')[0].strip() for x in relevant]
    sent = [x for x in sent if x]
    sent.sort()

    self.run_process(build_cmd + ['--profiling-funcs', '--closure=1'])

    for exists in expected_exists:
      self.assertIn(exists, sent)
    for not_exists in expected_not_exists:
      self.assertNotIn(not_exists, sent)

    if check_size:
      # measure the wasm size without the name section
      self.run_process([wasm_opt, 'a.out.wasm', '--strip-debug', '--all-features', '-o', 'a.out.nodebug.wasm'])
      wasm_size = os.path.getsize('a.out.nodebug.wasm')
      size_file = expected_basename + '.size'
      js_size = os.path.getsize('a.out.js')
      if self.get_setting('USE_PTHREADS'):
        js_size += os.path.getsize('a.out.worker.js')
      js_size_file = expected_basename + '.jssize'
      self.check_expected_size_in_file('wasm', size_file, wasm_size)
      self.check_expected_size_in_file('js', js_size_file, js_size)

    imports, exports, funcs = self.parse_wasm('a.out.wasm')
    imports.sort()
    exports.sort()
    funcs.sort()

    # filter out _NNN suffixed that can be the result of bitcode linking when
    # internal symbol names collide.
    def strip_numeric_suffixes(funcname):
      parts = funcname.split('_')
      while parts:
        if parts[-1].isdigit():
          parts.pop()
        else:
          break
      return '_'.join(parts)

    funcs = [strip_numeric_suffixes(f) for f in funcs]

    if check_sent:
      sent_file = expected_basename + '.sent'
      sent_data = '\n'.join(sent) + '\n'
      self.assertFileContents(sent_file, sent_data)

    if check_imports:
      filename = expected_basename + '.imports'
      data = '\n'.join(imports) + '\n'
      self.assertFileContents(filename, data)

    if check_exports:
      filename = expected_basename + '.exports'
      data = '\n'.join(exports) + '\n'
      self.assertFileContents(filename, data)

    if check_funcs:
      filename = expected_basename + '.funcs'
      data = '\n'.join(funcs) + '\n'
      self.assertFileContents(filename, data)

  @parameterized({
    'O0': ([],      [], ['waka']), # noqa
    'O1': (['-O1'], [], ['waka']), # noqa
    'O2': (['-O2'], [], ['waka']), # noqa
    # in -O3, -Os and -Oz we metadce, and they shrink it down to the minimal output we want
    'O3': (['-O3'], [], []), # noqa
    'Os': (['-Os'], [], []), # noqa
    'Oz': (['-Oz'], [], []), # noqa
    'Os_mr': (['-Os', '-sMINIMAL_RUNTIME'], [], [], 74), # noqa
    # EVAL_CTORS also removes the __wasm_call_ctors function
    'Oz-ctors': (['-Oz', '-sEVAL_CTORS'], [], []), # noqa
  })
  def test_metadce_minimal(self, *args):
    self.set_setting('INCOMING_MODULE_JS_API', [])
    self.run_metadce_test('minimal.c', *args)

  @node_pthreads
  def test_metadce_minimal_pthreads(self):
    self.run_metadce_test('minimal_main.c', ['-Oz', '-sUSE_PTHREADS', '-sPROXY_TO_PTHREAD'])

  @parameterized({
    'noexcept': (['-O2'],                    [], ['waka']), # noqa
    # exceptions increases code size significantly
    'except':   (['-O2', '-fexceptions'],    [], ['waka']), # noqa
    # exceptions does not pull in demangling by default, which increases code size
    'mangle':   (['-O2', '-fexceptions',
                  '-sDEMANGLE_SUPPORT'], [], ['waka']), # noqa
    # Wasm EH's code size increase is smaller than that of Emscripten EH
    'except_wasm':   (['-O2', '-fwasm-exceptions'], [], ['waka']), # noqa
    # eval_ctors 1 can partially optimize, but runs into getenv() for locale
    # code. mode 2 ignores those and fully optimizes out the ctors
    'ctors1':    (['-O2', '-sEVAL_CTORS'],   [], ['waka']), # noqa
    'ctors2':    (['-O2', '-sEVAL_CTORS=2'], [], ['waka']), # noqa
  })
  def test_metadce_cxx(self, *args):
    # do not check functions in this test as there are a lot of libc++ functions
    # pulled in here, and small LLVM backend changes can affect their size and
    # lead to different inlining decisions which add or remove a function
    self.run_metadce_test('hello_libcxx.cpp', *args, check_funcs=False)

  @parameterized({
    'O0': ([],      [], ['waka']), # noqa
    'O1': (['-O1'], [], ['waka']), # noqa
    'O2': (['-O2'], [], ['waka']), # noqa
    'O3': (['-O3'], [], []), # noqa; in -O3, -Os and -Oz we metadce
    'Os': (['-Os'], [], []), # noqa
    'Oz': (['-Oz'], [], []), # noqa
    # finally, check what happens when we export nothing. wasm should be almost empty
    'export_nothing':
          (['-Os', '-sEXPORTED_FUNCTIONS=[]'],    [], []), # noqa
    # we don't metadce with linkable code! other modules may want stuff
    # TODO(sbc): Investivate why the number of exports is order of magnitude
    # larger for wasm backend.
    # Disabled while llvm change rolls in
    #'main_module_2': (['-O3', '-sMAIN_MODULE=2'], [], []), # noqa
  })
  def test_metadce_hello(self, *args):
    self.run_metadce_test('hello_world.cpp', *args)

  @parameterized({
    'O3':                 ('mem.c', ['-O3'],
                           [], []),         # noqa
    # argc/argv support code etc. is in the wasm
    'O3_standalone':      ('mem.c', ['-O3', '-sSTANDALONE_WASM'],
                           [], []),         # noqa
    # without argc/argv, no support code for them is emitted
    'O3_standalone_narg': ('mem_no_argv.c', ['-O3', '-sSTANDALONE_WASM'],
                           [], []),         # noqa
    # without main, no support code for argc/argv is emitted either
    'O3_standalone_lib':  ('mem_no_main.c', ['-O3', '-sSTANDALONE_WASM', '--no-entry'],
                           [], []),         # noqa
    # Growth support code is in JS, no significant change in the wasm
    'O3_grow':            ('mem.c', ['-O3', '-sALLOW_MEMORY_GROWTH'],
                           [], []),         # noqa
    # Growth support code is in the wasm
    'O3_grow_standalone': ('mem.c', ['-O3', '-sALLOW_MEMORY_GROWTH', '-sSTANDALONE_WASM'],
                           [], []),         # noqa
    # without argc/argv, no support code for them is emitted, even with lto
    'O3_standalone_narg_flto':
                          ('mem_no_argv.c', ['-O3', '-sSTANDALONE_WASM', '-flto'],
                           [], []),         # noqa
  })
  def test_metadce_mem(self, filename, *args):
    self.run_metadce_test(filename, *args)

  @parameterized({
    'O3':                 ('libcxxabi_message.cpp', ['-O3'],
                           [], []), # noqa
    # argc/argv support code etc. is in the wasm
    'O3_standalone':      ('libcxxabi_message.cpp', ['-O3', '-sSTANDALONE_WASM'],
                           [], []), # noqa
  })
  def test_metadce_libcxxabi_message(self, filename, *args):
    self.run_metadce_test(filename, *args)

  # ensures runtime exports work, even with metadce
  @parameterized({
    '': (False,),
    'legacy': (True,)
  })
  def test_exported_runtime_methods_metadce(self, use_legacy_name):
    exports = ['stackSave', 'stackRestore', 'stackAlloc', 'FS']
    setting_name = 'EXPORTED_RUNTIME_METHODS'
    if use_legacy_name:
      setting_name = 'EXTRA_EXPORTED_RUNTIME_METHODS'
    err = self.run_process([EMXX, test_file('hello_world.cpp'), '-Os', '-s%s=%s' % (setting_name, ','.join(exports))], stderr=PIPE).stderr
    if use_legacy_name:
      self.assertContained('warning: EXTRA_EXPORTED_RUNTIME_METHODS is deprecated, please use EXPORTED_RUNTIME_METHODS instead [-Wdeprecated]', err)
    js = read_file('a.out.js')
    for export in exports:
      self.assertContained(f'Module["{export}"]', js)

  def test_legalize_js_ffi(self):
    # test disabling of JS FFI legalization
    for (args, js_ffi) in [
        (['-sLEGALIZE_JS_FFI=1', '-sSIDE_MODULE', '-O1', '-sEXPORT_ALL'], True),
        (['-sLEGALIZE_JS_FFI=0', '-sSIDE_MODULE', '-O1', '-sEXPORT_ALL'], False),
        (['-sLEGALIZE_JS_FFI=0', '-sSIDE_MODULE', '-O0', '-sEXPORT_ALL'], False),
        (['-sLEGALIZE_JS_FFI=0', '-sWARN_ON_UNDEFINED_SYMBOLS=0', '-O0'], False),
      ]:
      if '-sSIDE_MODULE' in args:
        continue
      print(args)
      try_delete('a.out.wasm')
      cmd = [EMCC, test_file('other/ffi.c'), '-g', '-o', 'a.out.wasm'] + args
      print(' '.join(cmd))
      self.run_process(cmd)
      text = self.get_wasm_text('a.out.wasm')
      # remove internal comments and extra whitespace
      text = re.sub(r'\(;[^;]+;\)', '', text)
      text = re.sub(r'\$var\$*.', '', text)
      text = re.sub(r'param \$\d+', 'param ', text)
      text = re.sub(r' +', ' ', text)
      # TODO: remove the unecessary ".*" in e_* regexs after binaryen #2510 lands
      e_add_f32 = re.search(r'func \$_?add_f .*\(param f32\) \(param f32\) \(result f32\)', text)
      i_i64_i32 = re.search(r'import .*"_?import_ll" .*\(param i32 i32\) \(result i32\)', text)
      i_f32_f64 = re.search(r'import .*"_?import_f" .*\(param f64\) \(result f64\)', text)
      i_i64_i64 = re.search(r'import .*"_?import_ll" .*\(param i64\) \(result i64\)', text)
      i_f32_f32 = re.search(r'import .*"_?import_f" .*\(param f32\) \(result f32\)', text)
      e_i64_i32 = re.search(r'func \$_?add_ll .*\(param i32\) \(param i32\) \(param i32\) \(param i32\) \(result i32\)', text)
      e_f32_f64 = re.search(r'func \$legalstub\$_?add_f .*\(param f64\) \(param f64\) \(result f64\)', text)
      e_i64_i64 = re.search(r'func \$_?add_ll .*\(param i64\) \(param i64\) \(result i64\)', text)
      assert e_add_f32, 'add_f export missing'
      if js_ffi:
        assert i_i64_i32,     'i64 not converted to i32 in imports'
        assert i_f32_f64,     'f32 not converted to f64 in imports'
        assert not i_i64_i64, 'i64 not converted to i32 in imports'
        assert not i_f32_f32, 'f32 not converted to f64 in imports'
        assert e_i64_i32,     'i64 not converted to i32 in exports'
        assert not e_f32_f64, 'f32 not converted to f64 in exports'
        assert not e_i64_i64, 'i64 not converted to i64 in exports'
      else:
        assert not i_i64_i32, 'i64 converted to i32 in imports'
        assert not i_f32_f64, 'f32 converted to f64 in imports'
        assert i_i64_i64,     'i64 converted to i32 in imports'
        assert i_f32_f32,     'f32 converted to f64 in imports'
        assert not e_i64_i32, 'i64 converted to i32 in exports'
        assert not e_f32_f64, 'f32 converted to f64 in exports'
        assert e_i64_i64,     'i64 converted to i64 in exports'

  def test_no_legalize_js_ffi(self):
    # test minimal JS FFI legalization for invoke and dyncalls
    for (args, js_ffi) in [
        (['-sLEGALIZE_JS_FFI=0', '-sMAIN_MODULE=2', '-O3', '-sDISABLE_EXCEPTION_CATCHING=0'], False),
      ]:
      print(args)
      try_delete('a.out.wasm')
      with env_modify({'EMCC_FORCE_STDLIBS': 'libc++'}):
        cmd = [EMXX, test_file('other/noffi.cpp'), '-g', '-o', 'a.out.js'] + args
      print(' '.join(cmd))
      self.run_process(cmd)
      text = self.get_wasm_text('a.out.wasm')
      # remove internal comments and extra whitespace
      text = re.sub(r'\(;[^;]+;\)', '', text)
      text = re.sub(r'\$var\$*.', '', text)
      text = re.sub(r'param \$\d+', 'param ', text)
      text = re.sub(r' +', ' ', text)
      # print("text: %s" % text)
      i_legalimport_i64 = re.search(r'\(import.*\$legalimport\$invoke_j.*', text)
      e_legalstub_i32 = re.search(r'\(func.*\$legalstub\$dyn.*\(result i32\)', text)
      assert i_legalimport_i64, 'legal import not generated for invoke call'
      assert e_legalstub_i32, 'legal stub not generated for dyncall'

  def test_export_aliasee(self):
    # build side module
    args = ['-sSIDE_MODULE']
    cmd = [EMCC, test_file('other/alias/side.c'), '-g', '-o', 'side.wasm'] + args
    print(' '.join(cmd))
    self.run_process(cmd)

    # build main module
    args = ['-g', '-sEXPORTED_FUNCTIONS=_main,_foo', '-sMAIN_MODULE=2', '-sEXIT_RUNTIME', '-lnodefs.js']
    cmd = [EMCC, test_file('other/alias/main.c'), '-o', 'main.js'] + args
    print(' '.join(cmd))
    self.run_process(cmd)

    # run the program
    self.assertContained('success', self.run_js('main.js'))

  def test_sysconf_phys_pages(self):
    def run(args, expected):
      cmd = [EMCC, test_file('unistd/sysconf_phys_pages.c')] + args
      print(str(cmd))
      self.run_process(cmd)
      result = self.run_js('a.out.js').strip()
      self.assertEqual(result, f'{expected}, errno: 0')

    run([], 256)
    run(['-sINITIAL_MEMORY=32MB'], 512)
    run(['-sINITIAL_MEMORY=32MB', '-sALLOW_MEMORY_GROWTH'], (2 * 1024 * 1024 * 1024) // webassembly.WASM_PAGE_SIZE)
    run(['-sINITIAL_MEMORY=32MB', '-sALLOW_MEMORY_GROWTH', '-sWASM=0'], (2 * 1024 * 1024 * 1024) // webassembly.WASM_PAGE_SIZE)

  def test_wasm_target_and_STANDALONE_WASM(self):
    # STANDALONE_WASM means we never minify imports and exports.
    for opts, potentially_expect_minified_exports_and_imports in (
      ([],                               False),
      (['-sSTANDALONE_WASM'],        False),
      (['-O2'],                          False),
      (['-O3'],                          True),
      (['-O3', '-sSTANDALONE_WASM'], False),
      (['-Os'],                          True),
    ):
      # targeting .wasm (without .js) means we enable STANDALONE_WASM automatically, and don't minify imports/exports
      for target in ('out.js', 'out.wasm'):
        expect_minified_exports_and_imports = potentially_expect_minified_exports_and_imports and target.endswith('.js')
        standalone = target.endswith('.wasm') or 'STANDALONE_WASM' in opts
        print(opts, potentially_expect_minified_exports_and_imports, target, ' => ', expect_minified_exports_and_imports, standalone)

        self.clear()
        self.run_process([EMXX, test_file('hello_world.cpp'), '-o', target] + opts)
        self.assertExists('out.wasm')
        if target.endswith('.wasm'):
          # only wasm requested
          self.assertNotExists('out.js')
        wat = self.get_wasm_text('out.wasm')
        wat_lines = wat.split('\n')
        exports = [line.strip().split(' ')[1].replace('"', '') for line in wat_lines if "(export " in line]
        imports = [line.strip().split(' ')[2].replace('"', '') for line in wat_lines if "(import " in line]
        exports_and_imports = exports + imports
        print('  exports', exports)
        print('  imports', imports)
        if expect_minified_exports_and_imports:
          assert 'a' in exports_and_imports
        else:
          assert 'a' not in exports_and_imports
        if standalone:
          assert 'fd_write' in exports_and_imports, 'standalone mode preserves import names for WASI APIs'
        # verify the wasm runs with the JS
        if target.endswith('.js'):
          self.assertContained('hello, world!', self.run_js('out.js'))
        # verify a standalone wasm
        if standalone:
          for engine in config.WASM_ENGINES:
            print(engine)
            self.assertContained('hello, world!', self.run_js('out.wasm', engine=engine))

  def test_side_module_naming(self):
    # SIDE_MODULE should work with any arbirary filename
    for opts, target in [([], 'a.out.wasm'),
                         (['-o', 'lib.wasm'], 'lib.wasm'),
                         (['-o', 'lib.so'], 'lib.so'),
                         (['-o', 'foo.bar'], 'foo.bar')]:
      # specified target
      print('building: ' + target)
      self.clear()
      self.run_process([EMCC, test_file('hello_world.c'), '-sSIDE_MODULE', '-Werror'] + opts)
      for x in os.listdir('.'):
        self.assertFalse(x.endswith('.js'))
      self.assertTrue(building.is_wasm_dylib(target))

      create_file('main.c', '')
      self.run_process([EMCC, '-sMAIN_MODULE=2', 'main.c', '-Werror', target])
      self.run_js('a.out.js')

  def test_side_module_missing(self):
    self.run_process([EMCC, test_file('hello_world.c'), '-sSIDE_MODULE', '-o', 'libside1.wasm'])
    self.run_process([EMCC, test_file('hello_world.c'), '-sSIDE_MODULE', '-o', 'libside2.wasm', 'libside1.wasm'])
    # When linking against `libside2.wasm` (which depends on libside1.wasm) that library path is used
    # to locate `libside1.wasm`.  Expect the link to fail with an unmodified library path.
    err = self.expect_fail([EMCC, '-sMAIN_MODULE=2', test_file('hello_world.c'), 'libside2.wasm'])
    self.assertContained('libside2.wasm: shared library dependency not found: `libside1.wasm`', err)

    # But succeed if `.` is added the library path.
    self.run_process([EMCC, '-sMAIN_MODULE=2', test_file('hello_world.c'), '-L.', 'libside2.wasm'])

  def test_side_module_transitive_deps(self):
    # Build three side modules in a dependency chain
    self.run_process([EMCC, test_file('hello_world.c'), '-sSIDE_MODULE', '-o', 'libside1.wasm'])
    self.run_process([EMCC, test_file('hello_world.c'), '-sSIDE_MODULE', '-o', 'libside2.wasm', 'libside1.wasm'])
    self.run_process([EMCC, test_file('hello_world.c'), '-sSIDE_MODULE', '-o', 'libside3.wasm', 'libside2.wasm'])

    # Link should succeed if and only if the end of the chain can be found
    final_link = [EMCC, '-sMAIN_MODULE=2', test_file('hello_world.c'), '-L.', 'libside3.wasm']
    self.run_process(final_link)
    os.remove('libside1.wasm')
    err = self.expect_fail(final_link)
    self.assertContained('error: libside2.wasm: shared library dependency not found: `libside1.wasm`', err)

  def test_side_module_folder_deps(self):
    # Build side modules in a subfolder
    os.mkdir('subdir')
    self.run_process([EMCC, test_file('hello_world.c'), '-sSIDE_MODULE', '-o', 'subdir/libside1.so'])
    self.run_process([EMCC, test_file('hello_world.c'), '-sSIDE_MODULE', '-o', 'subdir/libside2.so', '-L', 'subdir', '-lside1'])
    self.run_process([EMCC, test_file('hello_world.c'), '-sMAIN_MODULE', '-o', 'main.js', '-L', 'subdir', '-lside2'])

  @is_slow_test
  def test_lto(self):
    # test building of non-wasm-object-files libraries, building with them, and running them

    src = test_file('hello_libcxx.cpp')
    # test codegen in lto mode, and compare to normal (wasm object) mode
    for args in [[], ['-O1'], ['-O2'], ['-O3'], ['-Os'], ['-Oz']]:
      print(args)

      print('wasm in object')
      self.run_process([EMXX, src] + args + ['-c', '-o', 'hello_obj.o'])
      self.assertTrue(building.is_wasm('hello_obj.o'))
      self.assertFalse(building.is_bitcode('hello_obj.o'))

      print('bitcode in object')
      self.run_process([EMXX, src] + args + ['-c', '-o', 'hello_bitcode.o', '-flto'])
      self.assertFalse(building.is_wasm('hello_bitcode.o'))
      self.assertTrue(building.is_bitcode('hello_bitcode.o'))

      print('use bitcode object (LTO)')
      self.run_process([EMXX, 'hello_bitcode.o'] + args + ['-flto'])
      self.assertContained('hello, world!', self.run_js('a.out.js'))
      print('use bitcode object (non-LTO)')
      self.run_process([EMXX, 'hello_bitcode.o'] + args)
      self.assertContained('hello, world!', self.run_js('a.out.js'))

      print('use native object (LTO)')
      self.run_process([EMXX, 'hello_obj.o'] + args + ['-flto'])
      self.assertContained('hello, world!', self.run_js('a.out.js'))
      print('use native object (non-LTO)')
      self.run_process([EMXX, 'hello_obj.o'] + args)
      self.assertContained('hello, world!', self.run_js('a.out.js'))

  @parameterized({
    'noexcept': [],
    'except': ['-sDISABLE_EXCEPTION_CATCHING=0'],
    'except_wasm': ['-fwasm-exceptions']
  })
  def test_lto_libcxx(self, *args):
    self.run_process([EMXX, test_file('hello_libcxx.cpp'), '-flto'] + list(args))

  def test_lto_flags(self):
    for flags, expect_bitcode in [
      ([], False),
      (['-flto'], True),
      (['-flto=thin'], True),
      (['-sWASM_OBJECT_FILES=0'], True),
      (['-sWASM_OBJECT_FILES'], False),
    ]:
      self.run_process([EMXX, test_file('hello_world.cpp')] + flags + ['-c', '-o', 'a.o'])
      seen_bitcode = building.is_bitcode('a.o')
      self.assertEqual(expect_bitcode, seen_bitcode, 'must emit LTO-capable bitcode when flags indicate so (%s)' % str(flags))

  # We have LTO tests covered in 'wasmltoN' targets in test_core.py, but they
  # don't run as a part of Emscripten CI, so we add a separate LTO test here.
  @requires_v8
  def test_lto_wasm_exceptions(self):
    self.set_setting('EXCEPTION_DEBUG')
    self.emcc_args += ['-fwasm-exceptions', '-flto']
    self.v8_args.append('--experimental-wasm-eh')
    self.do_run_from_file(test_file('core/test_exceptions.cpp'), test_file('core/test_exceptions_caught.out'))

  def test_wasm_nope(self):
    for opts in [[], ['-O2']]:
      print(opts)
      # check we show a good error message if there is no wasm support
      create_file('pre.js', 'WebAssembly = undefined;\n')
      self.run_process([EMXX, test_file('hello_world.cpp'), '--pre-js', 'pre.js'] + opts)
      out = self.run_js('a.out.js', assert_returncode=NON_ZERO)
      self.assertContained('no native wasm support detected', out)

  @requires_node
  def test_jsrun(self):
    print(config.NODE_JS)
    jsrun.WORKING_ENGINES = {}
    # Test that engine check passes
    self.assertTrue(jsrun.check_engine(config.NODE_JS))
    # Run it a second time (cache hit)
    self.assertTrue(jsrun.check_engine(config.NODE_JS))

    # Test that engine check fails
    bogus_engine = ['/fake/inline4']
    self.assertFalse(jsrun.check_engine(bogus_engine))
    self.assertFalse(jsrun.check_engine(bogus_engine))

    # Test the other possible way (list vs string) to express an engine
    if type(config.NODE_JS) is list:
      engine2 = config.NODE_JS[0]
    else:
      engine2 = [config.NODE_JS]
    self.assertTrue(jsrun.check_engine(engine2))

    # Test that self.run_js requires the engine
    self.run_js(test_file('hello_world.js'), config.NODE_JS)
    caught_exit = 0
    try:
      self.run_js(test_file('hello_world.js'), bogus_engine)
    except SystemExit as e:
      caught_exit = e.code
    self.assertEqual(1, caught_exit, 'Did not catch SystemExit with bogus JS engine')

  def test_error_on_missing_libraries(self):
    # -llsomenonexistingfile is an error by default
    err = self.expect_fail([EMXX, test_file('hello_world.cpp'), '-lsomenonexistingfile'])
    self.assertContained('wasm-ld: error: unable to find library -lsomenonexistingfile', err)

  # Tests that if user accidentally attempts to link native object code, we show an error
  def test_native_link_error_message(self):
    self.run_process([CLANG_CC, '--target=' + clang_native.get_native_triple(), '-c', test_file('hello_123.c'), '-o', 'hello_123.o'])
    err = self.expect_fail([EMCC, 'hello_123.o', '-o', 'hello_123.js'])
    self.assertContained('unknown file type: hello_123.o', err)

  # Tests that we should give a clear error on INITIAL_MEMORY not being enough for static initialization + stack
  def test_clear_error_on_massive_static_data(self):
    with open('src.cpp', 'w') as f:
      f.write('''
        char muchData[128 * 1024];
        int main() {
          return (int)(long)&muchData;
        }
      ''')
    err = self.expect_fail([EMXX, 'src.cpp', '-sTOTAL_STACK=1KB', '-sINITIAL_MEMORY=64KB'])
    self.assertContained('wasm-ld: error: initial memory too small', err)

  def test_o_level_clamp(self):
    for level in [3, 4, 20]:
      err = self.run_process([EMCC, '-O' + str(level), test_file('hello_world.c')], stderr=PIPE).stderr
      self.assertContainedIf("optimization level '-O" + str(level) + "' is not supported; using '-O3' instead", err, level > 3)

  def test_o_level_invalid(self):
    # Test that string values, and negative integers are not accepted
    err = self.expect_fail([EMCC, '-Ofoo', test_file('hello_world.c')])
    self.assertContained('emcc: error: invalid optimization level: -Ofoo', err)
    err = self.expect_fail([EMCC, '-O-10', test_file('hello_world.c')])
    self.assertContained('emcc: error: invalid optimization level: -O-10', err)

  def test_g_level_invalid(self):
    # Bad integer values are handled by emcc
    err = self.expect_fail([EMCC, '-g5', test_file('hello_world.c')])
    self.assertContained('emcc: error: invalid debug level: -g5', err)
    err = self.expect_fail([EMCC, '-g-10', test_file('hello_world.c')])
    self.assertContained('emcc: error: invalid debug level: -g-10', err)
    # Unknown string values are passed through to clang which will error out
    err = self.expect_fail([EMCC, '-gfoo', test_file('hello_world.c')])
    self.assertContained("error: unknown argument: '-gfoo'", err)

  # Tests that if user specifies multiple -o output directives, then the last one will take precedence
  def test_multiple_o_files(self):
    self.run_process([EMCC, test_file('hello_world.c'), '-o', 'a.js', '-o', 'b.js'])
    assert os.path.isfile('b.js')
    assert not os.path.isfile('a.js')

  # Tests that Emscripten-provided header files can be cleanly included standalone.
  # Also check they can be included in C code (where possible).
  @is_slow_test
  def test_standalone_system_headers(self):
    # Test oldest C standard, and the default C standard
    # This also tests that each header file is self contained and includes
    # everything it needs.
    directories = {'': []}
    for elem in os.listdir(path_from_root('system/include')):
      if elem == 'compat':
        continue
      full = path_from_root('system/include', elem)
      if os.path.isdir(full):
        directories[elem] = os.listdir(full)
      else:
        directories[''].append(elem)

    for directory, headers in directories.items():
      print('dir: ' + directory)
      for header in headers:
        if not header.endswith('.h'):
          continue
        print('header: ' + header)
        # These headers cannot be included in isolation.
        # e.g: error: unknown type name 'EGLDisplay'
        if header in ['eglext.h', 'SDL_config_macosx.h', 'glext.h', 'gl2ext.h']:
          continue
        # These headers are C++ only and cannot be included from C code.
        # But we still want to check they can be included on there own without
        # any errors or warnings.
        cxx_only = header in ['wire.h', 'val.h', 'bind.h', 'webgpu_cpp.h']
        if directory:
          header = f'{directory}/{header}'
        inc = f'#include <{header}>\n__attribute__((weak)) int foo;\n'
        if cxx_only:
          create_file('a.cxx', inc)
          create_file('b.cxx', inc)
          self.run_process([EMXX, '-Werror', '-Wall', '-pedantic', 'a.cxx', 'b.cxx'])
        else:
          create_file('a.c', inc)
          create_file('b.c', inc)
          for std in [[], ['-std=c89']]:
            self.run_process([EMCC] + std + ['-Werror', '-Wall', '-pedantic', 'a.c', 'b.c'])

  @is_slow_test
  def test_single_file(self):
    for (single_file_enabled,
         meminit1_enabled,
         debug_enabled,
         closure_enabled,
         wasm_enabled) in itertools.product([True, False], repeat=5):
      # skip unhelpful option combinations
      if wasm_enabled and meminit1_enabled:
        continue
      if closure_enabled and debug_enabled:
        continue

      expect_wasm = wasm_enabled
      expect_meminit = meminit1_enabled and not wasm_enabled

      cmd = [EMCC, test_file('hello_world.c')]

      if single_file_enabled:
        expect_meminit = False
        expect_wasm = False
        cmd += ['-sSINGLE_FILE']
      if meminit1_enabled:
        cmd += ['--memory-init-file', '1']
      if debug_enabled:
        cmd += ['-g']
      if closure_enabled:
        cmd += ['--closure=1']
      if not wasm_enabled:
        cmd += ['-sWASM=0']

      self.clear()

      def do_test(cmd):
        print(' '.join(cmd))
        self.run_process(cmd)
        print(os.listdir('.'))
        assert expect_meminit == (os.path.exists('a.out.mem') or os.path.exists('a.out.js.mem'))
        assert expect_wasm == os.path.exists('a.out.wasm')
        assert not os.path.exists('a.out.wat')
        self.assertContained('hello, world!', self.run_js('a.out.js'))

      do_test(cmd)

      # additional combinations that are not part of the big product()

      if debug_enabled:
        separate_dwarf_cmd = cmd + ['-gseparate-dwarf']
        if wasm_enabled:
          do_test(separate_dwarf_cmd)
          self.assertExists('a.out.wasm.debug.wasm')
        else:
          self.expect_fail(separate_dwarf_cmd)

  def test_emar_M(self):
    create_file('file1', ' ')
    create_file('file2', ' ')
    self.run_process([EMAR, 'cr', 'file1.a', 'file1'])
    self.run_process([EMAR, 'cr', 'file2.a', 'file2'])
    self.run_process([EMAR, '-M'], input='''create combined.a
addlib file1.a
addlib file2.a
save
end
''')
    result = self.run_process([EMAR, 't', 'combined.a'], stdout=PIPE).stdout
    self.assertContained('file1', result)
    self.assertContained('file2', result)

  def test_emar_duplicate_inputs(self):
    # Verify the we can supply the same intput muliple times without
    # confusing emar.py:
    # See https://github.com/emscripten-core/emscripten/issues/9733
    create_file('file1', ' ')
    self.run_process([EMAR, 'cr', 'file1.a', 'file1', 'file1'])

  def test_emar_response_file(self):
    # Test that special character such as single quotes in filenames survive being
    # sent via response file
    create_file("file'1", ' ')
    create_file("file'2", ' ')
    create_file("hyvää päivää", ' ')
    create_file("snowman freezes covid ☃ 🦠", ' ')
    rsp = response_file.create_response_file(("file'1", "file'2", "hyvää päivää", "snowman freezes covid ☃ 🦠"), shared.TEMP_DIR)
    building.emar('cr', 'libfoo.a', ['@' + rsp])

  def test_response_file_bom(self):
    # Modern CMake version create response fils in UTF-8 but with BOM
    # at the begining.  Test that we can handle this.
    # https://docs.python.org/3/library/codecs.html#encodings-and-unicode
    create_file('test.rsp', b'\xef\xbb\xbf--version', binary=True)
    self.run_process([EMCC, '@test.rsp'])

  def test_archive_empty(self):
    # This test added because we had an issue with the AUTO_ARCHIVE_INDEXES failing on empty
    # archives (which inherently don't have indexes).
    self.run_process([EMAR, 'crS', 'libfoo.a'])
    self.run_process([EMCC, '-Werror', 'libfoo.a', test_file('hello_world.c')])

  def test_archive_no_index(self):
    create_file('foo.c', 'int foo = 1;')
    self.run_process([EMCC, '-c', 'foo.c'])
    self.run_process([EMCC, '-c', test_file('hello_world.c')])
    # The `S` flag means don't add an archive index
    self.run_process([EMAR, 'crS', 'libfoo.a', 'foo.o'])
    # The llvm backend (link GNU ld and lld) doesn't support linking archives with no index.
    # However we have logic that will automatically add indexes (unless running with
    # NO_AUTO_ARCHIVE_INDEXES).
    stderr = self.expect_fail([EMCC, '-sNO_AUTO_ARCHIVE_INDEXES', 'libfoo.a', 'hello_world.o'])
    self.assertContained('libfoo.a: archive has no index; run ranlib to add one', stderr)
    # The default behavior is to add archive indexes automatically.
    self.run_process([EMCC, 'libfoo.a', 'hello_world.o'])

  def test_archive_non_objects(self):
    create_file('file.txt', 'test file')
    self.run_process([EMCC, '-c', test_file('hello_world.c')])
    # No index added.
    # --format=darwin (the default on OSX has a strange issue where it add extra
    # newlines to files: https://bugs.llvm.org/show_bug.cgi?id=42562
    self.run_process([EMAR, 'crS', '--format=gnu', 'libfoo.a', 'file.txt', 'hello_world.o'])
    self.run_process([EMCC, test_file('hello_world.c'), 'libfoo.a'])

  def test_archive_thin(self):
    self.run_process([EMCC, '-c', test_file('hello_world.c')])
    # The `T` flag means "thin"
    self.run_process([EMAR, 'crT', 'libhello.a', 'hello_world.o'])
    self.run_process([EMCC, 'libhello.a'])
    self.assertContained('hello, world!', self.run_js('a.out.js'))

  def test_flag_aliases(self):
    def assert_aliases_match(flag1, flag2, flagarg, extra_args=[]):
      results = {}
      for f in (flag1, flag2):
        self.run_process([EMCC, test_file('hello_world.c'), '-s', f + '=' + flagarg] + extra_args)
        results[f + '.js'] = read_file('a.out.js')
        results[f + '.wasm'] = read_binary('a.out.wasm')
      self.assertEqual(results[flag1 + '.js'], results[flag2 + '.js'], 'js results should be identical')
      self.assertEqual(results[flag1 + '.wasm'], results[flag2 + '.wasm'], 'wasm results should be identical')

    assert_aliases_match('INITIAL_MEMORY', 'TOTAL_MEMORY', '16777216')
    assert_aliases_match('INITIAL_MEMORY', 'TOTAL_MEMORY', '64MB')
    assert_aliases_match('MAXIMUM_MEMORY', 'WASM_MEM_MAX', '16777216', ['-sALLOW_MEMORY_GROWTH'])
    assert_aliases_match('MAXIMUM_MEMORY', 'BINARYEN_MEM_MAX', '16777216', ['-sALLOW_MEMORY_GROWTH'])

  def test_IGNORE_CLOSURE_COMPILER_ERRORS(self):
    create_file('pre.js', r'''
      // make closure compiler very very angry
      var dupe = 1;
      var dupe = 2;
      function Node() {
        throw 'Node is a DOM thing too, and use the ' + dupe;
      }
      function Node() {
        throw '(duplicate) Node is a DOM thing too, and also use the ' + dupe;
      }
    ''')

    def test(check, extra=[]):
      cmd = [EMCC, test_file('hello_world.c'), '-O2', '--closure=1', '--pre-js', 'pre.js'] + extra
      proc = self.run_process(cmd, check=check, stderr=PIPE)
      if not check:
        self.assertNotEqual(proc.returncode, 0)
      return proc

    WARNING = 'Variable dupe declared more than once'

    proc = test(check=False)
    self.assertContained(WARNING, proc.stderr)
    proc = test(check=True, extra=['-sIGNORE_CLOSURE_COMPILER_ERRORS'])
    self.assertNotContained(WARNING, proc.stderr)

  def test_full_js_library(self):
    self.run_process([EMCC, test_file('hello_world.c'), '-sSTRICT_JS', '-sINCLUDE_FULL_LIBRARY'])

  def test_full_js_library_undefined(self):
    create_file('main.c', 'void foo(); int main() { foo(); return 0; }')
    err = self.expect_fail([EMCC, 'main.c', '-sSTRICT_JS', '-sINCLUDE_FULL_LIBRARY'])
    self.assertContained('error: undefined symbol: foo', err)

  def test_full_js_library_except(self):
    self.set_setting('INCLUDE_FULL_LIBRARY', 1)
    self.set_setting('DISABLE_EXCEPTION_CATCHING', 0)
    self.do_other_test('test_full_js_library_except.cpp')

  def test_full_js_library_gl_emu(self):
    self.run_process([EMCC, test_file('hello_world.c'), '-sSTRICT_JS', '-sINCLUDE_FULL_LIBRARY', '-sLEGACY_GL_EMULATION'])

  def test_full_js_library_no_exception_throwing(self):
    self.run_process([EMCC, test_file('hello_world.c'), '-sSTRICT_JS', '-sINCLUDE_FULL_LIBRARY', '-sDISABLE_EXCEPTION_THROWING'])

  def test_full_js_library_minimal_runtime(self):
    self.run_process([EMCC, test_file('hello_world.c'), '-sSTRICT_JS', '-sINCLUDE_FULL_LIBRARY', '-sMINIMAL_RUNTIME'])

  @parameterized({
    '': [[]],
    # bigint support is interesting to test here because it changes which
    # binaryen tools get run, which can affect how debug info is kept around
    'bigint': [['-sWASM_BIGINT']],
  })
  def test_closure_full_js_library(self, args):
    # Test for closure errors and warnings in the entire JS library.
    self.build(test_file('hello_world.c'), emcc_args=[
      '--closure=1',
      '-sCLOSURE_WARNINGS=error',
      '-sINCLUDE_FULL_LIBRARY',
      # Enable as many features as possible in order to maximise
      # tha amount of library code we inculde here.
      '-sMAIN_MODULE',
      '-sFETCH',
      '-sFETCH_SUPPORT_INDEXEDDB',
      '-sLEGACY_GL_EMULATION',
    ] + args)

  def test_closure_webgpu(self):
    # This test can be removed if USE_WEBGPU is later included in INCLUDE_FULL_LIBRARY.
    self.build(test_file('hello_world.c'), emcc_args=[
      '--closure=1',
      '-sCLOSURE_WARNINGS=error',
      '-sINCLUDE_FULL_LIBRARY',
      '-sUSE_WEBGPU'
    ])

  # Tests --closure-args command line flag
  def test_closure_externs(self):
    # Test with relocate path to the externs file to ensure that incoming relative paths
    # are translated correctly (Since closure runs with a different CWD)
    shutil.copyfile(test_file('test_closure_externs.js'), 'local_externs.js')
    test_cases = (
      ['--closure-args', '--externs "local_externs.js"'],
      ['--closure-args', '--externs=local_externs.js'],
      ['--closure-args=--externs=local_externs.js'],
    )
    for args in test_cases:
      self.run_process([EMCC, test_file('hello_world.c'),
                        '--closure=1',
                        '--pre-js', test_file('test_closure_externs_pre_js.js')] +
                       args)

  # Tests that it is possible to enable the Closure compiler via --closure=1 even if any of the input files reside in a path with unicode characters.
  def test_closure_cmdline_utf8_chars(self):
    test = "☃ äö Ć € ' 🦠.c"
    shutil.copyfile(test_file('hello_world.c'), test)
    externs = '💩' + test
    create_file(externs, '')
    self.run_process([EMCC, test, '--closure=1', '--closure-args', '--externs "' + externs + '"'])

  def test_closure_type_annotations(self):
    # Verify that certain type annotations exist to allow closure to avoid
    # ambiguity and maximize optimization opportunities in user code.
    #
    # Currently we check for a fixed set of known attribute names which
    # have been reported as unannoted in the past:
    attributes = ['put', 'getContext', 'contains', 'stopPropagation', 'pause']
    methods = ''
    for attribute in attributes:
      methods += f'''
        this.{attribute} = function() {{
          console.error("my {attribute}");
        }};
      '''
    create_file('pre.js', '''
      /** @constructor */
      function Foo() {
        this.bar = function() {
          console.error("my bar");
        };
        this.baz = function() {
          console.error("my baz");
        };
        %s
        return this;
      }

      function getObj() {
        return new Foo();
      }

      var testobj = getObj();
      testobj.bar();

      /** Also keep alive certain library functions */
      Module['keepalive'] = [_emscripten_start_fetch, _emscripten_pause_main_loop, _SDL_AudioQuit];
    ''' % methods)

    self.build(test_file('hello_world.c'), emcc_args=[
      '--closure=1',
      '-sINCLUDE_FULL_LIBRARY',
      '-sFETCH',
      '-sFETCH_SUPPORT_INDEXEDDB',
      '-sCLOSURE_WARNINGS=error',
      '--pre-js=pre.js'
    ])
    code = read_file('hello_world.js')
    # `bar` method is used so should not be DCE'd
    self.assertContained('my bar', code)
    # `baz` method is not used
    self.assertNotContained('my baz', code)

    for attribute in attributes:
      # None of the attributes in our list should be used either and should therefore
      # be DCE'd unless there is some usage of that name within emscripten that is
      # not annotated.
      if 'my ' + attribute in code:
        self.assertFalse('Attribute `%s` could not be DCEd' % attribute)

  @with_env_modify({'EMPROFILE': '1'})
  def test_toolchain_profiler(self):
    # Verify some basic functionality of EMPROFILE
    self.run_process([emprofile, '--reset'])
    err = self.expect_fail([emprofile, '--graph'])
    self.assertContained('No profiler logs were found', err)

    self.run_process([EMCC, test_file('hello_world.c')])
    self.assertEqual('hello, world!', self.run_js('a.out.js').strip())

    self.run_process([emprofile, '--graph'])
    self.assertTrue(glob.glob('toolchain_profiler.results*.html'))

  @with_env_modify({'EMPROFILE': '2'})
  def test_toolchain_profiler_stderr(self):
    stderr = self.run_process([EMCC, test_file('hello_world.c')], stderr=PIPE).stderr
    self.assertContained('start block "main"', stderr)
    self.assertContained('block "main" took', stderr)

  def test_noderawfs(self):
    self.run_process([EMXX, test_file('fs/test_fopen_write.cpp'), '-sNODERAWFS'])
    self.assertContained("read 11 bytes. Result: Hello data!", self.run_js('a.out.js'))

    # NODERAWFS should directly write on OS file system
    self.assertEqual("Hello data!", read_file('hello_file.txt'))

  def test_noderawfs_disables_embedding(self):
    expected = '--preload-file and --embed-file cannot be used with NODERAWFS which disables virtual filesystem'
    base = [EMCC, test_file('hello_world.c'), '-sNODERAWFS']
    create_file('somefile', 'foo')
    err = self.expect_fail(base + ['--preload-file', 'somefile'])
    self.assertContained(expected, err)
    err = self.expect_fail(base + ['--embed-file', 'somefile'])
    self.assertContained(expected, err)

  @disabled('https://github.com/nodejs/node/issues/18265')
  def test_node_code_caching(self):
    self.run_process([EMCC, test_file('hello_world.c'),
                      '-sNODE_CODE_CACHING',
                      '-sWASM_ASYNC_COMPILATION=0'])

    def get_cached():
      cached = glob.glob('a.out.wasm.*.cached')
      if not cached:
        return None
      self.assertEqual(len(cached), 1)
      return cached[0]

    # running the program makes it cache the code
    self.assertFalse(get_cached())
    self.assertEqual('hello, world!', self.run_js('a.out.js').strip())
    self.assertTrue(get_cached(), 'should be a cache file')

    # hard to test it actually uses it to speed itself up, but test that it
    # does try to deserialize it at least
    with open(get_cached(), 'w') as f:
      f.write('waka waka')
    ERROR = 'NODE_CODE_CACHING: failed to deserialize, bad cache file?'
    self.assertContained(ERROR, self.run_js('a.out.js'))
    # we cached proper code after showing that error
    self.assertEqual(read_binary(get_cached()).count(b'waka'), 0)
    self.assertNotContained(ERROR, self.run_js('a.out.js'))

  @with_env_modify({'LC_ALL': 'C'})
  def test_autotools_shared_check(self):
    expected = ': supported targets:.* elf'
    out = self.run_process([EMCC, '--help'], stdout=PIPE).stdout
    assert re.search(expected, out)

  @also_with_wasmfs
  def test_ioctl_window_size(self):
      self.do_other_test('test_ioctl_window_size.cpp')

  def test_fd_closed(self):
    self.do_other_test('test_fd_closed.cpp')

  def test_fflush(self):
    # fflush without the full filesystem won't quite work
    self.do_other_test('test_fflush.cpp')

  def test_fflush_fs(self):
    # fflush with the full filesystem will flush from libc, but not the JS logging, which awaits a newline
    self.do_other_test('test_fflush_fs.cpp', emcc_args=['-sFORCE_FILESYSTEM'])

  def test_fflush_fs_exit(self):
    # on exit, we can send out a newline as no more code will run
    self.do_other_test('test_fflush_fs_exit.cpp', emcc_args=['-sFORCE_FILESYSTEM', '-sEXIT_RUNTIME'])

  def test_extern_weak(self):
    self.do_other_test('test_extern_weak.c')

  def test_extern_weak_dynamic(self):
    # If the symbols are left undefined we should get the same expected output as with static
    # linking (i.e. null symbol addresses);
    self.do_other_test('test_extern_weak.c', emcc_args=['-sMAIN_MODULE=2'])
    self.run_process([EMCC, '-o', 'libside.wasm', test_file('other/test_extern_weak_side.c'), '-sSIDE_MODULE'])
    self.do_run_in_out_file_test(test_file('other/test_extern_weak.c'), out_suffix='.resolved', emcc_args=['-sMAIN_MODULE=2', 'libside.wasm'])

  def test_main_module_without_main(self):
    create_file('pre.js', r'''
var Module = {
  onRuntimeInitialized: function() {
    Module._foo();
  }
};
''')
    create_file('src.c', r'''
#include <emscripten.h>
EMSCRIPTEN_KEEPALIVE void foo() {
  EM_ASM({ console.log("bar") });
}
''')
    self.run_process([EMCC, 'src.c', '--pre-js', 'pre.js', '-sMAIN_MODULE=2'])
    self.assertContained('bar', self.run_js('a.out.js'))

  def test_js_optimizer_parse_error(self):
    # check we show a proper understandable error for JS parse problems
    create_file('src.cpp', r'''
#include <emscripten.h>
int main() {
  EM_ASM({
    var x = !<->5.; // wtf
  });
}
''')
    stderr = self.expect_fail([EMXX, 'src.cpp', '-O2'])
    # wasm backend output doesn't have spaces in the EM_ASM function bodies
    self.assertContained(('''
  1025: () => { var x = !<->5.; }
                         ^
'''), stderr)

  def test_js_optimizer_chunk_size_determinism(self):
    def build():
      self.run_process([EMCC, test_file('hello_world.c'), '-O3', '-sWASM=0'])
      # FIXME: newline differences can exist, ignore for now
      return read_file('a.out.js').replace('\n', '')

    normal = build()

    with env_modify({
      'EMCC_JSOPT_MIN_CHUNK_SIZE': '1',
      'EMCC_JSOPT_MAX_CHUNK_SIZE': '1'
    }):
      tiny = build()

    with env_modify({
      'EMCC_JSOPT_MIN_CHUNK_SIZE': '4294967296',
      'EMCC_JSOPT_MAX_CHUNK_SIZE': '4294967296'
    }):
      huge = build()

    self.assertIdentical(normal, tiny)
    self.assertIdentical(normal, huge)

  def test_js_optimizer_verbose(self):
    # build at -O3 with wasm2js to use as much as possible of the JS
    # optimization code, and verify it works ok in verbose mode
    self.run_process([EMCC, test_file('hello_world.c'), '-O3', '-sWASM=0',
                      '-sVERBOSE'], stdout=PIPE, stderr=PIPE)

  def test_pthreads_growth_and_unsigned(self):
    create_file('src.cpp', r'''
#include <emscripten.h>

int main() {
  EM_ASM({
    HEAP8.set([1,2,3], $0);
  }, 1024);
}''')
    self.run_process([EMXX, 'src.cpp', '-O2', '--profiling', '-pthread',
                      '-sMAXIMUM_MEMORY=4GB', '-sALLOW_MEMORY_GROWTH'])
    # growable-heap must not interfere with heap unsigning, and vice versa:
    # we must have both applied, that is
    #   - GROWABLE_HEAP_I8() replaces HEAP8
    #   - $0 gets an >>> 0 unsigning
    self.assertContained('GROWABLE_HEAP_I8().set([ 1, 2, 3 ], $0 >>> 0)',
                         read_file('a.out.js'))

  @parameterized({
    '': ([],), # noqa
    'O3': (['-O3'],), # noqa
    'closure': (['--closure=1'],), # noqa
    'closure_O3': (['--closure=1', '-O3'],), # noqa
  })
  def test_EM_ASM_ES6(self, args):
    create_file('src.cpp', r'''
#include <emscripten.h>
int main() {
  EM_ASM({
    let x = (a, b) => 5; // valid ES6
    async function y() {} // valid ES2017
    out('hello!');
    return x;
  });
}
''')
    self.run_process([EMXX, 'src.cpp'] + args)
    self.assertContained('hello!', self.run_js('a.out.js'))

  def test_check_sourcemapurl(self):
    if not self.is_wasm():
      self.skipTest('only supported with wasm')
    self.run_process([EMCC, test_file('hello_123.c'), '-gsource-map', '-o', 'a.js', '--source-map-base', 'dir/'])
    output = read_binary('a.wasm')
    # has sourceMappingURL section content and points to 'dir/a.wasm.map' file
    source_mapping_url_content = webassembly.toLEB(len('sourceMappingURL')) + b'sourceMappingURL' + webassembly.toLEB(len('dir/a.wasm.map')) + b'dir/a.wasm.map'
    self.assertEqual(output.count(source_mapping_url_content), 1)
    # make sure no DWARF debug info sections remain - they would just waste space
    self.assertNotIn(b'.debug_', output)

  def test_check_source_map_args(self):
    # -gsource-map is needed for source maps; -g is not enough
    self.run_process([EMCC, test_file('hello_world.c'), '-g'])
    self.assertNotExists('a.out.wasm.map')
    self.run_process([EMCC, test_file('hello_world.c'), '-gsource-map'])
    self.assertExists('a.out.wasm.map')
    os.unlink('a.out.wasm.map')
    err = self.run_process([EMCC, test_file('hello_world.c'), '-g4'], stderr=subprocess.PIPE).stderr
    self.assertIn('please replace -g4 with -gsource-map', err)
    self.assertExists('a.out.wasm.map')

  @parameterized({
    'normal': [],
    'profiling': ['--profiling'] # -gsource-map --profiling should still emit a source map; see #8584
  })
  def test_check_sourcemapurl_default(self, *args):
    if not self.is_wasm():
      self.skipTest('only supported with wasm')

    self.run_process([EMCC, test_file('hello_123.c'), '-gsource-map', '-o', 'a.js'] + list(args))
    output = read_binary('a.wasm')
    # has sourceMappingURL section content and points to 'a.wasm.map' file
    source_mapping_url_content = webassembly.toLEB(len('sourceMappingURL')) + b'sourceMappingURL' + webassembly.toLEB(len('a.wasm.map')) + b'a.wasm.map'
    self.assertIn(source_mapping_url_content, output)

  def test_wasm_sourcemap(self):
    # The no_main.c will be read (from relative location) due to speficied "-s"
    shutil.copyfile(test_file('other/wasm_sourcemap/no_main.c'), 'no_main.c')
    wasm_map_cmd = [PYTHON, path_from_root('tools/wasm-sourcemap.py'),
                    '--sources', '--prefix', '=wasm-src://',
                    '--load-prefix', '/emscripten/tests/other/wasm_sourcemap=.',
                    '--dwarfdump-output',
                    test_file('other/wasm_sourcemap/foo.wasm.dump'),
                    '-o', 'a.out.wasm.map',
                    test_file('other/wasm_sourcemap/foo.wasm'),
                    '--basepath=' + os.getcwd()]
    self.run_process(wasm_map_cmd)
    output = read_file('a.out.wasm.map')
    # has "sources" entry with file (includes also `--prefix =wasm-src:///` replacement)
    self.assertIn('wasm-src:///emscripten/tests/other/wasm_sourcemap/no_main.c', output)
    # has "sourcesContent" entry with source code (included with `-s` option)
    self.assertIn('int foo()', output)
    # has some entries
    self.assertRegexpMatches(output, r'"mappings":\s*"[A-Za-z0-9+/]')

  def test_wasm_sourcemap_dead(self):
    wasm_map_cmd = [PYTHON, path_from_root('tools/wasm-sourcemap.py'),
                    '--dwarfdump-output',
                    test_file('other/wasm_sourcemap_dead/t.wasm.dump'),
                    '-o', 'a.out.wasm.map',
                    test_file('other/wasm_sourcemap_dead/t.wasm'),
                    '--basepath=' + os.getcwd()]
    self.run_process(wasm_map_cmd, stdout=PIPE, stderr=PIPE)
    output = read_file('a.out.wasm.map')
    # has only two entries
    self.assertRegexpMatches(output, r'"mappings":\s*"[A-Za-z0-9+/]+,[A-Za-z0-9+/]+"')

  def test_wasm_sourcemap_relative_paths(self):
    def test(infile, source_map_added_dir=''):
      expected_source_map_path = 'a.cpp'
      if source_map_added_dir:
        expected_source_map_path = source_map_added_dir + '/' + expected_source_map_path
      print(infile, expected_source_map_path)
      shutil.copyfile(test_file('hello_123.c'), infile)
      infiles = [
        infile,
        os.path.abspath(infile),
        './' + infile
      ]
      for curr in infiles:
        print('  ', curr)
        self.run_process([EMCC, curr, '-gsource-map'])
        self.assertIn('"%s"' % expected_source_map_path, read_file('a.out.wasm.map'))

    test('a.cpp')

    ensure_dir('inner')
    test('inner/a.cpp', 'inner')

  def test_emsymbolizer(self):
    # Test DWARF output
    self.run_process([EMCC, test_file('core/test_dwarf.c'),
                      '-g', '-O1', '-o', 'test_dwarf.js'])

    # Use hard-coded addresses. This is potentially brittle, but LLVM's
    # O1 output is pretty minimal so hopefully it won't break too much?
    # Another option would be to disassemble the binary to look for certain
    # instructions or code sequences.

    def get_addr(address):
      return self.run_process(
          [emsymbolizer, 'test_dwarf.wasm', address], stdout=PIPE).stdout

    # Check a location in foo(), not inlined.
    self.assertIn('test_dwarf.c:6:3', get_addr('0x101'))
    # Check that both bar (inlined) and main (inlinee) are in the output,
    # as described by the DWARF.
    # TODO: consider also checking the function names once the output format
    # stabilizes more
    self.assertRegex(get_addr('0x124').replace('\n', ''),
                     'test_dwarf.c:15:3.*test_dwarf.c:20:3')

  def test_separate_dwarf(self):
    self.run_process([EMCC, test_file('hello_world.c'), '-g'])
    self.assertExists('a.out.wasm')
    self.assertNotExists('a.out.wasm.debug.wasm')
    self.run_process([EMCC, test_file('hello_world.c'), '-gseparate-dwarf'])
    self.assertExists('a.out.wasm')
    self.assertExists('a.out.wasm.debug.wasm')
    self.assertLess(os.path.getsize('a.out.wasm'), os.path.getsize('a.out.wasm.debug.wasm'))
    # the special section should also exist, that refers to the side debug file
    wasm = read_binary('a.out.wasm')
    self.assertIn(b'external_debug_info', wasm)
    self.assertIn(b'a.out.wasm.debug.wasm', wasm)

    # building to a subdirectory should still leave a relative path, which
    # assumes the debug file is alongside the main one
    os.mkdir('subdir')
    self.run_process([EMCC, test_file('hello_world.c'),
                      '-gseparate-dwarf',
                      '-o', Path('subdir/output.js')])
    wasm = read_binary('subdir/output.wasm')
    self.assertIn(b'output.wasm.debug.wasm', wasm)
    # check both unix-style slashes and the system's slashes, so that we don't
    # assume the encoding of the section in this test
    self.assertNotIn(b'subdir/output.wasm.debug.wasm', wasm)
    self.assertNotIn(bytes(os.path.join('subdir', 'output.wasm.debug.wasm'), 'ascii'), wasm)

    # Check that the dwarf file has only dwarf, name, and non-code sections
    debug_wasm = webassembly.Module('subdir/output.wasm.debug.wasm')
    if not debug_wasm.has_name_section():
      self.fail('name section not found in separate dwarf file')
    for sec in debug_wasm.sections():
      # TODO: check for absence of code section (see
      # https://github.com/emscripten-core/emscripten/issues/13084)
      if sec.name and sec.name != 'name' and not sec.name.startswith('.debug'):
        self.fail(f'non-debug section "{sec.name}" found in separate dwarf file')

    # Check that dwarfdump can dump the debug info
    dwdump = self.run_process(
        [LLVM_DWARFDUMP, 'subdir/output.wasm.debug.wasm', '-name', 'main'],
        stdout=PIPE).stdout
    # Basic check that the debug info is more than a skeleton. If so it will
    # have a subprogram descriptor for main
    self.assertIn('DW_TAG_subprogram', dwdump)
    self.assertIn('DW_AT_name\t("main")', dwdump)

  def test_split_dwarf_dwp(self):
    self.run_process([EMCC, test_file('hello_world.c'), '-g', '-gsplit-dwarf'])
    self.assertExists('a.out.wasm')
    self.assertExists('hello_world.dwo')

    # The wasm will have full debug info for libc (ignore that), but only a
    # skeleton for hello_world.c (no subprogram for main)
    dwdump = self.run_process([LLVM_DWARFDUMP, 'a.out.wasm'], stdout=PIPE).stdout
    self.assertIn('DW_AT_GNU_dwo_name\t("hello_world.dwo")', dwdump)
    self.assertNotIn('DW_AT_name\t("main")', dwdump)

    # The dwo will have a subprogram for main in a section with a .dwo suffix
    dwdump = self.run_process([LLVM_DWARFDUMP, 'hello_world.dwo'],
                              stdout=PIPE).stdout
    self.assertIn('.debug_info.dwo contents:', dwdump)
    self.assertIn('DW_AT_GNU_dwo_name\t("hello_world.dwo")', dwdump)
    self.assertIn('DW_AT_name\t("main")', dwdump)

    # Check that dwp runs, and results in usable output as well
    self.run_process([LLVM_DWP, '-e', 'a.out.wasm', '-o', 'a.out.wasm.dwp'])
    self.assertExists('a.out.wasm.dwp')
    self.run_process([LLVM_DWARFDUMP, 'a.out.wasm.dwp'], stdout=PIPE).stdout
    self.assertIn('.debug_info.dwo contents:', dwdump)
    self.assertIn('DW_AT_GNU_dwo_name\t("hello_world.dwo")', dwdump)
    self.assertIn('DW_AT_name\t("main")', dwdump)

  def test_separate_dwarf_with_filename(self):
    self.run_process([EMCC, test_file('hello_world.c'), '-gseparate-dwarf=with_dwarf.wasm'])
    self.assertNotExists('a.out.wasm.debug.wasm')
    self.assertExists('with_dwarf.wasm')
    # the correct notation is to have exactly one '=' and in the right place
    for invalid in ('-gseparate-dwarf=x=', '-gseparate-dwarfy=', '-gseparate-dwarf-hmm'):
      stderr = self.expect_fail([EMCC, test_file('hello_world.c'), invalid])
      self.assertContained('invalid -gseparate-dwarf=FILENAME notation', stderr)

    # building to a subdirectory, but with the debug file in another place,
    # should leave a relative path to the debug wasm
    os.mkdir('subdir')
    self.run_process([EMCC, test_file('hello_world.c'),
                      '-o', Path('subdir/output.js'),
                      '-gseparate-dwarf=with_dwarf2.wasm'])
    self.assertExists('with_dwarf2.wasm')
    wasm = read_binary('subdir/output.wasm')
    self.assertIn(b'../with_dwarf2.wasm', wasm)

  def test_separate_dwarf_with_filename_and_path(self):
    self.run_process([EMCC, test_file('hello_world.c'), '-gseparate-dwarf=with_dwarf.wasm'])
    self.assertIn(b'with_dwarf.wasm', read_binary('a.out.wasm'))
    self.run_process([EMCC, test_file('hello_world.c'), '-gseparate-dwarf=with_dwarf.wasm',
                      '-sSEPARATE_DWARF_URL=http://somewhere.com/hosted.wasm'])
    self.assertIn(b'somewhere.com/hosted.wasm', read_binary('a.out.wasm'))

  @parameterized({
    'O0': (['-O0'],),
    'O1': (['-O1'],),
    'O2': (['-O2'],),
  })
  def test_wasm_producers_section(self, args):
    self.run_process([EMCC, test_file('hello_world.c')] + args)
    data = read_binary('a.out.wasm')
    # if there is no producers section expected by default, verify that, and
    # see that the flag works to add it.
    self.assertNotIn('clang', str(data))
    size = os.path.getsize('a.out.wasm')
    self.run_process([EMCC, test_file('hello_world.c'), '-sEMIT_PRODUCERS_SECTION'] + args)
    self.assertIn(b'clang', read_binary('a.out.wasm'))
    size_with_section = os.path.getsize('a.out.wasm')
    self.assertLess(size, size_with_section)

  def test_js_preprocess(self):
    # Use stderr rather than stdout here because stdout is redirected to the output JS file itself.
    create_file('lib.js', '''
#if MAIN_MODULE == 1
console.error('JSLIB: MAIN_MODULE=1');
#elif MAIN_MODULE == 2
console.error('JSLIB: MAIN_MODULE=2');
#elif EXIT_RUNTIME
console.error('JSLIB: EXIT_RUNTIME');
#else
console.error('JSLIB: none of the above');
#endif
''')

    err = self.run_process([EMCC, test_file('hello_world.c'), '--js-library', 'lib.js'], stderr=PIPE).stderr
    self.assertContained('JSLIB: none of the above', err)
    self.assertEqual(err.count('JSLIB'), 1)

    err = self.run_process([EMCC, test_file('hello_world.c'), '--js-library', 'lib.js', '-sMAIN_MODULE'], stderr=PIPE).stderr
    self.assertContained('JSLIB: MAIN_MODULE=1', err)
    self.assertEqual(err.count('JSLIB'), 1)

    err = self.run_process([EMCC, test_file('hello_world.c'), '--js-library', 'lib.js', '-sMAIN_MODULE=2'], stderr=PIPE).stderr
    self.assertContained('JSLIB: MAIN_MODULE=2', err)
    self.assertEqual(err.count('JSLIB'), 1)

    err = self.run_process([EMCC, test_file('hello_world.c'), '--js-library', 'lib.js', '-sEXIT_RUNTIME'], stderr=PIPE).stderr
    self.assertContained('JSLIB: EXIT_RUNTIME', err)
    self.assertEqual(err.count('JSLIB'), 1)

  def test_html_preprocess(self):
    src_file = test_file('module/test_stdin.c')
    output_file = 'test_stdin.html'
    shell_file = test_file('module/test_html_preprocess.html')

    self.run_process([EMCC, '-o', output_file, src_file, '--shell-file', shell_file, '-sASSERTIONS=0'], stdout=PIPE, stderr=PIPE)
    output = read_file(output_file)
    self.assertContained("""<style>
/* Disable preprocessing inside style block as syntax is ambiguous with CSS */
#include {background-color: black;}
#if { background-color: red;}
#else {background-color: blue;}
#endif {background-color: green;}
#xxx {background-color: purple;}
</style>
T1:(else) ASSERTIONS != 1
T2:ASSERTIONS != 1
T3:ASSERTIONS < 2
T4:(else) ASSERTIONS <= 1
T5:(else) ASSERTIONS
T6:!ASSERTIONS""", output)

    self.run_process([EMCC, '-o', output_file, src_file, '--shell-file', shell_file, '-sASSERTIONS'], stdout=PIPE, stderr=PIPE)
    output = read_file(output_file)
    self.assertContained("""<style>
/* Disable preprocessing inside style block as syntax is ambiguous with CSS */
#include {background-color: black;}
#if { background-color: red;}
#else {background-color: blue;}
#endif {background-color: green;}
#xxx {background-color: purple;}
</style>
T1:ASSERTIONS == 1
T2:(else) ASSERTIONS == 1
T3:ASSERTIONS < 2
T4:(else) ASSERTIONS <= 1
T5:ASSERTIONS
T6:(else) !ASSERTIONS""", output)

    self.run_process([EMCC, '-o', output_file, src_file, '--shell-file', shell_file, '-sASSERTIONS=2'], stdout=PIPE, stderr=PIPE)
    output = read_file(output_file)
    self.assertContained("""<style>
/* Disable preprocessing inside style block as syntax is ambiguous with CSS */
#include {background-color: black;}
#if { background-color: red;}
#else {background-color: blue;}
#endif {background-color: green;}
#xxx {background-color: purple;}
</style>
T1:(else) ASSERTIONS != 1
T2:ASSERTIONS != 1
T3:(else) ASSERTIONS >= 2
T4:ASSERTIONS > 1
T5:ASSERTIONS
T6:(else) !ASSERTIONS""", output)

  # Tests that Emscripten-compiled applications can be run from a relative path with node command line that is different than the current working directory.
  @requires_node
  def test_node_js_run_from_different_directory(self):
    ensure_dir('subdir')
    self.run_process([EMCC, test_file('hello_world.c'), '-o', Path('subdir/a.js'), '-O3'])
    ret = self.run_process(config.NODE_JS + [Path('subdir/a.js')], stdout=PIPE).stdout
    self.assertContained('hello, world!', ret)

  # Tests that a pthreads + modularize build can be run in node js
  @requires_node
  def test_node_js_pthread_module(self):
    # create module loader script
    moduleLoader = 'moduleLoader.js'
    moduleLoaderContents = '''
const test_module = require("./module");
test_module().then((test_module_instance) => {
  test_module_instance._main();
  process.exit(0);
});
'''
    ensure_dir('subdir')
    create_file(os.path.join('subdir', moduleLoader), moduleLoaderContents)

    # build hello_world.c
    self.run_process([EMCC, test_file('hello_world.c'), '-o', Path('subdir/module.js'), '-sUSE_PTHREADS', '-sPTHREAD_POOL_SIZE=2', '-sMODULARIZE', '-sEXPORT_NAME=test_module', '-sENVIRONMENT=worker,node'])

    # run the module
    ret = self.run_process(config.NODE_JS + ['--experimental-wasm-threads'] + [os.path.join('subdir', moduleLoader)], stdout=PIPE).stdout
    self.assertContained('hello, world!', ret)

  @no_windows('node system() does not seem to work, see https://github.com/emscripten-core/emscripten/pull/10547')
  def test_node_js_system(self):
    self.run_process([EMCC, '-DENV_NODE', test_file('system.c'), '-o', 'a.js', '-O3'])
    ret = self.run_process(config.NODE_JS + ['a.js'], stdout=PIPE).stdout
    self.assertContained('OK', ret)

  def test_node_eval(self):
    self.run_process([EMCC, '-sENVIRONMENT=node', test_file('hello_world.c'), '-o', 'a.js', '-O3'])
    js = open('a.js').read()
    ret = self.run_process(config.NODE_JS + ['-e', js], stdout=PIPE).stdout
    self.assertContained('hello, world!', ret)

  def test_is_bitcode(self):
    fname = 'tmp.o'

    with open(fname, 'wb') as f:
      f.write(b'foo')
    self.assertFalse(building.is_bitcode(fname))

    with open(fname, 'wb') as f:
      f.write(b'\xDE\xC0\x17\x0B')
      f.write(16 * b'\x00')
      f.write(b'BC')
    self.assertTrue(building.is_bitcode(fname))

    with open(fname, 'wb') as f:
      f.write(b'BC')
    self.assertTrue(building.is_bitcode(fname))

  def test_is_ar(self):
    fname = 'tmp.a'

    with open(fname, 'wb') as f:
      f.write(b'foo')
    self.assertFalse(building.is_ar(fname))

    with open(fname, 'wb') as f:
      f.write(b'!<arch>\n')
    self.assertTrue(building.is_ar(fname))

  def test_dash_s_list_parsing(self):
    create_file('src.c', r'''
        #include <stdio.h>
        void a() { printf("a\n"); }
        void b() { printf("b\n"); }
        void c() { printf("c\n"); }
        void d() { printf("d\n"); }
      ''')
    create_file('response.json', '''\
[
"_a",
"_b",
"_c",
"_d"
]
''')
    create_file('response.txt', '''\
_a
_b
_c
_d
''')

    for export_arg, expected in [
      # No quotes needed
      ('EXPORTED_FUNCTIONS=[_a,_b,_c,_d]', ''),
      # No quotes with spaces
      ('EXPORTED_FUNCTIONS=[_a, _b, _c, _d]', ''),
      # No brackets needed either
      ('EXPORTED_FUNCTIONS=_a,_b,_c,_d', ''),
      # No brackets with spaced
      ('EXPORTED_FUNCTIONS=_a, _b, _c, _d', ''),
      # extra space at end - should be ignored
      ("EXPORTED_FUNCTIONS=['_a', '_b', '_c', '_d' ]", ''),
      # extra newline in response file - should be ignored
      ("EXPORTED_FUNCTIONS=@response.json", ''),
      # Simple one-per-line response file format
      ("EXPORTED_FUNCTIONS=@response.txt", ''),
      # stray slash
      ("EXPORTED_FUNCTIONS=['_a', '_b', \\'_c', '_d']", '''undefined exported symbol: "\\\\'_c'"'''),
      # stray slash
      ("EXPORTED_FUNCTIONS=['_a', '_b',\\ '_c', '_d']", '''undefined exported symbol: "\\\\ '_c'"'''),
      # stray slash
      ('EXPORTED_FUNCTIONS=["_a", "_b", \\"_c", "_d"]', 'undefined exported symbol: "\\\\"_c""'),
      # stray slash
      ('EXPORTED_FUNCTIONS=["_a", "_b",\\ "_c", "_d"]', 'undefined exported symbol: "\\\\ "_c"'),
      # missing comma
      ('EXPORTED_FUNCTIONS=["_a", "_b" "_c", "_d"]', 'undefined exported symbol: "_b" "_c"'),
    ]:
      print(export_arg)
      proc = self.run_process([EMCC, 'src.c', '-s', export_arg], stdout=PIPE, stderr=PIPE, check=not expected)
      print(proc.stderr)
      if not expected:
        self.assertFalse(proc.stderr)
        js = open('a.out.js').read()
        for sym in ('_a', '_b', '_c', '_d'):
          self.assertContained(f'var {sym} = ', js)
      else:
        self.assertNotEqual(proc.returncode, 0)
        self.assertContained(expected, proc.stderr)

  def test_asyncify_escaping(self):
    proc = self.run_process([EMCC, test_file('hello_world.c'), '-sASYNCIFY', '-s', "ASYNCIFY_ONLY=[DOS_ReadFile(unsigned short, unsigned char*, unsigned short*, bool)]"], stdout=PIPE, stderr=PIPE)
    self.assertContained('emcc: ASYNCIFY list contains an item without balanced parentheses', proc.stderr)
    self.assertContained('   DOS_ReadFile(unsigned short', proc.stderr)
    self.assertContained('Try using a response file', proc.stderr)

  def test_asyncify_response_file(self):
    create_file('a.txt', r'''[
  "DOS_ReadFile(unsigned short, unsigned char*, unsigned short*, bool)"
]
''')

    create_file('b.txt', 'DOS_ReadFile(unsigned short, unsigned char*, unsigned short*, bool)')
    for file in ('a.txt', 'b.txt'):
      proc = self.run_process([EMCC, test_file('hello_world.c'), '-sASYNCIFY', f'-sASYNCIFY_ONLY=@{file}'], stdout=PIPE, stderr=PIPE)
      # we should parse the response file properly, and then issue a proper warning for the missing function
      self.assertContained(
          'Asyncify onlylist contained a non-matching pattern: DOS_ReadFile(unsigned short, unsigned char*, unsigned short*, bool)',
          proc.stderr)

  def test_asyncify_advise(self):
    src = test_file('other/asyncify_advise.c')

    self.set_setting('ASYNCIFY')
    self.set_setting('ASYNCIFY_ADVISE')
    self.set_setting('ASYNCIFY_IMPORTS', ['async_func'])

    out = self.run_process([EMCC, src, '-o', 'asyncify_advise.js'] + self.get_emcc_args(), stdout=PIPE).stdout
    self.assertContained('[asyncify] main can', out)
    self.assertContained('[asyncify] a can', out)
    self.assertContained('[asyncify] c can', out)
    self.assertContained('[asyncify] e can', out)
    self.assertContained('[asyncify] g can', out)
    self.assertContained('[asyncify] i can', out)

    self.set_setting('ASYNCIFY_REMOVE', ['e'])
    out = self.run_process([EMCC, src, '-o', 'asyncify_advise.js'] + self.get_emcc_args(), stdout=PIPE).stdout
    self.assertContained('[asyncify] main can', out)
    self.assertNotContained('[asyncify] a can', out)
    self.assertNotContained('[asyncify] c can', out)
    self.assertNotContained('[asyncify] e can', out)
    self.assertContained('[asyncify] g can', out)
    self.assertContained('[asyncify] i can', out)

  # Sockets and networking

  def test_inet(self):
    self.do_runf(test_file('sha1.c'), 'SHA1=15dd99a1991e0b3826fede3deffc1feba42278e6')
    src = r'''
      #include <stdio.h>
      #include <arpa/inet.h>

      int main() {
        printf("*%x,%x,%x,%x,%x,%x*\n", htonl(0xa1b2c3d4), htonl(0xfe3572e0), htonl(0x07abcdf0), htons(0xabcd), ntohl(0x43211234), ntohs(0xbeaf));
        in_addr_t i = inet_addr("190.180.10.78");
        printf("%x\n", i);
        return 0;
      }
    '''
    self.do_run(src, '*d4c3b2a1,e07235fe,f0cdab07,cdab,34122143,afbe*\n4e0ab4be\n')

  def test_inet2(self):
    src = r'''
      #include <stdio.h>
      #include <arpa/inet.h>

      int main() {
        struct in_addr x, x2;
        int *y = (int*)&x;
        *y = 0x12345678;
        printf("%s\n", inet_ntoa(x));
        int r = inet_aton(inet_ntoa(x), &x2);
        printf("%s\n", inet_ntoa(x2));
        return 0;
      }
    '''
    self.do_run(src, '120.86.52.18\n120.86.52.18\n')

  def test_inet3(self):
    src = r'''
      #include <stdio.h>
      #include <arpa/inet.h>
      #include <sys/socket.h>
      int main() {
        char dst[64];
        struct in_addr x, x2;
        int *y = (int*)&x;
        *y = 0x12345678;
        printf("%s\n", inet_ntop(AF_INET,&x,dst,sizeof dst));
        int r = inet_aton(inet_ntoa(x), &x2);
        printf("%s\n", inet_ntop(AF_INET,&x2,dst,sizeof dst));
        return 0;
      }
    '''
    self.do_run(src, '120.86.52.18\n120.86.52.18\n')

  def test_inet4(self):
    src = r'''
      #include <stdio.h>
      #include <arpa/inet.h>
      #include <sys/socket.h>

      void test(const char *test_addr, bool first=true){
          char str[40];
          struct in6_addr addr;
          unsigned char *p = (unsigned char*)&addr;
          int ret;
          ret = inet_pton(AF_INET6,test_addr,&addr);
          if(ret == -1) return;
          if(ret == 0) return;
          if(inet_ntop(AF_INET6,&addr,str,sizeof(str)) == NULL ) return;
          printf("%02x%02x:%02x%02x:%02x%02x:%02x%02x:%02x%02x:%02x%02x:%02x%02x:%02x%02x - %s\n",
               p[0],p[1],p[2],p[3],p[4],p[5],p[6],p[7],p[8],p[9],p[10],p[11],p[12],p[13],p[14],p[15],str);
          if (first) test(str, false); // check again, on our output
      }
      int main(){
          test("::");
          test("::1");
          test("::1.2.3.4");
          test("::17.18.19.20");
          test("::ffff:1.2.3.4");
          test("1::ffff");
          test("::255.255.255.255");
          test("0:ff00:1::");
          test("0:ff::");
          test("abcd::");
          test("ffff::a");
          test("ffff::a:b");
          test("ffff::a:b:c");
          test("ffff::a:b:c:d");
          test("ffff::a:b:c:d:e");
          test("::1:2:0:0:0");
          test("0:0:1:2:3::");
          test("ffff:ffff:ffff:ffff:ffff:ffff:ffff:ffff");
          test("1::255.255.255.255");

          //below should fail and not produce results..
          test("1.2.3.4");
          test("");
          test("-");

          printf("ok.\n");
      }
    '''
    self.do_run(src, r'''0000:0000:0000:0000:0000:0000:0000:0000 - ::
0000:0000:0000:0000:0000:0000:0000:0000 - ::
0000:0000:0000:0000:0000:0000:0000:0001 - ::1
0000:0000:0000:0000:0000:0000:0000:0001 - ::1
0000:0000:0000:0000:0000:0000:0102:0304 - ::102:304
0000:0000:0000:0000:0000:0000:0102:0304 - ::102:304
0000:0000:0000:0000:0000:0000:1112:1314 - ::1112:1314
0000:0000:0000:0000:0000:0000:1112:1314 - ::1112:1314
0000:0000:0000:0000:0000:ffff:0102:0304 - ::ffff:1.2.3.4
0000:0000:0000:0000:0000:ffff:0102:0304 - ::ffff:1.2.3.4
0001:0000:0000:0000:0000:0000:0000:ffff - 1::ffff
0001:0000:0000:0000:0000:0000:0000:ffff - 1::ffff
0000:0000:0000:0000:0000:0000:ffff:ffff - ::ffff:ffff
0000:0000:0000:0000:0000:0000:ffff:ffff - ::ffff:ffff
0000:ff00:0001:0000:0000:0000:0000:0000 - 0:ff00:1::
0000:ff00:0001:0000:0000:0000:0000:0000 - 0:ff00:1::
0000:00ff:0000:0000:0000:0000:0000:0000 - 0:ff::
0000:00ff:0000:0000:0000:0000:0000:0000 - 0:ff::
abcd:0000:0000:0000:0000:0000:0000:0000 - abcd::
abcd:0000:0000:0000:0000:0000:0000:0000 - abcd::
ffff:0000:0000:0000:0000:0000:0000:000a - ffff::a
ffff:0000:0000:0000:0000:0000:0000:000a - ffff::a
ffff:0000:0000:0000:0000:0000:000a:000b - ffff::a:b
ffff:0000:0000:0000:0000:0000:000a:000b - ffff::a:b
ffff:0000:0000:0000:0000:000a:000b:000c - ffff::a:b:c
ffff:0000:0000:0000:0000:000a:000b:000c - ffff::a:b:c
ffff:0000:0000:0000:000a:000b:000c:000d - ffff::a:b:c:d
ffff:0000:0000:0000:000a:000b:000c:000d - ffff::a:b:c:d
ffff:0000:0000:000a:000b:000c:000d:000e - ffff::a:b:c:d:e
ffff:0000:0000:000a:000b:000c:000d:000e - ffff::a:b:c:d:e
0000:0000:0000:0001:0002:0000:0000:0000 - ::1:2:0:0:0
0000:0000:0000:0001:0002:0000:0000:0000 - ::1:2:0:0:0
0000:0000:0001:0002:0003:0000:0000:0000 - 0:0:1:2:3::
0000:0000:0001:0002:0003:0000:0000:0000 - 0:0:1:2:3::
ffff:ffff:ffff:ffff:ffff:ffff:ffff:ffff - ffff:ffff:ffff:ffff:ffff:ffff:ffff:ffff
ffff:ffff:ffff:ffff:ffff:ffff:ffff:ffff - ffff:ffff:ffff:ffff:ffff:ffff:ffff:ffff
0001:0000:0000:0000:0000:0000:ffff:ffff - 1::ffff:ffff
0001:0000:0000:0000:0000:0000:ffff:ffff - 1::ffff:ffff
ok.
''')

  def test_getsockname_unconnected_socket(self):
    self.do_run(r'''
      #include <sys/socket.h>
      #include <stdio.h>
      #include <assert.h>
      #include <sys/socket.h>
      #include <netinet/in.h>
      #include <arpa/inet.h>
      #include <string.h>
      int main() {
        int fd;
        int z;
        fd = socket(PF_INET, SOCK_STREAM, IPPROTO_TCP);
        struct sockaddr_in adr_inet;
        socklen_t len_inet = sizeof adr_inet;
        z = getsockname(fd, (struct sockaddr *)&adr_inet, &len_inet);
        if (z != 0) {
          perror("getsockname error");
          return 1;
        }
        char buffer[1000];
        sprintf(buffer, "%s:%u", inet_ntoa(adr_inet.sin_addr), (unsigned)ntohs(adr_inet.sin_port));
        const char *correct = "0.0.0.0:0";
        printf("got (expected) socket: %s (%s), size %lu (%lu)\n", buffer, correct, strlen(buffer), strlen(correct));
        assert(strlen(buffer) == strlen(correct));
        assert(strcmp(buffer, correct) == 0);
        puts("success.");
      }
    ''', 'success.')

  def test_getpeername_unconnected_socket(self):
    self.do_run(r'''
      #include <sys/socket.h>
      #include <stdio.h>
      #include <assert.h>
      #include <sys/socket.h>
      #include <netinet/in.h>
      #include <arpa/inet.h>
      #include <string.h>
      int main() {
        int fd;
        int z;
        fd = socket(PF_INET, SOCK_STREAM, IPPROTO_TCP);
        struct sockaddr_in adr_inet;
        socklen_t len_inet = sizeof adr_inet;
        z = getpeername(fd, (struct sockaddr *)&adr_inet, &len_inet);
        if (z != 0) {
          perror("getpeername error");
          return 1;
        }
        puts("unexpected success.");
      }
    ''', 'getpeername error: Socket not connected', assert_returncode=NON_ZERO)

  def test_getsockname_addrlen(self):
    self.do_runf(test_file('sockets/test_getsockname_addrlen.c'), 'success')

  def test_sin_zero(self):
    self.do_runf(test_file('sockets/test_sin_zero.c'), 'success')

  def test_getaddrinfo(self):
    self.do_runf(test_file('sockets/test_getaddrinfo.c'), 'success')

  def test_getnameinfo(self):
    self.do_runf(test_file('sockets/test_getnameinfo.c'), 'success')

  def test_gethostbyname(self):
    self.do_runf(test_file('sockets/test_gethostbyname.c'), 'success')

  def test_getprotobyname(self):
    self.do_runf(test_file('sockets/test_getprotobyname.c'), 'success')

  def test_create_socket(self):
    self.do_runf(test_file('sockets/test_create_socket.c'), 'success')

  def test_socketpair(self):
    self.do_run(r'''
      #include <sys/socket.h>
      #include <stdio.h>
      int main() {
        int fd[2];
        int err;
        err = socketpair(AF_INET, SOCK_STREAM, 0, fd);
        if (err != 0) {
          perror("socketpair error");
          return 1;
        }
        puts("unexpected success.");
      }
    ''', 'socketpair error: Function not implemented', assert_returncode=NON_ZERO)

  def test_link(self):
    self.do_run(r'''
#include <netdb.h>

#include <sys/types.h>
#include <sys/socket.h>

int main () {
    void* thing = gethostbyname("bing.com");
    ssize_t rval = recv (0, thing, 0, 0);
    rval = send (0, thing, 0, 0);
    return 0;
}''', '', force_c=True)

  def test_linking_recv(self):
    self.do_run(r'''
      #include <sys/types.h>
      #include <sys/socket.h>
      int main(void) {
        recv(0, 0, 0, 0);
        return 0;
      }
    ''', '', force_c=True)

  def test_linking_send(self):
    self.do_run(r'''
      #include <sys/types.h>
      #include <sys/socket.h>
      int main(void) {
        send(0, 0, 0, 0);
        return 0;
      }
    ''', '', force_c=True)

  # This test verifies that function names embedded into the build with --js-library (JS functions exported to wasm)
  # are minified when -O3 is used
  def test_js_function_names_are_minified(self):
    def check_size(f, expected_size):
      if not os.path.isfile(f):
        return # Nonexistent file passes in this check
      obtained_size = os.path.getsize(f)
      print('size of generated ' + f + ': ' + str(obtained_size))
      try_delete(f)
      self.assertLess(obtained_size, expected_size)

    self.run_process([PYTHON, test_file('gen_many_js_functions.py'), 'library_long.js', 'main_long.c'])
    for wasm in [[], ['-sWASM=0']]:
      # Currently we rely on Closure for full minification of every appearance of JS function names.
      # TODO: Add minification also for non-Closure users and add [] to this list to test minification without Closure.
      for closure in [['--closure=1']]:
        args = [EMCC, '-O3', '--js-library', 'library_long.js', 'main_long.c', '-o', 'a.html'] + wasm + closure
        print(' '.join(args))
        self.run_process(args)

        ret = self.run_process(config.NODE_JS + ['a.js'], stdout=PIPE).stdout
        self.assertTextDataIdentical('Sum of numbers from 1 to 1000: 500500 (expected 500500)', ret.strip())

        check_size('a.js', 150000)
        check_size('a.wasm', 80000)

  # Checks that C++ exceptions managing invoke_*() wrappers will not be generated if exceptions are disabled
  def test_no_invoke_functions_are_generated_if_exception_catching_is_disabled(self):
    self.skipTest('Skipping other.test_no_invoke_functions_are_generated_if_exception_catching_is_disabled: Enable after new version of fastcomp has been tagged')
    for args in [[], ['-sWASM=0']]:
      self.run_process([EMXX, test_file('hello_world.cpp'), '-sDISABLE_EXCEPTION_CATCHING', '-o', 'a.html'] + args)
      output = read_file('a.js')
      self.assertContained('_main', output) # Smoke test that we actually compiled
      self.assertNotContained('invoke_', output)

  # Verifies that only the minimal needed set of invoke_*() functions will be generated when C++ exceptions are enabled
  def test_no_excessive_invoke_functions_are_generated_when_exceptions_are_enabled(self):
    self.skipTest('Skipping other.test_no_excessive_invoke_functions_are_generated_when_exceptions_are_enabled: Enable after new version of fastcomp has been tagged')
    for args in [[], ['-sWASM=0']]:
      self.run_process([EMXX, test_file('invoke_i.cpp'), '-sDISABLE_EXCEPTION_CATCHING=0', '-o', 'a.html'] + args)
      output = read_file('a.js')
      self.assertContained('invoke_i', output)
      self.assertNotContained('invoke_ii', output)
      self.assertNotContained('invoke_v', output)

  @parameterized({
    'O0': (False, ['-O0']), # noqa
    'O0_emit': (True, ['-O0', '-sEMIT_EMSCRIPTEN_LICENSE']), # noqa
    'O2': (False, ['-O2']), # noqa
    'O2_emit': (True, ['-O2', '-sEMIT_EMSCRIPTEN_LICENSE']), # noqa
    'O2_js_emit': (True, ['-O2', '-sEMIT_EMSCRIPTEN_LICENSE', '-sWASM=0']), # noqa
    'O2_closure': (False, ['-O2', '--closure=1']), # noqa
    'O2_closure_emit': (True, ['-O2', '-sEMIT_EMSCRIPTEN_LICENSE', '--closure=1']), # noqa
    'O2_closure_js_emit': (True, ['-O2', '-sEMIT_EMSCRIPTEN_LICENSE', '--closure=1', '-sWASM=0']), # noqa
  })
  def test_emscripten_license(self, expect_license, args):
    # fastcomp does not support the new license flag
    self.run_process([EMCC, test_file('hello_world.c')] + args)
    js = read_file('a.out.js')
    licenses_found = len(re.findall('Copyright [0-9]* The Emscripten Authors', js))
    if expect_license:
      self.assertNotEqual(licenses_found, 0, 'Unable to find license block in output file!')
      self.assertEqual(licenses_found, 1, 'Found too many license blocks in the output file!')
    else:
      self.assertEqual(licenses_found, 0, 'Found a license block in the output file, but it should not have been there!')

  # This test verifies that the generated exports from wasm module only reference the
  # unminified exported name exactly once.  (need to contain the export name once for unminified
  # access from calling code, and should not have the unminified name exist more than once, that
  # would be wasteful for size)
  def test_function_exports_are_small(self):
    def test(args, closure, opt):
      extra_args = args + opt + closure
      print(extra_args)
      args = [EMCC, test_file('long_function_name_in_export.c'), '-o', 'a.html', '-sENVIRONMENT=web', '-sDECLARE_ASM_MODULE_EXPORTS=0', '-Werror'] + extra_args
      self.run_process(args)

      output = read_file('a.js')
      try_delete('a.js')
      self.assertNotContained('asm["_thisIsAFunctionExportedFromAsmJsOrWasmWithVeryLongFunction"]', output)

      # TODO: Add stricter testing when Wasm side is also optimized: (currently Wasm does still need
      # to reference exports multiple times)
      if '-sWASM=0' in args:
        num_times_export_is_referenced = output.count('thisIsAFunctionExportedFromAsmJsOrWasmWithVeryLongFunction')
        self.assertEqual(num_times_export_is_referenced, 1)

    for closure in [[], ['--closure=1']]:
      for opt in [['-O2'], ['-O3'], ['-Os']]:
        test(['-sWASM=0'], closure, opt)
        test(['-sWASM_ASYNC_COMPILATION=0'], closure, opt)

  @parameterized({
    'hello_world_wasm': ('hello_world', False, True),
    'hello_world_wasm2js': ('hello_world', True, True),
    'random_printf_wasm': ('random_printf', False),
    'random_printf_wasm2js': ('random_printf', True),
    'hello_webgl_wasm': ('hello_webgl', False),
    'hello_webgl_wasm2js': ('hello_webgl', True),
    'hello_webgl2_wasm': ('hello_webgl2', False),
    'hello_webgl2_wasm2js': ('hello_webgl2', True),
    'math': ('math', False),
    'hello_wasm_worker': ('hello_wasm_worker', False, True),
  })
  def test_minimal_runtime_code_size(self, test_name, js, compare_js_output=False):
    smallest_code_size_args = ['-sMINIMAL_RUNTIME=2',
                               '-sENVIRONMENT=web',
                               '-sTEXTDECODER=2',
                               '-sABORTING_MALLOC=0',
                               '-sALLOW_MEMORY_GROWTH=0',
                               '-sSUPPORT_ERRNO=0',
                               '-sDECLARE_ASM_MODULE_EXPORTS',
                               '-sMALLOC=emmalloc',
                               '-sGL_EMULATE_GLES_VERSION_STRING_FORMAT=0',
                               '-sGL_EXTENSIONS_IN_PREFIXED_FORMAT=0',
                               '-sGL_SUPPORT_AUTOMATIC_ENABLE_EXTENSIONS=0',
                               '-sGL_SUPPORT_SIMPLE_ENABLE_EXTENSIONS=0',
                               '-sGL_TRACK_ERRORS=0',
                               '-sGL_SUPPORT_EXPLICIT_SWAP_CONTROL=0',
                               '-sGL_POOL_TEMP_BUFFERS=0',
                               '-sMIN_CHROME_VERSION=58',
                               '-sGL_WORKAROUND_SAFARI_GETCONTEXT_BUG=0',
                               '-sNO_FILESYSTEM',
                               '--output_eol', 'linux',
                               '-Oz',
                               '--closure=1',
                               '-DNDEBUG',
                               '-ffast-math']

    wasm2js = ['-sWASM=0', '--memory-init-file', '1']

    math_sources = [test_file('code_size/math.c')]
    hello_world_sources = [test_file('small_hello_world.c'),
                           '-sUSES_DYNAMIC_ALLOC=0']
    random_printf_sources = [test_file('hello_random_printf.c'),
                             '-sUSES_DYNAMIC_ALLOC=0',
                             '-sSINGLE_FILE']
    hello_webgl_sources = [test_file('minimal_webgl/main.cpp'),
                           test_file('minimal_webgl/webgl.c'),
                           '--js-library', test_file('minimal_webgl/library_js.js'),
                           '-sUSES_DYNAMIC_ALLOC', '-lwebgl.js',
                           '-sMODULARIZE']
    hello_webgl2_sources = hello_webgl_sources + ['-sMAX_WEBGL_VERSION=2']
    hello_wasm_worker_sources = [test_file('wasm_worker/wasm_worker_code_size.c'), '-sWASM_WORKERS', '-sENVIRONMENT=web,worker']

    sources = {
      'hello_world': hello_world_sources,
      'random_printf': random_printf_sources,
      'hello_webgl': hello_webgl_sources,
      'math': math_sources,
      'hello_webgl2': hello_webgl2_sources,
      'hello_wasm_worker': hello_wasm_worker_sources}[test_name]

    def print_percent(actual, expected):
      if actual == expected:
        return ''
      return ' ({:+.2f}%)'.format((actual - expected) * 100.0 / expected)

    outputs = ['a.html', 'a.js']

    args = smallest_code_size_args[:]

    if js:
      outputs += ['a.mem']
      args += wasm2js
      test_name += '_wasm2js'
    else:
      outputs += ['a.wasm']
      test_name += '_wasm'

    if '-sSINGLE_FILE' in sources:
      outputs = ['a.html']

    results_file = test_file('code_size', test_name + '.json')

    expected_results = {}
    try:
      expected_results = json.loads(read_file(results_file))
    except Exception:
      if not common.EMTEST_REBASELINE:
        raise

    args = [EMCC, '-o', 'a.html'] + args + sources
    print(shared.shlex_join(args))
    self.run_process(args)

    def get_file_gzipped_size(f):
      f_gz = f + '.gz'
      with gzip.open(f_gz, 'wb') as gzf:
        gzf.write(read_binary(f))
      size = os.path.getsize(f_gz)
      try_delete(f_gz)
      return size

    # For certain tests, don't just check the output size but check
    # the full JS output matches the expectations.  That means that
    # any change that touches those core lines of output will need
    # to rebaseline this test.  However:
    # a) such changes deserve extra scrutiny
    # b) such changes should be few and far between
    # c) rebaselining is trivial (just run with --rebaseline)
    # Note that we do not compare the full wasm output since that is
    # even more fragile and can change with LLVM updates.
    if compare_js_output:
      js_out = test_file('code_size', test_name + '.js')
      terser = shared.get_npm_cmd('terser')
      # N.b. this requires node in PATH, it does not run against NODE from
      # Emscripten config file. If you have this line fail, make sure 'node' is
      # visible in PATH.
      self.run_process(terser + ['-b', 'beautify=true', 'a.js', '-o', 'pretty.js'])
      self.assertFileContents(js_out, read_file('pretty.js'))

    obtained_results = {}
    total_output_size = 0
    total_expected_size = 0
    total_output_size_gz = 0
    total_expected_size_gz = 0
    for f in outputs:
      f_gz = f + '.gz'
      expected_size = expected_results[f] if f in expected_results else float('inf')
      expected_size_gz = expected_results[f_gz] if f_gz in expected_results else float('inf')
      size = os.path.getsize(f)
      size_gz = get_file_gzipped_size(f)

      obtained_results[f] = size
      obtained_results[f_gz] = size_gz

      if size != expected_size and (f.endswith('.js') or f.endswith('.html')):
        print('Contents of ' + f + ': ')
        print(read_file(f))

      print('size of ' + f + ' == ' + str(size) + ', expected ' + str(expected_size) + ', delta=' + str(size - expected_size) + print_percent(size, expected_size))
      print('size of ' + f_gz + ' == ' + str(size_gz) + ', expected ' + str(expected_size_gz) + ', delta=' + str(size_gz - expected_size_gz) + print_percent(size_gz, expected_size_gz))

      # Hack: Generated .mem initializer files have different sizes on different
      # platforms (Windows gives x, CircleCI Linux gives x-17 bytes, my home
      # Linux gives x+2 bytes..). Likewise asm.js files seem to be affected by
      # the LLVM IR text names, which lead to asm.js names, which leads to
      # difference code size, which leads to different relooper choices,
      # as a result leading to slightly different total code sizes.
      # Also as of July 16, 2020, wasm2js files have different sizes on
      # different platforms (Windows and MacOS improved to give a slightly
      # better thing than Linux does, which didn't change; this just
      # started to happen on CI, not in response to a code update, so it
      # may have been present all along but just noticed now; it only
      # happens in wasm2js, so it may be platform-nondeterminism in closure
      # compiler).
      # TODO: identify what is causing this. meanwhile allow some amount of slop
      if not common.EMTEST_REBASELINE:
        if js:
          slop = 30
        else:
          slop = 20
        if size <= expected_size + slop and size >= expected_size - slop:
          size = expected_size

      # N.B. even though the test code above prints out gzip compressed sizes, regression testing is done against uncompressed sizes
      # this is because optimizing for compressed sizes can be unpredictable and sometimes counterproductive
      total_output_size += size
      total_expected_size += expected_size

      total_output_size_gz += size_gz
      total_expected_size_gz += expected_size_gz

    obtained_results['total'] = total_output_size
    obtained_results['total_gz'] = total_output_size_gz
    print('Total output size=' + str(total_output_size) + ' bytes, expected total size=' + str(total_expected_size) + ', delta=' + str(total_output_size - total_expected_size) + print_percent(total_output_size, total_expected_size))
    print('Total output size gzipped=' + str(total_output_size_gz) + ' bytes, expected total size gzipped=' + str(total_expected_size_gz) + ', delta=' + str(total_output_size_gz - total_expected_size_gz) + print_percent(total_output_size_gz, total_expected_size_gz))

    if common.EMTEST_REBASELINE:
      open(results_file, 'w').write(json.dumps(obtained_results, indent=2) + '\n')
    else:
      if total_output_size > total_expected_size:
        print(f'Oops, overall generated code size regressed by {total_output_size - total_expected_size} bytes!')
        print('If this is expected, rerun the test with --rebaseline to update the expected sizes')
      if total_output_size < total_expected_size:
        print(f'Hey amazing, overall generated code size was improved by {total_expected_size - total_output_size} bytes!')
        print('If this is expected, rerun the test with --rebaseline to update the expected sizes')
      self.assertEqual(total_output_size, total_expected_size)

  # Tests the library_c_preprocessor.js functionality.
  def test_c_preprocessor(self):
    self.run_process([EMXX, test_file('test_c_preprocessor.c'), '--js-library', path_from_root('src/library_c_preprocessor.js'), '-sDEFAULT_LIBRARY_FUNCS_TO_INCLUDE=$remove_cpp_comments_in_shaders,$preprocess_c_code'])
    normal = self.run_js('a.out.js')
    print(str(normal))

  # Test that legacy settings that have been fixed to a specific value and their value can no longer be changed,
  def test_legacy_settings_forbidden_to_change(self):
    stderr = self.expect_fail([EMCC, '-sMEMFS_APPEND_TO_TYPED_ARRAYS=0', test_file('hello_world.c')])
    self.assertContained('MEMFS_APPEND_TO_TYPED_ARRAYS=0 is no longer supported', stderr)

    self.run_process([EMCC, '-sMEMFS_APPEND_TO_TYPED_ARRAYS', test_file('hello_world.c')])
    self.run_process([EMCC, '-sPRECISE_I64_MATH=2', test_file('hello_world.c')])

  def test_jsmath(self):
    self.run_process([EMXX, test_file('other/jsmath.cpp'), '-Os', '-o', 'normal.js', '--closure', '0'])
    normal_js_size = os.path.getsize('normal.js')
    normal_wasm_size = os.path.getsize('normal.wasm')
    self.run_process([EMXX, test_file('other/jsmath.cpp'), '-Os', '-o', 'jsmath.js', '-sJS_MATH', '--closure', '0'])
    jsmath_js_size = os.path.getsize('jsmath.js')
    jsmath_wasm_size = os.path.getsize('jsmath.wasm')
    # js math increases JS size, but decreases wasm, and wins overall
    # it would win more with closure, but no point in making the test slower)
    self.assertLess(normal_js_size, jsmath_js_size)
    self.assertLess(jsmath_wasm_size, normal_wasm_size)
    self.assertLess(jsmath_js_size + jsmath_wasm_size, 0.90 * (normal_js_size + normal_wasm_size))
    # js math has almost identical output, but misses some corner cases, 4 out of 34
    normal = self.run_js('normal.js').splitlines()
    jsmath = self.run_js('jsmath.js').splitlines()
    assert len(normal) == len(jsmath)
    diff = 0
    for i in range(len(normal)):
      if normal[i] != jsmath[i]:
        diff += 1
    self.assertLess(diff, 5)

  def test_strict_mode_hello_world(self):
    # Verify that strict mode can be used for simple hello world program both
    # via the environment EMCC_STRICT=1 and from the command line `-sSTRICT`
    cmd = [EMCC, test_file('hello_world.c'), '-sSTRICT']
    self.run_process(cmd)
    with env_modify({'EMCC_STRICT': '1'}):
      self.do_runf(test_file('hello_world.c'), 'hello, world!')

  def test_legacy_settings(self):
    cmd = [EMCC, test_file('hello_world.c'), '-sSPLIT_MEMORY=0']

    # By default warnings are not shown
    stderr = self.run_process(cmd, stderr=PIPE).stderr
    self.assertNotContained('warning', stderr)

    # Adding or -Wlegacy-settings enables the warning
    stderr = self.run_process(cmd + ['-Wlegacy-settings'], stderr=PIPE).stderr
    self.assertContained('warning: use of legacy setting: SPLIT_MEMORY', stderr)
    self.assertContained('[-Wlegacy-settings]', stderr)

  def test_strict_mode_legacy_settings(self):
    cmd = [EMCC, test_file('hello_world.c'), '-sSPLIT_MEMORY=0']
    self.run_process(cmd)

    stderr = self.expect_fail(cmd + ['-sSTRICT'])
    self.assertContained('legacy setting used in strict mode: SPLIT_MEMORY', stderr)

    with env_modify({'EMCC_STRICT': '1'}):
      stderr = self.expect_fail(cmd)
      self.assertContained('legacy setting used in strict mode: SPLIT_MEMORY', stderr)

  def test_strict_mode_legacy_settings_runtime(self):
    # Verify that legacy settings are not accessible at runtime under strict
    # mode.
    self.set_setting('RETAIN_COMPILER_SETTINGS')
    src = r'''\
    #include <stdio.h>
    #include <emscripten.h>

    int main() {
      printf("BINARYEN_METHOD: %s\n", (char*)emscripten_get_compiler_setting("BINARYEN_METHOD"));
      return 0;
    }
    '''
    self.do_run(src, 'BINARYEN_METHOD: native-wasm')
    with env_modify({'EMCC_STRICT': '1'}):
      self.do_run(src, 'invalid compiler setting: BINARYEN_METHOD')
    self.set_setting('STRICT')
    self.do_run(src, 'invalid compiler setting: BINARYEN_METHOD')

  def test_renamed_setting(self):
    # Verify that renamed settings are available by either name (when not in
    # strict mode.
    self.set_setting('RETAIN_COMPILER_SETTINGS')
    src = r'''\
    #include <stdio.h>
    #include <emscripten.h>

    int main() {
      printf("%ld %ld\n",
        emscripten_get_compiler_setting("BINARYEN_ASYNC_COMPILATION"),
        emscripten_get_compiler_setting("WASM_ASYNC_COMPILATION"));
      return 0;
    }
    '''

    # Setting the new name should set both
    self.set_setting('WASM_ASYNC_COMPILATION', 0)
    self.do_run(src, '0 0')
    self.set_setting('WASM_ASYNC_COMPILATION')
    self.do_run(src, '1 1')
    self.clear_setting('WASM_ASYNC_COMPILATION')

    # Setting the old name should set both
    self.set_setting('BINARYEN_ASYNC_COMPILATION', 0)
    self.do_run(src, '0 0')
    self.set_setting('BINARYEN_ASYNC_COMPILATION')
    self.do_run(src, '1 1')

  def test_strict_mode_legacy_settings_library(self):
    create_file('lib.js', r'''
#if SPLIT_MEMORY
#endif
''')
    cmd = [EMCC, test_file('hello_world.c'), '-o', 'out.js', '--js-library', 'lib.js']
    self.run_process(cmd)
    self.assertContained('ReferenceError: SPLIT_MEMORY is not defined', self.expect_fail(cmd + ['-sSTRICT']))
    with env_modify({'EMCC_STRICT': '1'}):
      self.assertContained('ReferenceError: SPLIT_MEMORY is not defined', self.expect_fail(cmd))

  def test_strict_mode_link_cxx(self):
    # In strict mode C++ programs fail to link unless run with `em++`.
    self.run_process([EMXX, '-sSTRICT', test_file('hello_libcxx.cpp')])
    err = self.expect_fail([EMCC, '-sSTRICT', test_file('hello_libcxx.cpp')])
    self.assertContained('undefined symbol: std::__2::cout', err)

  def test_strict_mode_override(self):
    create_file('empty.c', '')
    # IGNORE_MISSING_MAIN default to 1 so this works by default
    self.run_process([EMCC, 'empty.c'])
    # strict mode disables it causing a link error
    self.expect_fail([EMCC, '-sSTRICT', 'empty.c'])
    # explicly setting IGNORE_MISSING_MAIN overrides the STRICT setting
    self.run_process([EMCC, '-sSTRICT', '-sIGNORE_MISSING_MAIN', 'empty.c'])

  # Tests the difference between options -sSAFE_HEAP=1 and -sSAFE_HEAP=2.
  def test_safe_heap_2(self):
    self.run_process([EMCC, test_file('safe_heap_2.c'), '-sSAFE_HEAP=1'])
    result = self.run_js('a.out.js', assert_returncode=NON_ZERO)
    self.assertContained('alignment fault', result)

    self.run_process([EMCC, test_file('safe_heap_2.c'), '-sSAFE_HEAP=2'])
    result = self.run_js('a.out.js')
    self.assertContained('0 1 2 3 4', result)

  def test_safe_heap_log(self):
    self.set_setting('SAFE_HEAP')
    self.set_setting('SAFE_HEAP_LOG')
    self.set_setting('EXIT_RUNTIME')
    src = read_file(test_file('hello_world.c'))
    self.do_run(src, 'SAFE_HEAP load: ')

    self.set_setting('WASM', 0)
    self.do_run(src, 'SAFE_HEAP load: ')

  def test_mini_printfs(self):
    def test(code):
      with open('src.c', 'w') as f:
        f.write('''
          #include <stdio.h>
          void* unknown_value;
          int main() {
            %s
          }
        ''' % code)
      self.run_process([EMCC, 'src.c', '-O1'])
      return os.path.getsize('a.out.wasm')

    i = test('printf("%d", *(int*)unknown_value);')
    f = test('printf("%f", *(double*)unknown_value);')
    lf = test('printf("%Lf", *(long double*)unknown_value);')
    both = test('printf("%d", *(int*)unknown_value); printf("%Lf", *(long double*)unknown_value);')
    print(f'int:{i} float:{f} double:{lf}: both{both}')

    # iprintf is much smaller than printf with float support
    self.assertGreater(i, f - 3500)
    self.assertLess(i, f - 3000)
    # __small_printf is somewhat smaller than printf with long double support
    self.assertGreater(f, lf - 900)
    self.assertLess(f, lf - 500)
    # both is a little bigger still
    self.assertGreater(lf, both - 110)
    self.assertLess(lf, both - 50)

  @parameterized({
    'normal': ([], '''\
0.000051 => -5.123719529365189373493194580078e-05
0.000051 => -5.123719300544352718866300544498e-05
0.000051 => -5.123719300544352718866300544498e-05
'''),
    'full_long_double': (['-sPRINTF_LONG_DOUBLE'], '''\
0.000051 => -5.123719529365189373493194580078e-05
0.000051 => -5.123719300544352718866300544498e-05
0.000051 => -5.123719300544352710023893104250e-05
'''),
  })
  def test_long_double_printing(self, args, expected):
    create_file('src.cpp', r'''
#include <stdio.h>

int main(void) {
    float f = 5.123456789e-5;
    double d = 5.123456789e-5;
    long double ld = 5.123456789e-5;
    printf("%f => %.30e\n", f, f  / (f - 1));
    printf("%f => %.30e\n", d, d / (d - 1));
    printf("%Lf => %.30Le\n", ld, ld / (ld - 1));
}
    ''')
    self.run_process([EMXX, 'src.cpp'] + args)
    self.assertContained(expected, self.run_js('a.out.js'))

  # Tests that passing -sMALLOC=none will not include system malloc() to the build.
  def test_malloc_none(self):
    stderr = self.expect_fail([EMCC, test_file('malloc_none.c'), '-sMALLOC=none'])
    self.assertContained('undefined symbol: malloc', stderr)

  @parameterized({
    'c': ['c', []],
    'cpp': ['cpp', []],
    'growth': ['cpp', ['-sALLOW_MEMORY_GROWTH']],
  })
  def test_lsan_leaks(self, ext, args):
    self.do_runf(test_file('other/test_lsan_leaks.' + ext),
                 emcc_args=['-fsanitize=leak'] + args,
                 assert_returncode=NON_ZERO,
                 assert_all=True,
                 expected_output=[
      'Direct leak of 2048 byte(s) in 1 object(s) allocated from',
      'Direct leak of 1337 byte(s) in 1 object(s) allocated from',
      'Direct leak of 42 byte(s) in 1 object(s) allocated from',
    ])

  @parameterized({
    'c': ['c', [
      r'in malloc .*lsan_interceptors\.cpp:\d+:\d+',
      r'(?im)in f (|[/a-z\.]:).*/test_lsan_leaks\.c:6:21$',
      r'(?im)in main (|[/a-z\.]:).*/test_lsan_leaks\.c:10:16$',
      r'(?im)in main (|[/a-z\.]:).*/test_lsan_leaks\.c:12:3$',
      r'(?im)in main (|[/a-z\.]:).*/test_lsan_leaks\.c:13:3$',
    ]],
    'cpp': ['cpp', [
      r'in operator new\[\]\(unsigned long\) .*lsan_interceptors\.cpp:\d+:\d+',
      r'(?im)in f\(\) (|[/a-z\.]:).*/test_lsan_leaks\.cpp:4:21$',
      r'(?im)in main (|[/a-z\.]:).*/test_lsan_leaks\.cpp:8:16$',
      r'(?im)in main (|[/a-z\.]:).*/test_lsan_leaks\.cpp:10:3$',
      r'(?im)in main (|[/a-z\.]:).*/test_lsan_leaks\.cpp:11:3$',
    ]],
  })
  def test_lsan_stack_trace(self, ext, regexes):
    self.do_runf(test_file('other/test_lsan_leaks.' + ext),
                 emcc_args=['-fsanitize=leak', '-gsource-map'],
                 regex=True,
                 assert_all=True,
                 assert_returncode=NON_ZERO, expected_output=[
      r'Direct leak of 2048 byte\(s\) in 1 object\(s\) allocated from',
      r'Direct leak of 1337 byte\(s\) in 1 object\(s\) allocated from',
      r'Direct leak of 42 byte\(s\) in 1 object\(s\) allocated from',
    ] + regexes)

  @parameterized({
    'c': ['c'],
    'cpp': ['cpp'],
  })
  def test_lsan_no_leak(self, ext):
    self.do_runf(test_file('other/test_lsan_no_leak.' + ext),
                 regex=True,
                 emcc_args=['-fsanitize=leak', '-sASSERTIONS=0'],
                 expected_output=[r'^\s*$'])

  def test_lsan_no_stack_trace(self):
    self.do_runf(test_file('other/test_lsan_leaks.c'),
                 assert_all=True,
                 emcc_args=['-fsanitize=leak', '-DDISABLE_CONTEXT'],
                 assert_returncode=NON_ZERO, expected_output=[
      'Direct leak of 3427 byte(s) in 3 object(s) allocated from:',
      'SUMMARY: LeakSanitizer: 3427 byte(s) leaked in 3 allocation(s).',
    ])

  def test_asan_null_deref(self):
    self.do_runf(test_file('other/test_asan_null_deref.c'),
                 emcc_args=['-fsanitize=address'],
                 assert_returncode=NON_ZERO, expected_output=[
      'AddressSanitizer: null-pointer-dereference on address',
    ])

  def test_asan_sync_compilation(self):
    self.set_setting('WASM_ASYNC_COMPILATION', 0)
    self.do_runf(test_file('other/test_asan_null_deref.c'),
                 emcc_args=['-fsanitize=address', '-gsource-map'],
                 assert_returncode=NON_ZERO, expected_output=[
      'AddressSanitizer: null-pointer-dereference on address',
    ])

  def test_asan_memory_growth(self):
    self.do_runf(test_file('other/test_asan_null_deref.c'),
                 emcc_args=['-fsanitize=address', '-sALLOW_MEMORY_GROWTH'],
                 assert_returncode=NON_ZERO, expected_output=[
      'AddressSanitizer: null-pointer-dereference on address',
    ])

  def test_asan_no_stack_trace(self):
    self.do_runf(test_file('other/test_lsan_leaks.c'),
                 assert_all=True,
                 emcc_args=['-fsanitize=address', '-DDISABLE_CONTEXT', '-sEXIT_RUNTIME'],
                 assert_returncode=NON_ZERO, expected_output=[
      'Direct leak of 3427 byte(s) in 3 object(s) allocated from:',
      'SUMMARY: AddressSanitizer: 3427 byte(s) leaked in 3 allocation(s).',
    ])

  def test_asan_pthread_stubs(self):
    self.do_runf(test_file('other/test_asan_pthread_stubs.c'), emcc_args=['-fsanitize=address'])

  def test_asan_strncpy(self):
    # Regression test for asan false positives in strncpy:
    # https://github.com/emscripten-core/emscripten/issues/14618
    self.do_runf(test_file('other/test_asan_strncpy.c'), emcc_args=['-fsanitize=address'])

  @node_pthreads
  def test_proxy_to_pthread_stack(self):
    # Check that the proxied main gets run with TOTAL_STACK setting and not
    # DEFAULT_PTHREAD_STACK_SIZE.
    self.do_runf(test_file('other/test_proxy_to_pthread_stack.c'),
                 ['success'],
                 emcc_args=['-sUSE_PTHREADS', '-sPROXY_TO_PTHREAD',
                            '-sDEFAULT_PTHREAD_STACK_SIZE=64kb',
                            '-sTOTAL_STACK=128kb', '-sEXIT_RUNTIME',
                            '--profiling-funcs'])

  @parameterized({
    '': [],
    'sync': ['-sWASM_ASYNC_COMPILATION=0'],
  })
  def test_offset_converter(self, *args):
    self.set_setting('USE_OFFSET_CONVERTER')
    self.set_setting('DEFAULT_LIBRARY_FUNCS_TO_INCLUDE', ['$ptrToString'])
    self.emcc_args += ['--profiling-funcs']
    self.do_runf(test_file('other/test_offset_converter.c'), 'ok', emcc_args=list(args))

  @parameterized({
    '': [],
    'sync': ['-sWASM_ASYNC_COMPILATION=0'],
  })
  def test_offset_converter_source_map(self, *args):
    self.set_setting('USE_OFFSET_CONVERTER')
    self.set_setting('LOAD_SOURCE_MAP')
    self.set_setting('DEFAULT_LIBRARY_FUNCS_TO_INCLUDE', ['$ptrToString'])
    self.emcc_args += ['-gsource-map', '-DUSE_SOURCE_MAP']
    self.do_runf(test_file('other/test_offset_converter.c'), 'ok', emcc_args=list(args))

  @no_windows('ptys and select are not available on windows')
  def test_build_error_color(self):
    create_file('src.c', 'int main() {')
    returncode, output = self.run_on_pty([EMCC, 'src.c'])
    self.assertNotEqual(returncode, 0)
    self.assertIn(b"\x1b[1msrc.c:1:13: \x1b[0m\x1b[0;1;31merror: \x1b[0m\x1b[1mexpected '}'\x1b[0m", output)
    self.assertIn(b"\x1b[31merror: ", output)

  @parameterized({
    'fno_diagnostics_color': ['-fno-diagnostics-color'],
    'fdiagnostics_color_never': ['-fdiagnostics-color=never'],
  })
  @no_windows('ptys and select are not available on windows')
  def test_pty_no_color(self, flag):
    create_file('src.c', 'int main() {')

    returncode, output = self.run_on_pty([EMCC, flag, 'src.c'])
    self.assertNotEqual(returncode, 0)
    self.assertNotIn(b'\x1b', output)

  def test_sanitizer_color(self):
    create_file('src.c', '''
      #include <emscripten.h>
      int main() {
        int *p = 0, q;
        EM_ASM({ Module.printWithColors = true; });
        q = *p;
      }
    ''')
    self.run_process([EMCC, '-fsanitize=null', 'src.c'])
    output = self.run_js('a.out.js')
    self.assertIn('\x1b[1msrc.c', output)

  def test_main_reads_params(self):
    create_file('no.c', '''
      int main() {
        return 42;
      }
    ''')
    self.run_process([EMCC, 'no.c', '-O3', '-o', 'no.js'])
    no = os.path.getsize('no.js')
    create_file('yes.c', '''
      int main(int argc, char **argv) {
        return argc;
      }
    ''')
    self.run_process([EMCC, 'yes.c', '-O3', '-o', 'yes.js'])
    yes = os.path.getsize('yes.js')
    # not having to set up argc/argv allows us to avoid including a
    # significant amount of JS for string support (which is not needed
    # otherwise in such a trivial program).
    self.assertLess(no, 0.95 * yes)

  def test_INCOMING_MODULE_JS_API(self):
    def test(args):
      self.run_process([EMCC, test_file('hello_world.c'), '-O3', '--closure=1', '-sENVIRONMENT=node,shell'] + args)
      for engine in config.JS_ENGINES:
        self.assertContained('hello, world!', self.run_js('a.out.js', engine=engine))
      # ignore \r which on windows can increase the size
      return len(read_file('a.out.js').replace('\r', ''))
    normal = test([])
    changed = test(['-sINCOMING_MODULE_JS_API=[]'])
    print('sizes', normal, changed)
    # Changing this option to [] should decrease code size.
    self.assertLess(changed, normal)
    # Check an absolute code size as well, with some slack.
    self.assertLess(abs(changed - 4975), 150)

  def test_INCOMING_MODULE_JS_API_missing(self):
    create_file('pre.js', '''
    Module['onRuntimeInitialized'] = () => console.log('initialized')
    ''')
    self.emcc_args += ['--pre-js=pre.js']
    self.do_runf(test_file('hello_world.c'), 'initialized')

    # The INCOMING_MODULE_JS_API setting can limit the incoming module
    # API, and we assert if the incoming module has a property that
    # is ignored due to this setting.
    self.set_setting('INCOMING_MODULE_JS_API', [])

    self.do_runf(test_file('hello_world.c'), 'Aborted(`Module.onRuntimeInitialized` was supplied but `onRuntimeInitialized` not included in INCOMING_MODULE_JS_API)', assert_returncode=NON_ZERO)

  def test_llvm_includes(self):
    create_file('atomics.c', '#include <stdatomic.h>')
    self.build('atomics.c')

  def test_mmap_and_munmap(self):
    emcc_args = []
    for f in ['data_ro.dat', 'data_rw.dat']:
        create_file(f, 'Test file')
        emcc_args.extend(['--embed-file', f])
    self.do_other_test('test_mmap_and_munmap.cpp', emcc_args)

  def test_mmap_and_munmap_anonymous(self):
    self.do_other_test('test_mmap_and_munmap_anonymous.cpp', emcc_args=['-sNO_FILESYSTEM'])

  def test_mmap_and_munmap_anonymous_asan(self):
    self.do_other_test('test_mmap_and_munmap_anonymous.cpp', emcc_args=['-sNO_FILESYSTEM', '-fsanitize=address'])

  def test_mmap_memorygrowth(self):
    self.do_other_test('test_mmap_memorygrowth.cpp', ['-sALLOW_MEMORY_GROWTH'])

  def test_files_and_module_assignment(self):
    # a pre-js can set Module to a new object or otherwise undo file preloading/
    # embedding changes to Module.preRun. we show an error to avoid confusion
    create_file('pre.js', 'Module = {};')
    create_file('src.c', r'''
      #include <stdio.h>
      int main() {
        printf("file exists: %p\n", fopen("src.cpp", "rb"));
      }
    ''')
    self.run_process([EMCC, 'src.c', '--pre-js=pre.js', '--preload-file=src.c'])
    result = self.run_js('a.out.js', assert_returncode=NON_ZERO)
    self.assertContained('Module.preRun should exist because file support used it; did a pre-js delete it?', result)

    def test_error(pre):
      create_file('pre.js', pre)
      self.run_process([EMXX, 'src.c', '--pre-js=pre.js', '--preload-file=src.c'])
      result = self.run_js('a.out.js', assert_returncode=NON_ZERO)
      self.assertContained('All preRun tasks that exist before user pre-js code should remain after; did you replace Module or modify Module.preRun?', result)

    # error if the user replaces Module or Module.preRun
    test_error('Module = { preRun: [] };')
    test_error('Module.preRun = [];')

  def test_EMSCRIPTEN_and_STRICT(self):
    # __EMSCRIPTEN__ is the proper define; we support EMSCRIPTEN for legacy
    # code, unless STRICT is enabled.
    create_file('src.c', '''
      #ifndef EMSCRIPTEN
      #error "not defined"
      #endif
    ''')
    self.run_process([EMCC, 'src.c', '-c'])
    self.expect_fail([EMCC, 'src.c', '-sSTRICT', '-c'])

  def test_exception_settings(self):
    for catching, throwing, opts in itertools.product([0, 1], repeat=3):
      cmd = [EMXX, test_file('other/exceptions_modes_symbols_defined.cpp'), '-sDISABLE_EXCEPTION_THROWING=%d' % (1 - throwing), '-sDISABLE_EXCEPTION_CATCHING=%d' % (1 - catching), '-O%d' % opts]
      print(cmd)
      if not throwing and not catching:
        self.assertContained('DISABLE_EXCEPTION_THROWING was set (likely due to -fno-exceptions), which means no C++ exception throwing support code is linked in, but such support is required', self.expect_fail(cmd))
      elif not throwing and catching:
        self.assertContained('DISABLE_EXCEPTION_THROWING was set (probably from -fno-exceptions) but is not compatible with enabling exception catching (DISABLE_EXCEPTION_CATCHING=0)', self.expect_fail(cmd))
      else:
        self.run_process(cmd)

  def test_fignore_exceptions(self):
    # the new clang flag -fignore-exceptions basically is the same as -sDISABLE_EXCEPTION_CATCHING,
    # that is, it allows throwing, but emits no support code for catching.
    self.run_process([EMXX, test_file('other/exceptions_modes_symbols_defined.cpp'), '-sDISABLE_EXCEPTION_CATCHING=0'])
    enable_size = os.path.getsize('a.out.wasm')
    self.run_process([EMXX, test_file('other/exceptions_modes_symbols_defined.cpp'), '-sDISABLE_EXCEPTION_CATCHING'])
    disable_size = os.path.getsize('a.out.wasm')
    self.run_process([EMXX, test_file('other/exceptions_modes_symbols_defined.cpp'), '-s', '-fignore-exceptions'])
    ignore_size = os.path.getsize('a.out.wasm')
    self.assertGreater(enable_size, disable_size)
    self.assertEqual(disable_size, ignore_size)

  @parameterized({
    # exceptions are off by default
    'off':  ([], [], False),
    # enabling exceptions at link and compile works
    'on': (['-fexceptions'], ['-fexceptions'], True),
    # just compile isn't enough as the JS runtime lacks support
    'compile_only': (['-fexceptions'], [], False),
    # just link isn't enough as codegen didn't emit exceptions support
    'link_only': ([], ['-fexceptions'], False),
  })
  def test_f_exception(self, compile_flags, link_flags, expect_caught):
    create_file('src.cpp', r'''
      #include <stdio.h>
      int main () {
        try {
          throw 42;
        } catch (int e) {
          printf("CAUGHT: %d\n", e);
        }
        return 0;
      }
    ''')
    self.run_process([EMXX, 'src.cpp', '-c', '-o', 'src.o'] + compile_flags)
    self.run_process([EMXX, 'src.o'] + link_flags)
    result = self.run_js('a.out.js', assert_returncode=0 if expect_caught else NON_ZERO)
    if not expect_caught:
      self.assertContainedIf('exception catching is disabled, this exception cannot be caught', result, expect_caught)
    self.assertContainedIf('CAUGHT', result, expect_caught)

  def test_exceptions_with_closure_and_without_catching(self):
    # using invokes will require setThrew(), and closure will error if it is not
    # defined. this test checks that we define it even without catching any
    # exceptions (if we did catch exceptions, that would include library code
    # that would use setThrew() anyhow)
    create_file('src.cpp', r'''
      #include <stdio.h>
      #include <emscripten.h>

      struct A {
        ~A() {
          puts("~A");
        }
      };

      int main() {
        // Construct an instance of a class with a destructor, which will cause the
        // use of invokes to ensure its destructor runs.
        A a;
        throw 5;
      }
      ''')
    self.run_process([EMCC, 'src.cpp', '-fexceptions', '--closure=1'])

  def test_assertions_on_internal_api_changes(self):
    create_file('src.c', r'''
      #include <emscripten.h>
      int main(int argc, char **argv) {
        EM_ASM({
          try {
            Module['read'];
            out('it should not be there');
          } catch(e) {
            out('error: ' + e);
          }
        });
      }
    ''')
    self.run_process([EMCC, 'src.c', '-sASSERTIONS'])
    self.assertContained('Module.read has been replaced with plain read', self.run_js('a.out.js'))

  def test_assertions_on_incoming_module_api_changes(self):
    create_file('pre.js', r'''
      var Module = {
        read: function() {}
      }
    ''')
    self.run_process([EMCC, test_file('hello_world.c'), '-sASSERTIONS', '--pre-js', 'pre.js'])
    self.assertContained('Module.read option was removed', self.run_js('a.out.js', assert_returncode=NON_ZERO))

  def test_assertions_on_outgoing_module_api_changes(self):
    create_file('src.cpp', r'''
      #include <emscripten.h>
      int main() {
        EM_ASM({
          console.log();
          function check(name) {
            try {
              Module[name];
              console.log("success: " + name);
            } catch(e) {
            }
          }
          check("read");
          // TODO check("setWindowTitle");
          check("wasmBinary");
          check("arguments");
        });
      }
    ''')
    self.run_process([EMXX, 'src.cpp', '-sASSERTIONS'])
    self.assertContained('''
Aborted(Module.read has been replaced with plain read_ (the initial value can be provided on Module, but after startup the value is only looked for on a local variable of that name))
Aborted(Module.wasmBinary has been replaced with plain wasmBinary (the initial value can be provided on Module, but after startup the value is only looked for on a local variable of that name))
Aborted(Module.arguments has been replaced with plain arguments_ (the initial value can be provided on Module, but after startup the value is only looked for on a local variable of that name))
''', self.run_js('a.out.js'))

  def test_assertions_on_ready_promise(self):
    # check that when assertions are on we give useful error messages for
    # mistakenly thinking the Promise is an instance. I.e., once you could do
    # Module()._main to get an instance and the main function, but after
    # the breaking change in #10697 Module() now returns a promise, and to get
    # the instance you must use .then() to get a callback with the instance.
    create_file('test.js', r'''
      try {
        Module()._main;
      } catch(e) {
        console.log(e);
      }
      try {
        Module().onRuntimeInitialized = 42;
      } catch(e) {
        console.log(e);
      }
    ''')
    self.run_process([EMCC, test_file('hello_world.c'), '-sMODULARIZE', '-sASSERTIONS', '--extern-post-js', 'test.js'])
    # A return code of 7 is from the unhandled Promise rejection
    out = self.run_js('a.out.js', assert_returncode=7)
    self.assertContained('You are getting _main on the Promise object, instead of the instance. Use .then() to get called back with the instance, see the MODULARIZE docs in src/settings.js', out)
    self.assertContained('You are setting onRuntimeInitialized on the Promise object, instead of the instance. Use .then() to get called back with the instance, see the MODULARIZE docs in src/settings.js', out)

  def test_em_asm_duplicate_strings(self):
    # We had a regression where tow different EM_ASM strings from two diffferent
    # object files were de-duplicated in wasm-emscripten-finalize.  This used to
    # work when we used zero-based index for store the JS strings, but once we
    # switched to absolute addresses the string needs to exist twice in the JS
    # file.
    create_file('foo.c', '''
      #include <emscripten.h>
      void foo() {
        EM_ASM({ console.log('Hello, world!'); });
      }
    ''')
    create_file('main.c', '''
      #include <emscripten.h>

      void foo();

      int main() {
        foo();
        EM_ASM({ console.log('Hello, world!'); });
        return 0;
      }
    ''')
    self.run_process([EMCC, '-c', 'foo.c'])
    self.run_process([EMCC, '-c', 'main.c'])
    self.run_process([EMCC, 'foo.o', 'main.o'])
    self.assertContained('Hello, world!\nHello, world!\n', self.run_js('a.out.js'))

  def test_em_asm_c89(self):
    create_file('src.c', '''
      #include <emscripten/em_asm.h>
      int main(void) {
        EM_ASM({ console.log('hello'); });
      }\n''')
    self.run_process([EMCC, '-c', 'src.c',
                      '-pedantic', '-Wall', '-Werror',
                      '-Wno-gnu-zero-variadic-macro-arguments'])

  def test_em_asm_strict_c(self):
    create_file('src.c', '''
      #include <emscripten/em_asm.h>
      int main() {
        EM_ASM({ console.log('Hello, world!'); });
      }
    ''')
    result = self.run_process([EMCC, '-std=c11', 'src.c'], stderr=PIPE, check=False)
    self.assertNotEqual(result.returncode, 0)
    self.assertIn('EM_ASM does not work in -std=c* modes, use -std=gnu* modes instead', result.stderr)

  def test_boost_graph(self):
    self.do_runf(test_file('test_boost_graph.cpp'), emcc_args=['-sUSE_BOOST_HEADERS'])

  def test_setjmp_em_asm(self):
    create_file('src.c', '''
      #include <emscripten.h>
      #include <setjmp.h>

      int main() {
        jmp_buf buf;
        setjmp(buf);
        EM_ASM({
          console.log("hello world");
        });
      }
    ''')
    result = self.run_process([EMCC, 'src.c'], stderr=PIPE, check=False)
    self.assertNotEqual(result.returncode, 0)
    self.assertIn('Cannot use EM_ASM* alongside setjmp/longjmp', result.stderr)
    self.assertIn('Please consider using EM_JS, or move the EM_ASM into another function.', result.stderr)

  def test_setjmp_emulated_casts(self):
    # using setjmp causes invokes(), and EMULATE_FUNCTION_POINTER_CASTS changes
    # how the wasm table works; test that they work together properly
    create_file('src.c', r'''
      #include <stdio.h>
      #include <setjmp.h>
      int main() {
        jmp_buf jb;
        if (!setjmp(jb)) {
          printf("ok\n");
          longjmp(jb, 1);
        } else {
          printf("done\n");
        }
      }
    ''')
    self.do_runf('src.c', 'ok\ndone\n', emcc_args=['-sEMULATE_FUNCTION_POINTER_CASTS'])

  def test_missing_stdlibs(self):
    # Certain standard libraries are expected to be useable via -l flags but
    # don't actually exist in our standard library path.  Make sure we don't
    # error out when linking with these flags.
    self.run_process([EMXX, test_file('hello_world.cpp'), '-lm', '-ldl', '-lrt', '-lpthread'])

  def test_supported_linker_flags(self):
    out = self.run_process([EMXX, test_file('hello_world.cpp'), '-Wl,-rpath=foo'], stderr=PIPE).stderr
    self.assertContained('warning: ignoring unsupported linker flag: `-rpath=foo`', out)

    out = self.run_process([EMXX, test_file('hello_world.cpp'), '-Wl,-rpath-link,foo'], stderr=PIPE).stderr
    self.assertContained('warning: ignoring unsupported linker flag: `-rpath-link`', out)

    out = self.run_process([EMXX, test_file('hello_world.cpp'),
                            '-Wl,--no-check-features,-mllvm,--data-sections'], stderr=PIPE).stderr
    self.assertNotContained('warning: ignoring unsupported linker flag', out)

    out = self.run_process([EMXX, test_file('hello_world.cpp'), '-Wl,-allow-shlib-undefined'], stderr=PIPE).stderr
    self.assertContained('warning: ignoring unsupported linker flag: `-allow-shlib-undefined`', out)

    out = self.run_process([EMXX, test_file('hello_world.cpp'), '-Wl,--allow-shlib-undefined'], stderr=PIPE).stderr
    self.assertContained('warning: ignoring unsupported linker flag: `--allow-shlib-undefined`', out)

    out = self.run_process([EMXX, test_file('hello_world.cpp'), '-Wl,-version-script,foo'], stderr=PIPE).stderr
    self.assertContained('warning: ignoring unsupported linker flag: `-version-script`', out)

  def test_supported_linker_flag_skip_next(self):
    # Regression test for a bug where skipping an unsupported linker flag
    # could skip the next unrelated linker flag.
    err = self.expect_fail([EMXX, test_file('hello_world.cpp'), '-Wl,-rpath=foo', '-lbar'])
    self.assertContained('error: unable to find library -lbar', err)

  def test_linker_flags_pass_through(self):
    err = self.expect_fail([EMXX, test_file('hello_world.cpp'), '-Wl,--waka'])
    self.assertContained('wasm-ld: error: unknown argument: --waka', err)

    err = self.expect_fail([EMXX, test_file('hello_world.cpp'), '-Xlinker', '--waka'])
    self.assertContained('wasm-ld: error: unknown argument: --waka', err)

  def test_linker_flags_unused(self):
    err = self.run_process([EMXX, test_file('hello_world.cpp'), '-c', '-lbar'], stderr=PIPE).stderr
    self.assertContained("warning: argument unused during compilation: '-lbar' [-Wunused-command-line-argument]", err)

  def test_linker_input_unused(self):
    self.run_process([EMXX, '-c', test_file('hello_world.cpp')])
    err = self.run_process([EMCC, 'hello_world.o', '-c', '-o', 'out.o'], stderr=PIPE).stderr
    self.assertContained("warning: hello_world.o: linker input file unused because linking not done [-Wunused-command-line-argument", err)
    # In this case the compiler does not produce any output file.
    self.assertNotExists('out.o')

  def test_non_wasm_without_wasm_in_vm(self):
    # Test that our non-wasm output does not depend on wasm support in the vm.
    self.run_process([EMXX, test_file('hello_world.cpp'), '-sWASM=0', '-sENVIRONMENT=node,shell'])
    js = read_file('a.out.js')
    with open('a.out.js', 'w') as f:
      f.write('var WebAssembly = null;\n' + js)
    for engine in config.JS_ENGINES:
      self.assertContained('hello, world!', self.run_js('a.out.js', engine=engine))

  def test_empty_output_extension(self):
    # Default to JS output when no extension is present
    self.run_process([EMXX, test_file('hello_world.cpp'), '-Werror', '-o', 'hello'])
    self.assertContained('hello, world!', self.run_js('hello'))

  def test_backwards_deps_in_archive(self):
    # Test that JS dependencies from deps_info.json work for code linked via
    # static archives using -l<name>
    self.run_process([EMCC, '-c', test_file('sockets/test_gethostbyname.c'), '-o', 'a.o'])
    self.run_process([LLVM_AR, 'cr', 'liba.a', 'a.o'])
    create_file('empty.c', 'static int foo = 0;')
    self.run_process([EMCC, 'empty.c', '-la', '-L.'])
    self.assertContained('success', self.run_js('a.out.js'))

  def test_warning_flags(self):
    self.run_process([EMCC, '-c', '-o', 'hello.o', test_file('hello_world.c')])
    cmd = [EMCC, 'hello.o', '-o', 'a.js', '-g', '--closure=1']

    # warning that is enabled by default
    stderr = self.run_process(cmd, stderr=PIPE).stderr
    self.assertContained('emcc: warning: disabling closure because debug info was requested [-Wemcc]', stderr)

    # -w to suppress warnings
    stderr = self.run_process(cmd + ['-w'], stderr=PIPE).stderr
    self.assertNotContained('warning', stderr)

    # -Wno-invalid-input to suppress just this one warning
    stderr = self.run_process(cmd + ['-Wno-emcc'], stderr=PIPE).stderr
    self.assertNotContained('warning', stderr)

    # with -Werror should fail
    stderr = self.expect_fail(cmd + ['-Werror'])
    self.assertContained('error: disabling closure because debug info was requested [-Wemcc] [-Werror]', stderr)

    # with -Werror + -Wno-error=<type> should only warn
    stderr = self.run_process(cmd + ['-Werror', '-Wno-error=emcc'], stderr=PIPE).stderr
    self.assertContained('emcc: warning: disabling closure because debug info was requested [-Wemcc]', stderr)

    # check that `-Werror=foo` also enales foo
    stderr = self.expect_fail(cmd + ['-Werror=legacy-settings', '-sTOTAL_MEMORY'])
    self.assertContained('error: use of legacy setting: TOTAL_MEMORY (setting renamed to INITIAL_MEMORY) [-Wlegacy-settings] [-Werror]', stderr)

    # check that `-Wno-pthreads-mem` disables USE_PTHREADS + ALLOW_GROWTH_MEMORY warning
    stderr = self.run_process(cmd + ['-Wno-pthreads-mem-growth', '-sUSE_PTHREADS', '-sALLOW_MEMORY_GROWTH'], stderr=PIPE).stderr
    self.assertNotContained('USE_PTHREADS + ALLOW_MEMORY_GROWTH may run non-wasm code slowly, see https://github.com/WebAssembly/design/issues/1271', stderr)

  def test_emranlib(self):
    create_file('foo.c', 'int foo = 1;')
    create_file('bar.c', 'int bar = 2;')
    self.run_process([EMCC, '-c', 'foo.c', 'bar.c'])

    # Create a library with no archive map
    self.run_process([EMAR, 'crS', 'liba.a', 'foo.o', 'bar.o'])
    output = self.run_process([shared.LLVM_NM, '--print-armap', 'liba.a'], stdout=PIPE).stdout
    self.assertNotContained('Archive map', output)

    # Add an archive map
    self.run_process([EMRANLIB, 'liba.a'])
    output = self.run_process([shared.LLVM_NM, '--print-armap', 'liba.a'], stdout=PIPE).stdout
    self.assertContained('Archive map', output)

  def test_pthread_stub(self):
    # Verify that programs containing pthread code can still work even
    # without enabling threads.  This is possible becase we link in
    # libpthread_stub.a
    self.do_other_test('test_pthread_stub.c')

  @node_pthreads
  def test_main_pthread_join_detach(self):
    # Verify that we're unable to join the main thread
    self.set_setting('EXIT_RUNTIME')
    self.do_run_in_out_file_test('other/test_pthread_self_join_detach.c')

  @node_pthreads
  def test_proxy_pthread_join_detach(self):
    # Verify that we're unable to detach or join the proxied main thread
    self.set_setting('PROXY_TO_PTHREAD')
    self.set_setting('EXIT_RUNTIME')
    self.do_run_in_out_file_test('other/test_pthread_self_join_detach.c')

  def test_stdin_preprocess(self):
    create_file('temp.h', '#include <string>')
    outputStdin = self.run_process([EMCC, '-x', 'c++', '-dM', '-E', '-'], input="#include <string>", stdout=PIPE).stdout
    outputFile = self.run_process([EMCC, '-x', 'c++', '-dM', '-E', 'temp.h'], stdout=PIPE).stdout
    self.assertTextDataIdentical(outputStdin, outputFile)

  def test_stdin_compile_only(self):
    # Should fail without -x lang specifier
    src = read_file(test_file('hello_world.cpp'))
    err = self.expect_fail([EMCC, '-c', '-'], input=src)
    self.assertContained('error: -E or -x required when input is from standard input', err)

    self.run_process([EMCC, '-c', '-o', 'out.o', '-x', 'c++', '-'], input=src)
    self.assertExists('out.o')

    # Same again but without an explicit output filename
    self.run_process([EMCC, '-c', '-x', 'c++', '-'], input=src)
    self.assertExists('-.o')

  def test_stdin_compile_and_link(self):
    self.run_process([EMCC, '-x', 'c++', '-'], input=read_file(test_file('hello_world.cpp')))
    self.assertContained('hello, world!', self.run_js('a.out.js'))

  def test_stdout_link(self):
    # linking to stdout `-` doesn't work, we have no way to pass such an output filename
    # through post-link tools such as binaryen.
    err = self.expect_fail([EMXX, '-o', '-', test_file('hello_world.cpp')])
    self.assertContained('invalid output filename: `-`', err)
    self.assertNotExists('-')

    err = self.expect_fail([EMXX, '-o', '-foo', test_file('hello_world.cpp')])
    self.assertContained('invalid output filename: `-foo`', err)
    self.assertNotExists('-foo')

  def test_immutable_after_link(self):
    # some builds are guaranteed to not require any binaryen work after wasm-ld
    def ok(args, filename='hello_world.cpp', expected='hello, world!'):
      print('ok', args, filename)
      args += ['-sERROR_ON_WASM_CHANGES_AFTER_LINK']
      self.run_process([EMCC, test_file(filename)] + args)
      self.assertContained(expected, self.run_js('a.out.js'))

    # -O0 with BigInt support (to avoid the need for legalization)
    required_flags = ['-sWASM_BIGINT']
    ok(required_flags)
    # Same with DWARF
    ok(required_flags + ['-g'])
    # Function pointer calls from JS work too
    ok(required_flags, filename='hello_world_main_loop.cpp')
    # -O1 is ok as we don't run wasm-opt there (but no higher, see below)
    ok(required_flags + ['-O1'])
    # Exception support shouldn't require changes after linking
    ok(required_flags + ['-fexceptions'])
    # Standalone mode should not do anything special to the wasm.
    ok(required_flags + ['-sSTANDALONE_WASM'])

    # other builds fail with a standard message + extra details
    def fail(args, details):
      print('fail', args, details)
      args += ['-sERROR_ON_WASM_CHANGES_AFTER_LINK']
      err = self.expect_fail([EMXX, test_file('hello_world.cpp')] + args)
      self.assertContained('changes to the wasm are required after link, but disallowed by ERROR_ON_WASM_CHANGES_AFTER_LINK', err)
      self.assertContained(details, err)

    # plain -O0
    legalization_message = 'to disable int64 legalization (which requires changes after link) use -sWASM_BIGINT'
    fail([], legalization_message)
    # optimized builds even without legalization
    optimization_message = '-O2+ optimizations always require changes, build with -O0 or -O1 instead'
    fail(required_flags + ['-O2'], optimization_message)
    fail(required_flags + ['-O3'], optimization_message)

  def test_output_to_nowhere(self):
    self.run_process([EMXX, test_file('hello_world.cpp'), '-o', os.devnull, '-c'])

  # Test that passing -sMIN_X_VERSION=-1 on the command line will result in browser X being not supported at all.
  # I.e. -sMIN_X_VERSION=-1 is equal to -sMIN_X_VERSION=Infinity
  def test_drop_support_for_browser(self):
    # Test that -1 means "not supported"
    self.run_process([EMCC, test_file('test_html5_core.c'), '-sMIN_IE_VERSION=-1'])
    self.assertContained('allowsDeferredCalls: true', read_file('a.out.js'))
    self.assertNotContained('allowsDeferredCalls: JSEvents.isInternetExplorer()', read_file('a.out.js'))

  def test_errno_type(self):
    create_file('errno_type.c', '''
#include <errno.h>

// Use of these constants in C preprocessor comparisons should work.
#if EPERM > 0
#define DAV1D_ERR(e) (-(e))
#else
#define DAV1D_ERR(e) (e)
#endif
''')
    self.run_process([EMCC, 'errno_type.c'])

  @also_with_wasmfs
  def test_standalone_syscalls(self):
    self.run_process([EMXX, test_file('other/test_standalone_syscalls.cpp'), '-o', 'test.wasm'])
    expected = read_file(test_file('other/test_standalone_syscalls.out'))
    for engine in config.WASM_ENGINES:
      self.assertContained(expected, self.run_js('test.wasm', engine))

  @requires_native_clang
  def test_wasm2c_reactor(self):
    # test compiling an unsafe library using wasm2c, then using it from a
    # main program. this shows it is easy to use wasm2c as a sandboxing
    # mechanism.

    # first compile the library with emcc, getting a .c and .h
    self.run_process([EMCC,
                      test_file('other/wasm2c/unsafe-library.c'),
                      '-O3', '-o', 'lib.wasm', '-sWASM2C', '--no-entry'])
    # compile the main program natively normally, together with the unsafe
    # library
    self.run_process([CLANG_CC,
                      test_file('other/wasm2c/my-code.c'),
                      'lib.wasm.c', '-O3', '-o', 'program.exe'] +
                     clang_native.get_clang_native_args(),
                     env=clang_native.get_clang_native_env())
    output = self.run_process([os.path.abspath('program.exe')], stdout=PIPE).stdout
    self.assertEqual(output, read_file(test_file('other/wasm2c/output.txt')))

  @requires_native_clang
  def test_wasm2c_multi_lib(self):
    # compile two libraries to object files
    for lib in ['a', 'b']:
      self.run_process([EMCC,
                        test_file('other/wasm2c', f'unsafe-library-{lib}.c'),
                        '-O3', '-o', f'lib{lib}.wasm', '-sWASM2C', '--no-entry'])
      # build with a different WASM_RT_MODULE_PREFIX for each library, so that
      # they do not have colliding symbols
      self.run_process([CLANG_CC, f'lib{lib}.wasm.c', '-O3', '-c',
                        f'-DWASM_RT_MODULE_PREFIX={lib}_'] +
                       clang_native.get_clang_native_args(),
                       env=clang_native.get_clang_native_env())

    # compile the main program with the wasmboxed libraries
    self.run_process([CLANG_CC,
                      test_file('other/wasm2c/my-code-multi.c'),
                      'liba.wasm.o', 'libb.wasm.o',
                      '-O3', '-o', 'program.exe'] +
                     clang_native.get_clang_native_args(),
                     env=clang_native.get_clang_native_env())
    output = self.run_process([os.path.abspath('program.exe')], stdout=PIPE).stdout
    self.assertEqual(output, read_file(test_file('other/wasm2c/output-multi.txt')))

  @parameterized({
    'wasm2js': (['-sWASM=0'], ''),
    'modularize': (['-sMODULARIZE'], 'Module()'),
  })
  def test_promise_polyfill(self, constant_args, extern_post_js):
    def test(args, expect_fail):
      # legacy browsers may lack Promise, which wasm2js depends on. see what
      # happens when we kill the global Promise function.
      create_file('extern-post.js', extern_post_js)
      self.run_process([EMXX, test_file('hello_world.cpp')] + constant_args + args + ['--extern-post-js', 'extern-post.js'])
      js = read_file('a.out.js')
      with open('a.out.js', 'w') as f:
        f.write('Promise = undefined;\n' + js)
      return self.run_js('a.out.js', assert_returncode=NON_ZERO if expect_fail else 0)

    # we fail without legacy support
    test([], expect_fail=True)

    # but work with it
    output = test(['-sLEGACY_VM_SUPPORT'], expect_fail=False)
    self.assertContained('hello, world!', output)

    # unless we explictly disable polyfills
    test(['-sLEGACY_VM_SUPPORT', '-sNO_POLYFILL'], expect_fail=True)

  def test_webgpu_compiletest(self):
    for args in [[], ['-sASSERTIONS'], ['-sASSERTIONS', '--closure=1'], ['-sMAIN_MODULE=1']]:
      self.run_process([EMXX, test_file('webgpu_jsvalstore.cpp'), '-sUSE_WEBGPU', '-sASYNCIFY'] + args)

  def test_signature_mismatch(self):
    create_file('a.c', 'void foo(); int main() { foo(); return 0; }')
    create_file('b.c', 'int foo() { return 1; }')
    stderr = self.run_process([EMCC, 'a.c', 'b.c'], stderr=PIPE).stderr
    self.assertContained('function signature mismatch: foo', stderr)
    self.expect_fail([EMCC, '-Wl,--fatal-warnings', 'a.c', 'b.c'])
    self.expect_fail([EMCC, '-sSTRICT', 'a.c', 'b.c'])

  def test_lld_report_undefined(self):
    create_file('main.c', 'void foo(); int main() { foo(); return 0; }')
    stderr = self.expect_fail([EMCC, '-sLLD_REPORT_UNDEFINED', 'main.c'])
    self.assertContained('wasm-ld: error:', stderr)
    self.assertContained('main_0.o: undefined symbol: foo', stderr)

  def test_lld_report_undefined_reverse_deps(self):
    self.run_process([EMCC, '-sLLD_REPORT_UNDEFINED', '-sREVERSE_DEPS=all', test_file('hello_world.c')])

  def test_lld_report_undefined_exceptions(self):
    self.run_process([EMXX, '-sLLD_REPORT_UNDEFINED', '-fwasm-exceptions', test_file('hello_libcxx.cpp')])

  def test_lld_report_undefined_main_module(self):
    self.run_process([EMCC, '-sLLD_REPORT_UNDEFINED', '-sMAIN_MODULE=2', test_file('hello_world.c')])

  # Verifies that warning messages that Closure outputs are recorded to console
  def test_closure_warnings(self):
    proc = self.run_process([EMCC, test_file('test_closure_warning.c'), '-O3', '--closure=1', '-sCLOSURE_WARNINGS=quiet'], stderr=PIPE)
    self.assertNotContained('WARNING', proc.stderr)

    proc = self.run_process([EMCC, test_file('test_closure_warning.c'), '-O3', '--closure=1', '-sCLOSURE_WARNINGS=warn'], stderr=PIPE)
    self.assertContained('WARNING - [JSC_REFERENCE_BEFORE_DECLARE] Variable referenced before declaration', proc.stderr)

    self.expect_fail([EMCC, test_file('test_closure_warning.c'), '-O3', '--closure=1', '-sCLOSURE_WARNINGS=error'])

  def test_bitcode_input(self):
    # Verify that bitcode files are accepted as input
    create_file('main.c', 'void foo(); int main() { return 0; }')
    self.run_process([EMCC, '-emit-llvm', '-c', '-o', 'main.bc', 'main.c'])
    self.assertTrue(building.is_bitcode('main.bc'))
    self.run_process([EMCC, '-c', '-o', 'main.o', 'main.bc'])
    self.assertTrue(building.is_wasm('main.o'))

  def test_nostdlib(self):
    # First ensure all the system libs are built
    self.run_process([EMCC, test_file('unistd/close.c')])

    err = 'symbol exported via --export not found: __errno_location'
    self.assertContained(err, self.expect_fail([EMCC, test_file('unistd/close.c'), '-nostdlib']))
    self.assertContained(err, self.expect_fail([EMCC, test_file('unistd/close.c'), '-nodefaultlibs']))

    # Build again but with explit system libraries
    libs = ['-lc', '-lcompiler_rt']
    self.run_process([EMCC, test_file('unistd/close.c'), '-nostdlib'] + libs)
    self.run_process([EMCC, test_file('unistd/close.c'), '-nodefaultlibs'] + libs)
    self.run_process([EMCC, test_file('unistd/close.c'), '-nolibc', '-lc'])
    self.run_process([EMCC, test_file('unistd/close.c'), '-nostartfiles'])

  def test_argument_match(self):
    # Verify that emcc arguments match precisely.  We had a bug where only the prefix
    # was matched
    self.run_process([EMCC, test_file('hello_world.c'), '--minify=0'])
    err = self.expect_fail([EMCC, test_file('hello_world.c'), '--minifyXX'])
    self.assertContained("error: unsupported option '--minifyXX'", err)

  def test_argument_missing(self):
    err = self.expect_fail([EMCC, test_file('hello_world.c'), '--minify'])
    self.assertContained("error: option '--minify' requires an argument", err)

  def test_argument_missing_file(self):
    err = self.expect_fail([EMCC, test_file('hello_world.c'), '--pre-js', 'foo.js'])
    self.assertContained("emcc: error: '--pre-js': file not found: 'foo.js'", err)

  def test_default_to_cxx(self):
    create_file('foo.h', '#include <string.h>')
    create_file('cxxfoo.h', '#include <string>')

    # The default bahviour is to default to C++, which means the C++ header can be compiled even
    # with emcc.
    self.run_process([EMCC, '-c', 'cxxfoo.h'])

    # But this means that C flags can't be passed (since we are assuming C++)
    err = self.expect_fail([EMCC, '-std=gnu11', '-c', 'foo.h'])
    self.assertContained("'-std=gnu11' not allowed with 'C++'", err)

    # If we disable DEFAULT_TO_CXX the emcc can be used with C-only flags (e.g. -std=gnu11),
    self.run_process([EMCC, '-std=gnu11', '-c', 'foo.h', '-sDEFAULT_TO_CXX=0'])

    # But can't be used to build C++ headers
    err = self.expect_fail([EMCC, '-c', 'cxxfoo.h', '-sDEFAULT_TO_CXX=0'])
    self.assertContained("'string' file not found", err)

    # Check that STRICT also disables DEFAULT_TO_CXX
    err = self.expect_fail([EMCC, '-c', 'cxxfoo.h', '-sSTRICT'])
    self.assertContained("'string' file not found", err)

    # Using em++ should alwasy work for C++ headers
    self.run_process([EMXX, '-c', 'cxxfoo.h', '-sDEFAULT_TO_CXX=0'])
    # Or using emcc with `-x c++`
    self.run_process([EMCC, '-c', 'cxxfoo.h', '-sDEFAULT_TO_CXX=0', '-x', 'c++-header'])

  @parameterized({
    '': ([],),
    'minimal': (['-sMINIMAL_RUNTIME', '-sSUPPORT_ERRNO'],),
  })
  def test_support_errno(self, args):
    self.emcc_args += args
    src = test_file('other/test_support_errno.c')
    output = test_file('other/test_support_errno.out')

    self.do_run_from_file(src, output)
    size_default = os.path.getsize('test_support_errno.js')

    # Run the same test again but with SUPPORT_ERRNO disabled.  This time we don't expect errno
    # to be set after the failing syscall.
    self.emcc_args += ['-sSUPPORT_ERRNO=0']
    output = test_file('other/test_support_errno_disabled.out')
    self.do_run_from_file(src, output)

    # Verify the JS output was smaller
    self.assertLess(os.path.getsize('test_support_errno.js'), size_default)

  def test_assembly(self):
    self.run_process([EMCC, '-c', test_file('other/test_asm.s'), '-o', 'foo.o'])
    self.do_other_test('test_asm.c', libraries=['foo.o'])

  def test_assembly_preprocessed(self):
    self.run_process([EMCC, '-c', test_file('other/test_asm_cpp.S'), '-o', 'foo.o'])
    self.do_other_test('test_asm.c', libraries=['foo.o'])

  @parameterized({
    '': (['-DUSE_KEEPALIVE'],),
    'minimal': (['-DUSE_KEEPALIVE', '-sMINIMAL_RUNTIME'],),
    'command_line': (['-sEXPORTED_FUNCTIONS=_g_foo,_main'],),
  })
  def test_export_global_address(self, args):
    self.do_other_test('test_export_global_address.c', emcc_args=args)

  def test_linker_version(self):
    out = self.run_process([EMCC, '-Wl,--version'], stdout=PIPE).stdout
    self.assertContained('LLD ', out)

  # Tests that if a JS library function is missing, the linker will print out which function
  # depended on the missing function.
  def test_chained_js_error_diagnostics(self):
    err = self.expect_fail([EMCC, test_file('test_chained_js_error_diagnostics.c'), '--js-library', test_file('test_chained_js_error_diagnostics.js')])
    self.assertContained("error: undefined symbol: nonexistent_function (referenced by bar__deps: ['nonexistent_function'], referenced by foo__deps: ['bar'], referenced by top-level compiled C/C++ code)", err)
    # Check that we don't recommend LLD_REPORT_UNDEFINED for chained dependencies.
    self.assertNotContained('LLD_REPORT_UNDEFINED', err)

    # Test without chaining.  In this case we don't include the JS library at all resulting in `foo`
    # being undefined in the native code and in this case we recommend LLD_REPORT_UNDEFINED.
    err = self.expect_fail([EMCC, test_file('test_chained_js_error_diagnostics.c')])
    self.assertContained('error: undefined symbol: foo (referenced by top-level compiled C/C++ code)', err)
    self.assertContained('Link with `-sLLD_REPORT_UNDEFINED` to get more information on undefined symbols', err)

  def test_xclang_flag(self):
    create_file('foo.h', ' ')
    self.run_process([EMCC, '-c', '-o', 'out.o', '-Xclang', '-include', '-Xclang', 'foo.h', test_file('hello_world.c')])

  def test_emcc_size_parsing(self):
    create_file('foo.h', ' ')
    err = self.expect_fail([EMCC, '-sTOTAL_MEMORY=X', 'foo.h'])
    self.assertContained('error: invalid byte size `X`.  Valid suffixes are: kb, mb, gb, tb', err)
    err = self.expect_fail([EMCC, '-sTOTAL_MEMORY=11PB', 'foo.h'])
    self.assertContained('error: invalid byte size `11PB`.  Valid suffixes are: kb, mb, gb, tb', err)

  def test_native_call_before_init(self):
    self.set_setting('ASSERTIONS')
    self.set_setting('EXPORTED_FUNCTIONS', ['_foo'])
    self.add_pre_run('console.log("calling foo"); Module["_foo"]();')
    create_file('foo.c', '#include <stdio.h>\nint foo() { puts("foo called"); return 3; }')
    self.build('foo.c')
    err = self.expect_fail(config.NODE_JS + ['foo.js'], stdout=PIPE)
    self.assertContained('native function `foo` called before runtime initialization', err)

  def test_native_call_after_exit(self):
    self.set_setting('ASSERTIONS')
    self.set_setting('EXIT_RUNTIME')
    self.add_on_exit('console.log("calling main again"); Module["_main"]();')
    create_file('foo.c', '#include <stdio.h>\nint main() { puts("foo called"); return 0; }')
    self.build('foo.c')
    err = self.expect_fail(config.NODE_JS + ['foo.js'], stdout=PIPE)
    self.assertContained('native function `main` called after runtime exit', err)

  def test_metadce_wasm2js_i64(self):
    # handling i64 unsigned remainder brings in some i64 support code. metadce
    # must not remove it.
    create_file('src.cpp', r'''
int main(int argc, char **argv) {
  // Intentionally do not print anything, to not bring in more code than we
  // need to test - this only tests that we do not crash, which we would if
  // metadce broke us.
  unsigned long long x = argc;
  // do some i64 math, but return 0
  return (x % (x - 20)) == 42;
}''')
    self.run_process([EMXX, 'src.cpp', '-O3', '-sWASM=0'])
    self.run_js('a.out.js')

  def test_deterministic(self):
    # test some things that may not be nondeterministic
    create_file('src.cpp', r'''
#include <emscripten.h>
#include <stdio.h>
#include <stdlib.h>
#include <time.h>

int main () {
  timespec now;
  clock_gettime(CLOCK_REALTIME, &now);
  printf("C now: %ld %ld\n", now.tv_sec, now.tv_nsec);
  printf("js now: %f\n", emscripten_get_now());
  printf("C randoms: %d %d %d\n", rand(), rand(), rand());
  printf("JS random: %d\n", EM_ASM_INT({ return Math.random() }));
}
''')
    self.run_process([EMXX, 'src.cpp', '-sDETERMINISTIC'])
    one = self.run_js('a.out.js')
    # ensure even if the time resolution is 1 second, that if we see the real
    # time we'll see a difference
    time.sleep(2)
    two = self.run_js('a.out.js')
    self.assertIdentical(one, two)

  def test_err(self):
    self.do_other_test('test_err.cpp')

  def test_shared_flag(self):
    # Test that `-shared` flag causes object file generation but gives a warning
    err = self.run_process([EMCC, '-shared', test_file('hello_world.c'), '-o', 'out.foo'], stderr=PIPE).stderr
    self.assertContained('linking a library with `-shared` will emit a static object', err)
    self.assertIsObjectFile('out.foo')

    # Test that using an exectuable output name overides the `-shared` flag, but produces a warning.
    err = self.run_process([EMCC, '-shared', test_file('hello_world.c'), '-o', 'out.js'],
                           stderr=PIPE).stderr
    self.assertContained('warning: -shared/-r used with executable output suffix', err)
    self.run_js('out.js')

  def test_shared_and_side_module_flag(self):
    # Test that `-shared` and `-sSIDE_MODULE` flag causes wasm dylib generation without a warning.
    err = self.run_process([EMCC, '-shared', '-sSIDE_MODULE=1', test_file('hello_world.c'), '-o', 'out.foo'], stderr=PIPE).stderr
    self.assertNotContained('linking a library with `-shared` will emit a static object', err)
    self.assertIsWasmDylib('out.foo')

    # Test that `-shared` and `-sSIDE_MODULE` flag causes wasm dylib generation without a warning even if given exectuable output name.
    err = self.run_process([EMCC, '-shared', '-sSIDE_MODULE=1', test_file('hello_world.c'), '-o', 'out.wasm'],
                           stderr=PIPE).stderr
    self.assertNotContained('warning: -shared/-r used with executable output suffix', err)
    self.assertIsWasmDylib('out.wasm')

  @no_windows('windows does not support shbang syntax')
  @with_env_modify({'EMMAKEN_JUST_CONFIGURE': '1'})
  def test_autoconf_mode(self):
    self.run_process([EMCC, test_file('hello_world.c')])
    # Test that output name is just `a.out` and that it is directly executable
    output = self.run_process([os.path.abspath('a.out')], stdout=PIPE).stdout
    self.assertContained('hello, world!', output)

  def test_standalone_export_main(self):
    # Tests that explicitly exported `_main` does not fail, even though `_start` is the entry
    # point.
    # We should consider making this a warning since the `_main` export is redundant.
    self.run_process([EMCC, '-sEXPORTED_FUNCTIONS=_main', '-sSTANDALONE_WASM', test_file('core/test_hello_world.c')])

  @requires_v8
  def test_standalone_wasm_exceptions(self):
    self.set_setting('STANDALONE_WASM')
    self.set_setting('WASM_BIGINT')
    self.wasm_engines = []
    self.emcc_args += ['-fwasm-exceptions']
    self.v8_args.append('--experimental-wasm-eh')
    self.do_run_from_file(test_file('core/test_exceptions.cpp'), test_file('core/test_exceptions_caught.out'))

  def test_missing_malloc_export(self):
    # we used to include malloc by default. show a clear error in builds with
    # ASSERTIONS to help with any confusion when the user calls malloc/free
    # directly
    create_file('unincluded_malloc.c', r'''
      #include <emscripten.h>
      int main() {
        EM_ASM({
          try {
            _malloc(1);
          } catch(e) {
            console.log('exception:', e);
          }
          try {
            _free();
          } catch(e) {
            console.log('exception:', e);
          }
        });
      }
    ''')
    self.do_runf('unincluded_malloc.c', (
      "malloc() called but not included in the build - add '_malloc' to EXPORTED_FUNCTIONS",
      "free() called but not included in the build - add '_free' to EXPORTED_FUNCTIONS"))

  def test_missing_malloc_export_indirect(self):
    # we used to include malloc by default. show a clear error in builds with
    # ASSERTIONS to help with any confusion when the user calls a JS API that
    # requires malloc
    create_file('unincluded_malloc.c', r'''
      #include <emscripten.h>
      int main() {
        EM_ASM({
          try {
            allocateUTF8("foo");
          } catch(e) {
            console.log('exception:', e);
          }
        });
      }
    ''')
    self.do_runf('unincluded_malloc.c', 'malloc was not included, but is needed in allocateUTF8. Adding "_malloc" to EXPORTED_FUNCTIONS should fix that. This may be a bug in the compiler, please file an issue.')

  def test_getrusage(self):
    self.do_runf(test_file('other/test_getrusage.c'))

  @with_env_modify({'EMMAKEN_COMPILER': shared.CLANG_CC})
  def test_emmaken_compiler(self):
    stderr = self.expect_fail([EMCC, '-c', test_file('core/test_hello_world.c')])
    self.assertContained('emcc: error: `EMMAKEN_COMPILER` is no longer supported', stderr)

  @with_env_modify({'EMMAKEN_CFLAGS': '-O2'})
  def test_emmaken_cflags(self):
    stderr = self.expect_fail([EMCC, '-c', test_file('core/test_hello_world.c')])
    self.assertContained('emcc: error: `EMMAKEN_CFLAGS` is no longer supported', stderr)

  @no_windows('relies on a shell script')
  def test_compiler_wrapper(self):
    create_file('wrapper.sh', '''\
#!/bin/sh
echo "wrapping compiler call: $@"
exec "$@"
    ''')
    make_executable('wrapper.sh')
    with env_modify({'EM_COMPILER_WRAPPER': './wrapper.sh'}):
      stdout = self.run_process([EMCC, '-c', test_file('core/test_hello_world.c')], stdout=PIPE).stdout
    self.assertContained('wrapping compiler call: ', stdout)
    self.assertExists('test_hello_world.o')

    stdout = self.run_process([EMCC, '-c', test_file('core/test_hello_world.c'), '--compiler-wrapper=./wrapper.sh'], stdout=PIPE).stdout
    self.assertContained('wrapping compiler call: ', stdout)
    self.assertExists('test_hello_world.o')

  def test_llvm_option_dash_o(self):
    # emcc used to interpret -mllvm's option value as the output file if it
    # began with -o
    stderr = self.run_process(
      [EMCC, '-v', '-o', 'llvm_option_dash_o_output', '-mllvm',
       '-opt-bisect-limit=1', test_file('hello_world.c')],
      stderr=PIPE).stderr

    self.assertExists('llvm_option_dash_o_output')
    self.assertNotExists('pt-bisect-limit=1')
    self.assertContained(' -mllvm -opt-bisect-limit=1 ', stderr)

    # Regression test for #12236: the '-mllvm' argument was indexed instead of
    # its value, and the index was out of bounds if the argument was sixth or
    # further on the command line
    self.run_process(
      [EMCC, '-DFOO', '-DBAR', '-DFOOBAR', '-DBARFOO',
       '-o', 'llvm_option_dash_o_output', '-mllvm', '-opt-bisect-limit=1',
       test_file('hello_world.c')])

  def test_SYSCALL_DEBUG(self):
    self.set_setting('SYSCALL_DEBUG')
    self.do_runf(test_file('hello_world.c'), 'syscall! fd_write: [1,')

  def test_LIBRARY_DEBUG(self):
    self.set_setting('LIBRARY_DEBUG')
    self.do_runf(test_file('hello_world.c'), '[library call:_fd_write: 0x1')

  def test_SUPPORT_LONGJMP_executable(self):
    stderr = self.run_process([EMCC, test_file('core/test_longjmp.c'), '-sSUPPORT_LONGJMP=0'], stderr=PIPE, check=False).stderr
    self.assertContained('error: longjmp support was disabled (SUPPORT_LONGJMP=0), but it is required by the code (either set SUPPORT_LONGJMP=1, or remove uses of it in the project)',
                         stderr)

  def test_SUPPORT_LONGJMP_object(self):
    # compile the object *with* support, but link without
    self.run_process([EMCC, test_file('core/test_longjmp.c'), '-c', '-sSUPPORT_LONGJMP', '-o', 'a.o'])
    stderr = self.run_process([EMCC, 'a.o', '-sSUPPORT_LONGJMP=0'], stderr=PIPE, check=False).stderr
    self.assertContained('error: longjmp support was disabled (SUPPORT_LONGJMP=0), but it is required by the code (either set SUPPORT_LONGJMP=1, or remove uses of it in the project)',
                         stderr)

  def test_SUPPORT_LONGJMP_wasm(self):
    # Tests if -sSUPPORT_LONGJMP=wasm alone is enough to use Wasm SjLj, i.e., it
    # automatically sets DISABLE_EXCEPTION_THROWING to 1, which is 0 by default,
    # because Emscripten EH and Wasm SjLj cannot be used at the same time.
    self.run_process([EMCC, test_file('core/test_longjmp.c'), '-c', '-sSUPPORT_LONGJMP=wasm', '-o', 'a.o'])

  def test_pthread_MODULARIZE(self):
    stderr = self.run_process([EMCC, test_file('hello_world.c'), '-pthread', '-sMODULARIZE'], stderr=PIPE, check=False).stderr
    self.assertContained('pthreads + MODULARIZE currently require you to set -sEXPORT_NAME=Something (see settings.js) to Something != Module, so that the .worker.js file can work',
                         stderr)

  def test_jslib_clobber_i(self):
    # Regression check for an issue we have where a library clobbering the global `i` variable could
    # prevent processing of further libraries.
    create_file('lib1.js', 'for (var i = 0; i < 100; i++) {}')
    create_file('lib2.js', '''
      mergeInto(LibraryManager.library, {
       foo: function() { }
      });
      ''')
    self.run_process([EMCC, test_file('hello_world.c'),
                      '-sDEFAULT_LIBRARY_FUNCS_TO_INCLUDE=foo',
                      '--js-library=lib1.js',
                      '--js-library=lib2.js'])

  def test_jslib_bad_config(self):
    create_file('lib.js', '''
      mergeInto(LibraryManager.library, {
       foo__sig: 'ii',
      });
      ''')
    err = self.expect_fail([EMCC, test_file('hello_world.c'), '--js-library=lib.js'])
    self.assertContained("error: Missing library element 'foo' for library config 'foo__sig'", err)

  def test_jslib_ifdef(self):
    create_file('lib.js', '''
      #ifdef ASSERTIONS
      var foo;
      #endif
      ''')
    proc = self.run_process([EMCC, test_file('hello_world.c'), '--js-library=lib.js'], stderr=PIPE)
    self.assertContained('warning: use of #ifdef in js library.  Use #if instead.', proc.stderr)

  def test_jslib_mangling(self):
    create_file('lib.js', '''
      mergeInto(LibraryManager.library, {
       $__foo: function() { return 43; },
      });
      ''')
    self.run_process([EMCC, test_file('hello_world.c'), '--js-library=lib.js', '-sDEFAULT_LIBRARY_FUNCS_TO_INCLUDE=$__foo'])

  def test_asan_no_dylink(self):
    for arg in ['-sMAIN_MODULE', '-sSIDE_MODULE', '-sRELOCATABLE', '-sMAIN_MODULE=2', '-sSIDE_MODULE=2']:
      print(arg)
      err = self.expect_fail([EMCC, test_file('hello_world.c'), '-fsanitize=address', arg])
      self.assertContained('ASan does not support dynamic linking', err)

  def test_wasm2js_no_dylink(self):
    for arg in ['-sMAIN_MODULE', '-sSIDE_MODULE', '-sRELOCATABLE']:
      print(arg)
      err = self.expect_fail([EMCC, test_file('hello_world.c'), '-sWASM=0', arg])
      self.assertContained('WASM2JS is not compatible with relocatable output', err)

  def test_wasm2js_standalone(self):
    self.run_process([EMCC, test_file('hello_world.c'), '-sSTANDALONE_WASM', '-sWASM=0'])
    self.assertContained('hello, world!', self.run_js('a.out.js'))

  def test_oformat(self):
    self.run_process([EMCC, test_file('hello_world.c'), '--oformat=wasm', '-o', 'out.foo'])
    self.assertTrue(building.is_wasm('out.foo'))
    self.clear()

    self.run_process([EMCC, test_file('hello_world.c'), '--oformat=html', '-o', 'out.foo'])
    self.assertFalse(building.is_wasm('out.foo'))
    self.assertContained('<html ', read_file('out.foo'))
    self.clear()

    self.run_process([EMCC, test_file('hello_world.c'), '--oformat=js', '-o', 'out.foo'])
    self.assertFalse(building.is_wasm('out.foo'))
    self.assertContained('new ExitStatus', read_file('out.foo'))
    self.clear()

    err = self.expect_fail([EMCC, test_file('hello_world.c'), '--oformat=foo'])
    self.assertContained("error: invalid output format: `foo` (must be one of ['object', 'wasm', 'js', 'mjs', 'html', 'bare']", err)

  # Tests that the old format of {{{ makeDynCall('sig') }}}(func, param1) works
  def test_old_makeDynCall_syntax(self):
    err = self.run_process([EMCC, test_file('test_old_dyncall_format.c'), '--js-library', test_file('library_test_old_dyncall_format.js')], stderr=PIPE).stderr
    self.assertContained('syntax for makeDynCall has changed', err)

  # Tests that dynCalls are produced in Closure-safe way in DYNCALLS mode when no actual dynCalls are used
  @parameterized({
    'plain': [[]],
    'asyncify': [['-sASYNCIFY']],
    'asyncify_bigint': [['-sASYNCIFY', '-sWASM_BIGINT']]})
  def test_closure_safe(self, args):
    self.run_process([EMCC, test_file('hello_world.c'), '--closure=1'] + args)

  def test_post_link(self):
    err = self.run_process([EMCC, test_file('hello_world.c'), '--oformat=bare', '-o', 'bare.wasm'], stderr=PIPE).stderr
    self.assertContained('--oformat=bare/--post-link are experimental and subject to change', err)
    err = self.run_process([EMCC, '--post-link', 'bare.wasm'], stderr=PIPE).stderr
    self.assertContained('--oformat=bare/--post-link are experimental and subject to change', err)
    err = self.assertContained('hello, world!', self.run_js('a.out.js'))

  def compile_with_wasi_sdk(self, filename, output):
    sysroot = os.environ.get('EMTEST_WASI_SYSROOT')
    if not sysroot:
      self.skipTest('EMTEST_WASI_SYSROOT not found in environment')
    sysroot = os.path.expanduser(sysroot)
    self.run_process([CLANG_CC, '--sysroot=' + sysroot, '--target=wasm32-wasi', filename, '-o', output])

  def test_run_wasi_sdk_output(self):
    self.compile_with_wasi_sdk(test_file('hello_world.c'), 'hello.wasm')
    self.run_process([EMCC, '--post-link', '-sPURE_WASI', 'hello.wasm'])
    self.assertContained('hello, world!', self.run_js('a.out.js'))

  # Test that Closure prints out clear readable error messages when there are errors.
  def test_closure_errors(self):
    err = self.expect_fail([EMCC, test_file('closure_error.c'), '-O2', '--closure=1'])
    lines = err.split('\n')

    def find_substr_index(s):
      for i, line in enumerate(lines):
        if s in line:
          return i
      return -1

    idx1 = find_substr_index('[JSC_UNDEFINED_VARIABLE] variable thisVarDoesNotExist is undeclared')
    idx2 = find_substr_index('[JSC_UNDEFINED_VARIABLE] variable thisVarDoesNotExistEither is undeclared')
    self.assertNotEqual(idx1, -1)
    self.assertNotEqual(idx2, -1)
    # The errors must be present on distinct lines.
    self.assertNotEqual(idx1, idx2)

  # Make sure that --cpuprofiler compiles with --closure 1
  def test_cpuprofiler_closure(self):
    # TODO: Enable '-sCLOSURE_WARNINGS=error' in the following, but that has currently regressed.
    self.run_process([EMCC, test_file('hello_world.c'), '-O2', '--closure=1', '--cpuprofiler'])

  # Make sure that --memoryprofiler compiles with --closure 1
  def test_memoryprofiler_closure(self):
    # TODO: Enable '-sCLOSURE_WARNINGS=error' in the following, but that has currently regressed.
    self.run_process([EMCC, test_file('hello_world.c'), '-O2', '--closure=1', '--memoryprofiler'])

  # Make sure that --threadprofiler compiles with --closure 1
  def test_threadprofiler_closure(self):
    # TODO: Enable '-sCLOSURE_WARNINGS=error' in the following, but that has currently regressed.
    self.run_process([EMCC, test_file('hello_world.c'), '-O2', '-sUSE_PTHREADS', '--closure=1', '--threadprofiler', '-sASSERTIONS'])

  @node_pthreads
  def test_threadprofiler(self):
    self.run_process([EMCC, test_file('test_threadprofiler.cpp'), '-sUSE_PTHREADS', '-sPROXY_TO_PTHREAD', '-sEXIT_RUNTIME', '--threadprofiler', '-sASSERTIONS'])
    output = self.run_js('a.out.js')
    self.assertRegex(output, r'Thread "Browser main thread" \(0x.*\) now: running.')
    self.assertRegex(output, r'Thread "Application main thread" \(0x.*\) now: waiting for a futex.')
    self.assertRegex(output, r'Thread "test worker" \(0x.*\) now: sleeping.')

  def test_syslog(self):
    self.do_other_test('test_syslog.c')

  @parameterized({
    '': (False,),
    'custom': (True,),
  })
  def test_split_module(self, customLoader):
    self.set_setting('SPLIT_MODULE')
    self.emcc_args += ['-g', '-Wno-experimental']
    self.emcc_args += ['--post-js', test_file('other/test_split_module.post.js')]
    if customLoader:
      self.emcc_args += ['--pre-js', test_file('other/test_load_split_module.pre.js')]
    self.emcc_args += ['-sEXPORTED_FUNCTIONS=_malloc,_free']
    self.do_other_test('test_split_module.c')
    self.assertExists('test_split_module.wasm')
    self.assertExists('test_split_module.wasm.orig')
    self.assertExists('profile.data')

    wasm_split = os.path.join(building.get_binaryen_bin(), 'wasm-split')
    self.run_process([wasm_split, '--enable-mutable-globals', '--export-prefix=%', 'test_split_module.wasm.orig', '-o1', 'primary.wasm', '-o2', 'secondary.wasm', '--profile=profile.data'])

    os.remove('test_split_module.wasm')
    os.rename('primary.wasm', 'test_split_module.wasm')
    os.rename('secondary.wasm', 'test_split_module.deferred.wasm')
    result = self.run_js('test_split_module.js')
    self.assertNotIn('profile', result)
    self.assertContainedIf('Custom handler for loading split module.', result, condition=customLoader)
    self.assertIn('Hello! answer: 42', result)

  def test_split_main_module(self):
    # Set and reasonably large initial table size to avoid test fragility.
    # The actual number of slots needed is closer to 18 but we don't want
    # this test to fail every time that changes.
    initialTableSize = 100

    side_src = test_file('other/lib_hello.c')
    post_js = test_file('other/test_split_module.post.js')

    self.run_process([EMCC, side_src, '-sSIDE_MODULE=1', '-g', '-o', 'libhello.wasm'])

    self.emcc_args += ['-g']
    self.emcc_args += ['-sMAIN_MODULE=2']
    self.emcc_args += ['-sEXPORTED_FUNCTIONS=_printf']
    self.emcc_args += ['-sSPLIT_MODULE=1', '-Wno-experimental']
    self.emcc_args += ['--embed-file', 'libhello.wasm']
    self.emcc_args += ['--post-js', post_js]
    self.emcc_args += [f'-sINITIAL_TABLE={initialTableSize}']

    self.do_other_test('test_split_main_module.c')

    self.assertExists('test_split_main_module.wasm')
    self.assertExists('test_split_main_module.wasm.orig')
    self.assertExists('profile.data')

    wasm_split = os.path.join(building.get_binaryen_bin(), 'wasm-split')
    self.run_process([wasm_split, '-g',
                      'test_split_main_module.wasm.orig',
                      '--export-prefix=%',
                      f'--initial-table={initialTableSize}',
                      '--profile=profile.data',
                      '-o1', 'primary.wasm',
                      '-o2', 'secondary.wasm',
                      '--enable-mutable-globals'])

    os.remove('test_split_main_module.wasm')
    os.rename('primary.wasm', 'test_split_main_module.wasm')
    os.rename('secondary.wasm', 'test_split_main_module.deferred.wasm')
    result = self.run_js('test_split_main_module.js')
    self.assertNotIn('profile', result)
    self.assertIn('Hello from main!', result)
    self.assertIn('Hello from lib!', result)

  def test_gen_struct_info(self):
    # This tests is fragile and will need updating any time any of the refereced
    # structs or defines change.   However its easy to rebaseline with
    # --rebaseline and it prevents regressions or unintended changes
    # to the output json.
    self.run_process([PYTHON, path_from_root('tools/gen_struct_info.py'), '-o', 'out.json'])
    self.assertFileContents(test_file('reference_struct_info.json'), read_file('out.json'))

  def test_gen_struct_info_env(self):
    # gen_struct_info.py builds C code in a very specific and low level way.  We don't want
    # EMCC_CFLAGS (or any of the other environment variables that might effect compilation or
    # linking) to effect the internal building and running of this code.
    # For example -O2 causes printf -> iprintf which will fail with undefined symbol iprintf.
    with env_modify({'EMCC_CFLAGS': '-O2 BAD_ARG', 'EMCC_FORCE_STDLIBS': '1', 'EMCC_ONLY_FORCED_STDLIBS': '1'}):
      self.run_process([PYTHON, path_from_root('tools/gen_struct_info.py'), '-o', 'out.json'])

  def test_relocatable_limited_exports(self):
    # Building with RELOCATABLE should *not* automatically export all sybmols.
    self.run_process([EMCC, test_file('hello_world.c'), '-sRELOCATABLE', '-o', 'out.wasm'])

    # Building with RELOCATABLE + LINKABLE should include and export all of the standard library
    self.run_process([EMCC, test_file('hello_world.c'), '-sRELOCATABLE', '-sLINKABLE', '-o', 'out_linkable.wasm'])

    exports = self.parse_wasm('out.wasm')[1]
    exports_linkable = self.parse_wasm('out_linkable.wasm')[1]

    self.assertLess(len(exports), 20)
    self.assertGreater(len(exports_linkable), 1000)
    self.assertIn('sendmsg', exports_linkable)
    self.assertNotIn('sendmsg', exports)

  @is_slow_test
  def test_deps_info(self):
    # Verify that for each symbol listed in deps_info all the reverse
    # dependencies are indeed valid.
    # To do this we compile a tiny test program that depends on the address
    # of each function.  Once compiled the resulting JavaScript code should
    # contain a reference to each of the dependencies.

    # When debugging set this valud to the function that you want to start
    # with.  All symbols prior will be skipped over.
    start_at = None
    assert not start_at or start_at in deps_info.get_deps_info()
    for function, deps in deps_info.get_deps_info().items():
      if start_at:
        if function == start_at:
          start_at = None
        else:
          print(f'skipping {function}')
          continue
      create_file(function + '.c', '''
      void %s();
      int main() {
        return (int)(long)&%s;
      }
      ''' % (function, function))
      # Compile with -O2 so we get JSDCE run to remove any false positives.  This
      # also makes the string quotes consistent which makes the test below simpler.
      # Including -sREVERSE_DEPS=auto explictly (even though its the default) to
      # be clear this is what we are testing (and in case the default ever changes).
      cmd = [EMCC, function + '.c', '-O2', '--minify=0', '--profiling-funcs', '-Wno-incompatible-library-redeclaration', '-sREVERSE_DEPS=auto']
      print(f'compiling test program for: {function}')
      if 'emscripten_get_compiler_setting' in function:
        cmd.append('-sRETAIN_COMPILER_SETTINGS')
      if 'emscripten_pc_get_function' in function:
        cmd.append('-sUSE_OFFSET_CONVERTER')
      if 'embind' in function:
        cmd.append('-lembind')
      if 'websocket' in function:
        cmd += ['-sPROXY_POSIX_SOCKETS', '-lwebsocket.js']
      if function == 'Mix_LoadWAV_RW':
        cmd += ['-sUSE_SDL=2']
      if 'thread' in function:
        cmd.append('-sUSE_PTHREADS')
      if 'glGetStringi' in function:
        cmd.append('-sUSE_WEBGL2')
      if 'glMapBufferRange' in function:
        cmd.append('-sFULL_ES3')
      if function == 'wgpuDeviceCreateBuffer':
        cmd.append('-sUSE_WEBGPU')
      # dladdr dlsym etc..
      if function.startswith('dl'):
        cmd.append('-sMAIN_MODULE=2')
      if function.startswith('emscripten_idb') or function.startswith('emscripten_wget_'):
        cmd.append('-sASYNCIFY')
      if function.startswith('emscripten_webgl_') or 'offscreencanvas' in function:
        cmd.append('-sOFFSCREENCANVAS_SUPPORT')
      if function.startswith('wgpu'):
        cmd.append('-sUSE_WEBGPU')
      if function.startswith('__cxa_'):
        cmd.append('-fexceptions')
      if function.startswith('glfwGetMonitors'):
        cmd.append('-sUSE_GLFW=3')
      if 'mmap' in function:
        cmd.append('-sFORCE_FILESYSTEM')
      # In WebAssemblyLowerEmscriptenEHSjLj pass in the LLVM backend, function
      # calls that exist in the same function with setjmp are converted to some
      # code sequence that includes emscripten_longjmp. emscripten_longjmp is
      # included in deps_info.py because in non-LTO builds setjmp does not exist
      # anymore in the object files. So the mere indirect reference of setjmp or
      # emscripten_longjmp does not generate calls to its dependencies specified
      # in deps_info.py. Also Emscripten EH has a known restriction that setjmp
      # cannot be called or referenced indirectly anyway.
      if function in ['emscripten_longjmp', 'setjmp']:
        continue
      print(shared.shlex_join(cmd))
      self.run_process(cmd)
      js = read_file('a.out.js')
      for dep in deps:
        direct = '_' + dep + '('
        via_module = '"_%s"](' % dep
        assignment = ' = _' + dep
        print(f'  checking for: {dep}')
        if direct not in js and via_module not in js and assignment not in js:
          self.fail(f'use of declared dependency {dep} not found in JS output for {function}')

        # Check that the dependency not a JS library function.  Dependencies on JS functions
        # do not need entries in deps_info.py.
        if f'function _{dep}(' in js:
          self.fail(f'dependency {dep} in deps_info.py looks like a JS function (but should be native)')

  @requires_v8
  def test_shell_Oz(self):
    # regression test for -Oz working on non-web, non-node environments that
    # lack TextDecoder
    self.emcc_args += ['-Oz']
    self.do_runf(test_file('hello_world.c'), 'hello, world!')

  def test_runtime_keepalive(self):
    self.uses_es6 = True
    self.set_setting('DEFAULT_LIBRARY_FUNCS_TO_INCLUDE', ['$runtimeKeepalivePush', '$runtimeKeepalivePop', '$callUserCallback'])
    self.set_setting('EXIT_RUNTIME')
    self.do_other_test('test_runtime_keepalive.cpp')

  def test_em_asm_side_module(self):
    err = self.expect_fail([EMCC, '-sSIDE_MODULE', test_file('hello_world_em_asm.c')])
    self.assertContained('EM_ASM is not supported in side modules', err)

  def test_em_js_side_module(self):
    err = self.expect_fail([EMXX, '-sSIDE_MODULE', test_file('core/test_em_js.cpp')])
    self.assertContained('EM_JS is not supported in side modules', err)

  # On Windows maximum command line length is 32767 characters. Create such a long build line by linking together
  # several .o files to test that emcc internally uses response files properly when calling llvmn-nm and wasm-ld.
  @is_slow_test
  def test_windows_long_link_response_file(self):
    decls = ''
    calls = ''
    files = []

    def create_o(name, i):
      nonlocal decls, calls, files
      f = name + '.c'
      create_file(f, 'int %s() { return %d; }' % (name, i))
      files += [f]
      decls += 'int %s();' % name
      calls += 'value += %s();' % name

    count = 1000
    for i in range(count):
      name = 'a' + str(i)
      for j in range(5):
        name += name
      create_o(name, i)

    main = '#include<stdio.h>\n%s int main() { int value = 0; %s printf("%%d\\n", value); }' % (decls, calls)
    open('main.c', 'w').write(main)

    assert(sum(len(f) for f in files) > 32767)

    self.run_process(building.get_command_with_possible_response_file([EMCC, 'main.c'] + files))
    self.assertContained(str(count * (count - 1) // 2), self.run_js('a.out.js'))

  # Tests that the filename suffix of the response files can be used to detect which encoding the file is.
  def test_response_file_encoding(self):
    open('äö.c', 'w').write('int main(){}')

    open('a.rsp', 'w', encoding='utf-8').write('äö.c') # Write a response file with unicode contents ...
    self.run_process([EMCC, '@a.rsp']) # ... and test that in the absence of a file suffix, it is autodetected to utf-8.

    open('a.rsp.cp437', 'w', encoding='cp437').write('äö.c') # Write a response file with Windows CP-437 encoding ...
    self.run_process([EMCC, '@a.rsp.cp437']) # ... and test that with the explicit suffix present, it is properly decoded

    import locale
    preferred_encoding = locale.getpreferredencoding(do_setlocale=False)
    print('Python locale preferredencoding: ' + preferred_encoding)
    open('a.rsp', 'w', encoding=preferred_encoding).write('äö.c') # Write a response file using Python preferred encoding
    self.run_process([EMCC, '@a.rsp']) # ... and test that it is properly autodetected.

  def test_output_name_collision(self):
    # Ensure that the seconday filenames never collide with the primary output filename
    # In this case we explcitly ask for JS to be ceated in a file with the `.wasm` suffix.
    # Even though this doesn't make much sense the `--oformat` flag is designed to overide
    # any implict type that we might infer from the output name.
    self.run_process([EMCC, '-o', 'hello.wasm', '--oformat=js', test_file('hello_world.c')])
    self.assertExists('hello.wasm')
    self.assertExists('hello_.wasm')
    self.assertContained('hello, world!', self.run_js('hello.wasm'))

  def test_EM_PYTHON_MULTIPROCESSING(self):
    with env_modify({'EM_PYTHON_MULTIPROCESSING': '1'}):
      # wasm2js optimizations use multiprocessing to run multiple node
      # invocations
      self.run_process([EMCC, test_file('hello_world.c'), '-sWASM=0', '-O2'])

  def test_main_module_no_undefined(self):
    # Test that ERROR_ON_UNDEFINED_SYMBOLS works with MAIN_MODULE.
    self.run_process([EMCC, '-sMAIN_MODULE', '-sERROR_ON_UNDEFINED_SYMBOLS', test_file('hello_world.c')])
    self.run_js('a.out.js')

  @parameterized({
    'relocatable': ('-sRELOCATABLE',),
    'linkable': ('-sLINKABLE',),
    'main_module': ('-sMAIN_MODULE',),
  })
  def test_check_undefined(self, flag):
    # positive case: no undefined symbols
    self.run_process([EMCC, flag, '-sERROR_ON_UNDEFINED_SYMBOLS', test_file('hello_world.c')])
    self.run_js('a.out.js')

    # negative case: foo is undefined in test_check_undefined.c
    err = self.expect_fail([EMCC, flag, '-sERROR_ON_UNDEFINED_SYMBOLS', test_file('other/test_check_undefined.c')])
    self.assertContained('undefined symbol: foo', err)

  @with_env_modify({'EMMAKEN_NO_SDK': '1'})
  def test_EMMAKEN_NO_SDK(self):
    err = self.expect_fail([EMCC, test_file('hello_world.c')])
    self.assertContained('emcc: error: EMMAKEN_NO_SDK is no longer supported', err)

  @parameterized({
    'default': ('', '2147483648'),
    '1GB': ('-sMAXIMUM_MEMORY=1GB', '1073741824'),
    # for 4GB we return 1 wasm page less than 4GB, as 4GB cannot fit in a 32bit
    # integer
    '4GB': ('-sMAXIMUM_MEMORY=4GB', '4294901760'),
  })
  def test_emscripten_get_heap_max(self, arg, expected):
    create_file('get.c', r'''
      #include <emscripten/heap.h>
      #include <stdio.h>
      int main() {
        printf("max: |%zu|\n", emscripten_get_heap_max());
      }
    ''')
    self.run_process([EMCC, 'get.c', '-sALLOW_MEMORY_GROWTH', arg])
    self.assertContained(f'max: |{expected}|', self.run_js('a.out.js'))

  def test_auto_ptr_cxx17(self):
    # Test that its still possible to use auto_ptr, even in C++17
    self.do_other_test('test_auto_ptr_cxx17.cpp', emcc_args=[
      '-std=c++17',
      '-D_LIBCPP_ENABLE_CXX17_REMOVED_AUTO_PTR',
      '-Wno-deprecated-declarations'])

  def test_special_chars_in_arguments(self):
    # We had some regressions where the windows `.bat` files that run the compiler
    # driver were failing to accept certain special characters such as `(`, `)` and `!`.
    # See https://github.com/emscripten-core/emscripten/issues/14063
    create_file('test(file).c', 'int main() { return 0; }')
    create_file('test!.c', 'int main() { return 0; }')
    self.run_process([EMCC, 'test(file).c'])
    self.run_process([EMCC, 'test!.c'])

  @no_windows('relies on a shell script')
  def test_report_subprocess_signals(self):
    # Test that when subprocess is killed by signal we report the signal name
    create_file('die.sh', '''\
#!/bin/sh
kill -9 $$
    ''')
    make_executable('die.sh')
    with env_modify({'EM_COMPILER_WRAPPER': './die.sh'}):
      err = self.expect_fail([EMCC, test_file('hello_world.c')])
      self.assertContained('failed (received SIGKILL (-9))', err)

  def test_concepts(self):
    self.do_runf(test_file('other/test_concepts.cpp'), '', emcc_args=['-std=c++20'])

  def test_std_cmp(self):
    self.do_runf(test_file('other/test_std_cmp.cpp'), '', emcc_args=['-std=c++20'])

  def test_link_only_setting_warning(self):
    err = self.run_process([EMCC, '-sALLOW_MEMORY_GROWTH', '-c', test_file('hello_world.c')], stderr=PIPE).stderr
    self.assertContained("warning: linker setting ignored during compilation: 'ALLOW_MEMORY_GROWTH' [-Wunused-command-line-argument]", err)

  def test_link_only_flag_warning(self):
    err = self.run_process([EMCC, '--embed-file', 'file', '-c', test_file('hello_world.c')], stderr=PIPE).stderr
    self.assertContained("warning: linker flag ignored during compilation: '--embed-file' [-Wunused-command-line-argument]", err)

  def test_compile_only_flag_warning(self):
    err = self.run_process([EMCC, '--default-obj-ext', 'foo', test_file('hello_world.c')], stderr=PIPE).stderr
    self.assertContained("warning: compiler flag ignored during linking: '--default-obj-ext' [-Wunused-command-line-argument]", err)

  def test_no_deprecated(self):
    # Test that -Wno-deprecated is passed on to clang driver
    create_file('test.c', '''\
        __attribute__((deprecated)) int foo();
        int main() { return foo(); }
    ''')
    err = self.expect_fail([EMCC, '-c', '-Werror', 'test.c'])
    self.assertContained("error: 'foo' is deprecated", err)
    self.run_process([EMCC, '-c', '-Werror', '-Wno-deprecated', 'test.c'])

  def test_bad_export_name(self):
    err = self.expect_fail([EMCC, '-sEXPORT_NAME=foo bar', test_file('hello_world.c')])
    self.assertContained('error: EXPORT_NAME is not a valid JS identifier: `foo bar`', err)

  def test_offset_convertor_plus_wasm2js(self):
    err = self.expect_fail([EMCC, '-sUSE_OFFSET_CONVERTER', '-sWASM=0', test_file('hello_world.c')])
    self.assertContained('wasm2js is not compatible with USE_OFFSET_CONVERTER', err)

  def test_standard_library_mapping(self):
    # Test the `-l` flags on the command line get mapped the correct libraries variant
    self.run_process([EMBUILDER, 'build', 'libc-mt-debug', 'libcompiler_rt-mt', 'libdlmalloc-mt'])

    libs = ['-lc', '-lcompiler_rt', '-lmalloc']
    err = self.run_process([EMCC, test_file('hello_world.c'), '-pthread', '-nodefaultlibs', '-v'] + libs, stderr=PIPE).stderr

    # Check the the linker was run with `-mt` variants because `-pthread` was passed.
    self.assertContained(' -lc-mt-debug ', err)
    self.assertContained(' -ldlmalloc-mt ', err)
    self.assertContained(' -lcompiler_rt-mt ', err)

  def test_explict_gl_linking(self):
    # Test that libGL can be linked explictly via `-lGL` rather than implictly.
    # Here we use NO_AUTO_NATIVE_LIBRARIES to disable the implictly linking that normally
    # includes the native GL library.
    self.run_process([EMCC, test_file('other/test_explict_gl_linking.c'), '-sNO_AUTO_NATIVE_LIBRARIES', '-lGL'])

  def test_no_main_with_PROXY_TO_PTHREAD(self):
    create_file('lib.cpp', r'''
#include <emscripten.h>
EMSCRIPTEN_KEEPALIVE
void foo() {}
''')
    err = self.expect_fail([EMCC, 'lib.cpp', '-pthread', '-sPROXY_TO_PTHREAD'])
    self.assertContained('error: PROXY_TO_PTHREAD proxies main() for you, but no main exists', err)

  def test_archive_bad_extension(self):
    # Regression test for https://github.com/emscripten-core/emscripten/issues/14012
    # where llvm_nm_multiple would be confused by archives names like object files.
    create_file('main.c', '''
    #include <sys/socket.h>
    int main() {
       return (int)(long)&accept;
    }
    ''')

    self.run_process([EMCC, '-c', 'main.c'])
    self.run_process([EMAR, 'crs', 'libtest.bc', 'main.o'])
    self.run_process([EMCC, 'libtest.bc', 'libtest.bc'])

  def test_split_dwarf_implicit_compile(self):
    # Verify that the dwo file is generated in the current working directory, even when implicitly
    # compiling (compile+link).
    self.run_process([EMCC, test_file('hello_world.c'), '-g', '-gsplit-dwarf'])
    self.assertExists('hello_world.dwo')

  @parameterized({
    '': [[]],
    'strict': [['-sSTRICT']],
    'no_allow': [['-sALLOW_UNIMPLEMENTED_SYSCALLS=0']],
  })
  def test_unimplemented_syscalls(self, args):
    create_file('main.c', '''
    #include <assert.h>
    #include <errno.h>
    #include <sys/mman.h>

    int main() {
      assert(mincore(0, 0, 0) == -1);
      assert(errno == ENOSYS);
      return 0;
    }
    ''')
    cmd = [EMCC, 'main.c', '-sASSERTIONS'] + args
    if args:
      err = self.expect_fail(cmd)
      self.assertContained('error: undefined symbol: __syscall_mincore', err)
    else:
      self.run_process(cmd)
      err = self.run_js('a.out.js')
      self.assertContained('warning: unsupported syscall: __syscall_mincore', err)

      # Setting ASSERTIONS=0 should avoid the runtime warning
      self.run_process(cmd + ['-sASSERTIONS=0'])
      err = self.run_js('a.out.js')
      self.assertNotContained('warning: unsupported syscall', err)

  def test_unimplemented_syscalls_dlopen(self):
    cmd = [EMCC, test_file('other/test_dlopen_blocking.c'), '-sASSERTIONS']
    self.run_process(cmd)
    err = self.run_js('a.out.js', assert_returncode=NON_ZERO)
    self.assertContained('Aborted(To use dlopen, you need enable dynamic linking, see https://github.com/emscripten-core/emscripten/wiki/Linking)', err)

    # If we build the same thing with ALLOW_UNIMPLEMENTED_SYSCALLS=0 we
    # expect a link-time failure rather than a runtime one.
    cmd += ['-sALLOW_UNIMPLEMENTED_SYSCALLS=0']
    err = self.expect_fail(cmd)
    self.assertContained('To use dlopen, you need enable dynamic linking, see https://github.com/emscripten-core/emscripten/wiki/Linking', err)

  @requires_v8
  def test_missing_shell_support(self):
    # By default shell support is not included
    self.run_process([EMCC, test_file('hello_world.c')])
    err = self.run_js('a.out.js', assert_returncode=NON_ZERO)
    self.assertContained('shell environment detected but not enabled at build time.', err)

  def test_removed_runtime_function(self):
    create_file('post.js', 'alignMemory(100, 4);')
    self.run_process([EMCC, test_file('hello_world.c'), '--post-js=post.js'])
    err = self.run_js('a.out.js', assert_returncode=NON_ZERO)
    self.assertContained('`alignMemory` is now a library function and not included by default; add it to your library.js __deps or to DEFAULT_LIBRARY_FUNCS_TO_INCLUDE on the command line', err)

  # Tests that it is possible to hook into/override a symbol defined in a system library.
  def test_override_system_js_lib_symbol(self):
    # This test verifies it is possible to override a symbol from WebGL library.

    # When WebGL is implicitly linked in, the implicit linking should happen before any user
    # --js-libraries, so that they can adjust the behavior afterwards.
    self.do_run_in_out_file_test(test_file('test_override_system_js_lib_symbol.c'), emcc_args=['--js-library', test_file('test_override_system_js_lib_symbol.js'), '-sMAX_WEBGL_VERSION=2'])

    # When WebGL is explicitly linked to in strict mode, the linking order on command line should enable overriding.
    self.emcc_args += ['-sAUTO_JS_LIBRARIES=0', '-sMAX_WEBGL_VERSION=2', '-lwebgl.js', '--js-library', test_file('test_override_system_js_lib_symbol.js')]
    self.do_run_in_out_file_test(test_file('test_override_system_js_lib_symbol.c'))

  @node_pthreads
  def test_pthread_lsan_no_leak(self):
    self.set_setting('USE_PTHREADS')
    self.set_setting('PROXY_TO_PTHREAD')
    self.set_setting('EXIT_RUNTIME')
    self.emcc_args += ['-gsource-map']
    self.do_run_in_out_file_test(test_file('pthread/test_pthread_lsan_no_leak.cpp'), emcc_args=['-fsanitize=leak'])
    self.do_run_in_out_file_test(test_file('pthread/test_pthread_lsan_no_leak.cpp'), emcc_args=['-fsanitize=address'])

  @node_pthreads
  def test_pthread_lsan_leak(self):
    self.set_setting('USE_PTHREADS')
    self.set_setting('PROXY_TO_PTHREAD')
    self.set_setting('EXIT_RUNTIME')
    self.add_pre_run("Module['LSAN_OPTIONS'] = 'exitcode=0'")
    self.emcc_args += ['-gsource-map']
    expected = [
      'Direct leak of 3432 byte(s) in 1 object(s) allocated from',
      'test_pthread_lsan_leak.cpp:18:17',
      'Direct leak of 2048 byte(s) in 1 object(s) allocated from',
      'test_pthread_lsan_leak.cpp:36:10',
      'Direct leak of 1337 byte(s) in 1 object(s) allocated from',
      'test_pthread_lsan_leak.cpp:30:16',
      'Direct leak of 1234 byte(s) in 1 object(s) allocated from',
      'test_pthread_lsan_leak.cpp:20:13',
      'Direct leak of 420 byte(s) in 1 object(s) allocated from',
      'test_pthread_lsan_leak.cpp:31:13',
      'Direct leak of 42 byte(s) in 1 object(s) allocated from',
      'test_pthread_lsan_leak.cpp:13:21',
      'test_pthread_lsan_leak.cpp:35:3',
      '8513 byte(s) leaked in 6 allocation(s).',
    ]
    self.do_runf(test_file('pthread/test_pthread_lsan_leak.cpp'), expected, assert_all=True, emcc_args=['-fsanitize=leak'])
    self.do_runf(test_file('pthread/test_pthread_lsan_leak.cpp'), expected, assert_all=True, emcc_args=['-fsanitize=address'])

  @node_pthreads
  def test_pthread_js_exception(self):
    # Ensure that JS exceptions propagate back to the main main thread and cause node
    # to exit with an error.
    self.set_setting('USE_PTHREADS')
    self.set_setting('PROXY_TO_PTHREAD')
    self.set_setting('EXIT_RUNTIME')
    self.build(test_file('other/test_pthread_js_exception.c'))
    err = self.run_js('test_pthread_js_exception.js', assert_returncode=NON_ZERO)
    self.assertContained('missing is not defined', err)

  def test_config_closure_compiler(self):
    self.run_process([EMCC, test_file('hello_world.c'), '--closure=1'])
    with env_modify({'EM_CLOSURE_COMPILER': sys.executable}):
      err = self.expect_fail([EMCC, test_file('hello_world.c'), '--closure=1'])
    self.assertContained('closure compiler', err)
    self.assertContained(sys.executable, err)
    self.assertContained('not execute properly!', err)

  def test_node_unhandled_rejection(self):
    create_file('pre.js', '''
    async function foo() {
      var a = missing;
    }
    async function doReject() {
      return foo();
    }
    ''')
    create_file('main.c', '''
    #include <emscripten.h>

    int main() {
      EM_ASM(setTimeout(doReject, 0));
      emscripten_exit_with_live_runtime();
      __builtin_trap();
    }
    ''')

    # With NODEJS_CATCH_REJECTION we expect the unhandled rejection to cause a non-zero
    # exit code and log the stack trace correctly.
    self.run_process([EMCC, '--pre-js=pre.js', '-sNODEJS_CATCH_REJECTION=1', 'main.c'])
    output = self.run_js('a.out.js', assert_returncode=NON_ZERO)
    self.assertContained('ReferenceError: missing is not defined', output)
    self.assertContained('at foo (', output)

    version = self.run_process(config.NODE_JS + ['--version'], stdout=PIPE).stdout.strip()
    version = [int(v) for v in version.replace('v', '').replace('-pre', '').split('.')]
    if version[0] >= 15:
      self.skipTest('old behaviour of node JS cannot be tested on node v15 or above')

    # Without NODEJS_CATCH_REJECTION we expect node to log the unhandled rejection
    # but return 0.
    self.node_args = [a for a in self.node_args if '--unhandled-rejections' not in a]
    self.run_process([EMCC, '--pre-js=pre.js', '-sNODEJS_CATCH_REJECTION=0', 'main.c'])
    output = self.run_js('a.out.js')
    self.assertContained('ReferenceError: missing is not defined', output)
    self.assertContained('at foo (', output)

  @node_pthreads
  def test_default_pthread_stack_size(self):
    self.do_runf(test_file('other/test_default_pthread_stack_size.c'))
    self.emcc_args.append('-sUSE_PTHREADS')
    self.do_runf(test_file('other/test_default_pthread_stack_size.c'))

  def test_emscripten_set_immediate(self):
    self.do_runf(test_file('emscripten_set_immediate.c'))

  def test_emscripten_set_immediate_loop(self):
    self.do_runf(test_file('emscripten_set_immediate_loop.c'))

  @node_pthreads
  def test_pthread_trap(self):
    # TODO(https://github.com/emscripten-core/emscripten/issues/15161):
    # Make this work without PROXY_TO_PTHREAD
    self.set_setting('PROXY_TO_PTHREAD')
    self.set_setting('USE_PTHREADS')
    self.set_setting('EXIT_RUNTIME')
    self.emcc_args += ['--profiling-funcs']
    output = self.do_runf(test_file('pthread/test_pthread_trap.c'), assert_returncode=NON_ZERO)
    self.assertContained('sent an error!', output)
    self.assertContained('at thread_main', output)

  @node_pthreads
  def test_emscripten_set_interval(self):
    self.do_runf(test_file('emscripten_set_interval.c'), args=['-sUSE_PTHREADS', '-sPROXY_TO_PTHREAD'])

  # Test emscripten_console_log(), emscripten_console_warn() and emscripten_console_error()
  def test_emscripten_console_log(self):
    self.do_run_in_out_file_test(test_file('emscripten_console_log.c'), emcc_args=['--pre-js', test_file('emscripten_console_log_pre.js')])

  # Tests emscripten_unwind_to_js_event_loop() behavior
  def test_emscripten_unwind_to_js_event_loop(self, *args):
    self.do_runf(test_file('test_emscripten_unwind_to_js_event_loop.c'))

  @node_pthreads
  def test_emscripten_set_timeout(self):
    self.do_runf(test_file('emscripten_set_timeout.c'), args=['-sUSE_PTHREADS', '-sPROXY_TO_PTHREAD'])

  @node_pthreads
  def test_emscripten_set_timeout_loop(self):
    self.do_runf(test_file('emscripten_set_timeout_loop.c'), args=['-sUSE_PTHREADS', '-sPROXY_TO_PTHREAD'])

  # Verify that we are able to successfully compile a script when the Windows 7
  # and Python workaround env. vars are enabled.
  # See https://bugs.python.org/issue34780
  @with_env_modify({'EM_WORKAROUND_PYTHON_BUG_34780': '1',
                    'EM_WORKAROUND_WIN7_BAD_ERRORLEVEL_BUG': '1'})
  def test_windows_batch_script_workaround(self):
    self.run_process([EMCC, test_file('hello_world.c')])
    self.assertExists('a.out.js')

  @node_pthreads
  def test_pthread_out_err(self):
    self.set_setting('USE_PTHREADS')
    self.set_setting('PROXY_TO_PTHREAD')
    self.set_setting('EXIT_RUNTIME')
    self.do_other_test('test_pthread_out_err.c')

  @node_pthreads
  def test_pthread_icu(self):
    self.set_setting('USE_PTHREADS')
    self.set_setting('USE_ICU')
    self.set_setting('PROXY_TO_PTHREAD')
    self.set_setting('EXIT_RUNTIME')
    self.do_other_test('test_pthread_icu.cpp')

  # unistd tests

  def test_unistd_confstr(self):
    self.do_run_in_out_file_test('unistd/confstr.c')

  def test_unistd_ttyname(self):
    self.do_runf(test_file('unistd/ttyname.c'), 'success')

  def test_unistd_pathconf(self):
    self.do_run_in_out_file_test('unistd/pathconf.c')

  def test_unistd_swab(self):
    self.do_run_in_out_file_test('unistd/swab.c')

  def test_unistd_isatty(self):
    self.do_runf(test_file('unistd/isatty.c'), 'success')

  def test_unistd_login(self):
    self.do_run_in_out_file_test('unistd/login.c')

  def test_unistd_sleep(self):
    self.do_run_in_out_file_test('unistd/sleep.c')

  @also_with_wasmfs
  def test_unistd_fstatfs(self):
    self.do_run_in_out_file_test('unistd/fstatfs.c')

  @no_windows("test is Linux-specific")
  @no_mac("test is Linux-specific")
  @requires_node
  def test_unistd_close_noderawfs(self):
    self.set_setting('NODERAWFS')
    create_file('pre.js', f'''
const {{ execSync }} = require('child_process');
const process = require('process');

const cmd = 'find /proc/' + process.pid + '/fd -lname "{self.get_dir()}*" -printf "%l\\\\n" || true';
let openFilesPre;

Module['preRun'] = function() {{
  openFilesPre = execSync(cmd, {{ stdio: ['ignore', 'pipe', 'ignore'] }}).toString();
}}
Module['postRun'] = function() {{
  const openFilesPost = execSync(cmd, {{ stdio: ['ignore', 'pipe', 'ignore'] }}).toString();
  assert(openFilesPre == openFilesPost, 'File descriptors should not leak. \\n' +
    'Pre: \\n' + openFilesPre +
    'Post: \\n' + openFilesPost);
}}
''')
    self.emcc_args += ['--pre-js', 'pre.js']
    self.do_run_in_out_file_test('unistd/close.c')

  # WASMFS tests

  # TODO: This test will only work with the new file system.
  # Addresses this issue: https://github.com/emscripten-core/emscripten/issues/4017
  # The new file system also correctly identifies errors that the JS file system missed.
  def test_wasmfs_dup(self):
    self.set_setting('WASMFS')
    self.do_run_in_out_file_test('wasmfs/wasmfs_dup.c')

  @also_with_wasmfs
  def test_unistd_open(self):
    self.do_run_in_out_file_test('wasmfs/wasmfs_open.c')

  @also_with_wasmfs
  def test_unistd_open_append(self):
    self.do_run_in_out_file_test('wasmfs/wasmfs_open_append.c')

  @also_with_wasmfs
  def test_unistd_stat(self):
    self.do_runf(test_file('wasmfs/wasmfs_stat.c'))

  @also_with_wasmfs
  def test_unistd_create(self):
    self.set_setting('WASMFS')
    self.do_run_in_out_file_test('wasmfs/wasmfs_create.c')

  def test_unistd_fdatasync(self):
    # TODO: Remove this test in favor of unistd/misc.c
    self.set_setting('WASMFS')
    self.do_run_in_out_file_test('wasmfs/wasmfs_fdatasync.c')

  @also_with_wasmfs
  def test_unistd_seek(self):
    self.do_run_in_out_file_test('wasmfs/wasmfs_seek.c')

  @also_with_wasmfs
  def test_unistd_mkdir(self):
    self.do_run_in_out_file_test('wasmfs/wasmfs_mkdir.c')

  @also_with_wasmfs
  def test_unistd_cwd(self):
    self.do_run_in_out_file_test('wasmfs/wasmfs_chdir.c')

  def test_unistd_chown(self):
    # TODO: Remove this test in favor of unistd/misc.c
    self.set_setting('WASMFS')
    self.do_run_in_out_file_test('wasmfs/wasmfs_chown.c')

  @wasmfs_all_backends
  def test_wasmfs_getdents(self):
    # TODO: update this test when /dev has been filled out.
    # Run only in WASMFS for now.
    self.do_run_in_out_file_test('wasmfs/wasmfs_getdents.c')

  @wasmfs_all_backends
  def test_wasmfs_readfile(self):
    self.do_run_in_out_file_test(test_file('wasmfs/wasmfs_readfile.c'))

  def test_wasmfs_jsfile(self):
    self.set_setting('WASMFS')
    self.do_run_in_out_file_test('wasmfs/wasmfs_jsfile.c')

  @node_pthreads
  def test_wasmfs_jsfile_proxying_backend(self):
    self.emcc_args.append('-DPROXYING')
    self.set_setting('USE_PTHREADS')
    self.set_setting('PROXY_TO_PTHREAD')
    self.set_setting('EXIT_RUNTIME')
    self.test_wasmfs_jsfile()

  def test_wasmfs_before_preload(self):
    self.set_setting('WASMFS')
    os.mkdir('js_backend_files')
    create_file('js_backend_files/file.dat', 'data')
    self.emcc_args += ['--preload-file', 'js_backend_files/file.dat']
    self.do_run_in_out_file_test('wasmfs/wasmfs_before_preload.c')

  @disabled('Running with initial >2GB heaps is not currently supported on the CI version of Node')
  def test_hello_world_above_2gb(self):
    self.run_process([EMCC, test_file('hello_world.c'), '-sGLOBAL_BASE=2147483648', '-sINITIAL_MEMORY=3GB'])
    self.assertContained('hello, world!', self.run_js('a.out.js'))

  def test_hello_function(self):
    # hello_function.cpp is referenced/used in the docs.  This test ensures that it
    # at least compiles.
    # (It seems odd that we ship the entire tests/ directory to all our users and
    # reference them in our docs.  Should we move this file to somewhere else such
    # as `examples/`?)
    self.run_process([EMCC, test_file('hello_function.cpp'), '-o', 'function.html', '-sEXPORTED_FUNCTIONS=_int_sqrt', '-sEXPORTED_RUNTIME_METHODS=ccall,cwrap'])

  @parameterized({
    '': ([],),
    'O2': (['-O2'],),
  })
  def test_es5_transpile(self, args):
    self.emcc_args += args

    # Create a library file that uses the following ES6 features
    # - let/const
    # - arrow funcs
    # - for..of
    # - object.assign
    create_file('es6_library.js', '''\
    mergeInto(LibraryManager.library, {
      foo: function() {
        // Object.assign + let
        let obj = Object.assign({}, {prop:1});
        err('prop: ' + obj.prop);

        // arror funcs + const
        const bar = () => 2;
        err('bar: ' + bar());
      }
    });
    ''')
    create_file('test.c', 'extern void foo(); int main() { foo(); }')
    self.emcc_args += ['--js-library', 'es6_library.js']
    self.uses_es6 = True

    def check_for_es6(filename, expect):
      js = read_file(filename)
      if expect:
        self.assertContained(['() => 2', '()=>2'], js)
        self.assertContained('const ', js)
        self.assertContained('let ', js)
      else:
        self.verify_es5(filename)
        self.assertNotContained('() => 2', js)
        self.assertNotContained('()=>2', js)
        self.assertNotContained('const ', js)
        self.assertNotContained('let ', js)

    # Check that under normal circumstances none of these features get
    # removed / transpiled.
    print('base case')
    self.do_runf('test.c', 'prop: 1\nbar: 2\n')
    check_for_es6('test.js', True)

    # If we select and older browser than closure will kick in by default
    # to traspile.
    print('with old browser')
    self.emcc_args.remove('-Werror')
    self.set_setting('MIN_CHROME_VERSION', '10')
    self.do_runf('test.c', 'prop: 1\nbar: 2\n', output_basename='test2')
    check_for_es6('test2.js', False)

    # If we add `--closure=0` that traspiler (closure) is not run at all
    print('with old browser + --closure=0')
    self.do_runf('test.c', 'prop: 1\nbar: 2\n', emcc_args=['--closure=0'], output_basename='test3')
    check_for_es6('test3.js', True)

    # If we use `--closure=1` closure will run in full optimization mode
    # and also transpile to ES5
    print('with old browser + --closure=1')
    self.do_runf('test.c', 'prop: 1\nbar: 2\n', emcc_args=['--closure=1'], output_basename='test4')
    check_for_es6('test4.js', False)

  def test_gmtime_noleak(self):
    # Confirm that gmtime_r does not leak when called in isolation.
    self.emcc_args.append('-fsanitize=leak')
    self.do_other_test('test_gmtime_noleak.c')

  def test_build_fetch_examples(self):
    # We can't run these outside of the browser, but at least we can
    # make sure they build.
    self.set_setting('FETCH')
    self.build(test_file('fetch/example_async_xhr_to_memory.c'))
    self.build(test_file('fetch/example_async_xhr_to_memory_via_indexeddb.c'))
    self.build(test_file('fetch/example_idb_delete.c'))
    self.build(test_file('fetch/example_idb_store.c'))
    self.build(test_file('fetch/example_stream_async_xhr.c'))
    self.build(test_file('fetch/example_synchronous_fetch.c'))
    self.build(test_file('fetch/example_sync_xhr_to_memory.c'))
    self.build(test_file('fetch/example_waitable_xhr_to_memory.c'))
    self.build(test_file('fetch/example_xhr_progress.c'))

  # Test that using llvm-nm works when response files are in use, and inputs are linked using relative paths.
  # llvm-nm has a quirk that it does not remove escape chars when printing out filenames.
  @with_env_modify({'EM_FORCE_RESPONSE_FILES': '1'})
  def test_llvm_nm_relative_paths_works_with_response_files(self):
    os.mkdir('foo')
    # Test creating a library file with a relative path in a subdir, so it gets a double backslash "\\" in the generated llvm-nm output.
    # Also add a space to stress space escaping, e.g. "\ ".
    create_file(os.path.join('foo', 'foo bar.c'), r'''
      #include <time.h>
      #include <stdint.h>
      time_t foo()
      {
        int64_t secondsSinceEpoch = 0;
        struct tm* utcTime = gmtime((time_t*)&secondsSinceEpoch);
        return mktime(utcTime);
      }
    ''')
    create_file('main.c', r'''
      #include <stdio.h>
      #include <time.h>
      time_t foo(void);
      int main()
      {
        printf("%d\n", (int)foo());
      }
    ''')
    self.run_process([EMCC, 'main.c', os.path.join('foo', 'foo bar.c')])

  def test_tutorial(self):
    # Ensure that files referenced in Tutorial.rst are buildable
    self.run_process([EMCC, test_file('hello_world_file.cpp')])

  def test_stdint_limits(self):
    self.do_other_test('test_stdint_limits.c')

  def test_legacy_runtime(self):
    self.set_setting('EXPORTED_FUNCTIONS', ['_malloc', '_main'])
    self.do_runf(test_file('other/test_legacy_runtime.c'), 'hello from js')
    self.set_setting('STRICT')
    self.do_runf(test_file('other/test_legacy_runtime.c'), 'ReferenceError: allocate is not defined', assert_returncode=NON_ZERO)

  def test_fetch_settings(self):
    create_file('pre.js', '''
    Module = {
     fetchSettings: { cache: 'no-store' }
    }''')
    self.emcc_args += ['--pre-js=pre.js']
    self.do_runf(test_file('hello_world.c'), '`Module.fetchSettings` was supplied but `fetchSettings` not included in INCOMING_MODULE_JS_API', assert_returncode=NON_ZERO)

    # Try again with INCOMING_MODULE_JS_API set
    self.set_setting('INCOMING_MODULE_JS_API', 'fetchSettings')
    self.do_runf(test_file('hello_world.c'), 'hello, world')
    src = read_file('hello_world.js')
    self.assertContained("fetch(wasmBinaryFile, Module['fetchSettings'] || ", src)

  # Tests using the #warning directive in JS library files
  def test_warning_in_js_libraries(self):
    proc = self.run_process([EMCC, test_file('hello_world.c'), '--js-library', test_file('warning_in_js_libraries.js')], stdout=PIPE, stderr=PIPE)
    self.assertNotContained('This warning should not be present!', proc.stderr)
    self.assertContained('warning_in_js_libraries.js:5: #warning This is a warning string!', proc.stderr)
    self.assertContained('warning_in_js_libraries.js:7: #warning This is a second warning string!', proc.stderr)

  # Tests using the #error directive in JS library files
  def test_error_in_js_libraries(self):
    err = self.expect_fail([EMCC, test_file('hello_world.c'), '--js-library', test_file('error_in_js_libraries.js')])
    self.assertNotContained('This error should not be present!', err)
    self.assertContained('error_in_js_libraries.js:5: #error This is an error string!', err)
    self.assertContained('error_in_js_libraries.js:7: #error This is a second error string!', err)

  # Tests building with -sSHARED_MEMORY
  @also_with_minimal_runtime
  def test_shared_memory(self):
    self.do_runf(test_file('wasm_worker/shared_memory.c'), '0', emcc_args=[])
    self.node_args += ['--experimental-wasm-threads', '--experimental-wasm-bulk-memory']
    self.do_runf(test_file('wasm_worker/shared_memory.c'), '1', emcc_args=['-sSHARED_MEMORY'])
    self.do_runf(test_file('wasm_worker/shared_memory.c'), '1', emcc_args=['-sWASM_WORKERS'])
    self.do_runf(test_file('wasm_worker/shared_memory.c'), '1', emcc_args=['-pthread'])

  # Tests C preprocessor flags with -sSHARED_MEMORY
  @also_with_minimal_runtime
  def test_shared_memory_preprocessor_flags(self):
    self.run_process([EMCC, '-c', test_file('wasm_worker/shared_memory_preprocessor_flags.c'), '-sSHARED_MEMORY'])

  # Tests C preprocessor flags with -sWASM_WORKERS
  @also_with_minimal_runtime
  def test_wasm_worker_preprocessor_flags(self):
    self.run_process([EMCC, '-c', test_file('wasm_worker/wasm_worker_preprocessor_flags.c'), '-sWASM_WORKERS'])

  @parameterized({
    # we will warn here since -O2 runs the optimizer and -g enables DWARF
    'O2_g': (True, ['-O2', '-g'],),
    # asyncify will force wasm-opt to run as well, so we warn here too
    'asyncify_g': (True, ['-sASYNCIFY', '-g'],),
    # with --profiling-funcs however we do not use DWARF (we just emit the
    # names section) and will not warn.
    'O2_pfuncs': (False, ['-O2', '--profiling-funcs'],),
  })
  def test_debug_opt_warning(self, should_fail, args):
    if should_fail:
      err = self.expect_fail([EMCC, test_file('hello_world.c'), '-Werror'] + args)
      self.assertContained('error: running limited binaryen optimizations because DWARF info requested (or indirectly required) [-Wlimited-postlink-optimizations]', err)
    else:
      self.run_process([EMCC, test_file('hello_world.c'), '-Werror'] + args)

  @also_with_minimal_runtime
  def test_wasm_worker_closure(self):
    self.run_process([EMCC, test_file('wasm_worker/lock_async_acquire.c'), '-O2', '-sWASM_WORKERS', '--closure=1'])

  def test_clock_nanosleep(self):
    self.do_runf(test_file('other/test_clock_nanosleep.c'))

  # Tests the internal test suite of tools/unsafe_optimizations.js
  def test_unsafe_optimizations(self):
    self.run_process(config.NODE_JS + [path_from_root('tools', 'unsafe_optimizations.js'), '--test'])

<<<<<<< HEAD
  # Tests building the AudioWorklet demo (does not run.. see test interactive.test_audio_worklet for the running version)
  @also_with_minimal_runtime
  def test_audio_worklet(self):
    self.run_process([EMCC, test_file('webaudio/audioworklet.c'), '-sAUDIO_WORKLET', '-sWASM_WORKERS'])
    self.run_process([EMCC, test_file('webaudio/audioworklet.c'), '-sAUDIO_WORKLET', '-sWASM_WORKERS', '--closure', '1', '-Oz'])
=======
  @requires_v8
  def test_extended_const(self):
    self.v8_args = ['--experimental-wasm-extended-const']
    self.do_runf(test_file('hello_world.c'), emcc_args=['-mextended-const', '-sMAIN_MODULE=2'])
    wat = self.get_wasm_text('hello_world.wasm')
    # Test that extended-const expressions are used in the data segments.
    self.assertTrue(re.search(r'\(data \(i32.add\s+\(global.get \$\S+\)\s+\(i32.const \d+\)', wat))
    # Test that extended-const expressions are used in at least one global initializer.
    self.assertTrue(re.search(r'\(global \$\S+ i32 \(i32.add\s+\(global.get \$\S+\)\s+\(i32.const \d+\)', wat))

  # Smoketest for MEMORY64 setting.  Most of the testing of MEMORY64 is by way of the wasm64
  # variant of the core test suite.
  @requires_v8
  def test_memory64(self):
    self.v8_args += ['--experimental-wasm-memory64']
    for opt in ['-O0', '-O1', '-O2', '-O3']:
      self.do_runf(test_file('hello_world.c'), 'hello, world', emcc_args=['-sMEMORY64', opt])

  # Verfy that MAIN_MODULE=1 (which includes all symbols from all libraries)
  # works with -sPROXY_POSIX_SOCKETS and -Oz, both of which affect linking of
  # system libraries in different ways.
  def test_dylink_proxy_posix_sockets_oz(self):
    self.do_runf(test_file('hello_world.cpp'), emcc_args=['-lwebsocket.js', '-sMAIN_MODULE=1', '-sPROXY_POSIX_SOCKETS', '-Oz'])

  def test_in_tree_header_usage(self):
    # Using headers directly from where they live in the source tree does not work.
    # Verify that we generate a useful warning when folks try to do this.
    create_file('test.c', '#include <emscripten.h>')
    err = self.expect_fail([EMCC, '-I' + path_from_root('system/include'), 'test.c'])
    self.assertContained('#error "Including files directly from the emscripten source tree is not supported', err)

  def test_multiple_g_flags(self):
    # Verify that a second -g argument overrides the first
    self.run_process([EMCC, test_file('hello_world.c'), '-c', '-g'])
    self.assertIn(b'.debug', read_binary('hello_world.o'))
    self.run_process([EMCC, test_file('hello_world.c'), '-c', '-g', '-g0'])
    self.assertNotIn(b'.debug', read_binary('hello_world.o'))

  @requires_v8
  def test_stack_switching_size(self):
    # use iostream code here to purposefully get a fairly large wasm file, so
    # that our size comparisons later are meaningful
    create_file('main.cpp', r'''
      #include <emscripten.h>
      #include <iostream>
      int main() {
        std::cout << "nap time\n";
        emscripten_sleep(1);
        std::cout << "i am awake\n";
      }
    ''')
    expected = 'nap time\ni am awake\n'

    shared_args = ['-Os', '-sEXIT_RUNTIME', '-sENVIRONMENT=shell']
    self.run_process([EMXX, 'main.cpp', '-sASYNCIFY'] + shared_args)
    self.assertContained(expected, self.run_js('a.out.js'))
    asyncify_size = os.path.getsize('a.out.wasm')

    self.run_process([EMXX, 'main.cpp', '-sASYNCIFY=2'] + shared_args)

    # enable stack switching and other relevant features (like reference types
    # for the return value of externref)
    self.v8_args.append('--wasm-staging')
    self.v8_args.append('--experimental-wasm-stack-switching')

    self.assertContained(expected, self.run_js('a.out.js'))
    stack_switching_size = os.path.getsize('a.out.wasm')

    # also compare to code size without asyncify or stack switching
    self.run_process([EMXX, 'main.cpp'] + shared_args)
    nothing_size = os.path.getsize('a.out.wasm')

    # stack switching does not asyncify the code, which means it is very close
    # to the normal "nothing" size, and much smaller than the asyncified size
    self.assertLess(stack_switching_size, 0.60 * asyncify_size)
    self.assertLess(abs(stack_switching_size - nothing_size), 0.01 * nothing_size)

  def test_no_cfi(self):
    err = self.expect_fail([EMCC, '-fsanitize=cfi', '-flto', test_file('hello_world.c')])
    self.assertContained('emcc: error: emscripten does not currently support -fsanitize=cfi', err)

  @also_with_wasm_bigint
  def test_parseTools(self):
    self.do_other_test('test_parseTools.c', emcc_args=['--js-library', test_file('other/test_parseTools.js')])

  def test_lto_atexit(self):
    self.emcc_args.append('-flto')

    # Without EXIT_RUNTIME we don't expect the dtor to run at all
    output = self.do_runf(test_file('other/test_lto_atexit.c'), 'main done')
    self.assertNotContained('my_dtor', output)

    # With EXIT_RUNTIME we expect to see the dtor running.
    self.set_setting('EXIT_RUNTIME')
    self.do_runf(test_file('other/test_lto_atexit.c'), 'main done\nmy_dtor\n')

  def test_prejs_unicode(self):
    create_file('script.js', r'''
      console.log('↓');
    ''')
    self.do_runf(test_file('hello_world.c'), '↓', emcc_args=['--pre-js=script.js'])

  def test_xlocale(self):
    # Test for xlocale.h compatibility header
    self.do_other_test('test_xlocale.c')

  def test_print_map(self):
    self.run_process([EMCC, '-c', test_file('hello_world.c')])
    out = self.run_process([EMCC, 'hello_world.o', '-Wl,--print-map'], stdout=PIPE).stdout
    self.assertContained('hello_world.o:(__original_main)', out)
    out2 = self.run_process([EMCC, 'hello_world.o', '-Wl,-M'], stdout=PIPE).stdout
    self.assertEqual(out, out2)

  def test_rust_gxx_personality_v0(self):
    self.do_run(r'''
      #include <stdio.h>
      #include <stdint.h>
      extern "C" {
        int __gxx_personality_v0(int version, void* actions, uint64_t exception_class, void* exception_object, void* context);
        int main() {
          __gxx_personality_v0(0, NULL, 0, NULL, NULL);
          return 0;
        }
      }
    ''', assert_returncode=NON_ZERO)
>>>>>>> 28020edc
<|MERGE_RESOLUTION|>--- conflicted
+++ resolved
@@ -12092,13 +12092,6 @@
   def test_unsafe_optimizations(self):
     self.run_process(config.NODE_JS + [path_from_root('tools', 'unsafe_optimizations.js'), '--test'])
 
-<<<<<<< HEAD
-  # Tests building the AudioWorklet demo (does not run.. see test interactive.test_audio_worklet for the running version)
-  @also_with_minimal_runtime
-  def test_audio_worklet(self):
-    self.run_process([EMCC, test_file('webaudio/audioworklet.c'), '-sAUDIO_WORKLET', '-sWASM_WORKERS'])
-    self.run_process([EMCC, test_file('webaudio/audioworklet.c'), '-sAUDIO_WORKLET', '-sWASM_WORKERS', '--closure', '1', '-Oz'])
-=======
   @requires_v8
   def test_extended_const(self):
     self.v8_args = ['--experimental-wasm-extended-const']
@@ -12224,4 +12217,9 @@
         }
       }
     ''', assert_returncode=NON_ZERO)
->>>>>>> 28020edc
+
+  # Tests building the AudioWorklet demo (does not run.. see test interactive.test_audio_worklet for the running version)
+  @also_with_minimal_runtime
+  def test_audio_worklet(self):
+    self.run_process([EMCC, test_file('webaudio/audioworklet.c'), '-sAUDIO_WORKLET', '-sWASM_WORKERS'])
+    self.run_process([EMCC, test_file('webaudio/audioworklet.c'), '-sAUDIO_WORKLET', '-sWASM_WORKERS', '--closure', '1', '-Oz'])