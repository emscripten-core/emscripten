# coding=utf-8
# Copyright 2013 The Emscripten Authors.  All rights reserved.
# Emscripten is available under two separate licenses, the MIT license and the
# University of Illinois/NCSA Open Source License.  Both these licenses can be
# found in the LICENSE file.

import argparse
import json
import multiprocessing
import os
import random
import shlex
import shutil
import subprocess
import time
import unittest
import webbrowser
import zlib
from http.server import BaseHTTPRequestHandler, HTTPServer
from pathlib import Path
from urllib.request import urlopen

from common import BrowserCore, RunnerCore, path_from_root, has_browser, EMTEST_BROWSER, Reporting
from common import create_file, parameterized, ensure_dir, disabled, test_file, WEBIDL_BINDER
from common import read_file, require_v8
from tools import shared
from tools import ports
from tools.shared import EMCC, WINDOWS, FILE_PACKAGER, PIPE
from tools.shared import try_delete


def test_chunked_synchronous_xhr_server(support_byte_ranges, chunkSize, data, checksum, port):
  class ChunkedServerHandler(BaseHTTPRequestHandler):
    def sendheaders(s, extra=[], length=len(data)):
      s.send_response(200)
      s.send_header("Content-Length", str(length))
      s.send_header("Access-Control-Allow-Origin", "http://localhost:%s" % port)
      s.send_header('Cross-Origin-Resource-Policy', 'cross-origin')
      s.send_header('Cache-Control', 'no-cache, no-store, must-revalidate')
      s.send_header("Access-Control-Expose-Headers", "Content-Length, Accept-Ranges")
      s.send_header("Content-type", "application/octet-stream")
      if support_byte_ranges:
        s.send_header("Accept-Ranges", "bytes")
      for i in extra:
        s.send_header(i[0], i[1])
      s.end_headers()

    def do_HEAD(s):
      s.sendheaders()

    def do_OPTIONS(s):
      s.sendheaders([("Access-Control-Allow-Headers", "Range")], 0)

    def do_GET(s):
      if s.path == '/':
        s.sendheaders()
      elif not support_byte_ranges:
        s.sendheaders()
        s.wfile.write(data)
      else:
        start, end = s.headers.get("range").split("=")[1].split("-")
        start = int(start)
        end = int(end)
        end = min(len(data) - 1, end)
        length = end - start + 1
        s.sendheaders([], length)
        s.wfile.write(data[start:end + 1])

  # CORS preflight makes OPTIONS requests which we need to account for.
  expectedConns = 22
  httpd = HTTPServer(('localhost', 11111), ChunkedServerHandler)
  for i in range(expectedConns + 1):
    httpd.handle_request()


<<<<<<< HEAD
def with_wasmfs(f):
=======
def also_with_wasmfs(f):
>>>>>>> 0d24418f
  def metafunc(self, wasmfs):
    if wasmfs:
      self.set_setting('WASMFS')
      self.emcc_args = self.emcc_args.copy() + ['-DWASMFS']
<<<<<<< HEAD
      f(self)
=======
      f(self, wasmfs)
>>>>>>> 0d24418f
    else:
      f(self)

  metafunc._parameterize = {'': (False,),
                            'wasmfs': (True,)}

  return metafunc


def shell_with_script(shell_file, output_file, replacement):
  shell = read_file(path_from_root('src', shell_file))
  create_file(output_file, shell.replace('{{{ SCRIPT }}}', replacement))


def is_chrome():
  return EMTEST_BROWSER and 'chrom' in EMTEST_BROWSER.lower()


def no_chrome(note='chrome is not supported'):
  if is_chrome():
    return unittest.skip(note)
  return lambda f: f


def is_firefox():
  return EMTEST_BROWSER and 'firefox' in EMTEST_BROWSER.lower()


def no_firefox(note='firefox is not supported'):
  if is_firefox():
    return unittest.skip(note)
  return lambda f: f


def no_swiftshader(f):
  assert callable(f)

  def decorated(self):
    if is_chrome() and '--use-gl=swiftshader' in EMTEST_BROWSER:
      self.skipTest('not compatible with swiftshader')
    return f(self)

  return decorated


def requires_threads(f):
  assert callable(f)

  def decorated(self, *args, **kwargs):
    if os.environ.get('EMTEST_LACKS_THREAD_SUPPORT'):
      self.skipTest('EMTEST_LACKS_THREAD_SUPPORT is set')
    return f(self, *args, **kwargs)

  return decorated


def requires_asmfs(f):
  assert callable(f)

  def decorated(self, *args, **kwargs):
    # https://github.com/emscripten-core/emscripten/issues/9534
    self.skipTest('ASMFS is looking for a maintainer')
    return f(self, *args, **kwargs)

  return decorated


def also_with_threads(f):
  def decorated(self):
    f(self)
    if not os.environ.get('EMTEST_LACKS_THREAD_SUPPORT'):
      print('(threads)')
      self.emcc_args += ['-pthread']
      f(self)
  return decorated


# Today we only support the wasm backend so any tests that is disabled under the llvm
# backend is always disabled.
# TODO(sbc): Investigate all tests with this decorator and either fix of remove the test.
def no_wasm_backend(note=''):
  assert not callable(note)
  return unittest.skip(note)


requires_graphics_hardware = unittest.skipIf(os.getenv('EMTEST_LACKS_GRAPHICS_HARDWARE'), "This test requires graphics hardware")
requires_sound_hardware = unittest.skipIf(os.getenv('EMTEST_LACKS_SOUND_HARDWARE'), "This test requires sound hardware")
requires_sync_compilation = unittest.skipIf(is_chrome(), "This test requires synchronous compilation, which does not work in Chrome (except for tiny wasms)")
requires_offscreen_canvas = unittest.skipIf(os.getenv('EMTEST_LACKS_OFFSCREEN_CANVAS'), "This test requires a browser with OffscreenCanvas")


class browser(BrowserCore):
  @classmethod
  def setUpClass(cls):
    super().setUpClass()
    cls.browser_timeout = 60
    print()
    print('Running the browser tests. Make sure the browser allows popups from localhost.')
    print()

  def setUp(self):
    super().setUp()
    # avoid various compiler warnings that many browser tests currently generate
    self.emcc_args += [
      '-Wno-pointer-sign',
      '-Wno-int-conversion',
    ]

  def test_sdl1_in_emscripten_nonstrict_mode(self):
    if 'EMCC_STRICT' in os.environ and int(os.environ['EMCC_STRICT']):
      self.skipTest('This test requires being run in non-strict mode (EMCC_STRICT env. variable unset)')
    # TODO: This test is verifying behavior that will be deprecated at some point in the future, remove this test once
    # system JS libraries are no longer automatically linked to anymore.
    self.btest('hello_world_sdl.cpp', reference='htmltest.png')

  def test_sdl1(self):
    self.btest('hello_world_sdl.cpp', reference='htmltest.png', args=['-lSDL', '-lGL'])
    self.btest('hello_world_sdl.cpp', reference='htmltest.png', args=['-s', 'USE_SDL', '-lGL']) # is the default anyhow

  def test_sdl1_es6(self):
    self.btest('hello_world_sdl.cpp', reference='htmltest.png', args=['-s', 'USE_SDL', '-lGL', '-s', 'EXPORT_ES6'])

  # Deliberately named as test_zzz_* to make this test the last one
  # as this test may take the focus away from the main test window
  # by opening a new window and possibly not closing it.
  def test_zzz_html_source_map(self):
    if not has_browser():
      self.skipTest('need a browser')
    cpp_file = 'src.cpp'
    html_file = 'src.html'
    # browsers will try to 'guess' the corresponding original line if a
    # generated line is unmapped, so if we want to make sure that our
    # numbering is correct, we need to provide a couple of 'possible wrong
    # answers'. thus, we add some printf calls so that the cpp file gets
    # multiple mapped lines. in other words, if the program consists of a
    # single 'throw' statement, browsers may just map any thrown exception to
    # that line, because it will be the only mapped line.
    with open(cpp_file, 'w') as f:
      f.write(r'''
      #include <cstdio>

      int main() {
        printf("Starting test\n");
        try {
          throw 42; // line 8
        } catch (int e) { }
        printf("done\n");
        return 0;
      }
      ''')
    # use relative paths when calling emcc, because file:// URIs can only load
    # sourceContent when the maps are relative paths
    try_delete(html_file)
    try_delete(html_file + '.map')
    self.compile_btest(['src.cpp', '-o', 'src.html', '-gsource-map'])
    self.assertExists(html_file)
    self.assertExists('src.wasm.map')
    webbrowser.open_new('file://' + html_file)
    print('''
If manually bisecting:
  Check that you see src.cpp among the page sources.
  Even better, add a breakpoint, e.g. on the printf, then reload, then step
  through and see the print (best to run with EMTEST_SAVE_DIR=1 for the reload).
''')

  def test_emscripten_log(self):
    self.btest_exit(test_file('emscripten_log/emscripten_log.cpp'),
                    args=['--pre-js', path_from_root('src/emscripten-source-map.min.js'), '-gsource-map'])

<<<<<<< HEAD
  @with_wasmfs
  def test_preload_file(self):
=======
  @also_with_wasmfs
  def test_preload_file(self, wasmfs=False):
>>>>>>> 0d24418f
    create_file('somefile.txt', 'load me right before running the code please')
    create_file('.somefile.txt', 'load me right before running the code please')
    create_file('some@file.txt', 'load me right before running the code please')

    absolute_src_path = os.path.abspath('somefile.txt')

    def make_main(path):
      print('make main at', path)
      path = path.replace('\\', '\\\\').replace('"', '\\"') # Escape tricky path name for use inside a C string.
      # TODO: change this when wasmfs supports relative paths.
<<<<<<< HEAD
      if 'WASMFS' in self.settings_mods and self.settings_mods['WASMFS'] == 1:
=======
      if wasmfs:
>>>>>>> 0d24418f
        path = "/" + path
      create_file('main.cpp', r'''
        #include <assert.h>
        #include <stdio.h>
        #include <string.h>
        #include <emscripten.h>
        int main() {
          FILE *f = fopen("%s", "r");
          char buf[100];
          fread(buf, 1, 20, f);
          buf[20] = 0;
          fclose(f);
          printf("|%%s|\n", buf);

          assert(strcmp("load me right before", buf) == 0);
          return 0;
        }
        ''' % path)

    test_cases = [
      # (source preload-file string, file on target FS to load)
      ("somefile.txt", "somefile.txt"),
      (".somefile.txt@somefile.txt", "somefile.txt"),
      ("./somefile.txt", "somefile.txt"),
      ("somefile.txt@file.txt", "file.txt"),
      ("./somefile.txt@file.txt", "file.txt"),
      ("./somefile.txt@./file.txt", "file.txt"),
      ("somefile.txt@/file.txt", "file.txt"),
      ("somefile.txt@/", "somefile.txt"),
      (absolute_src_path + "@file.txt", "file.txt"),
      (absolute_src_path + "@/file.txt", "file.txt"),
      (absolute_src_path + "@/", "somefile.txt"),
      ("somefile.txt@/directory/file.txt", "/directory/file.txt"),
      ("somefile.txt@/directory/file.txt", "directory/file.txt"),
      (absolute_src_path + "@/directory/file.txt", "directory/file.txt"),
      ("some@@file.txt@other.txt", "other.txt"),
      ("some@@file.txt@some@@otherfile.txt", "some@otherfile.txt")]

    for srcpath, dstpath in test_cases:
      print('Testing', srcpath, dstpath)
      make_main(dstpath)
      self.btest_exit('main.cpp', args=['--preload-file', srcpath])
    if WINDOWS:
      # On Windows, the following non-alphanumeric non-control code ASCII characters are supported.
      # The characters <, >, ", |, ?, * are not allowed, because the Windows filesystem doesn't support those.
      tricky_filename = '!#$%&\'()+,-. ;=@[]^_`{}~.txt'
    else:
      # All 7-bit non-alphanumeric non-control code ASCII characters except /, : and \ are allowed.
      tricky_filename = '!#$%&\'()+,-. ;=@[]^_`{}~ "*<>?|.txt'
    create_file(tricky_filename, 'load me right before running the code please')
    make_main(tricky_filename)
    # As an Emscripten-specific feature, the character '@' must be escaped in the form '@@' to not confuse with the 'src@dst' notation.
    self.btest_exit('main.cpp', args=['--preload-file', tricky_filename.replace('@', '@@')])

<<<<<<< HEAD
    # WASMFS doesn't support the rest of this test yet. Exit early.
    if 'WASMFS' in self.settings_mods and self.settings_mods['WASMFS'] == 1:
=======
    # TODO: WASMFS doesn't support the rest of this test yet. Exit early.
    if wasmfs:
>>>>>>> 0d24418f
      return

    # By absolute path

    make_main('somefile.txt') # absolute becomes relative
    self.btest_exit('main.cpp', args=['--preload-file', absolute_src_path])

    # Test subdirectory handling with asset packaging.
    try_delete('assets')
    ensure_dir('assets/sub/asset1/'.replace('\\', '/'))
    ensure_dir('assets/sub/asset1/.git'.replace('\\', '/')) # Test adding directory that shouldn't exist.
    ensure_dir('assets/sub/asset2/'.replace('\\', '/'))
    create_file('assets/sub/asset1/file1.txt', '''load me right before running the code please''')
    create_file('assets/sub/asset1/.git/shouldnt_be_embedded.txt', '''this file should not get embedded''')
    create_file('assets/sub/asset2/file2.txt', '''load me right before running the code please''')
    absolute_assets_src_path = 'assets'.replace('\\', '/')

    def make_main_two_files(path1, path2, nonexistingpath):
      create_file('main.cpp', r'''
        #include <stdio.h>
        #include <assert.h>
        #include <string.h>
        #include <emscripten.h>
        int main() {
          FILE *f = fopen("%s", "r");
          char buf[100];
          fread(buf, 1, 20, f);
          buf[20] = 0;
          fclose(f);
          printf("|%%s|\n", buf);

          assert(strcmp("load me right before", buf) == 0);

          f = fopen("%s", "r");
          assert(f != NULL);
          fclose(f);

          f = fopen("%s", "r");
          assert(f == NULL);

          return 0;
        }
      ''' % (path1, path2, nonexistingpath))

    test_cases = [
      # (source directory to embed, file1 on target FS to load, file2 on target FS to load, name of a file that *shouldn't* exist on VFS)
      ("assets", "assets/sub/asset1/file1.txt", "assets/sub/asset2/file2.txt", "assets/sub/asset1/.git/shouldnt_be_embedded.txt"),
      ("assets/", "assets/sub/asset1/file1.txt", "assets/sub/asset2/file2.txt", "assets/sub/asset1/.git/shouldnt_be_embedded.txt"),
      ("assets@/", "/sub/asset1/file1.txt", "/sub/asset2/file2.txt", "/sub/asset1/.git/shouldnt_be_embedded.txt"),
      ("assets/@/", "/sub/asset1/file1.txt", "/sub/asset2/file2.txt", "/sub/asset1/.git/shouldnt_be_embedded.txt"),
      ("assets@./", "/sub/asset1/file1.txt", "/sub/asset2/file2.txt", "/sub/asset1/.git/shouldnt_be_embedded.txt"),
      (absolute_assets_src_path + "@/", "/sub/asset1/file1.txt", "/sub/asset2/file2.txt", "/sub/asset1/.git/shouldnt_be_embedded.txt"),
      (absolute_assets_src_path + "@/assets", "/assets/sub/asset1/file1.txt", "/assets/sub/asset2/file2.txt", "assets/sub/asset1/.git/shouldnt_be_embedded.txt")]

    for test in test_cases:
      (srcpath, dstpath1, dstpath2, nonexistingpath) = test
      make_main_two_files(dstpath1, dstpath2, nonexistingpath)
      print(srcpath)
      self.btest_exit('main.cpp', args=['--preload-file', srcpath, '--exclude-file', '*/.*'])

    # Should still work with -o subdir/..

    make_main('somefile.txt') # absolute becomes relative
    ensure_dir('dirrey')
    self.compile_btest(['main.cpp', '--preload-file', absolute_src_path, '-o', 'dirrey/page.html'], reporting=Reporting.JS_ONLY)
    self.run_browser('dirrey/page.html', 'You should see |load me right before|.', '/report_result?exit:0')

    # With FS.preloadFile

    create_file('pre.js', '''
      Module.preRun = function() {
        FS.createPreloadedFile('/', 'someotherfile.txt', 'somefile.txt', true, false); // we need --use-preload-plugins for this.
      };
    ''')
    make_main('someotherfile.txt')
    self.btest_exit('main.cpp', args=['--pre-js', 'pre.js', '--use-preload-plugins'])

  # Tests that user .html shell files can manually download .data files created with --preload-file cmdline.
  def test_preload_file_with_manual_data_download(self):
    src = test_file('manual_download_data.cpp')

    create_file('file.txt', '''Hello!''')

    self.compile_btest([src, '-o', 'manual_download_data.js', '--preload-file', 'file.txt@/file.txt'])
    shutil.copyfile(test_file('manual_download_data.html'), 'manual_download_data.html')
    self.run_browser('manual_download_data.html', 'Hello!', '/report_result?1')

  # Tests that if the output files have single or double quotes in them, that it will be handled by
  # correctly escaping the names.
  def test_output_file_escaping(self):
    self.set_setting('EXIT_RUNTIME')
    tricky_part = '\'' if WINDOWS else '\' and \"' # On Windows, files/directories may not contain a double quote character. On non-Windowses they can, so test that.

    d = 'dir with ' + tricky_part
    abs_d = os.path.abspath(d)
    ensure_dir(abs_d)
    txt = 'file with ' + tricky_part + '.txt'
    create_file(os.path.join(d, txt), 'load me right before')

    cpp = os.path.join(d, 'file with ' + tricky_part + '.cpp')
    create_file(cpp, r'''
      #include <assert.h>
      #include <stdio.h>
      #include <string.h>
      #include <emscripten.h>
      int main() {
        FILE *f = fopen("%s", "r");
        char buf[100];
        fread(buf, 1, 20, f);
        buf[20] = 0;
        fclose(f);
        printf("|%%s|\n", buf);
        assert(strcmp("load me right before", buf) == 0);
        return 0;
      }
    ''' % (txt.replace('\'', '\\\'').replace('\"', '\\"')))

    data_file = os.path.join(abs_d, 'file with ' + tricky_part + '.data')
    data_js_file = os.path.join(abs_d, 'file with ' + tricky_part + '.js')
    abs_txt = os.path.join(abs_d, txt)
    self.run_process([FILE_PACKAGER, data_file, '--use-preload-cache', '--indexedDB-name=testdb', '--preload', abs_txt + '@' + txt, '--js-output=' + data_js_file])
    page_file = os.path.join(d, 'file with ' + tricky_part + '.html')
    abs_page_file = os.path.abspath(page_file)
    self.compile_btest([cpp, '--pre-js', data_js_file, '-o', abs_page_file, '-s', 'FORCE_FILESYSTEM'], reporting=Reporting.JS_ONLY)
    self.run_browser(page_file, '|load me right before|.', '/report_result?exit:0')

  @parameterized({
    '0': (0,),
    '1mb': (1 * 1024 * 1024,),
    '100mb': (100 * 1024 * 1024,),
    '150mb': (150 * 1024 * 1024,),
  })
  def test_preload_caching(self, extra_size):
    self.set_setting('EXIT_RUNTIME')
    create_file('main.c', r'''
      #include <assert.h>
      #include <stdio.h>
      #include <string.h>
      #include <emscripten.h>

      extern int checkPreloadResults();

      int main(int argc, char** argv) {
        FILE *f = fopen("%s", "r");
        char buf[100];
        fread(buf, 1, 20, f);
        buf[20] = 0;
        fclose(f);
        printf("|%%s|\n", buf);

        assert(strcmp("load me right before", buf) == 0);
        return checkPreloadResults();
      }
    ''' % 'somefile.txt')

    create_file('test.js', '''
      mergeInto(LibraryManager.library, {
        checkPreloadResults: function() {
          var cached = 0;
          var packages = Object.keys(Module['preloadResults']);
          packages.forEach(function(package) {
            var fromCache = Module['preloadResults'][package]['fromCache'];
            if (fromCache)
              ++ cached;
          });
          return cached;
        }
      });
    ''')

    # test caching of various sizes, including sizes higher than 128MB which is
    # chrome's limit on IndexedDB item sizes, see
    # https://cs.chromium.org/chromium/src/content/renderer/indexed_db/webidbdatabase_impl.cc?type=cs&q=%22The+serialized+value+is+too+large%22&sq=package:chromium&g=0&l=177
    # https://cs.chromium.org/chromium/src/out/Debug/gen/third_party/blink/public/mojom/indexeddb/indexeddb.mojom.h?type=cs&sq=package:chromium&g=0&l=60
    if is_chrome() and extra_size >= 100 * 1024 * 1024:
      self.skipTest('chrome bug')
    create_file('somefile.txt', '''load me right before running the code please''' + ('_' * extra_size))
    print('size:', os.path.getsize('somefile.txt'))
    self.compile_btest(['main.c', '--use-preload-cache', '--js-library', 'test.js', '--preload-file', 'somefile.txt', '-o', 'page.html', '-s', 'ALLOW_MEMORY_GROWTH'], reporting=Reporting.JS_ONLY)
    self.run_browser('page.html', 'You should see |load me right before|.', '/report_result?exit:0')
    self.run_browser('page.html', 'You should see |load me right before|.', '/report_result?exit:1')

  def test_preload_caching_indexeddb_name(self):
    self.set_setting('EXIT_RUNTIME')
    create_file('somefile.txt', '''load me right before running the code please''')

    def make_main(path):
      print(path)
      create_file('main.c', r'''
        #include <assert.h>
        #include <stdio.h>
        #include <string.h>
        #include <emscripten.h>

        extern int checkPreloadResults();

        int main(int argc, char** argv) {
          FILE *f = fopen("%s", "r");
          char buf[100];
          fread(buf, 1, 20, f);
          buf[20] = 0;
          fclose(f);
          printf("|%%s|\n", buf);

          int result = 0;

          assert(strcmp("load me right before", buf) == 0);
          return checkPreloadResults();
        }
      ''' % path)

    create_file('test.js', '''
      mergeInto(LibraryManager.library, {
        checkPreloadResults: function() {
          var cached = 0;
          var packages = Object.keys(Module['preloadResults']);
          packages.forEach(function(package) {
            var fromCache = Module['preloadResults'][package]['fromCache'];
            if (fromCache)
              ++ cached;
          });
          return cached;
        }
      });
    ''')

    make_main('somefile.txt')
    self.run_process([FILE_PACKAGER, 'somefile.data', '--use-preload-cache', '--indexedDB-name=testdb', '--preload', 'somefile.txt', '--js-output=' + 'somefile.js'])
    self.compile_btest(['main.c', '--js-library', 'test.js', '--pre-js', 'somefile.js', '-o', 'page.html', '-s', 'FORCE_FILESYSTEM'], reporting=Reporting.JS_ONLY)
    self.run_browser('page.html', 'You should see |load me right before|.', '/report_result?exit:0')
    self.run_browser('page.html', 'You should see |load me right before|.', '/report_result?exit:1')

  def test_multifile(self):
    # a few files inside a directory
    ensure_dir('subdirr/moar')
    create_file('subdirr/data1.txt', '1214141516171819')
    create_file('subdirr/moar/data2.txt', '3.14159265358979')
    create_file('main.c', r'''
      #include <assert.h>
      #include <stdio.h>
      #include <string.h>
      #include <emscripten.h>
      int main() {
        char buf[17];

        FILE *f = fopen("subdirr/data1.txt", "r");
        fread(buf, 1, 16, f);
        buf[16] = 0;
        fclose(f);
        printf("|%s|\n", buf);
        assert(strcmp("1214141516171819", buf) == 0);

        FILE *f2 = fopen("subdirr/moar/data2.txt", "r");
        fread(buf, 1, 16, f2);
        buf[16] = 0;
        fclose(f2);
        printf("|%s|\n", buf);
        assert(strcmp("3.14159265358979", buf) == 0);

        return 0;
      }
    ''')

    # by individual files
    self.btest_exit('main.c', args=['--preload-file', 'subdirr/data1.txt', '--preload-file', 'subdirr/moar/data2.txt'])

    # by directory, and remove files to make sure
    self.set_setting('EXIT_RUNTIME')
    self.compile_btest(['main.c', '--preload-file', 'subdirr', '-o', 'page.html'], reporting=Reporting.JS_ONLY)
    shutil.rmtree('subdirr')
    self.run_browser('page.html', 'You should see two cool numbers', '/report_result?exit:0')

  def test_custom_file_package_url(self):
    # a few files inside a directory
    ensure_dir('subdirr')
    ensure_dir('cdn')
    create_file(Path('subdirr/data1.txt'), '1214141516171819')
    # change the file package base dir to look in a "cdn". note that normally
    # you would add this in your own custom html file etc., and not by
    # modifying the existing shell in this manner
    default_shell = read_file(path_from_root('src/shell.html'))
    create_file('shell.html', default_shell.replace('var Module = {', '''
    var Module = {
      locateFile: function(path, prefix) {
        if (path.endsWith(".wasm")) {
           return prefix + path;
        } else {
           return "cdn/" + path;
        }
      },
    '''))
    create_file('main.c', r'''
      #include <assert.h>
      #include <stdio.h>
      #include <string.h>
      #include <emscripten.h>
      int main() {
        char buf[17];

        FILE *f = fopen("subdirr/data1.txt", "r");
        fread(buf, 1, 16, f);
        buf[16] = 0;
        fclose(f);
        printf("|%s|\n", buf);
        assert(strcmp("1214141516171819", buf) == 0);

        return 0;
      }
    ''')

    self.set_setting('EXIT_RUNTIME')
    self.compile_btest(['main.c', '--shell-file', 'shell.html', '--preload-file', 'subdirr/data1.txt', '-o', 'test.html'], reporting=Reporting.JS_ONLY)
    shutil.move('test.data', Path('cdn/test.data'))
    self.run_browser('test.html', '', '/report_result?exit:0')

  def test_missing_data_throws_error(self):
    def setup(assetLocalization):
      self.clear()
      create_file('data.txt', 'data')
      create_file('main.cpp', r'''
        #include <stdio.h>
        #include <string.h>
        #include <emscripten.h>
        int main() {
          // This code should never be executed in terms of missing required dependency file.
          return 0;
        }
      ''')
      create_file('on_window_error_shell.html', r'''
      <html>
          <center><canvas id='canvas' width='256' height='256'></canvas></center>
          <hr><div id='output'></div><hr>
          <script type='text/javascript'>
            window.onerror = function(error) {
              window.onerror = null;
              var result = error.indexOf("test.data") >= 0 ? 1 : 0;
              var xhr = new XMLHttpRequest();
              xhr.open('GET', 'http://localhost:8888/report_result?' + result, true);
              xhr.send();
              setTimeout(function() { window.close() }, 1000);
            }
            var Module = {
              locateFile: function (path, prefix) {if (path.endsWith(".wasm")) {return prefix + path;} else {return "''' + assetLocalization + r'''" + path;}},
              print: (function() {
                var element = document.getElementById('output');
                return function(text) { element.innerHTML += text.replace('\n', '<br>', 'g') + '<br>';};
              })(),
              canvas: document.getElementById('canvas')
            };
          </script>
          {{{ SCRIPT }}}
        </body>
      </html>''')

    def test():
      # test test missing file should run xhr.onload with status different than 200, 304 or 206
      setup("")
      self.compile_btest(['main.cpp', '--shell-file', 'on_window_error_shell.html', '--preload-file', 'data.txt', '-o', 'test.html'])
      shutil.move('test.data', 'missing.data')
      self.run_browser('test.html', '', '/report_result?1')

      # test unknown protocol should go through xhr.onerror
      setup("unknown_protocol://")
      self.compile_btest(['main.cpp', '--shell-file', 'on_window_error_shell.html', '--preload-file', 'data.txt', '-o', 'test.html'])
      self.run_browser('test.html', '', '/report_result?1')

      # test wrong protocol and port
      setup("https://localhost:8800/")
      self.compile_btest(['main.cpp', '--shell-file', 'on_window_error_shell.html', '--preload-file', 'data.txt', '-o', 'test.html'])
      self.run_browser('test.html', '', '/report_result?1')

    test()

    # TODO: CORS, test using a full url for locateFile
    # create_file('shell.html', read_file(path_from_root('src/shell.html')).replace('var Module = {', 'var Module = { locateFile: function (path) {return "http:/localhost:8888/cdn/" + path;}, '))
    # test()

  def test_dev_random(self):
    self.btest(Path('filesystem/dev_random.cpp'), expected='0')

  def test_sdl_swsurface(self):
    self.btest('sdl_swsurface.c', args=['-lSDL', '-lGL'], expected='1')

  def test_sdl_surface_lock_opts(self):
    # Test Emscripten-specific extensions to optimize SDL_LockSurface and SDL_UnlockSurface.
    self.btest('hello_world_sdl.cpp', reference='htmltest.png', message='You should see "hello, world!" and a colored cube.', args=['-DTEST_SDL_LOCK_OPTS', '-lSDL', '-lGL'])

  def test_sdl_image(self):
    # load an image file, get pixel data. Also O2 coverage for --preload-file, and memory-init
    shutil.copyfile(test_file('screenshot.jpg'), 'screenshot.jpg')
    src = test_file('sdl_image.c')

    for mem in [0, 1]:
      for dest, dirname, basename in [('screenshot.jpg', '/', 'screenshot.jpg'),
                                      ('screenshot.jpg@/assets/screenshot.jpg', '/assets', 'screenshot.jpg')]:
        self.compile_btest([
          src, '-o', 'page.html', '-O2', '-lSDL', '-lGL', '--memory-init-file', str(mem),
          '--preload-file', dest, '-DSCREENSHOT_DIRNAME="' + dirname + '"', '-DSCREENSHOT_BASENAME="' + basename + '"', '--use-preload-plugins'
        ])
        self.run_browser('page.html', '', '/report_result?600')

  def test_sdl_image_jpeg(self):
    shutil.copyfile(test_file('screenshot.jpg'), 'screenshot.jpeg')
    src = test_file('sdl_image.c')
    self.compile_btest([
      src, '-o', 'page.html', '-lSDL', '-lGL',
      '--preload-file', 'screenshot.jpeg', '-DSCREENSHOT_DIRNAME="/"', '-DSCREENSHOT_BASENAME="screenshot.jpeg"', '--use-preload-plugins'
    ])
    self.run_browser('page.html', '', '/report_result?600')

  def test_sdl_image_prepare(self):
    # load an image file, get pixel data.
    shutil.copyfile(test_file('screenshot.jpg'), 'screenshot.not')
    self.btest('sdl_image_prepare.c', reference='screenshot.jpg', args=['--preload-file', 'screenshot.not', '-lSDL', '-lGL'], also_proxied=True, manually_trigger_reftest=True)

  @parameterized({
    '': ([],),
    # add testing for closure on preloaded files + ENVIRONMENT=web (we must not
    # emit any node.js code here, see
    # https://github.com/emscripten-core/emscripten/issues/14486
    'closure_webonly': (['--closure', '1', '-s', 'ENVIRONMENT=web'],)
  })
  def test_sdl_image_prepare_data(self, args):
    # load an image file, get pixel data.
    shutil.copyfile(test_file('screenshot.jpg'), 'screenshot.not')
    self.btest('sdl_image_prepare_data.c', reference='screenshot.jpg', args=['--preload-file', 'screenshot.not', '-lSDL', '-lGL'] + args, manually_trigger_reftest=True)

  def test_sdl_image_must_prepare(self):
    # load an image file, get pixel data.
    shutil.copyfile(test_file('screenshot.jpg'), 'screenshot.jpg')
    self.btest('sdl_image_must_prepare.c', reference='screenshot.jpg', args=['--preload-file', 'screenshot.jpg', '-lSDL', '-lGL'], manually_trigger_reftest=True)

  def test_sdl_stb_image(self):
    # load an image file, get pixel data.
    shutil.copyfile(test_file('screenshot.jpg'), 'screenshot.not')
    self.btest('sdl_stb_image.c', reference='screenshot.jpg', args=['-s', 'STB_IMAGE', '--preload-file', 'screenshot.not', '-lSDL', '-lGL'])

  def test_sdl_stb_image_bpp(self):
    # load grayscale image without alpha
    self.clear()
    shutil.copyfile(test_file('sdl-stb-bpp1.png'), 'screenshot.not')
    self.btest('sdl_stb_image.c', reference='sdl-stb-bpp1.png', args=['-s', 'STB_IMAGE', '--preload-file', 'screenshot.not', '-lSDL', '-lGL'])

    # load grayscale image with alpha
    self.clear()
    shutil.copyfile(test_file('sdl-stb-bpp2.png'), 'screenshot.not')
    self.btest('sdl_stb_image.c', reference='sdl-stb-bpp2.png', args=['-s', 'STB_IMAGE', '--preload-file', 'screenshot.not', '-lSDL', '-lGL'])

    # load RGB image
    self.clear()
    shutil.copyfile(test_file('sdl-stb-bpp3.png'), 'screenshot.not')
    self.btest('sdl_stb_image.c', reference='sdl-stb-bpp3.png', args=['-s', 'STB_IMAGE', '--preload-file', 'screenshot.not', '-lSDL', '-lGL'])

    # load RGBA image
    self.clear()
    shutil.copyfile(test_file('sdl-stb-bpp4.png'), 'screenshot.not')
    self.btest('sdl_stb_image.c', reference='sdl-stb-bpp4.png', args=['-s', 'STB_IMAGE', '--preload-file', 'screenshot.not', '-lSDL', '-lGL'])

  def test_sdl_stb_image_data(self):
    # load an image file, get pixel data.
    shutil.copyfile(test_file('screenshot.jpg'), 'screenshot.not')
    self.btest('sdl_stb_image_data.c', reference='screenshot.jpg', args=['-s', 'STB_IMAGE', '--preload-file', 'screenshot.not', '-lSDL', '-lGL'])

  def test_sdl_stb_image_cleanup(self):
    shutil.copyfile(test_file('screenshot.jpg'), 'screenshot.not')
    self.btest('sdl_stb_image_cleanup.c', expected='0', args=['-s', 'STB_IMAGE', '--preload-file', 'screenshot.not', '-lSDL', '-lGL', '--memoryprofiler'])

  def test_sdl_canvas(self):
    self.clear()
    self.btest('sdl_canvas.c', expected='1', args=['-s', 'LEGACY_GL_EMULATION', '-lSDL', '-lGL'])
    # some extra coverage
    self.clear()
    self.btest('sdl_canvas.c', expected='1', args=['-s', 'LEGACY_GL_EMULATION', '-O0', '-s', 'SAFE_HEAP', '-lSDL', '-lGL'])
    self.clear()
    self.btest('sdl_canvas.c', expected='1', args=['-s', 'LEGACY_GL_EMULATION', '-O2', '-s', 'SAFE_HEAP', '-lSDL', '-lGL'])

  def post_manual_reftest(self, reference=None):
    self.reftest(test_file(self.reference if reference is None else reference))

    html = read_file('test.html')
    html = html.replace('</body>', '''
<script>
function assert(x, y) { if (!x) throw 'assertion failed ' + y }
%s

var windowClose = window.close;
window.close = function() {
  // wait for rafs to arrive and the screen to update before reftesting
  setTimeout(function() {
    doReftest();
    setTimeout(windowClose, 5000);
  }, 1000);
};
</script>
</body>''' % read_file('reftest.js'))
    create_file('test.html', html)

  def test_sdl_canvas_proxy(self):
    create_file('data.txt', 'datum')
    self.btest('sdl_canvas_proxy.c', reference='sdl_canvas_proxy.png', args=['--proxy-to-worker', '--preload-file', 'data.txt', '-lSDL', '-lGL'], manual_reference=True, post_build=self.post_manual_reftest)

  @requires_graphics_hardware
  def test_glgears_proxy_jstarget(self):
    # test .js target with --proxy-worker; emits 2 js files, client and worker
    self.compile_btest([test_file('hello_world_gles_proxy.c'), '-o', 'test.js', '--proxy-to-worker', '-s', 'GL_TESTING', '-lGL', '-lglut'])
    shell_with_script('shell_minimal.html', 'test.html', '<script src="test.js"></script>')
    self.post_manual_reftest('gears.png')
    self.run_browser('test.html', None, '/report_result?0')

  def test_sdl_canvas_alpha(self):
    # N.B. On Linux with Intel integrated graphics cards, this test needs Firefox 49 or newer.
    # See https://github.com/emscripten-core/emscripten/issues/4069.
    create_file('flag_0.js', '''
      Module['arguments'] = ['-0'];
    ''')

    self.btest('sdl_canvas_alpha.c', args=['-lSDL', '-lGL'], reference='sdl_canvas_alpha.png', reference_slack=12)
    self.btest('sdl_canvas_alpha.c', args=['--pre-js', 'flag_0.js', '-lSDL', '-lGL'], reference='sdl_canvas_alpha_flag_0.png', reference_slack=12)

  def test_sdl_key(self):
    for delay in [0, 1]:
      for defines in [
        [],
        ['-DTEST_EMSCRIPTEN_SDL_SETEVENTHANDLER']
      ]:
        for async_ in [
          [],
          ['-DTEST_SLEEP', '-s', 'ASSERTIONS', '-s', 'SAFE_HEAP', '-s', 'ASYNCIFY']
        ]:
          print(delay, defines, async_)

          create_file('pre.js', '''
            function keydown(c) {
             %s
              var event = new KeyboardEvent("keydown", { 'keyCode': c, 'charCode': c, 'view': window, 'bubbles': true, 'cancelable': true });
              document.dispatchEvent(event);
             %s
            }

            function keyup(c) {
             %s
              var event = new KeyboardEvent("keyup", { 'keyCode': c, 'charCode': c, 'view': window, 'bubbles': true, 'cancelable': true });
              document.dispatchEvent(event);
             %s
            }
          ''' % ('setTimeout(function() {' if delay else '', '}, 1);' if delay else '', 'setTimeout(function() {' if delay else '', '}, 1);' if delay else ''))
          self.compile_btest([test_file('sdl_key.c'), '-o', 'page.html'] + defines + async_ + ['--pre-js', 'pre.js', '-s', 'EXPORTED_FUNCTIONS=_main', '-lSDL', '-lGL'])
          self.run_browser('page.html', '', '/report_result?223092870')

  def test_sdl_key_proxy(self):
    create_file('pre.js', '''
      var Module = {};
      Module.postRun = function() {
        function doOne() {
          Module._one();
          setTimeout(doOne, 1000/60);
        }
        setTimeout(doOne, 1000/60);
      }
    ''')

    def post():
      html = read_file('test.html')
      html = html.replace('</body>', '''
<script>
function keydown(c) {
  var event = new KeyboardEvent("keydown", { 'keyCode': c, 'charCode': c, 'view': window, 'bubbles': true, 'cancelable': true });
  document.dispatchEvent(event);
}

function keyup(c) {
  var event = new KeyboardEvent("keyup", { 'keyCode': c, 'charCode': c, 'view': window, 'bubbles': true, 'cancelable': true });
  document.dispatchEvent(event);
}

keydown(1250);keydown(38);keyup(38);keyup(1250); // alt, up
keydown(1248);keydown(1249);keydown(40);keyup(40);keyup(1249);keyup(1248); // ctrl, shift, down
keydown(37);keyup(37); // left
keydown(39);keyup(39); // right
keydown(65);keyup(65); // a
keydown(66);keyup(66); // b
keydown(100);keyup(100); // trigger the end

</script>
</body>''')
      create_file('test.html', html)

    self.btest('sdl_key_proxy.c', '223092870', args=['--proxy-to-worker', '--pre-js', 'pre.js', '-s', 'EXPORTED_FUNCTIONS=_main,_one', '-lSDL', '-lGL'], manual_reference=True, post_build=post)

  def test_canvas_focus(self):
    self.btest('canvas_focus.c', '1')

  def test_keydown_preventdefault_proxy(self):
    def post():
      html = read_file('test.html')
      html = html.replace('</body>', '''
<script>
function keydown(c) {
  var event = new KeyboardEvent("keydown", { 'keyCode': c, 'charCode': c, 'view': window, 'bubbles': true, 'cancelable': true });
  return document.dispatchEvent(event);
}

function keypress(c) {
  var event = new KeyboardEvent("keypress", { 'keyCode': c, 'charCode': c, 'view': window, 'bubbles': true, 'cancelable': true });
  return document.dispatchEvent(event);
}

function keyup(c) {
  var event = new KeyboardEvent("keyup", { 'keyCode': c, 'charCode': c, 'view': window, 'bubbles': true, 'cancelable': true });
  return document.dispatchEvent(event);
}

function sendKey(c) {
  // Simulate the sending of the keypress event when the
  // prior keydown event is not prevent defaulted.
  if (keydown(c) === false) {
    console.log('keydown prevent defaulted, NOT sending keypress!!!');
  } else {
    keypress(c);
  }
  keyup(c);
}

// Send 'a'. Simulate the sending of the keypress event when the
// prior keydown event is not prevent defaulted.
sendKey(65);

// Send backspace. Keypress should not be sent over as default handling of
// the Keydown event should be prevented.
sendKey(8);

keydown(100);keyup(100); // trigger the end
</script>
</body>''')

      create_file('test.html', html)

    self.btest('keydown_preventdefault_proxy.cpp', '300', args=['--proxy-to-worker', '-s', 'EXPORTED_FUNCTIONS=_main'], manual_reference=True, post_build=post)

  def test_sdl_text(self):
    create_file('pre.js', '''
      Module.postRun = function() {
        function doOne() {
          Module._one();
          setTimeout(doOne, 1000/60);
        }
        setTimeout(doOne, 1000/60);
      }

      function simulateKeyEvent(c) {
        var event = new KeyboardEvent("keypress", { 'keyCode': c, 'charCode': c, 'view': window, 'bubbles': true, 'cancelable': true });
        document.body.dispatchEvent(event);
      }
    ''')

    self.compile_btest([test_file('sdl_text.c'), '-o', 'page.html', '--pre-js', 'pre.js', '-s', 'EXPORTED_FUNCTIONS=_main,_one', '-lSDL', '-lGL'])
    self.run_browser('page.html', '', '/report_result?1')

  def test_sdl_mouse(self):
    create_file('pre.js', '''
      function simulateMouseEvent(x, y, button) {
        var event = document.createEvent("MouseEvents");
        if (button >= 0) {
          var event1 = document.createEvent("MouseEvents");
          event1.initMouseEvent('mousedown', true, true, window,
                     1, Module['canvas'].offsetLeft + x, Module['canvas'].offsetTop + y, Module['canvas'].offsetLeft + x, Module['canvas'].offsetTop + y,
                     0, 0, 0, 0,
                     button, null);
          Module['canvas'].dispatchEvent(event1);
          var event2 = document.createEvent("MouseEvents");
          event2.initMouseEvent('mouseup', true, true, window,
                     1, Module['canvas'].offsetLeft + x, Module['canvas'].offsetTop + y, Module['canvas'].offsetLeft + x, Module['canvas'].offsetTop + y,
                     0, 0, 0, 0,
                     button, null);
          Module['canvas'].dispatchEvent(event2);
        } else {
          var event1 = document.createEvent("MouseEvents");
          event1.initMouseEvent('mousemove', true, true, window,
                     0, Module['canvas'].offsetLeft + x, Module['canvas'].offsetTop + y, Module['canvas'].offsetLeft + x, Module['canvas'].offsetTop + y,
                     0, 0, 0, 0,
                     0, null);
          Module['canvas'].dispatchEvent(event1);
        }
      }
      window['simulateMouseEvent'] = simulateMouseEvent;
    ''')

    self.compile_btest([test_file('sdl_mouse.c'), '-O2', '--minify=0', '-o', 'page.html', '--pre-js', 'pre.js', '-lSDL', '-lGL'])
    self.run_browser('page.html', '', '/report_result?1')

  def test_sdl_mouse_offsets(self):
    create_file('pre.js', '''
      function simulateMouseEvent(x, y, button) {
        var event = document.createEvent("MouseEvents");
        if (button >= 0) {
          var event1 = document.createEvent("MouseEvents");
          event1.initMouseEvent('mousedown', true, true, window,
                     1, x, y, x, y,
                     0, 0, 0, 0,
                     button, null);
          Module['canvas'].dispatchEvent(event1);
          var event2 = document.createEvent("MouseEvents");
          event2.initMouseEvent('mouseup', true, true, window,
                     1, x, y, x, y,
                     0, 0, 0, 0,
                     button, null);
          Module['canvas'].dispatchEvent(event2);
        } else {
          var event1 = document.createEvent("MouseEvents");
          event1.initMouseEvent('mousemove', true, true, window,
                     0, x, y, x, y,
                     0, 0, 0, 0,
                     0, null);
          Module['canvas'].dispatchEvent(event1);
        }
      }
      window['simulateMouseEvent'] = simulateMouseEvent;
    ''')
    create_file('page.html', '''
      <html>
        <head>
          <style type="text/css">
            html, body { margin: 0; padding: 0; }
            #container {
              position: absolute;
              left: 5px; right: 0;
              top: 5px; bottom: 0;
            }
            #canvas {
              position: absolute;
              left: 0; width: 600px;
              top: 0; height: 450px;
            }
            textarea {
              margin-top: 500px;
              margin-left: 5px;
              width: 600px;
            }
          </style>
        </head>
        <body>
          <div id="container">
            <canvas id="canvas"></canvas>
          </div>
          <textarea id="output" rows="8"></textarea>
          <script type="text/javascript">
            var Module = {
              canvas: document.getElementById('canvas'),
              print: (function() {
                var element = document.getElementById('output');
                element.value = ''; // clear browser cache
                return function(text) {
                  if (arguments.length > 1) text = Array.prototype.slice.call(arguments).join(' ');
                  element.value += text + "\\n";
                  element.scrollTop = element.scrollHeight; // focus on bottom
                };
              })()
            };
          </script>
          <script type="text/javascript" src="sdl_mouse.js"></script>
        </body>
      </html>
    ''')

    self.compile_btest([test_file('sdl_mouse.c'), '-DTEST_SDL_MOUSE_OFFSETS', '-O2', '--minify=0', '-o', 'sdl_mouse.js', '--pre-js', 'pre.js', '-lSDL', '-lGL'])
    self.run_browser('page.html', '', '/report_result?1')

  def test_glut_touchevents(self):
    self.btest('glut_touchevents.c', '1', args=['-lglut'])

  def test_glut_wheelevents(self):
    self.btest('glut_wheelevents.c', '1', args=['-lglut'])

  @requires_graphics_hardware
  def test_glut_glutget_no_antialias(self):
    self.btest('glut_glutget.c', '1', args=['-lglut', '-lGL'])
    self.btest('glut_glutget.c', '1', args=['-lglut', '-lGL', '-DDEPTH_ACTIVATED', '-DSTENCIL_ACTIVATED', '-DALPHA_ACTIVATED'])

  # This test supersedes the one above, but it's skipped in the CI because anti-aliasing is not well supported by the Mesa software renderer.
  @requires_graphics_hardware
  def test_glut_glutget(self):
    self.btest('glut_glutget.c', '1', args=['-lglut', '-lGL'])
    self.btest('glut_glutget.c', '1', args=['-lglut', '-lGL', '-DAA_ACTIVATED', '-DDEPTH_ACTIVATED', '-DSTENCIL_ACTIVATED', '-DALPHA_ACTIVATED'])

  def test_sdl_joystick_1(self):
    # Generates events corresponding to the Working Draft of the HTML5 Gamepad API.
    # http://www.w3.org/TR/2012/WD-gamepad-20120529/#gamepad-interface
    create_file('pre.js', '''
      var gamepads = [];
      // Spoof this function.
      navigator['getGamepads'] = function() {
        return gamepads;
      };
      window['addNewGamepad'] = function(id, numAxes, numButtons) {
        var index = gamepads.length;
        gamepads.push({
          axes: new Array(numAxes),
          buttons: new Array(numButtons),
          id: id,
          index: index
        });
        var i;
        for (i = 0; i < numAxes; i++) gamepads[index].axes[i] = 0;
        for (i = 0; i < numButtons; i++) gamepads[index].buttons[i] = 0;
      };
      window['simulateGamepadButtonDown'] = function (index, button) {
        gamepads[index].buttons[button] = 1;
      };
      window['simulateGamepadButtonUp'] = function (index, button) {
        gamepads[index].buttons[button] = 0;
      };
      window['simulateAxisMotion'] = function (index, axis, value) {
        gamepads[index].axes[axis] = value;
      };
    ''')

    self.compile_btest([test_file('sdl_joystick.c'), '-O2', '--minify=0', '-o', 'page.html', '--pre-js', 'pre.js', '-lSDL', '-lGL'])
    self.run_browser('page.html', '', '/report_result?2')

  def test_sdl_joystick_2(self):
    # Generates events corresponding to the Editor's Draft of the HTML5 Gamepad API.
    # https://dvcs.w3.org/hg/gamepad/raw-file/default/gamepad.html#idl-def-Gamepad
    create_file('pre.js', '''
      var gamepads = [];
      // Spoof this function.
      navigator['getGamepads'] = function() {
        return gamepads;
      };
      window['addNewGamepad'] = function(id, numAxes, numButtons) {
        var index = gamepads.length;
        gamepads.push({
          axes: new Array(numAxes),
          buttons: new Array(numButtons),
          id: id,
          index: index
        });
        var i;
        for (i = 0; i < numAxes; i++) gamepads[index].axes[i] = 0;
        // Buttons are objects
        for (i = 0; i < numButtons; i++) gamepads[index].buttons[i] = { pressed: false, value: 0 };
      };
      // FF mutates the original objects.
      window['simulateGamepadButtonDown'] = function (index, button) {
        gamepads[index].buttons[button].pressed = true;
        gamepads[index].buttons[button].value = 1;
      };
      window['simulateGamepadButtonUp'] = function (index, button) {
        gamepads[index].buttons[button].pressed = false;
        gamepads[index].buttons[button].value = 0;
      };
      window['simulateAxisMotion'] = function (index, axis, value) {
        gamepads[index].axes[axis] = value;
      };
    ''')

    self.compile_btest([test_file('sdl_joystick.c'), '-O2', '--minify=0', '-o', 'page.html', '--pre-js', 'pre.js', '-lSDL', '-lGL'])
    self.run_browser('page.html', '', '/report_result?2')

  @requires_graphics_hardware
  def test_glfw_joystick(self):
    # Generates events corresponding to the Editor's Draft of the HTML5 Gamepad API.
    # https://dvcs.w3.org/hg/gamepad/raw-file/default/gamepad.html#idl-def-Gamepad
    create_file('pre.js', '''
      var gamepads = [];
      // Spoof this function.
      navigator['getGamepads'] = function() {
        return gamepads;
      };
      window['addNewGamepad'] = function(id, numAxes, numButtons) {
        var index = gamepads.length;
        var gamepad = {
          axes: new Array(numAxes),
          buttons: new Array(numButtons),
          id: id,
          index: index
        };
        gamepads.push(gamepad)
        var i;
        for (i = 0; i < numAxes; i++) gamepads[index].axes[i] = 0;
        // Buttons are objects
        for (i = 0; i < numButtons; i++) gamepads[index].buttons[i] = { pressed: false, value: 0 };

        // Dispatch event (required for glfw joystick; note not used in SDL test)
        var event = new Event('gamepadconnected');
        event.gamepad = gamepad;
        window.dispatchEvent(event);
      };
      // FF mutates the original objects.
      window['simulateGamepadButtonDown'] = function (index, button) {
        gamepads[index].buttons[button].pressed = true;
        gamepads[index].buttons[button].value = 1;
      };
      window['simulateGamepadButtonUp'] = function (index, button) {
        gamepads[index].buttons[button].pressed = false;
        gamepads[index].buttons[button].value = 0;
      };
      window['simulateAxisMotion'] = function (index, axis, value) {
        gamepads[index].axes[axis] = value;
      };
    ''')

    self.compile_btest([test_file('test_glfw_joystick.c'), '-O2', '--minify=0', '-o', 'page.html', '--pre-js', 'pre.js', '-lGL', '-lglfw3', '-s', 'USE_GLFW=3'])
    self.run_browser('page.html', '', '/report_result?2')

  @requires_graphics_hardware
  def test_webgl_context_attributes(self):
    # Javascript code to check the attributes support we want to test in the WebGL implementation
    # (request the attribute, create a context and check its value afterwards in the context attributes).
    # Tests will succeed when an attribute is not supported.
    create_file('check_webgl_attributes_support.js', '''
      mergeInto(LibraryManager.library, {
        webglAntialiasSupported: function() {
          canvas = document.createElement('canvas');
          context = canvas.getContext('experimental-webgl', {antialias: true});
          attributes = context.getContextAttributes();
          return attributes.antialias;
        },
        webglDepthSupported: function() {
          canvas = document.createElement('canvas');
          context = canvas.getContext('experimental-webgl', {depth: true});
          attributes = context.getContextAttributes();
          return attributes.depth;
        },
        webglStencilSupported: function() {
          canvas = document.createElement('canvas');
          context = canvas.getContext('experimental-webgl', {stencil: true});
          attributes = context.getContextAttributes();
          return attributes.stencil;
        },
        webglAlphaSupported: function() {
          canvas = document.createElement('canvas');
          context = canvas.getContext('experimental-webgl', {alpha: true});
          attributes = context.getContextAttributes();
          return attributes.alpha;
        }
      });
    ''')

    # Copy common code file to temporary directory
    filepath = test_file('test_webgl_context_attributes_common.c')
    temp_filepath = os.path.basename(filepath)
    shutil.copyfile(filepath, temp_filepath)

    # perform tests with attributes activated
    self.btest_exit('test_webgl_context_attributes_glut.c', args=['--js-library', 'check_webgl_attributes_support.js', '-DAA_ACTIVATED', '-DDEPTH_ACTIVATED', '-DSTENCIL_ACTIVATED', '-DALPHA_ACTIVATED', '-lGL', '-lglut', '-lGLEW'])
    self.btest_exit('test_webgl_context_attributes_sdl.c', args=['--js-library', 'check_webgl_attributes_support.js', '-DAA_ACTIVATED', '-DDEPTH_ACTIVATED', '-DSTENCIL_ACTIVATED', '-DALPHA_ACTIVATED', '-lGL', '-lSDL', '-lGLEW'])
    self.btest_exit('test_webgl_context_attributes_sdl2.c', args=['--js-library', 'check_webgl_attributes_support.js', '-DAA_ACTIVATED', '-DDEPTH_ACTIVATED', '-DSTENCIL_ACTIVATED', '-DALPHA_ACTIVATED', '-lGL', '-s', 'USE_SDL=2', '-lGLEW'])
    self.btest_exit('test_webgl_context_attributes_glfw.c', args=['--js-library', 'check_webgl_attributes_support.js', '-DAA_ACTIVATED', '-DDEPTH_ACTIVATED', '-DSTENCIL_ACTIVATED', '-DALPHA_ACTIVATED', '-lGL', '-lglfw', '-lGLEW'])

    # perform tests with attributes desactivated
    self.btest_exit('test_webgl_context_attributes_glut.c', args=['--js-library', 'check_webgl_attributes_support.js', '-lGL', '-lglut', '-lGLEW'])
    self.btest_exit('test_webgl_context_attributes_sdl.c', args=['--js-library', 'check_webgl_attributes_support.js', '-lGL', '-lSDL', '-lGLEW'])
    self.btest_exit('test_webgl_context_attributes_glfw.c', args=['--js-library', 'check_webgl_attributes_support.js', '-lGL', '-lglfw', '-lGLEW'])

  @requires_graphics_hardware
  def test_webgl_no_double_error(self):
    self.btest_exit('webgl_error.cpp')

  @requires_graphics_hardware
  def test_webgl_parallel_shader_compile(self):
    self.btest_exit('webgl_parallel_shader_compile.cpp')

  @requires_graphics_hardware
  def test_webgl_explicit_uniform_location(self):
    self.btest_exit('webgl_explicit_uniform_location.c', args=['-s', 'GL_EXPLICIT_UNIFORM_LOCATION=1', '-s', 'MIN_WEBGL_VERSION=2'])

  @requires_graphics_hardware
  def test_webgl_sampler_layout_binding(self):
    self.btest_exit('webgl_sampler_layout_binding.c', args=['-s', 'GL_EXPLICIT_UNIFORM_BINDING=1'])

  @requires_graphics_hardware
  def test_webgl2_ubo_layout_binding(self):
    self.btest_exit('webgl2_ubo_layout_binding.c', args=['-s', 'GL_EXPLICIT_UNIFORM_BINDING=1', '-s', 'MIN_WEBGL_VERSION=2'])

  # Test that -s GL_PREINITIALIZED_CONTEXT=1 works and allows user to set Module['preinitializedWebGLContext'] to a preinitialized WebGL context.
  @requires_graphics_hardware
  def test_preinitialized_webgl_context(self):
    self.btest_exit('preinitialized_webgl_context.cpp', args=['-s', 'GL_PREINITIALIZED_CONTEXT', '--shell-file', test_file('preinitialized_webgl_context.html')])

  @requires_threads
  def test_emscripten_get_now(self):
    for args in [[], ['-s', 'USE_PTHREADS'], ['-s', 'ENVIRONMENT=web', '-O2', '--closure=1']]:
      self.btest_exit('emscripten_get_now.cpp', args=args)

  def test_write_file_in_environment_web(self):
    self.btest_exit('write_file.c', args=['-s', 'ENVIRONMENT=web', '-Os', '--closure=1'])

  def test_fflush(self):
    self.btest('test_fflush.cpp', '0', args=['-s', 'EXIT_RUNTIME', '--shell-file', test_file('test_fflush.html')], reporting=Reporting.NONE)

  def test_file_db(self):
    secret = str(time.time())
    create_file('moar.txt', secret)
    self.btest('file_db.cpp', '1', args=['--preload-file', 'moar.txt', '-DFIRST'])
    shutil.copyfile('test.html', 'first.html')
    self.btest('file_db.cpp', secret, args=['-s', 'FORCE_FILESYSTEM'])
    shutil.copyfile('test.html', 'second.html')
    create_file('moar.txt', 'aliantha')
    self.btest('file_db.cpp', secret, args=['--preload-file', 'moar.txt']) # even with a file there, we load over it
    shutil.move('test.html', 'third.html')

  def test_fs_idbfs_sync(self):
    for extra in [[], ['-DEXTRA_WORK']]:
      secret = str(time.time())
      self.btest(test_file('fs/test_idbfs_sync.c'), '1', args=['-lidbfs.js', '-DFIRST', '-DSECRET=\"' + secret + '\"', '-s', 'EXPORTED_FUNCTIONS=_main,_test,_success', '-lidbfs.js'])
      self.btest(test_file('fs/test_idbfs_sync.c'), '1', args=['-lidbfs.js', '-DSECRET=\"' + secret + '\"', '-s', 'EXPORTED_FUNCTIONS=_main,_test,_success', '-lidbfs.js'] + extra)

  def test_fs_idbfs_sync_force_exit(self):
    secret = str(time.time())
    self.btest(test_file('fs/test_idbfs_sync.c'), '1', args=['-lidbfs.js', '-DFIRST', '-DSECRET=\"' + secret + '\"', '-s', 'EXPORTED_FUNCTIONS=_main,_test,_success', '-s', 'EXIT_RUNTIME', '-DFORCE_EXIT', '-lidbfs.js'])
    self.btest(test_file('fs/test_idbfs_sync.c'), '1', args=['-lidbfs.js', '-DSECRET=\"' + secret + '\"', '-s', 'EXPORTED_FUNCTIONS=_main,_test,_success', '-s', 'EXIT_RUNTIME', '-DFORCE_EXIT', '-lidbfs.js'])

  def test_fs_idbfs_fsync(self):
    # sync from persisted state into memory before main()
    create_file('pre.js', '''
      Module.preRun = function() {
        addRunDependency('syncfs');

        FS.mkdir('/working1');
        FS.mount(IDBFS, {}, '/working1');
        FS.syncfs(true, function (err) {
          if (err) throw err;
          removeRunDependency('syncfs');
        });
      };
    ''')

    args = ['--pre-js', 'pre.js', '-lidbfs.js', '-s', 'EXIT_RUNTIME', '-s', 'ASYNCIFY']
    secret = str(time.time())
    self.btest(test_file('fs/test_idbfs_fsync.c'), '1', args=args + ['-DFIRST', '-DSECRET=\"' + secret + '\"', '-s', 'EXPORTED_FUNCTIONS=_main,_success', '-lidbfs.js'])
    self.btest(test_file('fs/test_idbfs_fsync.c'), '1', args=args + ['-DSECRET=\"' + secret + '\"', '-s', 'EXPORTED_FUNCTIONS=_main,_success', '-lidbfs.js'])

  def test_fs_memfs_fsync(self):
    args = ['-s', 'ASYNCIFY', '-s', 'EXIT_RUNTIME']
    secret = str(time.time())
    self.btest(test_file('fs/test_memfs_fsync.c'), '1', args=args + ['-DSECRET=\"' + secret + '\"'])

  def test_fs_workerfs_read(self):
    secret = 'a' * 10
    secret2 = 'b' * 10
    create_file('pre.js', '''
      var Module = {};
      Module.preRun = function() {
        var blob = new Blob(['%s']);
        var file = new File(['%s'], 'file.txt');
        FS.mkdir('/work');
        FS.mount(WORKERFS, {
          blobs: [{ name: 'blob.txt', data: blob }],
          files: [file],
        }, '/work');
      };
    ''' % (secret, secret2))
    self.btest(test_file('fs/test_workerfs_read.c'), '1', args=['-lworkerfs.js', '--pre-js', 'pre.js', '-DSECRET=\"' + secret + '\"', '-DSECRET2=\"' + secret2 + '\"', '--proxy-to-worker', '-lworkerfs.js'])

  def test_fs_workerfs_package(self):
    create_file('file1.txt', 'first')
    ensure_dir('sub')
    open(Path('sub/file2.txt'), 'w').write('second')
    self.run_process([FILE_PACKAGER, 'files.data', '--preload', 'file1.txt', Path('sub/file2.txt'), '--separate-metadata', '--js-output=files.js'])
    self.btest(Path('fs/test_workerfs_package.cpp'), '1', args=['-lworkerfs.js', '--proxy-to-worker', '-lworkerfs.js'])

  def test_fs_lz4fs_package(self):
    # generate data
    ensure_dir('subdir')
    create_file('file1.txt', '0123456789' * (1024 * 128))
    open(Path('subdir/file2.txt'), 'w').write('1234567890' * (1024 * 128))
    random_data = bytearray(random.randint(0, 255) for x in range(1024 * 128 * 10 + 1))
    random_data[17] = ord('X')
    open('file3.txt', 'wb').write(random_data)

    # compress in emcc,  -s LZ4=1  tells it to tell the file packager
    print('emcc-normal')
    self.btest(Path('fs/test_lz4fs.cpp'), '2', args=['-s', 'LZ4=1', '--preload-file', 'file1.txt', '--preload-file', 'subdir/file2.txt', '--preload-file', 'file3.txt'])
    assert os.path.getsize('file1.txt') + os.path.getsize(Path('subdir/file2.txt')) + os.path.getsize('file3.txt') == 3 * 1024 * 128 * 10 + 1
    assert os.path.getsize('test.data') < (3 * 1024 * 128 * 10) / 2  # over half is gone
    print('    emcc-opts')
    self.btest(Path('fs/test_lz4fs.cpp'), '2', args=['-s', 'LZ4=1', '--preload-file', 'file1.txt', '--preload-file', 'subdir/file2.txt', '--preload-file', 'file3.txt', '-O2'])

    # compress in the file packager, on the server. the client receives compressed data and can just use it. this is typical usage
    print('normal')
    out = subprocess.check_output([FILE_PACKAGER, 'files.data', '--preload', 'file1.txt', 'subdir/file2.txt', 'file3.txt', '--lz4'])
    open('files.js', 'wb').write(out)
    self.btest(Path('fs/test_lz4fs.cpp'), '2', args=['--pre-js', 'files.js', '-s', 'LZ4=1', '-s', 'FORCE_FILESYSTEM'])
    print('    opts')
    self.btest(Path('fs/test_lz4fs.cpp'), '2', args=['--pre-js', 'files.js', '-s', 'LZ4=1', '-s', 'FORCE_FILESYSTEM', '-O2'])
    print('    modularize')
    self.compile_btest([test_file('fs/test_lz4fs.cpp'), '--pre-js', 'files.js', '-s', 'LZ4=1', '-s', 'FORCE_FILESYSTEM', '-s', 'MODULARIZE=1'])
    create_file('a.html', '''
      <script src="a.out.js"></script>
      <script>
        Module()
      </script>
    ''')
    self.run_browser('a.html', '.', '/report_result?2')

    # load the data into LZ4FS manually at runtime. This means we compress on the client. This is generally not recommended
    print('manual')
    subprocess.check_output([FILE_PACKAGER, 'files.data', '--preload', 'file1.txt', 'subdir/file2.txt', 'file3.txt', '--separate-metadata', '--js-output=files.js'])
    self.btest(Path('fs/test_lz4fs.cpp'), '1', args=['-DLOAD_MANUALLY', '-s', 'LZ4=1', '-s', 'FORCE_FILESYSTEM'])
    print('    opts')
    self.btest(Path('fs/test_lz4fs.cpp'), '1', args=['-DLOAD_MANUALLY', '-s', 'LZ4=1', '-s', 'FORCE_FILESYSTEM', '-O2'])
    print('    opts+closure')
    self.btest(Path('fs/test_lz4fs.cpp'), '1', args=['-DLOAD_MANUALLY', '-s', 'LZ4=1', '-s', 'FORCE_FILESYSTEM', '-O2', '--closure=1', '-g1', '-s', 'CLOSURE_WARNINGS=quiet'])

    '''# non-lz4 for comparison
    try:
      os.mkdir('files')
    except OSError:
      pass
    shutil.copyfile('file1.txt', Path('files/file1.txt'))
    shutil.copyfile('file2.txt', Path('files/file2.txt'))
    shutil.copyfile('file3.txt', Path('files/file3.txt'))
    out = subprocess.check_output([FILE_PACKAGER, 'files.data', '--preload', 'files/file1.txt', 'files/file2.txt', 'files/file3.txt'])
    open('files.js', 'wb').write(out)
    self.btest(Path('fs/test_lz4fs.cpp'), '2', args=['--pre-js', 'files.js'])'''

  def test_separate_metadata_later(self):
    # see issue #6654 - we need to handle separate-metadata both when we run before
    # the main program, and when we are run later

    create_file('data.dat', ' ')
    self.run_process([FILE_PACKAGER, 'more.data', '--preload', 'data.dat', '--separate-metadata', '--js-output=more.js'])
    self.btest(Path('browser/separate_metadata_later.cpp'), '1', args=['-s', 'FORCE_FILESYSTEM'])

  def test_idbstore(self):
    secret = str(time.time())
    for stage in [0, 1, 2, 3, 0, 1, 2, 0, 0, 1, 4, 2, 5]:
      self.clear()
      self.btest(test_file('idbstore.c'), str(stage), args=['-lidbstore.js', '-DSTAGE=' + str(stage), '-DSECRET=\"' + secret + '\"'])

  def test_idbstore_sync(self):
    secret = str(time.time())
    self.clear()
    self.btest(test_file('idbstore_sync.c'), '6', args=['-lidbstore.js', '-DSECRET=\"' + secret + '\"', '--memory-init-file', '1', '-O3', '-g2', '-s', 'ASYNCIFY'])

  def test_idbstore_sync_worker(self):
    secret = str(time.time())
    self.clear()
    self.btest(test_file('idbstore_sync_worker.c'), '6', args=['-lidbstore.js', '-DSECRET=\"' + secret + '\"', '--memory-init-file', '1', '-O3', '-g2', '--proxy-to-worker', '-s', 'INITIAL_MEMORY=80MB', '-s', 'ASYNCIFY'])

  def test_force_exit(self):
    self.btest('force_exit.c', expected='17', args=['-s', 'EXIT_RUNTIME'])

  def test_sdl_pumpevents(self):
    # key events should be detected using SDL_PumpEvents
    create_file('pre.js', '''
      function keydown(c) {
        var event = new KeyboardEvent("keydown", { 'keyCode': c, 'charCode': c, 'view': window, 'bubbles': true, 'cancelable': true });
        document.dispatchEvent(event);
      }
    ''')
    self.btest_exit('sdl_pumpevents.c', assert_returncode=7, args=['--pre-js', 'pre.js', '-lSDL', '-lGL'])

  def test_sdl_canvas_size(self):
    self.btest('sdl_canvas_size.c', expected='1',
               args=['-O2', '--minify=0', '--shell-file',
                     test_file('sdl_canvas_size.html'), '-lSDL', '-lGL'])

  @requires_graphics_hardware
  def test_sdl_gl_read(self):
    # SDL, OpenGL, readPixels
    self.compile_btest([test_file('sdl_gl_read.c'), '-o', 'something.html', '-lSDL', '-lGL'])
    self.run_browser('something.html', '.', '/report_result?1')

  @requires_graphics_hardware
  def test_sdl_gl_mapbuffers(self):
    self.btest('sdl_gl_mapbuffers.c', expected='1', args=['-s', 'FULL_ES3=1', '-lSDL', '-lGL'],
               message='You should see a blue triangle.')

  @requires_graphics_hardware
  def test_sdl_ogl(self):
    shutil.copyfile(test_file('screenshot.png'), 'screenshot.png')
    self.btest('sdl_ogl.c', reference='screenshot-gray-purple.png', reference_slack=1,
               args=['-O2', '--minify=0', '--preload-file', 'screenshot.png', '-s', 'LEGACY_GL_EMULATION', '--use-preload-plugins', '-lSDL', '-lGL'],
               message='You should see an image with gray at the top.')

  @requires_graphics_hardware
  def test_sdl_ogl_regal(self):
    shutil.copyfile(test_file('screenshot.png'), 'screenshot.png')
    self.btest('sdl_ogl.c', reference='screenshot-gray-purple.png', reference_slack=1,
               args=['-O2', '--minify=0', '--preload-file', 'screenshot.png', '-s', 'USE_REGAL', '-DUSE_REGAL', '--use-preload-plugins', '-lSDL', '-lGL'],
               message='You should see an image with gray at the top.')

  @requires_graphics_hardware
  def test_sdl_ogl_defaultmatrixmode(self):
    shutil.copyfile(test_file('screenshot.png'), 'screenshot.png')
    self.btest('sdl_ogl_defaultMatrixMode.c', reference='screenshot-gray-purple.png', reference_slack=1,
               args=['--minify=0', '--preload-file', 'screenshot.png', '-s', 'LEGACY_GL_EMULATION', '--use-preload-plugins', '-lSDL', '-lGL'],
               message='You should see an image with gray at the top.')

  @requires_graphics_hardware
  def test_sdl_ogl_p(self):
    # Immediate mode with pointers
    shutil.copyfile(test_file('screenshot.png'), 'screenshot.png')
    self.btest('sdl_ogl_p.c', reference='screenshot-gray.png', reference_slack=1,
               args=['--preload-file', 'screenshot.png', '-s', 'LEGACY_GL_EMULATION', '--use-preload-plugins', '-lSDL', '-lGL'],
               message='You should see an image with gray at the top.')

  @requires_graphics_hardware
  def test_sdl_ogl_proc_alias(self):
    shutil.copyfile(test_file('screenshot.png'), 'screenshot.png')
    self.btest('sdl_ogl_proc_alias.c', reference='screenshot-gray-purple.png', reference_slack=1,
               args=['-O2', '-g2', '-s', 'INLINING_LIMIT', '--preload-file', 'screenshot.png', '-s', 'LEGACY_GL_EMULATION', '--use-preload-plugins', '-lSDL', '-lGL'])

  @requires_graphics_hardware
  def test_sdl_fog_simple(self):
    shutil.copyfile(test_file('screenshot.png'), 'screenshot.png')
    self.btest('sdl_fog_simple.c', reference='screenshot-fog-simple.png',
               args=['-O2', '--minify=0', '--preload-file', 'screenshot.png', '-s', 'LEGACY_GL_EMULATION', '--use-preload-plugins', '-lSDL', '-lGL'],
               message='You should see an image with fog.')

  @requires_graphics_hardware
  def test_sdl_fog_negative(self):
    shutil.copyfile(test_file('screenshot.png'), 'screenshot.png')
    self.btest('sdl_fog_negative.c', reference='screenshot-fog-negative.png',
               args=['--preload-file', 'screenshot.png', '-s', 'LEGACY_GL_EMULATION', '--use-preload-plugins', '-lSDL', '-lGL'],
               message='You should see an image with fog.')

  @requires_graphics_hardware
  def test_sdl_fog_density(self):
    shutil.copyfile(test_file('screenshot.png'), 'screenshot.png')
    self.btest('sdl_fog_density.c', reference='screenshot-fog-density.png',
               args=['--preload-file', 'screenshot.png', '-s', 'LEGACY_GL_EMULATION', '--use-preload-plugins', '-lSDL', '-lGL'],
               message='You should see an image with fog.')

  @requires_graphics_hardware
  def test_sdl_fog_exp2(self):
    shutil.copyfile(test_file('screenshot.png'), 'screenshot.png')
    self.btest('sdl_fog_exp2.c', reference='screenshot-fog-exp2.png',
               args=['--preload-file', 'screenshot.png', '-s', 'LEGACY_GL_EMULATION', '--use-preload-plugins', '-lSDL', '-lGL'],
               message='You should see an image with fog.')

  @requires_graphics_hardware
  def test_sdl_fog_linear(self):
    shutil.copyfile(test_file('screenshot.png'), 'screenshot.png')
    self.btest('sdl_fog_linear.c', reference='screenshot-fog-linear.png', reference_slack=1,
               args=['--preload-file', 'screenshot.png', '-s', 'LEGACY_GL_EMULATION', '--use-preload-plugins', '-lSDL', '-lGL'],
               message='You should see an image with fog.')

  @requires_graphics_hardware
  def test_glfw(self):
    self.btest('glfw.c', '1', args=['-s', 'LEGACY_GL_EMULATION', '-lglfw', '-lGL'])
    self.btest('glfw.c', '1', args=['-s', 'LEGACY_GL_EMULATION', '-s', 'USE_GLFW=2', '-lglfw', '-lGL'])

  def test_glfw_minimal(self):
    self.btest('glfw_minimal.c', '1', args=['-lglfw', '-lGL'])
    self.btest('glfw_minimal.c', '1', args=['-s', 'USE_GLFW=2', '-lglfw', '-lGL'])

  def test_glfw_time(self):
    self.btest('test_glfw_time.c', '1', args=['-s', 'USE_GLFW=3', '-lglfw', '-lGL'])

  def _test_egl_base(self, *args):
    self.compile_btest([test_file('test_egl.c'), '-O2', '-o', 'page.html', '-lEGL', '-lGL'] + list(args))
    self.run_browser('page.html', '', '/report_result?1')

  @requires_graphics_hardware
  def test_egl(self):
    self._test_egl_base()

  @requires_threads
  @requires_graphics_hardware
  def test_egl_with_proxy_to_pthread(self):
    self._test_egl_base('-s', 'USE_PTHREADS', '-s', 'PROXY_TO_PTHREAD', '-s', 'OFFSCREEN_FRAMEBUFFER')

  def _test_egl_width_height_base(self, *args):
    self.compile_btest([test_file('test_egl_width_height.c'), '-O2', '-o', 'page.html', '-lEGL', '-lGL'] + list(args))
    self.run_browser('page.html', 'Should print "(300, 150)" -- the size of the canvas in pixels', '/report_result?1')

  def test_egl_width_height(self):
    self._test_egl_width_height_base()

  @requires_threads
  def test_egl_width_height_with_proxy_to_pthread(self):
    self._test_egl_width_height_base('-s', 'USE_PTHREADS', '-s', 'PROXY_TO_PTHREAD')

  @requires_graphics_hardware
  def test_egl_createcontext_error(self):
    self.btest('test_egl_createcontext_error.c', '1', args=['-lEGL', '-lGL'])

  def test_worker(self):
    # Test running in a web worker
    create_file('file.dat', 'data for worker')
    html_file = open('main.html', 'w')
    html_file.write('''
      <html>
      <body>
        Worker Test
        <script>
          var worker = new Worker('worker.js');
          worker.onmessage = function(event) {
            var xhr = new XMLHttpRequest();
            xhr.open('GET', 'http://localhost:%s/report_result?' + event.data);
            xhr.send();
            setTimeout(function() { window.close() }, 1000);
          };
        </script>
      </body>
      </html>
    ''' % self.port)
    html_file.close()

    for file_data in [1, 0]:
      cmd = [EMCC, test_file('hello_world_worker.cpp'), '-o', 'worker.js'] + (['--preload-file', 'file.dat'] if file_data else [])
      print(cmd)
      self.run_process(cmd)
      self.assertExists('worker.js')
      self.run_browser('main.html', '', '/report_result?hello from worker, and :' + ('data for w' if file_data else '') + ':')

    self.assertContained('you should not see this text when in a worker!', self.run_js('worker.js')) # code should run standalone too

  @no_firefox('keeps sending OPTIONS requests, and eventually errors')
  def test_chunked_synchronous_xhr(self):
    main = 'chunked_sync_xhr.html'
    worker_filename = "download_and_checksum_worker.js"

    html_file = open(main, 'w')
    html_file.write(r"""
      <!doctype html>
      <html>
      <head><meta charset="utf-8"><title>Chunked XHR</title></head>
      <body>
        Chunked XHR Web Worker Test
        <script>
          var worker = new Worker(""" + json.dumps(worker_filename) + r""");
          var buffer = [];
          worker.onmessage = function(event) {
            if (event.data.channel === "stdout") {
              var xhr = new XMLHttpRequest();
              xhr.open('GET', 'http://localhost:%s/report_result?' + event.data.line);
              xhr.send();
              setTimeout(function() { window.close() }, 1000);
            } else {
              if (event.data.trace) event.data.trace.split("\n").map(function(v) { console.error(v); });
              if (event.data.line) {
                console.error(event.data.line);
              } else {
                var v = event.data.char;
                if (v == 10) {
                  var line = buffer.splice(0);
                  console.error(line = line.map(function(charCode){return String.fromCharCode(charCode);}).join(''));
                } else {
                  buffer.push(v);
                }
              }
            }
          };
        </script>
      </body>
      </html>
    """ % self.port)
    html_file.close()

    c_source_filename = "checksummer.c"

    prejs_filename = "worker_prejs.js"
    prejs_file = open(prejs_filename, 'w')
    prejs_file.write(r"""
      if (typeof(Module) === "undefined") Module = {};
      Module["arguments"] = ["/bigfile"];
      Module["preInit"] = function() {
          FS.createLazyFile('/', "bigfile", "http://localhost:11111/bogus_file_path", true, false);
      };
      var doTrace = true;
      Module["print"] = function(s) { self.postMessage({channel: "stdout", line: s}); };
      Module["printErr"] = function(s) { self.postMessage({channel: "stderr", char: s, trace: ((doTrace && s === 10) ? new Error().stack : null)}); doTrace = false; };
    """)
    prejs_file.close()
    # vs. os.path.join(self.get_dir(), filename)
    # vs. test_file('hello_world_gles.c')
    self.compile_btest([test_file(c_source_filename), '-g', '-s', 'SMALL_XHR_CHUNKS', '-o', worker_filename,
                        '--pre-js', prejs_filename])
    chunkSize = 1024
    data = os.urandom(10 * chunkSize + 1) # 10 full chunks and one 1 byte chunk
    checksum = zlib.adler32(data) & 0xffffffff # Python 2 compatibility: force bigint

    server = multiprocessing.Process(target=test_chunked_synchronous_xhr_server, args=(True, chunkSize, data, checksum, self.port))
    server.start()

    # block until the server is actually ready
    for i in range(60):
      try:
        urlopen('http://localhost:11111')
        break
      except Exception as e:
        print('(sleep for server)')
        time.sleep(1)
        if i == 60:
          raise e

    try:
      self.run_browser(main, 'Chunked binary synchronous XHR in Web Workers!', '/report_result?' + str(checksum))
    finally:
      server.terminate()
    # Avoid race condition on cleanup, wait a bit so that processes have released file locks so that test tearDown won't
    # attempt to rmdir() files in use.
    if WINDOWS:
      time.sleep(2)

  @requires_graphics_hardware
  def test_glgears(self, extra_args=[]):
    self.btest('hello_world_gles.c', reference='gears.png', reference_slack=3,
               args=['-DHAVE_BUILTIN_SINCOS', '-lGL', '-lglut'] + extra_args)

  @requires_graphics_hardware
  @requires_threads
  def test_glgears_pthreads(self, extra_args=[]):
    # test that a program that doesn't use pthreads still works with with pthreads enabled
    # (regression test for https://github.com/emscripten-core/emscripten/pull/8059#issuecomment-488105672)
    self.test_glgears(['-s', 'USE_PTHREADS'])

  @requires_graphics_hardware
  def test_glgears_long(self):
    for proxy in [0, 1]:
      print('proxy', proxy)
      self.btest('hello_world_gles.c', expected=list(map(str, range(15, 500))), args=['-DHAVE_BUILTIN_SINCOS', '-DLONGTEST', '-lGL', '-lglut', '-DANIMATE'] + (['--proxy-to-worker'] if proxy else []))

  @requires_graphics_hardware
  def test_glgears_animation(self):
    es2_suffix = ['', '_full', '_full_944']
    for full_es2 in [0, 1, 2]:
      print(full_es2)
      self.compile_btest([test_file('hello_world_gles%s.c' % es2_suffix[full_es2]), '-o', 'something.html',
                          '-DHAVE_BUILTIN_SINCOS', '-s', 'GL_TESTING', '-lGL', '-lglut',
                          '--shell-file', test_file('hello_world_gles_shell.html')] +
                         (['-s', 'FULL_ES2=1'] if full_es2 else []))
      self.run_browser('something.html', 'You should see animating gears.', '/report_gl_result?true')

  @requires_graphics_hardware
  def test_fulles2_sdlproc(self):
    self.btest_exit('full_es2_sdlproc.c', assert_returncode=1, args=['-s', 'GL_TESTING', '-DHAVE_BUILTIN_SINCOS', '-s', 'FULL_ES2', '-lGL', '-lSDL', '-lglut'])

  @requires_graphics_hardware
  def test_glgears_deriv(self):
    self.btest('hello_world_gles_deriv.c', reference='gears.png', reference_slack=2,
               args=['-DHAVE_BUILTIN_SINCOS', '-lGL', '-lglut'],
               message='You should see animating gears.')
    assert 'gl-matrix' not in read_file('test.html'), 'Should not include glMatrix when not needed'

  @requires_graphics_hardware
  def test_glbook(self):
    self.emcc_args.remove('-Werror')
    programs = self.get_library('glbook', [
      Path('Chapter_2/Hello_Triangle', 'CH02_HelloTriangle.o'),
      Path('Chapter_8/Simple_VertexShader', 'CH08_SimpleVertexShader.o'),
      Path('Chapter_9/Simple_Texture2D', 'CH09_SimpleTexture2D.o'),
      Path('Chapter_9/Simple_TextureCubemap', 'CH09_TextureCubemap.o'),
      Path('Chapter_9/TextureWrap', 'CH09_TextureWrap.o'),
      Path('Chapter_10/MultiTexture', 'CH10_MultiTexture.o'),
      Path('Chapter_13/ParticleSystem', 'CH13_ParticleSystem.o'),
    ], configure=None)

    def book_path(*pathelems):
      return test_file('glbook', *pathelems)

    for program in programs:
      print(program)
      basename = os.path.basename(program)
      args = ['-lGL', '-lEGL', '-lX11']
      if basename == 'CH10_MultiTexture.o':
        shutil.copyfile(book_path('Chapter_10', 'MultiTexture', 'basemap.tga'), 'basemap.tga')
        shutil.copyfile(book_path('Chapter_10', 'MultiTexture', 'lightmap.tga'), 'lightmap.tga')
        args += ['--preload-file', 'basemap.tga', '--preload-file', 'lightmap.tga']
      elif basename == 'CH13_ParticleSystem.o':
        shutil.copyfile(book_path('Chapter_13', 'ParticleSystem', 'smoke.tga'), 'smoke.tga')
        args += ['--preload-file', 'smoke.tga', '-O2'] # test optimizations and closure here as well for more coverage

      self.btest(program,
                 reference=book_path(basename.replace('.o', '.png')),
                 args=args)

  @requires_graphics_hardware
  @parameterized({
    'normal': (['-s', 'FULL_ES2=1'],),
    # Enabling FULL_ES3 also enables ES2 automatically
    'full_es3': (['-s', 'FULL_ES3=1'],)
  })
  def test_gles2_emulation(self, args):
    print(args)
    shutil.copyfile(test_file('glbook/Chapter_10/MultiTexture/basemap.tga'), 'basemap.tga')
    shutil.copyfile(test_file('glbook/Chapter_10/MultiTexture/lightmap.tga'), 'lightmap.tga')
    shutil.copyfile(test_file('glbook/Chapter_13/ParticleSystem/smoke.tga'), 'smoke.tga')

    for source, reference in [
      (Path('glbook/Chapter_2', 'Hello_Triangle', 'Hello_Triangle_orig.c'), test_file('glbook/CH02_HelloTriangle.png')),
      # (Path('glbook/Chapter_8', 'Simple_VertexShader', 'Simple_VertexShader_orig.c'), test_file('glbook/CH08_SimpleVertexShader.png')), # XXX needs INT extension in WebGL
      (Path('glbook/Chapter_9', 'TextureWrap', 'TextureWrap_orig.c'), test_file('glbook/CH09_TextureWrap.png')),
      # (Path('glbook/Chapter_9', 'Simple_TextureCubemap', 'Simple_TextureCubemap_orig.c'), test_file('glbook/CH09_TextureCubemap.png')), # XXX needs INT extension in WebGL
      (Path('glbook/Chapter_9', 'Simple_Texture2D', 'Simple_Texture2D_orig.c'), test_file('glbook/CH09_SimpleTexture2D.png')),
      (Path('glbook/Chapter_10', 'MultiTexture', 'MultiTexture_orig.c'), test_file('glbook/CH10_MultiTexture.png')),
      (Path('glbook/Chapter_13', 'ParticleSystem', 'ParticleSystem_orig.c'), test_file('glbook/CH13_ParticleSystem.png')),
    ]:
      print(source)
      self.btest(source,
                 reference=reference,
                 args=['-I' + test_file('glbook/Common'),
                       test_file('glbook/Common/esUtil.c'),
                       test_file('glbook/Common/esShader.c'),
                       test_file('glbook/Common/esShapes.c'),
                       test_file('glbook/Common/esTransform.c'),
                       '-lGL', '-lEGL', '-lX11',
                       '--preload-file', 'basemap.tga', '--preload-file', 'lightmap.tga', '--preload-file', 'smoke.tga'] + args)

  @requires_graphics_hardware
  def test_clientside_vertex_arrays_es3(self):
    self.btest('clientside_vertex_arrays_es3.c', reference='gl_triangle.png', args=['-s', 'FULL_ES3=1', '-s', 'USE_GLFW=3', '-lglfw', '-lGLESv2'])

  def test_emscripten_api(self):
    self.btest_exit('emscripten_api_browser.c', args=['-s', 'EXPORTED_FUNCTIONS=_main,_third', '-lSDL'])

  def test_emscripten_api2(self):
    def setup():
      create_file('script1.js', '''
        Module._set(456);
      ''')
      create_file('file1.txt', 'first')
      create_file('file2.txt', 'second')

    setup()
    self.run_process([FILE_PACKAGER, 'test.data', '--preload', 'file1.txt', 'file2.txt'], stdout=open('script2.js', 'w'))
    self.btest_exit('emscripten_api_browser2.c', args=['-s', 'EXPORTED_FUNCTIONS=_main,_set', '-s', 'FORCE_FILESYSTEM'])

    # check using file packager to another dir
    self.clear()
    setup()
    ensure_dir('sub')
    self.run_process([FILE_PACKAGER, 'sub/test.data', '--preload', 'file1.txt', 'file2.txt'], stdout=open('script2.js', 'w'))
    shutil.copyfile(Path('sub/test.data'), 'test.data')
    self.btest_exit('emscripten_api_browser2.c', args=['-s', 'EXPORTED_FUNCTIONS=_main,_set', '-s', 'FORCE_FILESYSTEM'])

  def test_emscripten_api_infloop(self):
    self.btest_exit('emscripten_api_browser_infloop.cpp', assert_returncode=7)

  def test_emscripten_fs_api(self):
    shutil.copyfile(test_file('screenshot.png'), 'screenshot.png') # preloaded *after* run
    self.btest_exit('emscripten_fs_api_browser.c', assert_returncode=1, args=['-lSDL'])

  def test_emscripten_fs_api2(self):
    self.btest_exit('emscripten_fs_api_browser2.c', assert_returncode=1, args=['-s', "ASSERTIONS=0"])
    self.btest_exit('emscripten_fs_api_browser2.c', assert_returncode=1, args=['-s', "ASSERTIONS=1"])

  @requires_threads
  def test_emscripten_main_loop(self):
    for args in [[], ['-s', 'USE_PTHREADS', '-s', 'PROXY_TO_PTHREAD', '-s', 'EXIT_RUNTIME']]:
      self.btest_exit('emscripten_main_loop.cpp', args=args)

  @requires_threads
  def test_emscripten_main_loop_settimeout(self):
    for args in [
      [],
      # test pthreads + AUTO_JS_LIBRARIES mode as well
      ['-s', 'USE_PTHREADS', '-s', 'PROXY_TO_PTHREAD', '-s', 'AUTO_JS_LIBRARIES=0'],
    ]:
      self.btest_exit('emscripten_main_loop_settimeout.cpp', args=args)

  @requires_threads
  def test_emscripten_main_loop_and_blocker(self):
    for args in [[], ['-s', 'USE_PTHREADS', '-s', 'PROXY_TO_PTHREAD']]:
      self.btest_exit('emscripten_main_loop_and_blocker.cpp', args=args)

  @requires_threads
  def test_emscripten_main_loop_and_blocker_exit(self):
    # Same as above but tests that EXIT_RUNTIME works with emscripten_main_loop.  The
    # app should still stay alive until the loop ends
    self.btest_exit('emscripten_main_loop_and_blocker.cpp')

  @requires_threads
  def test_emscripten_main_loop_setimmediate(self):
    for args in [[], ['--proxy-to-worker'], ['-s', 'USE_PTHREADS', '-s', 'PROXY_TO_PTHREAD']]:
      self.btest_exit('emscripten_main_loop_setimmediate.cpp', args=args)

  def test_fs_after_main(self):
    for args in [[], ['-O1']]:
      self.btest('fs_after_main.cpp', '0', args=args)

  def test_sdl_quit(self):
    self.btest('sdl_quit.c', '1', args=['-lSDL', '-lGL'])

  def test_sdl_resize(self):
    # FIXME(https://github.com/emscripten-core/emscripten/issues/12978)
    self.emcc_args.append('-Wno-deprecated-declarations')
    self.btest('sdl_resize.c', '1', args=['-lSDL', '-lGL'])

  def test_glshaderinfo(self):
    self.btest('glshaderinfo.cpp', '1', args=['-lGL', '-lglut'])

  @requires_graphics_hardware
  def test_glgetattachedshaders(self):
    self.btest('glgetattachedshaders.c', '1', args=['-lGL', '-lEGL'])

  # Covered by dEQP text suite (we can remove it later if we add coverage for that).
  @requires_graphics_hardware
  def test_glframebufferattachmentinfo(self):
    self.btest('glframebufferattachmentinfo.c', '1', args=['-lGLESv2', '-lEGL'])

  @requires_graphics_hardware
  def test_sdlglshader(self):
    self.btest('sdlglshader.c', reference='sdlglshader.png', args=['-O2', '--closure=1', '-s', 'LEGACY_GL_EMULATION', '-lGL', '-lSDL'])

  @requires_graphics_hardware
  def test_sdlglshader2(self):
    self.btest('sdlglshader2.c', expected='1', args=['-s', 'LEGACY_GL_EMULATION', '-lGL', '-lSDL'], also_proxied=True)

  @requires_graphics_hardware
  def test_gl_glteximage(self):
    self.btest('gl_teximage.c', '1', args=['-lGL', '-lSDL'])

  @requires_graphics_hardware
  @requires_threads
  def test_gl_textures(self):
    for args in [[], ['-s', 'USE_PTHREADS', '-s', 'PROXY_TO_PTHREAD', '-s', 'OFFSCREEN_FRAMEBUFFER']]:
      self.btest('gl_textures.cpp', '0', args=['-lGL'] + args)

  @requires_graphics_hardware
  def test_gl_ps(self):
    # pointers and a shader
    shutil.copyfile(test_file('screenshot.png'), 'screenshot.png')
    self.btest('gl_ps.c', reference='gl_ps.png', args=['--preload-file', 'screenshot.png', '-s', 'LEGACY_GL_EMULATION', '-lGL', '-lSDL', '--use-preload-plugins'], reference_slack=1)

  @requires_graphics_hardware
  def test_gl_ps_packed(self):
    # packed data that needs to be strided
    shutil.copyfile(test_file('screenshot.png'), 'screenshot.png')
    self.btest('gl_ps_packed.c', reference='gl_ps.png', args=['--preload-file', 'screenshot.png', '-s', 'LEGACY_GL_EMULATION', '-lGL', '-lSDL', '--use-preload-plugins'], reference_slack=1)

  @requires_graphics_hardware
  def test_gl_ps_strides(self):
    shutil.copyfile(test_file('screenshot.png'), 'screenshot.png')
    self.btest('gl_ps_strides.c', reference='gl_ps_strides.png', args=['--preload-file', 'screenshot.png', '-s', 'LEGACY_GL_EMULATION', '-lGL', '-lSDL', '--use-preload-plugins'])

  @requires_graphics_hardware
  def test_gl_ps_worker(self):
    shutil.copyfile(test_file('screenshot.png'), 'screenshot.png')
    self.btest('gl_ps_worker.c', reference='gl_ps.png', args=['--preload-file', 'screenshot.png', '-s', 'LEGACY_GL_EMULATION', '-lGL', '-lSDL', '--use-preload-plugins'], reference_slack=1, also_proxied=True)

  @requires_graphics_hardware
  def test_gl_renderers(self):
    self.btest('gl_renderers.c', reference='gl_renderers.png', args=['-s', 'GL_UNSAFE_OPTS=0', '-s', 'LEGACY_GL_EMULATION', '-lGL', '-lSDL'])

  @requires_graphics_hardware
  def test_gl_stride(self):
    self.btest('gl_stride.c', reference='gl_stride.png', args=['-s', 'GL_UNSAFE_OPTS=0', '-s', 'LEGACY_GL_EMULATION', '-lGL', '-lSDL'])

  @requires_graphics_hardware
  def test_gl_vertex_buffer_pre(self):
    self.btest('gl_vertex_buffer_pre.c', reference='gl_vertex_buffer_pre.png', args=['-s', 'GL_UNSAFE_OPTS=0', '-s', 'LEGACY_GL_EMULATION', '-lGL', '-lSDL'])

  @requires_graphics_hardware
  def test_gl_vertex_buffer(self):
    self.btest('gl_vertex_buffer.c', reference='gl_vertex_buffer.png', args=['-s', 'GL_UNSAFE_OPTS=0', '-s', 'LEGACY_GL_EMULATION', '-lGL', '-lSDL'], reference_slack=1)

  @requires_graphics_hardware
  def test_gles2_uniform_arrays(self):
    self.btest('gles2_uniform_arrays.cpp', args=['-s', 'GL_ASSERTIONS', '-lGL', '-lSDL'], expected=['1'], also_proxied=True)

  @requires_graphics_hardware
  def test_gles2_conformance(self):
    self.btest('gles2_conformance.cpp', args=['-s', 'GL_ASSERTIONS', '-lGL', '-lSDL'], expected=['1'])

  @requires_graphics_hardware
  def test_matrix_identity(self):
    self.btest('gl_matrix_identity.c', expected=['-1882984448', '460451840', '1588195328', '2411982848'], args=['-s', 'LEGACY_GL_EMULATION', '-lGL', '-lSDL'])

  @requires_graphics_hardware
  @no_swiftshader
  def test_cubegeom_pre(self):
    self.btest(Path('third_party/cubegeom', 'cubegeom_pre.c'), reference=Path('third_party/cubegeom', 'cubegeom_pre.png'), args=['-s', 'LEGACY_GL_EMULATION', '-lGL', '-lSDL'])

  @requires_graphics_hardware
  @no_swiftshader
  def test_cubegeom_pre_regal(self):
    self.btest(Path('third_party/cubegeom', 'cubegeom_pre.c'), reference=Path('third_party/cubegeom', 'cubegeom_pre.png'), args=['-s', 'USE_REGAL', '-DUSE_REGAL', '-lGL', '-lSDL'])

  @requires_graphics_hardware
  @requires_sync_compilation
  def test_cubegeom_pre_relocatable(self):
    self.btest(Path('third_party/cubegeom', 'cubegeom_pre.c'), reference=Path('third_party/cubegeom', 'cubegeom_pre.png'), args=['-s', 'LEGACY_GL_EMULATION', '-lGL', '-lSDL', '-s', 'RELOCATABLE'])

  @requires_graphics_hardware
  @no_swiftshader
  def test_cubegeom_pre2(self):
    self.btest(Path('third_party/cubegeom', 'cubegeom_pre2.c'), reference=Path('third_party/cubegeom', 'cubegeom_pre2.png'), args=['-s', 'GL_DEBUG', '-s', 'LEGACY_GL_EMULATION', '-lGL', '-lSDL']) # some coverage for GL_DEBUG not breaking the build

  @requires_graphics_hardware
  @no_swiftshader
  def test_cubegeom_pre3(self):
    self.btest(Path('third_party/cubegeom', 'cubegeom_pre3.c'), reference=Path('third_party/cubegeom', 'cubegeom_pre2.png'), args=['-s', 'LEGACY_GL_EMULATION', '-lGL', '-lSDL'])

  @parameterized({
    '': ([],),
    'tracing': (['-sTRACE_WEBGL_CALLS'],),
  })
  @requires_graphics_hardware
  def test_cubegeom(self, args):
    # proxy only in the simple, normal case (we can't trace GL calls when
    # proxied)
    self.btest(Path('third_party/cubegeom', 'cubegeom.c'), reference=Path('third_party/cubegeom', 'cubegeom.png'), args=['-O2', '-g', '-s', 'LEGACY_GL_EMULATION', '-lGL', '-lSDL'] + args, also_proxied=not args)

  @requires_graphics_hardware
  def test_cubegeom_regal(self):
    self.btest(Path('third_party/cubegeom', 'cubegeom.c'), reference=Path('third_party/cubegeom', 'cubegeom.png'), args=['-O2', '-g', '-DUSE_REGAL', '-s', 'USE_REGAL', '-lGL', '-lSDL'], also_proxied=True)

  @requires_threads
  @requires_graphics_hardware
  def test_cubegeom_regal_mt(self):
    self.btest(Path('third_party/cubegeom', 'cubegeom.c'), reference=Path('third_party/cubegeom', 'cubegeom.png'), args=['-O2', '-g', '-pthread', '-DUSE_REGAL', '-s', 'USE_PTHREADS', '-s', 'USE_REGAL', '-lGL', '-lSDL'], also_proxied=False)

  @requires_graphics_hardware
  def test_cubegeom_proc(self):
    create_file('side.c', r'''

extern void* SDL_GL_GetProcAddress(const char *);

void *glBindBuffer = 0; // same name as the gl function, to check that the collision does not break us

void *getBindBuffer() {
  if (!glBindBuffer) glBindBuffer = SDL_GL_GetProcAddress("glBindBuffer");
  return glBindBuffer;
}
''')
    # also test -Os in wasm, which uses meta-dce, which should not break legacy gl emulation hacks
    for opts in [[], ['-O1'], ['-Os']]:
      self.btest(Path('third_party/cubegeom', 'cubegeom_proc.c'), reference=Path('third_party/cubegeom', 'cubegeom.png'), args=opts + ['side.c', '-s', 'LEGACY_GL_EMULATION', '-lGL', '-lSDL'])

  @requires_graphics_hardware
  def test_cubegeom_glew(self):
    self.btest(Path('third_party/cubegeom', 'cubegeom_glew.c'), reference=Path('third_party/cubegeom', 'cubegeom.png'), args=['-O2', '--closure=1', '-s', 'LEGACY_GL_EMULATION', '-lGL', '-lGLEW', '-lSDL'])

  @requires_graphics_hardware
  def test_cubegeom_color(self):
    self.btest(Path('third_party/cubegeom', 'cubegeom_color.c'), reference=Path('third_party/cubegeom', 'cubegeom_color.png'), args=['-s', 'LEGACY_GL_EMULATION', '-lGL', '-lSDL'])

  @requires_graphics_hardware
  def test_cubegeom_normal(self):
    self.btest(Path('third_party/cubegeom', 'cubegeom_normal.c'), reference=Path('third_party/cubegeom', 'cubegeom_normal.png'), args=['-s', 'LEGACY_GL_EMULATION', '-lGL', '-lSDL'], also_proxied=True)

  @requires_graphics_hardware
  def test_cubegeom_normal_dap(self): # draw is given a direct pointer to clientside memory, no element array buffer
    self.btest(Path('third_party/cubegeom', 'cubegeom_normal_dap.c'), reference=Path('third_party/cubegeom', 'cubegeom_normal.png'), args=['-s', 'LEGACY_GL_EMULATION', '-lGL', '-lSDL'], also_proxied=True)

  @requires_graphics_hardware
  def test_cubegeom_normal_dap_far(self): # indices do nto start from 0
    self.btest(Path('third_party/cubegeom', 'cubegeom_normal_dap_far.c'), reference=Path('third_party/cubegeom', 'cubegeom_normal.png'), args=['-s', 'LEGACY_GL_EMULATION', '-lGL', '-lSDL'])

  @requires_graphics_hardware
  def test_cubegeom_normal_dap_far_range(self): # glDrawRangeElements
    self.btest(Path('third_party/cubegeom', 'cubegeom_normal_dap_far_range.c'), reference=Path('third_party/cubegeom', 'cubegeom_normal.png'), args=['-s', 'LEGACY_GL_EMULATION', '-lGL', '-lSDL'])

  @requires_graphics_hardware
  def test_cubegeom_normal_dap_far_glda(self): # use glDrawArrays
    self.btest(Path('third_party/cubegeom', 'cubegeom_normal_dap_far_glda.c'), reference=Path('third_party/cubegeom', 'cubegeom_normal_dap_far_glda.png'), args=['-s', 'LEGACY_GL_EMULATION', '-lGL', '-lSDL'])

  @requires_graphics_hardware
  @no_firefox('fails on CI but works locally')
  def test_cubegeom_normal_dap_far_glda_quad(self): # with quad
    self.btest(Path('third_party/cubegeom', 'cubegeom_normal_dap_far_glda_quad.c'), reference=Path('third_party/cubegeom', 'cubegeom_normal_dap_far_glda_quad.png'), args=['-s', 'LEGACY_GL_EMULATION', '-lGL', '-lSDL'])

  @requires_graphics_hardware
  def test_cubegeom_mt(self):
    self.btest(Path('third_party/cubegeom', 'cubegeom_mt.c'), reference=Path('third_party/cubegeom', 'cubegeom_mt.png'), args=['-s', 'LEGACY_GL_EMULATION', '-lGL', '-lSDL']) # multitexture

  @requires_graphics_hardware
  def test_cubegeom_color2(self):
    self.btest(Path('third_party/cubegeom', 'cubegeom_color2.c'), reference=Path('third_party/cubegeom', 'cubegeom_color2.png'), args=['-s', 'LEGACY_GL_EMULATION', '-lGL', '-lSDL'], also_proxied=True)

  @requires_graphics_hardware
  def test_cubegeom_texturematrix(self):
    self.btest(Path('third_party/cubegeom', 'cubegeom_texturematrix.c'), reference=Path('third_party/cubegeom', 'cubegeom_texturematrix.png'), args=['-s', 'LEGACY_GL_EMULATION', '-lGL', '-lSDL'])

  @requires_graphics_hardware
  def test_cubegeom_fog(self):
    self.btest(Path('third_party/cubegeom', 'cubegeom_fog.c'), reference=Path('third_party/cubegeom', 'cubegeom_fog.png'), args=['-s', 'LEGACY_GL_EMULATION', '-lGL', '-lSDL'])

  @requires_graphics_hardware
  @no_swiftshader
  def test_cubegeom_pre_vao(self):
    self.btest(Path('third_party/cubegeom', 'cubegeom_pre_vao.c'), reference=Path('third_party/cubegeom', 'cubegeom_pre_vao.png'), args=['-s', 'LEGACY_GL_EMULATION', '-lGL', '-lSDL'])

  @requires_graphics_hardware
  @no_swiftshader
  def test_cubegeom_pre_vao_regal(self):
    self.btest(Path('third_party/cubegeom', 'cubegeom_pre_vao.c'), reference=Path('third_party/cubegeom', 'cubegeom_pre_vao.png'), args=['-s', 'USE_REGAL', '-DUSE_REGAL', '-lGL', '-lSDL'])

  @requires_graphics_hardware
  @no_swiftshader
  def test_cubegeom_pre2_vao(self):
    self.btest(Path('third_party/cubegeom', 'cubegeom_pre2_vao.c'), reference=Path('third_party/cubegeom', 'cubegeom_pre_vao.png'), args=['-s', 'LEGACY_GL_EMULATION', '-lGL', '-lSDL'])

  @requires_graphics_hardware
  def test_cubegeom_pre2_vao2(self):
    self.btest(Path('third_party/cubegeom', 'cubegeom_pre2_vao2.c'), reference=Path('third_party/cubegeom', 'cubegeom_pre2_vao2.png'), args=['-s', 'LEGACY_GL_EMULATION', '-lGL', '-lSDL'])

  @requires_graphics_hardware
  @no_swiftshader
  def test_cubegeom_pre_vao_es(self):
    self.btest(Path('third_party/cubegeom', 'cubegeom_pre_vao_es.c'), reference=Path('third_party/cubegeom', 'cubegeom_pre_vao.png'), args=['-s', 'FULL_ES2=1', '-lGL', '-lSDL'])

  @requires_graphics_hardware
  def test_cubegeom_u4fv_2(self):
    self.btest(Path('third_party/cubegeom', 'cubegeom_u4fv_2.c'), reference=Path('third_party/cubegeom', 'cubegeom_u4fv_2.png'), args=['-s', 'LEGACY_GL_EMULATION', '-lGL', '-lSDL'])

  @requires_graphics_hardware
  def test_cube_explosion(self):
    self.btest('cube_explosion.c', reference='cube_explosion.png', args=['-s', 'LEGACY_GL_EMULATION', '-lGL', '-lSDL'], also_proxied=True)

  @requires_graphics_hardware
  def test_glgettexenv(self):
    self.btest('glgettexenv.c', args=['-s', 'LEGACY_GL_EMULATION', '-lGL', '-lSDL'], expected=['1'])

  def test_sdl_canvas_blank(self):
    self.btest('sdl_canvas_blank.c', args=['-lSDL', '-lGL'], reference='sdl_canvas_blank.png')

  def test_sdl_canvas_palette(self):
    self.btest('sdl_canvas_palette.c', args=['-lSDL', '-lGL'], reference='sdl_canvas_palette.png')

  def test_sdl_canvas_twice(self):
    self.btest('sdl_canvas_twice.c', args=['-lSDL', '-lGL'], reference='sdl_canvas_twice.png')

  def test_sdl_set_clip_rect(self):
    self.btest('sdl_set_clip_rect.c', args=['-lSDL', '-lGL'], reference='sdl_set_clip_rect.png')

  def test_sdl_maprgba(self):
    self.btest('sdl_maprgba.c', args=['-lSDL', '-lGL'], reference='sdl_maprgba.png', reference_slack=3)

  def test_sdl_create_rgb_surface_from(self):
    self.btest('sdl_create_rgb_surface_from.c', args=['-lSDL', '-lGL'], reference='sdl_create_rgb_surface_from.png')

  def test_sdl_rotozoom(self):
    shutil.copyfile(test_file('screenshot.png'), 'screenshot.png')
    self.btest('sdl_rotozoom.c', reference='sdl_rotozoom.png', args=['--preload-file', 'screenshot.png', '--use-preload-plugins', '-lSDL', '-lGL'], reference_slack=3)

  def test_sdl_gfx_primitives(self):
    self.btest('sdl_gfx_primitives.c', args=['-lSDL', '-lGL'], reference='sdl_gfx_primitives.png', reference_slack=1)

  def test_sdl_canvas_palette_2(self):
    create_file('pre.js', '''
      Module['preRun'].push(function() {
        SDL.defaults.copyOnLock = false;
      });
    ''')

    create_file('args-r.js', '''
      Module['arguments'] = ['-r'];
    ''')

    create_file('args-g.js', '''
      Module['arguments'] = ['-g'];
    ''')

    create_file('args-b.js', '''
      Module['arguments'] = ['-b'];
    ''')

    self.btest('sdl_canvas_palette_2.c', reference='sdl_canvas_palette_r.png', args=['--pre-js', 'pre.js', '--pre-js', 'args-r.js', '-lSDL', '-lGL'])
    self.btest('sdl_canvas_palette_2.c', reference='sdl_canvas_palette_g.png', args=['--pre-js', 'pre.js', '--pre-js', 'args-g.js', '-lSDL', '-lGL'])
    self.btest('sdl_canvas_palette_2.c', reference='sdl_canvas_palette_b.png', args=['--pre-js', 'pre.js', '--pre-js', 'args-b.js', '-lSDL', '-lGL'])

  def test_sdl_ttf_render_text_solid(self):
    self.btest('sdl_ttf_render_text_solid.c', reference='sdl_ttf_render_text_solid.png', args=['-O2', '-s', 'INITIAL_MEMORY=16MB', '-lSDL', '-lGL'])

  def test_sdl_alloctext(self):
    self.btest('sdl_alloctext.c', expected='1', args=['-O2', '-s', 'INITIAL_MEMORY=16MB', '-lSDL', '-lGL'])

  def test_sdl_surface_refcount(self):
    self.btest('sdl_surface_refcount.c', args=['-lSDL'], expected='1')

  def test_sdl_free_screen(self):
    self.btest('sdl_free_screen.cpp', args=['-lSDL', '-lGL'], reference='htmltest.png')

  @requires_graphics_hardware
  def test_glbegin_points(self):
    shutil.copyfile(test_file('screenshot.png'), 'screenshot.png')
    self.btest('glbegin_points.c', reference='glbegin_points.png', args=['--preload-file', 'screenshot.png', '-s', 'LEGACY_GL_EMULATION', '-lGL', '-lSDL', '--use-preload-plugins'])

  @requires_graphics_hardware
  def test_s3tc(self):
    shutil.copyfile(test_file('screenshot.dds'), 'screenshot.dds')
    self.btest('s3tc.c', reference='s3tc.png', args=['--preload-file', 'screenshot.dds', '-s', 'LEGACY_GL_EMULATION', '-lGL', '-lSDL'])

  @requires_graphics_hardware
  def test_s3tc_ffp_only(self):
    shutil.copyfile(test_file('screenshot.dds'), 'screenshot.dds')
    self.btest('s3tc.c', reference='s3tc.png', args=['--preload-file', 'screenshot.dds', '-s', 'LEGACY_GL_EMULATION', '-s', 'GL_FFP_ONLY', '-lGL', '-lSDL'])

  @no_chrome('see #7117')
  @requires_graphics_hardware
  def test_aniso(self):
    shutil.copyfile(test_file('water.dds'), 'water.dds')
    self.btest('aniso.c', reference='aniso.png', reference_slack=2, args=['--preload-file', 'water.dds', '-s', 'LEGACY_GL_EMULATION', '-lGL', '-lSDL', '-Wno-incompatible-pointer-types'])

  @requires_graphics_hardware
  def test_tex_nonbyte(self):
    self.btest('tex_nonbyte.c', reference='tex_nonbyte.png', args=['-s', 'LEGACY_GL_EMULATION', '-lGL', '-lSDL'])

  @requires_graphics_hardware
  def test_float_tex(self):
    self.btest('float_tex.cpp', reference='float_tex.png', args=['-lGL', '-lglut'])

  @requires_graphics_hardware
  def test_subdata(self):
    self.btest('gl_subdata.cpp', reference='float_tex.png', args=['-lGL', '-lglut'])

  @requires_graphics_hardware
  def test_perspective(self):
    self.btest('perspective.c', reference='perspective.png', args=['-s', 'LEGACY_GL_EMULATION', '-lGL', '-lSDL'])

  @requires_graphics_hardware
  def test_glerror(self):
    self.btest('gl_error.c', expected='1', args=['-s', 'LEGACY_GL_EMULATION', '-lGL'])

  def test_openal_error(self):
    for args in [
      [],
      ['-lopenal', '-s', 'STRICT'],
      ['--closure=1']
    ]:
      print(args)
      self.btest('openal_error.c', expected='1', args=args)

  def test_openal_capture_sanity(self):
    self.btest('openal_capture_sanity.c', expected='0')

  def test_runtimelink(self):
    create_file('header.h', r'''
      struct point {
        int x, y;
      };
    ''')

    create_file('supp.c', r'''
      #include <stdio.h>
      #include "header.h"

      extern void mainFunc(int x);
      extern int mainInt;

      void suppFunc(struct point *p) {
        printf("supp: %d,%d\n", p->x, p->y);
        mainFunc(p->x + p->y);
        printf("supp see: %d\n", mainInt);
      }

      int suppInt = 76;
    ''')

    create_file('main.c', r'''
      #include <stdio.h>
      #include <assert.h>
      #include "header.h"

      extern void suppFunc(struct point *p);
      extern int suppInt;

      void mainFunc(int x) {
        printf("main: %d\n", x);
        assert(x == 56);
      }

      int mainInt = 543;

      int main( int argc, const char *argv[] ) {
        struct point p = { 54, 2 };
        suppFunc(&p);
        printf("main see: %d\nok.\n", suppInt);
        assert(suppInt == 76);
        return 0;
      }
    ''')
    self.run_process([EMCC, 'supp.c', '-o', 'supp.wasm', '-s', 'SIDE_MODULE', '-O2'])
    self.btest_exit('main.c', args=['-s', 'MAIN_MODULE=2', '-O2', 'supp.wasm'])

  def test_pre_run_deps(self):
    # Adding a dependency in preRun will delay run
    create_file('pre.js', '''
      Module.preRun = function() {
        addRunDependency();
        out('preRun called, added a dependency...');
        setTimeout(function() {
          Module.okk = 10;
          removeRunDependency()
        }, 2000);
      };
    ''')

    for mem in [0, 1]:
      self.btest('pre_run_deps.cpp', expected='10', args=['--pre-js', 'pre.js', '--memory-init-file', str(mem)])

  def test_mem_init(self):
    self.set_setting('WASM_ASYNC_COMPILATION', 0)
    create_file('pre.js', '''
      function myJSCallback() { // called from main()
        Module._note(1);
      }
      Module.preRun = function() {
        addOnPreMain(function() {
          Module._note(2);
        });
      };
    ''')
    create_file('post.js', '''
      Module._note(4); // this happens too early! and is overwritten when the mem init arrives
    ''')

    args = ['-s', 'WASM=0', '--pre-js', 'pre.js', '--post-js', 'post.js', '--memory-init-file', '1']

    # with assertions, we notice when memory was written to too early
    expected = 'abort:Assertion failed: native function `note` called before runtime initialization'
    self.btest('mem_init.cpp', expected=expected, args=args)
    # otherwise, we just overwrite
    self.btest_exit('mem_init.cpp', args=args + ['-s', 'ASSERTIONS=0'])

  def test_mem_init_request(self):
    def test(what, status):
      print(what, status)
      create_file('pre.js', '''
        var xhr = Module.memoryInitializerRequest = new XMLHttpRequest();
        xhr.open('GET', "''' + what + '''", true);
        xhr.responseType = 'arraybuffer';
        xhr.send(null);

        console.warn = function(x) {
          if (x.indexOf('a problem seems to have happened with Module.memoryInitializerRequest') >= 0) {
            maybeReportResultToServer('got_error');
          }
          console.log('WARNING: ' + x);
        };
      ''')
      self.btest('mem_init_request.cpp', expected=status, args=['-s', 'WASM=0', '--pre-js', 'pre.js', '--memory-init-file', '1'])

    self.set_setting('EXIT_RUNTIME')
    test('test.html.mem', 'exit:0')
    test('nothing.nowhere', 'got_error')

  def test_runtime_misuse(self):
    post_prep = '''
      var expected_ok = false;
      function doCcall(n) {
        ccall('note', 'string', ['number'], [n]);
      }
      var wrapped = cwrap('note', 'string', ['number']); // returns a string to suppress cwrap optimization
      function doCwrapCall(n) {
        var str = wrapped(n);
        out('got ' + str);
        assert(str === 'silly-string');
      }
      function doDirectCall(n) {
        Module['_note'](n);
      }
    '''
    post_test = '''
      var ok = false;
      try {
        doCcall(1);
        ok = true; // should fail and not reach here, runtime is not ready yet so ccall will abort
      } catch(e) {
        out('expected fail 1: ' + e.toString());
        assert(e.toString().indexOf('Assertion failed') >= 0); // assertion, not something else
        ABORT = false; // hackish
      }
      assert(ok === expected_ok);

      ok = false;
      try {
        doCwrapCall(2);
        ok = true; // should fail and not reach here, runtime is not ready yet so cwrap call will abort
      } catch(e) {
        out('expected fail 2: ' + e.toString());
        assert(e.toString().indexOf('Assertion failed') >= 0); // assertion, not something else
        ABORT = false; // hackish
      }
      assert(ok === expected_ok);

      ok = false;
      try {
        doDirectCall(3);
        ok = true; // should fail and not reach here, runtime is not ready yet so any code execution
      } catch(e) {
        out('expected fail 3:' + e.toString());
        assert(e.toString().indexOf('Assertion failed') >= 0); // assertion, not something else
        ABORT = false; // hackish
      }
      assert(ok === expected_ok);
    '''

    post_hook = r'''
      function myJSCallback() {
        // Run on the next event loop, as code may run in a postRun right after main().
        setTimeout(function() {
          var xhr = new XMLHttpRequest();
          assert(Module.noted);
          xhr.open('GET', 'http://localhost:%s/report_result?' + HEAP32[Module.noted>>2]);
          xhr.send();
          setTimeout(function() { window.close() }, 1000);
        }, 0);
        // called from main, this is an ok time
        doCcall(100);
        doCwrapCall(200);
        doDirectCall(300);
      }
    ''' % self.port

    create_file('pre_runtime.js', r'''
      Module.onRuntimeInitialized = function(){
        myJSCallback();
      };
    ''')

    for filename, extra_args, second_code in [
      ('runtime_misuse.cpp', [], 600),
      ('runtime_misuse_2.cpp', ['--pre-js', 'pre_runtime.js'], 601) # 601, because no main means we *do* run another call after exit()
    ]:
      for mode in [[], ['-s', 'WASM=0']]:
        print('\n', filename, extra_args, mode)

        print('mem init, so async, call too early')
        create_file('post.js', post_prep + post_test + post_hook)
        self.btest(filename, expected='600', args=['--post-js', 'post.js', '--memory-init-file', '1', '-s', 'EXIT_RUNTIME'] + extra_args + mode, reporting=Reporting.NONE)
        print('sync startup, call too late')
        create_file('post.js', post_prep + 'Module.postRun.push(function() { ' + post_test + ' });' + post_hook)
        self.btest(filename, expected=str(second_code), args=['--post-js', 'post.js', '-s', 'EXIT_RUNTIME'] + extra_args + mode, reporting=Reporting.NONE)

        print('sync, runtime still alive, so all good')
        create_file('post.js', post_prep + 'expected_ok = true; Module.postRun.push(function() { ' + post_test + ' });' + post_hook)
        self.btest(filename, expected='606', args=['--post-js', 'post.js'] + extra_args + mode, reporting=Reporting.NONE)

  def test_cwrap_early(self):
    self.btest(Path('browser/cwrap_early.cpp'), args=['-O2', '-s', 'ASSERTIONS', '--pre-js', test_file('browser/cwrap_early.js'), '-s', 'EXPORTED_RUNTIME_METHODS=[cwrap]'], expected='0')

  def test_worker_api(self):
    self.compile_btest([test_file('worker_api_worker.cpp'), '-o', 'worker.js', '-s', 'BUILD_AS_WORKER', '-s', 'EXPORTED_FUNCTIONS=_one'])
    self.btest('worker_api_main.cpp', expected='566')

  def test_worker_api_2(self):
    self.compile_btest([test_file('worker_api_2_worker.cpp'), '-o', 'worker.js', '-s', 'BUILD_AS_WORKER', '-O2', '--minify=0', '-s', 'EXPORTED_FUNCTIONS=_one,_two,_three,_four', '--closure=1'])
    self.btest('worker_api_2_main.cpp', args=['-O2', '--minify=0'], expected='11')

  def test_worker_api_3(self):
    self.compile_btest([test_file('worker_api_3_worker.cpp'), '-o', 'worker.js', '-s', 'BUILD_AS_WORKER', '-s', 'EXPORTED_FUNCTIONS=_one'])
    self.btest('worker_api_3_main.cpp', expected='5')

  def test_worker_api_sleep(self):
    self.compile_btest([test_file('worker_api_worker_sleep.cpp'), '-o', 'worker.js', '-s', 'BUILD_AS_WORKER', '-s', 'EXPORTED_FUNCTIONS=_one', '-s', 'ASYNCIFY'])
    self.btest('worker_api_main.cpp', expected='566')

  def test_worker_api_with_pthread_compilation_fails(self):
    self.run_process([EMCC, '-c', '-o', 'hello.o', test_file('hello_world.c')])
    stderr = self.expect_fail([EMCC, 'hello.o', '-o', 'a.js', '-g', '--closure=1', '-s', 'USE_PTHREADS', '-s', 'BUILD_AS_WORKER=1'])
    self.assertContained('error: USE_PTHREADS + BUILD_AS_WORKER require separate modes that don\'t work together, see https://github.com/emscripten-core/emscripten/issues/8854', stderr)

  def test_emscripten_async_wget2(self):
    self.btest_exit('test_emscripten_async_wget2.cpp')

  def test_emscripten_async_wget2_data(self):
    create_file('hello.txt', 'Hello Emscripten!')
    self.btest('test_emscripten_async_wget2_data.cpp', expected='0')
    time.sleep(10)

  def test_emscripten_async_wget_side_module(self):
    self.run_process([EMCC, test_file('browser_module.c'), '-o', 'lib.wasm', '-O2', '-s', 'SIDE_MODULE'])
    self.btest_exit('browser_main.c', args=['-O2', '-s', 'MAIN_MODULE=2'])

  @parameterized({
    'non-lz4': ([],),
    'lz4': (['-s', 'LZ4'],)
  })
  def test_preload_module(self, args):
    create_file('library.c', r'''
      #include <stdio.h>
      int library_func() {
        return 42;
      }
    ''')
    self.run_process([EMCC, 'library.c', '-s', 'SIDE_MODULE', '-O2', '-o', 'library.so'])
    create_file('main.c', r'''
      #include <dlfcn.h>
      #include <stdio.h>
      #include <emscripten.h>
      int main() {
        int found = EM_ASM_INT(
          return Module['preloadedWasm']['/library.so'] !== undefined;
        );
        if (!found) {
          return 1;
        }
        void *lib_handle = dlopen("/library.so", RTLD_NOW);
        if (!lib_handle) {
          return 2;
        }
        typedef int (*voidfunc)();
        voidfunc x = (voidfunc)dlsym(lib_handle, "library_func");
        if (!x || x() != 42) {
          return 3;
        }
        return 0;
      }
    ''')
    self.btest_exit(
      'main.c',
      args=['-s', 'MAIN_MODULE=2', '--preload-file', '.@/', '-O2', '--use-preload-plugins'] + args)

  def test_mmap_file(self):
    create_file('data.dat', 'data from the file ' + ('.' * 9000))
    self.btest(test_file('mmap_file.c'), expected='1', args=['--preload-file', 'data.dat'])

  # This does not actually verify anything except that --cpuprofiler and --memoryprofiler compiles.
  # Run interactive.test_cpuprofiler_memoryprofiler for interactive testing.
  @requires_graphics_hardware
  def test_cpuprofiler_memoryprofiler(self):
    self.btest('hello_world_gles.c', expected='0', args=['-DLONGTEST=1', '-DTEST_MEMORYPROFILER_ALLOCATIONS_MAP=1', '-O2', '--cpuprofiler', '--memoryprofiler', '-lGL', '-lglut', '-DANIMATE'])

  def test_uuid(self):
    # Run with ./runner browser.test_uuid
    # We run this test in Node/SPIDERMONKEY and browser environments because we try to make use of
    # high quality crypto random number generators such as crypto.getRandomValues or randomBytes (if available).

    # First run tests in Node and/or SPIDERMONKEY using self.run_js. Use closure compiler so we can check that
    # require('crypto').randomBytes and window.crypto.getRandomValues doesn't get minified out.
    self.run_process([EMCC, '-O2', '--closure=1', test_file('uuid/test.c'), '-o', 'test.js', '-luuid'])

    test_js_closure = read_file('test.js')

    # Check that test.js compiled with --closure 1 contains ").randomBytes" and "window.crypto.getRandomValues"
    assert ").randomBytes" in test_js_closure
    assert "window.crypto.getRandomValues" in test_js_closure

    out = self.run_js('test.js')
    print(out)

    # Tidy up files that might have been created by this test.
    try_delete(test_file('uuid/test.js'))
    try_delete(test_file('uuid/test.js.map'))

    # Now run test in browser
    self.btest(test_file('uuid/test.c'), '1', args=['-luuid'])

  @requires_graphics_hardware
  def test_glew(self):
    self.btest(test_file('glew.c'), args=['-lGL', '-lSDL', '-lGLEW'], expected='1')
    self.btest(test_file('glew.c'), args=['-lGL', '-lSDL', '-lGLEW', '-s', 'LEGACY_GL_EMULATION'], expected='1')
    self.btest(test_file('glew.c'), args=['-lGL', '-lSDL', '-lGLEW', '-DGLEW_MX'], expected='1')
    self.btest(test_file('glew.c'), args=['-lGL', '-lSDL', '-lGLEW', '-s', 'LEGACY_GL_EMULATION', '-DGLEW_MX'], expected='1')

  def test_doublestart_bug(self):
    create_file('pre.js', r'''
if (!Module['preRun']) Module['preRun'] = [];
Module["preRun"].push(function () {
  addRunDependency('test_run_dependency');
  removeRunDependency('test_run_dependency');
});
''')

    self.btest('doublestart.c', args=['--pre-js', 'pre.js'], expected='1')

  @parameterized({
    '': ([],),
    'closure': (['-O2', '-g1', '--closure=1', '-s', 'HTML5_SUPPORT_DEFERRING_USER_SENSITIVE_REQUESTS=0'],),
    'pthread': (['-s', 'USE_PTHREADS', '-s', 'PROXY_TO_PTHREAD'],),
    'legacy': (['-s', 'MIN_FIREFOX_VERSION=0', '-s', 'MIN_SAFARI_VERSION=0', '-s', 'MIN_IE_VERSION=0', '-s', 'MIN_EDGE_VERSION=0', '-s', 'MIN_CHROME_VERSION=0'],)
  })
  @requires_threads
  def test_html5_core(self, opts):
    self.btest(test_file('test_html5_core.c'), args=opts, expected='0')

  @requires_threads
  def test_html5_gamepad(self):
    for opts in [[], ['-O2', '-g1', '--closure=1'], ['-s', 'USE_PTHREADS', '-s', 'PROXY_TO_PTHREAD']]:
      print(opts)
      self.btest(test_file('test_gamepad.c'), args=[] + opts, expected='0')

  @requires_graphics_hardware
  def test_html5_webgl_create_context_no_antialias(self):
    for opts in [[], ['-O2', '-g1', '--closure=1'], ['-s', 'FULL_ES2=1']]:
      print(opts)
      self.btest_exit(test_file('webgl_create_context.cpp'), args=opts + ['-DNO_ANTIALIAS', '-lGL'])

  # This test supersedes the one above, but it's skipped in the CI because anti-aliasing is not well supported by the Mesa software renderer.
  @requires_threads
  @requires_graphics_hardware
  def test_html5_webgl_create_context(self):
    for opts in [[], ['-O2', '-g1', '--closure=1'], ['-s', 'FULL_ES2=1'], ['-s', 'USE_PTHREADS']]:
      print(opts)
      self.btest_exit(test_file('webgl_create_context.cpp'), args=opts + ['-lGL'])

  @requires_graphics_hardware
  # Verify bug https://github.com/emscripten-core/emscripten/issues/4556: creating a WebGL context to Module.canvas without an ID explicitly assigned to it.
  def test_html5_webgl_create_context2(self):
    self.btest_exit(test_file('webgl_create_context2.cpp'))

  @requires_graphics_hardware
  # Verify bug https://github.com/emscripten-core/emscripten/issues/4556: creating a WebGL context to Module.canvas without an ID explicitly assigned to it.
  # (this only makes sense in the old deprecated -s DISABLE_DEPRECATED_FIND_EVENT_TARGET_BEHAVIOR=0 mode)
  def test_html5_special_event_targets(self):
    self.btest(test_file('browser/html5_special_event_targets.cpp'), args=['-lGL'], expected='0')

  @requires_graphics_hardware
  def test_html5_webgl_destroy_context(self):
    for opts in [[], ['-O2', '-g1'], ['-s', 'FULL_ES2=1']]:
      print(opts)
      self.btest_exit(test_file('webgl_destroy_context.cpp'), args=opts + ['--shell-file', test_file('webgl_destroy_context_shell.html'), '-lGL'])

  @no_chrome('see #7373')
  @requires_graphics_hardware
  def test_webgl_context_params(self):
    if WINDOWS:
      self.skipTest('SKIPPED due to bug https://bugzilla.mozilla.org/show_bug.cgi?id=1310005 - WebGL implementation advertises implementation defined GL_IMPLEMENTATION_COLOR_READ_TYPE/FORMAT pair that it cannot read with')
    self.btest_exit(test_file('webgl_color_buffer_readpixels.cpp'), args=['-lGL'])

  # Test for PR#5373 (https://github.com/emscripten-core/emscripten/pull/5373)
  @requires_graphics_hardware
  def test_webgl_shader_source_length(self):
    for opts in [[], ['-s', 'FULL_ES2=1']]:
      print(opts)
      self.btest_exit(test_file('webgl_shader_source_length.cpp'), args=opts + ['-lGL'])

  # Tests calling glGetString(GL_UNMASKED_VENDOR_WEBGL).
  @requires_graphics_hardware
  def test_webgl_unmasked_vendor_webgl(self):
    self.btest_exit(test_file('webgl_unmasked_vendor_webgl.c'), args=['-lGL'])

  @requires_graphics_hardware
  def test_webgl2(self):
    for opts in [
      ['-s', 'MIN_CHROME_VERSION=0'],
      ['-O2', '-g1', '--closure=1', '-s', 'WORKAROUND_OLD_WEBGL_UNIFORM_UPLOAD_IGNORED_OFFSET_BUG'],
      ['-s', 'FULL_ES2=1'],
    ]:
      print(opts)
      self.btest_exit(test_file('webgl2.cpp'), args=['-s', 'MAX_WEBGL_VERSION=2', '-lGL'] + opts)

  # Tests the WebGL 2 glGetBufferSubData() functionality.
  @requires_graphics_hardware
  def test_webgl2_get_buffer_sub_data(self):
    self.btest_exit(test_file('webgl2_get_buffer_sub_data.cpp'), args=['-s', 'MAX_WEBGL_VERSION=2', '-lGL'])

  @requires_graphics_hardware
  @requires_threads
  def test_webgl2_pthreads(self):
    # test that a program can be compiled with pthreads and render WebGL2 properly on the main thread
    # (the testcase doesn't even use threads, but is compiled with thread support).
    self.btest_exit(test_file('webgl2.cpp'), args=['-s', 'MAX_WEBGL_VERSION=2', '-lGL', '-s', 'USE_PTHREADS'])

  @requires_graphics_hardware
  def test_webgl2_objects(self):
    self.btest_exit(test_file('webgl2_objects.cpp'), args=['-s', 'MAX_WEBGL_VERSION=2', '-lGL'])

  @requires_graphics_hardware
  def test_html5_webgl_api(self):
    for mode in [['-s', 'OFFSCREENCANVAS_SUPPORT', '-s', 'USE_PTHREADS', '-s', 'PROXY_TO_PTHREAD'],
                 ['-s', 'OFFSCREEN_FRAMEBUFFER', '-s', 'USE_PTHREADS', '-s', 'PROXY_TO_PTHREAD'],
                 []]:
      if 'OFFSCREENCANVAS_SUPPORT' in mode and os.getenv('EMTEST_LACKS_OFFSCREEN_CANVAS'):
        continue
      self.btest_exit(test_file('html5_webgl.c'), args=['-s', 'MAX_WEBGL_VERSION=2', '-lGL'] + mode)

  @requires_graphics_hardware
  def test_webgl2_ubos(self):
    self.btest_exit(test_file('webgl2_ubos.cpp'), args=['-s', 'MAX_WEBGL_VERSION=2', '-lGL'])

  @requires_graphics_hardware
  def test_webgl2_garbage_free_entrypoints(self):
    self.btest_exit(test_file('webgl2_garbage_free_entrypoints.cpp'), args=['-s', 'MAX_WEBGL_VERSION=2', '-DTEST_WEBGL2=1'])
    self.btest_exit(test_file('webgl2_garbage_free_entrypoints.cpp'))

  @requires_graphics_hardware
  def test_webgl2_backwards_compatibility_emulation(self):
    self.btest_exit(test_file('webgl2_backwards_compatibility_emulation.cpp'), args=['-s', 'MAX_WEBGL_VERSION=2', '-s', 'WEBGL2_BACKWARDS_COMPATIBILITY_EMULATION=1'])

  @requires_graphics_hardware
  def test_webgl2_runtime_no_context(self):
    # tests that if we support WebGL1 and 2, and WebGL2RenderingContext exists,
    # but context creation fails, that we can then manually try to create a
    # WebGL1 context and succeed.
    self.btest_exit(test_file('test_webgl2_runtime_no_context.cpp'), args=['-s', 'MAX_WEBGL_VERSION=2'])

  @requires_graphics_hardware
  def test_webgl2_invalid_teximage2d_type(self):
    self.btest_exit(test_file('webgl2_invalid_teximage2d_type.cpp'), args=['-s', 'MAX_WEBGL_VERSION=2'])

  @requires_graphics_hardware
  def test_webgl_with_closure(self):
    self.btest_exit(test_file('webgl_with_closure.cpp'), args=['-O2', '-s', 'MAX_WEBGL_VERSION=2', '--closure=1', '-lGL'])

  # Tests that -s GL_ASSERTIONS=1 and glVertexAttribPointer with packed types works
  @requires_graphics_hardware
  def test_webgl2_packed_types(self):
    self.btest_exit(test_file('webgl2_draw_packed_triangle.c'), args=['-lGL', '-s', 'MAX_WEBGL_VERSION=2', '-s', 'GL_ASSERTIONS'])

  @requires_graphics_hardware
  def test_webgl2_pbo(self):
    self.btest_exit(test_file('webgl2_pbo.cpp'), args=['-s', 'MAX_WEBGL_VERSION=2', '-lGL'])

  @no_firefox('fails on CI likely due to GPU drivers there')
  @requires_graphics_hardware
  def test_webgl2_sokol_mipmap(self):
    self.btest(test_file('third_party/sokol/mipmap-emsc.c'), args=['-s', 'MAX_WEBGL_VERSION=2', '-lGL', '-O1'],
               reference=Path('third_party/sokol', 'mipmap-emsc.png'), reference_slack=2)

  @no_firefox('fails on CI likely due to GPU drivers there')
  @requires_graphics_hardware
  def test_webgl2_sokol_mrt(self):
    self.btest(test_file('third_party/sokol/mrt-emcc.c'), args=['-s', 'MAX_WEBGL_VERSION=2', '-lGL'],
               reference=Path('third_party/sokol', 'mrt-emcc.png'))

  @requires_graphics_hardware
  def test_webgl2_sokol_arraytex(self):
    self.btest(test_file('third_party/sokol/arraytex-emsc.c'), args=['-s', 'MAX_WEBGL_VERSION=2', '-lGL'],
               reference=Path('third_party/sokol', 'arraytex-emsc.png'))

  def test_sdl_touch(self):
    for opts in [[], ['-O2', '-g1', '--closure=1']]:
      print(opts)
      self.btest(test_file('sdl_touch.c'), args=opts + ['-DAUTOMATE_SUCCESS=1', '-lSDL', '-lGL'], expected='0')

  def test_html5_mouse(self):
    for opts in [[], ['-O2', '-g1', '--closure=1']]:
      print(opts)
      self.btest(test_file('test_html5_mouse.c'), args=opts + ['-DAUTOMATE_SUCCESS=1'], expected='0')

  def test_sdl_mousewheel(self):
    for opts in [[], ['-O2', '-g1', '--closure=1']]:
      print(opts)
      self.btest(test_file('test_sdl_mousewheel.c'), args=opts + ['-DAUTOMATE_SUCCESS=1', '-lSDL', '-lGL'], expected='0')

  def test_wget(self):
    create_file('test.txt', 'emscripten')
    self.btest_exit(test_file('test_wget.c'), args=['-s', 'ASYNCIFY'])

  def test_wget_data(self):
    create_file('test.txt', 'emscripten')
    self.btest_exit(test_file('test_wget_data.c'), args=['-O2', '-g2', '-s', 'ASYNCIFY'])

  @parameterized({
    '': ([],),
    'es6': (['-s', 'EXPORT_ES6=1'],),
  })
  def test_locate_file(self, args):
    self.set_setting('EXIT_RUNTIME')
    for wasm in [0, 1]:
      self.clear()
      create_file('src.cpp', r'''
        #include <stdio.h>
        #include <string.h>
        #include <assert.h>
        int main() {
          FILE *f = fopen("data.txt", "r");
          assert(f && "could not open file");
          char buf[100];
          int num = fread(buf, 1, 20, f);
          assert(num == 20 && "could not read 20 bytes");
          buf[20] = 0;
          fclose(f);
          printf("|%s|\n", buf);
          assert(strcmp("load me right before", buf) == 0);
          return 0;
        }
      ''')
      create_file('data.txt', 'load me right before...')
      create_file('pre.js', 'Module.locateFile = function(x) { return "sub/" + x };')
      self.run_process([FILE_PACKAGER, 'test.data', '--preload', 'data.txt'], stdout=open('data.js', 'w'))
      # put pre.js first, then the file packager data, so locateFile is there for the file loading code
      self.compile_btest(['src.cpp', '-O2', '-g', '--pre-js', 'pre.js', '--pre-js', 'data.js', '-o', 'page.html', '-s', 'FORCE_FILESYSTEM', '-s', 'WASM=' + str(wasm)] + args, reporting=Reporting.JS_ONLY)
      ensure_dir('sub')
      if wasm:
        shutil.move('page.wasm', Path('sub/page.wasm'))
      else:
        shutil.move('page.html.mem', Path('sub/page.html.mem'))
      shutil.move('test.data', Path('sub/test.data'))
      self.run_browser('page.html', None, '/report_result?exit:0')

      # alternatively, put locateFile in the HTML
      print('in html')

      create_file('shell.html', '''
        <body>
          <script>
            var Module = {
              locateFile: function(x) { return "sub/" + x }
            };
          </script>

          {{{ SCRIPT }}}
        </body>
      ''')

      def in_html(expected):
        self.compile_btest(['src.cpp', '-O2', '-g', '--shell-file', 'shell.html', '--pre-js', 'data.js', '-o', 'page.html', '-s', 'SAFE_HEAP', '-s', 'ASSERTIONS', '-s', 'FORCE_FILESYSTEM', '-s', 'WASM=' + str(wasm)] + args, reporting=Reporting.JS_ONLY)
        if wasm:
          shutil.move('page.wasm', Path('sub/page.wasm'))
        else:
          shutil.move('page.html.mem', Path('sub/page.html.mem'))
        self.run_browser('page.html', None, '/report_result?exit:' + expected)

      in_html('0')

      # verify that the mem init request succeeded in the latter case
      if not wasm:
        create_file('src.cpp', r'''
          #include <stdio.h>
          #include <emscripten.h>

          int main() {
            int result = EM_ASM_INT({
              return Module['memoryInitializerRequest'].status;
            });
            printf("memory init request: %d\n", result);
            return result;
          }
          ''')

        in_html('200')

  @requires_graphics_hardware
  @parameterized({
    'no_gl': (['-DCLIENT_API=GLFW_NO_API'],),
    'gl_es': (['-DCLIENT_API=GLFW_OPENGL_ES_API'],)
  })
  def test_glfw3(self, args):
    for opts in [[], ['-s', 'LEGACY_GL_EMULATION'], ['-Os', '--closure=1']]:
      print(opts)
      self.btest(test_file('glfw3.c'), args=['-s', 'USE_GLFW=3', '-lglfw', '-lGL'] + args + opts, expected='1')

  @requires_graphics_hardware
  def test_glfw_events(self):
    self.btest(test_file('glfw_events.c'), args=['-s', 'USE_GLFW=2', "-DUSE_GLFW=2", '-lglfw', '-lGL'], expected='1')
    self.btest(test_file('glfw_events.c'), args=['-s', 'USE_GLFW=3', "-DUSE_GLFW=3", '-lglfw', '-lGL'], expected='1')

  @requires_graphics_hardware
  def test_sdl2_image(self):
    # load an image file, get pixel data. Also O2 coverage for --preload-file, and memory-init
    shutil.copyfile(test_file('screenshot.jpg'), 'screenshot.jpg')

    for mem in [0, 1]:
      for dest, dirname, basename in [('screenshot.jpg', '/', 'screenshot.jpg'),
                                      ('screenshot.jpg@/assets/screenshot.jpg', '/assets', 'screenshot.jpg')]:
        self.compile_btest([
          test_file('sdl2_image.c'), '-o', 'page.html', '-O2', '--memory-init-file', str(mem),
          '--preload-file', dest, '-DSCREENSHOT_DIRNAME="' + dirname + '"', '-DSCREENSHOT_BASENAME="' + basename + '"', '-s', 'USE_SDL=2', '-s', 'USE_SDL_IMAGE=2', '--use-preload-plugins'
        ])
        self.run_browser('page.html', '', '/report_result?600')

  @requires_graphics_hardware
  def test_sdl2_image_jpeg(self):
    shutil.copyfile(test_file('screenshot.jpg'), 'screenshot.jpeg')
    self.compile_btest([
      test_file('sdl2_image.c'), '-o', 'page.html',
      '--preload-file', 'screenshot.jpeg', '-DSCREENSHOT_DIRNAME="/"', '-DSCREENSHOT_BASENAME="screenshot.jpeg"', '-s', 'USE_SDL=2', '-s', 'USE_SDL_IMAGE=2', '--use-preload-plugins'
    ])
    self.run_browser('page.html', '', '/report_result?600')

  @requires_graphics_hardware
  def test_sdl2_image_formats(self):
    shutil.copyfile(test_file('screenshot.png'), 'screenshot.png')
    shutil.copyfile(test_file('screenshot.jpg'), 'screenshot.jpg')
    self.btest('sdl2_image.c', expected='512', args=['--preload-file', 'screenshot.png', '-DSCREENSHOT_DIRNAME="/"', '-DSCREENSHOT_BASENAME="screenshot.png"',
                                                     '-DNO_PRELOADED', '-s', 'USE_SDL=2', '-s', 'USE_SDL_IMAGE=2', '-s', 'SDL2_IMAGE_FORMATS=["png"]'])
    self.btest('sdl2_image.c', expected='600', args=['--preload-file', 'screenshot.jpg', '-DSCREENSHOT_DIRNAME="/"', '-DSCREENSHOT_BASENAME="screenshot.jpg"',
                                                     '-DBITSPERPIXEL=24', '-DNO_PRELOADED', '-s', 'USE_SDL=2', '-s', 'USE_SDL_IMAGE=2', '-s', 'SDL2_IMAGE_FORMATS=["jpg"]'])

  def test_sdl2_key(self):
    create_file('pre.js', '''
      Module.postRun = function() {
        function doOne() {
          Module._one();
          setTimeout(doOne, 1000/60);
        }
        setTimeout(doOne, 1000/60);
      }

      function keydown(c) {
        var event = new KeyboardEvent("keydown", { 'keyCode': c, 'charCode': c, 'view': window, 'bubbles': true, 'cancelable': true });
        var prevented = !document.dispatchEvent(event);

        //send keypress if not prevented
        if (!prevented) {
          var event = new KeyboardEvent("keypress", { 'keyCode': c, 'charCode': c, 'view': window, 'bubbles': true, 'cancelable': true });
          document.dispatchEvent(event);
        }
      }

      function keyup(c) {
        var event = new KeyboardEvent("keyup", { 'keyCode': c, 'charCode': c, 'view': window, 'bubbles': true, 'cancelable': true });
        document.dispatchEvent(event);
      }
    ''')

    self.compile_btest([test_file('sdl2_key.c'), '-o', 'page.html', '-s', 'USE_SDL=2', '--pre-js', 'pre.js', '-s', 'EXPORTED_FUNCTIONS=_main,_one'])
    self.run_browser('page.html', '', '/report_result?37182145')

  def test_sdl2_text(self):
    create_file('pre.js', '''
      Module.postRun = function() {
        function doOne() {
          Module._one();
          setTimeout(doOne, 1000/60);
        }
        setTimeout(doOne, 1000/60);
      }

      function simulateKeyEvent(c) {
        var event = new KeyboardEvent("keypress", { 'keyCode': c, 'charCode': c, 'view': window, 'bubbles': true, 'cancelable': true });
        document.body.dispatchEvent(event);
      }
    ''')

    self.compile_btest([test_file('sdl2_text.c'), '-o', 'page.html', '--pre-js', 'pre.js', '-s', 'EXPORTED_FUNCTIONS=_main,_one', '-s', 'USE_SDL=2'])
    self.run_browser('page.html', '', '/report_result?1')

  @requires_graphics_hardware
  def test_sdl2_mouse(self):
    create_file('pre.js', '''
      function simulateMouseEvent(x, y, button) {
        var event = document.createEvent("MouseEvents");
        if (button >= 0) {
          var event1 = document.createEvent("MouseEvents");
          event1.initMouseEvent('mousedown', true, true, window,
                     1, Module['canvas'].offsetLeft + x, Module['canvas'].offsetTop + y, Module['canvas'].offsetLeft + x, Module['canvas'].offsetTop + y,
                     0, 0, 0, 0,
                     button, null);
          Module['canvas'].dispatchEvent(event1);
          var event2 = document.createEvent("MouseEvents");
          event2.initMouseEvent('mouseup', true, true, window,
                     1, Module['canvas'].offsetLeft + x, Module['canvas'].offsetTop + y, Module['canvas'].offsetLeft + x, Module['canvas'].offsetTop + y,
                     0, 0, 0, 0,
                     button, null);
          Module['canvas'].dispatchEvent(event2);
        } else {
          var event1 = document.createEvent("MouseEvents");
          event1.initMouseEvent('mousemove', true, true, window,
                     0, Module['canvas'].offsetLeft + x, Module['canvas'].offsetTop + y, Module['canvas'].offsetLeft + x, Module['canvas'].offsetTop + y,
                     0, 0, 0, 0,
                     0, null);
          Module['canvas'].dispatchEvent(event1);
        }
      }
      window['simulateMouseEvent'] = simulateMouseEvent;
    ''')

    self.compile_btest([test_file('sdl2_mouse.c'), '-O2', '--minify=0', '-o', 'page.html', '--pre-js', 'pre.js', '-s', 'USE_SDL=2'])
    self.run_browser('page.html', '', '/report_result?1')

  @requires_graphics_hardware
  def test_sdl2_mouse_offsets(self):
    create_file('pre.js', '''
      function simulateMouseEvent(x, y, button) {
        var event = document.createEvent("MouseEvents");
        if (button >= 0) {
          var event1 = document.createEvent("MouseEvents");
          event1.initMouseEvent('mousedown', true, true, window,
                     1, x, y, x, y,
                     0, 0, 0, 0,
                     button, null);
          Module['canvas'].dispatchEvent(event1);
          var event2 = document.createEvent("MouseEvents");
          event2.initMouseEvent('mouseup', true, true, window,
                     1, x, y, x, y,
                     0, 0, 0, 0,
                     button, null);
          Module['canvas'].dispatchEvent(event2);
        } else {
          var event1 = document.createEvent("MouseEvents");
          event1.initMouseEvent('mousemove', true, true, window,
                     0, x, y, x, y,
                     0, 0, 0, 0,
                     0, null);
          Module['canvas'].dispatchEvent(event1);
        }
      }
      window['simulateMouseEvent'] = simulateMouseEvent;
    ''')
    create_file('page.html', '''
      <html>
        <head>
          <style type="text/css">
            html, body { margin: 0; padding: 0; }
            #container {
              position: absolute;
              left: 5px; right: 0;
              top: 5px; bottom: 0;
            }
            #canvas {
              position: absolute;
              left: 0; width: 600px;
              top: 0; height: 450px;
            }
            textarea {
              margin-top: 500px;
              margin-left: 5px;
              width: 600px;
            }
          </style>
        </head>
        <body>
          <div id="container">
            <canvas id="canvas"></canvas>
          </div>
          <textarea id="output" rows="8"></textarea>
          <script type="text/javascript">
            var Module = {
              canvas: document.getElementById('canvas'),
              print: (function() {
                var element = document.getElementById('output');
                element.value = ''; // clear browser cache
                return function(text) {
                  if (arguments.length > 1) text = Array.prototype.slice.call(arguments).join(' ');
                  element.value += text + "\\n";
                  element.scrollTop = element.scrollHeight; // focus on bottom
                };
              })()
            };
          </script>
          <script type="text/javascript" src="sdl2_mouse.js"></script>
        </body>
      </html>
    ''')

    self.compile_btest([test_file('sdl2_mouse.c'), '-DTEST_SDL_MOUSE_OFFSETS=1', '-O2', '--minify=0', '-o', 'sdl2_mouse.js', '--pre-js', 'pre.js', '-s', 'USE_SDL=2'])
    self.run_browser('page.html', '', '/report_result?1')

  @requires_threads
  def test_sdl2_threads(self):
      self.btest('sdl2_threads.c', expected='4', args=['-s', 'USE_PTHREADS', '-s', 'USE_SDL=2', '-s', 'PROXY_TO_PTHREAD'])

  @requires_graphics_hardware
  def test_sdl2glshader(self):
    self.btest('sdl2glshader.c', reference='sdlglshader.png', args=['-s', 'USE_SDL=2', '-O2', '--closure=1', '-g1', '-s', 'LEGACY_GL_EMULATION'])
    self.btest('sdl2glshader.c', reference='sdlglshader.png', args=['-s', 'USE_SDL=2', '-O2', '-s', 'LEGACY_GL_EMULATION'], also_proxied=True) # XXX closure fails on proxy

  @requires_graphics_hardware
  def test_sdl2_canvas_blank(self):
    self.btest('sdl2_canvas_blank.c', reference='sdl_canvas_blank.png', args=['-s', 'USE_SDL=2'])

  @requires_graphics_hardware
  def test_sdl2_canvas_palette(self):
    self.btest('sdl2_canvas_palette.c', reference='sdl_canvas_palette.png', args=['-s', 'USE_SDL=2'])

  @requires_graphics_hardware
  def test_sdl2_canvas_twice(self):
    self.btest('sdl2_canvas_twice.c', reference='sdl_canvas_twice.png', args=['-s', 'USE_SDL=2'])

  @requires_graphics_hardware
  def test_sdl2_gfx(self):
    self.btest('sdl2_gfx.cpp', args=['-s', 'USE_SDL=2', '-s', 'USE_SDL_GFX=2'], reference='sdl2_gfx.png', reference_slack=2)

  @requires_graphics_hardware
  def test_sdl2_canvas_palette_2(self):
    create_file('args-r.js', '''
      Module['arguments'] = ['-r'];
    ''')

    create_file('args-g.js', '''
      Module['arguments'] = ['-g'];
    ''')

    create_file('args-b.js', '''
      Module['arguments'] = ['-b'];
    ''')

    self.btest('sdl2_canvas_palette_2.c', reference='sdl_canvas_palette_r.png', args=['-s', 'USE_SDL=2', '--pre-js', 'args-r.js'])
    self.btest('sdl2_canvas_palette_2.c', reference='sdl_canvas_palette_g.png', args=['-s', 'USE_SDL=2', '--pre-js', 'args-g.js'])
    self.btest('sdl2_canvas_palette_2.c', reference='sdl_canvas_palette_b.png', args=['-s', 'USE_SDL=2', '--pre-js', 'args-b.js'])

  def test_sdl2_swsurface(self):
    self.btest('sdl2_swsurface.c', expected='1', args=['-s', 'USE_SDL=2', '-s', 'INITIAL_MEMORY=64MB'])

  @requires_graphics_hardware
  def test_sdl2_image_prepare(self):
    # load an image file, get pixel data.
    shutil.copyfile(test_file('screenshot.jpg'), 'screenshot.not')
    self.btest('sdl2_image_prepare.c', reference='screenshot.jpg', args=['--preload-file', 'screenshot.not', '-s', 'USE_SDL=2', '-s', 'USE_SDL_IMAGE=2'], manually_trigger_reftest=True)

  @requires_graphics_hardware
  def test_sdl2_image_prepare_data(self):
    # load an image file, get pixel data.
    shutil.copyfile(test_file('screenshot.jpg'), 'screenshot.not')
    self.btest('sdl2_image_prepare_data.c', reference='screenshot.jpg', args=['--preload-file', 'screenshot.not', '-s', 'USE_SDL=2', '-s', 'USE_SDL_IMAGE=2'], manually_trigger_reftest=True)

  @requires_graphics_hardware
  def test_sdl2_canvas_proxy(self):
    def post():
      html = read_file('test.html')
      html = html.replace('</body>', '''
<script>
function assert(x, y) { if (!x) throw 'assertion failed ' + y }

%s

var windowClose = window.close;
window.close = function() {
  // wait for rafs to arrive and the screen to update before reftesting
  setTimeout(function() {
    doReftest();
    setTimeout(windowClose, 5000);
  }, 1000);
};
</script>
</body>''' % read_file('reftest.js'))
      create_file('test.html', html)

    create_file('data.txt', 'datum')

    self.btest('sdl2_canvas_proxy.c', reference='sdl2_canvas.png', args=['-s', 'USE_SDL=2', '--proxy-to-worker', '--preload-file', 'data.txt', '-s', 'GL_TESTING'], manual_reference=True, post_build=post)

  def test_sdl2_pumpevents(self):
    # key events should be detected using SDL_PumpEvents
    create_file('pre.js', '''
      function keydown(c) {
        var event = new KeyboardEvent("keydown", { 'keyCode': c, 'charCode': c, 'view': window, 'bubbles': true, 'cancelable': true });
        document.dispatchEvent(event);
      }
    ''')
    self.btest('sdl2_pumpevents.c', expected='7', args=['--pre-js', 'pre.js', '-s', 'USE_SDL=2'])

  def test_sdl2_timer(self):
    self.btest('sdl2_timer.c', expected='5', args=['-s', 'USE_SDL=2'])

  def test_sdl2_canvas_size(self):
    self.btest('sdl2_canvas_size.c', expected='1', args=['-s', 'USE_SDL=2'])

  @requires_graphics_hardware
  def test_sdl2_gl_read(self):
    # SDL, OpenGL, readPixels
    self.compile_btest([test_file('sdl2_gl_read.c'), '-o', 'something.html', '-s', 'USE_SDL=2'])
    self.run_browser('something.html', '.', '/report_result?1')

  @requires_graphics_hardware
  def test_sdl2_glmatrixmode_texture(self):
    self.btest('sdl2_glmatrixmode_texture.c', reference='sdl2_glmatrixmode_texture.png',
               args=['-s', 'LEGACY_GL_EMULATION', '-s', 'USE_SDL=2'],
               message='You should see a (top) red-white and (bottom) white-red image.')

  @requires_graphics_hardware
  def test_sdl2_gldrawelements(self):
    self.btest('sdl2_gldrawelements.c', reference='sdl2_gldrawelements.png',
               args=['-s', 'LEGACY_GL_EMULATION', '-s', 'USE_SDL=2'],
               message='GL drawing modes. Bottom: points, lines, line loop, line strip. Top: triangles, triangle strip, triangle fan, quad.')

  @requires_graphics_hardware
  def test_sdl2_glclipplane_gllighting(self):
    self.btest('sdl2_glclipplane_gllighting.c', reference='sdl2_glclipplane_gllighting.png',
               args=['-s', 'LEGACY_GL_EMULATION', '-s', 'USE_SDL=2'],
               message='glClipPlane and GL_LIGHTING emulation. You should see a torus cut open on one side with lighting from one lightsource applied.')

  @requires_graphics_hardware
  def test_sdl2_glalphatest(self):
    self.btest('sdl2_glalphatest.c', reference='sdl2_glalphatest.png',
               args=['-s', 'LEGACY_GL_EMULATION', '-s', 'USE_SDL=2'],
               message='GL_ALPHA_TEST emulation. You should see gradients with different alpha testing modes and reference values.')

  @requires_graphics_hardware
  def test_sdl2_fog_simple(self):
    shutil.copyfile(test_file('screenshot.png'), 'screenshot.png')
    self.btest('sdl2_fog_simple.c', reference='screenshot-fog-simple.png',
               args=['-s', 'USE_SDL=2', '-s', 'USE_SDL_IMAGE=2', '-O2', '--minify=0', '--preload-file', 'screenshot.png', '-s', 'LEGACY_GL_EMULATION', '--use-preload-plugins'],
               message='You should see an image with fog.')

  @requires_graphics_hardware
  def test_sdl2_fog_negative(self):
    shutil.copyfile(test_file('screenshot.png'), 'screenshot.png')
    self.btest('sdl2_fog_negative.c', reference='screenshot-fog-negative.png',
               args=['-s', 'USE_SDL=2', '-s', 'USE_SDL_IMAGE=2', '--preload-file', 'screenshot.png', '-s', 'LEGACY_GL_EMULATION', '--use-preload-plugins'],
               message='You should see an image with fog.')

  @requires_graphics_hardware
  def test_sdl2_fog_density(self):
    shutil.copyfile(test_file('screenshot.png'), 'screenshot.png')
    self.btest('sdl2_fog_density.c', reference='screenshot-fog-density.png',
               args=['-s', 'USE_SDL=2', '-s', 'USE_SDL_IMAGE=2', '--preload-file', 'screenshot.png', '-s', 'LEGACY_GL_EMULATION', '--use-preload-plugins'],
               message='You should see an image with fog.')

  @requires_graphics_hardware
  def test_sdl2_fog_exp2(self):
    shutil.copyfile(test_file('screenshot.png'), 'screenshot.png')
    self.btest('sdl2_fog_exp2.c', reference='screenshot-fog-exp2.png',
               args=['-s', 'USE_SDL=2', '-s', 'USE_SDL_IMAGE=2', '--preload-file', 'screenshot.png', '-s', 'LEGACY_GL_EMULATION', '--use-preload-plugins'],
               message='You should see an image with fog.')

  @requires_graphics_hardware
  def test_sdl2_fog_linear(self):
    shutil.copyfile(test_file('screenshot.png'), 'screenshot.png')
    self.btest('sdl2_fog_linear.c', reference='screenshot-fog-linear.png', reference_slack=1,
               args=['-s', 'USE_SDL=2', '-s', 'USE_SDL_IMAGE=2', '--preload-file', 'screenshot.png', '-s', 'LEGACY_GL_EMULATION', '--use-preload-plugins'],
               message='You should see an image with fog.')

  def test_sdl2_unwasteful(self):
    self.btest('sdl2_unwasteful.cpp', expected='1', args=['-s', 'USE_SDL=2', '-O1'])

  def test_sdl2_canvas_write(self):
    self.btest('sdl2_canvas_write.cpp', expected='0', args=['-s', 'USE_SDL=2'])

  @requires_graphics_hardware
  def test_sdl2_gl_frames_swap(self):
    def post_build(*args):
      self.post_manual_reftest(*args)
      html = read_file('test.html')
      html2 = html.replace('''Module['postRun'] = doReftest;''', '') # we don't want the very first frame
      assert html != html2
      create_file('test.html', html2)
    self.btest('sdl2_gl_frames_swap.c', reference='sdl2_gl_frames_swap.png', args=['--proxy-to-worker', '-s', 'GL_TESTING', '-s', 'USE_SDL=2'], manual_reference=True, post_build=post_build)

  @requires_graphics_hardware
  def test_sdl2_ttf(self):
    shutil.copy2(test_file('freetype/LiberationSansBold.ttf'), self.get_dir())
    self.btest('sdl2_ttf.c', reference='sdl2_ttf.png',
               args=['-O2', '-s', 'USE_SDL=2', '-s', 'USE_SDL_TTF=2', '--embed-file', 'LiberationSansBold.ttf'],
               message='You should see colorful "hello" and "world" in the window')

  @requires_graphics_hardware
  def test_sdl2_ttf_rtl(self):
    shutil.copy2(test_file('third_party/notofont/NotoNaskhArabic-Regular.ttf'), self.get_dir())
    self.btest('sdl2_ttf_rtl.c', reference='sdl2_ttf_rtl.png',
               args=['-O2', '-s', 'USE_SDL=2', '-s', 'USE_SDL_TTF=2', '--embed-file', 'NotoNaskhArabic-Regular.ttf'],
               message='You should see colorful "سلام" and "جهان" with shaped Arabic script in the window')

  def test_sdl2_custom_cursor(self):
    shutil.copyfile(test_file('cursor.bmp'), 'cursor.bmp')
    self.btest('sdl2_custom_cursor.c', expected='1', args=['--preload-file', 'cursor.bmp', '-s', 'USE_SDL=2'])

  def test_sdl2_misc(self):
    self.btest_exit('sdl2_misc.c', args=['-s', 'USE_SDL=2'])

  def test_sdl2_misc_main_module(self):
    self.btest_exit('sdl2_misc.c', args=['-s', 'USE_SDL=2', '-s', 'MAIN_MODULE'])

  def test_sdl2_misc_via_object(self):
    self.run_process([EMCC, '-c', test_file('sdl2_misc.c'), '-s', 'USE_SDL=2', '-o', 'test.o'])
    self.compile_btest(['test.o', '-s', 'EXIT_RUNTIME', '-s', 'USE_SDL=2', '-o', 'test.html'])
    self.run_browser('test.html', '...', '/report_result?exit:0')

  @parameterized({
    'dash_s': (['-s', 'USE_SDL=2', '-s', 'USE_SDL_MIXER=2'],),
    'dash_l': (['-lSDL2', '-lSDL2_mixer'],),
  })
  @requires_sound_hardware
  def test_sdl2_mixer_wav(self, flags):
    shutil.copyfile(test_file('sounds/the_entertainer.wav'), 'sound.wav')
    self.btest('sdl2_mixer_wav.c', expected='1', args=['--preload-file', 'sound.wav', '-s', 'INITIAL_MEMORY=33554432'] + flags)

  @parameterized({
    'wav': ([],         '0',            'the_entertainer.wav'),
    'ogg': (['ogg'],    'MIX_INIT_OGG', 'alarmvictory_1.ogg'),
    'mp3': (['mp3'],    'MIX_INIT_MP3', 'pudinha.mp3'),
    'mod': (['mod'],    'MIX_INIT_MOD', 'bleep.xm'),
  })
  @requires_sound_hardware
  def test_sdl2_mixer_music(self, formats, flags, music_name):
    shutil.copyfile(test_file('sounds', music_name), music_name)
    self.btest('sdl2_mixer_music.c', expected='1', args=[
      '--preload-file', music_name,
      '-DSOUND_PATH=' + json.dumps(music_name),
      '-DFLAGS=' + flags,
      '-s', 'USE_SDL=2',
      '-s', 'USE_SDL_MIXER=2',
      '-s', 'SDL2_MIXER_FORMATS=' + json.dumps(formats),
      '-s', 'INITIAL_MEMORY=33554432'
    ])

  @no_wasm_backend('cocos2d needs to be ported')
  @requires_graphics_hardware
  def test_cocos2d_hello(self):
    cocos2d_root = os.path.join(ports.Ports.get_build_dir(), 'cocos2d')
    preload_file = os.path.join(cocos2d_root, 'samples', 'HelloCpp', 'Resources') + '@'
    self.btest('cocos2d_hello.cpp', reference='cocos2d_hello.png', reference_slack=1,
               args=['-s', 'USE_COCOS2D=3', '-s', 'ERROR_ON_UNDEFINED_SYMBOLS=0',
                     '--preload-file', preload_file, '--use-preload-plugins',
                     '-Wno-inconsistent-missing-override'],
               message='You should see Cocos2d logo')

  def test_async(self):
    for opts in [0, 1, 2, 3]:
      print(opts)
      self.btest('browser/async.cpp', '1', args=['-O' + str(opts), '-g2', '-s', 'ASYNCIFY'])

  def test_asyncify_tricky_function_sig(self):
    self.btest('browser/test_asyncify_tricky_function_sig.cpp', '85', args=['-s', 'ASYNCIFY_ONLY=[foo(char.const*?.int#),foo2(),main,__original_main]', '-s', 'ASYNCIFY=1'])

  @requires_threads
  def test_async_in_pthread(self):
    self.btest('browser/async.cpp', '1', args=['-s', 'ASYNCIFY', '-s', 'USE_PTHREADS', '-s', 'PROXY_TO_PTHREAD', '-g'])

  def test_async_2(self):
    # Error.stackTraceLimit default to 10 in chrome but this test relies on more
    # than 40 stack frames being reported.
    create_file('pre.js', 'Error.stackTraceLimit = 80;\n')
    self.btest('browser/async_2.cpp', '40', args=['-O3', '--pre-js', 'pre.js', '-s', 'ASYNCIFY'])

  def test_async_virtual(self):
    for opts in [0, 3]:
      print(opts)
      self.btest('browser/async_virtual.cpp', '5', args=['-O' + str(opts), '-profiling', '-s', 'ASYNCIFY'])

  def test_async_virtual_2(self):
    for opts in [0, 3]:
      print(opts)
      self.btest('browser/async_virtual_2.cpp', '1', args=['-O' + str(opts), '-s', 'ASSERTIONS', '-s', 'SAFE_HEAP', '-profiling', '-s', 'ASYNCIFY'])

  # Test async sleeps in the presence of invoke_* calls, which can happen with
  # longjmp or exceptions.
  @parameterized({
    'O0': ([],), # noqa
    'O3': (['-O3'],), # noqa
  })
  def test_async_longjmp(self, args):
    self.btest('browser/async_longjmp.cpp', '2', args=args + ['-s', 'ASYNCIFY'])

  def test_async_mainloop(self):
    for opts in [0, 3]:
      print(opts)
      self.btest_exit('browser/async_mainloop.cpp', args=['-O' + str(opts), '-s', 'ASYNCIFY'])

  @requires_sound_hardware
  def test_sdl_audio_beep_sleep(self):
    self.btest('sdl_audio_beep_sleep.cpp', '1', args=['-Os', '-s', 'ASSERTIONS', '-s', 'DISABLE_EXCEPTION_CATCHING=0', '-profiling', '-s', 'SAFE_HEAP', '-lSDL', '-s', 'ASYNCIFY'], timeout=90)

  def test_mainloop_reschedule(self):
    self.btest('mainloop_reschedule.cpp', '1', args=['-Os', '-s', 'ASYNCIFY'])

  def test_mainloop_infloop(self):
    self.btest('mainloop_infloop.cpp', '1', args=['-s', 'ASYNCIFY'])

  def test_async_iostream(self):
    self.btest('browser/async_iostream.cpp', '1', args=['-s', 'ASYNCIFY'])

  # Test an async return value. The value goes through a custom JS library
  # method that uses asyncify, and therefore it needs to be declared in
  # ASYNCIFY_IMPORTS.
  # To make the test more precise we also use ASYNCIFY_IGNORE_INDIRECT here.
  @parameterized({
    'normal': (['-s', 'ASYNCIFY_IMPORTS=[sync_tunnel, sync_tunnel_bool]'],), # noqa
    'response': (['-s', 'ASYNCIFY_IMPORTS=@filey.txt'],), # noqa
    'nothing': (['-DBAD'],), # noqa
    'empty_list': (['-DBAD', '-s', 'ASYNCIFY_IMPORTS=[]'],), # noqa
    'em_js_bad': (['-DBAD', '-DUSE_EM_JS'],), # noqa
  })
  def test_async_returnvalue(self, args):
    if '@' in str(args):
      create_file('filey.txt', 'sync_tunnel\nsync_tunnel_bool\n')
    self.btest('browser/async_returnvalue.cpp', '0', args=['-s', 'ASYNCIFY', '-s', 'ASYNCIFY_IGNORE_INDIRECT', '--js-library', test_file('browser/async_returnvalue.js')] + args + ['-s', 'ASSERTIONS'])

  def test_async_stack_overflow(self):
    self.btest('browser/async_stack_overflow.cpp', 'abort:RuntimeError: unreachable', args=['-s', 'ASYNCIFY', '-s', 'ASYNCIFY_STACK_SIZE=4'])

  def test_async_bad_list(self):
    self.btest('browser/async_bad_list.cpp', '0', args=['-s', 'ASYNCIFY', '-s', 'ASYNCIFY_ONLY=[waka]', '--profiling'])

  # Tests that when building with -s MINIMAL_RUNTIME=1, the build can use -s MODULARIZE=1 as well.
  def test_minimal_runtime_modularize(self):
    self.compile_btest([test_file('browser_test_hello_world.c'), '-o', 'test.html', '-s', 'MODULARIZE', '-s', 'MINIMAL_RUNTIME'])
    self.run_browser('test.html', None, '/report_result?0')

  @requires_sync_compilation
  def test_modularize(self):
    for opts in [
      [],
      ['-O1'],
      ['-O2', '-profiling'],
      ['-O2'],
      ['-O2', '--closure=1']
    ]:
      for args, code in [
        # defaults
        ([], '''
          let promise = Module();
          if (!promise instanceof Promise) throw new Error('Return value should be a promise');
        '''),
        # use EXPORT_NAME
        (['-s', 'EXPORT_NAME="HelloWorld"'], '''
          if (typeof Module !== "undefined") throw "what?!"; // do not pollute the global scope, we are modularized!
          HelloWorld.noInitialRun = true; // errorneous module capture will load this and cause timeout
          let promise = HelloWorld();
          if (!promise instanceof Promise) throw new Error('Return value should be a promise');
        '''),
        # pass in a Module option (which prevents main(), which we then invoke ourselves)
        (['-s', 'EXPORT_NAME="HelloWorld"'], '''
          HelloWorld({ noInitialRun: true }).then(hello => {
            hello._main();
          });
        '''),
        # Even without a mem init file, everything is async
        (['-s', 'EXPORT_NAME="HelloWorld"', '--memory-init-file', '0'], '''
          HelloWorld({ noInitialRun: true }).then(hello => {
            hello._main();
          });
        '''),
      ]:
        print('test on', opts, args, code)
        # this test is synchronous, so avoid async startup due to wasm features
        self.compile_btest([test_file('browser_test_hello_world.c'), '-s', 'MODULARIZE', '-s', 'SINGLE_FILE'] + args + opts)
        create_file('a.html', '''
          <script src="a.out.js"></script>
          <script>
            %s
          </script>
        ''' % code)
        self.run_browser('a.html', '...', '/report_result?0')

  def test_modularize_network_error(self):
    test_c_path = test_file('browser_test_hello_world.c')
    browser_reporting_js_path = test_file('browser_reporting.js')
    self.compile_btest([test_c_path, '-s', 'MODULARIZE', '-s', 'EXPORT_NAME="createModule"', '--extern-pre-js', browser_reporting_js_path], reporting=Reporting.NONE)
    create_file('a.html', '''
      <script src="a.out.js"></script>
      <script>
        createModule()
          .then(() => {
            reportResultToServer("Module creation succeeded when it should have failed");
          })
          .catch(err => {
            reportResultToServer(err.message);
          });
      </script>
    ''')
    print('Deleting a.out.wasm to cause a download error')
    os.remove('a.out.wasm')
    self.run_browser('a.html', '...', '/report_result?Aborted(both async and sync fetching of the wasm failed)')

  def test_modularize_init_error(self):
    test_cpp_path = test_file('browser/test_modularize_init_error.cpp')
    browser_reporting_js_path = test_file('browser_reporting.js')
    self.compile_btest([test_cpp_path, '-s', 'MODULARIZE', '-s', 'EXPORT_NAME="createModule"', '--extern-pre-js', browser_reporting_js_path], reporting=Reporting.NONE)
    create_file('a.html', '''
      <script src="a.out.js"></script>
      <script>
        if (typeof window === 'object') {
          window.addEventListener('unhandledrejection', function(event) {
            reportResultToServer("Unhandled promise rejection: " + event.reason.message);
          });
        }
        createModule()
          .then(() => {
            reportResultToServer("Module creation succeeded when it should have failed");
          })
          .catch(err => {
            reportResultToServer(err);
          });
      </script>
    ''')
    self.run_browser('a.html', '...', '/report_result?intentional error to test rejection')

  # test illustrating the regression on the modularize feature since commit c5af8f6
  # when compiling with the --preload-file option
  def test_modularize_and_preload_files(self):
    self.set_setting('EXIT_RUNTIME')
    # amount of memory different from the default one that will be allocated for the emscripten heap
    totalMemory = 33554432
    for opts in [[], ['-O1'], ['-O2', '-profiling'], ['-O2'], ['-O2', '--closure=1']]:
      # the main function simply checks that the amount of allocated heap memory is correct
      create_file('test.c', r'''
        #include <stdio.h>
        #include <emscripten.h>
        int main() {
          EM_ASM({
            // use eval here in order for the test with closure compiler enabled to succeed
            var totalMemory = Module['INITIAL_MEMORY'];
            assert(totalMemory === %d, 'bad memory size');
          });
          return 0;
        }
      ''' % totalMemory)
      # generate a dummy file
      create_file('dummy_file', 'dummy')
      # compile the code with the modularize feature and the preload-file option enabled
      # no wasm, since this tests customizing total memory at runtime
      self.compile_btest(['test.c', '-s', 'WASM=0', '-s', 'MODULARIZE', '-s', 'EXPORT_NAME="Foo"', '--preload-file', 'dummy_file'] + opts, reporting=Reporting.JS_ONLY)
      create_file('a.html', '''
        <script src="a.out.js"></script>
        <script>
          // instantiate the Foo module with custom INITIAL_MEMORY value
          var foo = Foo({ INITIAL_MEMORY: %d });
        </script>
      ''' % totalMemory)
      self.run_browser('a.html', '...', '/report_result?exit:0')

  def test_webidl(self):
    # see original in test_core.py
    self.run_process([WEBIDL_BINDER, test_file('webidl/test.idl'), 'glue'])
    self.assertExists('glue.cpp')
    self.assertExists('glue.js')
    for opts in [[], ['-O1'], ['-O2']]:
      print(opts)
      self.btest(Path('webidl/test.cpp'), '1', args=['--post-js', 'glue.js', '-I.', '-DBROWSER'] + opts)

  @requires_sync_compilation
  def test_dynamic_link(self):
    create_file('main.c', r'''
      #include <stdio.h>
      #include <stdlib.h>
      #include <string.h>
      #include <emscripten.h>
      char *side(const char *data);
      int main() {
        char *temp = side("hello through side\n");
        char *ret = (char*)malloc(strlen(temp)+1);
        strcpy(ret, temp);
        temp[1] = 'x';
        EM_ASM({
          Module.realPrint = out;
          out = function(x) {
            if (!Module.printed) Module.printed = x;
            Module.realPrint(x);
          };
        });
        puts(ret);
        EM_ASM({ assert(Module.printed === 'hello through side', ['expected', Module.printed]); });
        return 0;
      }
    ''')
    create_file('side.c', r'''
      #include <stdlib.h>
      #include <string.h>
      char *side(const char *data);
      char *side(const char *data) {
        char *ret = (char*)malloc(strlen(data)+1);
        strcpy(ret, data);
        return ret;
      }
    ''')
    self.run_process([EMCC, 'side.c', '-s', 'SIDE_MODULE', '-O2', '-o', 'side.wasm'])
    self.btest_exit(self.in_dir('main.c'), args=['-s', 'MAIN_MODULE=2', '-O2', 'side.wasm'])

    print('wasm in worker (we can read binary data synchronously there)')

    self.run_process([EMCC, 'side.c', '-s', 'SIDE_MODULE', '-O2', '-o', 'side.wasm'])
    self.btest_exit(self.in_dir('main.c'), args=['-s', 'MAIN_MODULE=2', '-O2', '--proxy-to-worker', 'side.wasm'])

    print('wasm (will auto-preload since no sync binary reading)')

    # same wasm side module works
    self.btest_exit(self.in_dir('main.c'), args=['-s', 'MAIN_MODULE=2', '-O2', '-s', 'EXPORT_ALL', 'side.wasm'])

  def test_dlopen_async(self):
    create_file('side.c', 'int foo = 42;\n')
    self.run_process([EMCC, 'side.c', '-o', 'libside.so', '-s', 'SIDE_MODULE'])
    self.btest_exit(test_file('other/test_dlopen_async.c'), args=['-s', 'MAIN_MODULE=2'])

  def test_dlopen_blocking(self):
    create_file('side.c', 'int foo = 42;\n')
    self.run_process([EMCC, 'side.c', '-o', 'libside.so', '-s', 'SIDE_MODULE', '-s', 'USE_PTHREADS', '-Wno-experimental'])
    # Attempt to use dlopen the side module (without preloading) should fail on the main thread
    # since the syncronous `readBinary` function does not exist.
    self.btest_exit(test_file('other/test_dlopen_blocking.c'), assert_returncode=1, args=['-s', 'MAIN_MODULE=2'])
    # But with PROXY_TO_PTHEAD it does work, since we can do blocking and sync XHR in a worker.
    self.btest_exit(test_file('other/test_dlopen_blocking.c'), args=['-s', 'MAIN_MODULE=2', '-s', 'PROXY_TO_PTHREAD', '-s', 'USE_PTHREADS', '-Wno-experimental'])

  # verify that dynamic linking works in all kinds of in-browser environments.
  # don't mix different kinds in a single test.
  @parameterized({
    '': ([0],),
    'inworker': ([1],),
  })
  def test_dylink_dso_needed(self, inworker):
    self.emcc_args += ['-O2']
    # --proxy-to-worker only on main
    if inworker:
      self.emcc_args += ['--proxy-to-worker']

    def do_run(src, expected_output, emcc_args=[]):
      # XXX there is no infrastructure (yet ?) to retrieve stdout from browser in tests.
      # -> do the assert about expected output inside browser.
      #
      # we have to put the hook into post.js because in main it is too late
      # (in main we won't be able to catch what static constructors inside
      # linked dynlibs printed), and in pre.js it is too early (out is not yet
      # setup by the shell).
      create_file('post.js', r'''
          Module.realPrint = out;
          out = function(x) {
            if (!Module.printed) Module.printed = "";
            Module.printed += x + '\n'; // out is passed str without last \n
            Module.realPrint(x);
          };
        ''')
      create_file('test_dylink_dso_needed.c', src + r'''
        #include <emscripten/em_asm.h>

        int main() {
          int rtn = test_main();
          EM_ASM({
            var expected = %r;
            assert(Module.printed === expected, ['stdout expected:', expected]);
          });
          return rtn;
        }
      ''' % expected_output)
      self.btest_exit(self.in_dir('test_dylink_dso_needed.c'), args=self.get_emcc_args() + ['--post-js', 'post.js'] + emcc_args)

    self._test_dylink_dso_needed(do_run)

  @requires_graphics_hardware
  @requires_sync_compilation
  def test_dynamic_link_glemu(self):
    create_file('main.c', r'''
      #include <stdio.h>
      #include <string.h>
      #include <assert.h>
      const char *side();
      int main() {
        const char *exts = side();
        puts(side());
        assert(strstr(exts, "GL_EXT_texture_env_combine"));
        return 0;
      }
    ''')
    create_file('side.c', r'''
      #include "SDL/SDL.h"
      #include "SDL/SDL_opengl.h"
      const char *side() {
        SDL_Init(SDL_INIT_VIDEO);
        SDL_SetVideoMode(600, 600, 16, SDL_OPENGL);
        return (const char *)glGetString(GL_EXTENSIONS);
      }
    ''')
    self.run_process([EMCC, 'side.c', '-s', 'SIDE_MODULE', '-O2', '-o', 'side.wasm', '-lSDL'])

    self.btest_exit(self.in_dir('main.c'), args=['-s', 'MAIN_MODULE=2', '-O2', '-s', 'LEGACY_GL_EMULATION', '-lSDL', '-lGL', 'side.wasm'])

  def test_dynamic_link_many(self):
    # test asynchronously loading two side modules during startup
    create_file('main.c', r'''
      #include <assert.h>
      int side1();
      int side2();
      int main() {
        assert(side1() == 1);
        assert(side2() == 2);
        return 0;
      }
    ''')
    create_file('side1.c', r'''
      int side1() { return 1; }
    ''')
    create_file('side2.c', r'''
      int side2() { return 2; }
    ''')
    self.run_process([EMCC, 'side1.c', '-s', 'SIDE_MODULE', '-o', 'side1.wasm'])
    self.run_process([EMCC, 'side2.c', '-s', 'SIDE_MODULE', '-o', 'side2.wasm'])
    self.btest_exit(self.in_dir('main.c'), args=['-s', 'MAIN_MODULE=2', 'side1.wasm', 'side2.wasm'])

  def test_dynamic_link_pthread_many(self):
    # Test asynchronously loading two side modules during startup
    # They should always load in the same order
    # Verify that function pointers in the browser's main thread
    # reffer to the same function as in a pthread worker.

    # The main thread function table is populated asynchronously
    # in the browser's main thread. However, it should still be
    # populated in the same order as in a pthread worker to
    # guarantee function pointer interop.
    create_file('main.cpp', r'''
      #include <cassert>
      #include <thread>
      #include <emscripten/emscripten.h>
      int side1();
      int side2();
      int main() {
        auto side1_ptr = &side1;
        auto side2_ptr = &side2;
        // Don't join the thread since this is running in the
        // browser's main thread.
        std::thread([=]{
          assert(side1_ptr == &side1);
          assert(side2_ptr == &side2);
          emscripten_force_exit(0);
        }).detach();
        emscripten_exit_with_live_runtime();
      }
    ''')

    # The browser will try to load side1 first.
    # Use a big payload in side1 so that it takes longer to load than side2
    create_file('side1.cpp', r'''
      char const * payload1 = "''' + str(list(range(1, int(1e5)))) + r'''";
      int side1() { return 1; }
    ''')
    create_file('side2.cpp', r'''
      char const * payload2 = "0";
      int side2() { return 2; }
    ''')
    self.run_process([EMCC, 'side1.cpp', '-Wno-experimental', '-pthread', '-s', 'SIDE_MODULE', '-o', 'side1.wasm'])
    self.run_process([EMCC, 'side2.cpp', '-Wno-experimental', '-pthread', '-s', 'SIDE_MODULE', '-o', 'side2.wasm'])
    self.btest_exit(self.in_dir('main.cpp'),
                    args=['-Wno-experimental', '-pthread', '-s', 'MAIN_MODULE=2', 'side1.wasm', 'side2.wasm'])

  def test_memory_growth_during_startup(self):
    create_file('data.dat', 'X' * (30 * 1024 * 1024))
    self.btest('browser_test_hello_world.c', '0', args=['-s', 'ASSERTIONS', '-s', 'ALLOW_MEMORY_GROWTH', '-s', 'INITIAL_MEMORY=16MB', '-s', 'TOTAL_STACK=16384', '--preload-file', 'data.dat'])

  # pthreads tests

  def prep_no_SAB(self):
    create_file('html.html', read_file(path_from_root('src/shell_minimal.html')).replace('''<body>''', '''<body>
      <script>
        SharedArrayBuffer = undefined;
        Atomics = undefined;
      </script>
    '''))

  @requires_threads
  def test_pthread_c11_threads(self):
    self.btest_exit(test_file('pthread/test_pthread_c11_threads.c'),
                    args=['-gsource-map', '-std=gnu11', '-xc', '-s', 'USE_PTHREADS', '-s', 'PROXY_TO_PTHREAD', '-s', 'TOTAL_MEMORY=64mb'])

  @requires_threads
  def test_pthread_pool_size_strict(self):
    # Check that it doesn't fail with sufficient number of threads in the pool.
    self.btest_exit(test_file('pthread/test_pthread_c11_threads.c'),
                    args=['-g2', '-xc', '-std=gnu11', '-pthread', '-s', 'PTHREAD_POOL_SIZE=4', '-s', 'PTHREAD_POOL_SIZE_STRICT=2', '-s', 'TOTAL_MEMORY=64mb'])
    # Check that it fails instead of deadlocking on insufficient number of threads in the pool.
    self.btest(test_file('pthread/test_pthread_c11_threads.c'),
               expected='abort:Assertion failed: thrd_create(&t4, thread_main, NULL) == thrd_success',
               args=['-g2', '-xc', '-std=gnu11', '-pthread', '-s', 'PTHREAD_POOL_SIZE=3', '-s', 'PTHREAD_POOL_SIZE_STRICT=2', '-s', 'TOTAL_MEMORY=64mb'])

  @requires_threads
  def test_pthread_in_pthread_pool_size_strict(self):
    # Check that it fails when there's a pthread creating another pthread.
    self.btest_exit(test_file('pthread/test_pthread_create_pthread.cpp'), args=['-g2', '-pthread', '-s', 'PTHREAD_POOL_SIZE=2', '-s', 'PTHREAD_POOL_SIZE_STRICT=2'])
    # Check that it fails when there's a pthread creating another pthread.
    self.btest_exit(test_file('pthread/test_pthread_create_pthread.cpp'), args=['-g2', '-pthread', '-s', 'PTHREAD_POOL_SIZE=1', '-s', 'PTHREAD_POOL_SIZE_STRICT=2', '-DSMALL_POOL'])

  # Test that the emscripten_ atomics api functions work.
  @parameterized({
    'normal': ([],),
    'closure': (['--closure=1'],),
  })
  @requires_threads
  def test_pthread_atomics(self, args=[]):
    self.btest_exit(test_file('pthread/test_pthread_atomics.cpp'), args=['-s', 'INITIAL_MEMORY=64MB', '-O3', '-s', 'USE_PTHREADS', '-s', 'PTHREAD_POOL_SIZE=8', '-g1'] + args)

  # Test 64-bit atomics.
  @requires_threads
  def test_pthread_64bit_atomics(self):
    self.btest_exit(test_file('pthread/test_pthread_64bit_atomics.cpp'), args=['-s', 'INITIAL_MEMORY=64MB', '-O3', '-s', 'USE_PTHREADS', '-s', 'PTHREAD_POOL_SIZE=8'])

  # Test 64-bit C++11 atomics.
  @parameterized({
    '': ([],),
    'O3': (['-O3'],)
  })
  @requires_threads
  def test_pthread_64bit_cxx11_atomics(self, opt):
    for pthreads in [[], ['-s', 'USE_PTHREADS']]:
      self.btest_exit(test_file('pthread/test_pthread_64bit_cxx11_atomics.cpp'), args=opt + pthreads)

  # Test c++ std::thread::hardware_concurrency()
  @requires_threads
  def test_pthread_hardware_concurrency(self):
    self.btest_exit(test_file('pthread/test_pthread_hardware_concurrency.cpp'), args=['-O2', '-s', 'USE_PTHREADS', '-s', 'PTHREAD_POOL_SIZE="navigator.hardwareConcurrency"'])

  @parameterized({
    'join': ('join',),
    'wait': ('wait',),
  })
  @requires_threads
  def test_pthread_main_thread_blocking(self, name):
    print('Test that we error if not ALLOW_BLOCKING_ON_MAIN_THREAD')
    self.btest(test_file('pthread/main_thread_%s.cpp' % name), expected='abort:Blocking on the main thread is not allowed by default.', args=['-O3', '-s', 'USE_PTHREADS', '-s', 'PTHREAD_POOL_SIZE', '-s', 'ALLOW_BLOCKING_ON_MAIN_THREAD=0'])
    if name == 'join':
      print('Test that by default we just warn about blocking on the main thread.')
      self.btest_exit(test_file('pthread/main_thread_%s.cpp' % name), args=['-O3', '-s', 'USE_PTHREADS', '-s', 'PTHREAD_POOL_SIZE'])
      print('Test that tryjoin is fine, even if not ALLOW_BLOCKING_ON_MAIN_THREAD')
      self.btest_exit(test_file('pthread/main_thread_join.cpp'), assert_returncode=2, args=['-O3', '-s', 'USE_PTHREADS', '-s', 'PTHREAD_POOL_SIZE', '-g', '-DTRY_JOIN', '-s', 'ALLOW_BLOCKING_ON_MAIN_THREAD=0'])
      print('Test that tryjoin is fine, even if not ALLOW_BLOCKING_ON_MAIN_THREAD, and even without a pool')
      self.btest_exit(test_file('pthread/main_thread_join.cpp'), assert_returncode=2, args=['-O3', '-s', 'USE_PTHREADS', '-g', '-DTRY_JOIN', '-s', 'ALLOW_BLOCKING_ON_MAIN_THREAD=0'])
      print('Test that everything works ok when we are on a pthread.')
      self.btest_exit(test_file('pthread/main_thread_%s.cpp' % name), args=['-O3', '-s', 'USE_PTHREADS', '-s', 'PTHREAD_POOL_SIZE', '-s', 'PROXY_TO_PTHREAD', '-s', 'ALLOW_BLOCKING_ON_MAIN_THREAD=0'])

  # Test the old GCC atomic __sync_fetch_and_op builtin operations.
  @no_firefox('https://bugzilla.mozilla.org/show_bug.cgi?id=1666568')
  @requires_threads
  def test_pthread_gcc_atomic_fetch_and_op(self):
    for opt in [[], ['-O1'], ['-O2'], ['-O3'], ['-Os']]:
      for debug in [[], ['-g']]:
        args = opt + debug
        print(args)
        self.btest_exit(test_file('pthread/test_pthread_gcc_atomic_fetch_and_op.cpp'), args=args + ['-s', 'INITIAL_MEMORY=64MB', '-s', 'USE_PTHREADS', '-s', 'PTHREAD_POOL_SIZE=8'])

  # 64 bit version of the above test.
  @no_firefox('https://bugzilla.mozilla.org/show_bug.cgi?id=1666568')
  @requires_threads
  def test_pthread_gcc_64bit_atomic_fetch_and_op(self):
    self.btest_exit(test_file('pthread/test_pthread_gcc_64bit_atomic_fetch_and_op.cpp'), args=['-s', 'INITIAL_MEMORY=64MB', '-O3', '-s', 'USE_PTHREADS', '-s', 'PTHREAD_POOL_SIZE=8'], also_asmjs=True)

  # Test the old GCC atomic __sync_op_and_fetch builtin operations.
  @no_firefox('https://bugzilla.mozilla.org/show_bug.cgi?id=1666568')
  @requires_threads
  def test_pthread_gcc_atomic_op_and_fetch(self):
    self.btest_exit(test_file('pthread/test_pthread_gcc_atomic_op_and_fetch.cpp'), args=['-s', 'INITIAL_MEMORY=64MB', '-O3', '-s', 'USE_PTHREADS', '-s', 'PTHREAD_POOL_SIZE=8'], also_asmjs=True)

  # 64 bit version of the above test.
  @no_firefox('https://bugzilla.mozilla.org/show_bug.cgi?id=1666568')
  @requires_threads
  def test_pthread_gcc_64bit_atomic_op_and_fetch(self):
    self.btest_exit(test_file('pthread/test_pthread_gcc_64bit_atomic_op_and_fetch.cpp'), args=['-s', 'INITIAL_MEMORY=64MB', '-O3', '-s', 'USE_PTHREADS', '-s', 'PTHREAD_POOL_SIZE=8'], also_asmjs=True)

  # Tests the rest of the remaining GCC atomics after the two above tests.
  @no_firefox('https://bugzilla.mozilla.org/show_bug.cgi?id=1666568')
  @requires_threads
  def test_pthread_gcc_atomics(self):
    self.btest_exit(test_file('pthread/test_pthread_gcc_atomics.cpp'), args=['-s', 'INITIAL_MEMORY=64MB', '-O3', '-s', 'USE_PTHREADS', '-s', 'PTHREAD_POOL_SIZE=8'])

  # Test the __sync_lock_test_and_set and __sync_lock_release primitives.
  @requires_threads
  def test_pthread_gcc_spinlock(self):
    for arg in [[], ['-DUSE_EMSCRIPTEN_INTRINSICS']]:
      self.btest_exit(test_file('pthread/test_pthread_gcc_spinlock.cpp'), args=['-s', 'INITIAL_MEMORY=64MB', '-O3', '-s', 'USE_PTHREADS', '-s', 'PTHREAD_POOL_SIZE=8'] + arg, also_asmjs=True)

  # Test that basic thread creation works.
  @no_firefox('https://bugzilla.mozilla.org/show_bug.cgi?id=1666568')
  @requires_threads
  def test_pthread_create(self):
    def test(args):
      print(args)
      self.btest_exit(test_file('pthread/test_pthread_create.cpp'),
                      args=['-s', 'INITIAL_MEMORY=64MB', '-s', 'USE_PTHREADS', '-s', 'PTHREAD_POOL_SIZE=8'] + args,
                      extra_tries=0) # this should be 100% deterministic
    print() # new line
    test([])
    test(['-O3'])
    # TODO: re-enable minimal runtime once the flakiness is figure out,
    # https://github.com/emscripten-core/emscripten/issues/12368
    # test(['-s', 'MINIMAL_RUNTIME'])

  # Test that preallocating worker threads work.
  @requires_threads
  def test_pthread_preallocates_workers(self):
    self.btest_exit(test_file('pthread/test_pthread_preallocates_workers.cpp'), args=['-O3', '-s', '-s', 'USE_PTHREADS', '-s', 'PTHREAD_POOL_SIZE=4', '-s', 'PTHREAD_POOL_DELAY_LOAD'])

  # Test that allocating a lot of threads doesn't regress. This needs to be checked manually!
  @requires_threads
  def test_pthread_large_pthread_allocation(self):
    self.btest_exit(test_file('pthread/test_large_pthread_allocation.cpp'), args=['-s', 'INITIAL_MEMORY=128MB', '-O3', '-s', '-s', 'USE_PTHREADS', '-s', 'PTHREAD_POOL_SIZE=50'], message='Check output from test to ensure that a regression in time it takes to allocate the threads has not occurred.')

  # Tests the -s PROXY_TO_PTHREAD=1 option.
  @requires_threads
  def test_pthread_proxy_to_pthread(self):
    self.btest_exit(test_file('pthread/test_pthread_proxy_to_pthread.c'), args=['-O3', '-s', 'USE_PTHREADS', '-s', 'PROXY_TO_PTHREAD'])

  # Test that a pthread can spawn another pthread of its own.
  @requires_threads
  def test_pthread_create_pthread(self):
    for modularize in [[], ['-s', 'MODULARIZE', '-s', 'EXPORT_NAME=MyModule', '--shell-file', test_file('shell_that_launches_modularize.html')]]:
      self.btest_exit(test_file('pthread/test_pthread_create_pthread.cpp'), args=['-O3', '-s', 'USE_PTHREADS', '-s', 'PTHREAD_POOL_SIZE=2'] + modularize)

  # Test another case of pthreads spawning pthreads, but this time the callers immediately join on the threads they created.
  @requires_threads
  def test_pthread_nested_spawns(self):
    self.btest_exit(test_file('pthread/test_pthread_nested_spawns.cpp'), args=['-O3', '-s', 'USE_PTHREADS', '-s', 'PTHREAD_POOL_SIZE=2'])

  # Test that main thread can wait for a pthread to finish via pthread_join().
  @requires_threads
  def test_pthread_join(self):
    self.btest_exit(test_file('pthread/test_pthread_join.cpp'), args=['-O3', '-s', 'USE_PTHREADS', '-s', 'PTHREAD_POOL_SIZE=8'])

  # Test that threads can rejoin the pool once detached and finished
  @requires_threads
  def test_std_thread_detach(self):
    self.btest_exit(test_file('pthread/test_std_thread_detach.cpp'), args=['-s', 'USE_PTHREADS'])

  # Test pthread_cancel() operation
  @requires_threads
  def test_pthread_cancel(self):
    self.btest_exit(test_file('pthread/test_pthread_cancel.cpp'), args=['-O3', '-s', 'USE_PTHREADS', '-s', 'PTHREAD_POOL_SIZE=8'])

  # Test that pthread_cancel() cancels pthread_cond_wait() operation
  @requires_threads
  def test_pthread_cancel_cond_wait(self):
    self.btest_exit(test_file('pthread/test_pthread_cancel_cond_wait.cpp'), assert_returncode=1, args=['-O3', '-s', 'USE_PTHREADS=1', '-s', 'PTHREAD_POOL_SIZE=8'])

  # Test pthread_kill() operation
  @no_chrome('pthread_kill hangs chrome renderer, and keep subsequent tests from passing')
  @requires_threads
  def test_pthread_kill(self):
    self.btest_exit(test_file('pthread/test_pthread_kill.cpp'), args=['-O3', '-s', 'USE_PTHREADS', '-s', 'PTHREAD_POOL_SIZE=8'])

  # Test that pthread cleanup stack (pthread_cleanup_push/_pop) works.
  @requires_threads
  def test_pthread_cleanup(self):
    self.btest_exit(test_file('pthread/test_pthread_cleanup.cpp'), args=['-O3', '-s', 'USE_PTHREADS', '-s', 'PTHREAD_POOL_SIZE=8'])

  # Tests the pthread mutex api.
  @requires_threads
  def test_pthread_mutex(self):
    for arg in [[], ['-DSPINLOCK_TEST']]:
      self.btest_exit(test_file('pthread/test_pthread_mutex.cpp'), args=['-s', 'INITIAL_MEMORY=64MB', '-O3', '-s', 'USE_PTHREADS', '-s', 'PTHREAD_POOL_SIZE=8'] + arg)

  @requires_threads
  def test_pthread_attr_getstack(self):
    self.btest_exit(test_file('pthread/test_pthread_attr_getstack.cpp'), args=['-s', 'USE_PTHREADS', '-s', 'PTHREAD_POOL_SIZE=2'])

  # Test that memory allocation is thread-safe.
  @requires_threads
  def test_pthread_malloc(self):
    self.btest_exit(test_file('pthread/test_pthread_malloc.cpp'), args=['-s', 'INITIAL_MEMORY=64MB', '-O3', '-s', 'USE_PTHREADS', '-s', 'PTHREAD_POOL_SIZE=8'])

  # Stress test pthreads allocating memory that will call to sbrk(), and main thread has to free up the data.
  @requires_threads
  def test_pthread_malloc_free(self):
    self.btest_exit(test_file('pthread/test_pthread_malloc_free.cpp'), args=['-s', 'INITIAL_MEMORY=64MB', '-O3', '-s', 'USE_PTHREADS', '-s', 'PTHREAD_POOL_SIZE=8', '-s', 'INITIAL_MEMORY=256MB'])

  # Test that the pthread_barrier API works ok.
  @requires_threads
  def test_pthread_barrier(self):
    self.btest_exit(test_file('pthread/test_pthread_barrier.cpp'), args=['-s', 'INITIAL_MEMORY=64MB', '-O3', '-s', 'USE_PTHREADS', '-s', 'PTHREAD_POOL_SIZE=8'])

  # Test the pthread_once() function.
  @requires_threads
  def test_pthread_once(self):
    self.btest_exit(test_file('pthread/test_pthread_once.cpp'), args=['-s', 'INITIAL_MEMORY=64MB', '-O3', '-s', 'USE_PTHREADS', '-s', 'PTHREAD_POOL_SIZE=8'])

  # Test against a certain thread exit time handling bug by spawning tons of threads.
  @no_firefox('https://bugzilla.mozilla.org/show_bug.cgi?id=1666568')
  @requires_threads
  def test_pthread_spawns(self):
    self.btest_exit(test_file('pthread/test_pthread_spawns.cpp'), args=['-s', 'INITIAL_MEMORY=64MB', '-O3', '-s', 'USE_PTHREADS', '-s', 'PTHREAD_POOL_SIZE=8', '--closure=1', '-s', 'ENVIRONMENT=web,worker'])

  # It is common for code to flip volatile global vars for thread control. This is a bit lax, but nevertheless, test whether that
  # kind of scheme will work with Emscripten as well.
  @requires_threads
  def test_pthread_volatile(self):
    for arg in [[], ['-DUSE_C_VOLATILE']]:
      self.btest_exit(test_file('pthread/test_pthread_volatile.cpp'), args=['-s', 'INITIAL_MEMORY=64MB', '-O3', '-s', 'USE_PTHREADS', '-s', 'PTHREAD_POOL_SIZE=8'] + arg)

  # Test thread-specific data (TLS).
  @requires_threads
  def test_pthread_thread_local_storage(self):
    self.btest_exit(test_file('pthread/test_pthread_thread_local_storage.cpp'), args=['-s', 'INITIAL_MEMORY=64MB', '-O3', '-s', 'USE_PTHREADS', '-s', 'PTHREAD_POOL_SIZE=8', '-s', 'ASSERTIONS'])

  # Test the pthread condition variable creation and waiting.
  @requires_threads
  def test_pthread_condition_variable(self):
    self.btest_exit(test_file('pthread/test_pthread_condition_variable.cpp'), args=['-s', 'INITIAL_MEMORY=64MB', '-O3', '-s', 'USE_PTHREADS', '-s', 'PTHREAD_POOL_SIZE=8'])

  # Test that pthreads are able to do printf.
  @requires_threads
  def test_pthread_printf(self):
    def run(debug):
       self.btest_exit(test_file('pthread/test_pthread_printf.cpp'), args=['-s', 'INITIAL_MEMORY=64MB', '-O3', '-s', 'USE_PTHREADS', '-s', 'PTHREAD_POOL_SIZE', '-s', 'LIBRARY_DEBUG=%d' % debug])

    run(debug=True)
    run(debug=False)

  # Test that pthreads are able to do cout. Failed due to https://bugzilla.mozilla.org/show_bug.cgi?id=1154858.
  @requires_threads
  def test_pthread_iostream(self):
    self.btest_exit(test_file('pthread/test_pthread_iostream.cpp'), args=['-s', 'INITIAL_MEMORY=64MB', '-O3', '-s', 'USE_PTHREADS', '-s', 'PTHREAD_POOL_SIZE'])

  @requires_threads
  def test_pthread_unistd_io_bigint(self):
    self.btest_exit(test_file('unistd/io.c'), args=['-s', 'USE_PTHREADS', '-s', 'PROXY_TO_PTHREAD', '-s', 'WASM_BIGINT'])

  # Test that the main thread is able to use pthread_set/getspecific.
  @requires_threads
  def test_pthread_setspecific_mainthread(self):
    self.btest_exit(test_file('pthread/test_pthread_setspecific_mainthread.c'), args=['-s', 'INITIAL_MEMORY=64MB', '-O3', '-s', 'USE_PTHREADS'], also_asmjs=True)

  # Test that pthreads have access to filesystem.
  @requires_threads
  def test_pthread_file_io(self):
    self.btest_exit(test_file('pthread/test_pthread_file_io.cpp'), args=['-O3', '-s', 'USE_PTHREADS', '-s', 'PTHREAD_POOL_SIZE'])

  # Test that the pthread_create() function operates benignly in the case that threading is not supported.
  @requires_threads
  def test_pthread_supported(self):
    for args in [[], ['-s', 'USE_PTHREADS', '-s', 'PTHREAD_POOL_SIZE=8']]:
      self.btest_exit(test_file('pthread/test_pthread_supported.cpp'), args=['-O3'] + args)

  @requires_threads
  def test_pthread_dispatch_after_exit(self):
    self.btest_exit(test_file('pthread/test_pthread_dispatch_after_exit.c'), args=['-s', 'USE_PTHREADS'])

  # Test the operation of Module.pthreadMainPrefixURL variable
  @requires_threads
  def test_pthread_custom_pthread_main_url(self):
    self.set_setting('EXIT_RUNTIME')
    ensure_dir('cdn')
    create_file('main.cpp', r'''
      #include <assert.h>
      #include <stdio.h>
      #include <string.h>
      #include <emscripten/emscripten.h>
      #include <emscripten/threading.h>
      #include <pthread.h>

      _Atomic int result = 0;
      void *thread_main(void *arg) {
        result = 1;
        pthread_exit(0);
      }

      int main() {
        pthread_t t;
        pthread_create(&t, 0, thread_main, 0);
        pthread_join(t, 0);
        assert(result == 1);
        return 0;
      }
    ''')

    # Test that it is possible to define "Module.locateFile" string to locate where worker.js will be loaded from.
    create_file('shell.html', read_file(path_from_root('src/shell.html')).replace('var Module = {', 'var Module = { locateFile: function (path, prefix) {if (path.endsWith(".wasm")) {return prefix + path;} else {return "cdn/" + path;}}, '))
    self.compile_btest(['main.cpp', '--shell-file', 'shell.html', '-s', 'WASM=0', '-s', 'IN_TEST_HARNESS', '-s', 'USE_PTHREADS', '-s', 'PTHREAD_POOL_SIZE', '-o', 'test.html'], reporting=Reporting.JS_ONLY)
    shutil.move('test.worker.js', Path('cdn/test.worker.js'))
    if os.path.exists('test.html.mem'):
      shutil.copyfile('test.html.mem', Path('cdn/test.html.mem'))
    self.run_browser('test.html', '', '/report_result?exit:0')

    # Test that it is possible to define "Module.locateFile(foo)" function to locate where worker.js will be loaded from.
    create_file('shell2.html', read_file(path_from_root('src/shell.html')).replace('var Module = {', 'var Module = { locateFile: function(filename) { if (filename == "test.worker.js") return "cdn/test.worker.js"; else return filename; }, '))
    self.compile_btest(['main.cpp', '--shell-file', 'shell2.html', '-s', 'WASM=0', '-s', 'IN_TEST_HARNESS', '-s', 'USE_PTHREADS', '-s', 'PTHREAD_POOL_SIZE', '-o', 'test2.html'], reporting=Reporting.JS_ONLY)
    try_delete('test.worker.js')
    self.run_browser('test2.html', '', '/report_result?exit:0')

  # Test that if the main thread is performing a futex wait while a pthread needs it to do a proxied operation (before that pthread would wake up the main thread), that it's not a deadlock.
  @requires_threads
  def test_pthread_proxying_in_futex_wait(self):
    self.btest_exit(test_file('pthread/test_pthread_proxying_in_futex_wait.cpp'), args=['-O3', '-s', 'USE_PTHREADS', '-s', 'PTHREAD_POOL_SIZE'])

  # Test that sbrk() operates properly in multithreaded conditions
  @requires_threads
  def test_pthread_sbrk(self):
    for aborting_malloc in [0, 1]:
      print('aborting malloc=' + str(aborting_malloc))
      # With aborting malloc = 1, test allocating memory in threads
      # With aborting malloc = 0, allocate so much memory in threads that some of the allocations fail.
      self.btest_exit(test_file('pthread/test_pthread_sbrk.cpp'), args=['-O3', '-s', 'USE_PTHREADS', '-s', 'PTHREAD_POOL_SIZE=8', '-s', 'ABORTING_MALLOC=' + str(aborting_malloc), '-DABORTING_MALLOC=' + str(aborting_malloc), '-s', 'INITIAL_MEMORY=128MB'])

  # Test that -s ABORTING_MALLOC=0 works in both pthreads and non-pthreads builds. (sbrk fails gracefully)
  @requires_threads
  def test_pthread_gauge_available_memory(self):
    for opts in [[], ['-O2']]:
      for args in [[], ['-s', 'USE_PTHREADS']]:
        self.btest(test_file('gauge_available_memory.cpp'), expected='1', args=['-s', 'ABORTING_MALLOC=0'] + args + opts)

  # Test that the proxying operations of user code from pthreads to main thread work
  @requires_threads
  def test_pthread_run_on_main_thread(self):
    self.btest_exit(test_file('pthread/test_pthread_run_on_main_thread.cpp'), args=['-O3', '-s', 'USE_PTHREADS', '-s', 'PTHREAD_POOL_SIZE'])

  # Test how a lot of back-to-back called proxying operations behave.
  @requires_threads
  def test_pthread_run_on_main_thread_flood(self):
    self.btest_exit(test_file('pthread/test_pthread_run_on_main_thread_flood.cpp'), args=['-O3', '-s', 'USE_PTHREADS', '-s', 'PTHREAD_POOL_SIZE'])

  # Test that it is possible to asynchronously call a JavaScript function on the main thread.
  @requires_threads
  def test_pthread_call_async(self):
    self.btest_exit(test_file('pthread/call_async.c'), args=['-s', 'USE_PTHREADS'])

  # Test that it is possible to synchronously call a JavaScript function on the main thread and get a return value back.
  @requires_threads
  def test_pthread_call_sync_on_main_thread(self):
    self.btest_exit(test_file('pthread/call_sync_on_main_thread.c'), args=['-O3', '-s', 'USE_PTHREADS', '-s', 'PROXY_TO_PTHREAD', '-DPROXY_TO_PTHREAD=1', '--js-library', test_file('pthread/call_sync_on_main_thread.js')])
    self.btest_exit(test_file('pthread/call_sync_on_main_thread.c'), args=['-O3', '-s', 'USE_PTHREADS', '-DPROXY_TO_PTHREAD=0', '--js-library', test_file('pthread/call_sync_on_main_thread.js')])
    self.btest_exit(test_file('pthread/call_sync_on_main_thread.c'), args=['-Oz', '-DPROXY_TO_PTHREAD=0', '--js-library', test_file('pthread/call_sync_on_main_thread.js'), '-s', 'EXPORTED_FUNCTIONS=_main,_malloc'])

  # Test that it is possible to asynchronously call a JavaScript function on the main thread.
  @requires_threads
  def test_pthread_call_async_on_main_thread(self):
    self.btest(test_file('pthread/call_async_on_main_thread.c'), expected='7', args=['-O3', '-s', 'USE_PTHREADS', '-s', 'PROXY_TO_PTHREAD', '-DPROXY_TO_PTHREAD=1', '--js-library', test_file('pthread/call_async_on_main_thread.js')])
    self.btest(test_file('pthread/call_async_on_main_thread.c'), expected='7', args=['-O3', '-s', 'USE_PTHREADS', '-DPROXY_TO_PTHREAD=0', '--js-library', test_file('pthread/call_async_on_main_thread.js')])
    self.btest(test_file('pthread/call_async_on_main_thread.c'), expected='7', args=['-Oz', '-DPROXY_TO_PTHREAD=0', '--js-library', test_file('pthread/call_async_on_main_thread.js')])

  # Tests that spawning a new thread does not cause a reinitialization of the global data section of the application memory area.
  @requires_threads
  def test_pthread_global_data_initialization(self):
    mem_init_modes = [[], ['--memory-init-file', '0'], ['--memory-init-file', '1']]
    for mem_init_mode in mem_init_modes:
      for args in [['-s', 'MODULARIZE', '-s', 'EXPORT_NAME=MyModule', '--shell-file', test_file('shell_that_launches_modularize.html')], ['-O3']]:
        self.btest_exit(test_file('pthread/test_pthread_global_data_initialization.c'), args=args + mem_init_mode + ['-s', 'USE_PTHREADS', '-s', 'PROXY_TO_PTHREAD', '-s', 'PTHREAD_POOL_SIZE'])

  @requires_threads
  @requires_sync_compilation
  def test_pthread_global_data_initialization_in_sync_compilation_mode(self):
    mem_init_modes = [[], ['--memory-init-file', '0'], ['--memory-init-file', '1']]
    for mem_init_mode in mem_init_modes:
      args = ['-s', 'WASM_ASYNC_COMPILATION=0']
      self.btest_exit(test_file('pthread/test_pthread_global_data_initialization.c'), args=args + mem_init_mode + ['-s', 'USE_PTHREADS', '-s', 'PROXY_TO_PTHREAD', '-s', 'PTHREAD_POOL_SIZE'])

  # Test that emscripten_get_now() reports coherent wallclock times across all pthreads, instead of each pthread independently reporting wallclock times since the launch of that pthread.
  @requires_threads
  def test_pthread_clock_drift(self):
    self.btest_exit(test_file('pthread/test_pthread_clock_drift.cpp'), args=['-O3', '-s', 'USE_PTHREADS', '-s', 'PROXY_TO_PTHREAD'])

  @requires_threads
  def test_pthread_utf8_funcs(self):
    self.btest_exit(test_file('pthread/test_pthread_utf8_funcs.cpp'), args=['-s', 'USE_PTHREADS', '-s', 'PTHREAD_POOL_SIZE'])

  # Test the emscripten_futex_wake(addr, INT_MAX); functionality to wake all waiters
  @requires_threads
  def test_pthread_wake_all(self):
    self.btest_exit(test_file('pthread/test_futex_wake_all.cpp'), args=['-O3', '-s', 'USE_PTHREADS', '-s', 'INITIAL_MEMORY=64MB'], also_asmjs=True)

  # Test that stack base and max correctly bound the stack on pthreads.
  @requires_threads
  def test_pthread_stack_bounds(self):
    self.btest_exit(test_file('pthread/test_pthread_stack_bounds.cpp'), args=['-s', 'USE_PTHREADS'])

  # Test that real `thread_local` works.
  @requires_threads
  def test_pthread_tls(self):
    self.btest_exit(test_file('pthread/test_pthread_tls.cpp'), args=['-s', 'PROXY_TO_PTHREAD', '-s', 'USE_PTHREADS'])

  # Test that real `thread_local` works in main thread without PROXY_TO_PTHREAD.
  @requires_threads
  def test_pthread_tls_main(self):
    self.btest_exit(test_file('pthread/test_pthread_tls_main.cpp'), args=['-s', 'USE_PTHREADS'])

  @requires_threads
  def test_pthread_safe_stack(self):
    # Note that as the test runs with PROXY_TO_PTHREAD, we set TOTAL_STACK,
    # and not DEFAULT_PTHREAD_STACK_SIZE, as the pthread for main() gets the
    # same stack size as the main thread normally would.
    self.btest(test_file('core/test_safe_stack.c'), expected='abort:stack overflow', args=['-s', 'USE_PTHREADS', '-s', 'PROXY_TO_PTHREAD', '-s', 'STACK_OVERFLOW_CHECK=2', '-s', 'TOTAL_STACK=64KB'])

  @parameterized({
    'leak': ['test_pthread_lsan_leak', ['-gsource-map']],
    'no_leak': ['test_pthread_lsan_no_leak'],
  })
  @requires_threads
  def test_pthread_lsan(self, name, args=[]):
    self.btest(test_file('pthread', name + '.cpp'), expected='1', args=['-fsanitize=leak', '-s', 'INITIAL_MEMORY=256MB', '-s', 'USE_PTHREADS', '-s', 'PROXY_TO_PTHREAD', '--pre-js', test_file('pthread', name + '.js')] + args)

  @parameterized({
    # Reusing the LSan test files for ASan.
    'leak': ['test_pthread_lsan_leak', ['-gsource-map']],
    'no_leak': ['test_pthread_lsan_no_leak'],
  })
  @requires_threads
  def test_pthread_asan(self, name, args=[]):
    self.btest(test_file('pthread', name + '.cpp'), expected='1', args=['-fsanitize=address', '-s', 'INITIAL_MEMORY=256MB', '-s', 'USE_PTHREADS', '-s', 'PROXY_TO_PTHREAD', '--pre-js', test_file('pthread', name + '.js')] + args)

  @requires_threads
  def test_pthread_asan_use_after_free(self):
    self.btest(test_file('pthread/test_pthread_asan_use_after_free.cpp'), expected='1', args=['-fsanitize=address', '-s', 'INITIAL_MEMORY=256MB', '-s', 'USE_PTHREADS', '-s', 'PROXY_TO_PTHREAD', '--pre-js', test_file('pthread/test_pthread_asan_use_after_free.js')])

  @requires_threads
  def test_pthread_asan_use_after_free_2(self):
    # similiar to test_pthread_asan_use_after_free, but using a pool instead
    # of proxy-to-pthread, and also the allocation happens on the pthread
    # (which tests that it can use the offset converter to get the stack
    # trace there)
    self.btest(test_file('pthread/test_pthread_asan_use_after_free_2.cpp'), expected='1', args=['-fsanitize=address', '-s', 'INITIAL_MEMORY=256MB', '-s', 'USE_PTHREADS', '-s', 'PTHREAD_POOL_SIZE=1', '--pre-js', test_file('pthread/test_pthread_asan_use_after_free_2.js')])

  @requires_threads
  def test_pthread_exit_process(self):
    args = ['-s', 'USE_PTHREADS',
            '-s', 'PROXY_TO_PTHREAD',
            '-s', 'PTHREAD_POOL_SIZE=2',
            '-s', 'EXIT_RUNTIME',
            '-DEXIT_RUNTIME',
            '-O0']
    args += ['--pre-js', test_file('core/pthread/test_pthread_exit_runtime.pre.js')]
    self.btest(test_file('core/pthread/test_pthread_exit_runtime.c'), expected='onExit status: 42', args=args)

  @requires_threads
  def test_pthread_trap(self):
    create_file('pre.js', '''
    if (typeof window === 'object' && window) {
      window.addEventListener('error', function(e) {
        if (e.error && e.error.message.includes('unreachable'))
          maybeReportResultToServer("expected exception caught");
        else
          maybeReportResultToServer("unexpected: " + e);
      });
    }''')
    args = ['-s', 'USE_PTHREADS',
            '-s', 'PROXY_TO_PTHREAD',
            '-s', 'EXIT_RUNTIME',
            '--profiling-funcs',
            '--pre-js=pre.js']
    self.btest(test_file('pthread/test_pthread_trap.c'), expected='expected exception caught', args=args)

  # Tests MAIN_THREAD_EM_ASM_INT() function call signatures.
  def test_main_thread_em_asm_signatures(self):
    self.btest_exit(test_file('core/test_em_asm_signatures.cpp'), assert_returncode=121, args=[])

  @requires_threads
  def test_main_thread_em_asm_signatures_pthreads(self):
    self.btest_exit(test_file('core/test_em_asm_signatures.cpp'), assert_returncode=121, args=['-O3', '-s', 'USE_PTHREADS', '-s', 'PROXY_TO_PTHREAD', '-s', 'ASSERTIONS'])

  @requires_threads
  def test_main_thread_async_em_asm(self):
    self.btest_exit(test_file('core/test_main_thread_async_em_asm.cpp'), args=['-O3', '-s', 'USE_PTHREADS', '-s', 'PROXY_TO_PTHREAD', '-s', 'ASSERTIONS'])

  @requires_threads
  def test_main_thread_em_asm_blocking(self):
    create_file('page.html', read_file(test_file('browser/test_em_asm_blocking.html')))

    self.compile_btest([test_file('browser/test_em_asm_blocking.cpp'), '-O2', '-o', 'wasm.js', '-s', 'USE_PTHREADS', '-s', 'PROXY_TO_PTHREAD'])
    self.run_browser('page.html', '', '/report_result?8')

  # Test that it is possible to send a signal via calling alarm(timeout), which in turn calls to the signal handler set by signal(SIGALRM, func);
  def test_sigalrm(self):
    self.btest_exit(test_file('test_sigalrm.c'), args=['-O3'])

  def test_canvas_style_proxy(self):
    self.btest('canvas_style_proxy.c', expected='1', args=['--proxy-to-worker', '--shell-file', test_file('canvas_style_proxy_shell.html'), '--pre-js', test_file('canvas_style_proxy_pre.js')])

  def test_canvas_size_proxy(self):
    self.btest(test_file('canvas_size_proxy.c'), expected='0', args=['--proxy-to-worker'])

  def test_custom_messages_proxy(self):
    self.btest(test_file('custom_messages_proxy.c'), expected='1', args=['--proxy-to-worker', '--shell-file', test_file('custom_messages_proxy_shell.html'), '--post-js', test_file('custom_messages_proxy_postjs.js')])

  def test_vanilla_html_when_proxying(self):
    for opts in [0, 1, 2]:
      print(opts)
      self.compile_btest([test_file('browser_test_hello_world.c'), '-o', 'test.js', '-O' + str(opts), '--proxy-to-worker'])
      create_file('test.html', '<script src="test.js"></script>')
      self.run_browser('test.html', None, '/report_result?0')

  def test_in_flight_memfile_request(self):
    # test the XHR for an asm.js mem init file being in flight already
    for o in [0, 1, 2]:
      print(o)
      opts = ['-O' + str(o), '-s', 'WASM=0']

      print('plain html')
      self.compile_btest([test_file('in_flight_memfile_request.c'), '-o', 'test.js'] + opts)
      create_file('test.html', '<script src="test.js"></script>')
      self.run_browser('test.html', None, '/report_result?0') # never when we provide our own HTML like this.

      print('default html')
      self.btest('in_flight_memfile_request.c', expected='0' if o < 2 else '1', args=opts) # should happen when there is a mem init file (-O2+)

  @requires_sync_compilation
  def test_binaryen_async(self):
    # notice when we use async compilation
    script = '''
    <script>
      // note if we do async compilation
      var real_wasm_instantiate = WebAssembly.instantiate;
      var real_wasm_instantiateStreaming = WebAssembly.instantiateStreaming;
      if (typeof real_wasm_instantiateStreaming === 'function') {
        WebAssembly.instantiateStreaming = function(a, b) {
          Module.sawAsyncCompilation = true;
          return real_wasm_instantiateStreaming(a, b);
        };
      } else {
        WebAssembly.instantiate = function(a, b) {
          Module.sawAsyncCompilation = true;
          return real_wasm_instantiate(a, b);
        };
      }
      // show stderr for the viewer's fun
      err = function(x) {
        out('<<< ' + x + ' >>>');
        console.log(x);
      };
    </script>
    {{{ SCRIPT }}}
'''
    shell_with_script('shell.html', 'shell.html', script)
    common_args = ['--shell-file', 'shell.html']
    for opts, returncode in [
      ([], 1),
      (['-O1'], 1),
      (['-O2'], 1),
      (['-O3'], 1),
      (['-s', 'WASM_ASYNC_COMPILATION'], 1), # force it on
      (['-O1', '-s', 'WASM_ASYNC_COMPILATION=0'], 0), # force it off
    ]:
      print(opts, returncode)
      self.btest_exit('binaryen_async.c', assert_returncode=returncode, args=common_args + opts)
    # Ensure that compilation still works and is async without instantiateStreaming available
    no_streaming = ' <script> WebAssembly.instantiateStreaming = undefined;</script>'
    shell_with_script('shell.html', 'shell.html', no_streaming + script)
    self.btest_exit('binaryen_async.c', assert_returncode=1, args=common_args)

  # Test that implementing Module.instantiateWasm() callback works.
  @parameterized({
    '': ([],),
    'asan': (['-fsanitize=address', '-s', 'INITIAL_MEMORY=128MB'],)
  })
  def test_manual_wasm_instantiate(self, args=[]):
    self.compile_btest([test_file('manual_wasm_instantiate.cpp'), '-o', 'manual_wasm_instantiate.js'] + args)
    shutil.copyfile(test_file('manual_wasm_instantiate.html'), 'manual_wasm_instantiate.html')
    self.run_browser('manual_wasm_instantiate.html', 'wasm instantiation succeeded', '/report_result?1')

  def test_wasm_locate_file(self):
    # Test that it is possible to define "Module.locateFile(foo)" function to locate where worker.js will be loaded from.
    ensure_dir('cdn')
    create_file('shell2.html', read_file(path_from_root('src/shell.html')).replace('var Module = {', 'var Module = { locateFile: function(filename) { if (filename == "test.wasm") return "cdn/test.wasm"; else return filename; }, '))
    self.compile_btest([test_file('browser_test_hello_world.c'), '--shell-file', 'shell2.html', '-o', 'test.html'])
    shutil.move('test.wasm', Path('cdn/test.wasm'))
    self.run_browser('test.html', '', '/report_result?0')

  @also_with_threads
  def test_utf8_textdecoder(self):
    self.btest_exit('benchmark_utf8.cpp', 0, args=['--embed-file', test_file('utf8_corpus.txt') + '@/utf8_corpus.txt', '-s', 'EXPORTED_RUNTIME_METHODS=[UTF8ToString]'])

  @also_with_threads
  def test_utf16_textdecoder(self):
    self.btest_exit('benchmark_utf16.cpp', 0, args=['--embed-file', test_file('utf16_corpus.txt') + '@/utf16_corpus.txt', '-s', 'EXPORTED_RUNTIME_METHODS=[UTF16ToString,stringToUTF16,lengthBytesUTF16]'])

  @also_with_threads
  def test_TextDecoder(self):
    self.btest('browser_test_hello_world.c', '0', args=['-s', 'TEXTDECODER=0'])
    just_fallback = os.path.getsize('test.js')
    self.btest('browser_test_hello_world.c', '0')
    td_with_fallback = os.path.getsize('test.js')
    self.btest('browser_test_hello_world.c', '0', args=['-s', 'TEXTDECODER=2'])
    td_without_fallback = os.path.getsize('test.js')
    # pthread TextDecoder support is more complex due to
    # https://github.com/whatwg/encoding/issues/172
    # and therefore the expected code size win there is actually a loss
    if '-pthread' not in self.emcc_args:
      self.assertLess(td_without_fallback, just_fallback)
    else:
      self.assertGreater(td_without_fallback, just_fallback)
    self.assertLess(just_fallback, td_with_fallback)

  def test_small_js_flags(self):
    self.btest('browser_test_hello_world.c', '0', args=['-O3', '--closure=1', '-s', 'INCOMING_MODULE_JS_API=[]', '-s', 'ENVIRONMENT=web'])
    # Check an absolute js code size, with some slack.
    size = os.path.getsize('test.js')
    print('size:', size)
    # Note that this size includes test harness additions (for reporting the result, etc.).
    self.assertLess(abs(size - 5629), 100)

  # Tests that it is possible to initialize and render WebGL content in a pthread by using OffscreenCanvas.
  # -DTEST_CHAINED_WEBGL_CONTEXT_PASSING: Tests that it is possible to transfer WebGL canvas in a chain from main thread -> thread 1 -> thread 2 and then init and render WebGL content there.
  @no_chrome('see https://crbug.com/961765')
  @requires_threads
  @requires_offscreen_canvas
  @requires_graphics_hardware
  def test_webgl_offscreen_canvas_in_pthread(self):
    for args in [[], ['-DTEST_CHAINED_WEBGL_CONTEXT_PASSING']]:
      self.btest('gl_in_pthread.cpp', expected='1', args=args + ['-s', 'USE_PTHREADS', '-s', 'PTHREAD_POOL_SIZE=2', '-s', 'OFFSCREENCANVAS_SUPPORT', '-lGL'])

  # Tests that it is possible to render WebGL content on a <canvas> on the main thread, after it has once been used to render WebGL content in a pthread first
  # -DTEST_MAIN_THREAD_EXPLICIT_COMMIT: Test the same (WebGL on main thread after pthread), but by using explicit .commit() to swap on the main thread instead of implicit "swap when rAF ends" logic
  @requires_threads
  @requires_offscreen_canvas
  @requires_graphics_hardware
  @disabled('This test is disabled because current OffscreenCanvas does not allow transfering it after a rendering context has been created for it.')
  def test_webgl_offscreen_canvas_in_mainthread_after_pthread(self):
    for args in [[], ['-DTEST_MAIN_THREAD_EXPLICIT_COMMIT']]:
      self.btest('gl_in_mainthread_after_pthread.cpp', expected='0', args=args + ['-s', 'USE_PTHREADS', '-s', 'PTHREAD_POOL_SIZE=2', '-s', 'OFFSCREENCANVAS_SUPPORT', '-lGL'])

  @requires_threads
  @requires_offscreen_canvas
  @requires_graphics_hardware
  def test_webgl_offscreen_canvas_only_in_pthread(self):
    self.btest_exit('gl_only_in_pthread.cpp', args=['-s', 'USE_PTHREADS', '-s', 'PTHREAD_POOL_SIZE', '-s', 'OFFSCREENCANVAS_SUPPORT', '-lGL', '-s', 'OFFSCREEN_FRAMEBUFFER'])

  # Tests that rendering from client side memory without default-enabling extensions works.
  @requires_graphics_hardware
  def test_webgl_from_client_side_memory_without_default_enabled_extensions(self):
    self.btest_exit('webgl_draw_triangle.c', args=['-lGL', '-s', 'OFFSCREEN_FRAMEBUFFER', '-DEXPLICIT_SWAP=1', '-DDRAW_FROM_CLIENT_MEMORY=1', '-s', 'FULL_ES2=1'])

  # Tests for WEBGL_multi_draw extension
  # For testing WebGL draft extensions like this, if using chrome as the browser,
  # We might want to append the --enable-webgl-draft-extensions to the EMTEST_BROWSER env arg.
  @requires_graphics_hardware
  def test_webgl_multi_draw(self):
    self.btest('webgl_multi_draw_test.c', reference='webgl_multi_draw.png',
               args=['-lGL', '-s', 'OFFSCREEN_FRAMEBUFFER', '-DMULTI_DRAW_ARRAYS=1', '-DEXPLICIT_SWAP=1'])
    self.btest('webgl_multi_draw_test.c', reference='webgl_multi_draw.png',
               args=['-lGL', '-s', 'OFFSCREEN_FRAMEBUFFER', '-DMULTI_DRAW_ARRAYS_INSTANCED=1', '-DEXPLICIT_SWAP=1'])
    self.btest('webgl_multi_draw_test.c', reference='webgl_multi_draw.png',
               args=['-lGL', '-s', 'OFFSCREEN_FRAMEBUFFER', '-DMULTI_DRAW_ELEMENTS=1', '-DEXPLICIT_SWAP=1'])
    self.btest('webgl_multi_draw_test.c', reference='webgl_multi_draw.png',
               args=['-lGL', '-s', 'OFFSCREEN_FRAMEBUFFER', '-DMULTI_DRAW_ELEMENTS_INSTANCED=1', '-DEXPLICIT_SWAP=1'])

  # Tests for base_vertex/base_instance extension
  # For testing WebGL draft extensions like this, if using chrome as the browser,
  # We might want to append the --enable-webgl-draft-extensions to the EMTEST_BROWSER env arg.
  # If testing on Mac, you also need --use-cmd-decoder=passthrough to get this extension.
  # Also there is a known bug with Mac Intel baseInstance which can fail producing the expected image result.
  @requires_graphics_hardware
  def test_webgl_draw_base_vertex_base_instance(self):
    for multiDraw in [0, 1]:
      for drawElements in [0, 1]:
        self.btest('webgl_draw_base_vertex_base_instance_test.c', reference='webgl_draw_instanced_base_vertex_base_instance.png',
                   args=['-lGL',
                         '-s', 'MAX_WEBGL_VERSION=2',
                         '-s', 'OFFSCREEN_FRAMEBUFFER',
                         '-DMULTI_DRAW=' + str(multiDraw),
                         '-DDRAW_ELEMENTS=' + str(drawElements),
                         '-DEXPLICIT_SWAP=1',
                         '-DWEBGL_CONTEXT_VERSION=2'])

  @requires_graphics_hardware
  def test_webgl_sample_query(self):
    cmd = ['-s', 'MAX_WEBGL_VERSION=2', '-lGL']
    self.btest_exit('webgl_sample_query.cpp', args=cmd)

  @requires_graphics_hardware
  def test_webgl_timer_query(self):
    for args in [
        # EXT query entrypoints on WebGL 1.0
        ['-s', 'MAX_WEBGL_VERSION'],
        # builtin query entrypoints on WebGL 2.0
        ['-s', 'MAX_WEBGL_VERSION=2', '-DTEST_WEBGL2'],
        # EXT query entrypoints on a WebGL 1.0 context while built for WebGL 2.0
        ['-s', 'MAX_WEBGL_VERSION=2'],
      ]:
      cmd = args + ['-lGL']
      self.btest_exit('webgl_timer_query.cpp', args=cmd)

  # Tests that -s OFFSCREEN_FRAMEBUFFER=1 rendering works.
  @requires_graphics_hardware
  def test_webgl_offscreen_framebuffer(self):
    # Tests all the different possible versions of libgl
    for threads in [[], ['-s', 'USE_PTHREADS', '-s', 'PROXY_TO_PTHREAD']]:
      for version in [[], ['-s', 'FULL_ES3'], ['-s', 'FULL_ES3']]:
        args = ['-lGL', '-s', 'OFFSCREEN_FRAMEBUFFER', '-DEXPLICIT_SWAP=1'] + threads + version
        print('with args: %s' % str(args))
        self.btest_exit('webgl_draw_triangle.c', args=args)

  # Tests that VAOs can be used even if WebGL enableExtensionsByDefault is set to 0.
  @requires_graphics_hardware
  def test_webgl_vao_without_automatic_extensions(self):
    self.btest_exit('test_webgl_no_auto_init_extensions.c', args=['-lGL', '-s', 'GL_SUPPORT_AUTOMATIC_ENABLE_EXTENSIONS=0'])

  # Tests that offscreen framebuffer state restoration works
  @requires_graphics_hardware
  def test_webgl_offscreen_framebuffer_state_restoration(self):
    for args in [
        # full state restoration path on WebGL 1.0
        ['-s', 'MAX_WEBGL_VERSION', '-s', 'OFFSCREEN_FRAMEBUFFER_FORBID_VAO_PATH'],
        # VAO path on WebGL 1.0
        ['-s', 'MAX_WEBGL_VERSION'],
        ['-s', 'MAX_WEBGL_VERSION=2', '-DTEST_WEBGL2=0'],
        # VAO path on WebGL 2.0
        ['-s', 'MAX_WEBGL_VERSION=2', '-DTEST_WEBGL2=1', '-DTEST_ANTIALIAS=1', '-DTEST_REQUIRE_VAO=1'],
        # full state restoration path on WebGL 2.0
        ['-s', 'MAX_WEBGL_VERSION=2', '-DTEST_WEBGL2=1', '-DTEST_ANTIALIAS=1', '-s', 'OFFSCREEN_FRAMEBUFFER_FORBID_VAO_PATH'],
        # blitFramebuffer path on WebGL 2.0 (falls back to VAO on Firefox < 67)
        ['-s', 'MAX_WEBGL_VERSION=2', '-DTEST_WEBGL2=1', '-DTEST_ANTIALIAS=0'],
      ]:
      cmd = args + ['-lGL', '-s', 'OFFSCREEN_FRAMEBUFFER', '-DEXPLICIT_SWAP=1']
      self.btest_exit('webgl_offscreen_framebuffer_swap_with_bad_state.c', args=cmd)

  # Tests that -s WORKAROUND_OLD_WEBGL_UNIFORM_UPLOAD_IGNORED_OFFSET_BUG=1 rendering works.
  @requires_graphics_hardware
  def test_webgl_workaround_webgl_uniform_upload_bug(self):
    self.btest_exit('webgl_draw_triangle_with_uniform_color.c',  args=['-lGL', '-s', 'WORKAROUND_OLD_WEBGL_UNIFORM_UPLOAD_IGNORED_OFFSET_BUG'])

  # Tests that using an array of structs in GL uniforms works.
  @requires_graphics_hardware
  def test_webgl_array_of_structs_uniform(self):
    self.btest('webgl_array_of_structs_uniform.c', args=['-lGL', '-s', 'MAX_WEBGL_VERSION=2'], reference='webgl_array_of_structs_uniform.png')

  # Tests that if a WebGL context is created in a pthread on a canvas that has not been transferred to that pthread, WebGL calls are then proxied to the main thread
  # -DTEST_OFFSCREEN_CANVAS=1: Tests that if a WebGL context is created on a pthread that has the canvas transferred to it via using Emscripten's EMSCRIPTEN_PTHREAD_TRANSFERRED_CANVASES="#canvas", then OffscreenCanvas is used
  # -DTEST_OFFSCREEN_CANVAS=2: Tests that if a WebGL context is created on a pthread that has the canvas transferred to it via automatic transferring of Module.canvas when EMSCRIPTEN_PTHREAD_TRANSFERRED_CANVASES is not defined, then OffscreenCanvas is also used
  @requires_threads
  @requires_offscreen_canvas
  @requires_graphics_hardware
  def test_webgl_offscreen_canvas_in_proxied_pthread(self):
    for asyncify in [0, 1]:
      cmd = ['-s', 'USE_PTHREADS', '-s', 'OFFSCREENCANVAS_SUPPORT', '-lGL', '-s', 'GL_DEBUG', '-s', 'PROXY_TO_PTHREAD']
      if asyncify:
        # given the synchronous render loop here, asyncify is needed to see intermediate frames and
        # the gradual color change
        cmd += ['-s', 'ASYNCIFY', '-DASYNCIFY']
      print(str(cmd))
      self.btest('gl_in_proxy_pthread.cpp', expected='1', args=cmd)

  @parameterized({
    'proxy': (['-sPROXY_TO_PTHREAD'],),
    '': ([],),
  })
  @requires_threads
  @requires_graphics_hardware
  @requires_offscreen_canvas
  def test_webgl_resize_offscreencanvas_from_main_thread(self, args):
    for args2 in [[], ['-DTEST_SYNC_BLOCKING_LOOP=1']]:
      for args3 in [[], ['-s', 'OFFSCREENCANVAS_SUPPORT', '-s', 'OFFSCREEN_FRAMEBUFFER']]:
        cmd = args + args2 + args3 + ['-s', 'USE_PTHREADS', '-lGL', '-s', 'GL_DEBUG']
        print(str(cmd))
        self.btest('resize_offscreencanvas_from_main_thread.cpp', expected='1', args=cmd)

  @requires_graphics_hardware
  def test_webgl_simple_enable_extensions(self):
    for webgl_version in [1, 2]:
      for simple_enable_extensions in [0, 1]:
        cmd = ['-DWEBGL_CONTEXT_VERSION=' + str(webgl_version),
               '-DWEBGL_SIMPLE_ENABLE_EXTENSION=' + str(simple_enable_extensions),
               '-s', 'MAX_WEBGL_VERSION=2',
               '-s', 'GL_SUPPORT_AUTOMATIC_ENABLE_EXTENSIONS=' + str(simple_enable_extensions),
               '-s', 'GL_SUPPORT_SIMPLE_ENABLE_EXTENSIONS=' + str(simple_enable_extensions)]
        self.btest_exit('webgl2_simple_enable_extensions.c', args=cmd)

  @requires_graphics_hardware
  def test_webgpu_basic_rendering(self):
    for args in [[], ['-s', 'ASSERTIONS', '--closure=1'], ['-s', 'MAIN_MODULE=1']]:
      self.btest_exit('webgpu_basic_rendering.cpp', args=['-s', 'USE_WEBGPU'] + args)

  def test_webgpu_get_device(self):
    for args in [['-s', 'ASSERTIONS', '--closure=1']]:
      self.btest_exit('webgpu_get_device.cpp', args=['-s', 'USE_WEBGPU'] + args)

  # Tests the feature that shell html page can preallocate the typed array and place it
  # to Module.buffer before loading the script page.
  # In this build mode, the -s INITIAL_MEMORY=xxx option will be ignored.
  # Preallocating the buffer in this was is asm.js only (wasm needs a Memory).
  def test_preallocated_heap(self):
    self.btest_exit('test_preallocated_heap.cpp', args=['-s', 'WASM=0', '-s', 'INITIAL_MEMORY=16MB', '-s', 'ABORTING_MALLOC=0', '--shell-file', test_file('test_preallocated_heap_shell.html')])

  # Tests emscripten_fetch() usage to XHR data directly to memory without persisting results to IndexedDB.
  def test_fetch_to_memory(self):
    # Test error reporting in the negative case when the file URL doesn't exist. (http 404)
    self.btest_exit('fetch/to_memory.cpp',
                    args=['-s', 'FETCH_DEBUG', '-s', 'FETCH', '-DFILE_DOES_NOT_EXIST'],
                    also_asmjs=True)

    # Test the positive case when the file URL exists. (http 200)
    shutil.copyfile(test_file('gears.png'), 'gears.png')
    for arg in [[], ['-s', 'FETCH_SUPPORT_INDEXEDDB=0']]:
      self.btest_exit('fetch/to_memory.cpp',
                      args=['-s', 'FETCH_DEBUG', '-s', 'FETCH'] + arg,
                      also_asmjs=True)

  @parameterized({
    '': ([],),
    'pthread_exit': (['-DDO_PTHREAD_EXIT'],),
  })
  @requires_threads
  def test_fetch_from_thread(self, args):
    shutil.copyfile(test_file('gears.png'), 'gears.png')
    self.btest('fetch/from_thread.cpp',
               expected='42',
               args=args + ['-s', 'USE_PTHREADS', '-s', 'PROXY_TO_PTHREAD', '-s', 'FETCH_DEBUG', '-s', 'FETCH', '-DFILE_DOES_NOT_EXIST'],
               also_asmjs=True)

  def test_fetch_to_indexdb(self):
    shutil.copyfile(test_file('gears.png'), 'gears.png')
    self.btest_exit('fetch/to_indexeddb.cpp',
                    args=['-s', 'FETCH_DEBUG', '-s', 'FETCH'],
                    also_asmjs=True)

  # Tests emscripten_fetch() usage to persist an XHR into IndexedDB and subsequently load up from there.
  def test_fetch_cached_xhr(self):
    shutil.copyfile(test_file('gears.png'), 'gears.png')
    self.btest_exit('fetch/cached_xhr.cpp',
                    args=['-s', 'FETCH_DEBUG', '-s', 'FETCH'],
                    also_asmjs=True)

  # Tests that response headers get set on emscripten_fetch_t values.
  @requires_threads
  def test_fetch_response_headers(self):
    shutil.copyfile(test_file('gears.png'), 'gears.png')
    self.btest_exit('fetch/response_headers.cpp', args=['-s', 'FETCH_DEBUG', '-s', 'FETCH', '-s', 'USE_PTHREADS', '-s', 'PROXY_TO_PTHREAD'], also_asmjs=True)

  # Test emscripten_fetch() usage to stream a XHR in to memory without storing the full file in memory
  def test_fetch_stream_file(self):
    self.skipTest('moz-chunked-arraybuffer was firefox-only and has been removed')
    # Strategy: create a large 128MB file, and compile with a small 16MB Emscripten heap, so that the tested file
    # won't fully fit in the heap. This verifies that streaming works properly.
    s = '12345678'
    for i in range(14):
      s = s[::-1] + s # length of str will be 2^17=128KB
    with open('largefile.txt', 'w') as f:
      for i in range(1024):
        f.write(s)
    self.btest_exit('fetch/stream_file.cpp',
                    args=['-s', 'FETCH_DEBUG', '-s', 'FETCH', '-s', 'INITIAL_MEMORY=536870912'],
                    also_asmjs=True)

  # Tests emscripten_fetch() usage in synchronous mode when used from the main
  # thread proxied to a Worker with -s PROXY_TO_PTHREAD=1 option.
  @requires_threads
  def test_fetch_sync_xhr(self):
    shutil.copyfile(test_file('gears.png'), 'gears.png')
    self.btest_exit('fetch/sync_xhr.cpp', args=['-s', 'FETCH_DEBUG', '-s', 'FETCH', '-s', 'USE_PTHREADS', '-s', 'PROXY_TO_PTHREAD'])

  # Tests emscripten_fetch() usage when user passes none of the main 3 flags (append/replace/no_download).
  # In that case, in append is implicitly understood.
  @requires_threads
  def test_fetch_implicit_append(self):
    shutil.copyfile(test_file('gears.png'), 'gears.png')
    self.btest_exit('fetch/example_synchronous_fetch.cpp', args=['-s', 'FETCH', '-s', 'USE_PTHREADS', '-s', 'PROXY_TO_PTHREAD'])

  # Tests synchronous emscripten_fetch() usage from wasm pthread in fastcomp.
  @requires_threads
  def test_fetch_sync_xhr_in_wasm(self):
    shutil.copyfile(test_file('gears.png'), 'gears.png')
    self.btest_exit('fetch/example_synchronous_fetch.cpp', args=['-s', 'FETCH', '-s', 'USE_PTHREADS', '-s', 'PROXY_TO_PTHREAD'])

  # Tests that the Fetch API works for synchronous XHRs when used with --proxy-to-worker.
  @requires_threads
  def test_fetch_sync_xhr_in_proxy_to_worker(self):
    shutil.copyfile(test_file('gears.png'), 'gears.png')
    self.btest_exit('fetch/sync_xhr.cpp',
                    args=['-s', 'FETCH_DEBUG', '-s', 'FETCH', '--proxy-to-worker'],
                    also_asmjs=True)

  # Tests waiting on EMSCRIPTEN_FETCH_WAITABLE request from a worker thread
  @no_wasm_backend("emscripten_fetch_wait uses an asm.js based web worker")
  @requires_threads
  def test_fetch_sync_fetch_in_main_thread(self):
    shutil.copyfile(test_file('gears.png'), 'gears.png')
    self.btest('fetch/sync_fetch_in_main_thread.cpp', expected='0', args=['-s', 'FETCH_DEBUG', '-s', 'FETCH', '-s', 'WASM=0', '-s', 'USE_PTHREADS', '-s', 'PROXY_TO_PTHREAD'])

  @requires_threads
  @no_wasm_backend("WASM2JS does not yet support pthreads")
  def test_fetch_idb_store(self):
    self.btest('fetch/idb_store.cpp', expected='0', args=['-s', 'USE_PTHREADS', '-s', 'FETCH', '-s', 'WASM=0', '-s', 'PROXY_TO_PTHREAD'])

  @requires_threads
  @no_wasm_backend("WASM2JS does not yet support pthreads")
  def test_fetch_idb_delete(self):
    shutil.copyfile(test_file('gears.png'), 'gears.png')
    self.btest('fetch/idb_delete.cpp', expected='0', args=['-s', 'USE_PTHREADS', '-s', 'FETCH_DEBUG', '-s', 'FETCH', '-s', 'WASM=0', '-s', 'PROXY_TO_PTHREAD'])

  @requires_asmfs
  @requires_threads
  def test_asmfs_hello_file(self):
    # Test basic file loading and the valid character set for files.
    ensure_dir('dirrey')
    shutil.copyfile(test_file('asmfs/hello_file.txt'), Path('dirrey', 'hello file !#$%&\'()+,-.;=@[]^_`{}~ %%.txt'))
    self.btest_exit('asmfs/hello_file.cpp', args=['-s', 'ASMFS', '-s', 'WASM=0', '-s', 'USE_PTHREADS', '-s', 'FETCH_DEBUG', '-s', 'PROXY_TO_PTHREAD'])

  @requires_asmfs
  @requires_threads
  def test_asmfs_read_file_twice(self):
    shutil.copyfile(test_file('asmfs/hello_file.txt'), 'hello_file.txt')
    self.btest_exit('asmfs/read_file_twice.cpp', args=['-s', 'ASMFS', '-s', 'WASM=0', '-s', 'USE_PTHREADS', '-s', 'FETCH_DEBUG', '-s', 'PROXY_TO_PTHREAD'])

  @requires_asmfs
  @requires_threads
  def test_asmfs_fopen_write(self):
    self.btest_exit('asmfs/fopen_write.cpp', args=['-s', 'ASMFS', '-s', 'WASM=0', '-s', 'USE_PTHREADS', '-s', 'FETCH_DEBUG'])

  @requires_asmfs
  @requires_threads
  def test_asmfs_mkdir_create_unlink_rmdir(self):
    self.btest_exit('cstdio/test_remove.cpp', args=['-s', 'ASMFS', '-s', 'WASM=0', '-s', 'USE_PTHREADS', '-s', 'FETCH_DEBUG'])

  @requires_asmfs
  @requires_threads
  def test_asmfs_dirent_test_readdir(self):
    self.btest('dirent/test_readdir.c', expected='0', args=['-s', 'ASMFS', '-s', 'WASM=0', '-s', 'USE_PTHREADS', '-s', 'FETCH_DEBUG'])

  @requires_asmfs
  @requires_threads
  def test_asmfs_dirent_test_readdir_empty(self):
    self.btest('dirent/test_readdir_empty.c', expected='0', args=['-s', 'ASMFS', '-s', 'WASM=0', '-s', 'USE_PTHREADS', '-s', 'FETCH_DEBUG'])

  @requires_asmfs
  @requires_threads
  def test_asmfs_unistd_close(self):
    self.btest_exit(test_file('unistd/close.c'), 0, args=['-s', 'ASMFS', '-s', 'WASM=0', '-s', 'USE_PTHREADS', '-s', 'FETCH_DEBUG'])

  @requires_asmfs
  @requires_threads
  def test_asmfs_unistd_access(self):
    self.btest_exit(test_file('unistd/access.c'), 0, args=['-s', 'ASMFS', '-s', 'WASM=0', '-s', 'USE_PTHREADS', '-s', 'FETCH_DEBUG'])

  @requires_asmfs
  @requires_threads
  def test_asmfs_unistd_unlink(self):
    # TODO: Once symlinks are supported, remove -DNO_SYMLINK=1
    self.btest_exit(test_file('unistd/unlink.c'), 0, args=['-s', 'ASMFS', '-s', 'WASM=0', '-s', 'USE_PTHREADS', '-s', 'FETCH_DEBUG', '-DNO_SYMLINK=1'])

  @requires_asmfs
  @requires_threads
  def test_asmfs_test_fcntl_open(self):
    self.btest('fcntl/test_fcntl_open.c', expected='0', args=['-s', 'ASMFS', '-s', 'WASM=0', '-s', 'USE_PTHREADS', '-s', 'FETCH_DEBUG', '-s', 'PROXY_TO_PTHREAD'])

  @requires_asmfs
  @requires_threads
  def test_asmfs_relative_paths(self):
    self.btest_exit('asmfs/relative_paths.cpp', args=['-s', 'ASMFS', '-s', 'WASM=0', '-s', 'USE_PTHREADS', '-s', 'FETCH_DEBUG'])

  @requires_threads
  def test_pthread_locale(self):
    for args in [
        [],
        ['-s', 'USE_PTHREADS', '-s', 'PTHREAD_POOL_SIZE=2'],
    ]:
      print("Testing with: ", args)
      self.btest_exit('pthread/test_pthread_locale.c', args=args)

  # Tests the Emscripten HTML5 API emscripten_set_canvas_element_size() and
  # emscripten_get_canvas_element_size() functionality in singlethreaded programs.
  def test_emscripten_set_canvas_element_size(self):
    self.btest_exit('emscripten_set_canvas_element_size.c')

  # Test that emscripten_get_device_pixel_ratio() is callable from pthreads (and proxies to main
  # thread to obtain the proper window.devicePixelRatio value).
  @requires_threads
  def test_emscripten_get_device_pixel_ratio(self):
    for args in [[], ['-s', 'USE_PTHREADS', '-s', 'PROXY_TO_PTHREAD']]:
      self.btest_exit('emscripten_get_device_pixel_ratio.c', args=args)

  # Tests that emscripten_run_script() variants of functions work in pthreads.
  @requires_threads
  def test_pthread_run_script(self):
    for args in [[], ['-s', 'USE_PTHREADS', '-s', 'PROXY_TO_PTHREAD']]:
      self.btest_exit(test_file('pthread/test_pthread_run_script.cpp'), args=['-O3'] + args)

  # Tests emscripten_set_canvas_element_size() and OffscreenCanvas functionality in different build configurations.
  @requires_threads
  @requires_graphics_hardware
  def test_emscripten_animate_canvas_element_size(self):
    for args in [
      ['-DTEST_EMSCRIPTEN_SET_MAIN_LOOP=1'],
      ['-DTEST_EMSCRIPTEN_SET_MAIN_LOOP=1', '-s', 'PROXY_TO_PTHREAD', '-s', 'USE_PTHREADS', '-s',   'OFFSCREEN_FRAMEBUFFER=1'],
      ['-DTEST_EMSCRIPTEN_SET_MAIN_LOOP=1', '-s', 'PROXY_TO_PTHREAD', '-s', 'USE_PTHREADS', '-s',   'OFFSCREEN_FRAMEBUFFER=1', '-DTEST_EXPLICIT_CONTEXT_SWAP=1'],
      ['-DTEST_EXPLICIT_CONTEXT_SWAP=1',    '-s', 'PROXY_TO_PTHREAD', '-s', 'USE_PTHREADS', '-s',   'OFFSCREEN_FRAMEBUFFER=1'],
      ['-DTEST_EXPLICIT_CONTEXT_SWAP=1',    '-s', 'PROXY_TO_PTHREAD', '-s', 'USE_PTHREADS', '-s',   'OFFSCREEN_FRAMEBUFFER=1', '-DTEST_MANUALLY_SET_ELEMENT_CSS_SIZE=1'],
      ['-DTEST_EMSCRIPTEN_SET_MAIN_LOOP=1', '-s', 'OFFSCREENCANVAS_SUPPORT'],
    ]:
      cmd = ['-lGL', '-O3', '-g2', '--shell-file', test_file('canvas_animate_resize_shell.html'), '-s', 'GL_DEBUG', '--threadprofiler'] + args
      print(' '.join(cmd))
      self.btest_exit('canvas_animate_resize.cpp', args=cmd)

  # Tests the absolute minimum pthread-enabled application.
  @parameterized({
    '': ([],),
    'O3': (['-O3'],)
  })
  @requires_threads
  def test_pthread_hello_thread(self, opts):
    for modularize in [[], ['-s', 'MODULARIZE', '-s', 'EXPORT_NAME=MyModule', '--shell-file', test_file('shell_that_launches_modularize.html')]]:
      self.btest_exit(test_file('pthread/hello_thread.c'), expected='1', args=['-s', 'USE_PTHREADS'] + modularize + opts)

  # Tests that a pthreads build of -s MINIMAL_RUNTIME=1 works well in different build modes
  @parameterized({
    '': ([],),
    'modularize': (['-sMODULARIZE', '-sEXPORT_NAME=MyModule'],),
    'O3': (['-O3'],),
    'O3_modularize': (['-O3', '-sMODULARIZE', '-sEXPORT_NAME=MyModule'],),
  })
  def test_minimal_runtime_hello_thread(self, opts):
    self.btest_exit(test_file('pthread/hello_thread.c'), expected='1', args=['--closure=1', '-sMINIMAL_RUNTIME', '-sUSE_PTHREADS'] + opts)

  # Tests memory growth in pthreads mode, but still on the main thread.
  @requires_threads
  def test_pthread_growth_mainthread(self):
    self.emcc_args.remove('-Werror')

    def run(emcc_args=[]):
      self.btest_exit(test_file('pthread/test_pthread_memory_growth_mainthread.c'), args=['-s', 'USE_PTHREADS', '-s', 'PTHREAD_POOL_SIZE=2', '-s', 'ALLOW_MEMORY_GROWTH', '-s', 'INITIAL_MEMORY=32MB', '-s', 'MAXIMUM_MEMORY=256MB'] + emcc_args, also_asmjs=False)

    run()
    run(['-s', 'PROXY_TO_PTHREAD'])

  # Tests memory growth in a pthread.
  @requires_threads
  def test_pthread_growth(self):
    self.emcc_args.remove('-Werror')

    def run(emcc_args=[]):
      self.btest_exit(test_file('pthread/test_pthread_memory_growth.c'), args=['-s', 'USE_PTHREADS', '-s', 'PTHREAD_POOL_SIZE=2', '-s', 'ALLOW_MEMORY_GROWTH', '-s', 'INITIAL_MEMORY=32MB', '-s', 'MAXIMUM_MEMORY=256MB', '-g'] + emcc_args, also_asmjs=False)

    run()
    run(['-s', 'ASSERTIONS'])
    run(['-s', 'PROXY_TO_PTHREAD'])

  # Tests that time in a pthread is relative to the main thread, so measurements
  # on different threads are still monotonic, as if checking a single central
  # clock.
  @requires_threads
  def test_pthread_reltime(self):
    self.btest_exit(test_file('pthread/test_pthread_reltime.cpp'), args=['-s', 'USE_PTHREADS', '-s', 'PTHREAD_POOL_SIZE'])

  # Tests that it is possible to load the main .js file of the application manually via a Blob URL, and still use pthreads.
  @requires_threads
  def test_load_js_from_blob_with_pthreads(self):
    # TODO: enable this with wasm, currently pthreads/atomics have limitations
    self.set_setting('EXIT_RUNTIME')
    self.compile_btest([test_file('pthread/hello_thread.c'), '-s', 'USE_PTHREADS', '-o', 'hello_thread_with_blob_url.js'], reporting=Reporting.JS_ONLY)
    shutil.copyfile(test_file('pthread/main_js_as_blob_loader.html'), 'hello_thread_with_blob_url.html')
    self.run_browser('hello_thread_with_blob_url.html', 'hello from thread!', '/report_result?exit:0')

  # Tests that base64 utils work in browser with no native atob function
  def test_base64_atob_fallback(self):
    create_file('test.c', r'''
      #include <stdio.h>
      #include <emscripten.h>
      int main() {
        return 0;
      }
    ''')
    # generate a dummy file
    create_file('dummy_file', 'dummy')
    # compile the code with the modularize feature and the preload-file option enabled
    self.compile_btest(['test.c', '-s', 'EXIT_RUNTIME', '-s', 'MODULARIZE', '-s', 'EXPORT_NAME="Foo"', '--preload-file', 'dummy_file', '-s', 'SINGLE_FILE'])
    create_file('a.html', '''
      <script>
        atob = undefined;
        fetch = undefined;
      </script>
      <script src="a.out.js"></script>
      <script>
        var foo = Foo();
      </script>
    ''')
    self.run_browser('a.html', '...', '/report_result?exit:0')

  # Tests that SINGLE_FILE works as intended in generated HTML (with and without Worker)
  def test_single_file_html(self):
    self.btest('single_file_static_initializer.cpp', '19', args=['-s', 'SINGLE_FILE'], also_proxied=True)
    self.assertExists('test.html')
    self.assertNotExists('test.js')
    self.assertNotExists('test.worker.js')
    self.assertNotExists('test.wasm')
    self.assertNotExists('test.mem')

  # Tests that SINGLE_FILE works as intended in generated HTML with MINIMAL_RUNTIME
  def test_minimal_runtime_single_file_html(self):
    for wasm in [0, 1]:
      for opts in [[], ['-O3']]:
        self.btest('single_file_static_initializer.cpp', '19', args=opts + ['-s', 'MINIMAL_RUNTIME', '-s', 'SINGLE_FILE', '-s', 'WASM=' + str(wasm)])
        self.assertExists('test.html')
        self.assertNotExists('test.js')
        self.assertNotExists('test.wasm')
        self.assertNotExists('test.asm.js')
        self.assertNotExists('test.mem')
        self.assertNotExists('test.js')
        self.assertNotExists('test.worker.js')

  # Tests that SINGLE_FILE works when built with ENVIRONMENT=web and Closure enabled (#7933)
  def test_single_file_in_web_environment_with_closure(self):
    self.btest('minimal_hello.c', '0', args=['-s', 'SINGLE_FILE', '-s', 'ENVIRONMENT=web', '-O2', '--closure=1'])

  # Tests that SINGLE_FILE works as intended with locateFile
  def test_single_file_locate_file(self):
    for wasm_enabled in [True, False]:
      args = [test_file('browser_test_hello_world.c'), '-o', 'test.js', '-s', 'SINGLE_FILE']

      if not wasm_enabled:
        args += ['-s', 'WASM=0']

      self.compile_btest(args)

      create_file('test.html', '''
        <script>
          var Module = {
            locateFile: function (path) {
              if (path.indexOf('data:') === 0) {
                throw new Error('Unexpected data URI.');
              }

              return path;
            }
          };
        </script>
        <script src="test.js"></script>
      ''')

      self.run_browser('test.html', None, '/report_result?0')

  # Tests that SINGLE_FILE works as intended in a Worker in JS output
  def test_single_file_worker_js(self):
    self.compile_btest([test_file('browser_test_hello_world.c'), '-o', 'test.js', '--proxy-to-worker', '-s', 'SINGLE_FILE'])
    create_file('test.html', '<script src="test.js"></script>')
    self.run_browser('test.html', None, '/report_result?0')
    self.assertExists('test.js')
    self.assertNotExists('test.worker.js')

  # Tests that pthreads code works as intended in a Worker. That is, a pthreads-using
  # program can run either on the main thread (normal tests) or when we start it in
  # a Worker in this test (in that case, both the main application thread and the worker threads
  # are all inside Web Workers).
  @requires_threads
  def test_pthreads_started_in_worker(self):
    self.set_setting('EXIT_RUNTIME')
    self.compile_btest([test_file('pthread/test_pthread_atomics.cpp'), '-o', 'test.js', '-s', 'INITIAL_MEMORY=64MB', '-s', 'USE_PTHREADS', '-s', 'PTHREAD_POOL_SIZE=8'], reporting=Reporting.JS_ONLY)
    create_file('test.html', '''
      <script>
        new Worker('test.js');
      </script>
    ''')
    self.run_browser('test.html', None, '/report_result?exit:0')

  def test_access_file_after_heap_resize(self):
    create_file('test.txt', 'hello from file')
    self.compile_btest([test_file('access_file_after_heap_resize.c'), '-s', 'ALLOW_MEMORY_GROWTH', '--preload-file', 'test.txt', '-o', 'page.html'])
    self.run_browser('page.html', 'hello from file', '/report_result?15')

    # with separate file packager invocation
    self.run_process([FILE_PACKAGER, 'data.data', '--preload', 'test.txt', '--js-output=' + 'data.js'])
    self.compile_btest([test_file('access_file_after_heap_resize.c'), '-s', 'ALLOW_MEMORY_GROWTH', '--pre-js', 'data.js', '-o', 'page.html', '-s', 'FORCE_FILESYSTEM'])
    self.run_browser('page.html', 'hello from file', '/report_result?15')

  def test_unicode_html_shell(self):
    create_file('main.cpp', r'''
      int main() {
        return 0;
      }
    ''')
    create_file('shell.html', read_file(path_from_root('src/shell.html')).replace('Emscripten-Generated Code', 'Emscripten-Generated Emoji 😅'))
    self.btest_exit('main.cpp', args=['--shell-file', 'shell.html'])

  # Tests the functionality of the emscripten_thread_sleep() function.
  @requires_threads
  def test_emscripten_thread_sleep(self):
    self.btest_exit(test_file('pthread/emscripten_thread_sleep.c'), args=['-s', 'USE_PTHREADS', '-s', 'EXPORTED_RUNTIME_METHODS=[print]'])

  # Tests that Emscripten-compiled applications can be run from a relative path in browser that is different than the address of the current page
  def test_browser_run_from_different_directory(self):
    self.compile_btest([test_file('browser_test_hello_world.c'), '-o', 'test.html', '-O3'])

    ensure_dir('subdir')
    shutil.move('test.js', Path('subdir/test.js'))
    shutil.move('test.wasm', Path('subdir/test.wasm'))
    src = read_file('test.html')
    # Make sure JS is loaded from subdirectory
    create_file('test-subdir.html', src.replace('test.js', 'subdir/test.js'))
    self.run_browser('test-subdir.html', None, '/report_result?0')

  # Similar to `test_browser_run_from_different_directory`, but asynchronous because of `-s MODULARIZE=1`
  def test_browser_run_from_different_directory_async(self):
    for args, creations in [
      (['-s', 'MODULARIZE'], [
        'Module();',    # documented way for using modularize
        'new Module();' # not documented as working, but we support it
       ]),
    ]:
      print(args)
      # compile the code with the modularize feature and the preload-file option enabled
      self.compile_btest([test_file('browser_test_hello_world.c'), '-o', 'test.js', '-O3'] + args)
      ensure_dir('subdir')
      shutil.move('test.js', Path('subdir/test.js'))
      shutil.move('test.wasm', Path('subdir/test.wasm'))
      for creation in creations:
        print(creation)
        # Make sure JS is loaded from subdirectory
        create_file('test-subdir.html', '''
          <script src="subdir/test.js"></script>
          <script>
            %s
          </script>
        ''' % creation)
        self.run_browser('test-subdir.html', None, '/report_result?0')

  # Similar to `test_browser_run_from_different_directory`, but
  # also also we eval the initial code, so currentScript is not present. That prevents us
  # from finding the file in a subdir, but here we at least check we do not regress compared to the
  # normal case of finding in the current dir.
  def test_browser_modularize_no_current_script(self):
    # test both modularize (and creating an instance) and modularize-instance
    # (which creates by itself)
    for path, args, creation in [
      ([], ['-s', 'MODULARIZE'], 'Module();'),
      (['subdir'], ['-s', 'MODULARIZE'], 'Module();'),
    ]:
      print(path, args, creation)
      filesystem_path = os.path.join('.', *path)
      ensure_dir(filesystem_path)
      # compile the code with the modularize feature and the preload-file option enabled
      self.compile_btest([test_file('browser_test_hello_world.c'), '-o', 'test.js'] + args)
      shutil.move('test.js', Path(filesystem_path, 'test.js'))
      shutil.move('test.wasm', Path(filesystem_path, 'test.wasm'))
      create_file(Path(filesystem_path, 'test.html'), '''
        <script>
          setTimeout(function() {
            var xhr = new XMLHttpRequest();
            xhr.open('GET', 'test.js', false);
            xhr.send(null);
            eval(xhr.responseText);
            %s
          }, 1);
        </script>
      ''' % creation)
      self.run_browser('/'.join(path + ['test.html']), None, '/report_result?0')

  def test_emscripten_request_animation_frame(self):
    self.btest(test_file('emscripten_request_animation_frame.c'), '0')

  def test_emscripten_request_animation_frame_loop(self):
    self.btest(test_file('emscripten_request_animation_frame_loop.c'), '0')

  def test_request_animation_frame(self):
    self.btest('request_animation_frame.cpp', '0', also_proxied=True)

  @requires_threads
  def test_emscripten_set_timeout(self):
    self.btest_exit(test_file('emscripten_set_timeout.c'), args=['-s', 'USE_PTHREADS', '-s', 'PROXY_TO_PTHREAD'])

  @requires_threads
  def test_emscripten_set_timeout_loop(self):
    self.btest_exit(test_file('emscripten_set_timeout_loop.c'), args=['-s', 'USE_PTHREADS', '-s', 'PROXY_TO_PTHREAD'])

  def test_emscripten_set_immediate(self):
    self.btest_exit(test_file('emscripten_set_immediate.c'))

  def test_emscripten_set_immediate_loop(self):
    self.btest_exit(test_file('emscripten_set_immediate_loop.c'))

  @requires_threads
  def test_emscripten_set_interval(self):
    self.btest_exit(test_file('emscripten_set_interval.c'), args=['-s', 'USE_PTHREADS', '-s', 'PROXY_TO_PTHREAD'])

  # Test emscripten_performance_now() and emscripten_date_now()
  @requires_threads
  def test_emscripten_performance_now(self):
    self.btest(test_file('emscripten_performance_now.c'), '0', args=['-s', 'USE_PTHREADS', '-s', 'PROXY_TO_PTHREAD'])

  @requires_threads
  def test_embind_with_pthreads(self):
    self.btest('embind_with_pthreads.cpp', '1', args=['--bind', '-s', 'USE_PTHREADS', '-s', 'PROXY_TO_PTHREAD'])

  def test_embind_with_asyncify(self):
    self.btest('embind_with_asyncify.cpp', '1', args=['--bind', '-s', 'ASYNCIFY'])

  # Test emscripten_console_log(), emscripten_console_warn() and emscripten_console_error()
  def test_emscripten_console_log(self):
    self.btest(test_file('emscripten_console_log.c'), '0', args=['--pre-js', test_file('emscripten_console_log_pre.js')])

  def test_emscripten_throw_number(self):
    self.btest(test_file('emscripten_throw_number.c'), '0', args=['--pre-js', test_file('emscripten_throw_number_pre.js')])

  def test_emscripten_throw_string(self):
    self.btest(test_file('emscripten_throw_string.c'), '0', args=['--pre-js', test_file('emscripten_throw_string_pre.js')])

  # Tests that Closure run in combination with -s ENVIRONMENT=web mode works with a minimal console.log() application
  def test_closure_in_web_only_target_environment_console_log(self):
    self.btest('minimal_hello.c', '0', args=['-s', 'ENVIRONMENT=web', '-O3', '--closure=1'])

  # Tests that Closure run in combination with -s ENVIRONMENT=web mode works with a small WebGL application
  @requires_graphics_hardware
  def test_closure_in_web_only_target_environment_webgl(self):
    self.btest_exit('webgl_draw_triangle.c', args=['-lGL', '-s', 'ENVIRONMENT=web', '-O3', '--closure=1'])

  def test_no_declare_asm_module_exports_asmjs(self):
    for minimal_runtime in [[], ['-s', 'MINIMAL_RUNTIME']]:
      self.btest(test_file('declare_asm_module_exports.cpp'), '1', args=['-s', 'DECLARE_ASM_MODULE_EXPORTS=0', '-s', 'ENVIRONMENT=web', '-O3', '--closure=1', '-s', 'WASM=0'] + minimal_runtime)

  def test_no_declare_asm_module_exports_wasm_minimal_runtime(self):
    self.btest(test_file('declare_asm_module_exports.cpp'), '1', args=['-s', 'DECLARE_ASM_MODULE_EXPORTS=0', '-s', 'ENVIRONMENT=web', '-O3', '--closure=1', '-s', 'MINIMAL_RUNTIME'])

  # Tests that the different code paths in src/shell_minimal_runtime.html all work ok.
  def test_minimal_runtime_loader_shell(self):
    args = ['-s', 'MINIMAL_RUNTIME=2']
    for wasm in [[], ['-s', 'WASM=0', '--memory-init-file', '0'], ['-s', 'WASM=0', '--memory-init-file', '1'], ['-s', 'SINGLE_FILE'], ['-s', 'WASM=0', '-s', 'SINGLE_FILE']]:
      for modularize in [[], ['-s', 'MODULARIZE']]:
        print(str(args + wasm + modularize))
        self.btest('minimal_hello.c', '0', args=args + wasm + modularize)

  # Tests that -s MINIMAL_RUNTIME=1 works well in different build modes
  def test_minimal_runtime_hello_world(self):
    for args in [[], ['-s', 'MINIMAL_RUNTIME_STREAMING_WASM_COMPILATION', '--closure=1'], ['-s', 'MINIMAL_RUNTIME_STREAMING_WASM_INSTANTIATION', '--closure', '1']]:
      self.btest_exit(test_file('small_hello_world.c'), args=args + ['-s', 'MINIMAL_RUNTIME'])

  @requires_threads
  def test_offset_converter(self, *args):
    self.btest_exit(test_file('browser/test_offset_converter.c'), assert_returncode=1, args=['-s', 'USE_OFFSET_CONVERTER', '-gsource-map', '-s', 'PROXY_TO_PTHREAD', '-s', 'USE_PTHREADS'])

  # Tests emscripten_unwind_to_js_event_loop() behavior
  def test_emscripten_unwind_to_js_event_loop(self, *args):
    self.btest_exit(test_file('test_emscripten_unwind_to_js_event_loop.c'))

  def test_wasm2js_fallback(self):
    self.set_setting('EXIT_RUNTIME')
    for args in [[], ['-s', 'MINIMAL_RUNTIME']]:
      self.compile_btest([test_file('small_hello_world.c'), '-s', 'WASM=2', '-o', 'test.html'] + args)

      # First run with WebAssembly support enabled
      # Move the Wasm2js fallback away to test it is not accidentally getting loaded.
      os.rename('test.wasm.js', 'test.wasm.js.unused')
      self.run_browser('test.html', 'hello!', '/report_result?exit:0')
      os.rename('test.wasm.js.unused', 'test.wasm.js')

      # Then disable WebAssembly support in VM, and try again.. Should still work with Wasm2JS fallback.
      html = read_file('test.html')
      html = html.replace('<body>', '<body><script>delete WebAssembly;</script>')
      open('test.html', 'w').write(html)
      os.remove('test.wasm') # Also delete the Wasm file to test that it is not attempted to be loaded.
      self.run_browser('test.html', 'hello!', '/report_result?exit:0')

  def test_wasm2js_fallback_on_wasm_compilation_failure(self):
    self.set_setting('EXIT_RUNTIME')
    for args in [[], ['-s', 'MINIMAL_RUNTIME']]:
      self.compile_btest([test_file('small_hello_world.c'), '-s', 'WASM=2', '-o', 'test.html'] + args)

      # Run without the .wasm.js file present: with Wasm support, the page should still run
      os.rename('test.wasm.js', 'test.wasm.js.unused')
      self.run_browser('test.html', 'hello!', '/report_result?exit:0')

      # Restore the .wasm.js file, then corrupt the .wasm file, that should trigger the Wasm2js fallback to run
      os.rename('test.wasm.js.unused', 'test.wasm.js')
      shutil.copyfile('test.js', 'test.wasm')
      self.run_browser('test.html', 'hello!', '/report_result?exit:0')

  def test_system(self):
    self.btest_exit(test_file('system.c'))

  @no_firefox('no 4GB support yet')
  @require_v8
  def test_zzz_zzz_4gb(self):
    # TODO Convert to an actual browser test when it reaches stable.
    #      For now, keep this in browser as this suite runs serially, which
    #      means we don't compete for memory with anything else (and run it
    #      at the very very end, to reduce the risk of it OOM-killing the
    #      browser).

    # test that we can allocate in the 2-4GB range, if we enable growth and
    # set the max appropriately
    self.emcc_args += ['-O2', '-s', 'ALLOW_MEMORY_GROWTH', '-s', 'MAXIMUM_MEMORY=4GB']
    self.do_run_in_out_file_test('browser', 'test_4GB.cpp')

  # Tests that emmalloc supports up to 4GB Wasm heaps.
  @no_firefox('no 4GB support yet')
  def test_zzz_zzz_emmalloc_4gb(self):
    self.btest(test_file('mem_growth.cpp'),
               expected='-65536', # == 4*1024*1024*1024 - 65536 casted to signed
               args=['-s', 'MALLOC=emmalloc', '-s', 'ABORTING_MALLOC=0', '-s', 'ALLOW_MEMORY_GROWTH=1', '-s', 'MAXIMUM_MEMORY=4GB'])

  # Test that it is possible to malloc() a huge 3GB memory block in 4GB mode using emmalloc.
  # Also test emmalloc-memvalidate and emmalloc-memvalidate-verbose build configurations.
  @no_firefox('no 4GB support yet')
  def test_emmalloc_3GB(self):
    def test(args):
      self.btest(test_file('alloc_3gb.cpp'),
                 expected='0',
                 args=['-s', 'MAXIMUM_MEMORY=4GB', '-s', 'ALLOW_MEMORY_GROWTH=1'] + args)

    test(['-s', 'MALLOC=emmalloc'])
    test(['-s', 'MALLOC=emmalloc-debug'])
    test(['-s', 'MALLOC=emmalloc-memvalidate'])
    test(['-s', 'MALLOC=emmalloc-memvalidate-verbose'])

  @no_firefox('no 4GB support yet')
  def test_zzz_zzz_emmalloc_memgrowth(self, *args):
    self.btest(test_file('browser/emmalloc_memgrowth.cpp'), expected='0', args=['-s', 'MALLOC=emmalloc', '-s', 'ALLOW_MEMORY_GROWTH=1', '-s', 'ABORTING_MALLOC=0', '-s', 'ASSERTIONS=2', '-s', 'MINIMAL_RUNTIME=1', '-s', 'MAXIMUM_MEMORY=4GB'])

  @no_firefox('no 4GB support yet')
  @require_v8
  def test_zzz_zzz_2gb_fail(self):
    # TODO Convert to an actual browser test when it reaches stable.
    #      For now, keep this in browser as this suite runs serially, which
    #      means we don't compete for memory with anything else (and run it
    #      at the very very end, to reduce the risk of it OOM-killing the
    #      browser).

    # test that growth doesn't go beyond 2GB without the max being set for that,
    # and that we can catch an allocation failure exception for that
    self.emcc_args += ['-O2', '-s', 'ALLOW_MEMORY_GROWTH', '-s', 'MAXIMUM_MEMORY=2GB']
    self.do_run_in_out_file_test('browser', 'test_2GB_fail.cpp')

  @no_firefox('no 4GB support yet')
  @require_v8
  def test_zzz_zzz_4gb_fail(self):
    # TODO Convert to an actual browser test when it reaches stable.
    #      For now, keep this in browser as this suite runs serially, which
    #      means we don't compete for memory with anything else (and run it
    #      at the very very end, to reduce the risk of it OOM-killing the
    #      browser).

    # test that we properly report an allocation error that would overflow over
    # 4GB.
    self.emcc_args += ['-O2', '-s', 'ALLOW_MEMORY_GROWTH', '-s', 'MAXIMUM_MEMORY=4GB', '-s', 'ABORTING_MALLOC=0']
    self.do_run_in_out_file_test('browser', 'test_4GB_fail.cpp')

  # Tests that Emscripten-compiled applications can be run when a slash in the URL query or fragment of the js file
  def test_browser_run_with_slash_in_query_and_hash(self):
    self.compile_btest([test_file('browser_test_hello_world.c'), '-o', 'test.html', '-O0'])
    src = open('test.html').read()
    # Slash in query
    create_file('test-query.html', src.replace('test.js', 'test.js?type=pass/fail'))
    self.run_browser('test-query.html', None, '/report_result?0')
    # Slash in fragment
    create_file('test-hash.html', src.replace('test.js', 'test.js#pass/fail'))
    self.run_browser('test-hash.html', None, '/report_result?0')
    # Slash in query and fragment
    create_file('test-query-hash.html', src.replace('test.js', 'test.js?type=pass/fail#pass/fail'))
    self.run_browser('test-query-hash.html', None, '/report_result?0')

  @disabled("only run this manually, to test for race conditions")
  @parameterized({
    'normal': ([],),
    'assertions': (['-s', 'ASSERTIONS'],)
  })
  @requires_threads
  def test_manual_pthread_proxy_hammer(self, args):
    # the specific symptom of the hang that was fixed is that the test hangs
    # at some point, using 0% CPU. often that occured in 0-200 iterations, but
    # you may want to adjust "ITERATIONS".
    self.btest_exit(test_file('pthread/test_pthread_proxy_hammer.cpp'),
                    args=['-s', 'USE_PTHREADS', '-O2', '-s', 'PROXY_TO_PTHREAD',
                          '-DITERATIONS=1024', '-g1'] + args,
                    timeout=10000,
                    # don't run this with the default extra_tries value, as this is
                    # *meant* to notice something random, a race condition.
                    extra_tries=0)

  def test_assert_failure(self):
    self.btest(test_file('browser/test_assert_failure.c'), 'abort:Assertion failed: false && "this is a test"')

  def test_full_js_library_strict(self):
    self.btest_exit(test_file('hello_world.c'), args=['-sINCLUDE_FULL_LIBRARY', '-sSTRICT_JS'])


EMRUN = path_from_root('emrun')


class emrun(RunnerCore):
  def test_emrun_info(self):
    if not has_browser():
      self.skipTest('need a browser')
    result = self.run_process([EMRUN, '--system_info', '--browser_info'], stdout=PIPE).stdout
    assert 'CPU' in result
    assert 'Browser' in result
    assert 'Traceback' not in result

    result = self.run_process([EMRUN, '--list_browsers'], stdout=PIPE).stdout
    assert 'Traceback' not in result

  def test_no_browser(self):
    # Test --no_browser mode where we have to take care of launching the browser ourselves
    # and then killing emrun when we are done.
    if not has_browser():
      self.skipTest('need a browser')

    self.run_process([EMCC, test_file('test_emrun.c'), '--emrun', '-o', 'hello_world.html'])
    proc = subprocess.Popen([EMRUN, '--no_browser', '.', '--port=3333'], stdout=PIPE)
    try:
      if EMTEST_BROWSER:
        print('Starting browser')
        browser_cmd = shlex.split(EMTEST_BROWSER)
        browser = subprocess.Popen(browser_cmd + ['http://localhost:3333/hello_world.html'])
        try:
          while True:
            stdout = proc.stdout.read()
            if b'Dumping out file' in stdout:
              break
        finally:
          print('Terminating browser')
          browser.terminate()
          browser.wait()
    finally:
      print('Terminating emrun server')
      proc.terminate()
      proc.wait()

  def test_emrun(self):
    self.run_process([EMCC, test_file('test_emrun.c'), '--emrun', '-o', 'hello_world.html'])
    if not has_browser():
      self.skipTest('need a browser')

    # We cannot run emrun from the temp directory the suite will clean up afterwards, since the
    # browser that is launched will have that directory as startup directory, and the browser will
    # not close as part of the test, pinning down the cwd on Windows and it wouldn't be possible to
    # delete it. Therefore switch away from that directory before launching.

    os.chdir(path_from_root())
    args_base = [EMRUN, '--timeout', '30', '--safe_firefox_profile',
                 '--kill_exit', '--port', '6939', '--verbose',
                 '--log_stdout', self.in_dir('stdout.txt'),
                 '--log_stderr', self.in_dir('stderr.txt')]

    # Verify that trying to pass argument to the page without the `--` separator will
    # generate an actionable error message
    err = self.expect_fail(args_base + ['--foo'])
    self.assertContained('error: unrecognized arguments: --foo', err)
    self.assertContained('remember to add `--` between arguments', err)

    if EMTEST_BROWSER is not None:
      # If EMTEST_BROWSER carried command line arguments to pass to the browser,
      # (e.g. "firefox -profile /path/to/foo") those can't be passed via emrun,
      # so strip them out.
      browser_cmd = shlex.split(EMTEST_BROWSER)
      browser_path = browser_cmd[0]
      args_base += ['--browser', browser_path]
      if len(browser_cmd) > 1:
        browser_args = browser_cmd[1:]
        if 'firefox' in browser_path and ('-profile' in browser_args or '--profile' in browser_args):
          # emrun uses its own -profile, strip it out
          parser = argparse.ArgumentParser(add_help=False) # otherwise it throws with -headless
          parser.add_argument('-profile')
          parser.add_argument('--profile')
          browser_args = parser.parse_known_args(browser_args)[1]
        if browser_args:
          args_base += ['--browser_args', ' ' + ' '.join(browser_args)]

    for args in [
        args_base,
        args_base + ['--private_browsing', '--port', '6941']
    ]:
      args += [self.in_dir('hello_world.html'), '--', '1', '2', '--3']
      print(shared.shlex_join(args))
      proc = self.run_process(args, check=False)
      self.assertEqual(proc.returncode, 100)
      stdout = read_file(self.in_dir('stdout.txt'))
      stderr = read_file(self.in_dir('stderr.txt'))
      self.assertContained('argc: 4', stdout)
      self.assertContained('argv[3]: --3', stdout)
      self.assertContained('hello, world!', stdout)
      self.assertContained('Testing ASCII characters: !"$%&\'()*+,-./:;<=>?@[\\]^_`{|}~', stdout)
      self.assertContained('Testing char sequences: %20%21 &auml;', stdout)
      self.assertContained('hello, error stream!', stderr)<|MERGE_RESOLUTION|>--- conflicted
+++ resolved
@@ -73,20 +73,12 @@
     httpd.handle_request()
 
 
-<<<<<<< HEAD
-def with_wasmfs(f):
-=======
 def also_with_wasmfs(f):
->>>>>>> 0d24418f
   def metafunc(self, wasmfs):
     if wasmfs:
       self.set_setting('WASMFS')
       self.emcc_args = self.emcc_args.copy() + ['-DWASMFS']
-<<<<<<< HEAD
-      f(self)
-=======
       f(self, wasmfs)
->>>>>>> 0d24418f
     else:
       f(self)
 
@@ -256,13 +248,8 @@
     self.btest_exit(test_file('emscripten_log/emscripten_log.cpp'),
                     args=['--pre-js', path_from_root('src/emscripten-source-map.min.js'), '-gsource-map'])
 
-<<<<<<< HEAD
-  @with_wasmfs
-  def test_preload_file(self):
-=======
   @also_with_wasmfs
   def test_preload_file(self, wasmfs=False):
->>>>>>> 0d24418f
     create_file('somefile.txt', 'load me right before running the code please')
     create_file('.somefile.txt', 'load me right before running the code please')
     create_file('some@file.txt', 'load me right before running the code please')
@@ -273,11 +260,7 @@
       print('make main at', path)
       path = path.replace('\\', '\\\\').replace('"', '\\"') # Escape tricky path name for use inside a C string.
       # TODO: change this when wasmfs supports relative paths.
-<<<<<<< HEAD
-      if 'WASMFS' in self.settings_mods and self.settings_mods['WASMFS'] == 1:
-=======
       if wasmfs:
->>>>>>> 0d24418f
         path = "/" + path
       create_file('main.cpp', r'''
         #include <assert.h>
@@ -332,13 +315,8 @@
     # As an Emscripten-specific feature, the character '@' must be escaped in the form '@@' to not confuse with the 'src@dst' notation.
     self.btest_exit('main.cpp', args=['--preload-file', tricky_filename.replace('@', '@@')])
 
-<<<<<<< HEAD
-    # WASMFS doesn't support the rest of this test yet. Exit early.
-    if 'WASMFS' in self.settings_mods and self.settings_mods['WASMFS'] == 1:
-=======
     # TODO: WASMFS doesn't support the rest of this test yet. Exit early.
     if wasmfs:
->>>>>>> 0d24418f
       return
 
     # By absolute path
