# coding=utf-8
# Copyright 2013 The Emscripten Authors.  All rights reserved.
# Emscripten is available under two separate licenses, the MIT license and the
# University of Illinois/NCSA Open Source License.  Both these licenses can be
# found in the LICENSE file.

from __future__ import print_function
import argparse
import json
import multiprocessing
import os
import random
import re
import shlex
import shutil
import subprocess
import time
import unittest
import webbrowser
import zlib

from runner import BrowserCore, path_from_root, has_browser, EMTEST_BROWSER, no_fastcomp, no_wasm_backend, flaky, create_test_file
from tools import system_libs
from tools.shared import PYTHON, EMCC, WINDOWS, FILE_PACKAGER, PIPE, SPIDERMONKEY_ENGINE, JS_ENGINES
from tools.shared import try_delete, Building, run_process, run_js

try:
  from http.server import BaseHTTPRequestHandler, HTTPServer
except ImportError:
  # Python 2 compatibility
  from BaseHTTPServer import BaseHTTPRequestHandler, HTTPServer


def test_chunked_synchronous_xhr_server(support_byte_ranges, chunkSize, data, checksum, port):
  class ChunkedServerHandler(BaseHTTPRequestHandler):
    def sendheaders(s, extra=[], length=len(data)):
      s.send_response(200)
      s.send_header("Content-Length", str(length))
      s.send_header("Access-Control-Allow-Origin", "http://localhost:%s" % port)
      s.send_header("Access-Control-Expose-Headers", "Content-Length, Accept-Ranges")
      s.send_header("Content-type", "application/octet-stream")
      if support_byte_ranges:
        s.send_header("Accept-Ranges", "bytes")
      for i in extra:
        s.send_header(i[0], i[1])
      s.end_headers()

    def do_HEAD(s):
      s.sendheaders()

    def do_OPTIONS(s):
      s.sendheaders([("Access-Control-Allow-Headers", "Range")], 0)

    def do_GET(s):
      if not support_byte_ranges:
        s.sendheaders()
        s.wfile.write(data)
      else:
        start, end = s.headers.get("range").split("=")[1].split("-")
        start = int(start)
        end = int(end)
        end = min(len(data) - 1, end)
        length = end - start + 1
        s.sendheaders([], length)
        s.wfile.write(data[start:end + 1])

  # CORS preflight makes OPTIONS requests which we need to account for.
  expectedConns = 22
  httpd = HTTPServer(('localhost', 11111), ChunkedServerHandler)
  for i in range(expectedConns + 1):
    httpd.handle_request()


def shell_with_script(shell_file, output_file, replacement):
  with open(path_from_root('src', shell_file)) as input:
    with open(output_file, 'w') as output:
      output.write(input.read().replace('{{{ SCRIPT }}}', replacement))


def is_chrome():
  return EMTEST_BROWSER and 'chrom' in EMTEST_BROWSER.lower()


def no_chrome(note='chrome is not supported'):
  if is_chrome():
    return unittest.skip(note)
  return lambda f: f


def is_firefox():
  return EMTEST_BROWSER and 'firefox' in EMTEST_BROWSER.lower()


def no_firefox(note='firefox is not supported'):
  if is_firefox():
    return unittest.skip(note)
  return lambda f: f


def no_swiftshader(f):
  def decorated(self):
    if is_chrome() and '--use-gl=swiftshader' in EMTEST_BROWSER:
      self.skipTest('not compatible with swiftshader')
    return f(self)

  return decorated


def requires_threads(f):
  def decorated(self):
    if os.environ.get('EMTEST_LACKS_THREAD_SUPPORT'):
      self.skipTest('EMTEST_LACKS_THREAD_SUPPORT is set')
    if is_chrome():
      self.skipTest('Chrome leaks pthreads memory, https://bugs.chromium.org/p/v8/issues/detail?id=9075')
    return f(self)

  return decorated


requires_graphics_hardware = unittest.skipIf(os.getenv('EMTEST_LACKS_GRAPHICS_HARDWARE'), "This test requires graphics hardware")
requires_sound_hardware = unittest.skipIf(os.getenv('EMTEST_LACKS_SOUND_HARDWARE'), "This test requires sound hardware")
requires_sync_compilation = unittest.skipIf(is_chrome(), "This test requires synchronous compilation, which does not work in Chrome (except for tiny wasms)")


class browser(BrowserCore):
  @classmethod
  def setUpClass(self):
    super(browser, self).setUpClass()
    self.browser_timeout = 20
    print()
    print('Running the browser tests. Make sure the browser allows popups from localhost.')
    print()

  def test_sdl1_in_emscripten_nonstrict_mode(self):
    if 'EMCC_STRICT' in os.environ and int(os.environ['EMCC_STRICT']):
      self.skipTest('This test requires being run in non-strict mode (EMCC_STRICT env. variable unset)')
    # TODO: This test is verifying behavior that will be deprecated at some point in the future, remove this test once
    # system JS libraries are no longer automatically linked to anymore.
    self.btest('hello_world_sdl.cpp', reference='htmltest.png')

  def test_sdl1(self):
    self.btest('hello_world_sdl.cpp', reference='htmltest.png', args=['-lSDL', '-lGL'])
    self.btest('hello_world_sdl.cpp', reference='htmltest.png', args=['-s', 'USE_SDL=1', '-lGL']) # is the default anyhow

  # Deliberately named as test_zzz_* to make this test the last one
  # as this test may take the focus away from the main test window
  # by opening a new window and possibly not closing it.
  @no_wasm_backend('wasm source maps')
  def test_zzz_html_source_map(self):
    if not has_browser():
      self.skipTest('need a browser')
    cpp_file = 'src.cpp'
    html_file = 'src.html'
    # browsers will try to 'guess' the corresponding original line if a
    # generated line is unmapped, so if we want to make sure that our
    # numbering is correct, we need to provide a couple of 'possible wrong
    # answers'. thus, we add some printf calls so that the cpp file gets
    # multiple mapped lines. in other words, if the program consists of a
    # single 'throw' statement, browsers may just map any thrown exception to
    # that line, because it will be the only mapped line.
    with open(cpp_file, 'w') as f:
      f.write(r'''
      #include <cstdio>

      int main() {
        printf("Starting test\n");
        try {
          throw 42; // line 8
        } catch (int e) { }
        printf("done\n");
        return 0;
      }
      ''')
    # use relative paths when calling emcc, because file:// URIs can only load
    # sourceContent when the maps are relative paths
    try_delete(html_file)
    try_delete(html_file + '.map')
    self.compile_btest(['src.cpp', '-o', 'src.html', '-g4', '-s', 'WASM=0'])
    self.assertExists(html_file)
    self.assertExists(html_file + '.map')
    webbrowser.open_new('file://' + html_file)
    print('''
If manually bisecting:
  Check that you see src.cpp among the page sources.
  Even better, add a breakpoint, e.g. on the printf, then reload, then step
  through and see the print (best to run with EMTEST_SAVE_DIR=1 for the reload).
''')

  @no_wasm_backend('wasm source maps')
  def test_emscripten_log(self):
    # TODO: wasm support for source maps
    src = 'src.cpp'
    create_test_file(src, self.with_report_result(open(path_from_root('tests', 'emscripten_log', 'emscripten_log.cpp')).read()))

    self.compile_btest([src, '--pre-js', path_from_root('src', 'emscripten-source-map.min.js'), '-g', '-o', 'page.html', '-s', 'DEMANGLE_SUPPORT=1', '-s', 'WASM=0'])
    self.run_browser('page.html', None, '/report_result?1')

  def build_native_lzma(self):
    lzma_native = path_from_root('third_party', 'lzma.js', 'lzma-native')
    if os.path.isfile(lzma_native) and os.access(lzma_native, os.X_OK):
      return

    cwd = os.getcwd()
    try:
      os.chdir(path_from_root('third_party', 'lzma.js'))
      # On Windows prefer using MinGW make if it exists, otherwise fall back to hoping we have cygwin make.
      if WINDOWS and Building.which('mingw32-make'):
        run_process(['doit.bat'])
      else:
        run_process(['sh', './doit.sh'])
    finally:
      os.chdir(cwd)

  def test_preload_file(self):
    absolute_src_path = os.path.join(self.get_dir(), 'somefile.txt').replace('\\', '/')
    open(absolute_src_path, 'w').write('''load me right before running the code please''')

    absolute_src_path2 = os.path.join(self.get_dir(), '.somefile.txt').replace('\\', '/')
    open(absolute_src_path2, 'w').write('''load me right before running the code please''')

    absolute_src_path3 = os.path.join(self.get_dir(), 'some@file.txt').replace('\\', '/')
    open(absolute_src_path3, 'w').write('''load me right before running the code please''')

    def make_main(path):
      print('make main at', path)
      path = path.replace('\\', '\\\\').replace('"', '\\"') # Escape tricky path name for use inside a C string.
      create_test_file('main.cpp', self.with_report_result(r'''
        #include <stdio.h>
        #include <string.h>
        #include <emscripten.h>
        int main() {
          FILE *f = fopen("%s", "r");
          char buf[100];
          fread(buf, 1, 20, f);
          buf[20] = 0;
          fclose(f);
          printf("|%%s|\n", buf);

          int result = !strcmp("load me right before", buf);
          REPORT_RESULT(result);
          return 0;
        }
        ''' % path))

    test_cases = [
      # (source preload-file string, file on target FS to load)
      ("somefile.txt", "somefile.txt"),
      (".somefile.txt@somefile.txt", "somefile.txt"),
      ("./somefile.txt", "somefile.txt"),
      ("somefile.txt@file.txt", "file.txt"),
      ("./somefile.txt@file.txt", "file.txt"),
      ("./somefile.txt@./file.txt", "file.txt"),
      ("somefile.txt@/file.txt", "file.txt"),
      ("somefile.txt@/", "somefile.txt"),
      (absolute_src_path + "@file.txt", "file.txt"),
      (absolute_src_path + "@/file.txt", "file.txt"),
      (absolute_src_path + "@/", "somefile.txt"),
      ("somefile.txt@/directory/file.txt", "/directory/file.txt"),
      ("somefile.txt@/directory/file.txt", "directory/file.txt"),
      (absolute_src_path + "@/directory/file.txt", "directory/file.txt"),
      ("some@@file.txt@other.txt", "other.txt"),
      ("some@@file.txt@some@@otherfile.txt", "some@otherfile.txt")]

    for test in test_cases:
      (srcpath, dstpath) = test
      print('Testing', srcpath, dstpath)
      make_main(dstpath)
      self.compile_btest(['main.cpp', '--preload-file', srcpath, '-o', 'page.html'])
      self.run_browser('page.html', 'You should see |load me right before|.', '/report_result?1')
    # Test that '--no-heap-copy' works.
    if WINDOWS:
      # On Windows, the following non-alphanumeric non-control code ASCII characters are supported.
      # The characters <, >, ", |, ?, * are not allowed, because the Windows filesystem doesn't support those.
      tricky_filename = '!#$%&\'()+,-. ;=@[]^_`{}~.txt'
    else:
      # All 7-bit non-alphanumeric non-control code ASCII characters except /, : and \ are allowed.
      tricky_filename = '!#$%&\'()+,-. ;=@[]^_`{}~ "*<>?|.txt'
    open(os.path.join(self.get_dir(), tricky_filename), 'w').write('''load me right before running the code please''')
    make_main(tricky_filename)
    # As an Emscripten-specific feature, the character '@' must be escaped in the form '@@' to not confuse with the 'src@dst' notation.
    self.compile_btest(['main.cpp', '--preload-file', tricky_filename.replace('@', '@@'), '--no-heap-copy', '-o', 'page.html'])
    self.run_browser('page.html', 'You should see |load me right before|.', '/report_result?1')

    # By absolute path

    make_main('somefile.txt') # absolute becomes relative
    self.compile_btest(['main.cpp', '--preload-file', absolute_src_path, '-o', 'page.html'])
    self.run_browser('page.html', 'You should see |load me right before|.', '/report_result?1')

    # Test subdirectory handling with asset packaging.
    try_delete('assets')
    os.makedirs('assets/sub/asset1/'.replace('\\', '/'))
    os.makedirs('assets/sub/asset1/.git'.replace('\\', '/')) # Test adding directory that shouldn't exist.
    os.makedirs('assets/sub/asset2/'.replace('\\', '/'))
    create_test_file('assets/sub/asset1/file1.txt', '''load me right before running the code please''')
    create_test_file('assets/sub/asset1/.git/shouldnt_be_embedded.txt', '''this file should not get embedded''')
    create_test_file('assets/sub/asset2/file2.txt', '''load me right before running the code please''')
    absolute_assets_src_path = 'assets'.replace('\\', '/')

    def make_main_two_files(path1, path2, nonexistingpath):
      create_test_file('main.cpp', self.with_report_result(r'''
        #include <stdio.h>
        #include <string.h>
        #include <emscripten.h>
        int main() {
          FILE *f = fopen("%s", "r");
          char buf[100];
          fread(buf, 1, 20, f);
          buf[20] = 0;
          fclose(f);
          printf("|%%s|\n", buf);

          int result = !strcmp("load me right before", buf);

          f = fopen("%s", "r");
          if (f == NULL)
            result = 0;
          fclose(f);

          f = fopen("%s", "r");
          if (f != NULL)
            result = 0;

          REPORT_RESULT(result);
          return 0;
        }
      ''' % (path1, path2, nonexistingpath)))

    test_cases = [
      # (source directory to embed, file1 on target FS to load, file2 on target FS to load, name of a file that *shouldn't* exist on VFS)
      ("assets", "assets/sub/asset1/file1.txt", "assets/sub/asset2/file2.txt", "assets/sub/asset1/.git/shouldnt_be_embedded.txt"),
      ("assets/", "assets/sub/asset1/file1.txt", "assets/sub/asset2/file2.txt", "assets/sub/asset1/.git/shouldnt_be_embedded.txt"),
      ("assets@/", "/sub/asset1/file1.txt", "/sub/asset2/file2.txt", "/sub/asset1/.git/shouldnt_be_embedded.txt"),
      ("assets/@/", "/sub/asset1/file1.txt", "/sub/asset2/file2.txt", "/sub/asset1/.git/shouldnt_be_embedded.txt"),
      ("assets@./", "/sub/asset1/file1.txt", "/sub/asset2/file2.txt", "/sub/asset1/.git/shouldnt_be_embedded.txt"),
      (absolute_assets_src_path + "@/", "/sub/asset1/file1.txt", "/sub/asset2/file2.txt", "/sub/asset1/.git/shouldnt_be_embedded.txt"),
      (absolute_assets_src_path + "@/assets", "/assets/sub/asset1/file1.txt", "/assets/sub/asset2/file2.txt", "assets/sub/asset1/.git/shouldnt_be_embedded.txt")]

    for test in test_cases:
      (srcpath, dstpath1, dstpath2, nonexistingpath) = test
      make_main_two_files(dstpath1, dstpath2, nonexistingpath)
      print(srcpath)
      self.compile_btest(['main.cpp', '--preload-file', srcpath, '--exclude-file', '*/.*', '-o', 'page.html'])
      self.run_browser('page.html', 'You should see |load me right before|.', '/report_result?1')

    # Should still work with -o subdir/..

    make_main('somefile.txt') # absolute becomes relative
    try:
      os.mkdir('dirrey')
    except:
      pass
    self.compile_btest(['main.cpp', '--preload-file', absolute_src_path, '-o', 'dirrey/page.html'])
    self.run_browser('dirrey/page.html', 'You should see |load me right before|.', '/report_result?1')

    # With FS.preloadFile

    create_test_file('pre.js', '''
      Module.preRun = function() {
        FS.createPreloadedFile('/', 'someotherfile.txt', 'somefile.txt', true, false); // we need --use-preload-plugins for this.
      };
    ''')
    make_main('someotherfile.txt')
    self.compile_btest(['main.cpp', '--pre-js', 'pre.js', '-o', 'page.html', '--use-preload-plugins'])
    self.run_browser('page.html', 'You should see |load me right before|.', '/report_result?1')

  # Tests that user .html shell files can manually download .data files created with --preload-file cmdline.
  def test_preload_file_with_manual_data_download(self):
    create_test_file('src.cpp', self.with_report_result(open(os.path.join(path_from_root('tests/manual_download_data.cpp'))).read()))

    create_test_file('file.txt', '''Hello!''')

    self.compile_btest(['src.cpp', '-o', 'manual_download_data.js', '--preload-file', 'file.txt@/file.txt'])
    shutil.copyfile(path_from_root('tests', 'manual_download_data.html'), 'manual_download_data.html')
    self.run_browser('manual_download_data.html', 'Hello!', '/report_result?1')

  # Tests that if the output files have single or double quotes in them, that it will be handled by correctly escaping the names.
  def test_output_file_escaping(self):
    tricky_part = '\'' if WINDOWS else '\' and \"' # On Windows, files/directories may not contain a double quote character. On non-Windowses they can, so test that.

    d = 'dir with ' + tricky_part
    abs_d = os.path.join(self.get_dir(), d)
    try:
      os.mkdir(abs_d)
    except:
      pass
    txt = 'file with ' + tricky_part + '.txt'
    abs_txt = os.path.join(abs_d, txt)
    open(abs_txt, 'w').write('load me right before')

    cpp = os.path.join(d, 'file with ' + tricky_part + '.cpp')
    open(cpp, 'w').write(self.with_report_result(r'''
      #include <stdio.h>
      #include <string.h>
      #include <emscripten.h>
      int main() {
        FILE *f = fopen("%s", "r");
        char buf[100];
        fread(buf, 1, 20, f);
        buf[20] = 0;
        fclose(f);
        printf("|%%s|\n", buf);
        int result = !strcmp("|load me right before|", buf);
        REPORT_RESULT(result);
        return 0;
      }
    ''' % (txt.replace('\'', '\\\'').replace('\"', '\\"'))))

    data_file = os.path.join(abs_d, 'file with ' + tricky_part + '.data')
    data_js_file = os.path.join(abs_d, 'file with ' + tricky_part + '.js')
    run_process([PYTHON, FILE_PACKAGER, data_file, '--use-preload-cache', '--indexedDB-name=testdb', '--preload', abs_txt + '@' + txt, '--js-output=' + data_js_file])
    page_file = os.path.join(d, 'file with ' + tricky_part + '.html')
    abs_page_file = os.path.join(self.get_dir(), page_file)
    self.compile_btest([cpp, '--pre-js', data_js_file, '-o', abs_page_file, '-s', 'FORCE_FILESYSTEM=1'])
    self.run_browser(page_file, '|load me right before|.', '/report_result?0')

  def test_preload_caching(self):
    create_test_file('main.cpp', self.with_report_result(r'''
      #include <stdio.h>
      #include <string.h>
      #include <emscripten.h>

      extern "C" {
        extern int checkPreloadResults();
      }

      int main(int argc, char** argv) {
        FILE *f = fopen("%s", "r");
        char buf[100];
        fread(buf, 1, 20, f);
        buf[20] = 0;
        fclose(f);
        printf("|%%s|\n", buf);

        int result = 0;

        result += !strcmp("load me right before", buf);
        result += checkPreloadResults();

        REPORT_RESULT(result);
        return 0;
      }
    ''' % 'somefile.txt'))

    create_test_file('test.js', '''
      mergeInto(LibraryManager.library, {
        checkPreloadResults: function() {
          var cached = 0;
          var packages = Object.keys(Module['preloadResults']);
          packages.forEach(function(package) {
            var fromCache = Module['preloadResults'][package]['fromCache'];
            if (fromCache)
              ++ cached;
          });
          return cached;
        }
      });
    ''')

    # test caching of various sizes, including sizes higher than 128MB which is
    # chrome's limit on IndexedDB item sizes, see
    # https://cs.chromium.org/chromium/src/content/renderer/indexed_db/webidbdatabase_impl.cc?type=cs&q=%22The+serialized+value+is+too+large%22&sq=package:chromium&g=0&l=177
    # https://cs.chromium.org/chromium/src/out/Debug/gen/third_party/blink/public/mojom/indexeddb/indexeddb.mojom.h?type=cs&sq=package:chromium&g=0&l=60
    for extra_size in (0, 1 * 1024 * 1024, 100 * 1024 * 1024, 150 * 1024 * 1024):
      if is_chrome() and extra_size >= 100 * 1024 * 1024:
        continue
      create_test_file('somefile.txt', '''load me right before running the code please''' + ('_' * extra_size))
      print('size:', os.path.getsize('somefile.txt'))
      self.compile_btest(['main.cpp', '--use-preload-cache', '--js-library', 'test.js', '--preload-file', 'somefile.txt', '-o', 'page.html', '-s', 'ALLOW_MEMORY_GROWTH=1'])
      self.run_browser('page.html', 'You should see |load me right before|.', '/report_result?1')
      self.run_browser('page.html', 'You should see |load me right before|.', '/report_result?2')

  def test_preload_caching_indexeddb_name(self):
    create_test_file('somefile.txt', '''load me right before running the code please''')

    def make_main(path):
      print(path)
      create_test_file('main.cpp', self.with_report_result(r'''
        #include <stdio.h>
        #include <string.h>
        #include <emscripten.h>

        extern "C" {
          extern int checkPreloadResults();
        }

        int main(int argc, char** argv) {
          FILE *f = fopen("%s", "r");
          char buf[100];
          fread(buf, 1, 20, f);
          buf[20] = 0;
          fclose(f);
          printf("|%%s|\n", buf);

          int result = 0;

          result += !strcmp("load me right before", buf);
          result += checkPreloadResults();

          REPORT_RESULT(result);
          return 0;
        }
      ''' % path))

    create_test_file('test.js', '''
      mergeInto(LibraryManager.library, {
        checkPreloadResults: function() {
          var cached = 0;
          var packages = Object.keys(Module['preloadResults']);
          packages.forEach(function(package) {
            var fromCache = Module['preloadResults'][package]['fromCache'];
            if (fromCache)
              ++ cached;
          });
          return cached;
        }
      });
    ''')

    make_main('somefile.txt')
    run_process([PYTHON, FILE_PACKAGER, 'somefile.data', '--use-preload-cache', '--indexedDB-name=testdb', '--preload', 'somefile.txt', '--js-output=' + 'somefile.js'])
    self.compile_btest(['main.cpp', '--js-library', 'test.js', '--pre-js', 'somefile.js', '-o', 'page.html', '-s', 'FORCE_FILESYSTEM=1'])
    self.run_browser('page.html', 'You should see |load me right before|.', '/report_result?1')
    self.run_browser('page.html', 'You should see |load me right before|.', '/report_result?2')

  def test_multifile(self):
    # a few files inside a directory
    os.makedirs(os.path.join('subdirr', 'moar'))
    create_test_file(os.path.join('subdirr', 'data1.txt'), '1214141516171819')
    create_test_file(os.path.join('subdirr', 'moar', 'data2.txt'), '3.14159265358979')
    create_test_file('main.cpp', self.with_report_result(r'''
      #include <stdio.h>
      #include <string.h>
      #include <emscripten.h>
      int main() {
        char buf[17];

        FILE *f = fopen("subdirr/data1.txt", "r");
        fread(buf, 1, 16, f);
        buf[16] = 0;
        fclose(f);
        printf("|%s|\n", buf);
        int result = !strcmp("1214141516171819", buf);

        FILE *f2 = fopen("subdirr/moar/data2.txt", "r");
        fread(buf, 1, 16, f2);
        buf[16] = 0;
        fclose(f2);
        printf("|%s|\n", buf);
        result = result && !strcmp("3.14159265358979", buf);

        REPORT_RESULT(result);
        return 0;
      }
    '''))

    # by individual files
    self.compile_btest(['main.cpp', '--preload-file', 'subdirr/data1.txt', '--preload-file', 'subdirr/moar/data2.txt', '-o', 'page.html'])
    self.run_browser('page.html', 'You should see two cool numbers', '/report_result?1')
    os.remove('page.html')

    # by directory, and remove files to make sure
    self.compile_btest(['main.cpp', '--preload-file', 'subdirr', '-o', 'page.html'])
    shutil.rmtree('subdirr')
    self.run_browser('page.html', 'You should see two cool numbers', '/report_result?1')

  def test_custom_file_package_url(self):
    # a few files inside a directory
    self.clear()
    os.makedirs('subdirr')
    os.makedirs('cdn')
    create_test_file(os.path.join('subdirr', 'data1.txt'), '1214141516171819')
    # change the file package base dir to look in a "cdn". note that normally
    # you would add this in your own custom html file etc., and not by
    # modifying the existing shell in this manner
    create_test_file('shell.html', open(path_from_root('src', 'shell.html')).read().replace('var Module = {', 'var Module = { locateFile: function (path, prefix) {if (path.endsWith(".wasm")) {return prefix + path;} else {return "cdn/" + path;}}, '))
    create_test_file('main.cpp', self.with_report_result(r'''
      #include <stdio.h>
      #include <string.h>
      #include <emscripten.h>
      int main() {
        char buf[17];

        FILE *f = fopen("subdirr/data1.txt", "r");
        fread(buf, 1, 16, f);
        buf[16] = 0;
        fclose(f);
        printf("|%s|\n", buf);
        int result = !strcmp("1214141516171819", buf);

        REPORT_RESULT(result);
        return 0;
      }
    '''))

    self.compile_btest(['main.cpp', '--shell-file', 'shell.html', '--preload-file', 'subdirr/data1.txt', '-o', 'test.html'])
    shutil.move('test.data', os.path.join('cdn', 'test.data'))
    self.run_browser('test.html', '', '/report_result?1')

  def test_missing_data_throws_error(self):
    def setup(assetLocalization):
      self.clear()
      create_test_file('data.txt', 'data')
      create_test_file('main.cpp', self.with_report_result(r'''
        #include <stdio.h>
        #include <string.h>
        #include <emscripten.h>
        int main() {
          // This code should never be executed in terms of missing required dependency file.
          REPORT_RESULT(0);
          return 0;
        }
      '''))
      create_test_file('on_window_error_shell.html', r'''
      <html>
          <center><canvas id='canvas' width='256' height='256'></canvas></center>
          <hr><div id='output'></div><hr>
          <script type='text/javascript'>
            window.onerror = function(error) {
              window.onerror = null;
              var result = error.indexOf("test.data") >= 0 ? 1 : 0;
              var xhr = new XMLHttpRequest();
              xhr.open('GET', 'http://localhost:8888/report_result?' + result, true);
              xhr.send();
              setTimeout(function() { window.close() }, 1000);
            }
            var Module = {
              locateFile: function (path, prefix) {if (path.endsWith(".wasm")) {return prefix + path;} else {return "''' + assetLocalization + r'''" + path;}},
              print: (function() {
                var element = document.getElementById('output');
                return function(text) { element.innerHTML += text.replace('\n', '<br>', 'g') + '<br>';};
              })(),
              canvas: document.getElementById('canvas')
            };
          </script>
          {{{ SCRIPT }}}
        </body>
      </html>''')

    def test():
      # test test missing file should run xhr.onload with status different than 200, 304 or 206
      setup("")
      self.compile_btest(['main.cpp', '--shell-file', 'on_window_error_shell.html', '--preload-file', 'data.txt', '-o', 'test.html'])
      shutil.move('test.data', 'missing.data')
      self.run_browser('test.html', '', '/report_result?1')

      # test unknown protocol should go through xhr.onerror
      setup("unknown_protocol://")
      self.compile_btest(['main.cpp', '--shell-file', 'on_window_error_shell.html', '--preload-file', 'data.txt', '-o', 'test.html'])
      self.run_browser('test.html', '', '/report_result?1')

      # test wrong protocol and port
      setup("https://localhost:8800/")
      self.compile_btest(['main.cpp', '--shell-file', 'on_window_error_shell.html', '--preload-file', 'data.txt', '-o', 'test.html'])
      self.run_browser('test.html', '', '/report_result?1')

    test()

    # TODO: CORS, test using a full url for locateFile
    # create_test_file('shell.html', open(path_from_root('src', 'shell.html')).read().replace('var Module = {', 'var Module = { locateFile: function (path) {return "http:/localhost:8888/cdn/" + path;}, '))
    # test()

  def test_dev_random(self):
    self.btest(os.path.join('filesystem', 'dev_random.cpp'), expected='0')

  def test_sdl_swsurface(self):
    self.btest('sdl_swsurface.c', args=['-lSDL', '-lGL'], expected='1')

  def test_sdl_surface_lock_opts(self):
    # Test Emscripten-specific extensions to optimize SDL_LockSurface and SDL_UnlockSurface.
    self.btest('hello_world_sdl.cpp', reference='htmltest.png', message='You should see "hello, world!" and a colored cube.', args=['-DTEST_SDL_LOCK_OPTS', '-lSDL', '-lGL'])

  def test_sdl_image(self):
    # load an image file, get pixel data. Also O2 coverage for --preload-file, and memory-init
    shutil.copyfile(path_from_root('tests', 'screenshot.jpg'), 'screenshot.jpg')
    create_test_file('sdl_image.c', self.with_report_result(open(path_from_root('tests', 'sdl_image.c')).read()))

    for mem in [0, 1]:
      for dest, dirname, basename in [('screenshot.jpg', '/', 'screenshot.jpg'),
                                      ('screenshot.jpg@/assets/screenshot.jpg', '/assets', 'screenshot.jpg')]:
        self.compile_btest([
          'sdl_image.c', '-o', 'page.html', '-O2', '-lSDL', '-lGL', '--memory-init-file', str(mem),
          '--preload-file', dest, '-DSCREENSHOT_DIRNAME="' + dirname + '"', '-DSCREENSHOT_BASENAME="' + basename + '"', '--use-preload-plugins'
        ])
        self.run_browser('page.html', '', '/report_result?600')

  def test_sdl_image_jpeg(self):
    shutil.copyfile(path_from_root('tests', 'screenshot.jpg'), 'screenshot.jpeg')
    create_test_file('sdl_image_jpeg.c', self.with_report_result(open(path_from_root('tests', 'sdl_image.c')).read()))
    self.compile_btest([
      'sdl_image_jpeg.c', '-o', 'page.html', '-lSDL', '-lGL',
      '--preload-file', 'screenshot.jpeg', '-DSCREENSHOT_DIRNAME="/"', '-DSCREENSHOT_BASENAME="screenshot.jpeg"', '--use-preload-plugins'
    ])
    self.run_browser('page.html', '', '/report_result?600')

  def test_sdl_image_prepare(self):
    # load an image file, get pixel data.
    shutil.copyfile(path_from_root('tests', 'screenshot.jpg'), 'screenshot.not')
    self.btest('sdl_image_prepare.c', reference='screenshot.jpg', args=['--preload-file', 'screenshot.not', '-lSDL', '-lGL'], also_proxied=True, manually_trigger_reftest=True)

  def test_sdl_image_prepare_data(self):
    # load an image file, get pixel data.
    shutil.copyfile(path_from_root('tests', 'screenshot.jpg'), 'screenshot.not')
    self.btest('sdl_image_prepare_data.c', reference='screenshot.jpg', args=['--preload-file', 'screenshot.not', '-lSDL', '-lGL'], manually_trigger_reftest=True)

  def test_sdl_image_must_prepare(self):
    # load an image file, get pixel data.
    shutil.copyfile(path_from_root('tests', 'screenshot.jpg'), 'screenshot.jpg')
    self.btest('sdl_image_must_prepare.c', reference='screenshot.jpg', args=['--preload-file', 'screenshot.jpg', '-lSDL', '-lGL'])

  def test_sdl_stb_image(self):
    # load an image file, get pixel data.
    shutil.copyfile(path_from_root('tests', 'screenshot.jpg'), 'screenshot.not')
    self.btest('sdl_stb_image.c', reference='screenshot.jpg', args=['-s', 'STB_IMAGE=1', '--preload-file', 'screenshot.not', '-lSDL', '-lGL'])

  def test_sdl_stb_image_bpp(self):
    # load grayscale image without alpha
    self.clear()
    shutil.copyfile(path_from_root('tests', 'sdl-stb-bpp1.png'), 'screenshot.not')
    self.btest('sdl_stb_image.c', reference='sdl-stb-bpp1.png', args=['-s', 'STB_IMAGE=1', '--preload-file', 'screenshot.not', '-lSDL', '-lGL'])

    # load grayscale image with alpha
    self.clear()
    shutil.copyfile(path_from_root('tests', 'sdl-stb-bpp2.png'), 'screenshot.not')
    self.btest('sdl_stb_image.c', reference='sdl-stb-bpp2.png', args=['-s', 'STB_IMAGE=1', '--preload-file', 'screenshot.not', '-lSDL', '-lGL'])

    # load RGB image
    self.clear()
    shutil.copyfile(path_from_root('tests', 'sdl-stb-bpp3.png'), 'screenshot.not')
    self.btest('sdl_stb_image.c', reference='sdl-stb-bpp3.png', args=['-s', 'STB_IMAGE=1', '--preload-file', 'screenshot.not', '-lSDL', '-lGL'])

    # load RGBA image
    self.clear()
    shutil.copyfile(path_from_root('tests', 'sdl-stb-bpp4.png'), 'screenshot.not')
    self.btest('sdl_stb_image.c', reference='sdl-stb-bpp4.png', args=['-s', 'STB_IMAGE=1', '--preload-file', 'screenshot.not', '-lSDL', '-lGL'])

  def test_sdl_stb_image_data(self):
    # load an image file, get pixel data.
    shutil.copyfile(path_from_root('tests', 'screenshot.jpg'), 'screenshot.not')
    self.btest('sdl_stb_image_data.c', reference='screenshot.jpg', args=['-s', 'STB_IMAGE=1', '--preload-file', 'screenshot.not', '-lSDL', '-lGL'])

  def test_sdl_stb_image_cleanup(self):
    shutil.copyfile(path_from_root('tests', 'screenshot.jpg'), 'screenshot.not')
    self.btest('sdl_stb_image_cleanup.c', expected='0', args=['-s', 'STB_IMAGE=1', '--preload-file', 'screenshot.not', '-lSDL', '-lGL', '--memoryprofiler'])

  def test_sdl_canvas(self):
    self.clear()
    self.btest('sdl_canvas.c', expected='1', args=['-s', 'LEGACY_GL_EMULATION=1', '-lSDL', '-lGL'])
    # some extra coverage
    self.clear()
    self.btest('sdl_canvas.c', expected='1', args=['-s', 'LEGACY_GL_EMULATION=1', '-O0', '-s', 'SAFE_HEAP=1', '-lSDL', '-lGL'])
    self.clear()
    self.btest('sdl_canvas.c', expected='1', args=['-s', 'LEGACY_GL_EMULATION=1', '-O2', '-s', 'SAFE_HEAP=1', '-lSDL', '-lGL'])

  def post_manual_reftest(self, reference=None):
    self.reftest(path_from_root('tests', self.reference if reference is None else reference))

    html = open('test.html').read()
    html = html.replace('</body>', '''
<script>
function assert(x, y) { if (!x) throw 'assertion failed ' + y }

%s

var windowClose = window.close;
window.close = function() {
  // wait for rafs to arrive and the screen to update before reftesting
  setTimeout(function() {
    doReftest();
    setTimeout(windowClose, 5000);
  }, 1000);
};
</script>
</body>''' % open('reftest.js').read())
    create_test_file('test.html', html)

  def test_sdl_canvas_proxy(self):
    create_test_file('data.txt', 'datum')
    self.btest('sdl_canvas_proxy.c', reference='sdl_canvas_proxy.png', args=['--proxy-to-worker', '--preload-file', 'data.txt', '-lSDL', '-lGL'], manual_reference=True, post_build=self.post_manual_reftest)

  @no_chrome('see #7930')
  @requires_graphics_hardware
  def test_glgears_proxy(self):
    # we modify the asm.js, this is a non-wasm test
    self.btest('hello_world_gles_proxy.c', reference='gears.png', args=['--proxy-to-worker', '-s', 'GL_TESTING=1', '-DSTATIC_GEARS=1', '-lGL', '-lglut', '-s', 'WASM=0'], manual_reference=True, post_build=self.post_manual_reftest)

    # test noProxy option applied at runtime

    # run normally (duplicates above test, but verifies we can run outside of the btest harness
    self.run_browser('test.html', None, ['/report_result?0'])

    # run with noProxy
    self.run_browser('test.html?noProxy', None, ['/report_result?0'])

    def copy(to, js_mod, html_mod=lambda x: x):
      create_test_file(to + '.html', html_mod(open('test.html').read().replace('test.js', to + '.js')))
      create_test_file(to + '.js', js_mod(open('test.js').read()))

    # run with noProxy, but make main thread fail
    copy('two', lambda original: re.sub(r'function _main\(\$(.+),\$(.+)\) {', r'function _main($\1,$\2) { if (ENVIRONMENT_IS_WEB) { var xhr = new XMLHttpRequest(); xhr.open("GET", "http://localhost:%s/report_result?999");xhr.send(); return; }' % self.port, original),
         lambda original: original.replace('function doReftest() {', 'function doReftest() { return; ')) # don't reftest on main thread, it would race
    self.run_browser('two.html?noProxy', None, ['/report_result?999'])
    copy('two', lambda original: re.sub(r'function _main\(\$(.+),\$(.+)\) {', r'function _main($\1,$\2) { if (ENVIRONMENT_IS_WEB) { var xhr = new XMLHttpRequest(); xhr.open("GET", "http://localhost:%s/report_result?999");xhr.send(); return; }' % self.port, original))
    self.run_browser('two.html', None, ['/report_result?0']) # this is still cool

    # run without noProxy, so proxy, but make worker fail
    copy('three', lambda original: re.sub(r'function _main\(\$(.+),\$(.+)\) {', r'function _main($\1,$\2) { if (ENVIRONMENT_IS_WORKER) { var xhr = new XMLHttpRequest(); xhr.open("GET", "http://localhost:%s/report_result?999");xhr.send(); return; }' % self.port, original),
         lambda original: original.replace('function doReftest() {', 'function doReftest() { return; ')) # don't reftest on main thread, it would race
    self.run_browser('three.html', None, ['/report_result?999'])
    copy('three', lambda original: re.sub(r'function _main\(\$(.+),\$(.+)\) {', r'function _main($\1,$\2) { if (ENVIRONMENT_IS_WORKER) { var xhr = new XMLHttpRequest(); xhr.open("GET", "http://localhost:%s/report_result?999");xhr.send(); return; }' % self.port, original))
    self.run_browser('three.html?noProxy', None, ['/report_result?0']) # this is still cool

  @requires_graphics_hardware
  def test_glgears_proxy_jstarget(self):
    # test .js target with --proxy-worker; emits 2 js files, client and worker
    self.compile_btest([path_from_root('tests', 'hello_world_gles_proxy.c'), '-o', 'test.js', '--proxy-to-worker', '-s', 'GL_TESTING=1', '-lGL', '-lglut'])
    shell_with_script('shell_minimal.html', 'test.html', '<script src="test.js"></script>')
    self.post_manual_reftest('gears.png')
    self.run_browser('test.html', None, '/report_result?0')

  def test_sdl_canvas_alpha(self):
    # N.B. On Linux with Intel integrated graphics cards, this test needs Firefox 49 or newer.
    # See https://github.com/emscripten-core/emscripten/issues/4069.
    create_test_file('flag_0.js', '''
      Module['arguments'] = ['-0'];
    ''')

    self.btest('sdl_canvas_alpha.c', args=['-lSDL', '-lGL'], reference='sdl_canvas_alpha.png', reference_slack=12)
    self.btest('sdl_canvas_alpha.c', args=['--pre-js', 'flag_0.js', '-lSDL', '-lGL'], reference='sdl_canvas_alpha_flag_0.png', reference_slack=12)

  def get_async_args(self):
    if self.is_wasm_backend():
      return ['-s', 'BYSYNCIFY']
    else:
      return ['-s', 'EMTERPRETIFY=1', '-s', 'EMTERPRETIFY_ASYNC=1']

  def test_sdl_key(self):
    for delay in [0, 1]:
      for defines in [
        [],
        ['-DTEST_EMSCRIPTEN_SDL_SETEVENTHANDLER']
      ]:
        for async in [
          [],
          ['-DTEST_SLEEP', '-s', 'ASSERTIONS=1', '-s', 'SAFE_HEAP=1'] + self.get_async_args()
        ]:
          print(delay, defines, async)

          create_test_file('pre.js', '''
            function keydown(c) {
             %s
              var event = new KeyboardEvent("keydown", { 'keyCode': c, 'charCode': c, 'view': window, 'bubbles': true, 'cancelable': true });
              document.dispatchEvent(event);
             %s
            }

            function keyup(c) {
             %s
              var event = new KeyboardEvent("keyup", { 'keyCode': c, 'charCode': c, 'view': window, 'bubbles': true, 'cancelable': true });
              document.dispatchEvent(event);
             %s
            }
          ''' % ('setTimeout(function() {' if delay else '', '}, 1);' if delay else '', 'setTimeout(function() {' if delay else '', '}, 1);' if delay else ''))
          create_test_file('sdl_key.c', self.with_report_result(open(path_from_root('tests', 'sdl_key.c')).read()))

          self.compile_btest(['sdl_key.c', '-o', 'page.html'] + defines + async + ['--pre-js', 'pre.js', '-s', '''EXPORTED_FUNCTIONS=['_main']''', '-lSDL', '-lGL'])
          self.run_browser('page.html', '', '/report_result?223092870')

  def test_sdl_key_proxy(self):
    create_test_file('pre.js', '''
      var Module = {};
      Module.postRun = function() {
        function doOne() {
          Module._one();
          setTimeout(doOne, 1000/60);
        }
        setTimeout(doOne, 1000/60);
      }
    ''')

    def post():
      html = open('test.html').read()
      html = html.replace('</body>', '''
<script>
function keydown(c) {
  var event = new KeyboardEvent("keydown", { 'keyCode': c, 'charCode': c, 'view': window, 'bubbles': true, 'cancelable': true });
  document.dispatchEvent(event);
}

function keyup(c) {
  var event = new KeyboardEvent("keyup", { 'keyCode': c, 'charCode': c, 'view': window, 'bubbles': true, 'cancelable': true });
  document.dispatchEvent(event);
}

keydown(1250);keydown(38);keyup(38);keyup(1250); // alt, up
keydown(1248);keydown(1249);keydown(40);keyup(40);keyup(1249);keyup(1248); // ctrl, shift, down
keydown(37);keyup(37); // left
keydown(39);keyup(39); // right
keydown(65);keyup(65); // a
keydown(66);keyup(66); // b
keydown(100);keyup(100); // trigger the end

</script>
</body>''')
      create_test_file('test.html', html)

    self.btest('sdl_key_proxy.c', '223092870', args=['--proxy-to-worker', '--pre-js', 'pre.js', '-s', '''EXPORTED_FUNCTIONS=['_main', '_one']''', '-lSDL', '-lGL'], manual_reference=True, post_build=post)

  def test_canvas_focus(self):
    self.btest('canvas_focus.c', '1')

  def test_keydown_preventdefault_proxy(self):
    def post():
      html = open('test.html').read()
      html = html.replace('</body>', '''
<script>
function keydown(c) {
  var event = new KeyboardEvent("keydown", { 'keyCode': c, 'charCode': c, 'view': window, 'bubbles': true, 'cancelable': true });
  return document.dispatchEvent(event);
}

function keypress(c) {
  var event = new KeyboardEvent("keypress", { 'keyCode': c, 'charCode': c, 'view': window, 'bubbles': true, 'cancelable': true });
  return document.dispatchEvent(event);
}

function keyup(c) {
  var event = new KeyboardEvent("keyup", { 'keyCode': c, 'charCode': c, 'view': window, 'bubbles': true, 'cancelable': true });
  return document.dispatchEvent(event);
}

function sendKey(c) {
  // Simulate the sending of the keypress event when the
  // prior keydown event is not prevent defaulted.
  if (keydown(c) === false) {
    console.log('keydown prevent defaulted, NOT sending keypress!!!');
  } else {
    keypress(c);
  }
  keyup(c);
}

// Send 'a'. Simulate the sending of the keypress event when the
// prior keydown event is not prevent defaulted.
sendKey(65);

// Send backspace. Keypress should not be sent over as default handling of
// the Keydown event should be prevented.
sendKey(8);

keydown(100);keyup(100); // trigger the end
</script>
</body>''')

      create_test_file('test.html', html)

    self.btest('keydown_preventdefault_proxy.cpp', '300', args=['--proxy-to-worker', '-s', '''EXPORTED_FUNCTIONS=['_main']'''], manual_reference=True, post_build=post)

  def test_sdl_text(self):
    create_test_file('pre.js', '''
      Module.postRun = function() {
        function doOne() {
          Module._one();
          setTimeout(doOne, 1000/60);
        }
        setTimeout(doOne, 1000/60);
      }

      function simulateKeyEvent(c) {
        var event = new KeyboardEvent("keypress", { 'keyCode': c, 'charCode': c, 'view': window, 'bubbles': true, 'cancelable': true });
        document.body.dispatchEvent(event);
      }
    ''')
    create_test_file('sdl_text.c', self.with_report_result(open(path_from_root('tests', 'sdl_text.c')).read()))

    self.compile_btest(['sdl_text.c', '-o', 'page.html', '--pre-js', 'pre.js', '-s', '''EXPORTED_FUNCTIONS=['_main', '_one']''', '-lSDL', '-lGL'])
    self.run_browser('page.html', '', '/report_result?1')

  def test_sdl_mouse(self):
    create_test_file('pre.js', '''
      function simulateMouseEvent(x, y, button) {
        var event = document.createEvent("MouseEvents");
        if (button >= 0) {
          var event1 = document.createEvent("MouseEvents");
          event1.initMouseEvent('mousedown', true, true, window,
                     1, Module['canvas'].offsetLeft + x, Module['canvas'].offsetTop + y, Module['canvas'].offsetLeft + x, Module['canvas'].offsetTop + y,
                     0, 0, 0, 0,
                     button, null);
          Module['canvas'].dispatchEvent(event1);
          var event2 = document.createEvent("MouseEvents");
          event2.initMouseEvent('mouseup', true, true, window,
                     1, Module['canvas'].offsetLeft + x, Module['canvas'].offsetTop + y, Module['canvas'].offsetLeft + x, Module['canvas'].offsetTop + y,
                     0, 0, 0, 0,
                     button, null);
          Module['canvas'].dispatchEvent(event2);
        } else {
          var event1 = document.createEvent("MouseEvents");
          event1.initMouseEvent('mousemove', true, true, window,
                     0, Module['canvas'].offsetLeft + x, Module['canvas'].offsetTop + y, Module['canvas'].offsetLeft + x, Module['canvas'].offsetTop + y,
                     0, 0, 0, 0,
                     0, null);
          Module['canvas'].dispatchEvent(event1);
        }
      }
      window['simulateMouseEvent'] = simulateMouseEvent;
    ''')
    create_test_file('sdl_mouse.c', self.with_report_result(open(path_from_root('tests', 'sdl_mouse.c')).read()))

    self.compile_btest(['sdl_mouse.c', '-O2', '--minify', '0', '-o', 'page.html', '--pre-js', 'pre.js', '-lSDL', '-lGL'])
    self.run_browser('page.html', '', '/report_result?1')

  def test_sdl_mouse_offsets(self):
    create_test_file('pre.js', '''
      function simulateMouseEvent(x, y, button) {
        var event = document.createEvent("MouseEvents");
        if (button >= 0) {
          var event1 = document.createEvent("MouseEvents");
          event1.initMouseEvent('mousedown', true, true, window,
                     1, x, y, x, y,
                     0, 0, 0, 0,
                     button, null);
          Module['canvas'].dispatchEvent(event1);
          var event2 = document.createEvent("MouseEvents");
          event2.initMouseEvent('mouseup', true, true, window,
                     1, x, y, x, y,
                     0, 0, 0, 0,
                     button, null);
          Module['canvas'].dispatchEvent(event2);
        } else {
          var event1 = document.createEvent("MouseEvents");
          event1.initMouseEvent('mousemove', true, true, window,
                     0, x, y, x, y,
                     0, 0, 0, 0,
                     0, null);
          Module['canvas'].dispatchEvent(event1);
        }
      }
      window['simulateMouseEvent'] = simulateMouseEvent;
    ''')
    create_test_file('page.html', '''
      <html>
        <head>
          <style type="text/css">
            html, body { margin: 0; padding: 0; }
            #container {
              position: absolute;
              left: 5px; right: 0;
              top: 5px; bottom: 0;
            }
            #canvas {
              position: absolute;
              left: 0; width: 600px;
              top: 0; height: 450px;
            }
            textarea {
              margin-top: 500px;
              margin-left: 5px;
              width: 600px;
            }
          </style>
        </head>
        <body>
          <div id="container">
            <canvas id="canvas"></canvas>
          </div>
          <textarea id="output" rows="8"></textarea>
          <script type="text/javascript">
            var Module = {
              canvas: document.getElementById('canvas'),
              print: (function() {
                var element = document.getElementById('output');
                element.value = ''; // clear browser cache
                return function(text) {
                  if (arguments.length > 1) text = Array.prototype.slice.call(arguments).join(' ');
                  element.value += text + "\\n";
                  element.scrollTop = element.scrollHeight; // focus on bottom
                };
              })()
            };
          </script>
          <script type="text/javascript" src="sdl_mouse.js"></script>
        </body>
      </html>
    ''')
    create_test_file('sdl_mouse.c', self.with_report_result(open(path_from_root('tests', 'sdl_mouse.c')).read()))

    self.compile_btest(['sdl_mouse.c', '-DTEST_SDL_MOUSE_OFFSETS', '-O2', '--minify', '0', '-o', 'sdl_mouse.js', '--pre-js', 'pre.js', '-lSDL', '-lGL'])
    self.run_browser('page.html', '', '/report_result?1')

  def test_glut_touchevents(self):
    self.btest('glut_touchevents.c', '1', args=['-lglut'])

  def test_glut_wheelevents(self):
    self.btest('glut_wheelevents.c', '1', args=['-lglut'])

  @requires_graphics_hardware
  def test_glut_glutget_no_antialias(self):
    self.btest('glut_glutget.c', '1', args=['-lglut', '-lGL'])
    self.btest('glut_glutget.c', '1', args=['-lglut', '-lGL', '-DDEPTH_ACTIVATED', '-DSTENCIL_ACTIVATED', '-DALPHA_ACTIVATED'])

  # This test supersedes the one above, but it's skipped in the CI because anti-aliasing is not well supported by the Mesa software renderer.
  @requires_graphics_hardware
  def test_glut_glutget(self):
    self.btest('glut_glutget.c', '1', args=['-lglut', '-lGL'])
    self.btest('glut_glutget.c', '1', args=['-lglut', '-lGL', '-DAA_ACTIVATED', '-DDEPTH_ACTIVATED', '-DSTENCIL_ACTIVATED', '-DALPHA_ACTIVATED'])

  def test_sdl_joystick_1(self):
    # Generates events corresponding to the Working Draft of the HTML5 Gamepad API.
    # http://www.w3.org/TR/2012/WD-gamepad-20120529/#gamepad-interface
    create_test_file('pre.js', '''
      var gamepads = [];
      // Spoof this function.
      navigator['getGamepads'] = function() {
        return gamepads;
      };
      window['addNewGamepad'] = function(id, numAxes, numButtons) {
        var index = gamepads.length;
        gamepads.push({
          axes: new Array(numAxes),
          buttons: new Array(numButtons),
          id: id,
          index: index
        });
        var i;
        for (i = 0; i < numAxes; i++) gamepads[index].axes[i] = 0;
        for (i = 0; i < numButtons; i++) gamepads[index].buttons[i] = 0;
      };
      window['simulateGamepadButtonDown'] = function (index, button) {
        gamepads[index].buttons[button] = 1;
      };
      window['simulateGamepadButtonUp'] = function (index, button) {
        gamepads[index].buttons[button] = 0;
      };
      window['simulateAxisMotion'] = function (index, axis, value) {
        gamepads[index].axes[axis] = value;
      };
    ''')
    create_test_file('sdl_joystick.c', self.with_report_result(open(path_from_root('tests', 'sdl_joystick.c')).read()))

    self.compile_btest(['sdl_joystick.c', '-O2', '--minify', '0', '-o', 'page.html', '--pre-js', 'pre.js', '-lSDL', '-lGL'])
    self.run_browser('page.html', '', '/report_result?2')

  def test_sdl_joystick_2(self):
    # Generates events corresponding to the Editor's Draft of the HTML5 Gamepad API.
    # https://dvcs.w3.org/hg/gamepad/raw-file/default/gamepad.html#idl-def-Gamepad
    create_test_file('pre.js', '''
      var gamepads = [];
      // Spoof this function.
      navigator['getGamepads'] = function() {
        return gamepads;
      };
      window['addNewGamepad'] = function(id, numAxes, numButtons) {
        var index = gamepads.length;
        gamepads.push({
          axes: new Array(numAxes),
          buttons: new Array(numButtons),
          id: id,
          index: index
        });
        var i;
        for (i = 0; i < numAxes; i++) gamepads[index].axes[i] = 0;
        // Buttons are objects
        for (i = 0; i < numButtons; i++) gamepads[index].buttons[i] = { pressed: false, value: 0 };
      };
      // FF mutates the original objects.
      window['simulateGamepadButtonDown'] = function (index, button) {
        gamepads[index].buttons[button].pressed = true;
        gamepads[index].buttons[button].value = 1;
      };
      window['simulateGamepadButtonUp'] = function (index, button) {
        gamepads[index].buttons[button].pressed = false;
        gamepads[index].buttons[button].value = 0;
      };
      window['simulateAxisMotion'] = function (index, axis, value) {
        gamepads[index].axes[axis] = value;
      };
    ''')
    create_test_file('sdl_joystick.c', self.with_report_result(open(path_from_root('tests', 'sdl_joystick.c')).read()))

    self.compile_btest(['sdl_joystick.c', '-O2', '--minify', '0', '-o', 'page.html', '--pre-js', 'pre.js', '-lSDL', '-lGL'])
    self.run_browser('page.html', '', '/report_result?2')

  @requires_graphics_hardware
  def test_glfw_joystick(self):
    # Generates events corresponding to the Editor's Draft of the HTML5 Gamepad API.
    # https://dvcs.w3.org/hg/gamepad/raw-file/default/gamepad.html#idl-def-Gamepad
    create_test_file('pre.js', '''
      var gamepads = [];
      // Spoof this function.
      navigator['getGamepads'] = function() {
        return gamepads;
      };
      window['addNewGamepad'] = function(id, numAxes, numButtons) {
        var index = gamepads.length;
        var gamepad = {
          axes: new Array(numAxes),
          buttons: new Array(numButtons),
          id: id,
          index: index
        };
        gamepads.push(gamepad)
        var i;
        for (i = 0; i < numAxes; i++) gamepads[index].axes[i] = 0;
        // Buttons are objects
        for (i = 0; i < numButtons; i++) gamepads[index].buttons[i] = { pressed: false, value: 0 };

        // Dispatch event (required for glfw joystick; note not used in SDL test)
        var event = new Event('gamepadconnected');
        event.gamepad = gamepad;
        window.dispatchEvent(event);
      };
      // FF mutates the original objects.
      window['simulateGamepadButtonDown'] = function (index, button) {
        gamepads[index].buttons[button].pressed = true;
        gamepads[index].buttons[button].value = 1;
      };
      window['simulateGamepadButtonUp'] = function (index, button) {
        gamepads[index].buttons[button].pressed = false;
        gamepads[index].buttons[button].value = 0;
      };
      window['simulateAxisMotion'] = function (index, axis, value) {
        gamepads[index].axes[axis] = value;
      };
    ''')
    create_test_file('test_glfw_joystick.c', self.with_report_result(open(path_from_root('tests', 'test_glfw_joystick.c')).read()))

    self.compile_btest(['test_glfw_joystick.c', '-O2', '--minify', '0', '-o', 'page.html', '--pre-js', 'pre.js', '-lGL', '-lglfw3', '-s', 'USE_GLFW=3'])
    self.run_browser('page.html', '', '/report_result?2')

  @requires_graphics_hardware
  def test_webgl_context_attributes(self):
    # Javascript code to check the attributes support we want to test in the WebGL implementation
    # (request the attribute, create a context and check its value afterwards in the context attributes).
    # Tests will succeed when an attribute is not supported.
    create_test_file('check_webgl_attributes_support.js', '''
      mergeInto(LibraryManager.library, {
        webglAntialiasSupported: function() {
          canvas = document.createElement('canvas');
          context = canvas.getContext('experimental-webgl', {antialias: true});
          attributes = context.getContextAttributes();
          return attributes.antialias;
        },
        webglDepthSupported: function() {
          canvas = document.createElement('canvas');
          context = canvas.getContext('experimental-webgl', {depth: true});
          attributes = context.getContextAttributes();
          return attributes.depth;
        },
        webglStencilSupported: function() {
          canvas = document.createElement('canvas');
          context = canvas.getContext('experimental-webgl', {stencil: true});
          attributes = context.getContextAttributes();
          return attributes.stencil;
        },
        webglAlphaSupported: function() {
          canvas = document.createElement('canvas');
          context = canvas.getContext('experimental-webgl', {alpha: true});
          attributes = context.getContextAttributes();
          return attributes.alpha;
        }
      });
    ''')

    # Copy common code file to temporary directory
    filepath = path_from_root('tests/test_webgl_context_attributes_common.c')
    temp_filepath = os.path.join(self.get_dir(), os.path.basename(filepath))
    shutil.copyfile(filepath, temp_filepath)

    # perform tests with attributes activated
    self.btest('test_webgl_context_attributes_glut.c', '1', args=['--js-library', 'check_webgl_attributes_support.js', '-DAA_ACTIVATED', '-DDEPTH_ACTIVATED', '-DSTENCIL_ACTIVATED', '-DALPHA_ACTIVATED', '-lGL', '-lglut', '-lGLEW'])
    self.btest('test_webgl_context_attributes_sdl.c', '1', args=['--js-library', 'check_webgl_attributes_support.js', '-DAA_ACTIVATED', '-DDEPTH_ACTIVATED', '-DSTENCIL_ACTIVATED', '-DALPHA_ACTIVATED', '-lGL', '-lSDL', '-lGLEW'])
    self.btest('test_webgl_context_attributes_sdl2.c', '1', args=['--js-library', 'check_webgl_attributes_support.js', '-DAA_ACTIVATED', '-DDEPTH_ACTIVATED', '-DSTENCIL_ACTIVATED', '-DALPHA_ACTIVATED', '-lGL', '-s', 'USE_SDL=2', '-lGLEW'])
    self.btest('test_webgl_context_attributes_glfw.c', '1', args=['--js-library', 'check_webgl_attributes_support.js', '-DAA_ACTIVATED', '-DDEPTH_ACTIVATED', '-DSTENCIL_ACTIVATED', '-DALPHA_ACTIVATED', '-lGL', '-lglfw', '-lGLEW'])

    # perform tests with attributes desactivated
    self.btest('test_webgl_context_attributes_glut.c', '1', args=['--js-library', 'check_webgl_attributes_support.js', '-lGL', '-lglut', '-lGLEW'])
    self.btest('test_webgl_context_attributes_sdl.c', '1', args=['--js-library', 'check_webgl_attributes_support.js', '-lGL', '-lSDL', '-lGLEW'])
    self.btest('test_webgl_context_attributes_glfw.c', '1', args=['--js-library', 'check_webgl_attributes_support.js', '-lGL', '-lglfw', '-lGLEW'])

  @requires_graphics_hardware
  def test_webgl_no_double_error(self):
    self.btest('webgl_error.cpp', '0')

  # Test that -s GL_PREINITIALIZED_CONTEXT=1 works and allows user to set Module['preinitializedWebGLContext'] to a preinitialized WebGL context.
  @requires_graphics_hardware
  def test_preinitialized_webgl_context(self):
    self.btest('preinitialized_webgl_context.cpp', '5', args=['-s', 'GL_PREINITIALIZED_CONTEXT=1', '--shell-file', path_from_root('tests/preinitialized_webgl_context.html')])

  @requires_threads
  def test_emscripten_get_now(self):
    for args in [[], ['-s', 'USE_PTHREADS=1'], ['-s', 'ENVIRONMENT=web', '-O2', '--closure', '1']]:
      self.btest('emscripten_get_now.cpp', '1', args=args)

  def test_write_file_in_environment_web(self):
    self.btest('write_file.cpp', '0', args=['-s', 'ENVIRONMENT=web', '-Os', '--closure', '1'])

  @unittest.skip('Skipping due to https://github.com/emscripten-core/emscripten/issues/2770')
  def test_fflush(self):
    self.btest('test_fflush.cpp', '0', args=['--shell-file', path_from_root('tests', 'test_fflush.html')])

  def test_file_db(self):
    secret = str(time.time())
    create_test_file('moar.txt', secret)
    self.btest('file_db.cpp', '1', args=['--preload-file', 'moar.txt', '-DFIRST'])
    shutil.copyfile('test.html', 'first.html')
    self.btest('file_db.cpp', secret, args=['-s', 'FORCE_FILESYSTEM=1'])
    shutil.copyfile('test.html', 'second.html')
    create_test_file('moar.txt', 'aliantha')
    self.btest('file_db.cpp', secret, args=['--preload-file', 'moar.txt']) # even with a file there, we load over it
    shutil.move('test.html', 'third.html')

  def test_fs_idbfs_sync(self):
    for extra in [[], ['-DEXTRA_WORK']]:
      secret = str(time.time())
      self.btest(path_from_root('tests', 'fs', 'test_idbfs_sync.c'), '1', force_c=True, args=['-lidbfs.js', '-DFIRST', '-DSECRET=\"' + secret + '\"', '-s', '''EXPORTED_FUNCTIONS=['_main', '_test', '_success']'''])
      self.btest(path_from_root('tests', 'fs', 'test_idbfs_sync.c'), '1', force_c=True, args=['-lidbfs.js', '-DSECRET=\"' + secret + '\"', '-s', '''EXPORTED_FUNCTIONS=['_main', '_test', '_success']'''] + extra)

  def test_fs_idbfs_fsync(self):
    # sync from persisted state into memory before main()
    create_test_file('pre.js', '''
      Module.preRun = function() {
        addRunDependency('syncfs');

        FS.mkdir('/working1');
        FS.mount(IDBFS, {}, '/working1');
        FS.syncfs(true, function (err) {
          if (err) throw err;
          removeRunDependency('syncfs');
        });
      };
    ''')

    args = ['--pre-js', 'pre.js', '-lidbfs.js', '-s', 'EXIT_RUNTIME=1'] + self.get_async_args()
    secret = str(time.time())
    self.btest(path_from_root('tests', 'fs', 'test_idbfs_fsync.c'), '1', force_c=True, args=args + ['-DFIRST', '-DSECRET=\"' + secret + '\"', '-s', '''EXPORTED_FUNCTIONS=['_main', '_success']'''])
    self.btest(path_from_root('tests', 'fs', 'test_idbfs_fsync.c'), '1', force_c=True, args=args + ['-DSECRET=\"' + secret + '\"', '-s', '''EXPORTED_FUNCTIONS=['_main', '_success']'''])

  def test_fs_memfs_fsync(self):
    args = self.get_async_args() + ['-s', 'EXIT_RUNTIME=1']
    secret = str(time.time())
    self.btest(path_from_root('tests', 'fs', 'test_memfs_fsync.c'), '1', force_c=True, args=args + ['-DSECRET=\"' + secret + '\"', '-s', '''EXPORTED_FUNCTIONS=['_main']'''])

  def test_fs_workerfs_read(self):
    secret = 'a' * 10
    secret2 = 'b' * 10
    create_test_file('pre.js', '''
      var Module = {};
      Module.preRun = function() {
        var blob = new Blob(['%s']);
        var file = new File(['%s'], 'file.txt');
        FS.mkdir('/work');
        FS.mount(WORKERFS, {
          blobs: [{ name: 'blob.txt', data: blob }],
          files: [file],
        }, '/work');
      };
    ''' % (secret, secret2))
    self.btest(path_from_root('tests', 'fs', 'test_workerfs_read.c'), '1', force_c=True, args=['-lworkerfs.js', '--pre-js', 'pre.js', '-DSECRET=\"' + secret + '\"', '-DSECRET2=\"' + secret2 + '\"', '--proxy-to-worker'])

  def test_fs_workerfs_package(self):
    create_test_file('file1.txt', 'first')
    if not os.path.exists('sub'):
      os.makedirs('sub')
    open(os.path.join('sub', 'file2.txt'), 'w').write('second')
    run_process([PYTHON, FILE_PACKAGER, 'files.data', '--preload', 'file1.txt', os.path.join('sub', 'file2.txt'), '--separate-metadata', '--js-output=files.js'])
    self.btest(os.path.join('fs', 'test_workerfs_package.cpp'), '1', args=['-lworkerfs.js', '--proxy-to-worker'])

  def test_fs_lz4fs_package(self):
    # generate data
    self.clear()
    os.mkdir('subdir')
    create_test_file('file1.txt', '0123456789' * (1024 * 128))
    open(os.path.join('subdir', 'file2.txt'), 'w').write('1234567890' * (1024 * 128))
    random_data = bytearray(random.randint(0, 255) for x in range(1024 * 128 * 10 + 1))
    random_data[17] = ord('X')
    open('file3.txt', 'wb').write(random_data)

    # compress in emcc,  -s LZ4=1  tells it to tell the file packager
    print('emcc-normal')
    self.btest(os.path.join('fs', 'test_lz4fs.cpp'), '2', args=['-s', 'LZ4=1', '--preload-file', 'file1.txt', '--preload-file', 'subdir/file2.txt', '--preload-file', 'file3.txt'], timeout=60)
    assert os.path.getsize('file1.txt') + os.path.getsize(os.path.join('subdir', 'file2.txt')) + os.path.getsize('file3.txt') == 3 * 1024 * 128 * 10 + 1
    assert os.path.getsize('test.data') < (3 * 1024 * 128 * 10) / 2  # over half is gone
    print('    emcc-opts')
    self.btest(os.path.join('fs', 'test_lz4fs.cpp'), '2', args=['-s', 'LZ4=1', '--preload-file', 'file1.txt', '--preload-file', 'subdir/file2.txt', '--preload-file', 'file3.txt', '-O2'], timeout=60)

    # compress in the file packager, on the server. the client receives compressed data and can just use it. this is typical usage
    print('normal')
    out = subprocess.check_output([PYTHON, FILE_PACKAGER, 'files.data', '--preload', 'file1.txt', 'subdir/file2.txt', 'file3.txt', '--lz4'])
    open('files.js', 'wb').write(out)
    self.btest(os.path.join('fs', 'test_lz4fs.cpp'), '2', args=['--pre-js', 'files.js', '-s', 'LZ4=1', '-s', 'FORCE_FILESYSTEM=1'], timeout=60)
    print('    opts')
    self.btest(os.path.join('fs', 'test_lz4fs.cpp'), '2', args=['--pre-js', 'files.js', '-s', 'LZ4=1', '-s', 'FORCE_FILESYSTEM=1', '-O2'], timeout=60)

    # load the data into LZ4FS manually at runtime. This means we compress on the client. This is generally not recommended
    print('manual')
    subprocess.check_output([PYTHON, FILE_PACKAGER, 'files.data', '--preload', 'file1.txt', 'subdir/file2.txt', 'file3.txt', '--separate-metadata', '--js-output=files.js'])
    self.btest(os.path.join('fs', 'test_lz4fs.cpp'), '1', args=['-DLOAD_MANUALLY', '-s', 'LZ4=1', '-s', 'FORCE_FILESYSTEM=1'], timeout=60)
    print('    opts')
    self.btest(os.path.join('fs', 'test_lz4fs.cpp'), '1', args=['-DLOAD_MANUALLY', '-s', 'LZ4=1', '-s', 'FORCE_FILESYSTEM=1', '-O2'], timeout=60)
    print('    opts+closure')
    self.btest(os.path.join('fs', 'test_lz4fs.cpp'), '1', args=['-DLOAD_MANUALLY', '-s', 'LZ4=1', '-s', 'FORCE_FILESYSTEM=1', '-O2', '--closure', '1', '-g1'], timeout=60)

    '''# non-lz4 for comparison
    try:
      os.mkdir('files')
    except:
      pass
    shutil.copyfile('file1.txt', os.path.join('files', 'file1.txt'))
    shutil.copyfile('file2.txt', os.path.join('files', 'file2.txt'))
    shutil.copyfile('file3.txt', os.path.join('files', 'file3.txt'))
    out = subprocess.check_output([PYTHON, FILE_PACKAGER, 'files.data', '--preload', 'files/file1.txt', 'files/file2.txt', 'files/file3.txt'])
    open('files.js', 'wb').write(out)
    self.btest(os.path.join('fs', 'test_lz4fs.cpp'), '2', args=['--pre-js', 'files.js'], timeout=60)'''

  def test_separate_metadata_later(self):
    # see issue #6654 - we need to handle separate-metadata both when we run before
    # the main program, and when we are run later

    create_test_file('data.dat', ' ')
    run_process([PYTHON, FILE_PACKAGER, 'more.data', '--preload', 'data.dat', '--separate-metadata', '--js-output=more.js'])
    self.btest(os.path.join('browser', 'separate_metadata_later.cpp'), '1', args=['-s', 'FORCE_FILESYSTEM=1'])

  def test_idbstore(self):
    secret = str(time.time())
    for stage in [0, 1, 2, 3, 0, 1, 2, 0, 0, 1, 4, 2, 5]:
      self.clear()
      self.btest(path_from_root('tests', 'idbstore.c'), str(stage), force_c=True, args=['-lidbstore.js', '-DSTAGE=' + str(stage), '-DSECRET=\"' + secret + '\"'])

  def test_idbstore_sync(self):
    secret = str(time.time())
    self.clear()
    self.btest(path_from_root('tests', 'idbstore_sync.c'), '6', force_c=True, args=['-lidbstore.js', '-DSECRET=\"' + secret + '\"', '--memory-init-file', '1', '-O3', '-g2'] + self.get_async_args())

  def test_idbstore_sync_worker(self):
    secret = str(time.time())
    self.clear()
    self.btest(path_from_root('tests', 'idbstore_sync_worker.c'), '6', force_c=True, args=['-lidbstore.js', '-DSECRET=\"' + secret + '\"', '--memory-init-file', '1', '-O3', '-g2', '--proxy-to-worker', '-s', 'TOTAL_MEMORY=80MB'] + self.get_async_args())

  def test_force_exit(self):
    self.btest('force_exit.c', force_c=True, expected='17', args=['-s', 'EXIT_RUNTIME=1'])

  def test_sdl_pumpevents(self):
    # key events should be detected using SDL_PumpEvents
    create_test_file('pre.js', '''
      function keydown(c) {
        var event = new KeyboardEvent("keydown", { 'keyCode': c, 'charCode': c, 'view': window, 'bubbles': true, 'cancelable': true });
        document.dispatchEvent(event);
      }
    ''')
    self.btest('sdl_pumpevents.c', expected='7', args=['--pre-js', 'pre.js', '-lSDL', '-lGL'])

  def test_sdl_canvas_size(self):
    self.btest('sdl_canvas_size.c', expected='1',
               args=['-O2', '--minify', '0', '--shell-file',
                     path_from_root('tests', 'sdl_canvas_size.html'), '-lSDL', '-lGL'])

  @requires_graphics_hardware
  def test_sdl_gl_read(self):
    # SDL, OpenGL, readPixels
    create_test_file('sdl_gl_read.c', self.with_report_result(open(path_from_root('tests', 'sdl_gl_read.c')).read()))
    self.compile_btest(['sdl_gl_read.c', '-o', 'something.html', '-lSDL', '-lGL'])
    self.run_browser('something.html', '.', '/report_result?1')

  @requires_graphics_hardware
  def test_sdl_gl_mapbuffers(self):
    self.btest('sdl_gl_mapbuffers.c', expected='1', args=['-s', 'FULL_ES3=1', '-lSDL', '-lGL'],
               message='You should see a blue triangle.')

  @requires_graphics_hardware
  def test_sdl_ogl(self):
    shutil.copyfile(path_from_root('tests', 'screenshot.png'), 'screenshot.png')
    self.btest('sdl_ogl.c', reference='screenshot-gray-purple.png', reference_slack=1,
               args=['-O2', '--minify', '0', '--preload-file', 'screenshot.png', '-s', 'LEGACY_GL_EMULATION=1', '--use-preload-plugins', '-lSDL', '-lGL'],
               message='You should see an image with gray at the top.')

  @requires_graphics_hardware
  def test_sdl_ogl_regal(self):
    shutil.copyfile(path_from_root('tests', 'screenshot.png'), 'screenshot.png')
    self.btest('sdl_ogl.c', reference='screenshot-gray-purple.png', reference_slack=1,
               args=['-O2', '--minify', '0', '--preload-file', 'screenshot.png', '-s', 'USE_REGAL=1', '-DUSE_REGAL', '--use-preload-plugins', '-lSDL', '-lGL'],
               message='You should see an image with gray at the top.')

  @requires_graphics_hardware
  def test_sdl_ogl_defaultmatrixmode(self):
    shutil.copyfile(path_from_root('tests', 'screenshot.png'), 'screenshot.png')
    self.btest('sdl_ogl_defaultMatrixMode.c', reference='screenshot-gray-purple.png', reference_slack=1,
               args=['--minify', '0', '--preload-file', 'screenshot.png', '-s', 'LEGACY_GL_EMULATION=1', '--use-preload-plugins', '-lSDL', '-lGL'],
               message='You should see an image with gray at the top.')

  @requires_graphics_hardware
  def test_sdl_ogl_p(self):
    # Immediate mode with pointers
    shutil.copyfile(path_from_root('tests', 'screenshot.png'), 'screenshot.png')
    self.btest('sdl_ogl_p.c', reference='screenshot-gray.png', reference_slack=1,
               args=['--preload-file', 'screenshot.png', '-s', 'LEGACY_GL_EMULATION=1', '--use-preload-plugins', '-lSDL', '-lGL'],
               message='You should see an image with gray at the top.')

  @requires_graphics_hardware
  def test_sdl_ogl_proc_alias(self):
    shutil.copyfile(path_from_root('tests', 'screenshot.png'), 'screenshot.png')
    self.btest('sdl_ogl_proc_alias.c', reference='screenshot-gray-purple.png', reference_slack=1,
               args=['-O2', '-g2', '-s', 'INLINING_LIMIT=1', '--preload-file', 'screenshot.png', '-s', 'LEGACY_GL_EMULATION=1', '--use-preload-plugins', '-lSDL', '-lGL'])

  @requires_graphics_hardware
  def test_sdl_fog_simple(self):
    shutil.copyfile(path_from_root('tests', 'screenshot.png'), 'screenshot.png')
    self.btest('sdl_fog_simple.c', reference='screenshot-fog-simple.png',
               args=['-O2', '--minify', '0', '--preload-file', 'screenshot.png', '-s', 'LEGACY_GL_EMULATION=1', '--use-preload-plugins', '-lSDL', '-lGL'],
               message='You should see an image with fog.')

  @requires_graphics_hardware
  def test_sdl_fog_negative(self):
    shutil.copyfile(path_from_root('tests', 'screenshot.png'), 'screenshot.png')
    self.btest('sdl_fog_negative.c', reference='screenshot-fog-negative.png',
               args=['--preload-file', 'screenshot.png', '-s', 'LEGACY_GL_EMULATION=1', '--use-preload-plugins', '-lSDL', '-lGL'],
               message='You should see an image with fog.')

  @requires_graphics_hardware
  def test_sdl_fog_density(self):
    shutil.copyfile(path_from_root('tests', 'screenshot.png'), 'screenshot.png')
    self.btest('sdl_fog_density.c', reference='screenshot-fog-density.png',
               args=['--preload-file', 'screenshot.png', '-s', 'LEGACY_GL_EMULATION=1', '--use-preload-plugins', '-lSDL', '-lGL'],
               message='You should see an image with fog.')

  @requires_graphics_hardware
  def test_sdl_fog_exp2(self):
    shutil.copyfile(path_from_root('tests', 'screenshot.png'), 'screenshot.png')
    self.btest('sdl_fog_exp2.c', reference='screenshot-fog-exp2.png',
               args=['--preload-file', 'screenshot.png', '-s', 'LEGACY_GL_EMULATION=1', '--use-preload-plugins', '-lSDL', '-lGL'],
               message='You should see an image with fog.')

  @requires_graphics_hardware
  def test_sdl_fog_linear(self):
    shutil.copyfile(path_from_root('tests', 'screenshot.png'), 'screenshot.png')
    self.btest('sdl_fog_linear.c', reference='screenshot-fog-linear.png', reference_slack=1,
               args=['--preload-file', 'screenshot.png', '-s', 'LEGACY_GL_EMULATION=1', '--use-preload-plugins', '-lSDL', '-lGL'],
               message='You should see an image with fog.')

  @requires_graphics_hardware
  def test_glfw(self):
    self.btest('glfw.c', '1', args=['-s', 'LEGACY_GL_EMULATION=1', '-lglfw', '-lGL'])
    self.btest('glfw.c', '1', args=['-s', 'LEGACY_GL_EMULATION=1', '-s', 'USE_GLFW=2', '-lglfw', '-lGL'])

  def test_glfw_minimal(self):
    self.btest('glfw_minimal.c', '1', args=['-lglfw', '-lGL'])
    self.btest('glfw_minimal.c', '1', args=['-s', 'USE_GLFW=2', '-lglfw', '-lGL'])

  def test_glfw_time(self):
    self.btest('test_glfw_time.c', '1', args=['-s', 'USE_GLFW=3', '-lglfw', '-lGL'])

  def _test_egl_base(self, *args):
    create_test_file('test_egl.c', self.with_report_result(open(path_from_root('tests', 'test_egl.c')).read()))

    self.compile_btest(['-O2', 'test_egl.c', '-o', 'page.html', '-lEGL', '-lGL'] + list(args))
    self.run_browser('page.html', '', '/report_result?1')

  @requires_graphics_hardware
  def test_egl(self):
    self._test_egl_base()

  @requires_threads
  @requires_graphics_hardware
  def test_egl_with_proxy_to_pthread(self):
    self._test_egl_base('-s', 'USE_PTHREADS=1', '-s', 'PROXY_TO_PTHREAD=1', '-s', 'OFFSCREEN_FRAMEBUFFER=1')

  def _test_egl_width_height_base(self, *args):
    create_test_file('test_egl_width_height.c', self.with_report_result(open(path_from_root('tests', 'test_egl_width_height.c')).read()))

    self.compile_btest(['-O2', 'test_egl_width_height.c', '-o', 'page.html', '-lEGL', '-lGL'] + list(args))
    self.run_browser('page.html', 'Should print "(300, 150)" -- the size of the canvas in pixels', '/report_result?1')

  def test_egl_width_height(self):
    self._test_egl_width_height_base()

  @requires_threads
  def test_egl_width_height_with_proxy_to_pthread(self):
    self._test_egl_width_height_base('-s', 'USE_PTHREADS', '-s', 'PROXY_TO_PTHREAD=1')

  def do_test_worker(self, args=[]):
    # Test running in a web worker
    create_test_file('file.dat', 'data for worker')
    html_file = open('main.html', 'w')
    html_file.write('''
      <html>
      <body>
        Worker Test
        <script>
          var worker = new Worker('worker.js');
          worker.onmessage = function(event) {
            var xhr = new XMLHttpRequest();
            xhr.open('GET', 'http://localhost:%s/report_result?' + event.data);
            xhr.send();
            setTimeout(function() { window.close() }, 1000);
          };
        </script>
      </body>
      </html>
    ''' % self.port)
    html_file.close()

    for file_data in [1, 0]:
      cmd = [PYTHON, EMCC, path_from_root('tests', 'hello_world_worker.cpp'), '-o', 'worker.js'] + (['--preload-file', 'file.dat'] if file_data else []) + args
      print(cmd)
      subprocess.check_call(cmd)
      self.assertExists('worker.js')
      self.run_browser('main.html', '', '/report_result?hello%20from%20worker,%20and%20:' + ('data%20for%20w' if file_data else '') + ':')

  def test_worker(self):
    self.do_test_worker()
    self.assertContained('you should not see this text when in a worker!', run_js('worker.js')) # code should run standalone too

  def test_chunked_synchronous_xhr(self):
    main = 'chunked_sync_xhr.html'
    worker_filename = "download_and_checksum_worker.js"

    html_file = open(main, 'w')
    html_file.write(r"""
      <!doctype html>
      <html>
      <head><meta charset="utf-8"><title>Chunked XHR</title></head>
      <html>
      <body>
        Chunked XHR Web Worker Test
        <script>
          var worker = new Worker(""" + json.dumps(worker_filename) + r""");
          var buffer = [];
          worker.onmessage = function(event) {
            if (event.data.channel === "stdout") {
              var xhr = new XMLHttpRequest();
              xhr.open('GET', 'http://localhost:%s/report_result?' + event.data.line);
              xhr.send();
              setTimeout(function() { window.close() }, 1000);
            } else {
              if (event.data.trace) event.data.trace.split("\n").map(function(v) { console.error(v); });
              if (event.data.line) {
                console.error(event.data.line);
              } else {
                var v = event.data.char;
                if (v == 10) {
                  var line = buffer.splice(0);
                  console.error(line = line.map(function(charCode){return String.fromCharCode(charCode);}).join(''));
                } else {
                  buffer.push(v);
                }
              }
            }
          };
        </script>
      </body>
      </html>
    """ % self.port)
    html_file.close()

    c_source_filename = "checksummer.c"

    prejs_filename = "worker_prejs.js"
    prejs_file = open(prejs_filename, 'w')
    prejs_file.write(r"""
      if (typeof(Module) === "undefined") Module = {};
      Module["arguments"] = ["/bigfile"];
      Module["preInit"] = function() {
          FS.createLazyFile('/', "bigfile", "http://localhost:11111/bogus_file_path", true, false);
      };
      var doTrace = true;
      Module["print"] = function(s) { self.postMessage({channel: "stdout", line: s}); };
      Module["printErr"] = function(s) { self.postMessage({channel: "stderr", char: s, trace: ((doTrace && s === 10) ? new Error().stack : null)}); doTrace = false; };
    """)
    prejs_file.close()
    # vs. os.path.join(self.get_dir(), filename)
    # vs. path_from_root('tests', 'hello_world_gles.c')
    self.compile_btest([path_from_root('tests', c_source_filename), '-g', '-s', 'SMALL_XHR_CHUNKS=1', '-o', worker_filename,
                        '--pre-js', prejs_filename])
    chunkSize = 1024
    data = os.urandom(10 * chunkSize + 1) # 10 full chunks and one 1 byte chunk
    checksum = zlib.adler32(data) & 0xffffffff # Python 2 compatibility: force bigint

    server = multiprocessing.Process(target=test_chunked_synchronous_xhr_server, args=(True, chunkSize, data, checksum, self.port))
    server.start()
    self.run_browser(main, 'Chunked binary synchronous XHR in Web Workers!', '/report_result?' + str(checksum))
    server.terminate()
    # Avoid race condition on cleanup, wait a bit so that processes have released file locks so that test tearDown won't
    # attempt to rmdir() files in use.
    if WINDOWS:
      time.sleep(2)

  @requires_graphics_hardware
  def test_glgears(self):
    def test(args):
      self.btest('hello_world_gles.c', reference='gears.png', reference_slack=3,
                 args=['-DHAVE_BUILTIN_SINCOS', '-lGL', '-lglut'] + args)
    # test normally
    test([])
    # test that a program that doesn't use pthreads still works with with pthreads enabled
    # (regression test for https://github.com/emscripten-core/emscripten/pull/8059#issuecomment-488105672)
    test(['-s', 'USE_PTHREADS=1'])

  @requires_graphics_hardware
  def test_glgears_long(self):
    for proxy in [0, 1]:
      print('proxy', proxy)
      self.btest('hello_world_gles.c', expected=list(map(str, range(30, 500))), args=['-DHAVE_BUILTIN_SINCOS', '-DLONGTEST', '-lGL', '-lglut'] + (['--proxy-to-worker'] if proxy else []), timeout=30)

  @requires_graphics_hardware
  def test_glgears_animation(self):
    es2_suffix = ['', '_full', '_full_944']
    for full_es2 in [0, 1, 2]:
      print(full_es2)
      self.compile_btest([path_from_root('tests', 'hello_world_gles%s.c' % es2_suffix[full_es2]), '-o', 'something.html',
                          '-DHAVE_BUILTIN_SINCOS', '-s', 'GL_TESTING=1', '-lGL', '-lglut',
                          '--shell-file', path_from_root('tests', 'hello_world_gles_shell.html')] +
                         (['-s', 'FULL_ES2=1'] if full_es2 else []))
      self.run_browser('something.html', 'You should see animating gears.', '/report_gl_result?true')

  @requires_graphics_hardware
  def test_fulles2_sdlproc(self):
    self.btest('full_es2_sdlproc.c', '1', args=['-s', 'GL_TESTING=1', '-DHAVE_BUILTIN_SINCOS', '-s', 'FULL_ES2=1', '-lGL', '-lSDL', '-lglut'])

  @requires_graphics_hardware
  def test_glgears_deriv(self):
    self.btest('hello_world_gles_deriv.c', reference='gears.png', reference_slack=2,
               args=['-DHAVE_BUILTIN_SINCOS', '-lGL', '-lglut'], outfile='something.html',
               message='You should see animating gears.')
    with open('something.html') as f:
      assert 'gl-matrix' not in f.read(), 'Should not include glMatrix when not needed'

  @requires_graphics_hardware
  def test_glbook(self):
    programs = self.get_library('glbook', [
      os.path.join('Chapter_2', 'Hello_Triangle', 'CH02_HelloTriangle.bc'),
      os.path.join('Chapter_8', 'Simple_VertexShader', 'CH08_SimpleVertexShader.bc'),
      os.path.join('Chapter_9', 'Simple_Texture2D', 'CH09_SimpleTexture2D.bc'),
      os.path.join('Chapter_9', 'Simple_TextureCubemap', 'CH09_TextureCubemap.bc'),
      os.path.join('Chapter_9', 'TextureWrap', 'CH09_TextureWrap.bc'),
      os.path.join('Chapter_10', 'MultiTexture', 'CH10_MultiTexture.bc'),
      os.path.join('Chapter_13', 'ParticleSystem', 'CH13_ParticleSystem.bc'),
    ], configure=None)

    def book_path(*pathelems):
      return path_from_root('tests', 'glbook', *pathelems)

    for program in programs:
      print(program)
      basename = os.path.basename(program)
      args = ['-lGL', '-lEGL', '-lX11']
      if basename == 'CH10_MultiTexture.bc':
        shutil.copyfile(book_path('Chapter_10', 'MultiTexture', 'basemap.tga'), 'basemap.tga')
        shutil.copyfile(book_path('Chapter_10', 'MultiTexture', 'lightmap.tga'), 'lightmap.tga')
        args += ['--preload-file', 'basemap.tga', '--preload-file', 'lightmap.tga']
      elif basename == 'CH13_ParticleSystem.bc':
        shutil.copyfile(book_path('Chapter_13', 'ParticleSystem', 'smoke.tga'), 'smoke.tga')
        args += ['--preload-file', 'smoke.tga', '-O2'] # test optimizations and closure here as well for more coverage

      self.btest(program,
                 reference=book_path(basename.replace('.bc', '.png')),
                 args=args,
                 timeout=30)

  @requires_graphics_hardware
  def test_gles2_emulation(self):
    shutil.copyfile(path_from_root('tests', 'glbook', 'Chapter_10', 'MultiTexture', 'basemap.tga'), 'basemap.tga')
    shutil.copyfile(path_from_root('tests', 'glbook', 'Chapter_10', 'MultiTexture', 'lightmap.tga'), 'lightmap.tga')
    shutil.copyfile(path_from_root('tests', 'glbook', 'Chapter_13', 'ParticleSystem', 'smoke.tga'), 'smoke.tga')

    for source, reference in [
      (os.path.join('glbook', 'Chapter_2', 'Hello_Triangle', 'Hello_Triangle_orig.c'), path_from_root('tests', 'glbook', 'CH02_HelloTriangle.png')),
      # (os.path.join('glbook', 'Chapter_8', 'Simple_VertexShader', 'Simple_VertexShader_orig.c'), path_from_root('tests', 'glbook', 'CH08_SimpleVertexShader.png')), # XXX needs INT extension in WebGL
      (os.path.join('glbook', 'Chapter_9', 'TextureWrap', 'TextureWrap_orig.c'), path_from_root('tests', 'glbook', 'CH09_TextureWrap.png')),
      # (os.path.join('glbook', 'Chapter_9', 'Simple_TextureCubemap', 'Simple_TextureCubemap_orig.c'), path_from_root('tests', 'glbook', 'CH09_TextureCubemap.png')), # XXX needs INT extension in WebGL
      (os.path.join('glbook', 'Chapter_9', 'Simple_Texture2D', 'Simple_Texture2D_orig.c'), path_from_root('tests', 'glbook', 'CH09_SimpleTexture2D.png')),
      (os.path.join('glbook', 'Chapter_10', 'MultiTexture', 'MultiTexture_orig.c'), path_from_root('tests', 'glbook', 'CH10_MultiTexture.png')),
      (os.path.join('glbook', 'Chapter_13', 'ParticleSystem', 'ParticleSystem_orig.c'), path_from_root('tests', 'glbook', 'CH13_ParticleSystem.png')),
    ]:
      print(source)
      self.btest(source,
                 reference=reference,
                 args=['-I' + path_from_root('tests', 'glbook', 'Common'),
                       path_from_root('tests', 'glbook', 'Common', 'esUtil.c'),
                       path_from_root('tests', 'glbook', 'Common', 'esShader.c'),
                       path_from_root('tests', 'glbook', 'Common', 'esShapes.c'),
                       path_from_root('tests', 'glbook', 'Common', 'esTransform.c'),
                       '-s', 'FULL_ES2=1', '-lGL', '-lEGL', '-lX11',
                       '--preload-file', 'basemap.tga', '--preload-file', 'lightmap.tga', '--preload-file', 'smoke.tga'])

  @requires_graphics_hardware
  def test_clientside_vertex_arrays_es3(self):
    # NOTE: Should FULL_ES3=1 imply client-side vertex arrays? The emulation needs FULL_ES2=1 for now.
    self.btest('clientside_vertex_arrays_es3.c', reference='gl_triangle.png', args=['-s', 'USE_WEBGL2=1', '-s', 'FULL_ES2=1', '-s', 'FULL_ES3=1', '-s', 'USE_GLFW=3', '-lglfw', '-lGLESv2'])

  def test_emscripten_api(self):
    self.btest('emscripten_api_browser.cpp', '1', args=['-s', '''EXPORTED_FUNCTIONS=['_main', '_third']''', '-lSDL'])

  def test_emscripten_api2(self):
    def setup():
      create_test_file('script1.js', '''
        Module._set(456);
      ''')
      create_test_file('file1.txt', 'first')
      create_test_file('file2.txt', 'second')

    setup()
    run_process([PYTHON, FILE_PACKAGER, 'test.data', '--preload', 'file1.txt', 'file2.txt'], stdout=open('script2.js', 'w'))
    self.btest('emscripten_api_browser2.cpp', '1', args=['-s', '''EXPORTED_FUNCTIONS=['_main', '_set']''', '-s', 'FORCE_FILESYSTEM=1'])

    # check using file packager to another dir
    self.clear()
    setup()
    os.mkdir('sub')
    run_process([PYTHON, FILE_PACKAGER, 'sub/test.data', '--preload', 'file1.txt', 'file2.txt'], stdout=open('script2.js', 'w'))
    shutil.copyfile(os.path.join('sub', 'test.data'), 'test.data')
    self.btest('emscripten_api_browser2.cpp', '1', args=['-s', '''EXPORTED_FUNCTIONS=['_main', '_set']''', '-s', 'FORCE_FILESYSTEM=1'])

  def test_emscripten_api_infloop(self):
    self.btest('emscripten_api_browser_infloop.cpp', '7')

  def test_emscripten_fs_api(self):
    shutil.copyfile(path_from_root('tests', 'screenshot.png'), 'screenshot.png') # preloaded *after* run
    self.btest('emscripten_fs_api_browser.cpp', '1', args=['-lSDL'])

  def test_emscripten_fs_api2(self):
    self.btest('emscripten_fs_api_browser2.cpp', '1', args=['-s', "ASSERTIONS=0"])
    self.btest('emscripten_fs_api_browser2.cpp', '1', args=['-s', "ASSERTIONS=1"])

  @requires_threads
  def test_emscripten_main_loop(self):
    for args in [[], ['-s', 'USE_PTHREADS=1', '-s', 'PROXY_TO_PTHREAD=1', '-s', 'EXIT_RUNTIME=1']]:
      self.btest('emscripten_main_loop.cpp', '0', args=args)

  @requires_threads
  def test_emscripten_main_loop_settimeout(self):
    for args in [[], ['-s', 'USE_PTHREADS=1', '-s', 'PROXY_TO_PTHREAD=1']]:
      self.btest('emscripten_main_loop_settimeout.cpp', '1', args=args)

  @requires_threads
  def test_emscripten_main_loop_and_blocker(self):
    for args in [[], ['-s', 'USE_PTHREADS=1', '-s', 'PROXY_TO_PTHREAD=1']]:
      self.btest('emscripten_main_loop_and_blocker.cpp', '0', args=args)

  @requires_threads
  def test_emscripten_main_loop_setimmediate(self):
    for args in [[], ['--proxy-to-worker'], ['-s', 'USE_PTHREADS=1', '-s', 'PROXY_TO_PTHREAD=1']]:
      self.btest('emscripten_main_loop_setimmediate.cpp', '1', args=args)

  def test_fs_after_main(self):
    for args in [[], ['-O1']]:
      self.btest('fs_after_main.cpp', '0', args=args)

  def test_sdl_quit(self):
    self.btest('sdl_quit.c', '1', args=['-lSDL', '-lGL'])

  def test_sdl_resize(self):
    self.btest('sdl_resize.c', '1', args=['-lSDL', '-lGL'])

  def test_glshaderinfo(self):
    self.btest('glshaderinfo.cpp', '1', args=['-lGL', '-lglut'])

  @requires_graphics_hardware
  def test_glgetattachedshaders(self):
    self.btest('glgetattachedshaders.c', '1', args=['-lGL', '-lEGL'])

  # Covered by dEQP text suite (we can remove it later if we add coverage for that).
  @requires_graphics_hardware
  def test_glframebufferattachmentinfo(self):
    self.btest('glframebufferattachmentinfo.c', '1', args=['-lGLESv2', '-lEGL'])

  @requires_graphics_hardware
  def test_sdlglshader(self):
    self.btest('sdlglshader.c', reference='sdlglshader.png', args=['-O2', '--closure', '1', '-s', 'LEGACY_GL_EMULATION=1', '-lGL', '-lSDL'])

  @requires_graphics_hardware
  def test_sdlglshader2(self):
    self.btest('sdlglshader2.c', expected='1', args=['-s', 'LEGACY_GL_EMULATION=1', '-lGL', '-lSDL'], also_proxied=True)

  @requires_graphics_hardware
  def test_gl_glteximage(self):
    self.btest('gl_teximage.c', '1', args=['-lGL', '-lSDL'])

  @requires_graphics_hardware
  @requires_threads
  def test_gl_textures(self):
    for args in [[], ['-s', 'USE_PTHREADS=1', '-s', 'PROXY_TO_PTHREAD=1', '-s', 'OFFSCREEN_FRAMEBUFFER=1']]:
      self.btest('gl_textures.cpp', '0', args=['-lGL'] + args)

  @requires_graphics_hardware
  def test_gl_ps(self):
    # pointers and a shader
    shutil.copyfile(path_from_root('tests', 'screenshot.png'), 'screenshot.png')
    self.btest('gl_ps.c', reference='gl_ps.png', args=['--preload-file', 'screenshot.png', '-s', 'LEGACY_GL_EMULATION=1', '-lGL', '-lSDL', '--use-preload-plugins'], reference_slack=1)

  @requires_graphics_hardware
  def test_gl_ps_packed(self):
    # packed data that needs to be strided
    shutil.copyfile(path_from_root('tests', 'screenshot.png'), 'screenshot.png')
    self.btest('gl_ps_packed.c', reference='gl_ps.png', args=['--preload-file', 'screenshot.png', '-s', 'LEGACY_GL_EMULATION=1', '-lGL', '-lSDL', '--use-preload-plugins'], reference_slack=1)

  @requires_graphics_hardware
  def test_gl_ps_strides(self):
    shutil.copyfile(path_from_root('tests', 'screenshot.png'), 'screenshot.png')
    self.btest('gl_ps_strides.c', reference='gl_ps_strides.png', args=['--preload-file', 'screenshot.png', '-s', 'LEGACY_GL_EMULATION=1', '-lGL', '-lSDL', '--use-preload-plugins'])

  @requires_graphics_hardware
  def test_gl_ps_worker(self):
    shutil.copyfile(path_from_root('tests', 'screenshot.png'), 'screenshot.png')
    self.btest('gl_ps_worker.c', reference='gl_ps.png', args=['--preload-file', 'screenshot.png', '-s', 'LEGACY_GL_EMULATION=1', '-lGL', '-lSDL', '--use-preload-plugins'], reference_slack=1, also_proxied=True)

  @requires_graphics_hardware
  def test_gl_renderers(self):
    self.btest('gl_renderers.c', reference='gl_renderers.png', args=['-s', 'GL_UNSAFE_OPTS=0', '-s', 'LEGACY_GL_EMULATION=1', '-lGL', '-lSDL'])

  @requires_graphics_hardware
  def test_gl_stride(self):
    self.btest('gl_stride.c', reference='gl_stride.png', args=['-s', 'GL_UNSAFE_OPTS=0', '-s', 'LEGACY_GL_EMULATION=1', '-lGL', '-lSDL'])

  @requires_graphics_hardware
  def test_gl_vertex_buffer_pre(self):
    self.btest('gl_vertex_buffer_pre.c', reference='gl_vertex_buffer_pre.png', args=['-s', 'GL_UNSAFE_OPTS=0', '-s', 'LEGACY_GL_EMULATION=1', '-lGL', '-lSDL'])

  @requires_graphics_hardware
  def test_gl_vertex_buffer(self):
    self.btest('gl_vertex_buffer.c', reference='gl_vertex_buffer.png', args=['-s', 'GL_UNSAFE_OPTS=0', '-s', 'LEGACY_GL_EMULATION=1', '-lGL', '-lSDL'], reference_slack=1)

  @requires_graphics_hardware
  def test_gles2_uniform_arrays(self):
    self.btest('gles2_uniform_arrays.cpp', args=['-s', 'GL_ASSERTIONS=1', '-lGL', '-lSDL'], expected=['1'], also_proxied=True)

  @requires_graphics_hardware
  def test_gles2_conformance(self):
    self.btest('gles2_conformance.cpp', args=['-s', 'GL_ASSERTIONS=1', '-lGL', '-lSDL'], expected=['1'])

  @requires_graphics_hardware
  def test_matrix_identity(self):
    self.btest('gl_matrix_identity.c', expected=['-1882984448', '460451840', '1588195328', '2411982848'], args=['-s', 'LEGACY_GL_EMULATION=1', '-lGL', '-lSDL'])

  @requires_graphics_hardware
  @no_swiftshader
  def test_cubegeom_pre(self):
    self.btest('cubegeom_pre.c', reference='cubegeom_pre.png', args=['-s', 'LEGACY_GL_EMULATION=1', '-lGL', '-lSDL'])

  @requires_graphics_hardware
  @no_swiftshader
  def test_cubegeom_pre_regal(self):
    self.btest('cubegeom_pre.c', reference='cubegeom_pre.png', args=['-s', 'USE_REGAL=1', '-DUSE_REGAL', '-lGL', '-lSDL'])

  @requires_graphics_hardware
  @requires_sync_compilation
  def test_cubegeom_pre_relocatable(self):
    self.btest('cubegeom_pre.c', reference='cubegeom_pre.png', args=['-s', 'LEGACY_GL_EMULATION=1', '-lGL', '-lSDL', '-s', 'RELOCATABLE=1'])

  @requires_graphics_hardware
  @no_swiftshader
  def test_cubegeom_pre2(self):
    self.btest('cubegeom_pre2.c', reference='cubegeom_pre2.png', args=['-s', 'GL_DEBUG=1', '-s', 'LEGACY_GL_EMULATION=1', '-lGL', '-lSDL']) # some coverage for GL_DEBUG not breaking the build

  @requires_graphics_hardware
  @no_swiftshader
  def test_cubegeom_pre3(self):
    self.btest('cubegeom_pre3.c', reference='cubegeom_pre2.png', args=['-s', 'LEGACY_GL_EMULATION=1', '-lGL', '-lSDL'])

  @requires_graphics_hardware
  def test_cubegeom(self):
    self.btest('cubegeom.c', reference='cubegeom.png', args=['-O2', '-g', '-s', 'LEGACY_GL_EMULATION=1', '-lGL', '-lSDL'], also_proxied=True)

  @requires_graphics_hardware
  def test_cubegeom_regal(self):
    self.btest('cubegeom.c', reference='cubegeom.png', args=['-O2', '-g', '-DUSE_REGAL', '-s', 'USE_REGAL=1', '-lGL', '-lSDL'], also_proxied=True)

  @requires_graphics_hardware
  def test_cubegeom_proc(self):
    create_test_file('side.c', r'''

extern void* SDL_GL_GetProcAddress(const char *);

void *glBindBuffer = 0; // same name as the gl function, to check that the collision does not break us

void *getBindBuffer() {
  if (!glBindBuffer) glBindBuffer = SDL_GL_GetProcAddress("glBindBuffer");
  return glBindBuffer;
}
''')
    # also test -Os in wasm, which uses meta-dce, which should not break legacy gl emulation hacks
    for opts in [[], ['-O1'], ['-Os', '-s', 'WASM=1']]:
      self.btest('cubegeom_proc.c', reference='cubegeom.png', args=opts + ['side.c', '-s', 'LEGACY_GL_EMULATION=1', '-lGL', '-lSDL'])

  @requires_graphics_hardware
  def test_cubegeom_glew(self):
    self.btest('cubegeom_glew.c', reference='cubegeom.png', args=['-O2', '--closure', '1', '-s', 'LEGACY_GL_EMULATION=1', '-lGL', '-lGLEW', '-lSDL'])

  @requires_graphics_hardware
  def test_cubegeom_color(self):
    self.btest('cubegeom_color.c', reference='cubegeom_color.png', args=['-s', 'LEGACY_GL_EMULATION=1', '-lGL', '-lSDL'])

  @requires_graphics_hardware
  def test_cubegeom_normal(self):
    self.btest('cubegeom_normal.c', reference='cubegeom_normal.png', args=['-s', 'LEGACY_GL_EMULATION=1', '-lGL', '-lSDL'], also_proxied=True)

  @requires_graphics_hardware
  def test_cubegeom_normal_dap(self): # draw is given a direct pointer to clientside memory, no element array buffer
    self.btest('cubegeom_normal_dap.c', reference='cubegeom_normal.png', args=['-s', 'LEGACY_GL_EMULATION=1', '-lGL', '-lSDL'], also_proxied=True)

  @requires_graphics_hardware
  def test_cubegeom_normal_dap_far(self): # indices do nto start from 0
    self.btest('cubegeom_normal_dap_far.c', reference='cubegeom_normal.png', args=['-s', 'LEGACY_GL_EMULATION=1', '-lGL', '-lSDL'])

  @requires_graphics_hardware
  def test_cubegeom_normal_dap_far_range(self): # glDrawRangeElements
    self.btest('cubegeom_normal_dap_far_range.c', reference='cubegeom_normal.png', args=['-s', 'LEGACY_GL_EMULATION=1', '-lGL', '-lSDL'])

  @requires_graphics_hardware
  def test_cubegeom_normal_dap_far_glda(self): # use glDrawArrays
    self.btest('cubegeom_normal_dap_far_glda.c', reference='cubegeom_normal_dap_far_glda.png', args=['-s', 'LEGACY_GL_EMULATION=1', '-lGL', '-lSDL'])

  @requires_graphics_hardware
  def test_cubegeom_normal_dap_far_glda_quad(self): # with quad
    self.btest('cubegeom_normal_dap_far_glda_quad.c', reference='cubegeom_normal_dap_far_glda_quad.png', args=['-s', 'LEGACY_GL_EMULATION=1', '-lGL', '-lSDL'])

  @requires_graphics_hardware
  def test_cubegeom_mt(self):
    self.btest('cubegeom_mt.c', reference='cubegeom_mt.png', args=['-s', 'LEGACY_GL_EMULATION=1', '-lGL', '-lSDL']) # multitexture

  @requires_graphics_hardware
  def test_cubegeom_color2(self):
    self.btest('cubegeom_color2.c', reference='cubegeom_color2.png', args=['-s', 'LEGACY_GL_EMULATION=1', '-lGL', '-lSDL'], also_proxied=True)

  @requires_graphics_hardware
  def test_cubegeom_texturematrix(self):
    self.btest('cubegeom_texturematrix.c', reference='cubegeom_texturematrix.png', args=['-s', 'LEGACY_GL_EMULATION=1', '-lGL', '-lSDL'])

  @requires_graphics_hardware
  def test_cubegeom_fog(self):
    self.btest('cubegeom_fog.c', reference='cubegeom_fog.png', args=['-s', 'LEGACY_GL_EMULATION=1', '-lGL', '-lSDL'])

  @requires_graphics_hardware
  @no_swiftshader
  def test_cubegeom_pre_vao(self):
    self.btest('cubegeom_pre_vao.c', reference='cubegeom_pre_vao.png', args=['-s', 'LEGACY_GL_EMULATION=1', '-lGL', '-lSDL'])

  @requires_graphics_hardware
  @no_swiftshader
  def test_cubegeom_pre_vao_regal(self):
    self.btest('cubegeom_pre_vao.c', reference='cubegeom_pre_vao.png', args=['-s', 'USE_REGAL=1', '-DUSE_REGAL', '-lGL', '-lSDL'])

  @requires_graphics_hardware
  @no_swiftshader
  def test_cubegeom_pre2_vao(self):
    self.btest('cubegeom_pre2_vao.c', reference='cubegeom_pre_vao.png', args=['-s', 'LEGACY_GL_EMULATION=1', '-lGL', '-lSDL'])

  @requires_graphics_hardware
  def test_cubegeom_pre2_vao2(self):
    self.btest('cubegeom_pre2_vao2.c', reference='cubegeom_pre2_vao2.png', args=['-s', 'LEGACY_GL_EMULATION=1', '-lGL', '-lSDL'])

  @requires_graphics_hardware
  @no_swiftshader
  def test_cubegeom_pre_vao_es(self):
    self.btest('cubegeom_pre_vao_es.c', reference='cubegeom_pre_vao.png', args=['-s', 'FULL_ES2=1', '-lGL', '-lSDL'])

  @requires_graphics_hardware
  def test_cubegeom_u4fv_2(self):
    self.btest('cubegeom_u4fv_2.c', reference='cubegeom_u4fv_2.png', args=['-s', 'LEGACY_GL_EMULATION=1', '-lGL', '-lSDL'])

  @requires_graphics_hardware
  def test_cube_explosion(self):
    self.btest('cube_explosion.c', reference='cube_explosion.png', args=['-s', 'LEGACY_GL_EMULATION=1', '-lGL', '-lSDL'], also_proxied=True)

  @requires_graphics_hardware
  def test_glgettexenv(self):
    self.btest('glgettexenv.c', args=['-s', 'LEGACY_GL_EMULATION=1', '-lGL', '-lSDL'], expected=['1'])

  def test_sdl_canvas_blank(self):
    self.btest('sdl_canvas_blank.c', args=['-lSDL', '-lGL'], reference='sdl_canvas_blank.png')

  def test_sdl_canvas_palette(self):
    self.btest('sdl_canvas_palette.c', args=['-lSDL', '-lGL'], reference='sdl_canvas_palette.png')

  def test_sdl_canvas_twice(self):
    self.btest('sdl_canvas_twice.c', args=['-lSDL', '-lGL'], reference='sdl_canvas_twice.png')

  def test_sdl_set_clip_rect(self):
    self.btest('sdl_set_clip_rect.c', args=['-lSDL', '-lGL'], reference='sdl_set_clip_rect.png')

  def test_sdl_maprgba(self):
    self.btest('sdl_maprgba.c', args=['-lSDL', '-lGL'], reference='sdl_maprgba.png', reference_slack=3)

  def test_sdl_create_rgb_surface_from(self):
    self.btest('sdl_create_rgb_surface_from.c', args=['-lSDL', '-lGL'], reference='sdl_create_rgb_surface_from.png')

  def test_sdl_rotozoom(self):
    shutil.copyfile(path_from_root('tests', 'screenshot.png'), 'screenshot.png')
    self.btest('sdl_rotozoom.c', reference='sdl_rotozoom.png', args=['--preload-file', 'screenshot.png', '--use-preload-plugins', '-lSDL', '-lGL'], reference_slack=3)

  def test_sdl_gfx_primitives(self):
    self.btest('sdl_gfx_primitives.c', args=['-lSDL', '-lGL'], reference='sdl_gfx_primitives.png', reference_slack=1)

  def test_sdl_canvas_palette_2(self):
    create_test_file('pre.js', '''
      Module['preRun'].push(function() {
        SDL.defaults.copyOnLock = false;
      });
    ''')

    create_test_file('args-r.js', '''
      Module['arguments'] = ['-r'];
    ''')

    create_test_file('args-g.js', '''
      Module['arguments'] = ['-g'];
    ''')

    create_test_file('args-b.js', '''
      Module['arguments'] = ['-b'];
    ''')

    self.btest('sdl_canvas_palette_2.c', reference='sdl_canvas_palette_r.png', args=['--pre-js', 'pre.js', '--pre-js', 'args-r.js', '-lSDL', '-lGL'])
    self.btest('sdl_canvas_palette_2.c', reference='sdl_canvas_palette_g.png', args=['--pre-js', 'pre.js', '--pre-js', 'args-g.js', '-lSDL', '-lGL'])
    self.btest('sdl_canvas_palette_2.c', reference='sdl_canvas_palette_b.png', args=['--pre-js', 'pre.js', '--pre-js', 'args-b.js', '-lSDL', '-lGL'])

  def test_sdl_ttf_render_text_solid(self):
    self.btest('sdl_ttf_render_text_solid.c', reference='sdl_ttf_render_text_solid.png', args=['-O2', '-s', 'TOTAL_MEMORY=16MB', '-lSDL', '-lGL'])

  def test_sdl_alloctext(self):
    self.btest('sdl_alloctext.c', expected='1', args=['-O2', '-s', 'TOTAL_MEMORY=16MB', '-lSDL', '-lGL'])

  def test_sdl_surface_refcount(self):
    self.btest('sdl_surface_refcount.c', args=['-lSDL'], expected='1')

  def test_sdl_free_screen(self):
    self.btest('sdl_free_screen.cpp', args=['-lSDL', '-lGL'], reference='htmltest.png')

  @requires_graphics_hardware
  def test_glbegin_points(self):
    shutil.copyfile(path_from_root('tests', 'screenshot.png'), 'screenshot.png')
    self.btest('glbegin_points.c', reference='glbegin_points.png', args=['--preload-file', 'screenshot.png', '-s', 'LEGACY_GL_EMULATION=1', '-lGL', '-lSDL', '--use-preload-plugins'])

  @requires_graphics_hardware
  def test_s3tc(self):
    shutil.copyfile(path_from_root('tests', 'screenshot.dds'), 'screenshot.dds')
    self.btest('s3tc.c', reference='s3tc.png', args=['--preload-file', 'screenshot.dds', '-s', 'LEGACY_GL_EMULATION=1', '-lGL', '-lSDL'])

  @requires_graphics_hardware
  def test_s3tc_ffp_only(self):
    shutil.copyfile(path_from_root('tests', 'screenshot.dds'), 'screenshot.dds')
    self.btest('s3tc.c', reference='s3tc.png', args=['--preload-file', 'screenshot.dds', '-s', 'LEGACY_GL_EMULATION=1', '-s', 'GL_FFP_ONLY=1', '-lGL', '-lSDL'])

  @no_chrome('see #7117')
  @requires_graphics_hardware
  def test_aniso(self):
    if SPIDERMONKEY_ENGINE in JS_ENGINES:
      # asm.js-ification check
      self.compile_btest([path_from_root('tests', 'aniso.c'), '-O2', '-g2', '-s', 'LEGACY_GL_EMULATION=1', '-lGL', '-lSDL', '-Wno-incompatible-pointer-types'])
      self.set_setting('ASM_JS', 1)
      self.run_generated_code(SPIDERMONKEY_ENGINE, 'a.out.js', assert_returncode=None)
      print('passed asm test')

    shutil.copyfile(path_from_root('tests', 'water.dds'), 'water.dds')
    self.btest('aniso.c', reference='aniso.png', reference_slack=2, args=['--preload-file', 'water.dds', '-s', 'LEGACY_GL_EMULATION=1', '-lGL', '-lSDL', '-Wno-incompatible-pointer-types'])

  @requires_graphics_hardware
  def test_tex_nonbyte(self):
    self.btest('tex_nonbyte.c', reference='tex_nonbyte.png', args=['-s', 'LEGACY_GL_EMULATION=1', '-lGL', '-lSDL'])

  @requires_graphics_hardware
  def test_float_tex(self):
    self.btest('float_tex.cpp', reference='float_tex.png', args=['-lGL', '-lglut'])

  @requires_graphics_hardware
  def test_subdata(self):
    self.btest('gl_subdata.cpp', reference='float_tex.png', args=['-lGL', '-lglut'])

  @requires_graphics_hardware
  def test_perspective(self):
    self.btest('perspective.c', reference='perspective.png', args=['-s', 'LEGACY_GL_EMULATION=1', '-lGL', '-lSDL'])

  @requires_graphics_hardware
  def test_glerror(self):
    self.btest('gl_error.c', expected='1', args=['-s', 'LEGACY_GL_EMULATION=1', '-lGL'])

  def test_openal_error(self):
    for args in [[], ['--closure', '1']]:
      print(args)
      self.btest('openal_error.c', expected='1', args=args)

  def test_openal_capture_sanity(self):
    self.btest('openal_capture_sanity.c', expected='0')

  @no_wasm_backend('dynamic linking')
  def test_runtimelink(self):
    for wasm in [0, 1]:
      print(wasm)
      main, supp = self.setup_runtimelink_test()
      create_test_file('supp.cpp', supp)
      self.compile_btest(['supp.cpp', '-o', 'supp.' + ('wasm' if wasm else 'js'), '-s', 'SIDE_MODULE=1', '-O2', '-s', 'WASM=%d' % wasm, '-s', 'EXPORT_ALL=1'])
      self.btest(main, args=['-DBROWSER=1', '-s', 'MAIN_MODULE=1', '-O2', '-s', 'WASM=%d' % wasm, '-s', 'RUNTIME_LINKED_LIBS=["supp.' + ('wasm' if wasm else 'js') + '"]', '-s', 'EXPORT_ALL=1'], expected='76')

  def test_pre_run_deps(self):
    # Adding a dependency in preRun will delay run
    create_test_file('pre.js', '''
      Module.preRun = function() {
        addRunDependency();
        out('preRun called, added a dependency...');
        setTimeout(function() {
          Module.okk = 10;
          removeRunDependency()
        }, 2000);
      };
    ''')

    for mem in [0, 1]:
      self.btest('pre_run_deps.cpp', expected='10', args=['--pre-js', 'pre.js', '--memory-init-file', str(mem)])

  @no_wasm_backend('mem init file')
  def test_mem_init(self):
    create_test_file('pre.js', '''
      function myJSCallback() { // called from main()
        Module._note(1);
      }
      Module.preRun = function() {
        addOnPreMain(function() {
          Module._note(2);
        });
      };
    ''')
    create_test_file('post.js', '''
      var assert = function(check, text) {
        if (!check) {
          console.log('assert failed: ' + text);
          maybeReportResultToServer(9);
        }
      }
      Module._note(4); // this happens too early! and is overwritten when the mem init arrives
    ''')

    # with assertions, we notice when memory was written to too early
    self.btest('mem_init.cpp', expected='9', args=['-s', 'WASM=0', '--pre-js', 'pre.js', '--post-js', 'post.js', '--memory-init-file', '1'])
    # otherwise, we just overwrite
    self.btest('mem_init.cpp', expected='3', args=['-s', 'WASM=0', '--pre-js', 'pre.js', '--post-js', 'post.js', '--memory-init-file', '1', '-s', 'ASSERTIONS=0'])

  @no_wasm_backend('mem init file')
  def test_mem_init_request(self):
    def test(what, status):
      print(what, status)
      create_test_file('pre.js', '''
        var xhr = Module.memoryInitializerRequest = new XMLHttpRequest();
        xhr.open('GET', "''' + what + '''", true);
        xhr.responseType = 'arraybuffer';
        xhr.send(null);

        console.warn = function(x) {
          if (x.indexOf('a problem seems to have happened with Module.memoryInitializerRequest') >= 0) {
            var xhr = new XMLHttpRequest();
            xhr.open('GET', 'http://localhost:%s/report_result?0');
            setTimeout(xhr.onload = function() {
              console.log('close!');
              window.close();
            }, 1000);
            xhr.send();
            throw 'halt';
          }
          console.log('WARNING: ' + x);
        };
      ''' % self.port)
      self.btest('mem_init_request.cpp', expected=status, args=['-s', 'WASM=0', '--pre-js', 'pre.js', '--memory-init-file', '1'])

    test('test.html.mem', '1')
    test('nothing.nowhere', '0')

  def test_runtime_misuse(self):
    post_prep = '''
      var expected_ok = false;
      function doCcall(n) {
        ccall('note', 'string', ['number'], [n]);
      }
      var wrapped = cwrap('note', 'string', ['number']); // returns a string to suppress cwrap optimization
      function doCwrapCall(n) {
        var str = wrapped(n);
        out('got ' + str);
        assert(str === 'silly-string');
      }
      function doDirectCall(n) {
        Module['_note'](n);
      }
    '''
    post_test = '''
      var ok = false;
      try {
        doCcall(1);
        ok = true; // should fail and not reach here, runtime is not ready yet so ccall will abort
      } catch(e) {
        out('expected fail 1');
        assert(e.toString().indexOf('assert') >= 0); // assertion, not something else
        ABORT = false; // hackish
      }
      assert(ok === expected_ok);

      ok = false;
      try {
        doCwrapCall(2);
        ok = true; // should fail and not reach here, runtime is not ready yet so cwrap call will abort
      } catch(e) {
        out('expected fail 2');
        assert(e.toString().indexOf('assert') >= 0); // assertion, not something else
        ABORT = false; // hackish
      }
      assert(ok === expected_ok);

      ok = false;
      try {
        doDirectCall(3);
        ok = true; // should fail and not reach here, runtime is not ready yet so any code execution
      } catch(e) {
        out('expected fail 3');
        assert(e.toString().indexOf('assert') >= 0); // assertion, not something else
        ABORT = false; // hackish
      }
      assert(ok === expected_ok);
    '''

    post_hook = r'''
      function myJSCallback() {
        // called from main, this is an ok time
        doCcall(100);
        doCwrapCall(200);
        doDirectCall(300);
      }

      setTimeout(function() {
        var xhr = new XMLHttpRequest();
        assert(Module.noted);
        xhr.open('GET', 'http://localhost:%s/report_result?' + HEAP32[Module.noted>>2]);
        xhr.send();
        setTimeout(function() { window.close() }, 1000);
      }, 1000);
    ''' % self.port

    create_test_file('pre_runtime.js', r'''
      Module.onRuntimeInitialized = function(){
        myJSCallback();
      };
    ''')

    for filename, extra_args, second_code in [
      ('runtime_misuse.cpp', [], 600),
      ('runtime_misuse_2.cpp', ['--pre-js', 'pre_runtime.js'], 601) # 601, because no main means we *do* run another call after exit()
    ]:
      for mode in [['-s', 'WASM=0'], ['-s', 'WASM=1']]:
        if 'WASM=0' in mode and self.is_wasm_backend():
          continue
        print('\n', filename, extra_args, mode)
        print('mem init, so async, call too early')
        create_test_file('post.js', post_prep + post_test + post_hook)
        self.btest(filename, expected='600', args=['--post-js', 'post.js', '--memory-init-file', '1', '-s', 'EXIT_RUNTIME=1'] + extra_args + mode)
        print('sync startup, call too late')
        create_test_file('post.js', post_prep + 'Module.postRun.push(function() { ' + post_test + ' });' + post_hook)
        self.btest(filename, expected=str(second_code), args=['--post-js', 'post.js', '--memory-init-file', '0', '-s', 'EXIT_RUNTIME=1'] + extra_args + mode)
        print('sync, runtime still alive, so all good')
        create_test_file('post.js', post_prep + 'expected_ok = true; Module.postRun.push(function() { ' + post_test + ' });' + post_hook)
        self.btest(filename, expected='606', args=['--post-js', 'post.js', '--memory-init-file', '0'] + extra_args + mode)

  def test_cwrap_early(self):
    self.btest(os.path.join('browser', 'cwrap_early.cpp'), args=['-O2', '-s', 'ASSERTIONS=1', '--pre-js', path_from_root('tests', 'browser', 'cwrap_early.js'), '-s', 'EXTRA_EXPORTED_RUNTIME_METHODS=["cwrap"]'], expected='0')

  def test_worker_api(self):
    self.compile_btest([path_from_root('tests', 'worker_api_worker.cpp'), '-o', 'worker.js', '-s', 'BUILD_AS_WORKER=1', '-s', 'EXPORTED_FUNCTIONS=["_one"]'])
    self.btest('worker_api_main.cpp', expected='566')

  def test_worker_api_2(self):
    self.compile_btest([path_from_root('tests', 'worker_api_2_worker.cpp'), '-o', 'worker.js', '-s', 'BUILD_AS_WORKER=1', '-O2', '--minify', '0', '-s', 'EXPORTED_FUNCTIONS=["_one", "_two", "_three", "_four"]', '--closure', '1'])
    self.btest('worker_api_2_main.cpp', args=['-O2', '--minify', '0'], expected='11')

  def test_worker_api_3(self):
    self.compile_btest([path_from_root('tests', 'worker_api_3_worker.cpp'), '-o', 'worker.js', '-s', 'BUILD_AS_WORKER=1', '-s', 'EXPORTED_FUNCTIONS=["_one"]'])
    self.btest('worker_api_3_main.cpp', expected='5')

  def test_worker_api_sleep(self):
    self.compile_btest([path_from_root('tests', 'worker_api_worker_sleep.cpp'), '-o', 'worker.js', '-s', 'BUILD_AS_WORKER=1', '-s', 'EXPORTED_FUNCTIONS=["_one"]'] + self.get_async_args())
    self.btest('worker_api_main.cpp', expected='566')

  def test_emscripten_async_wget2(self):
    self.btest('http.cpp', expected='0', args=['-I' + path_from_root('tests')])

  # TODO: test only worked in non-fastcomp
  @unittest.skip('non-fastcomp is deprecated and fails in 3.5')
  def test_module(self):
    self.compile_btest([path_from_root('tests', 'browser_module.cpp'), '-o', 'module.js', '-O2', '-s', 'SIDE_MODULE=1', '-s', 'DLOPEN_SUPPORT=1', '-s', 'EXPORTED_FUNCTIONS=["_one", "_two"]'])
    self.btest('browser_main.cpp', args=['-O2', '-s', 'MAIN_MODULE=1', '-s', 'DLOPEN_SUPPORT=1', '-s', 'EXPORT_ALL=1'], expected='8')

  @no_wasm_backend('dynamic linking')
  def test_preload_module(self):
    create_test_file('library.c', r'''
      #include <stdio.h>
      int library_func() {
        return 42;
      }
    ''')
    self.compile_btest(['library.c', '-s', 'SIDE_MODULE=1', '-O2', '-o', 'library.wasm', '-s', 'WASM=1', '-s', 'EXPORT_ALL=1'])
    os.rename('library.wasm', 'library.so')
    main = r'''
      #include <dlfcn.h>
      #include <stdio.h>
      #include <emscripten.h>
      int main() {
        int found = EM_ASM_INT(
          return Module['preloadedWasm']['/library.so'] !== undefined;
        );
        if (!found) {
          REPORT_RESULT(1);
          return 1;
        }
        void *lib_handle = dlopen("/library.so", 0);
        if (!lib_handle) {
          REPORT_RESULT(2);
          return 2;
        }
        typedef int (*voidfunc)();
        voidfunc x = (voidfunc)dlsym(lib_handle, "library_func");
        if (!x || x() != 42) {
          REPORT_RESULT(3);
          return 3;
        }
        REPORT_RESULT(0);
        return 0;
      }
    '''
    self.btest(
      main,
      args=['-s', 'MAIN_MODULE=1', '--preload-file', '.@/', '-O2', '-s', 'WASM=1', '--use-preload-plugins', '-s', 'EXPORT_ALL=1'],
      expected='0')

  def test_mmap_file(self):
    create_test_file('data.dat', 'data from the file ' + ('.' * 9000))
    for extra_args in [[], ['--no-heap-copy']]:
      self.btest(path_from_root('tests', 'mmap_file.c'), expected='1', args=['--preload-file', 'data.dat'] + extra_args)

  def test_emrun_info(self):
    if not has_browser():
      self.skipTest('need a browser')
    result = run_process([PYTHON, path_from_root('emrun'), '--system_info', '--browser_info'], stdout=PIPE).stdout
    assert 'CPU' in result
    assert 'Browser' in result
    assert 'Traceback' not in result

    result = run_process([PYTHON, path_from_root('emrun'), '--list_browsers'], stdout=PIPE).stdout
    assert 'Traceback' not in result

  # Deliberately named as test_zzz_emrun to make this test the last one
  # as this test may take the focus away from the main test window
  # by opening a new window and possibly not closing it.
  def test_zzz_emrun(self):
    self.compile_btest([path_from_root('tests', 'test_emrun.c'), '--emrun', '-o', 'hello_world.html'])
    outdir = os.getcwd()
    if not has_browser():
      self.skipTest('need a browser')
    # We cannot run emrun from the temp directory the suite will clean up afterwards, since the browser that is launched will have that directory as startup directory,
    # and the browser will not close as part of the test, pinning down the cwd on Windows and it wouldn't be possible to delete it. Therefore switch away from that directory
    # before launching.
    os.chdir(path_from_root())
    args_base = [PYTHON, path_from_root('emrun'), '--timeout', '30', '--safe_firefox_profile', '--port', '6939', '--verbose', '--log_stdout', os.path.join(outdir, 'stdout.txt'), '--log_stderr', os.path.join(outdir, 'stderr.txt')]
    if EMTEST_BROWSER is not None:
      # If EMTEST_BROWSER carried command line arguments to pass to the browser,
      # (e.g. "firefox -profile /path/to/foo") those can't be passed via emrun,
      # so strip them out.
      browser_cmd = shlex.split(EMTEST_BROWSER)
      browser_path = browser_cmd[0]
      args_base += ['--browser', browser_path]
      if len(browser_cmd) > 1:
        browser_args = browser_cmd[1:]
        if 'firefox' in browser_path and '-profile' in browser_args:
          # emrun uses its own -profile, strip it out
          parser = argparse.ArgumentParser(add_help=False) # otherwise it throws with -headless
          parser.add_argument('-profile')
          browser_args = parser.parse_known_args(browser_args)[1]
        if browser_args:
          args_base += ['--browser_args', ' ' + ' '.join(browser_args)]
    for args in [
        args_base,
        args_base + ['--no_private_browsing']
    ]:
      args += [os.path.join(outdir, 'hello_world.html'), '1', '2', '--3']
      proc = run_process(args, check=False)
      stdout = open(os.path.join(outdir, 'stdout.txt'), 'r').read()
      stderr = open(os.path.join(outdir, 'stderr.txt'), 'r').read()
      assert proc.returncode == 100
      assert 'argc: 4' in stdout
      assert 'argv[3]: --3' in stdout
      assert 'hello, world!' in stdout
      assert 'Testing ASCII characters: !"$%&\'()*+,-./:;<=>?@[\\]^_`{|}~' in stdout
      assert 'Testing char sequences: %20%21 &auml;' in stdout
      assert 'hello, error stream!' in stderr

  # This does not actually verify anything except that --cpuprofiler and --memoryprofiler compiles.
  # Run interactive.test_cpuprofiler_memoryprofiler for interactive testing.
  @requires_graphics_hardware
  def test_cpuprofiler_memoryprofiler(self):
    self.btest('hello_world_gles.c', expected='0', args=['-DLONGTEST=1', '-DTEST_MEMORYPROFILER_ALLOCATIONS_MAP=1', '-O2', '--cpuprofiler', '--memoryprofiler', '-lGL', '-lglut'], timeout=30)

  def test_uuid(self):
    # Run with ./runner.py browser.test_uuid
    # We run this test in Node/SPIDERMONKEY and browser environments because we try to make use of
    # high quality crypto random number generators such as crypto.getRandomValues or randomBytes (if available).

    # First run tests in Node and/or SPIDERMONKEY using run_js. Use closure compiler so we can check that
    # require('crypto').randomBytes and window.crypto.getRandomValues doesn't get minified out.
    self.compile_btest(['-O2', '--closure', '1', path_from_root('tests', 'uuid', 'test.c'), '-o', 'test.js', '-luuid'])

    test_js_closure = open('test.js').read()

    # Check that test.js compiled with --closure 1 contains ").randomBytes" and "window.crypto.getRandomValues"
    assert ").randomBytes" in test_js_closure
    assert "window.crypto.getRandomValues" in test_js_closure

    out = run_js('test.js', full_output=True)
    print(out)

    # Tidy up files that might have been created by this test.
    try_delete(path_from_root('tests', 'uuid', 'test.js'))
    try_delete(path_from_root('tests', 'uuid', 'test.js.map'))

    # Now run test in browser
    self.btest(path_from_root('tests', 'uuid', 'test.c'), '1', args=['-luuid'])

  @requires_graphics_hardware
  def test_glew(self):
    self.btest(path_from_root('tests', 'glew.c'), args=['-lGL', '-lSDL', '-lGLEW'], expected='1')
    self.btest(path_from_root('tests', 'glew.c'), args=['-lGL', '-lSDL', '-lGLEW', '-s', 'LEGACY_GL_EMULATION=1'], expected='1')
    self.btest(path_from_root('tests', 'glew.c'), args=['-lGL', '-lSDL', '-lGLEW', '-DGLEW_MX'], expected='1')
    self.btest(path_from_root('tests', 'glew.c'), args=['-lGL', '-lSDL', '-lGLEW', '-s', 'LEGACY_GL_EMULATION=1', '-DGLEW_MX'], expected='1')

  def test_doublestart_bug(self):
    create_test_file('pre.js', r'''
if (!Module['preRun']) Module['preRun'] = [];
Module["preRun"].push(function () {
  addRunDependency('test_run_dependency');
  removeRunDependency('test_run_dependency');
});
''')

    self.btest('doublestart.c', args=['--pre-js', 'pre.js', '-o', 'test.html'], expected='1')

  @no_chrome('see #7930')
  @requires_threads
  def test_html5(self):
    for opts in [[], ['-O2', '-g1', '--closure', '1'], ['-s', 'USE_PTHREADS=1', '-s', 'PROXY_TO_PTHREAD=1']]:
      print(opts)
      self.btest(path_from_root('tests', 'test_html5.c'), args=['-s', 'DISABLE_DEPRECATED_FIND_EVENT_TARGET_BEHAVIOR=1'] + opts, expected='0', timeout=20)

  @requires_threads
  def test_html5_gamepad(self):
    for opts in [[], ['-O2', '-g1', '--closure', '1'], ['-s', 'USE_PTHREADS=1', '-s', 'PROXY_TO_PTHREAD=1']]:
      print(opts)
      self.btest(path_from_root('tests', 'test_gamepad.c'), args=['-s', 'DISABLE_DEPRECATED_FIND_EVENT_TARGET_BEHAVIOR=1'] + opts, expected='0', timeout=20)

  @requires_graphics_hardware
  def test_html5_webgl_create_context_no_antialias(self):
    for opts in [[], ['-O2', '-g1', '--closure', '1'], ['-s', 'FULL_ES2=1']]:
      print(opts)
      self.btest(path_from_root('tests', 'webgl_create_context.cpp'), args=opts + ['-DNO_ANTIALIAS', '-lGL'], expected='0', timeout=20)

  # This test supersedes the one above, but it's skipped in the CI because anti-aliasing is not well supported by the Mesa software renderer.
  @requires_threads
  @requires_graphics_hardware
  def test_html5_webgl_create_context(self):
    for opts in [[], ['-O2', '-g1', '--closure', '1'], ['-s', 'FULL_ES2=1'], ['-s', 'USE_PTHREADS=1']]:
      print(opts)
      self.btest(path_from_root('tests', 'webgl_create_context.cpp'), args=opts + ['-lGL'], expected='0', timeout=20)

  @requires_graphics_hardware
  # Verify bug https://github.com/emscripten-core/emscripten/issues/4556: creating a WebGL context to Module.canvas without an ID explicitly assigned to it.
  def test_html5_webgl_create_context2(self):
    self.btest(path_from_root('tests', 'webgl_create_context2.cpp'), args=['--shell-file', path_from_root('tests', 'webgl_create_context2_shell.html'), '-lGL'], expected='0', timeout=20)

  @requires_graphics_hardware
  def test_html5_webgl_destroy_context(self):
    for opts in [[], ['-O2', '-g1'], ['-s', 'FULL_ES2=1']]:
      print(opts)
      self.btest(path_from_root('tests', 'webgl_destroy_context.cpp'), args=opts + ['-s', 'DISABLE_DEPRECATED_FIND_EVENT_TARGET_BEHAVIOR=1', '--shell-file', path_from_root('tests/webgl_destroy_context_shell.html'), '-lGL'], expected='0', timeout=20)

  @no_chrome('see #7373')
  @requires_graphics_hardware
  def test_webgl_context_params(self):
    if WINDOWS:
      self.skipTest('SKIPPED due to bug https://bugzilla.mozilla.org/show_bug.cgi?id=1310005 - WebGL implementation advertises implementation defined GL_IMPLEMENTATION_COLOR_READ_TYPE/FORMAT pair that it cannot read with')
    self.btest(path_from_root('tests', 'webgl_color_buffer_readpixels.cpp'), args=['-lGL'], expected='0', timeout=20)

  # Test for PR#5373 (https://github.com/emscripten-core/emscripten/pull/5373)
  def test_webgl_shader_source_length(self):
    for opts in [[], ['-s', 'FULL_ES2=1']]:
      print(opts)
      self.btest(path_from_root('tests', 'webgl_shader_source_length.cpp'), args=opts + ['-lGL'], expected='0', timeout=20)

  def test_webgl2(self):
    for opts in [
      [],
      ['-O2', '-g1', '--closure', '1', '-s', 'WORKAROUND_OLD_WEBGL_UNIFORM_UPLOAD_IGNORED_OFFSET_BUG=1'],
      ['-s', 'FULL_ES2=1'],
    ]:
      print(opts)
      self.btest(path_from_root('tests', 'webgl2.cpp'), args=['-s', 'USE_WEBGL2=1', '-lGL'] + opts, expected='0')

  @requires_graphics_hardware
  @requires_threads
  def test_webgl2_pthreads(self):
    # test that a program can be compiled with pthreads and render WebGL2 properly on the main thread
    # (the testcase doesn't even use threads, but is compiled with thread support).
    self.btest(path_from_root('tests', 'webgl2.cpp'), args=['-s', 'USE_WEBGL2=1', '-lGL', '-s', 'USE_PTHREADS=1'], expected='0')

  def test_webgl2_objects(self):
    self.btest(path_from_root('tests', 'webgl2_objects.cpp'), args=['-s', 'USE_WEBGL2=1', '-lGL'], expected='0')

  def test_webgl2_ubos(self):
    self.btest(path_from_root('tests', 'webgl2_ubos.cpp'), args=['-s', 'USE_WEBGL2=1', '-lGL'], expected='0')

  @requires_graphics_hardware
  def test_webgl2_garbage_free_entrypoints(self):
    self.btest(path_from_root('tests', 'webgl2_garbage_free_entrypoints.cpp'), args=['-s', 'USE_WEBGL2=1', '-DTEST_WEBGL2=1'], expected='1')
    self.btest(path_from_root('tests', 'webgl2_garbage_free_entrypoints.cpp'), expected='1')

  @requires_graphics_hardware
  def test_webgl2_backwards_compatibility_emulation(self):
    self.btest(path_from_root('tests', 'webgl2_backwards_compatibility_emulation.cpp'), args=['-s', 'USE_WEBGL2=1', '-s', 'WEBGL2_BACKWARDS_COMPATIBILITY_EMULATION=1'], expected='0')

  @requires_graphics_hardware
  def test_webgl_with_closure(self):
    self.btest(path_from_root('tests', 'webgl_with_closure.cpp'), args=['-O2', '-s', 'USE_WEBGL2=1', '--closure', '1', '-lGL'], expected='0')

  # Tests that -s GL_ASSERTIONS=1 and glVertexAttribPointer with packed types works
  @requires_graphics_hardware
  def test_webgl2_packed_types(self):
    self.btest(path_from_root('tests', 'webgl2_draw_packed_triangle.c'), args=['-lGL', '-s', 'USE_WEBGL2=1', '-s', 'GL_ASSERTIONS=1'], expected='0')

  @requires_graphics_hardware
  def test_webgl2_pbo(self):
    self.btest(path_from_root('tests', 'webgl2_pbo.cpp'), args=['-s', 'USE_WEBGL2=1', '-lGL'], expected='0')

  def test_sdl_touch(self):
    for opts in [[], ['-O2', '-g1', '--closure', '1']]:
      print(opts)
      self.btest(path_from_root('tests', 'sdl_touch.c'), args=opts + ['-DAUTOMATE_SUCCESS=1', '-lSDL', '-lGL'], expected='0')

  def test_html5_mouse(self):
    for opts in [[], ['-O2', '-g1', '--closure', '1']]:
      print(opts)
      self.btest(path_from_root('tests', 'test_html5_mouse.c'), args=opts + ['-s', 'DISABLE_DEPRECATED_FIND_EVENT_TARGET_BEHAVIOR=1', '-DAUTOMATE_SUCCESS=1'], expected='0')

  def test_sdl_mousewheel(self):
    for opts in [[], ['-O2', '-g1', '--closure', '1']]:
      print(opts)
      self.btest(path_from_root('tests', 'test_sdl_mousewheel.c'), args=opts + ['-DAUTOMATE_SUCCESS=1', '-lSDL', '-lGL'], expected='0')

  @no_wasm_backend('asm.js-specific')
  def test_codemods(self):
    # tests asm.js client-side code modifications
    for opt_level in [0, 2]:
      print('opt level', opt_level)
      opts = ['-O' + str(opt_level), '-s', 'WASM=0']
      # sanity checks, building with and without precise float semantics generates different results
      self.btest(path_from_root('tests', 'codemods.cpp'), expected='2', args=opts)
      self.btest(path_from_root('tests', 'codemods.cpp'), expected='1', args=opts + ['-s', 'PRECISE_F32=1'])
      self.btest(path_from_root('tests', 'codemods.cpp'), expected='1', args=opts + ['-s', 'PRECISE_F32=2', '--separate-asm']) # empty polyfill, but browser has support, so semantics are like float

  def test_wget(self):
    create_test_file('test.txt', 'emscripten')
    if not self.is_wasm_backend():
      self.btest(path_from_root('tests', 'test_wget.c'), expected='1', args=['-s', 'ASYNCIFY=1'])
      print('asyncify+emterpreter')
      self.btest(path_from_root('tests', 'test_wget.c'), expected='1', args=['-s', 'ASYNCIFY=1', '-s', 'EMTERPRETIFY=1'])
      print('emterpreter by itself')
      self.btest(path_from_root('tests', 'test_wget.c'), expected='1', args=['-s', 'EMTERPRETIFY=1', '-s', 'EMTERPRETIFY_ASYNC=1'])
    else:
      self.btest(path_from_root('tests', 'test_wget.c'), expected='1', args=['-s', 'BYSYNCIFY=1'])

  def test_wget_data(self):
    create_test_file('test.txt', 'emscripten')
    self.btest(path_from_root('tests', 'test_wget_data.c'), expected='1', args=['-O2', '-g2'] + self.get_async_args())
<<<<<<< HEAD
=======
    # in the emterpreter, check the special assertions mode as well
>>>>>>> 4e8ad61b
    if not self.is_wasm_backend():
      self.btest(path_from_root('tests', 'test_wget_data.c'), expected='1', args=['-O2', '-g2', '-s', 'ASSERTIONS=1'] + self.get_async_args())

  def test_locate_file(self):
    for wasm in ([0, 1] if not self.is_wasm_backend() else [1]):
      print('wasm', wasm)
      self.clear()
      create_test_file('src.cpp', self.with_report_result(r'''
        #include <stdio.h>
        #include <string.h>
        #include <assert.h>
        int main() {
          FILE *f = fopen("data.txt", "r");
          assert(f && "could not open file");
          char buf[100];
          int num = fread(buf, 1, 20, f);
          assert(num == 20 && "could not read 20 bytes");
          buf[20] = 0;
          fclose(f);
          int result = !strcmp("load me right before", buf);
          printf("|%s| : %d\n", buf, result);
          REPORT_RESULT(result);
          return 0;
        }
      '''))
      create_test_file('data.txt', 'load me right before...')
      create_test_file('pre.js', 'Module.locateFile = function(x) { return "sub/" + x };')
      run_process([PYTHON, FILE_PACKAGER, 'test.data', '--preload', 'data.txt'], stdout=open('data.js', 'w'))
      # put pre.js first, then the file packager data, so locateFile is there for the file loading code
      self.compile_btest(['src.cpp', '-O2', '-g', '--pre-js', 'pre.js', '--pre-js', 'data.js', '-o', 'page.html', '-s', 'FORCE_FILESYSTEM=1', '-s', 'WASM=' + str(wasm)])
      os.mkdir('sub')
      if wasm:
        shutil.move('page.wasm', os.path.join('sub', 'page.wasm'))
      else:
        shutil.move('page.html.mem', os.path.join('sub', 'page.html.mem'))
      shutil.move('test.data', os.path.join('sub', 'test.data'))
      self.run_browser('page.html', None, '/report_result?1')

      # alternatively, put locateFile in the HTML
      print('in html')

      create_test_file('shell.html', '''
        <body>
          <script>
            var Module = {
              locateFile: function(x) { return "sub/" + x }
            };
          </script>

          {{{ SCRIPT }}}
        </body>
      ''')

      def in_html(expected, args=[]):
        self.compile_btest(['src.cpp', '-O2', '-g', '--shell-file', 'shell.html', '--pre-js', 'data.js', '-o', 'page.html', '-s', 'SAFE_HEAP=1', '-s', 'ASSERTIONS=1', '-s', 'FORCE_FILESYSTEM=1', '-s', 'WASM=' + str(wasm)] + args)
        if wasm:
          shutil.move('page.wasm', os.path.join('sub', 'page.wasm'))
        else:
          shutil.move('page.html.mem', os.path.join('sub', 'page.html.mem'))
        self.run_browser('page.html', None, '/report_result?' + expected)

      in_html('1')

      # verify that the mem init request succeeded in the latter case
      if not wasm:
        create_test_file('src.cpp', self.with_report_result(r'''
  #include <stdio.h>
  #include <emscripten.h>

  int main() {
    int result = EM_ASM_INT({
      return Module['memoryInitializerRequest'].status;
    });
    printf("memory init request: %d\n", result);
    REPORT_RESULT(result);
    return 0;
  }
      '''))

        in_html('200')

  @requires_graphics_hardware
  def test_glfw3(self):
    for opts in [[], ['-s', 'LEGACY_GL_EMULATION=1'], ['-Os', '--closure', '1']]:
      print(opts)
      self.btest(path_from_root('tests', 'glfw3.c'), args=['-s', 'USE_GLFW=3', '-lglfw', '-lGL'] + opts, expected='1')

  @requires_graphics_hardware
  def test_glfw_events(self):
    self.btest(path_from_root('tests', 'glfw_events.c'), args=['-s', 'USE_GLFW=2', "-DUSE_GLFW=2", '-lglfw', '-lGL'], expected='1')
    self.btest(path_from_root('tests', 'glfw_events.c'), args=['-s', 'USE_GLFW=3', "-DUSE_GLFW=3", '-lglfw', '-lGL'], expected='1')

  @no_wasm_backend('asm.js')
  def test_asm_swapping(self):
    self.clear()
    create_test_file('run.js', r'''
Module['onRuntimeInitialized'] = function() {
  // test proper initial result
  var result = Module._func();
  console.log('first: ' + result);
  if (result !== 10) throw 'bad first result';

  // load second module to be swapped in
  var second = document.createElement('script');
  second.onload = function() { console.log('loaded second') };
  second.src = 'second.js';
  document.body.appendChild(second);
  console.log('second appended');

  Module['onAsmSwap'] = function() {
    console.log('swapped');
    // verify swapped-in result
    var result = Module._func();
    console.log('second: ' + result);
    if (result !== 22) throw 'bad second result';
    Module._report(999);
    console.log('reported');
  };
};
''')
    for opts in [[], ['-O1'], ['-O2', '-profiling'], ['-O2']]:
      print(opts)
      opts += ['-s', 'WASM=0', '--pre-js', 'run.js', '-s', 'SWAPPABLE_ASM_MODULE=1'] # important that both modules are built with the same opts
      create_test_file('second.cpp', self.with_report_result(open(path_from_root('tests', 'asm_swap2.cpp')).read()))
      self.compile_btest(['second.cpp'] + opts)
      run_process([PYTHON, path_from_root('tools', 'distill_asm.py'), 'a.out.js', 'second.js', 'swap-in'])
      self.assertExists('second.js')

      if SPIDERMONKEY_ENGINE in JS_ENGINES:
        out = run_js('second.js', engine=SPIDERMONKEY_ENGINE, stderr=PIPE, full_output=True, assert_returncode=None)
        self.validate_asmjs(out)
      else:
        print('Skipping asm validation check, spidermonkey is not configured')

      self.btest(path_from_root('tests', 'asm_swap.cpp'), args=opts, expected='999')

  @requires_graphics_hardware
  def test_sdl2_image(self):
    # load an image file, get pixel data. Also O2 coverage for --preload-file, and memory-init
    shutil.copyfile(path_from_root('tests', 'screenshot.jpg'), 'screenshot.jpg')
    create_test_file('sdl2_image.c', self.with_report_result(open(path_from_root('tests', 'sdl2_image.c')).read()))

    for mem in [0, 1]:
      for dest, dirname, basename in [('screenshot.jpg', '/', 'screenshot.jpg'),
                                      ('screenshot.jpg@/assets/screenshot.jpg', '/assets', 'screenshot.jpg')]:
        self.compile_btest([
          'sdl2_image.c', '-o', 'page.html', '-O2', '--memory-init-file', str(mem),
          '--preload-file', dest, '-DSCREENSHOT_DIRNAME="' + dirname + '"', '-DSCREENSHOT_BASENAME="' + basename + '"', '-s', 'USE_SDL=2', '-s', 'USE_SDL_IMAGE=2', '--use-preload-plugins'
        ])
        self.run_browser('page.html', '', '/report_result?600')

  @requires_graphics_hardware
  def test_sdl2_image_jpeg(self):
    shutil.copyfile(path_from_root('tests', 'screenshot.jpg'), 'screenshot.jpeg')
    create_test_file('sdl2_image_jpeg.c', self.with_report_result(open(path_from_root('tests', 'sdl2_image.c')).read()))
    self.compile_btest([
      'sdl2_image_jpeg.c', '-o', 'page.html',
      '--preload-file', 'screenshot.jpeg', '-DSCREENSHOT_DIRNAME="/"', '-DSCREENSHOT_BASENAME="screenshot.jpeg"', '-s', 'USE_SDL=2', '-s', 'USE_SDL_IMAGE=2', '--use-preload-plugins'
    ])
    self.run_browser('page.html', '', '/report_result?600')

  @requires_graphics_hardware
  def test_sdl2_image_formats(self):
    shutil.copyfile(path_from_root('tests', 'screenshot.png'), 'screenshot.png')
    self.btest('sdl2_image.c', expected='512', args=['--preload-file', 'screenshot.png', '-DSCREENSHOT_DIRNAME="/"', '-DSCREENSHOT_BASENAME="screenshot.png"',
                                                     '-DNO_PRELOADED', '-s', 'USE_SDL=2', '-s', 'USE_SDL_IMAGE=2', '-s', 'SDL2_IMAGE_FORMATS=["png"]'])

  def test_sdl2_key(self):
    for defines in [[]]:
      create_test_file('pre.js', '''
        Module.postRun = function() {
          function doOne() {
            Module._one();
            setTimeout(doOne, 1000/60);
          }
          setTimeout(doOne, 1000/60);
        }

        function keydown(c) {
          var event = new KeyboardEvent("keydown", { 'keyCode': c, 'charCode': c, 'view': window, 'bubbles': true, 'cancelable': true });
          var prevented = !document.dispatchEvent(event);

          //send keypress if not prevented
          if (!prevented) {
            var event = new KeyboardEvent("keypress", { 'keyCode': c, 'charCode': c, 'view': window, 'bubbles': true, 'cancelable': true });
            document.dispatchEvent(event);
          }
        }

        function keyup(c) {
          var event = new KeyboardEvent("keyup", { 'keyCode': c, 'charCode': c, 'view': window, 'bubbles': true, 'cancelable': true });
          document.dispatchEvent(event);
        }
      ''')
      create_test_file('sdl2_key.c', self.with_report_result(open(path_from_root('tests', 'sdl2_key.c')).read()))

      self.compile_btest(['sdl2_key.c', '-o', 'page.html'] + defines + ['-s', 'USE_SDL=2', '--pre-js', 'pre.js', '-s', '''EXPORTED_FUNCTIONS=['_main', '_one']'''])
      self.run_browser('page.html', '', '/report_result?37182145')

  def test_sdl2_text(self):
    create_test_file('pre.js', '''
      Module.postRun = function() {
        function doOne() {
          Module._one();
          setTimeout(doOne, 1000/60);
        }
        setTimeout(doOne, 1000/60);
      }

      function simulateKeyEvent(c) {
        var event = new KeyboardEvent("keypress", { 'keyCode': c, 'charCode': c, 'view': window, 'bubbles': true, 'cancelable': true });
        document.body.dispatchEvent(event);
      }
    ''')
    create_test_file('sdl2_text.c', self.with_report_result(open(path_from_root('tests', 'sdl2_text.c')).read()))

    self.compile_btest(['sdl2_text.c', '-o', 'page.html', '--pre-js', 'pre.js', '-s', '''EXPORTED_FUNCTIONS=['_main', '_one']''', '-s', 'USE_SDL=2'])
    self.run_browser('page.html', '', '/report_result?1')

  @flaky
  @requires_graphics_hardware
  def test_sdl2_mouse(self):
    create_test_file('pre.js', '''
      function simulateMouseEvent(x, y, button) {
        var event = document.createEvent("MouseEvents");
        if (button >= 0) {
          var event1 = document.createEvent("MouseEvents");
          event1.initMouseEvent('mousedown', true, true, window,
                     1, Module['canvas'].offsetLeft + x, Module['canvas'].offsetTop + y, Module['canvas'].offsetLeft + x, Module['canvas'].offsetTop + y,
                     0, 0, 0, 0,
                     button, null);
          Module['canvas'].dispatchEvent(event1);
          var event2 = document.createEvent("MouseEvents");
          event2.initMouseEvent('mouseup', true, true, window,
                     1, Module['canvas'].offsetLeft + x, Module['canvas'].offsetTop + y, Module['canvas'].offsetLeft + x, Module['canvas'].offsetTop + y,
                     0, 0, 0, 0,
                     button, null);
          Module['canvas'].dispatchEvent(event2);
        } else {
          var event1 = document.createEvent("MouseEvents");
          event1.initMouseEvent('mousemove', true, true, window,
                     0, Module['canvas'].offsetLeft + x, Module['canvas'].offsetTop + y, Module['canvas'].offsetLeft + x, Module['canvas'].offsetTop + y,
                     0, 0, 0, 0,
                     0, null);
          Module['canvas'].dispatchEvent(event1);
        }
      }
      window['simulateMouseEvent'] = simulateMouseEvent;
    ''')
    create_test_file('sdl2_mouse.c', self.with_report_result(open(path_from_root('tests', 'sdl2_mouse.c')).read()))

    self.compile_btest(['sdl2_mouse.c', '-O2', '--minify', '0', '-o', 'page.html', '--pre-js', 'pre.js', '-s', 'USE_SDL=2'])
    self.run_browser('page.html', '', '/report_result?1', timeout=30)

  @requires_graphics_hardware
  def test_sdl2_mouse_offsets(self):
    create_test_file('pre.js', '''
      function simulateMouseEvent(x, y, button) {
        var event = document.createEvent("MouseEvents");
        if (button >= 0) {
          var event1 = document.createEvent("MouseEvents");
          event1.initMouseEvent('mousedown', true, true, window,
                     1, x, y, x, y,
                     0, 0, 0, 0,
                     button, null);
          Module['canvas'].dispatchEvent(event1);
          var event2 = document.createEvent("MouseEvents");
          event2.initMouseEvent('mouseup', true, true, window,
                     1, x, y, x, y,
                     0, 0, 0, 0,
                     button, null);
          Module['canvas'].dispatchEvent(event2);
        } else {
          var event1 = document.createEvent("MouseEvents");
          event1.initMouseEvent('mousemove', true, true, window,
                     0, x, y, x, y,
                     0, 0, 0, 0,
                     0, null);
          Module['canvas'].dispatchEvent(event1);
        }
      }
      window['simulateMouseEvent'] = simulateMouseEvent;
    ''')
    create_test_file('page.html', '''
      <html>
        <head>
          <style type="text/css">
            html, body { margin: 0; padding: 0; }
            #container {
              position: absolute;
              left: 5px; right: 0;
              top: 5px; bottom: 0;
            }
            #canvas {
              position: absolute;
              left: 0; width: 600px;
              top: 0; height: 450px;
            }
            textarea {
              margin-top: 500px;
              margin-left: 5px;
              width: 600px;
            }
          </style>
        </head>
        <body>
          <div id="container">
            <canvas id="canvas"></canvas>
          </div>
          <textarea id="output" rows="8"></textarea>
          <script type="text/javascript">
            var Module = {
              canvas: document.getElementById('canvas'),
              print: (function() {
                var element = document.getElementById('output');
                element.value = ''; // clear browser cache
                return function(text) {
                  if (arguments.length > 1) text = Array.prototype.slice.call(arguments).join(' ');
                  element.value += text + "\\n";
                  element.scrollTop = element.scrollHeight; // focus on bottom
                };
              })()
            };
          </script>
          <script type="text/javascript" src="sdl2_mouse.js"></script>
        </body>
      </html>
    ''')
    create_test_file('sdl2_mouse.c', self.with_report_result(open(path_from_root('tests', 'sdl2_mouse.c')).read()))

    self.compile_btest(['sdl2_mouse.c', '-DTEST_SDL_MOUSE_OFFSETS=1', '-O2', '--minify', '0', '-o', 'sdl2_mouse.js', '--pre-js', 'pre.js', '-s', 'USE_SDL=2'])
    self.run_browser('page.html', '', '/report_result?1')

  @requires_threads
  @no_wasm_backend('need sdl2 build with pthreads')
  def test_sdl2_threads(self):
      self.btest('sdl2_threads.c', expected='4', args=['-s', 'USE_PTHREADS=1', '-s', 'USE_SDL=2', '-s', 'PROXY_TO_PTHREAD=1'])

  @requires_graphics_hardware
  def test_sdl2glshader(self):
    self.btest('sdl2glshader.c', reference='sdlglshader.png', args=['-s', 'USE_SDL=2', '-O2', '--closure', '1', '-g1', '-s', 'LEGACY_GL_EMULATION=1'])
    self.btest('sdl2glshader.c', reference='sdlglshader.png', args=['-s', 'USE_SDL=2', '-O2', '-s', 'LEGACY_GL_EMULATION=1'], also_proxied=True) # XXX closure fails on proxy

  @requires_graphics_hardware
  def test_sdl2_canvas_blank(self):
    self.btest('sdl2_canvas_blank.c', reference='sdl_canvas_blank.png', args=['-s', 'USE_SDL=2'])

  @requires_graphics_hardware
  def test_sdl2_canvas_palette(self):
    self.btest('sdl2_canvas_palette.c', reference='sdl_canvas_palette.png', args=['-s', 'USE_SDL=2'])

  @requires_graphics_hardware
  def test_sdl2_canvas_twice(self):
    self.btest('sdl2_canvas_twice.c', reference='sdl_canvas_twice.png', args=['-s', 'USE_SDL=2'])

  @requires_graphics_hardware
  def test_sdl2_gfx(self):
    self.btest('sdl2_gfx.cpp', args=['-s', 'USE_SDL=2', '-s', 'USE_SDL_GFX=2'], reference='sdl2_gfx.png', reference_slack=2)

  @requires_graphics_hardware
  def test_sdl2_canvas_palette_2(self):
    create_test_file('args-r.js', '''
      Module['arguments'] = ['-r'];
    ''')

    create_test_file('args-g.js', '''
      Module['arguments'] = ['-g'];
    ''')

    create_test_file('args-b.js', '''
      Module['arguments'] = ['-b'];
    ''')

    self.btest('sdl2_canvas_palette_2.c', reference='sdl_canvas_palette_r.png', args=['-s', 'USE_SDL=2', '--pre-js', 'args-r.js'])
    self.btest('sdl2_canvas_palette_2.c', reference='sdl_canvas_palette_g.png', args=['-s', 'USE_SDL=2', '--pre-js', 'args-g.js'])
    self.btest('sdl2_canvas_palette_2.c', reference='sdl_canvas_palette_b.png', args=['-s', 'USE_SDL=2', '--pre-js', 'args-b.js'])

  def test_sdl2_swsurface(self):
    self.btest('sdl2_swsurface.c', expected='1', args=['-s', 'USE_SDL=2', '-s', 'TOTAL_MEMORY=64MB'])

  @requires_graphics_hardware
  def test_sdl2_image_prepare(self):
    # load an image file, get pixel data.
    shutil.copyfile(path_from_root('tests', 'screenshot.jpg'), 'screenshot.not')
    self.btest('sdl2_image_prepare.c', reference='screenshot.jpg', args=['--preload-file', 'screenshot.not', '-s', 'USE_SDL=2', '-s', 'USE_SDL_IMAGE=2'], manually_trigger_reftest=True)

  @requires_graphics_hardware
  def test_sdl2_image_prepare_data(self):
    # load an image file, get pixel data.
    shutil.copyfile(path_from_root('tests', 'screenshot.jpg'), 'screenshot.not')
    self.btest('sdl2_image_prepare_data.c', reference='screenshot.jpg', args=['--preload-file', 'screenshot.not', '-s', 'USE_SDL=2', '-s', 'USE_SDL_IMAGE=2'], manually_trigger_reftest=True)

  @requires_graphics_hardware
  def test_sdl2_canvas_proxy(self):
    def post():
      html = open('test.html').read()
      html = html.replace('</body>', '''
<script>
function assert(x, y) { if (!x) throw 'assertion failed ' + y }

%s

var windowClose = window.close;
window.close = function() {
  // wait for rafs to arrive and the screen to update before reftesting
  setTimeout(function() {
    doReftest();
    setTimeout(windowClose, 5000);
  }, 1000);
};
</script>
</body>''' % open('reftest.js').read())
      create_test_file('test.html', html)

    create_test_file('data.txt', 'datum')

    self.btest('sdl2_canvas_proxy.c', reference='sdl2_canvas.png', args=['-s', 'USE_SDL=2', '--proxy-to-worker', '--preload-file', 'data.txt', '-s', 'GL_TESTING=1'], manual_reference=True, post_build=post)

  def test_sdl2_pumpevents(self):
    # key events should be detected using SDL_PumpEvents
    create_test_file('pre.js', '''
      function keydown(c) {
        var event = new KeyboardEvent("keydown", { 'keyCode': c, 'charCode': c, 'view': window, 'bubbles': true, 'cancelable': true });
        document.dispatchEvent(event);
      }
    ''')
    self.btest('sdl2_pumpevents.c', expected='7', args=['--pre-js', 'pre.js', '-s', 'USE_SDL=2'])

  def test_sdl2_timer(self):
    self.btest('sdl2_timer.c', expected='5', args=['-s', 'USE_SDL=2'])

  def test_sdl2_canvas_size(self):
    self.btest('sdl2_canvas_size.c', expected='1', args=['-s', 'USE_SDL=2'])

  @requires_graphics_hardware
  def test_sdl2_gl_read(self):
    # SDL, OpenGL, readPixels
    create_test_file('sdl2_gl_read.c', self.with_report_result(open(path_from_root('tests', 'sdl2_gl_read.c')).read()))
    self.compile_btest(['sdl2_gl_read.c', '-o', 'something.html', '-s', 'USE_SDL=2'])
    self.run_browser('something.html', '.', '/report_result?1')

  @requires_graphics_hardware
  def test_sdl2_fog_simple(self):
    shutil.copyfile(path_from_root('tests', 'screenshot.png'), 'screenshot.png')
    self.btest('sdl2_fog_simple.c', reference='screenshot-fog-simple.png',
               args=['-s', 'USE_SDL=2', '-s', 'USE_SDL_IMAGE=2', '-O2', '--minify', '0', '--preload-file', 'screenshot.png', '-s', 'LEGACY_GL_EMULATION=1', '--use-preload-plugins'],
               message='You should see an image with fog.')

  @requires_graphics_hardware
  def test_sdl2_fog_negative(self):
    shutil.copyfile(path_from_root('tests', 'screenshot.png'), 'screenshot.png')
    self.btest('sdl2_fog_negative.c', reference='screenshot-fog-negative.png',
               args=['-s', 'USE_SDL=2', '-s', 'USE_SDL_IMAGE=2', '--preload-file', 'screenshot.png', '-s', 'LEGACY_GL_EMULATION=1', '--use-preload-plugins'],
               message='You should see an image with fog.')

  @requires_graphics_hardware
  def test_sdl2_fog_density(self):
    shutil.copyfile(path_from_root('tests', 'screenshot.png'), 'screenshot.png')
    self.btest('sdl2_fog_density.c', reference='screenshot-fog-density.png',
               args=['-s', 'USE_SDL=2', '-s', 'USE_SDL_IMAGE=2', '--preload-file', 'screenshot.png', '-s', 'LEGACY_GL_EMULATION=1', '--use-preload-plugins'],
               message='You should see an image with fog.')

  @requires_graphics_hardware
  def test_sdl2_fog_exp2(self):
    shutil.copyfile(path_from_root('tests', 'screenshot.png'), 'screenshot.png')
    self.btest('sdl2_fog_exp2.c', reference='screenshot-fog-exp2.png',
               args=['-s', 'USE_SDL=2', '-s', 'USE_SDL_IMAGE=2', '--preload-file', 'screenshot.png', '-s', 'LEGACY_GL_EMULATION=1', '--use-preload-plugins'],
               message='You should see an image with fog.')

  @requires_graphics_hardware
  def test_sdl2_fog_linear(self):
    shutil.copyfile(path_from_root('tests', 'screenshot.png'), 'screenshot.png')
    self.btest('sdl2_fog_linear.c', reference='screenshot-fog-linear.png', reference_slack=1,
               args=['-s', 'USE_SDL=2', '-s', 'USE_SDL_IMAGE=2', '--preload-file', 'screenshot.png', '-s', 'LEGACY_GL_EMULATION=1', '--use-preload-plugins'],
               message='You should see an image with fog.')

  def test_sdl2_unwasteful(self):
    self.btest('sdl2_unwasteful.cpp', expected='1', args=['-s', 'USE_SDL=2', '-O1'])

  def test_sdl2_canvas_write(self):
    self.btest('sdl2_canvas_write.cpp', expected='0', args=['-s', 'USE_SDL=2'])

  @requires_graphics_hardware
  def test_sdl2_gl_frames_swap(self):
    def post_build(*args):
      self.post_manual_reftest(*args)
      html = open('test.html').read()
      html2 = html.replace('''Module['postRun'] = doReftest;''', '') # we don't want the very first frame
      assert html != html2
      create_test_file('test.html', html2)
    self.btest('sdl2_gl_frames_swap.c', reference='sdl2_gl_frames_swap.png', args=['--proxy-to-worker', '-s', 'GL_TESTING=1', '-s', 'USE_SDL=2'], manual_reference=True, post_build=post_build)

  @requires_graphics_hardware
  def test_sdl2_ttf(self):
    shutil.copy2(path_from_root('tests', 'freetype', 'LiberationSansBold.ttf'), self.get_dir())
    self.btest('sdl2_ttf.c', reference='sdl2_ttf.png',
               args=['-O2', '-s', 'USE_SDL=2', '-s', 'USE_SDL_TTF=2', '--embed-file', 'LiberationSansBold.ttf'],
               message='You should see colorful "hello" and "world" in the window',
               timeout=30)

  def test_sdl2_custom_cursor(self):
    shutil.copyfile(path_from_root('tests', 'cursor.bmp'), 'cursor.bmp')
    self.btest('sdl2_custom_cursor.c', expected='1', args=['--preload-file', 'cursor.bmp', '-s', 'USE_SDL=2'])

  def test_sdl2_misc(self):
    self.btest('sdl2_misc.c', expected='1', args=['-s', 'USE_SDL=2'])
    print('also test building to object files first')
    src = open(path_from_root('tests', 'sdl2_misc.c')).read()
    create_test_file('test.c', self.with_report_result(src))
    run_process([PYTHON, EMCC, 'test.c', '-s', 'USE_SDL=2', '-o', 'test.o'])
    self.compile_btest(['test.o', '-s', 'USE_SDL=2', '-o', 'test.html'])
    self.run_browser('test.html', '...', '/report_result?1')

  @requires_sound_hardware
  def test_sdl2_mixer(self):
    shutil.copyfile(path_from_root('tests', 'sounds', 'alarmvictory_1.ogg'), 'sound.ogg')
    self.btest('sdl2_mixer.c', expected='1', args=['--preload-file', 'sound.ogg', '-s', 'USE_SDL=2', '-s', 'USE_SDL_MIXER=2', '-s', 'TOTAL_MEMORY=33554432'])

  @requires_sound_hardware
  def test_sdl2_mixer_wav(self):
    shutil.copyfile(path_from_root('tests', 'sounds', 'the_entertainer.wav'), 'sound.wav')
    self.btest('sdl2_mixer_wav.c', expected='1', args=['--preload-file', 'sound.wav', '-s', 'USE_SDL=2', '-s', 'USE_SDL_MIXER=2', '-s', 'TOTAL_MEMORY=33554432'])

  @no_wasm_backend('cocos2d needs to be ported')
  @requires_graphics_hardware
  def test_cocos2d_hello(self):
    cocos2d_root = os.path.join(system_libs.Ports.get_build_dir(), 'cocos2d')
    preload_file = os.path.join(cocos2d_root, 'samples', 'HelloCpp', 'Resources') + '@'
    self.btest('cocos2d_hello.cpp', reference='cocos2d_hello.png', reference_slack=1,
               args=['-s', 'USE_COCOS2D=3', '-s', 'ERROR_ON_UNDEFINED_SYMBOLS=0', '--std=c++11', '--preload-file', preload_file, '--use-preload-plugins'],
               message='You should see Cocos2d logo',
               timeout=30)

  def test_async(self):
    for opts in [0, 1, 2, 3]:
      print(opts)
      self.btest('browser/async.cpp', '1', args=['-O' + str(opts), '-g2'] + self.get_async_args())

  def test_async_2(self):
    # Error.stackTraceLimit default to 10 in chrome but this test relies on more
    # than 40 stack frames being reported.
    create_test_file('pre.js', 'Error.stackTraceLimit = 80;\n')
    self.btest('browser/async_2.cpp', '40', args=['-O3', '--pre-js', 'pre.js'] + self.get_async_args())

  def test_async_virtual(self):
    for opts in [0, 3]:
      print(opts)
      self.btest('browser/async_virtual.cpp', '5', args=['-O' + str(opts), '-profiling'] + self.get_async_args())

  def test_async_virtual_2(self):
    for opts in [0, 3]:
      print(opts)
      self.btest('browser/async_virtual_2.cpp', '1', args=['-O' + str(opts), '-s', 'ASSERTIONS=1', '-s', 'SAFE_HEAP=1', '-profiling'] + self.get_async_args())

  @no_wasm_backend('emterpretify, with emterpreter-specific error logging')
  def test_emterpreter_async_bad(self):
    for opts in [0, 3]:
      print(opts)
      self.btest('emterpreter_async_bad.cpp', '1', args=['-s', 'EMTERPRETIFY=1', '-s', 'EMTERPRETIFY_ASYNC=1', '-O' + str(opts), '-s', 'EMTERPRETIFY_BLACKLIST=["_middle"]', '-s', 'ASSERTIONS=1'])

  @no_wasm_backend('emterpretify, with emterpreter-specific error logging')
  def test_emterpreter_async_bad_2(self):
    for opts in [0, 3]:
      for assertions in [0, 1]:
        # without assertions, we end up continuing to run more non-emterpreted code in this testcase, returning 1
        # with assertions, we hit the emterpreter-async assertion on that, and report a  clear error
        expected = '2' if assertions else '1'
        print(opts, assertions, expected)
        self.btest('emterpreter_async_bad_2.cpp', expected, args=['-s', 'EMTERPRETIFY=1', '-s', 'EMTERPRETIFY_ASYNC=1', '-O' + str(opts), '-s', 'EMTERPRETIFY_BLACKLIST=["_middle"]', '-s', 'ASSERTIONS=%s' % assertions, '-g'])

  def test_async_mainloop(self):
    for opts in [0, 3]:
      print(opts)
      self.btest('browser/async_mainloop.cpp', '121', args=['-O' + str(opts)] + self.get_async_args(), timeout=20)

  @no_wasm_backend('emterpretify - specific behavior wrt other async calls being paused or not')
  def test_emterpreter_async_with_manual(self):
    for opts in [0, 3]:
      print(opts)
      self.btest('emterpreter_async_with_manual.cpp', '121', args=['-s', 'EMTERPRETIFY=1', '-s', 'EMTERPRETIFY_ASYNC=1', '-O' + str(opts), '-s', 'EMTERPRETIFY_BLACKLIST=["_acall"]'], timeout=20)

  @no_wasm_backend('emterpretify - yielding behavior')
  def test_emterpreter_async_sleep2(self):
    self.btest('emterpreter_async_sleep2.cpp', '1', args=['-s', 'EMTERPRETIFY=1', '-s', 'EMTERPRETIFY_ASYNC=1', '-Oz'])

  @no_wasm_backend('emterpretify - safe-heap specific issues')
  def test_emterpreter_async_sleep2_safeheap(self):
    # check that safe-heap machinery does not cause errors in async operations
    self.btest('emterpreter_async_sleep2_safeheap.cpp', '17', args=['-s', 'EMTERPRETIFY=1', '-s', 'EMTERPRETIFY_ASYNC=1', '-Oz', '-profiling', '-s', 'SAFE_HEAP=1', '-s', 'ASSERTIONS=1', '-s', 'EMTERPRETIFY_WHITELIST=["_main","_callback","_fix"]', '-s', 'EXIT_RUNTIME=1'])

  @no_wasm_backend('emterpretify - yield-specific')
  @requires_sound_hardware
  def test_sdl_audio_beep_sleep(self):
    self.btest('sdl_audio_beep_sleep.cpp', '1', args=['-Os', '-s', 'ASSERTIONS=1', '-s', 'DISABLE_EXCEPTION_CATCHING=0', '-profiling', '-s', 'SAFE_HEAP=1', '-lSDL'] + self.get_async_args(), timeout=90)

  def test_mainloop_reschedule(self):
    self.btest('mainloop_reschedule.cpp', '1', args=['-Os'] + self.get_async_args(), timeout=30)

  def test_mainloop_infloop(self):
    self.btest('mainloop_infloop.cpp', '1', args=self.get_async_args(), timeout=30)

  def test_async_iostream(self):
    self.btest('browser/async_iostream.cpp', '1', args=self.get_async_args())

  @no_fastcomp('emterpretify never worked here')
  def test_async_returnvalue(self):
    self.btest('browser/async_returnvalue.cpp', '0', args=['-s', 'BYSYNCIFY', '--js-library', path_from_root('tests', 'browser', 'async_returnvalue.js')])

  @requires_sync_compilation
  def test_modularize(self):
    for opts in [[], ['-O1'], ['-O2', '-profiling'], ['-O2'], ['-O2', '--closure', '1']]:
      for args, code in [
        ([], 'Module();'), # defaults
        # use EXPORT_NAME
        (['-s', 'EXPORT_NAME="HelloWorld"'], '''
          if (typeof Module !== "undefined") throw "what?!"; // do not pollute the global scope, we are modularized!
          HelloWorld.noInitialRun = true; // errorneous module capture will load this and cause timeout
          HelloWorld();
        '''),
        # pass in a Module option (which prevents main(), which we then invoke ourselves)
        (['-s', 'EXPORT_NAME="HelloWorld"'], '''
          var hello = HelloWorld({ noInitialRun: true, onRuntimeInitialized: function() {
            setTimeout(function() { hello._main(); }); // must be async, because onRuntimeInitialized may be called synchronously, so |hello| is not yet set!
          } });
        '''),
        # similar, but without a mem init file, everything is sync and simple
        (['-s', 'EXPORT_NAME="HelloWorld"', '--memory-init-file', '0'], '''
          var hello = HelloWorld({ noInitialRun: true});
          hello._main();
        '''),
        # use the then() API
        (['-s', 'EXPORT_NAME="HelloWorld"'], '''
          HelloWorld({ noInitialRun: true }).then(function(hello) {
            hello._main();
          });
        '''),
        # then() API, also note the returned value
        (['-s', 'EXPORT_NAME="HelloWorld"'], '''
          var helloOutside = HelloWorld({ noInitialRun: true }).then(function(hello) {
            setTimeout(function() {
              hello._main();
              if (hello !== helloOutside) throw 'helloOutside has not been set!'; // as we are async, helloOutside must have been set
            });
          });
        '''),
      ]:
        print('test on', opts, args, code)
        src = open(path_from_root('tests', 'browser_test_hello_world.c')).read()
        create_test_file('test.c', self.with_report_result(src))
        # this test is synchronous, so avoid async startup due to wasm features
        self.compile_btest(['test.c', '-s', 'MODULARIZE=1', '-s', 'WASM_ASYNC_COMPILATION=0', '-s', 'SINGLE_FILE=1'] + args + opts)
        create_test_file('a.html', '''
          <script src="a.out.js"></script>
          <script>
            %s
          </script>
        ''' % code)
        self.run_browser('a.html', '...', '/report_result?0')

  # test illustrating the regression on the modularize feature since commit c5af8f6
  # when compiling with the --preload-file option
  @no_wasm_backend('cannot customize TOTAL_MEMORY in wasm at runtime')
  def test_modularize_and_preload_files(self):
    # amount of memory different from the default one that will be allocated for the emscripten heap
    totalMemory = 33554432
    for opts in [[], ['-O1'], ['-O2', '-profiling'], ['-O2'], ['-O2', '--closure', '1']]:
      # the main function simply checks that the amount of allocated heap memory is correct
      src = r'''
        #include <stdio.h>
        #include <emscripten.h>
        int main() {
          EM_ASM({
            // use eval here in order for the test with closure compiler enabled to succeed
            var totalMemory = Module['TOTAL_MEMORY'];
            assert(totalMemory === %d, 'bad memory size');
          });
          REPORT_RESULT(0);
          return 0;
        }
      ''' % totalMemory
      create_test_file('test.c', self.with_report_result(src))
      # generate a dummy file
      create_test_file('dummy_file', 'dummy')
      # compile the code with the modularize feature and the preload-file option enabled
      # no wasm, since this tests customizing total memory at runtime
      self.compile_btest(['test.c', '-s', 'WASM=0', '-s', 'MODULARIZE=1', '-s', 'EXPORT_NAME="Foo"', '--preload-file', 'dummy_file'] + opts)
      create_test_file('a.html', '''
        <script src="a.out.js"></script>
        <script>
          // instantiate the Foo module with custom TOTAL_MEMORY value
          var foo = Foo({ TOTAL_MEMORY: %d });
        </script>
      ''' % totalMemory)
      self.run_browser('a.html', '...', '/report_result?0')

  def test_webidl(self):
    # see original in test_core.py
    run_process([PYTHON, path_from_root('tools', 'webidl_binder.py'),
                 path_from_root('tests', 'webidl', 'test.idl'),
                 'glue'])
    self.assertExists('glue.cpp')
    self.assertExists('glue.js')
    for opts in [[], ['-O1'], ['-O2']]:
      print(opts)
      self.btest(os.path.join('webidl', 'test.cpp'), '1', args=['--post-js', 'glue.js', '-I.', '-DBROWSER'] + opts)

  @no_wasm_backend('dynamic linking')
  @requires_sync_compilation
  def test_dynamic_link(self):
    create_test_file('pre.js', '''
      Module.dynamicLibraries = ['side.wasm'];
    ''')
    create_test_file('main.cpp', r'''
      #include <stdio.h>
      #include <stdlib.h>
      #include <string.h>
      #include <emscripten.h>
      char *side(const char *data);
      int main() {
        char *temp = side("hello through side\n");
        char *ret = (char*)malloc(strlen(temp)+1);
        strcpy(ret, temp);
        temp[1] = 'x';
        EM_ASM({
          Module.realPrint = out;
          out = function(x) {
            if (!Module.printed) Module.printed = x;
            Module.realPrint(x);
          };
        });
        puts(ret);
        EM_ASM({ assert(Module.printed === 'hello through side', ['expected', Module.printed]); });
        REPORT_RESULT(2);
        return 0;
      }
    ''')
    create_test_file('side.cpp', r'''
      #include <stdlib.h>
      #include <string.h>
      char *side(const char *data);
      char *side(const char *data) {
        char *ret = (char*)malloc(strlen(data)+1);
        strcpy(ret, data);
        return ret;
      }
    ''')
    run_process([PYTHON, EMCC, 'side.cpp', '-s', 'SIDE_MODULE=1', '-O2', '-o', 'side.wasm', '-s', 'EXPORT_ALL=1'])
    self.btest(self.in_dir('main.cpp'), '2', args=['-s', 'MAIN_MODULE=1', '-O2', '--pre-js', 'pre.js', '-s', 'EXPORT_ALL=1'])

    print('wasm in worker (we can read binary data synchronously there)')

    create_test_file('pre.js', '''
      var Module = { dynamicLibraries: ['side.wasm'] };
  ''')
    run_process([PYTHON, EMCC, 'side.cpp', '-s', 'SIDE_MODULE=1', '-O2', '-o', 'side.wasm', '-s', 'WASM=1', '-s', 'EXPORT_ALL=1'])
    self.btest(self.in_dir('main.cpp'), '2', args=['-s', 'MAIN_MODULE=1', '-O2', '--pre-js', 'pre.js', '-s', 'WASM=1', '--proxy-to-worker', '-s', 'EXPORT_ALL=1'])

    print('wasm (will auto-preload since no sync binary reading)')

    create_test_file('pre.js', '''
      Module.dynamicLibraries = ['side.wasm'];
  ''')
    # same wasm side module works
    self.btest(self.in_dir('main.cpp'), '2', args=['-s', 'MAIN_MODULE=1', '-O2', '--pre-js', 'pre.js', '-s', 'WASM=1', '-s', 'EXPORT_ALL=1'])

  # verify that dynamic linking works in all kinds of in-browser environments.
  # don't mix different kinds in a single test.
  def test_dylink_dso_needed_wasm(self):
    self._test_dylink_dso_needed(1, 0)

  def test_dylink_dso_needed_wasm_inworker(self):
    self._test_dylink_dso_needed(1, 1)

  def test_dylink_dso_needed_asmjs(self):
    self._test_dylink_dso_needed(0, 0)

  def test_dylink_dso_needed_asmjs_inworker(self):
    self._test_dylink_dso_needed(0, 1)

  @no_wasm_backend('https://github.com/emscripten-core/emscripten/issues/8753')
  @requires_sync_compilation
  def _test_dylink_dso_needed(self, wasm, inworker):
    # here we reuse runner._test_dylink_dso_needed, but the code is run via browser.
    print('\n# wasm=%d inworker=%d' % (wasm, inworker))
    self.set_setting('WASM', wasm)
    self.emcc_args += ['-O2']

    def do_run(src, expected_output):
      # XXX there is no infrastructure (yet ?) to retrieve stdout from browser in tests.
      # -> do the assert about expected output inside browser.
      #
      # we have to put the hook into post.js because in main it is too late
      # (in main we won't be able to catch what static constructors inside
      # linked dynlibs printed), and in pre.js it is too early (out is not yet
      # setup by the shell).
      create_test_file('post.js', r'''
          Module.realPrint = out;
          out = function(x) {
            if (!Module.printed) Module.printed = "";
            Module.printed += x + '\n'; // out is passed str without last \n
            Module.realPrint(x);
          };
        ''')
      src += r'''
        int main() {
          _main();
          EM_ASM({
            var expected = %r;
            assert(Module.printed === expected, ['stdout expected:', expected]);
          });
          REPORT_RESULT(0);
        }
      ''' % (expected_output,)
      # --proxy-to-worker only on main
      if inworker:
        self.emcc_args += ['--proxy-to-worker']
      self.btest(src, '0', args=self.get_emcc_args() + ['--post-js', 'post.js'])

    super(browser, self)._test_dylink_dso_needed(do_run)

  @no_wasm_backend('dynamic linking')
  @requires_graphics_hardware
  @requires_sync_compilation
  def test_dynamic_link_glemu(self):
    create_test_file('pre.js', '''
      Module.dynamicLibraries = ['side.wasm'];
  ''')
    create_test_file('main.cpp', r'''
      #include <stdio.h>
      #include <string.h>
      #include <assert.h>
      const char *side();
      int main() {
        const char *exts = side();
        puts(side());
        assert(strstr(exts, "GL_EXT_texture_env_combine"));
        REPORT_RESULT(1);
        return 0;
      }
    ''')
    create_test_file('side.cpp', r'''
      #include "SDL/SDL.h"
      #include "SDL/SDL_opengl.h"
      const char *side() {
        SDL_Init(SDL_INIT_VIDEO);
        SDL_SetVideoMode(600, 600, 16, SDL_OPENGL);
        return (const char *)glGetString(GL_EXTENSIONS);
      }
    ''')
    run_process([PYTHON, EMCC, 'side.cpp', '-s', 'SIDE_MODULE=1', '-O2', '-o', 'side.wasm', '-lSDL', '-s', 'EXPORT_ALL=1'])

    self.btest(self.in_dir('main.cpp'), '1', args=['-s', 'MAIN_MODULE=1', '-O2', '-s', 'LEGACY_GL_EMULATION=1', '-lSDL', '-lGL', '--pre-js', 'pre.js', '-s', 'EXPORT_ALL=1'])

  def test_memory_growth_during_startup(self):
    create_test_file('data.dat', 'X' * (30 * 1024 * 1024))
    self.btest('browser_test_hello_world.c', '0', args=['-s', 'ASSERTIONS=1', '-s', 'ALLOW_MEMORY_GROWTH=1', '-s', 'TOTAL_MEMORY=16MB', '-s', 'TOTAL_STACK=16384', '--preload-file', 'data.dat'])

  # pthreads tests

  def prep_no_SAB(self):
    create_test_file('html.html', open(path_from_root('src', 'shell_minimal.html')).read().replace('''<body>''', '''<body>
      <script>
        SharedArrayBuffer = undefined;
        Atomics = undefined;
      </script>
    '''))

  # Test that the emscripten_ atomics api functions work.
  @requires_threads
  @no_wasm_backend('TODO - fix final pthreads tests (#8718)')
  def test_pthread_atomics(self):
    self.btest(path_from_root('tests', 'pthread', 'test_pthread_atomics.cpp'), expected='0', args=['-s', 'TOTAL_MEMORY=64MB', '-O3', '-s', 'USE_PTHREADS=1', '-s', 'PTHREAD_POOL_SIZE=8'])

  # Test 64-bit atomics.
  @requires_threads
  @flaky # TODO - fix final pthreads tests (#8718)
  def test_pthread_64bit_atomics(self):
    self.btest(path_from_root('tests', 'pthread', 'test_pthread_64bit_atomics.cpp'), expected='0', args=['-s', 'TOTAL_MEMORY=64MB', '-O3', '-s', 'USE_PTHREADS=1', '-s', 'PTHREAD_POOL_SIZE=8'])

  # Test 64-bit C++11 atomics.
  @requires_threads
  def test_pthread_64bit_cxx11_atomics(self):
    for opt in [['-O0'], ['-O3']]:
      for pthreads in [[], ['-s', 'USE_PTHREADS=1']]:
        self.btest(path_from_root('tests', 'pthread', 'test_pthread_64bit_cxx11_atomics.cpp'), expected='0', args=opt + pthreads + ['-std=c++11'])

  # Test the old GCC atomic __sync_fetch_and_op builtin operations.
  @requires_threads
  @no_wasm_backend('TODO - fix final pthreads tests (#8718)')
  def test_pthread_gcc_atomic_fetch_and_op(self):
    # We need to resort to using regexes to optimize out SharedArrayBuffer when pthreads are not supported, which is brittle!
    # Therefore perform very extensive testing of different codegen modes to catch any problems.
    for opt in [[], ['-O1'], ['-O2'], ['-O3'], ['-O3', '-s', 'AGGRESSIVE_VARIABLE_ELIMINATION=1'], ['-Os'], ['-Oz']]:
      for debug in [[], ['-g1'], ['-g2'], ['-g4']]:
        for f32 in [[], ['-s', 'PRECISE_F32=1', '--separate-asm', '-s', 'WASM=0']]:
          print(opt, debug, f32)
          if self.is_wasm_backend() and '--separate-asm' in f32:
            continue
          self.btest(path_from_root('tests', 'pthread', 'test_pthread_gcc_atomic_fetch_and_op.cpp'), expected='0', args=opt + debug + f32 + ['-s', 'TOTAL_MEMORY=64MB', '-s', 'USE_PTHREADS=1', '-s', 'PTHREAD_POOL_SIZE=8'])

  # 64 bit version of the above test.
  @requires_threads
  def test_pthread_gcc_64bit_atomic_fetch_and_op(self):
    self.btest(path_from_root('tests', 'pthread', 'test_pthread_gcc_64bit_atomic_fetch_and_op.cpp'), expected='0', args=['-s', 'TOTAL_MEMORY=64MB', '-O3', '-s', 'USE_PTHREADS=1', '-s', 'PTHREAD_POOL_SIZE=8'], also_asmjs=True)

  # Test the old GCC atomic __sync_op_and_fetch builtin operations.
  @requires_threads
  def test_pthread_gcc_atomic_op_and_fetch(self):
    self.btest(path_from_root('tests', 'pthread', 'test_pthread_gcc_atomic_op_and_fetch.cpp'), expected='0', args=['-s', 'TOTAL_MEMORY=64MB', '-O3', '-s', 'USE_PTHREADS=1', '-s', 'PTHREAD_POOL_SIZE=8'], also_asmjs=True)

  # 64 bit version of the above test.
  @requires_threads
  def test_pthread_gcc_64bit_atomic_op_and_fetch(self):
    self.btest(path_from_root('tests', 'pthread', 'test_pthread_gcc_64bit_atomic_op_and_fetch.cpp'), expected='0', args=['-s', 'TOTAL_MEMORY=64MB', '-O3', '-s', 'USE_PTHREADS=1', '-s', 'PTHREAD_POOL_SIZE=8'], also_asmjs=True)

  # Tests the rest of the remaining GCC atomics after the two above tests.
  @requires_threads
  def test_pthread_gcc_atomics(self):
    self.btest(path_from_root('tests', 'pthread', 'test_pthread_gcc_atomics.cpp'), expected='0', args=['-s', 'TOTAL_MEMORY=64MB', '-O3', '-s', 'USE_PTHREADS=1', '-s', 'PTHREAD_POOL_SIZE=8'])

  # Test the __sync_lock_test_and_set and __sync_lock_release primitives.
  @no_wasm_backend('TODO - fix final pthreads tests (#8718)')
  @requires_threads
  def test_pthread_gcc_spinlock(self):
    for arg in [[], ['-DUSE_EMSCRIPTEN_INTRINSICS']]:
      self.btest(path_from_root('tests', 'pthread', 'test_pthread_gcc_spinlock.cpp'), expected='800', args=['-s', 'TOTAL_MEMORY=64MB', '-O3', '-s', 'USE_PTHREADS=1', '-s', 'PTHREAD_POOL_SIZE=8'] + arg, also_asmjs=True)

  # Test that basic thread creation works.
  @requires_threads
  @no_wasm_backend('TODO - fix final pthreads tests (#8718)')
  def test_pthread_create(self):
    def test(args):
      print(args)
      self.btest(path_from_root('tests', 'pthread', 'test_pthread_create.cpp'), expected='0', args=['-s', 'TOTAL_MEMORY=64MB', '-s', 'USE_PTHREADS=1', '-s', 'PTHREAD_POOL_SIZE=8'] + args)

    test([])
    test(['-O3'])
    test(['-s', 'MODULARIZE_INSTANCE=1'])

  # Tests the -s PROXY_TO_PTHREAD=1 option.
  @requires_threads
  def test_pthread_proxy_to_pthread(self):
    self.btest(path_from_root('tests', 'pthread', 'test_pthread_proxy_to_pthread.c'), expected='1', args=['-O3', '-s', 'USE_PTHREADS=1', '-s', 'PROXY_TO_PTHREAD=1'], timeout=30)

  # Test that a pthread can spawn another pthread of its own.
  @requires_threads
  @no_wasm_backend('TODO - fix final pthreads tests (#8718)')
  def test_pthread_create_pthread(self):
    for modularize in [[], ['-s', 'MODULARIZE=1', '-s', 'EXPORT_NAME=MyModule', '--shell-file', path_from_root('tests', 'shell_that_launches_modularize.html')]]:
      self.btest(path_from_root('tests', 'pthread', 'test_pthread_create_pthread.cpp'), expected='1', args=['-O3', '-s', 'USE_PTHREADS=1', '-s', 'PTHREAD_POOL_SIZE=2'] + modularize)

  # Test another case of pthreads spawning pthreads, but this time the callers immediately join on the threads they created.
  @requires_threads
  def test_pthread_nested_spawns(self):
    self.btest(path_from_root('tests', 'pthread', 'test_pthread_nested_spawns.cpp'), expected='1', args=['-O3', '-s', 'USE_PTHREADS=1', '-s', 'PTHREAD_POOL_SIZE=2'])

  # Test that main thread can wait for a pthread to finish via pthread_join().
  @requires_threads
  def test_pthread_join(self):
    self.btest(path_from_root('tests', 'pthread', 'test_pthread_join.cpp'), expected='6765', args=['-O3', '-s', 'USE_PTHREADS=1', '-s', 'PTHREAD_POOL_SIZE=8'])

  # Test that threads can rejoin the pool once detached and finished
  @requires_threads
  @no_wasm_backend('TODO - fix final pthreads tests (#8718)')
  def test_std_thread_detach(self):
    self.btest(path_from_root('tests', 'pthread', 'test_std_thread_detach.cpp'), expected='0', args=['-std=c++11', '-s', 'USE_PTHREADS=1'])

  # Test pthread_cancel() operation
  @requires_threads
  def test_pthread_cancel(self):
    self.btest(path_from_root('tests', 'pthread', 'test_pthread_cancel.cpp'), expected='1', args=['-O3', '-s', 'USE_PTHREADS=1', '-s', 'PTHREAD_POOL_SIZE=8'])

  # Test pthread_kill() operation
  @no_chrome('pthread_kill hangs chrome renderer, and keep subsequent tests from passing')
  @requires_threads
  def test_pthread_kill(self):
    self.btest(path_from_root('tests', 'pthread', 'test_pthread_kill.cpp'), expected='0', args=['-O3', '-s', 'USE_PTHREADS=1', '-s', 'PTHREAD_POOL_SIZE=8'])

  # Test that pthread cleanup stack (pthread_cleanup_push/_pop) works.
  @requires_threads
  def test_pthread_cleanup(self):
    self.btest(path_from_root('tests', 'pthread', 'test_pthread_cleanup.cpp'), expected='907640832', args=['-O3', '-s', 'USE_PTHREADS=1', '-s', 'PTHREAD_POOL_SIZE=8'])

  # Tests the pthread mutex api.
  @requires_threads
  def test_pthread_mutex(self):
    for arg in [[], ['-DSPINLOCK_TEST']]:
      self.btest(path_from_root('tests', 'pthread', 'test_pthread_mutex.cpp'), expected='50', args=['-s', 'TOTAL_MEMORY=64MB', '-O3', '-s', 'USE_PTHREADS=1', '-s', 'PTHREAD_POOL_SIZE=8'] + arg)

  @requires_threads
  def test_pthread_attr_getstack(self):
    self.btest(path_from_root('tests', 'pthread', 'test_pthread_attr_getstack.cpp'), expected='0', args=['-s', 'USE_PTHREADS=1', '-s', 'PTHREAD_POOL_SIZE=2'])

  # Test that memory allocation is thread-safe.
  @requires_threads
  def test_pthread_malloc(self):
    self.btest(path_from_root('tests', 'pthread', 'test_pthread_malloc.cpp'), expected='0', args=['-s', 'TOTAL_MEMORY=64MB', '-O3', '-s', 'USE_PTHREADS=1', '-s', 'PTHREAD_POOL_SIZE=8'])

  # Stress test pthreads allocating memory that will call to sbrk(), and main thread has to free up the data.
  @requires_threads
  def test_pthread_malloc_free(self):
    self.btest(path_from_root('tests', 'pthread', 'test_pthread_malloc_free.cpp'), expected='0', args=['-s', 'TOTAL_MEMORY=64MB', '-O3', '-s', 'USE_PTHREADS=1', '-s', 'PTHREAD_POOL_SIZE=8', '-s', 'TOTAL_MEMORY=256MB'])

  # Test that the pthread_barrier API works ok.
  @requires_threads
  def test_pthread_barrier(self):
    self.btest(path_from_root('tests', 'pthread', 'test_pthread_barrier.cpp'), expected='0', args=['-s', 'TOTAL_MEMORY=64MB', '-O3', '-s', 'USE_PTHREADS=1', '-s', 'PTHREAD_POOL_SIZE=8'])

  # Test the pthread_once() function.
  @requires_threads
  def test_pthread_once(self):
    self.btest(path_from_root('tests', 'pthread', 'test_pthread_once.cpp'), expected='0', args=['-s', 'TOTAL_MEMORY=64MB', '-O3', '-s', 'USE_PTHREADS=1', '-s', 'PTHREAD_POOL_SIZE=8'])

  # Test against a certain thread exit time handling bug by spawning tons of threads.
  @requires_threads
  def test_pthread_spawns(self):
    self.btest(path_from_root('tests', 'pthread', 'test_pthread_spawns.cpp'), expected='0', args=['-s', 'TOTAL_MEMORY=64MB', '-O3', '-s', 'USE_PTHREADS=1', '-s', 'PTHREAD_POOL_SIZE=8'])

  # It is common for code to flip volatile global vars for thread control. This is a bit lax, but nevertheless, test whether that
  # kind of scheme will work with Emscripten as well.
  @requires_threads
  def test_pthread_volatile(self):
    for arg in [[], ['-DUSE_C_VOLATILE']]:
      self.btest(path_from_root('tests', 'pthread', 'test_pthread_volatile.cpp'), expected='1', args=['-s', 'TOTAL_MEMORY=64MB', '-O3', '-s', 'USE_PTHREADS=1', '-s', 'PTHREAD_POOL_SIZE=8'] + arg)

  # Test thread-specific data (TLS).
  @requires_threads
  def test_pthread_thread_local_storage(self):
    self.btest(path_from_root('tests', 'pthread', 'test_pthread_thread_local_storage.cpp'), expected='0', args=['-s', 'TOTAL_MEMORY=64MB', '-O3', '-s', 'USE_PTHREADS=1', '-s', 'PTHREAD_POOL_SIZE=8'])

  # Test the pthread condition variable creation and waiting.
  @requires_threads
  def test_pthread_condition_variable(self):
    self.btest(path_from_root('tests', 'pthread', 'test_pthread_condition_variable.cpp'), expected='0', args=['-s', 'TOTAL_MEMORY=64MB', '-O3', '-s', 'USE_PTHREADS=1', '-s', 'PTHREAD_POOL_SIZE=8'])

  # Test that pthreads are able to do printf.
  @requires_threads
  def test_pthread_printf(self):
    def run(debug):
       self.btest(path_from_root('tests', 'pthread', 'test_pthread_printf.cpp'), expected='0', args=['-s', 'TOTAL_MEMORY=64MB', '-O3', '-s', 'USE_PTHREADS=1', '-s', 'PTHREAD_POOL_SIZE=1', '-s', 'LIBRARY_DEBUG=%d' % debug])

    run(debug=True)
    run(debug=False)

  # Test that pthreads are able to do cout. Failed due to https://bugzilla.mozilla.org/show_bug.cgi?id=1154858.
  @requires_threads
  def test_pthread_iostream(self):
    self.btest(path_from_root('tests', 'pthread', 'test_pthread_iostream.cpp'), expected='0', args=['-s', 'TOTAL_MEMORY=64MB', '-O3', '-s', 'USE_PTHREADS=1', '-s', 'PTHREAD_POOL_SIZE=1'])

  # Test that the main thread is able to use pthread_set/getspecific.
  @requires_threads
  def test_pthread_setspecific_mainthread(self):
    self.btest(path_from_root('tests', 'pthread', 'test_pthread_setspecific_mainthread.cpp'), expected='0', args=['-s', 'TOTAL_MEMORY=64MB', '-O3', '-s', 'USE_PTHREADS=1'], also_asmjs=True)

  # Test the -s PTHREAD_HINT_NUM_CORES=x command line variable.
  @requires_threads
  def test_pthread_num_logical_cores(self):
    self.btest(path_from_root('tests', 'pthread', 'test_pthread_num_logical_cores.cpp'), expected='0', args=['-O3', '-s', 'USE_PTHREADS=1', '-s', 'PTHREAD_HINT_NUM_CORES=2'], also_asmjs=True)

  # Test that pthreads have access to filesystem.
  @requires_threads
  def test_pthread_file_io(self):
    self.btest(path_from_root('tests', 'pthread', 'test_pthread_file_io.cpp'), expected='0', args=['-O3', '-s', 'USE_PTHREADS=1', '-s', 'PTHREAD_POOL_SIZE=1'])

  # Test that the pthread_create() function operates benignly in the case that threading is not supported.
  @requires_threads
  def test_pthread_supported(self):
    for args in [[], ['-s', 'USE_PTHREADS=1', '-s', 'PTHREAD_POOL_SIZE=8']]:
      self.btest(path_from_root('tests', 'pthread', 'test_pthread_supported.cpp'), expected='0', args=['-O3'] + args)

  # Test that --separate-asm works with -s USE_PTHREADS=1.
  @no_wasm_backend('asm.js')
  @requires_threads
  def test_pthread_separate_asm_pthreads(self):
    for modularize in [[], ['-s', 'MODULARIZE=1', '-s', 'EXPORT_NAME=MyModule', '--shell-file', path_from_root('tests', 'shell_that_launches_modularize.html')]]:
      self.btest(path_from_root('tests', 'pthread', 'test_pthread_atomics.cpp'), expected='0', args=['-s', 'TOTAL_MEMORY=64MB', '-O3', '-s', 'USE_PTHREADS=1', '-s', 'PTHREAD_POOL_SIZE=8', '--separate-asm', '--profiling'] + modularize)

  # Test the operation of Module.pthreadMainPrefixURL variable
  @no_wasm_backend('uses js')
  @requires_threads
  def test_pthread_custom_pthread_main_url(self):
    self.clear()
    os.makedirs('cdn')
    create_test_file('main.cpp', self.with_report_result(r'''
      #include <stdio.h>
      #include <string.h>
      #include <emscripten/emscripten.h>
      #include <emscripten/threading.h>
      #include <pthread.h>
      int result = 0;
      void *thread_main(void *arg) {
        emscripten_atomic_store_u32(&result, 1);
        pthread_exit(0);
      }

      int main() {
        pthread_t t;
        if (emscripten_has_threading_support()) {
          pthread_create(&t, 0, thread_main, 0);
          pthread_join(t, 0);
        } else {
          result = 1;
        }
        REPORT_RESULT(result);
      }
    '''))

    # Test that it is possible to define "Module.locateFile" string to locate where worker.js will be loaded from.
    create_test_file('shell.html', open(path_from_root('src', 'shell.html')).read().replace('var Module = {', 'var Module = { locateFile: function (path, prefix) {if (path.endsWith(".wasm")) {return prefix + path;} else {return "cdn/" + path;}}, '))
    self.compile_btest(['main.cpp', '--shell-file', 'shell.html', '-s', 'WASM=0', '-s', 'IN_TEST_HARNESS=1', '-s', 'USE_PTHREADS=1', '-s', 'PTHREAD_POOL_SIZE=1', '-o', 'test.html'])
    shutil.move('test.worker.js', os.path.join('cdn', 'test.worker.js'))
    if self.is_wasm_backend():
      shutil.copyfile('test.html.mem', os.path.join('cdn', 'test.html.mem'))
    self.run_browser('test.html', '', '/report_result?1')

    # Test that it is possible to define "Module.locateFile(foo)" function to locate where worker.js will be loaded from.
    create_test_file('shell2.html', open(path_from_root('src', 'shell.html')).read().replace('var Module = {', 'var Module = { locateFile: function(filename) { if (filename == "test.worker.js") return "cdn/test.worker.js"; else return filename; }, '))
    self.compile_btest(['main.cpp', '--shell-file', 'shell2.html', '-s', 'WASM=0', '-s', 'IN_TEST_HARNESS=1', '-s', 'USE_PTHREADS=1', '-s', 'PTHREAD_POOL_SIZE=1', '-o', 'test2.html'])
    try_delete('test.worker.js')
    self.run_browser('test2.html', '', '/report_result?1')

  # Test that if the main thread is performing a futex wait while a pthread needs it to do a proxied operation (before that pthread would wake up the main thread), that it's not a deadlock.
  @requires_threads
  def test_pthread_proxying_in_futex_wait(self):
    self.btest(path_from_root('tests', 'pthread', 'test_pthread_proxying_in_futex_wait.cpp'), expected='0', args=['-O3', '-s', 'USE_PTHREADS=1', '-s', 'PTHREAD_POOL_SIZE=1'])

  # Test that sbrk() operates properly in multithreaded conditions
  @no_wasm_backend('TODO - fix final pthreads tests (#8718)')
  @requires_threads
  def test_pthread_sbrk(self):
    for aborting_malloc in [0, 1]:
      print('aborting malloc=' + str(aborting_malloc))
      # With aborting malloc = 1, test allocating memory in threads
      # With aborting malloc = 0, allocate so much memory in threads that some of the allocations fail.
      self.btest(path_from_root('tests', 'pthread', 'test_pthread_sbrk.cpp'), expected='0', args=['-O3', '-s', 'USE_PTHREADS=1', '-s', 'PTHREAD_POOL_SIZE=8', '--separate-asm', '-s', 'ABORTING_MALLOC=' + str(aborting_malloc), '-DABORTING_MALLOC=' + str(aborting_malloc), '-s', 'TOTAL_MEMORY=128MB'])

  # Test that -s ABORTING_MALLOC=0 works in both pthreads and non-pthreads builds. (sbrk fails gracefully)
  @requires_threads
  def test_pthread_gauge_available_memory(self):
    for opts in [[], ['-O2']]:
      for args in [[], ['-s', 'USE_PTHREADS=1']]:
        self.btest(path_from_root('tests', 'gauge_available_memory.cpp'), expected='1', args=['-s', 'ABORTING_MALLOC=0'] + args + opts)

  # Test that the proxying operations of user code from pthreads to main thread work
  @requires_threads
  def test_pthread_run_on_main_thread(self):
    self.btest(path_from_root('tests', 'pthread', 'test_pthread_run_on_main_thread.cpp'), expected='0', args=['-O3', '-s', 'USE_PTHREADS=1', '-s', 'PTHREAD_POOL_SIZE=1'])

  # Test how a lot of back-to-back called proxying operations behave.
  @requires_threads
  def test_pthread_run_on_main_thread_flood(self):
    self.btest(path_from_root('tests', 'pthread', 'test_pthread_run_on_main_thread_flood.cpp'), expected='0', args=['-O3', '-s', 'USE_PTHREADS=1', '-s', 'PTHREAD_POOL_SIZE=1'])

  # Test that it is possible to synchronously call a JavaScript function on the main thread and get a return value back.
  @requires_threads
  def test_pthread_call_sync_on_main_thread(self):
    self.btest(path_from_root('tests', 'pthread', 'call_sync_on_main_thread.c'), expected='1', args=['-O3', '-s', 'USE_PTHREADS=1', '-s', 'PROXY_TO_PTHREAD=1', '-DPROXY_TO_PTHREAD=1', '--js-library', path_from_root('tests', 'pthread', 'call_sync_on_main_thread.js')])
    self.btest(path_from_root('tests', 'pthread', 'call_sync_on_main_thread.c'), expected='1', args=['-O3', '-s', 'USE_PTHREADS=1', '-DPROXY_TO_PTHREAD=0', '--js-library', path_from_root('tests', 'pthread', 'call_sync_on_main_thread.js')])
    self.btest(path_from_root('tests', 'pthread', 'call_sync_on_main_thread.c'), expected='1', args=['-Oz', '-DPROXY_TO_PTHREAD=0', '--js-library', path_from_root('tests', 'pthread', 'call_sync_on_main_thread.js')])

  # Test that it is possible to asynchronously call a JavaScript function on the main thread.
  @requires_threads
  @no_wasm_backend('TODO - fix final pthreads tests (#8718)')
  def test_pthread_call_async_on_main_thread(self):
    self.btest(path_from_root('tests', 'pthread', 'call_async_on_main_thread.c'), expected='7', args=['-O3', '-s', 'USE_PTHREADS=1', '-s', 'PROXY_TO_PTHREAD=1', '-DPROXY_TO_PTHREAD=1', '--js-library', path_from_root('tests', 'pthread', 'call_async_on_main_thread.js')])
    self.btest(path_from_root('tests', 'pthread', 'call_async_on_main_thread.c'), expected='7', args=['-O3', '-s', 'USE_PTHREADS=1', '-DPROXY_TO_PTHREAD=0', '--js-library', path_from_root('tests', 'pthread', 'call_async_on_main_thread.js')])
    self.btest(path_from_root('tests', 'pthread', 'call_async_on_main_thread.c'), expected='7', args=['-Oz', '-DPROXY_TO_PTHREAD=0', '--js-library', path_from_root('tests', 'pthread', 'call_async_on_main_thread.js')])

  # Tests that spawning a new thread does not cause a reinitialization of the global data section of the application memory area.
  @requires_threads
  def test_pthread_global_data_initialization(self):
    for mem_init_mode in [[], ['--memory-init-file', '0'], ['--memory-init-file', '1'], ['-s', 'MEM_INIT_METHOD=2', '-s', 'WASM=0']]:
      for args in [['-s', 'MODULARIZE=1', '-s', 'EXPORT_NAME=MyModule', '--shell-file', path_from_root('tests', 'shell_that_launches_modularize.html')], ['-O3']]:
        self.btest(path_from_root('tests', 'pthread', 'test_pthread_global_data_initialization.c'), expected='20', args=args + mem_init_mode + ['-s', 'USE_PTHREADS=1', '-s', 'PROXY_TO_PTHREAD=1', '-s', 'PTHREAD_POOL_SIZE=1'])

  @requires_threads
  @requires_sync_compilation
  def test_pthread_global_data_initialization_in_sync_compilation_mode(self):
    for mem_init_mode in [[], ['--memory-init-file', '0'], ['--memory-init-file', '1'], ['-s', 'MEM_INIT_METHOD=2', '-s', 'WASM=0']]:
      args = ['-s', 'WASM_ASYNC_COMPILATION=0']
      self.btest(path_from_root('tests', 'pthread', 'test_pthread_global_data_initialization.c'), expected='20', args=args + mem_init_mode + ['-s', 'USE_PTHREADS=1', '-s', 'PROXY_TO_PTHREAD=1', '-s', 'PTHREAD_POOL_SIZE=1'])

  # Test that emscripten_get_now() reports coherent wallclock times across all pthreads, instead of each pthread independently reporting wallclock times since the launch of that pthread.
  @requires_threads
  def test_pthread_clock_drift(self):
    self.btest(path_from_root('tests', 'pthread', 'test_pthread_clock_drift.cpp'), expected='1', args=['-O3', '-s', 'USE_PTHREADS=1', '-s', 'PROXY_TO_PTHREAD=1'])

  @requires_threads
  def test_pthread_utf8_funcs(self):
    self.btest(path_from_root('tests', 'pthread', 'test_pthread_utf8_funcs.cpp'), expected='0', args=['-s', 'USE_PTHREADS=1', '-s', 'PTHREAD_POOL_SIZE=1'])

  # Tests MAIN_THREAD_EM_ASM_INT() function call signatures.
  @no_wasm_backend('MAIN_THREAD_EM_ASM() not yet implemented in Wasm backend')
  def test_main_thread_em_asm_signatures(self):
    self.btest(path_from_root('tests', 'core', 'test_em_asm_signatures.cpp'), expected='121', args=[])

  @no_wasm_backend('MAIN_THREAD_EM_ASM() not yet implemented in Wasm backend')
  @requires_threads
  def test_main_thread_em_asm_signatures_pthreads(self):
    self.btest(path_from_root('tests', 'core', 'test_em_asm_signatures.cpp'), expected='121', args=['-O3', '-s', 'USE_PTHREADS=1', '-s', 'PROXY_TO_PTHREAD=1', '-s', 'ASSERTIONS=1'])

  # test atomicrmw i64
  @no_wasm_backend('uses an asm.js .ll file')
  @requires_threads
  def test_atomicrmw_i64(self):
    # TODO: enable this with wasm, currently pthreads/atomics have limitations
    self.compile_btest([path_from_root('tests', 'atomicrmw_i64.ll'), '-s', 'USE_PTHREADS=1', '-s', 'IN_TEST_HARNESS=1', '-o', 'test.html', '-s', 'WASM=0'])
    self.run_browser('test.html', None, '/report_result?0')

  # Test that it is possible to send a signal via calling alarm(timeout), which in turn calls to the signal handler set by signal(SIGALRM, func);
  def test_sigalrm(self):
    self.btest(path_from_root('tests', 'sigalrm.cpp'), expected='0', args=['-O3'], timeout=30)

  @no_wasm_backend('mem init file')
  def test_meminit_pairs(self):
    d = 'const char *data[] = {\n  "'
    d += '",\n  "'.join(''.join('\\x{:02x}\\x{:02x}'.format(i, j)
                                for j in range(256)) for i in range(256))
    with open(path_from_root('tests', 'meminit_pairs.c')) as f:
      d += '"\n};\n' + f.read()
    args = ["-O2", "--memory-init-file", "0", "-s", "MEM_INIT_METHOD=2", "-s", "ASSERTIONS=1", '-s', 'WASM=0']
    self.btest(d, expected='0', args=args + ["--closure", "0"])
    self.btest(d, expected='0', args=args + ["--closure", "0", "-g"])
    self.btest(d, expected='0', args=args + ["--closure", "1"])

  @no_wasm_backend('mem init file')
  def test_meminit_big(self):
    d = 'const char *data[] = {\n  "'
    d += '",\n  "'.join([''.join('\\x{:02x}\\x{:02x}'.format(i, j)
                                 for j in range(256)) for i in range(256)] * 256)
    with open(path_from_root('tests', 'meminit_pairs.c')) as f:
      d += '"\n};\n' + f.read()
    assert len(d) > (1 << 27) # more than 32M memory initializer
    args = ["-O2", "--memory-init-file", "0", "-s", "MEM_INIT_METHOD=2", "-s", "ASSERTIONS=1", '-s', 'WASM=0']
    self.btest(d, expected='0', args=args + ["--closure", "0"])
    self.btest(d, expected='0', args=args + ["--closure", "0", "-g"])
    self.btest(d, expected='0', args=args + ["--closure", "1"])

  def test_canvas_style_proxy(self):
    self.btest('canvas_style_proxy.c', expected='1', args=['--proxy-to-worker', '--shell-file', path_from_root('tests/canvas_style_proxy_shell.html'), '--pre-js', path_from_root('tests/canvas_style_proxy_pre.js')])

  def test_canvas_size_proxy(self):
    self.btest(path_from_root('tests', 'canvas_size_proxy.c'), expected='0', args=['--proxy-to-worker'])

  def test_custom_messages_proxy(self):
    self.btest(path_from_root('tests', 'custom_messages_proxy.c'), expected='1', args=['--proxy-to-worker', '--shell-file', path_from_root('tests', 'custom_messages_proxy_shell.html'), '--post-js', path_from_root('tests', 'custom_messages_proxy_postjs.js')])

  @no_wasm_backend('asm.js')
  def test_separate_asm(self):
    for opts in [['-O0'], ['-O1'], ['-O2'], ['-O2', '--closure', '1']]:
      print(opts)
      create_test_file('src.cpp', self.with_report_result(open(path_from_root('tests', 'browser_test_hello_world.c')).read()))
      self.compile_btest(['src.cpp', '-o', 'test.html', '-s', 'WASM=0'] + opts)
      self.run_browser('test.html', None, '/report_result?0')

      print('run one')
      create_test_file('one.html', '<script src="test.js"></script>')
      self.run_browser('one.html', None, '/report_result?0')

      print('run two')
      run_process([PYTHON, path_from_root('tools', 'separate_asm.py'), 'test.js', 'asm.js', 'rest.js'])
      create_test_file('two.html', '''
        <script>
          var Module = {};
        </script>
        <script src="asm.js"></script>
        <script src="rest.js"></script>
      ''')
      self.run_browser('two.html', None, '/report_result?0')

      print('run hello world')
      self.clear()
      assert not os.path.exists('tests.asm.js')
      self.btest('browser_test_hello_world.c', expected='0', args=opts + ['-s', 'WASM=0', '--separate-asm'])
      self.assertExists('test.asm.js')
      os.unlink('test.asm.js')

      print('see a fail')
      self.run_browser('test.html', None, '[no http server activity]', timeout=5) # fail without the asm

  @no_wasm_backend('emterpretify - bytecode in a file')
  def test_emterpretify_file(self):
    create_test_file('shell.html', '''
      <!--
        {{{ SCRIPT }}} // ignore this, we do it ourselves
      -->
      <script>
        var Module = {};
        var xhr = new XMLHttpRequest();
        xhr.open('GET', 'code.dat', true);
        xhr.responseType = 'arraybuffer';
        xhr.onload = function() {
          Module.emterpreterFile = xhr.response;
          var script = document.createElement('script');
          script.src = "test.js";
          document.body.appendChild(script);
        };
        xhr.send(null);
      </script>
''')
    try_delete('code.dat')
    self.btest('browser_test_hello_world.c', expected='0', args=['-s', 'EMTERPRETIFY=1', '-s', 'EMTERPRETIFY_FILE="code.dat"', '-O2', '-g', '--shell-file', 'shell.html', '-s', 'ASSERTIONS=1'])
    self.assertExists('code.dat')

    try_delete('code.dat')
    self.btest('browser_test_hello_world.c', expected='0', args=['-s', 'EMTERPRETIFY=1', '-s', 'EMTERPRETIFY_FILE="code.dat"', '-O2', '-g', '-s', 'ASSERTIONS=1'])
    self.assertExists('code.dat')

  def test_vanilla_html_when_proxying(self):
    for opts in [0, 1, 2]:
      print(opts)
      create_test_file('src.cpp', self.with_report_result(open(path_from_root('tests', 'browser_test_hello_world.c')).read()))
      self.compile_btest(['src.cpp', '-o', 'test.js', '-O' + str(opts), '--proxy-to-worker'])
      create_test_file('test.html', '<script src="test.js"></script>')
      self.run_browser('test.html', None, '/report_result?0')

  @no_wasm_backend('mem init file')
  def test_in_flight_memfile_request(self):
    # test the XHR for an asm.js mem init file being in flight already
    for o in [0, 1, 2]:
      print(o)
      opts = ['-O' + str(o), '-s', 'WASM=0']

      print('plain html')
      create_test_file('src.cpp', self.with_report_result(open(path_from_root('tests', 'in_flight_memfile_request.c')).read()))
      self.compile_btest(['src.cpp', '-o', 'test.js'] + opts)
      create_test_file('test.html', '<script src="test.js"></script>')
      self.run_browser('test.html', None, '/report_result?0') # never when we provide our own HTML like this.

      print('default html')
      self.btest('in_flight_memfile_request.c', expected='0' if o < 2 else '1', args=opts) # should happen when there is a mem init file (-O2+)

  @requires_sync_compilation
  def test_binaryen_async(self):
    # notice when we use async compilation
    script = '''
    <script>
      // note if we do async compilation
      var real_wasm_instantiate = WebAssembly.instantiate;
      var real_wasm_instantiateStreaming = WebAssembly.instantiateStreaming;
      if (typeof real_wasm_instantiateStreaming === 'function') {
        WebAssembly.instantiateStreaming = function(a, b) {
          Module.sawAsyncCompilation = true;
          return real_wasm_instantiateStreaming(a, b);
        };
      } else {
        WebAssembly.instantiate = function(a, b) {
          Module.sawAsyncCompilation = true;
          return real_wasm_instantiate(a, b);
        };
      }
      // show stderr for the viewer's fun
      err = function(x) {
        out('<<< ' + x + ' >>>');
        console.log(x);
      };
    </script>
    {{{ SCRIPT }}}
'''
    shell_with_script('shell.html', 'shell.html', script)
    common_args = ['--shell-file', 'shell.html']
    for opts, expect in [
      ([], 1),
      (['-O1'], 1),
      (['-O2'], 1),
      (['-O3'], 1),
      (['-s', 'WASM_ASYNC_COMPILATION=1'], 1), # force it on
      (['-O1', '-s', 'WASM_ASYNC_COMPILATION=0'], 0), # force it off
    ]:
      print(opts, expect)
      self.btest('binaryen_async.c', expected=str(expect), args=common_args + opts)
    # Ensure that compilation still works and is async without instantiateStreaming available
    no_streaming = ' <script> WebAssembly.instantiateStreaming = undefined;</script>'
    shell_with_script('shell.html', 'shell.html', no_streaming + script)
    self.btest('binaryen_async.c', expected='1', args=common_args)

  # Test that implementing Module.instantiateWasm() callback works.
  def test_manual_wasm_instantiate(self):
    src = 'src.cpp'
    create_test_file(src, self.with_report_result(open(os.path.join(path_from_root('tests/manual_wasm_instantiate.cpp'))).read()))
    self.compile_btest(['src.cpp', '-o', 'manual_wasm_instantiate.js', '-s', 'BINARYEN=1'])
    shutil.copyfile(path_from_root('tests', 'manual_wasm_instantiate.html'), 'manual_wasm_instantiate.html')
    self.run_browser('manual_wasm_instantiate.html', 'wasm instantiation succeeded', '/report_result?1')

  def test_binaryen_worker(self):
    self.do_test_worker(['-s', 'WASM=1'])

  def test_wasm_locate_file(self):
    # Test that it is possible to define "Module.locateFile(foo)" function to locate where worker.js will be loaded from.
    self.clear()
    os.makedirs('cdn')
    create_test_file('shell2.html', open(path_from_root('src', 'shell.html')).read().replace('var Module = {', 'var Module = { locateFile: function(filename) { if (filename == "test.wasm") return "cdn/test.wasm"; else return filename; }, '))
    create_test_file('src.cpp', self.with_report_result(open(path_from_root('tests', 'browser_test_hello_world.c')).read()))
    self.compile_btest(['src.cpp', '--shell-file', 'shell2.html', '-s', 'WASM=1', '-o', 'test.html'])
    shutil.move('test.wasm', os.path.join('cdn', 'test.wasm'))
    self.run_browser('test.html', '', '/report_result?0')

  def test_utf8_textdecoder(self):
    self.btest('benchmark_utf8.cpp', expected='0', args=['--embed-file', path_from_root('tests/utf8_corpus.txt') + '@/utf8_corpus.txt', '-s', 'EXTRA_EXPORTED_RUNTIME_METHODS=["UTF8ToString"]'])

  def test_utf16_textdecoder(self):
    self.btest('benchmark_utf16.cpp', expected='0', args=['--embed-file', path_from_root('tests/utf16_corpus.txt') + '@/utf16_corpus.txt', '-s', 'EXTRA_EXPORTED_RUNTIME_METHODS=["UTF16ToString","stringToUTF16","lengthBytesUTF16"]'])

  def test_TextDecoder(self):
    self.btest('browser_test_hello_world.c', '0', args=['-s', 'TEXTDECODER=0'])
    just_fallback = os.path.getsize('test.js')
    self.btest('browser_test_hello_world.c', '0')
    td_with_fallback = os.path.getsize('test.js')
    self.btest('browser_test_hello_world.c', '0', args=['-s', 'TEXTDECODER=2'])
    td_without_fallback = os.path.getsize('test.js')
    self.assertLess(td_without_fallback, just_fallback)
    self.assertLess(just_fallback, td_with_fallback)

  # Tests that it is possible to initialize and render WebGL content in a pthread by using OffscreenCanvas.
  # -DTEST_CHAINED_WEBGL_CONTEXT_PASSING: Tests that it is possible to transfer WebGL canvas in a chain from main thread -> thread 1 -> thread 2 and then init and render WebGL content there.
  @no_chrome('see https://crbug.com/961765')
  @requires_threads
  def test_webgl_offscreen_canvas_in_pthread(self):
    for args in [[], ['-DTEST_CHAINED_WEBGL_CONTEXT_PASSING']]:
      self.btest('gl_in_pthread.cpp', expected='1', args=args + ['-s', 'USE_PTHREADS=1', '-s', 'PTHREAD_POOL_SIZE=2', '-s', 'OFFSCREENCANVAS_SUPPORT=1', '-lGL', '-s', 'DISABLE_DEPRECATED_FIND_EVENT_TARGET_BEHAVIOR=1'])

  # Tests that it is possible to render WebGL content on a <canvas> on the main thread, after it has once been used to render WebGL content in a pthread first
  # -DTEST_MAIN_THREAD_EXPLICIT_COMMIT: Test the same (WebGL on main thread after pthread), but by using explicit .commit() to swap on the main thread instead of implicit "swap when rAF ends" logic
  @requires_threads
  def test_webgl_offscreen_canvas_in_mainthread_after_pthread(self):
    self.skipTest('This test is disabled because current OffscreenCanvas does not allow transfering it after a rendering context has been created for it.')
    for args in [[], ['-DTEST_MAIN_THREAD_EXPLICIT_COMMIT']]:
      self.btest('gl_in_mainthread_after_pthread.cpp', expected='0', args=args + ['-s', 'USE_PTHREADS=1', '-s', 'PTHREAD_POOL_SIZE=2', '-s', 'OFFSCREENCANVAS_SUPPORT=1', '-lGL', '-s', 'DISABLE_DEPRECATED_FIND_EVENT_TARGET_BEHAVIOR=1'])

  @requires_threads
  def test_webgl_offscreen_canvas_only_in_pthread(self):
    self.btest('gl_only_in_pthread.cpp', expected='0', args=['-s', 'USE_PTHREADS=1', '-s', 'PTHREAD_POOL_SIZE=1', '-s', 'OFFSCREENCANVAS_SUPPORT=1', '-lGL', '-s', 'DISABLE_DEPRECATED_FIND_EVENT_TARGET_BEHAVIOR=1', '-s', 'OFFSCREEN_FRAMEBUFFER=1'])

  # Tests that rendering from client side memory without default-enabling extensions works.
  @requires_graphics_hardware
  def test_webgl_from_client_side_memory_without_default_enabled_extensions(self):
    self.btest('webgl_draw_triangle.c', '0', args=['-lGL', '-s', 'OFFSCREEN_FRAMEBUFFER=1', '-DEXPLICIT_SWAP=1', '-DDRAW_FROM_CLIENT_MEMORY=1', '-s', 'FULL_ES2=1'])

  # Tests that -s OFFSCREEN_FRAMEBUFFER=1 rendering works.
  @requires_graphics_hardware
  def test_webgl_offscreen_framebuffer(self):
    self.btest('webgl_draw_triangle.c', '0', args=['-lGL', '-s', 'OFFSCREEN_FRAMEBUFFER=1', '-DEXPLICIT_SWAP=1'])

  # Tests that offscreen framebuffer state restoration works
  @requires_graphics_hardware
  def test_webgl_offscreen_framebuffer_state_restoration(self):
    for args in [
        # full state restoration path on WebGL 1.0
        ['-s', 'USE_WEBGL2=0', '-s', 'OFFSCREEN_FRAMEBUFFER_FORBID_VAO_PATH=1'],
        # VAO path on WebGL 1.0
        ['-s', 'USE_WEBGL2=0'],
        ['-s', 'USE_WEBGL2=1', '-DTEST_WEBGL2=0'],
        # VAO path on WebGL 2.0
        ['-s', 'USE_WEBGL2=1', '-DTEST_WEBGL2=1', '-DTEST_ANTIALIAS=1', '-DTEST_REQUIRE_VAO=1'],
        # full state restoration path on WebGL 2.0
        ['-s', 'USE_WEBGL2=1', '-DTEST_WEBGL2=1', '-DTEST_ANTIALIAS=1', '-s', 'OFFSCREEN_FRAMEBUFFER_FORBID_VAO_PATH=1'],
        # blitFramebuffer path on WebGL 2.0 (falls back to VAO on Firefox < 67)
        ['-s', 'USE_WEBGL2=1', '-DTEST_WEBGL2=1', '-DTEST_ANTIALIAS=0'],
      ]:
      cmd = args + ['-lGL', '-s', 'OFFSCREEN_FRAMEBUFFER=1', '-DEXPLICIT_SWAP=1']
      self.btest('webgl_offscreen_framebuffer_swap_with_bad_state.c', '0', args=cmd)

  # Tests that -s WORKAROUND_OLD_WEBGL_UNIFORM_UPLOAD_IGNORED_OFFSET_BUG=1 rendering works.
  @requires_graphics_hardware
  def test_webgl_workaround_webgl_uniform_upload_bug(self):
    self.btest('webgl_draw_triangle_with_uniform_color.c', '0', args=['-lGL', '-s', 'WORKAROUND_OLD_WEBGL_UNIFORM_UPLOAD_IGNORED_OFFSET_BUG=1'])

  # Tests that using an array of structs in GL uniforms works.
  @requires_graphics_hardware
  def test_webgl_array_of_structs_uniform(self):
    self.btest('webgl_array_of_structs_uniform.c', args=['-lGL', '-s', 'USE_WEBGL2=1'], reference='webgl_array_of_structs_uniform.png')

  # Tests that if a WebGL context is created in a pthread on a canvas that has not been transferred to that pthread, WebGL calls are then proxied to the main thread
  # -DTEST_OFFSCREEN_CANVAS=1: Tests that if a WebGL context is created on a pthread that has the canvas transferred to it via using Emscripten's EMSCRIPTEN_PTHREAD_TRANSFERRED_CANVASES="#canvas", then OffscreenCanvas is used
  # -DTEST_OFFSCREEN_CANVAS=2: Tests that if a WebGL context is created on a pthread that has the canvas transferred to it via automatic transferring of Module.canvas when EMSCRIPTEN_PTHREAD_TRANSFERRED_CANVASES is not defined, then OffscreenCanvas is also used
  @requires_threads
  def test_webgl_offscreen_canvas_in_proxied_pthread(self):
    for args in [[], ['-DTEST_OFFSCREEN_CANVAS=1'], ['-DTEST_OFFSCREEN_CANVAS=2']]:
      cmd = args + ['-s', 'USE_PTHREADS=1', '-s', 'OFFSCREENCANVAS_SUPPORT=1', '-lGL', '-s', 'GL_DEBUG=1', '-s', 'PROXY_TO_PTHREAD=1', '-s', 'DISABLE_DEPRECATED_FIND_EVENT_TARGET_BEHAVIOR=1', '-s', 'OFFSCREEN_FRAMEBUFFER=1']
      print(str(cmd))
      self.btest('gl_in_proxy_pthread.cpp', expected='1', args=cmd)

  @requires_threads
  @requires_graphics_hardware
  def test_webgl_resize_offscreencanvas_from_main_thread(self):
    for args1 in [[], ['-s', 'PROXY_TO_PTHREAD=1']]:
      for args2 in [[], ['-DTEST_SYNC_BLOCKING_LOOP=1']]:
        for args3 in [[], ['-s', 'OFFSCREENCANVAS_SUPPORT=1', '-s', 'OFFSCREEN_FRAMEBUFFER=1']]:
          cmd = args1 + args2 + args3 + ['-s', 'USE_PTHREADS=1', '-lGL', '-s', 'GL_DEBUG=1', '-s', 'DISABLE_DEPRECATED_FIND_EVENT_TARGET_BEHAVIOR=1']
          print(str(cmd))
          self.btest('resize_offscreencanvas_from_main_thread.cpp', expected='1', args=cmd)

  # Tests the feature that shell html page can preallocate the typed array and place it to Module.buffer before loading the script page.
  # In this build mode, the -s TOTAL_MEMORY=xxx option will be ignored.
  # Preallocating the buffer in this was is asm.js only (wasm needs a Memory).
  @no_wasm_backend('asm.js feature')
  def test_preallocated_heap(self):
    self.btest('test_preallocated_heap.cpp', expected='1', args=['-s', 'WASM=0', '-s', 'TOTAL_MEMORY=16MB', '-s', 'ABORTING_MALLOC=0', '--shell-file', path_from_root('tests', 'test_preallocated_heap_shell.html')])

  # Tests emscripten_fetch() usage to XHR data directly to memory without persisting results to IndexedDB.
  def test_fetch_to_memory(self):
    # Test error reporting in the negative case when the file URL doesn't exist. (http 404)
    self.btest('fetch/to_memory.cpp',
               expected='1',
               args=['--std=c++11', '-s', 'FETCH_DEBUG=1', '-s', 'FETCH=1', '-DFILE_DOES_NOT_EXIST'],
               also_asmjs=True)

    # Test the positive case when the file URL exists. (http 200)
    shutil.copyfile(path_from_root('tests', 'gears.png'), 'gears.png')
    for arg in [[], ['-s', 'FETCH_SUPPORT_INDEXEDDB=0']]:
      self.btest('fetch/to_memory.cpp',
                 expected='1',
                 args=['--std=c++11', '-s', 'FETCH_DEBUG=1', '-s', 'FETCH=1'] + arg,
                 also_asmjs=True)

  def test_fetch_to_indexdb(self):
    shutil.copyfile(path_from_root('tests', 'gears.png'), 'gears.png')
    self.btest('fetch/to_indexeddb.cpp',
               expected='1',
               args=['--std=c++11', '-s', 'FETCH_DEBUG=1', '-s', 'FETCH=1'],
               also_asmjs=True)

  # Tests emscripten_fetch() usage to persist an XHR into IndexedDB and subsequently load up from there.
  def test_fetch_cached_xhr(self):
    shutil.copyfile(path_from_root('tests', 'gears.png'), 'gears.png')
    self.btest('fetch/cached_xhr.cpp',
               expected='1',
               args=['--std=c++11', '-s', 'FETCH_DEBUG=1', '-s', 'FETCH=1'],
               also_asmjs=True)

  # Tests that response headers get set on emscripten_fetch_t values.
  @requires_threads
  def test_fetch_response_headers(self):
    shutil.copyfile(path_from_root('tests', 'gears.png'), 'gears.png')
    self.btest('fetch/response_headers.cpp', expected='1', args=['--std=c++11', '-s', 'FETCH_DEBUG=1', '-s', 'FETCH=1', '-s', 'USE_PTHREADS=1', '-s', 'PROXY_TO_PTHREAD=1'], also_asmjs=True)

  # Test emscripten_fetch() usage to stream a XHR in to memory without storing the full file in memory
  @no_chrome('depends on moz-chunked-arraybuffer')
  def test_fetch_stream_file(self):
    # Strategy: create a large 128MB file, and compile with a small 16MB Emscripten heap, so that the tested file
    # won't fully fit in the heap. This verifies that streaming works properly.
    s = '12345678'
    for i in range(14):
      s = s[::-1] + s # length of str will be 2^17=128KB
    with open('largefile.txt', 'w') as f:
      for i in range(1024):
        f.write(s)
    self.btest('fetch/stream_file.cpp',
               expected='1',
               args=['--std=c++11', '-s', 'FETCH_DEBUG=1', '-s', 'FETCH=1', '-s', 'TOTAL_MEMORY=536870912'],
               also_asmjs=True)

  # Tests emscripten_fetch() usage in synchronous mode when used from the main
  # thread proxied to a Worker with -s PROXY_TO_PTHREAD=1 option.
  @requires_threads
  def test_fetch_sync_xhr(self):
    shutil.copyfile(path_from_root('tests', 'gears.png'), 'gears.png')
    self.btest('fetch/sync_xhr.cpp', expected='1', args=['--std=c++11', '-s', 'FETCH_DEBUG=1', '-s', 'FETCH=1', '-s', 'WASM=0', '-s', 'USE_PTHREADS=1', '-s', 'PROXY_TO_PTHREAD=1'])

  # Tests emscripten_fetch() usage when user passes none of the main 3 flags (append/replace/no_download).
  # In that case, in append is implicitly understood.
  @requires_threads
  def test_fetch_implicit_append(self):
    shutil.copyfile(path_from_root('tests', 'gears.png'), 'gears.png')
    self.btest('fetch/example_synchronous_fetch.cpp', expected='200', args=['-s', 'FETCH=1', '-s', 'WASM=0', '-s', 'USE_PTHREADS=1', '-s', 'PROXY_TO_PTHREAD=1'])

  # Tests synchronous emscripten_fetch() usage from wasm pthread in fastcomp.
  @no_wasm_backend("fetch API uses an asm.js based web worker to run synchronous XHRs and IDB operations")
  def test_fetch_sync_xhr_in_wasm(self):
    shutil.copyfile(path_from_root('tests', 'gears.png'), 'gears.png')
    self.btest('fetch/example_synchronous_fetch.cpp', expected='200', args=['-s', 'FETCH=1', '-s', 'WASM=1', '-s', 'USE_PTHREADS=1', '-s', 'PROXY_TO_PTHREAD=1'])

  # Tests that the Fetch API works for synchronous XHRs when used with --proxy-to-worker.
  @requires_threads
  def test_fetch_sync_xhr_in_proxy_to_worker(self):
    shutil.copyfile(path_from_root('tests', 'gears.png'), 'gears.png')
    self.btest('fetch/sync_xhr.cpp',
               expected='1',
               args=['--std=c++11', '-s', 'FETCH_DEBUG=1', '-s', 'FETCH=1', '--proxy-to-worker'],
               also_asmjs=True)

  # Tests waiting on EMSCRIPTEN_FETCH_WAITABLE request from a worker thread
  @requires_threads
  def test_fetch_sync_fetch_in_main_thread(self):
    shutil.copyfile(path_from_root('tests', 'gears.png'), 'gears.png')
    self.btest('fetch/sync_fetch_in_main_thread.cpp', expected='0', args=['--std=c++11', '-s', 'FETCH_DEBUG=1', '-s', 'FETCH=1', '-s', 'WASM=0', '-s', 'USE_PTHREADS=1', '-s', 'PROXY_TO_PTHREAD=1'])

  @requires_threads
  def test_fetch_idb_store(self):
    self.btest('fetch/idb_store.cpp', expected='0', args=['-s', 'USE_PTHREADS=1', '-s', 'FETCH_DEBUG=1', '-s', 'FETCH=1', '-s', 'WASM=0', '-s', 'PROXY_TO_PTHREAD=1'])

  @requires_threads
  def test_fetch_idb_delete(self):
    shutil.copyfile(path_from_root('tests', 'gears.png'), 'gears.png')
    self.btest('fetch/idb_delete.cpp', expected='0', args=['-s', 'USE_PTHREADS=1', '-s', 'FETCH_DEBUG=1', '-s', 'FETCH=1', '-s', 'WASM=0', '-s', 'PROXY_TO_PTHREAD=1'])

  @requires_threads
  def test_asmfs_hello_file(self):
    # Test basic file loading and the valid character set for files.
    os.mkdir('dirrey')
    shutil.copyfile(path_from_root('tests', 'asmfs', 'hello_file.txt'), os.path.join(self.get_dir(), 'dirrey', 'hello file !#$%&\'()+,-.;=@[]^_`{}~ %%.txt'))
    self.btest('asmfs/hello_file.cpp', expected='0', args=['-s', 'ASMFS=1', '-s', 'WASM=0', '-s', 'USE_PTHREADS=1', '-s', 'FETCH_DEBUG=1', '-s', 'PROXY_TO_PTHREAD=1'])

  @requires_threads
  def test_asmfs_read_file_twice(self):
    shutil.copyfile(path_from_root('tests', 'asmfs', 'hello_file.txt'), 'hello_file.txt')
    self.btest('asmfs/read_file_twice.cpp', expected='0', args=['-s', 'ASMFS=1', '-s', 'WASM=0', '-s', 'USE_PTHREADS=1', '-s', 'FETCH_DEBUG=1', '-s', 'PROXY_TO_PTHREAD=1'])

  @requires_threads
  def test_asmfs_fopen_write(self):
    self.btest('asmfs/fopen_write.cpp', expected='0', args=['-s', 'ASMFS=1', '-s', 'WASM=0', '-s', 'USE_PTHREADS=1', '-s', 'FETCH_DEBUG=1'])

  @requires_threads
  def test_asmfs_mkdir_create_unlink_rmdir(self):
    self.btest('cstdio/test_remove.cpp', expected='0', args=['-s', 'ASMFS=1', '-s', 'WASM=0', '-s', 'USE_PTHREADS=1', '-s', 'FETCH_DEBUG=1'])

  @requires_threads
  def test_asmfs_dirent_test_readdir(self):
    self.btest('dirent/test_readdir.c', expected='0', args=['-s', 'ASMFS=1', '-s', 'WASM=0', '-s', 'USE_PTHREADS=1', '-s', 'FETCH_DEBUG=1'])

  @requires_threads
  def test_asmfs_dirent_test_readdir_empty(self):
    self.btest('dirent/test_readdir_empty.c', expected='0', args=['-s', 'ASMFS=1', '-s', 'WASM=0', '-s', 'USE_PTHREADS=1', '-s', 'FETCH_DEBUG=1'])

  @requires_threads
  def test_asmfs_unistd_close(self):
    self.btest('unistd/close.c', expected='0', args=['-s', 'ASMFS=1', '-s', 'WASM=0', '-s', 'USE_PTHREADS=1', '-s', 'FETCH_DEBUG=1'])

  @requires_threads
  def test_asmfs_unistd_access(self):
    self.btest('unistd/access.c', expected='0', args=['-s', 'ASMFS=1', '-s', 'WASM=0', '-s', 'USE_PTHREADS=1', '-s', 'FETCH_DEBUG=1'])

  @requires_threads
  def test_asmfs_unistd_unlink(self):
    # TODO: Once symlinks are supported, remove -DNO_SYMLINK=1
    self.btest('unistd/unlink.c', expected='0', args=['-s', 'ASMFS=1', '-s', 'WASM=0', '-s', 'USE_PTHREADS=1', '-s', 'FETCH_DEBUG=1', '-DNO_SYMLINK=1'])

  @requires_threads
  def test_asmfs_test_fcntl_open(self):
    self.btest('fcntl/test_fcntl_open.c', expected='0', args=['-s', 'ASMFS=1', '-s', 'WASM=0', '-s', 'USE_PTHREADS=1', '-s', 'FETCH_DEBUG=1', '-s', 'PROXY_TO_PTHREAD=1'])

  @requires_threads
  def test_asmfs_relative_paths(self):
    self.btest('asmfs/relative_paths.cpp', expected='0', args=['-s', 'ASMFS=1', '-s', 'WASM=0', '-s', 'USE_PTHREADS=1', '-s', 'FETCH_DEBUG=1'])

  @requires_threads
  @no_wasm_backend('TODO - fix final pthreads tests (#8718)')
  def test_pthread_locale(self):
    for args in [
        [],
        ['-s', 'USE_PTHREADS=1', '-s', 'PTHREAD_POOL_SIZE=2'],
    ]:
      print("Testing with: ", args)
      self.btest('pthread/test_pthread_locale.c', expected='1', args=args)

  # Tests the Emscripten HTML5 API emscripten_set_canvas_element_size() and emscripten_get_canvas_element_size() functionality in singlethreaded programs.
  def test_emscripten_set_canvas_element_size(self):
    self.btest('emscripten_set_canvas_element_size.c', expected='1')

  # Test that emscripten_get_device_pixel_ratio() is callable from pthreads (and proxies to main thread to obtain the proper window.devicePixelRatio value).
  @requires_threads
  def test_emscripten_get_device_pixel_ratio(self):
    for args in [[], ['-s', 'USE_PTHREADS=1', '-s', 'PROXY_TO_PTHREAD=1']]:
      self.btest('emscripten_get_device_pixel_ratio.c', expected='1', args=args)

  # Tests that emscripten_run_script() variants of functions work in pthreads.
  @requires_threads
  def test_pthread_run_script(self):
    for args in [[], ['-s', 'USE_PTHREADS=1', '-s', 'PROXY_TO_PTHREAD=1']]:
      self.btest(path_from_root('tests', 'pthread', 'test_pthread_run_script.cpp'), expected='1', args=['-O3', '--separate-asm'] + args, timeout=30)

  # Tests emscripten_set_canvas_element_size() and OffscreenCanvas functionality in different build configurations.
  @requires_threads
  @requires_graphics_hardware
  def test_emscripten_animate_canvas_element_size(self):
    for args in [
      ['-DTEST_EMSCRIPTEN_SET_MAIN_LOOP=1'],
      ['-DTEST_EMSCRIPTEN_SET_MAIN_LOOP=1', '-s', 'PROXY_TO_PTHREAD=1', '-s', 'USE_PTHREADS=1', '-s',   'OFFSCREEN_FRAMEBUFFER=1'],
      ['-DTEST_EMSCRIPTEN_SET_MAIN_LOOP=1', '-s', 'PROXY_TO_PTHREAD=1', '-s', 'USE_PTHREADS=1', '-s',   'OFFSCREEN_FRAMEBUFFER=1', '-DTEST_EXPLICIT_CONTEXT_SWAP=1'],
      ['-DTEST_EXPLICIT_CONTEXT_SWAP=1',    '-s', 'PROXY_TO_PTHREAD=1', '-s', 'USE_PTHREADS=1', '-s',   'OFFSCREEN_FRAMEBUFFER=1'],
      ['-DTEST_EXPLICIT_CONTEXT_SWAP=1',    '-s', 'PROXY_TO_PTHREAD=1', '-s', 'USE_PTHREADS=1', '-s',   'OFFSCREEN_FRAMEBUFFER=1', '-DTEST_MANUALLY_SET_ELEMENT_CSS_SIZE=1'],
    ]:
      cmd = ['-lGL', '-O3', '-g2', '--shell-file', path_from_root('tests', 'canvas_animate_resize_shell.html'), '--separate-asm', '-s', 'GL_DEBUG=1', '--threadprofiler'] + args
      print(' '.join(cmd))
      self.btest('canvas_animate_resize.cpp', expected='1', args=cmd)

  # Tests the absolute minimum pthread-enabled application.
  @requires_threads
  def test_pthread_hello_thread(self):
    for opts in [[], ['-O3']]:
      for modularize in [[], ['-s', 'MODULARIZE=1', '-s', 'EXPORT_NAME=MyModule', '--shell-file', path_from_root('tests', 'shell_that_launches_modularize.html')]]:
        self.btest(path_from_root('tests', 'pthread', 'hello_thread.c'), expected='1', args=['-s', 'USE_PTHREADS=1'] + modularize + opts)

  # Tests memory growth in pthreads mode, but still on the main thread.
  @no_chrome('https://bugs.chromium.org/p/v8/issues/detail?id=9062')
  @no_wasm_backend('TODO - fix final pthreads tests (#8718)')
  @requires_threads
  def test_pthread_growth_mainthread(self):
    def run(emcc_args=[]):
      self.btest(path_from_root('tests', 'pthread', 'test_pthread_memory_growth_mainthread.c'), expected='1', args=['-s', 'USE_PTHREADS=1', '-s', 'PTHREAD_POOL_SIZE=2', '-s', 'ALLOW_MEMORY_GROWTH=1', '-s', 'TOTAL_MEMORY=32MB', '-s', 'WASM_MEM_MAX=256MB'] + emcc_args, also_asmjs=False)

    run()
    run(['-s', 'MODULARIZE_INSTANCE=1'])
    run(['-s', 'PROXY_TO_PTHREAD=1'])

  # Tests memory growth in a pthread.
  @no_chrome('https://bugs.chromium.org/p/v8/issues/detail?id=9065')
  @no_wasm_backend('TODO - fix final pthreads tests (#8718)')
  @requires_threads
  def test_pthread_growth(self):
    def run(emcc_args=[]):
      self.btest(path_from_root('tests', 'pthread', 'test_pthread_memory_growth.c'), expected='1', args=['-s', 'USE_PTHREADS=1', '-s', 'PTHREAD_POOL_SIZE=2', '-s', 'ALLOW_MEMORY_GROWTH=1', '-s', 'TOTAL_MEMORY=32MB', '-s', 'WASM_MEM_MAX=256MB', '-g'] + emcc_args, also_asmjs=False)

    run()
    run(['-s', 'ASSERTIONS=1'])
    run(['-s', 'PROXY_TO_PTHREAD=1'])

  # Tests that it is possible to load the main .js file of the application manually via a Blob URL, and still use pthreads.
  @requires_threads
  def test_load_js_from_blob_with_pthreads(self):
    # TODO: enable this with wasm, currently pthreads/atomics have limitations
    src = 'src.c'
    create_test_file(src, self.with_report_result(open(path_from_root('tests', 'pthread', 'hello_thread.c')).read()))
    self.compile_btest(['src.c', '-s', 'USE_PTHREADS=1', '-o', 'hello_thread_with_blob_url.js', '-s', 'WASM=0'])
    shutil.copyfile(path_from_root('tests', 'pthread', 'main_js_as_blob_loader.html'), 'hello_thread_with_blob_url.html')
    self.run_browser('hello_thread_with_blob_url.html', 'hello from thread!', '/report_result?1')

  # Tests that base64 utils work in browser with no native atob function
  def test_base64_atob_fallback(self):
    opts = ['-s', 'SINGLE_FILE=1', '-s', 'WASM=1']
    src = r'''
      #include <stdio.h>
      #include <emscripten.h>
      int main() {
        REPORT_RESULT(0);
        return 0;
      }
    '''
    create_test_file('test.c', self.with_report_result(src))
    # generate a dummy file
    create_test_file('dummy_file', 'dummy')
    # compile the code with the modularize feature and the preload-file option enabled
    self.compile_btest(['test.c', '-s', 'MODULARIZE=1', '-s', 'EXPORT_NAME="Foo"', '--preload-file', 'dummy_file'] + opts)
    create_test_file('a.html', '''
      <script>
        atob = undefined;
        fetch = undefined;
      </script>
      <script src="a.out.js"></script>
      <script>
        var foo = Foo();
      </script>
    ''')
    self.run_browser('a.html', '...', '/report_result?0')

  # Tests that SINGLE_FILE works as intended in generated HTML (with and without Worker)
  def test_single_file_html(self):
    self.btest('emscripten_main_loop_setimmediate.cpp', '1', args=['-s', 'SINGLE_FILE=1', '-s', 'WASM=1'], also_proxied=True)
    self.assertExists('test.html')
    self.assertNotExists('test.js')
    self.assertNotExists('test.worker.js')

  # Tests that SINGLE_FILE works when built with ENVIRONMENT=web and Closure enabled (#7933)
  def test_single_file_in_web_environment_with_closure(self):
    self.btest('minimal_hello.c', '0', args=['-s', 'SINGLE_FILE=1', '-s', 'ENVIRONMENT=web', '-O2', '--closure', '1'])

  # Tests that SINGLE_FILE works as intended with locateFile
  def test_single_file_locate_file(self):
    create_test_file('src.cpp', self.with_report_result(open(path_from_root('tests', 'browser_test_hello_world.c')).read()))

    for wasm_enabled in [True, False]:
      args = ['src.cpp', '-o', 'test.js', '-s', 'SINGLE_FILE=1']

      if wasm_enabled:
        args += ['-s', 'WASM=1']

      self.compile_btest(args)

      create_test_file('test.html', '''
        <script>
          var Module = {
            locateFile: function (path) {
              if (path.indexOf('data:') === 0) {
                throw new Error('Unexpected data URI.');
              }

              return path;
            }
          };
        </script>
        <script src="test.js"></script>
      ''')

      self.run_browser('test.html', None, '/report_result?0')

  # Tests that SINGLE_FILE works as intended in a Worker in JS output
  def test_single_file_worker_js(self):
    create_test_file('src.cpp', self.with_report_result(open(path_from_root('tests', 'browser_test_hello_world.c')).read()))
    self.compile_btest(['src.cpp', '-o', 'test.js', '--proxy-to-worker', '-s', 'SINGLE_FILE=1', '-s', 'WASM=1'])
    create_test_file('test.html', '<script src="test.js"></script>')
    self.run_browser('test.html', None, '/report_result?0')
    self.assertExists('test.js')
    self.assertNotExists('test.worker.js')

  def test_access_file_after_heap_resize(self):
    create_test_file('test.txt', 'hello from file')
    create_test_file('page.c', self.with_report_result(open(path_from_root('tests', 'access_file_after_heap_resize.c'), 'r').read()))
    self.compile_btest(['page.c', '-s', 'WASM=1', '-s', 'ALLOW_MEMORY_GROWTH=1', '--preload-file', 'test.txt', '-o', 'page.html'])
    self.run_browser('page.html', 'hello from file', '/report_result?15')

    # with separate file packager invocation, letting us affect heap copying
    # or lack thereof
    for file_packager_args in [[], ['--no-heap-copy']]:
      print(file_packager_args)
      run_process([PYTHON, FILE_PACKAGER, 'data.js', '--preload', 'test.txt', '--js-output=' + 'data.js'] + file_packager_args)
      self.compile_btest(['page.c', '-s', 'WASM=1', '-s', 'ALLOW_MEMORY_GROWTH=1', '--pre-js', 'data.js', '-o', 'page.html', '-s', 'FORCE_FILESYSTEM=1'])
      self.run_browser('page.html', 'hello from file', '/report_result?15')

  def test_unicode_html_shell(self):
    create_test_file('main.cpp', self.with_report_result(r'''
      int main() {
        REPORT_RESULT(0);
        return 0;
      }
    '''))
    create_test_file('shell.html', open(path_from_root('src', 'shell.html')).read().replace('Emscripten-Generated Code', 'Emscripten-Generated Emoji 😅'))
    self.compile_btest(['main.cpp', '--shell-file', 'shell.html', '-o', 'test.html'])
    self.run_browser('test.html', None, '/report_result?0')

  # Tests the functionality of the emscripten_thread_sleep() function.
  @requires_threads
  def test_emscripten_thread_sleep(self):
    self.btest(path_from_root('tests', 'pthread', 'emscripten_thread_sleep.c'), expected='1', args=['-s', 'USE_PTHREADS=1', '-s', 'EXTRA_EXPORTED_RUNTIME_METHODS=["print"]'])

  # Tests that Emscripten-compiled applications can be run from a relative path in browser that is different than the address of the current page
  def test_browser_run_from_different_directory(self):
    src = open(path_from_root('tests', 'browser_test_hello_world.c')).read()
    create_test_file('test.c', self.with_report_result(src))
    self.compile_btest(['test.c', '-o', 'test.html', '-O3'])

    if not os.path.exists('subdir'):
      os.mkdir('subdir')
    shutil.move('test.js', os.path.join('subdir', 'test.js'))
    shutil.move('test.wasm', os.path.join('subdir', 'test.wasm'))
    src = open('test.html').read()
    # Make sure JS is loaded from subdirectory
    create_test_file('test-subdir.html', src.replace('test.js', 'subdir/test.js'))
    self.run_browser('test-subdir.html', None, '/report_result?0')

  # Similar to `test_browser_run_from_different_directory`, but asynchronous because of `-s MODULARIZE=1`
  def test_browser_run_from_different_directory_async(self):
    src = open(path_from_root('tests', 'browser_test_hello_world.c')).read()
    create_test_file('test.c', self.with_report_result(src))
    for args, creations in [
      (['-s', 'MODULARIZE=1'], [
        'Module();',    # documented way for using modularize
        'new Module();' # not documented as working, but we support it
       ]),
      (['-s', 'MODULARIZE_INSTANCE=1'], ['']) # instance: no need to create anything
    ]:
      print(args)
      # compile the code with the modularize feature and the preload-file option enabled
      self.compile_btest(['test.c', '-o', 'test.js', '-O3'] + args)
      if not os.path.exists('subdir'):
        os.mkdir('subdir')
      shutil.move('test.js', os.path.join('subdir', 'test.js'))
      shutil.move('test.wasm', os.path.join('subdir', 'test.wasm'))
      for creation in creations:
        print(creation)
        # Make sure JS is loaded from subdirectory
        create_test_file('test-subdir.html', '''
          <script src="subdir/test.js"></script>
          <script>
            %s
          </script>
        ''' % creation)
        self.run_browser('test-subdir.html', None, '/report_result?0')

  # Similar to `test_browser_run_from_different_directory`, but
  # also also we eval the initial code, so currentScript is not present. That prevents us
  # from finding the file in a subdir, but here we at least check we do not regress compared to the
  # normal case of finding in the current dir.
  def test_browser_modularize_no_current_script(self):
    src = open(path_from_root('tests', 'browser_test_hello_world.c')).read()
    create_test_file('test.c', self.with_report_result(src))
    # test both modularize (and creating an instance) and modularize-instance
    # (which creates by itself)
    for path, args, creation in [
      ([], ['-s', 'MODULARIZE=1'], 'Module();'),
      ([], ['-s', 'MODULARIZE_INSTANCE=1'], ''),
      (['subdir'], ['-s', 'MODULARIZE=1'], 'Module();'),
      (['subdir'], ['-s', 'MODULARIZE_INSTANCE=1'], ''),
    ]:
      print(path, args, creation)
      filesystem_path = os.path.join('.', *path)
      if not os.path.exists(filesystem_path):
        os.makedirs(filesystem_path)
      # compile the code with the modularize feature and the preload-file option enabled
      self.compile_btest(['test.c', '-o', 'test.js'] + args)
      shutil.move('test.js', os.path.join(filesystem_path, 'test.js'))
      shutil.move('test.wasm', os.path.join(filesystem_path, 'test.wasm'))
      open(os.path.join(filesystem_path, 'test.html'), 'w').write('''
        <script>
          setTimeout(function() {
            var xhr = new XMLHttpRequest();
            xhr.open('GET', 'test.js', false);
            xhr.send(null);
            eval(xhr.responseText);
            %s
          }, 1);
        </script>
      ''' % creation)
      self.run_browser('/'.join(path + ['test.html']), None, '/report_result?0')

  def test_modularize_Module_input(self):
    self.btest(path_from_root('tests', 'browser', 'modularize_Module_input.cpp'), '0', args=['--shell-file', path_from_root('tests', 'browser', 'modularize_Module_input.html'), '-s', 'MODULARIZE_INSTANCE=1'])

  def test_emscripten_request_animation_frame(self):
    self.btest(path_from_root('tests', 'emscripten_request_animation_frame.c'), '0')

  def test_emscripten_request_animation_frame_loop(self):
    self.btest(path_from_root('tests', 'emscripten_request_animation_frame_loop.c'), '0')

  def test_request_animation_frame(self):
    self.btest('request_animation_frame.cpp', '0', also_proxied=True)

  @requires_threads
  def test_emscripten_set_timeout(self):
    self.btest(path_from_root('tests', 'emscripten_set_timeout.c'), '0', args=['-s', 'USE_PTHREADS=1', '-s', 'PROXY_TO_PTHREAD=1'])

  @requires_threads
  def test_emscripten_set_timeout_loop(self):
    self.btest(path_from_root('tests', 'emscripten_set_timeout_loop.c'), '0', args=['-s', 'USE_PTHREADS=1', '-s', 'PROXY_TO_PTHREAD=1'])

  def test_emscripten_set_immediate(self):
    self.btest(path_from_root('tests', 'emscripten_set_immediate.c'), '0')

  def test_emscripten_set_immediate_loop(self):
    self.btest(path_from_root('tests', 'emscripten_set_immediate_loop.c'), '0')

  @requires_threads
  def test_emscripten_set_interval(self):
    self.btest(path_from_root('tests', 'emscripten_set_interval.c'), '0', args=['-s', 'USE_PTHREADS=1', '-s', 'PROXY_TO_PTHREAD=1'])

  # Test emscripten_performance_now() and emscripten_date_now()
  @requires_threads
  def test_emscripten_performance_now(self):
    self.btest(path_from_root('tests', 'emscripten_performance_now.c'), '0', args=['-s', 'USE_PTHREADS=1', '-s', 'PROXY_TO_PTHREAD=1'])

  @requires_threads
  def test_embind_with_pthreads(self):
    self.btest('embind_with_pthreads.cpp', '1', args=['--bind', '-std=c++11', '-s', 'USE_PTHREADS=1', '-s', 'PROXY_TO_PTHREAD=1'])

  # Test emscripten_console_log(), emscripten_console_warn() and emscripten_console_error()
  def test_emscripten_console_log(self):
    self.btest(path_from_root('tests', 'emscripten_console_log.c'), '0', args=['--pre-js', path_from_root('tests', 'emscripten_console_log_pre.js')])

  def test_emscripten_throw_number(self):
    self.btest(path_from_root('tests', 'emscripten_throw_number.c'), '0', args=['--pre-js', path_from_root('tests', 'emscripten_throw_number_pre.js')])

  def test_emscripten_throw_string(self):
    self.btest(path_from_root('tests', 'emscripten_throw_string.c'), '0', args=['--pre-js', path_from_root('tests', 'emscripten_throw_string_pre.js')])

  # Tests that Closure run in combination with -s ENVIRONMENT=web mode works with a minimal console.log() application
  def test_closure_in_web_only_target_environment_console_log(self):
    self.btest('minimal_hello.c', '0', args=['-s', 'ENVIRONMENT=web', '-O3', '--closure', '1'])

  # Tests that Closure run in combination with -s ENVIRONMENT=web mode works with a small WebGL application
  @requires_graphics_hardware
  def test_closure_in_web_only_target_environment_webgl(self):
    self.btest('webgl_draw_triangle.c', '0', args=['-lGL', '-s', 'ENVIRONMENT=web', '-O3', '--closure', '1'])

  # Tests that it is possible to load two asm.js compiled programs to one page when both --separate-asm and MODULARIZE=1 is used, by assigning
  # the pages different asm module names to ensure they do not conflict when being XHRed in.
  @no_wasm_backend('this tests asm.js support')
  def test_two_separate_asm_files_on_same_page(self):
    html_file = open('main.html', 'w')
    html_file.write(open(path_from_root('tests', 'two_separate_asm_files.html')).read().replace('localhost:8888', 'localhost:%s' % self.port))
    html_file.close()

    cmd = [PYTHON, EMCC, path_from_root('tests', 'modularize_separate_asm.c'), '-o', 'page1.js', '-s', 'WASM=0', '--separate-asm', '-s', 'MODULARIZE=1', '-s', 'EXPORT_NAME=Module1', '-s', 'SEPARATE_ASM_MODULE_NAME=ModuleForPage1["asm"]']
    print(cmd)
    subprocess.check_call(cmd)

    cmd = [PYTHON, EMCC, path_from_root('tests', 'modularize_separate_asm.c'), '-o', 'page2.js', '-s', 'WASM=0', '--separate-asm', '-s', 'MODULARIZE=1', '-s', 'EXPORT_NAME=Module2', '-s', 'SEPARATE_ASM_MODULE_NAME=ModuleForPage2["asm"]']
    print(cmd)
    subprocess.check_call(cmd)

    self.run_browser('main.html', None, '/report_result?1')

  # Tests that it is possible to encapsulate asm.js compiled programs by using --separate-asm + MODULARIZE=1. See
  # encapsulated_asmjs_page_load.html for the example.
  @no_wasm_backend('this tests asm.js support')
  def test_encapsulated_asmjs_page_load(self):
    html_file = open('main.html', 'w')
    html_file.write(open(path_from_root('tests', 'encapsulated_asmjs_page_load.html')).read().replace('localhost:8888', 'localhost:%s' % self.port))
    html_file.close()

    cmd = [PYTHON, EMCC, path_from_root('tests', 'modularize_separate_asm.c'), '-o', 'a.js', '-s', 'WASM=0', '--separate-asm', '-s', 'MODULARIZE=1', '-s', 'EXPORT_NAME=EmscriptenCode', '-s', 'SEPARATE_ASM_MODULE_NAME="var EmscriptenCode"']
    print(cmd)
    subprocess.check_call(cmd)

    self.run_browser('main.html', None, '/report_result?1')

  @no_wasm_backend('MINIMAL_RUNTIME not yet available in Wasm backend')
  def test_no_declare_asm_module_exports_asmjs(self):
    for minimal_runtime in [[], ['-s', 'MINIMAL_RUNTIME=1']]:
      self.btest(path_from_root('tests', 'declare_asm_module_exports.cpp'), '1', args=['-s', 'DECLARE_ASM_MODULE_EXPORTS=0', '-s', 'ENVIRONMENT=web', '-O3', '--closure', '1', '-s', 'WASM=0'] + minimal_runtime)

  @no_wasm_backend('MINIMAL_RUNTIME not yet available in Wasm backend')
  def test_no_declare_asm_module_exports_wasm_minimal_runtime(self):
    self.btest(path_from_root('tests', 'declare_asm_module_exports.cpp'), '1', args=['-s', 'DECLARE_ASM_MODULE_EXPORTS=0', '-s', 'ENVIRONMENT=web', '-O3', '--closure', '1', '-s', 'MINIMAL_RUNTIME=1'])

  # Tests that the different code paths in src/shell_minimal_runtime.html all work ok.
  @no_wasm_backend('MINIMAL_RUNTIME not yet available in Wasm backend')
  def test_minimal_runtime_loader_shell(self):
    args = ['-s', 'MINIMAL_RUNTIME=2']
    for wasm in [[], ['-s', 'WASM=0', '--memory-init-file', '0'], ['-s', 'WASM=0', '--memory-init-file', '1']]:
      for modularize in [[], ['-s', 'MODULARIZE=1']]:
        print(str(args + wasm + modularize))
        self.btest('minimal_hello.c', '0', args=args + wasm + modularize)<|MERGE_RESOLUTION|>--- conflicted
+++ resolved
@@ -2668,10 +2668,6 @@
   def test_wget_data(self):
     create_test_file('test.txt', 'emscripten')
     self.btest(path_from_root('tests', 'test_wget_data.c'), expected='1', args=['-O2', '-g2'] + self.get_async_args())
-<<<<<<< HEAD
-=======
-    # in the emterpreter, check the special assertions mode as well
->>>>>>> 4e8ad61b
     if not self.is_wasm_backend():
       self.btest(path_from_root('tests', 'test_wget_data.c'), expected='1', args=['-O2', '-g2', '-s', 'ASSERTIONS=1'] + self.get_async_args())
 
