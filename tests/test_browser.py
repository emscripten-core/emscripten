--- conflicted
+++ resolved
@@ -3299,13 +3299,8 @@
   })
   def test_async_returnvalue(self, args):
     if '@' in str(args):
-<<<<<<< HEAD
       create_file('filey.txt', 'sync_tunnel\nsync_tunnel_bool\n')
-    self.btest('browser/async_returnvalue.cpp', '0', args=['-s', 'ASYNCIFY', '-s', 'ASYNCIFY_IGNORE_INDIRECT', '--js-library', test_file('browser', 'async_returnvalue.js')] + args + ['-s', 'ASSERTIONS'])
-=======
-      create_file('filey.txt', '["sync_tunnel", "sync_tunnel_bool"]')
     self.btest('browser/async_returnvalue.cpp', '0', args=['-s', 'ASYNCIFY', '-s', 'ASYNCIFY_IGNORE_INDIRECT', '--js-library', test_file('browser/async_returnvalue.js')] + args + ['-s', 'ASSERTIONS'])
->>>>>>> a8465bb8
 
   def test_async_stack_overflow(self):
     self.btest('browser/async_stack_overflow.cpp', 'abort:RuntimeError: unreachable', args=['-s', 'ASYNCIFY', '-s', 'ASYNCIFY_STACK_SIZE=4'])
