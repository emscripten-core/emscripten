--- conflicted
+++ resolved
@@ -3889,7 +3889,11 @@
   def test_pthread_utf8_funcs(self):
     self.btest(path_from_root('tests', 'pthread', 'test_pthread_utf8_funcs.cpp'), expected='0', args=['-s', 'USE_PTHREADS=1', '-s', 'PTHREAD_POOL_SIZE=1'])
 
-<<<<<<< HEAD
+  # Test the emscripten_futex_wake(addr, INT_MAX); functionality to wake all waiters
+  @requires_threads
+  def test_pthread_wake_all(self):
+    self.btest(path_from_root('tests', 'pthread', 'test_futex_wake_all.cpp'), expected='0', args=['-O3', '-s', 'USE_PTHREADS=1', '-s', 'TOTAL_MEMORY=64MB', '-s', 'NO_EXIT_RUNTIME=1'], also_asmjs=True)
+
   # Test that real `thread_local` works.
   @no_fastcomp('thread_local is only supported on WASM backend')
   @requires_threads
@@ -3901,12 +3905,6 @@
   @requires_threads
   def test_pthread_tls_main(self):
     self.btest(path_from_root('tests', 'pthread', 'test_pthread_tls_main.cpp'), expected='1337', args=['-ftls-model=local-exec', '-s', 'USE_PTHREADS', '-std=c++11'])
-=======
-  # Test the emscripten_futex_wake(addr, INT_MAX); functionality to wake all waiters
-  @requires_threads
-  def test_pthread_wake_all(self):
-    self.btest(path_from_root('tests', 'pthread', 'test_futex_wake_all.cpp'), expected='0', args=['-O3', '-s', 'USE_PTHREADS=1', '-s', 'TOTAL_MEMORY=64MB', '-s', 'NO_EXIT_RUNTIME=1'], also_asmjs=True)
->>>>>>> 0b8ae397
 
   # Tests MAIN_THREAD_EM_ASM_INT() function call signatures.
   @no_wasm_backend('MAIN_THREAD_EM_ASM() not yet implemented in Wasm backend')
