from __future__ import print_function
import multiprocessing, os, shutil, subprocess, unittest, zlib, webbrowser, time, shlex
from runner import BrowserCore, path_from_root
from tools.shared import *

try:
  from http.server import BaseHTTPRequestHandler, HTTPServer
except ImportError:
  from BaseHTTPServer import BaseHTTPRequestHandler, HTTPServer

# User can specify an environment variable EMSCRIPTEN_BROWSER to force the browser test suite to
# run using another browser command line than the default system browser.
emscripten_browser = os.environ.get('EMSCRIPTEN_BROWSER')
if emscripten_browser:
  cmd = shlex.split(emscripten_browser)
  def run_in_other_browser(url):
    Popen(cmd + [url])
  if EM_BUILD_VERBOSE_LEVEL >= 3:
    print("using Emscripten browser: " + str(cmd), file=sys.stderr)
  webbrowser.open_new = run_in_other_browser

def test_chunked_synchronous_xhr_server(support_byte_ranges, chunkSize, data, checksum):
  class ChunkedServerHandler(BaseHTTPRequestHandler):
    def sendheaders(s, extra=[], length=len(data)):
      s.send_response(200)
      s.send_header("Content-Length", str(length))
      s.send_header("Access-Control-Allow-Origin", "http://localhost:8888")
      s.send_header("Access-Control-Expose-Headers", "Content-Length, Accept-Ranges")
      s.send_header("Content-type", "application/octet-stream")
      if support_byte_ranges:
        s.send_header("Accept-Ranges", "bytes")
      for i in extra:
        s.send_header(i[0], i[1])
      s.end_headers()

    def do_HEAD(s):
      s.sendheaders()

    def do_OPTIONS(s):
      s.sendheaders([("Access-Control-Allow-Headers", "Range")], 0)

    def do_GET(s):
      if not support_byte_ranges:
        s.sendheaders()
        s.wfile.write(data)
      else:
        (start, end) = s.headers.get("range").split("=")[1].split("-")
        start = int(start)
        end = int(end)
        end = min(len(data)-1, end)
        length = end-start+1
        s.sendheaders([],length)
        s.wfile.write(data[start:end+1])
      s.wfile.close()

  expectedConns = 11
  httpd = HTTPServer(('localhost', 11111), ChunkedServerHandler)
  for i in range(expectedConns+1):
    httpd.handle_request()


def shell_with_script(shell_file, output_file, replacement):
  with open(path_from_root('src', shell_file)) as input:
    with open(output_file, 'w') as output:
      output.write(input.read().replace('{{{ SCRIPT }}}', replacement))


class browser(BrowserCore):
  @classmethod
  def setUpClass(self):
    super(browser, self).setUpClass()
    self.browser_timeout = 20
    print()
    print('Running the browser tests. Make sure the browser allows popups from localhost.')
    print()

  def test_sdl1_in_emscripten_nonstrict_mode(self):
    if 'EMCC_STRICT' in os.environ and int(os.environ['EMCC_STRICT']): return self.skip('This test requires being run in non-strict mode (EMCC_STRICT env. variable unset)')
    # TODO: This test is verifying behavior that will be deprecated at some point in the future, remove this test once
    # system JS libraries are no longer automatically linked to anymore.
    self.btest('hello_world_sdl.cpp', reference='htmltest.png')

  def test_sdl1(self):
    self.btest('hello_world_sdl.cpp', reference='htmltest.png', args=['-lSDL', '-lGL'])
    self.btest('hello_world_sdl.cpp', reference='htmltest.png', args=['-s', 'USE_SDL=1', '-lGL']) # is the default anyhow

  def test_html_source_map(self):
    cpp_file = os.path.join(self.get_dir(), 'src.cpp')
    html_file = os.path.join(self.get_dir(), 'src.html')
    # browsers will try to 'guess' the corresponding original line if a
    # generated line is unmapped, so if we want to make sure that our
    # numbering is correct, we need to provide a couple of 'possible wrong
    # answers'. thus, we add some printf calls so that the cpp file gets
    # multiple mapped lines. in other words, if the program consists of a
    # single 'throw' statement, browsers may just map any thrown exception to
    # that line, because it will be the only mapped line.
    with open(cpp_file, 'w') as f:
      f.write(r'''
      #include <cstdio>

      int main() {
        printf("Starting test\n");
        try {
          throw 42; // line 8
        } catch (int e) { }
        printf("done\n");
        return 0;
      }
      ''')
    # use relative paths when calling emcc, because file:// URIs can only load
    # sourceContent when the maps are relative paths
    try_delete(html_file)
    try_delete(html_file + '.map')
    Popen([PYTHON, EMCC, 'src.cpp', '-o', 'src.html', '-g4'],
        cwd=self.get_dir()).communicate()
    assert os.path.exists(html_file)
    assert os.path.exists(html_file + '.map')
    webbrowser.open_new('file://' + html_file)
    time.sleep(1)
    print('''
If manually bisecting:
  Check that you see src.cpp among the page sources.
  Even better, add a breakpoint, e.g. on the printf, then reload, then step through and see the print (best to run with EM_SAVE_DIR=1 for the reload).
''')

  def test_emscripten_log(self):
    src = os.path.join(self.get_dir(), 'src.cpp')
    open(src, 'w').write(self.with_report_result(open(path_from_root('tests', 'emscripten_log', 'emscripten_log.cpp')).read()))

    Popen([PYTHON, EMCC, src, '--pre-js', path_from_root('src', 'emscripten-source-map.min.js'), '-g', '-o', 'page.html', '-s', 'DEMANGLE_SUPPORT=1']).communicate()
    self.run_browser('page.html', None, '/report_result?1')
  
  def build_native_lzma(self):
    lzma_native = path_from_root('third_party', 'lzma.js', 'lzma-native')
    if os.path.isfile(lzma_native) and os.access(lzma_native, os.X_OK): return

    cwd = os.getcwd()
    try:
      os.chdir(path_from_root('third_party', 'lzma.js'))
      if WINDOWS and Building.which('mingw32-make'): # On Windows prefer using MinGW make if it exists, otherwise fall back to hoping we have cygwin make.
        Popen(['doit.bat']).communicate()
      else:
        Popen(['sh', './doit.sh']).communicate()
    finally:
      os.chdir(cwd)

  def test_preload_file(self):
    absolute_src_path = os.path.join(self.get_dir(), 'somefile.txt').replace('\\', '/')
    open(absolute_src_path, 'w').write('''load me right before running the code please''')

    absolute_src_path2 = os.path.join(self.get_dir(), '.somefile.txt').replace('\\', '/')
    open(absolute_src_path2, 'w').write('''load me right before running the code please''')
    
    absolute_src_path3 = os.path.join(self.get_dir(), 'some@file.txt').replace('\\', '/')
    open(absolute_src_path3, 'w').write('''load me right before running the code please''')
    
    def make_main(path):
      print('make main at', path)
      path = path.replace('\\', '\\\\').replace('"', '\\"') # Escape tricky path name for use inside a C string.
      open(os.path.join(self.get_dir(), 'main.cpp'), 'w').write(self.with_report_result(r'''
        #include <stdio.h>
        #include <string.h>
        #include <emscripten.h>
        int main() {
          FILE *f = fopen("%s", "r");
          char buf[100];
          fread(buf, 1, 20, f);
          buf[20] = 0;
          fclose(f);
          printf("|%%s|\n", buf);

          int result = !strcmp("load me right before", buf);
          REPORT_RESULT(result);
          return 0;
        }
        ''' % path))

    test_cases = [
     # (source preload-file string, file on target FS to load)
      ("somefile.txt", "somefile.txt"),
      (".somefile.txt@somefile.txt", "somefile.txt"),
      ("./somefile.txt", "somefile.txt"),
      ("somefile.txt@file.txt", "file.txt"),
      ("./somefile.txt@file.txt", "file.txt"),
      ("./somefile.txt@./file.txt", "file.txt"),
      ("somefile.txt@/file.txt", "file.txt"),
      ("somefile.txt@/", "somefile.txt"), 
      (absolute_src_path + "@file.txt", "file.txt"),
      (absolute_src_path + "@/file.txt", "file.txt"),
      (absolute_src_path + "@/", "somefile.txt"),
      ("somefile.txt@/directory/file.txt", "/directory/file.txt"),
      ("somefile.txt@/directory/file.txt", "directory/file.txt"),
      (absolute_src_path + "@/directory/file.txt", "directory/file.txt"),
      ("some@@file.txt@other.txt", "other.txt"),
      ("some@@file.txt@some@@otherfile.txt", "some@otherfile.txt")]

    for test in test_cases:
      (srcpath, dstpath) = test
      print('Testing', srcpath, dstpath)
      make_main(dstpath)
      Popen([PYTHON, EMCC, os.path.join(self.get_dir(), 'main.cpp'), '--preload-file', srcpath, '-o', 'page.html']).communicate()
      self.run_browser('page.html', 'You should see |load me right before|.', '/report_result?1')
    # Test that '--no-heap-copy' works.
    if WINDOWS:
      # On Windows, the following non-alphanumeric non-control code ASCII characters are supported.
      # The characters <, >, ", |, ?, * are not allowed, because the Windows filesystem doesn't support those.
      tricky_filename = '!#$%&\'()+,-. ;=@[]^_`{}~.txt'
    else:
      # All 7-bit non-alphanumeric non-control code ASCII characters except /, : and \ are allowed.
      tricky_filename = '!#$%&\'()+,-. ;=@[]^_`{}~ "*<>?|.txt'
    open(os.path.join(self.get_dir(), tricky_filename), 'w').write('''load me right before running the code please''')
    make_main(tricky_filename)
    # As an Emscripten-specific feature, the character '@' must be escaped in the form '@@' to not confuse with the 'src@dst' notation.
    Popen([PYTHON, EMCC, os.path.join(self.get_dir(), 'main.cpp'), '--preload-file', tricky_filename.replace('@', '@@'), '--no-heap-copy', '-o', 'page.html']).communicate()
    self.run_browser('page.html', 'You should see |load me right before|.', '/report_result?1')

    # By absolute path

    make_main('somefile.txt') # absolute becomes relative
    Popen([PYTHON, EMCC, os.path.join(self.get_dir(), 'main.cpp'), '--preload-file', absolute_src_path, '-o', 'page.html']).communicate()
    self.run_browser('page.html', 'You should see |load me right before|.', '/report_result?1')

    # Test subdirectory handling with asset packaging.
    try_delete(self.in_dir('assets'))
    os.makedirs(os.path.join(self.get_dir(), 'assets/sub/asset1/').replace('\\', '/'))
    os.makedirs(os.path.join(self.get_dir(), 'assets/sub/asset1/.git').replace('\\', '/')) # Test adding directory that shouldn't exist.
    os.makedirs(os.path.join(self.get_dir(), 'assets/sub/asset2/').replace('\\', '/'))
    open(os.path.join(self.get_dir(), 'assets/sub/asset1/file1.txt'), 'w').write('''load me right before running the code please''')
    open(os.path.join(self.get_dir(), 'assets/sub/asset1/.git/shouldnt_be_embedded.txt'), 'w').write('''this file should not get embedded''')
    open(os.path.join(self.get_dir(), 'assets/sub/asset2/file2.txt'), 'w').write('''load me right before running the code please''')
    absolute_assets_src_path = os.path.join(self.get_dir(), 'assets').replace('\\', '/')
    def make_main_two_files(path1, path2, nonexistingpath):
      open(os.path.join(self.get_dir(), 'main.cpp'), 'w').write(self.with_report_result(r'''
        #include <stdio.h>
        #include <string.h>
        #include <emscripten.h>
        int main() {
          FILE *f = fopen("%s", "r");
          char buf[100];
          fread(buf, 1, 20, f);
          buf[20] = 0;
          fclose(f);
          printf("|%%s|\n", buf);

          int result = !strcmp("load me right before", buf);
          
          f = fopen("%s", "r");
          if (f == NULL)
            result = 0;
          fclose(f);
          
          f = fopen("%s", "r");
          if (f != NULL)
            result = 0;

          REPORT_RESULT(result);
          return 0;
        }
      ''' % (path1, path2, nonexistingpath)))

    test_cases = [
     # (source directory to embed, file1 on target FS to load, file2 on target FS to load, name of a file that *shouldn't* exist on VFS)
      ("assets", "assets/sub/asset1/file1.txt", "assets/sub/asset2/file2.txt", "assets/sub/asset1/.git/shouldnt_be_embedded.txt"),
      ("assets/", "assets/sub/asset1/file1.txt", "assets/sub/asset2/file2.txt", "assets/sub/asset1/.git/shouldnt_be_embedded.txt"),
      ("assets@/", "/sub/asset1/file1.txt", "/sub/asset2/file2.txt", "/sub/asset1/.git/shouldnt_be_embedded.txt"),
      ("assets/@/", "/sub/asset1/file1.txt", "/sub/asset2/file2.txt", "/sub/asset1/.git/shouldnt_be_embedded.txt"),
      ("assets@./", "/sub/asset1/file1.txt", "/sub/asset2/file2.txt", "/sub/asset1/.git/shouldnt_be_embedded.txt"),
      (absolute_assets_src_path + "@/", "/sub/asset1/file1.txt", "/sub/asset2/file2.txt", "/sub/asset1/.git/shouldnt_be_embedded.txt"),
      (absolute_assets_src_path + "@/assets", "/assets/sub/asset1/file1.txt", "/assets/sub/asset2/file2.txt", "assets/sub/asset1/.git/shouldnt_be_embedded.txt")]

    for test in test_cases:
      (srcpath, dstpath1, dstpath2, nonexistingpath) = test
      make_main_two_files(dstpath1, dstpath2, nonexistingpath)
      print(srcpath)
      Popen([PYTHON, EMCC, os.path.join(self.get_dir(), 'main.cpp'), '--preload-file', srcpath, '--exclude-file', '*/.*', '-o', 'page.html']).communicate()
      self.run_browser('page.html', 'You should see |load me right before|.', '/report_result?1')
      
    # Should still work with -o subdir/..

    make_main('somefile.txt') # absolute becomes relative
    try:
      os.mkdir(os.path.join(self.get_dir(), 'dirrey'))
    except:
      pass
    Popen([PYTHON, EMCC, os.path.join(self.get_dir(), 'main.cpp'), '--preload-file', absolute_src_path, '-o', 'dirrey/page.html']).communicate()
    self.run_browser('dirrey/page.html', 'You should see |load me right before|.', '/report_result?1')

    # With FS.preloadFile

    open(os.path.join(self.get_dir(), 'pre.js'), 'w').write('''
      Module.preRun = function() {
        FS.createPreloadedFile('/', 'someotherfile.txt', 'somefile.txt', true, false); // we need --use-preload-plugins for this.
      };
    ''')
    make_main('someotherfile.txt')
    Popen([PYTHON, EMCC, os.path.join(self.get_dir(), 'main.cpp'), '--pre-js', 'pre.js', '-o', 'page.html', '--use-preload-plugins']).communicate()
    self.run_browser('page.html', 'You should see |load me right before|.', '/report_result?1')

  # Tests that user .html shell files can manually download .data files created with --preload-file cmdline.
  def test_preload_file_with_manual_data_download(self):
    src = os.path.join(self.get_dir(), 'src.cpp')
    open(src, 'w').write(self.with_report_result(open(os.path.join(path_from_root('tests/manual_download_data.cpp'))).read()))

    data = os.path.join(self.get_dir(), 'file.txt')
    open(data, 'w').write('''Hello!''')

    Popen([PYTHON, EMCC, 'src.cpp', '-o', 'manual_download_data.js', '--preload-file', data + '@/file.txt']).communicate()
    shutil.copyfile(path_from_root('tests', 'manual_download_data.html'), os.path.join(self.get_dir(), 'manual_download_data.html'))
    self.run_browser('manual_download_data.html', 'Hello!', '/report_result?1')

  # Tests that if the output files have single or double quotes in them, that it will be handled by correctly escaping the names.
  def test_output_file_escaping(self):
    tricky_part = '\'' if WINDOWS else '\' and \"' # On Windows, files/directories may not contain a double quote character. On non-Windowses they can, so test that.

    d = 'dir with ' + tricky_part
    abs_d = os.path.join(self.get_dir(), d)
    try:
      os.mkdir(abs_d)
    except:
      pass
    txt = 'file with ' + tricky_part + '.txt'
    abs_txt = os.path.join(abs_d, txt)
    open(abs_txt, 'w').write('load me right before')

    cpp = os.path.join(d, 'file with ' + tricky_part + '.cpp')
    open(cpp, 'w').write(self.with_report_result(r'''
      #include <stdio.h>
      #include <string.h>
      #include <emscripten.h>
      int main() {
        FILE *f = fopen("%s", "r");
        char buf[100];
        fread(buf, 1, 20, f);
        buf[20] = 0;
        fclose(f);
        printf("|%%s|\n", buf);
        int result = !strcmp("|load me right before|", buf);
        REPORT_RESULT(result);
        return 0;
      }
    ''' % (txt.replace('\'', '\\\'').replace('\"', '\\"'))))

    data_file = os.path.join(abs_d, 'file with ' + tricky_part + '.data')
    data_js_file = os.path.join(abs_d, 'file with ' + tricky_part + '.js')
    Popen([PYTHON, FILE_PACKAGER, data_file, '--use-preload-cache', '--indexedDB-name=testdb', '--preload', abs_txt + '@' + txt, '--js-output=' + data_js_file]).communicate()
    page_file = os.path.join(d, 'file with ' + tricky_part + '.html')
    abs_page_file = os.path.join(self.get_dir(), page_file)
    Popen([PYTHON, EMCC, cpp, '--pre-js', data_js_file, '-o', abs_page_file]).communicate()
    self.run_browser(page_file, '|load me right before|.', '/report_result?0')

  def test_preload_caching(self):
    open(os.path.join(self.get_dir(), 'somefile.txt'), 'w').write('''load me right before running the code please''')
    def make_main(path):
      print(path)
      open(os.path.join(self.get_dir(), 'main.cpp'), 'w').write(self.with_report_result(r'''
        #include <stdio.h>
        #include <string.h>
        #include <emscripten.h>

        extern "C" {
          extern int checkPreloadResults();
        }

        int main(int argc, char** argv) {
          FILE *f = fopen("%s", "r");
          char buf[100];
          fread(buf, 1, 20, f);
          buf[20] = 0;
          fclose(f);
          printf("|%%s|\n", buf);

          int result = 0;

          result += !strcmp("load me right before", buf);
          result += checkPreloadResults();

          REPORT_RESULT(result);
          return 0;
        }
      ''' % path))

    open(os.path.join(self.get_dir(), 'test.js'), 'w').write('''
      mergeInto(LibraryManager.library, {
        checkPreloadResults: function() {
          var cached = 0;
          var packages = Object.keys(Module['preloadResults']);
          packages.forEach(function(package) {
            var fromCache = Module['preloadResults'][package]['fromCache'];
            if (fromCache)
              ++ cached;
          });
          return cached;
        }
      });
    ''')

    make_main('somefile.txt')
    Popen([PYTHON, EMCC, os.path.join(self.get_dir(), 'main.cpp'), '--use-preload-cache', '--js-library', os.path.join(self.get_dir(), 'test.js'), '--preload-file', 'somefile.txt', '-o', 'page.html']).communicate()
    self.run_browser('page.html', 'You should see |load me right before|.', '/report_result?1')
    self.run_browser('page.html', 'You should see |load me right before|.', '/report_result?2')

  def test_preload_caching_indexeddb_name(self):
    open(os.path.join(self.get_dir(), 'somefile.txt'), 'w').write('''load me right before running the code please''')
    def make_main(path):
      print(path)
      open(os.path.join(self.get_dir(), 'main.cpp'), 'w').write(self.with_report_result(r'''
        #include <stdio.h>
        #include <string.h>
        #include <emscripten.h>

        extern "C" {
          extern int checkPreloadResults();
        }

        int main(int argc, char** argv) {
          FILE *f = fopen("%s", "r");
          char buf[100];
          fread(buf, 1, 20, f);
          buf[20] = 0;
          fclose(f);
          printf("|%%s|\n", buf);

          int result = 0;

          result += !strcmp("load me right before", buf);
          result += checkPreloadResults();

          REPORT_RESULT(result);
          return 0;
        }
      ''' % path))

    open(os.path.join(self.get_dir(), 'test.js'), 'w').write('''
      mergeInto(LibraryManager.library, {
        checkPreloadResults: function() {
          var cached = 0;
          var packages = Object.keys(Module['preloadResults']);
          packages.forEach(function(package) {
            var fromCache = Module['preloadResults'][package]['fromCache'];
            if (fromCache)
              ++ cached;
          });
          return cached;
        }
      });
    ''')

    make_main('somefile.txt')
    Popen([PYTHON, FILE_PACKAGER, os.path.join(self.get_dir(), 'somefile.data'), '--use-preload-cache', '--indexedDB-name=testdb', '--preload', os.path.join(self.get_dir(), 'somefile.txt'), '--js-output=' + os.path.join(self.get_dir(), 'somefile.js')]).communicate()
    Popen([PYTHON, EMCC, os.path.join(self.get_dir(), 'main.cpp'), '--js-library', os.path.join(self.get_dir(), 'test.js'), '--pre-js', 'somefile.js', '-o', 'page.html']).communicate()
    self.run_browser('page.html', 'You should see |load me right before|.', '/report_result?1')
    self.run_browser('page.html', 'You should see |load me right before|.', '/report_result?2')

  def test_multifile(self):
    # a few files inside a directory
    self.clear()
    os.makedirs(os.path.join(self.get_dir(), 'subdirr'));
    os.makedirs(os.path.join(self.get_dir(), 'subdirr', 'moar'));
    open(os.path.join(self.get_dir(), 'subdirr', 'data1.txt'), 'w').write('''1214141516171819''')
    open(os.path.join(self.get_dir(), 'subdirr', 'moar', 'data2.txt'), 'w').write('''3.14159265358979''')
    open(os.path.join(self.get_dir(), 'main.cpp'), 'w').write(self.with_report_result(r'''
      #include <stdio.h>
      #include <string.h>
      #include <emscripten.h>
      int main() {
        char buf[17];

        FILE *f = fopen("subdirr/data1.txt", "r");
        fread(buf, 1, 16, f);
        buf[16] = 0;
        fclose(f);
        printf("|%s|\n", buf);
        int result = !strcmp("1214141516171819", buf);

        FILE *f2 = fopen("subdirr/moar/data2.txt", "r");
        fread(buf, 1, 16, f2);
        buf[16] = 0;
        fclose(f2);
        printf("|%s|\n", buf);
        result = result && !strcmp("3.14159265358979", buf);

        REPORT_RESULT(result);
        return 0;
      }
    '''))

    # by individual files
    Popen([PYTHON, EMCC, os.path.join(self.get_dir(), 'main.cpp'), '--preload-file', 'subdirr/data1.txt', '--preload-file', 'subdirr/moar/data2.txt', '-o', 'page.html']).communicate()
    self.run_browser('page.html', 'You should see two cool numbers', '/report_result?1')
    os.remove('page.html')

    # by directory, and remove files to make sure
    Popen([PYTHON, EMCC, os.path.join(self.get_dir(), 'main.cpp'), '--preload-file', 'subdirr', '-o', 'page.html']).communicate()
    shutil.rmtree(os.path.join(self.get_dir(), 'subdirr'))
    self.run_browser('page.html', 'You should see two cool numbers', '/report_result?1')

  def test_custom_file_package_url(self):
    # a few files inside a directory
    self.clear()
    os.makedirs(os.path.join(self.get_dir(), 'subdirr'));
    os.makedirs(os.path.join(self.get_dir(), 'cdn'));
    open(os.path.join(self.get_dir(), 'subdirr', 'data1.txt'), 'w').write('''1214141516171819''')
    # change the file package base dir to look in a "cdn". note that normally you would add this in your own custom html file etc., and not by
    # modifying the existing shell in this manner
    open(self.in_dir('shell.html'), 'w').write(open(path_from_root('src', 'shell.html')).read().replace('var Module = {', 'var Module = { filePackagePrefixURL: "cdn/", '))
    open(os.path.join(self.get_dir(), 'main.cpp'), 'w').write(self.with_report_result(r'''
      #include <stdio.h>
      #include <string.h>
      #include <emscripten.h>
      int main() {
        char buf[17];

        FILE *f = fopen("subdirr/data1.txt", "r");
        fread(buf, 1, 16, f);
        buf[16] = 0;
        fclose(f);
        printf("|%s|\n", buf);
        int result = !strcmp("1214141516171819", buf);

        REPORT_RESULT(result);
        return 0;
      }
    '''))

    def test():
      Popen([PYTHON, EMCC, os.path.join(self.get_dir(), 'main.cpp'), '--shell-file', 'shell.html', '--preload-file', 'subdirr/data1.txt', '-o', 'test.html']).communicate()
      shutil.move('test.data', os.path.join('cdn', 'test.data'))
      self.run_browser('test.html', '', '/report_result?1')

    test()

  def test_missing_data_throws_error(self):
    def setup(assetLocalization):
      self.clear()
      open(self.in_dir("data.txt"), "w").write('''data''');
      open(os.path.join(self.get_dir(), 'main.cpp'), 'w').write(self.with_report_result(r'''
        #include <stdio.h>
        #include <string.h>
        #include <emscripten.h>
        int main() {
          // This code should never be executed in terms of missing required dependency file.
          REPORT_RESULT(0);
          return 0;
        }
      '''))
      open(os.path.join(self.get_dir(), 'on_window_error_shell.html'), 'w').write(r'''
      <html>
          <center><canvas id='canvas' width='256' height='256'></canvas></center>
          <hr><div id='output'></div><hr>
          <script type='text/javascript'>
            window.onerror = function(error) {
              window.onerror = null;
              var result = error.indexOf("test.data") >= 0 ? 1 : 0;
              var xhr = new XMLHttpRequest();
              xhr.open('GET', 'http://localhost:8888/report_result?' + result, true);
              xhr.send();
              setTimeout(function() { window.close() }, 1000);
            }
            var Module = {
              filePackagePrefixURL: "''' + assetLocalization + r'''",
              print: (function() {
                var element = document.getElementById('output');
                return function(text) { element.innerHTML += text.replace('\n', '<br>', 'g') + '<br>';};
              })(),
              canvas: document.getElementById('canvas')
            };
          </script>
          {{{ SCRIPT }}}
        </body>
      </html>'''
      )

    def test():
      # test test missing file should run xhr.onload with status different than 200, 304 or 206
      setup("");
      Popen([PYTHON, EMCC, os.path.join(self.get_dir(), 'main.cpp'), '--shell-file', 'on_window_error_shell.html', '--preload-file', 'data.txt', '-o', 'test.html']).communicate()
      shutil.move('test.data','missing.data');
      self.run_browser('test.html', '', '/report_result?1')
      
      # test unknown protocol should go through xhr.onerror
      setup("unknown_protocol://");
      Popen([PYTHON, EMCC, os.path.join(self.get_dir(), 'main.cpp'), '--shell-file', 'on_window_error_shell.html', '--preload-file', 'data.txt', '-o', 'test.html']).communicate()
      self.run_browser('test.html', '', '/report_result?1')
      
      # test wrong protocol and port
      setup("https://localhost:8800/");
      Popen([PYTHON, EMCC, os.path.join(self.get_dir(), 'main.cpp'), '--shell-file', 'on_window_error_shell.html', '--preload-file', 'data.txt', '-o', 'test.html']).communicate()
      self.run_browser('test.html', '', '/report_result?1')

    test()


    # TODO: CORS, test using a full url for filePackagePrefixURL
    #open(self.in_dir('shell.html'), 'w').write(open(path_from_root('src', 'shell.html')).read().replace('var Module = {', 'var Module = { filePackagePrefixURL: "http:/localhost:8888/cdn/", '))
    #test()

  def test_sdl_swsurface(self):
    self.btest('sdl_swsurface.c', args=['-lSDL', '-lGL'], expected='1')

  def test_sdl_surface_lock_opts(self):
    # Test Emscripten-specific extensions to optimize SDL_LockSurface and SDL_UnlockSurface.
    self.btest('hello_world_sdl.cpp', reference='htmltest.png', message='You should see "hello, world!" and a colored cube.', args=['-DTEST_SDL_LOCK_OPTS', '-lSDL', '-lGL'])

  def test_sdl_image(self):
    # load an image file, get pixel data. Also O2 coverage for --preload-file, and memory-init
    shutil.copyfile(path_from_root('tests', 'screenshot.jpg'), os.path.join(self.get_dir(), 'screenshot.jpg'))
    open(os.path.join(self.get_dir(), 'sdl_image.c'), 'w').write(self.with_report_result(open(path_from_root('tests', 'sdl_image.c')).read()))

    for mem in [0, 1]:
      for dest, dirname, basename in [('screenshot.jpg',                        '/',       'screenshot.jpg'),
                                      ('screenshot.jpg@/assets/screenshot.jpg', '/assets', 'screenshot.jpg')]:
        Popen([
          PYTHON, EMCC, os.path.join(self.get_dir(), 'sdl_image.c'), '-o', 'page.html', '-O2', '-lSDL', '-lGL', '--memory-init-file', str(mem),
          '--preload-file', dest, '-DSCREENSHOT_DIRNAME="' + dirname + '"', '-DSCREENSHOT_BASENAME="' + basename + '"', '--use-preload-plugins'
        ]).communicate()
        self.run_browser('page.html', '', '/report_result?600')

  def test_sdl_image_jpeg(self):
    shutil.copyfile(path_from_root('tests', 'screenshot.jpg'), os.path.join(self.get_dir(), 'screenshot.jpeg'))
    open(os.path.join(self.get_dir(), 'sdl_image_jpeg.c'), 'w').write(self.with_report_result(open(path_from_root('tests', 'sdl_image.c')).read()))
    Popen([
      PYTHON, EMCC, os.path.join(self.get_dir(), 'sdl_image_jpeg.c'), '-o', 'page.html', '-lSDL', '-lGL',
      '--preload-file', 'screenshot.jpeg', '-DSCREENSHOT_DIRNAME="/"', '-DSCREENSHOT_BASENAME="screenshot.jpeg"', '--use-preload-plugins'
    ]).communicate()
    self.run_browser('page.html', '', '/report_result?600')

  def test_sdl_image_prepare(self):
    # load an image file, get pixel data.
    shutil.copyfile(path_from_root('tests', 'screenshot.jpg'), os.path.join(self.get_dir(), 'screenshot.not'))
    self.btest('sdl_image_prepare.c', reference='screenshot.jpg', args=['--preload-file', 'screenshot.not', '-lSDL', '-lGL'], also_proxied=True)

  def test_sdl_image_prepare_data(self):
    # load an image file, get pixel data.
    shutil.copyfile(path_from_root('tests', 'screenshot.jpg'), os.path.join(self.get_dir(), 'screenshot.not'))
    self.btest('sdl_image_prepare_data.c', reference='screenshot.jpg', args=['--preload-file', 'screenshot.not', '-lSDL', '-lGL'])

  def test_sdl_image_must_prepare(self):
    # load an image file, get pixel data.
    shutil.copyfile(path_from_root('tests', 'screenshot.jpg'), os.path.join(self.get_dir(), 'screenshot.jpg'))
    self.btest('sdl_image_must_prepare.c', reference='screenshot.jpg', args=['--preload-file', 'screenshot.jpg', '-lSDL', '-lGL'])

  def test_sdl_stb_image(self):
    # load an image file, get pixel data.
    shutil.copyfile(path_from_root('tests', 'screenshot.jpg'), os.path.join(self.get_dir(), 'screenshot.not'))
    self.btest('sdl_stb_image.c', reference='screenshot.jpg', args=['-s', 'STB_IMAGE=1', '--preload-file', 'screenshot.not', '-lSDL', '-lGL'])

  def test_sdl_stb_image_bpp(self):
    # load grayscale image without alpha
    self.clear()
    shutil.copyfile(path_from_root('tests', 'sdl-stb-bpp1.png'), os.path.join(self.get_dir(), 'screenshot.not'))
    self.btest('sdl_stb_image.c', reference='sdl-stb-bpp1.png', args=['-s', 'STB_IMAGE=1', '--preload-file', 'screenshot.not', '-lSDL', '-lGL'])

    # load grayscale image with alpha
    self.clear()
    shutil.copyfile(path_from_root('tests', 'sdl-stb-bpp2.png'), os.path.join(self.get_dir(), 'screenshot.not'))
    self.btest('sdl_stb_image.c', reference='sdl-stb-bpp2.png', args=['-s', 'STB_IMAGE=1', '--preload-file', 'screenshot.not', '-lSDL', '-lGL'])

    # load RGB image
    self.clear()
    shutil.copyfile(path_from_root('tests', 'sdl-stb-bpp3.png'), os.path.join(self.get_dir(), 'screenshot.not'))
    self.btest('sdl_stb_image.c', reference='sdl-stb-bpp3.png', args=['-s', 'STB_IMAGE=1', '--preload-file', 'screenshot.not', '-lSDL', '-lGL'])

    # load RGBA image
    self.clear()
    shutil.copyfile(path_from_root('tests', 'sdl-stb-bpp4.png'), os.path.join(self.get_dir(), 'screenshot.not'))
    self.btest('sdl_stb_image.c', reference='sdl-stb-bpp4.png', args=['-s', 'STB_IMAGE=1', '--preload-file', 'screenshot.not', '-lSDL', '-lGL'])

  def test_sdl_stb_image_data(self):
    # load an image file, get pixel data.
    shutil.copyfile(path_from_root('tests', 'screenshot.jpg'), os.path.join(self.get_dir(), 'screenshot.not'))
    self.btest('sdl_stb_image_data.c', reference='screenshot.jpg', args=['-s', 'STB_IMAGE=1', '--preload-file', 'screenshot.not', '-lSDL', '-lGL'])

  def test_sdl_stb_image_cleanup(self):
    shutil.copyfile(path_from_root('tests', 'screenshot.jpg'), os.path.join(self.get_dir(), 'screenshot.not'))
    self.btest('sdl_stb_image_cleanup.c', expected='0', args=['-s', 'STB_IMAGE=1', '--preload-file', 'screenshot.not', '-lSDL', '-lGL', '--memoryprofiler'])

  def test_sdl_canvas(self):
    self.clear()
    self.btest('sdl_canvas.c', expected='1', args=['-s', 'LEGACY_GL_EMULATION=1', '-lSDL', '-lGL'])
    # some extra coverage
    self.clear()
    self.btest('sdl_canvas.c', expected='1', args=['-s', 'LEGACY_GL_EMULATION=1', '-O0', '-s', 'SAFE_HEAP=1', '-lSDL', '-lGL'])
    self.clear()
    self.btest('sdl_canvas.c', expected='1', args=['-s', 'LEGACY_GL_EMULATION=1', '-O2', '-s', 'SAFE_HEAP=1', '-lSDL', '-lGL'])

  def post_manual_reftest(self, reference=None):
    self.reftest(path_from_root('tests', self.reference if reference is None else reference))

    html = open('test.html').read()
    html = html.replace('</body>', '''
<script>
function assert(x, y) { if (!x) throw 'assertion failed ' + y }

%s

var windowClose = window.close;
window.close = function() {
  // wait for rafs to arrive and the screen to update before reftesting
  setTimeout(function() {
    doReftest();
    setTimeout(windowClose, 5000);
  }, 1000);
};
</script>
</body>''' % open('reftest.js').read())
    open('test.html', 'w').write(html)

  def test_sdl_canvas_proxy(self):
    open('data.txt', 'w').write('datum')
    self.btest('sdl_canvas_proxy.c', reference='sdl_canvas_proxy.png', args=['--proxy-to-worker', '--preload-file', 'data.txt', '-lSDL', '-lGL'], manual_reference=True, post_build=self.post_manual_reftest)

  def test_glgears_proxy(self):
    self.btest('hello_world_gles_proxy.c', reference='gears.png', args=['--proxy-to-worker', '-s', 'GL_TESTING=1', '-DSTATIC_GEARS=1', '-lGL', '-lglut'], manual_reference=True, post_build=self.post_manual_reftest)

    # test noProxy option applied at runtime

    # run normally (duplicates above test, but verifies we can run outside of the btest harness
    self.run_browser('test.html', None, ['/report_result?0'])

    # run with noProxy
    self.run_browser('test.html?noProxy', None, ['/report_result?0'])

    original = open('test.js').read()

    def copy(to, js_mod, html_mod = lambda x: x):
      open(to + '.html', 'w').write(html_mod(open('test.html').read().replace('test.js', to + '.js')))
      open(to + '.js', 'w').write(js_mod(open('test.js').read()))

    # run with noProxy, but make main thread fail
    copy('two', lambda original: re.sub(r'function _main\(\$(.+),\$(.+)\) {', r'function _main($\1,$\2) { if (ENVIRONMENT_IS_WEB) { var xhr = new XMLHttpRequest(); xhr.open("GET", "http://localhost:8888/report_result?999");xhr.send(); return; }', original),
                lambda original: original.replace('function doReftest() {', 'function doReftest() { return; ')) # don't reftest on main thread, it would race
    self.run_browser('two.html?noProxy', None, ['/report_result?999'])
    copy('two', lambda original: re.sub(r'function _main\(\$(.+),\$(.+)\) {', r'function _main($\1,$\2) { if (ENVIRONMENT_IS_WEB) { var xhr = new XMLHttpRequest(); xhr.open("GET", "http://localhost:8888/report_result?999");xhr.send(); return; }', original))
    self.run_browser('two.html', None, ['/report_result?0']) # this is still cool

    # run without noProxy, so proxy, but make worker fail
    copy('three', lambda original: re.sub(r'function _main\(\$(.+),\$(.+)\) {', r'function _main($\1,$\2) { if (ENVIRONMENT_IS_WORKER) { var xhr = new XMLHttpRequest(); xhr.open("GET", "http://localhost:8888/report_result?999");xhr.send(); return; }', original),
                lambda original: original.replace('function doReftest() {', 'function doReftest() { return; ')) # don't reftest on main thread, it would race
    self.run_browser('three.html', None, ['/report_result?999'])
    copy('three', lambda original: re.sub(r'function _main\(\$(.+),\$(.+)\) {', r'function _main($\1,$\2) { if (ENVIRONMENT_IS_WORKER) { var xhr = new XMLHttpRequest(); xhr.open("GET", "http://localhost:8888/report_result?999");xhr.send(); return; }', original))
    self.run_browser('three.html?noProxy', None, ['/report_result?0']) # this is still cool

  def test_glgears_proxy_jstarget(self):
    # test .js target with --proxy-worker; emits 2 js files, client and worker
    Popen([PYTHON, EMCC, path_from_root('tests', 'hello_world_gles_proxy.c'), '-o', 'test.js', '--proxy-to-worker', '-s', 'GL_TESTING=1', '-lGL', '-lglut']).communicate()
    shell_with_script('shell_minimal.html', 'test.html', '<script src="test.js"></script>')
    self.post_manual_reftest('gears.png')
    self.run_browser('test.html', None, '/report_result?0')

  def test_sdl_canvas_alpha(self):
    # N.B. On Linux with Intel integrated graphics cards, this test needs Firefox 49 or newer.
    # See https://github.com/kripken/emscripten/issues/4069.
    open(os.path.join(self.get_dir(), 'flag_0.js'), 'w').write('''
      Module['arguments'] = ['-0'];
    ''')

    self.btest('sdl_canvas_alpha.c', args=['-lSDL', '-lGL'], reference='sdl_canvas_alpha.png', reference_slack=12)
    self.btest('sdl_canvas_alpha.c', args=['--pre-js', 'flag_0.js', '-lSDL', '-lGL'], reference='sdl_canvas_alpha_flag_0.png', reference_slack=12)


  def test_sdl_key(self):
    for delay in [0, 1]:
      for defines in [
        [],
        ['-DTEST_EMSCRIPTEN_SDL_SETEVENTHANDLER']
      ]:
        for emterps in [
          [],
          ['-DTEST_SLEEP', '-s', 'EMTERPRETIFY=1', '-s', 'EMTERPRETIFY_ASYNC=1', '-s', 'ASSERTIONS=1', '-s', "SAFE_HEAP=1"]
        ]:
          print(delay, defines, emterps)
          open(os.path.join(self.get_dir(), 'pre.js'), 'w').write('''
            function keydown(c) {
             %s
              //Module.print('push keydown');
              var event = document.createEvent("KeyboardEvent");
              event.initKeyEvent("keydown", true, true, window,
                                 0, 0, 0, 0,
                                 c, c);
              document.dispatchEvent(event);
             %s
            }

            function keyup(c) {
             %s
              //Module.print('push keyup');
              var event = document.createEvent("KeyboardEvent");
              event.initKeyEvent("keyup", true, true, window,
                                 0, 0, 0, 0,
                                 c, c);
              document.dispatchEvent(event);
             %s
            }
          ''' % ('setTimeout(function() {' if delay else '', '}, 1);' if delay else '', 'setTimeout(function() {' if delay else '', '}, 1);' if delay else ''))
          open(os.path.join(self.get_dir(), 'sdl_key.c'), 'w').write(self.with_report_result(open(path_from_root('tests', 'sdl_key.c')).read()))

          Popen([PYTHON, EMCC, os.path.join(self.get_dir(), 'sdl_key.c'), '-o', 'page.html'] + defines + emterps + ['--pre-js', 'pre.js', '-s', '''EXPORTED_FUNCTIONS=['_main']''', '-s', 'NO_EXIT_RUNTIME=1', '-lSDL', '-lGL']).communicate()
          self.run_browser('page.html', '', '/report_result?223092870')

  def test_sdl_key_proxy(self):
    open(os.path.join(self.get_dir(), 'pre.js'), 'w').write('''
      var Module = {};
      Module.postRun = function() {
        function doOne() {
          Module._one();
          setTimeout(doOne, 1000/60);
        }
        setTimeout(doOne, 1000/60);
      }
    ''')

    def post():
      html = open('test.html').read()
      html = html.replace('</body>', '''
<script>
function keydown(c) {
  var event = document.createEvent("KeyboardEvent");
  event.initKeyEvent("keydown", true, true, window,
                     0, 0, 0, 0,
                     c, c);
  document.dispatchEvent(event);
}

function keyup(c) {
  var event = document.createEvent("KeyboardEvent");
  event.initKeyEvent("keyup", true, true, window,
                     0, 0, 0, 0,
                     c, c);
  document.dispatchEvent(event);
}

keydown(1250);keydown(38);keyup(38);keyup(1250); // alt, up
keydown(1248);keydown(1249);keydown(40);keyup(40);keyup(1249);keyup(1248); // ctrl, shift, down
keydown(37);keyup(37); // left
keydown(39);keyup(39); // right
keydown(65);keyup(65); // a
keydown(66);keyup(66); // b
keydown(100);keyup(100); // trigger the end

</script>
</body>''')
      open('test.html', 'w').write(html)

    self.btest('sdl_key_proxy.c', '223092870', args=['--proxy-to-worker', '--pre-js', 'pre.js', '-s', '''EXPORTED_FUNCTIONS=['_main', '_one']''', '-s', 'NO_EXIT_RUNTIME=1', '-lSDL', '-lGL'], manual_reference=True, post_build=post)

  def test_keydown_preventdefault_proxy(self):
    def post():
      html = open('test.html').read()
      html = html.replace('</body>', '''
<script>
function keydown(c) {
  var event = document.createEvent("KeyboardEvent");
  event.initKeyEvent("keydown", true, true, window,
                     0, 0, 0, 0,
                     c, c);
  return document.dispatchEvent(event);
}

function keypress(c) {
  var event = document.createEvent("KeyboardEvent");
  event.initKeyEvent("keypress", true, true, window,
                     0, 0, 0, 0,
                     c, c);
  return document.dispatchEvent(event);
}

function keyup(c) {
  var event = document.createEvent("KeyboardEvent");
  event.initKeyEvent("keyup", true, true, window,
                     0, 0, 0, 0,
                     c, c);
  return document.dispatchEvent(event);
}

function sendKey(c) {
  // Simulate the sending of the keypress event when the
  // prior keydown event is not prevent defaulted.
  if (keydown(c) === false) {
    console.log('keydown prevent defaulted, NOT sending keypress!!!');
  } else {
    keypress(c);
  }
  keyup(c);
}

// Send 'a'. Simulate the sending of the keypress event when the
// prior keydown event is not prevent defaulted.
sendKey(65);

// Send backspace. Keypress should not be sent over as default handling of
// the Keydown event should be prevented.
sendKey(8);

keydown(100);keyup(100); // trigger the end
</script>
</body>''')

      open('test.html', 'w').write(html)

    self.btest('keydown_preventdefault_proxy.cpp', '300', args=['--proxy-to-worker', '-s', '''EXPORTED_FUNCTIONS=['_main']''', '-s', 'NO_EXIT_RUNTIME=1'], manual_reference=True, post_build=post)

  def test_sdl_text(self):
    open(os.path.join(self.get_dir(), 'pre.js'), 'w').write('''
      Module.postRun = function() {
        function doOne() {
          Module._one();
          setTimeout(doOne, 1000/60);
        }
        setTimeout(doOne, 1000/60);
      }

      function simulateKeyEvent(charCode) {
        var event = document.createEvent("KeyboardEvent");
        event.initKeyEvent("keypress", true, true, window,
                           0, 0, 0, 0, 0, charCode);
        document.body.dispatchEvent(event);
      }
    ''')
    open(os.path.join(self.get_dir(), 'sdl_text.c'), 'w').write(self.with_report_result(open(path_from_root('tests', 'sdl_text.c')).read()))

    Popen([PYTHON, EMCC, os.path.join(self.get_dir(), 'sdl_text.c'), '-o', 'page.html', '--pre-js', 'pre.js', '-s', '''EXPORTED_FUNCTIONS=['_main', '_one']''', '-lSDL', '-lGL']).communicate()
    self.run_browser('page.html', '', '/report_result?1')

  def test_sdl_mouse(self):
    open(os.path.join(self.get_dir(), 'pre.js'), 'w').write('''
      function simulateMouseEvent(x, y, button) {
        var event = document.createEvent("MouseEvents");
        if (button >= 0) {
          var event1 = document.createEvent("MouseEvents");
          event1.initMouseEvent('mousedown', true, true, window,
                     1, Module['canvas'].offsetLeft + x, Module['canvas'].offsetTop + y, Module['canvas'].offsetLeft + x, Module['canvas'].offsetTop + y,
                     0, 0, 0, 0,
                     button, null);
          Module['canvas'].dispatchEvent(event1);
          var event2 = document.createEvent("MouseEvents");
          event2.initMouseEvent('mouseup', true, true, window,
                     1, Module['canvas'].offsetLeft + x, Module['canvas'].offsetTop + y, Module['canvas'].offsetLeft + x, Module['canvas'].offsetTop + y,
                     0, 0, 0, 0,
                     button, null);
          Module['canvas'].dispatchEvent(event2);
        } else {
          var event1 = document.createEvent("MouseEvents");
          event1.initMouseEvent('mousemove', true, true, window,
                     0, Module['canvas'].offsetLeft + x, Module['canvas'].offsetTop + y, Module['canvas'].offsetLeft + x, Module['canvas'].offsetTop + y,
                     0, 0, 0, 0,
                     0, null);
          Module['canvas'].dispatchEvent(event1);
        }
      }
      window['simulateMouseEvent'] = simulateMouseEvent;
    ''')
    open(os.path.join(self.get_dir(), 'sdl_mouse.c'), 'w').write(self.with_report_result(open(path_from_root('tests', 'sdl_mouse.c')).read()))

    Popen([PYTHON, EMCC, os.path.join(self.get_dir(), 'sdl_mouse.c'), '-O2', '--minify', '0', '-o', 'page.html', '--pre-js', 'pre.js', '-lSDL', '-lGL']).communicate()
    self.run_browser('page.html', '', '/report_result?1')

  def test_sdl_mouse_offsets(self):
    open(os.path.join(self.get_dir(), 'pre.js'), 'w').write('''
      function simulateMouseEvent(x, y, button) {
        var event = document.createEvent("MouseEvents");
        if (button >= 0) {
          var event1 = document.createEvent("MouseEvents");
          event1.initMouseEvent('mousedown', true, true, window,
                     1, x, y, x, y,
                     0, 0, 0, 0,
                     button, null);
          Module['canvas'].dispatchEvent(event1);
          var event2 = document.createEvent("MouseEvents");
          event2.initMouseEvent('mouseup', true, true, window,
                     1, x, y, x, y,
                     0, 0, 0, 0,
                     button, null);
          Module['canvas'].dispatchEvent(event2);
        } else {
          var event1 = document.createEvent("MouseEvents");
          event1.initMouseEvent('mousemove', true, true, window,
                     0, x, y, x, y,
                     0, 0, 0, 0,
                     0, null);
          Module['canvas'].dispatchEvent(event1);
        }
      }
      window['simulateMouseEvent'] = simulateMouseEvent;
    ''')
    open(os.path.join(self.get_dir(), 'page.html'), 'w').write('''
      <html>
        <head>
          <style type="text/css">
            html, body { margin: 0; padding: 0; }
            #container {
              position: absolute;
              left: 5px; right: 0;
              top: 5px; bottom: 0;
            }
            #canvas {
              position: absolute;
              left: 0; width: 600px;
              top: 0; height: 450px;
            }
            textarea {
              margin-top: 500px;
              margin-left: 5px;
              width: 600px;
            }
          </style>
        </head>
        <body>
          <div id="container">
            <canvas id="canvas"></canvas>
          </div>
          <textarea id="output" rows="8"></textarea>
          <script type="text/javascript">
            var Module = {
              canvas: document.getElementById('canvas'),
              print: (function() {
                var element = document.getElementById('output');
                element.value = ''; // clear browser cache
                return function(text) {
                  if (arguments.length > 1) text = Array.prototype.slice.call(arguments).join(' ');
                  element.value += text + "\\n";
                  element.scrollTop = element.scrollHeight; // focus on bottom
                };
              })()
            };
          </script>
          <script type="text/javascript" src="sdl_mouse.js"></script>
        </body>
      </html>
    ''')
    open(os.path.join(self.get_dir(), 'sdl_mouse.c'), 'w').write(self.with_report_result(open(path_from_root('tests', 'sdl_mouse.c')).read()))

    Popen([PYTHON, EMCC, os.path.join(self.get_dir(), 'sdl_mouse.c'), '-DTEST_SDL_MOUSE_OFFSETS', '-O2', '--minify', '0', '-o', 'sdl_mouse.js', '--pre-js', 'pre.js', '-lSDL', '-lGL']).communicate()
    self.run_browser('page.html', '', '/report_result?1')

  def test_glut_touchevents(self):
    self.btest('glut_touchevents.c', '1', args=['-lglut'])

  def test_glut_wheelevents(self):
    self.btest('glut_wheelevents.c', '1', args=['-lglut'])

  def test_sdl_joystick_1(self):
    # Generates events corresponding to the Working Draft of the HTML5 Gamepad API.
    # http://www.w3.org/TR/2012/WD-gamepad-20120529/#gamepad-interface
    open(os.path.join(self.get_dir(), 'pre.js'), 'w').write('''
      var gamepads = [];
      // Spoof this function.
      navigator['getGamepads'] = function() {
        return gamepads;
      };
      window['addNewGamepad'] = function(id, numAxes, numButtons) {
        var index = gamepads.length;
        gamepads.push({
          axes: new Array(numAxes),
          buttons: new Array(numButtons),
          id: id,
          index: index
        });
        var i;
        for (i = 0; i < numAxes; i++) gamepads[index].axes[i] = 0;
        for (i = 0; i < numButtons; i++) gamepads[index].buttons[i] = 0;
      };
      window['simulateGamepadButtonDown'] = function (index, button) {
        gamepads[index].buttons[button] = 1;
      };
      window['simulateGamepadButtonUp'] = function (index, button) {
        gamepads[index].buttons[button] = 0;
      };
      window['simulateAxisMotion'] = function (index, axis, value) {
        gamepads[index].axes[axis] = value;
      };
    ''')
    open(os.path.join(self.get_dir(), 'sdl_joystick.c'), 'w').write(self.with_report_result(open(path_from_root('tests', 'sdl_joystick.c')).read()))

    Popen([PYTHON, EMCC, os.path.join(self.get_dir(), 'sdl_joystick.c'), '-O2', '--minify', '0', '-o', 'page.html', '--pre-js', 'pre.js', '-lSDL', '-lGL']).communicate()
    self.run_browser('page.html', '', '/report_result?2')

  def test_sdl_joystick_2(self):
    # Generates events corresponding to the Editor's Draft of the HTML5 Gamepad API.
    # https://dvcs.w3.org/hg/gamepad/raw-file/default/gamepad.html#idl-def-Gamepad
    open(os.path.join(self.get_dir(), 'pre.js'), 'w').write('''
      var gamepads = [];
      // Spoof this function.
      navigator['getGamepads'] = function() {
        return gamepads;
      };
      window['addNewGamepad'] = function(id, numAxes, numButtons) {
        var index = gamepads.length;
        gamepads.push({
          axes: new Array(numAxes),
          buttons: new Array(numButtons),
          id: id,
          index: index
        });
        var i;
        for (i = 0; i < numAxes; i++) gamepads[index].axes[i] = 0;
        // Buttons are objects
        for (i = 0; i < numButtons; i++) gamepads[index].buttons[i] = { pressed: false, value: 0 };
      };
      // FF mutates the original objects.
      window['simulateGamepadButtonDown'] = function (index, button) {
        gamepads[index].buttons[button].pressed = true;
        gamepads[index].buttons[button].value = 1;
      };
      window['simulateGamepadButtonUp'] = function (index, button) {
        gamepads[index].buttons[button].pressed = false;
        gamepads[index].buttons[button].value = 0;
      };
      window['simulateAxisMotion'] = function (index, axis, value) {
        gamepads[index].axes[axis] = value;
      };
    ''')
    open(os.path.join(self.get_dir(), 'sdl_joystick.c'), 'w').write(self.with_report_result(open(path_from_root('tests', 'sdl_joystick.c')).read()))

    Popen([PYTHON, EMCC, os.path.join(self.get_dir(), 'sdl_joystick.c'), '-O2', '--minify', '0', '-o', 'page.html', '--pre-js', 'pre.js', '-lSDL', '-lGL']).communicate()
    self.run_browser('page.html', '', '/report_result?2')

  def test_glfw_joystick(self):
    # Generates events corresponding to the Editor's Draft of the HTML5 Gamepad API.
    # https://dvcs.w3.org/hg/gamepad/raw-file/default/gamepad.html#idl-def-Gamepad
    open(os.path.join(self.get_dir(), 'pre.js'), 'w').write('''
      var gamepads = [];
      // Spoof this function.
      navigator['getGamepads'] = function() {
        return gamepads;
      };
      window['addNewGamepad'] = function(id, numAxes, numButtons) {
        var index = gamepads.length;
        var gamepad = {
          axes: new Array(numAxes),
          buttons: new Array(numButtons),
          id: id,
          index: index
        };
        gamepads.push(gamepad)
        var i;
        for (i = 0; i < numAxes; i++) gamepads[index].axes[i] = 0;
        // Buttons are objects
        for (i = 0; i < numButtons; i++) gamepads[index].buttons[i] = { pressed: false, value: 0 };

        // Dispatch event (required for glfw joystick; note not used in SDL test)
        var event = new Event('gamepadconnected');
        event.gamepad = gamepad;
        window.dispatchEvent(event);
      };
      // FF mutates the original objects.
      window['simulateGamepadButtonDown'] = function (index, button) {
        gamepads[index].buttons[button].pressed = true;
        gamepads[index].buttons[button].value = 1;
      };
      window['simulateGamepadButtonUp'] = function (index, button) {
        gamepads[index].buttons[button].pressed = false;
        gamepads[index].buttons[button].value = 0;
      };
      window['simulateAxisMotion'] = function (index, axis, value) {
        gamepads[index].axes[axis] = value;
      };
    ''')
    open(os.path.join(self.get_dir(), 'test_glfw_joystick.c'), 'w').write(self.with_report_result(open(path_from_root('tests', 'test_glfw_joystick.c')).read()))

    Popen([PYTHON, EMCC, os.path.join(self.get_dir(), 'test_glfw_joystick.c'), '-O2', '--minify', '0', '-o', 'page.html', '--pre-js', 'pre.js', '-lGL', '-lglfw3', '-s', 'USE_GLFW=3']).communicate()
    self.run_browser('page.html', '', '/report_result?2')


  def test_webgl_context_attributes(self):
    # Javascript code to check the attributes support we want to test in the WebGL implementation 
    # (request the attribute, create a context and check its value afterwards in the context attributes).
    # Tests will succeed when an attribute is not supported.
    open(os.path.join(self.get_dir(), 'check_webgl_attributes_support.js'), 'w').write('''
      mergeInto(LibraryManager.library, {
        webglAntialiasSupported: function() {
          canvas = document.createElement('canvas');
          context = canvas.getContext('experimental-webgl', {antialias: true});
          attributes = context.getContextAttributes();
          return attributes.antialias;
        },
        webglDepthSupported: function() {
          canvas = document.createElement('canvas');
          context = canvas.getContext('experimental-webgl', {depth: true});
          attributes = context.getContextAttributes();
          return attributes.depth;
        },
        webglStencilSupported: function() {
          canvas = document.createElement('canvas');
          context = canvas.getContext('experimental-webgl', {stencil: true});
          attributes = context.getContextAttributes();
          return attributes.stencil;
        },
        webglAlphaSupported: function() {
          canvas = document.createElement('canvas');
          context = canvas.getContext('experimental-webgl', {alpha: true});
          attributes = context.getContextAttributes();
          return attributes.alpha;
        }
      });
    ''')
    
    # Copy common code file to temporary directory
    filepath = path_from_root('tests/test_webgl_context_attributes_common.c')
    temp_filepath = os.path.join(self.get_dir(), os.path.basename(filepath))
    shutil.copyfile(filepath, temp_filepath)
    
    # perform tests with attributes activated 
    self.btest('test_webgl_context_attributes_glut.c', '1', args=['--js-library', 'check_webgl_attributes_support.js', '-DAA_ACTIVATED', '-DDEPTH_ACTIVATED', '-DSTENCIL_ACTIVATED', '-DALPHA_ACTIVATED', '-lGL', '-lglut', '-lGLEW'])
    self.btest('test_webgl_context_attributes_sdl.c', '1', args=['--js-library', 'check_webgl_attributes_support.js', '-DAA_ACTIVATED', '-DDEPTH_ACTIVATED', '-DSTENCIL_ACTIVATED', '-DALPHA_ACTIVATED', '-lGL', '-lSDL', '-lGLEW'])
    self.btest('test_webgl_context_attributes_glfw.c', '1', args=['--js-library', 'check_webgl_attributes_support.js', '-DAA_ACTIVATED', '-DDEPTH_ACTIVATED', '-DSTENCIL_ACTIVATED', '-DALPHA_ACTIVATED', '-lGL', '-lglfw', '-lGLEW'])
    
    # perform tests with attributes desactivated
    self.btest('test_webgl_context_attributes_glut.c', '1', args=['--js-library', 'check_webgl_attributes_support.js', '-lGL', '-lglut', '-lGLEW'])
    self.btest('test_webgl_context_attributes_sdl.c', '1', args=['--js-library', 'check_webgl_attributes_support.js', '-lGL', '-lSDL', '-lGLEW'])
    self.btest('test_webgl_context_attributes_glfw.c', '1', args=['--js-library', 'check_webgl_attributes_support.js', '-lGL', '-lglfw', '-lGLEW'])

  # Test that -s GL_PREINITIALIZED_CONTEXT=1 works and allows user to set Module['preinitializedWebGLContext'] to a preinitialized WebGL context.
  def test_preinitialized_webgl_context(self):
    self.btest('preinitialized_webgl_context.cpp', '5', args=['-s', 'GL_PREINITIALIZED_CONTEXT=1', '--shell-file', path_from_root('tests/preinitialized_webgl_context.html')])

  def test_emscripten_get_now(self):
    self.btest('emscripten_get_now.cpp', '1')

  def test_fflush(self):
    return self.skip('Skipping due to https://github.com/kripken/emscripten/issues/2770')
    self.btest('test_fflush.cpp', '0', args=['-s', 'NO_EXIT_RUNTIME=1', '--shell-file', path_from_root('tests', 'test_fflush.html')])

  def test_file_db(self):
    secret = str(time.time())
    open('moar.txt', 'w').write(secret)
    self.btest('file_db.cpp', '1', args=['--preload-file', 'moar.txt', '-DFIRST'])
    shutil.copyfile('test.html', 'first.html')
    self.btest('file_db.cpp', secret, args=['-s', 'FORCE_FILESYSTEM=1'])
    shutil.copyfile('test.html', 'second.html')
    open('moar.txt', 'w').write('aliantha')
    self.btest('file_db.cpp', secret, args=['--preload-file', 'moar.txt']) # even with a file there, we load over it
    shutil.move('test.html', 'third.html')

  def test_fs_idbfs_sync(self):
    for mode in [[], ['-s', 'MEMFS_APPEND_TO_TYPED_ARRAYS=1']]:
      for extra in [[], ['-DEXTRA_WORK']]:
        secret = str(time.time())
        self.btest(path_from_root('tests', 'fs', 'test_idbfs_sync.c'), '1', force_c=True, args=mode + ['-lidbfs.js', '-DFIRST', '-DSECRET=\"' + secret + '\"', '-s', '''EXPORTED_FUNCTIONS=['_main', '_test', '_success']'''])
        self.btest(path_from_root('tests', 'fs', 'test_idbfs_sync.c'), '1', force_c=True, args=mode + ['-lidbfs.js', '-DSECRET=\"' + secret + '\"', '-s', '''EXPORTED_FUNCTIONS=['_main', '_test', '_success']'''] + extra)

  def test_fs_idbfs_fsync(self):
    # sync from persisted state into memory before main()
    open(os.path.join(self.get_dir(), 'pre.js'), 'w').write('''
      Module.preRun = function() {
        addRunDependency('syncfs');

        FS.mkdir('/working1');
        FS.mount(IDBFS, {}, '/working1');
        FS.syncfs(true, function (err) {
          if (err) throw err;
          removeRunDependency('syncfs');
        });
      };
    ''')

    args = ['--pre-js', 'pre.js', '-s', 'EMTERPRETIFY=1', '-s', 'EMTERPRETIFY_ASYNC=1', '-lidbfs.js']
    for mode in [[], ['-s', 'MEMFS_APPEND_TO_TYPED_ARRAYS=1']]:
      secret = str(time.time())
      self.btest(path_from_root('tests', 'fs', 'test_idbfs_fsync.c'), '1', force_c=True, args=args + mode + ['-DFIRST', '-DSECRET=\"' + secret + '\"', '-s', '''EXPORTED_FUNCTIONS=['_main', '_success']'''])
      self.btest(path_from_root('tests', 'fs', 'test_idbfs_fsync.c'), '1', force_c=True, args=args + mode + ['-DSECRET=\"' + secret + '\"', '-s', '''EXPORTED_FUNCTIONS=['_main', '_success']'''])

  def test_fs_memfs_fsync(self):
    args = ['-s', 'EMTERPRETIFY=1', '-s', 'EMTERPRETIFY_ASYNC=1'];
    for mode in [[], ['-s', 'MEMFS_APPEND_TO_TYPED_ARRAYS=1']]:
      secret = str(time.time())
      self.btest(path_from_root('tests', 'fs', 'test_memfs_fsync.c'), '1', force_c=True, args=args + mode + ['-DSECRET=\"' + secret + '\"', '-s', '''EXPORTED_FUNCTIONS=['_main']'''])

  def test_fs_workerfs_read(self):
    secret = 'a' * 10;
    secret2 = 'b' * 10;
    open(self.in_dir('pre.js'), 'w').write('''
      var Module = {};
      Module.preRun = function() {
        var blob = new Blob(['%s']);
        var file = new File(['%s'], 'file.txt');
        FS.mkdir('/work');
        FS.mount(WORKERFS, {
          blobs: [{ name: 'blob.txt', data: blob }],
          files: [file],
        }, '/work');
      };
    ''' % (secret, secret2))
    self.btest(path_from_root('tests', 'fs', 'test_workerfs_read.c'), '1', force_c=True, args=['-lworkerfs.js', '--pre-js', 'pre.js', '-DSECRET=\"' + secret + '\"', '-DSECRET2=\"' + secret2 + '\"', '--proxy-to-worker'])

  def test_fs_workerfs_package(self):
    open('file1.txt', 'w').write('first')
    if not os.path.exists('sub'): os.makedirs('sub')
    open(os.path.join('sub', 'file2.txt'), 'w').write('second')
    Popen([PYTHON, FILE_PACKAGER, 'files.data', '--preload', 'file1.txt', os.path.join('sub', 'file2.txt'), '--separate-metadata', '--js-output=files.js']).communicate()
    self.btest(os.path.join('fs', 'test_workerfs_package.cpp'), '1', args=['-lworkerfs.js', '--proxy-to-worker'])

  def test_fs_lz4fs_package(self):
    # generate data
    import random
    self.clear()
    os.mkdir('subdir')
    open('file1.txt', 'wb').write('0123456789' * (1024*128))
    open(os.path.join('subdir', 'file2.txt'), 'wb').write('1234567890' * (1024*128))
    random_data = [chr(random.randint(0,255)) for x in range(1024*128*10 + 1)]
    random_data[17] = 'X'
    open('file3.txt', 'wb').write(''.join(random_data))

    # compress in emcc,  -s LZ4=1  tells it to tell the file packager
    print('emcc-normal')
    self.btest(os.path.join('fs', 'test_lz4fs.cpp'), '2', args=['-s', 'LZ4=1', '--preload-file', 'file1.txt', '--preload-file', 'subdir/file2.txt', '--preload-file', 'file3.txt'], timeout=60)
    assert os.stat('file1.txt').st_size + os.stat(os.path.join('subdir', 'file2.txt')).st_size + os.stat('file3.txt').st_size == 3*1024*128*10 + 1
    assert os.stat('test.data').st_size < (3*1024*128*10)/2 # over half is gone
    print('    emcc-opts')
    self.btest(os.path.join('fs', 'test_lz4fs.cpp'), '2', args=['-s', 'LZ4=1', '--preload-file', 'file1.txt', '--preload-file', 'subdir/file2.txt', '--preload-file', 'file3.txt', '-O2'], timeout=60)

    # compress in the file packager, on the server. the client receives compressed data and can just use it. this is typical usage
    print('normal')
    out = subprocess.check_output([PYTHON, FILE_PACKAGER, 'files.data', '--preload', 'file1.txt', 'subdir/file2.txt', 'file3.txt', '--lz4'])
    open('files.js', 'wb').write(out)
    self.btest(os.path.join('fs', 'test_lz4fs.cpp'), '2', args=['--pre-js', 'files.js', '-s', 'LZ4=1'], timeout=60)
    print('    opts')
    self.btest(os.path.join('fs', 'test_lz4fs.cpp'), '2', args=['--pre-js', 'files.js', '-s', 'LZ4=1', '-O2'], timeout=60)

    # load the data into LZ4FS manually at runtime. This means we compress on the client. This is generally not recommended
    print('manual')
    subprocess.check_output([PYTHON, FILE_PACKAGER, 'files.data', '--preload', 'file1.txt', 'subdir/file2.txt', 'file3.txt', '--separate-metadata', '--js-output=files.js'])
    self.btest(os.path.join('fs', 'test_lz4fs.cpp'), '1', args=['-DLOAD_MANUALLY', '-s', 'LZ4=1'], timeout=60)
    print('    opts')
    self.btest(os.path.join('fs', 'test_lz4fs.cpp'), '1', args=['-DLOAD_MANUALLY', '-s', 'LZ4=1', '-O2'], timeout=60)
    print('    opts+closure')
    self.btest(os.path.join('fs', 'test_lz4fs.cpp'), '1', args=['-DLOAD_MANUALLY', '-s', 'LZ4=1', '-O2', '--closure', '1', '-g1'], timeout=60)

    '''# non-lz4 for comparison
    try:
      os.mkdir('files')
    except:
      pass
    shutil.copyfile('file1.txt', os.path.join('files', 'file1.txt'))
    shutil.copyfile('file2.txt', os.path.join('files', 'file2.txt'))
    shutil.copyfile('file3.txt', os.path.join('files', 'file3.txt'))
    out = subprocess.check_output([PYTHON, FILE_PACKAGER, 'files.data', '--preload', 'files/file1.txt', 'files/file2.txt', 'files/file3.txt'])
    open('files.js', 'wb').write(out)
    self.btest(os.path.join('fs', 'test_lz4fs.cpp'), '2', args=['--pre-js', 'files.js'], timeout=60)'''

  def test_idbstore(self):
    secret = str(time.time())
    for stage in [0, 1, 2, 3, 0, 1, 2, 0, 0, 1, 4, 2, 5]:
      self.clear()
      self.btest(path_from_root('tests', 'idbstore.c'), str(stage), force_c=True, args=['-lidbstore.js', '-DSTAGE=' + str(stage), '-DSECRET=\"' + secret + '\"'])

  def test_idbstore_sync(self):
    secret = str(time.time())
    self.clear()
    self.btest(path_from_root('tests', 'idbstore_sync.c'), '6', force_c=True, args=['-lidbstore.js', '-DSECRET=\"' + secret + '\"', '-s', 'EMTERPRETIFY=1', '-s', 'EMTERPRETIFY_ASYNC=1', '--memory-init-file', '1', '-O3', '-g2'])

  def test_idbstore_sync_worker(self):
    secret = str(time.time())
    self.clear()
    self.btest(path_from_root('tests', 'idbstore_sync_worker.c'), '6', force_c=True, args=['-lidbstore.js', '-DSECRET=\"' + secret + '\"', '-s', 'EMTERPRETIFY=1', '-s', 'EMTERPRETIFY_ASYNC=1', '--memory-init-file', '1', '-O3', '-g2', '--proxy-to-worker', '-s', 'TOTAL_MEMORY=80MB'])

  def test_force_exit(self):
    self.btest('force_exit.c', force_c=True, expected='17')

  def test_sdl_pumpevents(self):
    # key events should be detected using SDL_PumpEvents
    open(os.path.join(self.get_dir(), 'pre.js'), 'w').write('''
      function keydown(c) {
        var event = document.createEvent("KeyboardEvent");
        event.initKeyEvent("keydown", true, true, window,
                           0, 0, 0, 0,
                           c, c);
        document.dispatchEvent(event);
      }
    ''')
    self.btest('sdl_pumpevents.c', expected='7', args=['--pre-js', 'pre.js', '-lSDL', '-lGL'])

  def test_sdl_canvas_size(self):
    self.btest('sdl_canvas_size.c', expected='1',
      args=['-O2', '--minify', '0', '--shell-file', path_from_root('tests', 'sdl_canvas_size.html'), '-lSDL', '-lGL'])

  def test_sdl_gl_read(self):
    # SDL, OpenGL, readPixels
    open(os.path.join(self.get_dir(), 'sdl_gl_read.c'), 'w').write(self.with_report_result(open(path_from_root('tests', 'sdl_gl_read.c')).read()))
    Popen([PYTHON, EMCC, os.path.join(self.get_dir(), 'sdl_gl_read.c'), '-o', 'something.html', '-lSDL', '-lGL']).communicate()
    self.run_browser('something.html', '.', '/report_result?1')

  def test_sdl_gl_mapbuffers(self):
    self.btest('sdl_gl_mapbuffers.c', expected='1', args=['-s', 'FULL_ES3=1', '-lSDL', '-lGL'],
               message='You should see a blue triangle.')

  def test_sdl_ogl(self):
    shutil.copyfile(path_from_root('tests', 'screenshot.png'), os.path.join(self.get_dir(), 'screenshot.png'))
    self.btest('sdl_ogl.c', reference='screenshot-gray-purple.png', reference_slack=1,
      args=['-O2', '--minify', '0', '--preload-file', 'screenshot.png', '-s', 'LEGACY_GL_EMULATION=1', '--use-preload-plugins', '-lSDL', '-lGL'],
      message='You should see an image with gray at the top.')

  def test_sdl_ogl_defaultmatrixmode(self):
    shutil.copyfile(path_from_root('tests', 'screenshot.png'), os.path.join(self.get_dir(), 'screenshot.png'))
    self.btest('sdl_ogl_defaultMatrixMode.c', reference='screenshot-gray-purple.png', reference_slack=1,
      args=['--minify', '0', '--preload-file', 'screenshot.png', '-s', 'LEGACY_GL_EMULATION=1', '--use-preload-plugins', '-lSDL', '-lGL'],
      message='You should see an image with gray at the top.')

  def test_sdl_ogl_p(self):
    # Immediate mode with pointers
    shutil.copyfile(path_from_root('tests', 'screenshot.png'), os.path.join(self.get_dir(), 'screenshot.png'))
    self.btest('sdl_ogl_p.c', reference='screenshot-gray.png', reference_slack=1,
      args=['--preload-file', 'screenshot.png', '-s', 'LEGACY_GL_EMULATION=1', '--use-preload-plugins', '-lSDL', '-lGL'],
      message='You should see an image with gray at the top.')

  def test_sdl_ogl_proc_alias(self):
    shutil.copyfile(path_from_root('tests', 'screenshot.png'), os.path.join(self.get_dir(), 'screenshot.png'))
    self.btest('sdl_ogl_proc_alias.c', reference='screenshot-gray-purple.png', reference_slack=1,
               args=['-O2', '-g2', '-s', 'INLINING_LIMIT=1', '--preload-file', 'screenshot.png', '-s', 'LEGACY_GL_EMULATION=1', '--use-preload-plugins', '-lSDL', '-lGL'])

  def test_sdl_fog_simple(self):
    shutil.copyfile(path_from_root('tests', 'screenshot.png'), os.path.join(self.get_dir(), 'screenshot.png'))
    self.btest('sdl_fog_simple.c', reference='screenshot-fog-simple.png',
      args=['-O2', '--minify', '0', '--preload-file', 'screenshot.png', '-s', 'LEGACY_GL_EMULATION=1', '--use-preload-plugins', '-lSDL', '-lGL'],
      message='You should see an image with fog.')

  def test_sdl_fog_negative(self):
    shutil.copyfile(path_from_root('tests', 'screenshot.png'), os.path.join(self.get_dir(), 'screenshot.png'))
    self.btest('sdl_fog_negative.c', reference='screenshot-fog-negative.png',
      args=['--preload-file', 'screenshot.png', '-s', 'LEGACY_GL_EMULATION=1', '--use-preload-plugins', '-lSDL', '-lGL'],
      message='You should see an image with fog.')

  def test_sdl_fog_density(self):
    shutil.copyfile(path_from_root('tests', 'screenshot.png'), os.path.join(self.get_dir(), 'screenshot.png'))
    self.btest('sdl_fog_density.c', reference='screenshot-fog-density.png',
      args=['--preload-file', 'screenshot.png', '-s', 'LEGACY_GL_EMULATION=1', '--use-preload-plugins', '-lSDL', '-lGL'],
      message='You should see an image with fog.')

  def test_sdl_fog_exp2(self):
    shutil.copyfile(path_from_root('tests', 'screenshot.png'), os.path.join(self.get_dir(), 'screenshot.png'))
    self.btest('sdl_fog_exp2.c', reference='screenshot-fog-exp2.png',
      args=['--preload-file', 'screenshot.png', '-s', 'LEGACY_GL_EMULATION=1', '--use-preload-plugins', '-lSDL', '-lGL'],
      message='You should see an image with fog.')

  def test_sdl_fog_linear(self):
    shutil.copyfile(path_from_root('tests', 'screenshot.png'), os.path.join(self.get_dir(), 'screenshot.png'))
    self.btest('sdl_fog_linear.c', reference='screenshot-fog-linear.png', reference_slack=1,
      args=['--preload-file', 'screenshot.png', '-s', 'LEGACY_GL_EMULATION=1', '--use-preload-plugins', '-lSDL', '-lGL'],
      message='You should see an image with fog.')

  def test_glfw(self):
    self.btest('glfw.c', '1', args=['-s', 'LEGACY_GL_EMULATION=1', '-lglfw', '-lGL'])
    self.btest('glfw.c', '1', args=['-s', 'LEGACY_GL_EMULATION=1', '-s', 'USE_GLFW=2', '-lglfw', '-lGL'])

  def test_glfw_minimal(self):
    self.btest('glfw_minimal.c', '1', args=['-lglfw', '-lGL'])
    self.btest('glfw_minimal.c', '1', args=['-s', 'USE_GLFW=2', '-lglfw', '-lGL'])

  def test_glfw_time(self):
    self.btest('test_glfw_time.c', '1', args=['-s', 'USE_GLFW=3', '-lglfw', '-lGL'])
    
  def test_egl(self):
    open(os.path.join(self.get_dir(), 'test_egl.c'), 'w').write(self.with_report_result(open(path_from_root('tests', 'test_egl.c')).read()))

    Popen([PYTHON, EMCC, '-O2', os.path.join(self.get_dir(), 'test_egl.c'), '-o', 'page.html', '-lEGL', '-lGL']).communicate()
    self.run_browser('page.html', '', '/report_result?1')

  def test_egl_width_height(self):
    open(os.path.join(self.get_dir(), 'test_egl_width_height.c'), 'w').write(self.with_report_result(open(path_from_root('tests', 'test_egl_width_height.c')).read()))

    Popen([PYTHON, EMCC, '-O2', os.path.join(self.get_dir(), 'test_egl_width_height.c'), '-o', 'page.html', '-lEGL', '-lGL']).communicate()
    self.run_browser('page.html', 'Should print "(300, 150)" -- the size of the canvas in pixels', '/report_result?1')

  def do_test_worker(self, args=[]):
    # Test running in a web worker
    open('file.dat', 'w').write('data for worker')
    html_file = open('main.html', 'w')
    html_file.write('''
      <html>
      <body>
        Worker Test
        <script>
          var worker = new Worker('worker.js');
          worker.onmessage = function(event) {
            var xhr = new XMLHttpRequest();
            xhr.open('GET', 'http://localhost:8888/report_result?' + event.data);
            xhr.send();
            setTimeout(function() { window.close() }, 1000);
          };
        </script>
      </body>
      </html>
    ''')
    html_file.close()

    for file_data in [1, 0]:
      cmd = [PYTHON, EMCC, path_from_root('tests', 'hello_world_worker.cpp'), '-o', 'worker.js'] + (['--preload-file', 'file.dat'] if file_data else []) + args
      print(cmd)
      subprocess.check_call(cmd)
      assert os.path.exists('worker.js')
      self.run_browser('main.html', '', '/report_result?hello%20from%20worker,%20and%20|' + ('data%20for%20w' if file_data else '') + '|')

  def test_worker(self):
    self.do_test_worker()
    self.assertContained('you should not see this text when in a worker!', run_js('worker.js')) # code should run standalone too

  def test_chunked_synchronous_xhr(self):
    main = 'chunked_sync_xhr.html'
    worker_filename = "download_and_checksum_worker.js"

    html_file = open(main, 'w')
    html_file.write(r"""
      <!doctype html>
      <html>
      <head><meta charset="utf-8"><title>Chunked XHR</title></head>
      <html>
      <body>
        Chunked XHR Web Worker Test
        <script>
          var worker = new Worker(""" + json.dumps(worker_filename) + r""");
          var buffer = [];
          worker.onmessage = function(event) {
            if (event.data.channel === "stdout") {
              var xhr = new XMLHttpRequest();
              xhr.open('GET', 'http://localhost:8888/report_result?' + event.data.line);
              xhr.send();
              setTimeout(function() { window.close() }, 1000);
            } else {
              if (event.data.trace) event.data.trace.split("\n").map(function(v) { console.error(v); });
              if (event.data.line) {
                console.error(event.data.line);
              } else {
                var v = event.data.char;
                if (v == 10) {
                  var line = buffer.splice(0);
                  console.error(line = line.map(function(charCode){return String.fromCharCode(charCode);}).join(''));
                } else {
                  buffer.push(v);
                }
              }
            }
          };
        </script>
      </body>
      </html>
    """)
    html_file.close()

    c_source_filename = "checksummer.c"

    prejs_filename = "worker_prejs.js"
    prejs_file = open(prejs_filename, 'w')
    prejs_file.write(r"""
      if (typeof(Module) === "undefined") Module = {};
      Module["arguments"] = ["/bigfile"];
      Module["preInit"] = function() {
          FS.createLazyFile('/', "bigfile", "http://localhost:11111/bogus_file_path", true, false);
      };
      var doTrace = true;
      Module["print"] =    function(s) { self.postMessage({channel: "stdout", line: s}); };
      Module["stderr"] =   function(s) { self.postMessage({channel: "stderr", char: s, trace: ((doTrace && s === 10) ? new Error().stack : null)}); doTrace = false; };
    """)
    prejs_file.close()
    # vs. os.path.join(self.get_dir(), filename)
    # vs. path_from_root('tests', 'hello_world_gles.c')
    Popen([PYTHON, EMCC, path_from_root('tests', c_source_filename), '-g', '-s', 'SMALL_CHUNKS=1', '-o', worker_filename,
                                         '--pre-js', prejs_filename]).communicate()

    chunkSize = 1024
    data = os.urandom(10*chunkSize+1) # 10 full chunks and one 1 byte chunk
    checksum = zlib.adler32(data)

    server = multiprocessing.Process(target=test_chunked_synchronous_xhr_server, args=(True,chunkSize,data,checksum,))
    server.start()
    self.run_browser(main, 'Chunked binary synchronous XHR in Web Workers!', '/report_result?' + str(checksum))
    server.terminate()
    # Avoid race condition on cleanup, wait a bit so that processes have released file locks so that test tearDown won't
    # attempt to rmdir() files in use.
    if WINDOWS:
      time.sleep(2)

  def test_glgears(self):
    self.btest('hello_world_gles.c', reference='gears.png', reference_slack=3,
        args=['-DHAVE_BUILTIN_SINCOS', '-lGL', '-lglut'], outfile='something.html',
        message='You should see animating gears.')

  def test_glgears_long(self):
    for proxy in [0, 1]:
      print('proxy', proxy)
      self.btest('hello_world_gles.c', expected=list(map(str, range(30, 500))), args=['-DHAVE_BUILTIN_SINCOS', '-DLONGTEST', '-lGL', '-lglut'] + (['--proxy-to-worker'] if proxy else []), timeout=30)

  def test_glgears_animation(self):
    es2_suffix = ['', '_full', '_full_944']
    for full_es2 in [0, 1, 2]:
      print(full_es2)
      Popen([PYTHON, EMCC, path_from_root('tests', 'hello_world_gles%s.c' % es2_suffix[full_es2]), '-o', 'something.html',
                                           '-DHAVE_BUILTIN_SINCOS', '-s', 'GL_TESTING=1', '-lGL', '-lglut',
                                           '--shell-file', path_from_root('tests', 'hello_world_gles_shell.html')] +
            (['-s', 'FULL_ES2=1'] if full_es2 else []),
            ).communicate()
      self.run_browser('something.html', 'You should see animating gears.', '/report_gl_result?true')

  def test_fulles2_sdlproc(self):
    self.btest('full_es2_sdlproc.c', '1', args=['-s', 'GL_TESTING=1', '-DHAVE_BUILTIN_SINCOS', '-s', 'FULL_ES2=1', '-lGL', '-lSDL', '-lglut'])

  def test_glgears_deriv(self):
    self.btest('hello_world_gles_deriv.c', reference='gears.png', reference_slack=2,
        args=['-DHAVE_BUILTIN_SINCOS', '-lGL', '-lglut'], outfile='something.html',
        message='You should see animating gears.')
    with open('something.html') as f:
      assert 'gl-matrix' not in f.read(), 'Should not include glMatrix when not needed'

  def test_glbook(self):
    programs = self.get_library('glbook', [
      os.path.join('Chapter_2', 'Hello_Triangle', 'CH02_HelloTriangle.bc'),
      os.path.join('Chapter_8', 'Simple_VertexShader', 'CH08_SimpleVertexShader.bc'),
      os.path.join('Chapter_9', 'Simple_Texture2D', 'CH09_SimpleTexture2D.bc'),
      os.path.join('Chapter_9', 'Simple_TextureCubemap', 'CH09_TextureCubemap.bc'),
      os.path.join('Chapter_9', 'TextureWrap', 'CH09_TextureWrap.bc'),
      os.path.join('Chapter_10', 'MultiTexture', 'CH10_MultiTexture.bc'),
      os.path.join('Chapter_13', 'ParticleSystem', 'CH13_ParticleSystem.bc'),
    ], configure=None)
    def book_path(*pathelems):
      return path_from_root('tests', 'glbook', *pathelems)
    for program in programs:
      print(program)
      basename = os.path.basename(program)
      args = ['-lGL', '-lEGL', '-lX11']
      if basename == 'CH10_MultiTexture.bc':
        shutil.copyfile(book_path('Chapter_10', 'MultiTexture', 'basemap.tga'), os.path.join(self.get_dir(), 'basemap.tga'))
        shutil.copyfile(book_path('Chapter_10', 'MultiTexture', 'lightmap.tga'), os.path.join(self.get_dir(), 'lightmap.tga'))
        args += ['--preload-file', 'basemap.tga', '--preload-file', 'lightmap.tga']
      elif basename == 'CH13_ParticleSystem.bc':
        shutil.copyfile(book_path('Chapter_13', 'ParticleSystem', 'smoke.tga'), os.path.join(self.get_dir(), 'smoke.tga'))
        args += ['--preload-file', 'smoke.tga', '-O2'] # test optimizations and closure here as well for more coverage

      self.btest(program,
          reference=book_path(basename.replace('.bc', '.png')), args=args, timeout=30)

  def test_gles2_emulation(self):
    shutil.copyfile(path_from_root('tests', 'glbook', 'Chapter_10', 'MultiTexture', 'basemap.tga'), self.in_dir('basemap.tga'))
    shutil.copyfile(path_from_root('tests', 'glbook', 'Chapter_10', 'MultiTexture', 'lightmap.tga'), self.in_dir('lightmap.tga'))
    shutil.copyfile(path_from_root('tests', 'glbook', 'Chapter_13', 'ParticleSystem', 'smoke.tga'), self.in_dir('smoke.tga'))

    for source, reference in [
      (os.path.join('glbook', 'Chapter_2', 'Hello_Triangle', 'Hello_Triangle_orig.c'), path_from_root('tests', 'glbook', 'CH02_HelloTriangle.png')),
      #(os.path.join('glbook', 'Chapter_8', 'Simple_VertexShader', 'Simple_VertexShader_orig.c'), path_from_root('tests', 'glbook', 'CH08_SimpleVertexShader.png')), # XXX needs INT extension in WebGL
      (os.path.join('glbook', 'Chapter_9', 'TextureWrap', 'TextureWrap_orig.c'), path_from_root('tests', 'glbook', 'CH09_TextureWrap.png')),
      #(os.path.join('glbook', 'Chapter_9', 'Simple_TextureCubemap', 'Simple_TextureCubemap_orig.c'), path_from_root('tests', 'glbook', 'CH09_TextureCubemap.png')), # XXX needs INT extension in WebGL
      (os.path.join('glbook', 'Chapter_9', 'Simple_Texture2D', 'Simple_Texture2D_orig.c'), path_from_root('tests', 'glbook', 'CH09_SimpleTexture2D.png')),
      (os.path.join('glbook', 'Chapter_10', 'MultiTexture', 'MultiTexture_orig.c'), path_from_root('tests', 'glbook', 'CH10_MultiTexture.png')),
      (os.path.join('glbook', 'Chapter_13', 'ParticleSystem', 'ParticleSystem_orig.c'), path_from_root('tests', 'glbook', 'CH13_ParticleSystem.png')),
    ]:
      print(source)
      self.btest(source,
                 reference=reference,
                 args=['-I' + path_from_root('tests', 'glbook', 'Common'),
                       path_from_root('tests', 'glbook', 'Common', 'esUtil.c'),
                       path_from_root('tests', 'glbook', 'Common', 'esShader.c'),
                       path_from_root('tests', 'glbook', 'Common', 'esShapes.c'),
                       path_from_root('tests', 'glbook', 'Common', 'esTransform.c'),
                       '-s', 'FULL_ES2=1', '-lGL', '-lEGL', '-lX11',
                       '--preload-file', 'basemap.tga', '--preload-file', 'lightmap.tga', '--preload-file', 'smoke.tga'])

  def test_emscripten_api(self):
    self.btest('emscripten_api_browser.cpp', '1', args=['-s', '''EXPORTED_FUNCTIONS=['_main', '_third']''', '-lSDL'])

  def test_emscripten_api2(self):
    def setup():
      open('script1.js', 'w').write('''
        Module._set(456);
      ''')
      open('file1.txt', 'w').write('first');
      open('file2.txt', 'w').write('second');

    setup()
    Popen([PYTHON, FILE_PACKAGER, 'test.data', '--preload', 'file1.txt', 'file2.txt'], stdout=open('script2.js', 'w')).communicate()
    self.btest('emscripten_api_browser2.cpp', '1', args=['-s', '''EXPORTED_FUNCTIONS=['_main', '_set']'''])

    # check using file packager to another dir
    self.clear()
    setup()
    os.mkdir('sub')
    Popen([PYTHON, FILE_PACKAGER, 'sub/test.data', '--preload', 'file1.txt', 'file2.txt'], stdout=open('script2.js', 'w')).communicate()
    shutil.copyfile(os.path.join('sub', 'test.data'), 'test.data')
    self.btest('emscripten_api_browser2.cpp', '1', args=['-s', '''EXPORTED_FUNCTIONS=['_main', '_set']'''])

  def test_emscripten_api_infloop(self):
    self.btest('emscripten_api_browser_infloop.cpp', '7')

  def test_emscripten_fs_api(self):
    shutil.copyfile(path_from_root('tests', 'screenshot.png'), os.path.join(self.get_dir(), 'screenshot.png')) # preloaded *after* run
    self.btest('emscripten_fs_api_browser.cpp', '1', args=['-lSDL'])

  def test_emscripten_fs_api2(self):
    self.btest('emscripten_fs_api_browser2.cpp', '1', args=['-s', "ASSERTIONS=0"])
    self.btest('emscripten_fs_api_browser2.cpp', '1', args=['-s', "ASSERTIONS=1"])

  def test_emscripten_main_loop(self):
    self.btest('emscripten_main_loop.cpp', '0')

  def test_emscripten_main_loop_settimeout(self):
    self.btest('emscripten_main_loop_settimeout.cpp', '1')

  def test_emscripten_main_loop_and_blocker(self):
    self.btest('emscripten_main_loop_and_blocker.cpp', '0')

  def test_emscripten_main_loop_setimmediate(self):
    for args in [[], ['--proxy-to-worker']]:
      self.btest('emscripten_main_loop_setimmediate.cpp', '1', args=args)

  def test_sdl_quit(self):
    self.btest('sdl_quit.c', '1', args=['-lSDL', '-lGL'])

  def test_sdl_resize(self):
    self.btest('sdl_resize.c', '1', args=['-lSDL', '-lGL'])

  def test_glshaderinfo(self):
    self.btest('glshaderinfo.cpp', '1', args=['-lGL', '-lglut'])

  def test_glgetattachedshaders(self):
    self.btest('glgetattachedshaders.c', '1', args=['-lGL', '-lEGL'])

  def test_sdlglshader(self):
    self.btest('sdlglshader.c', reference='sdlglshader.png', args=['-O2', '--closure', '1', '-s', 'LEGACY_GL_EMULATION=1', '-lGL', '-lSDL'])

  def test_sdlglshader2(self):
    self.btest('sdlglshader2.c', expected='1', args=['-s', 'LEGACY_GL_EMULATION=1', '-lGL', '-lSDL'], also_proxied=True)

  def test_gl_glteximage(self):
    self.btest('gl_teximage.c', '1', args=['-lGL', '-lSDL'])

  def test_gl_textures(self):
    self.btest('gl_textures.cpp', '0', args=['-lGL'])

  def test_gl_ps(self):
    # pointers and a shader
    shutil.copyfile(path_from_root('tests', 'screenshot.png'), os.path.join(self.get_dir(), 'screenshot.png'))
    self.btest('gl_ps.c', reference='gl_ps.png', args=['--preload-file', 'screenshot.png', '-s', 'LEGACY_GL_EMULATION=1', '-lGL', '-lSDL', '--use-preload-plugins'], reference_slack=1)

  def test_gl_ps_packed(self):
    # packed data that needs to be strided
    shutil.copyfile(path_from_root('tests', 'screenshot.png'), os.path.join(self.get_dir(), 'screenshot.png'))
    self.btest('gl_ps_packed.c', reference='gl_ps.png', args=['--preload-file', 'screenshot.png', '-s', 'LEGACY_GL_EMULATION=1', '-lGL', '-lSDL', '--use-preload-plugins'], reference_slack=1)

  def test_gl_ps_strides(self):
    shutil.copyfile(path_from_root('tests', 'screenshot.png'), os.path.join(self.get_dir(), 'screenshot.png'))
    self.btest('gl_ps_strides.c', reference='gl_ps_strides.png', args=['--preload-file', 'screenshot.png', '-s', 'LEGACY_GL_EMULATION=1', '-lGL', '-lSDL', '--use-preload-plugins'])

  def test_gl_ps_worker(self):
    shutil.copyfile(path_from_root('tests', 'screenshot.png'), os.path.join(self.get_dir(), 'screenshot.png'))
    self.btest('gl_ps_worker.c', reference='gl_ps.png', args=['--preload-file', 'screenshot.png', '-s', 'LEGACY_GL_EMULATION=1', '-lGL', '-lSDL', '--use-preload-plugins'], reference_slack=1, also_proxied=True)

  def test_gl_renderers(self):
    self.btest('gl_renderers.c', reference='gl_renderers.png', args=['-s', 'GL_UNSAFE_OPTS=0', '-s', 'LEGACY_GL_EMULATION=1', '-lGL', '-lSDL'])

  def test_gl_stride(self):
    self.btest('gl_stride.c', reference='gl_stride.png', args=['-s', 'GL_UNSAFE_OPTS=0', '-s', 'LEGACY_GL_EMULATION=1', '-lGL', '-lSDL'])

  def test_gl_vertex_buffer_pre(self):
    self.btest('gl_vertex_buffer_pre.c', reference='gl_vertex_buffer_pre.png', args=['-s', 'GL_UNSAFE_OPTS=0', '-s', 'LEGACY_GL_EMULATION=1', '-lGL', '-lSDL'])

  def test_gl_vertex_buffer(self):
    self.btest('gl_vertex_buffer.c', reference='gl_vertex_buffer.png', args=['-s', 'GL_UNSAFE_OPTS=0', '-s', 'LEGACY_GL_EMULATION=1', '-lGL', '-lSDL'], reference_slack=1)

  def test_gles2_uniform_arrays(self):
    self.btest('gles2_uniform_arrays.cpp', args=['-s', 'GL_ASSERTIONS=1', '-lGL', '-lSDL'], expected=['1'], also_proxied=True)

  def test_gles2_conformance(self):
    self.btest('gles2_conformance.cpp', args=['-s', 'GL_ASSERTIONS=1', '-lGL', '-lSDL'], expected=['1'])

  def test_matrix_identity(self):
    self.btest('gl_matrix_identity.c', expected=['-1882984448', '460451840', '1588195328'], args=['-s', 'LEGACY_GL_EMULATION=1', '-lGL', '-lSDL'])

  def test_cubegeom_pre(self):
    self.btest('cubegeom_pre.c', reference='cubegeom_pre.png', args=['-s', 'LEGACY_GL_EMULATION=1', '-lGL', '-lSDL'])
    self.btest('cubegeom_pre.c', reference='cubegeom_pre.png', args=['-s', 'LEGACY_GL_EMULATION=1', '-lGL', '-lSDL', '-s', 'RELOCATABLE=1'])

  def test_cubegeom_pre2(self):
    self.btest('cubegeom_pre2.c', reference='cubegeom_pre2.png', args=['-s', 'GL_DEBUG=1', '-s', 'LEGACY_GL_EMULATION=1', '-lGL', '-lSDL']) # some coverage for GL_DEBUG not breaking the build

  def test_cubegeom_pre3(self):
    self.btest('cubegeom_pre3.c', reference='cubegeom_pre2.png', args=['-s', 'LEGACY_GL_EMULATION=1', '-lGL', '-lSDL'])

  def test_cubegeom(self):
    self.btest('cubegeom.c', reference='cubegeom.png', args=['-O2', '-g', '-s', 'LEGACY_GL_EMULATION=1', '-lGL', '-lSDL'], also_proxied=True)

  def test_cubegeom_proc(self):
    open('side.c', 'w').write(r'''

extern void* SDL_GL_GetProcAddress(const char *);

void *glBindBuffer = 0; // same name as the gl function, to check that the collision does not break us

void *getBindBuffer() {
  if (!glBindBuffer) glBindBuffer = SDL_GL_GetProcAddress("glBindBuffer");
  return glBindBuffer;
}
''')
    for opts in [0, 1]:
      self.btest('cubegeom_proc.c', reference='cubegeom.png', args=['-O' + str(opts), 'side.c', '-s', 'LEGACY_GL_EMULATION=1', '-lGL', '-lSDL'])

  def test_cubegeom_glew(self):
    self.btest('cubegeom_glew.c', reference='cubegeom.png', args=['-O2', '--closure', '1', '-s', 'LEGACY_GL_EMULATION=1', '-lGL', '-lGLEW', '-lSDL'])

  def test_cubegeom_color(self):
    self.btest('cubegeom_color.c', reference='cubegeom_color.png', args=['-s', 'LEGACY_GL_EMULATION=1', '-lGL', '-lSDL'])

  def test_cubegeom_normal(self):
    self.btest('cubegeom_normal.c', reference='cubegeom_normal.png', args=['-s', 'LEGACY_GL_EMULATION=1', '-lGL', '-lSDL'], also_proxied=True)

  def test_cubegeom_normal_dap(self): # draw is given a direct pointer to clientside memory, no element array buffer
    self.btest('cubegeom_normal_dap.c', reference='cubegeom_normal.png', args=['-s', 'LEGACY_GL_EMULATION=1', '-lGL', '-lSDL'], also_proxied=True)

  def test_cubegeom_normal_dap_far(self): # indices do nto start from 0
    self.btest('cubegeom_normal_dap_far.c', reference='cubegeom_normal.png', args=['-s', 'LEGACY_GL_EMULATION=1', '-lGL', '-lSDL'])

  def test_cubegeom_normal_dap_far_range(self): # glDrawRangeElements
    self.btest('cubegeom_normal_dap_far_range.c', reference='cubegeom_normal.png', args=['-s', 'LEGACY_GL_EMULATION=1', '-lGL', '-lSDL'])

  def test_cubegeom_normal_dap_far_glda(self): # use glDrawArrays
    self.btest('cubegeom_normal_dap_far_glda.c', reference='cubegeom_normal_dap_far_glda.png', args=['-s', 'LEGACY_GL_EMULATION=1', '-lGL', '-lSDL'])

  def test_cubegeom_normal_dap_far_glda_quad(self): # with quad
    self.btest('cubegeom_normal_dap_far_glda_quad.c', reference='cubegeom_normal_dap_far_glda_quad.png', args=['-s', 'LEGACY_GL_EMULATION=1', '-lGL', '-lSDL'])

  def test_cubegeom_mt(self):
    self.btest('cubegeom_mt.c', reference='cubegeom_mt.png', args=['-s', 'LEGACY_GL_EMULATION=1', '-lGL', '-lSDL']) # multitexture

  def test_cubegeom_color2(self):
    self.btest('cubegeom_color2.c', reference='cubegeom_color2.png', args=['-s', 'LEGACY_GL_EMULATION=1', '-lGL', '-lSDL'], also_proxied=True)

  def test_cubegeom_texturematrix(self):
    self.btest('cubegeom_texturematrix.c', reference='cubegeom_texturematrix.png', args=['-s', 'LEGACY_GL_EMULATION=1', '-lGL', '-lSDL'])

  def test_cubegeom_fog(self):
    self.btest('cubegeom_fog.c', reference='cubegeom_fog.png', args=['-s', 'LEGACY_GL_EMULATION=1', '-lGL', '-lSDL'])

  def test_cubegeom_pre_vao(self):
    self.btest('cubegeom_pre_vao.c', reference='cubegeom_pre_vao.png', args=['-s', 'LEGACY_GL_EMULATION=1', '-lGL', '-lSDL'])

  def test_cubegeom_pre2_vao(self):
    self.btest('cubegeom_pre2_vao.c', reference='cubegeom_pre_vao.png', args=['-s', 'LEGACY_GL_EMULATION=1', '-lGL', '-lSDL'])

  def test_cubegeom_pre2_vao2(self):
    self.btest('cubegeom_pre2_vao2.c', reference='cubegeom_pre2_vao2.png', args=['-s', 'LEGACY_GL_EMULATION=1', '-lGL', '-lSDL'])

  def test_cubegeom_pre_vao_es(self):
    self.btest('cubegeom_pre_vao_es.c', reference='cubegeom_pre_vao.png', args=['-s', 'FULL_ES2=1', '-lGL', '-lSDL'])

  def test_cubegeom_u4fv_2(self):
    self.btest('cubegeom_u4fv_2.c', reference='cubegeom_u4fv_2.png', args=['-s', 'LEGACY_GL_EMULATION=1', '-lGL', '-lSDL'])
    self.btest('cubegeom_u4fv_2.c', reference='cubegeom_u4fv_2.png', args=['-s', 'LEGACY_GL_EMULATION=1', '-lGL', '-lSDL', '-s', 'SPLIT_MEMORY=16777216']) # check for uniform4fv slice being valid in split memory

  def test_cube_explosion(self):
    self.btest('cube_explosion.c', reference='cube_explosion.png', args=['-s', 'LEGACY_GL_EMULATION=1', '-lGL', '-lSDL'], also_proxied=True)

  def test_glgettexenv(self):
    self.btest('glgettexenv.c', args=['-s', 'LEGACY_GL_EMULATION=1', '-lGL', '-lSDL'], expected=['1'])

  def test_sdl_canvas_blank(self):
    self.btest('sdl_canvas_blank.c', args=['-lSDL', '-lGL'], reference='sdl_canvas_blank.png')

  def test_sdl_canvas_palette(self):
    self.btest('sdl_canvas_palette.c', args=['-lSDL', '-lGL'], reference='sdl_canvas_palette.png')

  def test_sdl_canvas_twice(self):
    self.btest('sdl_canvas_twice.c', args=['-lSDL', '-lGL'], reference='sdl_canvas_twice.png')

  def test_sdl_set_clip_rect(self):
    self.btest('sdl_set_clip_rect.c', args=['-lSDL', '-lGL'], reference='sdl_set_clip_rect.png')

  def test_sdl_maprgba(self):
    self.btest('sdl_maprgba.c', args=['-lSDL', '-lGL'], reference='sdl_maprgba.png', reference_slack=3)

  def test_sdl_create_rgb_surface_from(self):
    self.btest('sdl_create_rgb_surface_from.c', args=['-lSDL', '-lGL'], reference='sdl_create_rgb_surface_from.png')

  def test_sdl_rotozoom(self):
    shutil.copyfile(path_from_root('tests', 'screenshot.png'), os.path.join(self.get_dir(), 'screenshot.png'))
    self.btest('sdl_rotozoom.c', reference='sdl_rotozoom.png', args=['--preload-file', 'screenshot.png', '--use-preload-plugins', '-lSDL', '-lGL'], reference_slack=3)

  def test_sdl_gfx_primitives(self):
    self.btest('sdl_gfx_primitives.c', args=['-lSDL', '-lGL'], reference='sdl_gfx_primitives.png', reference_slack=1)

  def test_sdl_canvas_palette_2(self):
    open(os.path.join(self.get_dir(), 'pre.js'), 'w').write('''
      Module['preRun'].push(function() {
        SDL.defaults.copyOnLock = false;
      });
    ''')

    open(os.path.join(self.get_dir(), 'args-r.js'), 'w').write('''
      Module['arguments'] = ['-r'];
    ''')

    open(os.path.join(self.get_dir(), 'args-g.js'), 'w').write('''
      Module['arguments'] = ['-g'];
    ''')

    open(os.path.join(self.get_dir(), 'args-b.js'), 'w').write('''
      Module['arguments'] = ['-b'];
    ''')

    self.btest('sdl_canvas_palette_2.c', reference='sdl_canvas_palette_r.png', args=['--pre-js', 'pre.js', '--pre-js', 'args-r.js', '-lSDL', '-lGL'])
    self.btest('sdl_canvas_palette_2.c', reference='sdl_canvas_palette_g.png', args=['--pre-js', 'pre.js', '--pre-js', 'args-g.js', '-lSDL', '-lGL'])
    self.btest('sdl_canvas_palette_2.c', reference='sdl_canvas_palette_b.png', args=['--pre-js', 'pre.js', '--pre-js', 'args-b.js', '-lSDL', '-lGL'])

  def test_sdl_ttf_render_text_solid(self):
    self.btest('sdl_ttf_render_text_solid.c', reference='sdl_ttf_render_text_solid.png', args=['-O2', '-s', 'TOTAL_MEMORY=16MB', '-lSDL', '-lGL'])

  def test_sdl_alloctext(self):
    self.btest('sdl_alloctext.c', expected='1', args=['-O2', '-s', 'TOTAL_MEMORY=16MB', '-lSDL', '-lGL'])

  def test_sdl_surface_refcount(self):
    self.btest('sdl_surface_refcount.c', args=['-lSDL'], expected='1')

  def test_sdl_free_screen(self):
    self.btest('sdl_free_screen.cpp', args=['-lSDL', '-lGL'], reference='htmltest.png')

  def test_glbegin_points(self):
    shutil.copyfile(path_from_root('tests', 'screenshot.png'), os.path.join(self.get_dir(), 'screenshot.png'))
    self.btest('glbegin_points.c', reference='glbegin_points.png', args=['--preload-file', 'screenshot.png', '-s', 'LEGACY_GL_EMULATION=1', '-lGL', '-lSDL', '--use-preload-plugins'])

  def test_s3tc(self):
    shutil.copyfile(path_from_root('tests', 'screenshot.dds'), os.path.join(self.get_dir(), 'screenshot.dds'))
    self.btest('s3tc.c', reference='s3tc.png', args=['--preload-file', 'screenshot.dds', '-s', 'LEGACY_GL_EMULATION=1', '-lGL', '-lSDL'])

  def test_s3tc_ffp_only(self):
    shutil.copyfile(path_from_root('tests', 'screenshot.dds'), os.path.join(self.get_dir(), 'screenshot.dds'))
    self.btest('s3tc.c', reference='s3tc.png', args=['--preload-file', 'screenshot.dds', '-s', 'LEGACY_GL_EMULATION=1', '-s', 'GL_FFP_ONLY=1', '-lGL', '-lSDL'])

  def test_s3tc_crunch(self):
    try:
      print('Crunch is located at ' + CRUNCH)
    except:
      return self.skip('Skipped: Crunch is not present on the current system. Please install it (manually or via emsdk) and make sure it is activated in the Emscripten configuration file.')
    def test(args):
      print(args)
      shutil.copyfile(path_from_root('tests', 'ship.dds'), 'ship.dds')
      shutil.copyfile(path_from_root('tests', 'bloom.dds'), 'bloom.dds')
      shutil.copyfile(path_from_root('tests', 'water.dds'), 'water.dds')
      open('text.txt', 'w').write('123')
      Popen([PYTHON, FILE_PACKAGER, 'test.data', '--crunch', '--preload', 'ship.dds', 'bloom.dds', 'water.dds'] + args, stdout=open('pre.js', 'w')).communicate()
      assert os.stat('test.data').st_size < 0.5*(os.stat('ship.dds').st_size+os.stat('bloom.dds').st_size+os.stat('water.dds').st_size), 'Compressed should be smaller than dds'
      shutil.move('ship.dds', 'ship.donotfindme.dds') # make sure we load from the compressed
      shutil.move('bloom.dds', 'bloom.donotfindme.dds') # make sure we load from the compressed
      shutil.move('water.dds', 'water.donotfindme.dds') # make sure we load from the compressed
      self.btest('s3tc_crunch.c', reference='s3tc_crunch.png', reference_slack=11, args=['--pre-js', 'pre.js', '-s', 'LEGACY_GL_EMULATION=1', '-lGL'])
    test([])
    test(['text.txt']) # also package a non-crunch file

  def test_s3tc_crunch_split(self): # load several datafiles/outputs of file packager
    try:
      print('Crunch is located at ' + CRUNCH)
    except:
      return self.skip('Skipped: Crunch is not present on the current system. Please install it (manually or via emsdk) and make sure it is activated in the Emscripten configuration file.')
    shutil.copyfile(path_from_root('tests', 'ship.dds'), 'ship.dds')
    shutil.copyfile(path_from_root('tests', 'bloom.dds'), 'bloom.dds')
    shutil.copyfile(path_from_root('tests', 'water.dds'), 'water.dds')
    Popen([PYTHON, FILE_PACKAGER, 'asset_a.data', '--crunch', '--preload', 'ship.dds', 'bloom.dds'], stdout=open('asset_a.js', 'w')).communicate()
    Popen([PYTHON, FILE_PACKAGER, 'asset_b.data', '--crunch', '--preload', 'water.dds'], stdout=open('asset_b.js', 'w')).communicate()
    shutil.move('ship.dds', 'ship.donotfindme.dds') # make sure we load from the compressed
    shutil.move('bloom.dds', 'bloom.donotfindme.dds') # make sure we load from the compressed
    shutil.move('water.dds', 'water.donotfindme.dds') # make sure we load from the compressed
    self.btest('s3tc_crunch.c', reference='s3tc_crunch.png', reference_slack=11, args=['--pre-js', 'asset_a.js', '--pre-js', 'asset_b.js', '-s', 'LEGACY_GL_EMULATION=1', '-lGL'])

  def test_aniso(self):
    if SPIDERMONKEY_ENGINE in JS_ENGINES:
      # asm.js-ification check
      Popen([PYTHON, EMCC, path_from_root('tests', 'aniso.c'), '-O2', '-g2', '-s', 'LEGACY_GL_EMULATION=1', '-lGL', '-lSDL', '-Wno-incompatible-pointer-types']).communicate()
      Settings.ASM_JS = 1
      self.run_generated_code(SPIDERMONKEY_ENGINE, 'a.out.js', assert_returncode=None)
      print('passed asm test')

    shutil.copyfile(path_from_root('tests', 'water.dds'), 'water.dds')
    self.btest('aniso.c', reference='aniso.png', reference_slack=2, args=['--preload-file', 'water.dds', '-s', 'LEGACY_GL_EMULATION=1', '-lGL', '-lSDL', '-Wno-incompatible-pointer-types'])

  def test_tex_nonbyte(self):
    self.btest('tex_nonbyte.c', reference='tex_nonbyte.png', args=['-s', 'LEGACY_GL_EMULATION=1', '-lGL', '-lSDL'])

  def test_float_tex(self):
    self.btest('float_tex.cpp', reference='float_tex.png', args=['-lGL', '-lglut'])

  def test_subdata(self):
    self.btest('gl_subdata.cpp', reference='float_tex.png', args=['-lGL', '-lglut'])

  def test_perspective(self):
    self.btest('perspective.c', reference='perspective.png', args=['-s', 'LEGACY_GL_EMULATION=1', '-lGL', '-lSDL'])

  def test_glerror(self):
    self.btest('gl_error.c', expected='1', args=['-s', 'LEGACY_GL_EMULATION=1', '-lGL'])

  def test_openal_error(self):
    self.btest('openal_error.c', expected='1')

  def test_openal_capture_sanity(self):
    self.btest('openal_capture_sanity.c', expected='0')

  def test_runtimelink(self):
    main, supp = self.setup_runtimelink_test()
    open('supp.cpp', 'w').write(supp)
    Popen([PYTHON, EMCC, 'supp.cpp', '-o', 'supp.js', '-s', 'SIDE_MODULE=1', '-O2']).communicate()
    self.btest(main, args=['-DBROWSER=1', '-s', 'MAIN_MODULE=1', '-O2', '-s', 'RUNTIME_LINKED_LIBS=["supp.js"]'], expected='76')

  def test_pre_run_deps(self):
    # Adding a dependency in preRun will delay run
    open(os.path.join(self.get_dir(), 'pre.js'), 'w').write('''
      Module.preRun = function() {
        addRunDependency();
        Module.print('preRun called, added a dependency...');
        setTimeout(function() {
          Module.okk = 10;
          removeRunDependency()
        }, 2000);
      };
    ''')

    for mem in [0, 1]:
      self.btest('pre_run_deps.cpp', expected='10', args=['--pre-js', 'pre.js', '--memory-init-file', str(mem)])

  def test_mem_init(self):
    open(os.path.join(self.get_dir(), 'pre.js'), 'w').write('''
      function myJSCallback() { // called from main()
        Module._note(1);
      }
      Module.preRun = function() {
        addOnPreMain(function() {
          Module._note(2);
        });
      };
    ''')
    open(os.path.join(self.get_dir(), 'post.js'), 'w').write('''
      var assert = function(check, text) {
        if (!check) {
          var xhr = new XMLHttpRequest();
          xhr.open('GET', 'http://localhost:8888/report_result?9');
          xhr.onload = function() {
            window.close();
          };
          xhr.send();
        }
      }
      Module._note(4); // this happens too early! and is overwritten when the mem init arrives
    ''')

    # with assertions, we notice when memory was written to too early
    self.btest('mem_init.cpp', expected='9', args=['--pre-js', 'pre.js', '--post-js', 'post.js', '--memory-init-file', '1'])
    # otherwise, we just overwrite
    self.btest('mem_init.cpp', expected='3', args=['--pre-js', 'pre.js', '--post-js', 'post.js', '--memory-init-file', '1', '-s', 'ASSERTIONS=0'])

  def test_mem_init_request(self):
    def test(what, status):
      print(what, status)
      open(os.path.join(self.get_dir(), 'pre.js'), 'w').write('''
        var xhr = Module.memoryInitializerRequest = new XMLHttpRequest();
        xhr.open('GET', "''' + what + '''", true);
        xhr.responseType = 'arraybuffer';
        xhr.send(null);

        console.warn = function(x) {
          if (x.indexOf('a problem seems to have happened with Module.memoryInitializerRequest') >= 0) {
            var xhr = new XMLHttpRequest();
            xhr.open('GET', 'http://localhost:8888/report_result?0');
            setTimeout(xhr.onload = function() {
              console.log('close!');
              window.close();
            }, 1000);
            xhr.send();
            throw 'halt';
          }
          console.log('WARNING: ' + x);
        };
      ''')
      self.btest('mem_init_request.cpp', expected=status, args=['--pre-js', 'pre.js', '--memory-init-file', '1'])

    test('test.html.mem', '1')
    test('nothing.nowhere', '0')

  def test_runtime_misuse(self):
    post_prep = '''
      var expected_ok = false;
      function doCcall(n) {
        ccall('note', 'string', ['number'], [n]);
      }
      var wrapped = cwrap('note', 'string', ['number']); // returns a string to suppress cwrap optimization
      function doCwrapCall(n) {
        var str = wrapped(n);
        Module.print('got ' + str);
        assert(str === 'silly-string');
      }
      function doDirectCall(n) {
        Module['_note'](n);
      }
    '''
    post_test = '''
      var ok = false;
      try {
        doCcall(1);
        ok = true; // should fail and not reach here, runtime is not ready yet so ccall will abort
      } catch(e) {
        Module.print('expected fail 1');
        assert(e.toString().indexOf('assert') >= 0); // assertion, not something else
        ABORT = false; // hackish
      }
      assert(ok === expected_ok);

      ok = false;
      try {
        doCwrapCall(2);
        ok = true; // should fail and not reach here, runtime is not ready yet so cwrap call will abort
      } catch(e) {
        Module.print('expected fail 2');
        assert(e.toString().indexOf('assert') >= 0); // assertion, not something else
        ABORT = false; // hackish
      }
      assert(ok === expected_ok);

      ok = false;
      try {
        doDirectCall(3);
        ok = true; // should fail and not reach here, runtime is not ready yet so any code execution
      } catch(e) {
        Module.print('expected fail 3');
        assert(e.toString().indexOf('assert') >= 0); // assertion, not something else
        ABORT = false; // hackish
      }
      assert(ok === expected_ok);
    '''

    post_hook = r'''
      function myJSCallback() {
        // called from main, this is an ok time
        doCcall(100);
        doCwrapCall(200);
        doDirectCall(300);
      }

      setTimeout(function() {
        var xhr = new XMLHttpRequest();
        assert(Module.noted);
        xhr.open('GET', 'http://localhost:8888/report_result?' + HEAP32[Module.noted>>2]);
        xhr.send();
        setTimeout(function() { window.close() }, 1000);
      }, 1000);
    '''

    open('pre_main.js', 'w').write(r'''
      Module._main = function(){
        myJSCallback();
        return 0;
      };
    ''')

    open('pre_runtime.js', 'w').write(r'''
      Module.onRuntimeInitialized = function(){
        myJSCallback();
      };
    ''')

    for filename, extra_args, second_code in [
      ('runtime_misuse.cpp', [], 600),
      ('runtime_misuse_2.cpp', ['--pre-js', 'pre_main.js'], 600),
      ('runtime_misuse_2.cpp', ['--pre-js', 'pre_runtime.js'], 601) # 601, because no main means we *do* run another call after exit()
    ]:
      for mode in [[], ['-s', 'WASM=1']]:
        print('\n', filename, extra_args, mode)
        print('mem init, so async, call too early')
        open(os.path.join(self.get_dir(), 'post.js'), 'w').write(post_prep + post_test + post_hook)
        self.btest(filename, expected='600', args=['--post-js', 'post.js', '--memory-init-file', '1'] + extra_args + mode)
        print('sync startup, call too late')
        open(os.path.join(self.get_dir(), 'post.js'), 'w').write(post_prep + 'Module.postRun.push(function() { ' + post_test + ' });' + post_hook);
        self.btest(filename, expected=str(second_code), args=['--post-js', 'post.js', '--memory-init-file', '0'] + extra_args + mode)
        print('sync, runtime still alive, so all good')
        open(os.path.join(self.get_dir(), 'post.js'), 'w').write(post_prep + 'expected_ok = true; Module.postRun.push(function() { ' + post_test + ' });' + post_hook);
        self.btest(filename, expected='606', args=['--post-js', 'post.js', '--memory-init-file', '0', '-s', 'NO_EXIT_RUNTIME=1'] + extra_args + mode)

  def test_cwrap_early(self):
    self.btest(os.path.join('browser', 'cwrap_early.cpp'), args=['-O2', '-s', 'ASSERTIONS=1', '--pre-js', path_from_root('tests', 'browser', 'cwrap_early.js')], expected='0')

  def test_worker_api(self):
    Popen([PYTHON, EMCC, path_from_root('tests', 'worker_api_worker.cpp'), '-o', 'worker.js', '-s', 'BUILD_AS_WORKER=1', '-s', 'EXPORTED_FUNCTIONS=["_one"]']).communicate()
    self.btest('worker_api_main.cpp', expected='566')

  def test_worker_api_2(self):
    Popen([PYTHON, EMCC, path_from_root('tests', 'worker_api_2_worker.cpp'), '-o', 'worker.js', '-s', 'BUILD_AS_WORKER=1', '-O2', '--minify', '0', '-s', 'EXPORTED_FUNCTIONS=["_one", "_two", "_three", "_four"]']).communicate()
    self.btest('worker_api_2_main.cpp', args=['-O2', '--minify', '0'], expected='11')

  def test_worker_api_3(self):
    Popen([PYTHON, EMCC, path_from_root('tests', 'worker_api_3_worker.cpp'), '-o', 'worker.js', '-s', 'BUILD_AS_WORKER=1', '-s', 'EXPORTED_FUNCTIONS=["_one"]']).communicate()
    self.btest('worker_api_3_main.cpp', expected='5')

  def test_worker_api_sleep(self):
    Popen([PYTHON, EMCC, path_from_root('tests', 'worker_api_worker_sleep.cpp'), '-o', 'worker.js', '-s', 'BUILD_AS_WORKER=1', '-s', 'EXPORTED_FUNCTIONS=["_one"]', '-s', 'EMTERPRETIFY=1', '-s', 'EMTERPRETIFY_ASYNC=1']).communicate()
    self.btest('worker_api_main.cpp', expected='566')

  def test_emscripten_async_wget2(self):
    self.btest('http.cpp', expected='0', args=['-I' + path_from_root('tests')])

  # TODO: test only worked in non-fastcomp
  def test_module(self):
    return self.skip('non-fastcomp is deprecated and fails in 3.5')
    Popen([PYTHON, EMCC, path_from_root('tests', 'browser_module.cpp'), '-o', 'module.js', '-O2', '-s', 'SIDE_MODULE=1', '-s', 'DLOPEN_SUPPORT=1', '-s', 'EXPORTED_FUNCTIONS=["_one", "_two"]']).communicate()
    self.btest('browser_main.cpp', args=['-O2', '-s', 'MAIN_MODULE=1', '-s', 'DLOPEN_SUPPORT=1'], expected='8')

  def test_mmap_file(self):
    open(self.in_dir('data.dat'), 'w').write('data from the file ' + ('.' * 9000))
    for extra_args in [[], ['--no-heap-copy']]:
      self.btest(path_from_root('tests', 'mmap_file.c'), expected='1', args=['--preload-file', 'data.dat'] + extra_args)

  def test_emrun_info(self):
    result = subprocess.check_output([PYTHON, path_from_root('emrun'), '--system_info', '--browser_info'])
    assert 'CPU' in result
    assert 'Browser' in result
    assert 'Traceback' not in result

    result = subprocess.check_output([PYTHON, path_from_root('emrun'), '--list_browsers'])
    assert 'Traceback' not in result

  def test_emrun(self):
    Popen([PYTHON, EMCC, path_from_root('tests', 'test_emrun.c'), '--emrun', '-o', 'hello_world.html']).communicate()
    outdir = os.getcwd()
    # We cannot run emrun from the temp directory the suite will clean up afterwards, since the browser that is launched will have that directory as startup directory,
    # and the browser will not close as part of the test, pinning down the cwd on Windows and it wouldn't be possible to delete it. Therefore switch away from that directory
    # before launching.
    os.chdir(path_from_root())
    args = [PYTHON, path_from_root('emrun'), '--timeout', '30', '--safe_firefox_profile', '--port', '6939', '--verbose', '--log_stdout', os.path.join(outdir, 'stdout.txt'), '--log_stderr', os.path.join(outdir, 'stderr.txt')]
    if emscripten_browser is not None:
      # If EMSCRIPTEN_BROWSER carried command line arguments to pass to the browser, (e.g. "firefox -profile /path/to/foo") those can't be passed via emrun, so strip them out.
      browser_name = shlex.split(emscripten_browser)[0]
      args += ['--browser', browser_name]
    args += [os.path.join(outdir, 'hello_world.html'), '1', '2', '--3']
    process = subprocess.Popen(args)
    process.communicate()
    stdout = open(os.path.join(outdir, 'stdout.txt'), 'r').read()
    stderr = open(os.path.join(outdir, 'stderr.txt'), 'r').read()
    assert process.returncode == 100
    assert 'argc: 4' in stdout
    assert 'argv[3]: --3' in stdout
    assert 'hello, world!' in stdout
    assert 'Testing ASCII characters: !"$%&\'()*+,-./:;<=>?@[\\]^_`{|}~' in stdout
    assert 'Testing char sequences: %20%21 &auml;' in stdout
    assert 'hello, error stream!' in stderr

  # This does not actually verify anything except that --cpuprofiler and --memoryprofiler compiles.
  # Run interactive.test_cpuprofiler_memoryprofiler for interactive testing.
  def test_cpuprofiler_memoryprofiler(self):
    self.btest('hello_world_gles.c', expected='0', args=['-DLONGTEST=1', '-DTEST_MEMORYPROFILER_ALLOCATIONS_MAP=1', '-O2', '--cpuprofiler', '--memoryprofiler', '-lGL', '-lglut'], timeout=30)

  def test_uuid(self):
    # Run with ./runner.py browser.test_uuid
    # We run this test in Node/SPIDERMONKEY and browser environments because we try to make use of
    # high quality crypto random number generators such as crypto.getRandomValues or randomBytes (if available).

    # First run tests in Node and/or SPIDERMONKEY using run_js. Use closure compiler so we can check that
    # require('crypto').randomBytes and window.crypto.getRandomValues doesn't get minified out.
    Popen([PYTHON, EMCC, '-O2', '--closure', '1', path_from_root('tests', 'uuid', 'test.c'), '-o', 'test.js', '-luuid'], stdout=PIPE, stderr=PIPE).communicate()

    test_js_closure = open('test.js').read()

    # Check that test.js compiled with --closure 1 contains ").randomBytes" and "window.crypto.getRandomValues"
    assert ").randomBytes" in test_js_closure
    assert "window.crypto.getRandomValues" in test_js_closure

    out = run_js('test.js', full_output=True)
    print(out)

    # Tidy up files that might have been created by this test.
    try_delete(path_from_root('tests', 'uuid', 'test.js'))
    try_delete(path_from_root('tests', 'uuid', 'test.js.map'))

    # Now run test in browser
    self.btest(path_from_root('tests', 'uuid', 'test.c'), '1', args=['-luuid'])

  def test_glew(self):
    self.btest(path_from_root('tests', 'glew.c'), args=['-lGL', '-lSDL', '-lGLEW'], expected='1')
    self.btest(path_from_root('tests', 'glew.c'), args=['-lGL', '-lSDL', '-lGLEW', '-s', 'LEGACY_GL_EMULATION=1'], expected='1')
    self.btest(path_from_root('tests', 'glew.c'), args=['-lGL', '-lSDL', '-lGLEW', '-DGLEW_MX'], expected='1')
    self.btest(path_from_root('tests', 'glew.c'), args=['-lGL', '-lSDL', '-lGLEW', '-s', 'LEGACY_GL_EMULATION=1', '-DGLEW_MX'], expected='1')

  def test_doublestart_bug(self):
    open('pre.js', 'w').write(r'''
if (typeof Module === 'undefined') Module = eval('(function() { try { return Module || {} } catch(e) { return {} } })()');
if (!Module['preRun']) Module['preRun'] = [];
Module["preRun"].push(function () {
    Module['addRunDependency']('test_run_dependency');
    Module['removeRunDependency']('test_run_dependency');
});
''')

    self.btest('doublestart.c', args=['--pre-js', 'pre.js', '-o', 'test.html'], expected='1')

  def test_html5(self):
    for opts in [[], ['-O2', '-g1', '--closure', '1']]:
      print(opts)
      self.btest(path_from_root('tests', 'test_html5.c'), args=opts, expected='0', timeout=20)

  def test_html5_webgl_create_context(self):
    for opts in [[], ['-O2', '-g1', '--closure', '1'], ['-s', 'FULL_ES2=1']]:
      print(opts)
      self.btest(path_from_root('tests', 'webgl_create_context.cpp'), args=opts + ['-lGL'], expected='0', timeout=20)

  # Verify bug https://github.com/kripken/emscripten/issues/4556: creating a WebGL context to Module.canvas without an ID explicitly assigned to it.
  def test_html5_webgl_create_context2(self):
    self.btest(path_from_root('tests', 'webgl_create_context2.cpp'), args=['--shell-file', path_from_root('tests', 'webgl_create_context2_shell.html'), '-lGL'], expected='0', timeout=20)

  def test_html5_webgl_destroy_context(self):
    for opts in [[], ['-O2', '-g1'], ['-s', 'FULL_ES2=1']]:
      print(opts)
      self.btest(path_from_root('tests', 'webgl_destroy_context.cpp'), args=opts + ['--shell-file', path_from_root('tests/webgl_destroy_context_shell.html'), '-s', 'NO_EXIT_RUNTIME=1', '-lGL'], expected='0', timeout=20)

  def test_webgl_context_params(self):
    if WINDOWS: return self.skip('SKIPPED due to bug https://bugzilla.mozilla.org/show_bug.cgi?id=1310005 - WebGL implementation advertises implementation defined GL_IMPLEMENTATION_COLOR_READ_TYPE/FORMAT pair that it cannot read with')
    self.btest(path_from_root('tests', 'webgl_color_buffer_readpixels.cpp'), args=['-lGL'], expected='0', timeout=20)

  # Test for PR#5373 (https://github.com/kripken/emscripten/pull/5373)
  def test_webgl_shader_source_length(self):
    for opts in [[], ['-s', 'FULL_ES2=1']]:
      print(opts)
      self.btest(path_from_root('tests', 'webgl_shader_source_length.cpp'), args=opts + ['-lGL'], expected='0', timeout=20)

  def test_webgl2(self):
    for opts in [[], ['-O2', '-g1', '--closure', '1'], ['-s', 'FULL_ES2=1']]:
      print(opts)
      self.btest(path_from_root('tests', 'webgl2.cpp'), args=['-s', 'USE_WEBGL2=1', '-lGL'] + opts, expected='0')

  def test_webgl2_objects(self):
    self.btest(path_from_root('tests', 'webgl2_objects.cpp'), args=['-s', 'USE_WEBGL2=1', '-lGL'], expected='0')

  def test_webgl2_ubos(self):
    self.btest(path_from_root('tests', 'webgl2_ubos.cpp'), args=['-s', 'USE_WEBGL2=1', '-lGL'], expected='0')

  def test_webgl2_garbage_free_entrypoints(self):
    self.btest(path_from_root('tests', 'webgl2_garbage_free_entrypoints.cpp'), args=['-s', 'USE_WEBGL2=1', '-DTEST_WEBGL2=1'], expected='1')
    self.btest(path_from_root('tests', 'webgl2_garbage_free_entrypoints.cpp'), expected='1')

  def test_webgl2_backwards_compatibility_emulation(self):
    self.btest(path_from_root('tests', 'webgl2_backwards_compatibility_emulation.cpp'), args=['-s', 'USE_WEBGL2=1', '-s', 'WEBGL2_BACKWARDS_COMPATIBILITY_EMULATION=1'], expected='0')

  def test_webgl_with_closure(self):
    self.btest(path_from_root('tests', 'webgl_with_closure.cpp'), args=['-O2', '-s', 'USE_WEBGL2=1', '--closure', '1', '-lGL'], expected='0')

  def test_sdl_touch(self):
    for opts in [[], ['-O2', '-g1', '--closure', '1']]:
      print(opts)
      self.btest(path_from_root('tests', 'sdl_touch.c'), args=opts + ['-DAUTOMATE_SUCCESS=1', '-lSDL', '-lGL'], expected='0')

  def test_html5_mouse(self):
    for opts in [[], ['-O2', '-g1', '--closure', '1']]:
      print(opts)
      self.btest(path_from_root('tests', 'test_html5_mouse.c'), args=opts + ['-DAUTOMATE_SUCCESS=1'], expected='0')

  def test_sdl_mousewheel(self):
    for opts in [[], ['-O2', '-g1', '--closure', '1']]:
      print(opts)
      self.btest(path_from_root('tests', 'test_sdl_mousewheel.c'), args=opts + ['-DAUTOMATE_SUCCESS=1', '-lSDL', '-lGL'], expected='0')

  def test_codemods(self):
    for opt_level in [0, 2]:
      print('opt level', opt_level)
      opts = '-O' + str(opt_level)
      # sanity checks, building with and without precise float semantics generates different results
      self.btest(path_from_root('tests', 'codemods.cpp'), expected='2', args=[opts])
      self.btest(path_from_root('tests', 'codemods.cpp'), expected='1', args=[opts, '-s', 'PRECISE_F32=1'])
      self.btest(path_from_root('tests', 'codemods.cpp'), expected='1', args=[opts, '-s', 'PRECISE_F32=2', '--separate-asm']) # empty polyfill, but browser has support, so semantics are like float

      # now use a shell to remove the browser's fround support
      open(self.in_dir('shell.html'), 'w').write(open(path_from_root('src', 'shell.html')).read().replace('var Module = {', '''
  Math.fround = null;
  var Module = {
  '''))
      self.btest(path_from_root('tests', 'codemods.cpp'), expected='2', args=[opts, '--shell-file', 'shell.html'])
      self.btest(path_from_root('tests', 'codemods.cpp'), expected='1', args=[opts, '--shell-file', 'shell.html', '-s', 'PRECISE_F32=1'])
      self.btest(path_from_root('tests', 'codemods.cpp'), expected='2', args=[opts, '--shell-file', 'shell.html', '-s', 'PRECISE_F32=2', '--separate-asm']) # empty polyfill, no browser support, so semantics are like double

      # finally, remove fround, patch up fround as the code executes (after polyfilling etc.), to verify that we got rid of it entirely on the client side
      fixer = 'python fix.py'
      open('fix.py', 'w').write(r'''
import sys
filename = sys.argv[1]
js = open(filename).read()
replaced = js.replace("var Math_fround = Math.fround;", "var Math_fround = Math.fround = function(x) { return 0; }")
assert js != replaced
open(filename, 'w').write(replaced)
  ''')
      self.btest(path_from_root('tests', 'codemods.cpp'), expected='2', args=[opts, '--shell-file', 'shell.html', '--js-transform', fixer]) # no fround anyhow
      self.btest(path_from_root('tests', 'codemods.cpp'), expected='121378', args=[opts, '--shell-file', 'shell.html', '--js-transform', fixer, '-s', 'PRECISE_F32=1']) # proper polyfill was enstated, then it was replaced by the fix so 0 is returned all the time, hence a different result here
      self.btest(path_from_root('tests', 'codemods.cpp'), expected='2', args=[opts, '--shell-file', 'shell.html', '--js-transform', fixer, '-s', 'PRECISE_F32=2', '--separate-asm']) # we should remove the calls to the polyfill ENTIRELY here, on the clientside, so we should NOT see any calls to fround here, and result should be like double

  def test_wget(self):
    with open(os.path.join(self.get_dir(), 'test.txt'), 'w') as f:
      f.write('emscripten')
    self.btest(path_from_root('tests', 'test_wget.c'), expected='1', args=['-s', 'ASYNCIFY=1'])
    print('asyncify+emterpreter')
    self.btest(path_from_root('tests', 'test_wget.c'), expected='1', args=['-s', 'ASYNCIFY=1', '-s', 'EMTERPRETIFY=1'])
    print('emterpreter by itself')
    self.btest(path_from_root('tests', 'test_wget.c'), expected='1', args=['-s', 'EMTERPRETIFY=1', '-s', 'EMTERPRETIFY_ASYNC=1'])

  def test_wget_data(self):
    with open(os.path.join(self.get_dir(), 'test.txt'), 'w') as f:
      f.write('emscripten')
    self.btest(path_from_root('tests', 'test_wget_data.c'), expected='1', args=['-s', 'EMTERPRETIFY=1', '-s', 'EMTERPRETIFY_ASYNC=1', '-O2', '-g2'])
    self.btest(path_from_root('tests', 'test_wget_data.c'), expected='1', args=['-s', 'EMTERPRETIFY=1', '-s', 'EMTERPRETIFY_ASYNC=1', '-O2', '-g2', '-s', 'ASSERTIONS=1'])

  def test_locate_file(self):
    self.clear()
    open('src.cpp', 'w').write(self.with_report_result(r'''
      #include <stdio.h>
      #include <string.h>
      #include <assert.h>
      int main() {
        FILE *f = fopen("data.txt", "r");
        assert(f && "could not open file");
        char buf[100];
        int num = fread(buf, 1, 20, f);
        assert(num == 20 && "could not read 20 bytes");
        buf[20] = 0;
        fclose(f);
        int result = !strcmp("load me right before", buf);
        printf("|%s| : %d\n", buf, result);
        REPORT_RESULT(result);
        return 0;
      }
    '''))
    open('data.txt', 'w').write('load me right before...')
    open('pre.js', 'w').write('Module.locateFile = function(x) { return "sub/" + x };')
    Popen([PYTHON, FILE_PACKAGER, 'test.data', '--preload', 'data.txt'], stdout=open('data.js', 'w')).communicate()
    # put pre.js first, then the file packager data, so locateFile is there for the file loading code
    Popen([PYTHON, EMCC, 'src.cpp', '-O2', '-g', '--pre-js', 'pre.js', '--pre-js', 'data.js', '-o', 'page.html']).communicate()
    os.mkdir('sub')
    shutil.move('page.html.mem', os.path.join('sub', 'page.html.mem'))
    shutil.move('test.data', os.path.join('sub', 'test.data'))
    self.run_browser('page.html', None, '/report_result?1')

    # alternatively, put locateFile in the HTML
    print('in html')

    open('shell.html', 'w').write('''
      <body>
        <script>
          var Module = {
            locateFile: function(x) { return "sub/" + x }
          };
        </script>

        {{{ SCRIPT }}}
      </body>
    ''')

    def in_html(expected, args=[]):
      Popen([PYTHON, EMCC, 'src.cpp', '-O2', '-g', '--shell-file', 'shell.html', '--pre-js', 'data.js', '-o', 'page.html', '-s', 'SAFE_HEAP=1', '-s', 'ASSERTIONS=1'] + args).communicate()
      shutil.move('page.html.mem', os.path.join('sub', 'page.html.mem'))
      self.run_browser('page.html', None, '/report_result?' + expected)

    in_html('1')

    # verify that the mem init request succeeded in the latter case
    open('src.cpp', 'w').write(self.with_report_result(r'''
#include <stdio.h>
#include <emscripten.h>

int main() {
  int result = EM_ASM_INT({
    return Module['memoryInitializerRequest'].status;
  });
  printf("memory init request: %d\n", result);
  REPORT_RESULT(result);
  return 0;
}
    '''))

    in_html('200', ['-s', 'FORCE_FILESYSTEM=1'])

  def test_glfw3(self):
    self.btest(path_from_root('tests', 'glfw3.c'), args=['-s', 'LEGACY_GL_EMULATION=1', '-s', 'USE_GLFW=3', '-lglfw', '-lGL'], expected='1')

  def test_glfw_events(self):
    self.btest(path_from_root('tests', 'glfw_events.c'), args=['-s', 'USE_GLFW=2', "-DUSE_GLFW=2", '-lglfw', '-lGL'], expected='1')
    self.btest(path_from_root('tests', 'glfw_events.c'), args=['-s', 'USE_GLFW=3', "-DUSE_GLFW=3", '-lglfw', '-lGL'], expected='1')

  def test_asm_swapping(self):
    self.clear()
    open('run.js', 'w').write(r'''
Module['_main'] = function() {
  // test proper initial result
  var result = Module._func();
  console.log('first: ' + result);
  if (result !== 10) throw 'bad first result';

  // load second module to be swapped in
  var second = document.createElement('script');
  second.onload = function() { console.log('loaded second') };
  second.src = 'second.js';
  document.body.appendChild(second);
  console.log('second appended');

  Module['onAsmSwap'] = function() {
    console.log('swapped');
    // verify swapped-in result
    var result = Module._func();
    console.log('second: ' + result);
    if (result !== 22) throw 'bad second result';
    Module._report(999);
    console.log('reported');
  };
};
''')
    for opts in [[], ['-O1'], ['-O2', '-profiling'], ['-O2']]:
      print(opts)
      opts += ['-s', 'NO_EXIT_RUNTIME=1', '--pre-js', 'run.js', '-s', 'SWAPPABLE_ASM_MODULE=1'] # important that both modules are built with the same opts
      open('second.cpp', 'w').write(self.with_report_result(open(path_from_root('tests', 'asm_swap2.cpp')).read()))
      Popen([PYTHON, EMCC, 'second.cpp'] + opts).communicate()
      Popen([PYTHON, path_from_root('tools', 'distill_asm.py'), 'a.out.js', 'second.js', 'swap-in']).communicate()
      assert os.path.exists('second.js')

      if isinstance(SPIDERMONKEY_ENGINE, list) and len(SPIDERMONKEY_ENGINE[0]) != 0:
        out = run_js('second.js', engine=SPIDERMONKEY_ENGINE, stderr=PIPE, full_output=True, assert_returncode=None)
        self.validate_asmjs(out)
      else:
        print('Skipping asm validation check, spidermonkey is not configured')

      self.btest(path_from_root('tests', 'asm_swap.cpp'), args=opts, expected='999')

  def test_sdl2_image(self):
    # load an image file, get pixel data. Also O2 coverage for --preload-file, and memory-init
    shutil.copyfile(path_from_root('tests', 'screenshot.jpg'), os.path.join(self.get_dir(), 'screenshot.jpg'))
    open(os.path.join(self.get_dir(), 'sdl2_image.c'), 'w').write(self.with_report_result(open(path_from_root('tests', 'sdl2_image.c')).read()))

    for mem in [0, 1]:
      for dest, dirname, basename in [('screenshot.jpg',                        '/',       'screenshot.jpg'),
                                      ('screenshot.jpg@/assets/screenshot.jpg', '/assets', 'screenshot.jpg')]:
        Popen([
          PYTHON, EMCC, os.path.join(self.get_dir(), 'sdl2_image.c'), '-o', 'page.html', '-O2', '--memory-init-file', str(mem),
          '--preload-file', dest, '-DSCREENSHOT_DIRNAME="' + dirname + '"', '-DSCREENSHOT_BASENAME="' + basename + '"', '-s', 'USE_SDL=2', '-s', 'USE_SDL_IMAGE=2', '--use-preload-plugins'
        ]).communicate()
        self.run_browser('page.html', '', '/report_result?600')

  def test_sdl2_image_jpeg(self):
    shutil.copyfile(path_from_root('tests', 'screenshot.jpg'), os.path.join(self.get_dir(), 'screenshot.jpeg'))
    open(os.path.join(self.get_dir(), 'sdl2_image_jpeg.c'), 'w').write(self.with_report_result(open(path_from_root('tests', 'sdl2_image.c')).read()))
    Popen([
      PYTHON, EMCC, os.path.join(self.get_dir(), 'sdl2_image_jpeg.c'), '-o', 'page.html',
      '--preload-file', 'screenshot.jpeg', '-DSCREENSHOT_DIRNAME="/"', '-DSCREENSHOT_BASENAME="screenshot.jpeg"', '-s', 'USE_SDL=2', '-s', 'USE_SDL_IMAGE=2', '--use-preload-plugins'
    ]).communicate()
    self.run_browser('page.html', '', '/report_result?600')

  def test_sdl2_image_formats(self):
    shutil.copyfile(path_from_root('tests', 'screenshot.png'), os.path.join(self.get_dir(), 'screenshot.png'))
    self.btest('sdl2_image.c', expected='512', args=['--preload-file', 'screenshot.png', '-DSCREENSHOT_DIRNAME="/"', '-DSCREENSHOT_BASENAME="screenshot.png"',
                                                     '-DNO_PRELOADED','-s', 'USE_SDL=2', '-s', 'USE_SDL_IMAGE=2', '-s', 'SDL2_IMAGE_FORMATS=["png"]'])

  def test_sdl2_key(self):
    for defines in [[]]:
      open(os.path.join(self.get_dir(), 'pre.js'), 'w').write('''
        Module.postRun = function() {
          function doOne() {
            Module._one();
            setTimeout(doOne, 1000/60);
          }
          setTimeout(doOne, 1000/60);
        }

        function keydown(c) {
          var event = document.createEvent("KeyboardEvent");
          event.initKeyEvent("keydown", true, true, window,
                             0, 0, 0, 0,
                             c, c);
          var prevented = !document.dispatchEvent(event);

          //send keypress if not prevented
          if (!prevented) {
            event = document.createEvent("KeyboardEvent");
            event.initKeyEvent("keypress", true, true, window,
                               0, 0, 0, 0, 0, c);
            document.dispatchEvent(event);
          }
        }

        function keyup(c) {
          var event = document.createEvent("KeyboardEvent");
          event.initKeyEvent("keyup", true, true, window,
                             0, 0, 0, 0,
                             c, c);
          document.dispatchEvent(event);
        }
      ''')
      open(os.path.join(self.get_dir(), 'sdl2_key.c'), 'w').write(self.with_report_result(open(path_from_root('tests', 'sdl2_key.c')).read()))

      Popen([PYTHON, EMCC, os.path.join(self.get_dir(), 'sdl2_key.c'), '-o', 'page.html'] + defines + ['-s', 'USE_SDL=2','--pre-js', 'pre.js', '-s', '''EXPORTED_FUNCTIONS=['_main', '_one']''', '-s', 'NO_EXIT_RUNTIME=1']).communicate()
      self.run_browser('page.html', '', '/report_result?37182145')

  def test_sdl2_text(self):
    open(os.path.join(self.get_dir(), 'pre.js'), 'w').write('''
      Module.postRun = function() {
        function doOne() {
          Module._one();
          setTimeout(doOne, 1000/60);
        }
        setTimeout(doOne, 1000/60);
      }

      function simulateKeyEvent(charCode) {
        var event = document.createEvent("KeyboardEvent");
        event.initKeyEvent("keypress", true, true, window,
                           0, 0, 0, 0, 0, charCode);
        document.body.dispatchEvent(event);
      }
    ''')
    open(os.path.join(self.get_dir(), 'sdl2_text.c'), 'w').write(self.with_report_result(open(path_from_root('tests', 'sdl2_text.c')).read()))

    Popen([PYTHON, EMCC, os.path.join(self.get_dir(), 'sdl2_text.c'), '-o', 'page.html', '--pre-js', 'pre.js', '-s', '''EXPORTED_FUNCTIONS=['_main', '_one']''', '-s', 'USE_SDL=2']).communicate()
    self.run_browser('page.html', '', '/report_result?1')

  def test_sdl2_mouse(self):
    open(os.path.join(self.get_dir(), 'pre.js'), 'w').write('''
      function simulateMouseEvent(x, y, button) {
        var event = document.createEvent("MouseEvents");
        if (button >= 0) {
          var event1 = document.createEvent("MouseEvents");
          event1.initMouseEvent('mousedown', true, true, window,
                     1, Module['canvas'].offsetLeft + x, Module['canvas'].offsetTop + y, Module['canvas'].offsetLeft + x, Module['canvas'].offsetTop + y,
                     0, 0, 0, 0,
                     button, null);
          Module['canvas'].dispatchEvent(event1);
          var event2 = document.createEvent("MouseEvents");
          event2.initMouseEvent('mouseup', true, true, window,
                     1, Module['canvas'].offsetLeft + x, Module['canvas'].offsetTop + y, Module['canvas'].offsetLeft + x, Module['canvas'].offsetTop + y,
                     0, 0, 0, 0,
                     button, null);
          Module['canvas'].dispatchEvent(event2);
        } else {
          var event1 = document.createEvent("MouseEvents");
          event1.initMouseEvent('mousemove', true, true, window,
                     0, Module['canvas'].offsetLeft + x, Module['canvas'].offsetTop + y, Module['canvas'].offsetLeft + x, Module['canvas'].offsetTop + y,
                     0, 0, 0, 0,
                     0, null);
          Module['canvas'].dispatchEvent(event1);
        }
      }
      window['simulateMouseEvent'] = simulateMouseEvent;
    ''')
    open(os.path.join(self.get_dir(), 'sdl2_mouse.c'), 'w').write(self.with_report_result(open(path_from_root('tests', 'sdl2_mouse.c')).read()))

    Popen([PYTHON, EMCC, os.path.join(self.get_dir(), 'sdl2_mouse.c'), '-O2', '--minify', '0', '-o', 'page.html', '--pre-js', 'pre.js', '-s', 'USE_SDL=2']).communicate()
    self.run_browser('page.html', '', '/report_result?1', timeout=30)

  def test_sdl2_mouse_offsets(self):
    open(os.path.join(self.get_dir(), 'pre.js'), 'w').write('''
      function simulateMouseEvent(x, y, button) {
        var event = document.createEvent("MouseEvents");
        if (button >= 0) {
          var event1 = document.createEvent("MouseEvents");
          event1.initMouseEvent('mousedown', true, true, window,
                     1, x, y, x, y,
                     0, 0, 0, 0,
                     button, null);
          Module['canvas'].dispatchEvent(event1);
          var event2 = document.createEvent("MouseEvents");
          event2.initMouseEvent('mouseup', true, true, window,
                     1, x, y, x, y,
                     0, 0, 0, 0,
                     button, null);
          Module['canvas'].dispatchEvent(event2);
        } else {
          var event1 = document.createEvent("MouseEvents");
          event1.initMouseEvent('mousemove', true, true, window,
                     0, x, y, x, y,
                     0, 0, 0, 0,
                     0, null);
          Module['canvas'].dispatchEvent(event1);
        }
      }
      window['simulateMouseEvent'] = simulateMouseEvent;
    ''')
    open(os.path.join(self.get_dir(), 'page.html'), 'w').write('''
      <html>
        <head>
          <style type="text/css">
            html, body { margin: 0; padding: 0; }
            #container {
              position: absolute;
              left: 5px; right: 0;
              top: 5px; bottom: 0;
            }
            #canvas {
              position: absolute;
              left: 0; width: 600px;
              top: 0; height: 450px;
            }
            textarea {
              margin-top: 500px;
              margin-left: 5px;
              width: 600px;
            }
          </style>
        </head>
        <body>
          <div id="container">
            <canvas id="canvas"></canvas>
          </div>
          <textarea id="output" rows="8"></textarea>
          <script type="text/javascript">
            var Module = {
              canvas: document.getElementById('canvas'),
              print: (function() {
                var element = document.getElementById('output');
                element.value = ''; // clear browser cache
                return function(text) {
                  if (arguments.length > 1) text = Array.prototype.slice.call(arguments).join(' ');
                  element.value += text + "\\n";
                  element.scrollTop = element.scrollHeight; // focus on bottom
                };
              })()
            };
          </script>
          <script type="text/javascript" src="sdl2_mouse.js"></script>
        </body>
      </html>
    ''')
    open(os.path.join(self.get_dir(), 'sdl2_mouse.c'), 'w').write(self.with_report_result(open(path_from_root('tests', 'sdl2_mouse.c')).read()))

    Popen([PYTHON, EMCC, os.path.join(self.get_dir(), 'sdl2_mouse.c'), '-DTEST_SDL_MOUSE_OFFSETS=1', '-O2', '--minify', '0', '-o', 'sdl2_mouse.js', '--pre-js', 'pre.js', '-s', 'USE_SDL=2']).communicate()
    self.run_browser('page.html', '', '/report_result?1')

  def test_sdl2glshader(self):
    self.btest('sdl2glshader.c', reference='sdlglshader.png', args=['-s', 'USE_SDL=2', '-O2', '--closure', '1', '-s', 'LEGACY_GL_EMULATION=1'])
    self.btest('sdl2glshader.c', reference='sdlglshader.png', args=['-s', 'USE_SDL=2', '-O2', '-s', 'LEGACY_GL_EMULATION=1'], also_proxied=True) # XXX closure fails on proxy

  def test_sdl2_canvas_blank(self):
    self.btest('sdl2_canvas_blank.c', reference='sdl_canvas_blank.png', args=['-s', 'USE_SDL=2'])

  def test_sdl2_canvas_palette(self):
    self.btest('sdl2_canvas_palette.c', reference='sdl_canvas_palette.png', args=['-s', 'USE_SDL=2'])

  def test_sdl2_canvas_twice(self):
    self.btest('sdl2_canvas_twice.c', reference='sdl_canvas_twice.png', args=['-s', 'USE_SDL=2'])

  def zzztest_sdl2_gfx_primitives(self):
    self.btest('sdl2_gfx_primitives.c', args=['-s', 'USE_SDL=2', '-lSDL2_gfx'], reference='sdl_gfx_primitives.png', reference_slack=1)

  def test_sdl2_canvas_palette_2(self):
    open(os.path.join(self.get_dir(), 'args-r.js'), 'w').write('''
      Module['arguments'] = ['-r'];
    ''')

    open(os.path.join(self.get_dir(), 'args-g.js'), 'w').write('''
      Module['arguments'] = ['-g'];
    ''')

    open(os.path.join(self.get_dir(), 'args-b.js'), 'w').write('''
      Module['arguments'] = ['-b'];
    ''')

    self.btest('sdl2_canvas_palette_2.c', reference='sdl_canvas_palette_r.png', args=['-s', 'USE_SDL=2', '--pre-js', 'args-r.js'])
    self.btest('sdl2_canvas_palette_2.c', reference='sdl_canvas_palette_g.png', args=['-s', 'USE_SDL=2', '--pre-js', 'args-g.js'])
    self.btest('sdl2_canvas_palette_2.c', reference='sdl_canvas_palette_b.png', args=['-s', 'USE_SDL=2', '--pre-js', 'args-b.js'])

  def test_sdl2_swsurface(self):
    self.btest('sdl2_swsurface.c', expected='1', args=['-s', 'USE_SDL=2'])

  def test_sdl2_image_prepare(self):
    # load an image file, get pixel data.
    shutil.copyfile(path_from_root('tests', 'screenshot.jpg'), os.path.join(self.get_dir(), 'screenshot.not'))
    self.btest('sdl2_image_prepare.c', reference='screenshot.jpg', args=['--preload-file', 'screenshot.not', '-s', 'USE_SDL=2', '-s', 'USE_SDL_IMAGE=2'])

  def test_sdl2_canvas_proxy(self):
    def post():
      html = open('test.html').read()
      html = html.replace('</body>', '''
<script>
function assert(x, y) { if (!x) throw 'assertion failed ' + y }

%s

var windowClose = window.close;
window.close = function() {
  // wait for rafs to arrive and the screen to update before reftesting
  setTimeout(function() {
    doReftest();
    setTimeout(windowClose, 5000);
  }, 1000);
};
</script>
</body>''' % open('reftest.js').read())
      open('test.html', 'w').write(html)

    open('data.txt', 'w').write('datum')

    self.btest('sdl2_canvas_proxy.c', reference='sdl2_canvas.png', args=['-s', 'USE_SDL=2', '--proxy-to-worker', '--preload-file', 'data.txt', '-s', 'GL_TESTING=1'], manual_reference=True, post_build=post)

  def test_sdl2_pumpevents(self):
    # key events should be detected using SDL_PumpEvents
    open(os.path.join(self.get_dir(), 'pre.js'), 'w').write('''
      function keydown(c) {
        var event = document.createEvent("KeyboardEvent");
        event.initKeyEvent("keydown", true, true, window,
                           0, 0, 0, 0,
                           c, c);
        document.dispatchEvent(event);
      }
    ''')
    self.btest('sdl2_pumpevents.c', expected='7', args=['--pre-js', 'pre.js', '-s', 'USE_SDL=2'])

  def test_sdl2_timer(self):
    self.btest('sdl2_timer.c', expected='5', args=['-s', 'USE_SDL=2'])

  def test_sdl2_canvas_size(self):
    self.btest('sdl2_canvas_size.c', expected='1', args=['-s', 'USE_SDL=2'])

  def test_sdl2_gl_read(self):
    # SDL, OpenGL, readPixels
    open(os.path.join(self.get_dir(), 'sdl2_gl_read.c'), 'w').write(self.with_report_result(open(path_from_root('tests', 'sdl2_gl_read.c')).read()))
    Popen([PYTHON, EMCC, os.path.join(self.get_dir(), 'sdl2_gl_read.c'), '-o', 'something.html', '-s', 'USE_SDL=2']).communicate()
    self.run_browser('something.html', '.', '/report_result?1')

  def test_sdl2_fog_simple(self):
    shutil.copyfile(path_from_root('tests', 'screenshot.png'), os.path.join(self.get_dir(), 'screenshot.png'))
    self.btest('sdl2_fog_simple.c', reference='screenshot-fog-simple.png',
      args=['-s', 'USE_SDL=2', '-s', 'USE_SDL_IMAGE=2','-O2', '--minify', '0', '--preload-file', 'screenshot.png', '-s', 'LEGACY_GL_EMULATION=1', '--use-preload-plugins'],
      message='You should see an image with fog.')

  def test_sdl2_fog_negative(self):
    shutil.copyfile(path_from_root('tests', 'screenshot.png'), os.path.join(self.get_dir(), 'screenshot.png'))
    self.btest('sdl2_fog_negative.c', reference='screenshot-fog-negative.png',
      args=['-s', 'USE_SDL=2', '-s', 'USE_SDL_IMAGE=2','--preload-file', 'screenshot.png', '-s', 'LEGACY_GL_EMULATION=1', '--use-preload-plugins'],
      message='You should see an image with fog.')

  def test_sdl2_fog_density(self):
    shutil.copyfile(path_from_root('tests', 'screenshot.png'), os.path.join(self.get_dir(), 'screenshot.png'))
    self.btest('sdl2_fog_density.c', reference='screenshot-fog-density.png',
      args=['-s', 'USE_SDL=2', '-s', 'USE_SDL_IMAGE=2','--preload-file', 'screenshot.png', '-s', 'LEGACY_GL_EMULATION=1', '--use-preload-plugins'],
      message='You should see an image with fog.')

  def test_sdl2_fog_exp2(self):
    shutil.copyfile(path_from_root('tests', 'screenshot.png'), os.path.join(self.get_dir(), 'screenshot.png'))
    self.btest('sdl2_fog_exp2.c', reference='screenshot-fog-exp2.png',
      args=['-s', 'USE_SDL=2', '-s', 'USE_SDL_IMAGE=2','--preload-file', 'screenshot.png', '-s', 'LEGACY_GL_EMULATION=1', '--use-preload-plugins'],
      message='You should see an image with fog.')

  def test_sdl2_fog_linear(self):
    shutil.copyfile(path_from_root('tests', 'screenshot.png'), os.path.join(self.get_dir(), 'screenshot.png'))
    self.btest('sdl2_fog_linear.c', reference='screenshot-fog-linear.png', reference_slack=1,
      args=['-s', 'USE_SDL=2', '-s', 'USE_SDL_IMAGE=2','--preload-file', 'screenshot.png', '-s', 'LEGACY_GL_EMULATION=1', '--use-preload-plugins'],
      message='You should see an image with fog.')

  def test_sdl2_unwasteful(self):
    self.btest('sdl2_unwasteful.cpp', expected='1', args=['-s', 'USE_SDL=2', '-O1'])

  def test_sdl2_canvas_write(self):
    self.btest('sdl2_canvas_write.cpp', expected='0', args=['-s', 'USE_SDL=2'])

  def test_sdl2_gl_frames_swap(self):
    def post_build(*args):
      self.post_manual_reftest(*args)
      html = open('test.html').read()
      html2 = html.replace('''Module['postRun'] = doReftest;''', '') # we don't want the very first frame
      assert html != html2
      open('test.html', 'w').write(html2)
    self.btest('sdl2_gl_frames_swap.c', reference='sdl2_gl_frames_swap.png', args=['--proxy-to-worker', '-s', 'GL_TESTING=1', '-s', 'USE_SDL=2'], manual_reference=True, post_build=post_build)

  def test_sdl2_ttf(self):
    shutil.copy2(path_from_root('tests', 'freetype', 'LiberationSansBold.ttf'), self.get_dir())
    self.btest('sdl2_ttf.c', reference='sdl2_ttf.png',
      args=['-O2', '-s', 'USE_SDL=2', '-s', 'USE_SDL_TTF=2', '--embed-file', 'LiberationSansBold.ttf'],
      message='You should see colorful "hello" and "world" in the window',
      timeout=30)

  def test_sdl2_custom_cursor(self):
    shutil.copyfile(path_from_root('tests', 'cursor.bmp'), os.path.join(self.get_dir(), 'cursor.bmp'))
    self.btest('sdl2_custom_cursor.c', expected='1', args=['--preload-file', 'cursor.bmp', '-s', 'USE_SDL=2'])

  def test_cocos2d_hello(self):
    from tools import system_libs
    cocos2d_root = os.path.join(system_libs.Ports.get_build_dir(), 'Cocos2d')
    preload_file = os.path.join(cocos2d_root, 'samples', 'HelloCpp', 'Resources') + '@'
    self.btest('cocos2d_hello.cpp', reference='cocos2d_hello.png', reference_slack=1,
      args=['-s', 'USE_COCOS2D=3', '--std=c++11', '--preload-file', preload_file, '--use-preload-plugins'],
      message='You should see Cocos2d logo',
      timeout=30)

  def test_emterpreter_async(self):
    for opts in [0, 1, 2, 3]:
      print(opts)
      self.btest('emterpreter_async.cpp', '1', args=['-s', 'EMTERPRETIFY=1', '-s', 'EMTERPRETIFY_ASYNC=1', '-O' + str(opts), '-g2'])

  def test_emterpreter_async_2(self):
    self.btest('emterpreter_async_2.cpp', '40', args=['-s', 'EMTERPRETIFY=1', '-s', 'EMTERPRETIFY_ASYNC=1', '-O3'])

  def test_emterpreter_async_virtual(self):
    for opts in [0, 1, 2, 3]:
      print(opts)
      self.btest('emterpreter_async_virtual.cpp', '5', args=['-s', 'EMTERPRETIFY=1', '-s', 'EMTERPRETIFY_ASYNC=1', '-O' + str(opts), '-profiling'])

  def test_emterpreter_async_virtual_2(self):
    for opts in [0, 1, 2, 3]:
      print(opts)
      self.btest('emterpreter_async_virtual_2.cpp', '1', args=['-s', 'EMTERPRETIFY=1', '-s', 'EMTERPRETIFY_ASYNC=1', '-O' + str(opts), '-s', 'ASSERTIONS=1', '-s', 'SAFE_HEAP=1', '-profiling'])

  def test_emterpreter_async_bad(self):
    for opts in [0, 1, 2, 3]:
      print(opts)
      self.btest('emterpreter_async_bad.cpp', '1', args=['-s', 'EMTERPRETIFY=1', '-s', 'EMTERPRETIFY_ASYNC=1', '-O' + str(opts), '-s', 'EMTERPRETIFY_BLACKLIST=["_middle"]', '-s', 'ASSERTIONS=1'])

  def test_emterpreter_async_mainloop(self):
    for opts in [0, 1, 2, 3]:
      print(opts)
      self.btest('emterpreter_async_mainloop.cpp', '121', args=['-s', 'EMTERPRETIFY=1', '-s', 'EMTERPRETIFY_ASYNC=1', '-O' + str(opts)], timeout=20)

  def test_emterpreter_async_with_manual(self):
    for opts in [0, 1, 2, 3]:
      print(opts)
      self.btest('emterpreter_async_with_manual.cpp', '121', args=['-s', 'EMTERPRETIFY=1', '-s', 'EMTERPRETIFY_ASYNC=1', '-O' + str(opts), '-s', 'EMTERPRETIFY_BLACKLIST=["_acall"]'], timeout=20)

  def test_emterpreter_async_sleep2(self):
    self.btest('emterpreter_async_sleep2.cpp', '1', args=['-s', 'EMTERPRETIFY=1', '-s', 'EMTERPRETIFY_ASYNC=1', '-Oz'])

  def test_emterpreter_async_sleep2_safeheap(self):
    # check that safe-heap machinery does not cause errors in async operations
    self.btest('emterpreter_async_sleep2_safeheap.cpp', '17', args=['-s', 'EMTERPRETIFY=1', '-s', 'EMTERPRETIFY_ASYNC=1', '-Oz', '-profiling', '-s', 'SAFE_HEAP=1', '-s', 'ASSERTIONS=1', '-s', 'EMTERPRETIFY_WHITELIST=["_main","_callback","_fix"]'])

  def test_sdl_audio_beep_sleep(self):
    self.btest('sdl_audio_beep_sleep.cpp', '1', args=['-s', 'EMTERPRETIFY=1', '-s', 'EMTERPRETIFY_ASYNC=1', '-Os', '-s', 'ASSERTIONS=1', '-s', 'DISABLE_EXCEPTION_CATCHING=0', '-profiling', '-s', 'SAFE_HEAP=1', '-lSDL'], timeout=60)

  def test_mainloop_reschedule(self):
    self.btest('mainloop_reschedule.cpp', '1', args=['-s', 'EMTERPRETIFY=1', '-s', 'EMTERPRETIFY_ASYNC=1', '-Os'], timeout=30)

  def test_mainloop_infloop(self):
    self.btest('mainloop_infloop.cpp', '1', args=['-s', 'EMTERPRETIFY=1', '-s', 'EMTERPRETIFY_ASYNC=1'], timeout=30)

  def test_emterpreter_async_iostream(self):
    self.btest('emterpreter_async_iostream.cpp', '1', args=['-s', 'EMTERPRETIFY=1', '-s', 'EMTERPRETIFY_ASYNC=1'])

  def test_modularize(self):
    for opts in [[], ['-O1'], ['-O2', '-profiling'], ['-O2'], ['-O2', '--closure', '1']]:
      for args, code in [
        ([], 'Module();'), # defaults
        # use EXPORT_NAME
        (['-s', 'EXPORT_NAME="HelloWorld"'], '''
          if (typeof Module !== "undefined") throw "what?!"; // do not pollute the global scope, we are modularized!
          HelloWorld.noInitialRun = true; // errorneous module capture will load this and cause timeout
          HelloWorld();
        '''),
        # pass in a Module option (which prevents main(), which we then invoke ourselves)
        (['-s', 'EXPORT_NAME="HelloWorld"'], '''
          var hello = HelloWorld({ noInitialRun: true, onRuntimeInitialized: function() {
            setTimeout(function() { hello._main(); }); // must be async, because onRuntimeInitialized may be called synchronously, so |hello| is not yet set!
          } });
        '''),
        # similar, but without a mem init file, everything is sync and simple
        (['-s', 'EXPORT_NAME="HelloWorld"', '--memory-init-file', '0'], '''
          var hello = HelloWorld({ noInitialRun: true});
          hello._main();
        '''),
        # use the then() API
        (['-s', 'EXPORT_NAME="HelloWorld"'], '''
          HelloWorld({ noInitialRun: true }).then(function(hello) {
            hello._main();
          });
        '''),
        # then() API, also note the returned value
        (['-s', 'EXPORT_NAME="HelloWorld"'], '''
          var helloOutside = HelloWorld({ noInitialRun: true }).then(function(hello) {
            setTimeout(function() {
              hello._main();
              assert(hello === helloOutside); // as we are async, helloOutside must have been set
            });
          });
        '''),
      ]:
        print('test on', opts, args, code)
        src = open(path_from_root('tests', 'browser_test_hello_world.c')).read()
        open('test.c', 'w').write(self.with_report_result(src))
        Popen([PYTHON, EMCC, 'test.c', '-s', 'MODULARIZE=1'] + args + opts).communicate()
        open('a.html', 'w').write('''
          <script src="a.out.js"></script>
          <script>
            %s
          </script>
        ''' % code)
        self.run_browser('a.html', '...', '/report_result?0')

  # test illustrating the regression on the modularize feature since commit c5af8f6
  # when compiling with the --preload-file option
  def test_modularize_and_preload_files(self):
    # amount of memory different from the default one that will be allocated for the emscripten heap
    totalMemory = 33554432
    for opts in [[], ['-O1'], ['-O2', '-profiling'], ['-O2'], ['-O2', '--closure', '1']]:
      # the main function simply checks that the amount of allocated heap memory is correct
      src = r'''
        #include <stdio.h>
        #include <emscripten.h>
        int main() {
          EM_ASM({
            // use eval here in order for the test with closure compiler enabled to succeed
            var totalMemory = eval('Module.TOTAL_MEMORY');
            assert(totalMemory === %d, 'bad memory size');
          });
          REPORT_RESULT(0);
          return 0;
        }
      ''' % totalMemory
      open('test.c', 'w').write(self.with_report_result(src))
      # generate a dummy file
      open('dummy_file', 'w').write('dummy')
      # compile the code with the modularize feature and the preload-file option enabled
      Popen([PYTHON, EMCC, 'test.c', '-s', 'MODULARIZE=1', '-s', 'EXPORT_NAME="Foo"', '--preload-file', 'dummy_file'] + opts).communicate()
      open('a.html', 'w').write('''
        <script src="a.out.js"></script>
        <script>
          // instantiate the Foo module with custom TOTAL_MEMORY value
          var foo = Foo({ TOTAL_MEMORY: %d });
        </script>
      ''' % totalMemory)
      self.run_browser('a.html', '...', '/report_result?0')

  def test_webidl(self):
    # see original in test_core.py
    output = Popen([PYTHON, path_from_root('tools', 'webidl_binder.py'),
                            path_from_root('tests', 'webidl', 'test.idl'),
                            'glue']).communicate()[0]
    assert os.path.exists('glue.cpp')
    assert os.path.exists('glue.js')
    for opts in [[], ['-O1'], ['-O2']]:
      print(opts)
      self.btest(os.path.join('webidl', 'test.cpp'), '1', args=['--post-js', 'glue.js', '-I' + path_from_root('tests', 'webidl'), '-DBROWSER'] + opts)

  def test_dynamic_link(self):
    open('pre.js', 'w').write('''
      Module.dynamicLibraries = ['side.js'];
  ''')
    open('main.cpp', 'w').write(r'''
      #include <stdio.h>
      #include <stdlib.h>
      #include <string.h>
      #include <emscripten.h>
      char *side(const char *data);
      int main() {
        char *temp = side("hello through side\n");
        char *ret = (char*)malloc(strlen(temp)+1);
        strcpy(ret, temp);
        temp[1] = 'x';
        EM_ASM({
          Module.realPrint = Module.print;
          Module.print = function(x) {
            if (!Module.printed) Module.printed = x;
            Module.realPrint(x);
          };
        });
        puts(ret);
        EM_ASM({ assert(Module.printed === 'hello through side', ['expected', Module.printed]); });
        REPORT_RESULT(2);
        return 0;
      }
    ''')
    open('side.cpp', 'w').write(r'''
      #include <stdlib.h>
      #include <string.h>
      char *side(const char *data);
      char *side(const char *data) {
        char *ret = (char*)malloc(strlen(data)+1);
        strcpy(ret, data);
        return ret;
      }
    ''')
    Popen([PYTHON, EMCC, 'side.cpp', '-s', 'SIDE_MODULE=1', '-O2', '-o', 'side.js']).communicate()
    self.btest(self.in_dir('main.cpp'), '2', args=['-s', 'MAIN_MODULE=1', '-O2', '--pre-js', 'pre.js'])

    print('wasm in worker (we can read binary data synchronously there)')

    open('pre.js', 'w').write('''
      var Module = { dynamicLibraries: ['side.wasm'] };
  ''')
    Popen([PYTHON, EMCC, 'side.cpp', '-s', 'SIDE_MODULE=1', '-O2', '-o', 'side.js', '-s', 'WASM=1']).communicate()
    self.btest(self.in_dir('main.cpp'), '2', args=['-s', 'MAIN_MODULE=1', '-O2', '--pre-js', 'pre.js', '-s', 'WASM=1', '--proxy-to-worker'])

    print('wasm (will auto-preload since no sync binary reading)')

    open('pre.js', 'w').write('''
      Module.dynamicLibraries = ['side.wasm'];
  ''')
    # same wasm side module works
    self.btest(self.in_dir('main.cpp'), '2', args=['-s', 'MAIN_MODULE=1', '-O2', '--pre-js', 'pre.js', '-s', 'WASM=1'])

  def test_dynamic_link_glemu(self):
    open('pre.js', 'w').write('''
      Module.dynamicLibraries = ['side.js'];
  ''')
    open('main.cpp', 'w').write(r'''
      #include <stdio.h>
      #include <string.h>
      #include <assert.h>
      const char *side();
      int main() {
        const char *exts = side();
        puts(side());
        assert(strstr(exts, "GL_EXT_texture_env_combine"));
        REPORT_RESULT(1);
        return 0;
      }
    ''')
    open('side.cpp', 'w').write(r'''
      #include "SDL/SDL.h"
      #include "SDL/SDL_opengl.h"
      const char *side() {
        SDL_Init(SDL_INIT_VIDEO);
        SDL_SetVideoMode(600, 600, 16, SDL_OPENGL);
        return (const char *)glGetString(GL_EXTENSIONS);
      }
    ''')
    Popen([PYTHON, EMCC, 'side.cpp', '-s', 'SIDE_MODULE=1', '-O2', '-o', 'side.js', '-lSDL']).communicate()

    self.btest(self.in_dir('main.cpp'), '1', args=['-s', 'MAIN_MODULE=1', '-O2', '-s', 'LEGACY_GL_EMULATION=1', '-lSDL', '-lGL', '--pre-js', 'pre.js'])

  def test_memory_growth_during_startup(self):
    open('data.dat', 'w').write('X' * (30*1024*1024))
    self.btest('browser_test_hello_world.c', '0', args=['-s', 'ASSERTIONS=1', '-s', 'ALLOW_MEMORY_GROWTH=1', '-s', 'TOTAL_MEMORY=16MB', '-s', 'TOTAL_STACK=5000', '--preload-file', 'data.dat'])

  # pthreads tests

  def prep_no_SAB(self):
    open('html.html', 'w').write(open(path_from_root('src', 'shell_minimal.html')).read().replace('''<body>''', '''<body>
      <script>
        SharedArrayBuffer = undefined;
        Atomics = undefined;
      </script>
    '''))

  # Run a browser test both with and without wasm
  def btest_wasm(self, *args, **kwargs):
    self.btest(*args, **kwargs)
    if False:
      # TODO: some kind of cli flag to trigger this?
      self.btest(*args, force_wasm=True, **kwargs)

  # Test that the emscripten_ atomics api functions work.
  def test_pthread_atomics(self):
    self.btest_wasm(path_from_root('tests', 'pthread', 'test_pthread_atomics.cpp'), expected='0', args=['-O3', '-s', 'USE_PTHREADS=2', '--separate-asm', '-s', 'PTHREAD_POOL_SIZE=8'], timeout=120) # extra time on first test, to be sure to build all libraries

  # Test 64-bit atomics.
  def test_pthread_64bit_atomics(self):
    self.btest_wasm(path_from_root('tests', 'pthread', 'test_pthread_64bit_atomics.cpp'), expected='0', args=['-O3', '-s', 'USE_PTHREADS=2', '--separate-asm', '-s', 'PTHREAD_POOL_SIZE=8'], timeout=90)

  # Test 64-bit C++11 atomics.
  def test_pthread_64bit_cxx11_atomics(self):
    for opt in [['-O0'], ['-O3']]:
      for pthreads in [[], ['-s', 'USE_PTHREADS=1']]:
        self.btest_wasm(path_from_root('tests', 'pthread', 'test_pthread_64bit_cxx11_atomics.cpp'), expected='0', args=opt + pthreads + ['-std=c++11'], timeout=30)

  # Test the old GCC atomic __sync_fetch_and_op builtin operations.
  def test_pthread_gcc_atomic_fetch_and_op(self):
    # We need to resort to using regexes to optimize out SharedArrayBuffer when pthreads are not supported, which is brittle!
    # Therefore perform very extensive testing of different codegen modes to catch any problems.
    for opt in [[], ['-O1'], ['-O2'], ['-O3'], ['-O3', '-s', 'AGGRESSIVE_VARIABLE_ELIMINATION=1'], ['-Os'], ['-Oz']]:
      for debug in [[], ['-g1'], ['-g2'], ['-g4']]:
        for f32 in [[], ['-s', 'PRECISE_F32=1']]:
          print(opt, debug, f32)
          self.btest(path_from_root('tests', 'pthread', 'test_pthread_gcc_atomic_fetch_and_op.cpp'), expected='0', args=opt+debug+f32+['-s', 'USE_PTHREADS=2', '--separate-asm', '-s', 'PTHREAD_POOL_SIZE=8'], timeout=60)

  # 64 bit version of the above test.
  def test_pthread_gcc_64bit_atomic_fetch_and_op(self):
    self.btest(path_from_root('tests', 'pthread', 'test_pthread_gcc_64bit_atomic_fetch_and_op.cpp'), expected='0', args=['-O3', '-s', 'USE_PTHREADS=2', '--separate-asm', '-s', 'PTHREAD_POOL_SIZE=8'], timeout=30)

  # Test the old GCC atomic __sync_op_and_fetch builtin operations.
  def test_pthread_gcc_atomic_op_and_fetch(self):
    self.btest(path_from_root('tests', 'pthread', 'test_pthread_gcc_atomic_op_and_fetch.cpp'), expected='0', args=['-O3', '-s', 'USE_PTHREADS=2', '--separate-asm', '-s', 'PTHREAD_POOL_SIZE=8'], timeout=30)

  # 64 bit version of the above test.
  def test_pthread_gcc_64bit_atomic_op_and_fetch(self):
    self.btest(path_from_root('tests', 'pthread', 'test_pthread_gcc_64bit_atomic_op_and_fetch.cpp'), expected='0', args=['-O3', '-s', 'USE_PTHREADS=2', '--separate-asm', '-s', 'PTHREAD_POOL_SIZE=8'], timeout=30)

  # Tests the rest of the remaining GCC atomics after the two above tests.
  def test_pthread_gcc_atomics(self):
    self.btest_wasm(path_from_root('tests', 'pthread', 'test_pthread_gcc_atomics.cpp'), expected='0', args=['-O3', '-s', 'USE_PTHREADS=2', '--separate-asm', '-s', 'PTHREAD_POOL_SIZE=8'], timeout=30)

  # Test the __sync_lock_test_and_set and __sync_lock_release primitives.
  def test_pthread_gcc_spinlock(self):
    for arg in [[], ['-DUSE_EMSCRIPTEN_INTRINSICS']]:
      self.btest(path_from_root('tests', 'pthread', 'test_pthread_gcc_spinlock.cpp'), expected='800', args=['-O3', '-s', 'USE_PTHREADS=2', '--separate-asm', '-s', 'PTHREAD_POOL_SIZE=8'] + arg, timeout=30)

  # Test that basic thread creation works.
  def test_pthread_create(self):
    for opt in [['-O0'], ['-O3']]:
      for pthreads in [['-s', 'USE_PTHREADS=1'], ['-s', 'USE_PTHREADS=2', '--separate-asm']]:
<<<<<<< HEAD
        print str(opt) + ' ' + str(pthreads)
        self.btest_wasm(path_from_root('tests', 'pthread', 'test_pthread_create.cpp'), expected='0', args=opt + pthreads + ['-s', 'PTHREAD_POOL_SIZE=8'], timeout=30)
=======
        print(str(opt) + ' ' + str(pthreads))
        self.btest(path_from_root('tests', 'pthread', 'test_pthread_create.cpp'), expected='0', args=opt + pthreads + ['-s', 'PTHREAD_POOL_SIZE=8'], timeout=30)
>>>>>>> 03863ecf

        if 'USE_PTHREADS=2' in pthreads:
          self.prep_no_SAB()
          self.btest(path_from_root('tests', 'pthread', 'test_pthread_create.cpp'), expected='0', args=opt + pthreads + ['-s', 'PTHREAD_POOL_SIZE=8', '--shell-file', 'html.html'], timeout=30)

  # Tests the -s PROXY_TO_PTHREAD=1 option.
  def test_pthread_proxy_to_pthread(self):
    self.btest_wasm(path_from_root('tests', 'pthread', 'test_pthread_proxy_to_pthread.c'), expected='1', args=['-O3', '-s', 'USE_PTHREADS=1', '-s', 'PROXY_TO_PTHREAD=1'], timeout=30)

  # Test that a pthread can spawn another pthread of its own.
  def test_pthread_create_pthread(self):
    for opt in [['-s', 'USE_PTHREADS=2', '--separate-asm'], ['-s', 'USE_PTHREADS=1']]:
      self.btest_wasm(path_from_root('tests', 'pthread', 'test_pthread_create_pthread.cpp'), expected='1', args=opt + ['-O3', '-s', 'PTHREAD_POOL_SIZE=2', '-s', 'NO_EXIT_RUNTIME=1'], timeout=30)

  # Test another case of pthreads spawning pthreads, but this time the callers immediately join on the threads they created.
  def test_pthread_nested_spawns(self):
    self.btest_wasm(path_from_root('tests', 'pthread', 'test_pthread_nested_spawns.cpp'), expected='1', args=['-O3', '-s', 'USE_PTHREADS=2', '--separate-asm', '-s', 'PTHREAD_POOL_SIZE=2'], timeout=30)

  # Test that main thread can wait for a pthread to finish via pthread_join().
  def test_pthread_join(self):
    self.btest_wasm(path_from_root('tests', 'pthread', 'test_pthread_join.cpp'), expected='6765', args=['-O3', '-s', 'USE_PTHREADS=2', '--separate-asm', '-s', 'PTHREAD_POOL_SIZE=8', '-s', 'ERROR_ON_UNDEFINED_SYMBOLS=1'], timeout=30)

  # Test pthread_cancel() operation
  def test_pthread_cancel(self):
    self.btest_wasm(path_from_root('tests', 'pthread', 'test_pthread_cancel.cpp'), expected='1', args=['-O3', '-s', 'USE_PTHREADS=2', '--separate-asm', '-s', 'PTHREAD_POOL_SIZE=8'], timeout=30)

  # Test pthread_kill() operation
  def test_pthread_kill(self):
    if emscripten_browser and 'chrom' in emscripten_browser.lower():
      # This test hangs the chrome render process, and keep subsequent tests from passing too
      return self.skip("pthread_kill hangs chrome renderer")
    self.btest(path_from_root('tests', 'pthread', 'test_pthread_kill.cpp'), expected='0', args=['-O3', '-s', 'USE_PTHREADS=2', '--separate-asm', '-s', 'PTHREAD_POOL_SIZE=8'], timeout=30)

  # Test that pthread cleanup stack (pthread_cleanup_push/_pop) works.
  def test_pthread_cleanup(self):
    self.btest_wasm(path_from_root('tests', 'pthread', 'test_pthread_cleanup.cpp'), expected='907640832', args=['-O3', '-s', 'USE_PTHREADS=2', '--separate-asm', '-s', 'PTHREAD_POOL_SIZE=8'], timeout=30)

  # Tests the pthread mutex api.
  def test_pthread_mutex(self):
    for arg in [[], ['-DSPINLOCK_TEST']]:
      self.btest_wasm(path_from_root('tests', 'pthread', 'test_pthread_mutex.cpp'), expected='50', args=['-O3', '-s', 'USE_PTHREADS=2', '--separate-asm', '-s', 'PTHREAD_POOL_SIZE=8'] + arg, timeout=30)

  # Test that memory allocation is thread-safe.
  def test_pthread_malloc(self):
    self.btest_wasm(path_from_root('tests', 'pthread', 'test_pthread_malloc.cpp'), expected='0', args=['-O3', '-s', 'USE_PTHREADS=2', '--separate-asm', '-s', 'PTHREAD_POOL_SIZE=8'], timeout=30)

  # Stress test pthreads allocating memory that will call to sbrk(), and main thread has to free up the data.
  def test_pthread_malloc_free(self):
    self.btest_wasm(path_from_root('tests', 'pthread', 'test_pthread_malloc_free.cpp'), expected='0', args=['-O3', '-s', 'USE_PTHREADS=2', '--separate-asm', '-s', 'PTHREAD_POOL_SIZE=8', '-s', 'TOTAL_MEMORY=256MB'], timeout=30)

  # Test that the pthread_barrier API works ok.
  def test_pthread_barrier(self):
    self.btest_wasm(path_from_root('tests', 'pthread', 'test_pthread_barrier.cpp'), expected='0', args=['-O3', '-s', 'USE_PTHREADS=2', '--separate-asm', '-s', 'PTHREAD_POOL_SIZE=8'], timeout=30)

  # Test the pthread_once() function.
  def test_pthread_once(self):
    self.btest_wasm(path_from_root('tests', 'pthread', 'test_pthread_once.cpp'), expected='0', args=['-O3', '-s', 'USE_PTHREADS=2', '--separate-asm', '-s', 'PTHREAD_POOL_SIZE=8'], timeout=30)

  # Test against a certain thread exit time handling bug by spawning tons of threads.
  def test_pthread_spawns(self):
    self.btest_wasm(path_from_root('tests', 'pthread', 'test_pthread_spawns.cpp'), expected='0', args=['-O3', '-s', 'USE_PTHREADS=2', '--separate-asm', '-s', 'PTHREAD_POOL_SIZE=8'], timeout=30)

  # It is common for code to flip volatile global vars for thread control. This is a bit lax, but nevertheless, test whether that
  # kind of scheme will work with Emscripten as well.
  def test_pthread_volatile(self):
    for arg in [[], ['-DUSE_C_VOLATILE']]:
      self.btest_wasm(path_from_root('tests', 'pthread', 'test_pthread_volatile.cpp'), expected='1', args=['-O3', '-s', 'USE_PTHREADS=2', '--separate-asm', '-s', 'PTHREAD_POOL_SIZE=8'] + arg, timeout=30)

  # Test thread-specific data (TLS).
  def test_pthread_thread_local_storage(self):
    self.btest_wasm(path_from_root('tests', 'pthread', 'test_pthread_thread_local_storage.cpp'), expected='0', args=['-O3', '-s', 'USE_PTHREADS=2', '--separate-asm', '-s', 'PTHREAD_POOL_SIZE=8'], timeout=30)

  # Test the pthread condition variable creation and waiting.
  def test_pthread_condition_variable(self):
    self.btest_wasm(path_from_root('tests', 'pthread', 'test_pthread_condition_variable.cpp'), expected='0', args=['-O3', '-s', 'USE_PTHREADS=2', '--separate-asm', '-s', 'PTHREAD_POOL_SIZE=8'], timeout=30)

  # Test that pthreads are able to do printf.
  def test_pthread_printf(self):
    self.btest_wasm(path_from_root('tests', 'pthread', 'test_pthread_printf.cpp'), expected='0', args=['-O3', '-s', 'USE_PTHREADS=2', '--separate-asm', '-s', 'PTHREAD_POOL_SIZE=1'], timeout=30)

  # Test that pthreads are able to do cout. Failed due to https://bugzilla.mozilla.org/show_bug.cgi?id=1154858.
  def test_pthread_iostream(self):
    self.btest_wasm(path_from_root('tests', 'pthread', 'test_pthread_iostream.cpp'), expected='0', args=['-O3', '-s', 'USE_PTHREADS=2', '--separate-asm', '-s', 'PTHREAD_POOL_SIZE=1'], timeout=30)

  # Test that the main thread is able to use pthread_set/getspecific.
  def test_pthread_setspecific_mainthread(self):
    self.btest_wasm(path_from_root('tests', 'pthread', 'test_pthread_setspecific_mainthread.cpp'), expected='0', args=['-O3', '-s', 'USE_PTHREADS=2', '--separate-asm'], timeout=30)

    self.prep_no_SAB()
    self.btest(path_from_root('tests', 'pthread', 'test_pthread_setspecific_mainthread.cpp'), expected='0', args=['-O3', '-s', 'USE_PTHREADS=2', '--separate-asm', '--shell-file', 'html.html'], timeout=30)

  # Test the -s PTHREAD_HINT_NUM_CORES=x command line variable.
  def test_pthread_num_logical_cores(self):
    self.btest_wasm(path_from_root('tests', 'pthread', 'test_pthread_num_logical_cores.cpp'), expected='0', args=['-O3', '-s', 'USE_PTHREADS=2', '--separate-asm', '-s', 'PTHREAD_HINT_NUM_CORES=2'], timeout=30)

    self.prep_no_SAB()
    self.btest(path_from_root('tests', 'pthread', 'test_pthread_num_logical_cores.cpp'), expected='0', args=['-O3', '-g', '-s', 'USE_PTHREADS=2', '--separate-asm', '-s', 'PTHREAD_HINT_NUM_CORES=2', '--shell-file', 'html.html'], timeout=30)

  # Test that pthreads have access to filesystem.
  def test_pthread_file_io(self):
    self.btest_wasm(path_from_root('tests', 'pthread', 'test_pthread_file_io.cpp'), expected='0', args=['-O3', '-s', 'USE_PTHREADS=2', '--separate-asm', '-s', 'PTHREAD_POOL_SIZE=1'], timeout=30)

  # Test that the pthread_create() function operates benignly in the case that threading is not supported.
  def test_pthread_supported(self):
    for args in [[], ['-s', 'USE_PTHREADS=2', '--separate-asm', '-s', 'PTHREAD_POOL_SIZE=8']]:
      self.btest_wasm(path_from_root('tests', 'pthread', 'test_pthread_supported.cpp'), expected='0', args=['-O3'] + args, timeout=30)

  def test_pthread_separate_asm_pthreads(self):
    self.btest(path_from_root('tests', 'pthread', 'test_pthread_atomics.cpp'), expected='0', args=['-O3', '-s', 'USE_PTHREADS=1', '-s', 'PTHREAD_POOL_SIZE=8', '--separate-asm', '--profiling'], timeout=30)

  def test_pthread_custom_pthread_main_url(self):
    self.clear()
    os.makedirs(os.path.join(self.get_dir(), 'cdn'));
    open(os.path.join(self.get_dir(), 'main.cpp'), 'w').write(self.with_report_result(r'''
      #include <stdio.h>
      #include <string.h>
      #include <emscripten/emscripten.h>
      #include <emscripten/threading.h>
      #include <pthread.h>
      int result = 0;
      void *thread_main(void *arg) {
        emscripten_atomic_store_u32(&result, 1);
        pthread_exit(0);
      }

      int main() {
        pthread_t t;
        if (emscripten_has_threading_support()) {
          pthread_create(&t, 0, thread_main, 0);
          pthread_join(t, 0);
        } else {
          result = 1;
        }
        REPORT_RESULT(result);
      }
    '''))

    # Test that it is possible to define "Module.pthreadMainPrefixURL" string to locate where pthread-main.js will be loaded from.
    open(self.in_dir('shell.html'), 'w').write(open(path_from_root('src', 'shell.html')).read().replace('var Module = {', 'var Module = { pthreadMainPrefixURL: "cdn/", '))
    Popen([PYTHON, EMCC, os.path.join(self.get_dir(), 'main.cpp'), '--shell-file', 'shell.html', '-s', 'IN_TEST_HARNESS=1', '-s', 'USE_PTHREADS=1', '-s', 'PTHREAD_POOL_SIZE=1', '-o', 'test.html']).communicate()
    shutil.move('pthread-main.js', os.path.join('cdn', 'pthread-main.js'))
    self.run_browser('test.html', '', '/report_result?1')

    # Test that it is possible to define "Module.locateFile(foo)" function to locate where pthread-main.js will be loaded from.
    open(self.in_dir('shell2.html'), 'w').write(open(path_from_root('src', 'shell.html')).read().replace('var Module = {', 'var Module = { locateFile: function(filename) { if (filename == "pthread-main.js") return "cdn/pthread-main.js"; else return filename; }, '))
    Popen([PYTHON, EMCC, os.path.join(self.get_dir(), 'main.cpp'), '--shell-file', 'shell2.html', '-s', 'IN_TEST_HARNESS=1', '-s', 'USE_PTHREADS=1', '-s', 'PTHREAD_POOL_SIZE=1', '-o', 'test2.html']).communicate()
    try_delete('pthread-main.js')
    self.run_browser('test2.html', '', '/report_result?1')

  # Test that if the main thread is performing a futex wait while a pthread needs it to do a proxied operation (before that pthread would wake up the main thread), that it's not a deadlock.
  def test_pthread_proxying_in_futex_wait(self):
    self.btest_wasm(path_from_root('tests', 'pthread', 'test_pthread_proxying_in_futex_wait.cpp'), expected='0', args=['-O3', '-s', 'USE_PTHREADS=2', '-s', 'PTHREAD_POOL_SIZE=1', '--separate-asm'], timeout=30)

  # Test that sbrk() operates properly in multithreaded conditions
  def test_pthread_sbrk(self):
    for aborting_malloc in [0, 1]:
      print('aborting malloc=' + str(aborting_malloc))
      # With aborting malloc = 1, test allocating memory in threads
      # With aborting malloc = 0, allocate so much memory in threads that some of the allocations fail.
      self.btest_wasm(path_from_root('tests', 'pthread', 'test_pthread_sbrk.cpp'), expected='0', args=['-O3', '-s', 'USE_PTHREADS=1', '-s', 'PTHREAD_POOL_SIZE=8', '--separate-asm', '-s', 'ABORTING_MALLOC=' + str(aborting_malloc), '-DABORTING_MALLOC=' + str(aborting_malloc), '-s', 'TOTAL_MEMORY=128MB'], timeout=30)

  # Test that -s ABORTING_MALLOC=0 works in both pthreads and non-pthreads builds. (sbrk fails gracefully)
  def test_pthread_gauge_available_memory(self):
    for opts in [[], ['-O2']]:
      for args in [[], ['-s', 'USE_PTHREADS=1']]:
        self.btest_wasm(path_from_root('tests', 'gauge_available_memory.cpp'), expected='1', args=['-s', 'ABORTING_MALLOC=0'] + args + opts, timeout=30)

  # Test that the proxying operations of user code from pthreads to main thread work
  def test_pthread_run_on_main_thread(self):
    self.btest_wasm(path_from_root('tests', 'pthread', 'test_pthread_run_on_main_thread.cpp'), expected='0', args=['-O3', '-s', 'USE_PTHREADS=2', '-s', 'PTHREAD_POOL_SIZE=1', '--separate-asm'], timeout=30)

  # Test how a lot of back-to-back called proxying operations behave.
  def test_pthread_run_on_main_thread_flood(self):
    self.btest(path_from_root('tests', 'pthread', 'test_pthread_run_on_main_thread_flood.cpp'), expected='0', args=['-O3', '-s', 'USE_PTHREADS=2', '-s', 'PTHREAD_POOL_SIZE=1', '--separate-asm'], timeout=30)

  # Test that it is possible to synchronously call a JavaScript function on the main thread and get a return value back.
  def test_pthread_call_sync_on_main_thread(self):
    self.btest_wasm(path_from_root('tests', 'pthread', 'call_sync_on_main_thread.c'), expected='1', args=['-O3', '-s', 'USE_PTHREADS=1', '-s', 'PROXY_TO_PTHREAD=1', '-DPROXY_TO_PTHREAD=1', '--js-library', path_from_root('tests', 'pthread', 'call_sync_on_main_thread.js')])
    self.btest_wasm(path_from_root('tests', 'pthread', 'call_sync_on_main_thread.c'), expected='1', args=['-O3', '-s', 'USE_PTHREADS=1', '-DPROXY_TO_PTHREAD=0', '--js-library', path_from_root('tests', 'pthread', 'call_sync_on_main_thread.js')])
    self.btest_wasm(path_from_root('tests', 'pthread', 'call_sync_on_main_thread.c'), expected='1', args=['-Oz', '-DPROXY_TO_PTHREAD=0', '--js-library', path_from_root('tests', 'pthread', 'call_sync_on_main_thread.js')])

  # Test that it is possible to asynchronously call a JavaScript function on the main thread.
  def test_pthread_call_async_on_main_thread(self):
    self.btest_wasm(path_from_root('tests', 'pthread', 'call_async_on_main_thread.c'), expected='7', args=['-O3', '-s', 'USE_PTHREADS=1', '-s', 'PROXY_TO_PTHREAD=1', '-DPROXY_TO_PTHREAD=1', '--js-library', path_from_root('tests', 'pthread', 'call_async_on_main_thread.js')])
    self.btest_wasm(path_from_root('tests', 'pthread', 'call_async_on_main_thread.c'), expected='7', args=['-O3', '-s', 'USE_PTHREADS=1', '-DPROXY_TO_PTHREAD=0', '--js-library', path_from_root('tests', 'pthread', 'call_async_on_main_thread.js')])
    self.btest_wasm(path_from_root('tests', 'pthread', 'call_async_on_main_thread.c'), expected='7', args=['-Oz', '-DPROXY_TO_PTHREAD=0', '--js-library', path_from_root('tests', 'pthread', 'call_async_on_main_thread.js')])

  # test atomicrmw i64
  def test_atomicrmw_i64(self):
    Popen([PYTHON, EMCC, path_from_root('tests', 'atomicrmw_i64.ll'), '-s', 'USE_PTHREADS=1', '-s', 'IN_TEST_HARNESS=1', '-o', 'test.html']).communicate()
    self.run_browser('test.html', None, '/report_result?0')

  # Test that it is possible to send a signal via calling alarm(timeout), which in turn calls to the signal handler set by signal(SIGALRM, func);
  def test_sigalrm(self):
    self.btest(path_from_root('tests', 'sigalrm.cpp'), expected='0', args=['-O3'], timeout=30)

  def test_meminit_pairs(self):
    d = 'const char *data[] = {\n  "'
    d += '",\n  "'.join(''.join('\\x{:02x}\\x{:02x}'.format(i, j)
                                for j in range(256)) for i in range(256))
    with open(path_from_root('tests', 'meminit_pairs.c')) as f:
      d += '"\n};\n' + f.read()
    args = ["-O2", "--memory-init-file", "0", "-s", "MEM_INIT_METHOD=2", "-s", "ASSERTIONS=1"]
    self.btest(d, expected='0', args=args + ["--closure", "0"])
    self.btest(d, expected='0', args=args + ["--closure", "0", "-g"])
    self.btest(d, expected='0', args=args + ["--closure", "1"])

  def test_meminit_big(self):
    d = 'const char *data[] = {\n  "'
    d += '",\n  "'.join([''.join('\\x{:02x}\\x{:02x}'.format(i, j)
                                 for j in range(256)) for i in range(256)]*256)
    with open(path_from_root('tests', 'meminit_pairs.c')) as f:
      d += '"\n};\n' + f.read()
    assert len(d) > (1 << 27) # more than 32M memory initializer
    args = ["-O2", "--memory-init-file", "0", "-s", "MEM_INIT_METHOD=2", "-s", "ASSERTIONS=1"]
    self.btest(d, expected='0', args=args + ["--closure", "0"])
    self.btest(d, expected='0', args=args + ["--closure", "0", "-g"])
    self.btest(d, expected='0', args=args + ["--closure", "1"])

  def test_canvas_style_proxy(self):
    self.btest('canvas_style_proxy.c', expected='1', args=['--proxy-to-worker', '--shell-file', path_from_root('tests/canvas_style_proxy_shell.html'), '--pre-js', path_from_root('tests/canvas_style_proxy_pre.js')])

  def test_canvas_size_proxy(self):
    self.btest(path_from_root('tests', 'canvas_size_proxy.c'), expected='0', args=['--proxy-to-worker'])

  def test_custom_messages_proxy(self):
    self.btest(path_from_root('tests', 'custom_messages_proxy.c'), expected='1', args=['--proxy-to-worker', '--shell-file', path_from_root('tests', 'custom_messages_proxy_shell.html'), '--post-js', path_from_root('tests', 'custom_messages_proxy_postjs.js')])

  def test_separate_asm(self):
    for opts in [['-O0'], ['-O1'], ['-O2'], ['-O2', '--closure', '1']]:
      print(opts)
      open('src.cpp', 'w').write(self.with_report_result(open(path_from_root('tests', 'browser_test_hello_world.c')).read()))
      Popen([PYTHON, EMCC, 'src.cpp', '-o', 'test.html'] + opts).communicate()
      self.run_browser('test.html', None, '/report_result?0')

      open('one.html', 'w').write('<script src="test.js"></script>')
      self.run_browser('one.html', None, '/report_result?0')

      Popen([PYTHON, path_from_root('tools', 'separate_asm.py'), 'test.js', 'asm.js', 'rest.js']).communicate()
      open('two.html', 'w').write('''
        <script>
          var Module = {};
        </script>
        <script src="asm.js"></script>
        <script src="rest.js"></script>
      ''')
      self.run_browser('two.html', None, '/report_result?0')

      self.clear()
      assert not os.path.exists('tests.asm.js')
      self.btest('browser_test_hello_world.c', expected='0', args=opts + ['--separate-asm'])
      assert os.path.exists('test.asm.js')
      os.unlink('test.asm.js')
      self.run_browser('test.html', None, '[no http server activity]', timeout=5) # fail without the asm

  def test_emterpretify_file(self):
    open('shell.html', 'w').write('''
      <!--
        {{{ SCRIPT }}} // ignore this, we do it ourselves
      -->
      <script>
        var Module = {};
        var xhr = new XMLHttpRequest();
        xhr.open('GET', 'code.dat', true);
        xhr.responseType = 'arraybuffer';
        xhr.onload = function() {
          Module.emterpreterFile = xhr.response;
          var script = document.createElement('script');
          script.src = "test.js";
          document.body.appendChild(script);
        };
        xhr.send(null);
      </script>
''')
    try_delete('code.dat');
    self.btest('browser_test_hello_world.c', expected='0', args=['-s', 'EMTERPRETIFY=1', '-s', 'EMTERPRETIFY_FILE="code.dat"', '-O2', '-g', '--shell-file', 'shell.html', '-s', 'ASSERTIONS=1'])
    assert os.path.exists('code.dat')

    try_delete('code.dat');
    self.btest('browser_test_hello_world.c', expected='0', args=['-s', 'EMTERPRETIFY=1', '-s', 'EMTERPRETIFY_FILE="code.dat"', '-O2', '-g', '-s', 'ASSERTIONS=1'])
    assert os.path.exists('code.dat')

  def test_vanilla_html_when_proxying(self):
    for opts in [0, 1, 2]:
      print(opts)
      open('src.cpp', 'w').write(self.with_report_result(open(path_from_root('tests', 'browser_test_hello_world.c')).read()))
      Popen([PYTHON, EMCC, 'src.cpp', '-o', 'test.js', '-O' + str(opts), '--proxy-to-worker']).communicate()
      open('test.html', 'w').write('<script src="test.js"></script>')
      self.run_browser('test.html', None, '/report_result?0')

  def test_in_flight_memfile_request(self):
    for o in [0, 1, 2]:
      print(o)
      opts = ['-O' + str(o)]

      print('plain html')
      open('src.cpp', 'w').write(self.with_report_result(open(path_from_root('tests', 'in_flight_memfile_request.c')).read()))
      Popen([PYTHON, EMCC, 'src.cpp', '-o', 'test.js'] + opts).communicate()
      open('test.html', 'w').write('<script src="test.js"></script>')
      self.run_browser('test.html', None, '/report_result?0') # never when we provide our own HTML like this.

      print('default html')
      self.btest('in_flight_memfile_request.c', expected='0' if o < 2 else '1', args=opts) # should happen when there is a mem init file (-O2+)

  def test_split_memory_large_file(self):
    size = 2*1024*1024
    open('huge.dat', 'w').write(''.join([chr((x*x)&255) for x in range(size*2)])) # larger than a memory chunk
    self.btest('split_memory_large_file.cpp', expected='1', args=['-s', 'SPLIT_MEMORY=' + str(size), '-s', 'TOTAL_MEMORY=128MB', '-s', 'TOTAL_STACK=10240', '--preload-file', 'huge.dat'], timeout=60)

  def test_binaryen(self):
    self.btest('browser_test_hello_world.c', expected='0', args=['-s', 'BINARYEN=1', '-s', 'BINARYEN_METHOD="interpret-binary"'])
    self.btest('browser_test_hello_world.c', expected='0', args=['-s', 'BINARYEN=1', '-s', 'BINARYEN_METHOD="interpret-binary"', '-O2'])

  def test_binaryen_native(self):
    for opts in [
        [],
        ['-O1'],
        ['-O2'],
        ['-O3'],
        ['-Os'],
        ['-Oz'],
        ['-O2', '--js-opts', '1'],
        ['-O2', '-s', 'EMTERPRETIFY=1'],
        ['-O2', '-s', 'ALLOW_MEMORY_GROWTH=1'],
        ['-O2', '-s', 'EMTERPRETIFY=1', '-s', 'ALLOW_MEMORY_GROWTH=1'],
        ['-O2', '-s', 'OUTLINING_LIMIT=1000'],
        ['-O2', '--closure', '1'],
      ]:
      print(opts)
      self.btest('browser_test_hello_world.c', expected='0', args=['-s', 'BINARYEN=1'] + opts)

  def test_binaryen_async(self):
    # notice when we use async compilation
    script = '''
    <script>
      // note if we do async compilation
      var real_wasm_instantiate = WebAssembly.instantiate;
      var real_wasm_instantiateStreaming = WebAssembly.instantiateStreaming;
      if (typeof real_wasm_instantiateStreaming === 'function') {
        WebAssembly.instantiateStreaming = function(a, b) {
          Module.sawAsyncCompilation = true;
          return real_wasm_instantiateStreaming(a, b);
        };
      } else {
        WebAssembly.instantiate = function(a, b) {
          Module.sawAsyncCompilation = true;
          return real_wasm_instantiate(a, b);
        };
      }
      // show stderr for the viewer's fun
      Module.printErr = function(x) {
        Module.print('<<< ' + x + ' >>>');
        console.log(x);
      };
    </script>
    {{{ SCRIPT }}}
'''
    shell_with_script('shell.html', 'shell.html', script)
    common_args = ['-s', 'WASM=1', '--shell-file', 'shell.html']
    for opts, expect in [
      ([], 1),
      (['-O1'], 1),
      (['-O2'], 1),
      (['-O3'], 1),
      (['-s', 'BINARYEN_ASYNC_COMPILATION=1'], 1), # force it on
      (['-O1', '-s', 'BINARYEN_ASYNC_COMPILATION=0'], 0), # force it off
      (['-s', 'BINARYEN_ASYNC_COMPILATION=1', '-s', 'BINARYEN_METHOD="native-wasm,asmjs"'], 0), # try to force it on, but have it disabled
    ]:
      print(opts, expect)
      self.btest('binaryen_async.c', expected=str(expect), args=common_args + opts)
    # Ensure that compilation still works and is async without instantiateStreaming available
    no_streaming = ' <script> WebAssembly.instantiateStreaming = undefined;</script>'
    shell_with_script('shell.html', 'shell.html', no_streaming + script)
    self.btest('binaryen_async.c', expected='1', args=common_args)

  # Test that implementing Module.instantiateWasm() callback works.
  def test_manual_wasm_instantiate(self):
    src = os.path.join(self.get_dir(), 'src.cpp')
    open(src, 'w').write(self.with_report_result(open(os.path.join(path_from_root('tests/manual_wasm_instantiate.cpp'))).read()))
    Popen([PYTHON, EMCC, 'src.cpp', '-o', 'manual_wasm_instantiate.js', '-s', 'BINARYEN=1']).communicate()
    shutil.copyfile(path_from_root('tests', 'manual_wasm_instantiate.html'), os.path.join(self.get_dir(), 'manual_wasm_instantiate.html'))
    self.run_browser('manual_wasm_instantiate.html', 'wasm instantiation succeeded', '/report_result?1')

  def test_binaryen_worker(self):
    self.do_test_worker(['-s', 'WASM=1'])

  def test_wasm_locate_file(self):
    # Test that it is possible to define "Module.locateFile(foo)" function to locate where pthread-main.js will be loaded from.
    self.clear()
    os.makedirs(os.path.join(self.get_dir(), 'cdn'))
    open('shell2.html', 'w').write(open(path_from_root('src', 'shell.html')).read().replace('var Module = {', 'var Module = { locateFile: function(filename) { if (filename == "test.wasm") return "cdn/test.wasm"; else return filename; }, '))
    open('src.cpp', 'w').write(self.with_report_result(open(path_from_root('tests', 'browser_test_hello_world.c')).read()))
    subprocess.check_call([PYTHON, EMCC, 'src.cpp', '--shell-file', 'shell2.html', '-s', 'WASM=1', '-o', 'test.html'])
    shutil.move('test.wasm', os.path.join('cdn', 'test.wasm'))
    self.run_browser('test.html', '', '/report_result?0')

  def test_utf8_textdecoder(self):
    self.btest('benchmark_utf8.cpp', expected='0', args=['--embed-file', path_from_root('tests/utf8_corpus.txt') + '@/utf8_corpus.txt'])

  def test_utf16_textdecoder(self):
    self.btest('benchmark_utf16.cpp', expected='0', args=['--embed-file', path_from_root('tests/utf16_corpus.txt') + '@/utf16_corpus.txt', '-s', 'EXTRA_EXPORTED_RUNTIME_METHODS=["UTF16ToString","stringToUTF16","lengthBytesUTF16"]'])

  def test_webgl_offscreen_canvas_in_pthread(self):
    for args in [[], ['-DTEST_CHAINED_WEBGL_CONTEXT_PASSING']]:
      self.btest('gl_in_pthread.cpp', expected='1', args=args + ['-s', 'USE_PTHREADS=1', '-s', 'PTHREAD_POOL_SIZE=2', '-s', 'OFFSCREENCANVAS_SUPPORT=1', '-lGL'])

  def test_webgl_offscreen_canvas_in_mainthread_after_pthread(self):
    for args in [[], ['-DTEST_MAIN_THREAD_EXPLICIT_COMMIT']]:
      self.btest('gl_in_mainthread_after_pthread.cpp', expected='0', args=args+['-s', 'USE_PTHREADS=1', '-s', 'PTHREAD_POOL_SIZE=2', '-s', 'OFFSCREENCANVAS_SUPPORT=1', '-lGL'])

  # Tests the feature that shell html page can preallocate the typed array and place it to Module.buffer before loading the script page.
  # In this build mode, the -s TOTAL_MEMORY=xxx option will be ignored.
  def test_preallocated_heap(self):
    self.btest('test_preallocated_heap.cpp', expected='1', args=['-s', 'TOTAL_MEMORY=16MB', '-s', 'ABORTING_MALLOC=0', '--shell-file', path_from_root('tests', 'test_preallocated_heap_shell.html')])

  # Tests emscripten_fetch() usage to XHR data directly to memory without persisting results to IndexedDB.
  def test_fetch_to_memory(self):
    # Test error reporting in the negative case when the file URL doesn't exist. (http 404)
    self.btest('fetch/to_memory.cpp', expected='1', args=['--std=c++11', '-s', 'FETCH_DEBUG=1', '-s', 'FETCH=1', '-DFILE_DOES_NOT_EXIST'])

    # Test the positive case when the file URL exists. (http 200)
    shutil.copyfile(path_from_root('tests', 'gears.png'), os.path.join(self.get_dir(), 'gears.png'))
    self.btest('fetch/to_memory.cpp', expected='1', args=['--std=c++11', '-s', 'FETCH_DEBUG=1', '-s', 'FETCH=1'])

  # Tests emscripten_fetch() usage to persist an XHR into IndexedDB and subsequently load up from there.
  def test_fetch_cached_xhr(self):
    shutil.copyfile(path_from_root('tests', 'gears.png'), os.path.join(self.get_dir(), 'gears.png'))
    self.btest('fetch/cached_xhr.cpp', expected='1', args=['--std=c++11', '-s', 'FETCH_DEBUG=1', '-s', 'FETCH=1'])

  # Test emscripten_fetch() usage to stream a XHR in to memory without storing the full file in memory
  def test_fetch_stream_file(self):
    # Strategy: create a large 128MB file, and compile with a small 16MB Emscripten heap, so that the tested file
    # won't fully fit in the heap. This verifies that streaming works properly.
    f = open('largefile.txt', 'w')
    s = '12345678'
    for i in range(14):
      s = s[::-1] + s # length of str will be 2^17=128KB
    for i in range(1024):
      f.write(s)
    f.close()
    self.btest('fetch/stream_file.cpp', expected='1', args=['--std=c++11', '-s', 'FETCH_DEBUG=1', '-s', 'FETCH=1', '-s', 'TOTAL_MEMORY=536870912'])

  # Tests emscripten_fetch() usage in synchronous mode.
  def test_fetch_sync_xhr(self):
    shutil.copyfile(path_from_root('tests', 'gears.png'), os.path.join(self.get_dir(), 'gears.png'))
    self.btest('fetch/sync_xhr.cpp', expected='1', args=['--std=c++11', '-s', 'FETCH_DEBUG=1', '-s', 'FETCH=1', '-s', 'USE_PTHREADS=1', '-s', 'PROXY_TO_PTHREAD=1'])

  def test_fetch_idb_store(self):
    self.btest('fetch/idb_store.cpp', expected='0', args=['-s', 'USE_PTHREADS=1', '-s', 'FETCH_DEBUG=1', '-s', 'FETCH=1', '-s', 'PROXY_TO_PTHREAD=1'])

  def test_fetch_idb_delete(self):
    shutil.copyfile(path_from_root('tests', 'gears.png'), os.path.join(self.get_dir(), 'gears.png'))
    self.btest('fetch/idb_delete.cpp', expected='0', args=['-s', 'USE_PTHREADS=1', '-s', 'FETCH_DEBUG=1', '-s', 'FETCH=1', '-s', 'PROXY_TO_PTHREAD=1'])

  def test_asmfs_hello_file(self):
    # Test basic file loading and the valid character set for files.
    os.mkdir(os.path.join(self.get_dir(), 'dirrey'))
    shutil.copyfile(path_from_root('tests', 'asmfs', 'hello_file.txt'), os.path.join(self.get_dir(), 'dirrey', 'hello file !#$%&\'()+,-.;=@[]^_`{}~ %%.txt'))
    self.btest('asmfs/hello_file.cpp', expected='0', args=['-s', 'ASMFS=1', '-s', 'USE_PTHREADS=1', '-s', 'FETCH_DEBUG=1', '-s', 'PROXY_TO_PTHREAD=1'])

  def test_asmfs_read_file_twice(self):
    shutil.copyfile(path_from_root('tests', 'asmfs', 'hello_file.txt'), os.path.join(self.get_dir(), 'hello_file.txt'))
    self.btest('asmfs/read_file_twice.cpp', expected='0', args=['-s', 'ASMFS=1', '-s', 'USE_PTHREADS=1', '-s', 'FETCH_DEBUG=1', '-s', 'PROXY_TO_PTHREAD=1'])

  def test_asmfs_fopen_write(self):
    self.btest('asmfs/fopen_write.cpp', expected='0', args=['-s', 'ASMFS=1', '-s', 'USE_PTHREADS=1', '-s', 'FETCH_DEBUG=1'])

  def test_asmfs_mkdir_create_unlink_rmdir(self):
    self.btest('cstdio/test_remove.cpp', expected='0', args=['-s', 'ASMFS=1', '-s', 'USE_PTHREADS=1', '-s', 'FETCH_DEBUG=1'])

  def test_asmfs_dirent_test_readdir(self):
    self.btest('dirent/test_readdir.c', expected='0', args=['-s', 'ASMFS=1', '-s', 'USE_PTHREADS=1', '-s', 'FETCH_DEBUG=1'])

  def test_asmfs_dirent_test_readdir_empty(self): 
    self.btest('dirent/test_readdir_empty.c', expected='0', args=['-s', 'ASMFS=1', '-s', 'USE_PTHREADS=1', '-s', 'FETCH_DEBUG=1'])

  def test_asmfs_unistd_close(self):
    self.btest('unistd/close.c', expected='0', args=['-s', 'ASMFS=1', '-s', 'USE_PTHREADS=1', '-s', 'FETCH_DEBUG=1'])

  def test_asmfs_unistd_access(self):
    self.btest('unistd/access.c', expected='0', args=['-s', 'ASMFS=1', '-s', 'USE_PTHREADS=1', '-s', 'FETCH_DEBUG=1'])

  def test_asmfs_unistd_unlink(self):
    # TODO: Once symlinks are supported, remove -DNO_SYMLINK=1
    self.btest('unistd/unlink.c', expected='0', args=['-s', 'ASMFS=1', '-s', 'USE_PTHREADS=1', '-s', 'FETCH_DEBUG=1', '-DNO_SYMLINK=1'])

  def test_asmfs_test_fcntl_open(self):
    self.btest('fcntl-open/src.c', expected='0', args=['-s', 'ASMFS=1', '-s', 'USE_PTHREADS=1', '-s', 'FETCH_DEBUG=1', '-s', 'PROXY_TO_PTHREAD=1'])

  def test_asmfs_relative_paths(self):
    self.btest('asmfs/relative_paths.cpp', expected='0', args=['-s', 'ASMFS=1', '-s', 'USE_PTHREADS=1', '-s', 'FETCH_DEBUG=1'])

  def test_pthread_locale(self):
    for args in [
        [],
        ['-s', 'USE_PTHREADS=1', '-s', 'PTHREAD_POOL_SIZE=2'],
        ['-s', 'USE_PTHREADS=1', '-s', 'PTHREAD_POOL_SIZE=2'],
    ]:
      print("Testing with: ", args)
      self.btest('pthread/test_pthread_locale.c', expected='1', args=args)

  # Tests the Emscripten HTML5 API emscripten_set_canvas_element_size() and emscripten_get_canvas_element_size() functionality in singlethreaded programs.
  def test_emscripten_set_canvas_element_size(self):
    self.btest('emscripten_set_canvas_element_size.c', expected='1')

  # Tests the absolute minimum pthread-enabled application.
  def test_hello_thread(self):
    self.btest(path_from_root('tests', 'pthread', 'hello_thread.c'), expected='1', args=['-s', 'USE_PTHREADS=1'])

  # Tests that it is possible to load the main .js file of the application manually via a Blob URL, and still use pthreads.
  def test_load_js_from_blob_with_pthreads(self):
    src = os.path.join(self.get_dir(), 'src.c')
    open(src, 'w').write(self.with_report_result(open(path_from_root('tests', 'pthread', 'hello_thread.c')).read()))

    Popen([PYTHON, EMCC, 'src.c', '-s', 'USE_PTHREADS=1', '-o', 'hello_thread_with_blob_url.js']).communicate()
    shutil.copyfile(path_from_root('tests', 'pthread', 'main_js_as_blob_loader.html'), os.path.join(self.get_dir(), 'hello_thread_with_blob_url.html'))
    self.run_browser('hello_thread_with_blob_url.html', 'hello from thread!', '/report_result?1')

  # Tests that base64 utils work in browser with no native atob function
  def test_base64_atob_fallback(self):
    opts = ['-s', 'SINGLE_FILE=1', '-s', 'WASM=1', '-s', "BINARYEN_METHOD='interpret-binary'"]
    src = r'''
      #include <stdio.h>
      #include <emscripten.h>
      int main() {
        REPORT_RESULT(0);
        return 0;
      }
    '''
    open('test.c', 'w').write(self.with_report_result(src))
    # generate a dummy file
    open('dummy_file', 'w').write('dummy')
    # compile the code with the modularize feature and the preload-file option enabled
    Popen([PYTHON, EMCC, 'test.c', '-s', 'MODULARIZE=1', '-s', 'EXPORT_NAME="Foo"', '--preload-file', 'dummy_file'] + opts).communicate()
    open('a.html', 'w').write('''
      <script>
        atob = undefined;
        fetch = undefined;
      </script>
      <script src="a.out.js"></script>
      <script>
        var foo = Foo();
      </script>
    ''')
    self.run_browser('a.html', '...', '/report_result?0')<|MERGE_RESOLUTION|>--- conflicted
+++ resolved
@@ -3170,13 +3170,8 @@
   def test_pthread_create(self):
     for opt in [['-O0'], ['-O3']]:
       for pthreads in [['-s', 'USE_PTHREADS=1'], ['-s', 'USE_PTHREADS=2', '--separate-asm']]:
-<<<<<<< HEAD
-        print str(opt) + ' ' + str(pthreads)
+        print(str(opt) + ' ' + str(pthreads))
         self.btest_wasm(path_from_root('tests', 'pthread', 'test_pthread_create.cpp'), expected='0', args=opt + pthreads + ['-s', 'PTHREAD_POOL_SIZE=8'], timeout=30)
-=======
-        print(str(opt) + ' ' + str(pthreads))
-        self.btest(path_from_root('tests', 'pthread', 'test_pthread_create.cpp'), expected='0', args=opt + pthreads + ['-s', 'PTHREAD_POOL_SIZE=8'], timeout=30)
->>>>>>> 03863ecf
 
         if 'USE_PTHREADS=2' in pthreads:
           self.prep_no_SAB()
