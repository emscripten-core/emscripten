--- conflicted
+++ resolved
@@ -2452,16 +2452,12 @@
   def test_emscripten_async_wget2(self):
     self.btest_exit('test_emscripten_async_wget2.cpp')
 
-<<<<<<< HEAD
   def test_emscripten_async_wget2_data(self):
     create_file('hello.txt', 'Hello Emscripten!')
     self.btest('test_emscripten_async_wget2_data.cpp', expected='0')
     time.sleep(10)
 
-  def test_module(self):
-=======
   def test_emscripten_async_wget_side_module(self):
->>>>>>> 33fb817f
     self.run_process([EMCC, test_file('browser_module.cpp'), '-o', 'lib.wasm', '-O2', '-s', 'SIDE_MODULE', '-s', 'EXPORTED_FUNCTIONS=_one,_two'])
     self.btest_exit('browser_main.cpp', args=['-O2', '-s', 'MAIN_MODULE'], assert_returncode=8)
 
