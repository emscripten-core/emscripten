--- conflicted
+++ resolved
@@ -2006,46 +2006,7 @@
     shutil.copyfile(path_from_root('tests', 'screenshot.dds'), os.path.join(self.get_dir(), 'screenshot.dds'))
     self.btest('s3tc.c', reference='s3tc.png', args=['--preload-file', 'screenshot.dds', '-s', 'LEGACY_GL_EMULATION=1', '-s', 'GL_FFP_ONLY=1', '-lGL', '-lSDL'])
 
-<<<<<<< HEAD
-  def test_s3tc_crunch(self):
-    try:
-      print('Crunch is located at ' + CRUNCH)
-    except:
-      return self.skipTest('Skipped: Crunch is not present on the current system. Please install it (manually or via emsdk) and make sure it is activated in the Emscripten configuration file.')
-    def test(args):
-      print(args)
-      shutil.copyfile(path_from_root('tests', 'ship.dds'), 'ship.dds')
-      shutil.copyfile(path_from_root('tests', 'bloom.dds'), 'bloom.dds')
-      shutil.copyfile(path_from_root('tests', 'water.dds'), 'water.dds')
-      open('text.txt', 'w').write('123')
-      Popen([PYTHON, FILE_PACKAGER, 'test.data', '--crunch', '--preload', 'ship.dds', 'bloom.dds', 'water.dds'] + args, stdout=open('pre.js', 'w')).communicate()
-      assert os.stat('test.data').st_size < 0.5*(os.stat('ship.dds').st_size+os.stat('bloom.dds').st_size+os.stat('water.dds').st_size), 'Compressed should be smaller than dds'
-      shutil.move('ship.dds', 'ship.donotfindme.dds') # make sure we load from the compressed
-      shutil.move('bloom.dds', 'bloom.donotfindme.dds') # make sure we load from the compressed
-      shutil.move('water.dds', 'water.donotfindme.dds') # make sure we load from the compressed
-      self.btest('s3tc_crunch.c', reference='s3tc_crunch.png', reference_slack=11, args=['--pre-js', 'pre.js', '-s', 'LEGACY_GL_EMULATION=1', '-lGL'])
-    test([])
-    test(['text.txt']) # also package a non-crunch file
-
-  def test_s3tc_crunch_split(self): # load several datafiles/outputs of file packager
-    try:
-      print('Crunch is located at ' + CRUNCH)
-    except:
-      return self.skipTest('Skipped: Crunch is not present on the current system. Please install it (manually or via emsdk) and make sure it is activated in the Emscripten configuration file.')
-    shutil.copyfile(path_from_root('tests', 'ship.dds'), 'ship.dds')
-    shutil.copyfile(path_from_root('tests', 'bloom.dds'), 'bloom.dds')
-    shutil.copyfile(path_from_root('tests', 'water.dds'), 'water.dds')
-    Popen([PYTHON, FILE_PACKAGER, 'asset_a.data', '--crunch', '--preload', 'ship.dds', 'bloom.dds'], stdout=open('asset_a.js', 'w')).communicate()
-    Popen([PYTHON, FILE_PACKAGER, 'asset_b.data', '--crunch', '--preload', 'water.dds'], stdout=open('asset_b.js', 'w')).communicate()
-    shutil.move('ship.dds', 'ship.donotfindme.dds') # make sure we load from the compressed
-    shutil.move('bloom.dds', 'bloom.donotfindme.dds') # make sure we load from the compressed
-    shutil.move('water.dds', 'water.donotfindme.dds') # make sure we load from the compressed
-    self.btest('s3tc_crunch.c', reference='s3tc_crunch.png', reference_slack=11, args=['--pre-js', 'asset_a.js', '--pre-js', 'asset_b.js', '-s', 'LEGACY_GL_EMULATION=1', '-lGL'])
-
-  @requires_graphics_hardware
-=======
-  @requires_hardware
->>>>>>> 08cbe234
+  @requires_graphics_hardware
   def test_aniso(self):
     if SPIDERMONKEY_ENGINE in JS_ENGINES:
       # asm.js-ification check
