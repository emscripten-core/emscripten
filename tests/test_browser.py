--- conflicted
+++ resolved
@@ -3602,13 +3602,8 @@
     'closure': (['--closure', '1'],),
   })
   @requires_threads
-<<<<<<< HEAD
-  def test_pthread_atomics(self):
-    self.btest(path_from_root('tests', 'pthread', 'test_pthread_atomics.cpp'), expected='0', args=['-s', 'TOTAL_MEMORY=64MB', '-O3', '-s', 'USE_PTHREADS=1', '-s', 'PTHREAD_POOL_SIZE=8', '-s', 'ALLOW_BLOCKING_ON_MAIN_THREAD'])
-=======
   def test_pthread_atomics(self, args=[]):
-    self.btest(path_from_root('tests', 'pthread', 'test_pthread_atomics.cpp'), expected='0', args=['-s', 'TOTAL_MEMORY=64MB', '-O3', '-s', 'USE_PTHREADS=1', '-s', 'PTHREAD_POOL_SIZE=8', '-g1'] + args)
->>>>>>> a5117d75
+    self.btest(path_from_root('tests', 'pthread', 'test_pthread_atomics.cpp'), expected='0', args=['-s', 'TOTAL_MEMORY=64MB', '-O3', '-s', 'USE_PTHREADS=1', '-s', 'PTHREAD_POOL_SIZE=8', '-g1', '-s', 'ALLOW_BLOCKING_ON_MAIN_THREAD'] + args)
 
   # Test 64-bit atomics.
   @requires_threads
