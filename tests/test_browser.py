--- conflicted
+++ resolved
@@ -5014,11 +5014,10 @@
 
     # test that we can allocate in the 2-4GB range, if we enable growth and
     # set the max appropriately
-    self.emcc_args += ['-O2', '-s', 'ALLOW_MEMORY_GROWTH', '-s', 'MAXIMUM_MEMORY=4GB', '-s', 'ASSERTIONS']
+    self.emcc_args += ['-O2', '-s', 'ALLOW_MEMORY_GROWTH', '-s', 'MAXIMUM_MEMORY=4GB']
     self.do_run_in_out_file_test('tests', 'browser', 'test_4GB', js_engines=[V8_ENGINE])
 
   @no_fastcomp('only upstream supports 4GB')
-<<<<<<< HEAD
   @no_firefox('no 4GB support yet')
   def test_zzz_zzz_4GB_fail(self):
     # TODO Convert to an actual browser test when it reaches stable.
@@ -5033,8 +5032,7 @@
     self.do_run_in_out_file_test('tests', 'browser', 'test_4GB_fail', js_engines=[V8_ENGINE])
 
   @no_fastcomp('only upstream supports 4GB')
-=======
->>>>>>> c3b8dec6
+  @no_firefox('no 4GB support yet')
   def test_zzz_zzz_2GB_fail(self):
     # TODO Convert to an actual browser test when it reaches stable.
     #      For now, keep this in browser as this suite runs serially, which
@@ -5044,5 +5042,5 @@
 
     # test that growth doesn't go beyond 2GB without the max being set for that,
     # and that we can catch an allocation failure exception for that
-    self.emcc_args += ['-O2', '-fexceptions', '-s', 'ALLOW_MEMORY_GROWTH', '-s', 'MAXIMUM_MEMORY=2GB', '-s', 'ASSERTIONS']
+    self.emcc_args += ['-O2', '-s', 'ALLOW_MEMORY_GROWTH', '-s', 'MAXIMUM_MEMORY=2GB']
     self.do_run_in_out_file_test('tests', 'browser', 'test_2GB_fail', js_engines=[V8_ENGINE])